Source: unity8
Section: x11
Priority: optional
Maintainer: Ubuntu Developers <ubuntu-devel-discuss@lists.ubuntu.com>
Build-Depends: cmake,
               dbus-test-runner,
               debhelper (>= 9),
               doxyqml,
               graphviz,
               libdee-qt5-dev (>= 3.2),
               libgl1-mesa-dev[!armhf] | libgl-dev[!armhf],
               libgl1-mesa-dri,
               libgles2-mesa-dev[armhf],
               libgsettings-qt-dev,
               libhud-client2-dev,
               libpulse-dev,
               libqmenumodel-dev (>= 0.2.7),
               libunity-api-dev (>= 7.80.6),
               libunity-mir-dev,
               libusermetricsoutput1-dev,
               libxcb1-dev,
               libglib2.0-dev,
               pkg-config,
               python:any (>= 2.7),
               python-setuptools,
               python3-all:any,
               python3-setuptools,
               qt5-default,
               qtbase5-dev,
               qtbase5-dev-tools,
               qtbase5-private-dev,
               qtdeclarative5-dev,
               qtdeclarative5-dev-tools,
               qtdeclarative5-qtmultimedia-plugin,
               qtdeclarative5-private-dev,
               qtdeclarative5-qtquick2-plugin,
               qtdeclarative5-test-plugin,
               qtdeclarative5-ubuntu-settings-components,
               qtdeclarative5-ubuntu-ui-toolkit-plugin (>= 0.1.47),
               qtdeclarative5-xmllistmodel-plugin,
               libqt5xmlpatterns5-dev,
               ttf-ubuntu-font-family,
Standards-Version: 3.9.4
Homepage: http://launchpad.net/unity
# If you aren't a member of ~unity-team but need to upload
# packaging changes, just go ahead. ~unity-team will notice
# and sync up the code again.
Vcs-Bzr: https://code.launchpad.net/unity8
Vcs-Browser: https://bazaar.launchpad.net/~unity-team/unity8/trunk

Package: indicators-client
Architecture: amd64 armhf i386
Depends: qmenumodel-qml (>= 0.2.7),
         qtdeclarative5-ubuntu-ui-toolkit-plugin (>= 0.1.47),
         unity8 (= ${binary:Version}),
         ${misc:Depends},
         ${shlibs:Depends},
Description: Indicators client test application
 This package contains the client application for indicators used by autopilot

Package: unity-scope-tool
Architecture: any
Depends: unity8 (= ${binary:Version}),
         ${misc:Depends},
         ${shlibs:Depends},
Description: Development tool for Unity scopes
 This package contains the development tool for new generation Unity scopes, based
 on Unity8.

Package: unity8
Architecture: any
Provides: indicator-renderer,
Depends: gsettings-desktop-schemas,
         libglib2.0-bin,
         libunity-mir1,
         qmenumodel-qml (>= 0.2.7),
         qtdeclarative5-dee-plugin,
         qtdeclarative5-gsettings1.0,
         qtdeclarative5-ubuntu-settings-components,
<<<<<<< HEAD
         qtdeclarative5-ubuntu-ui-toolkit-plugin (>= 0.1.47),
=======
         qtdeclarative5-ubuntu-thumbnailer0.1 | ubuntu-thumbnailer-impl,
         ubuntu-thumbnailer-impl-0,
         qtdeclarative5-ubuntu-ui-toolkit-plugin,
>>>>>>> a07cba74
         qtdeclarative5-unity-notifications-plugin | unity-notifications-impl,
         qtdeclarative5-xmllistmodel-plugin,
         unity-application-impl-2,
         unity-launcher-impl-3,
         unity-notifications-impl-2,
         unity8-fake-env | unity-application-impl,
         unity8-private (= ${binary:Version}),
         unity8-private | unity-launcher-impl,
         unity-plugin-scopes | unity-scopes-impl,
         unity-scopes-impl-0,
# for setcap:
         libcap2-bin,
         ${misc:Depends},
         ${shlibs:Depends},
Recommends: unity-scope-click,
            unity-scope-mediascanner2,
            unity-scope-scopes,
Breaks: indicator-network (<< 0.5.1),
        ubuntu-touch-session (<< 0.107),
Replaces: ubuntu-touch-session (<< 0.82~)
Description: Unity 8 shell
 The Unity 8 shell is the primary user interface for Ubuntu devices.

Package: unity8-autopilot
Architecture: all
Depends: gir1.2-glib-2.0,
         libautopilot-qt (>= 1.4),
         libqt5test5,
         libqt5widgets5,
         python-autopilot,
         python-evdev,
         python-fixtures,
         python-gi,
         python-mock,
         python3-autopilot,
         python3-evdev,
         python3-fixtures,
         python3-gi,
         ubuntu-ui-toolkit-autopilot,
         unity8 (>= ${source:Version}),
         unity8-fake-env (>= ${source:Version}),
         url-dispatcher-tools,
         ${misc:Depends},
         ${python:Depends},
         ${python3:Depends},
         ${shlibs:Depends},
Description: Test package for Unity 8 shell
 Autopilot tests for the unity8 package

Package: unity8-fake-env
Architecture: any
Multi-Arch: same
Pre-Depends: ${misc:Pre-Depends},
Depends: ${misc:Depends},
         ${shlibs:Depends},
Provides: unity-application-impl,
          unity-application-impl-2,
Description: Fake environment for running Unity 8 shell
 Provides fake implementations of some QML modules used by Unity 8 shell
 (e.g Ubuntu.Application) so that you can run it in a sandboxed environment.

Package: unity8-private
Architecture: any
Multi-Arch: same
Pre-Depends: ${misc:Pre-Depends},
Depends: gsettings-ubuntu-schemas,
         ${misc:Depends},
         ${shlibs:Depends},
         libunity-core-6.0-9,
Provides: unity-launcher-impl,
          unity-launcher-impl-3,
Description: Unity 8 private libs
 The Unity 8 shell is the primary user interface for Ubuntu devices.
 .
 This package contains the private libraries for QML and other components
 only used by the shell.

Package: unity8-doc
Section: doc
Architecture: all
Multi-Arch: foreign
Depends: ${misc:Depends},
Description: Documentation for Unity8
 The Unity 8 shell is the primary user interface for Ubuntu devices. (documentation)<|MERGE_RESOLUTION|>--- conflicted
+++ resolved
@@ -77,13 +77,9 @@
          qtdeclarative5-dee-plugin,
          qtdeclarative5-gsettings1.0,
          qtdeclarative5-ubuntu-settings-components,
-<<<<<<< HEAD
-         qtdeclarative5-ubuntu-ui-toolkit-plugin (>= 0.1.47),
-=======
          qtdeclarative5-ubuntu-thumbnailer0.1 | ubuntu-thumbnailer-impl,
          ubuntu-thumbnailer-impl-0,
-         qtdeclarative5-ubuntu-ui-toolkit-plugin,
->>>>>>> a07cba74
+         qtdeclarative5-ubuntu-ui-toolkit-plugin (>= 0.1.47),
          qtdeclarative5-unity-notifications-plugin | unity-notifications-impl,
          qtdeclarative5-xmllistmodel-plugin,
          unity-application-impl-2,

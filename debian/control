Source: unity8
Section: x11
Priority: optional
Maintainer: Ubuntu Developers <ubuntu-devel-discuss@lists.ubuntu.com>
Build-Depends: cmake,
               dbus-test-runner,
               debhelper (>= 9),
               doxyqml,
               graphviz,
# We rely on C++11 features, and to prevent from ABI breaks
# in libstdc++ causing us issues, we explicitly select a G++
# version.
               g++-4.9,
               libdee-qt5-dev (>= 3.2),
               libgl1-mesa-dev[!armhf] | libgl-dev[!armhf],
               libgl1-mesa-dri,
               libgles2-mesa-dev[armhf],
               libglib2.0-dev,
               libgsettings-qt-dev,
               libhardware-dev,
               libhud-client2-dev,
               libpay2-dev,
               libpulse-dev,
               libqmenumodel-dev (>= 0.2.8),
               libqt5xmlpatterns5-dev,
<<<<<<< HEAD
               libunity-api-dev (>= 7.87),
               libunity-mir-dev,
=======
               libunity-api-dev (>= 7.85),
>>>>>>> 25459c27
               libusermetricsoutput1-dev,
               libxcb1-dev,
               pkg-config,
               python-setuptools,
               python3-all:any,
               python3-setuptools,
               python:any (>= 2.7),
               qml-module-qtquick-xmllistmodel,
               qml-module-qtquick2,
               qml-module-qttest,
               qt5-default,
               qtbase5-dev (>= 5.2.1),
               qtbase5-dev-tools,
               qtbase5-private-dev (>= 5.2.1),
               qtdeclarative5-dev (>= 5.2.1),
               qtdeclarative5-dev-tools,
               qtdeclarative5-private-dev (>= 5.2.1),
               qtdeclarative5-qtmultimedia-plugin,
               qtdeclarative5-ubuntu-settings-components (>= 0.3),
               qtdeclarative5-ubuntu-ui-toolkit-plugin (>= 0.1.49) | qtdeclarative5-ubuntu-ui-toolkit-plugin-gles (>= 0.1.49),
               ttf-ubuntu-font-family,
Standards-Version: 3.9.4
Homepage: http://launchpad.net/unity
# If you aren't a member of ~unity-team but need to upload
# packaging changes, just go ahead. ~unity-team will notice
# and sync up the code again.
Vcs-Bzr: https://code.launchpad.net/unity8
Vcs-Browser: https://bazaar.launchpad.net/~unity-team/unity8/trunk

Package: indicators-client
Architecture: amd64 armhf i386
Depends: qmenumodel-qml (>= 0.2.8),
         qtdeclarative5-ubuntu-ui-toolkit-plugin (>= 0.1.49) | qtdeclarative5-ubuntu-ui-toolkit-plugin-gles (>= 0.1.49),
         unity8 (= ${binary:Version}),
         ${misc:Depends},
         ${shlibs:Depends},
Description: Indicators client test application
 This package contains the client application for indicators used by autopilot

Package: unity-scope-tool
Architecture: any
Depends: unity8-common (= ${source:Version}),
         unity8-private (= ${binary:Version}),
         ${misc:Depends},
         ${shlibs:Depends},
Description: Development tool for Unity scopes
 This package contains the development tool for new generation Unity scopes, based
 on Unity8.

Package: unity8
Architecture: any
Provides: indicator-renderer,
Depends: gsettings-desktop-schemas,
         libcap2-bin,
         libglib2.0-bin,
         qmenumodel-qml (>= 0.2.8),
         qml-module-qtquick-xmllistmodel,
         qtdeclarative5-gsettings1.0,
         qtdeclarative5-qtmir-plugin (>= 0.4),
         qtdeclarative5-ubuntu-settings-components (>= 0.3),
         qtdeclarative5-ubuntu-telephony0.1,
         unity-launcher-impl-3,
         unity8-common (= ${source:Version}),
         unity8-private (= ${binary:Version}),
         unity8-private | unity-launcher-impl,
         ${misc:Depends},
         ${shlibs:Depends},
Recommends: unity-scope-click,
            unity-scope-mediascanner2,
            unity-scope-scopes,
Breaks: indicator-network (<< 0.5.1),
        ubuntu-touch-session (<< 0.107),
        unity8-greeter (<< 7.89),
Replaces: ubuntu-touch-session (<< 0.82~),
          unity8-greeter (<< 7.89),
Description: Unity 8 shell
 The Unity 8 shell is the primary user interface for Ubuntu devices.

Package: unity8-common
Architecture: all
Depends: qtdeclarative5-ubuntu-thumbnailer0.1 | ubuntu-thumbnailer-impl,
         qtdeclarative5-ubuntu-ui-toolkit-plugin (>= 0.1.49) | qtdeclarative5-ubuntu-ui-toolkit-plugin-gles (>= 0.1.49),
         qtdeclarative5-unity-notifications-plugin (>= 0.1.2) | unity-notifications-impl,
         ubuntu-thumbnailer-impl-0,
         unity-application-impl-2,
         unity-notifications-impl-3,
         unity-plugin-scopes | unity-scopes-impl,
         unity-scopes-impl-2,
         unity8-fake-env | unity-application-impl,
         ${misc:Depends},
Breaks: unity8 (<< 7.86),
Replaces: unity8 (<< 7.86),
Description: Unity 8 shell (common files)
 The Unity 8 shell is the primary user interface for Ubuntu devices.
 .
 This package contains the QML, graphics and locale files shared between
 unity8 and unity-scope-tool.

Package: unity8-autopilot
Architecture: all
Depends: gir1.2-glib-2.0,
         libautopilot-qt (>= 1.4),
         libqt5test5,
         libqt5widgets5,
         python-autopilot,
         python-evdev,
         python-fixtures,
         python-gi,
         python-mock,
         python3-autopilot,
         python3-evdev,
         python3-fixtures,
         python3-gi,
         ubuntu-ui-toolkit-autopilot,
         unity8 (= ${source:Version}),
         unity8-fake-env (= ${source:Version}),
         url-dispatcher-tools,
         ${misc:Depends},
         ${python3:Depends},
         ${python:Depends},
         ${shlibs:Depends},
Description: Test package for Unity 8 shell
 Autopilot tests for the unity8 package

Package: unity8-fake-env
Architecture: any
Multi-Arch: same
Pre-Depends: ${misc:Pre-Depends},
Depends: ${misc:Depends},
         ${shlibs:Depends},
Provides: unity-application-impl,
          unity-application-impl-2,
Description: Fake environment for running Unity 8 shell
 Provides fake implementations of some QML modules used by Unity 8 shell
 (e.g Ubuntu.Application) so that you can run it in a sandboxed environment.

Package: unity8-private
Architecture: any
Multi-Arch: same
Pre-Depends: ${misc:Pre-Depends},
Depends: gsettings-ubuntu-schemas,
         libhardware2,
         libunity-core-6.0-9,
         pay-service,
         ${misc:Depends},
         ${shlibs:Depends},
Provides: unity-launcher-impl,
          unity-launcher-impl-3,
Description: Unity 8 private libs
 The Unity 8 shell is the primary user interface for Ubuntu devices.
 .
 This package contains the private libraries for QML and other components
 only used by the shell.

Package: unity8-doc
Section: doc
Architecture: all
Multi-Arch: foreign
Depends: ${misc:Depends},
Description: Documentation for Unity8
 The Unity 8 shell is the primary user interface for Ubuntu devices. (documentation)<|MERGE_RESOLUTION|>--- conflicted
+++ resolved
@@ -23,12 +23,7 @@
                libpulse-dev,
                libqmenumodel-dev (>= 0.2.8),
                libqt5xmlpatterns5-dev,
-<<<<<<< HEAD
                libunity-api-dev (>= 7.87),
-               libunity-mir-dev,
-=======
-               libunity-api-dev (>= 7.85),
->>>>>>> 25459c27
                libusermetricsoutput1-dev,
                libxcb1-dev,
                pkg-config,

--- conflicted
+++ resolved
@@ -19,11 +19,7 @@
                libpulse-dev,
                libqmenumodel-dev (>= 0.2.7),
                libqt5xmlpatterns5-dev,
-<<<<<<< HEAD
-               libunity-api-dev (>= 7.83),
-=======
                libunity-api-dev (>= 7.85),
->>>>>>> d0b53b99
                libunity-mir-dev,
                libusermetricsoutput1-dev,
                libxcb1-dev,

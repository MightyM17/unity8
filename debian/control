Source: unity8
Section: x11
Priority: optional
Maintainer: Ubuntu Developers <ubuntu-devel-discuss@lists.ubuntu.com>
Build-Depends: cmake,
               dbus-test-runner,
               debhelper (>= 9),
               dh-apparmor,
               doxyqml,
# To allow cross-compiling to work, we also must append :native
# to g++ so we don't try to run arm g++
# on an x86 CPU for example, when cross-compiling.
               g++:native,
               graphviz,
               gsettings-ubuntu-schemas (>= 0.0.2+14.10.20140815),
               libandroid-properties-dev,
               libconnectivity-qt1-dev (>= 0.7.1),
               libevdev-dev,
               libgeonames-dev (>= 0.2),
               libgnome-desktop-3-dev,
               libgl1-mesa-dev[!arm64 !armhf] | libgl-dev[!arm64 !armhf],
               libgl1-mesa-dri,
               libgles2-mesa-dev[arm64 armhf],
               libglib2.0-dev,
               libgsettings-qt-dev,
               libhardware-dev,
               liblightdm-qt5-3-dev,
               libpam0g-dev,
               libpay2-dev,
               libpulse-dev,
               libqmenumodel-dev (>= 0.2.9),
               libqt5svg5-dev,
               libqt5xmlpatterns5-dev,
               libsystemsettings-dev,
               libubuntu-download-manager-common-dev,
               libubuntugestures5-dev (>= 1.3.2030),
               libubuntugestures5-private-dev (>= 1.3.2030),
               libudev-dev,
<<<<<<< HEAD
=======
               libudm-common-dev,
>>>>>>> 15dc8db9
               libunity-api-dev (>= 7.118),
               libusermetricsoutput1-dev,
# Need those X11 libs touch emulation from mouse events in manual QML tests on a X11 desktop
               libx11-dev[!arm64 !armhf],
               libxcb1-dev[!arm64 !armhf],
               libxi-dev[!arm64 !armhf],
# End of X11 libs
               pkg-config,
               python3-all:any,
               python3-setuptools,
               qml-module-qt-labs-folderlistmodel,
               qml-module-qtmultimedia (>= 5.4.1-1ubuntu19~overlay2),
               qml-module-qtquick-layouts,
               qml-module-qtquick-xmllistmodel,
               qml-module-qtquick2,
               qml-module-qtsysteminfo,
               qml-module-qttest,
               qml-module-ubuntu-components (>= 1.3.2030) | qml-module-ubuntu-components-gles (>= 1.3.2030),
               qml-module-ubuntu-web,
               qt5-default,
               qtbase5-dev (>= 5.4),
               qtbase5-dev-tools,
               qtbase5-private-dev (>= 5.4),
               qtdeclarative5-dev (>= 5.4),
               qtdeclarative5-dev-tools,
               qtdeclarative5-private-dev (>= 5.4),
               qtdeclarative5-ubuntu-content1,
               qtdeclarative5-ubuntu-settings-components (>= 0.7),
               ttf-ubuntu-font-family,
Standards-Version: 3.9.4
Homepage: http://launchpad.net/unity
# If you aren't a member of ~unity-team but need to upload
# packaging changes, just go ahead. ~unity-team will notice
# and sync up the code again.
Vcs-Bzr: https://code.launchpad.net/unity8
Vcs-Browser: https://bazaar.launchpad.net/~unity-team/unity8/trunk
XS-Testsuite: autopkgtest
X-Ubuntu-Use-Langpack: yes

Package: indicators-client
Architecture: any
Depends: qmenumodel-qml (>= 0.2.9),
         qml-module-ubuntu-components (>= 1.3.2030) | qml-module-ubuntu-components-gles (>= 1.3.2030),
         unity8 (= ${binary:Version}),
         ${misc:Depends},
         ${shlibs:Depends},
Description: Indicators client test application
 This package contains the client application for indicators used by autopilot

Package: unity8-greeter
Architecture: any
Depends: unity8 (= ${binary:Version}),
         unity-system-compositor,
         ${misc:Depends},
         ${shlibs:Depends}
Recommends: lightdm
Provides: lightdm-greeter
Description: The Unity8 Greeter
 The Unity 8 greeter is the primary login greeter for Ubuntu devices.

Package: unity-scope-tool
Architecture: any
Depends: unity8-common (= ${source:Version}),
         unity8-private (= ${binary:Version}),
         ${misc:Depends},
         ${shlibs:Depends},
# We do call pkg-config libunity-scopes from the code
         pkg-config,
         libunity-scopes-dev,
Description: Development tool for Unity scopes
 This package contains the development tool for new generation Unity scopes, based
 on Unity8.

Package: unity8
Architecture: any
Provides: indicator-renderer,
Depends: dmz-cursor-theme,
         gsettings-desktop-schemas,
         libcap2-bin,
         libglib2.0-bin,
         qmenumodel-qml (>= 0.2.9),
         qml-module-biometryd,
         qml-module-qt-labs-folderlistmodel,
         qml-module-qtquick-xmllistmodel,
         qml-module-qtsysteminfo,
         qml-module-ubuntu-web,
         qtdeclarative5-qtmir-plugin (>= 0.4.8),
         qtdeclarative5-ubuntu-telephony0.1,
         qtdeclarative5-ubuntu-web-plugin,
         ubuntu-system-settings (>= 0.4),
         unity-launcher-impl-7,
         unity8-common (= ${source:Version}),
         unity8-private (= ${binary:Version}),
         unity8-private | unity-launcher-impl,
         ${misc:Depends},
         ${shlibs:Depends},
Recommends: indicator-keyboard,
            indicator-session,
            unity-greeter-session-broadcast,
            unity-scope-click,
            unity-scope-mediascanner2,
Breaks: indicator-network (<< 0.5.1+14.10.20141014),
        ubuntu-touch-session (<< 0.107),
        unity8-greeter (<< 7.89),
        ubuntu-keyboard (<< 0.100),
Replaces: ubuntu-touch-session (<< 0.82~),
          unity8-greeter (<< 7.89),
Conflicts: ubuntu-system-settings-wizard,
Description: Unity 8 shell
 The Unity 8 shell is the primary user interface for Ubuntu devices.

Package: unity8-common
Architecture: all
Depends: qml-module-qtquick-layouts,
         qml-module-ubuntu-components (>= 1.3.2030) | qml-module-ubuntu-components-gles (>= 1.3.2030),
         qml-module-ubuntu-thumbnailer0.1 | ubuntu-thumbnailer-impl,
         qtdeclarative5-ubuntu-settings-components (>= 0.7),
         qtdeclarative5-unity-notifications-plugin (>= 0.1.2) | unity-notifications-impl,
         ubuntu-thumbnailer-impl-0,
<<<<<<< HEAD
=======
         ubuntu-wallpapers,
>>>>>>> 15dc8db9
         unity-application-impl-21,
         unity-notifications-impl-3,
         unity-plugin-scopes | unity-scopes-impl,
         unity-scopes-impl-12,
         unity8-fake-env | unity-application-impl,
         ${misc:Depends},
Breaks: unity8 (<< 7.86),
Replaces: unity8 (<< 7.86),
Description: Unity 8 shell (common files)
 The Unity 8 shell is the primary user interface for Ubuntu devices.
 .
 This package contains the QML, graphics and locale files shared between
 unity8 and unity-scope-tool.

Package: unity8-autopilot
Architecture: all
Depends: autopilot-qt5 (>= 1.4),
         gir1.2-glib-2.0,
         gir1.2-notify-0.7,
         libqt5test5,
         libqt5widgets5,
         ofono-phonesim,
         python3-autopilot,
         python3-evdev,
         python3-fixtures,
         python3-gi,
         qttestability-autopilot (>= 1.4),
         ubuntu-ui-toolkit-autopilot (>= 1.3.2030),
         unity-scope-click,
         unity8 (= ${source:Version}),
         unity8-fake-env (= ${source:Version}),
         url-dispatcher-tools,
         xvfb,
         ${misc:Depends},
         ${python3:Depends},
         ${shlibs:Depends},
Description: Test package for Unity 8 shell
 Autopilot tests for the unity8 package

Package: unity8-fake-env
Architecture: any
Multi-Arch: same
Pre-Depends: ${misc:Pre-Depends},
Depends: ${misc:Depends},
         ${shlibs:Depends},
Provides: unity-application-impl,
          unity-application-impl-21,
Replaces: unity8-autopilot (<< 8.02+15.04.20150422-0ubuntu1)
Description: Fake environment for running Unity 8 shell
 Provides fake implementations of some QML modules used by Unity 8 shell
 (e.g Ubuntu.Application) so that you can run it in a sandboxed environment.

Package: unity8-private
Architecture: any
Multi-Arch: same
Pre-Depends: ${misc:Pre-Depends},
Depends: accountsservice-ubuntu-schemas (>= 0.0.7),
         gsettings-ubuntu-schemas (>= 0.0.2+14.10.20140815),
         libhardware2,
         pay-service,
         unity-schemas (>= 7.3.1+14.10.20140915),
         qtdeclarative5-gsettings1.0,
         qml-module-qtmultimedia,
         ${misc:Depends},
         ${shlibs:Depends},
Provides: unity-launcher-impl,
          unity-launcher-impl-7,
Description: Unity 8 private libs
 The Unity 8 shell is the primary user interface for Ubuntu devices.
 .
 This package contains the private libraries for QML and other components
 only used by the shell.

Package: unity8-doc
Section: doc
Architecture: all
Multi-Arch: foreign
Depends: ${misc:Depends},
Description: Documentation for Unity8
 The Unity 8 shell is the primary user interface for Ubuntu devices. (documentation)<|MERGE_RESOLUTION|>--- conflicted
+++ resolved
@@ -36,10 +36,7 @@
                libubuntugestures5-dev (>= 1.3.2030),
                libubuntugestures5-private-dev (>= 1.3.2030),
                libudev-dev,
-<<<<<<< HEAD
-=======
                libudm-common-dev,
->>>>>>> 15dc8db9
                libunity-api-dev (>= 7.118),
                libusermetricsoutput1-dev,
 # Need those X11 libs touch emulation from mouse events in manual QML tests on a X11 desktop
@@ -159,10 +156,7 @@
          qtdeclarative5-ubuntu-settings-components (>= 0.7),
          qtdeclarative5-unity-notifications-plugin (>= 0.1.2) | unity-notifications-impl,
          ubuntu-thumbnailer-impl-0,
-<<<<<<< HEAD
-=======
          ubuntu-wallpapers,
->>>>>>> 15dc8db9
          unity-application-impl-21,
          unity-notifications-impl-3,
          unity-plugin-scopes | unity-scopes-impl,

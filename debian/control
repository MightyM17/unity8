--- conflicted
+++ resolved
@@ -38,11 +38,7 @@
                libubuntugestures5-private-dev (>= 1.3.2030),
                libudev-dev,
                libudm-common-dev,
-<<<<<<< HEAD
-               libunity-api-dev (>= 7.120),
-=======
                libunity-api-dev (>= 7.121),
->>>>>>> f0a6e21d
                libusermetricsoutput1-dev,
 # Need those X11 libs touch emulation from mouse events in manual QML tests on a X11 desktop
                libx11-dev[!arm64 !armhf],
@@ -53,10 +49,7 @@
                python3-all:any,
                python3-setuptools,
                qml-module-qt-labs-folderlistmodel,
-<<<<<<< HEAD
-=======
                qml-module-qt-labs-settings,
->>>>>>> f0a6e21d
                qml-module-qtqml-statemachine,
                qml-module-qtmultimedia (>= 5.4.1-1ubuntu19~overlay2),
                qml-module-qtquick-layouts,
@@ -130,10 +123,7 @@
          qmenumodel-qml (>= 0.2.10),
          qml-module-biometryd,
          qml-module-qt-labs-folderlistmodel,
-<<<<<<< HEAD
-=======
          qml-module-qt-labs-settings,
->>>>>>> f0a6e21d
          qml-module-qtqml-statemachine,
          qml-module-qtquick-xmllistmodel,
          qml-module-qtsysteminfo,

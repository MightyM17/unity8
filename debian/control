--- conflicted
+++ resolved
@@ -54,13 +54,8 @@
                qtdeclarative5-private-dev (>= 5.4),
                qtdeclarative5-qtmultimedia-plugin (>= 5.4.1-1ubuntu19~overlay2),
                qtdeclarative5-ubuntu-content1,
-<<<<<<< HEAD
-               qtdeclarative5-ubuntu-settings-components (>= 0.6),
+               qtdeclarative5-ubuntu-settings-components (>= 0.7),
                qtdeclarative5-ubuntu-ui-toolkit-plugin (>= 1.3.1845) | qtdeclarative5-ubuntu-ui-toolkit-plugin-gles (>= 1.3.1845),
-=======
-               qtdeclarative5-ubuntu-settings-components (>= 0.7),
-               qtdeclarative5-ubuntu-ui-toolkit-plugin (>= 1.3.1796) | qtdeclarative5-ubuntu-ui-toolkit-plugin-gles (>= 1.3.1796),
->>>>>>> e73b47aa
                qtdeclarative5-ubuntu-web-plugin,
                ttf-ubuntu-font-family,
 Standards-Version: 3.9.4
@@ -75,11 +70,7 @@
 Package: indicators-client
 Architecture: amd64 armhf i386
 Depends: qmenumodel-qml (>= 0.2.9),
-<<<<<<< HEAD
          qtdeclarative5-ubuntu-ui-toolkit-plugin (>= 1.3.1845) | qtdeclarative5-ubuntu-ui-toolkit-plugin-gles (>= 1.3.1845),
-=======
-         qtdeclarative5-ubuntu-ui-toolkit-plugin (>= 1.3.1796) | qtdeclarative5-ubuntu-ui-toolkit-plugin-gles (>= 1.3.1796),
->>>>>>> e73b47aa
          unity8 (= ${binary:Version}),
          ${misc:Depends},
          ${shlibs:Depends},
@@ -137,11 +128,7 @@
 Depends: qml-module-qtquick-layouts,
          qtdeclarative5-ubuntu-settings-components (>= 0.7),
          qtdeclarative5-ubuntu-thumbnailer0.1 | ubuntu-thumbnailer-impl,
-<<<<<<< HEAD
          qtdeclarative5-ubuntu-ui-toolkit-plugin (>= 1.3.1845) | qtdeclarative5-ubuntu-ui-toolkit-plugin-gles (>= 1.3.1845),
-=======
-         qtdeclarative5-ubuntu-ui-toolkit-plugin (>= 1.3.1796) | qtdeclarative5-ubuntu-ui-toolkit-plugin-gles (>= 1.3.1796),
->>>>>>> e73b47aa
          qtdeclarative5-unity-notifications-plugin (>= 0.1.2) | unity-notifications-impl,
          ubuntu-thumbnailer-impl-0,
          unity-application-impl-13,
@@ -171,11 +158,7 @@
          python3-fixtures,
          python3-gi,
          qttestability-autopilot (>= 1.4),
-<<<<<<< HEAD
          ubuntu-ui-toolkit-autopilot (>= 1.3.1845),
-=======
-         ubuntu-ui-toolkit-autopilot (>= 1.3.1796),
->>>>>>> e73b47aa
          unity-scope-click,
          unity8 (= ${source:Version}),
          unity8-fake-env (= ${source:Version}),

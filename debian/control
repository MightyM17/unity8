--- conflicted
+++ resolved
@@ -11,12 +11,8 @@
 # version. To allow cross-compiling to work, we also must
 # append :native to g++-4.9 so we don't try to run armhf g++
 # on an x86 CPU for eaxmple, when cross-compiling.
-<<<<<<< HEAD
-               g++-4.9,
-=======
                g++-4.9:native,
                libandroid-properties-dev,
->>>>>>> beb71685
                graphviz,
                gsettings-ubuntu-schemas (>= 0.0.2+14.10.20140815),
                libconnectivity-qt1-dev,

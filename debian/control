--- conflicted
+++ resolved
@@ -39,13 +39,8 @@
                qtdeclarative5-dev-tools,
                qtdeclarative5-private-dev (>= 5.2.1),
                qtdeclarative5-qtmultimedia-plugin,
-<<<<<<< HEAD
-               qtdeclarative5-ubuntu-settings-components,
-               qtdeclarative5-ubuntu-ui-toolkit-plugin (=> 0.1.49),
-=======
                qtdeclarative5-ubuntu-settings-components (>= 0.3),
-               qtdeclarative5-ubuntu-ui-toolkit-plugin (>= 0.1.48) | qtdeclarative5-ubuntu-ui-toolkit-plugin-gles (>= 0.1.48),
->>>>>>> 75ee9ea1
+               qtdeclarative5-ubuntu-ui-toolkit-plugin (>= 0.1.49) | qtdeclarative5-ubuntu-ui-toolkit-plugin-gles (>= 0.1.49),
                ttf-ubuntu-font-family,
 Standards-Version: 3.9.4
 Homepage: http://launchpad.net/unity

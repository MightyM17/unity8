Source: unity8
Section: x11
Priority: optional
Maintainer: Ubuntu Developers <ubuntu-devel-discuss@lists.ubuntu.com>
Build-Depends: cmake,
               dbus-test-runner,
               debhelper (>= 9),
               doxyqml,
               graphviz,
               libdee-qt5-dev (>= 3.2),
               libgl1-mesa-dev[!armhf] | libgl-dev[!armhf],
               libgl1-mesa-dri,
               libgles2-mesa-dev[armhf],
               libglib2.0-dev,
               libgsettings-qt-dev,
               libhud-client2-dev,
               libpulse-dev,
               libqmenumodel-dev (>= 0.2.7),
               libqt5xmlpatterns5-dev,
               libunity-api-dev (>= 7.80.6),
               libunity-mir-dev,
               libusermetricsoutput1-dev,
               libxcb1-dev,
               pkg-config,
               python-setuptools,
               python3-all:any,
               python3-setuptools,
               python:any (>= 2.7),
               qml-module-qtquick-xmllistmodel,
               qml-module-qtquick2,
               qml-module-qttest,
               qt5-default,
               qtbase5-dev (>= 5.2.1),
               qtbase5-dev-tools,
               qtbase5-private-dev (>= 5.2.1),
               qtdeclarative5-dev (>= 5.2.1),
               qtdeclarative5-dev-tools,
               qtdeclarative5-private-dev (>= 5.2.1),
               qtdeclarative5-qtmultimedia-plugin,
               qtdeclarative5-ubuntu-settings-components,
               qtdeclarative5-ubuntu-ui-toolkit-plugin (>= 0.1.47),
<<<<<<< HEAD
=======
               qtdeclarative5-xmllistmodel-plugin,
               libqt5xmlpatterns5-dev,
>>>>>>> de2e4bcc
               ttf-ubuntu-font-family,
Standards-Version: 3.9.4
Homepage: http://launchpad.net/unity
# If you aren't a member of ~unity-team but need to upload
# packaging changes, just go ahead. ~unity-team will notice
# and sync up the code again.
Vcs-Bzr: https://code.launchpad.net/unity8
Vcs-Browser: https://bazaar.launchpad.net/~unity-team/unity8/trunk

Package: indicators-client
Architecture: amd64 armhf i386
Depends: qmenumodel-qml (>= 0.2.7),
         qtdeclarative5-ubuntu-ui-toolkit-plugin (>= 0.1.47),
         unity8 (= ${binary:Version}),
         ${misc:Depends},
         ${shlibs:Depends},
Description: Indicators client test application
 This package contains the client application for indicators used by autopilot

Package: unity-scope-tool
Architecture: any
Depends: unity8-common (= ${source:Version}),
         unity8-private (= ${binary:Version}),
         ${misc:Depends},
         ${shlibs:Depends},
Description: Development tool for Unity scopes
 This package contains the development tool for new generation Unity scopes, based
 on Unity8.

Package: unity8
Architecture: any
Provides: indicator-renderer,
Depends: gsettings-desktop-schemas,
         libcap2-bin,
         libglib2.0-bin,
         libunity-mir1 (>= 0.4),
         qmenumodel-qml (>= 0.2.7),
         qml-module-qtquick-xmllistmodel,
         qtdeclarative5-gsettings1.0,
         qtdeclarative5-ubuntu-settings-components,
         qtdeclarative5-ubuntu-thumbnailer0.1 | ubuntu-thumbnailer-impl,
         ubuntu-thumbnailer-impl-0,
         qtdeclarative5-ubuntu-ui-toolkit-plugin (>= 0.1.47),
         qtdeclarative5-unity-notifications-plugin | unity-notifications-impl,
         qtdeclarative5-xmllistmodel-plugin,
         unity-application-impl-2,
         unity-launcher-impl-3,
         unity8-common (= ${source:Version}),
         unity8-private (= ${binary:Version}),
         unity8-private | unity-launcher-impl,
         ${misc:Depends},
         ${shlibs:Depends},
Recommends: unity-scope-click,
            unity-scope-mediascanner2,
            unity-scope-scopes,
Breaks: indicator-network (<< 0.5.1),
        ubuntu-touch-session (<< 0.107),
Replaces: ubuntu-touch-session (<< 0.82~),
Description: Unity 8 shell
 The Unity 8 shell is the primary user interface for Ubuntu devices.

Package: unity8-common
Architecture: all
Depends: qtdeclarative5-ubuntu-thumbnailer0.1 | ubuntu-thumbnailer-impl,
         qtdeclarative5-ubuntu-ui-toolkit-plugin (>= 0.1.47),
         qtdeclarative5-unity-notifications-plugin | unity-notifications-impl,
         ubuntu-thumbnailer-impl-0,
         unity-application-impl-2,
         unity-notifications-impl-3,
         unity-plugin-scopes | unity-scopes-impl,
         unity-scopes-impl-0,
         unity8-fake-env | unity-application-impl,
         ${misc:Depends},
Breaks: unity8 (<< 7.86),
Replaces: unity8 (<< 7.86),
Description: Unity 8 shell (common files)
 The Unity 8 shell is the primary user interface for Ubuntu devices.
 .
 This package contains the QML, graphics and locale files shared between
 unity8 and unity-scope-tool.

Package: unity8-autopilot
Architecture: all
Depends: gir1.2-glib-2.0,
         libautopilot-qt (>= 1.4),
         libqt5test5,
         libqt5widgets5,
         python-autopilot,
         python-evdev,
         python-fixtures,
         python-gi,
         python-mock,
         python3-autopilot,
         python3-evdev,
         python3-fixtures,
         python3-gi,
         ubuntu-ui-toolkit-autopilot,
         unity8 (= ${source:Version}),
         unity8-fake-env (= ${source:Version}),
         url-dispatcher-tools,
         ${misc:Depends},
         ${python3:Depends},
         ${python:Depends},
         ${shlibs:Depends},
Description: Test package for Unity 8 shell
 Autopilot tests for the unity8 package

Package: unity8-fake-env
Architecture: any
Multi-Arch: same
Pre-Depends: ${misc:Pre-Depends},
Depends: ${misc:Depends},
         ${shlibs:Depends},
Provides: unity-application-impl,
          unity-application-impl-2,
Description: Fake environment for running Unity 8 shell
 Provides fake implementations of some QML modules used by Unity 8 shell
 (e.g Ubuntu.Application) so that you can run it in a sandboxed environment.

Package: unity8-private
Architecture: any
Multi-Arch: same
Pre-Depends: ${misc:Pre-Depends},
Depends: gsettings-ubuntu-schemas,
         libunity-core-6.0-9,
         ${misc:Depends},
         ${shlibs:Depends},
Provides: unity-launcher-impl,
          unity-launcher-impl-3,
Description: Unity 8 private libs
 The Unity 8 shell is the primary user interface for Ubuntu devices.
 .
 This package contains the private libraries for QML and other components
 only used by the shell.

Package: unity8-doc
Section: doc
Architecture: all
Multi-Arch: foreign
Depends: ${misc:Depends},
Description: Documentation for Unity8
 The Unity 8 shell is the primary user interface for Ubuntu devices. (documentation)<|MERGE_RESOLUTION|>--- conflicted
+++ resolved
@@ -39,11 +39,8 @@
                qtdeclarative5-qtmultimedia-plugin,
                qtdeclarative5-ubuntu-settings-components,
                qtdeclarative5-ubuntu-ui-toolkit-plugin (>= 0.1.47),
-<<<<<<< HEAD
-=======
                qtdeclarative5-xmllistmodel-plugin,
                libqt5xmlpatterns5-dev,
->>>>>>> de2e4bcc
                ttf-ubuntu-font-family,
 Standards-Version: 3.9.4
 Homepage: http://launchpad.net/unity

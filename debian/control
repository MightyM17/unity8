--- conflicted
+++ resolved
@@ -35,11 +35,7 @@
                qtdeclarative5-test-plugin,
                qtdeclarative5-ubuntu-ui-toolkit-plugin,
                qtdeclarative5-xmllistmodel-plugin,
-<<<<<<< HEAD
-               ttf-ubuntu-font-family
-=======
                ttf-ubuntu-font-family,
->>>>>>> 44ebdc35
 Standards-Version: 3.9.4
 Homepage: http://launchpad.net/unity
 # If you aren't a member of ~unity-team but need to upload
@@ -65,13 +61,6 @@
          qtdeclarative5-ubuntu-ui-toolkit-plugin,
          qtdeclarative5-unity-notifications-plugin | unity-notifications-impl,
          qtdeclarative5-xmllistmodel-plugin,
-<<<<<<< HEAD
-         unity-notifications-impl-1,
-         unity8-fake-env | qtubuntu-shell,
-         unity8-private (= ${binary:Version}),
-         ${misc:Depends},
-         ${shlibs:Depends}
-=======
          unity-launcher-impl-2,
          unity-notifications-impl-1,
          unity8-fake-env | qtubuntu-shell,
@@ -79,28 +68,11 @@
          unity8-private | unity-launcher-impl,
          ${misc:Depends},
          ${shlibs:Depends},
->>>>>>> 44ebdc35
 Recommends: indicator-battery,
             indicator-messages,
             indicator-network,
             indicator-sound,
             indicator-time,
-<<<<<<< HEAD
-            ${unity-default-masterscopes}
-Description: Unity 8 shell
- The Unity 8 shell is the primary user interface for Ubuntu devices.
-
-Package: unity8-private
-Architecture: any
-Multi-Arch: same
-Pre-Depends: ${misc:Pre-Depends}
-Depends: ${misc:Depends}, ${shlibs:Depends}
-Description: Unity 8 private libs
- The Unity 8 shell is the primary user interface for Ubuntu devices.
- .
- This package contains the private libraries for QML and other components
- only used by the shell.
-=======
             ${unity-default-masterscopes},
 Description: Unity 8 shell
  The Unity 8 shell is the primary user interface for Ubuntu devices.
@@ -119,51 +91,18 @@
          ${shlibs:Depends},
 Description: Test package for Unity 8 shell
  Autopilot tests for the unity8 package
->>>>>>> 44ebdc35
 
 Package: unity8-fake-env
 Architecture: any
 Multi-Arch: same
-<<<<<<< HEAD
-Pre-Depends: ${misc:Pre-Depends}
-Depends: ${misc:Depends}, ${shlibs:Depends}
-Provides: qtubuntu-shell
-=======
 Pre-Depends: ${misc:Pre-Depends},
 Depends: ${misc:Depends},
          ${shlibs:Depends},
 Provides: qtubuntu-shell,
->>>>>>> 44ebdc35
 Description: Fake environment for running Unity 8 shell
  Provides fake implementations of some QML modules used by Unity 8 shell
  (e.g Ubuntu.Application) so that you can run it in a sandboxed environment.
 
-<<<<<<< HEAD
-Package: indicators-client
-Architecture: amd64 armhf i386
-Depends: qmenumodel-qml,
-         qtdeclarative5-ubuntu-ui-toolkit-plugin | qt-components-ubuntu,
-         unity8 (= ${binary:Version}),
-         ${misc:Depends},
-         ${shlibs:Depends}
-Description: Indicators client test application
- This package contains the client application for indicators used by autopilot
-
-Package: unity8-autopilot
-Architecture: all
-Depends: indicators-client (>= ${source:Version}),
-         libautopilot-qt,
-         libqt5test5,
-         libqt5widgets5,
-         python-evdev,
-         unity8 (>= ${source:Version}),
-         unity8-fake-env (>= ${source:Version}),
-         ${misc:Depends},
-         ${python:Depends},
-         ${shlibs:Depends}
-Description: Test package for Unity 8 shell
- Autopilot tests for the unity8 package
-=======
 Package: unity8-private
 Architecture: any
 Multi-Arch: same
@@ -176,5 +115,4 @@
  The Unity 8 shell is the primary user interface for Ubuntu devices.
  .
  This package contains the private libraries for QML and other components
- only used by the shell.
->>>>>>> 44ebdc35
+ only used by the shell.
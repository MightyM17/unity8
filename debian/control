Source: unity8
Section: x11
Priority: optional
Maintainer: Ubuntu Developers <ubuntu-devel-discuss@lists.ubuntu.com>
Build-Depends: cmake,
               dbus-test-runner,
               debhelper (>= 9),
               dh-apparmor,
               doxyqml,
# To allow cross-compiling to work, we also must append :native
# to g++ so we don't try to run arm g++
# on an x86 CPU for example, when cross-compiling.
               g++:native,
<<<<<<< HEAD
               gdb,
=======
>>>>>>> 317fbd41
               graphviz,
               gsettings-ubuntu-schemas (>= 0.0.2+14.10.20140815),
               libandroid-properties-dev,
               libconnectivity-qt1-dev (>= 0.7.1),
               libevdev-dev,
               libgeonames-dev (>= 0.2),
               libgnome-desktop-3-dev,
               libgl1-mesa-dev[!arm64 !armhf] | libgl-dev[!arm64 !armhf],
               libgl1-mesa-dri,
               libgles2-mesa-dev[arm64 armhf],
               libglib2.0-dev,
               libgsettings-qt-dev,
               libhardware-dev,
               liblightdm-qt5-3-dev,
               libpam0g-dev,
               libpay2-dev,
               libpulse-dev,
               libqmenumodel-dev (>= 0.2.10),
               libqt5svg5-dev,
               libqt5xmlpatterns5-dev,
               libsystemsettings-dev,
               libubuntu-app-launch2-dev,
               libubuntu-download-manager-common-dev,
               libubuntugestures5-dev (>= 1.3.2030),
               libubuntugestures5-private-dev (>= 1.3.2030),
               libudev-dev,
               libudm-common-dev,
               libunity-api-dev (>= 7.120),
               libusermetricsoutput1-dev,
# Need those X11 libs touch emulation from mouse events in manual QML tests on a X11 desktop
               libx11-dev[!arm64 !armhf],
               libxcb1-dev[!arm64 !armhf],
               libxi-dev[!arm64 !armhf],
# End of X11 libs
               pkg-config,
               python3-all:any,
               python3-setuptools,
               qml-module-qt-labs-folderlistmodel,
               qml-module-qtqml-statemachine,
               qml-module-qtmultimedia (>= 5.4.1-1ubuntu19~overlay2),
               qml-module-qtquick-layouts,
               qml-module-qtquick-xmllistmodel,
               qml-module-qtquick2,
               qml-module-qtsysteminfo,
               qml-module-qttest,
               qml-module-ubuntu-components (>= 1.3.2030) | qml-module-ubuntu-components-gles (>= 1.3.2030),
               qml-module-ubuntu-web,
               qt5-default,
               qtbase5-dev (>= 5.4),
               qtbase5-dev-tools,
               qtbase5-private-dev (>= 5.4),
               qtdeclarative5-dev (>= 5.4),
               qtdeclarative5-dev-tools,
               qtdeclarative5-private-dev (>= 5.4),
               qtdeclarative5-ubuntu-content1,
               qtdeclarative5-ubuntu-settings-components (>= 0.11),
               ttf-ubuntu-font-family,
               xvfb,
Standards-Version: 3.9.4
Homepage: http://launchpad.net/unity
# If you aren't a member of ~unity-team but need to upload
# packaging changes, just go ahead. ~unity-team will notice
# and sync up the code again.
Vcs-Bzr: https://code.launchpad.net/unity8
Vcs-Browser: https://bazaar.launchpad.net/~unity-team/unity8/trunk
XS-Testsuite: autopkgtest
X-Ubuntu-Use-Langpack: yes

Package: indicators-client
Architecture: any
Depends: qmenumodel-qml (>= 0.2.10),
         qml-module-ubuntu-components (>= 1.3.2030) | qml-module-ubuntu-components-gles (>= 1.3.2030),
         unity8 (= ${binary:Version}),
         ${misc:Depends},
         ${shlibs:Depends},
Description: Indicators client test application
 This package contains the client application for indicators used by autopilot

Package: unity8-greeter
Architecture: any
Depends: unity8 (= ${binary:Version}),
         unity-system-compositor,
         ${misc:Depends},
         ${shlibs:Depends}
Recommends: lightdm
Provides: lightdm-greeter
Description: The Unity8 Greeter
 The Unity 8 greeter is the primary login greeter for Ubuntu devices.

Package: unity-scope-tool
Architecture: any
Depends: unity8-common (= ${source:Version}),
         unity8-private (= ${binary:Version}),
         ${misc:Depends},
         ${shlibs:Depends},
# We do call pkg-config libunity-scopes from the code
         pkg-config,
         libunity-scopes-dev,
Description: Development tool for Unity scopes
 This package contains the development tool for new generation Unity scopes, based
 on Unity8.

Package: unity8
Architecture: any
Provides: indicator-renderer,
Depends: dmz-cursor-theme,
         gsettings-desktop-schemas,
         libcap2-bin,
         libglib2.0-bin,
         qmenumodel-qml (>= 0.2.10),
         qml-module-biometryd,
         qml-module-qt-labs-folderlistmodel,
         qml-module-qtqml-statemachine,
         qml-module-qtquick-xmllistmodel,
         qml-module-qtsysteminfo,
         qml-module-ubuntu-web,
         qtdeclarative5-qtmir-plugin (>= 0.4.8),
         qtdeclarative5-ubuntu-telephony0.1,
         ubuntu-system-settings (>= 0.4),
         unity-launcher-impl-10,
         unity8-common (= ${source:Version}),
         unity8-private (= ${binary:Version}),
         unity8-private | unity-launcher-impl,
         ${misc:Depends},
         ${shlibs:Depends},
Recommends: indicator-keyboard,
            indicator-session,
            unity-greeter-session-broadcast,
            unity-scope-click,
Suggests: unity-scope-mediascanner2,
Breaks: indicator-network (<< 0.5.1+14.10.20141014),
        ubuntu-touch-session (<< 0.107),
        unity8-greeter (<< 7.89),
        ubuntu-keyboard (<< 0.100),
Replaces: ubuntu-touch-session (<< 0.82~),
          unity8-greeter (<< 7.89),
Conflicts: ubuntu-system-settings-wizard,
Description: Unity 8 shell
 The Unity 8 shell is the primary user interface for Ubuntu devices.

Package: unity8-common
Architecture: all
Depends: qml-module-qtquick-layouts,
         qml-module-ubuntu-components (>= 1.3.2030) | qml-module-ubuntu-components-gles (>= 1.3.2030),
         qml-module-ubuntu-thumbnailer0.1 | ubuntu-thumbnailer-impl,
         qtdeclarative5-ubuntu-settings-components (>= 0.11),
         qtdeclarative5-unity-notifications-plugin (>= 0.1.2) | unity-notifications-impl,
         qttranslations5-l10n,
         ubuntu-thumbnailer-impl-0,
         ubuntu-wallpapers,
         unity-application-impl-22,
         unity-notifications-impl-3,
         unity-plugin-scopes | unity-scopes-impl,
         unity-scopes-impl-12,
         unity8-tests | unity-application-impl,
         ${misc:Depends},
Breaks: unity8 (<< 7.86),
Replaces: unity8 (<< 7.86),
Description: Unity 8 shell (common files)
 The Unity 8 shell is the primary user interface for Ubuntu devices.
 .
 This package contains the QML, graphics and locale files shared between
 unity8 and unity-scope-tool.

Package: unity8-autopilot
Architecture: all
Depends: autopilot-qt5 (>= 1.4),
         gir1.2-glib-2.0,
         gir1.2-notify-0.7,
         libqt5test5,
         libqt5widgets5,
         ofono-phonesim,
         python3-autopilot,
         python3-evdev,
         python3-fixtures,
         python3-gi,
         qttestability-autopilot (>= 1.4),
         ubuntu-ui-toolkit-autopilot (>= 1.3.2030),
         unity-scope-click,
         unity8 (= ${source:Version}),
         unity8-tests (= ${source:Version}),
         url-dispatcher-tools,
         xvfb,
         ${misc:Depends},
         ${python3:Depends},
Description: Test package for Unity 8 shell
 Autopilot tests for the unity8 package

Package: unity8-tests
Architecture: any
Multi-Arch: same
Pre-Depends: ${misc:Pre-Depends},
Depends: dbus-test-runner,
         parallel,
         qt5-default,
         qtdeclarative5-dev-tools,
         unity8 (= ${source:Version}),
         xvfb,
         ${misc:Depends},
         ${shlibs:Depends},
Provides: unity-application-impl,
<<<<<<< HEAD
          unity-application-impl-19,
          unity8-fake-env,
Replaces: unity8-autopilot (<< 8.02+15.04.20150422-0ubuntu1),
          unity8-fake-env,
Conflicts: unity8-fake-env,
Description: Scripts and mocks for running Unity 8 shell tests
=======
          unity-application-impl-22,
Replaces: unity8-autopilot (<< 8.02+15.04.20150422-0ubuntu1)
Description: Fake environment for running Unity 8 shell
>>>>>>> 317fbd41
 Provides fake implementations of some QML modules used by Unity 8 shell
 (e.g Ubuntu.Application) so that you can run it in a sandboxed environment
 and scripts to run its test suite.

Package: unity8-private
Architecture: any
Multi-Arch: same
Pre-Depends: ${misc:Pre-Depends},
Depends: accountsservice-ubuntu-schemas (>= 0.0.7),
         gsettings-ubuntu-schemas (>= 0.0.2+14.10.20140815),
         libhardware2,
         pay-service,
         unity-schemas (>= 7.3.1+14.10.20140915),
         qtdeclarative5-gsettings1.0,
         qml-module-qtmultimedia,
         ${misc:Depends},
         ${shlibs:Depends},
Provides: unity-launcher-impl,
          unity-launcher-impl-10,
Description: Unity 8 private libs
 The Unity 8 shell is the primary user interface for Ubuntu devices.
 .
 This package contains the private libraries for QML and other components
 only used by the shell.

Package: unity8-doc
Section: doc
Architecture: all
Multi-Arch: foreign
Depends: ${misc:Depends},
Description: Documentation for Unity8
 The Unity 8 shell is the primary user interface for Ubuntu devices. (documentation)<|MERGE_RESOLUTION|>--- conflicted
+++ resolved
@@ -11,10 +11,7 @@
 # to g++ so we don't try to run arm g++
 # on an x86 CPU for example, when cross-compiling.
                g++:native,
-<<<<<<< HEAD
                gdb,
-=======
->>>>>>> 317fbd41
                graphviz,
                gsettings-ubuntu-schemas (>= 0.0.2+14.10.20140815),
                libandroid-properties-dev,
@@ -216,18 +213,12 @@
          ${misc:Depends},
          ${shlibs:Depends},
 Provides: unity-application-impl,
-<<<<<<< HEAD
-          unity-application-impl-19,
+          unity-application-impl-22,
           unity8-fake-env,
 Replaces: unity8-autopilot (<< 8.02+15.04.20150422-0ubuntu1),
           unity8-fake-env,
 Conflicts: unity8-fake-env,
 Description: Scripts and mocks for running Unity 8 shell tests
-=======
-          unity-application-impl-22,
-Replaces: unity8-autopilot (<< 8.02+15.04.20150422-0ubuntu1)
-Description: Fake environment for running Unity 8 shell
->>>>>>> 317fbd41
  Provides fake implementations of some QML modules used by Unity 8 shell
  (e.g Ubuntu.Application) so that you can run it in a sandboxed environment
  and scripts to run its test suite.

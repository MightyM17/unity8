Source: unity8
Section: x11
Priority: optional
Maintainer: Ubuntu Developers <ubuntu-devel-discuss@lists.ubuntu.com>
Build-Depends: cmake,
               dbus-test-runner,
               debhelper (>= 9),
               doxyqml,
# To allow cross-compiling to work, we also must append :native
# to g++ so we don't try to run armhf g++
# on an x86 CPU for example, when cross-compiling.
               g++:native,
               libandroid-properties-dev,
               graphviz,
               gsettings-ubuntu-schemas (>= 0.0.2+14.10.20140815),
               libconnectivity-qt1-dev (>= 0.7.1),
               libevdev-dev,
               libgeonames-dev (>= 0.2),
               libgl1-mesa-dev[!armhf] | libgl-dev[!armhf],
               libgl1-mesa-dri,
               libgles2-mesa-dev[armhf],
               libglib2.0-dev,
               libgsettings-qt-dev,
               libhardware-dev,
               libpam0g-dev,
               libpay2-dev,
               libpulse-dev,
               libqmenumodel-dev (>= 0.2.9),
               libqt5svg5-dev,
               libqt5xmlpatterns5-dev,
               libsystemsettings-dev,
               libubuntugestures5-dev,
               libubuntugestures5-private-dev,
               libudev-dev,
               libunity-api-dev (>= 7.113),
               libusermetricsoutput1-dev,
# Need those X11 libs touch emulation from mouse events in manual QML tests on a X11 desktop
               libx11-dev[!armhf],
               libxcb1-dev[!armhf],
               libxi-dev[!armhf],
# End of X11 libs
               pkg-config,
               python3-all:any,
               python3-setuptools,
               qml-module-qt-labs-folderlistmodel,
               qml-module-qtmultimedia (>= 5.4.1-1ubuntu19~overlay2),
               qml-module-qtquick-layouts,
               qml-module-qtquick-xmllistmodel,
               qml-module-qtquick2,
               qml-module-qtsysteminfo,
               qml-module-qttest,
               qml-module-ubuntu-components (>= 1.3.1845) | qml-module-ubuntu-components-gles (>= 1.3.1845),
               qml-module-ubuntu-web,
               qt5-default,
               qtbase5-dev (>= 5.4),
               qtbase5-dev-tools,
               qtbase5-private-dev (>= 5.4),
               qtdeclarative5-dev (>= 5.4),
               qtdeclarative5-dev-tools,
               qtdeclarative5-private-dev (>= 5.4),
               qtdeclarative5-ubuntu-content1,
               qtdeclarative5-ubuntu-settings-components (>= 0.7),
               ttf-ubuntu-font-family,
Standards-Version: 3.9.4
Homepage: http://launchpad.net/unity
# If you aren't a member of ~unity-team but need to upload
# packaging changes, just go ahead. ~unity-team will notice
# and sync up the code again.
Vcs-Bzr: https://code.launchpad.net/unity8
Vcs-Browser: https://bazaar.launchpad.net/~unity-team/unity8/trunk
XS-Testsuite: autopkgtest
X-Ubuntu-Use-Langpack: yes

Package: indicators-client
Architecture: amd64 armhf i386
Depends: qmenumodel-qml (>= 0.2.9),
         qml-module-ubuntu-components (>= 1.3.1845) | qml-module-ubuntu-components-gles (>= 1.3.1845),
         unity8 (= ${binary:Version}),
         ${misc:Depends},
         ${shlibs:Depends},
Description: Indicators client test application
 This package contains the client application for indicators used by autopilot

Package: unity-scope-tool
Architecture: any
Depends: unity8-common (= ${source:Version}),
         unity8-private (= ${binary:Version}),
         ${misc:Depends},
         ${shlibs:Depends},
# We do call pkg-config libunity-scopes from the code
         pkg-config,
         libunity-scopes-dev,
Description: Development tool for Unity scopes
 This package contains the development tool for new generation Unity scopes, based
 on Unity8.

Package: unity8
Architecture: any
Provides: indicator-renderer,
Depends: dmz-cursor-theme,
         gsettings-desktop-schemas,
         libcap2-bin,
         libglib2.0-bin,
         qmenumodel-qml (>= 0.2.9),
         qml-module-qt-labs-folderlistmodel,
         qml-module-qtquick-xmllistmodel,
         qml-module-qtsysteminfo,
         qml-module-ubuntu-web,
         qtdeclarative5-qtmir-plugin (>= 0.4.8),
         qtdeclarative5-ubuntu-telephony0.1,
<<<<<<< HEAD
=======
         qtdeclarative5-ubuntu-web-plugin,
>>>>>>> 7fdbae91
         ubuntu-system-settings (>= 0.4),
         unity-launcher-impl-7,
         unity8-common (= ${source:Version}),
         unity8-private (= ${binary:Version}),
         unity8-private | unity-launcher-impl,
         ${misc:Depends},
         ${shlibs:Depends},
Recommends: indicator-session,
            unity-scope-click,
            unity-scope-mediascanner2,
Breaks: indicator-network (<< 0.5.1+14.10.20141014),
        ubuntu-touch-session (<< 0.107),
        unity8-greeter (<< 7.89),
Replaces: ubuntu-touch-session (<< 0.82~),
          unity8-greeter (<< 7.89),
Conflicts: ubuntu-system-settings-wizard,
Description: Unity 8 shell
 The Unity 8 shell is the primary user interface for Ubuntu devices.

Package: unity8-common
Architecture: all
Depends: qml-module-qtquick-layouts,
         qml-module-ubuntu-components (>= 1.3.1845) | qml-module-ubuntu-components-gles (>= 1.3.1845),
         qml-module-ubuntu-thumbnailer0.1 | ubuntu-thumbnailer-impl,
         qtdeclarative5-ubuntu-settings-components (>= 0.7),
         qtdeclarative5-unity-notifications-plugin (>= 0.1.2) | unity-notifications-impl,
         ubuntu-thumbnailer-impl-0,
         unity-application-impl-17,
         unity-notifications-impl-3,
         unity-plugin-scopes | unity-scopes-impl,
         unity-scopes-impl-12,
         unity8-fake-env | unity-application-impl,
         ${misc:Depends},
Breaks: unity8 (<< 7.86),
Replaces: unity8 (<< 7.86),
Description: Unity 8 shell (common files)
 The Unity 8 shell is the primary user interface for Ubuntu devices.
 .
 This package contains the QML, graphics and locale files shared between
 unity8 and unity-scope-tool.

Package: unity8-autopilot
Architecture: all
Depends: autopilot-qt5 (>= 1.4),
         gir1.2-glib-2.0,
         gir1.2-notify-0.7,
         libqt5test5,
         libqt5widgets5,
         ofono-phonesim,
         python3-autopilot,
         python3-evdev,
         python3-fixtures,
         python3-gi,
         qttestability-autopilot (>= 1.4),
         ubuntu-ui-toolkit-autopilot (>= 1.3.1845),
         unity-scope-click,
         unity8 (= ${source:Version}),
         unity8-fake-env (= ${source:Version}),
         url-dispatcher-tools,
         xvfb,
         ${misc:Depends},
         ${python3:Depends},
         ${shlibs:Depends},
Description: Test package for Unity 8 shell
 Autopilot tests for the unity8 package

Package: unity8-fake-env
Architecture: any
Multi-Arch: same
Pre-Depends: ${misc:Pre-Depends},
Depends: ${misc:Depends},
         ${shlibs:Depends},
Provides: unity-application-impl,
          unity-application-impl-16,
Replaces: unity8-autopilot (<< 8.02+15.04.20150422-0ubuntu1)
Description: Fake environment for running Unity 8 shell
 Provides fake implementations of some QML modules used by Unity 8 shell
 (e.g Ubuntu.Application) so that you can run it in a sandboxed environment.

Package: unity8-private
Architecture: any
Multi-Arch: same
Pre-Depends: ${misc:Pre-Depends},
Depends: accountsservice-ubuntu-schemas (>= 0.0.5),
         gsettings-ubuntu-schemas (>= 0.0.2+14.10.20140815),
         libhardware2,
         pay-service,
         unity-schemas (>= 7.3.1+14.10.20140915),
         qtdeclarative5-gsettings1.0,
         qml-module-qtmultimedia,
         ${misc:Depends},
         ${shlibs:Depends},
Provides: unity-launcher-impl,
          unity-launcher-impl-7,
Description: Unity 8 private libs
 The Unity 8 shell is the primary user interface for Ubuntu devices.
 .
 This package contains the private libraries for QML and other components
 only used by the shell.

Package: unity8-doc
Section: doc
Architecture: all
Multi-Arch: foreign
Depends: ${misc:Depends},
Description: Documentation for Unity8
 The Unity 8 shell is the primary user interface for Ubuntu devices. (documentation)<|MERGE_RESOLUTION|>--- conflicted
+++ resolved
@@ -108,10 +108,7 @@
          qml-module-ubuntu-web,
          qtdeclarative5-qtmir-plugin (>= 0.4.8),
          qtdeclarative5-ubuntu-telephony0.1,
-<<<<<<< HEAD
-=======
          qtdeclarative5-ubuntu-web-plugin,
->>>>>>> 7fdbae91
          ubuntu-system-settings (>= 0.4),
          unity-launcher-impl-7,
          unity8-common (= ${source:Version}),

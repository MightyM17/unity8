Source: unity8
Section: x11
Priority: optional
Maintainer: Ubuntu Developers <ubuntu-devel-discuss@lists.ubuntu.com>
Build-Depends: cmake,
               dbus-test-runner,
               debhelper (>= 9),
               doxyqml,
# To allow cross-compiling to work, we also must append :native
# to g++ so we don't try to run armhf g++
# on an x86 CPU for eaxmple, when cross-compiling.
               g++:native,
               libandroid-properties-dev,
               graphviz,
               gsettings-ubuntu-schemas (>= 0.0.2+14.10.20140815),
               libconnectivity-qt1-dev,
               libevdev-dev,
               libgl1-mesa-dev[!armhf] | libgl-dev[!armhf],
               libgl1-mesa-dri,
               libgles2-mesa-dev[armhf],
               libglib2.0-dev,
               libgsettings-qt-dev,
               libhardware-dev,
               liblightdm-qt5-3-dev,
               libpam0g-dev,
               libpay2-dev,
               libpulse-dev,
               libqmenumodel-dev (>= 0.2.9),
               libqt5svg5-dev,
               libqt5xmlpatterns5-dev,
               libsystemsettings-dev,
               libudev-dev,
               libunity-api-dev (>= 7.105),
               libusermetricsoutput1-dev,
# Need those X11 libs touch emulation from mouse events in manual QML tests on a X11 desktop
               libx11-dev[!armhf],
               libxcb1-dev[!armhf],
               libxi-dev[!armhf],
# End of X11 libs
               pkg-config,
               python3-all:any,
               python3-setuptools,
               qml-module-qt-labs-folderlistmodel,
               qml-module-qtquick-layouts,
               qml-module-qtquick-xmllistmodel,
               qml-module-qtquick2,
               qml-module-qtsysteminfo,
               qml-module-qttest,
               qt5-default,
               qtbase5-dev (>= 5.4),
               qtbase5-dev-tools,
               qtbase5-private-dev (>= 5.4),
               qtdeclarative5-dev (>= 5.4),
               qtdeclarative5-dev-tools,
               qtdeclarative5-private-dev (>= 5.4),
               qtdeclarative5-qtmultimedia-plugin (>= 5.4.1-1ubuntu19~overlay2),
               qtdeclarative5-ubuntu-content1,
               qtdeclarative5-ubuntu-settings-components (>= 0.6),
               qtdeclarative5-ubuntu-ui-toolkit-plugin (>= 1.3.1676) | qtdeclarative5-ubuntu-ui-toolkit-plugin-gles (>= 1.3.1676),
               qtdeclarative5-ubuntu-web-plugin,
               ttf-ubuntu-font-family,
Standards-Version: 3.9.4
Homepage: http://launchpad.net/unity
# If you aren't a member of ~unity-team but need to upload
# packaging changes, just go ahead. ~unity-team will notice
# and sync up the code again.
Vcs-Bzr: https://code.launchpad.net/unity8
Vcs-Browser: https://bazaar.launchpad.net/~unity-team/unity8/trunk
X-Ubuntu-Use-Langpack: yes

Package: indicators-client
Architecture: amd64 armhf i386
Depends: qmenumodel-qml (>= 0.2.9),
         qtdeclarative5-ubuntu-ui-toolkit-plugin (>= 1.3.1627) | qtdeclarative5-ubuntu-ui-toolkit-plugin-gles (>= 1.3.1627),
         unity8 (= ${binary:Version}),
         ${misc:Depends},
         ${shlibs:Depends},
Description: Indicators client test application
 This package contains the client application for indicators used by autopilot

Package: unity8-greeter
Architecture: any
Depends: unity8 (= ${binary:Version}),
<<<<<<< HEAD
=======
         unity-system-compositor,
>>>>>>> cd7d4f41
         ${misc:Depends},
         ${shlibs:Depends}
Recommends: lightdm
Provides: lightdm-greeter
Description: The Unity8 Greeter
 The Unity 8 greeter is the primary login greeter for Ubuntu devices.

Package: unity-scope-tool
Architecture: any
Depends: unity8-common (= ${source:Version}),
         unity8-private (= ${binary:Version}),
         ${misc:Depends},
         ${shlibs:Depends},
# We do call pkg-config libunity-scopes from the code
         pkg-config,
         libunity-scopes-dev,
Description: Development tool for Unity scopes
 This package contains the development tool for new generation Unity scopes, based
 on Unity8.

Package: unity8
Architecture: any
Provides: indicator-renderer,
Depends: dmz-cursor-theme,
         gsettings-desktop-schemas,
         libcap2-bin,
         libglib2.0-bin,
         qmenumodel-qml (>= 0.2.9),
         qml-module-qt-labs-folderlistmodel,
         qml-module-qtquick-xmllistmodel,
         qml-module-qtsysteminfo,
         qtdeclarative5-gsettings1.0,
         qtdeclarative5-qtmir-plugin (>= 0.4.5),
         qtdeclarative5-ubuntu-telephony0.1,
         qtdeclarative5-ubuntu-web-plugin,
         ubuntu-system-settings,
         unity-launcher-impl-7,
         unity8-common (= ${source:Version}),
         unity8-private (= ${binary:Version}),
         unity8-private | unity-launcher-impl,
         ${misc:Depends},
         ${shlibs:Depends},
Recommends: unity-scope-click,
            unity-scope-mediascanner2,
            unity-scope-scopes,
Breaks: indicator-network (<< 0.5.1+14.10.20141014),
        ubuntu-touch-session (<< 0.107),
        unity8-greeter (<< 7.89),
Replaces: ubuntu-touch-session (<< 0.82~),
          unity8-greeter (<< 7.89),
Conflicts: ubuntu-system-settings-wizard,
Description: Unity 8 shell
 The Unity 8 shell is the primary user interface for Ubuntu devices.

Package: unity8-common
Architecture: all
Depends: qml-module-qtquick-layouts,
         qtdeclarative5-ubuntu-settings-components (>= 0.6),
         qtdeclarative5-ubuntu-thumbnailer0.1 | ubuntu-thumbnailer-impl,
         qtdeclarative5-ubuntu-ui-toolkit-plugin (>= 1.3.1627) | qtdeclarative5-ubuntu-ui-toolkit-plugin-gles (>= 1.3.1627),
         qtdeclarative5-unity-notifications-plugin (>= 0.1.2) | unity-notifications-impl,
         ubuntu-thumbnailer-impl-0,
         unity-application-impl-12,
         unity-notifications-impl-3,
         unity-plugin-scopes | unity-scopes-impl,
         unity-scopes-impl-9,
         unity8-fake-env | unity-application-impl,
         ${misc:Depends},
Breaks: unity8 (<< 7.86),
Replaces: unity8 (<< 7.86),
Description: Unity 8 shell (common files)
 The Unity 8 shell is the primary user interface for Ubuntu devices.
 .
 This package contains the QML, graphics and locale files shared between
 unity8 and unity-scope-tool.

Package: unity8-autopilot
Architecture: all
Depends: autopilot-qt5 (>= 1.4),
         gir1.2-glib-2.0,
         gir1.2-notify-0.7,
         libqt5test5,
         libqt5widgets5,
         ofono-phonesim,
         python3-autopilot,
         python3-evdev,
         python3-fixtures,
         python3-gi,
         qttestability-autopilot (>= 1.4),
         ubuntu-ui-toolkit-autopilot (>= 1.2.1485+15.04.20150417.1-0ubuntu1),
         unity-scope-click,
         unity8 (= ${source:Version}),
         unity8-fake-env (= ${source:Version}),
         url-dispatcher-tools,
         xvfb,
         ${misc:Depends},
         ${python3:Depends},
         ${shlibs:Depends},
Description: Test package for Unity 8 shell
 Autopilot tests for the unity8 package

Package: unity8-fake-env
Architecture: any
Multi-Arch: same
Pre-Depends: ${misc:Pre-Depends},
Depends: ${misc:Depends},
         ${shlibs:Depends},
Provides: unity-application-impl,
          unity-application-impl-12,
Replaces: unity8-autopilot (<< 8.02+15.04.20150422-0ubuntu1)
Description: Fake environment for running Unity 8 shell
 Provides fake implementations of some QML modules used by Unity 8 shell
 (e.g Ubuntu.Application) so that you can run it in a sandboxed environment.

Package: unity8-private
Architecture: any
Multi-Arch: same
Pre-Depends: ${misc:Pre-Depends},
Depends: accountsservice-ubuntu-schemas (>= 0.0.3),
         gsettings-ubuntu-schemas (>= 0.0.2+14.10.20140815),
         libhardware2,
         pay-service,
         unity-schemas (>= 7.3.1+14.10.20140915),
         ${misc:Depends},
         ${shlibs:Depends},
Provides: unity-launcher-impl,
          unity-launcher-impl-7,
Description: Unity 8 private libs
 The Unity 8 shell is the primary user interface for Ubuntu devices.
 .
 This package contains the private libraries for QML and other components
 only used by the shell.

Package: unity8-doc
Section: doc
Architecture: all
Multi-Arch: foreign
Depends: ${misc:Depends},
Description: Documentation for Unity8
 The Unity 8 shell is the primary user interface for Ubuntu devices. (documentation)<|MERGE_RESOLUTION|>--- conflicted
+++ resolved
@@ -81,10 +81,7 @@
 Package: unity8-greeter
 Architecture: any
 Depends: unity8 (= ${binary:Version}),
-<<<<<<< HEAD
-=======
          unity-system-compositor,
->>>>>>> cd7d4f41
          ${misc:Depends},
          ${shlibs:Depends}
 Recommends: lightdm

--- conflicted
+++ resolved
@@ -11,13 +11,8 @@
 # We rely on C++11 features, and to prevent from ABI breaks
 # in libstdc++ causing us issues, we explicitly select a G++
 # version.
-<<<<<<< HEAD
                g++-4.9:native,
-               libdee-qt5-dev (>= 3.2),
-=======
-               g++-4.9,
                libconnectivity-qt1-dev,
->>>>>>> a5c6e33b
                libgl1-mesa-dev[!armhf] | libgl-dev[!armhf],
                libgl1-mesa-dri,
                libgles2-mesa-dev[armhf],

Source: unity8
Section: x11
Priority: optional
Maintainer: Ubuntu Developers <ubuntu-devel-discuss@lists.ubuntu.com>
Build-Depends: cmake,
               dbus-test-runner,
               debhelper (>= 9),
               libdee-qt5-dev (>= 3.2),
               libgl1-mesa-dev[!armhf] | libgl-dev[!armhf],
               libgl1-mesa-dri,
               libgles2-mesa-dev[armhf],
               libgsettings-qt-dev,
               libhud-client2-dev,
               libjson-perl,
               libnih-dbus-dev,
               libnih-dev,
               libnm-glib-dev,
               libnm-util-dev,
               liblightdm-qt5-3-dev,
               libpulse-dev,
               libqmenumodel-dev (>= 0.2.7),
               libqt5v8-5-private-dev,
               libsigc++-2.0-dev,
               libunity-api-dev (>= 7.80.3),
               libunity-core-6.0-dev (<< 7.80),
               libunity-dev (>= 7.0.12),
               libunity-mir-dev,
               libunity-scopes-json-def-phone,
               libupstart-dev,
               libusermetricsoutput1-dev,
               libxcb1-dev,
               pkg-config,
               python:any (>= 2.7),
               python-setuptools,
               python3:any,
               qt5-default,
               qtbase5-dev,
               qtbase5-dev-tools,
               qtbase5-private-dev,
               qtdeclarative5-dev,
               qtdeclarative5-dev-tools,
               qtdeclarative5-private-dev,
               qtdeclarative5-qtquick2-plugin,
               qtdeclarative5-test-plugin,
               qtdeclarative5-ubuntu-ui-toolkit-plugin,
               qtdeclarative5-xmllistmodel-plugin,
               ttf-ubuntu-font-family,
Standards-Version: 3.9.4
Homepage: http://launchpad.net/unity
# If you aren't a member of ~unity-team but need to upload
# packaging changes, just go ahead. ~unity-team will notice
# and sync up the code again.
Vcs-Bzr: https://code.launchpad.net/unity8
Vcs-Browser: https://bazaar.launchpad.net/~unity-team/unity8/trunk

Package: indicators-client
Architecture: amd64 armhf i386
Depends: qmenumodel-qml (>= 0.2.7),
         qtdeclarative5-ubuntu-ui-toolkit-plugin (>= 0.1.46+13.10.20130829.1-0ubuntu1),
         unity8 (= ${binary:Version}),
         ${misc:Depends},
         ${shlibs:Depends},
Description: Indicators client test application
 This package contains the client application for indicators used by autopilot

Package: unity8
Architecture: any
Provides: indicator-renderer,
Depends: gsettings-desktop-schemas,
         libunity-mir1,
         qmenumodel-qml (>= 0.2.7),
         qtdeclarative5-dee-plugin,
         qtdeclarative5-gsettings1.0,
         qtdeclarative5-ubuntu-ui-toolkit-plugin  (>= 0.1.46+13.10.20130829.1-0ubuntu1),
         qtdeclarative5-unity-notifications-plugin | unity-notifications-impl,
         qtdeclarative5-xmllistmodel-plugin,
<<<<<<< HEAD
         unity-greeter-session-broadcast,
         unity-launcher-impl-2,
=======
         unity-launcher-impl-3,
>>>>>>> 047d7820
         unity-notifications-impl-1,
         unity8-fake-env | qtubuntu-shell,
         unity8-private (= ${binary:Version}),
         unity8-private | unity-launcher-impl,
         ${misc:Depends},
         ${shlibs:Depends},
Recommends: indicator-battery,
            indicator-messages,
            indicator-time,
            ${unity-default-masterscopes},
Description: Unity 8 shell
 The Unity 8 shell is the primary user interface for Ubuntu devices.

Package: unity8-greeter
Architecture: any
Depends: lightdm,
         unity8 (>= ${source:Version}),
         ${misc:Depends},
         ${shlibs:Depends},
Description: Ubuntu QML greeter
 The Ubuntu QML greeter is the primary greeter for Ubuntu devices.

Package: unity8-autopilot
Architecture: all
Depends: gir1.2-glib-2.0,
         indicators-client (>= ${source:Version}),
         libautopilot-qt,
         libqt5test5,
         libqt5widgets5,
         python-evdev,
         python-gi,
         unity8 (>= ${source:Version}),
         unity8-fake-env (>= ${source:Version}),
         unity8-greeter (>= ${source:Version}),
         ${misc:Depends},
         ${python:Depends},
         ${shlibs:Depends},
Description: Test package for Unity 8 shell
 Autopilot tests for the unity8 package

Package: unity8-fake-env
Architecture: any
Multi-Arch: same
Pre-Depends: ${misc:Pre-Depends},
Depends: ${misc:Depends},
         ${shlibs:Depends},
Provides: qtubuntu-shell,
Description: Fake environment for running Unity 8 shell
 Provides fake implementations of some QML modules used by Unity 8 shell
 (e.g Ubuntu.Application) so that you can run it in a sandboxed environment.

Package: unity8-private
Architecture: any
Multi-Arch: same
Pre-Depends: ${misc:Pre-Depends},
Depends: ${misc:Depends},
         ${shlibs:Depends},
Provides: unity-launcher-impl,
          unity-launcher-impl-3,
Description: Unity 8 private libs
 The Unity 8 shell is the primary user interface for Ubuntu devices.
 .
 This package contains the private libraries for QML and other components
 only used by the shell.<|MERGE_RESOLUTION|>--- conflicted
+++ resolved
@@ -74,12 +74,8 @@
          qtdeclarative5-ubuntu-ui-toolkit-plugin  (>= 0.1.46+13.10.20130829.1-0ubuntu1),
          qtdeclarative5-unity-notifications-plugin | unity-notifications-impl,
          qtdeclarative5-xmllistmodel-plugin,
-<<<<<<< HEAD
          unity-greeter-session-broadcast,
-         unity-launcher-impl-2,
-=======
          unity-launcher-impl-3,
->>>>>>> 047d7820
          unity-notifications-impl-1,
          unity8-fake-env | qtubuntu-shell,
          unity8-private (= ${binary:Version}),

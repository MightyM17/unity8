Source: unity8
Section: x11
Priority: optional
Maintainer: Ubuntu Developers <ubuntu-devel-discuss@lists.ubuntu.com>
Build-Depends: cmake,
               dbus-test-runner,
               debhelper (>= 9),
               doxyqml,
# To allow cross-compiling to work, we also must append :native
# to g++ so we don't try to run armhf g++
# on an x86 CPU for eaxmple, when cross-compiling.
               g++:native,
               libandroid-properties-dev,
               graphviz,
               gsettings-ubuntu-schemas (>= 0.0.2+14.10.20140815),
               libconnectivity-qt1-dev,
               libevdev-dev,
               libgl1-mesa-dev[!armhf] | libgl-dev[!armhf],
               libgl1-mesa-dri,
               libgles2-mesa-dev[armhf],
               libglib2.0-dev,
               libgsettings-qt-dev,
               libhardware-dev,
               libpam0g-dev,
               libpay2-dev,
               libpulse-dev,
               libqmenumodel-dev (>= 0.2.9),
               libqt5svg5-dev,
               libqt5xmlpatterns5-dev,
               libsystemsettings-dev,
               libudev-dev,
<<<<<<< HEAD
               libunity-api-dev (>= 7.106),
=======
               libunity-api-dev (>= 7.105),
>>>>>>> f5d88352
               libusermetricsoutput1-dev,
               libxcb1-dev,
               pkg-config,
               python3-all:any,
               python3-setuptools,
               qml-module-qt-labs-folderlistmodel,
               qml-module-qtquick-layouts,
               qml-module-qtquick-xmllistmodel,
               qml-module-qtquick2,
               qml-module-qtsysteminfo,
               qml-module-qttest,
               qt5-default,
               qtbase5-dev (>= 5.4),
               qtbase5-dev-tools,
               qtbase5-private-dev (>= 5.4),
               qtdeclarative5-dev (>= 5.4),
               qtdeclarative5-dev-tools,
               qtdeclarative5-private-dev (>= 5.4),
               qtdeclarative5-qtmultimedia-plugin (>= 5.4.1-1ubuntu19~overlay2),
               qtdeclarative5-ubuntu-content1,
               qtdeclarative5-ubuntu-settings-components (>= 0.6),
               qtdeclarative5-ubuntu-ui-toolkit-plugin (>= 1.3.1676) | qtdeclarative5-ubuntu-ui-toolkit-plugin-gles (>= 1.3.1676),
               qtdeclarative5-ubuntu-web-plugin,
               ttf-ubuntu-font-family,
Standards-Version: 3.9.4
Homepage: http://launchpad.net/unity
# If you aren't a member of ~unity-team but need to upload
# packaging changes, just go ahead. ~unity-team will notice
# and sync up the code again.
Vcs-Bzr: https://code.launchpad.net/unity8
Vcs-Browser: https://bazaar.launchpad.net/~unity-team/unity8/trunk
X-Ubuntu-Use-Langpack: yes

Package: indicators-client
Architecture: amd64 armhf i386
Depends: qmenumodel-qml (>= 0.2.9),
         qtdeclarative5-ubuntu-ui-toolkit-plugin (>= 1.3.1627) | qtdeclarative5-ubuntu-ui-toolkit-plugin-gles (>= 1.3.1627),
         unity8 (= ${binary:Version}),
         ${misc:Depends},
         ${shlibs:Depends},
Description: Indicators client test application
 This package contains the client application for indicators used by autopilot

Package: unity-scope-tool
Architecture: any
Depends: unity8-common (= ${source:Version}),
         unity8-private (= ${binary:Version}),
         ${misc:Depends},
         ${shlibs:Depends},
# We do call pkg-config libunity-scopes from the code
         pkg-config,
         libunity-scopes-dev,
Description: Development tool for Unity scopes
 This package contains the development tool for new generation Unity scopes, based
 on Unity8.

Package: unity8
Architecture: any
Provides: indicator-renderer,
Depends: dmz-cursor-theme,
         gsettings-desktop-schemas,
         libcap2-bin,
         libglib2.0-bin,
         qmenumodel-qml (>= 0.2.9),
         qml-module-qt-labs-folderlistmodel,
         qml-module-qtquick-xmllistmodel,
         qml-module-qtsysteminfo,
         qtdeclarative5-gsettings1.0,
         qtdeclarative5-qtmir-plugin (>= 0.4.5),
         qtdeclarative5-ubuntu-telephony0.1,
         qtdeclarative5-ubuntu-web-plugin,
         ubuntu-system-settings,
         unity-launcher-impl-7,
         unity8-common (= ${source:Version}),
         unity8-private (= ${binary:Version}),
         unity8-private | unity-launcher-impl,
         ${misc:Depends},
         ${shlibs:Depends},
Recommends: unity-scope-click,
            unity-scope-mediascanner2,
            unity-scope-scopes,
Breaks: indicator-network (<< 0.5.1+14.10.20141014),
        ubuntu-touch-session (<< 0.107),
        unity8-greeter (<< 7.89),
Replaces: ubuntu-touch-session (<< 0.82~),
          unity8-greeter (<< 7.89),
Conflicts: ubuntu-system-settings-wizard,
Description: Unity 8 shell
 The Unity 8 shell is the primary user interface for Ubuntu devices.

Package: unity8-common
Architecture: all
Depends: qml-module-qtquick-layouts,
         qtdeclarative5-ubuntu-settings-components (>= 0.6),
         qtdeclarative5-ubuntu-thumbnailer0.1 | ubuntu-thumbnailer-impl,
         qtdeclarative5-ubuntu-ui-toolkit-plugin (>= 1.3.1627) | qtdeclarative5-ubuntu-ui-toolkit-plugin-gles (>= 1.3.1627),
         qtdeclarative5-unity-notifications-plugin (>= 0.1.2) | unity-notifications-impl,
         ubuntu-thumbnailer-impl-0,
         unity-application-impl-12,
         unity-notifications-impl-3,
         unity-plugin-scopes | unity-scopes-impl,
<<<<<<< HEAD
         unity-scopes-impl-10,
=======
         unity-scopes-impl-9,
>>>>>>> f5d88352
         unity8-fake-env | unity-application-impl,
         ${misc:Depends},
Breaks: unity8 (<< 7.86),
Replaces: unity8 (<< 7.86),
Description: Unity 8 shell (common files)
 The Unity 8 shell is the primary user interface for Ubuntu devices.
 .
 This package contains the QML, graphics and locale files shared between
 unity8 and unity-scope-tool.

Package: unity8-autopilot
Architecture: all
Depends: autopilot-qt5 (>= 1.4),
         gir1.2-glib-2.0,
         gir1.2-notify-0.7,
         libqt5test5,
         libqt5widgets5,
         ofono-phonesim,
         python3-autopilot,
         python3-evdev,
         python3-fixtures,
         python3-gi,
         qttestability-autopilot (>= 1.4),
         ubuntu-ui-toolkit-autopilot (>= 1.2.1485+15.04.20150417.1-0ubuntu1),
         unity-scope-click,
         unity8 (= ${source:Version}),
         unity8-fake-env (= ${source:Version}),
         url-dispatcher-tools,
         xvfb,
         ${misc:Depends},
         ${python3:Depends},
         ${shlibs:Depends},
Description: Test package for Unity 8 shell
 Autopilot tests for the unity8 package

Package: unity8-fake-env
Architecture: any
Multi-Arch: same
Pre-Depends: ${misc:Pre-Depends},
Depends: ${misc:Depends},
         ${shlibs:Depends},
Provides: unity-application-impl,
          unity-application-impl-12,
Replaces: unity8-autopilot (<< 8.02+15.04.20150422-0ubuntu1)
Description: Fake environment for running Unity 8 shell
 Provides fake implementations of some QML modules used by Unity 8 shell
 (e.g Ubuntu.Application) so that you can run it in a sandboxed environment.

Package: unity8-private
Architecture: any
Multi-Arch: same
Pre-Depends: ${misc:Pre-Depends},
Depends: accountsservice-ubuntu-schemas (>= 0.0.3),
         gsettings-ubuntu-schemas (>= 0.0.2+14.10.20140815),
         libhardware2,
         pay-service,
         unity-schemas (>= 7.3.1+14.10.20140915),
         ${misc:Depends},
         ${shlibs:Depends},
Provides: unity-launcher-impl,
          unity-launcher-impl-7,
Description: Unity 8 private libs
 The Unity 8 shell is the primary user interface for Ubuntu devices.
 .
 This package contains the private libraries for QML and other components
 only used by the shell.

Package: unity8-doc
Section: doc
Architecture: all
Multi-Arch: foreign
Depends: ${misc:Depends},
Description: Documentation for Unity8
 The Unity 8 shell is the primary user interface for Ubuntu devices. (documentation)<|MERGE_RESOLUTION|>--- conflicted
+++ resolved
@@ -29,11 +29,7 @@
                libqt5xmlpatterns5-dev,
                libsystemsettings-dev,
                libudev-dev,
-<<<<<<< HEAD
                libunity-api-dev (>= 7.106),
-=======
-               libunity-api-dev (>= 7.105),
->>>>>>> f5d88352
                libusermetricsoutput1-dev,
                libxcb1-dev,
                pkg-config,
@@ -135,11 +131,7 @@
          unity-application-impl-12,
          unity-notifications-impl-3,
          unity-plugin-scopes | unity-scopes-impl,
-<<<<<<< HEAD
          unity-scopes-impl-10,
-=======
-         unity-scopes-impl-9,
->>>>>>> f5d88352
          unity8-fake-env | unity-application-impl,
          ${misc:Depends},
 Breaks: unity8 (<< 7.86),

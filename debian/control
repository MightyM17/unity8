--- conflicted
+++ resolved
@@ -86,11 +86,8 @@
          qtdeclarative5-ubuntu-ui-toolkit-plugin,
          qtdeclarative5-unity-notifications-plugin | unity-notifications-impl,
          qtdeclarative5-xmllistmodel-plugin,
-<<<<<<< HEAD
+         unity-application-impl-2,
          unity-greeter-session-broadcast,
-=======
-         unity-application-impl-2,
->>>>>>> 0f46dde4
          unity-launcher-impl-3,
          unity-notifications-impl-2,
          unity8-fake-env | unity-application-impl,
@@ -119,8 +116,8 @@
          unity8 (>= ${source:Version}),
          ${misc:Depends},
          ${shlibs:Depends},
-Replaces: unity8 (<< 7.85),
-Breaks: unity8 (<< 7.85),
+Replaces: unity8 (<< 7.86),
+Breaks: unity8 (<< 7.86),
 Description: Ubuntu QML greeter
  The Ubuntu QML greeter is the primary greeter for Ubuntu devices.
 

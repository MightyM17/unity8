--- conflicted
+++ resolved
@@ -50,11 +50,7 @@
                qtdeclarative5-private-dev (>= 5.2.1),
                qtdeclarative5-qtmultimedia-plugin,
                qtdeclarative5-ubuntu-settings-components (>= 0.6),
-<<<<<<< HEAD
                qtdeclarative5-ubuntu-ui-toolkit-plugin (>= 1.3.1676) | qtdeclarative5-ubuntu-ui-toolkit-plugin-gles (>= 1.3.1676),
-=======
-               qtdeclarative5-ubuntu-ui-toolkit-plugin (>= 1.3.1627) | qtdeclarative5-ubuntu-ui-toolkit-plugin-gles (>= 1.3.1627),
->>>>>>> c2dc0bb7
                qtdeclarative5-ubuntu-web-plugin,
                ttf-ubuntu-font-family,
 Standards-Version: 3.9.4

Source: unity8
Section: x11
Priority: optional
Maintainer: Ubuntu Developers <ubuntu-devel-discuss@lists.ubuntu.com>
Build-Depends: cmake,
               dbus-test-runner,
               debhelper (>= 9),
               doxyqml,
               graphviz,
               gsettings-ubuntu-schemas (>= 0.0.2+14.10.20140815),
# We rely on C++11 features, and to prevent from ABI breaks
# in libstdc++ causing us issues, we explicitly select a G++
# version.
               g++-4.9,
<<<<<<< HEAD
               libconnectivity-qt1-dev,
               libdee-qt5-dev (>= 3.2),
=======
>>>>>>> 6aacf7cd
               libgl1-mesa-dev[!armhf] | libgl-dev[!armhf],
               libgl1-mesa-dri,
               libgles2-mesa-dev[armhf],
               libglib2.0-dev,
               libgsettings-qt-dev,
               libhardware-dev,
               libpam0g-dev,
               libpay2-dev,
               libpulse-dev,
               libqmenumodel-dev (>= 0.2.8),
               libqt5xmlpatterns5-dev,
               libunity-api-dev (>= 7.93),
               libusermetricsoutput1-dev,
               libxcb1-dev,
               pkg-config,
               python-setuptools,
               python3-all:any,
               python3-setuptools,
               python:any (>= 2.7),
               qml-module-qtquick-layouts,
               qml-module-qtquick-xmllistmodel,
               qml-module-qtquick2,
               qml-module-qttest,
               qt5-default,
               qtbase5-dev (>= 5.2.1),
               qtbase5-dev-tools,
               qtbase5-private-dev (>= 5.2.1),
               qtdeclarative5-dev (>= 5.2.1),
               qtdeclarative5-dev-tools,
               qtdeclarative5-private-dev (>= 5.2.1),
               qtdeclarative5-qtmultimedia-plugin,
               qtdeclarative5-ubuntu-settings-components (>= 0.4),
               qtdeclarative5-ubuntu-ui-toolkit-plugin (>= 0.1.49) | qtdeclarative5-ubuntu-ui-toolkit-plugin-gles (>= 0.1.49),
               ttf-ubuntu-font-family,
Standards-Version: 3.9.4
Homepage: http://launchpad.net/unity
# If you aren't a member of ~unity-team but need to upload
# packaging changes, just go ahead. ~unity-team will notice
# and sync up the code again.
Vcs-Bzr: https://code.launchpad.net/unity8
Vcs-Browser: https://bazaar.launchpad.net/~unity-team/unity8/trunk
X-Ubuntu-Use-Langpack: yes

Package: indicators-client
Architecture: amd64 armhf i386
Depends: qmenumodel-qml (>= 0.2.8),
         qtdeclarative5-ubuntu-ui-toolkit-plugin (>= 0.1.49) | qtdeclarative5-ubuntu-ui-toolkit-plugin-gles (>= 0.1.49),
         unity8 (= ${binary:Version}),
         ${misc:Depends},
         ${shlibs:Depends},
Description: Indicators client test application
 This package contains the client application for indicators used by autopilot

Package: unity-scope-tool
Architecture: any
Depends: unity8-common (= ${source:Version}),
         unity8-private (= ${binary:Version}),
         ${misc:Depends},
         ${shlibs:Depends},
Description: Development tool for Unity scopes
 This package contains the development tool for new generation Unity scopes, based
 on Unity8.

Package: unity8
Architecture: any
Provides: indicator-renderer,
Depends: gsettings-desktop-schemas,
         libcap2-bin,
         libglib2.0-bin,
         qmenumodel-qml (>= 0.2.8),
         qml-module-qtquick-xmllistmodel,
         qtdeclarative5-gsettings1.0,
         qtdeclarative5-qtmir-plugin (>= 0.4.4),
         qtdeclarative5-ubuntu-telephony0.1,
         unity-launcher-impl-4,
         unity8-common (= ${source:Version}),
         unity8-private (= ${binary:Version}),
         unity8-private | unity-launcher-impl,
         ${misc:Depends},
         ${shlibs:Depends},
Recommends: unity-scope-click,
            unity-scope-mediascanner2,
            unity-scope-scopes,
Breaks: indicator-network (<< 0.5.1+14.10.20141014),
        ubuntu-touch-session (<< 0.107),
        unity8-greeter (<< 7.89),
Replaces: ubuntu-touch-session (<< 0.82~),
          unity8-greeter (<< 7.89),
Description: Unity 8 shell
 The Unity 8 shell is the primary user interface for Ubuntu devices.

Package: unity8-common
Architecture: all
Depends: qml-module-qtquick-layouts,
         qtdeclarative5-ubuntu-settings-components (>= 0.4),
         qtdeclarative5-ubuntu-thumbnailer0.1 | ubuntu-thumbnailer-impl,
         qtdeclarative5-ubuntu-ui-toolkit-plugin (>= 0.1.49) | qtdeclarative5-ubuntu-ui-toolkit-plugin-gles (>= 0.1.49),
         qtdeclarative5-unity-notifications-plugin (>= 0.1.2) | unity-notifications-impl,
         ubuntu-thumbnailer-impl-0,
         unity-application-impl-4,
         unity-notifications-impl-3,
         unity-plugin-scopes | unity-scopes-impl,
         unity-scopes-impl-4,
         unity8-fake-env | unity-application-impl,
         ${misc:Depends},
Breaks: unity8 (<< 7.86),
Replaces: unity8 (<< 7.86),
Description: Unity 8 shell (common files)
 The Unity 8 shell is the primary user interface for Ubuntu devices.
 .
 This package contains the QML, graphics and locale files shared between
 unity8 and unity-scope-tool.

Package: unity8-autopilot
Architecture: all
Depends: gir1.2-glib-2.0,
         libautopilot-qt (>= 1.4),
         libqt5test5,
         libqt5widgets5,
         python-autopilot,
         python-evdev,
         python-fixtures,
         python-gi,
         python-mock,
         python3-autopilot,
         python3-evdev,
         python3-fixtures,
         python3-gi,
         ubuntu-ui-toolkit-autopilot,
         unity-scope-click,
         unity8 (= ${source:Version}),
         unity8-fake-env (= ${source:Version}),
         url-dispatcher-tools,
         ${misc:Depends},
         ${python3:Depends},
         ${python:Depends},
         ${shlibs:Depends},
Description: Test package for Unity 8 shell
 Autopilot tests for the unity8 package

Package: unity8-fake-env
Architecture: any
Multi-Arch: same
Pre-Depends: ${misc:Pre-Depends},
Depends: ${misc:Depends},
         ${shlibs:Depends},
Provides: unity-application-impl,
          unity-application-impl-4,
Description: Fake environment for running Unity 8 shell
 Provides fake implementations of some QML modules used by Unity 8 shell
 (e.g Ubuntu.Application) so that you can run it in a sandboxed environment.

Package: unity8-private
Architecture: any
Multi-Arch: same
Pre-Depends: ${misc:Pre-Depends},
Depends: accountsservice-ubuntu-schemas (>= 0.0.3),
         gsettings-ubuntu-schemas (>= 0.0.2+14.10.20140815),
         libhardware2,
         unity-schemas (>= 7.3.1+14.10.20140915),
         pay-service,
         qml-module-ubuntu-connectivity,
         ${misc:Depends},
         ${shlibs:Depends},
Provides: unity-launcher-impl,
          unity-launcher-impl-4,
Description: Unity 8 private libs
 The Unity 8 shell is the primary user interface for Ubuntu devices.
 .
 This package contains the private libraries for QML and other components
 only used by the shell.

Package: unity8-doc
Section: doc
Architecture: all
Multi-Arch: foreign
Depends: ${misc:Depends},
Description: Documentation for Unity8
 The Unity 8 shell is the primary user interface for Ubuntu devices. (documentation)<|MERGE_RESOLUTION|>--- conflicted
+++ resolved
@@ -12,11 +12,7 @@
 # in libstdc++ causing us issues, we explicitly select a G++
 # version.
                g++-4.9,
-<<<<<<< HEAD
                libconnectivity-qt1-dev,
-               libdee-qt5-dev (>= 3.2),
-=======
->>>>>>> 6aacf7cd
                libgl1-mesa-dev[!armhf] | libgl-dev[!armhf],
                libgl1-mesa-dri,
                libgles2-mesa-dev[armhf],

--- conflicted
+++ resolved
@@ -13,11 +13,7 @@
 # version. To allow cross-compiling to work, we also must
 # append :native to g++-4.9 so we don't try to run armhf g++
 # on an x86 CPU for eaxmple, when cross-compiling.
-<<<<<<< HEAD
-               g++-4.9,
-=======
                g++-4.9:native,
->>>>>>> e15956d5
                libandroid-properties-dev,
                libconnectivity-qt1-dev,
                libgl1-mesa-dev[!armhf] | libgl-dev[!armhf],

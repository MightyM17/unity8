Source: unity8
Section: x11
Priority: optional
Maintainer: Ubuntu Developers <ubuntu-devel-discuss@lists.ubuntu.com>
Build-Depends: cmake,
               dbus-test-runner,
               debhelper (>= 9),
               doxyqml,
               graphviz,
               libdee-qt5-dev (>= 3.2),
               libgl1-mesa-dev[!armhf] | libgl-dev[!armhf],
               libgl1-mesa-dri,
               libgles2-mesa-dev[armhf],
               libglib2.0-dev,
               libgsettings-qt-dev,
               libhud-client2-dev,
               liblightdm-qt5-3-dev,
               libpulse-dev,
               libqmenumodel-dev (>= 0.2.7),
               libqt5xmlpatterns5-dev,
               libunity-api-dev (>= 7.80.6),
               libunity-mir-dev,
               libusermetricsoutput1-dev,
               libxcb1-dev,
               pkg-config,
               python-setuptools,
               python3-all:any,
               python3-setuptools,
               python:any (>= 2.7),
               qml-module-qtquick-xmllistmodel,
               qml-module-qtquick2,
               qml-module-qttest,
               qt5-default,
               qtbase5-dev (>= 5.2.1),
               qtbase5-dev-tools,
               qtbase5-private-dev (>= 5.2.1),
               qtdeclarative5-dev (>= 5.2.1),
               qtdeclarative5-dev-tools,
               qtdeclarative5-private-dev (>= 5.2.1),
               qtdeclarative5-qtmultimedia-plugin,
               qtdeclarative5-ubuntu-settings-components,
               qtdeclarative5-ubuntu-ui-toolkit-plugin,
               ttf-ubuntu-font-family,
Standards-Version: 3.9.4
Homepage: http://launchpad.net/unity
# If you aren't a member of ~unity-team but need to upload
# packaging changes, just go ahead. ~unity-team will notice
# and sync up the code again.
Vcs-Bzr: https://code.launchpad.net/unity8
Vcs-Browser: https://bazaar.launchpad.net/~unity-team/unity8/trunk

Package: indicators-client
Architecture: amd64 armhf i386
Depends: qmenumodel-qml (>= 0.2.7),
         qtdeclarative5-ubuntu-ui-toolkit-plugin,
         unity8 (= ${binary:Version}),
         ${misc:Depends},
         ${shlibs:Depends},
Description: Indicators client test application
 This package contains the client application for indicators used by autopilot

Package: unity-scope-tool
Architecture: any
Depends: unity8-common (= ${source:Version}),
         unity8-private (= ${binary:Version}),
         ${misc:Depends},
         ${shlibs:Depends},
Description: Development tool for Unity scopes
 This package contains the development tool for new generation Unity scopes, based
 on Unity8.

Package: unity8
Architecture: any
Provides: indicator-renderer,
Depends: gsettings-desktop-schemas,
         libcap2-bin,
         libglib2.0-bin,
         libunity-mir1 (>= 0.4),
         qmenumodel-qml (>= 0.2.7),
         qml-module-qtquick-xmllistmodel,
         qtdeclarative5-gsettings1.0,
         qtdeclarative5-ubuntu-settings-components,
<<<<<<< HEAD
         qtdeclarative5-xmllistmodel-plugin,
         unity-greeter-session-broadcast,
=======
>>>>>>> 657fdca1
         unity-launcher-impl-3,
         unity8-common (= ${source:Version}),
         unity8-private (= ${binary:Version}),
         unity8-private | unity-launcher-impl,
         ${misc:Depends},
         ${shlibs:Depends},
Recommends: unity-scope-click,
            unity-scope-mediascanner2,
            unity-scope-scopes,
Breaks: indicator-network (<< 0.5.1),
        ubuntu-touch-session (<< 0.107),
Replaces: ubuntu-touch-session (<< 0.82~),
Description: Unity 8 shell
 The Unity 8 shell is the primary user interface for Ubuntu devices.

Package: unity8-greeter
Architecture: any
Depends: dbus-x11,
         libglib2.0-bin,
         lightdm,
         unity8 (= ${source:Version}),
         ${misc:Depends},
         ${shlibs:Depends},
Breaks: unity8 (<< 7.86),
Replaces: unity8 (<< 7.86),
Description: Ubuntu QML greeter
 The Ubuntu QML greeter is the primary greeter for Ubuntu devices.

Package: unity8-common
Architecture: all
Depends: qtdeclarative5-ubuntu-thumbnailer0.1 | ubuntu-thumbnailer-impl,
         qtdeclarative5-ubuntu-ui-toolkit-plugin,
         qtdeclarative5-unity-notifications-plugin | unity-notifications-impl,
         ubuntu-thumbnailer-impl-0,
         unity-application-impl-2,
         unity-notifications-impl-3,
         unity-plugin-scopes | unity-scopes-impl,
         unity-scopes-impl-0,
         unity8-fake-env | unity-application-impl,
         ${misc:Depends},
Breaks: unity8 (<< 7.86),
Replaces: unity8 (<< 7.86),
Description: Unity 8 shell (common files)
 The Unity 8 shell is the primary user interface for Ubuntu devices.
 .
 This package contains the QML, graphics and locale files shared between
 unity8 and unity-scope-tool.

Package: unity8-autopilot
Architecture: all
Depends: gir1.2-glib-2.0,
         libautopilot-qt (>= 1.4),
         libqt5test5,
         libqt5widgets5,
         python-autopilot,
         python-evdev,
         python-fixtures,
         python-gi,
         python-mock,
         python3-autopilot,
         python3-evdev,
         python3-fixtures,
         python3-gi,
         ubuntu-ui-toolkit-autopilot,
         unity8 (= ${source:Version}),
         unity8-fake-env (= ${source:Version}),
         unity8-greeter (= ${source:Version}),
         url-dispatcher-tools,
         ${misc:Depends},
         ${python3:Depends},
         ${python:Depends},
         ${shlibs:Depends},
Description: Test package for Unity 8 shell
 Autopilot tests for the unity8 package

Package: unity8-fake-env
Architecture: any
Multi-Arch: same
Pre-Depends: ${misc:Pre-Depends},
Depends: ${misc:Depends},
         ${shlibs:Depends},
Provides: unity-application-impl,
          unity-application-impl-2,
Description: Fake environment for running Unity 8 shell
 Provides fake implementations of some QML modules used by Unity 8 shell
 (e.g Ubuntu.Application) so that you can run it in a sandboxed environment.

Package: unity8-private
Architecture: any
Multi-Arch: same
Pre-Depends: ${misc:Pre-Depends},
Depends: gsettings-ubuntu-schemas,
         libunity-core-6.0-9,
         ${misc:Depends},
         ${shlibs:Depends},
Provides: unity-launcher-impl,
          unity-launcher-impl-3,
Description: Unity 8 private libs
 The Unity 8 shell is the primary user interface for Ubuntu devices.
 .
 This package contains the private libraries for QML and other components
 only used by the shell.

Package: unity8-doc
Section: doc
Architecture: all
Multi-Arch: foreign
Depends: ${misc:Depends},
Description: Documentation for Unity8
 The Unity 8 shell is the primary user interface for Ubuntu devices. (documentation)<|MERGE_RESOLUTION|>--- conflicted
+++ resolved
@@ -80,11 +80,7 @@
          qml-module-qtquick-xmllistmodel,
          qtdeclarative5-gsettings1.0,
          qtdeclarative5-ubuntu-settings-components,
-<<<<<<< HEAD
-         qtdeclarative5-xmllistmodel-plugin,
          unity-greeter-session-broadcast,
-=======
->>>>>>> 657fdca1
          unity-launcher-impl-3,
          unity8-common (= ${source:Version}),
          unity8-private (= ${binary:Version}),

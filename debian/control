Source: unity8
Section: x11
Priority: optional
Maintainer: Ubuntu Developers <ubuntu-devel-discuss@lists.ubuntu.com>
Build-Depends: cmake,
               dbus-test-runner,
               debhelper (>= 9),
               doxyqml,
               graphviz,
               gsettings-ubuntu-schemas (>= 0.0.2+14.10.20140815),
# We rely on C++11 features, and to prevent from ABI breaks
# in libstdc++ causing us issues, we explicitly select a G++
# version.
               g++-4.9,
               libgl1-mesa-dev[!armhf] | libgl-dev[!armhf],
               libgl1-mesa-dri,
               libgles2-mesa-dev[armhf],
               libglib2.0-dev,
               libgsettings-qt-dev,
               libhardware-dev,
               libpam0g-dev,
               libpay2-dev,
               libpulse-dev,
               libqmenumodel-dev (>= 0.2.8),
               libqt5xmlpatterns5-dev,
               libunity-api-dev (>= 7.93),
               libusermetricsoutput1-dev,
               libxcb1-dev,
               pkg-config,
               python-setuptools,
               python3-all:any,
               python3-setuptools,
               python:any (>= 2.7),
               qml-module-qtquick-layouts,
               qml-module-qtquick-xmllistmodel,
               qml-module-qtquick2,
               qml-module-qttest,
               qt5-default,
               qtbase5-dev (>= 5.2.1),
               qtbase5-dev-tools,
               qtbase5-private-dev (>= 5.2.1),
               qtdeclarative5-dev (>= 5.2.1),
               qtdeclarative5-dev-tools,
               qtdeclarative5-private-dev (>= 5.2.1),
               qtdeclarative5-qtmultimedia-plugin,
<<<<<<< HEAD
               qtdeclarative5-ubuntu-settings-components (>= 0.5),
               qtdeclarative5-ubuntu-ui-toolkit-plugin (>= 0.1.49) | qtdeclarative5-ubuntu-ui-toolkit-plugin-gles (>= 0.1.49),
=======
               qtdeclarative5-ubuntu-settings-components (>= 0.4),
               qtdeclarative5-ubuntu-ui-toolkit-plugin (>= 1.1.1239) | qtdeclarative5-ubuntu-ui-toolkit-plugin-gles (>= 1.1.1239),
>>>>>>> be593768
               ttf-ubuntu-font-family,
Standards-Version: 3.9.4
Homepage: http://launchpad.net/unity
# If you aren't a member of ~unity-team but need to upload
# packaging changes, just go ahead. ~unity-team will notice
# and sync up the code again.
Vcs-Bzr: https://code.launchpad.net/unity8
Vcs-Browser: https://bazaar.launchpad.net/~unity-team/unity8/trunk
X-Ubuntu-Use-Langpack: yes

Package: indicators-client
Architecture: amd64 armhf i386
Depends: qmenumodel-qml (>= 0.2.8),
         qtdeclarative5-ubuntu-ui-toolkit-plugin (>= 1.1.1239) | qtdeclarative5-ubuntu-ui-toolkit-plugin-gles (>= 1.1.1239),
         unity8 (= ${binary:Version}),
         ${misc:Depends},
         ${shlibs:Depends},
Description: Indicators client test application
 This package contains the client application for indicators used by autopilot

Package: unity-scope-tool
Architecture: any
Depends: unity8-common (= ${source:Version}),
         unity8-private (= ${binary:Version}),
         ${misc:Depends},
         ${shlibs:Depends},
Description: Development tool for Unity scopes
 This package contains the development tool for new generation Unity scopes, based
 on Unity8.

Package: unity8
Architecture: any
Provides: indicator-renderer,
Depends: gsettings-desktop-schemas,
         libcap2-bin,
         libglib2.0-bin,
         qmenumodel-qml (>= 0.2.8),
         qml-module-qtquick-xmllistmodel,
         qtdeclarative5-gsettings1.0,
         qtdeclarative5-qtmir-plugin (>= 0.4.4),
         qtdeclarative5-ubuntu-telephony0.1,
         unity-launcher-impl-4,
         unity8-common (= ${source:Version}),
         unity8-private (= ${binary:Version}),
         unity8-private | unity-launcher-impl,
         ${misc:Depends},
         ${shlibs:Depends},
Recommends: unity-scope-click,
            unity-scope-mediascanner2,
            unity-scope-scopes,
Breaks: indicator-network (<< 0.5.1+14.10.20141014),
        ubuntu-touch-session (<< 0.107),
        unity8-greeter (<< 7.89),
Replaces: ubuntu-touch-session (<< 0.82~),
          unity8-greeter (<< 7.89),
Description: Unity 8 shell
 The Unity 8 shell is the primary user interface for Ubuntu devices.

Package: unity8-common
Architecture: all
Depends: qml-module-qtquick-layouts,
         qtdeclarative5-ubuntu-settings-components (>= 0.4),
         qtdeclarative5-ubuntu-thumbnailer0.1 | ubuntu-thumbnailer-impl,
         qtdeclarative5-ubuntu-ui-toolkit-plugin (>= 1.1.1239) | qtdeclarative5-ubuntu-ui-toolkit-plugin-gles (>= 1.1.1239),
         qtdeclarative5-unity-notifications-plugin (>= 0.1.2) | unity-notifications-impl,
         ubuntu-thumbnailer-impl-0,
         unity-application-impl-4,
         unity-notifications-impl-3,
         unity-plugin-scopes | unity-scopes-impl,
         unity-scopes-impl-4,
         unity8-fake-env | unity-application-impl,
         ${misc:Depends},
Breaks: unity8 (<< 7.86),
Replaces: unity8 (<< 7.86),
Description: Unity 8 shell (common files)
 The Unity 8 shell is the primary user interface for Ubuntu devices.
 .
 This package contains the QML, graphics and locale files shared between
 unity8 and unity-scope-tool.

Package: unity8-autopilot
Architecture: all
Depends: gir1.2-glib-2.0,
         libautopilot-qt (>= 1.4),
         libqt5test5,
         libqt5widgets5,
         python-autopilot,
         python-evdev,
         python-fixtures,
         python-gi,
         python-mock,
         python3-autopilot,
         python3-evdev,
         python3-fixtures,
         python3-gi,
         ubuntu-ui-toolkit-autopilot,
         unity-scope-click,
         unity8 (= ${source:Version}),
         unity8-fake-env (= ${source:Version}),
         url-dispatcher-tools,
         ${misc:Depends},
         ${python3:Depends},
         ${python:Depends},
         ${shlibs:Depends},
Description: Test package for Unity 8 shell
 Autopilot tests for the unity8 package

Package: unity8-fake-env
Architecture: any
Multi-Arch: same
Pre-Depends: ${misc:Pre-Depends},
Depends: ${misc:Depends},
         ${shlibs:Depends},
Provides: unity-application-impl,
          unity-application-impl-4,
Description: Fake environment for running Unity 8 shell
 Provides fake implementations of some QML modules used by Unity 8 shell
 (e.g Ubuntu.Application) so that you can run it in a sandboxed environment.

Package: unity8-private
Architecture: any
Multi-Arch: same
Pre-Depends: ${misc:Pre-Depends},
Depends: accountsservice-ubuntu-schemas (>= 0.0.3),
         gsettings-ubuntu-schemas (>= 0.0.2+14.10.20140815),
         libhardware2,
         unity-schemas (>= 7.3.1+14.10.20140915),
         pay-service,
         qml-module-ubuntu-connectivity,
         ${misc:Depends},
         ${shlibs:Depends},
Provides: unity-launcher-impl,
          unity-launcher-impl-4,
Description: Unity 8 private libs
 The Unity 8 shell is the primary user interface for Ubuntu devices.
 .
 This package contains the private libraries for QML and other components
 only used by the shell.

Package: unity8-doc
Section: doc
Architecture: all
Multi-Arch: foreign
Depends: ${misc:Depends},
Description: Documentation for Unity8
 The Unity 8 shell is the primary user interface for Ubuntu devices. (documentation)<|MERGE_RESOLUTION|>--- conflicted
+++ resolved
@@ -43,13 +43,8 @@
                qtdeclarative5-dev-tools,
                qtdeclarative5-private-dev (>= 5.2.1),
                qtdeclarative5-qtmultimedia-plugin,
-<<<<<<< HEAD
                qtdeclarative5-ubuntu-settings-components (>= 0.5),
-               qtdeclarative5-ubuntu-ui-toolkit-plugin (>= 0.1.49) | qtdeclarative5-ubuntu-ui-toolkit-plugin-gles (>= 0.1.49),
-=======
-               qtdeclarative5-ubuntu-settings-components (>= 0.4),
                qtdeclarative5-ubuntu-ui-toolkit-plugin (>= 1.1.1239) | qtdeclarative5-ubuntu-ui-toolkit-plugin-gles (>= 1.1.1239),
->>>>>>> be593768
                ttf-ubuntu-font-family,
 Standards-Version: 3.9.4
 Homepage: http://launchpad.net/unity

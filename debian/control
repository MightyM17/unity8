Source: unity8
Section: x11
Priority: optional
Maintainer: Ubuntu Developers <ubuntu-devel-discuss@lists.ubuntu.com>
Build-Depends: cmake,
               dbus-test-runner,
               debhelper (>= 9),
               doxyqml,
               graphviz,
# We rely on C++11 features, and to prevent from ABI breaks
# in libstdc++ causing us issues, we explicitly select a G++
# version.
               g++-4.9,
               libdee-qt5-dev (>= 3.2),
               libgl1-mesa-dev[!armhf] | libgl-dev[!armhf],
               libgl1-mesa-dri,
               libgles2-mesa-dev[armhf],
               libglib2.0-dev,
               libgsettings-qt-dev,
               libhardware-dev,
               libhud-client2-dev,
               libpam0g-dev,
               libpay2-dev,
               libpulse-dev,
               libqmenumodel-dev (>= 0.2.8),
               libqt5xmlpatterns5-dev,
               libunity-api-dev (>= 7.88),
               libusermetricsoutput1-dev,
               libxcb1-dev,
               pkg-config,
               python-setuptools,
               python3-all:any,
               python3-setuptools,
               python:any (>= 2.7),
               qml-module-qtquick-xmllistmodel,
               qml-module-qtquick2,
               qml-module-qttest,
               qt5-default,
               qtbase5-dev (>= 5.2.1),
               qtbase5-dev-tools,
               qtbase5-private-dev (>= 5.2.1),
               qtdeclarative5-dev (>= 5.2.1),
               qtdeclarative5-dev-tools,
               qtdeclarative5-private-dev (>= 5.2.1),
               qtdeclarative5-qtmultimedia-plugin,
               qtdeclarative5-ubuntu-settings-components (>= 0.3),
               qtdeclarative5-ubuntu-ui-toolkit-plugin (>= 0.1.49) | qtdeclarative5-ubuntu-ui-toolkit-plugin-gles (>= 0.1.49),
               ttf-ubuntu-font-family,
Standards-Version: 3.9.4
Homepage: http://launchpad.net/unity
# If you aren't a member of ~unity-team but need to upload
# packaging changes, just go ahead. ~unity-team will notice
# and sync up the code again.
Vcs-Bzr: https://code.launchpad.net/unity8
Vcs-Browser: https://bazaar.launchpad.net/~unity-team/unity8/trunk

Package: indicators-client
Architecture: amd64 armhf i386
Depends: qmenumodel-qml (>= 0.2.8),
         qtdeclarative5-ubuntu-ui-toolkit-plugin (>= 0.1.49) | qtdeclarative5-ubuntu-ui-toolkit-plugin-gles (>= 0.1.49),
         unity8 (= ${binary:Version}),
         ${misc:Depends},
         ${shlibs:Depends},
Description: Indicators client test application
 This package contains the client application for indicators used by autopilot

Package: unity-scope-tool
Architecture: any
Depends: unity8-common (= ${source:Version}),
         unity8-private (= ${binary:Version}),
         ${misc:Depends},
         ${shlibs:Depends},
Description: Development tool for Unity scopes
 This package contains the development tool for new generation Unity scopes, based
 on Unity8.

Package: unity8
Architecture: any
Provides: indicator-renderer,
Depends: gsettings-desktop-schemas,
         libcap2-bin,
         libglib2.0-bin,
         qmenumodel-qml (>= 0.2.8),
         qml-module-qtquick-xmllistmodel,
         qtdeclarative5-gsettings1.0,
         qtdeclarative5-qtmir-plugin (>= 0.4),
         qtdeclarative5-ubuntu-settings-components (>= 0.3),
         qtdeclarative5-ubuntu-telephony0.1,
         unity-launcher-impl-3,
         unity8-common (= ${source:Version}),
         unity8-private (= ${binary:Version}),
         unity8-private | unity-launcher-impl,
         ${misc:Depends},
         ${shlibs:Depends},
Recommends: unity-scope-click,
            unity-scope-mediascanner2,
            unity-scope-scopes,
Breaks: indicator-network (<< 0.5.1),
        ubuntu-touch-session (<< 0.107),
        unity8-greeter (<< 7.89),
Replaces: ubuntu-touch-session (<< 0.82~),
          unity8-greeter (<< 7.89),
Description: Unity 8 shell
 The Unity 8 shell is the primary user interface for Ubuntu devices.

Package: unity8-common
Architecture: all
Depends: qtdeclarative5-ubuntu-thumbnailer0.1 | ubuntu-thumbnailer-impl,
         qtdeclarative5-ubuntu-ui-toolkit-plugin (>= 0.1.49) | qtdeclarative5-ubuntu-ui-toolkit-plugin-gles (>= 0.1.49),
         qtdeclarative5-unity-notifications-plugin (>= 0.1.2) | unity-notifications-impl,
         ubuntu-thumbnailer-impl-0,
         unity-application-impl-2,
         unity-notifications-impl-3,
         unity-plugin-scopes | unity-scopes-impl,
<<<<<<< HEAD
         unity-scopes-impl-3,
=======
         unity-scopes-impl-4,
>>>>>>> d2cf1f9c
         unity8-fake-env | unity-application-impl,
         ${misc:Depends},
Breaks: unity8 (<< 7.86),
Replaces: unity8 (<< 7.86),
Description: Unity 8 shell (common files)
 The Unity 8 shell is the primary user interface for Ubuntu devices.
 .
 This package contains the QML, graphics and locale files shared between
 unity8 and unity-scope-tool.

Package: unity8-autopilot
Architecture: all
Depends: gir1.2-glib-2.0,
         libautopilot-qt (>= 1.4),
         libqt5test5,
         libqt5widgets5,
         python-autopilot,
         python-evdev,
         python-fixtures,
         python-gi,
         python-mock,
         python3-autopilot,
         python3-evdev,
         python3-fixtures,
         python3-gi,
         ubuntu-ui-toolkit-autopilot,
         unity8 (= ${source:Version}),
         unity8-fake-env (= ${source:Version}),
         url-dispatcher-tools,
         ${misc:Depends},
         ${python3:Depends},
         ${python:Depends},
         ${shlibs:Depends},
Description: Test package for Unity 8 shell
 Autopilot tests for the unity8 package

Package: unity8-fake-env
Architecture: any
Multi-Arch: same
Pre-Depends: ${misc:Pre-Depends},
Depends: ${misc:Depends},
         ${shlibs:Depends},
Provides: unity-application-impl,
          unity-application-impl-2,
Description: Fake environment for running Unity 8 shell
 Provides fake implementations of some QML modules used by Unity 8 shell
 (e.g Ubuntu.Application) so that you can run it in a sandboxed environment.

Package: unity8-private
Architecture: any
Multi-Arch: same
Pre-Depends: ${misc:Pre-Depends},
Depends: gsettings-ubuntu-schemas,
         libhardware2,
         libunity-core-6.0-9,
         pay-service,
         ${misc:Depends},
         ${shlibs:Depends},
Provides: unity-launcher-impl,
          unity-launcher-impl-3,
Description: Unity 8 private libs
 The Unity 8 shell is the primary user interface for Ubuntu devices.
 .
 This package contains the private libraries for QML and other components
 only used by the shell.

Package: unity8-doc
Section: doc
Architecture: all
Multi-Arch: foreign
Depends: ${misc:Depends},
Description: Documentation for Unity8
 The Unity 8 shell is the primary user interface for Ubuntu devices. (documentation)<|MERGE_RESOLUTION|>--- conflicted
+++ resolved
@@ -112,11 +112,7 @@
          unity-application-impl-2,
          unity-notifications-impl-3,
          unity-plugin-scopes | unity-scopes-impl,
-<<<<<<< HEAD
-         unity-scopes-impl-3,
-=======
          unity-scopes-impl-4,
->>>>>>> d2cf1f9c
          unity8-fake-env | unity-application-impl,
          ${misc:Depends},
 Breaks: unity8 (<< 7.86),

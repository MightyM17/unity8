Source: unity8
Section: x11
Priority: optional
Maintainer: Ubuntu Developers <ubuntu-devel-discuss@lists.ubuntu.com>
Build-Depends: cmake,
               dbus-test-runner,
               debhelper (>= 9),
               doxyqml,
               graphviz,
               libdee-qt5-dev (>= 3.2),
               libgl1-mesa-dev[!armhf] | libgl-dev[!armhf],
               libgl1-mesa-dri,
               libgles2-mesa-dev[armhf],
               libglib2.0-dev,
               libgsettings-qt-dev,
               libhardware-dev,
               libhud-client2-dev,
<<<<<<< HEAD
               libpam0g-dev,
=======
               libpay1-dev,
>>>>>>> 0c8a3a94
               libpulse-dev,
               libqmenumodel-dev (>= 0.2.7),
               libqt5xmlpatterns5-dev,
               libunity-api-dev (>= 7.85),
               libunity-mir-dev,
               libusermetricsoutput1-dev,
               libxcb1-dev,
               pkg-config,
               python-setuptools,
               python3-all:any,
               python3-setuptools,
               python:any (>= 2.7),
               qml-module-qtquick-xmllistmodel,
               qml-module-qtquick2,
               qml-module-qttest,
               qt5-default,
               qtbase5-dev (>= 5.2.1),
               qtbase5-dev-tools,
               qtbase5-private-dev (>= 5.2.1),
               qtdeclarative5-dev (>= 5.2.1),
               qtdeclarative5-dev-tools,
               qtdeclarative5-private-dev (>= 5.2.1),
               qtdeclarative5-qtmultimedia-plugin,
               qtdeclarative5-ubuntu-settings-components (>= 0.3),
               qtdeclarative5-ubuntu-ui-toolkit-plugin (>= 0.1.49) | qtdeclarative5-ubuntu-ui-toolkit-plugin-gles (>= 0.1.49),
               ttf-ubuntu-font-family,
Standards-Version: 3.9.4
Homepage: http://launchpad.net/unity
# If you aren't a member of ~unity-team but need to upload
# packaging changes, just go ahead. ~unity-team will notice
# and sync up the code again.
Vcs-Bzr: https://code.launchpad.net/unity8
Vcs-Browser: https://bazaar.launchpad.net/~unity-team/unity8/trunk

Package: indicators-client
Architecture: amd64 armhf i386
Depends: qmenumodel-qml (>= 0.2.7),
         qtdeclarative5-ubuntu-ui-toolkit-plugin (>= 0.1.49) | qtdeclarative5-ubuntu-ui-toolkit-plugin-gles (>= 0.1.49),
         unity8 (= ${binary:Version}),
         ${misc:Depends},
         ${shlibs:Depends},
Description: Indicators client test application
 This package contains the client application for indicators used by autopilot

Package: unity-scope-tool
Architecture: any
Depends: unity8-common (= ${source:Version}),
         unity8-private (= ${binary:Version}),
         ${misc:Depends},
         ${shlibs:Depends},
Description: Development tool for Unity scopes
 This package contains the development tool for new generation Unity scopes, based
 on Unity8.

Package: unity8
Architecture: any
Provides: indicator-renderer,
Depends: gsettings-desktop-schemas,
         libcap2-bin,
         libglib2.0-bin,
         libunity-mir1 (>= 0.4),
         qmenumodel-qml (>= 0.2.7),
         qml-module-qtquick-xmllistmodel,
         qtdeclarative5-gsettings1.0,
         qtdeclarative5-ubuntu-settings-components (>= 0.3),
         qtdeclarative5-ubuntu-telephony0.1,
         unity-launcher-impl-3,
         unity8-common (= ${source:Version}),
         unity8-private (= ${binary:Version}),
         unity8-private | unity-launcher-impl,
         ${misc:Depends},
         ${shlibs:Depends},
Recommends: unity-scope-click,
            unity-scope-mediascanner2,
            unity-scope-scopes,
Breaks: indicator-network (<< 0.5.1),
        ubuntu-touch-session (<< 0.107),
        unity8-greeter (<< 7.89),
Replaces: ubuntu-touch-session (<< 0.82~),
          unity8-greeter (<< 7.89),
Description: Unity 8 shell
 The Unity 8 shell is the primary user interface for Ubuntu devices.

Package: unity8-common
Architecture: all
Depends: qtdeclarative5-ubuntu-thumbnailer0.1 | ubuntu-thumbnailer-impl,
         qtdeclarative5-ubuntu-ui-toolkit-plugin (>= 0.1.49) | qtdeclarative5-ubuntu-ui-toolkit-plugin-gles (>= 0.1.49),
         qtdeclarative5-unity-notifications-plugin | unity-notifications-impl,
         ubuntu-thumbnailer-impl-0,
         unity-application-impl-2,
         unity-notifications-impl-3,
         unity-plugin-scopes | unity-scopes-impl,
         unity-scopes-impl-0,
         unity8-fake-env | unity-application-impl,
         ${misc:Depends},
Breaks: unity8 (<< 7.86),
Replaces: unity8 (<< 7.86),
Description: Unity 8 shell (common files)
 The Unity 8 shell is the primary user interface for Ubuntu devices.
 .
 This package contains the QML, graphics and locale files shared between
 unity8 and unity-scope-tool.

Package: unity8-autopilot
Architecture: all
Depends: gir1.2-glib-2.0,
         libautopilot-qt (>= 1.4),
         libqt5test5,
         libqt5widgets5,
         python-autopilot,
         python-evdev,
         python-fixtures,
         python-gi,
         python-mock,
         python3-autopilot,
         python3-evdev,
         python3-fixtures,
         python3-gi,
         ubuntu-ui-toolkit-autopilot,
         unity8 (= ${source:Version}),
         unity8-fake-env (= ${source:Version}),
         url-dispatcher-tools,
         ${misc:Depends},
         ${python3:Depends},
         ${python:Depends},
         ${shlibs:Depends},
Description: Test package for Unity 8 shell
 Autopilot tests for the unity8 package

Package: unity8-fake-env
Architecture: any
Multi-Arch: same
Pre-Depends: ${misc:Pre-Depends},
Depends: ${misc:Depends},
         ${shlibs:Depends},
Provides: unity-application-impl,
          unity-application-impl-2,
Description: Fake environment for running Unity 8 shell
 Provides fake implementations of some QML modules used by Unity 8 shell
 (e.g Ubuntu.Application) so that you can run it in a sandboxed environment.

Package: unity8-private
Architecture: any
Multi-Arch: same
Pre-Depends: ${misc:Pre-Depends},
Depends: gsettings-ubuntu-schemas,
         libhardware2,
         libunity-core-6.0-9,
         pay-service,
         ${misc:Depends},
         ${shlibs:Depends},
Provides: unity-launcher-impl,
          unity-launcher-impl-3,
Description: Unity 8 private libs
 The Unity 8 shell is the primary user interface for Ubuntu devices.
 .
 This package contains the private libraries for QML and other components
 only used by the shell.

Package: unity8-doc
Section: doc
Architecture: all
Multi-Arch: foreign
Depends: ${misc:Depends},
Description: Documentation for Unity8
 The Unity 8 shell is the primary user interface for Ubuntu devices. (documentation)<|MERGE_RESOLUTION|>--- conflicted
+++ resolved
@@ -15,11 +15,8 @@
                libgsettings-qt-dev,
                libhardware-dev,
                libhud-client2-dev,
-<<<<<<< HEAD
                libpam0g-dev,
-=======
                libpay1-dev,
->>>>>>> 0c8a3a94
                libpulse-dev,
                libqmenumodel-dev (>= 0.2.7),
                libqt5xmlpatterns5-dev,

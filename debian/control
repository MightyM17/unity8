Source: unity8
Section: x11
Priority: extra
Maintainer: Ubuntu Developers <ubuntu-devel-discuss@lists.ubuntu.com>
Build-Depends: cmake,
               debhelper (>= 9),
               libc6-dev,
               libdee-qt5-dev (>= 3.0),
               libgl1-mesa-dev[!armhf] | libgl-dev[!armhf],
               libgl1-mesa-dri,
               libgles2-mesa-dev[armhf],
               libhud-client2-dev,
               libnm-glib-dev,
               libnm-util-dev,
               libpulse-dev,
<<<<<<< HEAD
               libqmenumodel-dev,
               libunity-core-6.0-dev,
=======
               libunity-core-6.0-dev (<< 7.80),
>>>>>>> e90dbab0
               libxcb1-dev,
               pkg-config,
               python3,
               qt5-default,
               qtbase5-dev,
               qtbase5-private-dev,
               qtdeclarative5-dev,
               qtdeclarative5-dev-tools,
               qtdeclarative5-qtquick2-plugin,
               qtdeclarative5-test-plugin,
               qtdeclarative5-ubuntu-ui-toolkit-plugin,
               qtdeclarative5-xmllistmodel-plugin,
               ttf-ubuntu-font-family,
Standards-Version: 3.9.3
Homepage: http://launchpad.net/unity
# If you aren't a member of ~unity-team but need to upload
# packaging changes, just go ahead. ~unity-team will notice
# and sync up the code again.
Vcs-Bzr: https://code.launchpad.net/~unity-team/unity/phablet
Vcs-Browser: https://bazaar.launchpad.net/~unity-team/unity/phablet/files

Package: unity8
Replaces: qml-phone-shell (<< 7.80~)
Breaks: qml-phone-shell (<< 7.80~)
Architecture: amd64 armhf i386
Depends: qmenumodel-qml,
         qtdeclarative5-dee-plugin,
         qtdeclarative5-ubuntu-ui-toolkit-plugin,
         qtdeclarative5-unity-notifications-plugin | unity-notifications-impl,
         unity-notifications-impl-1,
         qtdeclarative5-xmllistmodel-plugin,
         qtubuntu,
         ${misc:Depends},
         ${shlibs:Depends},
<<<<<<< HEAD
=======
Recommends: indicators-client-plugin-datetime (>= 0.6.1),
            indicators-client-plugin-messaging (>= 0.6.1),
            indicators-client-plugin-network (>= 0.6.1),
            indicators-client-plugin-power (>= 0.6.1),
            indicators-client-plugin-sound (>= 0.6.1),
            unity-scope-home,
            unity-lens-applications,
>>>>>>> e90dbab0
Description: Ubuntu QML shell
 The Ubuntu QML shell is the primary user interface for Ubuntu devices.

Package: qml-phone-shell
Depends: unity8, ${misc:Depends}
Architecture: all
Description: transitional dummy package
 This is a transitional dummy package. It can safely be removed.

Package: indicators-client
Architecture: amd64 armhf i386
Depends: qmenumodel-qml,
         qtdeclarative5-ubuntu-ui-toolkit-plugin | qt-components-ubuntu,
         unity8 (= ${source:Version}),
         ${misc:Depends},
         ${shlibs:Depends},
Description: Indicators and system settings client application
 This package contains the client application for indicators and system
 settings.

Package: unity8-fake-env
Replaces: qml-phone-shell-fake-env (<< 7.80~)
Breaks: qml-phone-shell-fake-env (<< 7.80~)
Architecture: amd64 armhf i386
Depends: ${misc:Depends}, ${shlibs:Depends}
Description: Fake environment for running Ubuntu QML shell
 Provides fake implementations of some QML modules used by Ubuntu QML shell
 (e.g Ubuntu.Application) so that you can run it in a sandboxed environment.

Package: qml-phone-shell-fake-env
Depends: unity8-fake-env, ${misc:Depends}
Architecture: all
Description: transitional dummy package
 This is a transitional dummy package. It can safely be removed.

Package: unity8-autopilot
Replaces: qml-phone-shell-autopilot (<< 7.80~)
Breaks: qml-phone-shell-autopilot (<< 7.80~)
Architecture: all
Depends: indicators-client (= ${source:Version}),
         libautopilot-qt,
         libqt5test5,
         libqt5widgets5,
         python-evdev,
         unity8 (= ${source:Version}),
         unity8-fake-env (= ${source:Version}),
         ${misc:Depends},
         ${shlibs:Depends},
Description: Test package for the shell
 Autopilot tests for the unity8 package

Package: qml-phone-shell-autopilot
Depends: unity8-autopilot, ${misc:Depends}
Architecture: all
Description: transitional dummy package
 This is a transitional dummy package. It can safely be removed.<|MERGE_RESOLUTION|>--- conflicted
+++ resolved
@@ -13,12 +13,8 @@
                libnm-glib-dev,
                libnm-util-dev,
                libpulse-dev,
-<<<<<<< HEAD
                libqmenumodel-dev,
-               libunity-core-6.0-dev,
-=======
                libunity-core-6.0-dev (<< 7.80),
->>>>>>> e90dbab0
                libxcb1-dev,
                pkg-config,
                python3,
@@ -53,16 +49,8 @@
          qtubuntu,
          ${misc:Depends},
          ${shlibs:Depends},
-<<<<<<< HEAD
-=======
-Recommends: indicators-client-plugin-datetime (>= 0.6.1),
-            indicators-client-plugin-messaging (>= 0.6.1),
-            indicators-client-plugin-network (>= 0.6.1),
-            indicators-client-plugin-power (>= 0.6.1),
-            indicators-client-plugin-sound (>= 0.6.1),
-            unity-scope-home,
+Recommends: unity-scope-home,
             unity-lens-applications,
->>>>>>> e90dbab0
 Description: Ubuntu QML shell
  The Ubuntu QML shell is the primary user interface for Ubuntu devices.
 

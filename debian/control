Source: unity8
Section: x11
Priority: optional
Maintainer: Ubuntu Developers <ubuntu-devel-discuss@lists.ubuntu.com>
Build-Depends: cmake,
               dbus-test-runner,
               debhelper (>= 9),
               libdee-qt5-dev (>= 3.2),
               libgl1-mesa-dev[!armhf] | libgl-dev[!armhf],
               libgl1-mesa-dri,
               libgles2-mesa-dev[armhf],
               libgsettings-qt-dev,
               libhud-client2-dev,
               libjson-perl,
               libnih-dbus-dev,
               libnih-dev,
               libpulse-dev,
               libqmenumodel-dev (>= 0.2.7),
               libunity-api-dev (>= 7.80.4),
               libunity-mir-dev,
               libunity-scopes-json-def-phone,
               libupstart-dev,
               libusermetricsoutput1-dev,
               libxcb1-dev,
               libglib2.0-dev,
               pkg-config,
               python:any (>= 2.7),
               python-setuptools,
               python3:any,
               qt5-default,
               qtbase5-dev,
               qtbase5-dev-tools,
               qtbase5-private-dev,
               qtdeclarative5-dev,
               qtdeclarative5-dev-tools,
               qtdeclarative5-qtmultimedia-plugin,
               qtdeclarative5-private-dev,
               qtdeclarative5-qtquick2-plugin,
               qtdeclarative5-test-plugin,
               qtdeclarative5-ubuntu-settings-components,
               qtdeclarative5-ubuntu-ui-toolkit-plugin,
               qtdeclarative5-xmllistmodel-plugin,
               libqt5xmlpatterns5-dev,
               ttf-ubuntu-font-family,
Standards-Version: 3.9.4
Homepage: http://launchpad.net/unity
# If you aren't a member of ~unity-team but need to upload
# packaging changes, just go ahead. ~unity-team will notice
# and sync up the code again.
Vcs-Bzr: https://code.launchpad.net/unity8
Vcs-Browser: https://bazaar.launchpad.net/~unity-team/unity8/trunk

Package: indicators-client
Architecture: amd64 armhf i386
Depends: qmenumodel-qml (>= 0.2.7),
         qtdeclarative5-ubuntu-ui-toolkit-plugin,
         unity8 (= ${binary:Version}),
         ${misc:Depends},
         ${shlibs:Depends},
Description: Indicators client test application
 This package contains the client application for indicators used by autopilot

Package: unity-scope-tool
Architecture: any
Depends: unity8 (= ${binary:Version}),
         ${misc:Depends},
         ${shlibs:Depends},
Description: Development tool for Unity scopes
 This package contains the development tool for new generation Unity scopes, based
 on Unity8.

Package: unity8
Architecture: any
Provides: indicator-renderer,
Depends: gsettings-desktop-schemas,
         qmenumodel-qml (>= 0.2.7),
         qtdeclarative5-dee-plugin,
         qtdeclarative5-gsettings1.0,
<<<<<<< HEAD
         qtdeclarative5-ubuntu-settings-components,
         qtdeclarative5-ubuntu-ui-toolkit-plugin  (>= 0.1.46+13.10.20130829.1-0ubuntu1),
=======
         qtdeclarative5-ubuntu-ui-toolkit-plugin,
>>>>>>> 09de2edf
         qtdeclarative5-unity-notifications-plugin | unity-notifications-impl,
         qtdeclarative5-xmllistmodel-plugin,
         unity-launcher-impl-3,
         unity-notifications-impl-2,
         unity8-fake-env | qtubuntu-shell,
         unity8-private (= ${binary:Version}),
         unity8-private | unity-launcher-impl,
         unity-plugin-scopes | unity-scopes-impl,
         unity-scopes-impl-0,
# for setcap:
         libcap2-bin,
         ${misc:Depends},
         ${shlibs:Depends},
Recommends: ${unity-default-masterscopes},
Breaks: indicator-network (<< 0.5.1)
Replaces: ubuntu-touch-session (<< 0.82~)
Description: Unity 8 shell
 The Unity 8 shell is the primary user interface for Ubuntu devices.

Package: unity8-autopilot
Architecture: all
Depends: gir1.2-glib-2.0,
         libautopilot-qt (>= 1.4),
         libqt5test5,
         libqt5widgets5,
         python-evdev,
         python-gi,
         python-mock,
         unity8 (>= ${source:Version}),
         unity8-fake-env (>= ${source:Version}),
         ${misc:Depends},
         ${python:Depends},
         ${shlibs:Depends},
Description: Test package for Unity 8 shell
 Autopilot tests for the unity8 package

Package: unity8-fake-env
Architecture: any
Multi-Arch: same
Pre-Depends: ${misc:Pre-Depends},
Depends: ${misc:Depends},
         ${shlibs:Depends},
Provides: qtubuntu-shell,
Description: Fake environment for running Unity 8 shell
 Provides fake implementations of some QML modules used by Unity 8 shell
 (e.g Ubuntu.Application) so that you can run it in a sandboxed environment.

Package: unity8-private
Architecture: any
Multi-Arch: same
Pre-Depends: ${misc:Pre-Depends},
Depends: ${misc:Depends},
         ${shlibs:Depends},
Provides: unity-launcher-impl,
          unity-launcher-impl-3,
Description: Unity 8 private libs
 The Unity 8 shell is the primary user interface for Ubuntu devices.
 .
 This package contains the private libraries for QML and other components
 only used by the shell.<|MERGE_RESOLUTION|>--- conflicted
+++ resolved
@@ -76,12 +76,8 @@
          qmenumodel-qml (>= 0.2.7),
          qtdeclarative5-dee-plugin,
          qtdeclarative5-gsettings1.0,
-<<<<<<< HEAD
          qtdeclarative5-ubuntu-settings-components,
-         qtdeclarative5-ubuntu-ui-toolkit-plugin  (>= 0.1.46+13.10.20130829.1-0ubuntu1),
-=======
          qtdeclarative5-ubuntu-ui-toolkit-plugin,
->>>>>>> 09de2edf
          qtdeclarative5-unity-notifications-plugin | unity-notifications-impl,
          qtdeclarative5-xmllistmodel-plugin,
          unity-launcher-impl-3,

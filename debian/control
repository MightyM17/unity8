Source: unity8
Section: x11
Priority: optional
Maintainer: Ubuntu Developers <ubuntu-devel-discuss@lists.ubuntu.com>
Build-Depends: cmake,
               dbus-test-runner,
               debhelper (>= 9),
               doxyqml,
               graphviz,
               gsettings-ubuntu-schemas (>= 0.0.2+14.10.20140815),
# We rely on C++11 features, and to prevent from ABI breaks
# in libstdc++ causing us issues, we explicitly select a G++
# version.
               g++-4.9,
               libdee-qt5-dev (>= 3.2),
               libgl1-mesa-dev[!armhf] | libgl-dev[!armhf],
               libgl1-mesa-dri,
               libgles2-mesa-dev[armhf],
               libglib2.0-dev,
               libgsettings-qt-dev,
               libhardware-dev,
               libhud-client2-dev,
               libpam0g-dev,
               libpay2-dev,
               libpulse-dev,
               libqmenumodel-dev (>= 0.2.8),
               libqt5xmlpatterns5-dev,
<<<<<<< HEAD
               libunity-api-dev (>= 7.93),
=======
               libunity-api-dev (>= 7.92),
>>>>>>> 36696346
               libusermetricsoutput1-dev,
               libxcb1-dev,
               pkg-config,
               python-setuptools,
               python3-all:any,
               python3-setuptools,
               python:any (>= 2.7),
               qml-module-qtquick-layouts,
               qml-module-qtquick-xmllistmodel,
               qml-module-qtquick2,
               qml-module-qttest,
               qt5-default,
               qtbase5-dev (>= 5.2.1),
               qtbase5-dev-tools,
               qtbase5-private-dev (>= 5.2.1),
               qtdeclarative5-dev (>= 5.2.1),
               qtdeclarative5-dev-tools,
               qtdeclarative5-private-dev (>= 5.2.1),
               qtdeclarative5-qtmultimedia-plugin,
               qtdeclarative5-ubuntu-settings-components (>= 0.4),
               qtdeclarative5-ubuntu-ui-toolkit-plugin (>= 0.1.49) | qtdeclarative5-ubuntu-ui-toolkit-plugin-gles (>= 0.1.49),
               ttf-ubuntu-font-family,
Standards-Version: 3.9.4
Homepage: http://launchpad.net/unity
# If you aren't a member of ~unity-team but need to upload
# packaging changes, just go ahead. ~unity-team will notice
# and sync up the code again.
Vcs-Bzr: https://code.launchpad.net/unity8
Vcs-Browser: https://bazaar.launchpad.net/~unity-team/unity8/trunk
X-Ubuntu-Use-Langpack: yes

Package: indicators-client
Architecture: amd64 armhf i386
Depends: qmenumodel-qml (>= 0.2.8),
         qtdeclarative5-ubuntu-ui-toolkit-plugin (>= 0.1.49) | qtdeclarative5-ubuntu-ui-toolkit-plugin-gles (>= 0.1.49),
         unity8 (= ${binary:Version}),
         ${misc:Depends},
         ${shlibs:Depends},
Description: Indicators client test application
 This package contains the client application for indicators used by autopilot

Package: unity-scope-tool
Architecture: any
Depends: unity8-common (= ${source:Version}),
         unity8-private (= ${binary:Version}),
         ${misc:Depends},
         ${shlibs:Depends},
Description: Development tool for Unity scopes
 This package contains the development tool for new generation Unity scopes, based
 on Unity8.

Package: unity8
Architecture: any
Provides: indicator-renderer,
Depends: gsettings-desktop-schemas,
         libcap2-bin,
         libglib2.0-bin,
         qmenumodel-qml (>= 0.2.8),
         qml-module-qtquick-xmllistmodel,
         qtdeclarative5-gsettings1.0,
         qtdeclarative5-qtmir-plugin (>= 0.4.3),
         qtdeclarative5-ubuntu-telephony0.1,
         unity-launcher-impl-4,
         unity8-common (= ${source:Version}),
         unity8-private (= ${binary:Version}),
         unity8-private | unity-launcher-impl,
         ${misc:Depends},
         ${shlibs:Depends},
Recommends: unity-scope-click,
            unity-scope-mediascanner2,
            unity-scope-scopes,
Breaks: indicator-network (<< 0.5.1),
        ubuntu-touch-session (<< 0.107),
        unity8-greeter (<< 7.89),
Replaces: ubuntu-touch-session (<< 0.82~),
          unity8-greeter (<< 7.89),
Description: Unity 8 shell
 The Unity 8 shell is the primary user interface for Ubuntu devices.

Package: unity8-common
Architecture: all
Depends: qml-module-qtquick-layouts,
         qtdeclarative5-ubuntu-settings-components (>= 0.4),
         qtdeclarative5-ubuntu-thumbnailer0.1 | ubuntu-thumbnailer-impl,
         qtdeclarative5-ubuntu-ui-toolkit-plugin (>= 0.1.49) | qtdeclarative5-ubuntu-ui-toolkit-plugin-gles (>= 0.1.49),
         qtdeclarative5-unity-notifications-plugin (>= 0.1.2) | unity-notifications-impl,
         ubuntu-thumbnailer-impl-0,
         unity-application-impl-4,
         unity-notifications-impl-3,
         unity-plugin-scopes | unity-scopes-impl,
         unity-scopes-impl-4,
         unity8-fake-env | unity-application-impl,
         ${misc:Depends},
Breaks: unity8 (<< 7.86),
Replaces: unity8 (<< 7.86),
Description: Unity 8 shell (common files)
 The Unity 8 shell is the primary user interface for Ubuntu devices.
 .
 This package contains the QML, graphics and locale files shared between
 unity8 and unity-scope-tool.

Package: unity8-autopilot
Architecture: all
Depends: gir1.2-glib-2.0,
         libautopilot-qt (>= 1.4),
         libqt5test5,
         libqt5widgets5,
         python-autopilot,
         python-evdev,
         python-fixtures,
         python-gi,
         python-mock,
         python3-autopilot,
         python3-evdev,
         python3-fixtures,
         python3-gi,
         ubuntu-ui-toolkit-autopilot,
         unity8 (= ${source:Version}),
         unity8-fake-env (= ${source:Version}),
         url-dispatcher-tools,
         ${misc:Depends},
         ${python3:Depends},
         ${python:Depends},
         ${shlibs:Depends},
Description: Test package for Unity 8 shell
 Autopilot tests for the unity8 package

Package: unity8-fake-env
Architecture: any
Multi-Arch: same
Pre-Depends: ${misc:Pre-Depends},
Depends: ${misc:Depends},
         ${shlibs:Depends},
Provides: unity-application-impl,
          unity-application-impl-4,
Description: Fake environment for running Unity 8 shell
 Provides fake implementations of some QML modules used by Unity 8 shell
 (e.g Ubuntu.Application) so that you can run it in a sandboxed environment.

Package: unity8-private
Architecture: any
Multi-Arch: same
Pre-Depends: ${misc:Pre-Depends},
Depends: accountsservice-ubuntu-schemas (>= 0.0.3),
         gsettings-ubuntu-schemas (>= 0.0.2+14.10.20140815),
         libhardware2,
         unity-schemas (>= 7.3.1+14.10.20140915),
         pay-service,
         qml-module-ubuntu-connectivity,
         ${misc:Depends},
         ${shlibs:Depends},
Provides: unity-launcher-impl,
          unity-launcher-impl-4,
Description: Unity 8 private libs
 The Unity 8 shell is the primary user interface for Ubuntu devices.
 .
 This package contains the private libraries for QML and other components
 only used by the shell.

Package: unity8-doc
Section: doc
Architecture: all
Multi-Arch: foreign
Depends: ${misc:Depends},
Description: Documentation for Unity8
 The Unity 8 shell is the primary user interface for Ubuntu devices. (documentation)<|MERGE_RESOLUTION|>--- conflicted
+++ resolved
@@ -25,11 +25,7 @@
                libpulse-dev,
                libqmenumodel-dev (>= 0.2.8),
                libqt5xmlpatterns5-dev,
-<<<<<<< HEAD
                libunity-api-dev (>= 7.93),
-=======
-               libunity-api-dev (>= 7.92),
->>>>>>> 36696346
                libusermetricsoutput1-dev,
                libxcb1-dev,
                pkg-config,

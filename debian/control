--- conflicted
+++ resolved
@@ -60,13 +60,9 @@
 
 Package: unity8
 Architecture: any
-<<<<<<< HEAD
 Provides: indicator-renderer,
-Depends: qmenumodel-qml (>= 0.2.7),
-=======
 Depends: gsettings-desktop-schemas,
          qmenumodel-qml (>= 0.2.7),
->>>>>>> 78832edf
          qtdeclarative5-dee-plugin,
          qtdeclarative5-gsettings1.0,
          qtdeclarative5-ubuntu-ui-toolkit-plugin,

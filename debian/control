Source: unity8
Section: x11
Priority: optional
Maintainer: Ubuntu Developers <ubuntu-devel-discuss@lists.ubuntu.com>
Build-Depends: cmake,
               dbus-test-runner,
               debhelper (>= 9),
               doxyqml,
# To allow cross-compiling to work, we also must append :native
# to g++ so we don't try to run armhf g++
# on an x86 CPU for eaxmple, when cross-compiling.
               g++:native,
               libandroid-properties-dev,
               graphviz,
               gsettings-ubuntu-schemas (>= 0.0.2+14.10.20140815),
               libconnectivity-qt1-dev (>= 0.7.1),
               libevdev-dev,
               libgl1-mesa-dev[!armhf] | libgl-dev[!armhf],
               libgl1-mesa-dri,
               libgles2-mesa-dev[armhf],
               libglib2.0-dev,
               libgsettings-qt-dev,
               libhardware-dev,
               libpam0g-dev,
               libpay2-dev,
               libpulse-dev,
               libqmenumodel-dev (>= 0.2.9),
               libqt5svg5-dev,
               libqt5xmlpatterns5-dev,
               libsystemsettings-dev,
               libubuntugestures5-dev,
               libubuntugestures5-private-dev,
               libudev-dev,
               libunity-api-dev (>= 7.107),
               libusermetricsoutput1-dev,
# Need those X11 libs touch emulation from mouse events in manual QML tests on a X11 desktop
               libx11-dev[!armhf],
               libxcb1-dev[!armhf],
               libxi-dev[!armhf],
# End of X11 libs
               pkg-config,
               python3-all:any,
               python3-setuptools,
               qml-module-qt-labs-folderlistmodel,
               qml-module-qtquick-layouts,
               qml-module-qtquick-xmllistmodel,
               qml-module-qtquick2,
               qml-module-qtsysteminfo,
               qml-module-qttest,
               qt5-default,
               qtbase5-dev (>= 5.4),
               qtbase5-dev-tools,
               qtbase5-private-dev (>= 5.4),
               qtdeclarative5-dev (>= 5.4),
               qtdeclarative5-dev-tools,
               qtdeclarative5-private-dev (>= 5.4),
               qtdeclarative5-qtmultimedia-plugin (>= 5.4.1-1ubuntu19~overlay2),
               qtdeclarative5-ubuntu-content1,
               qtdeclarative5-ubuntu-settings-components (>= 0.7),
<<<<<<< HEAD
               qtdeclarative5-ubuntu-ui-toolkit-plugin (>= 1.3.1801) | qtdeclarative5-ubuntu-ui-toolkit-plugin-gles (>= 1.3.1801),
=======
               qtdeclarative5-ubuntu-ui-toolkit-plugin (>= 1.3.1845) | qtdeclarative5-ubuntu-ui-toolkit-plugin-gles (>= 1.3.1845),
>>>>>>> f5b4a902
               qtdeclarative5-ubuntu-web-plugin,
               ttf-ubuntu-font-family,
Standards-Version: 3.9.4
Homepage: http://launchpad.net/unity
# If you aren't a member of ~unity-team but need to upload
# packaging changes, just go ahead. ~unity-team will notice
# and sync up the code again.
Vcs-Bzr: https://code.launchpad.net/unity8
Vcs-Browser: https://bazaar.launchpad.net/~unity-team/unity8/trunk
X-Ubuntu-Use-Langpack: yes

Package: indicators-client
Architecture: amd64 armhf i386
Depends: qmenumodel-qml (>= 0.2.9),
<<<<<<< HEAD
         qtdeclarative5-ubuntu-ui-toolkit-plugin (>= 1.3.1801) | qtdeclarative5-ubuntu-ui-toolkit-plugin-gles (>= 1.3.1801),
=======
         qtdeclarative5-ubuntu-ui-toolkit-plugin (>= 1.3.1845) | qtdeclarative5-ubuntu-ui-toolkit-plugin-gles (>= 1.3.1845),
>>>>>>> f5b4a902
         unity8 (= ${binary:Version}),
         ${misc:Depends},
         ${shlibs:Depends},
Description: Indicators client test application
 This package contains the client application for indicators used by autopilot

Package: unity-scope-tool
Architecture: any
Depends: unity8-common (= ${source:Version}),
         unity8-private (= ${binary:Version}),
         ${misc:Depends},
         ${shlibs:Depends},
# We do call pkg-config libunity-scopes from the code
         pkg-config,
         libunity-scopes-dev,
Description: Development tool for Unity scopes
 This package contains the development tool for new generation Unity scopes, based
 on Unity8.

Package: unity8
Architecture: any
Provides: indicator-renderer,
Depends: dmz-cursor-theme,
         gsettings-desktop-schemas,
         libcap2-bin,
         libglib2.0-bin,
         qmenumodel-qml (>= 0.2.9),
         qml-module-qt-labs-folderlistmodel,
         qml-module-qtquick-xmllistmodel,
         qml-module-qtsysteminfo,
         qtdeclarative5-qtmir-plugin (>= 0.4.5),
         qtdeclarative5-ubuntu-telephony0.1,
         qtdeclarative5-ubuntu-web-plugin,
         ubuntu-system-settings,
         unity-launcher-impl-7,
         unity8-common (= ${source:Version}),
         unity8-private (= ${binary:Version}),
         unity8-private | unity-launcher-impl,
         ${misc:Depends},
         ${shlibs:Depends},
Recommends: unity-scope-click,
            unity-scope-mediascanner2,
Breaks: indicator-network (<< 0.5.1+14.10.20141014),
        ubuntu-touch-session (<< 0.107),
        unity8-greeter (<< 7.89),
Replaces: ubuntu-touch-session (<< 0.82~),
          unity8-greeter (<< 7.89),
Conflicts: ubuntu-system-settings-wizard,
Description: Unity 8 shell
 The Unity 8 shell is the primary user interface for Ubuntu devices.

Package: unity8-common
Architecture: all
Depends: qml-module-qtquick-layouts,
         qtdeclarative5-ubuntu-settings-components (>= 0.7),
         qtdeclarative5-ubuntu-thumbnailer0.1 | ubuntu-thumbnailer-impl,
<<<<<<< HEAD
         qtdeclarative5-ubuntu-ui-toolkit-plugin (>= 1.3.1801) | qtdeclarative5-ubuntu-ui-toolkit-plugin-gles (>= 1.3.1801),
=======
         qtdeclarative5-ubuntu-ui-toolkit-plugin (>= 1.3.1845) | qtdeclarative5-ubuntu-ui-toolkit-plugin-gles (>= 1.3.1845),
>>>>>>> f5b4a902
         qtdeclarative5-unity-notifications-plugin (>= 0.1.2) | unity-notifications-impl,
         ubuntu-thumbnailer-impl-0,
         unity-application-impl-13,
         unity-notifications-impl-3,
         unity-plugin-scopes | unity-scopes-impl,
         unity-scopes-impl-10,
         unity8-fake-env | unity-application-impl,
         ${misc:Depends},
Breaks: unity8 (<< 7.86),
Replaces: unity8 (<< 7.86),
Description: Unity 8 shell (common files)
 The Unity 8 shell is the primary user interface for Ubuntu devices.
 .
 This package contains the QML, graphics and locale files shared between
 unity8 and unity-scope-tool.

Package: unity8-autopilot
Architecture: all
Depends: autopilot-qt5 (>= 1.4),
         gir1.2-glib-2.0,
         gir1.2-notify-0.7,
         libqt5test5,
         libqt5widgets5,
         ofono-phonesim,
         python3-autopilot,
         python3-evdev,
         python3-fixtures,
         python3-gi,
         qttestability-autopilot (>= 1.4),
         ubuntu-ui-toolkit-autopilot (>= 1.3.1845),
         unity-scope-click,
         unity8 (= ${source:Version}),
         unity8-fake-env (= ${source:Version}),
         url-dispatcher-tools,
         xvfb,
         ${misc:Depends},
         ${python3:Depends},
         ${shlibs:Depends},
Description: Test package for Unity 8 shell
 Autopilot tests for the unity8 package

Package: unity8-fake-env
Architecture: any
Multi-Arch: same
Pre-Depends: ${misc:Pre-Depends},
Depends: ${misc:Depends},
         ${shlibs:Depends},
Provides: unity-application-impl,
          unity-application-impl-13,
Replaces: unity8-autopilot (<< 8.02+15.04.20150422-0ubuntu1)
Description: Fake environment for running Unity 8 shell
 Provides fake implementations of some QML modules used by Unity 8 shell
 (e.g Ubuntu.Application) so that you can run it in a sandboxed environment.

Package: unity8-private
Architecture: any
Multi-Arch: same
Pre-Depends: ${misc:Pre-Depends},
Depends: accountsservice-ubuntu-schemas (>= 0.0.5),
         gsettings-ubuntu-schemas (>= 0.0.2+14.10.20140815),
         libhardware2,
         pay-service,
         unity-schemas (>= 7.3.1+14.10.20140915),
         qtdeclarative5-gsettings1.0,
         qml-module-qtmultimedia,
         ${misc:Depends},
         ${shlibs:Depends},
Provides: unity-launcher-impl,
          unity-launcher-impl-7,
Description: Unity 8 private libs
 The Unity 8 shell is the primary user interface for Ubuntu devices.
 .
 This package contains the private libraries for QML and other components
 only used by the shell.

Package: unity8-doc
Section: doc
Architecture: all
Multi-Arch: foreign
Depends: ${misc:Depends},
Description: Documentation for Unity8
 The Unity 8 shell is the primary user interface for Ubuntu devices. (documentation)<|MERGE_RESOLUTION|>--- conflicted
+++ resolved
@@ -57,11 +57,7 @@
                qtdeclarative5-qtmultimedia-plugin (>= 5.4.1-1ubuntu19~overlay2),
                qtdeclarative5-ubuntu-content1,
                qtdeclarative5-ubuntu-settings-components (>= 0.7),
-<<<<<<< HEAD
-               qtdeclarative5-ubuntu-ui-toolkit-plugin (>= 1.3.1801) | qtdeclarative5-ubuntu-ui-toolkit-plugin-gles (>= 1.3.1801),
-=======
                qtdeclarative5-ubuntu-ui-toolkit-plugin (>= 1.3.1845) | qtdeclarative5-ubuntu-ui-toolkit-plugin-gles (>= 1.3.1845),
->>>>>>> f5b4a902
                qtdeclarative5-ubuntu-web-plugin,
                ttf-ubuntu-font-family,
 Standards-Version: 3.9.4
@@ -76,11 +72,7 @@
 Package: indicators-client
 Architecture: amd64 armhf i386
 Depends: qmenumodel-qml (>= 0.2.9),
-<<<<<<< HEAD
-         qtdeclarative5-ubuntu-ui-toolkit-plugin (>= 1.3.1801) | qtdeclarative5-ubuntu-ui-toolkit-plugin-gles (>= 1.3.1801),
-=======
          qtdeclarative5-ubuntu-ui-toolkit-plugin (>= 1.3.1845) | qtdeclarative5-ubuntu-ui-toolkit-plugin-gles (>= 1.3.1845),
->>>>>>> f5b4a902
          unity8 (= ${binary:Version}),
          ${misc:Depends},
          ${shlibs:Depends},
@@ -137,11 +129,7 @@
 Depends: qml-module-qtquick-layouts,
          qtdeclarative5-ubuntu-settings-components (>= 0.7),
          qtdeclarative5-ubuntu-thumbnailer0.1 | ubuntu-thumbnailer-impl,
-<<<<<<< HEAD
-         qtdeclarative5-ubuntu-ui-toolkit-plugin (>= 1.3.1801) | qtdeclarative5-ubuntu-ui-toolkit-plugin-gles (>= 1.3.1801),
-=======
          qtdeclarative5-ubuntu-ui-toolkit-plugin (>= 1.3.1845) | qtdeclarative5-ubuntu-ui-toolkit-plugin-gles (>= 1.3.1845),
->>>>>>> f5b4a902
          qtdeclarative5-unity-notifications-plugin (>= 0.1.2) | unity-notifications-impl,
          ubuntu-thumbnailer-impl-0,
          unity-application-impl-13,

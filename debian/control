--- conflicted
+++ resolved
@@ -11,12 +11,8 @@
                libgles2-mesa-dev[armhf],
                libhud-client2-dev,
                libpulse-dev,
-<<<<<<< HEAD
                libqt5v8-5-private-dev,
-               libunity-core-6.0-dev,
-=======
                libunity-core-6.0-dev (<< 7.80),
->>>>>>> e90dbab0
                libxcb1-dev,
                pkg-config,
                python3,

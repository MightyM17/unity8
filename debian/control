Source: unity8
Section: x11
Priority: optional
Maintainer: Ubuntu Developers <ubuntu-devel-discuss@lists.ubuntu.com>
Build-Depends: cmake,
               dbus-test-runner,
               debhelper (>= 9),
               doxyqml,
               graphviz,
               libdee-qt5-dev (>= 3.2),
               libgl1-mesa-dev[!armhf] | libgl-dev[!armhf],
               libgl1-mesa-dri,
               libgles2-mesa-dev[armhf],
               libglib2.0-dev,
               libgsettings-qt-dev,
               libhardware-dev,
               libhud-client2-dev,
               libpay1-dev,
               libpulse-dev,
               libqmenumodel-dev (>= 0.2.7),
               libqt5xmlpatterns5-dev,
               libunity-api-dev (>= 7.83),
               libunity-mir-dev,
               libusermetricsoutput1-dev,
               libxcb1-dev,
               pkg-config,
               python-setuptools,
               python3-all:any,
               python3-setuptools,
               python:any (>= 2.7),
               qml-module-qtquick-xmllistmodel,
               qml-module-qtquick2,
               qml-module-qttest,
               qt5-default,
               qtbase5-dev (>= 5.2.1),
               qtbase5-dev-tools,
               qtbase5-private-dev (>= 5.2.1),
               qtdeclarative5-dev (>= 5.2.1),
               qtdeclarative5-dev-tools,
               qtdeclarative5-private-dev (>= 5.2.1),
               qtdeclarative5-qtmultimedia-plugin,
<<<<<<< HEAD
               qtdeclarative5-ubuntu-settings-components (>= 0.2),
               qtdeclarative5-ubuntu-ui-toolkit-plugin (>= 0.1.48) | qtdeclarative5-ubuntu-ui-toolkit-plugin-gles (>= 0.1.48),
=======
               qtdeclarative5-ubuntu-settings-components (>= 0.3),
               qtdeclarative5-ubuntu-ui-toolkit-plugin (>= 0.1.49) | qtdeclarative5-ubuntu-ui-toolkit-plugin-gles (>= 0.1.49),
>>>>>>> bd263289
               ttf-ubuntu-font-family,
Standards-Version: 3.9.4
Homepage: http://launchpad.net/unity
# If you aren't a member of ~unity-team but need to upload
# packaging changes, just go ahead. ~unity-team will notice
# and sync up the code again.
Vcs-Bzr: https://code.launchpad.net/unity8
Vcs-Browser: https://bazaar.launchpad.net/~unity-team/unity8/trunk

Package: indicators-client
Architecture: amd64 armhf i386
Depends: qmenumodel-qml (>= 0.2.7),
<<<<<<< HEAD
         qtdeclarative5-ubuntu-ui-toolkit-plugin (>= 0.1.48) | qtdeclarative5-ubuntu-ui-toolkit-plugin-gles (>= 0.1.48),
=======
         qtdeclarative5-ubuntu-ui-toolkit-plugin (>= 0.1.49) | qtdeclarative5-ubuntu-ui-toolkit-plugin-gles (>= 0.1.49),
>>>>>>> bd263289
         unity8 (= ${binary:Version}),
         ${misc:Depends},
         ${shlibs:Depends},
Description: Indicators client test application
 This package contains the client application for indicators used by autopilot

Package: unity-scope-tool
Architecture: any
Depends: unity8-common (= ${source:Version}),
         unity8-private (= ${binary:Version}),
         ${misc:Depends},
         ${shlibs:Depends},
Description: Development tool for Unity scopes
 This package contains the development tool for new generation Unity scopes, based
 on Unity8.

Package: unity8
Architecture: any
Provides: indicator-renderer,
Depends: gsettings-desktop-schemas,
         libcap2-bin,
         libglib2.0-bin,
         libunity-mir1 (>= 0.4),
         qmenumodel-qml (>= 0.2.7),
         qml-module-qtquick-xmllistmodel,
         qtdeclarative5-gsettings1.0,
<<<<<<< HEAD
         qtdeclarative5-ubuntu-settings-components (>= 0.2),
=======
         qtdeclarative5-ubuntu-settings-components (>= 0.3),
>>>>>>> bd263289
         unity-launcher-impl-3,
         unity8-common (= ${source:Version}),
         unity8-private (= ${binary:Version}),
         unity8-private | unity-launcher-impl,
         ${misc:Depends},
         ${shlibs:Depends},
Recommends: unity-scope-click,
            unity-scope-mediascanner2,
            unity-scope-scopes,
Breaks: indicator-network (<< 0.5.1),
        ubuntu-touch-session (<< 0.107),
        unity8-greeter (<< 7.89),
Replaces: ubuntu-touch-session (<< 0.82~),
          unity8-greeter (<< 7.89),
Description: Unity 8 shell
 The Unity 8 shell is the primary user interface for Ubuntu devices.

Package: unity8-common
Architecture: all
Depends: qtdeclarative5-ubuntu-thumbnailer0.1 | ubuntu-thumbnailer-impl,
<<<<<<< HEAD
         qtdeclarative5-ubuntu-ui-toolkit-plugin (>= 0.1.48) | qtdeclarative5-ubuntu-ui-toolkit-plugin-gles (>= 0.1.48),
=======
         qtdeclarative5-ubuntu-ui-toolkit-plugin (>= 0.1.49) | qtdeclarative5-ubuntu-ui-toolkit-plugin-gles (>= 0.1.49),
>>>>>>> bd263289
         qtdeclarative5-unity-notifications-plugin | unity-notifications-impl,
         ubuntu-thumbnailer-impl-0,
         unity-application-impl-2,
         unity-notifications-impl-3,
         unity-plugin-scopes | unity-scopes-impl,
         unity-scopes-impl-0,
         unity8-fake-env | unity-application-impl,
         ${misc:Depends},
Breaks: unity8 (<< 7.86),
Replaces: unity8 (<< 7.86),
Description: Unity 8 shell (common files)
 The Unity 8 shell is the primary user interface for Ubuntu devices.
 .
 This package contains the QML, graphics and locale files shared between
 unity8 and unity-scope-tool.

Package: unity8-autopilot
Architecture: all
Depends: gir1.2-glib-2.0,
         libautopilot-qt (>= 1.4),
         libqt5test5,
         libqt5widgets5,
         python-autopilot,
         python-evdev,
         python-fixtures,
         python-gi,
         python-mock,
         python3-autopilot,
         python3-evdev,
         python3-fixtures,
         python3-gi,
         ubuntu-ui-toolkit-autopilot,
         unity8 (= ${source:Version}),
         unity8-fake-env (= ${source:Version}),
         url-dispatcher-tools,
         ${misc:Depends},
         ${python3:Depends},
         ${python:Depends},
         ${shlibs:Depends},
Description: Test package for Unity 8 shell
 Autopilot tests for the unity8 package

Package: unity8-fake-env
Architecture: any
Multi-Arch: same
Pre-Depends: ${misc:Pre-Depends},
Depends: ${misc:Depends},
         ${shlibs:Depends},
Provides: unity-application-impl,
          unity-application-impl-2,
Description: Fake environment for running Unity 8 shell
 Provides fake implementations of some QML modules used by Unity 8 shell
 (e.g Ubuntu.Application) so that you can run it in a sandboxed environment.

Package: unity8-private
Architecture: any
Multi-Arch: same
Pre-Depends: ${misc:Pre-Depends},
Depends: gsettings-ubuntu-schemas,
         libhardware2,
         libunity-core-6.0-9,
         pay-service,
         ${misc:Depends},
         ${shlibs:Depends},
Provides: unity-launcher-impl,
          unity-launcher-impl-3,
Description: Unity 8 private libs
 The Unity 8 shell is the primary user interface for Ubuntu devices.
 .
 This package contains the private libraries for QML and other components
 only used by the shell.

Package: unity8-doc
Section: doc
Architecture: all
Multi-Arch: foreign
Depends: ${misc:Depends},
Description: Documentation for Unity8
 The Unity 8 shell is the primary user interface for Ubuntu devices. (documentation)<|MERGE_RESOLUTION|>--- conflicted
+++ resolved
@@ -39,13 +39,8 @@
                qtdeclarative5-dev-tools,
                qtdeclarative5-private-dev (>= 5.2.1),
                qtdeclarative5-qtmultimedia-plugin,
-<<<<<<< HEAD
-               qtdeclarative5-ubuntu-settings-components (>= 0.2),
-               qtdeclarative5-ubuntu-ui-toolkit-plugin (>= 0.1.48) | qtdeclarative5-ubuntu-ui-toolkit-plugin-gles (>= 0.1.48),
-=======
                qtdeclarative5-ubuntu-settings-components (>= 0.3),
                qtdeclarative5-ubuntu-ui-toolkit-plugin (>= 0.1.49) | qtdeclarative5-ubuntu-ui-toolkit-plugin-gles (>= 0.1.49),
->>>>>>> bd263289
                ttf-ubuntu-font-family,
 Standards-Version: 3.9.4
 Homepage: http://launchpad.net/unity
@@ -58,11 +53,7 @@
 Package: indicators-client
 Architecture: amd64 armhf i386
 Depends: qmenumodel-qml (>= 0.2.7),
-<<<<<<< HEAD
-         qtdeclarative5-ubuntu-ui-toolkit-plugin (>= 0.1.48) | qtdeclarative5-ubuntu-ui-toolkit-plugin-gles (>= 0.1.48),
-=======
          qtdeclarative5-ubuntu-ui-toolkit-plugin (>= 0.1.49) | qtdeclarative5-ubuntu-ui-toolkit-plugin-gles (>= 0.1.49),
->>>>>>> bd263289
          unity8 (= ${binary:Version}),
          ${misc:Depends},
          ${shlibs:Depends},
@@ -89,11 +80,7 @@
          qmenumodel-qml (>= 0.2.7),
          qml-module-qtquick-xmllistmodel,
          qtdeclarative5-gsettings1.0,
-<<<<<<< HEAD
-         qtdeclarative5-ubuntu-settings-components (>= 0.2),
-=======
          qtdeclarative5-ubuntu-settings-components (>= 0.3),
->>>>>>> bd263289
          unity-launcher-impl-3,
          unity8-common (= ${source:Version}),
          unity8-private (= ${binary:Version}),
@@ -114,11 +101,7 @@
 Package: unity8-common
 Architecture: all
 Depends: qtdeclarative5-ubuntu-thumbnailer0.1 | ubuntu-thumbnailer-impl,
-<<<<<<< HEAD
-         qtdeclarative5-ubuntu-ui-toolkit-plugin (>= 0.1.48) | qtdeclarative5-ubuntu-ui-toolkit-plugin-gles (>= 0.1.48),
-=======
          qtdeclarative5-ubuntu-ui-toolkit-plugin (>= 0.1.49) | qtdeclarative5-ubuntu-ui-toolkit-plugin-gles (>= 0.1.49),
->>>>>>> bd263289
          qtdeclarative5-unity-notifications-plugin | unity-notifications-impl,
          ubuntu-thumbnailer-impl-0,
          unity-application-impl-2,

--- conflicted
+++ resolved
@@ -29,11 +29,7 @@
                libqt5xmlpatterns5-dev,
                libsystemsettings-dev,
                libudev-dev,
-<<<<<<< HEAD
                libunity-api-dev (>= 7.102),
-=======
-               libunity-api-dev (>= 7.101),
->>>>>>> cae88d4e
                libusermetricsoutput1-dev,
                libxcb1-dev,
                pkg-config,

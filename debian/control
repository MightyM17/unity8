Source: unity8
Section: x11
Priority: optional
Maintainer: Ubuntu Developers <ubuntu-devel-discuss@lists.ubuntu.com>
Build-Depends: cmake,
               dbus-test-runner,
               debhelper (>= 9),
               dh-apparmor,
               doxyqml,
# To allow cross-compiling to work, we also must append :native
# to g++ so we don't try to run arm g++
# on an x86 CPU for example, when cross-compiling.
               g++:native,
               gdb,
               graphviz,
               gsettings-ubuntu-schemas (>= 0.0.2+14.10.20140815),
               libandroid-properties-dev,
               libconnectivity-qt1-dev (>= 0.7.1),
               libevdev-dev,
               libgeonames-dev (>= 0.2),
               libgnome-desktop-3-dev,
               libgl1-mesa-dev[!arm64 !armhf] | libgl-dev[!arm64 !armhf],
               libgl1-mesa-dri,
               libgles2-mesa-dev[arm64 armhf],
               libglib2.0-dev,
               libgsettings-qt-dev,
               libhardware-dev,
               liblightdm-qt5-3-dev,
               libpam0g-dev,
               libpulse-dev,
               libqmenumodel-dev (>= 0.2.12),
               libqtdbusmock1-dev (>= 0.7),
               libqtdbustest1-dev,
               libqt5svg5-dev,
               libqt5xmlpatterns5-dev,
               libqtmirserver-dev (>= 0.6.0),
               libsystemsettings-dev,
               libubuntu-app-launch2-dev,
               libubuntu-download-manager-common-dev,
               libubuntugestures5-dev (>= 1.3.2030),
               libubuntugestures5-private-dev (>= 1.3.2030),
               libudev-dev,
               libudm-common-dev,
               libunity-api-dev (>= 8.7),
               libusermetricsoutput1-dev,
# Need those X11 libs touch emulation from mouse events in manual QML tests on a X11 desktop
               libx11-dev[!arm64 !armhf],
               libxcb1-dev[!arm64 !armhf],
               libxi-dev[!arm64 !armhf],
# End of X11 libs
               mirtest-dev,
               pkg-config,
               python3-all:any,
               python3-setuptools,
               qtdbustest-runner,
               qml-module-qt-labs-folderlistmodel,
               qml-module-qt-labs-settings,
               qml-module-qtqml-statemachine,
               qml-module-qtmultimedia (>= 5.6),
               qml-module-qtquick-layouts,
               qml-module-qtquick-xmllistmodel,
               qml-module-qtquick2,
               qml-module-qtsysteminfo,
               qml-module-qttest,
               qml-module-ubuntu-components (>= 1.3.2030) | qml-module-ubuntu-components-gles (>= 1.3.2030),
               qml-module-ubuntu-layouts,
               qml-module-ubuntu-test,
               qt5-default,
               qtbase5-dev (>= 5.6),
               qtbase5-dev-tools,
               qtbase5-private-dev (>= 5.6),
               qtdeclarative5-dev (>= 5.6),
               qtdeclarative5-dev-tools,
               qtdeclarative5-private-dev (>= 5.6),
               qtdeclarative5-ubuntu-content1,
               qtdeclarative5-ubuntu-settings-components (>= 0.11),
               ttf-ubuntu-font-family,
               xvfb,
<<<<<<< HEAD
               android-headers,
=======
# mirtest pkgconfig requires these, but doesn't have a deb dependency. Bug lp:1633537
               libboost-filesystem-dev,
               libboost-system-dev,
>>>>>>> de450aa2
Standards-Version: 3.9.4
Homepage: http://launchpad.net/unity
# If you aren't a member of ~unity-team but need to upload
# packaging changes, just go ahead. ~unity-team will notice
# and sync up the code again.
Vcs-Bzr: https://code.launchpad.net/unity8
Vcs-Browser: https://bazaar.launchpad.net/~unity-team/unity8/trunk
XS-Testsuite: autopkgtest
X-Ubuntu-Use-Langpack: yes

Package: indicators-client
Architecture: any
Depends: qmenumodel-qml (>= 0.2.11),
         qml-module-ubuntu-components (>= 1.3.2030) | qml-module-ubuntu-components-gles (>= 1.3.2030),
         unity8 (= ${binary:Version}),
         ${misc:Depends},
         ${shlibs:Depends},
Description: Indicators client test application
 This package contains the client application for indicators used by autopilot

Package: unity8-greeter
Architecture: any
Depends: unity8 (= ${binary:Version}),
         unity-system-compositor,
         ${misc:Depends},
         ${shlibs:Depends}
Recommends: lightdm
Provides: lightdm-greeter
Description: The Unity8 Greeter
 The Unity 8 greeter is the primary login greeter for Ubuntu devices.

Package: unity8
Architecture: any
Provides: indicator-renderer,
Depends: dmz-cursor-theme,
         gsettings-desktop-schemas,
         libcap2-bin,
         libglib2.0-bin,
         qmenumodel-qml (>= 0.2.11),
         qml-module-biometryd,
         qml-module-qt-labs-folderlistmodel,
         qml-module-qt-labs-settings,
         qml-module-qtqml-statemachine,
         qml-module-qtquick-xmllistmodel,
         qml-module-qtsysteminfo,
#        qml-module-ubuntu-web,
         qtdeclarative5-qtmir-plugin (>= 0.4.8),
         qtdeclarative5-ubuntu-telephony0.1,
         qtmir-desktop (>= 0.6.0) | qtmir-android (>= 0.6.0),
         ubuntu-system-settings (>= 0.4),
         unity-launcher-impl-13,
         unity8-common (= ${source:Version}),
         unity8-private (= ${binary:Version}),
         unity8-private | unity-launcher-impl,
         ${misc:Depends},
         ${shlibs:Depends},
Recommends: indicator-keyboard,
            indicator-session,
            unity-greeter-session-broadcast,
Breaks: indicator-network (<< 0.5.1+14.10.20141014),
        ubuntu-touch-session (<< 0.107),
        unity8-greeter (<< 7.89),
        unity-scope-tool,
        ubuntu-keyboard (<< 0.100),
Replaces: ubuntu-touch-session (<< 0.82~),
          unity8-greeter (<< 7.89),
          unity-scope-tool,
Conflicts: ubuntu-system-settings-wizard,
Description: Unity 8 shell
 The Unity 8 shell is the primary user interface for Ubuntu devices.

Package: unity8-common
Architecture: all
Depends: qml-module-qtquick-layouts,
         qml-module-ubuntu-components (>= 1.3.2030) | qml-module-ubuntu-components-gles (>= 1.3.2030),
         qml-module-ubuntu-thumbnailer0.1 | ubuntu-thumbnailer-impl,
         qtdeclarative5-ubuntu-settings-components (>= 0.11),
         qtdeclarative5-unity-notifications-plugin (>= 0.1.2) | unity-notifications-impl,
         qttranslations5-l10n,
         ubuntu-thumbnailer-impl-0,
         unity-application-impl-27,
         unity-notifications-impl-3,
         unity8-tests | unity-application-impl,
         unity8-schemas,
         ${misc:Depends},
Breaks: unity8 (<< 7.86),
Replaces: unity8 (<< 7.86),
Description: Unity 8 shell (common files)
 The Unity 8 shell is the primary user interface for Ubuntu devices.
 .
 This package contains the QML, graphics and locale files for unity8.

Package: unity8-autopilot
Architecture: all
Depends: autopilot-qt5 (>= 1.4),
         gir1.2-glib-2.0,
         gir1.2-notify-0.7,
         libqt5test5,
         libqt5widgets5,
         ofono-phonesim,
         python3-autopilot,
         python3-evdev,
         python3-fixtures,
         python3-gi,
         qttestability-autopilot (>= 1.4),
         ubuntu-ui-toolkit-autopilot (>= 1.3.2030),
         unity8 (= ${source:Version}),
         unity8-tests (= ${source:Version}),
         url-dispatcher-tools,
         xvfb,
         ${misc:Depends},
         ${python3:Depends},
Description: Test package for Unity 8 shell
 Autopilot tests for the unity8 package

Package: unity8-tests
Architecture: any
Multi-Arch: same
Pre-Depends: ${misc:Pre-Depends},
Depends: dbus-test-runner,
         parallel,
         qtdbustest-runner,
         qt5-default,
         qtdeclarative5-dev-tools,
         unity8 (= ${source:Version}),
         xvfb,
         ${misc:Depends},
         ${shlibs:Depends},
Provides: unity-application-impl,
          unity-application-impl-27,
          unity8-fake-env,
Replaces: unity8-autopilot (<< 8.02+15.04.20150422-0ubuntu1),
          unity8-fake-env,
Conflicts: unity8-fake-env,
Description: Scripts and mocks for running Unity 8 shell tests
 Provides fake implementations of some QML modules used by Unity 8 shell
 (e.g Ubuntu.Application) so that you can run it in a sandboxed environment
 and scripts to run its test suite.

Package: unity8-private
Architecture: any
Multi-Arch: same
Pre-Depends: ${misc:Pre-Depends},
Depends: accountsservice-ubuntu-schemas (>= 0.0.7),
         gsettings-ubuntu-schemas (>= 0.0.2+14.10.20140815),
         libhardware2,
         unity8-schemas,
         qtdeclarative5-gsettings1.0,
         qml-module-qtmultimedia,
         ${misc:Depends},
         ${shlibs:Depends},
Provides: unity-launcher-impl,
          unity-launcher-impl-13,
Description: Unity 8 private libs
 The Unity 8 shell is the primary user interface for Ubuntu devices.
 .
 This package contains the private libraries for QML and other components
 only used by the shell.


Package: unity8-schemas
Architecture: all
Multi-Arch: foreign
Depends: ${misc:Depends},
Replaces: unity-schemas (>= 7.3.1+14.10.20140915),
Breaks: unity-schemas (>= 7.3.1+14.10.20140915),
Description: Unity 8 schemas
 The Unity 8 shell is the primary user interface for Ubuntu devices.
 .
 This package contains the configuration schemas used by unity.

Package: unity8-doc
Section: doc
Architecture: all
Multi-Arch: foreign
Depends: ${misc:Depends},
Description: Documentation for Unity8
 The Unity 8 shell is the primary user interface for Ubuntu devices. (documentation)<|MERGE_RESOLUTION|>--- conflicted
+++ resolved
@@ -76,13 +76,10 @@
                qtdeclarative5-ubuntu-settings-components (>= 0.11),
                ttf-ubuntu-font-family,
                xvfb,
-<<<<<<< HEAD
                android-headers,
-=======
 # mirtest pkgconfig requires these, but doesn't have a deb dependency. Bug lp:1633537
                libboost-filesystem-dev,
                libboost-system-dev,
->>>>>>> de450aa2
 Standards-Version: 3.9.4
 Homepage: http://launchpad.net/unity
 # If you aren't a member of ~unity-team but need to upload

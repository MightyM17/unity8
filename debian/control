Source: unity8
Section: x11
Priority: optional
Maintainer: Ubuntu Developers <ubuntu-devel-discuss@lists.ubuntu.com>
Build-Depends: cmake,
               dbus-test-runner,
               debhelper (>= 9),
               doxyqml,
               graphviz,
               libdee-qt5-dev (>= 3.2),
               libgl1-mesa-dev[!armhf] | libgl-dev[!armhf],
               libgl1-mesa-dri,
               libgles2-mesa-dev[armhf],
               libglib2.0-dev,
               libgsettings-qt-dev,
               libhardware-dev,
               libhud-client2-dev,
               libpay1-dev,
               libpulse-dev,
               libqmenumodel-dev (>= 0.2.7),
               libqt5xmlpatterns5-dev,
<<<<<<< HEAD
               libunity-api-dev (>= 7.83),
=======
               libunity-api-dev (>= 7.85),
               libunity-mir-dev,
>>>>>>> d0b53b99
               libusermetricsoutput1-dev,
               libxcb1-dev,
               pkg-config,
               python-setuptools,
               python3-all:any,
               python3-setuptools,
               python:any (>= 2.7),
               qml-module-qtquick-xmllistmodel,
               qml-module-qtquick2,
               qml-module-qttest,
               qt5-default,
               qtbase5-dev (>= 5.2.1),
               qtbase5-dev-tools,
               qtbase5-private-dev (>= 5.2.1),
               qtdeclarative5-dev (>= 5.2.1),
               qtdeclarative5-dev-tools,
               qtdeclarative5-private-dev (>= 5.2.1),
               qtdeclarative5-qtmultimedia-plugin,
               qtdeclarative5-ubuntu-settings-components (>= 0.3),
               qtdeclarative5-ubuntu-ui-toolkit-plugin (>= 0.1.49) | qtdeclarative5-ubuntu-ui-toolkit-plugin-gles (>= 0.1.49),
               ttf-ubuntu-font-family,
Standards-Version: 3.9.4
Homepage: http://launchpad.net/unity
# If you aren't a member of ~unity-team but need to upload
# packaging changes, just go ahead. ~unity-team will notice
# and sync up the code again.
Vcs-Bzr: https://code.launchpad.net/unity8
Vcs-Browser: https://bazaar.launchpad.net/~unity-team/unity8/trunk

Package: indicators-client
Architecture: amd64 armhf i386
Depends: qmenumodel-qml (>= 0.2.7),
         qtdeclarative5-ubuntu-ui-toolkit-plugin (>= 0.1.49) | qtdeclarative5-ubuntu-ui-toolkit-plugin-gles (>= 0.1.49),
         unity8 (= ${binary:Version}),
         ${misc:Depends},
         ${shlibs:Depends},
Description: Indicators client test application
 This package contains the client application for indicators used by autopilot

Package: unity-scope-tool
Architecture: any
Depends: unity8-common (= ${source:Version}),
         unity8-private (= ${binary:Version}),
         ${misc:Depends},
         ${shlibs:Depends},
Description: Development tool for Unity scopes
 This package contains the development tool for new generation Unity scopes, based
 on Unity8.

Package: unity8
Architecture: any
Provides: indicator-renderer,
Depends: gsettings-desktop-schemas,
         libcap2-bin,
         libglib2.0-bin,
         qmenumodel-qml (>= 0.2.7),
         qml-module-qtquick-xmllistmodel,
         qtdeclarative5-gsettings1.0,
         qtdeclarative5-qtmir-plugin (>= 0.4),
         qtdeclarative5-ubuntu-settings-components (>= 0.3),
         qtdeclarative5-ubuntu-telephony0.1,
         unity-launcher-impl-3,
         unity8-common (= ${source:Version}),
         unity8-private (= ${binary:Version}),
         unity8-private | unity-launcher-impl,
         ${misc:Depends},
         ${shlibs:Depends},
Recommends: unity-scope-click,
            unity-scope-mediascanner2,
            unity-scope-scopes,
Breaks: indicator-network (<< 0.5.1),
        ubuntu-touch-session (<< 0.107),
        unity8-greeter (<< 7.89),
Replaces: ubuntu-touch-session (<< 0.82~),
          unity8-greeter (<< 7.89),
Description: Unity 8 shell
 The Unity 8 shell is the primary user interface for Ubuntu devices.

Package: unity8-common
Architecture: all
Depends: qtdeclarative5-ubuntu-thumbnailer0.1 | ubuntu-thumbnailer-impl,
         qtdeclarative5-ubuntu-ui-toolkit-plugin (>= 0.1.49) | qtdeclarative5-ubuntu-ui-toolkit-plugin-gles (>= 0.1.49),
         qtdeclarative5-unity-notifications-plugin | unity-notifications-impl,
         ubuntu-thumbnailer-impl-0,
         unity-application-impl-2,
         unity-notifications-impl-3,
         unity-plugin-scopes | unity-scopes-impl,
         unity-scopes-impl-0,
         unity8-fake-env | unity-application-impl,
         ${misc:Depends},
Breaks: unity8 (<< 7.86),
Replaces: unity8 (<< 7.86),
Description: Unity 8 shell (common files)
 The Unity 8 shell is the primary user interface for Ubuntu devices.
 .
 This package contains the QML, graphics and locale files shared between
 unity8 and unity-scope-tool.

Package: unity8-autopilot
Architecture: all
Depends: gir1.2-glib-2.0,
         libautopilot-qt (>= 1.4),
         libqt5test5,
         libqt5widgets5,
         python-autopilot,
         python-evdev,
         python-fixtures,
         python-gi,
         python-mock,
         python3-autopilot,
         python3-evdev,
         python3-fixtures,
         python3-gi,
         ubuntu-ui-toolkit-autopilot,
         unity8 (= ${source:Version}),
         unity8-fake-env (= ${source:Version}),
         url-dispatcher-tools,
         ${misc:Depends},
         ${python3:Depends},
         ${python:Depends},
         ${shlibs:Depends},
Description: Test package for Unity 8 shell
 Autopilot tests for the unity8 package

Package: unity8-fake-env
Architecture: any
Multi-Arch: same
Pre-Depends: ${misc:Pre-Depends},
Depends: ${misc:Depends},
         ${shlibs:Depends},
Provides: unity-application-impl,
          unity-application-impl-2,
Description: Fake environment for running Unity 8 shell
 Provides fake implementations of some QML modules used by Unity 8 shell
 (e.g Ubuntu.Application) so that you can run it in a sandboxed environment.

Package: unity8-private
Architecture: any
Multi-Arch: same
Pre-Depends: ${misc:Pre-Depends},
Depends: gsettings-ubuntu-schemas,
         libhardware2,
         libunity-core-6.0-9,
         pay-service,
         ${misc:Depends},
         ${shlibs:Depends},
Provides: unity-launcher-impl,
          unity-launcher-impl-3,
Description: Unity 8 private libs
 The Unity 8 shell is the primary user interface for Ubuntu devices.
 .
 This package contains the private libraries for QML and other components
 only used by the shell.

Package: unity8-doc
Section: doc
Architecture: all
Multi-Arch: foreign
Depends: ${misc:Depends},
Description: Documentation for Unity8
 The Unity 8 shell is the primary user interface for Ubuntu devices. (documentation)<|MERGE_RESOLUTION|>--- conflicted
+++ resolved
@@ -19,12 +19,7 @@
                libpulse-dev,
                libqmenumodel-dev (>= 0.2.7),
                libqt5xmlpatterns5-dev,
-<<<<<<< HEAD
-               libunity-api-dev (>= 7.83),
-=======
                libunity-api-dev (>= 7.85),
-               libunity-mir-dev,
->>>>>>> d0b53b99
                libusermetricsoutput1-dev,
                libxcb1-dev,
                pkg-config,

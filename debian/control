--- conflicted
+++ resolved
@@ -215,18 +215,12 @@
          ${misc:Depends},
          ${shlibs:Depends},
 Provides: unity-application-impl,
-<<<<<<< HEAD
-          unity-application-impl-22,
+          unity-application-impl-23,
           unity8-fake-env,
 Replaces: unity8-autopilot (<< 8.02+15.04.20150422-0ubuntu1),
           unity8-fake-env,
 Conflicts: unity8-fake-env,
 Description: Scripts and mocks for running Unity 8 shell tests
-=======
-          unity-application-impl-23,
-Replaces: unity8-autopilot (<< 8.02+15.04.20150422-0ubuntu1)
-Description: Fake environment for running Unity 8 shell
->>>>>>> e5b414ae
  Provides fake implementations of some QML modules used by Unity 8 shell
  (e.g Ubuntu.Application) so that you can run it in a sandboxed environment
  and scripts to run its test suite.

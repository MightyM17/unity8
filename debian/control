Source: unity8
Section: x11
Priority: optional
Maintainer: Ubuntu Developers <ubuntu-devel-discuss@lists.ubuntu.com>
Build-Depends: cmake,
               dbus-test-runner,
               debhelper (>= 9),
               doxyqml,
               graphviz,
               gsettings-ubuntu-schemas (>= 0.0.2+14.10.20140815),
# We rely on C++11 features, and to prevent from ABI breaks
# in libstdc++ causing us issues, we explicitly select a G++
# version.
               g++-4.9,
               libconnectivity-qt1-dev,
               libgl1-mesa-dev[!armhf] | libgl-dev[!armhf],
               libgl1-mesa-dri,
               libgles2-mesa-dev[armhf],
               libglib2.0-dev,
               libgsettings-qt-dev,
               libhardware-dev,
               libpam0g-dev,
               libpay2-dev,
               libpulse-dev,
               libqmenumodel-dev (>= 0.2.8),
               libqt5xmlpatterns5-dev,
<<<<<<< HEAD
               libunity-api-dev (>= 7.94),
=======
               libsystemsettings-dev,
               libunity-api-dev (>= 7.93),
>>>>>>> e4af9615
               libusermetricsoutput1-dev,
               libxcb1-dev,
               pkg-config,
               python-setuptools,
               python3-all:any,
               python3-setuptools,
               python:any (>= 2.7),
               qml-module-qt-labs-folderlistmodel,
               qml-module-qtquick-layouts,
               qml-module-qtquick-xmllistmodel,
               qml-module-qtquick2,
               qml-module-qttest,
               qt5-default,
               qtbase5-dev (>= 5.2.1),
               qtbase5-dev-tools,
               qtbase5-private-dev (>= 5.2.1),
               qtdeclarative5-dev (>= 5.2.1),
               qtdeclarative5-dev-tools,
               qtdeclarative5-private-dev (>= 5.2.1),
               qtdeclarative5-qtmultimedia-plugin,
               qtdeclarative5-ubuntu-settings-components (>= 0.4),
               qtdeclarative5-ubuntu-ui-toolkit-plugin (>= 1.1.1239) | qtdeclarative5-ubuntu-ui-toolkit-plugin-gles (>= 1.1.1239),
               qtdeclarative5-ubuntu-web-plugin,
               ttf-ubuntu-font-family,
Standards-Version: 3.9.4
Homepage: http://launchpad.net/unity
# If you aren't a member of ~unity-team but need to upload
# packaging changes, just go ahead. ~unity-team will notice
# and sync up the code again.
Vcs-Bzr: https://code.launchpad.net/unity8
Vcs-Browser: https://bazaar.launchpad.net/~unity-team/unity8/trunk
X-Ubuntu-Use-Langpack: yes

Package: indicators-client
Architecture: amd64 armhf i386
Depends: qmenumodel-qml (>= 0.2.8),
         qtdeclarative5-ubuntu-ui-toolkit-plugin (>= 1.1.1239) | qtdeclarative5-ubuntu-ui-toolkit-plugin-gles (>= 1.1.1239),
         unity8 (= ${binary:Version}),
         ${misc:Depends},
         ${shlibs:Depends},
Description: Indicators client test application
 This package contains the client application for indicators used by autopilot

Package: unity-scope-tool
Architecture: any
Depends: unity8-common (= ${source:Version}),
         unity8-private (= ${binary:Version}),
         ${misc:Depends},
         ${shlibs:Depends},
Description: Development tool for Unity scopes
 This package contains the development tool for new generation Unity scopes, based
 on Unity8.

Package: unity8
Architecture: any
Provides: indicator-renderer,
Depends: gsettings-desktop-schemas,
         libcap2-bin,
         libglib2.0-bin,
         qmenumodel-qml (>= 0.2.8),
         qml-module-qt-labs-folderlistmodel,
         qml-module-qtquick-xmllistmodel,
         qtdeclarative5-gsettings1.0,
         qtdeclarative5-qtmir-plugin (>= 0.4.4),
         qtdeclarative5-ubuntu-telephony0.1,
         qtdeclarative5-ubuntu-web-plugin,
         ubuntu-system-settings,
         unity-launcher-impl-4,
         unity8-common (= ${source:Version}),
         unity8-private (= ${binary:Version}),
         unity8-private | unity-launcher-impl,
         ${misc:Depends},
         ${shlibs:Depends},
Recommends: unity-scope-click,
            unity-scope-mediascanner2,
            unity-scope-scopes,
Breaks: indicator-network (<< 0.5.1+14.10.20141014),
        ubuntu-touch-session (<< 0.107),
        unity8-greeter (<< 7.89),
Replaces: ubuntu-touch-session (<< 0.82~),
          unity8-greeter (<< 7.89),
Conflicts: ubuntu-system-settings-wizard,
Description: Unity 8 shell
 The Unity 8 shell is the primary user interface for Ubuntu devices.

Package: unity8-common
Architecture: all
Depends: qml-module-qtquick-layouts,
         qtdeclarative5-ubuntu-settings-components (>= 0.4),
         qtdeclarative5-ubuntu-thumbnailer0.1 | ubuntu-thumbnailer-impl,
         qtdeclarative5-ubuntu-ui-toolkit-plugin (>= 1.1.1239) | qtdeclarative5-ubuntu-ui-toolkit-plugin-gles (>= 1.1.1239),
         qtdeclarative5-unity-notifications-plugin (>= 0.1.2) | unity-notifications-impl,
         ubuntu-thumbnailer-impl-0,
         unity-application-impl-4,
         unity-notifications-impl-3,
         unity-plugin-scopes | unity-scopes-impl,
         unity-scopes-impl-4,
         unity8-fake-env | unity-application-impl,
         ${misc:Depends},
Breaks: unity8 (<< 7.86),
Replaces: unity8 (<< 7.86),
Description: Unity 8 shell (common files)
 The Unity 8 shell is the primary user interface for Ubuntu devices.
 .
 This package contains the QML, graphics and locale files shared between
 unity8 and unity-scope-tool.

Package: unity8-autopilot
Architecture: all
Depends: gir1.2-glib-2.0,
         libautopilot-qt (>= 1.4),
         libqt5test5,
         libqt5widgets5,
         python-autopilot,
         python-evdev,
         python-fixtures,
         python-gi,
         python-mock,
         python3-autopilot,
         python3-evdev,
         python3-fixtures,
         python3-gi,
         ubuntu-ui-toolkit-autopilot,
         unity-scope-click,
         unity8 (= ${source:Version}),
         unity8-fake-env (= ${source:Version}),
         url-dispatcher-tools,
         ${misc:Depends},
         ${python3:Depends},
         ${python:Depends},
         ${shlibs:Depends},
Description: Test package for Unity 8 shell
 Autopilot tests for the unity8 package

Package: unity8-fake-env
Architecture: any
Multi-Arch: same
Pre-Depends: ${misc:Pre-Depends},
Depends: ${misc:Depends},
         ${shlibs:Depends},
Provides: unity-application-impl,
          unity-application-impl-4,
Description: Fake environment for running Unity 8 shell
 Provides fake implementations of some QML modules used by Unity 8 shell
 (e.g Ubuntu.Application) so that you can run it in a sandboxed environment.

Package: unity8-private
Architecture: any
Multi-Arch: same
Pre-Depends: ${misc:Pre-Depends},
Depends: accountsservice-ubuntu-schemas (>= 0.0.3),
         gsettings-ubuntu-schemas (>= 0.0.2+14.10.20140815),
         libhardware2,
         unity-schemas (>= 7.3.1+14.10.20140915),
         pay-service,
         ${misc:Depends},
         ${shlibs:Depends},
Provides: unity-launcher-impl,
          unity-launcher-impl-4,
Description: Unity 8 private libs
 The Unity 8 shell is the primary user interface for Ubuntu devices.
 .
 This package contains the private libraries for QML and other components
 only used by the shell.

Package: unity8-doc
Section: doc
Architecture: all
Multi-Arch: foreign
Depends: ${misc:Depends},
Description: Documentation for Unity8
 The Unity 8 shell is the primary user interface for Ubuntu devices. (documentation)<|MERGE_RESOLUTION|>--- conflicted
+++ resolved
@@ -24,12 +24,8 @@
                libpulse-dev,
                libqmenumodel-dev (>= 0.2.8),
                libqt5xmlpatterns5-dev,
-<<<<<<< HEAD
+               libsystemsettings-dev,
                libunity-api-dev (>= 7.94),
-=======
-               libsystemsettings-dev,
-               libunity-api-dev (>= 7.93),
->>>>>>> e4af9615
                libusermetricsoutput1-dev,
                libxcb1-dev,
                pkg-config,

<<<<<<< HEAD
unity8 (8.13+15.04.20150914-0ubuntu1) UNRELEASED; urgency=medium

  * bump version to fix OOBE build

 -- Lukas Tinkl <ltinkl@canonical.com>  Mon, 14 Sep 2015 19:19:23 +0200
=======
unity8 (8.11+16.04.20151104-0ubuntu1) xenial; urgency=medium

  [ Albert Astals Cid ]
  * Add an Item that proxies for old and new audio roles (LP: #1493851)
  * CroppedImageMinimumSourceSize: Fix 'Binding loop detected for
    property "imageAspectRatio"'
  * Make the scope settings list scroll to text visible area (LP:
    #1499084)
  * Move to importing QtQuick 2.4 & friends
  * Use SDK 1.3 across all files (LP: #1503498, #1508363, #1449628)

  [ Andrea Cimitan ]
  * Add sharing widget to zoomable image and video playback
  * Make zoomable and video playback widgets edge to edge
  * Updated all 1.3 UbuntuShape to use new APIs where possible
  * Use SDK 1.3 across all files (LP: #1503498, #1508363, #1449628)

  [ CI Train Bot ]
  * Resync trunk.

  [ Christopher Lee ]
  * Quick spelling fix in process control output.

  [ Daniel d'Andrada ]
  * Enable support for overriding application orientations based on
    device type (LP: #1478637)
  * Use SDK 1.3 across all files (LP: #1503498, #1508363, #1449628)
  * Use SDK 1.3 across all files (LP: #1503498, #1508363, #1449628)

  [ Josh Arenson ]
  * Enable support for overriding application orientations based on
    device type (LP: #1478637)

  [ Michael Terry ]
  * Avoid showing the shutdown dialog when turning on the screen if your
    device is under heavy load. (LP: #1508563)
  * Handle lifecycle policy exceptions ourselves, instead of letting
    qtmir do it for us and allow non-Touch apps to opt-out of the Touch
    lifecycle.

  [ Michael Zanetti ]
  * Fixes for the panel buttons (LP: #1510360, #1504269, #1431566,
    #1443319)
  * Use SDK 1.3 across all files (LP: #1503498, #1508363, #1449628)

  [ Michał Sawicz ]
  * Add missing copyright to Cursor.qml
  * Enable support for overriding application orientations based on
    device type (LP: #1478637)
  * Support server->client visibility change to stop rendering
    (lp:#1475678) (LP: #1475678)

  [ Nick Dedekind ]
  * Support server->client visibility change to stop rendering
    (lp:#1475678) (LP: #1475678)

 -- Michał Sawicz <michal.sawicz@canonical.com>  Wed, 04 Nov 2015 14:58:41 +0000
>>>>>>> 78bdee56

unity8 (8.11+15.10.20151021-0ubuntu1) wily; urgency=medium

  [ Albert Astals Cid ]
  * Clazy fixes
  * Enable Efficient String Construction by default

  [ CI Train Bot ]
  * New rebuild forced.

  [ Daniel d'Andrada ]
  * Have unity8 drawing its own cursor (LP: #1488417)
  * Initial multi-monitor support

  [ Daniel van Vugt ]
  * Disable Qt's stuttering 'touch compression' to fix scrolling
    smoothness (LP: #1486341, #1488327)

  [ Lukáš Tinkl ]
  * Fix autopilot wizard test skipping the reporting page
  * Implement Unity.Platform plugin wrapping org.freedesktop.hostname1
    (LP: #1504318)
  * React to window title (aka surface name) changes (LP: #1497092)
  * Rotate the screenshots according to the actual orientation

  [ Michał Sawicz ]
  * Fix application API dependency
  * Have unity8 drawing its own cursor (LP: #1488417)
  * Initial multi-monitor support
  * Rotate the screenshots according to the actual orientation

  [ Nick Dedekind ]
  * Fixed leak in UnityMenuModelStackTest
  * Moved time translation to SDK (LP: #1372061)

 -- Michał Sawicz <michal.sawicz@canonical.com>  Wed, 21 Oct 2015 11:51:53 +0000

unity8 (8.11+15.10.20151009-0ubuntu1) wily; urgency=medium

  [ CI Train Bot ]
  * New rebuild forced.

  [ Pawel Stolowski ]
  * Store unity8 package version in /var/lib/.../version file for fast
    retrieval from the shell plugin.

 -- Pawel Stolowski <ci-train-bot@canonical.com>  Fri, 09 Oct 2015 09:13:03 +0000

unity8 (8.11+15.10.20151008-0ubuntu1) wily; urgency=medium

  [ Lukáš Tinkl ]
  * Revert to using plaintext instead of HTML-like markup for the
    notifications (LP: #1504256)

 -- Michał Sawicz <michal.sawicz@canonical.com>  Thu, 08 Oct 2015 20:46:26 +0000

unity8 (8.11+15.10.20151002-0ubuntu1) wily; urgency=medium

  [ CI Train Bot ]
  * Resync trunk.

  [ Lukáš Tinkl ]
  * Wizard: skip the reporting page if the system is configured not to
    report crashes (LP: #1494442)

 -- Ken VanDine <ken.vandine@canonical.com>  Fri, 02 Oct 2015 13:24:03 +0000

unity8 (8.11+15.10.20151001-0ubuntu1) wily; urgency=medium

  [ Alexandros Frantzis ]
  * Use power state change reason SnapDecision to turn screen on when a
    SnapDecision arrives (LP: #1291455)

  [ CI Train Bot ]
  * New rebuild forced.

 -- Alexandros Frantzis <alexandros.frantzis@canonical.com>  Thu, 01 Oct 2015 12:04:04 +0000

unity8 (8.11+15.10.20150930.1-0ubuntu1) wily; urgency=medium

  [ Albert Astals Cid ]
  * Make Launcher::test_quickListMenuOnRMB stable (LP: #1500359)

  [ CI Train Bot ]
  * New rebuild forced.

  [ Michael Zanetti ]
  * Stabilize Launcher DND test

 -- Michał Sawicz <michal.sawicz@canonical.com>  Wed, 30 Sep 2015 10:09:33 +0000

unity8 (8.11+15.10.20150925-0ubuntu1) wily; urgency=medium

  [ Albert Astals Cid ]
  * Improvements from running clazy over the code

  [ Daniel d'Andrada ]
  * PhoneStage: ensure you're left in a consistent state after being
    reset (LP: #1476757)

  [ Lukáš Tinkl ]
  * Improve the appearance and functionality of datetime and session
    indicators in Unity8 desktop.
  * Using InputInfo, determine if we need swipe or click to dismiss the
    notifications (e.g. incoming phone call)

  [ Michael Zanetti ]
  * further development on the Desktop Spread (LP: #1488147)

  [ Michał Sawicz ]
  * Bump application API version
  * Skip bluetooth check under wily, use expectFailure to notice when
    it's back

  [ Richard Somlói ]
  * Fix translator comments in time formatter

 -- Michał Sawicz <michal.sawicz@canonical.com>  Fri, 25 Sep 2015 12:13:20 +0000

unity8 (8.11+15.10.20150922.1-0ubuntu1) wily; urgency=medium

  [ Albert Astals Cid ]
  * Adapt test to code changes
  * Add DEP-8 test for all our UI and unit tests
  * Keep the PreviewStack around to avoid mem leaks (LP: #1495467)

  [ CI Train Bot ]
  * Resync trunk.

  [ Michael Terry ]
  * When libusermetrics gives us an empty string, still show the
    infographic circle rather than hiding it.  This is a follow-on to a
    branch [1] that changes the "no data available" label to the empty
    string.

  [ Michał Sawicz ]
  * Add DEP-8 test for all our UI and unit tests
  * Fix integrated LightDM path
  * Resync trunk

 -- Michał Sawicz <michal.sawicz@canonical.com>  Tue, 22 Sep 2015 12:57:15 +0000

unity8 (8.11+15.10.20150915-0ubuntu1) wily; urgency=medium

  [ Albert Astals Cid ]
  * Fix testNotifications
  * Make the wait longer to make tests pass in CI
  * New simplified CroppedImageMinimumSourceSize (LP: #1467740)
  * Stop animateTimer when starting the fadeOutAnimation
  * Use  AlreadyLaunchedUpstart so that tests passes
  * Workaround keyboard issues and make test pass again

  [ Daniel d'Andrada ]
  * DesktopStage: Refactor focus handling
  * Stabilize tstShell.test_launchedAppHasActiveFocus

  [ Gary.Wzl ]
  * Add widgetData["expanded"] property for expandable widget.

  [ Michael Terry ]
  * Fix typo that caused the tutorial to tease the launcher on top of
    the greeter.
  * Fix typo that caused the tutorial to tease the launcher on top of
    the greeter.

 -- Michael Zanetti <michael.zanetti@canonical.com>  Tue, 15 Sep 2015 12:06:06 +0000

unity8 (8.11+15.10.20150907-0ubuntu1) wily; urgency=medium

  [ Michal Sawicz ]
  * Resync wily with vivid

  [ Albert Astals Cid ]
  * Accomodate header height when using a card carousel with non
    overlayed header (LP: #1489309)
  * Fix restart unity8 from inside the phone more than two times (LP:
    #1487946)

  [ Gary.Wzl ]
  * Move textarea up automatically when inputmethod popup. (LP:
    #1485947)

  [ Lukáš Tinkl ]
  * Introduce a GlobalShortcut QML component for handling global
    keyboard shortcuts

  [ Michael Terry ]
  * Fix the fact that a user that is locked out from their account for
    five minutes after entering too many wrong passwords can simply
    reboot to try again. (LP: #1383086)
  * Fix the fact that a user that is locked out from their account for
    five minutes after entering too many wrong passwords can simply
    reboot to try again. (LP: #1383086)

  [ Michael Zanetti ]
  * Implement progressive autoscrolling in desktop spread
  * add an animation transition when invoking the spread by hitting the
    right edge

 -- CI Train Bot <ci-train-bot@canonical.com>  Mon, 07 Sep 2015 14:05:37 +0000

unity8 (8.11+15.10.20150826-0ubuntu1) wily; urgency=medium

  [ Michael Zanetti ]
  * release for wily

  [ CI Train Bot ]
  * New rebuild forced.

 -- CI Train Bot <ci-train-bot@canonical.com>  Wed, 26 Aug 2015 09:01:03 +0000

unity8 (8.11+15.04.20150831.2-0ubuntu1) vivid; urgency=medium

  [ Albert Astals Cid ]
  * Accept auto repeats for the power down button if timer is not yet
    running (LP: #1486953, #1488927)
  * Add tests for Shell+Dash interaction
  * Make clicking on launcher buttons have haptic feedback
  * Make test_greeter_hides_on_app_open more stable
  * Move connect() to new syntax
  * make pot_file (LP: #1488484)

  [ Gerry Boland ]
  * [spread] avoid changing sourceSize of snapshotted apps, it causes
    ghost apps in the spread (LP: #1474319)

  [ Josh Arenson ]
  * Refactor the greeter to enable dynamic loading of backend plugins.
  * Refactor the greeter to enable dynamic loading of backend plugins.

  [ Lukáš Tinkl ]
  * Don't show the volume notification when the sound indicator is shown
    (LP: #1484126)

  [ Michael Terry ]
  * Unify turn-on-screen-upon-notification logic from various daemons
    into unity8. (LP: #1426115, #1482317)

 -- CI Train Bot <ci-train-bot@canonical.com>  Mon, 31 Aug 2015 10:25:39 +0000

unity8 (8.11+15.04.20150827.1-0ubuntu1) vivid; urgency=medium

  [ Daniel d'Andrada ]
  * MirSurfaceItem is now a view+controller instantiated from QML (LP:
    #1483752)

 -- CI Train Bot <ci-train-bot@canonical.com>  Thu, 27 Aug 2015 14:00:05 +0000

unity8 (8.11+15.04.20150821-0ubuntu1) vivid; urgency=medium

  [ Michael Terry ]
  * Skip the tutorial entirely when in desktop mode.  This fixes the
    emulator not being able to pass the tutorial.
  * Skip the tutorial entirely when in desktop mode.  This fixes the
    emulator not being able to pass the tutorial.

 -- CI Train Bot <ci-train-bot@canonical.com>  Fri, 21 Aug 2015 14:34:50 +0000

unity8 (8.11+15.04.20150817-0ubuntu1) vivid; urgency=medium

  [ Albert Astals Cid ]
  * Drop gcc 4.9 requirement in debian/rules
  * Make the test more stable
  * Optimize scope.preview() calls (LP: #1478022)

  [ Alberto Mardegan ]
  * Set currentIndex after the model change is completed (LP: #1433442)

 -- CI Train Bot <ci-train-bot@canonical.com>  Mon, 17 Aug 2015 11:57:31 +0000

unity8 (8.11+15.04.20150814-0ubuntu1) vivid; urgency=medium

  [ Albert Astals Cid ]
  * Make the test pass again after rework of appmanager
  * fix testPhoneStage

  [ CI Train Bot ]
  * New rebuild forced.

  [ Daniel d'Andrada ]
  * Fix and clean up InputInfo plugin

  [ Rodney Dawes ]
  * Do not call verify in the payments button code. (LP: #1468038)

 -- CI Train Bot <ci-train-bot@canonical.com>  Fri, 14 Aug 2015 09:53:11 +0000

unity8 (8.11+15.04.20150812-0ubuntu1) vivid; urgency=medium

  [ Albert Astals Cid ]
  * Add a test that checks that items in an expandable are the correct
    size after expanding the expandable
  * Fix the expandable test
  * Replace some waitForRendering with wait(0)
  * Workaround for bug 1473471 (LP: #1473471)

  [ Gary.Wzl ]
  * Fix layout issue when adding audio track widget in expandable widget

  [ handsome_feng ]
  * Added indication for running apps. (LP: #1471577)
  * Adjust the color to highlighting indicator. (LP: #1457098)
  * Convert the MouseArea to MultiPointTouchArea to track multiple touch
    points. (LP: #1445472)

  [ handsome_feng<445865575@qq.com> ]
  * Convert the MouseArea to MultiPointTouchArea to track multiple touch
    points. (LP: #1445472)

 -- CI Train Bot <ci-train-bot@canonical.com>  Wed, 12 Aug 2015 08:41:24 +0000

unity8 (8.10+15.10.20150804-0ubuntu1) wily; urgency=medium

  [ Kevin Gunn ]
  * No change, rebuild for gcc5

  [ CI Train Bot ]
  * Resync trunk. added: po/cy.po
  * Resync trunk. added: po/cy.po

  [ Daniel d'Andrada ]
  * Stages now control the "requestedState" property of applications
  * Stages now control the "requestedState" property of applications

 -- CI Train Bot <ci-train-bot@canonical.com>  Tue, 04 Aug 2015 20:56:05 +0000

unity8 (8.10+15.10.20150729-0ubuntu1) wily; urgency=medium

  [ CI Train Bot ]
  * Resync trunk.
  * allow opening the manage dash area by clicking with a mouse on the
    arrow label (LP: #1431564)

  [ Daniel d'Andrada ]
  * TouchRegistry: remove null candidates from list of candidates (LP:
    #1473492)

  [ Lukáš Tinkl ]
  * Fix power dialogs on desktop
  * Provide DBUS compatibility with  various session services
    (suspend/hibernate, lock/unlock, screensaver, etc)
  * React on PrtScr keyboard shortcut for taking screenshots on desktop
    (LP: #1474149)
  * launcher parity: close apps from quicklist (LP: #1457201)

  [ Michael Zanetti ]
  * Implement first edition for a desktop Alt+Tab spread
  * drop the gcc-4.9 dependency (LP: #1452348)

  [ Mirco Müller ]
  * Added corresponding tests and visual tweaks to a launcher-item's
    progress-overlay.
  * Added corresponding tests and visual tweaks to a launcher-item's
    progress-overlay.
  * Implemented alert/wiggle feature for launcher-icons.
  * Implemented alert/wiggle feature for launcher-icons.

  [ handsome_feng ]
  * makes left swip reset the search string. (LP: #1413791)

  [ handsome_feng<445865575@qq.com> ]
  * Don't expand indicators when tap to return to call. (LP: #1453217)
  * makes left swip reset the search string. (LP: #1413791)

 -- CI Train Bot <ci-train-bot@canonical.com>  Wed, 29 Jul 2015 12:39:01 +0000

unity8 (8.10+15.10.20150708.2-0ubuntu1) wily; urgency=medium

  [ Albert Astals Cid ]
  * Make the card sizes a bit dependant on the total of gu of the dash

 -- CI Train Bot <ci-train-bot@canonical.com>  Wed, 08 Jul 2015 15:01:41 +0000

unity8 (8.10+15.10.20150702.2-0ubuntu1) wily; urgency=medium

  [ Albert Astals Cid ]
  * Save screenshots of suspended apps to disk
  * Set width of title label when inside the title row (LP: #1461979)
  * qmluitests was renamed to uitests

  [ CI Train Bot ]
  * Resync trunk.

  [ Daniel d'Andrada ]
  * Fix tst_OrientedShell and tst_Tutorial (LP: #1469761, #1466947)

  [ Leo Arias ]
  * Reorganized the python test helper modules. Deprecated the
    unity8.shell.emulators namespace. (LP: #1306340)

  [ Leonardo Arias Fonseca ]
  * Reorganized the python test helper modules. Deprecated the
    unity8.shell.emulators namespace. (LP: #1306340)

  [ Lukáš Tinkl ]
  * fix PO files extraction

  [ Michael Zanetti ]
  * Make use of QInputDeviceInfo in order to automatically switch
    between usage modes and hide the OSK.

  [ Nick Dedekind ]
  * Fixed qtmultimedia mock which was generating errors in tests

  [ Richard Huddie ]
  * Reorganized the python test helper modules. Deprecated the
    unity8.shell.emulators namespace. (LP: #1306340)

 -- CI Train Bot <ci-train-bot@canonical.com>  Thu, 02 Jul 2015 16:09:57 +0000

unity8 (8.10+15.10.20150618-0ubuntu1) wily; urgency=medium

  [ Albert Astals Cid ]
  * Refactor QmlTest.cmake module so that all tests can go through it.
    Also a bit of cleanup around tests.
  * Support fallback images for dash card and preview widgets (LP:
    #1324142)

  [ CI Train Bot ]
  * New rebuild forced.
  * Resync trunk.

  [ Daniel d'Andrada ]
  * Fix Shell tests

  [ Josh Arenson ]
  * Refactor greeter emulator to unlock the greeter via dbus

  [ Lukáš Tinkl ]
  * respect target window's devicePixelRatio in MouseTouchAdaptor

  [ Michael Zanetti ]
  * Refactor QmlTest.cmake module so that all tests can go through it.
    Also a bit of cleanup around tests.

  [ Michał Sawicz ]
  * Refactor QmlTest.cmake module so that all tests can go through it.
    Also a bit of cleanup around tests.

  [ handsome_feng ]
  * Forbid closing apps during the edge gesture. (LP: #1445572)
  * Removed the horizonal rule on pin unlock screen. (LP: #1368798)

  [ handsome_feng<445865575@qq.com> ]
  * Forbid closing apps during the edge gesture. (LP: #1445572)

 -- CI Train Bot <ci-train-bot@canonical.com>  Thu, 18 Jun 2015 19:40:06 +0000

unity8 (8.10+15.10.20150612-0ubuntu2) wily; urgency=medium

  * No-change rebuild against Qt 5.4.2.

 -- Timo Jyrinki <timo-jyrinki@ubuntu.com>  Mon, 15 Jun 2015 12:33:07 +0300

unity8 (8.10+15.10.20150612-0ubuntu1) wily; urgency=medium

  [ Michał Sawicz ]
  * Implement full-shell rotation (LP: #1210199)

  [ CI Train Bot ]
  * New rebuild forced.
  * Resync trunk.

  [ Daniel d'Andrada ]
  * Implemented autopilot-test and fake-sensors for shell-rotation.

  [ Mirco Müller ]
  * Implemented autopilot-test and fake-sensors for shell-rotation.

 -- CI Train Bot <ci-train-bot@canonical.com>  Fri, 12 Jun 2015 16:07:47 +0000

unity8 (8.10-0ubuntu1) UNRELEASED; urgency=medium

  * Implement full-shell rotation (LP: #1210199)

 -- Michał Sawicz <michal.sawicz@canonical.com>  Wed, 15 Apr 2015 14:47:17 +0200

unity8 (8.02+15.10.20150603.1-0ubuntu1) wily; urgency=medium

  [ CI Train Bot ]
  * New rebuild forced.
  * Resync trunk.

  [ Renato Araujo Oliveira Filho ]
  * Set the device led color to green. (LP: #1450894)

 -- CI Train Bot <ci-train-bot@canonical.com>  Wed, 03 Jun 2015 21:42:35 +0000

unity8 (8.02+15.10.20150518.1-0ubuntu1) wily; urgency=medium

  [ Albert Astals Cid ]
  * Add overrides to override functions
  * Implement "rating-edit" preview widget (LP: #1318144)
  * Make the DashContent::test_mainNavigation test more stable (LP:
    #1450809)
  * Use art height as implicitHeight when the header is overlayed and
    there's no summary

  [ CI Train Bot ]
  * New rebuild forced.
  * Resync trunk.

  [ Daniel d'Andrada ]
  * Introducing FloatingFlickable
  * Make Ubuntu.Gestures components install TouchRegistry by themselves

  [ Michael Terry ]
  * Fix a possible crash in our PAM threading code. (LP: #1425362) (LP:
    #1425362)
  * Fix the lockscreen becoming unresponsive after testing an app on the
    device from QtCreator. (LP: #1435364)

  [ Nick Dedekind ]
  * Fixed desktop stage app focus.
  * Fixed issue in laggy indicator autpilot tests (LP: #1446846)

 -- CI Train Bot <ci-train-bot@canonical.com>  Mon, 18 May 2015 23:04:39 +0000

unity8 (8.02+15.04.20150511-0ubuntu1) vivid; urgency=medium

  [ Albert Astals Cid ]
  * Workarounds for concierge mode.

  [ CI Train Bot ]
  * New rebuild forced.
  * Resync trunk.

 -- CI Train Bot <ci-train-bot@canonical.com>  Mon, 11 May 2015 08:29:58 +0000

unity8 (8.02+15.04.20150505-0ubuntu1) vivid; urgency=medium

  [ Albert Astals Cid ]
  * Make runtests fake a test error if make fails
  * Make the test more stable
  * Use dbus-test-runner instead of dbus-launch

  [ Daniel d'Andrada ]
  * DirectionalDragArea: improvements & API grooming (LP: #1417920)
  * Fix EdgeDragEvaluator when a drag can happen both ways
    (Direction.Horizontal)

  [ Josh Arenson ]
  * Remove panelHeight property as it is unused.

  [ Leo Arias ]
  * Initial clean up of the autopilot tests set up. Removed the touch
    device from the test case. Moved the restart of unity to a fixture.
    Removed the unused DragMixin. Updated the setUpClass to use
    process_helpers. Removed the workaround for bug #1238417, already
    fixed. Use the toolkit helper to set the testability environment
    variable. Fixed the indicators base class that was restarting unity
    twice. (LP: #1238417, #1447206)
  * Use the base class from the toolkit in autopilot tests.

  [ Michael Zanetti ]
  * emit application-stop when we're going down (LP: #1326513)

  [ Michał Sawicz ]
  * UNITY_SCOPES_LIST is no more

  [ handsome_feng<445865575@qq.com> ]
  * When click the favorite scope in Dash Manager , it just return to
    the corresponding scope page. (LP: #1447056)

 -- CI Train Bot <ci-train-bot@canonical.com>  Tue, 05 May 2015 14:47:24 +0000

unity8 (8.02+15.04.20150422-0ubuntu1) vivid; urgency=medium

  [ Albert Astals Cid ]
  * Compile with Qt 5.5 (LP: #1437238)
  * Different way of top aligning labels when the other one in the row
    is multiline (LP: #1442085)
  * make pot_file

  [ Andrea Cimitan ]
  * Set sourceSize for DashBackground.qml Image

  [ CI Train Bot ]
  * New rebuild forced.
  * Resync trunk. added: po/sk.po

  [ Daniel d'Andrada ]
  * Move handling of command line options to a separate class
  * Refactor tst_PhysicalKeysMapper.qml

  [ Leo Arias ]
  * For autopilot tests, use the device simulation scenarios from the
    toolkit.

  [ Leonardo Arias Fonseca ]
  * For autopilot tests, use the device simulation scenarios from the
    toolkit.

  [ Michael Zanetti ]
  * Make sure dnd mode is ended properly when drag gesture is cancelled
    (LP: #1444949)

  [ Michał Sawicz ]
  * Fix flake8 warnings (LP: #1444170)
  * Move mock indicator service to unity8-fake-env, as it's a binary-
    dependent package.

  [ Nick Dedekind ]
  * Use asynchronous dbus requests for property updates. (LP: #1436982)

 -- CI Train Bot <ci-train-bot@canonical.com>  Wed, 22 Apr 2015 14:46:31 +0000

unity8 (8.02+15.04.20150409.1-0ubuntu1) vivid; urgency=medium

  [ Albert Astals Cid ]
  * Focus the shutdown dialog (LP: #1417991)
  * Make url-dispatching scope activation when the dash is not on the
    main scopes (LP: #1364306)
  * We use autopilot3 now

  [ CI Train Bot ]
  * New rebuild forced.
  * Resync trunk. added: po/or.po

  [ Daniel d'Andrada ]
  * Make tst_PreviewListView and tst_GenericScopeView work in out-of-
    source builds
  * MouseArea that shows the indicators panel should cover the
    indicators bar only (LP: #1439318)
  * Surface gets active focus also with mouse clicks

  [ Josh Arenson ]
  * Add a mode option to unity8 for selecting greeter mode in the future
  * Remove PkgConfig include from Launcher plugin to fix cross-compile
    (LP: #1437702)

  [ Leo Arias ]
  * Fixed the check for string in the lock screen test. (LP: #1434518)

  [ Michael Terry ]
  * Make sure the edge tutorial is destroyed when we receive a call
    during the wizard. (LP: #1436349)
  * Skip parts of the edge tutorial that require a touch device (like
    spread and bottom edge). (LP: #1434712)

  [ Michael Zanetti ]
  * Don't hide stages just because they're empty (LP: #1439615)
  * [Launcher] fix bug where an item would disappear even though the app
    is running (LP: #1438172)

  [ Nick Dedekind ]
  * Fixed autopilot test failures related to udev input failure for
    power button.
  * Made improvements for laggy indicator backends (lp#1390136). (LP:
    #1390136)

  [ Pete Woods ]
  * GPS only goes active when the Dash is in the foreground (LP:
    #1434379)

  [ handsome_feng<445865575@qq.com> ]
  * Modified the wrong time format in ScreenGrabber (LP: #1436006)

 -- CI Train Bot <ci-train-bot@canonical.com>  Thu, 09 Apr 2015 14:01:11 +0000

unity8 (8.02+15.04.20150320-0ubuntu1) vivid; urgency=medium

  [ Albert Astals Cid ]
  * Fix regression making pan not possible in Zoomable Image (LP:
    #1433506)
  * Make sure m_firstVisibleIndex is correctly set after processing
    changeSet.removes (LP: #1433056)
  * make pot_file

  [ Daniel d'Andrada ]
  * Don't show the rotating rect in "make tryFoo".

  [ Michael Zanetti ]
  * make pinlockscreen adjust better to larger displays

 -- CI Train Bot <ci-train-bot@canonical.com>  Fri, 20 Mar 2015 11:56:41 +0000

unity8 (8.02+15.04.20150318-0ubuntu1) vivid; urgency=medium

  [ Albert Astals Cid ]
  * Add some context to tr calls (LP: #1431497)
  * Require binaries and .pc files we call from code
  * Test: More stubborn flick to the end

  [ Andrea Cimitan ]
  * Refactor PreviewOverlay to fix weird zoom out/in animations when
    previewing images from the Previews

  [ CI Train Bot ]
  * Resync trunk.

  [ Charles Kerr ]
  * Re-enable a rotation lock test now that the bug that broke that test
    has been fixed. (LP: #1410915)

  [ Daniel d'Andrada ]
  * Darkened area behind indicators menu should eat input until it fully
    disappears (LP: #1417967)
  * DesktopStage - fix focus switch when user taps on window (LP:
    #1431325)
  * Fix warnings when launching tutorial
  * Make MouseTouchAdaptor controllable from within QML
  * Make tst_Shell absorb tst_TabletShell

  [ Leo Arias ]
  * Changed the autopilot dependencies so they do not require qt4. (LP:
    #1429158)
  * Drop the support for python2 in autopilot tests. (LP: #1429163)
  * Stop using the deprecated toolkit emulators namespace in autopilot
    tests. (LP: #1341681)

  [ Michael Terry ]
  * Don't close wizard & edge tutorial when the unity8-dash closes (LP:
    #1425484)
  * Don't let the wizard sit indefinitely, waiting for a wizard page to
    finish preparing itself. (LP: #1425737)
  * Fix two broken qmluitest files by waiting for everything to settle
    before starting the tests.
  * Only call unlockAllModems once the wizard is done. (LP: #1425161)
    (LP: #1425161)
  * When we are locking the user out from too many login failures,
    notice when time passes even if the device is suspended. (LP:
    #1396817) (LP: #1396817)

  [ Michael Zanetti ]
  * Add a mouse area to the indicators panel so we can open them by
    clicking. (LP: #1417650)
  * fix launcher not reacting to first click when revealed by mouse
    hover, add tests
  * performance improvements (LP: #1430233, #1425087)

  [ Michał Sawicz ]
  * Remove the activity indicator from tests
  * Use targets instead of custom ld arguments for linking

  [ Mirco Müller ]
  * Updated the visuals of the SwipeToAct-widget for incoming-call snap-
    decision notifications according to new design-spec.
  * Updated the visuals of the SwipeToAct-widget for incoming-call snap-
    decision notifications according to new design-spec.

 -- CI Train Bot <ci-train-bot@canonical.com>  Wed, 18 Mar 2015 10:19:06 +0000

unity8 (8.02+15.04.20150302-0ubuntu2) vivid; urgency=medium

  * No-change rebuild against Qt 5.4.1.

 -- Timo Jyrinki <timo-jyrinki@ubuntu.com>  Wed, 11 Mar 2015 10:27:23 +0200

unity8 (8.02+15.04.20150302-0ubuntu1) vivid; urgency=medium

  [ Albert Astals ]
  * Don't precache items that are outisde the 1.5*height buffering area
    (LP: #1410131)

  [ Albert Astals Cid ]
  * Don't precache items that are outisde the 1.5*height buffering area
    (LP: #1410131)

  [ Chris Townsend ]
  * Add a wrapper for handling the
    /org/gnome/SessionManager/EndSessionDialog DBus object used by
    indicator-session. This allows indicator-session to properly talk to
    the Unity 8 session management functions. (LP: #1392187)
  * Allow for proper logout session management. This uses the
    EndSession() Upstart DBus method on the current session bus. (LP:
    #1360316)
  * Make the Unity 8 session dialogs behave in the same fashion as Unity
    7. From indicator-session: Clicking "Log Out" will now present a
    dialog to "Lock", "Log Out", or "Cancel". Clicking "Shut Down" will
    now present a dialog to "Reboot", "Shut Down", or "Cancel". (LP:
    #1416074)

  [ Daniel d'Andrada ]
  * Add NO_TESTS cmake option to skip tests and therefore speed up
    builds
  * Remove enums and properties that doesn't exist in the real
    ApplicationManager
  * Stabilize some Shell qml tests

  [ Josh Arenson ]
  * Create a PhysicalKeyMapper to handle all physical/hardware keys (LP:
    #1390393)

  [ Michael Terry ]
  * Make the draggable part of the right edge (during the tutorial) a
    constant size, instead of having it grow and shrink as the spread
    peeks out from the side.

  [ Michał Sawicz ]
  * Create a PhysicalKeyMapper to handle all physical/hardware keys (LP:
    #1390393)

  [ Robert Bruce Park ]
  * Launchpad automatic translations update.

 -- CI Train Bot <ci-train-bot@canonical.com>  Mon, 02 Mar 2015 12:11:21 +0000

unity8 (8.02+15.04.20150226-0ubuntu1) vivid; urgency=medium

  [ CI Train Bot ]
  * New rebuild forced.

  [ Pete Woods ]
  * Only set scopes active when the screen is on (LP: #1422879)

 -- CI Train Bot <ci-train-bot@canonical.com>  Thu, 26 Feb 2015 19:39:54 +0000

unity8 (8.02+15.04.20150224-0ubuntu1) vivid; urgency=medium

  [ Albert Astals Cid ]
  * Dash manage hint should not be visible in previews+test (LP:
    #1422260)
  * Do not declare the hostname property twice
  * Fix some warnings in Mock Notifications
  * Make qmluittests pass with Qt 5.4
  * Preserve the aspect ratio for the card attribute images (LP:
    #1411751)
  * Update qmltypes

  [ Andrea Cimitan ]
  * Add maximumLineCount for subtitle label in cards (LP: #1414870)

  [ Michael Terry ]
  * Move the gschema file to data/ and install it via cmake, not dpkg.
  * Refactor the greeter code to be more compartmented and isolatable.
  * Silence a couple qml warnings. (LP: #1423286)
  * Wait for libqofono to finish initializing before we decide whether
    to skip the wizard's SIM page or not.

  [ Michael Zanetti ]
  * enable revealing the launcher by hitting the left edge using the
    mouse

  [ Ying-Chun Liu ]
  * Add Autopilot Notification helper.

 -- CI Train Bot <ci-train-bot@canonical.com>  Tue, 24 Feb 2015 10:17:16 +0000

unity8 (8.02+15.04.20150216.1-0ubuntu1) vivid; urgency=medium

  [ Andrea Cimitan ]
  * Fix temp scopes opening temp scopes, correctly close previously
    opened temp scope with its preview (LP: #1410337)
  * Set sourcesize for scopes images in manage dash

  [ CI Train Bot ]
  * Resync trunk

  [ Albert Astals Cid ]
  * Test for bug #1316660 (LP: #1316660)
  * Hardcode tranlsation for internal.location field (LP: #1393438)
  * Make sure the height it's the height it will have

  [ Michael Zanetti ]
  * Cleanup cmake warning about missing Qt5Sql module

 -- CI Train Bot <ci-train-bot@canonical.com>  Mon, 16 Feb 2015 13:14:26 +0000

unity8 (8.02+15.04.20150211-0ubuntu2) vivid; urgency=medium

  * No-change rebuild against Qt 5.4.0.

 -- Timo Jyrinki <timo-jyrinki@ubuntu.com>  Fri, 13 Feb 2015 15:17:18 +0200

unity8 (8.02+15.04.20150211-0ubuntu1) vivid; urgency=medium

  [ Michael Terry ]
  * Redesign tutorial to match latest spec (just removing obsolete pages
    and redesigning look, no new pages yet)
  * Add new right-edge and bottom-edge screens to the first-boot edge
    tutorial (LP: #1383297)
  * Support switching the indicator profile on the fly, as the greeter
    appears and disappears. (But don't use it yet, not until the
    settings panel to control this is in place.)
  * Clip the infographic to its bounding box, instead of letting it
    bleed past the welcome page (visible when dragging the welcome page
    to the side).

  [ Michael Zanetti ]
  * Add an AccountService based launcher model to be used with split
    greeter
  * Launcher fixes for windowed mode
  * save and restore window size and position
  * Fix resizing windows when making it smaller than minSize and then
    larger again.

  [ handsome_feng<445865575@qq.com> ]
  * makes the header fully reveal when tapping the search icon. (LP:
    #1379327)

  [ Mirco Müller ]
  * Allow swipe-to-dismiss for contracted snap-decision notifications,
    interactive notifications and ephemeral notifications. (LP:
    #1355422, #1334855)

  [ Daniel d'Andrada ]
  * Make indicators bar eat all events
  * Improve Launcher tests, making them more reliable
  * Tapping on a surface gives it active focus

 -- Ubuntu daily release <ps-jenkins@lists.canonical.com>  Wed, 11 Feb 2015 17:13:16 +0000

unity8 (8.02+15.04.20150123.3-0ubuntu1) vivid; urgency=low

  [ Sebastien Bacher ]
  * Set text hint property for the messaging menus inline reply widget
    (LP: #1389234)

  [ Ying-Chun Liu ]
  * Added an initial set of autopilot tests for the display indicator.

  [ Nick Dedekind ]
  * Removed filtering the indicator model by visibility.

  [ Michael Zanetti ]
  * fixes left edge drag when in spread

  [ Albert Astals Cid ]
  * Fix ninja build in a different way The previous one was adding rpath
    to some .so that broke our tests that use LD_LIBRARY_PATH to change
    which one is picked up

  [ Leo Arias ]
  * Added an initial set of autopilot tests for the display indicator.

 -- Ubuntu daily release <ps-jenkins@lists.canonical.com>  Fri, 23 Jan 2015 12:12:41 +0000

unity8 (8.02+15.04.20150121.2-0ubuntu1) vivid; urgency=low

  [ Michael Terry ]
  * Don't show any power dialogs while the screen is off. This is a
    band-aid to avoid the symptom, while we still investigate the source
    of why the screen doesn't turn on (and why we seem to not handle the
    power-button-release event). (LP: #1409003, #1410830)
  * Don't refocus the dialer-app when a call is started by the user.
    Because of how qtmir works, this would cause the dialer-app to
    unfocus momentarily, causing interface oddities for the user. (LP:
    #1413065)

  [ CI Train Bot ]
  * Resync trunk

  [ Albert Astals Cid ]
  * Build with ninja
  * Fixes for Table Preview Widget (LP: #1410420)

  [ Michael Zanetti ]
  * Add support for earpiece media buttons (LP: #1398427)
  * Add a WindowMoveResizeArea and tests for it

 -- Ubuntu daily release <ps-jenkins@lists.canonical.com>  Wed, 21 Jan 2015 18:33:18 +0000

unity8 (8.02+15.04.20150113.1-0ubuntu1) vivid; urgency=low

  [ Andrea Cimitan ]
  * support background on horizontal cards with summary (LP: #1393008)

  [ Gerry Boland ]
  * DashCommunicator: replace QDBusInterface with a non-blocking
    simplification which does not introspect the service on creation
    (LP: #1403508)

  [ Leo Arias ]
  * Added an autopilot test for the edges demo.

  [ Albert Astals ]
  * Don't show the manage dash pull up arrow on temp scopes (LP:
    #1401869)
  * Remove hack, newer Qt already support keyClick(char)
  * Tests: Add Qt 5.5 removal TODOs
  * Make sure we use fPIC when compiling files for the static library
    too
  * Make sure changing a scope doesn't trigger creation/destruction of
    delegates until it's finished (LP: #1410122)

  [ Michael Zanetti ]
  * patch debian/control file before using it to make it work with mk-
    build-deps

 -- Ubuntu daily release <ps-jenkins@lists.canonical.com>  Tue, 13 Jan 2015 20:58:08 +0000

unity8 (8.02+15.04.20150109.2-0ubuntu1) vivid; urgency=low

  [ Michał Sawicz ]
  * We don't need the SIGSTOP in main() any more.
  * Add a test to make sure the shell always starts disabled until it is
    enabled by a complete PAM interaction.

  [ Leo Arias ]
  * Added an autopilot test for the edges demo.

  [ Nick Dedekind ]
  * Unhook Lights interface from indicator widgets (LP: #1385331)

  [ Albert Astals ]
  * Fix going to scopes when the Manage Dash is open (LP: #1403464)
  * QSortFilterProxyModelQML -> UnitySortFilterProxyModelQML
  * Clip the Scopes List header
  * Fix ScopesList not being under finger
  * Make waitForRendering with no item fail instead of crash
  * Disable Dash horizontal scroll while Navigation InverseMouseArea is
    pressed (LP: #1403048)
  * Test: Make sure the mouse area is enabled before clicking into it
  * Test: We actually need to click on the customBackButton and not on
    backButton
  * Test: By default mouseX act on the middle

  [ Michael Terry ]
  * Don't block handling power events on loading the greeter's qml and
    the background image.
  * Show OSK above the wizard. (LP: #1401213)
  * Unify the name of the Greeter DBus test, make it use our standard
    binary test macro (which also nicely exports xml results), and make
    the test a little more robust against timing issues.
  * Add a test to make sure the shell always starts disabled until it is
    enabled by a complete PAM interaction.

  [ Martin Pitt ]
  * tests: Fix Notify.Notification.add_action invocation to work also
    with unpatched libnotify API. (LP: #1223401)

  [ Rodney Dawes ]
  * Depend on :native version of g++ to allow cross-compiling to work.
    (LP: #1353855)

 -- Ubuntu daily release <ps-jenkins@lists.canonical.com>  Fri, 09 Jan 2015 10:43:06 +0000

unity8 (8.02+15.04.20141216.1-0ubuntu1) vivid; urgency=low

  [ Ubuntu daily release ]
  * New rebuild forced

  [ Albert Astals ]
  * Need to wait until loaded is true to use the count property
  * Manage Dash: Ellide properly

 -- Ubuntu daily release <ps-jenkins@lists.canonical.com>  Tue, 16 Dec 2014 11:03:37 +0000

unity8 (8.02+15.04.20141215.3-0ubuntu1) vivid; urgency=low

  [ Albert Astals Cid ]
  * ScopesList: Use the default scope style for the header

  [ Daniel d'Andrada ]
  * Refactor Dialogs.qml to use proper in-scene dialogs
  * Make Greeter nicely handle being resized

  [ Albert Astals ]
  * Rework how we set the ranges so we get some more asynchronousity
    from item views (LP: #1384374)
  * clickscope is back to being unfavoritable (LP: #1400762)
  * Fix clicking on the manage dash list after having moved the current
    scope
  * Make the drag range be a multiple of the drag "rate" value.
    Workarounds https://bugs.launchpad.net/mir/+bug/1399690

  [ Gerry Boland ]
  * MockAppMan: emit SIGSTOP so AP test apps are run (LP: #1394208)

 -- Ubuntu daily release <ps-jenkins@lists.canonical.com>  Mon, 15 Dec 2014 22:43:16 +0000

unity8 (8.02+15.04.20141212.1-0ubuntu1) vivid; urgency=low

  [ Ubuntu daily release ]
  * New rebuild forced

  [ Albert Astals ]
  * Make Navigation work when "jumping" to the non root

 -- Ubuntu daily release <ps-jenkins@lists.canonical.com>  Fri, 12 Dec 2014 12:28:10 +0000

unity8 (8.02+15.04.20141211.2-0ubuntu1) vivid; urgency=medium

  [ Michał Sawicz ]
  * Bump version due to new Manage Dash

  [ Gerry Boland ]
  * [indicators] Fix positioning on panel resize.

  [ Nick Dedekind ]
  * [indicators] Fix positioning on panel resize.

  [ Albert Astals ]
  * Fix the Dash Header hamburger menu background color
  * Fix tests (LP: #1400449)
  * Allow pulling manage dash if there's no favorite scopes (LP:
    #1400774)
  * Manage Dash: Make store button work even if you have no favorites
    (LP: #1400771)
  * Make pot_file

  [ CI Train Bot ]
  * Resync trunk

  [ Andrea Cimitan ]
  * Remove dismiss timer in Launcher (LP: #1368778)

  [ Michael Zanetti ]
  * decrease opacity changes in spread, move it to a separate surface.
  * Add an initial, rudimentary DesktopStage to get started
  * Uninvert Launcher in Desktop Mode
  * Add support for Wallpaper in Desktop stage
  * Add window control buttons to panel for fullscreen applications

  [ Rodney Dawes ]
  * Add dependency on gir1.2-notify-0.7 to unity8-autopilot package.
    (LP: #1400437)

 -- Ubuntu daily release <ps-jenkins@lists.canonical.com>  Thu, 11 Dec 2014 13:25:44 +0000

unity8 (8.01+15.04.20141205-0ubuntu1) vivid; urgency=low

  [ CI Train Bot ]
  * Resync trunk

  [ Albert Astals ]
  * Replace Scopes Overview by the new Manage Dash (LP: #1386698,
    #1368670)

 -- Ubuntu daily release <ps-jenkins@lists.canonical.com>  Fri, 05 Dec 2014 10:55:50 +0000

unity8 (8.01+15.04.20141204-0ubuntu1) vivid; urgency=low

  [ Michael Terry ]
  * Import wizard code from ubuntu-system-settings.
  * Convert the welcome wizard from a separate executable into a qml
    plugin (with a small C++ plugin for support).
  * Add tests for welcome wizard.

 -- Ubuntu daily release <ps-jenkins@lists.canonical.com>  Thu, 04 Dec 2014 20:55:11 +0000

unity8 (8.01+15.04.20141202-0ubuntu1) vivid; urgency=low

  [ Michael Terry ]
  * Make sure that there is no window of opportunity for swiping away
    greeter before the lockscreen appears.
  * Don't allow dragging the greeter out from the left edge if it's
    hidden there. (LP: #1372952)

  [ Michał Sawicz ]
  * Move from Theme colour to direct UbuntuColors.orange for activity
    indicator and preview buttons

  [ Albert Astals ]
  * Use QImageReader not to load the image into memory twice (LP:
    #1384374)
  * Don't create the whole current scope delegates, just height * 3 (LP:
    #1384393, #1384374)
  * Make CroppedImageSizer async
  * Use ubuntu::connectivity::NetworkingStatus instead of
    QNetworkConfigurationManager
  * Compile with Qt 5.4 (LP: #1395636)

  [ Michael Zanetti ]
  * close previews and temp scopes on left edge/BFB (LP: #1391798)
  * make spread reversible (LP: #1368668, #1355284, #1368677)

  [ Andrea Cimitan ]
  * Different drag behaviour for not closable apps in spread (LP:
    #1368287)

  [ Daniel d'Andrada ]
  * Make UnityTestCase.touchFlick properly map event coordinates

 -- Ubuntu daily release <ps-jenkins@lists.canonical.com>  Tue, 02 Dec 2014 09:26:49 +0000

unity8 (8.01+15.04.20141125.2-0ubuntu1) vivid; urgency=low

  [ Michael Zanetti ]
  * improve snapping after dragging
  * Make the launcher BFB rounded on one end (LP: #1382596)
  * disable swipeToClose while some snapping is happening (LP: #1378938)
  * increase threshold and avoid jumping in SpreadDelegate dragging (LP:
    #1352842, #1350803)

  [ Ying-Chun Liu ]
  * Notifications should be on right side when wide. (LP: 1379384) (LP:
    #1379384)

  [ Albert Astals ]
  * Fix qml warnings
  * Fix some qmluitests

  [ Lars Uebernickel ]
  * Use Icon instead of StatusIcon

 -- Ubuntu daily release <ps-jenkins@lists.canonical.com>  Tue, 25 Nov 2014 13:54:47 +0000

unity8 (8.01+15.04.20141117-0ubuntu1) vivid; urgency=low

  [ josharenson ]
  * Return focus to the application after a tusted session overlay is
    closing. (LP: #1381292)

  [ Josh Arenson ]
  * Return focus to the application after a tusted session overlay is
    closing. (LP: #1381292)

  [ Albert Astals ]
  * Remove unused ResponsiveFlowView
  * Fix a few cmake warnings when running ./build.sh in a clean checkout

  [ Mirco Müller ]
  * Make sure non-square icons are not cropped. (LP: #1378417)

  [ Michael Terry ]
  * Drop the "EARLY ALPHA" scare label when running in testing mode.

  [ Michael Zanetti ]
  * unify Greeter and Lockscreen wallpaper again
  * hide quicklist when launcher hides (LP: #1387088)
  * Keep applications suspended while lockscreen is shown (LP: #1378126)
  * change spread background color to 111111

  [ Omer Akram ]
  * show password when tapped on the 'Show password' label, not just the
    checkbox. (LP: #1389832)

 -- Ubuntu daily release <ps-jenkins@lists.canonical.com>  Mon, 17 Nov 2014 13:48:33 +0000

unity8 (8.01+15.04.20141107.2-0ubuntu2) vivid; urgency=medium

  * No-change rebuild against Qt 5.3.2.

 -- Timo Jyrinki <timo-jyrinki@ubuntu.com>  Sat, 08 Nov 2014 13:50:11 +0200

unity8 (8.01+15.04.20141107.2-0ubuntu1) vivid; urgency=low

  [ Michael Terry ]
  * Skip second SIM unlock dialog if user presses Emergency Call on
    first one (LP: #1387925)

  [ Michael Zanetti ]
  * fix positive/negative answer order on the new swipe notification
    (LP: #1358343)
  * Update PageHeader to use new SDK api
  * antialias surfaces when in spread (LP: #1351559)

  [ Albert Astals ]
  * Remove Hud

  [ Mirco Müller ]
  * Replace ComboButton in snap-decision notifications, used for
    additional actions (> 3 actions), with custom widget immune to
    accidental taps. (LP: #1384730)

 -- Ubuntu daily release <ps-jenkins@lists.canonical.com>  Fri, 07 Nov 2014 14:33:02 +0000

unity8 (8.01+15.04.20141104-0ubuntu1) vivid; urgency=low

  [ Sebastien Bacher ]
  * Drop workaround, it's not needed and create issues for desktop-next
    (LP: #1387671)

  [ Albert Astals ]
  * Do not append integer to char *
  * Remove unused end() function
  * Update build.sh
  * Fix i18n

  [ Michael Zanetti ]
  * rework launcher quicklist visuals to fit new design (LP: #1368660)
  * Fix DBusVariant conversion for launcher emblems (LP: #1387261)
  * Fix desktop file encoding in launcher (LP: #1387083)
  * Add a hinting animation to indicate changes in the backend (LP:
    #1376707)

  [ Alberto Aguirre ]
  * Add audioRole to QtMultimedia mock
  * Add a plugin to take screenshots on vol up + vol down

  [ CI bot ]
  * Fix relative time formatter when using non-UTC timezone. (LP:
    #1378821)

  [ Leo Arias ]
  * Removed the tests for the alternate paths of the autopilot helpers.

  [ Nick Dedekind ]
  * Fix relative time formatter when using non-UTC timezone. (LP:
    #1378821)
  * Reset current item selection on deleted. (LP: #1378462)
  * Added timer to re-assert server value after indicator menu item
    activation. (LP: #1336715)

  [ Mirco Müller ]
  * Added dedicated swipe-to-act button for snap-decisions, which avoids
    accidental taps/button-presses. (LP: #1358343)

  [ Chris Gagnon ]
  * add missing unity-scope-click dependancy to unity8-autopilot package
    (LP: #1336276)

  [ Michael Terry ]
  * Don't lock phone if user tries to switch back to an active call.
    (LP: #1388156)

  [ Daniel d'Andrada ]
  * DirectionalDragArea: Update TODO comment in light of new events
  * TouchDispatcher: synthesize MouseButtonDblClick events

  [ Leonardo Arias Fonseca ]
  * Removed the tests for the alternate paths of the autopilot helpers.

 -- Ubuntu daily release <ps-jenkins@lists.canonical.com>  Tue, 04 Nov 2014 12:56:08 +0000

unity8 (8.01+15.04.20141030-0ubuntu1) vivid; urgency=medium

  [ Michael Terry ]
  * Provide 'passphrase' as a field of Components.Lockscreen
  * Fix a race between Qml loading and DBus registration that caused
    problems when jenkins tried to unlock the phone.
  * Set domain explicitly for the Dialogs component because the welcome
    wizard wants to import it. (LP: #1381731)
  * When greeter or lockscreen has focus, show active call panel. (LP:
    #1378872)

  [ Ted Gould ]
  * Set the default OOM score for the dash (LP: #1379786)

  [ Michał Sawicz ]
  * Revert lp:~unity-team/unity8/flickables-speed-workaround to avoid
    risk in RTM.
  * Updated behaviour for zoomable image, workaround for sourcesize (LP:
    #1333187)

  [ Michael Frey ]
  * Added a check for Proximity to determine if we show the lock screen.
    (LP: #1378012)

  [ Ying-Chun Liu ]
  * Add non-interactive code into GenericScopeView. (LP: #1384441)

  [ Mirco Müller ]
  * Also use modal nature of snap-decision notifications when
    greeter/lockscreen is shown. This fixes LP: #1378827. (LP: #1378827)

  [ Michael Zanetti ]
  * Make the launcher update on dconf changes (LP: #1376707)
  * exit spread on background tap (LP: #1368261)
  * Use an index instead of a scope id in DashCommunicator (LP:
    #1376044)

  [ Andrea Cimitan ]
  * Updated behaviour for zoomable image, workaround for sourcesize (LP:
    #1333187)

  [ Daniel d'Andrada ]
  * Make TouchGate synthesize QMouseEvents for mouse-based target items
  * Don't specify a distanceThreshold as it conflicts with
    hintDisplacment

 -- Ubuntu daily release <ps-jenkins@lists.canonical.com>  Thu, 30 Oct 2014 21:43:42 +0000

unity8 (8.00+15.04.20141030-0ubuntu1) vivid; urgency=low

  [ josharenson ]
  * Fix lp:1370240 by making stages interactive when a snap decision is
    dismissed. (LP: #1370240)

  [ Nick Dedekind ]
  * remove qml ownership confusion for caching unitymenumodels (LP:
    #1368856)
  * Implementation of expandable panel design (LP: #1368856)

  [ Albert Astals ]
  * CardAttributes: Specify column and row since the gridlayout gets
    confused sometimes (LP: #1381092)
  * Reset VerticalJournal until the cardTool settles (LP: #1381255)

  [ Mirco Müller ]
  * Added synchronous/confirmation notification support to unity8. (LP:
    #1232633)

  [ Michael Zanetti ]
  * Fix lp:1370240 by making stages interactive when a snap decision is
    dismissed. (LP: #1370240)
  * Drop all visual indication of "pinning" (LP: #1381054)

  [ Antti Kaijanmäki ]
  * Unlock all modems on boot. (LP: #1333121)

 -- Ubuntu daily release <ps-jenkins@lists.canonical.com>  Thu, 30 Oct 2014 10:51:17 +0000

unity8 (8.00+14.10.20141013.2-0ubuntu1) utopic; urgency=low

  [ Michael Terry ]
  * Don't show initial lockscreen during the edge demo. The user just
    set up their phone with a password, it's pointless to ask them
    again. (LP: #1358283)
  * Distinguish between incoming calls and other dialer-app opens. (LP:
    #1378218) (LP: #1378218)

  [ Andrea Cimitan ]
  * Fix flickable speed to be resolution independent, by subclassing
    components (LP: #1348557)

  [ Michał Sawicz ]
  * Fix the ShellWithPin test and some functionality.

  [ Albert Astals ]
  * Move Base.qml to DashCategoryBase
  * Fix first item positioning when m_clipItem->y() is not 0 (LP:
    #1251597)
  * Fix some small qml warnings

  [ Daniel d'Andrada ]
  * Add touch ownership logic on top of qt input handling

 -- Ubuntu daily release <ps-jenkins@lists.canonical.com>  Mon, 13 Oct 2014 15:43:03 +0000

unity8 (8.00+14.10.20141009.4-0ubuntu1) utopic; urgency=low

  [ Michał Sawicz ]
  * Rename datetime indicator in test

  [ Albert Astals ]
  * Close overview temp scope on show dash (LP: #1373819)
  * Enable QT_STRICT_ITERATORS
  * Make Base not clickable, since we don't use it in anywhere clickable
    (we only use it for Category delegates in the LVWPH) (LP: #1300709)
  * Hide preview if it was visible when going to a scope (LP: #1374548)
  * Remove contentScale variable

  [ Andrea Cimitan ]
  * Fix card implicitHeight when summary is declared, but its text is
    empty. Also fixes vertical journal height and clipping (LP:
    #1362160)
  * Redesign for pinned apps. Remove thindivider on top of ubuntu dash
    button (not needed anymore) (LP: #1377100)

  [ Ying-Chun Liu ]
  * Fix run_on_device.sh to let it run again.

  [ Nick Dedekind ]
  * Fixed indicator menu bindings to server toggle value broken by user
    interaction. (LP: #1336715)
  * Force rendering so we don't get stuck in "waitForRendering" loop in
    tests.

  [ Daniel d'Andrada ]
  * PhoneStage: focus the new topmost app after the current one closes
    itself (LP: #1375267)

  [ Michael Terry ]
  * Fix some security issues with the tablet greeter, which allowed the
    lockscreen to be bypassed. (LP: #1367715) (LP: #1367715)

  [ Michael Zanetti ]
  * scale down errorText label if necessary (LP: #1378848)

 -- Ubuntu daily release <ps-jenkins@lists.canonical.com>  Thu, 09 Oct 2014 14:05:54 +0000

unity8 (8.00+14.10.20141008-0ubuntu1) utopic; urgency=low

  [ Michael Zanetti ]
  * Dual SIM pin unlocking. Hook up the UI to the backend. (LP:
    #1267135)

  [ Antti Kaijanmäki ]
  * Dual SIM pin unlocking. Hook up the UI to the backend. (LP:
    #1267135)

  [ Ubuntu daily release ]
  * New rebuild forced

 -- Ubuntu daily release <ps-jenkins@lists.canonical.com>  Wed, 08 Oct 2014 09:41:32 +0000

unity8 (8.00+14.10.20141006-0ubuntu1) utopic; urgency=low

  [ Andrea Cimitan ]
  * Tweak card header to match the spec
  * Add preview image slideshow (LP: #1351537)

  [ Michał Sawicz ]
  * Cache more things in memory, so flicking scopes should be faster
    (LP: #1336724)
  * Tweak card header to match the spec
  * Save texture memory by limiting sourceSize (LP: #1338430)

  [ Ying-Chun Liu ]
  * Add attributes to Preview. (LP: #1282460)

  [ Albert Astals ]
  * Update pot
  * Cache more things in memory, so flicking scopes should be faster
    (LP: #1336724)
  * Save texture memory by limiting sourceSize (LP: #1338430)
  * Clip the settings list
  * Fix unlocking from the left again
  * Add wait_ makes tests more reliable

  [ Michael Zanetti ]
  * fix fading out the launcher instead of sliding it out on left-edge
    minimizing an app.
  * Make the DashCommunicator async and more flexible to handle a
    lifecycle-suspended dash (LP: #1339883)

  [ Michael Terry ]
  * Retry unlock-device script if it fails, as there is always a risk of
    a small race with boot-up. (LP: #1370644)
  * Add pull-to-refresh functionality to scopes. (LP: #1368336)

  [ CI bot ]
  * Resync trunk

 -- Ubuntu daily release <ps-jenkins@lists.canonical.com>  Mon, 06 Oct 2014 08:03:23 +0000

unity8 (8.00+14.10.20140930.2-0ubuntu1) utopic; urgency=low

  [ Alexandros Frantzis ]
  * Remove stale trusted socket before starting unity8 from upstart (LP:
    #1371597) (LP: #1371597)

  [ CI bot ]
  * Resync trunk

  [ Andrea Cimitan ]
  * Move activity indicator on top of keyboard (LP: #1354519)

  [ Gerry Boland ]
  * Cleanup: Remove unused member and fix small syntax error in
    OrientationLock

  [ josharenson ]
  * Fix lp:1367894 by correcting how the minute value is calculated in
    the panel. (LP: #1367894)

  [ Nick Dedekind ]
  * Fixed DefaultIndicatorPage test. Fixed warnings from test.

  [ Ying-Chun Liu ]
  * Remove maxLineCount in preview. (LP: 1328513) (LP: #1328513)

  [ Michael Terry ]
  * Fix some code that accidentally landed in trunk before it got
    cleaned up. The current code just has some duplication to it that
    should be unified.
  * Implement latest visual designs for passphrase lockscreen.
  * Make it easier to use the Lockscreen component from the welcome
    wizard.
  * Limit how much memory we reserve for the greeter background image,
    allowing giant images to appear correctly.

  [ Daniel d'Andrada ]
  * Add gdbTestComponentName build targets

 -- Ubuntu daily release <ps-jenkins@lists.canonical.com>  Tue, 30 Sep 2014 16:57:28 +0000

unity8 (8.00+14.10.20140926-0ubuntu1) utopic; urgency=low

  [ CI bot ]
  * Resync trunk

  [ Nick Dedekind ]
  * Visual changes for indicator RTM polishing (LP: #1329289)

  [ Ubuntu daily release ]
  * New rebuild forced

 -- Ubuntu daily release <ps-jenkins@lists.canonical.com>  Fri, 26 Sep 2014 19:12:39 +0000

unity8 (8.00+14.10.20140923-0ubuntu1) utopic; urgency=low

  [ Michael Zanetti ]
  * fix swiping away the launcher from the left edge
  * fix indicators AP test

  [ Florian Boucault ]
  * New Splash screen implementation that fakes real app

  [ Albert Astals ]
  * We need this in build-depends so that qmluitests pass in CI

  [ Daniel d'Andrada ]
  * New Splash screen implementation that fakes real app

  [ Michael Terry ]
  * Fix LC_ALL and test harder by making both manual runs of
    timeformattertest and the whole test suite use the same locale
    settings.

  [ CI bot ]
  * Resync trunk

 -- Ubuntu daily release <ps-jenkins@lists.canonical.com>  Tue, 23 Sep 2014 09:26:18 +0000

unity8 (8.00+14.10.20140918.3-0ubuntu1) utopic; urgency=low

  [ Michał Sawicz ]
  * Add -windowgeometry option to the Dash and drop any user-visible
    mentions of Dash
  * Dash: Fix issue when expanding a category and collapsing another one
    at the same time.

  [ Albert Astals ]
  * Dash: Fix issue when expanding a category and collapsing another one
    at the same time.
  * Make the categoryView invisible when we are in the preview mode (LP:
    #1341205)
  * Pixel pushing in the dash header (LP: #1365929)

  [ Ying-Chun Liu ]
  * Re-add restart button for power menu. (LP: 1358197) (LP: #1358197)

  [ Marcus Tomlinson ]
  * Don't show a preview if a null response is returned from
    scope.preview(result)

  [ Mirco Müller ]
  * Don't limit the number of text-lines for body-text. (LP: #1369438)

  [ Michael Zanetti ]
  * Don't hide launcher when nothing happens on long left edge swipes
    (LP: #1357333)
  * Rework LauncherBackend

  [ Michael Terry ]
  * When running qmluitests, make sure that they use LANGUAGE=C, fixing
    a test failure when running locally in the US.

  [ Daniel d'Andrada ]
  * Some ApplicationWindow test improvements

  [ Rodney Dawes ]
  * Check purchase state to determine if purchase was cancelled and hide
    progress. (LP: #1362622)

 -- Ubuntu daily release <ps-jenkins@lists.canonical.com>  Thu, 18 Sep 2014 21:26:42 +0000

unity8 (8.00+14.10.20140918-0ubuntu1) utopic; urgency=low

  [ Michael Zanetti ]
  * Focus first app if there are already some running when we're
    starting up (LP: #1339883)

  [ Michał Sawicz ]
  * Don't play empty urls in Notification.qml

  [ Daniel d'Andrada ]
  * Improve tst_Shell
  * Build without any warnings
  * Make tst_Card work from outside the source tree (LP:1359201) (LP:
    #1359201)

 -- Ubuntu daily release <ps-jenkins@lists.canonical.com>  Thu, 18 Sep 2014 09:44:06 +0000

unity8 (8.00+14.10.20140910.1-0ubuntu1) utopic; urgency=low

  [ Pete Woods ]
  * Disable OEM and Click scopes when system scopes are disabled

  [ CI bot ]
  * Resync trunk

  [ Pawel Stolowski ]
  * Set UNITY_SCOPES_NO_FAVORITES environment variable to make scopes
    plugin ignore favorite scopes and fix basic functionality of unity-
    scope-tool.

 -- Ubuntu daily release <ps-jenkins@lists.canonical.com>  Wed, 10 Sep 2014 08:53:57 +0000

unity8 (8.00+14.10.20140908.1-0ubuntu1) utopic; urgency=low

  [ Michał Sawicz ]
  * Use a single white pixel instead of the heavier checkers image.
  * Add support to unlock-device for the new adbd coming down the
    pipeline. Also fix autopilot tests and run scripts for that.
  * Make LVWPH non interactive while on header animation
  * Improve references to scope/scopeStyle in PreviewListView and
    PageHeader, add tests.

  [ Nick Dedekind ]
  * Support for nested prompt session. (LP: #1358388)

  [ Albert Astals ]
  * Remove unused hasAttributes variable
  * Disable dash overview if in temp scope preview
  * Block mouse events under scope overview bottombar (LP: #1362206)
  * Fix regression in focus handling due to SDK change
  * Fix warning 'Background.qml:81:21: Unable to assign bool to QUrl'
  * Fix launcher internationalization
  * Make swipe and home button press in the launcher dismiss the
    overview
  * GSV: Use proper variable since altnav renames
  * Fix some "Cannot read property 'luminance' of null" warnings
  * Make LVWPH non interactive while on header animation

  [ Mirco Müller ]
  * Implemented the needed visual updates on notifications requested by
    Design for RTM. (LP: #1348092)

  [ Michael Terry ]
  * Don't show greeter when screen turns off during a call, even if
    proximity sensor isn't active. (LP: #1347001)
  * Add support to unlock-device for the new adbd coming down the
    pipeline. Also fix autopilot tests and run scripts for that.

  [ Michael Zanetti ]
  * open the application when clicking on the title entry in the
    quicklist (LP: #1336380)
  * Don't animate x while dragging apps from the left edge (LP:
    #1360105)

  [ Diego Sarmentero ]
  * Reset button state on cancel (LP: #1362622)

 -- Ubuntu daily release <ps-jenkins@lists.canonical.com>  Mon, 08 Sep 2014 14:16:42 +0000

unity8 (8.00+14.10.20140903.1-0ubuntu1) utopic; urgency=low

  [ Nick Dedekind ]
  * Support for nested prompt session. (LP: #1358388)

 -- Ubuntu daily release <ps-jenkins@lists.canonical.com>  Wed, 03 Sep 2014 07:58:49 +0000

unity8 (8.00+14.10.20140828.1-0ubuntu1) utopic; urgency=low

  [ Michael Terry ]
  * Reverse default for the user option "allow launcher/panel in greeter
    when locked." And allow that property to be controlled by an
    AccountsService property. (LP: #1358340) (LP: #1358340)
  * With recent password support, we want to be able to unlock the
    device even with a password set. And we need to be able to do this
    once the new adbd lands. So I've added a DBus command to hide the
    greeter. This should be secure because all apps are constrained and
    if you're on the local session bus unconstrained, you already have
    access to anything you want.

 -- Ubuntu daily release <ps-jenkins@lists.canonical.com>  Thu, 28 Aug 2014 20:06:41 +0000

unity8 (8.00+14.10.20140827.2-0ubuntu1) utopic; urgency=low

  [ Michał Sawicz ]
  * Implement scope header customization options
  * Don't ignore empty attributes in CardAttributes.qml and improve its
    encapsulation (LP: #1355901)
  * Add support for preview button color customization. Deprecate
    support for action icons.
  * Add table preview widget
  * Make "See Less" get stuck at the bottom of the view
  * Support alternative navigation in the dash.
  * Add scope settings UI
  * Add scope favoriting support
  * Passcode, not PIN (LP: #1361114)

  [ Jussi Pakkanen ]
  * Use nullptr instead of NULL.

  [ Albert Astals ]
  * Add table preview widget
  * Make "See Less" get stuck at the bottom of the view
  * Support alternative navigation in the dash.
  * Make the PageHeaderLabelTest pass under valgrind

  [ Benjamin Zeller ]
  * Add support for scope:// url in the dash (LP: #1361349)

  [ Marcus Tomlinson ]
  * Handle the openScope signal in "tempScopeItem" (ScopesOverview.qml)
    as is done with "scopeItem" (Dash.qml) (LP: #1356410)

  [ Daniel d'Andrada ]
  * Make "See Less" get stuck at the bottom of the view

  [ Andrea Cimitan ]
  * Fix right padding on overlay card
  * Add scope settings UI

  [ Michael Zanetti ]
  * use a smaller asset for the app's dropshadow (LP: #1359157)

 -- Ubuntu daily release <ps-jenkins@lists.canonical.com>  Wed, 27 Aug 2014 15:37:05 +0000

unity8 (8.00+14.10.20140825.3-0ubuntu1) utopic; urgency=low

  [ Daniel d'Andrada ]
  * SpreadDelegate - properly transition between splash screen, surface
    and screenshot

  [ Michał Sawicz ]
  * Rename Ubuntu.Connectivity to Unity.Connectivity to avoid name clash

 -- Ubuntu daily release <ps-jenkins@lists.canonical.com>  Mon, 25 Aug 2014 13:10:57 +0000

unity8 (8.00+14.10.20140822-0ubuntu1) utopic; urgency=low

  [ Albert Astals ]
  * More stable dash overview tests
  * PreviewExpandable: "widgets" is a model, not an array

  [ Alberto Aguirre ]
  * Proxy inactivity timeout values from gsettings into Unity.Screen
    (LP: #1230345)

  [ Gerry Boland ]
  * Cancel open PAM interactions on shutdown - fixes hang on logout on
    desktop (LP: #1353041)

  [ Diego Sarmentero ]
  * Show progress bar on payment button click The payment process has a
    small delay before the UI comes up which might cause confusion. Show
    a progress bar with unknown value to indicate activity. (LP:
    #1354139)

  [ Mirco Müller ]
  * Made notification qml-test pass again by using Component.onCompleted
    instead of onOpacityChanged for the time being.

  [ Michael Zanetti ]
  * Implement new lockscreen designs

  [ Michael Terry ]
  * Show the SIM unlock dialog immediately after booting, and enable its
    emergency call button.
  * Always keep indicator/launcher locked state in sync with whether the
    user is authenticated. (LP:# 1357230) (LP: #1357230)
  * Allow logging into a desktop or tablet session again, by properly
    dismissing old PAM conversations. (LP: #1350878) In a desktop or
    tablet, we were accidentally starting two PAM conversations in
    sequence on startup. Which is a small bug; it shouldn't normally be
    a problem, since each new PAM conversation should kill the old
    one.But the way we were killing the old one was subject to a thread
    race condition. See, a PAM conversation thread won't exit until all
    its prompts are answered. And what we do when we kill a PAM
    conversation is to answer all prompts with empty strings.But it's
    possible that when we want to kill a PAM conversation that it hasn't
    actually gotten to the point of prompting us yet. And when those
    prompts do come through, we were treating them as prompts for the
    new PAM conversation.So I've changed the PAM conversation logic to
    include a pam_handle and compare the handle with the current handle
    when being prompted. If it's an old handle, we just dismiss the
    prompt with an empty string response.Oh, and I fixed the bug that
    caused two prompts on startup in the first place. (But we still need
    the above logic anyway, for when you switch users quickly.) (LP:
    #1350878)

  [ Martin Pitt ]
  * Mark for using language packs.

 -- Ubuntu daily release <ps-jenkins@lists.canonical.com>  Fri, 22 Aug 2014 09:29:41 +0000

unity8 (8.00+14.10.20140820-0ubuntu1) utopic; urgency=low

  [ CI bot ]
  * Resync trunk

  [ Nick Dedekind ]
  * Fixed CachedUnityMenuModel destruction unhinging indicators. (LP:
    #1328646)

  [ Mirco Müller ]
  * Temporarily disable any opacity-animation for notifications to
    unblock the train due to LP: 1354406. (LP: #1354406)

 -- Ubuntu daily release <ps-jenkins@lists.canonical.com>  Wed, 20 Aug 2014 20:03:55 +0000

unity8 (8.00+14.10.20140817-0ubuntu1) utopic; urgency=low

  [ CI bot ]
  * Resync trunk

  [ Michał Sawicz ]
  * Fix dash overview test and prevent crash in mock ApplicationInfo's
    d'tor. tryCompareFunction didn't work because .item threw.

 -- Ubuntu daily release <ps-jenkins@lists.canonical.com>  Sun, 17 Aug 2014 00:37:35 +0000

unity8 (8.00+14.10.20140815.1-0ubuntu1) utopic; urgency=low

  [ Michael Terry ]
  * Bring dialer to front on incoming call even when device is locked
    (LP: #1354532)

  [ CI bot ]
  * Resync trunk

  [ Michał Sawicz ]
  * Use palette's baseText for text colour in dash.
  * Update qmltypes definitions
  * Move PageHeader out of qml/Components into qml/Dash
  * Reshuffle and update dependencies
  * Fix cardtool test and make card creator output debugging info on
    errors.
  * Support previews for scopes in overview and hook up preview
    processing to activity indicator.
  * Fix notifications indicator title
  * Fix horizontal list activation and add test for it.

  [ Ying-Chun Liu ]
  * Add button colors and i18n for power off dialog. (LP: #1354506)

  [ Mirco Müller ]
  * Force plain-text rendering for summary- and body-text. (LP:
    #1335787)

 -- Ubuntu daily release <ps-jenkins@lists.canonical.com>  Fri, 15 Aug 2014 17:38:07 +0000

unity8 (8.00+14.10.20140814.1-0ubuntu1) utopic; urgency=low

  [ Michael Terry ]
  * Add --lightdm= argument to ./run.sh that lets developers choose
    which lightdm backend to use. Stop letting a user that is
    immediately denied via PAM into the shell by fixing some assumptions
    that a user which was not prompted was successfully authenticated.
    This is not a common situation, you'd have to manually change your
    PAM config. Fix a small console warning .
  * Make wrong-password handling much nicer by showing a pretty spinner
    while we wait for PAM, by improving the prompt text to match
    designs, by forcing the user to wait five seconds after every five
    failed attemps, and by supporting (but not yet enabling) an opt-in
    "factory-reset your phone after X failed attemps" feature.

  [ Michael Zanetti ]
  * bring back network caching in dash (LP: #1355729)

  [ Michał Sawicz ]
  * Add --lightdm= argument to ./run.sh that lets developers choose
    which lightdm backend to use. Stop letting a user that is
    immediately denied via PAM into the shell by fixing some assumptions
    that a user which was not prompted was successfully authenticated.
    This is not a common situation, you'd have to manually change your
    PAM config. Fix a small console warning .
  * Fix anchor in PreviewListView.qml.
  * Make wrong-password handling much nicer by showing a pretty spinner
    while we wait for PAM, by improving the prompt text to match
    designs, by forcing the user to wait five seconds after every five
    failed attemps, and by supporting (but not yet enabling) an opt-in
    "factory-reset your phone after X failed attemps" feature.
  * Add new horizontal list category layout. (LP: #1352226)
  * Fix qml tests - loader around PageHeader, more retries for selecting
    a scope and undefined attributes in mock overview scope.

  [ Leo Arias ]
  * Added autopilot helpers and tests for the launcher and dash icon.
  * Added an autopilot helper to click a scope item.
  * Added an autopilot test for focusing an app clicking the icon on the
    launcher.

  [ Mirco Müller ]
  * Allow ENTER/RETURN in a TextField to accept a snap-decision
    notification. (LP: #1305885)

 -- Ubuntu daily release <ps-jenkins@lists.canonical.com>  Thu, 14 Aug 2014 01:29:55 +0000

unity8 (8.00+14.10.20140811-0ubuntu1) utopic; urgency=low

  [ Andrea Cimitan ]
  * Add emblem support in dash cards.

  [ Michael Terry ]
  * Fix a variety of design nits with the current lockscreen: * disable
    indicators and launcher when locked * when reversing the direction
    of a greeter flick, treat it as a cancel * don't animate dots when
    changing the infographic data source * make cancelling a login
    nicer: * reduce the delay before greeter starts animating * show the
    greeter from the same side of the screen that it hid to * don't re-
    animate the infographic (LP: #1351027)

  [ Stephen M. Webb ]
  * enables the unity8 upstart job for desktop sessions (LP: #1353041)

  [ Albert Astals ]
  * Dash Overview (LP: #1317683)
  * GenericScopeView: On click only activate scope:// uris and
    clickscope items The rest of clicks result in a preview, also
    scope:// uris don't get a preview
  * Pass the scope search hint up to the search line

 -- Ubuntu daily release <ps-jenkins@lists.canonical.com>  Mon, 11 Aug 2014 19:03:41 +0000

unity8 (8.00+14.10.20140808-0ubuntu1) utopic; urgency=low

  [ CI bot ]
  * Resync trunk

  [ Nick Dedekind ]
  * Added application prompt surfaces to allow prompting application
    which have not yet created a surface.

 -- Ubuntu daily release <ps-jenkins@lists.canonical.com>  Fri, 08 Aug 2014 12:15:05 +0000

unity8 (8.00+14.10.20140806.1-0ubuntu1) utopic; urgency=low

  [ Michal Hruby ]
  * Work with the scopes-v4 branch + departments->navigation renaming

  [ Michał Sawicz ]
  * Hardcode art shape size for click scope local and predefined
    categories While at it, drop the fillmode of cards
  * Use the correct API in PageHeader. (LP: #1353048)
  * Refactor dash activity indicator. (LP: #1351539)

  [ Albert Astals ]
  * Dash Departments fixes Update maxHeight manually since it depends on
    the position of the item and its parents and it can't know when the
    binding has to be updated Make parent stuff non interactive when the
    department list is shown
  * PageHeader: when on search clip y-coordinates otherwise the
    background spills out when on search (LP: #1350398)
  * Dash: Implement OverlayColor support in Cards
  * Hardcode art shape size for click scope local and predefined
    categories While at it, drop the fillmode of cards
  * Make test_departments test more stable There's various
    DashDepartments on the dash, make sure we're working over the one
    that is on screen, otherwise clicks don't end up where they should
  * Work with the scopes-v4 branch + departments->navigation renaming
  * Fixes for dash as app Load i18n catalog Process command line options
    Add the posibility to have a mouse touch adaptor (LP: #1353351)
  * Implement the Expandable Preview Widget Now TextSummary is not
    expandable by itself anymore, you have to use it inside an
    Expandable to get the behaviour
  * Add test prefix to xml output, seems CI needs it

  [ Antti Kaijanmäki ]
  * Indicators: Adds new ModemInfoItem to be used with indicator-network
    (LP: #1329204)

  [ Michael Terry ]
  * When the edge demo is running, don't show the greeter if the screen
    is turned off. This avoids an odd interaction where parts of the
    greeter are disabled but the edge demo isn't visible until you slide
    the greeter away. (LP: #1283425)
  * Don't hardcode the phablet password in our testing script.

  [ Ying-Chun Liu ]
  * Add divider dots.

  [ Mirco Müller ]
  * Make sure the TextField of a snap-decision notification has the
    active focus upon creation, thus the osk shows up right away. (LP:
    #1346867)

  [ Andrea Cimitan ]
  * Add touchdown effect to dash cards.
  * Import Ubuntu.Components for preview image gallery to pick up
    default flicking speeds.

 -- Ubuntu daily release <ps-jenkins@lists.canonical.com>  Wed, 06 Aug 2014 19:40:05 +0000

unity8 (8.00+14.10.20140805-0ubuntu1) utopic; urgency=low

  [ Michael Zanetti ]
  * Split the dash from the shell into a separate app (LP: #1232687)

  [ Leo Arias ]
  * Update the autopilot tests to work with the new dash app.

  [ Daniel d'Andrada ]
  * Split the dash from the shell into a separate app (LP: #1232687)

 -- Ubuntu daily release <ps-jenkins@lists.canonical.com>  Tue, 05 Aug 2014 12:06:31 +0000

unity8 (8.00+14.10.20140731.1-0ubuntu1) utopic; urgency=low

  [ Gerry Boland ]
  * Fix the run.sh script - pretend to be running with qtmir and emit
    SIGSTOP at the right time

  [ Ying-Chun Liu ]
  * Implement Attribute UI. (LP: #1282460)

  [ Albert Astals ]
  * Hide search history popup as soon as you start typing As discussed
    with Mike and Saviq
  * Compile with for scopes-v3 unity-api
  * PageHeader: Unfocus search field when search entry is selected
  * Show search field if the search query changes
  * Test: Add a condition for art.height being > 0 means stuff has
    already been layouted a bit without it it can happen that we get 0
    for everything at startup and tests still pass
  * Remove leftover in test of an old headerless implementation

  [ Michael Zanetti ]
  * Drop Recent apps category from Dash (LP: #1281092)
  * update launcher count emblems to match new spec (LP: #1338984)

  [ Bill Filler ]
  * disable predictive text for dash search field (LP: #1340409)

  [ CI bot ]
  * Resync trunk

  [ Antti Kaijanmäki ]
  * DefaultIndicatorPage: use Loader status to determine the visible
    property. (LP: #1350555)

 -- Ubuntu daily release <ps-jenkins@lists.canonical.com>  Thu, 31 Jul 2014 16:51:01 +0000

unity8 (8.00+14.10.20140729.1-0ubuntu1) utopic; urgency=low

  [ Michael Terry ]
  * Check user's pin/password using PAM, instead of a plaintext keyfile.
    New build dependency: libpam0g-dev for phone unlock with PAM (LP:
    #1234983)

 -- Ubuntu daily release <ps-jenkins@lists.canonical.com>  Tue, 29 Jul 2014 23:36:30 +0000

unity8 (8.00+14.10.20140729-0ubuntu1) utopic; urgency=medium

  [ Gerry Boland ]
  [ Daniel d'Andrada ]
  * Re-architecture unity8 to use the QtMirCompositor library so that
    the Qt scenegraph renderer is used as the Mir compositor, and
    application surfaces are added to the QML scene as items.
    
  [ Michael Zanetti ]
  * Port phone right-edge spread code to use QtCompositor
  * Add right-edge spread animation for tablet

  [ Ubuntu daily release ]
  * New rebuild forced

 -- Ubuntu daily release <ps-jenkins@lists.canonical.com>  Tue, 29 Jul 2014 15:07:32 +0000

unity8 (7.90+14.10.20140725-0ubuntu1) utopic; urgency=low

  [ CI bot ]
  * Resync trunk

  [ Michał Sawicz ]
  * Fix the ap test for applications.

  [ Albert Astals ]
  * Use deleteLater instead of a direct delete We are seeing a crash in
    QQuickWindowPrivate::polishItems because LVWPH is deleting items to
    polish from it's updatePolish which means the set in
    QQuickWindowPrivate::polishItems may end up with some yet-to-
    process-but-now-deleted items. Switching to deleteLater fixes this

 -- Ubuntu daily release <ps-jenkins@lists.canonical.com>  Fri, 25 Jul 2014 10:47:34 +0000

unity8 (7.90+14.10.20140724.1-0ubuntu1) utopic; urgency=low

  [ Michael Zanetti ]
  * properly parent launcher items (LP: #1347902)

  [ Michał Sawicz ]
  * Move the PyDev project files to the root, supporting .py scripts
    outside of tests/autopilot. Add Autopilot Run and List launch
    configurations to easily support debugging in Eclipse. Use
    add_unity8_mock macro in the Telephony plugin.
  * Drop FilterGrid and refactor height animations in GenericScopeView.
    Also implement forced category expansion. (LP: #1326470)
  * Move expansion button from section header to category footer. (LP:
    #1261300)
  * Fix expect-sigstop enviroment variable name. (LP: #1346819)
  * Make headerless categories easier Instead of having no header
    category (which is a bit confusing since the LVWPH code was designed
    so that when a category has no header it is because it shares the
    category with the previous one) what we have for headerless
    categories is a header of height 0, this way everything works as it
    should and results in cleaner code in the LVWPH and in
    GenericScopeView
  * Add support for header links.
  * Add dash PageHeader styling.

  [ Albert Astals ]
  * Make headerless categories easier Instead of having no header
    category (which is a bit confusing since the LVWPH code was designed
    so that when a category has no header it is because it shares the
    category with the previous one) what we have for headerless
    categories is a header of height 0, this way everything works as it
    should and results in cleaner code in the LVWPH and in
    GenericScopeView

 -- Ubuntu daily release <ps-jenkins@lists.canonical.com>  Thu, 24 Jul 2014 20:41:29 +0000

unity8 (7.90+14.10.20140723.4-0ubuntu1) utopic; urgency=low

  [ thomas-voss ]
  * Explicitly select gcc version.

 -- Ubuntu daily release <ps-jenkins@lists.canonical.com>  Wed, 23 Jul 2014 15:32:41 +0000

unity8 (7.90+14.10.20140721.1-0ubuntu1) utopic; urgency=low

  [ Michael Terry ]
  * Allow running the dialer-app in emergency mode when the screen is
    locked.

  [ Michał Sawicz ]
  * Add missing nameOwner property to mock UnityMenuModel.

  [ Albert Astals ]
  * Fix name, There's nothing called pageHeader in this file

 -- Ubuntu daily release <ps-jenkins@lists.canonical.com>  Mon, 21 Jul 2014 14:57:08 +0000

unity8 (7.90+14.10.20140717.3-0ubuntu1) utopic; urgency=low

  [ Nick Dedekind ]
  * Added environment variable to upstart conf for mir trusted socket
  * Removed indicator menu dismissal on menu activation (LP: #1337771)

 -- Ubuntu daily release <ps-jenkins@lists.canonical.com>  Thu, 17 Jul 2014 16:35:52 +0000

unity8 (7.90+14.10.20140717.1-0ubuntu1) utopic; urgency=low

  [ Michał Sawicz ]
  * Only generate .qmltypes files manually, no need to do it build-time.
    It didn't work when cross-compiling either, and required builders to
    have otherwise unnecessary environment.
  * Fix CardCreator test. It got broken with a merge that got landed
    along side of it.

  [ Ying-Chun Liu ]
  * Add reboot/shutdown (LP: #1234062)

  [ Albert Astals ]
  * Make the departments test more stable

  [ Mirco Müller ]
  * Fixes gap at top of sim-unlock/fullscreen notification (point 1.),
    fixes blocking overlay if underlying UnityMenuModel vanishes from
    DBus (point 2.). The third bullet-point of the bug-report, lockup of
    shell-UI, could not be reproduced. (LP: #1308011)

  [ Michael Terry ]
  * Expose a new greeter DBus property, IsActive, which tells apps and
    indicators when the integrated-greeter screen is active. Useful for
    switching UI modes when the screen is locked.
  * Allow the session to bring up the greeter/lockscreen over DBus. The
    emergency dialer will need this support in order to cancel bringing
    it up.

  [ Michael Zanetti ]
  * Fixes gap at top of sim-unlock/fullscreen notification (point 1.),
    fixes blocking overlay if underlying UnityMenuModel vanishes from
    DBus (point 2.). The third bullet-point of the bug-report, lockup of
    shell-UI, could not be reproduced. (LP: #1308011)

 -- Ubuntu daily release <ps-jenkins@lists.canonical.com>  Thu, 17 Jul 2014 09:38:20 +0000

unity8 (7.90+14.10.20140714-0ubuntu1) utopic; urgency=low

  [ Michał Sawicz ]
  * Activate all results in click scope by default. (LP: #1341262)

  [ Mirco Müller ]
  * Added support for utilization of the ComboButton SDK-element for
    snap-decision notifications with many actions.

 -- Ubuntu daily release <ps-jenkins@lists.canonical.com>  Mon, 14 Jul 2014 18:20:25 +0000

unity8 (7.90+14.10.20140709.2-0ubuntu1) utopic; urgency=low

  [ Michal Hruby ]
  * Fix FTBFS when using latest unity-api.

  [ Michał Sawicz ]
  * Refactor carousel item activation.
  * Refactor ScopeItem into GenericScopeView.
  * Add initial support for scope customizations.
  * Make rating stars in PreviewReviewDisplay.qml non-interactive. (LP:
    #1337508)

  [ Nick Dedekind ]
  * Added active call hint A hint is displayed in the indicator panel
    when an call is active on the Telephony Serivce

  [ Albert Astals ]
  * We need to boostrap height also when we have 1 item ^_^ (LP:
    #1337408)
  * Add initial support for scope customizations.
  * CardCreator: Give a correct implicitHeight if we only have art The
    hasSubtitle change is really unrelated and not needed here, just
    sneaking it in to not create yet another review. (LP: #1330899)
  * Fake Scopes Plugin: Register PreviewModelInterface

  [ Michael Zanetti ]
  * make the launcher's drag'n'drop indicator more prominent (LP:
    #1332042)
  * make launcher items live having them non-live is not really required
    and reveals an issue in combination with UbuntuShape (LP: #1302761)
  * Fade out launcher in place instead of moving it to the left on long
    left edge swipes. (LP: #1332096)
  * update launcher icon glow as requested by design (LP: #1336725)
  * update header in dash to use the new header from the SDK (LP:
    #1335491)
  * fix testPreview with larger GRID_UNIT_PX values
  * clip the corner of pinned icons in the launcher as per new design
  * update launcher background according to latest design (LP: #1336314)
  * Update Launcher's home button design according to new spec. (LP:
    #1329331)

  [ CI bot ]
  * make launcher items live having them non-live is not really required
    and reveals an issue in combination with UbuntuShape (LP: #1302761)

 -- Ubuntu daily release <ps-jenkins@lists.canonical.com>  Wed, 09 Jul 2014 19:46:11 +0000

unity8 (7.90+14.10.20140707-0ubuntu1) utopic; urgency=low

  [ Nick Dedekind ]
  * Added support for TransferMenu

 -- Ubuntu daily release <ps-jenkins@lists.canonical.com>  Mon, 07 Jul 2014 11:40:59 +0000

unity8 (7.90+14.10.20140703.1-0ubuntu1) utopic; urgency=low

  [ Michał Sawicz ]
  * Initial code for a payment button widget, to handle purchasing apps
    from the click scope.

  [ Nick Dedekind ]
  * Moved [Message]MenuItemFacotory from Unity.Indicators plugin to qml
    folder.

  [ Albert Astals ]
  * EasingCurve: Initialize members
  * Fix valgrind warning by not emitting reset on model destructor That
    won't be supported until Qt 5.4 More info at https://bugreports.qt-
    project.org/browse/QTBUG-39780 Warning was ==16693== Invalid read of
    size 8 ==16693== at 0x72B19A0: QQmlContext::isValid() const
    (qqmlcontext.cpp:231) ==16693== by 0x736C82B:
    QQmlDelegateModelPrivate::emitChanges() (qqmldelegatemodel.cpp:1412)
    ==16693== by 0x7372AE6: QQmlDelegateModel::_q_modelReset()
    (qqmldelegatemodel.cpp:1463) ==16693== by 0x7397224:
    QQmlDelegateModel::qt_static_metacall(QObject*, QMetaObject::Call,
    int, void**) (moc_qqmldelegatemodel_p.cpp:196) ==16693== by
    0x739769E: QQmlDelegateModel::qt_metacall(QMetaObject::Call, int,
    void**) (moc_qqmldelegatemodel_p.cpp:292) ==16693== by 0x66379CC:
    QMetaObject::activate(QObject*, int, int, void**) (in
    /usr/lib/x86_64-linux-gnu/libQt5Core.so.5.3.0) ==16693== by
    0x65AEEFD: QAbstractItemModel::endResetModel() (in /usr/lib/x86_64-
    linux-gnu/libQt5Core.so.5.3.0) ==16693== by 0x23461EFD:
    FakeIndicatorsModel::unload() (fakeindicatorsmodel.cpp:53) ==16693==
    by 0x23461E13: FakeIndicatorsModel::~FakeIndicatorsModel()
    (fakeindicatorsmodel.cpp:34) ==16693== by 0x2345C073:
    QQmlPrivate::QQmlElement<FakeIndicatorsModel>::~QQmlElement() (in
    /home/tsdgeos_work/phablet/unity8/investigate_test_shell_crash/build
    dir/tests/mocks/Unity/Indicators/libIndicatorsFakeQml.so) ==16693==
    by 0x2345C0A3:
    QQmlPrivate::QQmlElement<FakeIndicatorsModel>::~QQmlElement()
    (qqmlprivate.h:106) ==16693== by 0x663636B:
    QObjectPrivate::deleteChildren() (in /usr/lib/x86_64-linux-
    gnu/libQt5Core.so.5.3.0) ==16693== Address 0x1862d448 is 8 bytes
    inside a block of size 16 free'd ==16693== at 0x4C2C2BC: operator
    delete(void*) (vg_replace_malloc.c:503) ==16693== by 0x72B21B8:
    QQmlContextData::destroy() (qqmlcontext.cpp:647) ==16693== by
    0x7293458: QQmlPrivate::qdeclarativeelement_destructor(QObject*)
    (qqmlengine.cpp:612) ==16693== by 0x6C0CADD:
    QQmlPrivate::QQmlElement<QQuickItem>::~QQmlElement()
    (qqmlprivate.h:105) ==16693== by 0x663636B:
    QObjectPrivate::deleteChildren() (in /usr/lib/x86_64-linux-
    gnu/libQt5Core.so.5.3.0) ==16693== by 0x663F0EB: QObject::~QObject()
    (in /usr/lib/x86_64-linux-gnu/libQt5Core.so.5.3.0) ==16693== by
    0x6BF64B5: QQuickItem::~QQuickItem() (qquickitem.cpp:2064) ==16693==
    by 0x6C0CAE5: QQmlPrivate::QQmlElement<QQuickItem>::~QQmlElement()
    (qqmlprivate.h:106) ==16693== by 0x663636B:
    QObjectPrivate::deleteChildren() (in /usr/lib/x86_64-linux-
    gnu/libQt5Core.so.5.3.0) ==16693== by 0x663F0EB: QObject::~QObject()
    (in /usr/lib/x86_64-linux-gnu/libQt5Core.so.5.3.0) ==16693== by
    0x6BF64B5: QQuickItem::~QQuickItem() (qquickitem.cpp:2064) ==16693==
    by 0x6C0CAE5: QQmlPrivate::QQmlElement<QQuickItem>::~QQmlElement()
    (qqmlprivate.h:106) (LP: #1332598)

  [ Michael Zanetti ]
  * drop launcher item spacing (LP: #1332022)
  * change wording in launcher quicklist (LP: #1332035)

  [ Alejandro J. Cura ]
  * Initial code for a payment button widget, to handle purchasing apps
    from the click scope.

  [ Rodney Dawes ]
  * Initial code for a payment button widget, to handle purchasing apps
    from the click scope.

  [ Renato Araujo Oliveira Filho ]
  * Create IndicatorsLight.qml component used to control indicator led.
    A blue led will pulse if the message indicator is blue and screen is
    off.

 -- Ubuntu daily release <ps-jenkins@lists.canonical.com>  Thu, 03 Jul 2014 14:47:46 +0000

unity8 (7.90+14.10.20140701.2-0ubuntu2) utopic; urgency=medium

  * debian/control: 
    list qtdeclarative5-ubuntu-ui-toolkit-plugin-gles as an alternative 
    choice, since provides are not versionned, should restore installability
    on amd64 and i386

 -- Sebastien Bacher <seb128@ubuntu.com>  Thu, 03 Jul 2014 13:26:38 +0200

unity8 (7.90+14.10.20140701.2-0ubuntu1) utopic; urgency=medium

  [ Michał Sawicz ]
  * Adapt to suru theme.

 -- Ubuntu daily release <ps-jenkins@lists.canonical.com>  Tue, 01 Jul 2014 15:10:35 +0000

unity8 (7.89+14.10.20140627-0ubuntu1) utopic; urgency=low

  [ Michael Terry ]
  * Fix path in launcher mock after moving our mock icons, to avoid a
    lot of "icon not found" warnings during qmluitests.
  * Fix the testMultiGreeter qmluitest. Incoming method variables are
    apparently read-only in Qt5.3. (LP: #1332488)

  [ CI bot ]
  * Resync trunk

  [ Michał Sawicz ]
  * Adapt scope mock to new api and quiet unused variable warnings.
  * Fix dynamic overlay height. (LP: #1334879)
  * Don't center items in CardVerticalJournal, kind of beats the
    purpose... Also don't bind unnecessarily.

  [ Ying-Chun Liu ]
  * Fix LP:1330957 Fix some failed test cases. (LP: #1330957)

  [ Albert Astals ]
  * Don't seem to need this waitForRendering And makes test fail in 5.3

 -- Ubuntu daily release <ps-jenkins@lists.canonical.com>  Fri, 27 Jun 2014 08:47:58 +0000

unity8 (7.89+14.10.20140624.1-0ubuntu1) utopic; urgency=low

  [ Alberto Aguirre ]
  * Update Powerd plugin and Shell.qml to accommodate changes in the
    display power state notification.

 -- Ubuntu daily release <ps-jenkins@lists.canonical.com>  Tue, 24 Jun 2014 17:11:08 +0000

unity8 (7.89+14.10.20140624-0ubuntu1) utopic; urgency=low

  [ Ying-Chun Liu ]
  * Add logout support. Reviewed by: Daniel d'Andrada (LP: #1302213)

 -- Ubuntu daily release <ps-jenkins@lists.canonical.com>  Tue, 24 Jun 2014 08:17:09 +0000

unity8 (7.89+14.10.20140623.1-0ubuntu1) utopic; urgency=low

  [ Michał Sawicz ]
  * Make so that fixedArtShapeSize actually fixes artShapeSize.

  [ Albert Astals ]
  * Add VerticalJournal integration to Dash/scopes/QML (LP: #1326467)
  * Make so that fixedArtShapeSize actually fixes artShapeSize.

  [ Mirco Müller ]
  * Added the frontend-part of sound-hint support for notifications with
    updated QML-tests.

 -- Ubuntu daily release <ps-jenkins@lists.canonical.com>  Mon, 23 Jun 2014 11:17:12 +0000

unity8 (7.89+14.10.20140619.3-0ubuntu1) utopic; urgency=low

  * New rebuild forced

 -- Ubuntu daily release <ps-jenkins@lists.canonical.com>  Thu, 19 Jun 2014 16:02:41 +0000

unity8 (7.89+14.10.20140619.2-0ubuntu1) utopic; urgency=low

  [ Albert Astals ]
  * Departments support (LP: #1320847)

 -- Ubuntu daily release <ps-jenkins@lists.canonical.com>  Thu, 19 Jun 2014 11:17:40 +0000

unity8 (7.89+14.10.20140616.1-0ubuntu1) utopic; urgency=low

  [ Pawel Stolowski ]
  * Extend the hack for click scope categories with the upcoming 'store'
    category: single-tap on results from the 'store' category should
    activate them, instead of requesting a preview. (LP: #1326292)

  [ Albert Astals ]
  * Drop the " Preview" suffix from Preview title As requested in
    https://bugs.launchpad.net/unity8/+bug/1316671 (LP: #1316671)

 -- Ubuntu daily release <ps-jenkins@lists.canonical.com>  Mon, 16 Jun 2014 14:43:01 +0000

unity8 (7.89+14.10.20140613-0ubuntu1) utopic; urgency=medium

  [ Michael Terry ]
  * Revert split greeter for now.  We will bring it back as an option
    for Desktop, but use a big hammer revert right now to get Touch back
    in shape.

  [ CI bot ]
  * Fix build problems. Reviewed by: Michael Terry (LP: #1328850)

 -- Ubuntu daily release <ps-jenkins@lists.canonical.com>  Fri, 13 Jun 2014 08:30:48 +0000

unity8 (7.88+14.10.20140606-0ubuntu1) utopic; urgency=low

  [ Michał Sawicz ]
  * Make lockscreen buttons translatable.

  [ Albert Astals ]
  * Correctly mark these functions as overrides
  * Remove connections to non existant signal
  * Better test name
  * Improvements for headerless categories LVPWH: No section name -> no
    header LVPWH: New hasSectionHeader context property for delegates
    GSV: Add topMargin if no hasSectionHeader (LP: #1326415)
  * Make tryVerticalJournal, tryHorizontalJournal and tryOrganicGrid
    work again

  [ Michael Zanetti ]
  * Don't crash when we get an invalid app from ApplicationManager (LP:
    #1309162)

  [ Andrea Cimitan ]
  * Workaround for lp1324159 (LP: #1322233, #1324159)

  [ CI bot ]
  * Resync trunk

  [ Florian Boucault ]
  * Application startup: changed splash rectangle to be black instead of
    white and added a neat little animation. (LP: #1124265)

 -- Ubuntu daily release <ps-jenkins@lists.canonical.com>  Fri, 06 Jun 2014 11:38:53 +0000

unity8 (7.88+14.10.20140603.1-0ubuntu1) utopic; urgency=medium

  [ Michael Terry ]
  * Bump version so ubuntu-touch-session can reference this one

 -- Ubuntu daily release <ps-jenkins@lists.canonical.com>  Tue, 03 Jun 2014 20:31:00 +0000

unity8 (7.87+14.10.20140603.1-0ubuntu1) utopic; urgency=low

  [ CI bot ]
  * Resync trunk

  [ Michał Sawicz ]
  * Move env setup past session init in greeter wrapper. (LP: #1325882)

 -- Ubuntu daily release <ps-jenkins@lists.canonical.com>  Tue, 03 Jun 2014 10:33:11 +0000

unity8 (7.87+14.10.20140530.1-0ubuntu3) utopic; urgency=medium

  * no change rebuild

 -- Oliver Grawert <ogra@ubuntu.com>  Mon, 02 Jun 2014 16:19:10 +0200

unity8 (7.87+14.10.20140530.1-0ubuntu2) utopic; urgency=medium

  * drop dbus-x11 dependency of unity8-greeter, it makes us end up with
    multiple session dbus daemons which breaks many AP tests in the lab

 -- Oliver Grawert <ogra@ubuntu.com>  Mon, 02 Jun 2014 14:50:59 +0200

unity8 (7.87+14.10.20140530.1-0ubuntu1) utopic; urgency=medium

  [ Michael Terry ]
  * Bump version for Breaks due to unity8-greeter
  * In split mode, determine whether the application identifiers in
    AccountsService are click packages or not, so we know the correct
    url prefix to use.
  * Start logrotate in the greeter's session.

 -- Ubuntu daily release <ps-jenkins@lists.canonical.com>  Fri, 30 May 2014 09:29:15 +0000

unity8 (7.86+14.10.20140527-0ubuntu1) utopic; urgency=low

  [ Andrea Cimitan ]
  * Passes to make tryCommand -qmljsdebugger=port:3768 to enable
    debug/profiling test apps
  * Fixes carousel shadow

  [ Michał Sawicz ]
  * Use dpkg-architecture, not gcc, to determine the machine triplet.

  [ Ying-Chun Liu ]
  * Fix ZoomableImage test failure. (LP: #1317254)

  [ Albert Astals ]
  * We don't need iconutils in this mock
  * Don't reserve space for mascot if no mascot is specified (LP:
    #1319343)
  * CardHeader is no more, remove stale line in CMakeLists.txt
  * GenericScopeViewTest: Wait a bit more Otherwise sometimes we end
    getting up the wrong delegate (maybe one that will be garbage
    collected?) (LP: #1322279)
  * Fix crash in organicgridtest

  [ Daniel d'Andrada ]
  * Remove Shell's underlay background image as it cannot be seen
    anymore Now that the Dash has its own, opaque, background, the
    underlay's background image can no longer be seen. So it's just a
    waste of resources to have it.

  [ Michael Terry ]
  * Use the same animation when dismissing a greeter slide from the
    launcher as from a normal greeter drag. (LP: #1316513)

  [ Michael Zanetti ]
  * enhance lockscreen add a retry indication label (e.g. 3 attempts
    left). add an additional label (e.g. phone number for multi sim).
    add a infoPopup (e.g. to display a warning for last retry). add min
    and max limit values. add tests for the above (LP: #1302050)

 -- Ubuntu daily release <ps-jenkins@lists.canonical.com>  Tue, 27 May 2014 07:47:11 +0000

unity8 (7.86+14.10.20140522-0ubuntu1) utopic; urgency=low

  [ Albert Astals ]
  * Use Interface classes from unity-api

 -- Ubuntu daily release <ps-jenkins@lists.canonical.com>  Thu, 22 May 2014 17:59:23 +0000

unity8 (7.86+14.10.20140519-0ubuntu1) utopic; urgency=low

  [ Ubuntu daily release ]
  * New rebuild forced

  [ Albert Astals ]
  * Use the new displayMargin feature Also port our DashViews to use
    same naming and behaviour + update tests

 -- Ubuntu daily release <ps-jenkins@lists.canonical.com>  Mon, 19 May 2014 07:35:51 +0000

unity8 (7.86+14.10.20140516.5-0ubuntu1) utopic; urgency=low

  [ Michal Hruby ]
  * Updated scope tool to create proper config files after recent
    libunity-scopes-api changes.

  [ Michał Sawicz ]
  * Refactor export_qmlfiles and export_qmlplugins to be more generic
    and clean up installed mocks.

  [ Albert Astals ]
  * Remove empty dirs
  * Set the tabbarmodel index as we do on real code It works better :D
    (LP: #1317255)

  [ Thomi Richards ]
  * Use new import location for ProcessSearchError in process_helpers
    script.

  [ Andrea Cimitan ]
  * Adds shadow for the carousel

  [ Daniel d'Andrada ]
  * Remove Revealer component It's not used anywhere anymore. It's been
    replaced by DragHandle.

  [ Andy Doan ]
  * unlock_device: support more complex reboot/wait cycles Currently
    this script only allows you to override how to "wait" on the device.
    This changes the logic to also support how you go about rebooting
    the device. This is handy for the ubuntu-emulator because adb-reboot
    is not currently supported. However, we also have a more
    sophisticated, fool-proof way we reboot/wait in the CI lab that
    would be nice to take advantage of:
    http://bazaar.launchpad.net/~ubuntu-test-case-dev/ubuntu-test-
    cases/touch/view/head:/scripts/reboot-and-wait

 -- Ubuntu daily release <ps-jenkins@lists.canonical.com>  Fri, 16 May 2014 18:46:32 +0000

unity8 (7.86+14.10.20140516.2-0ubuntu1) utopic; urgency=low

  [ CI bot ]
  * Resync trunk

  [ Michael Zanetti ]
  * support appid:// entries in gsettings schema and make
    findDesktopFile work with short-appid (LP: #1239750)

 -- Ubuntu daily release <ps-jenkins@lists.canonical.com>  Fri, 16 May 2014 12:32:40 +0000

unity8 (7.86+14.10.20140514.1-0ubuntu1) utopic; urgency=low

  [ Antti Kaijanmäki ]
  * Indicators/RootActionState: use g_variant_iter_loop to extract
    icons.

 -- Ubuntu daily release <ps-jenkins@lists.canonical.com>  Wed, 14 May 2014 11:43:55 +0000

unity8 (7.86+14.10.20140513-0ubuntu1) utopic; urgency=low

  [ Andrea Cimitan ]
  * Improve padding in Text preview widget. (LP: #1316683)

  [ CI bot ]
  * Resync trunk

  [ Nick Dedekind ]
  * Removed binding loop from Unity.Indicators.MenuContentActivator
    Change handler for QMLListProperty used by MenuContent.qml:
    menuActivator.content[index].active If we're already asking for the
    index, we know it exists already. No need to send a
    changeNotification on an implied creation.

  [ Josh Arenson ]
  * Implements usage-style documentation for unity8 executable. Fixes
    lp:1269282 (LP: #1269282)

  [ Albert Astals ]
  * Create specialized Card code in Javascript instead of having various
    copied&pasted files (LP: #1297197)

 -- Ubuntu daily release <ps-jenkins@lists.canonical.com>  Tue, 13 May 2014 08:34:02 +0000

unity8 (7.86+14.10.20140507.3-0ubuntu1) utopic; urgency=low

  [ Michał Sawicz ]
  * Remove HUD from the bottom edge. Again.

 -- Ubuntu daily release <ps-jenkins@lists.canonical.com>  Wed, 07 May 2014 11:14:30 +0000

unity8 (7.86+14.10.20140505-0ubuntu1) utopic; urgency=low

  [ Ted Gould ]
  * Provide a dbus interface for setting the count and countVisible
    properties. (LP: #1301400)

  [ Michał Sawicz ]
  * Pass env variables to initctl start.
  * Suffix .sh to our scripts and clean up debian/rules.
  * Adapt to Debian Qt package renames and drop unneeded Dee plugin
    dependency.

  [ Ying-Chun Liu ]
  * Add Zoomable Image for Preview widgets.

  [ Albert Astals ]
  * Remove support for Qt <= 5.2.1

  [ Mirco Müller ]
  * Implemented feature-request from Design for modal snap-decision
    notifications on the phone. See LP #1285712 (LP: #1285712)

  [ Andrea Cimitan ]
  * Make progressbas in preview widget big as the button

  [ CI bot ]
  * Resync trunk

 -- Ubuntu daily release <ps-jenkins@lists.canonical.com>  Mon, 05 May 2014 12:09:43 +0000

unity8 (7.86+14.10.20140502.6-0ubuntu1) utopic; urgency=low

  [ tpeeters ]
  * Adapt to new TabBar

  [ Tim Peeters ]
  * Adapt to new TabBar

 -- Ubuntu daily release <ps-jenkins@lists.canonical.com>  Fri, 02 May 2014 16:44:52 +0000

unity8 (7.86+14.10.20140429.2-0ubuntu1) utopic; urgency=medium

  [ Andrea Cimitan ]
  * Update upstart job to reflect latest unity-mir changes
  * Fix locale in qml tests and fixtimeformattertest (LP: #1301038)
  * Fix 1309135 (LP: #1309135)

  [ Michał Sawicz ]
  * Split out unity8-common package
  * Don't wait for indicator services to start, and drop Scope Tool's
    .desktop file. (LP: #1310172)

  [ Michael Terry ]
  * Stop clock from hiding when the 'show dash' button is pressed in
    greeter. (LP: #1308139)
  * Make swipe teases in the greeter more helpful and obvious (LP:
    #1267623)

  [ Nick Dedekind ]
  * Fixed datetime indicator appointment colour (LP: #1307048)

  [ Albert Astals ]
  * Improve Card creation time by adding loaders that make sure only
    what's needed is loaded (LP: #1297197)
  * CategoryDelegateRange: Fix condition for detecting overshooting
  * Make xvfbtests work in the DashView plugins
  * Fix binding loop in FilterGrid height

  [ Victor R. Ruiz ]
  * Move autopilot notification code to a helper method.

 -- Ubuntu daily release <ps-jenkins@lists.canonical.com>  Tue, 29 Apr 2014 15:21:33 +0000

unity8 (7.85+14.04.20140416-0ubuntu1) trusty; urgency=low

  [ Albert Astals ]
  * Fix last item X position Fixes clicking on the last item sometimes
    not working (LP: #1301871)
  * Use upstart in ./run Makes it so that you can use the lock button on
    the device without getting that nasty hwc crash
  * Remove AnimationControllerWithSignals.
  * Use the correct delegate base item for the Carousel test
  * Some simplification in DashContent Kill the ScopeDelegateMapper in
    favour of a simple if (that will eventually go away). Removal of all
    the fake scopes in the tests that added nothing of value to the
    tests. Removal of movementEnded signal that was unused. Removal of
    movementStarted and positionedAtBeginning signals that were being
    used as function calls. Rework DashContent tests so they what the
    function does what it is supposed to do instead of just making sure
    QML signals work .
  * Improve Card creation time by adding loaders that make sure only
    what's needed is loaded In my computer it goes from RESULT :
    qmltestrunner::benchmark_time:"cardTitleArtSubtitleMascotSummaryMode
    l": 3.217 msecs per iteration (total: 3,218, iterations: 1000)
    RESULT :
    qmltestrunner::benchmark_time:"cardTitleArtSubtitleMascotModel":
    1.647 msecs per iteration (total: 1,648, iterations: 1000) RESULT :
    qmltestrunner::benchmark_time:"cardTitleArtSubtitleModel": 1.514
    msecs per iteration (total: 1,515, iterations: 1000) RESULT :
    qmltestrunner::benchmark_time:"cardTitleArtModel": 1.471 msecs per
    iteration (total: 1,471, iterations: 1000) RESULT :
    qmltestrunner::benchmark_time:"cardArtModel": 1.447 msecs per
    iteration (total: 1,448, iterations: 1000) RESULT :
    qmltestrunner::benchmark_time:"cardTitleModel": 1.276 msecs per
    iteration (total: 1,276, iterations: 1000) to RESULT :
    qmltestrunner::benchmark_time:"cardTitleArtSubtitleMascotSummaryMode
    l": 2.916 msecs per iteration (total: 2,917, iterations: 1000)
    RESULT :
    qmltestrunner::benchmark_time:"cardTitleArtSubtitleMascotModel":
    1.504 msecs per iteration (total: 1,504, iterations: 1000) RESULT :
    qmltestrunner::benchmark_time:"cardTitleArtSubtitleModel": 1.060
    msecs per iteration (total: 1,061, iterations: 1000) RESULT :
    qmltestrunner::benchmark_time:"cardTitleArtModel": 1.052 msecs per
    iteration (total: 1,053, iterations: 1000) RESULT :
    qmltestrunner::benchmark_time:"cardArtModel": 0.727 msecs per
    iteration (total: 728, iterations: 1000) RESULT :
    qmltestrunner::benchmark_time:"cardTitleModel": 0.817 msecs per
    iteration (total: 818, iterations: 1000) (LP: #1297197)

  [ Allan LeSage ]
  * DashApps emulator get_applications should return a list ordered by
    visible y, x.

  [ Andrea Cimitan ]
  * Workaround for lp1301309 until fixes for palette in ui toolkit (LP:
    #1301309)

  [ Leo Arias ]
  * Reverted the change that returns application cards instead of
    titles.

  [ Nick Dedekind ]
  * Indicator services started by unity8 upstart configuration rather
    than manual emmision from indicator manager.

  [ Mirco Müller ]
  * Fix notification ap-test assertions.

  [ Michael Terry ]
  * Use new tablet and phone backgrounds from Design.

  [ Michael Zanetti ]
  * workaround the QTestLogger assertion issue with make tryXyz and our
    custom uqmlscene

 -- Ubuntu daily release <ps-jenkins@lists.canonical.com>  Wed, 16 Apr 2014 13:45:01 +0000

unity8 (7.85+14.04.20140415.2-0ubuntu1) trusty; urgency=low

  [ Michael Terry ]
  * When an application requests focus, handle it in Shell.qml by hiding
    the greeter and stopping any edge demo. (LP: #1227753)

  [ Leo Arias ]
  * Use subprocess.check_call when caling url-dispatcher, so an error
    will be raised if it fails.
  * Test application life cycle with fake apps, instead of messaging and
    address book.

 -- Ubuntu daily release <ps-jenkins@lists.canonical.com>  Tue, 15 Apr 2014 12:47:11 +0000

unity8 (7.85+14.04.20140410.1-0ubuntu1) trusty; urgency=medium

  [ Didier Roche ]
  * Resync trunk with previous revert upload

  [ Michał Sawicz ]
  * Set the Qt.ImhNoPredictiveText flag on wifi password field, fixes
    lp:1291575 (LP: #1291575)

  [ Albert Astals ]
  * Take into account the originY when specifying the delegate ranges
    Fixes bug #1300302 (LP: #1300302)

  [ CI bot ]
  * Resync trunk

  [ Allan LeSage ]
  * Swiping open an indicator must show its correct title--protect
    against lp:1253804 . (LP: #1253804)

  [ Alexander Sack ]
  * Fix TypeError: issue seen in system_integration autopilot test on
    image 279. (LP: #1303685)

  [ Bill Filler ]
  * Set the Qt.ImhNoPredictiveText flag on wifi password field, fixes
    lp:1291575 (LP: #1291575)

  [ Leo Arias ]
  * Added a search autopilot helper.

  [ Michael Terry ]
  * Provide a all-in-one script for getting a device to an unlocked
    state.

 -- Ubuntu daily release <ps-jenkins@lists.canonical.com>  Thu, 10 Apr 2014 10:03:31 +0000

unity8 (7.85+14.04.20140404.is.7.85+14.04.20140403.1-0ubuntu1) trusty; urgency=medium

  * Revert to previous version as it's linked to latest sdk change which
    is making gallery-app AP tests failing on the CI dashboard

 -- Didier Roche <didrocks@ubuntu.com>  Tue, 08 Apr 2014 13:53:47 +0200

unity8 (7.85+14.04.20140404-0ubuntu1) trusty; urgency=low

  [ Albert Astals ]
  * Adapt to new TabBar

 -- Ubuntu daily release <ps-jenkins@lists.canonical.com>  Fri, 04 Apr 2014 15:03:00 +0000

unity8 (7.85+14.04.20140403.1-0ubuntu1) trusty; urgency=low

  [ Michael Terry ]
  * Re-enable test_networkmanager_integration autopilot test on phone
    platforms

  [ CI bot ]
  * Resync trunk

  [ Leo Arias ]
  * Reverted the open_preview autopilot helper to return a Preview
    object.

  [ Albert Astals ]
  * If not running in Mir load the "fake" application manager (LP:
    #1301547)
  * Remove unused properties from DashRenderer

  [ Michael Zanetti ]
  * Fix tests after right edge merge. Drop old stages tests. Fix right
    edge tests if someone doesn't have the GRID_UNIT_PX exported. make
    GenericScopeView test more robust that broke because the ordering
    changed
  * add "make xvfbtestSomething" target to run qml tests in xvfb
  * make the "make test" commit hook work again

 -- Ubuntu daily release <ps-jenkins@lists.canonical.com>  Thu, 03 Apr 2014 10:38:53 +0000

unity8 (7.85+14.04.20140401.3-0ubuntu1) trusty; urgency=medium

  [ Michał Sawicz ]
  * Bump version to ensure incompatibility with previous Unity.Application
    implementations.
  * We'll only have the unity-mir and mock Ubuntu.Application plugins
    now, no need for mangling the import paths.

  [ Michal Hruby ]
  * Remove the albumart image provider. (LP: #1262711)
  * Don't reset search string after 2 seconds. (LP: #1297246)

  [ James Henstridge ]
  * Remove the albumart image provider. (LP: #1262711)

  [ Albert Astals ]
  * Carousel: Add test to make sure we only create the needed delegates
    and not more
  * LVWPH: Remove processEvents() call from updatePolish() It causes
    some reentrancy issues and in some times you end up in polishItems()
    with items that have been deleted because you called processEvents()
    This means i need a small tweak in itemGeometryChanged to not
    reposition items if we are inside a setContentHeight call and two
    small tweaks to tests since now things happen in a different order
    and numbers are different (though equivalent) (LP: #1297240)
  * Card.qml binding loops are gone. hooray \o/ Also made the aspect
    properties readonly

  [ Mirco Müller ]
  * A potential fix for "Cannot read property 'state' of null"-failure
    on Jenkins with the VisualSnapDecisionsQueue QML-test of
    notifications.

  [ Michael Terry ]
  * Pass user's preference for auto-brightness on to powerd. (LP:
    #1273174)

  [ Michael Zanetti ]
  * Registers a dummy QObject as QTestRootObject in uqmlscene in order
    to fix make trySomething with Qt 5.2.

 -- Ubuntu daily release <ps-jenkins@lists.canonical.com>  Tue, 01 Apr 2014 22:56:52 +0000

unity8 (7.84+14.04.20140327.1-0ubuntu2) trusty; urgency=medium

  * For now, have libunity-private depending on libunity-core-6.0-9 as the
    gsettings schema is here. The dependency wasn't direct and dropped from
    Touch image #271. Consequently, unity8 didn't start (gsettings
    segfaulting).
    Proper strategy will be to include the schema in another package to only
    pull it.

 -- Didier Roche <didrocks@ubuntu.com>  Tue, 01 Apr 2014 09:52:14 +0200

unity8 (7.84+14.04.20140327.1-0ubuntu1) trusty; urgency=low

  [ Michał Sawicz ]
  * Increase kill timeout so that crashes are not truncated.

  [ Ying-Chun Liu ]
  * Fix a small typo in LazyImage: scale -> scaleTo

  [ Albert Astals ]
  * Make geometry calls for autopilot work again -geometry is a internal
    Qt argument that only works for QWidget based apps Before it was
    being returned to us in -args but now it's eaten so we need to use a
    different one, -windowgeometry
  * Make "Recent" translatable and update pot file

  [ Mirco Müller ]
  * Make visual queue of (up to five) snap-decisions contract and expand
    according to visual design-spec.

  [ Michael Terry ]
  * Pass user's preference for auto-brightness on to powerd. (LP:
    #1273174)

  [ Michael Zanetti ]
  * allow executing a single test function example: make testShell
    FUNCTION="Shell::test_background"

 -- Ubuntu daily release <ps-jenkins@lists.canonical.com>  Thu, 27 Mar 2014 12:38:21 +0000

unity8 (7.84+14.04.20140324.4-0ubuntu1) trusty; urgency=low

  [ Michal Hruby ]
  * Change and extend the way non-installed scopes are started with the
    scope-tool.
  * Switch to new scope backend and apply required visual adaptations.
    (LP: #1294294)

  [ Gerry Boland ]
  * Switch to new scope backend and apply required visual adaptations.
    (LP: #1294294)

  [ Michał Sawicz ]
  * Fix rating input action to always be "rated", not dynamic. Based on
    http://developer.ubuntu.com/api/devel/ubuntu-14.04/cplusplus/unity-
    scopes/previewwidgets.html#rating-input
  * Switch to new scope backend and apply required visual adaptations.
    (LP: #1294294)

  [ Kevin Gunn ]
  * Switch to new scope backend and apply required visual adaptations.
    (LP: #1294294)

  [ Albert Astals ]
  * Switch to new scope backend and apply required visual adaptations.
    (LP: #1294294)
  * LVWPH: cull lost items lost items will be released on the next
    updatePolish cycle but meanwhile don't let them be visible

  [ Daniel d'Andrada ]
  * Switch to new scope backend and apply required visual adaptations.
    (LP: #1294294)

  [ Michał Karnicki ]
  * Switch to new scope backend and apply required visual adaptations.
    (LP: #1294294)

 -- Ubuntu daily release <ps-jenkins@lists.canonical.com>  Mon, 24 Mar 2014 16:10:24 +0000

unity8 (7.84+14.04.20140319.1-0ubuntu1) trusty; urgency=low

  [ Michał Sawicz ]
  * Work around bug #1293478 - make sure to send ints, not doubles for
    volume control. (LP: #1293478)

  [ Nick Dedekind ]
  * Fixed binding being cleared when manually changing slider value
    (lp#1283191). (LP: #1283191)

  [ Albert Astals ]
  * Fix indicators highlight position on 5.2 We need to take into
    account the list originX if we're using the list delegates x outside
    the list itself
  * LVWPH: Make sure m_firstVisibleIndex is correctly set on
    removeNonVisibleItems

 -- Ubuntu daily release <ps-jenkins@lists.canonical.com>  Wed, 19 Mar 2014 16:40:20 +0000

unity8 (7.84+14.04.20140317.2-0ubuntu1) trusty; urgency=low

  [ CI bot ]
  * Resync trunk

  [ Michał Sawicz ]
  * Revert disable-hud, we weren't ready to land it yet.

  [ Mirco Müller ]
  * The snap-decision AP-test for "incoming call"-case used the wrong
    objectName "notification0". It has to be "notification1".

 -- Ubuntu daily release <ps-jenkins@lists.canonical.com>  Mon, 17 Mar 2014 15:54:39 +0000

unity8 (7.84+14.04.20140314-0ubuntu1) trusty; urgency=low

  [ Michał Sawicz ]
  * Fix tests under Qt 5.2.
  * CardHeader improvements depending on background. Also drop prices,
    they need to be reworked into attributes.
  * Bring Cards closer to design
  * Add back the workaround for not being able scroll the image gallery
    Taken from AppPreview.qml (LP: #1281709)
  * Only allow searching when preview isn't open. (LP: #1282475)
  * Adds carousel dynamic switch

  [ Leo Arias ]
  * Update the url dispatcher test to use the fake app fixture from the
    toolkit.

  [ Albert Astals ]
  * Fix tests under Qt 5.2.
  * Workaround compiz/unity7 behaviour change/bug

  [ Michael Zanetti ]
  * Fix tests under Qt 5.2.
  * Disable HUD from the bottom edge.

  [ Andrea Cimitan ]
  * Adds carousel dynamic switch

  [ CI bot ]
  * Resync trunk

  [ Michał Karnicki ]
  * CardHeader improvements depending on background. Also drop prices,
    they need to be reworked into attributes.

 -- Ubuntu daily release <ps-jenkins@lists.canonical.com>  Fri, 14 Mar 2014 15:46:10 +0000

unity8 (7.84+14.04.20140307-0ubuntu1) trusty; urgency=low

  * New rebuild forced

 -- Ubuntu daily release <ps-jenkins@lists.canonical.com>  Fri, 07 Mar 2014 10:54:33 +0000

unity8 (7.84+14.04.20140306-0ubuntu1) trusty; urgency=low

  [ Bill Filler ]
  * Convert gallery and camera to click

  [ Michael Zanetti ]
  * Just disable HUD tests, without really disabling the HUD itself

  [ Sergio Schvezov ]
  * Convert gallery and camera to click

 -- Ubuntu daily release <ps-jenkins@lists.canonical.com>  Thu, 06 Mar 2014 16:45:46 +0000

unity8 (7.84+14.04.20140304-0ubuntu1) trusty; urgency=low

  [ Michael Terry ]
  * Ensure that the selected() signal is emitted by the greeter on
    startup, fixing the background on startup for the first user in
    tablet mode.

  [ Nick Dedekind ]
  * Remocked IndicatorModel to fix qt5.2.1 changes.

  [ Albert Astals ]
  * Initialize m_distance (LP: #1285385)
  * import Ubuntu.Components so we can use UbuntuAnimation

 -- Ubuntu daily release <ps-jenkins@lists.canonical.com>  Tue, 04 Mar 2014 11:43:04 +0000

unity8 (7.84+14.04.20140228-0ubuntu1) trusty; urgency=low

  [ Michał Sawicz ]
  * Fix CardHeader title font weight.
  * Delete stale sockets. (LP: #1285215)

  [ Dmitrijs Ledkovs ]
  * Ship python3 autopilot modules.

  [ Albert Astals ]
  * Cleanup DashContent Remove unused signals and properties

  [ Michał Karnicki ]
  * Take it easy on the logging.
  * Fix CardHeader title font weight.

  [ Nick Dedekind ]
  * Added ability to change indicator profile in shell (env
    UNITY_INDICATOR_PROFILE)

  [ Andrea Cimitan ]
  * Rename PreviewRating to PreviewRatingInput
  * Adds PreviewRatingDisplay

  [ Daniel d'Andrada ]
  * DirectionalDragArea: Reset status if disabled while dragging (LP:
    #1276122)

  [ Dimitri John Ledkov ]
  * Ship python3 autopilot modules.

 -- Ubuntu daily release <ps-jenkins@lists.canonical.com>  Fri, 28 Feb 2014 10:48:06 +0000

unity8 (7.84+14.04.20140221-0ubuntu1) trusty; urgency=low

  [ Michał Sawicz ]
  * Add card background support.
  * Increase the sidestage threshold.

  [ Jussi Pakkanen ]
  * Move downloads to their own threads so they don't muck about with
    the parent thread's event loop. (LP: #1240408)

 -- Ubuntu daily release <ps-jenkins@lists.canonical.com>  Fri, 21 Feb 2014 09:06:04 +0000

unity8 (7.84+14.04.20140218-0ubuntu1) trusty; urgency=low

  [ Michał Sawicz ]
  * Center-align title when it's alone in the header.

  [ Leo Arias ]
  * Prepare unity8 to the _uinput refactors in autopilot.

  [ Albert Astals ]
  * Progress Preview Widget
  * LWPH Fix crash from bug 1279434 (LP: #1279434)
  * Show the loading indicator of the screenshot in video playback

  [ Andrea Cimitan ]
  * Adds rating preview widget. Work on the rating widget

  [ Daniel d'Andrada ]
  * Make DirectionalDragArea work when rotated The drag gesture
    direction is in local coordinates, not in scene coordinates

  [ Michał Karnicki ]
  * Center-align title when it's alone in the header.

 -- Ubuntu daily release <ps-jenkins@lists.canonical.com>  Tue, 18 Feb 2014 11:41:58 +0000

unity8 (7.84+14.04.20140212-0ubuntu1) trusty; urgency=low

  [ Gerry Boland ]
  * Add InputFilterArea to sidestage handle to block input to mainstage
    app while moving sidestage (LP: #1275732)

  [ Leo Arias ]
  * On the autopilot helper to open a scope, wait for the dash content
    list to stop moving. (LP: #1277591)
  * Added a test to swipe out an application started by url-dispatcher.

  [ Nick Dedekind ]
  * Added a "-profile" option to the indicator-client to switch between
    indicator service profiles.
  * Fixed issue importing plugin qml files into qtcreator

  [ Albert Astals ]
  * Fix test_previewCycle
  * Don't move the list contentY unless there's a preview to show (LP:
    #1271676)
  * Add overlay to card. Fix implicit card height. .
  * PreviewHeader Is just a link of the widgetData with the CardHeader
  * Fix tst_Preview.qml
  * Scopes guys want the data back
  * Link the pageheader scope with the current scope So that the
    activity indicator on search works again (LP: #1279316)

  [ Andrea Cimitan ]
  * Add PreviewImage
  * Preview widget for video playback

  [ CI bot ]
  * Add overlay to card. Fix implicit card height. .

 -- Ubuntu daily release <ps-jenkins@lists.canonical.com>  Wed, 12 Feb 2014 15:15:03 +0000

unity8 (7.84+14.04.20140207.1-0ubuntu1) trusty; urgency=low

  [ Ted Gould ]
  * You can't tap anywhere

  [ Michał Sawicz ]
  * Wait for the indicator to appear.
  * Add CardTool to determine category-wide card properties based on the
    category template. Clean up test configurations, too.
  * Actions Preview Widget
  * Add Preview for new generation scopes.
  * Add overlay to card. Fix implicit card height. .

  [ Albert Astals ]
  * Basic ImageGallery widget for Previews Mostly a copy of the code
    used in AppPreview.qml but without the MouseArea hack that I'll wait
    to introduce until we start using this somewhere were it is needed
  * Actions Preview Widget

  [ Andrea Cimitan ]
  * First audio player widget for previews, with tests
  * Adds TextSummary preview widget

  [ Michał Karnicki ]
  * Add overlay to card. Fix implicit card height. .

  [ Michael Terry ]
  * Expand greeter demo support to include listing multiple users and
    specifying individual passwords and names.

 -- Ubuntu daily release <ps-jenkins@lists.canonical.com>  Fri, 07 Feb 2014 10:46:46 +0000

unity8 (7.84+14.04.20140204-0ubuntu1) trusty; urgency=low

  [ Michael Terry ]
  * Disable NM integration test, jenkins has a problem with it because
    logind isn't configured

  [ Ubuntu daily release ]
  * New rebuild forced

  [ Michał Sawicz ]
  * Add ubuntu-settings-components to build script. Revert workaround
    for bug #1268578, got fixed upstream. Drop GenericName from
    unity8.desktop. (LP: #1268578)
  * Improve Card and CardHeader layouts: anchor summary to art when no
    header. don't indent header when no mascot. reduce header and
    summary font sizes and weights. increase art shape radius .
  * Add doxygen-based documentation generator.
  * Add CardTool to determine category-wide card properties based on the
    category template. Clean up test configurations, too.
  * Move upstart kill timeout to the unity8 job itself.
  * Don't treat scope as active when preview open to inhibit model
    updates and reset processing on previewData changes. (LP: #1275832)

  [ Leo Arias ]
  * Added the DashPreview autopilot helper.

  [ Michał Karnicki ]
  * CardHeader mascot improvements.

 -- Ubuntu daily release <ps-jenkins@lists.canonical.com>  Tue, 04 Feb 2014 14:09:14 +0000

unity8 (7.84+14.04.20140130-0ubuntu1) trusty; urgency=low

  [ Michał Sawicz ]
  * Bring back libunity-mir1, it's dlopen'ed, so not linked to unity8,
    so not in shlibs.

 -- Ubuntu daily release <ps-jenkins@lists.canonical.com>  Thu, 30 Jan 2014 14:00:40 +0000

unity8 (7.84+14.04.20140129-0ubuntu1) trusty; urgency=low

  [ Nick Dedekind ]
  * Added Panel/VisibleIndicatorsModel for use with both indicator row &
    menuContent. This removes the need to hide indicators in the row and
    map inicator indexes between row & content. Fixes the indicator
    highlight line offset not bound by listView position.
  * Ported indicators to using ubuntu-settings-components

  [ Albert Astals ]
  * Prepend /sbin/ to initctl calls My phablet user does not have /sbin/
    in path and thus this calls fail
  * Call updateDelegateCreationRange when it's needed It depends on
    other variables than the ones we were using to call it, so need to
    call it if these change too Device manual test, go to apps scope,
    scroll down so that only part of the installed apps collapsed
    category is shown, expand it, see how previously some icons were not
    painted and now they are

  [ Mirco Müller ]
  * Fixed the failure of notification autopilot-test
    test_sd_incoming_call.

  [ Andrea Cimitan ]
  * Add AP test for policykit/network manager, which was causing issues
    with nested mir

  [ CI bot ]
  * Resync trunk

  [ Michał Karnicki ]
  * Don't display artShape when artImage source not set.
  * Fix FilterGrid rendering issues.

 -- Ubuntu daily release <ps-jenkins@lists.canonical.com>  Wed, 29 Jan 2014 16:11:20 +0000

unity8 (7.84+14.04.20140128-0ubuntu1) trusty; urgency=low

  [ Michal Hruby ]
  * Added unity-scope-tool, which will help when developing scopes.

  [ Michał Sawicz ]
  * Added unity-scope-tool, which will help when developing scopes.
  * Use full DashContent, not just GenericScopeView in ScopeTool.qml.
  * Bring Card and CardHeader over from new-scopes.
  * Work around bug #1268578. (LP: #1268578)
  * Drop unnecessary version dependencies.
  * Return null instead of undefined from findChild and
    findInvisibleChild.
  * Fix CardHeader and Card heights (empty Label does have non-zero
    height apparently). Also improve test robustness and reduce future
    diffs.

  [ Albert Astals ]
  * Do not assert if the item we are removing was not created yet
    (because e.g. it's not in the viewport).
  * Position correctly the pointer of the search history box .
  * Make test_filter_expand_expand less unstable in CI VMs Make sure
    header0 is the header0 we want to click On the CI VM stuff is a bit
    slower than on real hw and we were clicking in the wrong place.
  * Add TabBar to the Dash header navigation Changes this comes with: *
    DashBar at the bottom is gone * PageHeader doesn't have a Label
    anymore, it has the childItem property where you add which thing it
    has to contain * New: PageHeaderLabel mimics the old behaviour of
    PageHeader * The header of the LVWPH of GenericScopeView is now fake
    and only used for positioning. There is a single global floating
    header in DashContent (which is a PageHeader with a TabBar as
    childItem) * The GenericScopeView previewLoader and OpenEffect have
    been also moved to the DashContent so that the openEffect includes
    the floating header in the "animation" .
  * Introduce the HorizontalJournal.
  * If there are no items m_firstVisibleIndex has to be -1 .
  * Add some more documentation about tests to the CODING file.
  * Fixes to the journal cmake tests code * Output to the correct
    filename for the test * Don't output stuff from the tryXYZ targets.
  * Adapt to findChild return value changes .
  * Organic Grid for the Dash View.
  * Misc journal fixes Don't init *modelIndex to INT_MAX Makes no sense
    since we're not doing any qMin and the calling function also accepts
    any index >= 0 as valid so in some cases it may end up wanting to
    create an index that doesn't exist Don't refill if height() < 0,
    that gives bad ranges for from/to and the code gets confused .

  [ Michał Karnicki ]
  * Fix grid view column count.
  * Add test for minimum number of items in a carousel.

  [ Allan LeSage ]
  * Add stubs for indicators autopilot tests.

  [ Andrea Cimitan ]
  * Avoid input falling through notifications onto surfaces below, thus
    fixing LP: #1257312. (LP: #1257312)

  [ Leo Arias ]
  * Close the Touch devices after the tests. (LP: #1267600)
  * Added methods to scroll to other scopes on autopilot tests.
  * Added autopilot helpers for the app scope and the app preview.
    Install the fake scopes in order to use them on the tests. (LP:
    #1269114)
  * On autopilot helpers, wait for the scope category to appear.

  [ Nick Dedekind ]
  * Visual updates for indicator panel highlight and opening opacity.
  * Added inidcator tests for page & item factories.
  * Fixes visible indicator misalignment in indicator items/menus
    (lp#1264678). (LP: #1264678)

  [ Mirco Müller ]
  * Fixed the failure of notification autopilot-test
    test_sd_incoming_call.

  [ Michael Zanetti ]
  * clean up fullscreen notifications code.
  * import qml files into cmake, drop qmlproject.
  * also add qml files in tests directory.
  * Added autopilot helpers for the app scope and the app preview.
    Install the fake scopes in order to use them on the tests. (LP:
    #1269114)

  [ Michael Terry ]
  * Fix failure to build when using the ./build script with ninja-build
    installed. (LP: #1268525)
  * Point DBus-activated processes at unity8's MIR_SOCKET rather than
    the system socket.

  [ Daniel d'Andrada ]
  * DragHandle: Never restart hinting animation while still pressed (LP:
    #1269022)

  [ Bill Filler ]
  * fix for lp:1259294, turn off auto capitalization for wifi password
    field. (LP: #1259294)
  * disable predictive text in Dash search field as it interferes with
    built-in search (LP: #1273643)

 -- Ubuntu daily release <ps-jenkins@lists.canonical.com>  Tue, 28 Jan 2014 15:58:45 +0000

unity8 (7.84+14.04.20131220-0ubuntu1) trusty; urgency=low

  [ Michał Sawicz ]
  * Clean up root project file. Introduce include/ and qml/ and move
    files around to be where they fit, also adapt everything else to
    match.

  [ Michael Hall ]
  * Update CODING to reflect the fact that only 14.04 is supported
    currently.

  [ Christopher Lee ]
  * Make use of helpers in all tests. (LP: #1260860). (LP: #1260860)

  [ Nic ]
  * Added kill time 30 to unity8 override. Added install path. (LP:
    #1260379)

  [ Nick Dedekind ]
  * Added parser for strftime in TimeFormatter. Moved TimeFormatter to
    Utils plugin.

  [ Mirco Müller ]
  * Support fullscreen for special-case extended snap-decision of the
    pin-unlock dialog.

  [ Michael Zanetti ]
  * Change the default behaviour of the Lockscreen to have a variable
    PIN length, requiring the user to confirm with OK.

  [ Daniel d'Andrada ]
  * Update CODING with instructions on how to run tests.

  [ Dimitri John Ledkov ]
  * Fix cross-compilation.

  [ Albert Astals ]
  * Vertical journal Comes from lp:~aacid/+junk/verticalJournal.
  * Add code and tests for incremental inserting/removing from the end.

  [ Ubuntu daily release ]
  * Automatic snapshot from revision 603

 -- Ubuntu daily release <ps-jenkins@lists.canonical.com>  Fri, 20 Dec 2013 03:23:08 +0000

unity8 (7.84+14.04.20131212-0ubuntu1) trusty; urgency=low

  [ Michał Sawicz ]
  * Add PyDev project files for autopilot tests. Also tweak .bzrignore
    to not ignore generic Eclipse project definitions.
  * Retry unlocking the greeter three times.
  * Reduce code duplication and clean up CMakeLists and includes in
    indicator tests.

  [ Nick Dedekind ]
  * Replaced indicator page dynamic menuSelected binding with Connection
    to listview selectedIndex property. (LP: #1243146)
  * Indicators close when menu items are activated. (LP: #1238182)
  * Fixed up connections for changes to model data. (LP: #1253810)

  [ Albert Astals ]
  * dashItemSelected -> showDashHome Because we are not using the index
    at all in the upper layers.
  * Fix filtering colllapsing/expanding again Also the delegate creation
    range stuff flows up->down not down->up so rearrange the bindings.

  [ Ubuntu daily release ]
  * Automatic snapshot from revision 590

 -- Ubuntu daily release <ps-jenkins@lists.canonical.com>  Thu, 12 Dec 2013 21:41:19 +0000

unity8 (7.84+14.04.20131206.1-0ubuntu1) trusty; urgency=low

  [ Michal Hruby ]
  * Ensure DashContent's ListView's currentItem is set if the model is
    not empty.

  [ Michał Sawicz ]
  * Don't generate build-deps .deb twice and allow overriding
    QML2_IMPORT_PATH in ./run.

  [ Albert Astals ]
  * Remove unused Applications/ folder .
  * Implement an 'interface' for Dash Renderers.
  * Use deelistmodel's conversion method Instead of a copy of the code .
  * Remove icons we don't use .
  * Do not start apps or go to dash on demo If you are pulling the
    launcher out while in demo mode it doesn't make sense to let you
    start applications. Besides it locks you out because it starts the
    app and the demo is still not finished so you can't really use any
    of the edges to escape Bug #1233696. (LP: #1233696)
  * Add a test for the carousel showing the preview when being clicked .
  * Fix collapsing of categories not working and the
    expansion/collapsing animation +test.

  [ Timo Jyrinki ]
  * Depend on either Qt 5.2 or libqt5v8-5-private-dev.
  * qtdeclarative5-private-dev 5.0.2-6ubuntu5 now depends directly on Qt
    V8 private headers. The remaining "qtdeclarative5-private-dev"
    dependency is enough now both when compiling against 5.0.2 or 5.2.

  [ Pete Woods ]
  * Handle optional parameterized action properties. (LP: #1256258)

  [ Andrea Cimitan ]
  * Implement an 'interface' for Dash Renderers.

  [ Michael Zanetti ]
  * Added music preview.
  * rename some parameters from desktopFile to appId as scopes are now
    changed to give us the appId.
  * unhardcode launcher's search paths for .desktop files.
  * Enable teasing of the phone greeter even though we have a
    lockscreen.
  * check if variant is valid to avoid asserting in debug mode when the
    connection to AccountsService doesn't work for some reason .

  [ Michael Terry ]
  * Add the DBus greeter API from the desktop greeter into the unity8
    greeter.

  [ Daniel d'Andrada ]
  * Dash: disable close mode when you click outside app thumbnails To
    leave the termination mode you can now just mouse/touch press
    anywhere outside the running applications' thumbnails The other way,
    which still works, is long-pressing a thumbnail once more. (LP:
    #1193414)

  [ Ubuntu daily release ]
  * Automatic snapshot from revision 579

 -- Ubuntu daily release <ps-jenkins@lists.canonical.com>  Fri, 06 Dec 2013 13:15:57 +0000

unity8 (7.84+14.04.20131128.2-0ubuntu1) trusty; urgency=low

  [ Michal Hruby ]
  * Depend on the separate scopes plugin
  * Move the BottomBar* DBus communicator to the Utils plugin.

  [ Michał Sawicz ]
  * Wait for DashHome to be available in tst_Shell. (LP: #1254898)
  * Use plugindir from unity-shell-api.pc.
  * Expect stop in upstart job and raise in case of surfaceflinger. (LP:
    #1239876)

  [ Albert Astals ]
  * Fix time test in Qt 5.2 Make factors an array instead of a
    object/dict Objects/dicts are unordered by definition, it happened
    that Qt 5.0 gave them in the orrder we wanted, but with Qt 5.2 is
    failing, and we don't even need the "key", so array works as well
    :).
  * Test that the dash hswipe is disabled while the inner stuff is
    moving .
  * Skip restMaximizeVisibleAreaMoveUpAndShowHeader, it's causing too
    many failed runs And we are confident it's failing because of the
    suboptimal scenegraph run in 5.0.x.
  * Make Dash::test_show_scope_on_load more robust If we are testing
    showScopeOnLoaded make sure we force a scope reload after we set it,
    otherwise it may just happen that the scope has already been loaded
    and the expectaction that we'll change the list to it is just wrong.
  * Dash renderer signals: No need to pass the model up and down Whoever
    is listening to the signal has access to the item that emits the
    signal and has the model right there accessible if needs it.
  * LVWPH: Fix header going bad when setContentHeight ends up moving the
    viewport How to reproduce the bug easily without the patch: * In the
    Dash Home, search for london * Scroll to the bottom * Start moving
    to the apps scope very slowly * At around 3/4 of the move you'll see
    the header in the home scope went to a bad position * Go back to the
    Dash Home. (LP: #1237942, #1246351)
  * Remove unused AppInfo and VideoInfo files .
  * Kill unused ApplicationsFilterGrid.qml .
  * Unify ScopeView and GenericScopeView .
  * Fix header getting lost as per bug 1245824. (LP: #1245824)
  * Remove unused Time.js and its test .
  * Do not include the QtQml megaheader Include only qqml.h which is
    what we need in these files.
  * Don't do stuff if our parent context is gone We'll be gone soon too
    (and crash probably) so don't do anything. This looks a bit like a
    workaround, wait for 5.2 better painting/dispatching loop to see if
    this is not needed anymore, we find a better way to do it, or we
    decide this is fine.

  [ Lars Uebernickel ]
  * Allow setting different indicator positions for different profiles.

  [ Mirco Müller ]
  * Added checkbox for toggling between echo-modes of password-
    entryfields in ext. snap-decisions.
  * Fixes bug #1200569. (LP: #1200569)

  [ Andrea Cimitan ]
  * Switch to application scope when a dash swipe is taking place and an
    app is on foreground. (LP: #1231996)
  * Shifts wallpaper rendering for greeter lockscreen to be inline with
    shell. (LP: #1231731)
  * Dinamically load the Carousel/Filtergrid with more than 6 items.
    (LP: #1226288, #1234105)
  * Removes Math.js and its usage. Use SDK ones.

  [ Gerry Boland ]
  * DragHandle: javascript argument name clashes with local variable.
    Yes it works, but is a little unsafe.

  [ Nick Dedekind ]
  * Added UnityMenuModel submenu row removal awareness in
    UnityMenuModelStack.
  * Round indicator widget icon/label width up to closest gu for
    alignment. (LP: #1236267)
  * Indicator re-select by dragging from top when fully opened. (LP:
    #1213164)
  * Fixed a race condition causing search history popup to show up when
    it shouldn't. (LP: #1249369)

  [ Christopher Lee ]
  * Unity8 tests now make use of the helper functions (added in the pre-
    req branch) so that the helper functions are tested as part of daily
    business.

  [ Daniel d'Andrada ]
  * Improve DirectionalDragArea Removed Rejected status, simplifying
    state machine. Added compositionTime property. Multi-finger
    scenarios are better handled now. Refactored TimeSource in
    Ubuntu.Gestures plugin. Added an easy way to debug
    DirectionalDragArea by having switchable debug prints. Updated tests
    to also simulate the passage of time. Use touch point scene
    coordinates for gesture recognition so that moving the.
    DirectionalDragArea (as in a hinting DragHandle) won't affect it.
    (LP: #1228336)
  * Add right-edge drag hinting to Greeter To match with the existing
    teasing animation when you tap on the right half of the Greeter.
    Also has the side benefit of making the code look a bit nicer.
  * Refactor Ubuntu.Gesture tests to share common logic Take the common
    part out of tst_DirectionalDragArea and put it into a separate base
    class, GestureTest, so that it can be shared with other, future,
    tests. In CMakeLists.txt, create a macro out of DirectionalDragArea
    build script to be used by future tests with similar requirements
    and structure. Also add the "m_" prefix to member variables.
  * Remove dead code from Utils plugin They are not being used anywhere.

  [ Michael Terry ]
  * Make EdgeDemoOverlay test more reliable by testing for what we
    really care about, not an indirect indicator of it. (LP: #1248232)
  * Explicitly set MIR_SOCKET for other upstart jobs, rather than
    relying on the default socket, since that won't work once we move to
    a nested Mir.

  [ Michael Zanetti ]
  * don't add margins to RunningApplicationTile's label. (LP: #1245482)
  * allow SIM PIN entry to have a variable pin length (by adding a done-
    button). (LP: #1240561)
  * fix launcher wording for pinning actions. (LP: #1240891)
  * fix preview background positioning don't explicitly take originY
    into account as it's already in there implicitly. make sure we don't
    split the openeffect in a place where it can be covered by the
    header.
  * fix album artwork containing / in the name. (LP: #1237829)
  * small launcher tweaks fix fakeDragItem's initial position to match
    with real item. remove UbuntuShape's border glow. .
  * drop all references to LighDM from the Lockscreen This should make
    it generic enough to allow reusing it for SIM PIN entry .

  [ Omer Akram ]
  * make the non working code in the screen unlocker helper work.

  [ Nicolas d'Offay ]
  * Pushed up the z order of the clock in GreeterContent. (LP: #1233146)
  * Search history is now persistent across all scopes and remains in
    QML. (LP: #1226221)

  [ Ubuntu daily release ]
  * Automatic snapshot from revision 556

 -- Ubuntu daily release <ps-jenkins@lists.canonical.com>  Thu, 28 Nov 2013 18:09:17 +0000

unity8 (7.83+14.04.20131106-0ubuntu1) trusty; urgency=low

  [ Andrea Cimitan ]
  * Place ShaderEffectSource of UbuntuShapeForItem under the Shape Item.
    (LP: #1239317)

  [ Omer Akram ]
  * test: make sure the search indicator hides when an app has focus.

  [ Nick Dedekind ]
  * Fixed indicator slider menu item alignment to label field and icon.
    (LP: #1240756)

  [ chris.gagnon ]
  * Update to autopilot 1.4.

  [ Ubuntu daily release ]
  * Automatic snapshot from revision 500

 -- Ubuntu daily release <ps-jenkins@lists.canonical.com>  Wed, 06 Nov 2013 03:37:02 +0000

unity8 (7.83+14.04.20131105.1-0ubuntu1) trusty; urgency=low

  [ Michał Sawicz ]
  * Implement switching between previews by swiping. (LP: #1220651,
    #1088572)

  [ Nick Dedekind ]
  * Faster loading of indicator menus. (LP: #1226650)

  [ Albert Astals ]
  * Make sure we have ssh started when we need it .
  * Fix a few warnings in DashContent.qml on shutdown
    Dash/DashContent.qml:119: TypeError: Cannot read property
    'previewShown' of null Dash/DashContent.qml:120: TypeError: Cannot
    read property 'moving' of null .
  * Don't use deprecated Panel methods.

  [ Christopher Lee ]
  * Adds an easy to consume function that attempts to unlock the unity
    greeter. (LP: #1240261)

  [ Lars Uebernickel ]
  * Indicators: add TimeFormatter and use it in the messaging menu This
    component can be used to turn a timestamp and a format string into a
    string with the corresponding time and format. The string will
    change whenever the timezone changes. (LP: #1236413)

  [ Andrea Cimitan ]
  * Allow drag over bounds, but not overshoot. (LP: #1204300)
  * Threshold to activate the left edge swipe to reveal dash is now 26
    GU. (LP: #1236286)

  [ Michael Zanetti ]
  * replace the launcher quicklist's Popover with an own quicklist
    implementation The Popover probably won't ever support what the
    launcher needs.
  * Implement switching between previews by swiping. (LP: #1220651,
    #1088572)
  * don't trigger the greeter teasing during a movement of the greeter.

  [ Ubuntu daily release ]
  * Automatic snapshot from revision 495

 -- Ubuntu daily release <ps-jenkins@lists.canonical.com>  Tue, 05 Nov 2013 12:22:04 +0000

unity8 (7.83+14.04.20131031-0ubuntu1) trusty; urgency=low

  [ Michał Sawicz ]
  * Use setenv as early as possible to avoid setenv and getenv clashing
    in multi-threaded situations. (LP: #1240866)

  [ Ubuntu daily release ]
  * Automatic snapshot from revision 482

 -- Ubuntu daily release <ps-jenkins@lists.canonical.com>  Thu, 31 Oct 2013 20:10:56 +0000

unity8 (7.83+14.04.20131028.1-0ubuntu1) trusty; urgency=low

  * New rebuild forced
  * Automatic snapshot from revision 480

 -- Ubuntu daily release <ps-jenkins@lists.canonical.com>  Mon, 28 Oct 2013 22:42:07 +0000

unity8 (7.83+14.04.20131028-0ubuntu1) trusty; urgency=low

  [ Andrea Cimitan ]
  * Fix 1195349 by counting drawbuffer on the newContentX logic of the
    carousel When we changed carousel from repeater to listview, we
    added drawbuffer. this breaks the logic of newContentX, which was
    considered disabled and set to -1. The correct disabled value now
    has to take into account the drawbuffer. (LP: #1195349)

  [ Christopher Lee ]
  * Checks both then env and upstart env for the currently set
    XDG_DATA_DIRS so they can be set correctly for the test.

  [ Ubuntu daily release ]
  * Automatic snapshot from revision 479

 -- Ubuntu daily release <ps-jenkins@lists.canonical.com>  Mon, 28 Oct 2013 03:08:59 +0000

unity8 (7.83+13.10.20131016.2-0ubuntu1) saucy; urgency=low

  [ Loïc Minier ]
  * Merge ~lool/unity8/drop-setcap-conf. Drop unity8-setcap.conf as this
    breaks desktop installs (no boot-hook event is emitted, boot
    stalls); add maintscript snippet to rm_conffile on upgrades; this
    boot-hook is now shipped under a different name in lxc-android-
    config.

  [ Michał Sawicz ]
  * Ship a camera-app.desktop file and use a custom XDG_DATA_DIRS for
    testing.

  [ Ubuntu daily release ]
  * Automatic snapshot from revision 472

 -- Ubuntu daily release <ps-jenkins@lists.canonical.com>  Wed, 16 Oct 2013 23:15:48 +0000

unity8 (7.83+13.10.20131016.1-0ubuntu1) saucy; urgency=low

  [ Diego Sarmentero ]
  * Disable Preview interaction until the scope responds.

  [ Albert Astals ]
  * Hide placeholder notification.

  [ Ubuntu daily release ]
  * Automatic snapshot from revision 469

 -- Ubuntu daily release <ps-jenkins@lists.canonical.com>  Wed, 16 Oct 2013 17:29:36 +0000

unity8 (7.83+13.10.20131016-0ubuntu1) saucy; urgency=low

  [ Loïc Minier ]
  * Add upstart job to copy unity8 to a new tmpfs, setcap it, and bind-
    mount it back; this is an ugly hack to set CAP_SYS_RESOURCE until we
    have a root-helper for it.

  [ Michal Hruby ]
  * Enable definition of scope back references in overridden results.

  [ Ubuntu daily release ]
  * Automatic snapshot from revision 466

 -- Ubuntu daily release <ps-jenkins@lists.canonical.com>  Wed, 16 Oct 2013 11:29:52 +0000

unity8 (7.83+13.10.20131015.4-0ubuntu1) saucy; urgency=low

  [ Michał Sawicz ]
  * Replace ubuntu-touch-session's unity8.conf upstart job.
  * Revert r440 that made the dash collapse animation worse, rather than
    better.

  [ om26er@ubuntu.com ]
  * close the app only when the close button is tapped, not the entire
    thumbnail

  [ Nick Dedekind ]
  * Added missing Unity.Indicator mock objects causing qmltests to fail.
    Approved by: Michał Sawicz.

  [ Christopher Lee ]
  * Launch unity8 for autopilot with upstart, and bring unity8 session
    over from session-manager-touch.

  [ Pawel Stolowski ]
  * Temporarily disable category_order changed signal handling.

  [ Daniel d'Andrada ]
  * OSKController area shouldn't cover the indicators' bar Since ubuntu-
    keyboard surface area doesn't cover the indicators' bar,
    OSKController should follow suit. Otherwise the OSKContoller's
    internal InputFilterArea (and others) wouldn't perfectly overlap the
    graphical keyboard rendered by ubuntu-keyboard (i.e. the opaque part
    of ubuntu-keyboard's surface).

  [ Michael Zanetti ]
  * Initialize initialHeight/Width to height/width depending on scaleTo
    add checks for initialWidth/Height in the tests change sizes in
    tests to something else than the default for initialWidth/Height in
    order to catch failures there more easily

  [ Omer Akram ]
  * Only show search indicator while the Dash is focued.
  * Add 2dp left margin for music and video tiles' title.

  [ Nicolas d'Offay ]
  * Changed Infographics to use Ubuntu font.

  [ Ubuntu daily release ]
  * Automatic snapshot from revision 463

 -- Ubuntu daily release <ps-jenkins@lists.canonical.com>  Tue, 15 Oct 2013 11:05:04 +0000

unity8 (7.82+13.10.20131011.2-0ubuntu1) saucy; urgency=low

  [ Michał Sawicz ]
  * Work around Mir not delivering input to shell after restart, if the
    device isn't reinitialized.

  [ Albert Astals ]
  * Remove unused DashMusic/DashVideos.
  * Don't let the user change between scopes if the current one is
    moving up/down.
  * Fix two uninitialized variable uses reported by valgrind ==17988==
    Conditional jump or move depends on uninitialised value(s) ==17988==
    at 0x13839F3A: AccountsService::updateDemoEdges()
    (AccountsService.cpp:74) ==17988== by 0x13839DA5:
    AccountsService::setUser(QString const&) (AccountsService.cpp:45)
    ==17988== by 0x1383F67B:
    AccountsService::qt_metacall(QMetaObject::Call, int, void**)
    (moc_AccountsService.cpp:192) ==17988== by 0x496143D:
    StoreProperty(QV8Engine*, QObject*, QQmlPropertyData*,
    v8::Handle<v8::Value>) (in /usr/lib/arm-linux-
    gnueabihf/libQt5Qml.so.5.0.2) ==17988== ==17988== Conditional jump
    or move depends on uninitialised value(s) ==17988== at 0x1383A0F6:
    AccountsService::updateStatsWelcomeScreen() (AccountsService.cpp:92)
    ==17988== by 0x13839DB1: AccountsService::setUser(QString const&)
    (AccountsService.cpp:47) ==17988== by 0x1383F67B:
    AccountsService::qt_metacall(QMetaObject::Call, int, void**)
    (moc_AccountsService.cpp:192) ==17988== by 0x496143D:
    StoreProperty(QV8Engine*, QObject*, QQmlPropertyData*,
    v8::Handle<v8::Value>) (in /usr/lib/arm-linux-
    gnueabihf/libQt5Qml.so.5.0.2)
  * Fix unitialized variable in Scope ==18457== Conditional jump or move
    depends on uninitialised value(s) ==18457== at 0x15AD1FD6:
    Scope::setActive(bool) (scope.cpp:165) ==18457== by 0x15B0023D:
    Scope::qt_metacall(QMetaObject::Call, int, void**)
    (moc_scope.cpp:478) ==18457== by 0x48B709F:
    QQmlPropertyPrivate::write(QObject*, QQmlPropertyData const&,
    QVariant const&, QQmlContextData*,
    QFlags<QQmlPropertyPrivate::WriteFlag>) (in /usr/lib/arm-linux-
    gnueabihf/libQt5Qml.so.5.0.2)
  * Fix crash on the phone For some reason i'm getting v8 crashes
    without this when shuting down unity-mir

  [ Gerry Boland ]
  * Use focusRequested signal from AppManager. WM: AppManager has new
    signal to ask shell to request focus for app - use it to properly
    animate and focus the app. If app wants to be side stage, but no
    side stage available, override the application stage.

  [ Nick Dedekind ]
  * Only use the root action state as a unitymenumodel ActionStateParser
    when needed.

  [ Andrea Cimitan ]
  * Move the close app icon on top left.
  * The header of category list is already on screen after unlock

  [ Michael Zanetti ]
  * Make the greeter's clock update in sync with the indicators.

  [ Omer Akram ]
  * Increase dash header height to 5gu.

  [ Nicolas d'Offay ]
  * Standardised expansion speed in scopes.

  [ Ubuntu daily release ]
  * Automatic snapshot from revision 449

 -- Ubuntu daily release <ps-jenkins@lists.canonical.com>  Fri, 11 Oct 2013 17:26:34 +0000

unity8 (7.82+13.10.20131011.1-0ubuntu1) saucy; urgency=low

  [ Michał Sawicz ]
  * Fix frequent application IDs and drop old AppsAvailableForDownload
    model.
  * Unrevert r388 now that we have fixed the infinite loop it was
    causing in Qt.

  [ Steve Langasek ]
  * Don't keep a long-lived connection open to upstart when we only use
    it for two events, one at load time and one at unload time.

  [ Lars Uebernickel ]
  * VolumeControl: use 'volume' instead of 'scroll' action The volume
    action doesn't show a notification.

  [ Michael Terry ]
  * Disable DragHandle on right side of screen while the greeter is
    animating

  [ Marcus Tomlinson ]
  * Added missing "enabled" property to "progressMenu" component in the
    menu item factory.

  [ Michael Zanetti ]
  * Add scaleTo: "fit" mode support to LazyImage

  [ Andrea Cimitan ]
  * Add music and video renderers
  * Use shell.edgeSize for BottomBar's EdgeDragArea, detecting gestures
    only when they are within the edgeSize.

  [ Nick Dedekind ]
  * Removed greeter "toHome" animation (LP#1092976) (LP: #1092976)
  * Only show Snap Decision notification actions when available.

  [ Albert Astals ]
  * Dash: Set delegate creation range for inner itemviewss If it's above
    the list viewport we set it to the end of the list to precache the
    last items It it's below the list viewport we set it to the
    beginning to precache the first items Otherwise we set it to the
    part of the viewport in the view Approved by: Michał Sawicz.

  [ Ubuntu daily release ]
  * Automatic snapshot from revision 435

 -- Ubuntu daily release <ps-jenkins@lists.canonical.com>  Fri, 11 Oct 2013 09:05:30 +0000

unity8 (7.82+13.10.20131010-0ubuntu1) saucy; urgency=low

  [ David Callé ]
  * Small logic change in preview descriptions line breaks. Multiple new
    lines are now replaced by multiple br tags.

  [ Nick Dedekind ]
  * Use indicator identifier for indicators-client list item label.
  * Make sure overflow indicators are hidden and not the search label.

  [ Mirco Müller ]
  * Tweaks to notifications to improve spec-compliance. - updated
    notifications-qmltest to reflect the use of a variant-map for the
    hints - made text-fields as heigh as buttons - made the summary
    align horizontally to the icon - updated button-height and bubble-
    background.

  [ Pawel Stolowski ]
  * Handle category_order_changes signal from scopes (used in Home only)
    and reorder categories accordingly.
  * Implementation of albumart image provider for audio content.

  [ Michael Terry ]
  * Hide the greeter when an app is focused, fixing snap decisions
    launching an app in the greeter (like receiving a call).

  [ Michael Zanetti ]
  * Launcher - remove support for pinning items in the backend After the
    latest design changes, recent apps is everything that is contained
    in the ApplicationManager. So no need for storing anything else than
    pinned apps in the config.

  [ Michał Sawicz ]
  * Remove the mir socket before starting unity8 during autopilot tests.

  [ Ubuntu daily release ]
  * Automatic snapshot from revision 420

 -- Ubuntu daily release <ps-jenkins@lists.canonical.com>  Thu, 10 Oct 2013 04:15:13 +0000

unity8 (7.82+13.10.20131008.1-0ubuntu1) saucy; urgency=low

  [ Michal Hruby ]
  * Add Scope::isActive property and corresponding tests. (LP: #1230352)

  [ Daniel d'Andrada ]
  * Move OSKController to the front as it will now also block input
    meant to the OSK That's in the unity-mir implementation. The
    SurfaceFlinger one is still an empty noop. Currently, when the OSK
    is up, both shell and OSK get user input, thus we need the
    OSKController to shield our shell components from them. (LP:
    #1236773)

  [ Michał Sawicz ]
  * Add Scope::isActive property and corresponding tests. (LP: #1230352)
  * Force focus back on shell in case it loses it for some reason.

  [ Ubuntu daily release ]
  * Automatic snapshot from revision 409

 -- Ubuntu daily release <ps-jenkins@lists.canonical.com>  Tue, 08 Oct 2013 19:14:20 +0000

unity8 (7.82+13.10.20131008-0ubuntu1) saucy; urgency=low

  [ Michał Sawicz ]
  * update previews to match design. (LP: #1224555)
  * Add an InputFilterArea in Notifications. (LP: #1233411, #1235215)

  [ Ying-Chun Liu ]
  * update previews to match design. (LP: #1224555)

  [ Albert Astals ]
  * Unrevert 376 by reverting r395 and a small fix to fix the cpu
    hogging issue . (LP: #1124567)

  [ Michael Terry ]
  * Add Showable.showNow() method and use it in Shell to immediately
    show greeter when we blank the screen rather than animating it. (LP:
    #1233564)

  [ Michael Zanetti ]
  * update previews to match design. (LP: #1224555)

  [ Diego Sarmentero ]
  * update previews to match design. (LP: #1224555)

  [ Ubuntu daily release ]
  * Automatic snapshot from revision 404

 -- Ubuntu daily release <ps-jenkins@lists.canonical.com>  Tue, 08 Oct 2013 02:57:55 +0000

unity8 (7.82+13.10.20131007-0ubuntu1) saucy; urgency=low

  [ Michał Sawicz ]
  * Respect pre-set import and library paths and prevent segfault in
    startShell.

  [ Ubuntu daily release ]
  * Automatic snapshot from revision 399

 -- Ubuntu daily release <ps-jenkins@lists.canonical.com>  Mon, 07 Oct 2013 07:10:46 +0000

unity8 (7.82+13.10.20131005-0ubuntu1) saucy; urgency=low

  [ Michał Sawicz ]
  * Revert r376 that caused constant CPU usage due to the
    ActivityIndicator.

  [ Nick Dedekind ]
  * Removed indicators-client autopilot tests. (LP: #1234736)

  [ Albert Astals ]
  * Revert r388. (LP: #1235268)

  [ Christopher Lee ]
  * Removes passing -fullscreen to unity8 when on the device (as per bug
    #1235065). (LP: #1235065)

  [ Ubuntu daily release ]
  * Automatic snapshot from revision 396

 -- Ubuntu daily release <ps-jenkins@lists.canonical.com>  Sat, 05 Oct 2013 11:45:14 +0000

unity8 (7.82+13.10.20131004.2-0ubuntu1) saucy; urgency=low

  * Revert 7.82+13.10.20131004.1-0ubuntu1 back to
    7.81.3+13.10.20130927.3-0ubuntu1 due to CPU hogging issue with
    7.82+13.10.20131004.1-0ubuntu1.

 -- Loïc Minier <loic.minier@ubuntu.com>  Fri, 04 Oct 2013 21:22:29 +0200

unity8 (7.82+13.10.20131004.1-0ubuntu1) saucy; urgency=low

  [ Michał Sawicz ]
  * Bump to indicate support for extended snap decisions.
  * Make Tile themeable, add renderers for Dash Plugins and weather.
    (LP: #1231948)
  * Drop network agents now that they're in indicator-network instead.

  [ Michal Hruby ]
  * Differentiate generic and music carousels.
  * Use the thumbnailer image provider for scope results that don't
    specify icon as well as for previews.
  * Added an indicator which is displayed in the search bar whenever a
    search is in progress. Added accompanying test in tst_PageHeader.
  * Expose rendererHint to shell.

  [ Albert Astals ]
  * Update pot file. (LP: #1232374)
  * Only enable the animation when the item is on screen (i.e. !culled)
    . (LP: #1200374)
  * Do not crash on positionAtBeginning if the list is empty .
  * Enable/disable running apps height animation in a less error prone
    way.

  [ Michael Terry ]
  * Use a chevron after 'Skip intro' and drop the underlining.
  * Load testability driver when QT_LOAD_TESTABILITY is set. (LP:
    #1226234)
  * Listen to the system setting StatsWelcomeScreen, which tells us
    whether to show user-specific infographic data in the greeter. (LP:
    #1207857)

  [ Gerry Boland ]
  * WM: ensure focusedApplicationWhenUsingScreenshots reset when unused,
    and only used when set. Fixes window focus conflict between shell
    and ApplicationManager.

  [ Nick Dedekind ]
  * Removed deprecated Unity.IndicatorsLegacy plugin.
  * Added actionState parser to the indicators-client text printer so
    that we get the icon.
  * Moved indicator page titles to the root action state of menu model.
    (LP: #1223635)

  [ Mirco Müller ]
  * Added rendering- and interaction-support for the first three
    extended snap-decision dialog-cases password-entry, user-
    authentication and simunlock.

  [ Daniel d'Andrada ]
  * Revert the reversion of r304 since it doesn't seem to crash anymore
    Original commit was Reset apps scope when returning from app to dash
    (LP #1193419) If an app is on foreground and you perform a long
    left-edge swipe to minimize it, and therefore return to the dash,
    the dash should be in the Applications scope and showing the
    running/recents applications. (LP: #1193419)

  [ Andrea Cimitan ]
  * Add behaviours to the hud reveal. (LP: #1224480, #1224633)
  * Make Tile themeable, add renderers for Dash Plugins and weather.
    (LP: #1231948)

  [ Michael Zanetti ]
  * fix inserting into quicklistmodel.
  * Drop useStorage argument and use exising LAUNCHER_TESTING define for
    this decision.

  [ Omer Akram ]
  * Make the volume/brightness slider changes realtime. (LP: #1227595)

  [ Nicolas d'Offay ]
  * Fixed black colour on the first of the month due to division. (LP:
    #1233657)
  * Added an indicator which is displayed in the search bar whenever a
    search is in progress. Added accompanying test in tst_PageHeader.

  [ Ubuntu daily release ]
  * Automatic snapshot from revision 390

 -- Ubuntu daily release <ps-jenkins@lists.canonical.com>  Fri, 04 Oct 2013 06:55:16 +0000

unity8 (7.81.3+13.10.20130927.3-0ubuntu1) saucy; urgency=low

  [ Michal Hruby ]
  * Correctly handle image URI scheme in results.

  [ Michał Sawicz ]
  * Make SHOW_DASH and HIDE_DASH close the current preview. (LP:
    #1231404)
  * Add a LazyImage component that shows an activity spinner for long-
    loading images and handles aspect ratio properly.
  * Fix Qt 5.1 FTBFS and suppress some build warnings.

  [ Albert Astals ]
  * Make sure we always have least have one column in the gridview. (LP:
    #1225391)
  * LVWPH: Make sure we always overshoot vertically. (LP: #1229851)
  * Remember the expanded categoryId and not the expanded index The
    index can change on search, and we still want to maintain it
    expanded in that case. (LP: #1230216)
  * Fix showHeader in an edge case of notShownByItsOwn Not all the tests
    i've added fail without the code fix, but i've added them just to be
    more covered . (LP: #1230187)

  [ Diego Sarmentero ]
  * Handling error signal from the DownloadTracker plugin (BUG:
    #1229744). (LP: #1229744)
  * Remove "Reviews and Comments" section from Application Preview until
    the feature is ready (BUG: #1226632) - Detect when the keyboard is
    being shown to allow the user to scroll the Preview even more if
    necessary to interact with the components at the bottom of that
    preview, and don't leave those components obscured behind the
    keyboard (BUG: #1226638). (LP: #1226632, #1224717, #1226638)

  [ Nick Dedekind ]
  * Brought messaging indicator inline with UnityMenuModel &
    UnityMenuAction. (LP: #1217676, #1217678)

  [ Pawel Stolowski ]
  * Support canned search queries returned by Home Scope.
  * Cancel previous actions and previews on new activation / preview.
    Expose previewed data row in Preview object.

  [ Michael Terry ]
  * Only enable the Bottombar when the HUD is available. (LP: #1220306)
  * Increase the "Skip intro" clickable area, making dismissing the edge
    demo intro feel more natural. (LP: #1220632)

  [ Michael Zanetti ]
  * drop our CrossFadeImage in favor of the SDK one. (LP: #1227783)

  [ Ubuntu daily release ]
  * Automatic snapshot from revision 358

 -- Ubuntu daily release <ps-jenkins@lists.canonical.com>  Fri, 27 Sep 2013 14:13:22 +0000

unity8 (7.81.3+13.10.20130924.2-0ubuntu1) saucy; urgency=low

  [ Michal Hruby ]
  * Fix the signal prototypes on music grid renderer. (LP: #1228390)

  [ Michael Zanetti ]
  * use less auto variables, align coding style, constify and Qt'ify API
    in AccountsService plugin.

  [ Nick Dedekind ]
  * Re-enable MenuContentActivator in Indicators.

  [ Albert Astals ]
  * LVWPH: Update the section header on list change events.

  [ Pawel Stolowski ]
  * Check results model ptr returned by GetResultsFromCategory method
    from UnityCore. (LP: #1228097, #1211595)

  [ Ubuntu daily release ]
  * Automatic snapshot from revision 340

 -- Ubuntu daily release <ps-jenkins@lists.canonical.com>  Tue, 24 Sep 2013 14:40:01 +0000

unity8 (7.81.3+13.10.20130919.3-0ubuntu1) saucy; urgency=low

  [ Michal Hruby ]
  * Add support for music grid renderer to GenericScopeView.

  [ Nick Dedekind ]
  * Fixed the removal of messaging widget due to incompatible action
    state. (LP: #1225017)

  [ Christopher Lee ]
  * Addition of initial autopilot tests for the application lifecycle.

  [ Lars Uebernickel ]
  * VolumeControl: use action of the new indicator indicator-sound
    recently gained an action to increase and decrease the volume. This
    patch makes use of that to get rid of a bus round trip (to get the
    current volume) and a race (when the volume gets set between
    fetching the current volume and setting the new volume). (LP:
    #1219057)

  [ Michael Terry ]
  * When AccountsService.backgroundFile is unset/invalid, have the
    greeter fall back to whatever the shell background is.
  * Add a tiny SessionBroadcast plugin that listens to unity-greeter-
    session-broadcast for the ShowHome signal.

  [ Daniel d'Andrada ]
  * Remove obsolete, unused graphics.
  * Make MouseTouchAdaptor work with multiple QWindows.

  [ Michael Zanetti ]
  * change how icons are searched a) try to find it the Icon as is b)
    prepend with Path if a Path variable is given c) fall back to the
    image://theme/ with just the icon name . (LP: #1225186)
  * fix an issue with removing a running app from the launcher and
    always store pinning to the config.
  * collapse any open preview when programmatically switching current
    dash index. (LP: #1221137)

  [ Ubuntu daily release ]
  * Automatic snapshot from revision 333

 -- Ubuntu daily release <ps-jenkins@lists.canonical.com>  Thu, 19 Sep 2013 15:15:07 +0000

unity8 (7.81.3+13.10.20130916-0ubuntu1) saucy; urgency=low

  [ Michael Zanetti ]
  * allow left edge gesture to minimize apps even when launcher is
    already visible.
  * Don't hide the launcher on changes in the stages.
  * ssh is now installed per default, but it's set to manual in the
    ssh.override.

  [ Ubuntu daily release ]
  * Automatic snapshot from revision 320

 -- Ubuntu daily release <ps-jenkins@lists.canonical.com>  Mon, 16 Sep 2013 11:49:28 +0000

unity8 (7.81.3+13.10.20130912-0ubuntu1) saucy; urgency=low

  [ Michael Zanetti ]
  * add support for finding icons from click package apps in the
    launcher.
  * update to latest launcher API for better integration with the
    AppManager.

  [ Ricardo Mendoza ]
  * Fixes problems related to image 20130912.0, amongst: * Fix autopilot
    tests by preventing blocking of input during HUD button animations,
    only when fully visible * Fix loading of unity-mir library, major
    version wasn't specified so unless the dev package was there it
    would fail.

  [ Ubuntu daily release ]
  * Automatic snapshot from revision 316

 -- Ubuntu daily release <ps-jenkins@lists.canonical.com>  Thu, 12 Sep 2013 13:47:59 +0000

unity8 (7.81.3+13.10.20130911.1-0ubuntu1) saucy; urgency=low

  [ Michael Terry ]
  * Switch from deprecated image://gicon/ to new image://theme/.

  [ Gerry Boland ]
  * Add OSKController so shell can control OSK correctly on Mir.
  * Remove InputFilterArea for bottom edge swipes, as applications also
    listen for such swipes for Toolbar reveal.

  [ Ricardo Mendoza ]
  * Select the backend to use dynamically on runtime according to the
    QPA selected by the system.

  [ Ubuntu daily release ]
  * Automatic snapshot from revision 311

 -- Ubuntu daily release <ps-jenkins@lists.canonical.com>  Wed, 11 Sep 2013 16:22:55 +0000

unity8 (7.81.3+13.10.20130911-0ubuntu1) saucy; urgency=low

  [ Michal Hruby ]
  * Hide all gicon strings from the shell and use the image://theme icon
    provider that was recently added to the SDK.

  [ Gerry Boland ]
  * Convert to new ApplicationManager API.

  [ Nick Dedekind ]
  * Updated access point design as per spec.
  * Indicator visibility based on connection with backend service.

  [ Albert Astals ]
  * Dash: Make assignments bindings This way if the model changes the
    item value also changes.

  [ Michael Zanetti ]
  * adds support for highlighting the currently focused application in
    the launcher, adds tests.
  * include ~/.local/share/applications in launcher's .desktop file
    search path.
  * shrink size of area for revealing the HUD button and make it
    disappear on release again. fixes 1219035. (LP: #1219035)
  * revert revision 304 as it makes the Shell crash.

  [ Michael Terry ]
  * Allow testers to set custom password or pin in demo mode, rather
    than hardcoding them.
  * Have the greeter use AccountsService to determine its background.
    (LP: #1218402)
  * Listen to changes in the "show edge demo" AccountsService setting.

  [ Daniel d'Andrada ]
  * Update fake/mock plugins so that "./run --fake" works well again -
    You can now see the thumbnails of the fake running applications once
    again. - You no longer get hundreds of warnings due to icons not
    found.
  * Reset apps scope when returning from app to dash (LP #1193419) If an
    app is on foreground and you perform a long left-edge swipe to
    minimize it, and therefore return to the dash, the dash should be in
    the Applications scope and showing the running/recents applications.
    (LP: #1193419)

  [ Ubuntu daily release ]
  * Automatic snapshot from revision 306

 -- Ubuntu daily release <ps-jenkins@lists.canonical.com>  Wed, 11 Sep 2013 00:54:31 +0000

unity8 (7.81.3+13.10.20130905.2-0ubuntu1) saucy; urgency=low

  [ Michael Zanetti ]
  * Integrate Launcher with AppManager.

  [ Nick Dedekind ]
  * Removed FIXME from slider int->double conversion.

  [ Ubuntu daily release ]
  * Automatic snapshot from revision 291

 -- Ubuntu daily release <ps-jenkins@lists.canonical.com>  Thu, 05 Sep 2013 10:48:02 +0000

unity8 (7.81.3+13.10.20130904.1-0ubuntu1) saucy; urgency=low

  [ Nicolas d'Offay ]
  * Switched infographic background at design's request.

  [ Ubuntu daily release ]
  * Automatic snapshot from revision 287

 -- Ubuntu daily release <ps-jenkins@lists.canonical.com>  Wed, 04 Sep 2013 07:34:57 +0000

unity8 (7.81.3+13.10.20130904-0ubuntu1) saucy; urgency=low

  [ mhall119 ]
  * Add a little bit of text to the last step of the tour telling the
    user how to end it and get to their phone.

  [ Jussi Pakkanen ]
  * Use CCache if it is installed.

  [ Nick Dedekind ]
  * Multiple icon/label support for indicators.

  [ Albert Astals ]
  * Remove unneeded role.

  [ Lars Uebernickel ]
  * Fall back to "ubuntu-mobile" icon theme if $UBUNTU_ICON_THEME is
    unset.

  [ Michael Zanetti ]
  * Use MouseAreas in DashBar to enable clicking again.
  * load launcher default config from existing dconf key.

  [ Ubuntu daily release ]
  * Automatic snapshot from revision 285

 -- Ubuntu daily release <ps-jenkins@lists.canonical.com>  Wed, 04 Sep 2013 03:02:57 +0000

unity8 (7.81.3+13.10.20130903.1-0ubuntu1) saucy; urgency=low

  [ Michael Zanetti ]
  * workaround quicklist text color.

  [ Ubuntu daily release ]
  * Automatic snapshot from revision 277

 -- Ubuntu daily release <ps-jenkins@lists.canonical.com>  Tue, 03 Sep 2013 06:09:36 +0000

unity8 (7.81.3+13.10.20130830-0ubuntu1) saucy; urgency=low

  [ Pawel Stolowski ]
  * Implement a virtual 'All' filter option.

  [ Ubuntu daily release ]
  * Automatic snapshot from revision 275

 -- Ubuntu daily release <ps-jenkins@lists.canonical.com>  Fri, 30 Aug 2013 12:44:40 +0000

unity8 (7.81.3+13.10.20130829.2-0ubuntu1) saucy; urgency=low

  [ Michael Terry ]
  * Implement launcher item backend via AccountsService.

  [ Ubuntu daily release ]
  * Automatic snapshot from revision 272

 -- Ubuntu daily release <ps-jenkins@lists.canonical.com>  Thu, 29 Aug 2013 19:09:44 +0000

unity8 (7.81.3+13.10.20130829.1-0ubuntu1) saucy; urgency=low

  [ Michael Terry ]
  * Make sure greeter and lockscreen backgrounds are always defined,
    even if the wallpaper preference string is bogus. (LP: #1208889,
    #1208894)

  [ Ubuntu daily release ]
  * Automatic snapshot from revision 270

 -- Ubuntu daily release <ps-jenkins@lists.canonical.com>  Thu, 29 Aug 2013 11:09:43 +0000

unity8 (7.81.3+13.10.20130829-0ubuntu1) saucy; urgency=low

  [ Andrea Cimitan ]
  * Streamline some new HUD interactions to be more consistent with the
    Unity Launcher.

  [ Michael Zanetti ]
  * setting the launcher's extensionSize delayed to position the view
    correctly at the beginning .

  [ Bill Filler ]
  * add new telephony apps (dialer, messaging, contacts) to launcher and
    Home scope.

  [ Michael Terry ]
  * Implement edge demos on first boot. Build-Depends: +dbus-test-
    runner, +qtbase5-dev-tools.

  [ Ubuntu daily release ]
  * Automatic snapshot from revision 267

 -- Ubuntu daily release <ps-jenkins@lists.canonical.com>  Thu, 29 Aug 2013 02:10:38 +0000

unity8 (7.81.3+13.10.20130828.1-0ubuntu1) saucy; urgency=low

  [ Andrea Cimitan ]
  * Hide the LauncherPanel when it's really hidden, by changing visible
    to false.

  [ Gerry Boland ]
  * Fix sidestage applications - they were being ignored in the show-
    application-surface logic. (LP: #1217027, #1210079)

  [ Michał Sawicz ]
  * Raise the exception if typing failed in autopilot.

  [ Nick Dedekind ]
  * Added location indicator defaults.

  [ Michael Zanetti ]
  * increase minimal dragging width for dismissing apps with left edge
    make it a configurable parameter and adjust animation to look like
    requested in the bug report . (LP: #1213153)

  [ Ubuntu daily release ]
  * Automatic snapshot from revision 262

 -- Ubuntu daily release <ps-jenkins@lists.canonical.com>  Wed, 28 Aug 2013 11:55:46 +0000

unity8 (7.81.3+13.10.20130827.1-0ubuntu1) saucy; urgency=low

  [ Michael Zanetti ]
  * unset model in quicklist before closing it.

  [ Ubuntu daily release ]
  * Automatic snapshot from revision 256

 -- Ubuntu daily release <ps-jenkins@lists.canonical.com>  Tue, 27 Aug 2013 10:49:17 +0000

unity8 (7.81.3+13.10.20130827-0ubuntu1) saucy; urgency=low

  [ Michael Zanetti ]
  * Theme the Quicklist Popover.

  [ Albert Astals ]
  * Apply expandedIndex on delegate creation bug #1213033. (LP:
    #1213033)

  [ Ubuntu daily release ]
  * Automatic snapshot from revision 254

 -- Ubuntu daily release <ps-jenkins@lists.canonical.com>  Tue, 27 Aug 2013 02:10:43 +0000

unity8 (7.81.3+13.10.20130826.5-0ubuntu1) saucy; urgency=low

  [ Michael Zanetti ]
  * tweak launcher folding and visuals according to feedback from
    design: - increase foldingStartHeight - Introduces a
    foldingStopHeight. Folding only happens between the
    foldingStartHeight and the foldingStopHeight. - Only change
    brightness while folding - remove highlight of pressed icon -
    decrease launcher's width by half a grid unit.

  [ Ubuntu daily release ]
  * Automatic snapshot from revision 251

 -- Ubuntu daily release <ps-jenkins@lists.canonical.com>  Mon, 26 Aug 2013 22:09:43 +0000

unity8 (7.81.3+13.10.20130826.4-0ubuntu1) saucy; urgency=low

  [ Michał Sawicz ]
  * Add module entry in HudClient's qmldir.

  [ Jussi Pakkanen ]
  * Let Ninja parallelize itself.

  [ Nick Dedekind ]
  * Abstraction of indicator menu item properties prior to move into
    common components library.

  [ Christopher Lee ]
  * Added autopilot-tests for ephemeral, interactive and snap-decision
    notifications.

  [ Mirco Müller ]
  * Added autopilot-tests for ephemeral, interactive and snap-decision
    notifications.

  [ Michael Zanetti ]
  * only search visible children in findChild, add findInvisibleChild
    for others.
  * Added autopilot-tests for ephemeral, interactive and snap-decision
    notifications.

  [ Thomi Richards ]
  * Added autopilot-tests for ephemeral, interactive and snap-decision
    notifications.

  [ Ubuntu daily release ]
  * Automatic snapshot from revision 249

 -- Ubuntu daily release <ps-jenkins@lists.canonical.com>  Mon, 26 Aug 2013 18:34:44 +0000

unity8 (7.81.3+13.10.20130826.2-0ubuntu1) saucy; urgency=low

  [ Albert Astals ]
  * Don't include QtQML It includes LOTS of files we don't need.

  [ Ubuntu daily release ]
  * Automatic snapshot from revision 243

 -- Ubuntu daily release <ps-jenkins@lists.canonical.com>  Mon, 26 Aug 2013 10:08:52 +0000

unity8 (7.81.3+13.10.20130826.1-0ubuntu1) saucy; urgency=low

  * Automatic snapshot from revision 241

 -- Ubuntu daily release <ps-jenkins@lists.canonical.com>  Mon, 26 Aug 2013 06:08:33 +0000

unity8 (7.81.3+13.10.20130826-0ubuntu1) saucy; urgency=low

  [ Michael Zanetti ]
  * delay move operations if the start dragging operation is running
    This prevents items to left in wrong places when transitions clash.
  * add empty setUser to allow compiling in jenkins again until the
    branch that matches unity-api is ready to land. .
  * add count and progress overlay information to real model too.

  [ Pawel Stolowski ]
  * Changed the type of setActive argument from
    QVector<AbstractFilterOption *>::size_type to unsigned int.

  [ Ubuntu daily release ]
  * Automatic snapshot from revision 240

 -- Ubuntu daily release <ps-jenkins@lists.canonical.com>  Mon, 26 Aug 2013 02:31:42 +0000

unity8 (7.81.3+13.10.20130821.2-0ubuntu1) saucy; urgency=low

  [ Michael Terry ]
  * Listen to display-power-changed rather than system-power-changed
    signals when showing the greeter; ignore such signals when the
    proximity sensor is active. (LP: #1214477)

  [ Pawel Stolowski ]
  * Added a role for accessing progress-source property of categories.

  [ Ubuntu daily release ]
  * Automatic snapshot from revision 233

 -- Ubuntu daily release <ps-jenkins@lists.canonical.com>  Wed, 21 Aug 2013 22:09:53 +0000

unity8 (7.81.3+13.10.20130821.1-0ubuntu1) saucy; urgency=low

  [ Michael Zanetti ]
  * allow testing at 11:13. Old code failed because the text actually
    says "11:13 AM".
  * add some checks if we actually clicked an item or in the spacing
    between them gets rid of some warnings printed by the launcher .

  [ Michał Sawicz ]
  * Update runtime deps in the build script.

  [ Nick Dedekind ]
  * Added/Updated legacy network indicator components to use with new
    indicator backend.

  [ Albert Astals ]
  * Fix insertions/removals on the qlimitproxymodel . (LP: #1213959)

  [ Ubuntu daily release ]
  * Automatic snapshot from revision 230

 -- Ubuntu daily release <ps-jenkins@lists.canonical.com>  Wed, 21 Aug 2013 15:04:59 +0000

unity8 (7.81.3+13.10.20130821-0ubuntu1) saucy; urgency=low

  [ Michael Zanetti ]
  * added support for count emblems and progress overlays on the
    launcher.

  [ Pawel Stolowski ]
  * Add role for getting filter options model. Add method to activate
    option based on index or id.

  [ Ted Gould ]
  * Mark indicators-client as providing an indicator-renderer.

  [ Nick Dedekind ]
  * Added flatmenuproxymodel pass-through signals from qmenumodel.
  * Renamed indicator-messaging to indicator-messages.

  [ Gerry Boland ]
  * Typo fix in FrequentlyUsedAppsModel.

  [ Ubuntu daily release ]
  * Automatic snapshot from revision 224

 -- Ubuntu daily release <ps-jenkins@lists.canonical.com>  Wed, 21 Aug 2013 08:05:13 +0000

unity8 (7.81.3+13.10.20130820.2-0ubuntu1) saucy; urgency=low

  [ Michael Zanetti ]
  * initial support for quicklists For now they support pinning and
    removing of items.

  [ Ubuntu daily release ]
  * Automatic snapshot from revision 217

 -- Ubuntu daily release <ps-jenkins@lists.canonical.com>  Tue, 20 Aug 2013 10:09:36 +0000

unity8 (7.81.3+13.10.20130820-0ubuntu1) saucy; urgency=low

  [ Andrea Cimitan ]
  * Implement background changing through gsettings. Make sure it does
    fallback to default background when needed.

  [ Michael Zanetti ]
  * Implement background changing through gsettings. Make sure it does
    fallback to default background when needed.
  * Add Drag'n'drop support to Launcher As dragging an item pins it to
    the launcher this also contains initial quicklist and pinning
    support in the plugin part.

  [ Michał Sawicz ]
  * Fix generic preview wrapping and force rich text parsing.

  [ Michal Hruby ]
  * Remove the override for Apps available for download, click scope
    provides these now.
  * Hide rating widgets when scope provides rating set to < 0.0. Also
    fallback to regular preview image if there are no more_screenshots
    specified.

  [ Albert Astals ]
  * Make sure minYExtent is updated before setting the new content
    height Otherwise bad things can happen in the positioning .

  [ Ubuntu daily release ]
  * Automatic snapshot from revision 215

 -- Ubuntu daily release <ps-jenkins@lists.canonical.com>  Tue, 20 Aug 2013 02:08:42 +0000

unity8 (7.81.3+13.10.20130816.3-0ubuntu1) saucy; urgency=low

  [ Michal Hruby ]
  * Implement overrideResults() method, which allows us to seamlessly
    combine real scope data with mocked data.

  [ Michał Sawicz ]
  * Wait for activeFocus before typing in autopilot tests. (LP:
    #1212580)

  [ Nick Dedekind ]
  * Fixed network indicator password dialog not appearing. (LP:
    #1212730)
  * Remove time & battery indicator service info.

  [ Albert Astals ]
  * Dash category expansion.
  * Fix crash in the shell test Give the item a parent, otherwise the
    qml engine decides to adopt it and when we do the deleteLater on
    them, they have been already deleted. Since we are the parents, we
    don't need to call the deleteLAter eiether they'll be properly
    deleted on our deletion.

  [ Michael Zanetti ]
  * make entering text in lockscreen tests more robust. (LP: #1212580)

  [ Michael Terry ]
  * Define the 'build' target as PHONY so make doesn't get confused by
    our 'build' script.
  * Add a test for the Powerd plugin shell support.

  [ Pawel Stolowski ]
  * Bindings for filters.

  [ Ubuntu daily release ]
  * Automatic snapshot from revision 208

 -- Ubuntu daily release <ps-jenkins@lists.canonical.com>  Fri, 16 Aug 2013 14:11:35 +0000

unity8 (7.81.3+13.10.20130814.3-0ubuntu1) saucy; urgency=low

  [ Ted Gould ]
  * Upstart signals to control indicator services.

  [ Nick Dedekind ]
  * Replaced indicator menu listView with tabs view.
  * Transition Unity.Indicators to UnityMenuModel.

  [ Ubuntu daily release ]
  * Automatic snapshot from revision 197

 -- Ubuntu daily release <ps-jenkins@lists.canonical.com>  Wed, 14 Aug 2013 14:33:39 +0000

unity8 (7.81.3+13.10.20130814.1-0ubuntu1) saucy; urgency=low

  [ Michał Sawicz ]
  * Add AppPreview.

  [ Nick Dedekind ]
  * Use key from indicator service file to source indicator positions.

  [ Diego Sarmentero ]
  * Add AppPreview.

  [ Ubuntu daily release ]
  * Automatic snapshot from revision 193

 -- Ubuntu daily release <ps-jenkins@lists.canonical.com>  Wed, 14 Aug 2013 06:33:14 +0000

unity8 (7.81.3+13.10.20130813.1-0ubuntu1) saucy; urgency=low

  [ Michael Zanetti ]
  * don't scale the EARLY ALPHA warning text bigger than the screen is.

  [ Michał Sawicz ]
  * Add debug logging to passphrase entry.

  [ Albert Astals ]
  * Remove unneeded stuff from CMakelists.txt set(CMAKE_AUTOMOC ON)
    include(FindPkgConfig) find_package(Qt5Core REQUIRED)
    find_package(Qt5Quick REQUIRED) Are already on the top-level
    CMakeLists.txt so no need to write them again Well, actually the
    Qt5Core wasn't and i added it, it's not really necessary since it's
    pulled by the others that depend on it, but it doesn't hurt to be
    explicit.

  [ Ubuntu daily release ]
  * Automatic snapshot from revision 189

 -- Ubuntu daily release <ps-jenkins@lists.canonical.com>  Tue, 13 Aug 2013 14:08:32 +0000

unity8 (7.81.3+13.10.20130812.1-0ubuntu1) saucy; urgency=low

  [ Michael Zanetti ]
  * preserve lockscreen's background wallpaper's aspect ratio. (LP:
    #1208892)

  [ Ubuntu daily release ]
  * Automatic snapshot from revision 184

 -- Ubuntu daily release <ps-jenkins@lists.canonical.com>  Mon, 12 Aug 2013 19:14:35 +0000

unity8 (7.81.3+13.10.20130812-0ubuntu1) saucy; urgency=low

  [ Albert Astals ]
  * Fix uses of uninitialized values reported by valgrind.

  [ Ubuntu daily release ]
  * Automatic snapshot from revision 182

 -- Ubuntu daily release <ps-jenkins@lists.canonical.com>  Mon, 12 Aug 2013 14:33:29 +0000

unity8 (7.81.3+13.10.20130809.1-0ubuntu1) saucy; urgency=low

  [ Michal Hruby ]
  * Set phone form factor for scope requests.

  [ Michał Sawicz ]
  * Add support for plurals and update the translation template.

  [ Ubuntu daily release ]
  * Automatic snapshot from revision 179

 -- Ubuntu daily release <ps-jenkins@lists.canonical.com>  Fri, 09 Aug 2013 15:35:06 +0000

unity8 (7.81.3+13.10.20130809-0ubuntu1) saucy; urgency=low

  [ Michał Sawicz ]
  * Prepare unity8 for cross-building.

  [ Ubuntu daily release ]
  * Automatic snapshot from revision 176

 -- Ubuntu daily release <ps-jenkins@lists.canonical.com>  Fri, 09 Aug 2013 02:32:10 +0000

unity8 (7.81.3+13.10.20130808-0ubuntu1) saucy; urgency=low

  [ Michał Sawicz ]
  * Re-enable battery slider test.

  [ Nick Dedekind ]
  * Workaround for non-deletion of indicator page menu items. (LP:
    #1183065, #1206991)

  [ Albert Astals ]
  * LVPWH: Fix regression handling the sticky top section culling r166
    introduced the regression, this fixes it+tests.
  * Implement+test the maximizeVisibleArea function Tries to show as
    much possible of an index that is already shown on screen Will be
    used for the dash category expansion.

  [ Ubuntu daily release ]
  * Automatic snapshot from revision 174

 -- Ubuntu daily release <ps-jenkins@lists.canonical.com>  Thu, 08 Aug 2013 15:23:17 +0000

unity8 (7.81.3+13.10.20130807-0ubuntu1) saucy; urgency=low

  [ Michał Sawicz ]
  * Drop ppa:ubuntu-unity/next.
  * Revert revision 161 that causes issues with invalid background.

  [ Albert Astals ]
  * Fix off by one in the culling condition If you are on 0 and your
    height is 1 and viewport starts at 1 you have to be culled since you
    are not visible.

  [ Ubuntu daily release ]
  * Automatic snapshot from revision 168

 -- Ubuntu daily release <ps-jenkins@lists.canonical.com>  Wed, 07 Aug 2013 02:32:00 +0000

unity8 (7.81.3+13.10.20130806-0ubuntu1) saucy; urgency=low

  [ Michael Terry ]
  * Show the greeter when powerd tells us to, not just whenever we press
    the power key. (LP: #1186256)

  [ Ubuntu daily release ]
  * Automatic snapshot from revision 164

 -- Ubuntu daily release <ps-jenkins@lists.canonical.com>  Tue, 06 Aug 2013 03:43:01 +0000

unity8 (7.81.3+13.10.20130805-0ubuntu1) saucy; urgency=low

  [ Michael Terry ]
  * Fixes the lockscreen and swiping on the greeter still being possible
    even when in tablet mode. (LP: #1204984)
  * Watch powerd signals to notice a sleep and unfocus current app when
    that happens.

  [ Michael Zanetti ]
  * make findChild also find invisible childs This considerably
    increases the amount of items to be searched up to a level where
    testShell didn't finish any more with searching. Hence this commit
    also changes findChild to do a breadth-first instead of a depth-
    first search.
  * Read background from GSettings or fallback to default_background.

  [ Andrea Cimitan ]
  * Read background from GSettings or fallback to default_background.

  [ Albert Astals ]
  * Make LVWPH provide a delegateIndex for sectionHeaders This way we
    can match the sectionHeader to the model easier in the qml/js side .
  * Fix tryCompare call The 4th parameter of tryCompare is timeout not
    message .

  [ Daniel d'Andrada ]
  * Read background from GSettings or fallback to default_background.

  [ Ubuntu daily release ]
  * Automatic snapshot from revision 162

 -- Ubuntu daily release <ps-jenkins@lists.canonical.com>  Mon, 05 Aug 2013 02:32:05 +0000

unity8 (7.81.3+13.10.20130802-0ubuntu1) saucy; urgency=low

  [ Michael Terry ]
  * Make hud autopilot tests more reliable by fixing how it calculates
    relative coordinates.

  [ Albert Astals ]
  * Only update the "section" if we are not culling the item If the item
    is not shown we should not care about its section.

  [ Ubuntu daily release ]
  * Automatic snapshot from revision 155

 -- Ubuntu daily release <ps-jenkins@lists.canonical.com>  Fri, 02 Aug 2013 02:40:11 +0000

unity8 (7.81.3+13.10.20130801.1-0ubuntu1) saucy; urgency=low

  [ Michał Sawicz ]
  * Add a disclaimer for the fake applications plugin.

  [ Nick Dedekind ]
  * Removed animations from fake indicator pages.

  [ Ubuntu daily release ]
  * Automatic snapshot from revision 152

 -- Ubuntu daily release <ps-jenkins@lists.canonical.com>  Thu, 01 Aug 2013 14:30:40 +0000

unity8 (7.81.3+13.10.20130801ubuntu.unity.next-0ubuntu1) saucy; urgency=low

  [ Michael Zanetti ]
  * implemented new Lockscreen design.

  [ Michał Sawicz ]
  * Fix mock VideoPreview to use the string categoryId as well.

  [ Nick Dedekind ]
  * Added a text tree representation of the qmenumodel to the
    indicators-client application.

  [ Albert Astals ]
  * Don't need deelistmodel here.

  [ Ubuntu daily release ]
  * Automatic snapshot from revision 149 (ubuntu-unity/next)

 -- Ubuntu daily release <ps-jenkins@lists.canonical.com>  Thu, 01 Aug 2013 02:32:03 +0000

unity8 (7.81.3+13.10.20130730ubuntu.unity.next-0ubuntu1) saucy; urgency=low

  [ Michał Sawicz ]
  * Adapt to Qt 5.1.

  [ Albert Astals ]
  * Adapt to Qt 5.1.

  [ Ubuntu daily release ]
  * Automatic snapshot from revision 143 (ubuntu-unity/next)

 -- Ubuntu daily release <ps-jenkins@lists.canonical.com>  Tue, 30 Jul 2013 02:33:12 +0000

unity8 (7.81.3+13.10.20130729ubuntu.unity.next-0ubuntu1) saucy; urgency=low

  [ Michal Hruby ]
  * Remove the variant conversions methods as they were moved to dee-qt.

  [ Michał Sawicz ]
  * Re-enable passphrase tests under UInput.
  * Use the new string categoryIds in custom video and music scope
    views. (LP: #1199322)

  [ Nick Dedekind ]
  * Behavioural changes for indicators - Part 1 - Use standard
    animations. - Search bar animation less distracting. - Hinting
    animation shows header. - Vertical velocity detector to reduce
    accidental menu switches in dragging phase.

  [ Gustavo Pichorim Boiko ]
  * Add entries to the new applications resulted from the split of the
    phone-app.

  [ Ubuntu daily release ]
  * Automatic snapshot from revision 141 (ubuntu-unity/next)

 -- Ubuntu daily release <ps-jenkins@lists.canonical.com>  Mon, 29 Jul 2013 03:41:07 +0000

unity8 (7.81.3+13.10.20130726ubuntu.unity.next-0ubuntu1) saucy; urgency=low

  [ Michal Hruby ]
  * Expose real category ids and not just indices.
  * Provide fallbacks for default renderer.

  [ Daniel d'Andrada ]
  * Give a visual feedback on right-edge drag with no running apps (LP:
    #1116207). (LP: #1116207)

  [ Albert Astals ]
  * Update m_firstVisibleIndex if there's no visible items anymore Also
    remove the check for m_visibleItems.isEmpty() on insert, the
    m_firstVisibleIndex == 0 already protects us against that.

  [ Christopher Lee ]
  * Tests now use a default lightdm mock if not decorated. (LP:
    #1204772)

  [ Ubuntu daily release ]
  * Automatic snapshot from revision 135 (ubuntu-unity/next)

 -- Ubuntu daily release <ps-jenkins@lists.canonical.com>  Fri, 26 Jul 2013 07:06:08 +0000

unity8 (7.81.3+13.10.20130725ubuntu.unity.next-0ubuntu1) saucy; urgency=low

  [ Michal Hruby ]
  * Fix adding items into an empty LVWPH.

  [ Michał Sawicz ]
  * Move to using upstart in run_on_device.
  * Added heeding and qmltest for button-tint hint.
  * Refactoring and cleanup of the Unity8 Autopilot tests.
  * Hide the Unity launcher during autopiloting and skip battery tests
    if unavailable.

  [ Ying-Chun Liu ]
  * Let GenericScope support loading different renderers.

  [ Nick Dedekind ]
  * Removed overview from indicators.
  * Menus for indicators is now created prioritised by distance from
    current item to speed up user experience.
  * Add ApplicationArguments to know the geometry from start.

  [ Mirco Müller ]
  * Added heeding and qmltest for button-tint hint.

  [ Christopher Lee ]
  * Refactoring and cleanup of the Unity8 Autopilot tests.

  [ Thomi Richards ]
  * Refactoring and cleanup of the Unity8 Autopilot tests.

  [ Ubuntu daily release ]
  * Automatic snapshot from revision 129 (ubuntu-unity/next)

 -- Ubuntu daily release <ps-jenkins@lists.canonical.com>  Thu, 25 Jul 2013 03:02:12 +0000

unity8 (7.81.3+13.10.20130718ubuntu.unity.next-0ubuntu1) saucy; urgency=low

  [ Andrea Cimitan ]
  * Add support for the colour palette.

  [ Omer Akram ]
  * fix the calendar icon in the launcher. (LP: #1201905)

  [ Nick Dedekind ]
  * Export indicator plugin symbols using Q_DECL_EXPORT.

  [ Ying-Chun Liu ]
  * Don't include .moc in previewbindingstest.cpp.

  [ Ubuntu daily release ]
  * Automatic snapshot from revision 118 (ubuntu-unity/next)

 -- Ubuntu daily release <ps-jenkins@lists.canonical.com>  Thu, 18 Jul 2013 06:07:00 +0000

unity8 (7.81.3+13.10.20130717ubuntu.unity.next-0ubuntu1) saucy; urgency=low

  [ Daniel d'Andrada ]
  * Remove dead code: Showable::showWithoutAnimation.

  [ Nick Dedekind ]
  * Split Plugins export macro into export_qmlfiles and
    export_qmlplugins. Added qmltypes to indicators plugin.

  [ Ubuntu daily release ]
  * Automatic snapshot from revision 112 (ubuntu-unity/next)

 -- Ubuntu daily release <ps-jenkins@lists.canonical.com>  Wed, 17 Jul 2013 03:14:49 +0000

unity8 (7.81.3+13.10.20130716ubuntu.unity.next-0ubuntu1) saucy; urgency=low

  [ Pete Woods ]
  * Rename the demo user "single" to "phablet" Fix the infographics on
    the device At the moment the mock lightdm backend we are using says
    the current user is called "single", while in reality the processes
    all run as the "phablet" user.

  [ Michał Sawicz ]
  * Only use ppa:ubuntu-unity/next and clean build scripts and CODING,
    accordingly.
  * Do not recommend indicator-power and indicator-sound. On device
    they're provided by lp:indicator-server for the time being.
  * Fix the Network page to provide the correct token. (LP: #1201529)

  [ Ubuntu daily release ]
  * Automatic snapshot from revision 109 (ubuntu-unity/next)

 -- Ubuntu daily release <ps-jenkins@lists.canonical.com>  Tue, 16 Jul 2013 02:32:03 +0000

unity8 (7.81.3+13.10.20130714ubuntu.unity.next-0ubuntu1) saucy; urgency=low

  [ Michael Terry ]
  * Change Ok to OK. (LP: #1131842)

  [ Ubuntu daily release ]
  * Automatic snapshot from revision 104 (ubuntu-unity/next)

 -- Ubuntu daily release <ps-jenkins@lists.canonical.com>  Sun, 14 Jul 2013 02:31:57 +0000

unity8 (7.81.3+13.10.20130712ubuntu.unity.next-0ubuntu1) saucy; urgency=low

  [ Michael Zanetti ]
  * Make use of the launcher API defined in unity-api and separate the
    model from the backend.

  [ Michał Sawicz ]
  * Issue wrap-and-sort -abt on debian/.

  [ Nick Dedekind ]
  * Moved indicators-client code into unity8. (LP: #1191132, #1191822)

  [ Ubuntu daily release ]
  * Automatic snapshot from revision 102 (ubuntu-unity/next)

 -- Ubuntu daily release <ps-jenkins@lists.canonical.com>  Fri, 12 Jul 2013 02:31:59 +0000

unity8 (7.81.3+13.10.20130711ubuntu.unity.next-0ubuntu1) saucy; urgency=low

  [ Michael Zanetti ]
  * invert the home button too in case the whole panel is inverted. (LP:
    #1199622)

  [ Michał Sawicz ]
  * Make the OpenEffect non-live by default to improve performance. (LP:
    #1124584)

  [ Ying-Chun Liu ]
  * Add Generic Preview. Modify GenericScopeView to support activate and
    preview.

  [ Ubuntu daily release ]
  * Automatic snapshot from revision 98 (ubuntu-unity/next)

 -- Ubuntu daily release <ps-jenkins@lists.canonical.com>  Thu, 11 Jul 2013 03:00:53 +0000

unity8 (7.81.3+13.10.20130710ubuntu.unity.next-0ubuntu1) saucy; urgency=low

  [ Michael Zanetti ]
  * removed unused old file ShortcutsContainer.qml.

  [ Michał Sawicz ]
  * Fix fetching data from scopes in the custom scope pages. (LP:
    #1199322)

  [ Ying-Chun Liu ]
  * Fix references to scope data. (LP: #1199322)

  [ Albert Astals ]
  * Fix showHeader animation when the header is half shown at top .
  * Disable -pedantic on the private Qt headers .

  [ Pawel Stolowski ]
  * Bindings for SocialPreview.

  [ Ubuntu daily release ]
  * Automatic snapshot from revision 94 (ubuntu-unity/next)

 -- Ubuntu daily release <ps-jenkins@lists.canonical.com>  Wed, 10 Jul 2013 02:32:00 +0000

unity8 (7.81.3+13.10.20130709ubuntu.unity.next-0ubuntu1) saucy; urgency=low

  [ Michal Hruby ]
  * Implement CategoryResults based on DeeFilterModel.

  [ Nick Dedekind ]
  * Added plugin cmake procedure for qmltypes files.

  [ Ubuntu daily release ]
  * Automatic snapshot from revision 86 (ubuntu-unity/next)

 -- Ubuntu daily release <ps-jenkins@lists.canonical.com>  Tue, 09 Jul 2013 02:58:58 +0000

unity8 (7.81.3+13.10.20130708ubuntu.unity.next-0ubuntu1) saucy; urgency=low

  [ Michael Terry ]
  * Ensure the past circle animations complete Currently, all the
    animations stop as soon as the present circles are all visible. This
    change ensures that the animations run to completion.

  [ Michael Zanetti ]
  * improve launcher flicking bahavior - fix initial snapping - improve
    foldingAreas behavior - increase clickFlick speed to flick 4 items.

  [ Albert Astals ]
  * Remove workarounds for Qt bug 28403 . (LP: #28403)

  [ Ubuntu daily release ]
  * Automatic snapshot from revision 83 (ubuntu-unity/next)

 -- Ubuntu daily release <ps-jenkins@lists.canonical.com>  Mon, 08 Jul 2013 02:34:23 +0000

unity8 (7.81.3+13.10.20130704ubuntu.unity.next-0ubuntu1) saucy; urgency=low

  [ Didier Roche ]
  * Clean packaging for entering saucy and following daily release guidelines
  * Automatic snapshot from revision 49 (bootstrap)

  [ Michał Sawicz ]
  * Fix unity8.pot file.
  * Support the simplified theming from ubuntu-ui-toolkit.
  * Use AbstractButtons instead of Button { color: "transparent" } that
    doesn't work.

  [ Albert Astals ]
  * ListViewWithPageHeader implementation in C++. (LP: #1171918)
  * LVWPH: Do not crash on showHeader if we don't have a header .
  * Fix bug when setting the same model twice to a QLimitProxyModelQML.
  * Add some const & Saves us some microseconds in copying stuff.

  [ Daniel d'Andrada ]
  * Make Greeter and Stage use the new DragHandle component. So they no
    longer use Revealers. Now a directional drag gesture is required to
    start the animation that brings back a "minimized" application when
    the dash is on foreground. Besides that, now they have the following
    feature:  - Action only completes succesfully if you drag through at
    least half the    screen width or if your swipe is fast enough. The
    shorter the swipe, the faster it has to be for the action to auto-
    complete.
  * DirectionalDragArea: add touchSceneX, touchSceneY, and sceneDistance
    properties.
  * DirectionalDragArea: emit draggingChanged() on direct recognition
    draggingChanged() should be emited when status change from
    WaitingForTouch directly to Recognized.
  * update CODING instructions for building & running.
  * DragHandle: add stretch and hintDisplacement properties.
  * DragHandle: fix hinting Revision 64 had a bad interaction with
    revision 66 (that added line was lost in the merge/rebase process).
    tst_DragHandle::hintingAnimation() points out the problem (fails on
    line 388).
  * Make Panel use DragHandles instead of a Revealer - A directional
    drag gesture is needed reveal the panel when fullscreen. - better
    logic for deciding when to auto-complete the show/hide animation -
    hinting animation to close the panel - Tapping on menu bar no longer
    opens nearest indicator menu - No closing with handle click.

  [ mhall119 ]
  * Fix build script error from extra blank line. (LP: #1196322)

  [ Nick Dedekind ]
  * Changed shellImportPath to return a list of paths. Added
    prependImportPaths and changed appendImportPaths to check for
    duplicates.

  [ Mirco Müller ]
  * Added support and tests for expanding snap-decisions with more than
    2 actions passed in.

  [ Michael Zanetti ]
  * As requested by design, decreasing wobblyness in the
    WrongPasswordAnimation.
  * improve the bzr commit hook - don't run qmltests in here, it takes
    too long - don't abort commit on failed tests, its too annoying -
    instead, print a fat warning and backup the commit message to be
    reused after uncommitting and fixing the tests.
  * edge hinting tweaks - change edge hinting behavior to only happen on
    onPressed and immediately snap back - fix edge hinting to not happen
    if the Greeter is locked .

  [ Michael Terry ]
  * Fix "Tap to Unlock" text not appearing when in tablet greeter mode
    with only one user.
  * Use libusermetrics to provide infographic data.
  * Delete builddir/ when running "debuild clean".

  [ Pawel Stolowski ]
  * Bindings for preview and activation requests.

  [ Kevin Gunn ]
  * update CODING instructions for building & running.

  [ Ubuntu daily release ]
  * Automatic snapshot from revision 78 (ubuntu-unity/next)

 -- Ubuntu daily release <ps-jenkins@lists.canonical.com>  Thu, 04 Jul 2013 12:44:19 +0000

unity8 (7.81.3) UNRELEASED; urgency=low

  * Choose more appropriate values for edge-drag gestures (LP: #1194150)

 -- Daniel d'Andrada <daniel.dandrada@canonical.com>  Fri, 28 Jun 2013 16:28:24 -0300

unity8 (7.81.2) saucy; urgency=low

  * Translation updates.

  [ Michał Sawicz ]
  * Fix icons in ApplicationsFilterGrid.qml.
  * Support flipped image in run_on_device.
  
  [ Michael Zanetti ]
  * Don't clear lockscreen when it's fading out.
  * Reworked Launcher folding.
  * Tweak Launcher revealing.

  [ Michal Hruby ]
  * Add content_type property to category models.

 -- Michał Sawicz <michal.sawicz@canonical.com>  Wed, 26 Jun 2013 18:10:39 +0200

unity8 (7.81.1) saucy; urgency=low

  * Translation updates.

  [ Michał Sawicz ]
  * Don't limit installed apps.
  * Pre-optimize PNGs to speed-up builds.
  * Clean up build scripts.

  [ Daniel d'Andrada ]
  * Use DirectionalDragArea in BottomBar.

 -- Michał Sawicz <michal.sawicz@canonical.com>  Fri, 21 Jun 2013 17:37:02 +0200

unity8 (7.81.0) saucy; urgency=low

  * Translation updates.

  [ Michał Sawicz ]
  * Drop People lens.
  * Support git-backed checkout.
  * Revert focus stealing prevention for new apps. Fixes:
    https://bugs.launchpad.net/bugs/1190155.
  * Update CODING after unity8 rename.
  * Update translation template file.
  * Fix notification placement.

  [ Michael Terry ]
  * Show login list when not in narrow mode, instead of only when we have
    multiple users.

  [ Günter Schwann ]
  * Bring back ListView'ed Carousel now that Qt is fixed.

  [ Daniel d'Andrada ]
  * Stage: code cleanup.
  * DirectionalDragArea: added minSpeed and maxSilenceTime constraints.
  * Move Direction enum out of DirectionalDragArea.
  * Added uqmlscene tool and tryFoo targets for manual testing.

  [ Michael Zanetti ]
  * Add Lockscreens.
  * Added right edge hinting to greeter.

  [ Nick Dedekind ]
  * Added Dash tests.

  [ Nicolas d'Offay ]
  * Changed infographic gradient colours.

  [ Mirco Müller ]
  * Integrate notifications.

  [ Pawel Stołowski ]
  * New version with support for smart scopes.

 -- Michał Sawicz <michal.sawicz@canonical.com>  Fri, 14 Jun 2013 12:56:17 +0200

unity8 (7.80.0) saucy; urgency=low

  * Rename to unity8.

 -- Michał Sawicz <michal.sawicz@canonical.com>  Tue, 04 Jun 2013 14:45:29 +0200

qml-phone-shell (1.80) raring; urgency=low

  * Focus/unfocus apps on lock/unlock to make sure keyboard is hidden.

 -- Michał Sawicz <michal.sawicz@canonical.com>  Sat, 01 Jun 2013 00:31:03 +0200

qml-phone-shell (1.79) raring; urgency=low

  [ Michael Terry ]
  * Make greeter look like the desktop one
  
  [ Gerry Boland ]
  * Fix a bug where a minimized app gets focus after closing another app
  * Applied a workaround to reduce flickering when launching apps

  [ Ying-Chun Liu (PaulLiu) ]
  * Make the panel translatable

  [ Michael Zanetti ]
  * Limit people lens to max 50 people. More people can be found with search feature.

 -- Michael Zanetti <michael.zanetti@canonical.com>  Fri, 24 May 2013 17:06:05 +0200

qml-phone-shell (1.78) raring; urgency=low

  [ Sergio Schvezov ]
  * Replacing the music and ski safari mock apps with calendar and weather in 
    the launcher (LP: #1178262).

  [ Daniel d'Andrada ]
  * Support pointer-to-touch event conversion for desktop testing.
  * Use DirectionalDragArea in the Launcher.
  * Add AxisVelocityCalculator component.
  * Use touch instead of pointer interaction in autopilot.

  [ Nick Dedekind ]
  * Enable indicators in greeter.
  * Add DashContent tests.

  [ Michael Terry ]
  * Split mock and test LightDM plugins.
  * Add support for more PAM/LightDM features in the greeter.

  [ Ying-Chun Liu (PaulLiu) ]
  * Add i18n support.
  * Add libc6-dev to Build-Depends.

  [ Michał Sawicz ]
  * Unlock onFocusRequested to unlock on incoming call (LP: #1181654).
  * Use device-services in run_on_device.
  * Filter input in greeter. (LP: #1185443).

  [ Albert Astals Cid ]
  * Remove FilterGrid dimensions bahavior.

  [ Ubuntu Translators Team ]
  * Added translations for 36 languages. Thanks!

  [ Michael Zanetti ]
  * Fix autopilot tests on devices.

 -- Michał Sawicz <michal.sawicz@canonical.com>  Fri, 24 May 2013 17:06:05 +0200

qml-phone-shell (1.77) raring; urgency=low

  [ Mathieu Trudel-Lapierre ]
  * debian/control:
    - Drop indicators-client-plugin* Depends for qml-phone-shell to Recommends.
    - Add/update Vcs-Browser, Vcs-Bzr and add a notice to uploaders. 
  * debian/copyright: fix syntax.

  [ Michał Sawicz ]
  * Drop indicators-client-examples recommends altogether

  [ Renato Araujo Oliveira Filho ]
  * Renamed Media player files to match with new application name.

  [ Daniel d'Andrada ]
  * New: DirectionalDragArea component. An area that detects axis-aligned 
    single-finger drag gestures.
  * Make it possible to send touch events from within QML test code.

 -- Mathieu Trudel-Lapierre <mathieu-tl@ubuntu.com>  Fri, 26 Apr 2013 11:15:00 -0400

qml-phone-shell (1.76) raring; urgency=low

  [ Albert Astals Cid ]
  * Remove QSortFilterProxyModelQML::get() to ensure per-role fetching
  * Highlight matching strings in the HUD
  [ Michał Sawicz ]
  * Dropped support for 12.10
  [ Michael Zanetti ]
  * Update autopilot tests for 1.3 release
  [ Andrea Cimitan ]
  * Use SDK's Panel - enable swipe from bottom to reveal Dash bottom bar
  [ Michael Terry ]
  * Introduce a mock LightDM plugin to prepare for real switch
  [ Daniel d'Andrada ]
  * Move definition of global test targets to main tests CMakeLists file
  [ Mirco Müller ]
  * Introduce Notifications UI, currently only driven by tests

 -- Michał Sawicz <michal.sawicz@canonical.com>  Thu, 16 May 2013 15:52:18 +0200

qml-phone-shell (1.75) raring; urgency=low

  * Fix search history in the dash
  * Hud: No appstack anymore
  * Hud: Support having toolbar items enabled/disabled
  * Hud: remove the app quit toolbar item
  * Tweak to improve the switch application animation
  * Correctly load icons when running on the desktop
  * Use real enum from ApplicationInfo instead of its counterfeit local version
  * Added gdb debugging (-g/--gdb) run_on_device option
  * Drop support for quantal in build_unity script
  * Make out of source builds work in sibling directories
  * Clean up debian/control
  * Build with the new Qt 5.0.2 packages
  * Tests for:
    * IndicatorMenuWindow
    * PeopleFilterGrid

 -- Albert Astals Cid <albert.astals@canonical.com>  Thu, 09 May 2013 15:10:03 +0200

qml-phone-shell (1.74) raring; urgency=low

  [ Albert Astals Cid ]
  * Use new HUD api
  * Improvements to build and run scripts
  * Test for GenericLensView
  * Use -z defs for SHARED and MODULE libraries

 -- Sergio Schvezov <sergio.schvezov@canonical.com>  Fri, 26 Apr 2013 13:14:03 -0300

qml-phone-shell (1.73) raring; urgency=low

  [ Albert Astals ]
  * No need to include lens.h in peoplepreviewdata.h
  * Bumping libhud dependency to use the new libhud-client2

  [ Andrea Cimitan ]
  * Adds test for LensView

  [ Michael Zanetti ]
  * Fix execution of local autopilot tests

 -- Ricardo Salveti de Araujo <ricardo.salveti@canonical.com>  Thu, 25 Apr 2013 13:46:23 -0300

qml-phone-shell (1.72) raring; urgency=low

  * bring greeter closer to desktop design
  * simplify SortFilterProxyModel role management
  * CMake and build script improvements
  * enable volume slider in Overview
  * clean up .bzrignore
  * flatten qmluitests and unittests into generic qmltests
  * split out LimitProxyModel out of SortFilterProxyModel
  * replace fake QML wrappers for Ubuntu.Application with a mock
    implementation
  * hide Frequent and Available categories in Apps lens during search
    (LP: #1170495)
  * add first test utilities
  * use fake Unity plugin for Dash tests
  * generate and package API docs
  * close applications after long-press in dash
  * simplify preview calculation
  * tests for:
    * bad indentation
    * Panel
    * indicators Overview
    * IndicatorItem
    * ListViewWithPageHeader
    * Clock
    * OpenEffect
    * FilterGrids
    * MenuContent
    * header standalone compilation

 -- Michał Sawicz <michal.sawicz@canonical.com>  Fri, 19 Apr 2013 21:16:50 +0200

qml-phone-shell (1.71) quantal; urgency=low

  * add missing python3 dependency

 -- Michał Sawicz <michal.sawicz@canonical.com>  Thu, 11 Apr 2013 17:11:15 +0200

qml-phone-shell (1.70) quantal; urgency=low

  * CMake fixes
  * improve HUD PeakDetector performance
  * initial QML coverage measurement
  * enable coverage analysis for C/C++
  * require out-of-source builds
  * fix incorrect linkage in hudclient.cpp
  * reduce warnings
  * add an optional on-commit test hook
  * tests for:
    * IndicatorRow
    * Tile
    * SearchIndicator
    * trailing whitespace
    * PageHeader
    * SearchHistoryModel
    * ResponsiveFlowView
    * SideStage
    * Indicators
  * move tests into subdirectories
  * increase test setup consistency
  * remove some dead code
  * register CategoryFilter to QML
  * use a static python install path for autopilot
  * merge first stages of libunity-api
  * drop unneeded moc includes

 -- Michał Sawicz <michal.sawicz@canonical.com>  Thu, 11 Apr 2013 14:42:22 +0200

qml-phone-shell (1.69) quantal; urgency=low

  [ Sergio Schvezov ]
  * Removing mocks for calendar, clock and calculator.

  [ Michał Sawicz ]
  * Add entries needed in the .desktop file and change the name and comment.

 -- Sergio Schvezov <sergio.schvezov@canonical.com>  Thu, 04 Apr 2013 19:32:06 -0300

qml-phone-shell (1.68) quantal; urgency=low

  * fix launching SideStage apps when there's no side stage
  * CMake cleanups
  * prevent breakage of local builds
  * added README for qmluitests

 -- Michał Sawicz <michal.sawicz@canonical.com>  Thu, 04 Apr 2013 02:02:27 +0200

qml-phone-shell (1.67) quantal; urgency=low

  * use real data in Apps lens Installed category
  * add --clean option in build scripts
  * add CODING guide
  * install test dependencies in build scripts
  * fix phone app name
  * Tests for:
    * Showable
    * Launcher
    * HUD parametrized actions

 -- Michał Sawicz <michal.sawicz@canonical.com>  Wed, 03 Apr 2013 00:11:00 +0200

qml-phone-shell (1.66) quantal; urgency=low

  * Revert Carousel changes due to crash

 -- Michał Sawicz <michal.sawicz@canonical.com>  Thu, 28 Mar 2013 10:51:20 +0100

qml-phone-shell (1.65) quantal; urgency=low

  * Modifying build dep to require python

 -- Sergio Schvezov <sergio.schvezov@canonical.com>  Wed, 27 Mar 2013 16:07:10 -0300

qml-phone-shell (1.64) quantal; urgency=low

  * Rename ubuntu-gallery to gallery-app
  * Resetting Apps lens content position when swiping from left
  * Make the previews more flexible with different screen sizes
  * Tests for:
    * HUD
    * ResponsiveGridView

 -- Albert Astals Cid <albert.astals@canonical.com>  Wed, 20 Mar 2013 17:44:44 +0100

qml-phone-shell (1.63) quantal; urgency=low

  * Rename telephony-app to phone-app
  * notepad-qml has been renamed to notes-app
  * Use a ListView for the Carousel component for scalability
  * Make sure the greeter stays usable for smaller screens
  * Elide username in greeter when too long
  * Improve Carousel creation time
  * CrossFadeImage fixes
  * Fixed play button size
  * Remove unused files
  * Tests for:
    * Revealer
    * HUD
    * Greeter
    * FilterGrid
    * CrossFadeImage

 -- Albert Astals Cid <albert.astals@canonical.com>  Tue, 19 Mar 2013 17:43:21 +0100

qml-phone-shell (1.62) quantal; urgency=low

  * Use one SpecialItem in HUD AppStack
  * Remove outdated manual tests
  * Improve build scripts
  * Hook up other HUD Toolbar actions
  * Tests for:
    * HUD
    * Time.js
    * AnimationControllerWithSignals
    * Carousel
  * Autopilot test framework
  * Force build-dep at python2.7
  * Suppress warnings

 -- Michał Sawicz <michal.sawicz@canonical.com>  Fri, 15 Mar 2013 16:26:22 +0100

qml-phone-shell (1.61) quantal; urgency=low

  * Rename ubuntu-browser to webbrowser-app.

 -- Olivier Tilloy <olivier.tilloy@canonical.com>  Fri, 08 Mar 2013 15:55:36 +0100

qml-phone-shell (1.60) quantal; urgency=low

  * Fixes in sidestage
  * Reduce memory consumption
  * Introduced testing

 -- Michael Zanetti <michael.zanetti@canonical.com>  Thu, 07 Mar 2013 12:04:19 +0100

qml-phone-shell (1.59) quantal; urgency=low

  * Window management: update screenshots manually and only when an application in focus goes out out focus.
  * Dash apps lens: use screenshot of applications from cache when going back to dash.

 -- Florian Boucault <florian.boucault@canonical.com>  Sat, 23 Feb 2013 17:48:23 +0000

qml-phone-shell (1.58) quantal; urgency=low

  * Sidestage: make the handle bigger to make it easier to grab.

 -- Florian Boucault <florian.boucault@canonical.com>  Fri, 22 Feb 2013 23:20:16 +0000

qml-phone-shell (1.57) quantal; urgency=low

  * fix right-edge swipe breaking

 -- Gerry Boland <gerry.boland@canonical.com>  Wed, 20 Feb 2013 14:37:25 +0000

qml-phone-shell (1.56) quantal; urgency=low

  * use ApplicationManager.keyboardVisible and keyboardHeight for system-wide
    keyboard detection

 -- Florian Boucault <florian.boucault@canonical.com>  Wed, 20 Feb 2013 07:05:49 +0000

qml-phone-shell (1.55) quantal; urgency=low

  * fix seeing flash of previous application when launching a new one

 -- Florian Boucault <florian.boucault@canonical.com>  Wed, 20 Feb 2013 06:15:01 +0000

qml-phone-shell (1.54) quantal; urgency=low

  * fix quitting last application again

 -- Florian Boucault <florian.boucault@canonical.com>  Wed, 20 Feb 2013 03:39:17 +0000

qml-phone-shell (1.53) quantal; urgency=low

  * fix activation of incorrect application
  * fix home lens population and increase initial lens search delay
  * reduce the times of image reloads in carousels
  * reduce memory consumption by tweaking the background images
  * indicator visual and behaviour fixes
  * reduce search crash probability
  * fix panel over greeter when fullscreen app open
  * fix sidestage after quitting last mainstage app

 -- Michał Sawicz <michal.sawicz@canonical.com>  Wed, 20 Feb 2013 01:47:27 +0100

qml-phone-shell (1.52) quantal; urgency=low

  * fix launcher for password-protected users
  * fix ebay link for ebay web app
  * allow launching arbitrary apps from command line
  * show sidestage on sidestage app activation
  * add sidestage support to the HUD
  * disable main stage's right edge when sidestage is enabled
  * destroy greeter contents when hidden to save memory
  * fix indicators height
  * visual fixes to HUD
  * remove spotify from dash
  * show dash after closing last application
  * rename qmlproject to unity
  * add Lenses::loaded property to prevent acting on non-ready Lens
    objects

 -- Michał Sawicz <michal.sawicz@canonical.com>  Mon, 18 Feb 2013 17:51:34 +0100

qml-phone-shell (1.51) quantal; urgency=low

  * use lens data in home
  * increase flicking velocity in dash

 -- Michał Sawicz <michal.sawicz@canonical.com>  Sat, 16 Feb 2013 20:59:58 +0100

qml-phone-shell (1.50) quantal; urgency=low

  * New side stage feature.
  * Implemented support for volume control using hardware keys.
  * reduce the edge detection size to 2 GUs.
  * use mock music lens.
  * add an "expandable" property to FilterGrid.
  * Use the current time as a icon for Time&Date device menu item. Missing device menu plane and volume icons added.
  * decrease delegate height for those showing contact details.
  * adjust music and videos lens to latest design spec.

 -- Florian Boucault <florian.boucault@canonical.com>  Sat, 16 Feb 2013 02:50:24 +0000

qml-phone-shell (1.49) quantal; urgency=low

  * fix people preview
  * show page headers when switching lenses

 -- Michał Sawicz <michal.sawicz@canonical.com>  Fri, 15 Feb 2013 11:12:37 +0100

qml-phone-shell (1.48) quantal; urgency=low

  * more HUD fixes
  * bottom bar fullscreen behavior fix
  * clean up stage implementation
  * reduce memory footprint by reducing image sizes

 -- Michał Sawicz <michal.sawicz@canonical.com>  Fri, 15 Feb 2013 01:49:05 +0100

qml-phone-shell (1.47) quantal; urgency=low

  * darken view on open indicators
  * design tweaks for HUD, people lens and video preview
  * added carousel in music lens
  * workaround people lens performance
  * add carousel in people lens and use real data in Home people carousel

 -- Michał Sawicz <michal.sawicz@canonical.com>  Wed, 13 Feb 2013 22:00:32 +0100

qml-phone-shell (1.46) quantal; urgency=low

  * new people preview
  * HUD fixes
  * fullscreen mode support
  * use external mock lens for videos
  * rework bottombar communication due to PID mismatch
  * improve unity build script
  * rename ubuntu-gallery
  * connect up the HUD quit button
  * unfocus HUD text entry on speech recognition
  * carousel fixes for low item count
  * new greeter

 -- Michał Sawicz <michal.sawicz@canonical.com>  Tue, 12 Feb 2013 10:24:09 +0100

qml-phone-shell (1.45) quantal; urgency=low

  * new people carousel
  * integration of voice and parametrized actions in HUD
  * xml-based user list for greeter
  * new people lens layout
  * refactored top panel

 -- Michał Sawicz <michal.sawicz@canonical.com>  Sun, 10 Feb 2013 13:06:25 +0100

qml-phone-shell (1.44) quantal; urgency=low

  * latest designs for greeter and video preview
  * initial integration with HUD service
  * HUD parametrized actions UI
  * licensing and packaging fixes
  * asynchronous loading in video preview to reduce delay
  * search support in People and Generic lens views

 -- Michał Sawicz <michal.sawicz@canonical.com>  Fri, 08 Feb 2013 00:34:18 +0100

qml-phone-shell (1.43) quantal; urgency=low

  * carousel view in dash
  * smarter dash categories
  * generic lens view
  * fixes to HUD
  * fix launching gallery
  * close preview when launching player
  * run_on_device tweaks

 -- Michał Sawicz <michal.sawicz@canonical.com>  Wed, 06 Feb 2013 20:34:28 +0100

qml-phone-shell (1.42) quantal; urgency=low

  * restore video playback

 -- Michał Sawicz <michal.sawicz@canonical.com>  Tue, 05 Feb 2013 23:42:07 +0100

qml-phone-shell (1.41) quantal; urgency=low

  * Video previews
  * run_on_device is tunneled through adb forward

 -- Michael Zanetti <michael.zanetti@canonical.com>  Tue, 05 Feb 2013 17:46:57 +0100

qml-phone-shell (1.40) quantal; urgency=low

  * Fix missing installed files

 -- Albert Astals Cid  <albert.astals@canonical.com>  Tue, 05 Feb 2013 11:26:46 +0100

qml-phone-shell (1.39) quantal; urgency=low

  * HUD ui with fake data

 -- Albert Astals Cid  <albert.astals@canonical.com>  Mon, 04 Feb 2013 18:48:39 +0100

qml-phone-shell (1.38) quantal; urgency=low

  * fix launching of notepad 

 -- Bill Filler <bill.filler@canonical.com>  Fri, 01 Feb 2013 03:21:29 -0500

qml-phone-shell (1.37) quantal; urgency=low

  * QT_QPA_PLATFORM was renamed from hybris to ubuntu, so reflecting at the
    env variable to make it to work fullscreen at the devices again

 -- Ricardo Salveti de Araujo <ricardo.salveti@canonical.com>  Fri, 01 Feb 2013 02:35:44 -0500

qml-phone-shell (1.36) quantal; urgency=low

  * launch real notepad app 
  * fix launching of mock apps

 -- Bill Filler <bill.filler@canonical.com>  Thu, 31 Jan 2013 21:36:05 -0500

qml-phone-shell (1.35) quantal; urgency=low

  * integrate ubuntu-browser instead of snowshoe 

 -- Bill Filler <bill.filler@canonical.com>  Thu, 31 Jan 2013 17:33:37 -0500

qml-phone-shell (1.34) quantal; urgency=low

  * Qt5-proper release

 -- Michał Sawicz <michal.sawicz@canonical.com>  Thu, 31 Jan 2013 17:34:06 +0000

qml-phone-shell (1.33) quantal; urgency=low

  * New release

 -- Florian Boucault <florian.boucault@canonical.com>  Thu, 17 Jan 2013 07:39:47 +0700

qml-phone-shell (1.32) quantal; urgency=low

  * New release

 -- Michał Sawicz <michal.sawicz@canonical.com>  Fri, 21 Dec 2012 21:49:43 +0100

qml-phone-shell (1.31) quantal; urgency=low

  * New release

 -- Michał Sawicz <michal.sawicz@canonical.com>  Fri, 21 Dec 2012 02:06:37 +0100

qml-phone-shell (1.30) quantal; urgency=low

  * New release

 -- Michał Sawicz <michal.sawicz@canonical.com>  Wed, 19 Dec 2012 19:29:40 +0100

qml-phone-shell (1.29) quantal; urgency=low

  * New release

 -- Florian Boucault <florian.boucault@canonical.com>  Wed, 19 Dec 2012 00:07:55 +0000

qml-phone-shell (1.28) quantal; urgency=low

  * New release

 -- Florian Boucault <florian.boucault@canonical.com>  Tue, 18 Dec 2012 19:03:04 +0000

qml-phone-shell (1.27) quantal; urgency=low

  * New release

 -- Michał Sawicz <michal.sawicz@canonical.com>  Tue, 18 Dec 2012 02:22:35 +0100

qml-phone-shell (1.26) quantal; urgency=low

  * New release

 -- Florian Boucault <florian.boucault@canonical.com>  Fri, 14 Dec 2012 18:17:40 +0000

qml-phone-shell (1.25) quantal; urgency=low

  * New release

 -- Florian Boucault <florian.boucault@canonical.com>  Thu, 13 Dec 2012 22:51:56 +0000

qml-phone-shell (1.24) quantal; urgency=low

  * New release

 -- Florian Boucault <florian.boucault@canonical.com>  Wed, 12 Dec 2012 21:49:50 +0000

qml-phone-shell (1.23) quantal; urgency=low

  * New release

 -- Florian Boucault <florian.boucault@canonical.com>  Tue, 11 Dec 2012 20:38:08 +0000

qml-phone-shell (1.22) quantal; urgency=low

  * New release

 -- Florian Boucault <florian.boucault@canonical.com>  Tue, 11 Dec 2012 00:13:16 +0000

qml-phone-shell (1.21) quantal; urgency=low

  * New release with fullscreen launcher fixes 

 -- Bill Filler <bill.filler@canonical.com>  Fri, 07 Dec 2012 09:36:37 +0000

qml-phone-shell (1.20) quantal; urgency=low

  * New release

 -- Florian Boucault <florian.boucault@canonical.com>  Thu, 06 Dec 2012 16:53:05 +0000

qml-phone-shell (1.19) quantal; urgency=low

  * enable multi-threaded render for apps 

 -- Bill Filler <bill.filler@canonical.com>  Wed, 05 Dec 2012 17:34:09 +0000

qml-phone-shell (1.18) quantal; urgency=low

  [ Bill Filler ]
  * update launcher to use wk2-render (chromeless webkit) for facebook
    and twitter 

 -- Florian Boucault <florian.boucault@canonical.com>  Wed, 05 Dec 2012 12:20:50 +0000

qml-phone-shell (1.17) quantal; urgency=low

  * New release

 -- Florian Boucault <florian.boucault@canonical.com>  Sat, 01 Dec 2012 01:18:03 +0000

qml-phone-shell (1.16) quantal; urgency=low

  * fix to launch new gallery with correct args 

 -- Bill Filler <bill.filler@canonical.com>  Thu, 29 Nov 2012 17:04:36 -0500

qml-phone-shell (1.15) quantal; urgency=low

  * New release

 -- Florian Boucault <florian.boucault@canonical.com>  Wed, 28 Nov 2012 20:35:03 +0000

qml-phone-shell (1.14) quantal; urgency=low

  * New release

 -- Florian Boucault <florian.boucault@canonical.com>  Mon, 26 Nov 2012 21:39:36 +0000

qml-phone-shell (1.13) quantal; urgency=low

  * New release

 -- Florian Boucault <florian.boucault@canonical.com>  Fri, 23 Nov 2012 19:47:54 +0000

qml-phone-shell (1.12) quantal; urgency=low

  * Daily release

 -- Florian Boucault <florian.boucault@canonical.com>  Thu, 22 Nov 2012 10:21:11 +0000

qml-phone-shell (1.11) quantal; urgency=low

  * Daily release

 -- Florian Boucault <florian.boucault@canonical.com>  Wed, 21 Nov 2012 22:06:38 +0000

qml-phone-shell (1.10) quantal; urgency=low

  * Daily release

 -- Florian Boucault <florian.boucault@canonical.com>  Wed, 21 Nov 2012 01:04:32 +0000

qml-phone-shell (1.9) quantal; urgency=low

  * New release

 -- Florian Boucault <florian.boucault@canonical.com>  Mon, 19 Nov 2012 18:55:51 +0000

qml-phone-shell (1.8) quantal; urgency=low

  [ Michał Sawicz ]
  * new codebase

 -- Florian Boucault <florian.boucault@canonical.com>  Fri, 09 Nov 2012 00:15:19 +0000

qml-phone-shell (1.2) quantal; urgency=low

  * fix working dir for launch
  * launch script that sets up ofono and then calls telephony-app

 -- Bill Filler <bill.filler@canonical.com>  Mon, 05 Nov 2012 17:28:31 -0500

qml-phone-shell (1.1) quantal; urgency=low

  * comment out console.log() to prevent crash 

 -- Bill Filler <bill.filler@canonical.com>  Sun, 28 Oct 2012 22:18:36 +0100

qml-phone-shell (1.0) quantal; urgency=low

  * Remove install rule for qml-phone-shell.conf

 -- Ricardo Mendoza <ricardo.mendoza@canonical.com>  Fri, 26 Oct 2012 12:09:03 -0430

qml-phone-shell (0.9) quantal; urgency=low

  * Remove qml-phone-shell.conf to use new ubuntu-session.

 -- Ricardo Mendoza <ricardo.mendoza@canonical.com>  Fri, 26 Oct 2012 11:10:04 -0430

qml-phone-shell (0.8) quantal; urgency=low

  * Fix for both size and scrolling.

 -- Michael Frey <michael.frey@canonical.com>  Thu, 25 Oct 2012 14:28:46 +0200

qml-phone-shell (0.7) quantal; urgency=low

  [Michael Frey]
  * qml-phone-shell.conf: better setup of env vars and launch
    via dbus-luanch to properly setup session bus
  * shellapplication.cpp: don't setup custom env before launching
    processes 

 -- Bill Filler <bill.filler@canonical.com>  Sun, 21 Oct 2012 11:32:42 +0200

qml-phone-shell (0.6) quantal; urgency=low

  * added additional Android env vars to upstart script 

 -- Bill Filler <bill.filler@canonical.com>  Fri, 19 Oct 2012 09:35:25 -0400

qml-phone-shell (0.5) quantal; urgency=low

  * added support to launch telephony-app 

 -- Bill Filler <bill.filler@canonical.com>  Thu, 18 Oct 2012 13:45:25 -0400

qml-phone-shell (0.4) quantal; urgency=low

  * Creating a release

 -- Sergio Schvezov <sergio.schvezov@canonical.com>  Mon, 15 Oct 2012 13:05:34 -0300

qml-phone-shell (0.3) quantal; urgency=low

  * added support for launching applications

 -- Bill Filler <bill.filler@canonical.com>  Fri, 12 Oct 2012 12:42:33 -0400

qml-phone-shell (0.2) quantal; urgency=low

  * New release that includes upstart support.

 -- Tony Espy <espy@canonical.com>  Thu, 11 Oct 2012 17:18:07 -0400

qml-phone-shell (0.1) quantal; urgency=low

  * Initial release

 -- Bill Filler <bill.filler@canonical.com>  Wed, 10 Oct 2012 10:19:53 -0400<|MERGE_RESOLUTION|>--- conflicted
+++ resolved
@@ -1,10 +1,9 @@
-<<<<<<< HEAD
 unity8 (8.13+15.04.20150914-0ubuntu1) UNRELEASED; urgency=medium
 
   * bump version to fix OOBE build
 
  -- Lukas Tinkl <ltinkl@canonical.com>  Mon, 14 Sep 2015 19:19:23 +0200
-=======
+
 unity8 (8.11+16.04.20151104-0ubuntu1) xenial; urgency=medium
 
   [ Albert Astals Cid ]
@@ -62,7 +61,6 @@
     (lp:#1475678) (LP: #1475678)
 
  -- Michał Sawicz <michal.sawicz@canonical.com>  Wed, 04 Nov 2015 14:58:41 +0000
->>>>>>> 78bdee56
 
 unity8 (8.11+15.10.20151021-0ubuntu1) wily; urgency=medium
 

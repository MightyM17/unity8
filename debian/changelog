--- conflicted
+++ resolved
@@ -1,5 +1,3 @@
-<<<<<<< HEAD
-=======
 unity8 (7.90+14.10.20140701.2-0ubuntu2) utopic; urgency=medium
 
   * debian/control: 
@@ -222,7 +220,6 @@
 
  -- Ubuntu daily release <ps-jenkins@lists.canonical.com>  Tue, 27 May 2014 07:47:11 +0000
 
->>>>>>> 2ef2b55e
 unity8 (7.86+14.10.20140522-0ubuntu1) utopic; urgency=low
 
   [ Albert Astals ]

<<<<<<< HEAD
=======
unity8 (8.11+15.10.20151021-0ubuntu1) wily; urgency=medium

  [ Albert Astals Cid ]
  * Clazy fixes
  * Enable Efficient String Construction by default

  [ CI Train Bot ]
  * New rebuild forced.

  [ Daniel d'Andrada ]
  * Have unity8 drawing its own cursor (LP: #1488417)
  * Initial multi-monitor support

  [ Daniel van Vugt ]
  * Disable Qt's stuttering 'touch compression' to fix scrolling
    smoothness (LP: #1486341, #1488327)

  [ Lukáš Tinkl ]
  * Fix autopilot wizard test skipping the reporting page
  * Implement Unity.Platform plugin wrapping org.freedesktop.hostname1
    (LP: #1504318)
  * React to window title (aka surface name) changes (LP: #1497092)
  * Rotate the screenshots according to the actual orientation

  [ Michał Sawicz ]
  * Fix application API dependency
  * Have unity8 drawing its own cursor (LP: #1488417)
  * Initial multi-monitor support
  * Rotate the screenshots according to the actual orientation

  [ Nick Dedekind ]
  * Fixed leak in UnityMenuModelStackTest
  * Moved time translation to SDK (LP: #1372061)

 -- Michał Sawicz <michal.sawicz@canonical.com>  Wed, 21 Oct 2015 11:51:53 +0000

>>>>>>> 639f765d
unity8 (8.11+15.10.20151009-0ubuntu1) wily; urgency=medium

  [ CI Train Bot ]
  * New rebuild forced.

  [ Pawel Stolowski ]
  * Store unity8 package version in /var/lib/.../version file for fast
    retrieval from the shell plugin.

 -- Pawel Stolowski <ci-train-bot@canonical.com>  Fri, 09 Oct 2015 09:13:03 +0000

unity8 (8.11+15.10.20151008-0ubuntu1) wily; urgency=medium

  [ Lukáš Tinkl ]
  * Revert to using plaintext instead of HTML-like markup for the
    notifications (LP: #1504256)

 -- Michał Sawicz <michal.sawicz@canonical.com>  Thu, 08 Oct 2015 20:46:26 +0000

unity8 (8.11+15.10.20151002-0ubuntu1) wily; urgency=medium

  [ CI Train Bot ]
  * Resync trunk.

  [ Lukáš Tinkl ]
  * Wizard: skip the reporting page if the system is configured not to
    report crashes (LP: #1494442)

 -- Ken VanDine <ken.vandine@canonical.com>  Fri, 02 Oct 2015 13:24:03 +0000

unity8 (8.11+15.10.20151001-0ubuntu1) wily; urgency=medium

  [ Alexandros Frantzis ]
  * Use power state change reason SnapDecision to turn screen on when a
    SnapDecision arrives (LP: #1291455)

  [ CI Train Bot ]
  * New rebuild forced.

 -- Alexandros Frantzis <alexandros.frantzis@canonical.com>  Thu, 01 Oct 2015 12:04:04 +0000

unity8 (8.11+15.10.20150930.1-0ubuntu1) wily; urgency=medium

  [ Albert Astals Cid ]
  * Make Launcher::test_quickListMenuOnRMB stable (LP: #1500359)

  [ CI Train Bot ]
  * New rebuild forced.

  [ Michael Zanetti ]
  * Stabilize Launcher DND test

 -- Michał Sawicz <michal.sawicz@canonical.com>  Wed, 30 Sep 2015 10:09:33 +0000

unity8 (8.11+15.10.20150925-0ubuntu1) wily; urgency=medium

  [ Albert Astals Cid ]
  * Improvements from running clazy over the code

  [ Daniel d'Andrada ]
  * PhoneStage: ensure you're left in a consistent state after being
    reset (LP: #1476757)

  [ Lukáš Tinkl ]
  * Improve the appearance and functionality of datetime and session
    indicators in Unity8 desktop.
  * Using InputInfo, determine if we need swipe or click to dismiss the
    notifications (e.g. incoming phone call)

  [ Michael Zanetti ]
  * further development on the Desktop Spread (LP: #1488147)

  [ Michał Sawicz ]
  * Bump application API version
  * Skip bluetooth check under wily, use expectFailure to notice when
    it's back

  [ Richard Somlói ]
  * Fix translator comments in time formatter

 -- Michał Sawicz <michal.sawicz@canonical.com>  Fri, 25 Sep 2015 12:13:20 +0000

unity8 (8.11+15.10.20150922.1-0ubuntu1) wily; urgency=medium

  [ Albert Astals Cid ]
  * Adapt test to code changes
  * Add DEP-8 test for all our UI and unit tests
  * Keep the PreviewStack around to avoid mem leaks (LP: #1495467)

  [ CI Train Bot ]
  * Resync trunk.

  [ Michael Terry ]
  * When libusermetrics gives us an empty string, still show the
    infographic circle rather than hiding it.  This is a follow-on to a
    branch [1] that changes the "no data available" label to the empty
    string.

  [ Michał Sawicz ]
  * Add DEP-8 test for all our UI and unit tests
  * Fix integrated LightDM path
  * Resync trunk

 -- Michał Sawicz <michal.sawicz@canonical.com>  Tue, 22 Sep 2015 12:57:15 +0000

unity8 (8.11+15.10.20150915-0ubuntu1) wily; urgency=medium

  [ Albert Astals Cid ]
  * Fix testNotifications
  * Make the wait longer to make tests pass in CI
  * New simplified CroppedImageMinimumSourceSize (LP: #1467740)
  * Stop animateTimer when starting the fadeOutAnimation
  * Use  AlreadyLaunchedUpstart so that tests passes
  * Workaround keyboard issues and make test pass again

  [ Daniel d'Andrada ]
  * DesktopStage: Refactor focus handling
  * Stabilize tstShell.test_launchedAppHasActiveFocus

  [ Gary.Wzl ]
  * Add widgetData["expanded"] property for expandable widget.

  [ Michael Terry ]
  * Fix typo that caused the tutorial to tease the launcher on top of
    the greeter.
  * Fix typo that caused the tutorial to tease the launcher on top of
    the greeter.

 -- Michael Zanetti <michael.zanetti@canonical.com>  Tue, 15 Sep 2015 12:06:06 +0000

unity8 (8.11+15.10.20150907-0ubuntu1) wily; urgency=medium

  [ Michal Sawicz ]
  * Resync wily with vivid

  [ Albert Astals Cid ]
  * Accomodate header height when using a card carousel with non
    overlayed header (LP: #1489309)
  * Fix restart unity8 from inside the phone more than two times (LP:
    #1487946)

  [ Gary.Wzl ]
  * Move textarea up automatically when inputmethod popup. (LP:
    #1485947)

  [ Lukáš Tinkl ]
  * Introduce a GlobalShortcut QML component for handling global
    keyboard shortcuts

  [ Michael Terry ]
  * Fix the fact that a user that is locked out from their account for
    five minutes after entering too many wrong passwords can simply
    reboot to try again. (LP: #1383086)
  * Fix the fact that a user that is locked out from their account for
    five minutes after entering too many wrong passwords can simply
    reboot to try again. (LP: #1383086)

  [ Michael Zanetti ]
  * Implement progressive autoscrolling in desktop spread
  * add an animation transition when invoking the spread by hitting the
    right edge

 -- CI Train Bot <ci-train-bot@canonical.com>  Mon, 07 Sep 2015 14:05:37 +0000

unity8 (8.11+15.10.20150826-0ubuntu1) wily; urgency=medium

  [ Michael Zanetti ]
  * release for wily

  [ CI Train Bot ]
  * New rebuild forced.

 -- CI Train Bot <ci-train-bot@canonical.com>  Wed, 26 Aug 2015 09:01:03 +0000

unity8 (8.11+15.04.20150831.2-0ubuntu1) vivid; urgency=medium

  [ Albert Astals Cid ]
  * Accept auto repeats for the power down button if timer is not yet
    running (LP: #1486953, #1488927)
  * Add tests for Shell+Dash interaction
  * Make clicking on launcher buttons have haptic feedback
  * Make test_greeter_hides_on_app_open more stable
  * Move connect() to new syntax
  * make pot_file (LP: #1488484)

  [ Gerry Boland ]
  * [spread] avoid changing sourceSize of snapshotted apps, it causes
    ghost apps in the spread (LP: #1474319)

  [ Josh Arenson ]
  * Refactor the greeter to enable dynamic loading of backend plugins.
  * Refactor the greeter to enable dynamic loading of backend plugins.

  [ Lukáš Tinkl ]
  * Don't show the volume notification when the sound indicator is shown
    (LP: #1484126)

  [ Michael Terry ]
  * Unify turn-on-screen-upon-notification logic from various daemons
    into unity8. (LP: #1426115, #1482317)

 -- CI Train Bot <ci-train-bot@canonical.com>  Mon, 31 Aug 2015 10:25:39 +0000

unity8 (8.11+15.04.20150827.1-0ubuntu1) vivid; urgency=medium

  [ Daniel d'Andrada ]
  * MirSurfaceItem is now a view+controller instantiated from QML (LP:
    #1483752)

 -- CI Train Bot <ci-train-bot@canonical.com>  Thu, 27 Aug 2015 14:00:05 +0000

unity8 (8.11+15.04.20150821-0ubuntu1) vivid; urgency=medium

  [ Michael Terry ]
  * Skip the tutorial entirely when in desktop mode.  This fixes the
    emulator not being able to pass the tutorial.
  * Skip the tutorial entirely when in desktop mode.  This fixes the
    emulator not being able to pass the tutorial.

 -- CI Train Bot <ci-train-bot@canonical.com>  Fri, 21 Aug 2015 14:34:50 +0000

unity8 (8.11+15.04.20150817-0ubuntu1) vivid; urgency=medium

  [ Albert Astals Cid ]
  * Drop gcc 4.9 requirement in debian/rules
  * Make the test more stable
  * Optimize scope.preview() calls (LP: #1478022)

  [ Alberto Mardegan ]
  * Set currentIndex after the model change is completed (LP: #1433442)

 -- CI Train Bot <ci-train-bot@canonical.com>  Mon, 17 Aug 2015 11:57:31 +0000

unity8 (8.11+15.04.20150814-0ubuntu1) vivid; urgency=medium

  [ Albert Astals Cid ]
  * Make the test pass again after rework of appmanager
  * fix testPhoneStage

  [ CI Train Bot ]
  * New rebuild forced.

  [ Daniel d'Andrada ]
  * Fix and clean up InputInfo plugin

  [ Rodney Dawes ]
  * Do not call verify in the payments button code. (LP: #1468038)

 -- CI Train Bot <ci-train-bot@canonical.com>  Fri, 14 Aug 2015 09:53:11 +0000

unity8 (8.11+15.04.20150812-0ubuntu1) vivid; urgency=medium

  [ Albert Astals Cid ]
  * Add a test that checks that items in an expandable are the correct
    size after expanding the expandable
  * Fix the expandable test
  * Replace some waitForRendering with wait(0)
  * Workaround for bug 1473471 (LP: #1473471)

  [ Gary.Wzl ]
  * Fix layout issue when adding audio track widget in expandable widget

  [ handsome_feng ]
  * Added indication for running apps. (LP: #1471577)
  * Adjust the color to highlighting indicator. (LP: #1457098)
  * Convert the MouseArea to MultiPointTouchArea to track multiple touch
    points. (LP: #1445472)

  [ handsome_feng<445865575@qq.com> ]
  * Convert the MouseArea to MultiPointTouchArea to track multiple touch
    points. (LP: #1445472)

 -- CI Train Bot <ci-train-bot@canonical.com>  Wed, 12 Aug 2015 08:41:24 +0000

unity8 (8.10+15.10.20150804-0ubuntu1) wily; urgency=medium

  [ Kevin Gunn ]
  * No change, rebuild for gcc5

  [ CI Train Bot ]
  * Resync trunk. added: po/cy.po
  * Resync trunk. added: po/cy.po

  [ Daniel d'Andrada ]
  * Stages now control the "requestedState" property of applications
  * Stages now control the "requestedState" property of applications

 -- CI Train Bot <ci-train-bot@canonical.com>  Tue, 04 Aug 2015 20:56:05 +0000

unity8 (8.10+15.10.20150729-0ubuntu1) wily; urgency=medium

  [ CI Train Bot ]
  * Resync trunk.
  * allow opening the manage dash area by clicking with a mouse on the
    arrow label (LP: #1431564)

  [ Daniel d'Andrada ]
  * TouchRegistry: remove null candidates from list of candidates (LP:
    #1473492)

  [ Lukáš Tinkl ]
  * Fix power dialogs on desktop
  * Provide DBUS compatibility with  various session services
    (suspend/hibernate, lock/unlock, screensaver, etc)
  * React on PrtScr keyboard shortcut for taking screenshots on desktop
    (LP: #1474149)
  * launcher parity: close apps from quicklist (LP: #1457201)

  [ Michael Zanetti ]
  * Implement first edition for a desktop Alt+Tab spread
  * drop the gcc-4.9 dependency (LP: #1452348)

  [ Mirco Müller ]
  * Added corresponding tests and visual tweaks to a launcher-item's
    progress-overlay.
  * Added corresponding tests and visual tweaks to a launcher-item's
    progress-overlay.
  * Implemented alert/wiggle feature for launcher-icons.
  * Implemented alert/wiggle feature for launcher-icons.

  [ handsome_feng ]
  * makes left swip reset the search string. (LP: #1413791)

  [ handsome_feng<445865575@qq.com> ]
  * Don't expand indicators when tap to return to call. (LP: #1453217)
  * makes left swip reset the search string. (LP: #1413791)

 -- CI Train Bot <ci-train-bot@canonical.com>  Wed, 29 Jul 2015 12:39:01 +0000

unity8 (8.10+15.10.20150708.2-0ubuntu1) wily; urgency=medium

  [ Albert Astals Cid ]
  * Make the card sizes a bit dependant on the total of gu of the dash

 -- CI Train Bot <ci-train-bot@canonical.com>  Wed, 08 Jul 2015 15:01:41 +0000

unity8 (8.10+15.10.20150702.2-0ubuntu1) wily; urgency=medium

  [ Albert Astals Cid ]
  * Save screenshots of suspended apps to disk
  * Set width of title label when inside the title row (LP: #1461979)
  * qmluitests was renamed to uitests

  [ CI Train Bot ]
  * Resync trunk.

  [ Daniel d'Andrada ]
  * Fix tst_OrientedShell and tst_Tutorial (LP: #1469761, #1466947)

  [ Leo Arias ]
  * Reorganized the python test helper modules. Deprecated the
    unity8.shell.emulators namespace. (LP: #1306340)

  [ Leonardo Arias Fonseca ]
  * Reorganized the python test helper modules. Deprecated the
    unity8.shell.emulators namespace. (LP: #1306340)

  [ Lukáš Tinkl ]
  * fix PO files extraction

  [ Michael Zanetti ]
  * Make use of QInputDeviceInfo in order to automatically switch
    between usage modes and hide the OSK.

  [ Nick Dedekind ]
  * Fixed qtmultimedia mock which was generating errors in tests

  [ Richard Huddie ]
  * Reorganized the python test helper modules. Deprecated the
    unity8.shell.emulators namespace. (LP: #1306340)

 -- CI Train Bot <ci-train-bot@canonical.com>  Thu, 02 Jul 2015 16:09:57 +0000

unity8 (8.10+15.10.20150618-0ubuntu1) wily; urgency=medium

  [ Albert Astals Cid ]
  * Refactor QmlTest.cmake module so that all tests can go through it.
    Also a bit of cleanup around tests.
  * Support fallback images for dash card and preview widgets (LP:
    #1324142)

  [ CI Train Bot ]
  * New rebuild forced.
  * Resync trunk.

  [ Daniel d'Andrada ]
  * Fix Shell tests

  [ Josh Arenson ]
  * Refactor greeter emulator to unlock the greeter via dbus

  [ Lukáš Tinkl ]
  * respect target window's devicePixelRatio in MouseTouchAdaptor

  [ Michael Zanetti ]
  * Refactor QmlTest.cmake module so that all tests can go through it.
    Also a bit of cleanup around tests.

  [ Michał Sawicz ]
  * Refactor QmlTest.cmake module so that all tests can go through it.
    Also a bit of cleanup around tests.

  [ handsome_feng ]
  * Forbid closing apps during the edge gesture. (LP: #1445572)
  * Removed the horizonal rule on pin unlock screen. (LP: #1368798)

  [ handsome_feng<445865575@qq.com> ]
  * Forbid closing apps during the edge gesture. (LP: #1445572)

 -- CI Train Bot <ci-train-bot@canonical.com>  Thu, 18 Jun 2015 19:40:06 +0000

unity8 (8.10+15.10.20150612-0ubuntu2) wily; urgency=medium

  * No-change rebuild against Qt 5.4.2.

 -- Timo Jyrinki <timo-jyrinki@ubuntu.com>  Mon, 15 Jun 2015 12:33:07 +0300

unity8 (8.10+15.10.20150612-0ubuntu1) wily; urgency=medium

  [ Michał Sawicz ]
  * Implement full-shell rotation (LP: #1210199)

  [ CI Train Bot ]
  * New rebuild forced.
  * Resync trunk.

  [ Daniel d'Andrada ]
  * Implemented autopilot-test and fake-sensors for shell-rotation.

  [ Mirco Müller ]
  * Implemented autopilot-test and fake-sensors for shell-rotation.

 -- CI Train Bot <ci-train-bot@canonical.com>  Fri, 12 Jun 2015 16:07:47 +0000

unity8 (8.10-0ubuntu1) UNRELEASED; urgency=medium

  * Implement full-shell rotation (LP: #1210199)

 -- Michał Sawicz <michal.sawicz@canonical.com>  Wed, 15 Apr 2015 14:47:17 +0200

unity8 (8.02+15.10.20150603.1-0ubuntu1) wily; urgency=medium

  [ CI Train Bot ]
  * New rebuild forced.
  * Resync trunk.

  [ Renato Araujo Oliveira Filho ]
  * Set the device led color to green. (LP: #1450894)

 -- CI Train Bot <ci-train-bot@canonical.com>  Wed, 03 Jun 2015 21:42:35 +0000

unity8 (8.02+15.10.20150518.1-0ubuntu1) wily; urgency=medium

  [ Albert Astals Cid ]
  * Add overrides to override functions
  * Implement "rating-edit" preview widget (LP: #1318144)
  * Make the DashContent::test_mainNavigation test more stable (LP:
    #1450809)
  * Use art height as implicitHeight when the header is overlayed and
    there's no summary

  [ CI Train Bot ]
  * New rebuild forced.
  * Resync trunk.

  [ Daniel d'Andrada ]
  * Introducing FloatingFlickable
  * Make Ubuntu.Gestures components install TouchRegistry by themselves

  [ Michael Terry ]
  * Fix a possible crash in our PAM threading code. (LP: #1425362) (LP:
    #1425362)
  * Fix the lockscreen becoming unresponsive after testing an app on the
    device from QtCreator. (LP: #1435364)

  [ Nick Dedekind ]
  * Fixed desktop stage app focus.
  * Fixed issue in laggy indicator autpilot tests (LP: #1446846)

 -- CI Train Bot <ci-train-bot@canonical.com>  Mon, 18 May 2015 23:04:39 +0000

unity8 (8.02+15.04.20150511-0ubuntu1) vivid; urgency=medium

  [ Albert Astals Cid ]
  * Workarounds for concierge mode.

  [ CI Train Bot ]
  * New rebuild forced.
  * Resync trunk.

 -- CI Train Bot <ci-train-bot@canonical.com>  Mon, 11 May 2015 08:29:58 +0000

unity8 (8.02+15.04.20150505-0ubuntu1) vivid; urgency=medium

  [ Albert Astals Cid ]
  * Make runtests fake a test error if make fails
  * Make the test more stable
  * Use dbus-test-runner instead of dbus-launch

  [ Daniel d'Andrada ]
  * DirectionalDragArea: improvements & API grooming (LP: #1417920)
  * Fix EdgeDragEvaluator when a drag can happen both ways
    (Direction.Horizontal)

  [ Josh Arenson ]
  * Remove panelHeight property as it is unused.

  [ Leo Arias ]
  * Initial clean up of the autopilot tests set up. Removed the touch
    device from the test case. Moved the restart of unity to a fixture.
    Removed the unused DragMixin. Updated the setUpClass to use
    process_helpers. Removed the workaround for bug #1238417, already
    fixed. Use the toolkit helper to set the testability environment
    variable. Fixed the indicators base class that was restarting unity
    twice. (LP: #1238417, #1447206)
  * Use the base class from the toolkit in autopilot tests.

  [ Michael Zanetti ]
  * emit application-stop when we're going down (LP: #1326513)

  [ Michał Sawicz ]
  * UNITY_SCOPES_LIST is no more

  [ handsome_feng<445865575@qq.com> ]
  * When click the favorite scope in Dash Manager , it just return to
    the corresponding scope page. (LP: #1447056)

 -- CI Train Bot <ci-train-bot@canonical.com>  Tue, 05 May 2015 14:47:24 +0000

unity8 (8.02+15.04.20150422-0ubuntu1) vivid; urgency=medium

  [ Albert Astals Cid ]
  * Compile with Qt 5.5 (LP: #1437238)
  * Different way of top aligning labels when the other one in the row
    is multiline (LP: #1442085)
  * make pot_file

  [ Andrea Cimitan ]
  * Set sourceSize for DashBackground.qml Image

  [ CI Train Bot ]
  * New rebuild forced.
  * Resync trunk. added: po/sk.po

  [ Daniel d'Andrada ]
  * Move handling of command line options to a separate class
  * Refactor tst_PhysicalKeysMapper.qml

  [ Leo Arias ]
  * For autopilot tests, use the device simulation scenarios from the
    toolkit.

  [ Leonardo Arias Fonseca ]
  * For autopilot tests, use the device simulation scenarios from the
    toolkit.

  [ Michael Zanetti ]
  * Make sure dnd mode is ended properly when drag gesture is cancelled
    (LP: #1444949)

  [ Michał Sawicz ]
  * Fix flake8 warnings (LP: #1444170)
  * Move mock indicator service to unity8-fake-env, as it's a binary-
    dependent package.

  [ Nick Dedekind ]
  * Use asynchronous dbus requests for property updates. (LP: #1436982)

 -- CI Train Bot <ci-train-bot@canonical.com>  Wed, 22 Apr 2015 14:46:31 +0000

unity8 (8.02+15.04.20150409.1-0ubuntu1) vivid; urgency=medium

  [ Albert Astals Cid ]
  * Focus the shutdown dialog (LP: #1417991)
  * Make url-dispatching scope activation when the dash is not on the
    main scopes (LP: #1364306)
  * We use autopilot3 now

  [ CI Train Bot ]
  * New rebuild forced.
  * Resync trunk. added: po/or.po

  [ Daniel d'Andrada ]
  * Make tst_PreviewListView and tst_GenericScopeView work in out-of-
    source builds
  * MouseArea that shows the indicators panel should cover the
    indicators bar only (LP: #1439318)
  * Surface gets active focus also with mouse clicks

  [ Josh Arenson ]
  * Add a mode option to unity8 for selecting greeter mode in the future
  * Remove PkgConfig include from Launcher plugin to fix cross-compile
    (LP: #1437702)

  [ Leo Arias ]
  * Fixed the check for string in the lock screen test. (LP: #1434518)

  [ Michael Terry ]
  * Make sure the edge tutorial is destroyed when we receive a call
    during the wizard. (LP: #1436349)
  * Skip parts of the edge tutorial that require a touch device (like
    spread and bottom edge). (LP: #1434712)

  [ Michael Zanetti ]
  * Don't hide stages just because they're empty (LP: #1439615)
  * [Launcher] fix bug where an item would disappear even though the app
    is running (LP: #1438172)

  [ Nick Dedekind ]
  * Fixed autopilot test failures related to udev input failure for
    power button.
  * Made improvements for laggy indicator backends (lp#1390136). (LP:
    #1390136)

  [ Pete Woods ]
  * GPS only goes active when the Dash is in the foreground (LP:
    #1434379)

  [ handsome_feng<445865575@qq.com> ]
  * Modified the wrong time format in ScreenGrabber (LP: #1436006)

 -- CI Train Bot <ci-train-bot@canonical.com>  Thu, 09 Apr 2015 14:01:11 +0000

unity8 (8.02+15.04.20150320-0ubuntu1) vivid; urgency=medium

  [ Albert Astals Cid ]
  * Fix regression making pan not possible in Zoomable Image (LP:
    #1433506)
  * Make sure m_firstVisibleIndex is correctly set after processing
    changeSet.removes (LP: #1433056)
  * make pot_file

  [ Daniel d'Andrada ]
  * Don't show the rotating rect in "make tryFoo".

  [ Michael Zanetti ]
  * make pinlockscreen adjust better to larger displays

 -- CI Train Bot <ci-train-bot@canonical.com>  Fri, 20 Mar 2015 11:56:41 +0000

unity8 (8.02+15.04.20150318-0ubuntu1) vivid; urgency=medium

  [ Albert Astals Cid ]
  * Add some context to tr calls (LP: #1431497)
  * Require binaries and .pc files we call from code
  * Test: More stubborn flick to the end

  [ Andrea Cimitan ]
  * Refactor PreviewOverlay to fix weird zoom out/in animations when
    previewing images from the Previews

  [ CI Train Bot ]
  * Resync trunk.

  [ Charles Kerr ]
  * Re-enable a rotation lock test now that the bug that broke that test
    has been fixed. (LP: #1410915)

  [ Daniel d'Andrada ]
  * Darkened area behind indicators menu should eat input until it fully
    disappears (LP: #1417967)
  * DesktopStage - fix focus switch when user taps on window (LP:
    #1431325)
  * Fix warnings when launching tutorial
  * Make MouseTouchAdaptor controllable from within QML
  * Make tst_Shell absorb tst_TabletShell

  [ Leo Arias ]
  * Changed the autopilot dependencies so they do not require qt4. (LP:
    #1429158)
  * Drop the support for python2 in autopilot tests. (LP: #1429163)
  * Stop using the deprecated toolkit emulators namespace in autopilot
    tests. (LP: #1341681)

  [ Michael Terry ]
  * Don't close wizard & edge tutorial when the unity8-dash closes (LP:
    #1425484)
  * Don't let the wizard sit indefinitely, waiting for a wizard page to
    finish preparing itself. (LP: #1425737)
  * Fix two broken qmluitest files by waiting for everything to settle
    before starting the tests.
  * Only call unlockAllModems once the wizard is done. (LP: #1425161)
    (LP: #1425161)
  * When we are locking the user out from too many login failures,
    notice when time passes even if the device is suspended. (LP:
    #1396817) (LP: #1396817)

  [ Michael Zanetti ]
  * Add a mouse area to the indicators panel so we can open them by
    clicking. (LP: #1417650)
  * fix launcher not reacting to first click when revealed by mouse
    hover, add tests
  * performance improvements (LP: #1430233, #1425087)

  [ Michał Sawicz ]
  * Remove the activity indicator from tests
  * Use targets instead of custom ld arguments for linking

  [ Mirco Müller ]
  * Updated the visuals of the SwipeToAct-widget for incoming-call snap-
    decision notifications according to new design-spec.
  * Updated the visuals of the SwipeToAct-widget for incoming-call snap-
    decision notifications according to new design-spec.

 -- CI Train Bot <ci-train-bot@canonical.com>  Wed, 18 Mar 2015 10:19:06 +0000

unity8 (8.02+15.04.20150302-0ubuntu2) vivid; urgency=medium

  * No-change rebuild against Qt 5.4.1.

 -- Timo Jyrinki <timo-jyrinki@ubuntu.com>  Wed, 11 Mar 2015 10:27:23 +0200

unity8 (8.02+15.04.20150302-0ubuntu1) vivid; urgency=medium

  [ Albert Astals ]
  * Don't precache items that are outisde the 1.5*height buffering area
    (LP: #1410131)

  [ Albert Astals Cid ]
  * Don't precache items that are outisde the 1.5*height buffering area
    (LP: #1410131)

  [ Chris Townsend ]
  * Add a wrapper for handling the
    /org/gnome/SessionManager/EndSessionDialog DBus object used by
    indicator-session. This allows indicator-session to properly talk to
    the Unity 8 session management functions. (LP: #1392187)
  * Allow for proper logout session management. This uses the
    EndSession() Upstart DBus method on the current session bus. (LP:
    #1360316)
  * Make the Unity 8 session dialogs behave in the same fashion as Unity
    7. From indicator-session: Clicking "Log Out" will now present a
    dialog to "Lock", "Log Out", or "Cancel". Clicking "Shut Down" will
    now present a dialog to "Reboot", "Shut Down", or "Cancel". (LP:
    #1416074)

  [ Daniel d'Andrada ]
  * Add NO_TESTS cmake option to skip tests and therefore speed up
    builds
  * Remove enums and properties that doesn't exist in the real
    ApplicationManager
  * Stabilize some Shell qml tests

  [ Josh Arenson ]
  * Create a PhysicalKeyMapper to handle all physical/hardware keys (LP:
    #1390393)

  [ Michael Terry ]
  * Make the draggable part of the right edge (during the tutorial) a
    constant size, instead of having it grow and shrink as the spread
    peeks out from the side.

  [ Michał Sawicz ]
  * Create a PhysicalKeyMapper to handle all physical/hardware keys (LP:
    #1390393)

  [ Robert Bruce Park ]
  * Launchpad automatic translations update.

 -- CI Train Bot <ci-train-bot@canonical.com>  Mon, 02 Mar 2015 12:11:21 +0000

unity8 (8.02+15.04.20150226-0ubuntu1) vivid; urgency=medium

  [ CI Train Bot ]
  * New rebuild forced.

  [ Pete Woods ]
  * Only set scopes active when the screen is on (LP: #1422879)

 -- CI Train Bot <ci-train-bot@canonical.com>  Thu, 26 Feb 2015 19:39:54 +0000

unity8 (8.02+15.04.20150224-0ubuntu1) vivid; urgency=medium

  [ Albert Astals Cid ]
  * Dash manage hint should not be visible in previews+test (LP:
    #1422260)
  * Do not declare the hostname property twice
  * Fix some warnings in Mock Notifications
  * Make qmluittests pass with Qt 5.4
  * Preserve the aspect ratio for the card attribute images (LP:
    #1411751)
  * Update qmltypes

  [ Andrea Cimitan ]
  * Add maximumLineCount for subtitle label in cards (LP: #1414870)

  [ Michael Terry ]
  * Move the gschema file to data/ and install it via cmake, not dpkg.
  * Refactor the greeter code to be more compartmented and isolatable.
  * Silence a couple qml warnings. (LP: #1423286)
  * Wait for libqofono to finish initializing before we decide whether
    to skip the wizard's SIM page or not.

  [ Michael Zanetti ]
  * enable revealing the launcher by hitting the left edge using the
    mouse

  [ Ying-Chun Liu ]
  * Add Autopilot Notification helper.

 -- CI Train Bot <ci-train-bot@canonical.com>  Tue, 24 Feb 2015 10:17:16 +0000

unity8 (8.02+15.04.20150216.1-0ubuntu1) vivid; urgency=medium

  [ Andrea Cimitan ]
  * Fix temp scopes opening temp scopes, correctly close previously
    opened temp scope with its preview (LP: #1410337)
  * Set sourcesize for scopes images in manage dash

  [ CI Train Bot ]
  * Resync trunk

  [ Albert Astals Cid ]
  * Test for bug #1316660 (LP: #1316660)
  * Hardcode tranlsation for internal.location field (LP: #1393438)
  * Make sure the height it's the height it will have

  [ Michael Zanetti ]
  * Cleanup cmake warning about missing Qt5Sql module

 -- CI Train Bot <ci-train-bot@canonical.com>  Mon, 16 Feb 2015 13:14:26 +0000

unity8 (8.02+15.04.20150211-0ubuntu2) vivid; urgency=medium

  * No-change rebuild against Qt 5.4.0.

 -- Timo Jyrinki <timo-jyrinki@ubuntu.com>  Fri, 13 Feb 2015 15:17:18 +0200

unity8 (8.02+15.04.20150211-0ubuntu1) vivid; urgency=medium

  [ Michael Terry ]
  * Redesign tutorial to match latest spec (just removing obsolete pages
    and redesigning look, no new pages yet)
  * Add new right-edge and bottom-edge screens to the first-boot edge
    tutorial (LP: #1383297)
  * Support switching the indicator profile on the fly, as the greeter
    appears and disappears. (But don't use it yet, not until the
    settings panel to control this is in place.)
  * Clip the infographic to its bounding box, instead of letting it
    bleed past the welcome page (visible when dragging the welcome page
    to the side).

  [ Michael Zanetti ]
  * Add an AccountService based launcher model to be used with split
    greeter
  * Launcher fixes for windowed mode
  * save and restore window size and position
  * Fix resizing windows when making it smaller than minSize and then
    larger again.

  [ handsome_feng<445865575@qq.com> ]
  * makes the header fully reveal when tapping the search icon. (LP:
    #1379327)

  [ Mirco Müller ]
  * Allow swipe-to-dismiss for contracted snap-decision notifications,
    interactive notifications and ephemeral notifications. (LP:
    #1355422, #1334855)

  [ Daniel d'Andrada ]
  * Make indicators bar eat all events
  * Improve Launcher tests, making them more reliable
  * Tapping on a surface gives it active focus

 -- Ubuntu daily release <ps-jenkins@lists.canonical.com>  Wed, 11 Feb 2015 17:13:16 +0000

unity8 (8.02+15.04.20150123.3-0ubuntu1) vivid; urgency=low

  [ Sebastien Bacher ]
  * Set text hint property for the messaging menus inline reply widget
    (LP: #1389234)

  [ Ying-Chun Liu ]
  * Added an initial set of autopilot tests for the display indicator.

  [ Nick Dedekind ]
  * Removed filtering the indicator model by visibility.

  [ Michael Zanetti ]
  * fixes left edge drag when in spread

  [ Albert Astals Cid ]
  * Fix ninja build in a different way The previous one was adding rpath
    to some .so that broke our tests that use LD_LIBRARY_PATH to change
    which one is picked up

  [ Leo Arias ]
  * Added an initial set of autopilot tests for the display indicator.

 -- Ubuntu daily release <ps-jenkins@lists.canonical.com>  Fri, 23 Jan 2015 12:12:41 +0000

unity8 (8.02+15.04.20150121.2-0ubuntu1) vivid; urgency=low

  [ Michael Terry ]
  * Don't show any power dialogs while the screen is off. This is a
    band-aid to avoid the symptom, while we still investigate the source
    of why the screen doesn't turn on (and why we seem to not handle the
    power-button-release event). (LP: #1409003, #1410830)
  * Don't refocus the dialer-app when a call is started by the user.
    Because of how qtmir works, this would cause the dialer-app to
    unfocus momentarily, causing interface oddities for the user. (LP:
    #1413065)

  [ CI Train Bot ]
  * Resync trunk

  [ Albert Astals Cid ]
  * Build with ninja
  * Fixes for Table Preview Widget (LP: #1410420)

  [ Michael Zanetti ]
  * Add support for earpiece media buttons (LP: #1398427)
  * Add a WindowMoveResizeArea and tests for it

 -- Ubuntu daily release <ps-jenkins@lists.canonical.com>  Wed, 21 Jan 2015 18:33:18 +0000

unity8 (8.02+15.04.20150113.1-0ubuntu1) vivid; urgency=low

  [ Andrea Cimitan ]
  * support background on horizontal cards with summary (LP: #1393008)

  [ Gerry Boland ]
  * DashCommunicator: replace QDBusInterface with a non-blocking
    simplification which does not introspect the service on creation
    (LP: #1403508)

  [ Leo Arias ]
  * Added an autopilot test for the edges demo.

  [ Albert Astals ]
  * Don't show the manage dash pull up arrow on temp scopes (LP:
    #1401869)
  * Remove hack, newer Qt already support keyClick(char)
  * Tests: Add Qt 5.5 removal TODOs
  * Make sure we use fPIC when compiling files for the static library
    too
  * Make sure changing a scope doesn't trigger creation/destruction of
    delegates until it's finished (LP: #1410122)

  [ Michael Zanetti ]
  * patch debian/control file before using it to make it work with mk-
    build-deps

 -- Ubuntu daily release <ps-jenkins@lists.canonical.com>  Tue, 13 Jan 2015 20:58:08 +0000

unity8 (8.02+15.04.20150109.2-0ubuntu1) vivid; urgency=low

  [ Michał Sawicz ]
  * We don't need the SIGSTOP in main() any more.
  * Add a test to make sure the shell always starts disabled until it is
    enabled by a complete PAM interaction.

  [ Leo Arias ]
  * Added an autopilot test for the edges demo.

  [ Nick Dedekind ]
  * Unhook Lights interface from indicator widgets (LP: #1385331)

  [ Albert Astals ]
  * Fix going to scopes when the Manage Dash is open (LP: #1403464)
  * QSortFilterProxyModelQML -> UnitySortFilterProxyModelQML
  * Clip the Scopes List header
  * Fix ScopesList not being under finger
  * Make waitForRendering with no item fail instead of crash
  * Disable Dash horizontal scroll while Navigation InverseMouseArea is
    pressed (LP: #1403048)
  * Test: Make sure the mouse area is enabled before clicking into it
  * Test: We actually need to click on the customBackButton and not on
    backButton
  * Test: By default mouseX act on the middle

  [ Michael Terry ]
  * Don't block handling power events on loading the greeter's qml and
    the background image.
  * Show OSK above the wizard. (LP: #1401213)
  * Unify the name of the Greeter DBus test, make it use our standard
    binary test macro (which also nicely exports xml results), and make
    the test a little more robust against timing issues.
  * Add a test to make sure the shell always starts disabled until it is
    enabled by a complete PAM interaction.

  [ Martin Pitt ]
  * tests: Fix Notify.Notification.add_action invocation to work also
    with unpatched libnotify API. (LP: #1223401)

  [ Rodney Dawes ]
  * Depend on :native version of g++ to allow cross-compiling to work.
    (LP: #1353855)

 -- Ubuntu daily release <ps-jenkins@lists.canonical.com>  Fri, 09 Jan 2015 10:43:06 +0000

unity8 (8.02+15.04.20141216.1-0ubuntu1) vivid; urgency=low

  [ Ubuntu daily release ]
  * New rebuild forced

  [ Albert Astals ]
  * Need to wait until loaded is true to use the count property
  * Manage Dash: Ellide properly

 -- Ubuntu daily release <ps-jenkins@lists.canonical.com>  Tue, 16 Dec 2014 11:03:37 +0000

unity8 (8.02+15.04.20141215.3-0ubuntu1) vivid; urgency=low

  [ Albert Astals Cid ]
  * ScopesList: Use the default scope style for the header

  [ Daniel d'Andrada ]
  * Refactor Dialogs.qml to use proper in-scene dialogs
  * Make Greeter nicely handle being resized

  [ Albert Astals ]
  * Rework how we set the ranges so we get some more asynchronousity
    from item views (LP: #1384374)
  * clickscope is back to being unfavoritable (LP: #1400762)
  * Fix clicking on the manage dash list after having moved the current
    scope
  * Make the drag range be a multiple of the drag "rate" value.
    Workarounds https://bugs.launchpad.net/mir/+bug/1399690

  [ Gerry Boland ]
  * MockAppMan: emit SIGSTOP so AP test apps are run (LP: #1394208)

 -- Ubuntu daily release <ps-jenkins@lists.canonical.com>  Mon, 15 Dec 2014 22:43:16 +0000

unity8 (8.02+15.04.20141212.1-0ubuntu1) vivid; urgency=low

  [ Ubuntu daily release ]
  * New rebuild forced

  [ Albert Astals ]
  * Make Navigation work when "jumping" to the non root

 -- Ubuntu daily release <ps-jenkins@lists.canonical.com>  Fri, 12 Dec 2014 12:28:10 +0000

unity8 (8.02+15.04.20141211.2-0ubuntu1) vivid; urgency=medium

  [ Michał Sawicz ]
  * Bump version due to new Manage Dash

  [ Gerry Boland ]
  * [indicators] Fix positioning on panel resize.

  [ Nick Dedekind ]
  * [indicators] Fix positioning on panel resize.

  [ Albert Astals ]
  * Fix the Dash Header hamburger menu background color
  * Fix tests (LP: #1400449)
  * Allow pulling manage dash if there's no favorite scopes (LP:
    #1400774)
  * Manage Dash: Make store button work even if you have no favorites
    (LP: #1400771)
  * Make pot_file

  [ CI Train Bot ]
  * Resync trunk

  [ Andrea Cimitan ]
  * Remove dismiss timer in Launcher (LP: #1368778)

  [ Michael Zanetti ]
  * decrease opacity changes in spread, move it to a separate surface.
  * Add an initial, rudimentary DesktopStage to get started
  * Uninvert Launcher in Desktop Mode
  * Add support for Wallpaper in Desktop stage
  * Add window control buttons to panel for fullscreen applications

  [ Rodney Dawes ]
  * Add dependency on gir1.2-notify-0.7 to unity8-autopilot package.
    (LP: #1400437)

 -- Ubuntu daily release <ps-jenkins@lists.canonical.com>  Thu, 11 Dec 2014 13:25:44 +0000

unity8 (8.01+15.04.20141205-0ubuntu1) vivid; urgency=low

  [ CI Train Bot ]
  * Resync trunk

  [ Albert Astals ]
  * Replace Scopes Overview by the new Manage Dash (LP: #1386698,
    #1368670)

 -- Ubuntu daily release <ps-jenkins@lists.canonical.com>  Fri, 05 Dec 2014 10:55:50 +0000

unity8 (8.01+15.04.20141204-0ubuntu1) vivid; urgency=low

  [ Michael Terry ]
  * Import wizard code from ubuntu-system-settings.
  * Convert the welcome wizard from a separate executable into a qml
    plugin (with a small C++ plugin for support).
  * Add tests for welcome wizard.

 -- Ubuntu daily release <ps-jenkins@lists.canonical.com>  Thu, 04 Dec 2014 20:55:11 +0000

unity8 (8.01+15.04.20141202-0ubuntu1) vivid; urgency=low

  [ Michael Terry ]
  * Make sure that there is no window of opportunity for swiping away
    greeter before the lockscreen appears.
  * Don't allow dragging the greeter out from the left edge if it's
    hidden there. (LP: #1372952)

  [ Michał Sawicz ]
  * Move from Theme colour to direct UbuntuColors.orange for activity
    indicator and preview buttons

  [ Albert Astals ]
  * Use QImageReader not to load the image into memory twice (LP:
    #1384374)
  * Don't create the whole current scope delegates, just height * 3 (LP:
    #1384393, #1384374)
  * Make CroppedImageSizer async
  * Use ubuntu::connectivity::NetworkingStatus instead of
    QNetworkConfigurationManager
  * Compile with Qt 5.4 (LP: #1395636)

  [ Michael Zanetti ]
  * close previews and temp scopes on left edge/BFB (LP: #1391798)
  * make spread reversible (LP: #1368668, #1355284, #1368677)

  [ Andrea Cimitan ]
  * Different drag behaviour for not closable apps in spread (LP:
    #1368287)

  [ Daniel d'Andrada ]
  * Make UnityTestCase.touchFlick properly map event coordinates

 -- Ubuntu daily release <ps-jenkins@lists.canonical.com>  Tue, 02 Dec 2014 09:26:49 +0000

unity8 (8.01+15.04.20141125.2-0ubuntu1) vivid; urgency=low

  [ Michael Zanetti ]
  * improve snapping after dragging
  * Make the launcher BFB rounded on one end (LP: #1382596)
  * disable swipeToClose while some snapping is happening (LP: #1378938)
  * increase threshold and avoid jumping in SpreadDelegate dragging (LP:
    #1352842, #1350803)

  [ Ying-Chun Liu ]
  * Notifications should be on right side when wide. (LP: 1379384) (LP:
    #1379384)

  [ Albert Astals ]
  * Fix qml warnings
  * Fix some qmluitests

  [ Lars Uebernickel ]
  * Use Icon instead of StatusIcon

 -- Ubuntu daily release <ps-jenkins@lists.canonical.com>  Tue, 25 Nov 2014 13:54:47 +0000

unity8 (8.01+15.04.20141117-0ubuntu1) vivid; urgency=low

  [ josharenson ]
  * Return focus to the application after a tusted session overlay is
    closing. (LP: #1381292)

  [ Josh Arenson ]
  * Return focus to the application after a tusted session overlay is
    closing. (LP: #1381292)

  [ Albert Astals ]
  * Remove unused ResponsiveFlowView
  * Fix a few cmake warnings when running ./build.sh in a clean checkout

  [ Mirco Müller ]
  * Make sure non-square icons are not cropped. (LP: #1378417)

  [ Michael Terry ]
  * Drop the "EARLY ALPHA" scare label when running in testing mode.

  [ Michael Zanetti ]
  * unify Greeter and Lockscreen wallpaper again
  * hide quicklist when launcher hides (LP: #1387088)
  * Keep applications suspended while lockscreen is shown (LP: #1378126)
  * change spread background color to 111111

  [ Omer Akram ]
  * show password when tapped on the 'Show password' label, not just the
    checkbox. (LP: #1389832)

 -- Ubuntu daily release <ps-jenkins@lists.canonical.com>  Mon, 17 Nov 2014 13:48:33 +0000

unity8 (8.01+15.04.20141107.2-0ubuntu2) vivid; urgency=medium

  * No-change rebuild against Qt 5.3.2.

 -- Timo Jyrinki <timo-jyrinki@ubuntu.com>  Sat, 08 Nov 2014 13:50:11 +0200

unity8 (8.01+15.04.20141107.2-0ubuntu1) vivid; urgency=low

  [ Michael Terry ]
  * Skip second SIM unlock dialog if user presses Emergency Call on
    first one (LP: #1387925)

  [ Michael Zanetti ]
  * fix positive/negative answer order on the new swipe notification
    (LP: #1358343)
  * Update PageHeader to use new SDK api
  * antialias surfaces when in spread (LP: #1351559)

  [ Albert Astals ]
  * Remove Hud

  [ Mirco Müller ]
  * Replace ComboButton in snap-decision notifications, used for
    additional actions (> 3 actions), with custom widget immune to
    accidental taps. (LP: #1384730)

 -- Ubuntu daily release <ps-jenkins@lists.canonical.com>  Fri, 07 Nov 2014 14:33:02 +0000

unity8 (8.01+15.04.20141104-0ubuntu1) vivid; urgency=low

  [ Sebastien Bacher ]
  * Drop workaround, it's not needed and create issues for desktop-next
    (LP: #1387671)

  [ Albert Astals ]
  * Do not append integer to char *
  * Remove unused end() function
  * Update build.sh
  * Fix i18n

  [ Michael Zanetti ]
  * rework launcher quicklist visuals to fit new design (LP: #1368660)
  * Fix DBusVariant conversion for launcher emblems (LP: #1387261)
  * Fix desktop file encoding in launcher (LP: #1387083)
  * Add a hinting animation to indicate changes in the backend (LP:
    #1376707)

  [ Alberto Aguirre ]
  * Add audioRole to QtMultimedia mock
  * Add a plugin to take screenshots on vol up + vol down

  [ CI bot ]
  * Fix relative time formatter when using non-UTC timezone. (LP:
    #1378821)

  [ Leo Arias ]
  * Removed the tests for the alternate paths of the autopilot helpers.

  [ Nick Dedekind ]
  * Fix relative time formatter when using non-UTC timezone. (LP:
    #1378821)
  * Reset current item selection on deleted. (LP: #1378462)
  * Added timer to re-assert server value after indicator menu item
    activation. (LP: #1336715)

  [ Mirco Müller ]
  * Added dedicated swipe-to-act button for snap-decisions, which avoids
    accidental taps/button-presses. (LP: #1358343)

  [ Chris Gagnon ]
  * add missing unity-scope-click dependancy to unity8-autopilot package
    (LP: #1336276)

  [ Michael Terry ]
  * Don't lock phone if user tries to switch back to an active call.
    (LP: #1388156)

  [ Daniel d'Andrada ]
  * DirectionalDragArea: Update TODO comment in light of new events
  * TouchDispatcher: synthesize MouseButtonDblClick events

  [ Leonardo Arias Fonseca ]
  * Removed the tests for the alternate paths of the autopilot helpers.

 -- Ubuntu daily release <ps-jenkins@lists.canonical.com>  Tue, 04 Nov 2014 12:56:08 +0000

unity8 (8.01+15.04.20141030-0ubuntu1) vivid; urgency=medium

  [ Michael Terry ]
  * Provide 'passphrase' as a field of Components.Lockscreen
  * Fix a race between Qml loading and DBus registration that caused
    problems when jenkins tried to unlock the phone.
  * Set domain explicitly for the Dialogs component because the welcome
    wizard wants to import it. (LP: #1381731)
  * When greeter or lockscreen has focus, show active call panel. (LP:
    #1378872)

  [ Ted Gould ]
  * Set the default OOM score for the dash (LP: #1379786)

  [ Michał Sawicz ]
  * Revert lp:~unity-team/unity8/flickables-speed-workaround to avoid
    risk in RTM.
  * Updated behaviour for zoomable image, workaround for sourcesize (LP:
    #1333187)

  [ Michael Frey ]
  * Added a check for Proximity to determine if we show the lock screen.
    (LP: #1378012)

  [ Ying-Chun Liu ]
  * Add non-interactive code into GenericScopeView. (LP: #1384441)

  [ Mirco Müller ]
  * Also use modal nature of snap-decision notifications when
    greeter/lockscreen is shown. This fixes LP: #1378827. (LP: #1378827)

  [ Michael Zanetti ]
  * Make the launcher update on dconf changes (LP: #1376707)
  * exit spread on background tap (LP: #1368261)
  * Use an index instead of a scope id in DashCommunicator (LP:
    #1376044)

  [ Andrea Cimitan ]
  * Updated behaviour for zoomable image, workaround for sourcesize (LP:
    #1333187)

  [ Daniel d'Andrada ]
  * Make TouchGate synthesize QMouseEvents for mouse-based target items
  * Don't specify a distanceThreshold as it conflicts with
    hintDisplacment

 -- Ubuntu daily release <ps-jenkins@lists.canonical.com>  Thu, 30 Oct 2014 21:43:42 +0000

unity8 (8.00+15.04.20141030-0ubuntu1) vivid; urgency=low

  [ josharenson ]
  * Fix lp:1370240 by making stages interactive when a snap decision is
    dismissed. (LP: #1370240)

  [ Nick Dedekind ]
  * remove qml ownership confusion for caching unitymenumodels (LP:
    #1368856)
  * Implementation of expandable panel design (LP: #1368856)

  [ Albert Astals ]
  * CardAttributes: Specify column and row since the gridlayout gets
    confused sometimes (LP: #1381092)
  * Reset VerticalJournal until the cardTool settles (LP: #1381255)

  [ Mirco Müller ]
  * Added synchronous/confirmation notification support to unity8. (LP:
    #1232633)

  [ Michael Zanetti ]
  * Fix lp:1370240 by making stages interactive when a snap decision is
    dismissed. (LP: #1370240)
  * Drop all visual indication of "pinning" (LP: #1381054)

  [ Antti Kaijanmäki ]
  * Unlock all modems on boot. (LP: #1333121)

 -- Ubuntu daily release <ps-jenkins@lists.canonical.com>  Thu, 30 Oct 2014 10:51:17 +0000

unity8 (8.00+14.10.20141013.2-0ubuntu1) utopic; urgency=low

  [ Michael Terry ]
  * Don't show initial lockscreen during the edge demo. The user just
    set up their phone with a password, it's pointless to ask them
    again. (LP: #1358283)
  * Distinguish between incoming calls and other dialer-app opens. (LP:
    #1378218) (LP: #1378218)

  [ Andrea Cimitan ]
  * Fix flickable speed to be resolution independent, by subclassing
    components (LP: #1348557)

  [ Michał Sawicz ]
  * Fix the ShellWithPin test and some functionality.

  [ Albert Astals ]
  * Move Base.qml to DashCategoryBase
  * Fix first item positioning when m_clipItem->y() is not 0 (LP:
    #1251597)
  * Fix some small qml warnings

  [ Daniel d'Andrada ]
  * Add touch ownership logic on top of qt input handling

 -- Ubuntu daily release <ps-jenkins@lists.canonical.com>  Mon, 13 Oct 2014 15:43:03 +0000

unity8 (8.00+14.10.20141009.4-0ubuntu1) utopic; urgency=low

  [ Michał Sawicz ]
  * Rename datetime indicator in test

  [ Albert Astals ]
  * Close overview temp scope on show dash (LP: #1373819)
  * Enable QT_STRICT_ITERATORS
  * Make Base not clickable, since we don't use it in anywhere clickable
    (we only use it for Category delegates in the LVWPH) (LP: #1300709)
  * Hide preview if it was visible when going to a scope (LP: #1374548)
  * Remove contentScale variable

  [ Andrea Cimitan ]
  * Fix card implicitHeight when summary is declared, but its text is
    empty. Also fixes vertical journal height and clipping (LP:
    #1362160)
  * Redesign for pinned apps. Remove thindivider on top of ubuntu dash
    button (not needed anymore) (LP: #1377100)

  [ Ying-Chun Liu ]
  * Fix run_on_device.sh to let it run again.

  [ Nick Dedekind ]
  * Fixed indicator menu bindings to server toggle value broken by user
    interaction. (LP: #1336715)
  * Force rendering so we don't get stuck in "waitForRendering" loop in
    tests.

  [ Daniel d'Andrada ]
  * PhoneStage: focus the new topmost app after the current one closes
    itself (LP: #1375267)

  [ Michael Terry ]
  * Fix some security issues with the tablet greeter, which allowed the
    lockscreen to be bypassed. (LP: #1367715) (LP: #1367715)

  [ Michael Zanetti ]
  * scale down errorText label if necessary (LP: #1378848)

 -- Ubuntu daily release <ps-jenkins@lists.canonical.com>  Thu, 09 Oct 2014 14:05:54 +0000

unity8 (8.00+14.10.20141008-0ubuntu1) utopic; urgency=low

  [ Michael Zanetti ]
  * Dual SIM pin unlocking. Hook up the UI to the backend. (LP:
    #1267135)

  [ Antti Kaijanmäki ]
  * Dual SIM pin unlocking. Hook up the UI to the backend. (LP:
    #1267135)

  [ Ubuntu daily release ]
  * New rebuild forced

 -- Ubuntu daily release <ps-jenkins@lists.canonical.com>  Wed, 08 Oct 2014 09:41:32 +0000

unity8 (8.00+14.10.20141006-0ubuntu1) utopic; urgency=low

  [ Andrea Cimitan ]
  * Tweak card header to match the spec
  * Add preview image slideshow (LP: #1351537)

  [ Michał Sawicz ]
  * Cache more things in memory, so flicking scopes should be faster
    (LP: #1336724)
  * Tweak card header to match the spec
  * Save texture memory by limiting sourceSize (LP: #1338430)

  [ Ying-Chun Liu ]
  * Add attributes to Preview. (LP: #1282460)

  [ Albert Astals ]
  * Update pot
  * Cache more things in memory, so flicking scopes should be faster
    (LP: #1336724)
  * Save texture memory by limiting sourceSize (LP: #1338430)
  * Clip the settings list
  * Fix unlocking from the left again
  * Add wait_ makes tests more reliable

  [ Michael Zanetti ]
  * fix fading out the launcher instead of sliding it out on left-edge
    minimizing an app.
  * Make the DashCommunicator async and more flexible to handle a
    lifecycle-suspended dash (LP: #1339883)

  [ Michael Terry ]
  * Retry unlock-device script if it fails, as there is always a risk of
    a small race with boot-up. (LP: #1370644)
  * Add pull-to-refresh functionality to scopes. (LP: #1368336)

  [ CI bot ]
  * Resync trunk

 -- Ubuntu daily release <ps-jenkins@lists.canonical.com>  Mon, 06 Oct 2014 08:03:23 +0000

unity8 (8.00+14.10.20140930.2-0ubuntu1) utopic; urgency=low

  [ Alexandros Frantzis ]
  * Remove stale trusted socket before starting unity8 from upstart (LP:
    #1371597) (LP: #1371597)

  [ CI bot ]
  * Resync trunk

  [ Andrea Cimitan ]
  * Move activity indicator on top of keyboard (LP: #1354519)

  [ Gerry Boland ]
  * Cleanup: Remove unused member and fix small syntax error in
    OrientationLock

  [ josharenson ]
  * Fix lp:1367894 by correcting how the minute value is calculated in
    the panel. (LP: #1367894)

  [ Nick Dedekind ]
  * Fixed DefaultIndicatorPage test. Fixed warnings from test.

  [ Ying-Chun Liu ]
  * Remove maxLineCount in preview. (LP: 1328513) (LP: #1328513)

  [ Michael Terry ]
  * Fix some code that accidentally landed in trunk before it got
    cleaned up. The current code just has some duplication to it that
    should be unified.
  * Implement latest visual designs for passphrase lockscreen.
  * Make it easier to use the Lockscreen component from the welcome
    wizard.
  * Limit how much memory we reserve for the greeter background image,
    allowing giant images to appear correctly.

  [ Daniel d'Andrada ]
  * Add gdbTestComponentName build targets

 -- Ubuntu daily release <ps-jenkins@lists.canonical.com>  Tue, 30 Sep 2014 16:57:28 +0000

unity8 (8.00+14.10.20140926-0ubuntu1) utopic; urgency=low

  [ CI bot ]
  * Resync trunk

  [ Nick Dedekind ]
  * Visual changes for indicator RTM polishing (LP: #1329289)

  [ Ubuntu daily release ]
  * New rebuild forced

 -- Ubuntu daily release <ps-jenkins@lists.canonical.com>  Fri, 26 Sep 2014 19:12:39 +0000

unity8 (8.00+14.10.20140923-0ubuntu1) utopic; urgency=low

  [ Michael Zanetti ]
  * fix swiping away the launcher from the left edge
  * fix indicators AP test

  [ Florian Boucault ]
  * New Splash screen implementation that fakes real app

  [ Albert Astals ]
  * We need this in build-depends so that qmluitests pass in CI

  [ Daniel d'Andrada ]
  * New Splash screen implementation that fakes real app

  [ Michael Terry ]
  * Fix LC_ALL and test harder by making both manual runs of
    timeformattertest and the whole test suite use the same locale
    settings.

  [ CI bot ]
  * Resync trunk

 -- Ubuntu daily release <ps-jenkins@lists.canonical.com>  Tue, 23 Sep 2014 09:26:18 +0000

unity8 (8.00+14.10.20140918.3-0ubuntu1) utopic; urgency=low

  [ Michał Sawicz ]
  * Add -windowgeometry option to the Dash and drop any user-visible
    mentions of Dash
  * Dash: Fix issue when expanding a category and collapsing another one
    at the same time.

  [ Albert Astals ]
  * Dash: Fix issue when expanding a category and collapsing another one
    at the same time.
  * Make the categoryView invisible when we are in the preview mode (LP:
    #1341205)
  * Pixel pushing in the dash header (LP: #1365929)

  [ Ying-Chun Liu ]
  * Re-add restart button for power menu. (LP: 1358197) (LP: #1358197)

  [ Marcus Tomlinson ]
  * Don't show a preview if a null response is returned from
    scope.preview(result)

  [ Mirco Müller ]
  * Don't limit the number of text-lines for body-text. (LP: #1369438)

  [ Michael Zanetti ]
  * Don't hide launcher when nothing happens on long left edge swipes
    (LP: #1357333)
  * Rework LauncherBackend

  [ Michael Terry ]
  * When running qmluitests, make sure that they use LANGUAGE=C, fixing
    a test failure when running locally in the US.

  [ Daniel d'Andrada ]
  * Some ApplicationWindow test improvements

  [ Rodney Dawes ]
  * Check purchase state to determine if purchase was cancelled and hide
    progress. (LP: #1362622)

 -- Ubuntu daily release <ps-jenkins@lists.canonical.com>  Thu, 18 Sep 2014 21:26:42 +0000

unity8 (8.00+14.10.20140918-0ubuntu1) utopic; urgency=low

  [ Michael Zanetti ]
  * Focus first app if there are already some running when we're
    starting up (LP: #1339883)

  [ Michał Sawicz ]
  * Don't play empty urls in Notification.qml

  [ Daniel d'Andrada ]
  * Improve tst_Shell
  * Build without any warnings
  * Make tst_Card work from outside the source tree (LP:1359201) (LP:
    #1359201)

 -- Ubuntu daily release <ps-jenkins@lists.canonical.com>  Thu, 18 Sep 2014 09:44:06 +0000

unity8 (8.00+14.10.20140910.1-0ubuntu1) utopic; urgency=low

  [ Pete Woods ]
  * Disable OEM and Click scopes when system scopes are disabled

  [ CI bot ]
  * Resync trunk

  [ Pawel Stolowski ]
  * Set UNITY_SCOPES_NO_FAVORITES environment variable to make scopes
    plugin ignore favorite scopes and fix basic functionality of unity-
    scope-tool.

 -- Ubuntu daily release <ps-jenkins@lists.canonical.com>  Wed, 10 Sep 2014 08:53:57 +0000

unity8 (8.00+14.10.20140908.1-0ubuntu1) utopic; urgency=low

  [ Michał Sawicz ]
  * Use a single white pixel instead of the heavier checkers image.
  * Add support to unlock-device for the new adbd coming down the
    pipeline. Also fix autopilot tests and run scripts for that.
  * Make LVWPH non interactive while on header animation
  * Improve references to scope/scopeStyle in PreviewListView and
    PageHeader, add tests.

  [ Nick Dedekind ]
  * Support for nested prompt session. (LP: #1358388)

  [ Albert Astals ]
  * Remove unused hasAttributes variable
  * Disable dash overview if in temp scope preview
  * Block mouse events under scope overview bottombar (LP: #1362206)
  * Fix regression in focus handling due to SDK change
  * Fix warning 'Background.qml:81:21: Unable to assign bool to QUrl'
  * Fix launcher internationalization
  * Make swipe and home button press in the launcher dismiss the
    overview
  * GSV: Use proper variable since altnav renames
  * Fix some "Cannot read property 'luminance' of null" warnings
  * Make LVWPH non interactive while on header animation

  [ Mirco Müller ]
  * Implemented the needed visual updates on notifications requested by
    Design for RTM. (LP: #1348092)

  [ Michael Terry ]
  * Don't show greeter when screen turns off during a call, even if
    proximity sensor isn't active. (LP: #1347001)
  * Add support to unlock-device for the new adbd coming down the
    pipeline. Also fix autopilot tests and run scripts for that.

  [ Michael Zanetti ]
  * open the application when clicking on the title entry in the
    quicklist (LP: #1336380)
  * Don't animate x while dragging apps from the left edge (LP:
    #1360105)

  [ Diego Sarmentero ]
  * Reset button state on cancel (LP: #1362622)

 -- Ubuntu daily release <ps-jenkins@lists.canonical.com>  Mon, 08 Sep 2014 14:16:42 +0000

unity8 (8.00+14.10.20140903.1-0ubuntu1) utopic; urgency=low

  [ Nick Dedekind ]
  * Support for nested prompt session. (LP: #1358388)

 -- Ubuntu daily release <ps-jenkins@lists.canonical.com>  Wed, 03 Sep 2014 07:58:49 +0000

unity8 (8.00+14.10.20140828.1-0ubuntu1) utopic; urgency=low

  [ Michael Terry ]
  * Reverse default for the user option "allow launcher/panel in greeter
    when locked." And allow that property to be controlled by an
    AccountsService property. (LP: #1358340) (LP: #1358340)
  * With recent password support, we want to be able to unlock the
    device even with a password set. And we need to be able to do this
    once the new adbd lands. So I've added a DBus command to hide the
    greeter. This should be secure because all apps are constrained and
    if you're on the local session bus unconstrained, you already have
    access to anything you want.

 -- Ubuntu daily release <ps-jenkins@lists.canonical.com>  Thu, 28 Aug 2014 20:06:41 +0000

unity8 (8.00+14.10.20140827.2-0ubuntu1) utopic; urgency=low

  [ Michał Sawicz ]
  * Implement scope header customization options
  * Don't ignore empty attributes in CardAttributes.qml and improve its
    encapsulation (LP: #1355901)
  * Add support for preview button color customization. Deprecate
    support for action icons.
  * Add table preview widget
  * Make "See Less" get stuck at the bottom of the view
  * Support alternative navigation in the dash.
  * Add scope settings UI
  * Add scope favoriting support
  * Passcode, not PIN (LP: #1361114)

  [ Jussi Pakkanen ]
  * Use nullptr instead of NULL.

  [ Albert Astals ]
  * Add table preview widget
  * Make "See Less" get stuck at the bottom of the view
  * Support alternative navigation in the dash.
  * Make the PageHeaderLabelTest pass under valgrind

  [ Benjamin Zeller ]
  * Add support for scope:// url in the dash (LP: #1361349)

  [ Marcus Tomlinson ]
  * Handle the openScope signal in "tempScopeItem" (ScopesOverview.qml)
    as is done with "scopeItem" (Dash.qml) (LP: #1356410)

  [ Daniel d'Andrada ]
  * Make "See Less" get stuck at the bottom of the view

  [ Andrea Cimitan ]
  * Fix right padding on overlay card
  * Add scope settings UI

  [ Michael Zanetti ]
  * use a smaller asset for the app's dropshadow (LP: #1359157)

 -- Ubuntu daily release <ps-jenkins@lists.canonical.com>  Wed, 27 Aug 2014 15:37:05 +0000

unity8 (8.00+14.10.20140825.3-0ubuntu1) utopic; urgency=low

  [ Daniel d'Andrada ]
  * SpreadDelegate - properly transition between splash screen, surface
    and screenshot

  [ Michał Sawicz ]
  * Rename Ubuntu.Connectivity to Unity.Connectivity to avoid name clash

 -- Ubuntu daily release <ps-jenkins@lists.canonical.com>  Mon, 25 Aug 2014 13:10:57 +0000

unity8 (8.00+14.10.20140822-0ubuntu1) utopic; urgency=low

  [ Albert Astals ]
  * More stable dash overview tests
  * PreviewExpandable: "widgets" is a model, not an array

  [ Alberto Aguirre ]
  * Proxy inactivity timeout values from gsettings into Unity.Screen
    (LP: #1230345)

  [ Gerry Boland ]
  * Cancel open PAM interactions on shutdown - fixes hang on logout on
    desktop (LP: #1353041)

  [ Diego Sarmentero ]
  * Show progress bar on payment button click The payment process has a
    small delay before the UI comes up which might cause confusion. Show
    a progress bar with unknown value to indicate activity. (LP:
    #1354139)

  [ Mirco Müller ]
  * Made notification qml-test pass again by using Component.onCompleted
    instead of onOpacityChanged for the time being.

  [ Michael Zanetti ]
  * Implement new lockscreen designs

  [ Michael Terry ]
  * Show the SIM unlock dialog immediately after booting, and enable its
    emergency call button.
  * Always keep indicator/launcher locked state in sync with whether the
    user is authenticated. (LP:# 1357230) (LP: #1357230)
  * Allow logging into a desktop or tablet session again, by properly
    dismissing old PAM conversations. (LP: #1350878) In a desktop or
    tablet, we were accidentally starting two PAM conversations in
    sequence on startup. Which is a small bug; it shouldn't normally be
    a problem, since each new PAM conversation should kill the old
    one.But the way we were killing the old one was subject to a thread
    race condition. See, a PAM conversation thread won't exit until all
    its prompts are answered. And what we do when we kill a PAM
    conversation is to answer all prompts with empty strings.But it's
    possible that when we want to kill a PAM conversation that it hasn't
    actually gotten to the point of prompting us yet. And when those
    prompts do come through, we were treating them as prompts for the
    new PAM conversation.So I've changed the PAM conversation logic to
    include a pam_handle and compare the handle with the current handle
    when being prompted. If it's an old handle, we just dismiss the
    prompt with an empty string response.Oh, and I fixed the bug that
    caused two prompts on startup in the first place. (But we still need
    the above logic anyway, for when you switch users quickly.) (LP:
    #1350878)

  [ Martin Pitt ]
  * Mark for using language packs.

 -- Ubuntu daily release <ps-jenkins@lists.canonical.com>  Fri, 22 Aug 2014 09:29:41 +0000

unity8 (8.00+14.10.20140820-0ubuntu1) utopic; urgency=low

  [ CI bot ]
  * Resync trunk

  [ Nick Dedekind ]
  * Fixed CachedUnityMenuModel destruction unhinging indicators. (LP:
    #1328646)

  [ Mirco Müller ]
  * Temporarily disable any opacity-animation for notifications to
    unblock the train due to LP: 1354406. (LP: #1354406)

 -- Ubuntu daily release <ps-jenkins@lists.canonical.com>  Wed, 20 Aug 2014 20:03:55 +0000

unity8 (8.00+14.10.20140817-0ubuntu1) utopic; urgency=low

  [ CI bot ]
  * Resync trunk

  [ Michał Sawicz ]
  * Fix dash overview test and prevent crash in mock ApplicationInfo's
    d'tor. tryCompareFunction didn't work because .item threw.

 -- Ubuntu daily release <ps-jenkins@lists.canonical.com>  Sun, 17 Aug 2014 00:37:35 +0000

unity8 (8.00+14.10.20140815.1-0ubuntu1) utopic; urgency=low

  [ Michael Terry ]
  * Bring dialer to front on incoming call even when device is locked
    (LP: #1354532)

  [ CI bot ]
  * Resync trunk

  [ Michał Sawicz ]
  * Use palette's baseText for text colour in dash.
  * Update qmltypes definitions
  * Move PageHeader out of qml/Components into qml/Dash
  * Reshuffle and update dependencies
  * Fix cardtool test and make card creator output debugging info on
    errors.
  * Support previews for scopes in overview and hook up preview
    processing to activity indicator.
  * Fix notifications indicator title
  * Fix horizontal list activation and add test for it.

  [ Ying-Chun Liu ]
  * Add button colors and i18n for power off dialog. (LP: #1354506)

  [ Mirco Müller ]
  * Force plain-text rendering for summary- and body-text. (LP:
    #1335787)

 -- Ubuntu daily release <ps-jenkins@lists.canonical.com>  Fri, 15 Aug 2014 17:38:07 +0000

unity8 (8.00+14.10.20140814.1-0ubuntu1) utopic; urgency=low

  [ Michael Terry ]
  * Add --lightdm= argument to ./run.sh that lets developers choose
    which lightdm backend to use. Stop letting a user that is
    immediately denied via PAM into the shell by fixing some assumptions
    that a user which was not prompted was successfully authenticated.
    This is not a common situation, you'd have to manually change your
    PAM config. Fix a small console warning .
  * Make wrong-password handling much nicer by showing a pretty spinner
    while we wait for PAM, by improving the prompt text to match
    designs, by forcing the user to wait five seconds after every five
    failed attemps, and by supporting (but not yet enabling) an opt-in
    "factory-reset your phone after X failed attemps" feature.

  [ Michael Zanetti ]
  * bring back network caching in dash (LP: #1355729)

  [ Michał Sawicz ]
  * Add --lightdm= argument to ./run.sh that lets developers choose
    which lightdm backend to use. Stop letting a user that is
    immediately denied via PAM into the shell by fixing some assumptions
    that a user which was not prompted was successfully authenticated.
    This is not a common situation, you'd have to manually change your
    PAM config. Fix a small console warning .
  * Fix anchor in PreviewListView.qml.
  * Make wrong-password handling much nicer by showing a pretty spinner
    while we wait for PAM, by improving the prompt text to match
    designs, by forcing the user to wait five seconds after every five
    failed attemps, and by supporting (but not yet enabling) an opt-in
    "factory-reset your phone after X failed attemps" feature.
  * Add new horizontal list category layout. (LP: #1352226)
  * Fix qml tests - loader around PageHeader, more retries for selecting
    a scope and undefined attributes in mock overview scope.

  [ Leo Arias ]
  * Added autopilot helpers and tests for the launcher and dash icon.
  * Added an autopilot helper to click a scope item.
  * Added an autopilot test for focusing an app clicking the icon on the
    launcher.

  [ Mirco Müller ]
  * Allow ENTER/RETURN in a TextField to accept a snap-decision
    notification. (LP: #1305885)

 -- Ubuntu daily release <ps-jenkins@lists.canonical.com>  Thu, 14 Aug 2014 01:29:55 +0000

unity8 (8.00+14.10.20140811-0ubuntu1) utopic; urgency=low

  [ Andrea Cimitan ]
  * Add emblem support in dash cards.

  [ Michael Terry ]
  * Fix a variety of design nits with the current lockscreen: * disable
    indicators and launcher when locked * when reversing the direction
    of a greeter flick, treat it as a cancel * don't animate dots when
    changing the infographic data source * make cancelling a login
    nicer: * reduce the delay before greeter starts animating * show the
    greeter from the same side of the screen that it hid to * don't re-
    animate the infographic (LP: #1351027)

  [ Stephen M. Webb ]
  * enables the unity8 upstart job for desktop sessions (LP: #1353041)

  [ Albert Astals ]
  * Dash Overview (LP: #1317683)
  * GenericScopeView: On click only activate scope:// uris and
    clickscope items The rest of clicks result in a preview, also
    scope:// uris don't get a preview
  * Pass the scope search hint up to the search line

 -- Ubuntu daily release <ps-jenkins@lists.canonical.com>  Mon, 11 Aug 2014 19:03:41 +0000

unity8 (8.00+14.10.20140808-0ubuntu1) utopic; urgency=low

  [ CI bot ]
  * Resync trunk

  [ Nick Dedekind ]
  * Added application prompt surfaces to allow prompting application
    which have not yet created a surface.

 -- Ubuntu daily release <ps-jenkins@lists.canonical.com>  Fri, 08 Aug 2014 12:15:05 +0000

unity8 (8.00+14.10.20140806.1-0ubuntu1) utopic; urgency=low

  [ Michal Hruby ]
  * Work with the scopes-v4 branch + departments->navigation renaming

  [ Michał Sawicz ]
  * Hardcode art shape size for click scope local and predefined
    categories While at it, drop the fillmode of cards
  * Use the correct API in PageHeader. (LP: #1353048)
  * Refactor dash activity indicator. (LP: #1351539)

  [ Albert Astals ]
  * Dash Departments fixes Update maxHeight manually since it depends on
    the position of the item and its parents and it can't know when the
    binding has to be updated Make parent stuff non interactive when the
    department list is shown
  * PageHeader: when on search clip y-coordinates otherwise the
    background spills out when on search (LP: #1350398)
  * Dash: Implement OverlayColor support in Cards
  * Hardcode art shape size for click scope local and predefined
    categories While at it, drop the fillmode of cards
  * Make test_departments test more stable There's various
    DashDepartments on the dash, make sure we're working over the one
    that is on screen, otherwise clicks don't end up where they should
  * Work with the scopes-v4 branch + departments->navigation renaming
  * Fixes for dash as app Load i18n catalog Process command line options
    Add the posibility to have a mouse touch adaptor (LP: #1353351)
  * Implement the Expandable Preview Widget Now TextSummary is not
    expandable by itself anymore, you have to use it inside an
    Expandable to get the behaviour
  * Add test prefix to xml output, seems CI needs it

  [ Antti Kaijanmäki ]
  * Indicators: Adds new ModemInfoItem to be used with indicator-network
    (LP: #1329204)

  [ Michael Terry ]
  * When the edge demo is running, don't show the greeter if the screen
    is turned off. This avoids an odd interaction where parts of the
    greeter are disabled but the edge demo isn't visible until you slide
    the greeter away. (LP: #1283425)
  * Don't hardcode the phablet password in our testing script.

  [ Ying-Chun Liu ]
  * Add divider dots.

  [ Mirco Müller ]
  * Make sure the TextField of a snap-decision notification has the
    active focus upon creation, thus the osk shows up right away. (LP:
    #1346867)

  [ Andrea Cimitan ]
  * Add touchdown effect to dash cards.
  * Import Ubuntu.Components for preview image gallery to pick up
    default flicking speeds.

 -- Ubuntu daily release <ps-jenkins@lists.canonical.com>  Wed, 06 Aug 2014 19:40:05 +0000

unity8 (8.00+14.10.20140805-0ubuntu1) utopic; urgency=low

  [ Michael Zanetti ]
  * Split the dash from the shell into a separate app (LP: #1232687)

  [ Leo Arias ]
  * Update the autopilot tests to work with the new dash app.

  [ Daniel d'Andrada ]
  * Split the dash from the shell into a separate app (LP: #1232687)

 -- Ubuntu daily release <ps-jenkins@lists.canonical.com>  Tue, 05 Aug 2014 12:06:31 +0000

unity8 (8.00+14.10.20140731.1-0ubuntu1) utopic; urgency=low

  [ Gerry Boland ]
  * Fix the run.sh script - pretend to be running with qtmir and emit
    SIGSTOP at the right time

  [ Ying-Chun Liu ]
  * Implement Attribute UI. (LP: #1282460)

  [ Albert Astals ]
  * Hide search history popup as soon as you start typing As discussed
    with Mike and Saviq
  * Compile with for scopes-v3 unity-api
  * PageHeader: Unfocus search field when search entry is selected
  * Show search field if the search query changes
  * Test: Add a condition for art.height being > 0 means stuff has
    already been layouted a bit without it it can happen that we get 0
    for everything at startup and tests still pass
  * Remove leftover in test of an old headerless implementation

  [ Michael Zanetti ]
  * Drop Recent apps category from Dash (LP: #1281092)
  * update launcher count emblems to match new spec (LP: #1338984)

  [ Bill Filler ]
  * disable predictive text for dash search field (LP: #1340409)

  [ CI bot ]
  * Resync trunk

  [ Antti Kaijanmäki ]
  * DefaultIndicatorPage: use Loader status to determine the visible
    property. (LP: #1350555)

 -- Ubuntu daily release <ps-jenkins@lists.canonical.com>  Thu, 31 Jul 2014 16:51:01 +0000

unity8 (8.00+14.10.20140729.1-0ubuntu1) utopic; urgency=low

  [ Michael Terry ]
  * Check user's pin/password using PAM, instead of a plaintext keyfile.
    New build dependency: libpam0g-dev for phone unlock with PAM (LP:
    #1234983)

 -- Ubuntu daily release <ps-jenkins@lists.canonical.com>  Tue, 29 Jul 2014 23:36:30 +0000

unity8 (8.00+14.10.20140729-0ubuntu1) utopic; urgency=medium

  [ Gerry Boland ]
  [ Daniel d'Andrada ]
  * Re-architecture unity8 to use the QtMirCompositor library so that
    the Qt scenegraph renderer is used as the Mir compositor, and
    application surfaces are added to the QML scene as items.
    
  [ Michael Zanetti ]
  * Port phone right-edge spread code to use QtCompositor
  * Add right-edge spread animation for tablet

  [ Ubuntu daily release ]
  * New rebuild forced

 -- Ubuntu daily release <ps-jenkins@lists.canonical.com>  Tue, 29 Jul 2014 15:07:32 +0000

unity8 (7.90+14.10.20140725-0ubuntu1) utopic; urgency=low

  [ CI bot ]
  * Resync trunk

  [ Michał Sawicz ]
  * Fix the ap test for applications.

  [ Albert Astals ]
  * Use deleteLater instead of a direct delete We are seeing a crash in
    QQuickWindowPrivate::polishItems because LVWPH is deleting items to
    polish from it's updatePolish which means the set in
    QQuickWindowPrivate::polishItems may end up with some yet-to-
    process-but-now-deleted items. Switching to deleteLater fixes this

 -- Ubuntu daily release <ps-jenkins@lists.canonical.com>  Fri, 25 Jul 2014 10:47:34 +0000

unity8 (7.90+14.10.20140724.1-0ubuntu1) utopic; urgency=low

  [ Michael Zanetti ]
  * properly parent launcher items (LP: #1347902)

  [ Michał Sawicz ]
  * Move the PyDev project files to the root, supporting .py scripts
    outside of tests/autopilot. Add Autopilot Run and List launch
    configurations to easily support debugging in Eclipse. Use
    add_unity8_mock macro in the Telephony plugin.
  * Drop FilterGrid and refactor height animations in GenericScopeView.
    Also implement forced category expansion. (LP: #1326470)
  * Move expansion button from section header to category footer. (LP:
    #1261300)
  * Fix expect-sigstop enviroment variable name. (LP: #1346819)
  * Make headerless categories easier Instead of having no header
    category (which is a bit confusing since the LVWPH code was designed
    so that when a category has no header it is because it shares the
    category with the previous one) what we have for headerless
    categories is a header of height 0, this way everything works as it
    should and results in cleaner code in the LVWPH and in
    GenericScopeView
  * Add support for header links.
  * Add dash PageHeader styling.

  [ Albert Astals ]
  * Make headerless categories easier Instead of having no header
    category (which is a bit confusing since the LVWPH code was designed
    so that when a category has no header it is because it shares the
    category with the previous one) what we have for headerless
    categories is a header of height 0, this way everything works as it
    should and results in cleaner code in the LVWPH and in
    GenericScopeView

 -- Ubuntu daily release <ps-jenkins@lists.canonical.com>  Thu, 24 Jul 2014 20:41:29 +0000

unity8 (7.90+14.10.20140723.4-0ubuntu1) utopic; urgency=low

  [ thomas-voss ]
  * Explicitly select gcc version.

 -- Ubuntu daily release <ps-jenkins@lists.canonical.com>  Wed, 23 Jul 2014 15:32:41 +0000

unity8 (7.90+14.10.20140721.1-0ubuntu1) utopic; urgency=low

  [ Michael Terry ]
  * Allow running the dialer-app in emergency mode when the screen is
    locked.

  [ Michał Sawicz ]
  * Add missing nameOwner property to mock UnityMenuModel.

  [ Albert Astals ]
  * Fix name, There's nothing called pageHeader in this file

 -- Ubuntu daily release <ps-jenkins@lists.canonical.com>  Mon, 21 Jul 2014 14:57:08 +0000

unity8 (7.90+14.10.20140717.3-0ubuntu1) utopic; urgency=low

  [ Nick Dedekind ]
  * Added environment variable to upstart conf for mir trusted socket
  * Removed indicator menu dismissal on menu activation (LP: #1337771)

 -- Ubuntu daily release <ps-jenkins@lists.canonical.com>  Thu, 17 Jul 2014 16:35:52 +0000

unity8 (7.90+14.10.20140717.1-0ubuntu1) utopic; urgency=low

  [ Michał Sawicz ]
  * Only generate .qmltypes files manually, no need to do it build-time.
    It didn't work when cross-compiling either, and required builders to
    have otherwise unnecessary environment.
  * Fix CardCreator test. It got broken with a merge that got landed
    along side of it.

  [ Ying-Chun Liu ]
  * Add reboot/shutdown (LP: #1234062)

  [ Albert Astals ]
  * Make the departments test more stable

  [ Mirco Müller ]
  * Fixes gap at top of sim-unlock/fullscreen notification (point 1.),
    fixes blocking overlay if underlying UnityMenuModel vanishes from
    DBus (point 2.). The third bullet-point of the bug-report, lockup of
    shell-UI, could not be reproduced. (LP: #1308011)

  [ Michael Terry ]
  * Expose a new greeter DBus property, IsActive, which tells apps and
    indicators when the integrated-greeter screen is active. Useful for
    switching UI modes when the screen is locked.
  * Allow the session to bring up the greeter/lockscreen over DBus. The
    emergency dialer will need this support in order to cancel bringing
    it up.

  [ Michael Zanetti ]
  * Fixes gap at top of sim-unlock/fullscreen notification (point 1.),
    fixes blocking overlay if underlying UnityMenuModel vanishes from
    DBus (point 2.). The third bullet-point of the bug-report, lockup of
    shell-UI, could not be reproduced. (LP: #1308011)

 -- Ubuntu daily release <ps-jenkins@lists.canonical.com>  Thu, 17 Jul 2014 09:38:20 +0000

unity8 (7.90+14.10.20140714-0ubuntu1) utopic; urgency=low

  [ Michał Sawicz ]
  * Activate all results in click scope by default. (LP: #1341262)

  [ Mirco Müller ]
  * Added support for utilization of the ComboButton SDK-element for
    snap-decision notifications with many actions.

 -- Ubuntu daily release <ps-jenkins@lists.canonical.com>  Mon, 14 Jul 2014 18:20:25 +0000

unity8 (7.90+14.10.20140709.2-0ubuntu1) utopic; urgency=low

  [ Michal Hruby ]
  * Fix FTBFS when using latest unity-api.

  [ Michał Sawicz ]
  * Refactor carousel item activation.
  * Refactor ScopeItem into GenericScopeView.
  * Add initial support for scope customizations.
  * Make rating stars in PreviewReviewDisplay.qml non-interactive. (LP:
    #1337508)

  [ Nick Dedekind ]
  * Added active call hint A hint is displayed in the indicator panel
    when an call is active on the Telephony Serivce

  [ Albert Astals ]
  * We need to boostrap height also when we have 1 item ^_^ (LP:
    #1337408)
  * Add initial support for scope customizations.
  * CardCreator: Give a correct implicitHeight if we only have art The
    hasSubtitle change is really unrelated and not needed here, just
    sneaking it in to not create yet another review. (LP: #1330899)
  * Fake Scopes Plugin: Register PreviewModelInterface

  [ Michael Zanetti ]
  * make the launcher's drag'n'drop indicator more prominent (LP:
    #1332042)
  * make launcher items live having them non-live is not really required
    and reveals an issue in combination with UbuntuShape (LP: #1302761)
  * Fade out launcher in place instead of moving it to the left on long
    left edge swipes. (LP: #1332096)
  * update launcher icon glow as requested by design (LP: #1336725)
  * update header in dash to use the new header from the SDK (LP:
    #1335491)
  * fix testPreview with larger GRID_UNIT_PX values
  * clip the corner of pinned icons in the launcher as per new design
  * update launcher background according to latest design (LP: #1336314)
  * Update Launcher's home button design according to new spec. (LP:
    #1329331)

  [ CI bot ]
  * make launcher items live having them non-live is not really required
    and reveals an issue in combination with UbuntuShape (LP: #1302761)

 -- Ubuntu daily release <ps-jenkins@lists.canonical.com>  Wed, 09 Jul 2014 19:46:11 +0000

unity8 (7.90+14.10.20140707-0ubuntu1) utopic; urgency=low

  [ Nick Dedekind ]
  * Added support for TransferMenu

 -- Ubuntu daily release <ps-jenkins@lists.canonical.com>  Mon, 07 Jul 2014 11:40:59 +0000

unity8 (7.90+14.10.20140703.1-0ubuntu1) utopic; urgency=low

  [ Michał Sawicz ]
  * Initial code for a payment button widget, to handle purchasing apps
    from the click scope.

  [ Nick Dedekind ]
  * Moved [Message]MenuItemFacotory from Unity.Indicators plugin to qml
    folder.

  [ Albert Astals ]
  * EasingCurve: Initialize members
  * Fix valgrind warning by not emitting reset on model destructor That
    won't be supported until Qt 5.4 More info at https://bugreports.qt-
    project.org/browse/QTBUG-39780 Warning was ==16693== Invalid read of
    size 8 ==16693== at 0x72B19A0: QQmlContext::isValid() const
    (qqmlcontext.cpp:231) ==16693== by 0x736C82B:
    QQmlDelegateModelPrivate::emitChanges() (qqmldelegatemodel.cpp:1412)
    ==16693== by 0x7372AE6: QQmlDelegateModel::_q_modelReset()
    (qqmldelegatemodel.cpp:1463) ==16693== by 0x7397224:
    QQmlDelegateModel::qt_static_metacall(QObject*, QMetaObject::Call,
    int, void**) (moc_qqmldelegatemodel_p.cpp:196) ==16693== by
    0x739769E: QQmlDelegateModel::qt_metacall(QMetaObject::Call, int,
    void**) (moc_qqmldelegatemodel_p.cpp:292) ==16693== by 0x66379CC:
    QMetaObject::activate(QObject*, int, int, void**) (in
    /usr/lib/x86_64-linux-gnu/libQt5Core.so.5.3.0) ==16693== by
    0x65AEEFD: QAbstractItemModel::endResetModel() (in /usr/lib/x86_64-
    linux-gnu/libQt5Core.so.5.3.0) ==16693== by 0x23461EFD:
    FakeIndicatorsModel::unload() (fakeindicatorsmodel.cpp:53) ==16693==
    by 0x23461E13: FakeIndicatorsModel::~FakeIndicatorsModel()
    (fakeindicatorsmodel.cpp:34) ==16693== by 0x2345C073:
    QQmlPrivate::QQmlElement<FakeIndicatorsModel>::~QQmlElement() (in
    /home/tsdgeos_work/phablet/unity8/investigate_test_shell_crash/build
    dir/tests/mocks/Unity/Indicators/libIndicatorsFakeQml.so) ==16693==
    by 0x2345C0A3:
    QQmlPrivate::QQmlElement<FakeIndicatorsModel>::~QQmlElement()
    (qqmlprivate.h:106) ==16693== by 0x663636B:
    QObjectPrivate::deleteChildren() (in /usr/lib/x86_64-linux-
    gnu/libQt5Core.so.5.3.0) ==16693== Address 0x1862d448 is 8 bytes
    inside a block of size 16 free'd ==16693== at 0x4C2C2BC: operator
    delete(void*) (vg_replace_malloc.c:503) ==16693== by 0x72B21B8:
    QQmlContextData::destroy() (qqmlcontext.cpp:647) ==16693== by
    0x7293458: QQmlPrivate::qdeclarativeelement_destructor(QObject*)
    (qqmlengine.cpp:612) ==16693== by 0x6C0CADD:
    QQmlPrivate::QQmlElement<QQuickItem>::~QQmlElement()
    (qqmlprivate.h:105) ==16693== by 0x663636B:
    QObjectPrivate::deleteChildren() (in /usr/lib/x86_64-linux-
    gnu/libQt5Core.so.5.3.0) ==16693== by 0x663F0EB: QObject::~QObject()
    (in /usr/lib/x86_64-linux-gnu/libQt5Core.so.5.3.0) ==16693== by
    0x6BF64B5: QQuickItem::~QQuickItem() (qquickitem.cpp:2064) ==16693==
    by 0x6C0CAE5: QQmlPrivate::QQmlElement<QQuickItem>::~QQmlElement()
    (qqmlprivate.h:106) ==16693== by 0x663636B:
    QObjectPrivate::deleteChildren() (in /usr/lib/x86_64-linux-
    gnu/libQt5Core.so.5.3.0) ==16693== by 0x663F0EB: QObject::~QObject()
    (in /usr/lib/x86_64-linux-gnu/libQt5Core.so.5.3.0) ==16693== by
    0x6BF64B5: QQuickItem::~QQuickItem() (qquickitem.cpp:2064) ==16693==
    by 0x6C0CAE5: QQmlPrivate::QQmlElement<QQuickItem>::~QQmlElement()
    (qqmlprivate.h:106) (LP: #1332598)

  [ Michael Zanetti ]
  * drop launcher item spacing (LP: #1332022)
  * change wording in launcher quicklist (LP: #1332035)

  [ Alejandro J. Cura ]
  * Initial code for a payment button widget, to handle purchasing apps
    from the click scope.

  [ Rodney Dawes ]
  * Initial code for a payment button widget, to handle purchasing apps
    from the click scope.

  [ Renato Araujo Oliveira Filho ]
  * Create IndicatorsLight.qml component used to control indicator led.
    A blue led will pulse if the message indicator is blue and screen is
    off.

 -- Ubuntu daily release <ps-jenkins@lists.canonical.com>  Thu, 03 Jul 2014 14:47:46 +0000

unity8 (7.90+14.10.20140701.2-0ubuntu2) utopic; urgency=medium

  * debian/control: 
    list qtdeclarative5-ubuntu-ui-toolkit-plugin-gles as an alternative 
    choice, since provides are not versionned, should restore installability
    on amd64 and i386

 -- Sebastien Bacher <seb128@ubuntu.com>  Thu, 03 Jul 2014 13:26:38 +0200

unity8 (7.90+14.10.20140701.2-0ubuntu1) utopic; urgency=medium

  [ Michał Sawicz ]
  * Adapt to suru theme.

 -- Ubuntu daily release <ps-jenkins@lists.canonical.com>  Tue, 01 Jul 2014 15:10:35 +0000

unity8 (7.89+14.10.20140627-0ubuntu1) utopic; urgency=low

  [ Michael Terry ]
  * Fix path in launcher mock after moving our mock icons, to avoid a
    lot of "icon not found" warnings during qmluitests.
  * Fix the testMultiGreeter qmluitest. Incoming method variables are
    apparently read-only in Qt5.3. (LP: #1332488)

  [ CI bot ]
  * Resync trunk

  [ Michał Sawicz ]
  * Adapt scope mock to new api and quiet unused variable warnings.
  * Fix dynamic overlay height. (LP: #1334879)
  * Don't center items in CardVerticalJournal, kind of beats the
    purpose... Also don't bind unnecessarily.

  [ Ying-Chun Liu ]
  * Fix LP:1330957 Fix some failed test cases. (LP: #1330957)

  [ Albert Astals ]
  * Don't seem to need this waitForRendering And makes test fail in 5.3

 -- Ubuntu daily release <ps-jenkins@lists.canonical.com>  Fri, 27 Jun 2014 08:47:58 +0000

unity8 (7.89+14.10.20140624.1-0ubuntu1) utopic; urgency=low

  [ Alberto Aguirre ]
  * Update Powerd plugin and Shell.qml to accommodate changes in the
    display power state notification.

 -- Ubuntu daily release <ps-jenkins@lists.canonical.com>  Tue, 24 Jun 2014 17:11:08 +0000

unity8 (7.89+14.10.20140624-0ubuntu1) utopic; urgency=low

  [ Ying-Chun Liu ]
  * Add logout support. Reviewed by: Daniel d'Andrada (LP: #1302213)

 -- Ubuntu daily release <ps-jenkins@lists.canonical.com>  Tue, 24 Jun 2014 08:17:09 +0000

unity8 (7.89+14.10.20140623.1-0ubuntu1) utopic; urgency=low

  [ Michał Sawicz ]
  * Make so that fixedArtShapeSize actually fixes artShapeSize.

  [ Albert Astals ]
  * Add VerticalJournal integration to Dash/scopes/QML (LP: #1326467)
  * Make so that fixedArtShapeSize actually fixes artShapeSize.

  [ Mirco Müller ]
  * Added the frontend-part of sound-hint support for notifications with
    updated QML-tests.

 -- Ubuntu daily release <ps-jenkins@lists.canonical.com>  Mon, 23 Jun 2014 11:17:12 +0000

unity8 (7.89+14.10.20140619.3-0ubuntu1) utopic; urgency=low

  * New rebuild forced

 -- Ubuntu daily release <ps-jenkins@lists.canonical.com>  Thu, 19 Jun 2014 16:02:41 +0000

unity8 (7.89+14.10.20140619.2-0ubuntu1) utopic; urgency=low

  [ Albert Astals ]
  * Departments support (LP: #1320847)

 -- Ubuntu daily release <ps-jenkins@lists.canonical.com>  Thu, 19 Jun 2014 11:17:40 +0000

unity8 (7.89+14.10.20140616.1-0ubuntu1) utopic; urgency=low

  [ Pawel Stolowski ]
  * Extend the hack for click scope categories with the upcoming 'store'
    category: single-tap on results from the 'store' category should
    activate them, instead of requesting a preview. (LP: #1326292)

  [ Albert Astals ]
  * Drop the " Preview" suffix from Preview title As requested in
    https://bugs.launchpad.net/unity8/+bug/1316671 (LP: #1316671)

 -- Ubuntu daily release <ps-jenkins@lists.canonical.com>  Mon, 16 Jun 2014 14:43:01 +0000

unity8 (7.89+14.10.20140613-0ubuntu1) utopic; urgency=medium

  [ Michael Terry ]
  * Revert split greeter for now.  We will bring it back as an option
    for Desktop, but use a big hammer revert right now to get Touch back
    in shape.

  [ CI bot ]
  * Fix build problems. Reviewed by: Michael Terry (LP: #1328850)

 -- Ubuntu daily release <ps-jenkins@lists.canonical.com>  Fri, 13 Jun 2014 08:30:48 +0000

unity8 (7.88+14.10.20140606-0ubuntu1) utopic; urgency=low

  [ Michał Sawicz ]
  * Make lockscreen buttons translatable.

  [ Albert Astals ]
  * Correctly mark these functions as overrides
  * Remove connections to non existant signal
  * Better test name
  * Improvements for headerless categories LVPWH: No section name -> no
    header LVPWH: New hasSectionHeader context property for delegates
    GSV: Add topMargin if no hasSectionHeader (LP: #1326415)
  * Make tryVerticalJournal, tryHorizontalJournal and tryOrganicGrid
    work again

  [ Michael Zanetti ]
  * Don't crash when we get an invalid app from ApplicationManager (LP:
    #1309162)

  [ Andrea Cimitan ]
  * Workaround for lp1324159 (LP: #1322233, #1324159)

  [ CI bot ]
  * Resync trunk

  [ Florian Boucault ]
  * Application startup: changed splash rectangle to be black instead of
    white and added a neat little animation. (LP: #1124265)

 -- Ubuntu daily release <ps-jenkins@lists.canonical.com>  Fri, 06 Jun 2014 11:38:53 +0000

unity8 (7.88+14.10.20140603.1-0ubuntu1) utopic; urgency=medium

  [ Michael Terry ]
  * Bump version so ubuntu-touch-session can reference this one

 -- Ubuntu daily release <ps-jenkins@lists.canonical.com>  Tue, 03 Jun 2014 20:31:00 +0000

unity8 (7.87+14.10.20140603.1-0ubuntu1) utopic; urgency=low

  [ CI bot ]
  * Resync trunk

  [ Michał Sawicz ]
  * Move env setup past session init in greeter wrapper. (LP: #1325882)

 -- Ubuntu daily release <ps-jenkins@lists.canonical.com>  Tue, 03 Jun 2014 10:33:11 +0000

unity8 (7.87+14.10.20140530.1-0ubuntu3) utopic; urgency=medium

  * no change rebuild

 -- Oliver Grawert <ogra@ubuntu.com>  Mon, 02 Jun 2014 16:19:10 +0200

unity8 (7.87+14.10.20140530.1-0ubuntu2) utopic; urgency=medium

  * drop dbus-x11 dependency of unity8-greeter, it makes us end up with
    multiple session dbus daemons which breaks many AP tests in the lab

 -- Oliver Grawert <ogra@ubuntu.com>  Mon, 02 Jun 2014 14:50:59 +0200

unity8 (7.87+14.10.20140530.1-0ubuntu1) utopic; urgency=medium

  [ Michael Terry ]
  * Bump version for Breaks due to unity8-greeter
  * In split mode, determine whether the application identifiers in
    AccountsService are click packages or not, so we know the correct
    url prefix to use.
  * Start logrotate in the greeter's session.

 -- Ubuntu daily release <ps-jenkins@lists.canonical.com>  Fri, 30 May 2014 09:29:15 +0000

unity8 (7.86+14.10.20140527-0ubuntu1) utopic; urgency=low

  [ Andrea Cimitan ]
  * Passes to make tryCommand -qmljsdebugger=port:3768 to enable
    debug/profiling test apps
  * Fixes carousel shadow

  [ Michał Sawicz ]
  * Use dpkg-architecture, not gcc, to determine the machine triplet.

  [ Ying-Chun Liu ]
  * Fix ZoomableImage test failure. (LP: #1317254)

  [ Albert Astals ]
  * We don't need iconutils in this mock
  * Don't reserve space for mascot if no mascot is specified (LP:
    #1319343)
  * CardHeader is no more, remove stale line in CMakeLists.txt
  * GenericScopeViewTest: Wait a bit more Otherwise sometimes we end
    getting up the wrong delegate (maybe one that will be garbage
    collected?) (LP: #1322279)
  * Fix crash in organicgridtest

  [ Daniel d'Andrada ]
  * Remove Shell's underlay background image as it cannot be seen
    anymore Now that the Dash has its own, opaque, background, the
    underlay's background image can no longer be seen. So it's just a
    waste of resources to have it.

  [ Michael Terry ]
  * Use the same animation when dismissing a greeter slide from the
    launcher as from a normal greeter drag. (LP: #1316513)

  [ Michael Zanetti ]
  * enhance lockscreen add a retry indication label (e.g. 3 attempts
    left). add an additional label (e.g. phone number for multi sim).
    add a infoPopup (e.g. to display a warning for last retry). add min
    and max limit values. add tests for the above (LP: #1302050)

 -- Ubuntu daily release <ps-jenkins@lists.canonical.com>  Tue, 27 May 2014 07:47:11 +0000

unity8 (7.86+14.10.20140522-0ubuntu1) utopic; urgency=low

  [ Albert Astals ]
  * Use Interface classes from unity-api

 -- Ubuntu daily release <ps-jenkins@lists.canonical.com>  Thu, 22 May 2014 17:59:23 +0000

unity8 (7.86+14.10.20140519-0ubuntu1) utopic; urgency=low

  [ Ubuntu daily release ]
  * New rebuild forced

  [ Albert Astals ]
  * Use the new displayMargin feature Also port our DashViews to use
    same naming and behaviour + update tests

 -- Ubuntu daily release <ps-jenkins@lists.canonical.com>  Mon, 19 May 2014 07:35:51 +0000

unity8 (7.86+14.10.20140516.5-0ubuntu1) utopic; urgency=low

  [ Michal Hruby ]
  * Updated scope tool to create proper config files after recent
    libunity-scopes-api changes.

  [ Michał Sawicz ]
  * Refactor export_qmlfiles and export_qmlplugins to be more generic
    and clean up installed mocks.

  [ Albert Astals ]
  * Remove empty dirs
  * Set the tabbarmodel index as we do on real code It works better :D
    (LP: #1317255)

  [ Thomi Richards ]
  * Use new import location for ProcessSearchError in process_helpers
    script.

  [ Andrea Cimitan ]
  * Adds shadow for the carousel

  [ Daniel d'Andrada ]
  * Remove Revealer component It's not used anywhere anymore. It's been
    replaced by DragHandle.

  [ Andy Doan ]
  * unlock_device: support more complex reboot/wait cycles Currently
    this script only allows you to override how to "wait" on the device.
    This changes the logic to also support how you go about rebooting
    the device. This is handy for the ubuntu-emulator because adb-reboot
    is not currently supported. However, we also have a more
    sophisticated, fool-proof way we reboot/wait in the CI lab that
    would be nice to take advantage of:
    http://bazaar.launchpad.net/~ubuntu-test-case-dev/ubuntu-test-
    cases/touch/view/head:/scripts/reboot-and-wait

 -- Ubuntu daily release <ps-jenkins@lists.canonical.com>  Fri, 16 May 2014 18:46:32 +0000

unity8 (7.86+14.10.20140516.2-0ubuntu1) utopic; urgency=low

  [ CI bot ]
  * Resync trunk

  [ Michael Zanetti ]
  * support appid:// entries in gsettings schema and make
    findDesktopFile work with short-appid (LP: #1239750)

 -- Ubuntu daily release <ps-jenkins@lists.canonical.com>  Fri, 16 May 2014 12:32:40 +0000

unity8 (7.86+14.10.20140514.1-0ubuntu1) utopic; urgency=low

  [ Antti Kaijanmäki ]
  * Indicators/RootActionState: use g_variant_iter_loop to extract
    icons.

 -- Ubuntu daily release <ps-jenkins@lists.canonical.com>  Wed, 14 May 2014 11:43:55 +0000

unity8 (7.86+14.10.20140513-0ubuntu1) utopic; urgency=low

  [ Andrea Cimitan ]
  * Improve padding in Text preview widget. (LP: #1316683)

  [ CI bot ]
  * Resync trunk

  [ Nick Dedekind ]
  * Removed binding loop from Unity.Indicators.MenuContentActivator
    Change handler for QMLListProperty used by MenuContent.qml:
    menuActivator.content[index].active If we're already asking for the
    index, we know it exists already. No need to send a
    changeNotification on an implied creation.

  [ Josh Arenson ]
  * Implements usage-style documentation for unity8 executable. Fixes
    lp:1269282 (LP: #1269282)

  [ Albert Astals ]
  * Create specialized Card code in Javascript instead of having various
    copied&pasted files (LP: #1297197)

 -- Ubuntu daily release <ps-jenkins@lists.canonical.com>  Tue, 13 May 2014 08:34:02 +0000

unity8 (7.86+14.10.20140507.3-0ubuntu1) utopic; urgency=low

  [ Michał Sawicz ]
  * Remove HUD from the bottom edge. Again.

 -- Ubuntu daily release <ps-jenkins@lists.canonical.com>  Wed, 07 May 2014 11:14:30 +0000

unity8 (7.86+14.10.20140505-0ubuntu1) utopic; urgency=low

  [ Ted Gould ]
  * Provide a dbus interface for setting the count and countVisible
    properties. (LP: #1301400)

  [ Michał Sawicz ]
  * Pass env variables to initctl start.
  * Suffix .sh to our scripts and clean up debian/rules.
  * Adapt to Debian Qt package renames and drop unneeded Dee plugin
    dependency.

  [ Ying-Chun Liu ]
  * Add Zoomable Image for Preview widgets.

  [ Albert Astals ]
  * Remove support for Qt <= 5.2.1

  [ Mirco Müller ]
  * Implemented feature-request from Design for modal snap-decision
    notifications on the phone. See LP #1285712 (LP: #1285712)

  [ Andrea Cimitan ]
  * Make progressbas in preview widget big as the button

  [ CI bot ]
  * Resync trunk

 -- Ubuntu daily release <ps-jenkins@lists.canonical.com>  Mon, 05 May 2014 12:09:43 +0000

unity8 (7.86+14.10.20140502.6-0ubuntu1) utopic; urgency=low

  [ tpeeters ]
  * Adapt to new TabBar

  [ Tim Peeters ]
  * Adapt to new TabBar

 -- Ubuntu daily release <ps-jenkins@lists.canonical.com>  Fri, 02 May 2014 16:44:52 +0000

unity8 (7.86+14.10.20140429.2-0ubuntu1) utopic; urgency=medium

  [ Andrea Cimitan ]
  * Update upstart job to reflect latest unity-mir changes
  * Fix locale in qml tests and fixtimeformattertest (LP: #1301038)
  * Fix 1309135 (LP: #1309135)

  [ Michał Sawicz ]
  * Split out unity8-common package
  * Don't wait for indicator services to start, and drop Scope Tool's
    .desktop file. (LP: #1310172)

  [ Michael Terry ]
  * Stop clock from hiding when the 'show dash' button is pressed in
    greeter. (LP: #1308139)
  * Make swipe teases in the greeter more helpful and obvious (LP:
    #1267623)

  [ Nick Dedekind ]
  * Fixed datetime indicator appointment colour (LP: #1307048)

  [ Albert Astals ]
  * Improve Card creation time by adding loaders that make sure only
    what's needed is loaded (LP: #1297197)
  * CategoryDelegateRange: Fix condition for detecting overshooting
  * Make xvfbtests work in the DashView plugins
  * Fix binding loop in FilterGrid height

  [ Victor R. Ruiz ]
  * Move autopilot notification code to a helper method.

 -- Ubuntu daily release <ps-jenkins@lists.canonical.com>  Tue, 29 Apr 2014 15:21:33 +0000

unity8 (7.85+14.04.20140416-0ubuntu1) trusty; urgency=low

  [ Albert Astals ]
  * Fix last item X position Fixes clicking on the last item sometimes
    not working (LP: #1301871)
  * Use upstart in ./run Makes it so that you can use the lock button on
    the device without getting that nasty hwc crash
  * Remove AnimationControllerWithSignals.
  * Use the correct delegate base item for the Carousel test
  * Some simplification in DashContent Kill the ScopeDelegateMapper in
    favour of a simple if (that will eventually go away). Removal of all
    the fake scopes in the tests that added nothing of value to the
    tests. Removal of movementEnded signal that was unused. Removal of
    movementStarted and positionedAtBeginning signals that were being
    used as function calls. Rework DashContent tests so they what the
    function does what it is supposed to do instead of just making sure
    QML signals work .
  * Improve Card creation time by adding loaders that make sure only
    what's needed is loaded In my computer it goes from RESULT :
    qmltestrunner::benchmark_time:"cardTitleArtSubtitleMascotSummaryMode
    l": 3.217 msecs per iteration (total: 3,218, iterations: 1000)
    RESULT :
    qmltestrunner::benchmark_time:"cardTitleArtSubtitleMascotModel":
    1.647 msecs per iteration (total: 1,648, iterations: 1000) RESULT :
    qmltestrunner::benchmark_time:"cardTitleArtSubtitleModel": 1.514
    msecs per iteration (total: 1,515, iterations: 1000) RESULT :
    qmltestrunner::benchmark_time:"cardTitleArtModel": 1.471 msecs per
    iteration (total: 1,471, iterations: 1000) RESULT :
    qmltestrunner::benchmark_time:"cardArtModel": 1.447 msecs per
    iteration (total: 1,448, iterations: 1000) RESULT :
    qmltestrunner::benchmark_time:"cardTitleModel": 1.276 msecs per
    iteration (total: 1,276, iterations: 1000) to RESULT :
    qmltestrunner::benchmark_time:"cardTitleArtSubtitleMascotSummaryMode
    l": 2.916 msecs per iteration (total: 2,917, iterations: 1000)
    RESULT :
    qmltestrunner::benchmark_time:"cardTitleArtSubtitleMascotModel":
    1.504 msecs per iteration (total: 1,504, iterations: 1000) RESULT :
    qmltestrunner::benchmark_time:"cardTitleArtSubtitleModel": 1.060
    msecs per iteration (total: 1,061, iterations: 1000) RESULT :
    qmltestrunner::benchmark_time:"cardTitleArtModel": 1.052 msecs per
    iteration (total: 1,053, iterations: 1000) RESULT :
    qmltestrunner::benchmark_time:"cardArtModel": 0.727 msecs per
    iteration (total: 728, iterations: 1000) RESULT :
    qmltestrunner::benchmark_time:"cardTitleModel": 0.817 msecs per
    iteration (total: 818, iterations: 1000) (LP: #1297197)

  [ Allan LeSage ]
  * DashApps emulator get_applications should return a list ordered by
    visible y, x.

  [ Andrea Cimitan ]
  * Workaround for lp1301309 until fixes for palette in ui toolkit (LP:
    #1301309)

  [ Leo Arias ]
  * Reverted the change that returns application cards instead of
    titles.

  [ Nick Dedekind ]
  * Indicator services started by unity8 upstart configuration rather
    than manual emmision from indicator manager.

  [ Mirco Müller ]
  * Fix notification ap-test assertions.

  [ Michael Terry ]
  * Use new tablet and phone backgrounds from Design.

  [ Michael Zanetti ]
  * workaround the QTestLogger assertion issue with make tryXyz and our
    custom uqmlscene

 -- Ubuntu daily release <ps-jenkins@lists.canonical.com>  Wed, 16 Apr 2014 13:45:01 +0000

unity8 (7.85+14.04.20140415.2-0ubuntu1) trusty; urgency=low

  [ Michael Terry ]
  * When an application requests focus, handle it in Shell.qml by hiding
    the greeter and stopping any edge demo. (LP: #1227753)

  [ Leo Arias ]
  * Use subprocess.check_call when caling url-dispatcher, so an error
    will be raised if it fails.
  * Test application life cycle with fake apps, instead of messaging and
    address book.

 -- Ubuntu daily release <ps-jenkins@lists.canonical.com>  Tue, 15 Apr 2014 12:47:11 +0000

unity8 (7.85+14.04.20140410.1-0ubuntu1) trusty; urgency=medium

  [ Didier Roche ]
  * Resync trunk with previous revert upload

  [ Michał Sawicz ]
  * Set the Qt.ImhNoPredictiveText flag on wifi password field, fixes
    lp:1291575 (LP: #1291575)

  [ Albert Astals ]
  * Take into account the originY when specifying the delegate ranges
    Fixes bug #1300302 (LP: #1300302)

  [ CI bot ]
  * Resync trunk

  [ Allan LeSage ]
  * Swiping open an indicator must show its correct title--protect
    against lp:1253804 . (LP: #1253804)

  [ Alexander Sack ]
  * Fix TypeError: issue seen in system_integration autopilot test on
    image 279. (LP: #1303685)

  [ Bill Filler ]
  * Set the Qt.ImhNoPredictiveText flag on wifi password field, fixes
    lp:1291575 (LP: #1291575)

  [ Leo Arias ]
  * Added a search autopilot helper.

  [ Michael Terry ]
  * Provide a all-in-one script for getting a device to an unlocked
    state.

 -- Ubuntu daily release <ps-jenkins@lists.canonical.com>  Thu, 10 Apr 2014 10:03:31 +0000

unity8 (7.85+14.04.20140404.is.7.85+14.04.20140403.1-0ubuntu1) trusty; urgency=medium

  * Revert to previous version as it's linked to latest sdk change which
    is making gallery-app AP tests failing on the CI dashboard

 -- Didier Roche <didrocks@ubuntu.com>  Tue, 08 Apr 2014 13:53:47 +0200

unity8 (7.85+14.04.20140404-0ubuntu1) trusty; urgency=low

  [ Albert Astals ]
  * Adapt to new TabBar

 -- Ubuntu daily release <ps-jenkins@lists.canonical.com>  Fri, 04 Apr 2014 15:03:00 +0000

unity8 (7.85+14.04.20140403.1-0ubuntu1) trusty; urgency=low

  [ Michael Terry ]
  * Re-enable test_networkmanager_integration autopilot test on phone
    platforms

  [ CI bot ]
  * Resync trunk

  [ Leo Arias ]
  * Reverted the open_preview autopilot helper to return a Preview
    object.

  [ Albert Astals ]
  * If not running in Mir load the "fake" application manager (LP:
    #1301547)
  * Remove unused properties from DashRenderer

  [ Michael Zanetti ]
  * Fix tests after right edge merge. Drop old stages tests. Fix right
    edge tests if someone doesn't have the GRID_UNIT_PX exported. make
    GenericScopeView test more robust that broke because the ordering
    changed
  * add "make xvfbtestSomething" target to run qml tests in xvfb
  * make the "make test" commit hook work again

 -- Ubuntu daily release <ps-jenkins@lists.canonical.com>  Thu, 03 Apr 2014 10:38:53 +0000

unity8 (7.85+14.04.20140401.3-0ubuntu1) trusty; urgency=medium

  [ Michał Sawicz ]
  * Bump version to ensure incompatibility with previous Unity.Application
    implementations.
  * We'll only have the unity-mir and mock Ubuntu.Application plugins
    now, no need for mangling the import paths.

  [ Michal Hruby ]
  * Remove the albumart image provider. (LP: #1262711)
  * Don't reset search string after 2 seconds. (LP: #1297246)

  [ James Henstridge ]
  * Remove the albumart image provider. (LP: #1262711)

  [ Albert Astals ]
  * Carousel: Add test to make sure we only create the needed delegates
    and not more
  * LVWPH: Remove processEvents() call from updatePolish() It causes
    some reentrancy issues and in some times you end up in polishItems()
    with items that have been deleted because you called processEvents()
    This means i need a small tweak in itemGeometryChanged to not
    reposition items if we are inside a setContentHeight call and two
    small tweaks to tests since now things happen in a different order
    and numbers are different (though equivalent) (LP: #1297240)
  * Card.qml binding loops are gone. hooray \o/ Also made the aspect
    properties readonly

  [ Mirco Müller ]
  * A potential fix for "Cannot read property 'state' of null"-failure
    on Jenkins with the VisualSnapDecisionsQueue QML-test of
    notifications.

  [ Michael Terry ]
  * Pass user's preference for auto-brightness on to powerd. (LP:
    #1273174)

  [ Michael Zanetti ]
  * Registers a dummy QObject as QTestRootObject in uqmlscene in order
    to fix make trySomething with Qt 5.2.

 -- Ubuntu daily release <ps-jenkins@lists.canonical.com>  Tue, 01 Apr 2014 22:56:52 +0000

unity8 (7.84+14.04.20140327.1-0ubuntu2) trusty; urgency=medium

  * For now, have libunity-private depending on libunity-core-6.0-9 as the
    gsettings schema is here. The dependency wasn't direct and dropped from
    Touch image #271. Consequently, unity8 didn't start (gsettings
    segfaulting).
    Proper strategy will be to include the schema in another package to only
    pull it.

 -- Didier Roche <didrocks@ubuntu.com>  Tue, 01 Apr 2014 09:52:14 +0200

unity8 (7.84+14.04.20140327.1-0ubuntu1) trusty; urgency=low

  [ Michał Sawicz ]
  * Increase kill timeout so that crashes are not truncated.

  [ Ying-Chun Liu ]
  * Fix a small typo in LazyImage: scale -> scaleTo

  [ Albert Astals ]
  * Make geometry calls for autopilot work again -geometry is a internal
    Qt argument that only works for QWidget based apps Before it was
    being returned to us in -args but now it's eaten so we need to use a
    different one, -windowgeometry
  * Make "Recent" translatable and update pot file

  [ Mirco Müller ]
  * Make visual queue of (up to five) snap-decisions contract and expand
    according to visual design-spec.

  [ Michael Terry ]
  * Pass user's preference for auto-brightness on to powerd. (LP:
    #1273174)

  [ Michael Zanetti ]
  * allow executing a single test function example: make testShell
    FUNCTION="Shell::test_background"

 -- Ubuntu daily release <ps-jenkins@lists.canonical.com>  Thu, 27 Mar 2014 12:38:21 +0000

unity8 (7.84+14.04.20140324.4-0ubuntu1) trusty; urgency=low

  [ Michal Hruby ]
  * Change and extend the way non-installed scopes are started with the
    scope-tool.
  * Switch to new scope backend and apply required visual adaptations.
    (LP: #1294294)

  [ Gerry Boland ]
  * Switch to new scope backend and apply required visual adaptations.
    (LP: #1294294)

  [ Michał Sawicz ]
  * Fix rating input action to always be "rated", not dynamic. Based on
    http://developer.ubuntu.com/api/devel/ubuntu-14.04/cplusplus/unity-
    scopes/previewwidgets.html#rating-input
  * Switch to new scope backend and apply required visual adaptations.
    (LP: #1294294)

  [ Kevin Gunn ]
  * Switch to new scope backend and apply required visual adaptations.
    (LP: #1294294)

  [ Albert Astals ]
  * Switch to new scope backend and apply required visual adaptations.
    (LP: #1294294)
  * LVWPH: cull lost items lost items will be released on the next
    updatePolish cycle but meanwhile don't let them be visible

  [ Daniel d'Andrada ]
  * Switch to new scope backend and apply required visual adaptations.
    (LP: #1294294)

  [ Michał Karnicki ]
  * Switch to new scope backend and apply required visual adaptations.
    (LP: #1294294)

 -- Ubuntu daily release <ps-jenkins@lists.canonical.com>  Mon, 24 Mar 2014 16:10:24 +0000

unity8 (7.84+14.04.20140319.1-0ubuntu1) trusty; urgency=low

  [ Michał Sawicz ]
  * Work around bug #1293478 - make sure to send ints, not doubles for
    volume control. (LP: #1293478)

  [ Nick Dedekind ]
  * Fixed binding being cleared when manually changing slider value
    (lp#1283191). (LP: #1283191)

  [ Albert Astals ]
  * Fix indicators highlight position on 5.2 We need to take into
    account the list originX if we're using the list delegates x outside
    the list itself
  * LVWPH: Make sure m_firstVisibleIndex is correctly set on
    removeNonVisibleItems

 -- Ubuntu daily release <ps-jenkins@lists.canonical.com>  Wed, 19 Mar 2014 16:40:20 +0000

unity8 (7.84+14.04.20140317.2-0ubuntu1) trusty; urgency=low

  [ CI bot ]
  * Resync trunk

  [ Michał Sawicz ]
  * Revert disable-hud, we weren't ready to land it yet.

  [ Mirco Müller ]
  * The snap-decision AP-test for "incoming call"-case used the wrong
    objectName "notification0". It has to be "notification1".

 -- Ubuntu daily release <ps-jenkins@lists.canonical.com>  Mon, 17 Mar 2014 15:54:39 +0000

unity8 (7.84+14.04.20140314-0ubuntu1) trusty; urgency=low

  [ Michał Sawicz ]
  * Fix tests under Qt 5.2.
  * CardHeader improvements depending on background. Also drop prices,
    they need to be reworked into attributes.
  * Bring Cards closer to design
  * Add back the workaround for not being able scroll the image gallery
    Taken from AppPreview.qml (LP: #1281709)
  * Only allow searching when preview isn't open. (LP: #1282475)
  * Adds carousel dynamic switch

  [ Leo Arias ]
  * Update the url dispatcher test to use the fake app fixture from the
    toolkit.

  [ Albert Astals ]
  * Fix tests under Qt 5.2.
  * Workaround compiz/unity7 behaviour change/bug

  [ Michael Zanetti ]
  * Fix tests under Qt 5.2.
  * Disable HUD from the bottom edge.

  [ Andrea Cimitan ]
  * Adds carousel dynamic switch

  [ CI bot ]
  * Resync trunk

  [ Michał Karnicki ]
  * CardHeader improvements depending on background. Also drop prices,
    they need to be reworked into attributes.

 -- Ubuntu daily release <ps-jenkins@lists.canonical.com>  Fri, 14 Mar 2014 15:46:10 +0000

unity8 (7.84+14.04.20140307-0ubuntu1) trusty; urgency=low

  * New rebuild forced

 -- Ubuntu daily release <ps-jenkins@lists.canonical.com>  Fri, 07 Mar 2014 10:54:33 +0000

unity8 (7.84+14.04.20140306-0ubuntu1) trusty; urgency=low

  [ Bill Filler ]
  * Convert gallery and camera to click

  [ Michael Zanetti ]
  * Just disable HUD tests, without really disabling the HUD itself

  [ Sergio Schvezov ]
  * Convert gallery and camera to click

 -- Ubuntu daily release <ps-jenkins@lists.canonical.com>  Thu, 06 Mar 2014 16:45:46 +0000

unity8 (7.84+14.04.20140304-0ubuntu1) trusty; urgency=low

  [ Michael Terry ]
  * Ensure that the selected() signal is emitted by the greeter on
    startup, fixing the background on startup for the first user in
    tablet mode.

  [ Nick Dedekind ]
  * Remocked IndicatorModel to fix qt5.2.1 changes.

  [ Albert Astals ]
  * Initialize m_distance (LP: #1285385)
  * import Ubuntu.Components so we can use UbuntuAnimation

 -- Ubuntu daily release <ps-jenkins@lists.canonical.com>  Tue, 04 Mar 2014 11:43:04 +0000

unity8 (7.84+14.04.20140228-0ubuntu1) trusty; urgency=low

  [ Michał Sawicz ]
  * Fix CardHeader title font weight.
  * Delete stale sockets. (LP: #1285215)

  [ Dmitrijs Ledkovs ]
  * Ship python3 autopilot modules.

  [ Albert Astals ]
  * Cleanup DashContent Remove unused signals and properties

  [ Michał Karnicki ]
  * Take it easy on the logging.
  * Fix CardHeader title font weight.

  [ Nick Dedekind ]
  * Added ability to change indicator profile in shell (env
    UNITY_INDICATOR_PROFILE)

  [ Andrea Cimitan ]
  * Rename PreviewRating to PreviewRatingInput
  * Adds PreviewRatingDisplay

  [ Daniel d'Andrada ]
  * DirectionalDragArea: Reset status if disabled while dragging (LP:
    #1276122)

  [ Dimitri John Ledkov ]
  * Ship python3 autopilot modules.

 -- Ubuntu daily release <ps-jenkins@lists.canonical.com>  Fri, 28 Feb 2014 10:48:06 +0000

unity8 (7.84+14.04.20140221-0ubuntu1) trusty; urgency=low

  [ Michał Sawicz ]
  * Add card background support.
  * Increase the sidestage threshold.

  [ Jussi Pakkanen ]
  * Move downloads to their own threads so they don't muck about with
    the parent thread's event loop. (LP: #1240408)

 -- Ubuntu daily release <ps-jenkins@lists.canonical.com>  Fri, 21 Feb 2014 09:06:04 +0000

unity8 (7.84+14.04.20140218-0ubuntu1) trusty; urgency=low

  [ Michał Sawicz ]
  * Center-align title when it's alone in the header.

  [ Leo Arias ]
  * Prepare unity8 to the _uinput refactors in autopilot.

  [ Albert Astals ]
  * Progress Preview Widget
  * LWPH Fix crash from bug 1279434 (LP: #1279434)
  * Show the loading indicator of the screenshot in video playback

  [ Andrea Cimitan ]
  * Adds rating preview widget. Work on the rating widget

  [ Daniel d'Andrada ]
  * Make DirectionalDragArea work when rotated The drag gesture
    direction is in local coordinates, not in scene coordinates

  [ Michał Karnicki ]
  * Center-align title when it's alone in the header.

 -- Ubuntu daily release <ps-jenkins@lists.canonical.com>  Tue, 18 Feb 2014 11:41:58 +0000

unity8 (7.84+14.04.20140212-0ubuntu1) trusty; urgency=low

  [ Gerry Boland ]
  * Add InputFilterArea to sidestage handle to block input to mainstage
    app while moving sidestage (LP: #1275732)

  [ Leo Arias ]
  * On the autopilot helper to open a scope, wait for the dash content
    list to stop moving. (LP: #1277591)
  * Added a test to swipe out an application started by url-dispatcher.

  [ Nick Dedekind ]
  * Added a "-profile" option to the indicator-client to switch between
    indicator service profiles.
  * Fixed issue importing plugin qml files into qtcreator

  [ Albert Astals ]
  * Fix test_previewCycle
  * Don't move the list contentY unless there's a preview to show (LP:
    #1271676)
  * Add overlay to card. Fix implicit card height. .
  * PreviewHeader Is just a link of the widgetData with the CardHeader
  * Fix tst_Preview.qml
  * Scopes guys want the data back
  * Link the pageheader scope with the current scope So that the
    activity indicator on search works again (LP: #1279316)

  [ Andrea Cimitan ]
  * Add PreviewImage
  * Preview widget for video playback

  [ CI bot ]
  * Add overlay to card. Fix implicit card height. .

 -- Ubuntu daily release <ps-jenkins@lists.canonical.com>  Wed, 12 Feb 2014 15:15:03 +0000

unity8 (7.84+14.04.20140207.1-0ubuntu1) trusty; urgency=low

  [ Ted Gould ]
  * You can't tap anywhere

  [ Michał Sawicz ]
  * Wait for the indicator to appear.
  * Add CardTool to determine category-wide card properties based on the
    category template. Clean up test configurations, too.
  * Actions Preview Widget
  * Add Preview for new generation scopes.
  * Add overlay to card. Fix implicit card height. .

  [ Albert Astals ]
  * Basic ImageGallery widget for Previews Mostly a copy of the code
    used in AppPreview.qml but without the MouseArea hack that I'll wait
    to introduce until we start using this somewhere were it is needed
  * Actions Preview Widget

  [ Andrea Cimitan ]
  * First audio player widget for previews, with tests
  * Adds TextSummary preview widget

  [ Michał Karnicki ]
  * Add overlay to card. Fix implicit card height. .

  [ Michael Terry ]
  * Expand greeter demo support to include listing multiple users and
    specifying individual passwords and names.

 -- Ubuntu daily release <ps-jenkins@lists.canonical.com>  Fri, 07 Feb 2014 10:46:46 +0000

unity8 (7.84+14.04.20140204-0ubuntu1) trusty; urgency=low

  [ Michael Terry ]
  * Disable NM integration test, jenkins has a problem with it because
    logind isn't configured

  [ Ubuntu daily release ]
  * New rebuild forced

  [ Michał Sawicz ]
  * Add ubuntu-settings-components to build script. Revert workaround
    for bug #1268578, got fixed upstream. Drop GenericName from
    unity8.desktop. (LP: #1268578)
  * Improve Card and CardHeader layouts: anchor summary to art when no
    header. don't indent header when no mascot. reduce header and
    summary font sizes and weights. increase art shape radius .
  * Add doxygen-based documentation generator.
  * Add CardTool to determine category-wide card properties based on the
    category template. Clean up test configurations, too.
  * Move upstart kill timeout to the unity8 job itself.
  * Don't treat scope as active when preview open to inhibit model
    updates and reset processing on previewData changes. (LP: #1275832)

  [ Leo Arias ]
  * Added the DashPreview autopilot helper.

  [ Michał Karnicki ]
  * CardHeader mascot improvements.

 -- Ubuntu daily release <ps-jenkins@lists.canonical.com>  Tue, 04 Feb 2014 14:09:14 +0000

unity8 (7.84+14.04.20140130-0ubuntu1) trusty; urgency=low

  [ Michał Sawicz ]
  * Bring back libunity-mir1, it's dlopen'ed, so not linked to unity8,
    so not in shlibs.

 -- Ubuntu daily release <ps-jenkins@lists.canonical.com>  Thu, 30 Jan 2014 14:00:40 +0000

unity8 (7.84+14.04.20140129-0ubuntu1) trusty; urgency=low

  [ Nick Dedekind ]
  * Added Panel/VisibleIndicatorsModel for use with both indicator row &
    menuContent. This removes the need to hide indicators in the row and
    map inicator indexes between row & content. Fixes the indicator
    highlight line offset not bound by listView position.
  * Ported indicators to using ubuntu-settings-components

  [ Albert Astals ]
  * Prepend /sbin/ to initctl calls My phablet user does not have /sbin/
    in path and thus this calls fail
  * Call updateDelegateCreationRange when it's needed It depends on
    other variables than the ones we were using to call it, so need to
    call it if these change too Device manual test, go to apps scope,
    scroll down so that only part of the installed apps collapsed
    category is shown, expand it, see how previously some icons were not
    painted and now they are

  [ Mirco Müller ]
  * Fixed the failure of notification autopilot-test
    test_sd_incoming_call.

  [ Andrea Cimitan ]
  * Add AP test for policykit/network manager, which was causing issues
    with nested mir

  [ CI bot ]
  * Resync trunk

  [ Michał Karnicki ]
  * Don't display artShape when artImage source not set.
  * Fix FilterGrid rendering issues.

 -- Ubuntu daily release <ps-jenkins@lists.canonical.com>  Wed, 29 Jan 2014 16:11:20 +0000

unity8 (7.84+14.04.20140128-0ubuntu1) trusty; urgency=low

  [ Michal Hruby ]
  * Added unity-scope-tool, which will help when developing scopes.

  [ Michał Sawicz ]
  * Added unity-scope-tool, which will help when developing scopes.
  * Use full DashContent, not just GenericScopeView in ScopeTool.qml.
  * Bring Card and CardHeader over from new-scopes.
  * Work around bug #1268578. (LP: #1268578)
  * Drop unnecessary version dependencies.
  * Return null instead of undefined from findChild and
    findInvisibleChild.
  * Fix CardHeader and Card heights (empty Label does have non-zero
    height apparently). Also improve test robustness and reduce future
    diffs.

  [ Albert Astals ]
  * Do not assert if the item we are removing was not created yet
    (because e.g. it's not in the viewport).
  * Position correctly the pointer of the search history box .
  * Make test_filter_expand_expand less unstable in CI VMs Make sure
    header0 is the header0 we want to click On the CI VM stuff is a bit
    slower than on real hw and we were clicking in the wrong place.
  * Add TabBar to the Dash header navigation Changes this comes with: *
    DashBar at the bottom is gone * PageHeader doesn't have a Label
    anymore, it has the childItem property where you add which thing it
    has to contain * New: PageHeaderLabel mimics the old behaviour of
    PageHeader * The header of the LVWPH of GenericScopeView is now fake
    and only used for positioning. There is a single global floating
    header in DashContent (which is a PageHeader with a TabBar as
    childItem) * The GenericScopeView previewLoader and OpenEffect have
    been also moved to the DashContent so that the openEffect includes
    the floating header in the "animation" .
  * Introduce the HorizontalJournal.
  * If there are no items m_firstVisibleIndex has to be -1 .
  * Add some more documentation about tests to the CODING file.
  * Fixes to the journal cmake tests code * Output to the correct
    filename for the test * Don't output stuff from the tryXYZ targets.
  * Adapt to findChild return value changes .
  * Organic Grid for the Dash View.
  * Misc journal fixes Don't init *modelIndex to INT_MAX Makes no sense
    since we're not doing any qMin and the calling function also accepts
    any index >= 0 as valid so in some cases it may end up wanting to
    create an index that doesn't exist Don't refill if height() < 0,
    that gives bad ranges for from/to and the code gets confused .

  [ Michał Karnicki ]
  * Fix grid view column count.
  * Add test for minimum number of items in a carousel.

  [ Allan LeSage ]
  * Add stubs for indicators autopilot tests.

  [ Andrea Cimitan ]
  * Avoid input falling through notifications onto surfaces below, thus
    fixing LP: #1257312. (LP: #1257312)

  [ Leo Arias ]
  * Close the Touch devices after the tests. (LP: #1267600)
  * Added methods to scroll to other scopes on autopilot tests.
  * Added autopilot helpers for the app scope and the app preview.
    Install the fake scopes in order to use them on the tests. (LP:
    #1269114)
  * On autopilot helpers, wait for the scope category to appear.

  [ Nick Dedekind ]
  * Visual updates for indicator panel highlight and opening opacity.
  * Added inidcator tests for page & item factories.
  * Fixes visible indicator misalignment in indicator items/menus
    (lp#1264678). (LP: #1264678)

  [ Mirco Müller ]
  * Fixed the failure of notification autopilot-test
    test_sd_incoming_call.

  [ Michael Zanetti ]
  * clean up fullscreen notifications code.
  * import qml files into cmake, drop qmlproject.
  * also add qml files in tests directory.
  * Added autopilot helpers for the app scope and the app preview.
    Install the fake scopes in order to use them on the tests. (LP:
    #1269114)

  [ Michael Terry ]
  * Fix failure to build when using the ./build script with ninja-build
    installed. (LP: #1268525)
  * Point DBus-activated processes at unity8's MIR_SOCKET rather than
    the system socket.

  [ Daniel d'Andrada ]
  * DragHandle: Never restart hinting animation while still pressed (LP:
    #1269022)

  [ Bill Filler ]
  * fix for lp:1259294, turn off auto capitalization for wifi password
    field. (LP: #1259294)
  * disable predictive text in Dash search field as it interferes with
    built-in search (LP: #1273643)

 -- Ubuntu daily release <ps-jenkins@lists.canonical.com>  Tue, 28 Jan 2014 15:58:45 +0000

unity8 (7.84+14.04.20131220-0ubuntu1) trusty; urgency=low

  [ Michał Sawicz ]
  * Clean up root project file. Introduce include/ and qml/ and move
    files around to be where they fit, also adapt everything else to
    match.

  [ Michael Hall ]
  * Update CODING to reflect the fact that only 14.04 is supported
    currently.

  [ Christopher Lee ]
  * Make use of helpers in all tests. (LP: #1260860). (LP: #1260860)

  [ Nic ]
  * Added kill time 30 to unity8 override. Added install path. (LP:
    #1260379)

  [ Nick Dedekind ]
  * Added parser for strftime in TimeFormatter. Moved TimeFormatter to
    Utils plugin.

  [ Mirco Müller ]
  * Support fullscreen for special-case extended snap-decision of the
    pin-unlock dialog.

  [ Michael Zanetti ]
  * Change the default behaviour of the Lockscreen to have a variable
    PIN length, requiring the user to confirm with OK.

  [ Daniel d'Andrada ]
  * Update CODING with instructions on how to run tests.

  [ Dimitri John Ledkov ]
  * Fix cross-compilation.

  [ Albert Astals ]
  * Vertical journal Comes from lp:~aacid/+junk/verticalJournal.
  * Add code and tests for incremental inserting/removing from the end.

  [ Ubuntu daily release ]
  * Automatic snapshot from revision 603

 -- Ubuntu daily release <ps-jenkins@lists.canonical.com>  Fri, 20 Dec 2013 03:23:08 +0000

unity8 (7.84+14.04.20131212-0ubuntu1) trusty; urgency=low

  [ Michał Sawicz ]
  * Add PyDev project files for autopilot tests. Also tweak .bzrignore
    to not ignore generic Eclipse project definitions.
  * Retry unlocking the greeter three times.
  * Reduce code duplication and clean up CMakeLists and includes in
    indicator tests.

  [ Nick Dedekind ]
  * Replaced indicator page dynamic menuSelected binding with Connection
    to listview selectedIndex property. (LP: #1243146)
  * Indicators close when menu items are activated. (LP: #1238182)
  * Fixed up connections for changes to model data. (LP: #1253810)

  [ Albert Astals ]
  * dashItemSelected -> showDashHome Because we are not using the index
    at all in the upper layers.
  * Fix filtering colllapsing/expanding again Also the delegate creation
    range stuff flows up->down not down->up so rearrange the bindings.

  [ Ubuntu daily release ]
  * Automatic snapshot from revision 590

 -- Ubuntu daily release <ps-jenkins@lists.canonical.com>  Thu, 12 Dec 2013 21:41:19 +0000

unity8 (7.84+14.04.20131206.1-0ubuntu1) trusty; urgency=low

  [ Michal Hruby ]
  * Ensure DashContent's ListView's currentItem is set if the model is
    not empty.

  [ Michał Sawicz ]
  * Don't generate build-deps .deb twice and allow overriding
    QML2_IMPORT_PATH in ./run.

  [ Albert Astals ]
  * Remove unused Applications/ folder .
  * Implement an 'interface' for Dash Renderers.
  * Use deelistmodel's conversion method Instead of a copy of the code .
  * Remove icons we don't use .
  * Do not start apps or go to dash on demo If you are pulling the
    launcher out while in demo mode it doesn't make sense to let you
    start applications. Besides it locks you out because it starts the
    app and the demo is still not finished so you can't really use any
    of the edges to escape Bug #1233696. (LP: #1233696)
  * Add a test for the carousel showing the preview when being clicked .
  * Fix collapsing of categories not working and the
    expansion/collapsing animation +test.

  [ Timo Jyrinki ]
  * Depend on either Qt 5.2 or libqt5v8-5-private-dev.
  * qtdeclarative5-private-dev 5.0.2-6ubuntu5 now depends directly on Qt
    V8 private headers. The remaining "qtdeclarative5-private-dev"
    dependency is enough now both when compiling against 5.0.2 or 5.2.

  [ Pete Woods ]
  * Handle optional parameterized action properties. (LP: #1256258)

  [ Andrea Cimitan ]
  * Implement an 'interface' for Dash Renderers.

  [ Michael Zanetti ]
  * Added music preview.
  * rename some parameters from desktopFile to appId as scopes are now
    changed to give us the appId.
  * unhardcode launcher's search paths for .desktop files.
  * Enable teasing of the phone greeter even though we have a
    lockscreen.
  * check if variant is valid to avoid asserting in debug mode when the
    connection to AccountsService doesn't work for some reason .

  [ Michael Terry ]
  * Add the DBus greeter API from the desktop greeter into the unity8
    greeter.

  [ Daniel d'Andrada ]
  * Dash: disable close mode when you click outside app thumbnails To
    leave the termination mode you can now just mouse/touch press
    anywhere outside the running applications' thumbnails The other way,
    which still works, is long-pressing a thumbnail once more. (LP:
    #1193414)

  [ Ubuntu daily release ]
  * Automatic snapshot from revision 579

 -- Ubuntu daily release <ps-jenkins@lists.canonical.com>  Fri, 06 Dec 2013 13:15:57 +0000

unity8 (7.84+14.04.20131128.2-0ubuntu1) trusty; urgency=low

  [ Michal Hruby ]
  * Depend on the separate scopes plugin
  * Move the BottomBar* DBus communicator to the Utils plugin.

  [ Michał Sawicz ]
  * Wait for DashHome to be available in tst_Shell. (LP: #1254898)
  * Use plugindir from unity-shell-api.pc.
  * Expect stop in upstart job and raise in case of surfaceflinger. (LP:
    #1239876)

  [ Albert Astals ]
  * Fix time test in Qt 5.2 Make factors an array instead of a
    object/dict Objects/dicts are unordered by definition, it happened
    that Qt 5.0 gave them in the orrder we wanted, but with Qt 5.2 is
    failing, and we don't even need the "key", so array works as well
    :).
  * Test that the dash hswipe is disabled while the inner stuff is
    moving .
  * Skip restMaximizeVisibleAreaMoveUpAndShowHeader, it's causing too
    many failed runs And we are confident it's failing because of the
    suboptimal scenegraph run in 5.0.x.
  * Make Dash::test_show_scope_on_load more robust If we are testing
    showScopeOnLoaded make sure we force a scope reload after we set it,
    otherwise it may just happen that the scope has already been loaded
    and the expectaction that we'll change the list to it is just wrong.
  * Dash renderer signals: No need to pass the model up and down Whoever
    is listening to the signal has access to the item that emits the
    signal and has the model right there accessible if needs it.
  * LVWPH: Fix header going bad when setContentHeight ends up moving the
    viewport How to reproduce the bug easily without the patch: * In the
    Dash Home, search for london * Scroll to the bottom * Start moving
    to the apps scope very slowly * At around 3/4 of the move you'll see
    the header in the home scope went to a bad position * Go back to the
    Dash Home. (LP: #1237942, #1246351)
  * Remove unused AppInfo and VideoInfo files .
  * Kill unused ApplicationsFilterGrid.qml .
  * Unify ScopeView and GenericScopeView .
  * Fix header getting lost as per bug 1245824. (LP: #1245824)
  * Remove unused Time.js and its test .
  * Do not include the QtQml megaheader Include only qqml.h which is
    what we need in these files.
  * Don't do stuff if our parent context is gone We'll be gone soon too
    (and crash probably) so don't do anything. This looks a bit like a
    workaround, wait for 5.2 better painting/dispatching loop to see if
    this is not needed anymore, we find a better way to do it, or we
    decide this is fine.

  [ Lars Uebernickel ]
  * Allow setting different indicator positions for different profiles.

  [ Mirco Müller ]
  * Added checkbox for toggling between echo-modes of password-
    entryfields in ext. snap-decisions.
  * Fixes bug #1200569. (LP: #1200569)

  [ Andrea Cimitan ]
  * Switch to application scope when a dash swipe is taking place and an
    app is on foreground. (LP: #1231996)
  * Shifts wallpaper rendering for greeter lockscreen to be inline with
    shell. (LP: #1231731)
  * Dinamically load the Carousel/Filtergrid with more than 6 items.
    (LP: #1226288, #1234105)
  * Removes Math.js and its usage. Use SDK ones.

  [ Gerry Boland ]
  * DragHandle: javascript argument name clashes with local variable.
    Yes it works, but is a little unsafe.

  [ Nick Dedekind ]
  * Added UnityMenuModel submenu row removal awareness in
    UnityMenuModelStack.
  * Round indicator widget icon/label width up to closest gu for
    alignment. (LP: #1236267)
  * Indicator re-select by dragging from top when fully opened. (LP:
    #1213164)
  * Fixed a race condition causing search history popup to show up when
    it shouldn't. (LP: #1249369)

  [ Christopher Lee ]
  * Unity8 tests now make use of the helper functions (added in the pre-
    req branch) so that the helper functions are tested as part of daily
    business.

  [ Daniel d'Andrada ]
  * Improve DirectionalDragArea Removed Rejected status, simplifying
    state machine. Added compositionTime property. Multi-finger
    scenarios are better handled now. Refactored TimeSource in
    Ubuntu.Gestures plugin. Added an easy way to debug
    DirectionalDragArea by having switchable debug prints. Updated tests
    to also simulate the passage of time. Use touch point scene
    coordinates for gesture recognition so that moving the.
    DirectionalDragArea (as in a hinting DragHandle) won't affect it.
    (LP: #1228336)
  * Add right-edge drag hinting to Greeter To match with the existing
    teasing animation when you tap on the right half of the Greeter.
    Also has the side benefit of making the code look a bit nicer.
  * Refactor Ubuntu.Gesture tests to share common logic Take the common
    part out of tst_DirectionalDragArea and put it into a separate base
    class, GestureTest, so that it can be shared with other, future,
    tests. In CMakeLists.txt, create a macro out of DirectionalDragArea
    build script to be used by future tests with similar requirements
    and structure. Also add the "m_" prefix to member variables.
  * Remove dead code from Utils plugin They are not being used anywhere.

  [ Michael Terry ]
  * Make EdgeDemoOverlay test more reliable by testing for what we
    really care about, not an indirect indicator of it. (LP: #1248232)
  * Explicitly set MIR_SOCKET for other upstart jobs, rather than
    relying on the default socket, since that won't work once we move to
    a nested Mir.

  [ Michael Zanetti ]
  * don't add margins to RunningApplicationTile's label. (LP: #1245482)
  * allow SIM PIN entry to have a variable pin length (by adding a done-
    button). (LP: #1240561)
  * fix launcher wording for pinning actions. (LP: #1240891)
  * fix preview background positioning don't explicitly take originY
    into account as it's already in there implicitly. make sure we don't
    split the openeffect in a place where it can be covered by the
    header.
  * fix album artwork containing / in the name. (LP: #1237829)
  * small launcher tweaks fix fakeDragItem's initial position to match
    with real item. remove UbuntuShape's border glow. .
  * drop all references to LighDM from the Lockscreen This should make
    it generic enough to allow reusing it for SIM PIN entry .

  [ Omer Akram ]
  * make the non working code in the screen unlocker helper work.

  [ Nicolas d'Offay ]
  * Pushed up the z order of the clock in GreeterContent. (LP: #1233146)
  * Search history is now persistent across all scopes and remains in
    QML. (LP: #1226221)

  [ Ubuntu daily release ]
  * Automatic snapshot from revision 556

 -- Ubuntu daily release <ps-jenkins@lists.canonical.com>  Thu, 28 Nov 2013 18:09:17 +0000

unity8 (7.83+14.04.20131106-0ubuntu1) trusty; urgency=low

  [ Andrea Cimitan ]
  * Place ShaderEffectSource of UbuntuShapeForItem under the Shape Item.
    (LP: #1239317)

  [ Omer Akram ]
  * test: make sure the search indicator hides when an app has focus.

  [ Nick Dedekind ]
  * Fixed indicator slider menu item alignment to label field and icon.
    (LP: #1240756)

  [ chris.gagnon ]
  * Update to autopilot 1.4.

  [ Ubuntu daily release ]
  * Automatic snapshot from revision 500

 -- Ubuntu daily release <ps-jenkins@lists.canonical.com>  Wed, 06 Nov 2013 03:37:02 +0000

unity8 (7.83+14.04.20131105.1-0ubuntu1) trusty; urgency=low

  [ Michał Sawicz ]
  * Implement switching between previews by swiping. (LP: #1220651,
    #1088572)

  [ Nick Dedekind ]
  * Faster loading of indicator menus. (LP: #1226650)

  [ Albert Astals ]
  * Make sure we have ssh started when we need it .
  * Fix a few warnings in DashContent.qml on shutdown
    Dash/DashContent.qml:119: TypeError: Cannot read property
    'previewShown' of null Dash/DashContent.qml:120: TypeError: Cannot
    read property 'moving' of null .
  * Don't use deprecated Panel methods.

  [ Christopher Lee ]
  * Adds an easy to consume function that attempts to unlock the unity
    greeter. (LP: #1240261)

  [ Lars Uebernickel ]
  * Indicators: add TimeFormatter and use it in the messaging menu This
    component can be used to turn a timestamp and a format string into a
    string with the corresponding time and format. The string will
    change whenever the timezone changes. (LP: #1236413)

  [ Andrea Cimitan ]
  * Allow drag over bounds, but not overshoot. (LP: #1204300)
  * Threshold to activate the left edge swipe to reveal dash is now 26
    GU. (LP: #1236286)

  [ Michael Zanetti ]
  * replace the launcher quicklist's Popover with an own quicklist
    implementation The Popover probably won't ever support what the
    launcher needs.
  * Implement switching between previews by swiping. (LP: #1220651,
    #1088572)
  * don't trigger the greeter teasing during a movement of the greeter.

  [ Ubuntu daily release ]
  * Automatic snapshot from revision 495

 -- Ubuntu daily release <ps-jenkins@lists.canonical.com>  Tue, 05 Nov 2013 12:22:04 +0000

unity8 (7.83+14.04.20131031-0ubuntu1) trusty; urgency=low

  [ Michał Sawicz ]
  * Use setenv as early as possible to avoid setenv and getenv clashing
    in multi-threaded situations. (LP: #1240866)

  [ Ubuntu daily release ]
  * Automatic snapshot from revision 482

 -- Ubuntu daily release <ps-jenkins@lists.canonical.com>  Thu, 31 Oct 2013 20:10:56 +0000

unity8 (7.83+14.04.20131028.1-0ubuntu1) trusty; urgency=low

  * New rebuild forced
  * Automatic snapshot from revision 480

 -- Ubuntu daily release <ps-jenkins@lists.canonical.com>  Mon, 28 Oct 2013 22:42:07 +0000

unity8 (7.83+14.04.20131028-0ubuntu1) trusty; urgency=low

  [ Andrea Cimitan ]
  * Fix 1195349 by counting drawbuffer on the newContentX logic of the
    carousel When we changed carousel from repeater to listview, we
    added drawbuffer. this breaks the logic of newContentX, which was
    considered disabled and set to -1. The correct disabled value now
    has to take into account the drawbuffer. (LP: #1195349)

  [ Christopher Lee ]
  * Checks both then env and upstart env for the currently set
    XDG_DATA_DIRS so they can be set correctly for the test.

  [ Ubuntu daily release ]
  * Automatic snapshot from revision 479

 -- Ubuntu daily release <ps-jenkins@lists.canonical.com>  Mon, 28 Oct 2013 03:08:59 +0000

unity8 (7.83+13.10.20131016.2-0ubuntu1) saucy; urgency=low

  [ Loïc Minier ]
  * Merge ~lool/unity8/drop-setcap-conf. Drop unity8-setcap.conf as this
    breaks desktop installs (no boot-hook event is emitted, boot
    stalls); add maintscript snippet to rm_conffile on upgrades; this
    boot-hook is now shipped under a different name in lxc-android-
    config.

  [ Michał Sawicz ]
  * Ship a camera-app.desktop file and use a custom XDG_DATA_DIRS for
    testing.

  [ Ubuntu daily release ]
  * Automatic snapshot from revision 472

 -- Ubuntu daily release <ps-jenkins@lists.canonical.com>  Wed, 16 Oct 2013 23:15:48 +0000

unity8 (7.83+13.10.20131016.1-0ubuntu1) saucy; urgency=low

  [ Diego Sarmentero ]
  * Disable Preview interaction until the scope responds.

  [ Albert Astals ]
  * Hide placeholder notification.

  [ Ubuntu daily release ]
  * Automatic snapshot from revision 469

 -- Ubuntu daily release <ps-jenkins@lists.canonical.com>  Wed, 16 Oct 2013 17:29:36 +0000

unity8 (7.83+13.10.20131016-0ubuntu1) saucy; urgency=low

  [ Loïc Minier ]
  * Add upstart job to copy unity8 to a new tmpfs, setcap it, and bind-
    mount it back; this is an ugly hack to set CAP_SYS_RESOURCE until we
    have a root-helper for it.

  [ Michal Hruby ]
  * Enable definition of scope back references in overridden results.

  [ Ubuntu daily release ]
  * Automatic snapshot from revision 466

 -- Ubuntu daily release <ps-jenkins@lists.canonical.com>  Wed, 16 Oct 2013 11:29:52 +0000

unity8 (7.83+13.10.20131015.4-0ubuntu1) saucy; urgency=low

  [ Michał Sawicz ]
  * Replace ubuntu-touch-session's unity8.conf upstart job.
  * Revert r440 that made the dash collapse animation worse, rather than
    better.

  [ om26er@ubuntu.com ]
  * close the app only when the close button is tapped, not the entire
    thumbnail

  [ Nick Dedekind ]
  * Added missing Unity.Indicator mock objects causing qmltests to fail.
    Approved by: Michał Sawicz.

  [ Christopher Lee ]
  * Launch unity8 for autopilot with upstart, and bring unity8 session
    over from session-manager-touch.

  [ Pawel Stolowski ]
  * Temporarily disable category_order changed signal handling.

  [ Daniel d'Andrada ]
  * OSKController area shouldn't cover the indicators' bar Since ubuntu-
    keyboard surface area doesn't cover the indicators' bar,
    OSKController should follow suit. Otherwise the OSKContoller's
    internal InputFilterArea (and others) wouldn't perfectly overlap the
    graphical keyboard rendered by ubuntu-keyboard (i.e. the opaque part
    of ubuntu-keyboard's surface).

  [ Michael Zanetti ]
  * Initialize initialHeight/Width to height/width depending on scaleTo
    add checks for initialWidth/Height in the tests change sizes in
    tests to something else than the default for initialWidth/Height in
    order to catch failures there more easily

  [ Omer Akram ]
  * Only show search indicator while the Dash is focued.
  * Add 2dp left margin for music and video tiles' title.

  [ Nicolas d'Offay ]
  * Changed Infographics to use Ubuntu font.

  [ Ubuntu daily release ]
  * Automatic snapshot from revision 463

 -- Ubuntu daily release <ps-jenkins@lists.canonical.com>  Tue, 15 Oct 2013 11:05:04 +0000

unity8 (7.82+13.10.20131011.2-0ubuntu1) saucy; urgency=low

  [ Michał Sawicz ]
  * Work around Mir not delivering input to shell after restart, if the
    device isn't reinitialized.

  [ Albert Astals ]
  * Remove unused DashMusic/DashVideos.
  * Don't let the user change between scopes if the current one is
    moving up/down.
  * Fix two uninitialized variable uses reported by valgrind ==17988==
    Conditional jump or move depends on uninitialised value(s) ==17988==
    at 0x13839F3A: AccountsService::updateDemoEdges()
    (AccountsService.cpp:74) ==17988== by 0x13839DA5:
    AccountsService::setUser(QString const&) (AccountsService.cpp:45)
    ==17988== by 0x1383F67B:
    AccountsService::qt_metacall(QMetaObject::Call, int, void**)
    (moc_AccountsService.cpp:192) ==17988== by 0x496143D:
    StoreProperty(QV8Engine*, QObject*, QQmlPropertyData*,
    v8::Handle<v8::Value>) (in /usr/lib/arm-linux-
    gnueabihf/libQt5Qml.so.5.0.2) ==17988== ==17988== Conditional jump
    or move depends on uninitialised value(s) ==17988== at 0x1383A0F6:
    AccountsService::updateStatsWelcomeScreen() (AccountsService.cpp:92)
    ==17988== by 0x13839DB1: AccountsService::setUser(QString const&)
    (AccountsService.cpp:47) ==17988== by 0x1383F67B:
    AccountsService::qt_metacall(QMetaObject::Call, int, void**)
    (moc_AccountsService.cpp:192) ==17988== by 0x496143D:
    StoreProperty(QV8Engine*, QObject*, QQmlPropertyData*,
    v8::Handle<v8::Value>) (in /usr/lib/arm-linux-
    gnueabihf/libQt5Qml.so.5.0.2)
  * Fix unitialized variable in Scope ==18457== Conditional jump or move
    depends on uninitialised value(s) ==18457== at 0x15AD1FD6:
    Scope::setActive(bool) (scope.cpp:165) ==18457== by 0x15B0023D:
    Scope::qt_metacall(QMetaObject::Call, int, void**)
    (moc_scope.cpp:478) ==18457== by 0x48B709F:
    QQmlPropertyPrivate::write(QObject*, QQmlPropertyData const&,
    QVariant const&, QQmlContextData*,
    QFlags<QQmlPropertyPrivate::WriteFlag>) (in /usr/lib/arm-linux-
    gnueabihf/libQt5Qml.so.5.0.2)
  * Fix crash on the phone For some reason i'm getting v8 crashes
    without this when shuting down unity-mir

  [ Gerry Boland ]
  * Use focusRequested signal from AppManager. WM: AppManager has new
    signal to ask shell to request focus for app - use it to properly
    animate and focus the app. If app wants to be side stage, but no
    side stage available, override the application stage.

  [ Nick Dedekind ]
  * Only use the root action state as a unitymenumodel ActionStateParser
    when needed.

  [ Andrea Cimitan ]
  * Move the close app icon on top left.
  * The header of category list is already on screen after unlock

  [ Michael Zanetti ]
  * Make the greeter's clock update in sync with the indicators.

  [ Omer Akram ]
  * Increase dash header height to 5gu.

  [ Nicolas d'Offay ]
  * Standardised expansion speed in scopes.

  [ Ubuntu daily release ]
  * Automatic snapshot from revision 449

 -- Ubuntu daily release <ps-jenkins@lists.canonical.com>  Fri, 11 Oct 2013 17:26:34 +0000

unity8 (7.82+13.10.20131011.1-0ubuntu1) saucy; urgency=low

  [ Michał Sawicz ]
  * Fix frequent application IDs and drop old AppsAvailableForDownload
    model.
  * Unrevert r388 now that we have fixed the infinite loop it was
    causing in Qt.

  [ Steve Langasek ]
  * Don't keep a long-lived connection open to upstart when we only use
    it for two events, one at load time and one at unload time.

  [ Lars Uebernickel ]
  * VolumeControl: use 'volume' instead of 'scroll' action The volume
    action doesn't show a notification.

  [ Michael Terry ]
  * Disable DragHandle on right side of screen while the greeter is
    animating

  [ Marcus Tomlinson ]
  * Added missing "enabled" property to "progressMenu" component in the
    menu item factory.

  [ Michael Zanetti ]
  * Add scaleTo: "fit" mode support to LazyImage

  [ Andrea Cimitan ]
  * Add music and video renderers
  * Use shell.edgeSize for BottomBar's EdgeDragArea, detecting gestures
    only when they are within the edgeSize.

  [ Nick Dedekind ]
  * Removed greeter "toHome" animation (LP#1092976) (LP: #1092976)
  * Only show Snap Decision notification actions when available.

  [ Albert Astals ]
  * Dash: Set delegate creation range for inner itemviewss If it's above
    the list viewport we set it to the end of the list to precache the
    last items It it's below the list viewport we set it to the
    beginning to precache the first items Otherwise we set it to the
    part of the viewport in the view Approved by: Michał Sawicz.

  [ Ubuntu daily release ]
  * Automatic snapshot from revision 435

 -- Ubuntu daily release <ps-jenkins@lists.canonical.com>  Fri, 11 Oct 2013 09:05:30 +0000

unity8 (7.82+13.10.20131010-0ubuntu1) saucy; urgency=low

  [ David Callé ]
  * Small logic change in preview descriptions line breaks. Multiple new
    lines are now replaced by multiple br tags.

  [ Nick Dedekind ]
  * Use indicator identifier for indicators-client list item label.
  * Make sure overflow indicators are hidden and not the search label.

  [ Mirco Müller ]
  * Tweaks to notifications to improve spec-compliance. - updated
    notifications-qmltest to reflect the use of a variant-map for the
    hints - made text-fields as heigh as buttons - made the summary
    align horizontally to the icon - updated button-height and bubble-
    background.

  [ Pawel Stolowski ]
  * Handle category_order_changes signal from scopes (used in Home only)
    and reorder categories accordingly.
  * Implementation of albumart image provider for audio content.

  [ Michael Terry ]
  * Hide the greeter when an app is focused, fixing snap decisions
    launching an app in the greeter (like receiving a call).

  [ Michael Zanetti ]
  * Launcher - remove support for pinning items in the backend After the
    latest design changes, recent apps is everything that is contained
    in the ApplicationManager. So no need for storing anything else than
    pinned apps in the config.

  [ Michał Sawicz ]
  * Remove the mir socket before starting unity8 during autopilot tests.

  [ Ubuntu daily release ]
  * Automatic snapshot from revision 420

 -- Ubuntu daily release <ps-jenkins@lists.canonical.com>  Thu, 10 Oct 2013 04:15:13 +0000

unity8 (7.82+13.10.20131008.1-0ubuntu1) saucy; urgency=low

  [ Michal Hruby ]
  * Add Scope::isActive property and corresponding tests. (LP: #1230352)

  [ Daniel d'Andrada ]
  * Move OSKController to the front as it will now also block input
    meant to the OSK That's in the unity-mir implementation. The
    SurfaceFlinger one is still an empty noop. Currently, when the OSK
    is up, both shell and OSK get user input, thus we need the
    OSKController to shield our shell components from them. (LP:
    #1236773)

  [ Michał Sawicz ]
  * Add Scope::isActive property and corresponding tests. (LP: #1230352)
  * Force focus back on shell in case it loses it for some reason.

  [ Ubuntu daily release ]
  * Automatic snapshot from revision 409

 -- Ubuntu daily release <ps-jenkins@lists.canonical.com>  Tue, 08 Oct 2013 19:14:20 +0000

unity8 (7.82+13.10.20131008-0ubuntu1) saucy; urgency=low

  [ Michał Sawicz ]
  * update previews to match design. (LP: #1224555)
  * Add an InputFilterArea in Notifications. (LP: #1233411, #1235215)

  [ Ying-Chun Liu ]
  * update previews to match design. (LP: #1224555)

  [ Albert Astals ]
  * Unrevert 376 by reverting r395 and a small fix to fix the cpu
    hogging issue . (LP: #1124567)

  [ Michael Terry ]
  * Add Showable.showNow() method and use it in Shell to immediately
    show greeter when we blank the screen rather than animating it. (LP:
    #1233564)

  [ Michael Zanetti ]
  * update previews to match design. (LP: #1224555)

  [ Diego Sarmentero ]
  * update previews to match design. (LP: #1224555)

  [ Ubuntu daily release ]
  * Automatic snapshot from revision 404

 -- Ubuntu daily release <ps-jenkins@lists.canonical.com>  Tue, 08 Oct 2013 02:57:55 +0000

unity8 (7.82+13.10.20131007-0ubuntu1) saucy; urgency=low

  [ Michał Sawicz ]
  * Respect pre-set import and library paths and prevent segfault in
    startShell.

  [ Ubuntu daily release ]
  * Automatic snapshot from revision 399

 -- Ubuntu daily release <ps-jenkins@lists.canonical.com>  Mon, 07 Oct 2013 07:10:46 +0000

unity8 (7.82+13.10.20131005-0ubuntu1) saucy; urgency=low

  [ Michał Sawicz ]
  * Revert r376 that caused constant CPU usage due to the
    ActivityIndicator.

  [ Nick Dedekind ]
  * Removed indicators-client autopilot tests. (LP: #1234736)

  [ Albert Astals ]
  * Revert r388. (LP: #1235268)

  [ Christopher Lee ]
  * Removes passing -fullscreen to unity8 when on the device (as per bug
    #1235065). (LP: #1235065)

  [ Ubuntu daily release ]
  * Automatic snapshot from revision 396

 -- Ubuntu daily release <ps-jenkins@lists.canonical.com>  Sat, 05 Oct 2013 11:45:14 +0000

unity8 (7.82+13.10.20131004.2-0ubuntu1) saucy; urgency=low

  * Revert 7.82+13.10.20131004.1-0ubuntu1 back to
    7.81.3+13.10.20130927.3-0ubuntu1 due to CPU hogging issue with
    7.82+13.10.20131004.1-0ubuntu1.

 -- Loïc Minier <loic.minier@ubuntu.com>  Fri, 04 Oct 2013 21:22:29 +0200

unity8 (7.82+13.10.20131004.1-0ubuntu1) saucy; urgency=low

  [ Michał Sawicz ]
  * Bump to indicate support for extended snap decisions.
  * Make Tile themeable, add renderers for Dash Plugins and weather.
    (LP: #1231948)
  * Drop network agents now that they're in indicator-network instead.

  [ Michal Hruby ]
  * Differentiate generic and music carousels.
  * Use the thumbnailer image provider for scope results that don't
    specify icon as well as for previews.
  * Added an indicator which is displayed in the search bar whenever a
    search is in progress. Added accompanying test in tst_PageHeader.
  * Expose rendererHint to shell.

  [ Albert Astals ]
  * Update pot file. (LP: #1232374)
  * Only enable the animation when the item is on screen (i.e. !culled)
    . (LP: #1200374)
  * Do not crash on positionAtBeginning if the list is empty .
  * Enable/disable running apps height animation in a less error prone
    way.

  [ Michael Terry ]
  * Use a chevron after 'Skip intro' and drop the underlining.
  * Load testability driver when QT_LOAD_TESTABILITY is set. (LP:
    #1226234)
  * Listen to the system setting StatsWelcomeScreen, which tells us
    whether to show user-specific infographic data in the greeter. (LP:
    #1207857)

  [ Gerry Boland ]
  * WM: ensure focusedApplicationWhenUsingScreenshots reset when unused,
    and only used when set. Fixes window focus conflict between shell
    and ApplicationManager.

  [ Nick Dedekind ]
  * Removed deprecated Unity.IndicatorsLegacy plugin.
  * Added actionState parser to the indicators-client text printer so
    that we get the icon.
  * Moved indicator page titles to the root action state of menu model.
    (LP: #1223635)

  [ Mirco Müller ]
  * Added rendering- and interaction-support for the first three
    extended snap-decision dialog-cases password-entry, user-
    authentication and simunlock.

  [ Daniel d'Andrada ]
  * Revert the reversion of r304 since it doesn't seem to crash anymore
    Original commit was Reset apps scope when returning from app to dash
    (LP #1193419) If an app is on foreground and you perform a long
    left-edge swipe to minimize it, and therefore return to the dash,
    the dash should be in the Applications scope and showing the
    running/recents applications. (LP: #1193419)

  [ Andrea Cimitan ]
  * Add behaviours to the hud reveal. (LP: #1224480, #1224633)
  * Make Tile themeable, add renderers for Dash Plugins and weather.
    (LP: #1231948)

  [ Michael Zanetti ]
  * fix inserting into quicklistmodel.
  * Drop useStorage argument and use exising LAUNCHER_TESTING define for
    this decision.

  [ Omer Akram ]
  * Make the volume/brightness slider changes realtime. (LP: #1227595)

  [ Nicolas d'Offay ]
  * Fixed black colour on the first of the month due to division. (LP:
    #1233657)
  * Added an indicator which is displayed in the search bar whenever a
    search is in progress. Added accompanying test in tst_PageHeader.

  [ Ubuntu daily release ]
  * Automatic snapshot from revision 390

 -- Ubuntu daily release <ps-jenkins@lists.canonical.com>  Fri, 04 Oct 2013 06:55:16 +0000

unity8 (7.81.3+13.10.20130927.3-0ubuntu1) saucy; urgency=low

  [ Michal Hruby ]
  * Correctly handle image URI scheme in results.

  [ Michał Sawicz ]
  * Make SHOW_DASH and HIDE_DASH close the current preview. (LP:
    #1231404)
  * Add a LazyImage component that shows an activity spinner for long-
    loading images and handles aspect ratio properly.
  * Fix Qt 5.1 FTBFS and suppress some build warnings.

  [ Albert Astals ]
  * Make sure we always have least have one column in the gridview. (LP:
    #1225391)
  * LVWPH: Make sure we always overshoot vertically. (LP: #1229851)
  * Remember the expanded categoryId and not the expanded index The
    index can change on search, and we still want to maintain it
    expanded in that case. (LP: #1230216)
  * Fix showHeader in an edge case of notShownByItsOwn Not all the tests
    i've added fail without the code fix, but i've added them just to be
    more covered . (LP: #1230187)

  [ Diego Sarmentero ]
  * Handling error signal from the DownloadTracker plugin (BUG:
    #1229744). (LP: #1229744)
  * Remove "Reviews and Comments" section from Application Preview until
    the feature is ready (BUG: #1226632) - Detect when the keyboard is
    being shown to allow the user to scroll the Preview even more if
    necessary to interact with the components at the bottom of that
    preview, and don't leave those components obscured behind the
    keyboard (BUG: #1226638). (LP: #1226632, #1224717, #1226638)

  [ Nick Dedekind ]
  * Brought messaging indicator inline with UnityMenuModel &
    UnityMenuAction. (LP: #1217676, #1217678)

  [ Pawel Stolowski ]
  * Support canned search queries returned by Home Scope.
  * Cancel previous actions and previews on new activation / preview.
    Expose previewed data row in Preview object.

  [ Michael Terry ]
  * Only enable the Bottombar when the HUD is available. (LP: #1220306)
  * Increase the "Skip intro" clickable area, making dismissing the edge
    demo intro feel more natural. (LP: #1220632)

  [ Michael Zanetti ]
  * drop our CrossFadeImage in favor of the SDK one. (LP: #1227783)

  [ Ubuntu daily release ]
  * Automatic snapshot from revision 358

 -- Ubuntu daily release <ps-jenkins@lists.canonical.com>  Fri, 27 Sep 2013 14:13:22 +0000

unity8 (7.81.3+13.10.20130924.2-0ubuntu1) saucy; urgency=low

  [ Michal Hruby ]
  * Fix the signal prototypes on music grid renderer. (LP: #1228390)

  [ Michael Zanetti ]
  * use less auto variables, align coding style, constify and Qt'ify API
    in AccountsService plugin.

  [ Nick Dedekind ]
  * Re-enable MenuContentActivator in Indicators.

  [ Albert Astals ]
  * LVWPH: Update the section header on list change events.

  [ Pawel Stolowski ]
  * Check results model ptr returned by GetResultsFromCategory method
    from UnityCore. (LP: #1228097, #1211595)

  [ Ubuntu daily release ]
  * Automatic snapshot from revision 340

 -- Ubuntu daily release <ps-jenkins@lists.canonical.com>  Tue, 24 Sep 2013 14:40:01 +0000

unity8 (7.81.3+13.10.20130919.3-0ubuntu1) saucy; urgency=low

  [ Michal Hruby ]
  * Add support for music grid renderer to GenericScopeView.

  [ Nick Dedekind ]
  * Fixed the removal of messaging widget due to incompatible action
    state. (LP: #1225017)

  [ Christopher Lee ]
  * Addition of initial autopilot tests for the application lifecycle.

  [ Lars Uebernickel ]
  * VolumeControl: use action of the new indicator indicator-sound
    recently gained an action to increase and decrease the volume. This
    patch makes use of that to get rid of a bus round trip (to get the
    current volume) and a race (when the volume gets set between
    fetching the current volume and setting the new volume). (LP:
    #1219057)

  [ Michael Terry ]
  * When AccountsService.backgroundFile is unset/invalid, have the
    greeter fall back to whatever the shell background is.
  * Add a tiny SessionBroadcast plugin that listens to unity-greeter-
    session-broadcast for the ShowHome signal.

  [ Daniel d'Andrada ]
  * Remove obsolete, unused graphics.
  * Make MouseTouchAdaptor work with multiple QWindows.

  [ Michael Zanetti ]
  * change how icons are searched a) try to find it the Icon as is b)
    prepend with Path if a Path variable is given c) fall back to the
    image://theme/ with just the icon name . (LP: #1225186)
  * fix an issue with removing a running app from the launcher and
    always store pinning to the config.
  * collapse any open preview when programmatically switching current
    dash index. (LP: #1221137)

  [ Ubuntu daily release ]
  * Automatic snapshot from revision 333

 -- Ubuntu daily release <ps-jenkins@lists.canonical.com>  Thu, 19 Sep 2013 15:15:07 +0000

unity8 (7.81.3+13.10.20130916-0ubuntu1) saucy; urgency=low

  [ Michael Zanetti ]
  * allow left edge gesture to minimize apps even when launcher is
    already visible.
  * Don't hide the launcher on changes in the stages.
  * ssh is now installed per default, but it's set to manual in the
    ssh.override.

  [ Ubuntu daily release ]
  * Automatic snapshot from revision 320

 -- Ubuntu daily release <ps-jenkins@lists.canonical.com>  Mon, 16 Sep 2013 11:49:28 +0000

unity8 (7.81.3+13.10.20130912-0ubuntu1) saucy; urgency=low

  [ Michael Zanetti ]
  * add support for finding icons from click package apps in the
    launcher.
  * update to latest launcher API for better integration with the
    AppManager.

  [ Ricardo Mendoza ]
  * Fixes problems related to image 20130912.0, amongst: * Fix autopilot
    tests by preventing blocking of input during HUD button animations,
    only when fully visible * Fix loading of unity-mir library, major
    version wasn't specified so unless the dev package was there it
    would fail.

  [ Ubuntu daily release ]
  * Automatic snapshot from revision 316

 -- Ubuntu daily release <ps-jenkins@lists.canonical.com>  Thu, 12 Sep 2013 13:47:59 +0000

unity8 (7.81.3+13.10.20130911.1-0ubuntu1) saucy; urgency=low

  [ Michael Terry ]
  * Switch from deprecated image://gicon/ to new image://theme/.

  [ Gerry Boland ]
  * Add OSKController so shell can control OSK correctly on Mir.
  * Remove InputFilterArea for bottom edge swipes, as applications also
    listen for such swipes for Toolbar reveal.

  [ Ricardo Mendoza ]
  * Select the backend to use dynamically on runtime according to the
    QPA selected by the system.

  [ Ubuntu daily release ]
  * Automatic snapshot from revision 311

 -- Ubuntu daily release <ps-jenkins@lists.canonical.com>  Wed, 11 Sep 2013 16:22:55 +0000

unity8 (7.81.3+13.10.20130911-0ubuntu1) saucy; urgency=low

  [ Michal Hruby ]
  * Hide all gicon strings from the shell and use the image://theme icon
    provider that was recently added to the SDK.

  [ Gerry Boland ]
  * Convert to new ApplicationManager API.

  [ Nick Dedekind ]
  * Updated access point design as per spec.
  * Indicator visibility based on connection with backend service.

  [ Albert Astals ]
  * Dash: Make assignments bindings This way if the model changes the
    item value also changes.

  [ Michael Zanetti ]
  * adds support for highlighting the currently focused application in
    the launcher, adds tests.
  * include ~/.local/share/applications in launcher's .desktop file
    search path.
  * shrink size of area for revealing the HUD button and make it
    disappear on release again. fixes 1219035. (LP: #1219035)
  * revert revision 304 as it makes the Shell crash.

  [ Michael Terry ]
  * Allow testers to set custom password or pin in demo mode, rather
    than hardcoding them.
  * Have the greeter use AccountsService to determine its background.
    (LP: #1218402)
  * Listen to changes in the "show edge demo" AccountsService setting.

  [ Daniel d'Andrada ]
  * Update fake/mock plugins so that "./run --fake" works well again -
    You can now see the thumbnails of the fake running applications once
    again. - You no longer get hundreds of warnings due to icons not
    found.
  * Reset apps scope when returning from app to dash (LP #1193419) If an
    app is on foreground and you perform a long left-edge swipe to
    minimize it, and therefore return to the dash, the dash should be in
    the Applications scope and showing the running/recents applications.
    (LP: #1193419)

  [ Ubuntu daily release ]
  * Automatic snapshot from revision 306

 -- Ubuntu daily release <ps-jenkins@lists.canonical.com>  Wed, 11 Sep 2013 00:54:31 +0000

unity8 (7.81.3+13.10.20130905.2-0ubuntu1) saucy; urgency=low

  [ Michael Zanetti ]
  * Integrate Launcher with AppManager.

  [ Nick Dedekind ]
  * Removed FIXME from slider int->double conversion.

  [ Ubuntu daily release ]
  * Automatic snapshot from revision 291

 -- Ubuntu daily release <ps-jenkins@lists.canonical.com>  Thu, 05 Sep 2013 10:48:02 +0000

unity8 (7.81.3+13.10.20130904.1-0ubuntu1) saucy; urgency=low

  [ Nicolas d'Offay ]
  * Switched infographic background at design's request.

  [ Ubuntu daily release ]
  * Automatic snapshot from revision 287

 -- Ubuntu daily release <ps-jenkins@lists.canonical.com>  Wed, 04 Sep 2013 07:34:57 +0000

unity8 (7.81.3+13.10.20130904-0ubuntu1) saucy; urgency=low

  [ mhall119 ]
  * Add a little bit of text to the last step of the tour telling the
    user how to end it and get to their phone.

  [ Jussi Pakkanen ]
  * Use CCache if it is installed.

  [ Nick Dedekind ]
  * Multiple icon/label support for indicators.

  [ Albert Astals ]
  * Remove unneeded role.

  [ Lars Uebernickel ]
  * Fall back to "ubuntu-mobile" icon theme if $UBUNTU_ICON_THEME is
    unset.

  [ Michael Zanetti ]
  * Use MouseAreas in DashBar to enable clicking again.
  * load launcher default config from existing dconf key.

  [ Ubuntu daily release ]
  * Automatic snapshot from revision 285

 -- Ubuntu daily release <ps-jenkins@lists.canonical.com>  Wed, 04 Sep 2013 03:02:57 +0000

unity8 (7.81.3+13.10.20130903.1-0ubuntu1) saucy; urgency=low

  [ Michael Zanetti ]
  * workaround quicklist text color.

  [ Ubuntu daily release ]
  * Automatic snapshot from revision 277

 -- Ubuntu daily release <ps-jenkins@lists.canonical.com>  Tue, 03 Sep 2013 06:09:36 +0000

unity8 (7.81.3+13.10.20130830-0ubuntu1) saucy; urgency=low

  [ Pawel Stolowski ]
  * Implement a virtual 'All' filter option.

  [ Ubuntu daily release ]
  * Automatic snapshot from revision 275

 -- Ubuntu daily release <ps-jenkins@lists.canonical.com>  Fri, 30 Aug 2013 12:44:40 +0000

unity8 (7.81.3+13.10.20130829.2-0ubuntu1) saucy; urgency=low

  [ Michael Terry ]
  * Implement launcher item backend via AccountsService.

  [ Ubuntu daily release ]
  * Automatic snapshot from revision 272

 -- Ubuntu daily release <ps-jenkins@lists.canonical.com>  Thu, 29 Aug 2013 19:09:44 +0000

unity8 (7.81.3+13.10.20130829.1-0ubuntu1) saucy; urgency=low

  [ Michael Terry ]
  * Make sure greeter and lockscreen backgrounds are always defined,
    even if the wallpaper preference string is bogus. (LP: #1208889,
    #1208894)

  [ Ubuntu daily release ]
  * Automatic snapshot from revision 270

 -- Ubuntu daily release <ps-jenkins@lists.canonical.com>  Thu, 29 Aug 2013 11:09:43 +0000

unity8 (7.81.3+13.10.20130829-0ubuntu1) saucy; urgency=low

  [ Andrea Cimitan ]
  * Streamline some new HUD interactions to be more consistent with the
    Unity Launcher.

  [ Michael Zanetti ]
  * setting the launcher's extensionSize delayed to position the view
    correctly at the beginning .

  [ Bill Filler ]
  * add new telephony apps (dialer, messaging, contacts) to launcher and
    Home scope.

  [ Michael Terry ]
  * Implement edge demos on first boot. Build-Depends: +dbus-test-
    runner, +qtbase5-dev-tools.

  [ Ubuntu daily release ]
  * Automatic snapshot from revision 267

 -- Ubuntu daily release <ps-jenkins@lists.canonical.com>  Thu, 29 Aug 2013 02:10:38 +0000

unity8 (7.81.3+13.10.20130828.1-0ubuntu1) saucy; urgency=low

  [ Andrea Cimitan ]
  * Hide the LauncherPanel when it's really hidden, by changing visible
    to false.

  [ Gerry Boland ]
  * Fix sidestage applications - they were being ignored in the show-
    application-surface logic. (LP: #1217027, #1210079)

  [ Michał Sawicz ]
  * Raise the exception if typing failed in autopilot.

  [ Nick Dedekind ]
  * Added location indicator defaults.

  [ Michael Zanetti ]
  * increase minimal dragging width for dismissing apps with left edge
    make it a configurable parameter and adjust animation to look like
    requested in the bug report . (LP: #1213153)

  [ Ubuntu daily release ]
  * Automatic snapshot from revision 262

 -- Ubuntu daily release <ps-jenkins@lists.canonical.com>  Wed, 28 Aug 2013 11:55:46 +0000

unity8 (7.81.3+13.10.20130827.1-0ubuntu1) saucy; urgency=low

  [ Michael Zanetti ]
  * unset model in quicklist before closing it.

  [ Ubuntu daily release ]
  * Automatic snapshot from revision 256

 -- Ubuntu daily release <ps-jenkins@lists.canonical.com>  Tue, 27 Aug 2013 10:49:17 +0000

unity8 (7.81.3+13.10.20130827-0ubuntu1) saucy; urgency=low

  [ Michael Zanetti ]
  * Theme the Quicklist Popover.

  [ Albert Astals ]
  * Apply expandedIndex on delegate creation bug #1213033. (LP:
    #1213033)

  [ Ubuntu daily release ]
  * Automatic snapshot from revision 254

 -- Ubuntu daily release <ps-jenkins@lists.canonical.com>  Tue, 27 Aug 2013 02:10:43 +0000

unity8 (7.81.3+13.10.20130826.5-0ubuntu1) saucy; urgency=low

  [ Michael Zanetti ]
  * tweak launcher folding and visuals according to feedback from
    design: - increase foldingStartHeight - Introduces a
    foldingStopHeight. Folding only happens between the
    foldingStartHeight and the foldingStopHeight. - Only change
    brightness while folding - remove highlight of pressed icon -
    decrease launcher's width by half a grid unit.

  [ Ubuntu daily release ]
  * Automatic snapshot from revision 251

 -- Ubuntu daily release <ps-jenkins@lists.canonical.com>  Mon, 26 Aug 2013 22:09:43 +0000

unity8 (7.81.3+13.10.20130826.4-0ubuntu1) saucy; urgency=low

  [ Michał Sawicz ]
  * Add module entry in HudClient's qmldir.

  [ Jussi Pakkanen ]
  * Let Ninja parallelize itself.

  [ Nick Dedekind ]
  * Abstraction of indicator menu item properties prior to move into
    common components library.

  [ Christopher Lee ]
  * Added autopilot-tests for ephemeral, interactive and snap-decision
    notifications.

  [ Mirco Müller ]
  * Added autopilot-tests for ephemeral, interactive and snap-decision
    notifications.

  [ Michael Zanetti ]
  * only search visible children in findChild, add findInvisibleChild
    for others.
  * Added autopilot-tests for ephemeral, interactive and snap-decision
    notifications.

  [ Thomi Richards ]
  * Added autopilot-tests for ephemeral, interactive and snap-decision
    notifications.

  [ Ubuntu daily release ]
  * Automatic snapshot from revision 249

 -- Ubuntu daily release <ps-jenkins@lists.canonical.com>  Mon, 26 Aug 2013 18:34:44 +0000

unity8 (7.81.3+13.10.20130826.2-0ubuntu1) saucy; urgency=low

  [ Albert Astals ]
  * Don't include QtQML It includes LOTS of files we don't need.

  [ Ubuntu daily release ]
  * Automatic snapshot from revision 243

 -- Ubuntu daily release <ps-jenkins@lists.canonical.com>  Mon, 26 Aug 2013 10:08:52 +0000

unity8 (7.81.3+13.10.20130826.1-0ubuntu1) saucy; urgency=low

  * Automatic snapshot from revision 241

 -- Ubuntu daily release <ps-jenkins@lists.canonical.com>  Mon, 26 Aug 2013 06:08:33 +0000

unity8 (7.81.3+13.10.20130826-0ubuntu1) saucy; urgency=low

  [ Michael Zanetti ]
  * delay move operations if the start dragging operation is running
    This prevents items to left in wrong places when transitions clash.
  * add empty setUser to allow compiling in jenkins again until the
    branch that matches unity-api is ready to land. .
  * add count and progress overlay information to real model too.

  [ Pawel Stolowski ]
  * Changed the type of setActive argument from
    QVector<AbstractFilterOption *>::size_type to unsigned int.

  [ Ubuntu daily release ]
  * Automatic snapshot from revision 240

 -- Ubuntu daily release <ps-jenkins@lists.canonical.com>  Mon, 26 Aug 2013 02:31:42 +0000

unity8 (7.81.3+13.10.20130821.2-0ubuntu1) saucy; urgency=low

  [ Michael Terry ]
  * Listen to display-power-changed rather than system-power-changed
    signals when showing the greeter; ignore such signals when the
    proximity sensor is active. (LP: #1214477)

  [ Pawel Stolowski ]
  * Added a role for accessing progress-source property of categories.

  [ Ubuntu daily release ]
  * Automatic snapshot from revision 233

 -- Ubuntu daily release <ps-jenkins@lists.canonical.com>  Wed, 21 Aug 2013 22:09:53 +0000

unity8 (7.81.3+13.10.20130821.1-0ubuntu1) saucy; urgency=low

  [ Michael Zanetti ]
  * allow testing at 11:13. Old code failed because the text actually
    says "11:13 AM".
  * add some checks if we actually clicked an item or in the spacing
    between them gets rid of some warnings printed by the launcher .

  [ Michał Sawicz ]
  * Update runtime deps in the build script.

  [ Nick Dedekind ]
  * Added/Updated legacy network indicator components to use with new
    indicator backend.

  [ Albert Astals ]
  * Fix insertions/removals on the qlimitproxymodel . (LP: #1213959)

  [ Ubuntu daily release ]
  * Automatic snapshot from revision 230

 -- Ubuntu daily release <ps-jenkins@lists.canonical.com>  Wed, 21 Aug 2013 15:04:59 +0000

unity8 (7.81.3+13.10.20130821-0ubuntu1) saucy; urgency=low

  [ Michael Zanetti ]
  * added support for count emblems and progress overlays on the
    launcher.

  [ Pawel Stolowski ]
  * Add role for getting filter options model. Add method to activate
    option based on index or id.

  [ Ted Gould ]
  * Mark indicators-client as providing an indicator-renderer.

  [ Nick Dedekind ]
  * Added flatmenuproxymodel pass-through signals from qmenumodel.
  * Renamed indicator-messaging to indicator-messages.

  [ Gerry Boland ]
  * Typo fix in FrequentlyUsedAppsModel.

  [ Ubuntu daily release ]
  * Automatic snapshot from revision 224

 -- Ubuntu daily release <ps-jenkins@lists.canonical.com>  Wed, 21 Aug 2013 08:05:13 +0000

unity8 (7.81.3+13.10.20130820.2-0ubuntu1) saucy; urgency=low

  [ Michael Zanetti ]
  * initial support for quicklists For now they support pinning and
    removing of items.

  [ Ubuntu daily release ]
  * Automatic snapshot from revision 217

 -- Ubuntu daily release <ps-jenkins@lists.canonical.com>  Tue, 20 Aug 2013 10:09:36 +0000

unity8 (7.81.3+13.10.20130820-0ubuntu1) saucy; urgency=low

  [ Andrea Cimitan ]
  * Implement background changing through gsettings. Make sure it does
    fallback to default background when needed.

  [ Michael Zanetti ]
  * Implement background changing through gsettings. Make sure it does
    fallback to default background when needed.
  * Add Drag'n'drop support to Launcher As dragging an item pins it to
    the launcher this also contains initial quicklist and pinning
    support in the plugin part.

  [ Michał Sawicz ]
  * Fix generic preview wrapping and force rich text parsing.

  [ Michal Hruby ]
  * Remove the override for Apps available for download, click scope
    provides these now.
  * Hide rating widgets when scope provides rating set to < 0.0. Also
    fallback to regular preview image if there are no more_screenshots
    specified.

  [ Albert Astals ]
  * Make sure minYExtent is updated before setting the new content
    height Otherwise bad things can happen in the positioning .

  [ Ubuntu daily release ]
  * Automatic snapshot from revision 215

 -- Ubuntu daily release <ps-jenkins@lists.canonical.com>  Tue, 20 Aug 2013 02:08:42 +0000

unity8 (7.81.3+13.10.20130816.3-0ubuntu1) saucy; urgency=low

  [ Michal Hruby ]
  * Implement overrideResults() method, which allows us to seamlessly
    combine real scope data with mocked data.

  [ Michał Sawicz ]
  * Wait for activeFocus before typing in autopilot tests. (LP:
    #1212580)

  [ Nick Dedekind ]
  * Fixed network indicator password dialog not appearing. (LP:
    #1212730)
  * Remove time & battery indicator service info.

  [ Albert Astals ]
  * Dash category expansion.
  * Fix crash in the shell test Give the item a parent, otherwise the
    qml engine decides to adopt it and when we do the deleteLater on
    them, they have been already deleted. Since we are the parents, we
    don't need to call the deleteLAter eiether they'll be properly
    deleted on our deletion.

  [ Michael Zanetti ]
  * make entering text in lockscreen tests more robust. (LP: #1212580)

  [ Michael Terry ]
  * Define the 'build' target as PHONY so make doesn't get confused by
    our 'build' script.
  * Add a test for the Powerd plugin shell support.

  [ Pawel Stolowski ]
  * Bindings for filters.

  [ Ubuntu daily release ]
  * Automatic snapshot from revision 208

 -- Ubuntu daily release <ps-jenkins@lists.canonical.com>  Fri, 16 Aug 2013 14:11:35 +0000

unity8 (7.81.3+13.10.20130814.3-0ubuntu1) saucy; urgency=low

  [ Ted Gould ]
  * Upstart signals to control indicator services.

  [ Nick Dedekind ]
  * Replaced indicator menu listView with tabs view.
  * Transition Unity.Indicators to UnityMenuModel.

  [ Ubuntu daily release ]
  * Automatic snapshot from revision 197

 -- Ubuntu daily release <ps-jenkins@lists.canonical.com>  Wed, 14 Aug 2013 14:33:39 +0000

unity8 (7.81.3+13.10.20130814.1-0ubuntu1) saucy; urgency=low

  [ Michał Sawicz ]
  * Add AppPreview.

  [ Nick Dedekind ]
  * Use key from indicator service file to source indicator positions.

  [ Diego Sarmentero ]
  * Add AppPreview.

  [ Ubuntu daily release ]
  * Automatic snapshot from revision 193

 -- Ubuntu daily release <ps-jenkins@lists.canonical.com>  Wed, 14 Aug 2013 06:33:14 +0000

unity8 (7.81.3+13.10.20130813.1-0ubuntu1) saucy; urgency=low

  [ Michael Zanetti ]
  * don't scale the EARLY ALPHA warning text bigger than the screen is.

  [ Michał Sawicz ]
  * Add debug logging to passphrase entry.

  [ Albert Astals ]
  * Remove unneeded stuff from CMakelists.txt set(CMAKE_AUTOMOC ON)
    include(FindPkgConfig) find_package(Qt5Core REQUIRED)
    find_package(Qt5Quick REQUIRED) Are already on the top-level
    CMakeLists.txt so no need to write them again Well, actually the
    Qt5Core wasn't and i added it, it's not really necessary since it's
    pulled by the others that depend on it, but it doesn't hurt to be
    explicit.

  [ Ubuntu daily release ]
  * Automatic snapshot from revision 189

 -- Ubuntu daily release <ps-jenkins@lists.canonical.com>  Tue, 13 Aug 2013 14:08:32 +0000

unity8 (7.81.3+13.10.20130812.1-0ubuntu1) saucy; urgency=low

  [ Michael Zanetti ]
  * preserve lockscreen's background wallpaper's aspect ratio. (LP:
    #1208892)

  [ Ubuntu daily release ]
  * Automatic snapshot from revision 184

 -- Ubuntu daily release <ps-jenkins@lists.canonical.com>  Mon, 12 Aug 2013 19:14:35 +0000

unity8 (7.81.3+13.10.20130812-0ubuntu1) saucy; urgency=low

  [ Albert Astals ]
  * Fix uses of uninitialized values reported by valgrind.

  [ Ubuntu daily release ]
  * Automatic snapshot from revision 182

 -- Ubuntu daily release <ps-jenkins@lists.canonical.com>  Mon, 12 Aug 2013 14:33:29 +0000

unity8 (7.81.3+13.10.20130809.1-0ubuntu1) saucy; urgency=low

  [ Michal Hruby ]
  * Set phone form factor for scope requests.

  [ Michał Sawicz ]
  * Add support for plurals and update the translation template.

  [ Ubuntu daily release ]
  * Automatic snapshot from revision 179

 -- Ubuntu daily release <ps-jenkins@lists.canonical.com>  Fri, 09 Aug 2013 15:35:06 +0000

unity8 (7.81.3+13.10.20130809-0ubuntu1) saucy; urgency=low

  [ Michał Sawicz ]
  * Prepare unity8 for cross-building.

  [ Ubuntu daily release ]
  * Automatic snapshot from revision 176

 -- Ubuntu daily release <ps-jenkins@lists.canonical.com>  Fri, 09 Aug 2013 02:32:10 +0000

unity8 (7.81.3+13.10.20130808-0ubuntu1) saucy; urgency=low

  [ Michał Sawicz ]
  * Re-enable battery slider test.

  [ Nick Dedekind ]
  * Workaround for non-deletion of indicator page menu items. (LP:
    #1183065, #1206991)

  [ Albert Astals ]
  * LVPWH: Fix regression handling the sticky top section culling r166
    introduced the regression, this fixes it+tests.
  * Implement+test the maximizeVisibleArea function Tries to show as
    much possible of an index that is already shown on screen Will be
    used for the dash category expansion.

  [ Ubuntu daily release ]
  * Automatic snapshot from revision 174

 -- Ubuntu daily release <ps-jenkins@lists.canonical.com>  Thu, 08 Aug 2013 15:23:17 +0000

unity8 (7.81.3+13.10.20130807-0ubuntu1) saucy; urgency=low

  [ Michał Sawicz ]
  * Drop ppa:ubuntu-unity/next.
  * Revert revision 161 that causes issues with invalid background.

  [ Albert Astals ]
  * Fix off by one in the culling condition If you are on 0 and your
    height is 1 and viewport starts at 1 you have to be culled since you
    are not visible.

  [ Ubuntu daily release ]
  * Automatic snapshot from revision 168

 -- Ubuntu daily release <ps-jenkins@lists.canonical.com>  Wed, 07 Aug 2013 02:32:00 +0000

unity8 (7.81.3+13.10.20130806-0ubuntu1) saucy; urgency=low

  [ Michael Terry ]
  * Show the greeter when powerd tells us to, not just whenever we press
    the power key. (LP: #1186256)

  [ Ubuntu daily release ]
  * Automatic snapshot from revision 164

 -- Ubuntu daily release <ps-jenkins@lists.canonical.com>  Tue, 06 Aug 2013 03:43:01 +0000

unity8 (7.81.3+13.10.20130805-0ubuntu1) saucy; urgency=low

  [ Michael Terry ]
  * Fixes the lockscreen and swiping on the greeter still being possible
    even when in tablet mode. (LP: #1204984)
  * Watch powerd signals to notice a sleep and unfocus current app when
    that happens.

  [ Michael Zanetti ]
  * make findChild also find invisible childs This considerably
    increases the amount of items to be searched up to a level where
    testShell didn't finish any more with searching. Hence this commit
    also changes findChild to do a breadth-first instead of a depth-
    first search.
  * Read background from GSettings or fallback to default_background.

  [ Andrea Cimitan ]
  * Read background from GSettings or fallback to default_background.

  [ Albert Astals ]
  * Make LVWPH provide a delegateIndex for sectionHeaders This way we
    can match the sectionHeader to the model easier in the qml/js side .
  * Fix tryCompare call The 4th parameter of tryCompare is timeout not
    message .

  [ Daniel d'Andrada ]
  * Read background from GSettings or fallback to default_background.

  [ Ubuntu daily release ]
  * Automatic snapshot from revision 162

 -- Ubuntu daily release <ps-jenkins@lists.canonical.com>  Mon, 05 Aug 2013 02:32:05 +0000

unity8 (7.81.3+13.10.20130802-0ubuntu1) saucy; urgency=low

  [ Michael Terry ]
  * Make hud autopilot tests more reliable by fixing how it calculates
    relative coordinates.

  [ Albert Astals ]
  * Only update the "section" if we are not culling the item If the item
    is not shown we should not care about its section.

  [ Ubuntu daily release ]
  * Automatic snapshot from revision 155

 -- Ubuntu daily release <ps-jenkins@lists.canonical.com>  Fri, 02 Aug 2013 02:40:11 +0000

unity8 (7.81.3+13.10.20130801.1-0ubuntu1) saucy; urgency=low

  [ Michał Sawicz ]
  * Add a disclaimer for the fake applications plugin.

  [ Nick Dedekind ]
  * Removed animations from fake indicator pages.

  [ Ubuntu daily release ]
  * Automatic snapshot from revision 152

 -- Ubuntu daily release <ps-jenkins@lists.canonical.com>  Thu, 01 Aug 2013 14:30:40 +0000

unity8 (7.81.3+13.10.20130801ubuntu.unity.next-0ubuntu1) saucy; urgency=low

  [ Michael Zanetti ]
  * implemented new Lockscreen design.

  [ Michał Sawicz ]
  * Fix mock VideoPreview to use the string categoryId as well.

  [ Nick Dedekind ]
  * Added a text tree representation of the qmenumodel to the
    indicators-client application.

  [ Albert Astals ]
  * Don't need deelistmodel here.

  [ Ubuntu daily release ]
  * Automatic snapshot from revision 149 (ubuntu-unity/next)

 -- Ubuntu daily release <ps-jenkins@lists.canonical.com>  Thu, 01 Aug 2013 02:32:03 +0000

unity8 (7.81.3+13.10.20130730ubuntu.unity.next-0ubuntu1) saucy; urgency=low

  [ Michał Sawicz ]
  * Adapt to Qt 5.1.

  [ Albert Astals ]
  * Adapt to Qt 5.1.

  [ Ubuntu daily release ]
  * Automatic snapshot from revision 143 (ubuntu-unity/next)

 -- Ubuntu daily release <ps-jenkins@lists.canonical.com>  Tue, 30 Jul 2013 02:33:12 +0000

unity8 (7.81.3+13.10.20130729ubuntu.unity.next-0ubuntu1) saucy; urgency=low

  [ Michal Hruby ]
  * Remove the variant conversions methods as they were moved to dee-qt.

  [ Michał Sawicz ]
  * Re-enable passphrase tests under UInput.
  * Use the new string categoryIds in custom video and music scope
    views. (LP: #1199322)

  [ Nick Dedekind ]
  * Behavioural changes for indicators - Part 1 - Use standard
    animations. - Search bar animation less distracting. - Hinting
    animation shows header. - Vertical velocity detector to reduce
    accidental menu switches in dragging phase.

  [ Gustavo Pichorim Boiko ]
  * Add entries to the new applications resulted from the split of the
    phone-app.

  [ Ubuntu daily release ]
  * Automatic snapshot from revision 141 (ubuntu-unity/next)

 -- Ubuntu daily release <ps-jenkins@lists.canonical.com>  Mon, 29 Jul 2013 03:41:07 +0000

unity8 (7.81.3+13.10.20130726ubuntu.unity.next-0ubuntu1) saucy; urgency=low

  [ Michal Hruby ]
  * Expose real category ids and not just indices.
  * Provide fallbacks for default renderer.

  [ Daniel d'Andrada ]
  * Give a visual feedback on right-edge drag with no running apps (LP:
    #1116207). (LP: #1116207)

  [ Albert Astals ]
  * Update m_firstVisibleIndex if there's no visible items anymore Also
    remove the check for m_visibleItems.isEmpty() on insert, the
    m_firstVisibleIndex == 0 already protects us against that.

  [ Christopher Lee ]
  * Tests now use a default lightdm mock if not decorated. (LP:
    #1204772)

  [ Ubuntu daily release ]
  * Automatic snapshot from revision 135 (ubuntu-unity/next)

 -- Ubuntu daily release <ps-jenkins@lists.canonical.com>  Fri, 26 Jul 2013 07:06:08 +0000

unity8 (7.81.3+13.10.20130725ubuntu.unity.next-0ubuntu1) saucy; urgency=low

  [ Michal Hruby ]
  * Fix adding items into an empty LVWPH.

  [ Michał Sawicz ]
  * Move to using upstart in run_on_device.
  * Added heeding and qmltest for button-tint hint.
  * Refactoring and cleanup of the Unity8 Autopilot tests.
  * Hide the Unity launcher during autopiloting and skip battery tests
    if unavailable.

  [ Ying-Chun Liu ]
  * Let GenericScope support loading different renderers.

  [ Nick Dedekind ]
  * Removed overview from indicators.
  * Menus for indicators is now created prioritised by distance from
    current item to speed up user experience.
  * Add ApplicationArguments to know the geometry from start.

  [ Mirco Müller ]
  * Added heeding and qmltest for button-tint hint.

  [ Christopher Lee ]
  * Refactoring and cleanup of the Unity8 Autopilot tests.

  [ Thomi Richards ]
  * Refactoring and cleanup of the Unity8 Autopilot tests.

  [ Ubuntu daily release ]
  * Automatic snapshot from revision 129 (ubuntu-unity/next)

 -- Ubuntu daily release <ps-jenkins@lists.canonical.com>  Thu, 25 Jul 2013 03:02:12 +0000

unity8 (7.81.3+13.10.20130718ubuntu.unity.next-0ubuntu1) saucy; urgency=low

  [ Andrea Cimitan ]
  * Add support for the colour palette.

  [ Omer Akram ]
  * fix the calendar icon in the launcher. (LP: #1201905)

  [ Nick Dedekind ]
  * Export indicator plugin symbols using Q_DECL_EXPORT.

  [ Ying-Chun Liu ]
  * Don't include .moc in previewbindingstest.cpp.

  [ Ubuntu daily release ]
  * Automatic snapshot from revision 118 (ubuntu-unity/next)

 -- Ubuntu daily release <ps-jenkins@lists.canonical.com>  Thu, 18 Jul 2013 06:07:00 +0000

unity8 (7.81.3+13.10.20130717ubuntu.unity.next-0ubuntu1) saucy; urgency=low

  [ Daniel d'Andrada ]
  * Remove dead code: Showable::showWithoutAnimation.

  [ Nick Dedekind ]
  * Split Plugins export macro into export_qmlfiles and
    export_qmlplugins. Added qmltypes to indicators plugin.

  [ Ubuntu daily release ]
  * Automatic snapshot from revision 112 (ubuntu-unity/next)

 -- Ubuntu daily release <ps-jenkins@lists.canonical.com>  Wed, 17 Jul 2013 03:14:49 +0000

unity8 (7.81.3+13.10.20130716ubuntu.unity.next-0ubuntu1) saucy; urgency=low

  [ Pete Woods ]
  * Rename the demo user "single" to "phablet" Fix the infographics on
    the device At the moment the mock lightdm backend we are using says
    the current user is called "single", while in reality the processes
    all run as the "phablet" user.

  [ Michał Sawicz ]
  * Only use ppa:ubuntu-unity/next and clean build scripts and CODING,
    accordingly.
  * Do not recommend indicator-power and indicator-sound. On device
    they're provided by lp:indicator-server for the time being.
  * Fix the Network page to provide the correct token. (LP: #1201529)

  [ Ubuntu daily release ]
  * Automatic snapshot from revision 109 (ubuntu-unity/next)

 -- Ubuntu daily release <ps-jenkins@lists.canonical.com>  Tue, 16 Jul 2013 02:32:03 +0000

unity8 (7.81.3+13.10.20130714ubuntu.unity.next-0ubuntu1) saucy; urgency=low

  [ Michael Terry ]
  * Change Ok to OK. (LP: #1131842)

  [ Ubuntu daily release ]
  * Automatic snapshot from revision 104 (ubuntu-unity/next)

 -- Ubuntu daily release <ps-jenkins@lists.canonical.com>  Sun, 14 Jul 2013 02:31:57 +0000

unity8 (7.81.3+13.10.20130712ubuntu.unity.next-0ubuntu1) saucy; urgency=low

  [ Michael Zanetti ]
  * Make use of the launcher API defined in unity-api and separate the
    model from the backend.

  [ Michał Sawicz ]
  * Issue wrap-and-sort -abt on debian/.

  [ Nick Dedekind ]
  * Moved indicators-client code into unity8. (LP: #1191132, #1191822)

  [ Ubuntu daily release ]
  * Automatic snapshot from revision 102 (ubuntu-unity/next)

 -- Ubuntu daily release <ps-jenkins@lists.canonical.com>  Fri, 12 Jul 2013 02:31:59 +0000

unity8 (7.81.3+13.10.20130711ubuntu.unity.next-0ubuntu1) saucy; urgency=low

  [ Michael Zanetti ]
  * invert the home button too in case the whole panel is inverted. (LP:
    #1199622)

  [ Michał Sawicz ]
  * Make the OpenEffect non-live by default to improve performance. (LP:
    #1124584)

  [ Ying-Chun Liu ]
  * Add Generic Preview. Modify GenericScopeView to support activate and
    preview.

  [ Ubuntu daily release ]
  * Automatic snapshot from revision 98 (ubuntu-unity/next)

 -- Ubuntu daily release <ps-jenkins@lists.canonical.com>  Thu, 11 Jul 2013 03:00:53 +0000

unity8 (7.81.3+13.10.20130710ubuntu.unity.next-0ubuntu1) saucy; urgency=low

  [ Michael Zanetti ]
  * removed unused old file ShortcutsContainer.qml.

  [ Michał Sawicz ]
  * Fix fetching data from scopes in the custom scope pages. (LP:
    #1199322)

  [ Ying-Chun Liu ]
  * Fix references to scope data. (LP: #1199322)

  [ Albert Astals ]
  * Fix showHeader animation when the header is half shown at top .
  * Disable -pedantic on the private Qt headers .

  [ Pawel Stolowski ]
  * Bindings for SocialPreview.

  [ Ubuntu daily release ]
  * Automatic snapshot from revision 94 (ubuntu-unity/next)

 -- Ubuntu daily release <ps-jenkins@lists.canonical.com>  Wed, 10 Jul 2013 02:32:00 +0000

unity8 (7.81.3+13.10.20130709ubuntu.unity.next-0ubuntu1) saucy; urgency=low

  [ Michal Hruby ]
  * Implement CategoryResults based on DeeFilterModel.

  [ Nick Dedekind ]
  * Added plugin cmake procedure for qmltypes files.

  [ Ubuntu daily release ]
  * Automatic snapshot from revision 86 (ubuntu-unity/next)

 -- Ubuntu daily release <ps-jenkins@lists.canonical.com>  Tue, 09 Jul 2013 02:58:58 +0000

unity8 (7.81.3+13.10.20130708ubuntu.unity.next-0ubuntu1) saucy; urgency=low

  [ Michael Terry ]
  * Ensure the past circle animations complete Currently, all the
    animations stop as soon as the present circles are all visible. This
    change ensures that the animations run to completion.

  [ Michael Zanetti ]
  * improve launcher flicking bahavior - fix initial snapping - improve
    foldingAreas behavior - increase clickFlick speed to flick 4 items.

  [ Albert Astals ]
  * Remove workarounds for Qt bug 28403 . (LP: #28403)

  [ Ubuntu daily release ]
  * Automatic snapshot from revision 83 (ubuntu-unity/next)

 -- Ubuntu daily release <ps-jenkins@lists.canonical.com>  Mon, 08 Jul 2013 02:34:23 +0000

unity8 (7.81.3+13.10.20130704ubuntu.unity.next-0ubuntu1) saucy; urgency=low

  [ Didier Roche ]
  * Clean packaging for entering saucy and following daily release guidelines
  * Automatic snapshot from revision 49 (bootstrap)

  [ Michał Sawicz ]
  * Fix unity8.pot file.
  * Support the simplified theming from ubuntu-ui-toolkit.
  * Use AbstractButtons instead of Button { color: "transparent" } that
    doesn't work.

  [ Albert Astals ]
  * ListViewWithPageHeader implementation in C++. (LP: #1171918)
  * LVWPH: Do not crash on showHeader if we don't have a header .
  * Fix bug when setting the same model twice to a QLimitProxyModelQML.
  * Add some const & Saves us some microseconds in copying stuff.

  [ Daniel d'Andrada ]
  * Make Greeter and Stage use the new DragHandle component. So they no
    longer use Revealers. Now a directional drag gesture is required to
    start the animation that brings back a "minimized" application when
    the dash is on foreground. Besides that, now they have the following
    feature:  - Action only completes succesfully if you drag through at
    least half the    screen width or if your swipe is fast enough. The
    shorter the swipe, the faster it has to be for the action to auto-
    complete.
  * DirectionalDragArea: add touchSceneX, touchSceneY, and sceneDistance
    properties.
  * DirectionalDragArea: emit draggingChanged() on direct recognition
    draggingChanged() should be emited when status change from
    WaitingForTouch directly to Recognized.
  * update CODING instructions for building & running.
  * DragHandle: add stretch and hintDisplacement properties.
  * DragHandle: fix hinting Revision 64 had a bad interaction with
    revision 66 (that added line was lost in the merge/rebase process).
    tst_DragHandle::hintingAnimation() points out the problem (fails on
    line 388).
  * Make Panel use DragHandles instead of a Revealer - A directional
    drag gesture is needed reveal the panel when fullscreen. - better
    logic for deciding when to auto-complete the show/hide animation -
    hinting animation to close the panel - Tapping on menu bar no longer
    opens nearest indicator menu - No closing with handle click.

  [ mhall119 ]
  * Fix build script error from extra blank line. (LP: #1196322)

  [ Nick Dedekind ]
  * Changed shellImportPath to return a list of paths. Added
    prependImportPaths and changed appendImportPaths to check for
    duplicates.

  [ Mirco Müller ]
  * Added support and tests for expanding snap-decisions with more than
    2 actions passed in.

  [ Michael Zanetti ]
  * As requested by design, decreasing wobblyness in the
    WrongPasswordAnimation.
  * improve the bzr commit hook - don't run qmltests in here, it takes
    too long - don't abort commit on failed tests, its too annoying -
    instead, print a fat warning and backup the commit message to be
    reused after uncommitting and fixing the tests.
  * edge hinting tweaks - change edge hinting behavior to only happen on
    onPressed and immediately snap back - fix edge hinting to not happen
    if the Greeter is locked .

  [ Michael Terry ]
  * Fix "Tap to Unlock" text not appearing when in tablet greeter mode
    with only one user.
  * Use libusermetrics to provide infographic data.
  * Delete builddir/ when running "debuild clean".

  [ Pawel Stolowski ]
  * Bindings for preview and activation requests.

  [ Kevin Gunn ]
  * update CODING instructions for building & running.

  [ Ubuntu daily release ]
  * Automatic snapshot from revision 78 (ubuntu-unity/next)

 -- Ubuntu daily release <ps-jenkins@lists.canonical.com>  Thu, 04 Jul 2013 12:44:19 +0000

unity8 (7.81.3) UNRELEASED; urgency=low

  * Choose more appropriate values for edge-drag gestures (LP: #1194150)

 -- Daniel d'Andrada <daniel.dandrada@canonical.com>  Fri, 28 Jun 2013 16:28:24 -0300

unity8 (7.81.2) saucy; urgency=low

  * Translation updates.

  [ Michał Sawicz ]
  * Fix icons in ApplicationsFilterGrid.qml.
  * Support flipped image in run_on_device.
  
  [ Michael Zanetti ]
  * Don't clear lockscreen when it's fading out.
  * Reworked Launcher folding.
  * Tweak Launcher revealing.

  [ Michal Hruby ]
  * Add content_type property to category models.

 -- Michał Sawicz <michal.sawicz@canonical.com>  Wed, 26 Jun 2013 18:10:39 +0200

unity8 (7.81.1) saucy; urgency=low

  * Translation updates.

  [ Michał Sawicz ]
  * Don't limit installed apps.
  * Pre-optimize PNGs to speed-up builds.
  * Clean up build scripts.

  [ Daniel d'Andrada ]
  * Use DirectionalDragArea in BottomBar.

 -- Michał Sawicz <michal.sawicz@canonical.com>  Fri, 21 Jun 2013 17:37:02 +0200

unity8 (7.81.0) saucy; urgency=low

  * Translation updates.

  [ Michał Sawicz ]
  * Drop People lens.
  * Support git-backed checkout.
  * Revert focus stealing prevention for new apps. Fixes:
    https://bugs.launchpad.net/bugs/1190155.
  * Update CODING after unity8 rename.
  * Update translation template file.
  * Fix notification placement.

  [ Michael Terry ]
  * Show login list when not in narrow mode, instead of only when we have
    multiple users.

  [ Günter Schwann ]
  * Bring back ListView'ed Carousel now that Qt is fixed.

  [ Daniel d'Andrada ]
  * Stage: code cleanup.
  * DirectionalDragArea: added minSpeed and maxSilenceTime constraints.
  * Move Direction enum out of DirectionalDragArea.
  * Added uqmlscene tool and tryFoo targets for manual testing.

  [ Michael Zanetti ]
  * Add Lockscreens.
  * Added right edge hinting to greeter.

  [ Nick Dedekind ]
  * Added Dash tests.

  [ Nicolas d'Offay ]
  * Changed infographic gradient colours.

  [ Mirco Müller ]
  * Integrate notifications.

  [ Pawel Stołowski ]
  * New version with support for smart scopes.

 -- Michał Sawicz <michal.sawicz@canonical.com>  Fri, 14 Jun 2013 12:56:17 +0200

unity8 (7.80.0) saucy; urgency=low

  * Rename to unity8.

 -- Michał Sawicz <michal.sawicz@canonical.com>  Tue, 04 Jun 2013 14:45:29 +0200

qml-phone-shell (1.80) raring; urgency=low

  * Focus/unfocus apps on lock/unlock to make sure keyboard is hidden.

 -- Michał Sawicz <michal.sawicz@canonical.com>  Sat, 01 Jun 2013 00:31:03 +0200

qml-phone-shell (1.79) raring; urgency=low

  [ Michael Terry ]
  * Make greeter look like the desktop one
  
  [ Gerry Boland ]
  * Fix a bug where a minimized app gets focus after closing another app
  * Applied a workaround to reduce flickering when launching apps

  [ Ying-Chun Liu (PaulLiu) ]
  * Make the panel translatable

  [ Michael Zanetti ]
  * Limit people lens to max 50 people. More people can be found with search feature.

 -- Michael Zanetti <michael.zanetti@canonical.com>  Fri, 24 May 2013 17:06:05 +0200

qml-phone-shell (1.78) raring; urgency=low

  [ Sergio Schvezov ]
  * Replacing the music and ski safari mock apps with calendar and weather in 
    the launcher (LP: #1178262).

  [ Daniel d'Andrada ]
  * Support pointer-to-touch event conversion for desktop testing.
  * Use DirectionalDragArea in the Launcher.
  * Add AxisVelocityCalculator component.
  * Use touch instead of pointer interaction in autopilot.

  [ Nick Dedekind ]
  * Enable indicators in greeter.
  * Add DashContent tests.

  [ Michael Terry ]
  * Split mock and test LightDM plugins.
  * Add support for more PAM/LightDM features in the greeter.

  [ Ying-Chun Liu (PaulLiu) ]
  * Add i18n support.
  * Add libc6-dev to Build-Depends.

  [ Michał Sawicz ]
  * Unlock onFocusRequested to unlock on incoming call (LP: #1181654).
  * Use device-services in run_on_device.
  * Filter input in greeter. (LP: #1185443).

  [ Albert Astals Cid ]
  * Remove FilterGrid dimensions bahavior.

  [ Ubuntu Translators Team ]
  * Added translations for 36 languages. Thanks!

  [ Michael Zanetti ]
  * Fix autopilot tests on devices.

 -- Michał Sawicz <michal.sawicz@canonical.com>  Fri, 24 May 2013 17:06:05 +0200

qml-phone-shell (1.77) raring; urgency=low

  [ Mathieu Trudel-Lapierre ]
  * debian/control:
    - Drop indicators-client-plugin* Depends for qml-phone-shell to Recommends.
    - Add/update Vcs-Browser, Vcs-Bzr and add a notice to uploaders. 
  * debian/copyright: fix syntax.

  [ Michał Sawicz ]
  * Drop indicators-client-examples recommends altogether

  [ Renato Araujo Oliveira Filho ]
  * Renamed Media player files to match with new application name.

  [ Daniel d'Andrada ]
  * New: DirectionalDragArea component. An area that detects axis-aligned 
    single-finger drag gestures.
  * Make it possible to send touch events from within QML test code.

 -- Mathieu Trudel-Lapierre <mathieu-tl@ubuntu.com>  Fri, 26 Apr 2013 11:15:00 -0400

qml-phone-shell (1.76) raring; urgency=low

  [ Albert Astals Cid ]
  * Remove QSortFilterProxyModelQML::get() to ensure per-role fetching
  * Highlight matching strings in the HUD
  [ Michał Sawicz ]
  * Dropped support for 12.10
  [ Michael Zanetti ]
  * Update autopilot tests for 1.3 release
  [ Andrea Cimitan ]
  * Use SDK's Panel - enable swipe from bottom to reveal Dash bottom bar
  [ Michael Terry ]
  * Introduce a mock LightDM plugin to prepare for real switch
  [ Daniel d'Andrada ]
  * Move definition of global test targets to main tests CMakeLists file
  [ Mirco Müller ]
  * Introduce Notifications UI, currently only driven by tests

 -- Michał Sawicz <michal.sawicz@canonical.com>  Thu, 16 May 2013 15:52:18 +0200

qml-phone-shell (1.75) raring; urgency=low

  * Fix search history in the dash
  * Hud: No appstack anymore
  * Hud: Support having toolbar items enabled/disabled
  * Hud: remove the app quit toolbar item
  * Tweak to improve the switch application animation
  * Correctly load icons when running on the desktop
  * Use real enum from ApplicationInfo instead of its counterfeit local version
  * Added gdb debugging (-g/--gdb) run_on_device option
  * Drop support for quantal in build_unity script
  * Make out of source builds work in sibling directories
  * Clean up debian/control
  * Build with the new Qt 5.0.2 packages
  * Tests for:
    * IndicatorMenuWindow
    * PeopleFilterGrid

 -- Albert Astals Cid <albert.astals@canonical.com>  Thu, 09 May 2013 15:10:03 +0200

qml-phone-shell (1.74) raring; urgency=low

  [ Albert Astals Cid ]
  * Use new HUD api
  * Improvements to build and run scripts
  * Test for GenericLensView
  * Use -z defs for SHARED and MODULE libraries

 -- Sergio Schvezov <sergio.schvezov@canonical.com>  Fri, 26 Apr 2013 13:14:03 -0300

qml-phone-shell (1.73) raring; urgency=low

  [ Albert Astals ]
  * No need to include lens.h in peoplepreviewdata.h
  * Bumping libhud dependency to use the new libhud-client2

  [ Andrea Cimitan ]
  * Adds test for LensView

  [ Michael Zanetti ]
  * Fix execution of local autopilot tests

 -- Ricardo Salveti de Araujo <ricardo.salveti@canonical.com>  Thu, 25 Apr 2013 13:46:23 -0300

qml-phone-shell (1.72) raring; urgency=low

  * bring greeter closer to desktop design
  * simplify SortFilterProxyModel role management
  * CMake and build script improvements
  * enable volume slider in Overview
  * clean up .bzrignore
  * flatten qmluitests and unittests into generic qmltests
  * split out LimitProxyModel out of SortFilterProxyModel
  * replace fake QML wrappers for Ubuntu.Application with a mock
    implementation
  * hide Frequent and Available categories in Apps lens during search
    (LP: #1170495)
  * add first test utilities
  * use fake Unity plugin for Dash tests
  * generate and package API docs
  * close applications after long-press in dash
  * simplify preview calculation
  * tests for:
    * bad indentation
    * Panel
    * indicators Overview
    * IndicatorItem
    * ListViewWithPageHeader
    * Clock
    * OpenEffect
    * FilterGrids
    * MenuContent
    * header standalone compilation

 -- Michał Sawicz <michal.sawicz@canonical.com>  Fri, 19 Apr 2013 21:16:50 +0200

qml-phone-shell (1.71) quantal; urgency=low

  * add missing python3 dependency

 -- Michał Sawicz <michal.sawicz@canonical.com>  Thu, 11 Apr 2013 17:11:15 +0200

qml-phone-shell (1.70) quantal; urgency=low

  * CMake fixes
  * improve HUD PeakDetector performance
  * initial QML coverage measurement
  * enable coverage analysis for C/C++
  * require out-of-source builds
  * fix incorrect linkage in hudclient.cpp
  * reduce warnings
  * add an optional on-commit test hook
  * tests for:
    * IndicatorRow
    * Tile
    * SearchIndicator
    * trailing whitespace
    * PageHeader
    * SearchHistoryModel
    * ResponsiveFlowView
    * SideStage
    * Indicators
  * move tests into subdirectories
  * increase test setup consistency
  * remove some dead code
  * register CategoryFilter to QML
  * use a static python install path for autopilot
  * merge first stages of libunity-api
  * drop unneeded moc includes

 -- Michał Sawicz <michal.sawicz@canonical.com>  Thu, 11 Apr 2013 14:42:22 +0200

qml-phone-shell (1.69) quantal; urgency=low

  [ Sergio Schvezov ]
  * Removing mocks for calendar, clock and calculator.

  [ Michał Sawicz ]
  * Add entries needed in the .desktop file and change the name and comment.

 -- Sergio Schvezov <sergio.schvezov@canonical.com>  Thu, 04 Apr 2013 19:32:06 -0300

qml-phone-shell (1.68) quantal; urgency=low

  * fix launching SideStage apps when there's no side stage
  * CMake cleanups
  * prevent breakage of local builds
  * added README for qmluitests

 -- Michał Sawicz <michal.sawicz@canonical.com>  Thu, 04 Apr 2013 02:02:27 +0200

qml-phone-shell (1.67) quantal; urgency=low

  * use real data in Apps lens Installed category
  * add --clean option in build scripts
  * add CODING guide
  * install test dependencies in build scripts
  * fix phone app name
  * Tests for:
    * Showable
    * Launcher
    * HUD parametrized actions

 -- Michał Sawicz <michal.sawicz@canonical.com>  Wed, 03 Apr 2013 00:11:00 +0200

qml-phone-shell (1.66) quantal; urgency=low

  * Revert Carousel changes due to crash

 -- Michał Sawicz <michal.sawicz@canonical.com>  Thu, 28 Mar 2013 10:51:20 +0100

qml-phone-shell (1.65) quantal; urgency=low

  * Modifying build dep to require python

 -- Sergio Schvezov <sergio.schvezov@canonical.com>  Wed, 27 Mar 2013 16:07:10 -0300

qml-phone-shell (1.64) quantal; urgency=low

  * Rename ubuntu-gallery to gallery-app
  * Resetting Apps lens content position when swiping from left
  * Make the previews more flexible with different screen sizes
  * Tests for:
    * HUD
    * ResponsiveGridView

 -- Albert Astals Cid <albert.astals@canonical.com>  Wed, 20 Mar 2013 17:44:44 +0100

qml-phone-shell (1.63) quantal; urgency=low

  * Rename telephony-app to phone-app
  * notepad-qml has been renamed to notes-app
  * Use a ListView for the Carousel component for scalability
  * Make sure the greeter stays usable for smaller screens
  * Elide username in greeter when too long
  * Improve Carousel creation time
  * CrossFadeImage fixes
  * Fixed play button size
  * Remove unused files
  * Tests for:
    * Revealer
    * HUD
    * Greeter
    * FilterGrid
    * CrossFadeImage

 -- Albert Astals Cid <albert.astals@canonical.com>  Tue, 19 Mar 2013 17:43:21 +0100

qml-phone-shell (1.62) quantal; urgency=low

  * Use one SpecialItem in HUD AppStack
  * Remove outdated manual tests
  * Improve build scripts
  * Hook up other HUD Toolbar actions
  * Tests for:
    * HUD
    * Time.js
    * AnimationControllerWithSignals
    * Carousel
  * Autopilot test framework
  * Force build-dep at python2.7
  * Suppress warnings

 -- Michał Sawicz <michal.sawicz@canonical.com>  Fri, 15 Mar 2013 16:26:22 +0100

qml-phone-shell (1.61) quantal; urgency=low

  * Rename ubuntu-browser to webbrowser-app.

 -- Olivier Tilloy <olivier.tilloy@canonical.com>  Fri, 08 Mar 2013 15:55:36 +0100

qml-phone-shell (1.60) quantal; urgency=low

  * Fixes in sidestage
  * Reduce memory consumption
  * Introduced testing

 -- Michael Zanetti <michael.zanetti@canonical.com>  Thu, 07 Mar 2013 12:04:19 +0100

qml-phone-shell (1.59) quantal; urgency=low

  * Window management: update screenshots manually and only when an application in focus goes out out focus.
  * Dash apps lens: use screenshot of applications from cache when going back to dash.

 -- Florian Boucault <florian.boucault@canonical.com>  Sat, 23 Feb 2013 17:48:23 +0000

qml-phone-shell (1.58) quantal; urgency=low

  * Sidestage: make the handle bigger to make it easier to grab.

 -- Florian Boucault <florian.boucault@canonical.com>  Fri, 22 Feb 2013 23:20:16 +0000

qml-phone-shell (1.57) quantal; urgency=low

  * fix right-edge swipe breaking

 -- Gerry Boland <gerry.boland@canonical.com>  Wed, 20 Feb 2013 14:37:25 +0000

qml-phone-shell (1.56) quantal; urgency=low

  * use ApplicationManager.keyboardVisible and keyboardHeight for system-wide
    keyboard detection

 -- Florian Boucault <florian.boucault@canonical.com>  Wed, 20 Feb 2013 07:05:49 +0000

qml-phone-shell (1.55) quantal; urgency=low

  * fix seeing flash of previous application when launching a new one

 -- Florian Boucault <florian.boucault@canonical.com>  Wed, 20 Feb 2013 06:15:01 +0000

qml-phone-shell (1.54) quantal; urgency=low

  * fix quitting last application again

 -- Florian Boucault <florian.boucault@canonical.com>  Wed, 20 Feb 2013 03:39:17 +0000

qml-phone-shell (1.53) quantal; urgency=low

  * fix activation of incorrect application
  * fix home lens population and increase initial lens search delay
  * reduce the times of image reloads in carousels
  * reduce memory consumption by tweaking the background images
  * indicator visual and behaviour fixes
  * reduce search crash probability
  * fix panel over greeter when fullscreen app open
  * fix sidestage after quitting last mainstage app

 -- Michał Sawicz <michal.sawicz@canonical.com>  Wed, 20 Feb 2013 01:47:27 +0100

qml-phone-shell (1.52) quantal; urgency=low

  * fix launcher for password-protected users
  * fix ebay link for ebay web app
  * allow launching arbitrary apps from command line
  * show sidestage on sidestage app activation
  * add sidestage support to the HUD
  * disable main stage's right edge when sidestage is enabled
  * destroy greeter contents when hidden to save memory
  * fix indicators height
  * visual fixes to HUD
  * remove spotify from dash
  * show dash after closing last application
  * rename qmlproject to unity
  * add Lenses::loaded property to prevent acting on non-ready Lens
    objects

 -- Michał Sawicz <michal.sawicz@canonical.com>  Mon, 18 Feb 2013 17:51:34 +0100

qml-phone-shell (1.51) quantal; urgency=low

  * use lens data in home
  * increase flicking velocity in dash

 -- Michał Sawicz <michal.sawicz@canonical.com>  Sat, 16 Feb 2013 20:59:58 +0100

qml-phone-shell (1.50) quantal; urgency=low

  * New side stage feature.
  * Implemented support for volume control using hardware keys.
  * reduce the edge detection size to 2 GUs.
  * use mock music lens.
  * add an "expandable" property to FilterGrid.
  * Use the current time as a icon for Time&Date device menu item. Missing device menu plane and volume icons added.
  * decrease delegate height for those showing contact details.
  * adjust music and videos lens to latest design spec.

 -- Florian Boucault <florian.boucault@canonical.com>  Sat, 16 Feb 2013 02:50:24 +0000

qml-phone-shell (1.49) quantal; urgency=low

  * fix people preview
  * show page headers when switching lenses

 -- Michał Sawicz <michal.sawicz@canonical.com>  Fri, 15 Feb 2013 11:12:37 +0100

qml-phone-shell (1.48) quantal; urgency=low

  * more HUD fixes
  * bottom bar fullscreen behavior fix
  * clean up stage implementation
  * reduce memory footprint by reducing image sizes

 -- Michał Sawicz <michal.sawicz@canonical.com>  Fri, 15 Feb 2013 01:49:05 +0100

qml-phone-shell (1.47) quantal; urgency=low

  * darken view on open indicators
  * design tweaks for HUD, people lens and video preview
  * added carousel in music lens
  * workaround people lens performance
  * add carousel in people lens and use real data in Home people carousel

 -- Michał Sawicz <michal.sawicz@canonical.com>  Wed, 13 Feb 2013 22:00:32 +0100

qml-phone-shell (1.46) quantal; urgency=low

  * new people preview
  * HUD fixes
  * fullscreen mode support
  * use external mock lens for videos
  * rework bottombar communication due to PID mismatch
  * improve unity build script
  * rename ubuntu-gallery
  * connect up the HUD quit button
  * unfocus HUD text entry on speech recognition
  * carousel fixes for low item count
  * new greeter

 -- Michał Sawicz <michal.sawicz@canonical.com>  Tue, 12 Feb 2013 10:24:09 +0100

qml-phone-shell (1.45) quantal; urgency=low

  * new people carousel
  * integration of voice and parametrized actions in HUD
  * xml-based user list for greeter
  * new people lens layout
  * refactored top panel

 -- Michał Sawicz <michal.sawicz@canonical.com>  Sun, 10 Feb 2013 13:06:25 +0100

qml-phone-shell (1.44) quantal; urgency=low

  * latest designs for greeter and video preview
  * initial integration with HUD service
  * HUD parametrized actions UI
  * licensing and packaging fixes
  * asynchronous loading in video preview to reduce delay
  * search support in People and Generic lens views

 -- Michał Sawicz <michal.sawicz@canonical.com>  Fri, 08 Feb 2013 00:34:18 +0100

qml-phone-shell (1.43) quantal; urgency=low

  * carousel view in dash
  * smarter dash categories
  * generic lens view
  * fixes to HUD
  * fix launching gallery
  * close preview when launching player
  * run_on_device tweaks

 -- Michał Sawicz <michal.sawicz@canonical.com>  Wed, 06 Feb 2013 20:34:28 +0100

qml-phone-shell (1.42) quantal; urgency=low

  * restore video playback

 -- Michał Sawicz <michal.sawicz@canonical.com>  Tue, 05 Feb 2013 23:42:07 +0100

qml-phone-shell (1.41) quantal; urgency=low

  * Video previews
  * run_on_device is tunneled through adb forward

 -- Michael Zanetti <michael.zanetti@canonical.com>  Tue, 05 Feb 2013 17:46:57 +0100

qml-phone-shell (1.40) quantal; urgency=low

  * Fix missing installed files

 -- Albert Astals Cid  <albert.astals@canonical.com>  Tue, 05 Feb 2013 11:26:46 +0100

qml-phone-shell (1.39) quantal; urgency=low

  * HUD ui with fake data

 -- Albert Astals Cid  <albert.astals@canonical.com>  Mon, 04 Feb 2013 18:48:39 +0100

qml-phone-shell (1.38) quantal; urgency=low

  * fix launching of notepad 

 -- Bill Filler <bill.filler@canonical.com>  Fri, 01 Feb 2013 03:21:29 -0500

qml-phone-shell (1.37) quantal; urgency=low

  * QT_QPA_PLATFORM was renamed from hybris to ubuntu, so reflecting at the
    env variable to make it to work fullscreen at the devices again

 -- Ricardo Salveti de Araujo <ricardo.salveti@canonical.com>  Fri, 01 Feb 2013 02:35:44 -0500

qml-phone-shell (1.36) quantal; urgency=low

  * launch real notepad app 
  * fix launching of mock apps

 -- Bill Filler <bill.filler@canonical.com>  Thu, 31 Jan 2013 21:36:05 -0500

qml-phone-shell (1.35) quantal; urgency=low

  * integrate ubuntu-browser instead of snowshoe 

 -- Bill Filler <bill.filler@canonical.com>  Thu, 31 Jan 2013 17:33:37 -0500

qml-phone-shell (1.34) quantal; urgency=low

  * Qt5-proper release

 -- Michał Sawicz <michal.sawicz@canonical.com>  Thu, 31 Jan 2013 17:34:06 +0000

qml-phone-shell (1.33) quantal; urgency=low

  * New release

 -- Florian Boucault <florian.boucault@canonical.com>  Thu, 17 Jan 2013 07:39:47 +0700

qml-phone-shell (1.32) quantal; urgency=low

  * New release

 -- Michał Sawicz <michal.sawicz@canonical.com>  Fri, 21 Dec 2012 21:49:43 +0100

qml-phone-shell (1.31) quantal; urgency=low

  * New release

 -- Michał Sawicz <michal.sawicz@canonical.com>  Fri, 21 Dec 2012 02:06:37 +0100

qml-phone-shell (1.30) quantal; urgency=low

  * New release

 -- Michał Sawicz <michal.sawicz@canonical.com>  Wed, 19 Dec 2012 19:29:40 +0100

qml-phone-shell (1.29) quantal; urgency=low

  * New release

 -- Florian Boucault <florian.boucault@canonical.com>  Wed, 19 Dec 2012 00:07:55 +0000

qml-phone-shell (1.28) quantal; urgency=low

  * New release

 -- Florian Boucault <florian.boucault@canonical.com>  Tue, 18 Dec 2012 19:03:04 +0000

qml-phone-shell (1.27) quantal; urgency=low

  * New release

 -- Michał Sawicz <michal.sawicz@canonical.com>  Tue, 18 Dec 2012 02:22:35 +0100

qml-phone-shell (1.26) quantal; urgency=low

  * New release

 -- Florian Boucault <florian.boucault@canonical.com>  Fri, 14 Dec 2012 18:17:40 +0000

qml-phone-shell (1.25) quantal; urgency=low

  * New release

 -- Florian Boucault <florian.boucault@canonical.com>  Thu, 13 Dec 2012 22:51:56 +0000

qml-phone-shell (1.24) quantal; urgency=low

  * New release

 -- Florian Boucault <florian.boucault@canonical.com>  Wed, 12 Dec 2012 21:49:50 +0000

qml-phone-shell (1.23) quantal; urgency=low

  * New release

 -- Florian Boucault <florian.boucault@canonical.com>  Tue, 11 Dec 2012 20:38:08 +0000

qml-phone-shell (1.22) quantal; urgency=low

  * New release

 -- Florian Boucault <florian.boucault@canonical.com>  Tue, 11 Dec 2012 00:13:16 +0000

qml-phone-shell (1.21) quantal; urgency=low

  * New release with fullscreen launcher fixes 

 -- Bill Filler <bill.filler@canonical.com>  Fri, 07 Dec 2012 09:36:37 +0000

qml-phone-shell (1.20) quantal; urgency=low

  * New release

 -- Florian Boucault <florian.boucault@canonical.com>  Thu, 06 Dec 2012 16:53:05 +0000

qml-phone-shell (1.19) quantal; urgency=low

  * enable multi-threaded render for apps 

 -- Bill Filler <bill.filler@canonical.com>  Wed, 05 Dec 2012 17:34:09 +0000

qml-phone-shell (1.18) quantal; urgency=low

  [ Bill Filler ]
  * update launcher to use wk2-render (chromeless webkit) for facebook
    and twitter 

 -- Florian Boucault <florian.boucault@canonical.com>  Wed, 05 Dec 2012 12:20:50 +0000

qml-phone-shell (1.17) quantal; urgency=low

  * New release

 -- Florian Boucault <florian.boucault@canonical.com>  Sat, 01 Dec 2012 01:18:03 +0000

qml-phone-shell (1.16) quantal; urgency=low

  * fix to launch new gallery with correct args 

 -- Bill Filler <bill.filler@canonical.com>  Thu, 29 Nov 2012 17:04:36 -0500

qml-phone-shell (1.15) quantal; urgency=low

  * New release

 -- Florian Boucault <florian.boucault@canonical.com>  Wed, 28 Nov 2012 20:35:03 +0000

qml-phone-shell (1.14) quantal; urgency=low

  * New release

 -- Florian Boucault <florian.boucault@canonical.com>  Mon, 26 Nov 2012 21:39:36 +0000

qml-phone-shell (1.13) quantal; urgency=low

  * New release

 -- Florian Boucault <florian.boucault@canonical.com>  Fri, 23 Nov 2012 19:47:54 +0000

qml-phone-shell (1.12) quantal; urgency=low

  * Daily release

 -- Florian Boucault <florian.boucault@canonical.com>  Thu, 22 Nov 2012 10:21:11 +0000

qml-phone-shell (1.11) quantal; urgency=low

  * Daily release

 -- Florian Boucault <florian.boucault@canonical.com>  Wed, 21 Nov 2012 22:06:38 +0000

qml-phone-shell (1.10) quantal; urgency=low

  * Daily release

 -- Florian Boucault <florian.boucault@canonical.com>  Wed, 21 Nov 2012 01:04:32 +0000

qml-phone-shell (1.9) quantal; urgency=low

  * New release

 -- Florian Boucault <florian.boucault@canonical.com>  Mon, 19 Nov 2012 18:55:51 +0000

qml-phone-shell (1.8) quantal; urgency=low

  [ Michał Sawicz ]
  * new codebase

 -- Florian Boucault <florian.boucault@canonical.com>  Fri, 09 Nov 2012 00:15:19 +0000

qml-phone-shell (1.2) quantal; urgency=low

  * fix working dir for launch
  * launch script that sets up ofono and then calls telephony-app

 -- Bill Filler <bill.filler@canonical.com>  Mon, 05 Nov 2012 17:28:31 -0500

qml-phone-shell (1.1) quantal; urgency=low

  * comment out console.log() to prevent crash 

 -- Bill Filler <bill.filler@canonical.com>  Sun, 28 Oct 2012 22:18:36 +0100

qml-phone-shell (1.0) quantal; urgency=low

  * Remove install rule for qml-phone-shell.conf

 -- Ricardo Mendoza <ricardo.mendoza@canonical.com>  Fri, 26 Oct 2012 12:09:03 -0430

qml-phone-shell (0.9) quantal; urgency=low

  * Remove qml-phone-shell.conf to use new ubuntu-session.

 -- Ricardo Mendoza <ricardo.mendoza@canonical.com>  Fri, 26 Oct 2012 11:10:04 -0430

qml-phone-shell (0.8) quantal; urgency=low

  * Fix for both size and scrolling.

 -- Michael Frey <michael.frey@canonical.com>  Thu, 25 Oct 2012 14:28:46 +0200

qml-phone-shell (0.7) quantal; urgency=low

  [Michael Frey]
  * qml-phone-shell.conf: better setup of env vars and launch
    via dbus-luanch to properly setup session bus
  * shellapplication.cpp: don't setup custom env before launching
    processes 

 -- Bill Filler <bill.filler@canonical.com>  Sun, 21 Oct 2012 11:32:42 +0200

qml-phone-shell (0.6) quantal; urgency=low

  * added additional Android env vars to upstart script 

 -- Bill Filler <bill.filler@canonical.com>  Fri, 19 Oct 2012 09:35:25 -0400

qml-phone-shell (0.5) quantal; urgency=low

  * added support to launch telephony-app 

 -- Bill Filler <bill.filler@canonical.com>  Thu, 18 Oct 2012 13:45:25 -0400

qml-phone-shell (0.4) quantal; urgency=low

  * Creating a release

 -- Sergio Schvezov <sergio.schvezov@canonical.com>  Mon, 15 Oct 2012 13:05:34 -0300

qml-phone-shell (0.3) quantal; urgency=low

  * added support for launching applications

 -- Bill Filler <bill.filler@canonical.com>  Fri, 12 Oct 2012 12:42:33 -0400

qml-phone-shell (0.2) quantal; urgency=low

  * New release that includes upstart support.

 -- Tony Espy <espy@canonical.com>  Thu, 11 Oct 2012 17:18:07 -0400

qml-phone-shell (0.1) quantal; urgency=low

  * Initial release

 -- Bill Filler <bill.filler@canonical.com>  Wed, 10 Oct 2012 10:19:53 -0400<|MERGE_RESOLUTION|>--- conflicted
+++ resolved
@@ -1,5 +1,3 @@
-<<<<<<< HEAD
-=======
 unity8 (8.11+15.10.20151021-0ubuntu1) wily; urgency=medium
 
   [ Albert Astals Cid ]
@@ -36,7 +34,6 @@
 
  -- Michał Sawicz <michal.sawicz@canonical.com>  Wed, 21 Oct 2015 11:51:53 +0000
 
->>>>>>> 639f765d
 unity8 (8.11+15.10.20151009-0ubuntu1) wily; urgency=medium
 
   [ CI Train Bot ]

<<<<<<< HEAD
unity8 (8.14+16.10.20160922-0ubuntu1) yakkety; urgency=medium
=======
unity8 (8.14+16.10.20160914-0ubuntu1) yakkety; urgency=medium
>>>>>>> 94cc8a32

  [ Albert Astals Cid ]
  * LVWPH: update clipItem height when list height changes (LP:
    #1606935)
  * Put the touchdown shape inside a loader
  * No need for the touchdown in the card for the cardtool
  * Add bottom gradient to the Show Less floating button
  * Remove artShapeSize from non cardtool cards
  * LVWPH: Fix case in which header was shown incorrectly
  * LVWPH: Fix items cut on top in the dash (or at least some instances
    of it)
  * Reduce calls to CardCreatorCache.getCardComponent while the
    component is being created (LP: #1615675)
  * Dash::test_cardIconStyle change compare into tryCompareFunction
  * Make PreviewActionsTest::test_comboButton more stable
  * Adapt onShiftedContentXChanged to work when the content changes very
    abruptly
  * Make tryGenericScopeView show the scope correctly
  * Make sure the spinner does not get too close to the title text (LP:
    #1597392)
  * Show "Pull to refresh" in white when overlaid in low luminance
    colors (LP: #1596849)
  * Make test_Shell non ultra slow again (LP: #1597366)
  * Improve findChild calls inside tryCompareFunction.

  [ Andrea Cimitan ]
  * override some Qt Components definitions so we can have sane default
    values for flick speeds
  * Elide the label text inside recent searches panel (LP: #1611796)
  * Add a PreviewSingleton module to store some data for previews (LP:
    #1595235)
  * Use PreviewSingleton for PreviewRatingInput and PreviewCommentInput
    (LP: #1595235)
  * rework GenericScopeView PullToRefresh test
  * use mouseFlick instead touchFlick for manage_dash_move_current
  * add a couple of waiting tricks for a flaky dash test

  [ Daniel d'Andrada ]
  * Set progress bar indeterminate when processing signal received. (LP:
    #1249349)
  * Implement cursor confinement (LP: #1590099)

  [ Josh Arenson ]
  * Add a frontend to the sessions model and enable a session chooser in
    the greeter.

  [ Lukáš Tinkl ]
<<<<<<< HEAD
  * Implement edge maximizing (aka window snapping) (LP: #1602628)
=======
>>>>>>> 94cc8a32
  * On the PC platform (as opposed to running on $devices), use the
    "mute" action instead of silent mode
  * Respect Fitt's law wrt the window control buttons in panel (LP:
    #1611959)
  * Fix 2 failing color-related tests
<<<<<<< HEAD
=======
  * Implement edge maximizing (aka window snapping) (LP: #1602628,
    #1611859)
  * Implement moving windows by Alt + left mouse button
>>>>>>> 94cc8a32

  [ Marco Trevisan (Treviño) ]
  * Indicators, mocks: add fake indicators menuitem to populate mocks
    with different menu types
  * IndicatorsClient: use PageHeader and ListItemLayout's

  [ Michael Terry ]
  * Support launching apps inside a unity8 session from the greeter and
    support emergency dialing inside the greeter.
  * Fix tryShell to actually show appropriate backgrounds for each mock
    user.
  * Add an indicator to the greeter when a user is logged in (only shown
    if we have more than one user)
  * Hide the greeter OSK if indicators are open and don't show the edge
    tutorial during an emergency call.
  * Switch from lockscreen PIN pad to a passcode entry box that uses the
    OSK.
  * Use the default system wallpaper instead of our custom one.
  * Update look of infographic a bit
  * Make infographic bubbles white even on the default wallpaper.

<<<<<<< HEAD
 -- Michał Sawicz <michal.sawicz@canonical.com>  Thu, 22 Sep 2016 07:46:57 +0000
=======
 -- Michał Sawicz <michal.sawicz@canonical.com>  Wed, 14 Sep 2016 00:46:45 +0000
>>>>>>> 94cc8a32

unity8 (8.14+16.10.20160831.3-0ubuntu1) yakkety; urgency=medium

  [ Daniel d'Andrada ]
  * Added implementation for MirSurfaceInterface::persistentId

 -- Ken VanDine <ken.vandine@canonical.com>  Wed, 31 Aug 2016 11:56:09 +0000

unity8 (8.14+16.10.20160826-0ubuntu1) yakkety; urgency=medium

  * Make sure we emit sounds when taking a screenshot even after media-
    hub (LP: #1544477)

 -- Alfonso Sanchez-Beato <alfonso.sanchez-beato@canonical.com>  Fri, 26 Aug 2016 08:14:14 +0000

unity8 (8.14+16.10.20160819-0ubuntu1) yakkety; urgency=medium

  [ Lukáš Tinkl ]
  * Reset topmostIsFullscreen to correctly rotate the shell when
    dismissing SIM PIN screen (LP: #1614070)

 -- Michał Sawicz <michal.sawicz@canonical.com>  Fri, 19 Aug 2016 14:16:54 +0000

unity8 (8.14+16.10.20160811.1-0ubuntu1) yakkety; urgency=medium

  [ Albert Astals Cid ]
  * Take into account carousel selectedItemScaleFactor when setting card
    fixedArtShapeSize (LP: #1599238)
  * Remove unused LimitProxyModel
  * Do not calculate implicitHeight for Cards in a CardGrid
  * Small clazy fixes

  [ Daniel d'Andrada ]
  * Remove stage property from Application

  [ Larry Price ]
  * Allow libertine-scope to show empty search result hint unmodified.
    (LP: #1606693)

  [ Lukáš Tinkl ]
  * Open the quicklist (context) menu also using the Menu key (LP:
    #1608265)
  * Fix incorrect SIM PIN dialog position when entering a wrong PIN (LP:
    #1596076)
  * Apply the correct keymap also on prompt surfaces (LP: #1610124)
  * Implement an optional system update feature during OOBE wizard (LP:
    #1580785)
  * Implement a page for choosing HW keyboard layout in OOBE wizard

  [ Michael Zanetti ]
  * Clean up some build script legacy
  * Add a crossbuilder_post file to make crossbuilder restart unity8
    after deploying
  * fixes for the automatic switching between usage modes (LP: #1590944)

  [ Omer Akram ]
  * Add object names for setup wizard

 -- Michał Sawicz <michal.sawicz@canonical.com>  Thu, 11 Aug 2016 06:28:20 +0000

unity8 (8.14+16.10.20160803-0ubuntu1) yakkety; urgency=medium

  [ Albert Astals Cid ]
  * Fix DisabledScreenNotice::test_rotation
  * Make the delegate of DashNavigationList an async Loader
  * unity-scope-tool: Use parse instead of process
  * VerticalJournal improvements regarding model insertions and item
    height changes (LP: #1599754)
  * Add math.h includes for compilation in yakkety (LP: #1605502)

  [ Andrea Cimitan ]
  * Unfocus the search text field in the dash page header when requested
    (LP: #1590820)
  * Use binding for filter popover contentWidth (LP: #1595116)
  * Add few sourceSize for Image we forgot (LP: #1595113)
  * Replace Flickable with an Item inside DashPageHeader for
    headerContainer (LP: #1599235)

  [ Albert Astals Cid, Andrea Cimitan ]
  * Unbox the artshapeLoader

  [ Daniel d'Andrada ]
  * Fix splashscreen orientation when app rotates own contents (LP:
    #1586050)
  * tst_PreviewIconActions: Make test name match filename
  * Cursor: make its size grid unit based (LP: #1604014)
  * TouchEventSequenceWrapper: item might get deleted when touch
    sequence is committed (LP: #1607686)

  [ Lukáš Tinkl ]
  * Implement frontend support for running keyboard indicator
  * Provide window/surface close shortcuts across all the stages (LP:
    #1578392, #1606528)
  * Restart the location trust prompt service when exiting the wizard
    (LP: #1594430)
  * Implement clearing the search and closing the panel on pressing
    Escape key in the dash header
  * Fix log timestamps (LP: #1602196)
  * Don't display the mode switch warning dialog on tablets (LP:
    #1600290)

  [ Michael Terry ]
  * Fix indicator profile bug that caused sound indicator to say Mute
    instead of Silent Mode. (LP: #1604205)
  * Fix lockscreen appearing right after unlocking a locked session on
    the desktop. (LP: #1604374)

  [ Michał Sawicz ]
  * Add arm64 support, drop unnecessary B-D on web plugin

 -- Michał Sawicz <michal.sawicz@canonical.com>  Wed, 03 Aug 2016 15:56:27 +0000

unity8 (8.14+16.10.20160728-0ubuntu1) yakkety; urgency=medium

  [ Zoltán Balogh ]
  * Bump the version to secure UITK compatibility

  [ Albert Astals Cid ]
  * Pass the correct number of arguments to mapToItem (LP: #1606835)

 -- Michał Sawicz <michal.sawicz@canonical.com>  Thu, 28 Jul 2016 08:17:13 +0000

unity8 (8.13+16.10.20160714+fix1-0ubuntu2~1) yakkety; urgency=medium

  * Rebuild against Qt 5.6.
  * Add https://code.launchpad.net/~aacid/unity8/floor_includes/+merge/300850

 -- Timo Jyrinki <timo-jyrinki@ubuntu.com>  Fri, 22 Jul 2016 09:03:54 +0300

unity8 (8.13+16.10.20160714-0ubuntu1) yakkety; urgency=medium

  [ Daniel d'Andrada ]
  * Make use of MirSurface::inputBounds and drop UbuntuKeyboardInfo hack

 -- Michał Sawicz <michal.sawicz@canonical.com>  Thu, 14 Jul 2016 07:09:29 +0000

unity8 (8.12+16.10.20160711-0ubuntu1) yakkety; urgency=medium

  [ Josh Arenson ]
  * Add a SessionsModel to lightdm to support the greeter's session
    chooser
  * Add unity8-greeter package which contains a basic, but usable
    LightDM greeter. (LP: #1324602)

  [ Michael Terry ]
  * Make sure indicators and launcher hide when power button is pressed
    on greeter. (LP: #1595569)
  * Fix tablet greeter focus to be always-on, no longer hiding the OSK
    or forcing a mouse click to type a password. (LP: #1435923)

 -- Michael Terry <michael.terry@canonical.com>  Mon, 11 Jul 2016 17:24:20 +0000

unity8 (8.12+16.10.20160707-0ubuntu1) yakkety; urgency=medium

  [ Michael Zanetti ]
  * emit the correct role changed signal on count visible changed (LP:
    #1599925)

 -- Michał Sawicz <michal.sawicz@canonical.com>  Thu, 07 Jul 2016 16:49:32 +0000

unity8 (8.12+16.10.20160705-0ubuntu1) yakkety; urgency=medium

  [ Michael Zanetti ]
  * don't displace windows if the OSK is on another screen (LP:
    #1598917)

 -- Michał Sawicz <michal.sawicz@canonical.com>  Tue, 05 Jul 2016 10:00:57 +0000

unity8 (8.12+16.10.20160627.5-0ubuntu1) yakkety; urgency=medium

  [ Albert Astals Cid ]
  * Stop watching the old header item height once it's not our header
    anymore
  * LVWPH: cull the header item when not on view to save some painting
  * Adapt test to new mock behaviour
  * Don't let the mouse go outside the parentItem (LP: #1525350)
  * Use non deprecated package names
  * Mark system includes as such
  * Fix initialization order warning
  * Do not rely on deleteLater not crashing on null pointers
  * Add more headers of classes we use for automoc to be run
  * CardTool: Fix the fallback value to be a size and not an integer
  * CardTool: Include Ubuntu Components since we're using units.gu
  * Rework tst_PreviewRatingDisplayCreationRanges

  [ Daniel d'Andrada ]
  * Cursor: Let AnimatedSprite run only on animated cursors and while
    the display is on (LP: #1588873, #1594358)
  * Fix missing screenshot when orientation changes while shell rotation
    ongoing (LP: #1587796)

  [ Josh Arenson ]
  * Make PreviewRatingSingleDisplay visible again after editing a
    review. (LP: #1587097)
  * Correct errors in all png images to prevent libpng warnings.

  [ Lukáš Tinkl ]
  * Fix some smaller issues with OOBE wizard password pages (LP:
    #1590467)
  * Prevent mouse wheel events from going through shell elements (LP:
    #1536268)
  * Do not let mouse and wheel events pass thru the titlebar (LP:
    #1588424)
  * Hide the maximize window button based on size restrictions (LP:
    #1541982)

  [ Marco Trevisan (Treviño) ]
  * Unity8.conf: ensure MIR_SOCKET is set for future customers (such as
    the dash)
  * ClientIndicator: be more informative about loading failures for
    dynamically created objects

  [ Michael Terry ]
  * Stop unity8 from getting in a "switch-to-greeter" loop when locking
    on a desktop. (LP: #1593718)

  [ Michael Zanetti ]
  * set minimum window sizes on dash
  * displace application windows when the OSK would cover them

  [ Nick Dedekind ]
  * Force dash to always stay in the main stage. (lp:#1592404) (LP:
    #1592404)
  * Save the last surface stage on stage drop. (LP: #1579003)
  * Default portrait only apps to the side stage. (LP: #1573153)

  [ Albert Astals Cid, Andrea Cimitan, Michał Sawicz, Nick Dedekind ]
  * Added live video playback in dash previews

 -- Michael Zanetti <michael.zanetti@canonical.com>  Mon, 27 Jun 2016 18:48:59 +0000

unity8 (8.12+16.10.20160620.3-0ubuntu1) yakkety; urgency=medium

  [ Michael Terry, Michał Sawicz ]
  * Support unlocking via fingerprint, if one is registered.

 -- Michael Terry <michael.terry@canonical.com>  Mon, 20 Jun 2016 20:25:25 +0000

unity8 (8.12+16.10.20160617-0ubuntu1) yakkety; urgency=medium

  [ Michael Terry ]
  * Do not create Label/Icon if we don't need it
  * Fix Z-ordering of prompt surfaces (LP: #1586219)
  * Drop bottom edge tutorials completely and small fixes for other
    edges. (LP: #1565103)
  * Redo visuals for greeter prompt box. (LP: #1435923)
  * Make tutorial qmltests more robust. (LP: #1590810)
  * Stop showing an extra lockscreen in desktop unity8 sessions. (LP:
    #1582987)

  [ Albert Astals Cid ]
  * Improve dash plugin mock
  * Stabilize PreviewExpandableTest::test_all_widgets_height
  * Workaround QTBUG-53460
  * Split artShape code for cardTool card and regular card
  * Simplify the code since fixedArtSize code is mandatory for regular
    cards
  * Desktop stage: Support rotatesWindowContents (LP: #1547481)
  * Turn if if else into if elseif else
  * Fix leaks in QInputDeviceManagerPrivate::addDevice
  * Do not call |= on uninitialized sigterm.sa_flags
  * initialize udevMonitor
  * Make notifier and notifierFd function local variables
  * Fix crash if a component that is not an Item is given to
    sectionDelegate
  * Tests: Do not use dynamic_cast if we're not going to test it anyway
  * Minor coverity fixes
  * Fix warning about anchors.fill in ProportionalShape (LP: #1590963)
  * Make wait in cleanup() wait for snapTo animation to have finished

  [ Alexandros Frantzis ]
  * Improve the way notifications interact with power management (LP:
    #1570922)

  [ Andrea Cimitan ]
  * Correctly refresh cardcreator cache on artshapestyle changes (LP:
    #1588335)
  * Same tweaks we have for click scope now for libertine
  * add a timer to pull to refresh to work on small windows (LP:
    #1589060)

  [ Daniel d'Andrada ]
  * Clean up debug leftovers
  * Ensure mouse and window movement are pixel-aligned (LP: #1510382)
  * Fix SpreadDelegate rotation animations
  * No point in version-controlling files that are automatically
    generated
  * Center cursor on screen when it's first shown
  * Custom cursor name just have to start with "custom"
  * Work around AnimatedSprite infinite loop bug (LP: #1588929)

  [ Josh Arenson ]
  * Disable showDash when it is already shown. (LP: #1506708)
  * Add a timestamp to the dash log (LP: #1580074)
  * Add timestamp to unity8 log (LP: #1498169)

  [ Lukáš Tinkl ]
  * Implement keyboard shortcuts info panel
  * Implement window controls overlay activatable with 3 fingers tap
    (LP: #1489020)
  * Select correct Chinese input method for OSK in the wizard (LP:
    #1588633)

  [ Michael Zanetti ]
  * Add support for the launcher surface pips displaying the correct
    number of surfaces
  * Add support for the persistent alert state. (LP: #1575147, #1584348,
    #1586621)
  * send a Alt-release event on alt+tab instead of delaying it
    completely and invoking it later (LP: #1565236)

  [ Stephen M. Webb ]
  * added a new upstart $SESSION for unity8-desktop-session (LP:
    #1376715)

 -- Michael Terry <michael.terry@canonical.com>  Fri, 17 Jun 2016 01:22:57 +0000

unity8 (8.12+16.10.20160601.1-0ubuntu1) yakkety; urgency=medium

  [ Pawel Stolowski ]
  * Added apparmor profile for unity8-dash.

 -- Michał Sawicz <michal.sawicz@canonical.com>  Wed, 01 Jun 2016 20:59:03 +0000

unity8 (8.12+16.10.20160527-0ubuntu1) yakkety; urgency=medium

  [ Albert Astals Cid ]
  * Activate on click for SimpleMessages (LP: #1421696)
  * Add override
  * Change the art back to the cardData value if it changes from broken
    to valid image (LP: #1533577)
  * Concierge mode generated code optimization
  * Don't use context properties but properties of the delegates
  * Listen to contentItem::widthChanged instead of
    Flickable::contentWidthChanged (LP: #1565763)
  * Make some AP code faster
  * Make tests a bit more stable
  * Make unity8 and unity8-dash handle termination signals
  * Remove  workaround not needed anymore (LP: #1475643)
  * Resolve cardArtStyle on compile time
  * Set the theme earlier (LP: #1574048)

  [ Albert Astals Cid, Daniel d'Andrada ]
  * Remove DirectionalDragArea and libs/UbuntuGestures and port to SDK
    equivalents

  [ Andrea Cimitan ]
  * Hide the preview review input field when a rating is required (LP:
    #1541971)

  [ CI Train Bot ]
  * Resync trunk.

  [ Daniel d'Andrada ]
  * Fix DragHandle so it works in all directions
  * Support animated cursors
  * WindowInputMonitor - also map Qt::Key_HomePage to our home key
  * plugins/Cursor: properly register to the screen's QPlatformCursor
    when screen changes (LP: #1579742)

  [ Josh Arenson ]
  * Close the PageHeaderExtraPanel when a filter option is selected (LP:
    #1569498)
  * Wrap primaryFilter in a flickable to make it behave nicely. (LP:
    #1569492)

  [ Lukáš Tinkl ]
  * First snap decision should always be expanded, unless user decides
    otherwise (LP: #1580090, #1575045)
  * Fullscreen notification bug fixes (LP: #1583944, #1581498, #1422711)
  * Implement maximizing windows horizontally/vertically
  * Lock the session when putting the laptop into sleep (LP: #1581063)

  [ Lukáš Tinkl, Michael Terry ]
  * With a maximized window, "dragging" the panel down should restore it

  [ Michael Terry ]
  * Change some dash button colors from orange to green. (LP: #1581047)
  * Use PageHeader instead Ambiance's PageHeadStyle
  * Use new setTimeZone method to set user-friendly timezone name in the
    wizard. (LP: #1566295)

  [ Michael Zanetti ]
  * Remove the background dimming when the launcher is revealed by a
    drag (LP: #1575137)
  * reenable or drop disabled tests

 -- Michael Terry <michael.terry@canonical.com>  Fri, 27 May 2016 13:54:44 +0000

unity8 (8.12+16.10.20160520.1-0ubuntu1) yakkety; urgency=medium

  [ Lukáš Tinkl ]
  * Don't dim screen when the indicators are open (LP: #1564342)
  * Fix upcoming alarms ETA labels (LP: #1576741)
  * Stabilize flaky wizard tests (LP: #1582994)

  [ Michael Zanetti ]
  * fix the SIM PIN darkening after it got removed accidentally (LP:
    #1577147)

  [ Michał Sawicz, Nick Dedekind ]
  * Fixed saving current stage and loss of surface focus when switching
    stages

  [ Nick Dedekind ]
  * Fixed incorrect osk surface item resizing the surface.

 -- Michał Sawicz <michal.sawicz@canonical.com>  Fri, 20 May 2016 08:44:19 +0000

unity8 (8.12+16.04.20160518.1-0ubuntu1) xenial; urgency=medium

  [ CI Train Bot ]
  * Resync trunk.

  [ Daniel d'Andrada, Michał Sawicz ]
  * Move prompt surfaces from MirSurface to Application

 -- Nick Dedekind <ci-train-bot@canonical.com>  Wed, 18 May 2016 11:20:04 +0000

unity8 (8.12+16.04.20160504.2-0ubuntu1) xenial; urgency=medium

  [ Albert Astals Cid ]
  * Expandable Filter Widget
  * Pass the category correctly

  [ Albert Astals Cid, CI Train Bot ]
  * Make the previewActions react to the actions model changing (LP:
    #1485887)
  * Reload Preview Zoomable Image source if it gets updated
  * Update the icon also to the original one if that's what the scope
    wants

  [ Andrea Cimitan ]
  * Add social actions to cards

  [ CI Train Bot ]
  * Resync trunk.

 -- Pawel Stolowski <ci-train-bot@canonical.com>  Wed, 04 May 2016 18:09:33 +0000

unity8 (8.12+16.04.20160429.2-0ubuntu1) xenial; urgency=medium

  [ CI Train Bot ]
  * Resync trunk.

  [ Daniel d'Andrada ]
  * Ensure shell transformations use bindings as OrientedShell can get
    resized
  * Make shell rotation animation work on multimonitor scenarios.
  * Refactor screenshotting code and make it work in multimonitor
    scenarios

  [ Gerry Boland, Nick Dedekind ]
  * Indicators: set menu height binding while fully open/closed, fixes
    dynamic grid unit bug.

  [ Michael Zanetti ]
  * Call the dash sizing hack when units.gu changes
  * Temporary means to override GUs on the internal screen
  * reduce some paint layers.

 -- Michał Sawicz <michal.sawicz@canonical.com>  Fri, 29 Apr 2016 20:07:37 +0000

unity8 (8.12+16.04.20160427.3-0ubuntu1) xenial; urgency=medium

  [ Albert Astals Cid ]
  * Add env var to enable js debugging/profiling even if not built on
    debug mode
  * Better error message if the item does not exist
  * CardCreator: Remove ShaderEffectSource (LP: #1544875)
  * Compile with Qt 5.6 (LP: #1565632)
  * LVWPH: Account for contentHeight not really being "all" of the
    content height (LP: #1569976)
  * NotificationAudio: We don't need weird "ifdef" for multimedia 5.6 vs
    5.0 roles anymore
  * See all/less -> Show all/less (LP: #1349471)
  * Stabilize test_superTabToCycleLauncher
  * Take into account that sectionItem height can change
  * Turn verify intro tryCompareFunction
  * forceLayout before calling positionViewAtIndex (LP: #1553475)
  * rootObject can be null for a small moment after setSource is called
    (LP: #1560501)

  [ CI Train Bot ]
  * Resync trunk.

  [ Daniel van Vugt ]
  * Reinstate the touch performance/smoothness fix (LP: #1486341, LP:
    #1556763). (LP: #1556763, #1486341)

  [ Josh Arenson ]
  * Change the color of the activity pulse to blue (LP: #1568082)
  * Make scope filter settings button the same color as other foreground
    elements (LP: #1563357)

  [ Lukáš Tinkl ]
  * Drop OOBE wizard autopilot tests
  * Fix labels in desktop spread
  * Fix upcoming event ETAs falling out of sync (LP: #1557571)
  * Hide the close button for dash (LP: #1550056, #1564347)
  * Notifications visual update, close button on mouse hover (LP:
    #1564343)
  * Shell visual update
  * Stabilize wizard tests
  * Unity8 windows now cascade instead of opening all in the top left
    corner (LP: #1513813)

  [ Michael Terry ]
  * Fix some unreliable test code.
  * Ignore Home Key presses when the greeter is up. (LP: #1565818)

  [ Michael Zanetti ]
  * Drop the rotation lock for the dash (LP: #1465331, #1574165)
  * improve the pin lockscreen
  * install devices.conf by default

  [ Ted Gould ]
  * Switch to using uid/pwdent for getting username

 -- Michael Terry <michael.terry@canonical.com>  Wed, 27 Apr 2016 15:01:28 +0000

unity8 (8.12+16.04.20160421.1-0ubuntu1) xenial; urgency=medium

  [ Daniel d'Andrada ]
  * Refactor keymap switching code
  * Surface-based window management
  * Use Item.grabToImage() instead of qtmir's ApplicationScreenshot
    provider

  [ Michael Zanetti ]
  * Fixes for programmatically closing Applications

  [ Robert Bruce Park ]
  * Use new bileto_pre_release_hook

 -- Gerry Boland <ci-train-bot@canonical.com>  Thu, 21 Apr 2016 13:48:02 +0000

unity8 (8.12+16.04.20160414.1-0ubuntu1) xenial; urgency=medium

  [ Michael Terry ]
  * Make sure that usageMode is set on startup, fixing a problem with
    the tutorial not noticing that it is running on a desktop. (LP:
    #1564351)

  [ Michael Zanetti ]
  * make the edge drag area width configurable (LP: #1559512)

 -- Michael Zanetti <michael.zanetti@canonical.com>  Thu, 14 Apr 2016 21:20:28 +0000

unity8 (8.12+16.04.20160401-0ubuntu1) xenial; urgency=medium

  * Add missing Testsuite header
  * Skip the failing test until we have a working solution for bug
    #1564571 (LP: #1564571)

 -- Michał Sawicz <michal.sawicz@canonical.com>  Fri, 01 Apr 2016 08:32:16 +0000

unity8 (8.12+16.04.20160330-0ubuntu1) xenial; urgency=medium

  [ Albert Astals Cid ]
  * Use tutorialLeftLoader instead of tutorialLeft

  [ CI Train Bot ]
  * Update translation template

  [ Lukáš Tinkl ]
  * Fix the last chance popup colors/theme

  [ Michael Terry ]
  * Adjust text for desktop right edge tutorial to be accurate. (LP:
    #1563103)
  * Fix OOBE wizard not setting your name. (LP: #1562872)
  * Fix showing "Retry" in password prompt when turning on screen in
    tablet mode.

 -- Michał Sawicz <michal.sawicz@canonical.com>  Wed, 30 Mar 2016 07:46:51 +0000

unity8 (8.12+16.04.20160323.2-0ubuntu1) xenial; urgency=medium

  [ Michael Terry ]
  * 
  * Fix setting OSK layout in OOBE wizard
  * Stop the left edge tutorial from being shown when the bottom edge
    tutorial wants to be shown after receiving a call.

  [ Albert Astals Cid ]
  * Filter implementation with Option Selector filter as the only filter
  * Get the engine from the parent context
  * Implement the API changes due to filters
  * Match design visuals for the new dash navigation/page header popup
  * New Dash Navigation UX
  * Range Input filter
  * Value slider filter
  * Workaround SDK ListItem bug

  [ Albert Astals Cid, Lukáš Tinkl ]
  * Fix various tests

  [ CI Train Bot ]
  * Resync trunk.
  * Update translation template

  [ Lukáš Tinkl, Michael Terry ]
  * New first-run wizard for the phone (part of the OOBE effort) (LP:
    #1536688, #1536617, #1543790, #1555222)

  [ Lukáš Tinkl, Michał Sawicz ]
  * Keymap switching support (LP: #1524400, #1412492, #1491340)

  [ Michael Terry, Michael Zanetti ]
  * Redesign the first-boot edge tutorial

  [ Michael Zanetti ]
  * disabling some tests that are flaky in adt but can't be made fail on
    our machines

  [ Michael Zanetti, Michał Sawicz ]
  * Change the behavior alond with the switch in indicator-display (LP:
    #1538591)

  [ Michael Zanetti, Michał Sawicz, Nick Dedekind ]
  * Add support for low shell chrome. (LP: #1535397)
  * Sidestage load/unload redesign (LP: #1544479)

 -- Michael Zanetti <michael.zanetti@canonical.com>  Wed, 23 Mar 2016 09:53:17 +0000

unity8 (8.11+16.04.20160318.1-0ubuntu1) xenial; urgency=medium

  [ CI Train Bot ]
  * Update translation template

  [ Lukáš Tinkl ]
  * Fix notifications with the new UITK color schemes (LP: #1554616,
    #1556523)

  [ Lukáš Tinkl, Michael Zanetti, Nick Dedekind ]
  * more fixes for the new theme palette (LP: #1554616, #1557534)

 -- Michael Zanetti <michael.zanetti@canonical.com>  Fri, 18 Mar 2016 17:12:53 +0000

unity8 (8.11+16.04.20160310.4-0ubuntu1) xenial; urgency=medium

  [ Albert Astals Cid ]
  * Add context for Re-dock as asked by translators (LP: #1534608)
  * Add emblem to the preview header widget (LP: #1424720)
  * Add haptics to ScopesListCategoryItem buttons
  * Audio Cards: Make some of the image loading async (LP: #1533432)
  * Do not create fallback code for the card tool fake card (LP:
    #1545865)
  * Fix resizing the dash bringing temp scopes size out of sync (LP:
    #1543130)
  * Minor fixes for unity-scope-tool
  * Resolve title alignment on card creator time instead of on runtime
  * Use fixedHeaderHeight only in the non cardtool cards
  * Use the new undeprecated connectivityqt::Connectivity
  * asynchronous is only false on the fake card in cardtool
  * clazy fixes

  [ Albert Astals Cid, CI Train Bot ]
  * click scope: Add the else branch so we reset the card size in all
    situations

  [ Andrea Cimitan ]
  * PreviewSharing widget now accepts both string and array of
    widgetData["share-data"]["uri"] (LP: #1549056)
  * Update AP tests for new single preview
  * Use Text.Wrap for body notification text (LP: #1544909)

  [ Andrea Cimitan, Lukáš Tinkl, Michael Zanetti, Nick Dedekind ]
  * some fixes for the new palette (LP: #1554616)

  [ CI Train Bot ]
  * Resync trunk.
  * Update translation template

  [ CI Train Bot, Daniel d'Andrada ]
  * Ensure the QML engine doesn't delete our mock MirSurfaces on its
    own.

  [ Daniel d'Andrada ]
  * tst_Shell: Remove unused qml items

  [ Josh Arenson ]
  * Allow the shell to blacklist input devices and force the OSK shown.
    (LP: #1542224)

  [ Lukáš Tinkl ]
  * Disallow resizing windows up, past the Panel (LP: #1544766)
  * Elide the window title not to let it overflow into the indicators
    area (LP: #1535767)
  * Enable the PIN lockscreen to be used with a HW keyboard (LP:
    #1550359)
  * Fix tiny windows when switching stages
  * Provide a range of ports to QML JS Debugger
  * Watch for launcher item icon changes (LP: #1543290)

  [ Michael Terry ]
  * Proxy more mouse and touchpad properties to USC (LP: #1540398) (LP:
    #1543344, #1540398)
  * Refactor the AccountsService plugin and make it slightly faster.
  * To let the user log in if a mouse is connected, hide the greeter
    cover page on a mouse click (but NOT a touch click). (LP: #1540497)
  * Watch AccountsService for changes to the user's real name.  This was
    preventing us from noticing when the user set their name in the
    welcome wizard.

  [ Michael Zanetti ]
  * Allow alt+tabbing in staged mode too (LP: #1540502)
  * Allow invoking the staged mode spreads by mouse right edge pushes
    too (LP: #1540392)
  * Allow loading the device configuration from an external file
  * Implement Launcher's keyboard navigation and updated pip design
  * Make launcher scalable, allow it locking (LP: #1511015)
  * Properly parent launcher items in all cases (LP: #1495732)
  * Read inputMethod surface from the new property int QtMir (LP:
    #1545286)
  * Some visual updates and rotation lock for the virtual touchpad (LP:
    #1549087)
  * Visual updates for the windowed spread (LP: #1488148)
  * stabilize swipeAwayGreeter()

  [ Michał Sawicz ]
  * Add udev rules to make sure we have access to uinput
  * Make dash respawn indefinitely (LP: #1550056)
  * Use dpkg-architecture, not arch, to disable touch emulation

  [ Vesa Rautiainen ]
  * Fixing the vertical position of desktop spread item icon.

 -- Michał Sawicz <michal.sawicz@canonical.com>  Thu, 10 Mar 2016 22:44:16 +0000

unity8 (8.11+16.04.20160308-0ubuntu1) xenial; urgency=medium

  [ Albert Astals Cid ]
  * Make these tests pass with the new SDK

  [ Andrea Cimitan, Nick Dedekind ]
  * replace selected.backgroundText with normal.backgroundText in
    Splash, Notifications, Wizard

  [ CI Train Bot ]
  * Update translation template

  [ Michał Sawicz, Nick Dedekind ]
  * Fixed colours palette value set. Moved ModemItem to USC.

  [ Michał Sawicz, Tim Peeters ]
  * Update headers for Dash and Splash to work properly with the new UI
    toolkit release.

  [ Zoltán Balogh, Zsombor Egri ]
  * Use SuruDark theme instead of the deprecated SuruGradient.

 -- Zoltan Balogh <zoltan.balogh@canonical.com>  Tue, 08 Mar 2016 20:59:34 +0000

unity8 (8.11+16.04.20160307-0ubuntu1) xenial; urgency=medium

  [ CI Train Bot ]
  * Resync trunk.
  * Update translation template

  [ Rodney Dawes ]
  * Re-enable the purchaseCancelled signal.

 -- Rodney Dawes <ci-train-bot@canonical.com>  Mon, 07 Mar 2016 14:12:08 +0000

unity8 (8.11+16.04.20160301-0ubuntu1) xenial; urgency=medium

  [ Albert Astals Cid ]
  * Hook the new scope.activationInProgress property (LP: #1537132)

  [ Andrea Cimitan ]
  * Updated the Preview view to use a single PreviewModel instead old
    PreviewStack, using a Loader instead ListView (LP: #1541967)

  [ CI Train Bot ]
  * Resync trunk.
  * Update translation template

  [ Michał Sawicz ]
  * Add autopilot as DEP-8 tests added: debian/tests/autopilot.sh

 -- Pawel Stolowski <ci-train-bot@canonical.com>  Tue, 01 Mar 2016 10:28:52 +0000

unity8 (8.11+16.04.20160216.1-0ubuntu1) xenial; urgency=medium

  [ Albert Astals Cid ]
  * Make the audio previews create a playlist (LP: #1540477)

  [ CI Train Bot ]
  * Resync trunk. added: po/aa.po
  * Update translation template

 -- Pawel Stolowski <ci-train-bot@canonical.com>  Tue, 16 Feb 2016 03:24:46 +0000

unity8 (8.11+16.04.20160212-0ubuntu1) xenial; urgency=medium

  [ Albert Astals Cid ]
  * Do not use components in card creator generated code
  * Forward the makesurevisible signal from the inner preview widget
  * Make fallback also be fallback when the image is empty and not only
    on error (LP: #1531913)
  * Make the artShapeSize assignment be updated when using dynamic grid
    units
  * Visual improvements to the dash audio play cards
  * We don't use the unity-scope-scopes anymore (LP: #1439172)

  [ Andrea Cimitan ]
  * only request a bigger image if zoomable widget data property is
    true, otherwise just leave the screen size (LP: #1536814)

  [ CI Train Bot ]
  * Update translation template

  [ Daniel d'Andrada ]
  * Set initial surface size (LP: #1532974)

  [ Daniel d'Andrada, Michał Sawicz ]
  * Window Size Hints

  [ Florian Boucault ]
  * Splash screen: delay showing the ActivityIndicator by 2 seconds.

  [ Lukáš Tinkl ]
  * Replace the word "phone" with a more generic term "device" in the
    welcome wizard (LP: #1294732, #1543527)

  [ Michael Terry ]
  * Have the tablet greeter set appropriate OSK hints if the user has a
    passcode instead of a passphrase. (LP: #1544173)

  [ Michael Zanetti ]
  * Don't eat mouse events in the edgebarrer

  [ Michał Sawicz ]
  * Bump unity-api dependencies

  [ Nick Dedekind ]
  * Added support for secondary indicator actions (LP: #1398888)
  * Remove zombie if they're not animated. (LP: #1534541)
  * Removed unused panel resources

  [ Ted Gould ]
  * Start the indicators after Unity8 starts instead of before

 -- Michał Sawicz <michal.sawicz@canonical.com>  Fri, 12 Feb 2016 00:12:41 +0000

unity8 (8.11+16.04.20160208-0ubuntu1) xenial; urgency=medium

  [ Albert Astals Cid ]
  * LVWPH: Reset to initial values when list is empty (LP: #1540490)
  * Make LazyImage qmltest less flaky on CI

  [ Andrea Cimitan ]
  * Make LazyImage qmltest less flaky on CI

  [ CI Train Bot ]
  * Resync trunk.
  * Update translation template

  [ Michael Terry ]
  * Display the current user's real name on the tablet lockscreen. (LP:
    #1536714)

 -- Michał Sawicz <michal.sawicz@canonical.com>  Mon, 08 Feb 2016 09:38:00 +0000

unity8 (8.11+16.04.20160129-0ubuntu1) xenial; urgency=medium

  [ Albert Astals Cid ]
  * Audio Preview Button: Don't gain focus on press (LP: #1517830)
  * Better attempt at sanitization
  * Better looking application scopes for wide screens
  * Call printSettings correctly
  * Card test: Limit the precision we ask for doubles to be equal
  * Convert while into tryCompareFunction
  * Do not use the same filepath parameter for all the card creator
    createQmlObject calls (LP: #1536379)
  * Fix some test shells being unstable in the armhf builders
  * Make revealByEdgePush more stable
  * More reliable compares
  * Move the mouse over the bfb before waiting for rendering
  * Remove the DDAs constrains for every test
  * Set the background source size to the max we'll need + new
    background (LP: #1539011)

  [ Andrea Cimitan ]
  * Dynamically  change click scope card size according to size (LP:
    #1536745)
  * Should fix lazyimage test failures on fast machines

  [ CI Train Bot ]
  * Fix card tests on the phone
  * Update translation template

  [ Daniel d'Andrada ]
  * Desktop stage rotates only to follow screen orientation (LP:
    #1515977)

  [ Lukáš Tinkl ]
  * Hide/reveal the mouse pointer on touch/mouse events renamed:
    plugins/Utils/HomeKeyWatcher.cpp =>
    plugins/Utils/WindowInputMonitor.cpp plugins/Utils/HomeKeyWatcher.h
    => plugins/Utils/WindowInputMonitor.h
    tests/mocks/Utils/HomeKeyWatcher.qml =>
    tests/mocks/Utils/WindowInputMonitor.qml
    tests/plugins/Utils/HomeKeyWatcherTest.cpp =>
    tests/plugins/Utils/WindowInputMonitorTest.cpp

  [ Michael Terry ]
  * Synchronize the mouse-cursor-speed and touchpad-cursor-speed
    properties with USC. (LP: #1536383)

  [ Michael Zanetti ]
  * Add InputMethod to secondary screen
  * Add a virtual Touchpad while external screen is connected
  * Make big tablets switch to windowed mode by plugging a kbd only (LP:
    #1535399)
  * Prevent alt key presses from being dispatched to the app on alt+tab
    (LP: #1532862)

  [ Michał Sawicz ]
  * Make qmluitests.sh more robust and allow parallel test execution
  * Skip SessionBackendTest::testLogin1Capabilities until we talk to a
    mock instead (LP: #1532112, #1532113)

 -- Michał Sawicz <michal.sawicz@canonical.com>  Fri, 29 Jan 2016 11:53:27 +0000

unity8 (8.11+16.04.20160122-0ubuntu1) xenial; urgency=medium

  [ Albert Astals Cid ]
  * Fix bug #1536296 added: tests/plugins/Dash/cardcreator/10.tst (LP:
    #1536296)
  * Fix card tests on the phone

  [ CI Train Bot ]
  * Update translation template

 -- Michał Sawicz <michal.sawicz@canonical.com>  Fri, 22 Jan 2016 16:56:04 +0000

unity8 (8.11+16.04.20160111.1-0ubuntu1) xenial; urgency=medium

  [ Albert Astals Cid ]
  * Clear fake item icon name as soon as it goes invisible (LP:
    #1531172)
  * Fix LVWPH test failing on Xenial (Qt 5.5)
  * Fix dragging so that test passes on Xenial
  * Fix focus on the dash page header text field with new SDK (LP:
    #1528178)
  * Make the card creator test pass again
  * Quit the dash communicator thread before destroying it (LP:
    #1508485)
  * Remove duplicated override_dh_auto_clean
  * SDK changed the name they give to the buttons, follow

  [ Andrea Cimitan ]
  * Fix a broken binding

  [ CI Train Bot ]
  * Resync trunk.
  * Update translation template

  [ Daniel d'Andrada ]
  * Have "make tryFoo" work with Qt 5.5
  * Make DragHandle tests run again.

  [ Lukáš Tinkl ]
  * Fix dismissing the launcher when clicking/tapping outside (LP:
    #1531339, #1530940)
  * Fix panel drop shadow and click-to-focus of maximized apps (LP:
    #1531854)
  * Fix wifi access point indicator items signal strength icon on
    desktop

  [ Michael Terry ]
  * Guard against a couple odd timing scenarios for the too-many-failed-
    login-attempts lockout screen.
  * Skip the wizard's password screens if there is already a password
    set by other means. (LP: #1531268)
  * Stop the emergency dialer from accidentally exposing the mtp
    service. (LP: #1525981)

  [ Michael Zanetti ]
  * Make sure the triangle of the quicklist is in bounds (LP: #1531340)

  [ Pawel Stolowski ]
  * Changes 'shareData' and 'contentType' attributes to 'share-data' and
    'content-type', to match existing naming schema.

 -- Michał Sawicz <michal.sawicz@canonical.com>  Mon, 11 Jan 2016 17:38:49 +0000

unity8 (8.11+16.04.20160107-0ubuntu1) xenial; urgency=medium

  [ Albert Astals Cid ]
  * Introduce audio cards

  [ CI Train Bot ]
  * Update translation template

  [ Michael Zanetti ]
  * Introduce audio cards

 -- CI Train Bot <ci-train-bot@canonical.com>  Thu, 07 Jan 2016 08:04:47 +0000

unity8 (8.11+16.04.20160105.1-0ubuntu1) xenial; urgency=medium

  [ CI Train Bot ]
  * Resync trunk.
  * Update translation template

  [ Nick Dedekind ]
  * Use volume-sync action to resync the volume control. (LP: #1520548)

 -- Xavi Garcia <xavi.garcia.mena@canonical.com>  Tue, 05 Jan 2016 13:55:38 +0000

unity8 (8.11+16.04.20151208.1-0ubuntu1) xenial; urgency=medium

  [ Albert Astals Cid ]
  * Allow dragging launcher items with the quicklist open (LP: #1250861)
  * Create ratings on demand instead of all at the same time (LP:
    #1519898, #1492214)
  * LVWPH: Process correctly section changes (LP: #1519893)
  * Make sure that unfavoriting a scope gives us the next one
  * Move images only used in tests to tests folder

  [ Andrea Cimitan ]
  * Add shadows to ubuntu store icon

  [ Daniel d'Andrada ]
  * MirSurfaceItem got a new property: fillMode (LP: #1497083)
  * Session can have multiple surfaces now
  * plugins/Cursor: Do not force loading a specific cursor size (LP:
    #1517878)

  [ Lukáš Tinkl ]
  * Indicators convergence: use the "phone" profile everywhere (LP:
    #1520492)

  [ Michael Terry ]
  * Let qtmir know which apps are exempt from the lifecycle management.
    This way, it can manage its own wakelocks better (and stop
    preventing the system from deep sleeping).

  [ Michael Zanetti ]
  * Use proper z ordering instead of app index for occlusion detection
  * add some debug prints to the uinput backend
  * drop the ignoredMice hack again (LP: #1521580)

  [ Michał Sawicz ]
  * Let qtmir know which apps are exempt from the lifecycle management.
    This way, it can manage its own wakelocks better (and stop
    preventing the system from deep sleeping).
  * Update .pot file in debian/clean when in train

 -- Gerry Boland <ci-train-bot@canonical.com>  Tue, 08 Dec 2015 15:37:58 +0000

unity8 (8.11+16.04.20151126-0ubuntu2) xenial; urgency=medium

  * Rebuild against Qt 5.5.1.

 -- Timo Jyrinki <timo-jyrinki@ubuntu.com>  Mon, 30 Nov 2015 16:19:18 +0200

unity8 (8.11+16.04.20151126-0ubuntu1) xenial; urgency=medium

  [ Albert Astals Cid ]
  * Initialize the image to be transparent (LP: #1517128)
  * Update pot file
  * clazy improvements

  [ Andrea Cimitan ]
  * Shadows in launcher and dash using UbuntuShapeIcon

  [ CI Train Bot ]
  * Resync trunk.

  [ Daniel d'Andrada ]
  * Cursor plugin: add scroll wheel handling (LP: #1497091)
  * Cursor: Add more fallback names, a blank and custom cursor support
  * DesktopStage: swiping from right edge shows window spread
  * Don't stretch application surfaces when resizing (LP: #1497083)
  * Mouse has to push against edges to show launcher or apps spread (LP:
    #1510969)

  [ Josh Arenson ]
  * Don't let IntegratedLightDM muck with the username (LP: #1497081)

  [ Lukáš Tinkl ]
  * Implement new visuals for panel and window decorations (LP:
    #1493066, #1511020, #1497095)
  * Let systemd/logind handle the lid-close action
  * Make saving screenshots really async

  [ Michael Zanetti ]
  * detect touchpads too, not only mice (LP: #1518395)
  * move screenshots out of the Dash dir

 -- Michał Sawicz <michal.sawicz@canonical.com>  Thu, 26 Nov 2015 13:52:00 +0000

unity8 (8.11+16.04.20151112.1-0ubuntu1) xenial; urgency=medium

  [ Albert Astals Cid ]
  * Make cardWidth and cardHeight real
  * Reset instead of qFatal when removing things from the middle (LP:
    #1238979)
  * Warn we're using only the cache when not connected to the interwebs

  [ Andrea Cimitan ]
  * Add sharing widget to zoomable image and video playback

  [ Daniel d'Andrada ]
  * Cursor: properly initialize hotspot position (LP: #1510407)
  * Update GSettings mock in tst_OrientedShell

  [ Lukáš Tinkl ]
  * Restore windows when activating from the spread, maintain a focus
    stack

  [ Michael Terry ]
  * Make a few DBus calls asynchronous, for a smoother UX.

  [ Michael Zanetti ]
  * Add a warning dialog when disconnecting the external monitor.
  * added icon for the dash (LP: #1488146)
  * prevent windows to be moved under the panel (LP: #1438465)
  * update inputinfo api to the latest upstream snapshot
  * use UbuntuNumberAnimations instead of linear ones for window state
    transitions (LP: #1497097)

 -- Michael Zanetti <michael.zanetti@canonical.com>  Thu, 12 Nov 2015 20:41:02 +0000

unity8 (8.11+16.04.20151104-0ubuntu1) xenial; urgency=medium

  [ Albert Astals Cid ]
  * Add an Item that proxies for old and new audio roles (LP: #1493851)
  * CroppedImageMinimumSourceSize: Fix 'Binding loop detected for
    property "imageAspectRatio"'
  * Make the scope settings list scroll to text visible area (LP:
    #1499084)
  * Move to importing QtQuick 2.4 & friends
  * Use SDK 1.3 across all files (LP: #1503498, #1508363, #1449628)

  [ Andrea Cimitan ]
  * Add sharing widget to zoomable image and video playback
  * Make zoomable and video playback widgets edge to edge
  * Updated all 1.3 UbuntuShape to use new APIs where possible
  * Use SDK 1.3 across all files (LP: #1503498, #1508363, #1449628)

  [ CI Train Bot ]
  * Resync trunk.

  [ Christopher Lee ]
  * Quick spelling fix in process control output.

  [ Daniel d'Andrada ]
  * Enable support for overriding application orientations based on
    device type (LP: #1478637)
  * Use SDK 1.3 across all files (LP: #1503498, #1508363, #1449628)
  * Use SDK 1.3 across all files (LP: #1503498, #1508363, #1449628)

  [ Josh Arenson ]
  * Enable support for overriding application orientations based on
    device type (LP: #1478637)

  [ Michael Terry ]
  * Avoid showing the shutdown dialog when turning on the screen if your
    device is under heavy load. (LP: #1508563)
  * Handle lifecycle policy exceptions ourselves, instead of letting
    qtmir do it for us and allow non-Touch apps to opt-out of the Touch
    lifecycle.

  [ Michael Zanetti ]
  * Fixes for the panel buttons (LP: #1510360, #1504269, #1431566,
    #1443319)
  * Use SDK 1.3 across all files (LP: #1503498, #1508363, #1449628)

  [ Michał Sawicz ]
  * Add missing copyright to Cursor.qml
  * Enable support for overriding application orientations based on
    device type (LP: #1478637)
  * Support server->client visibility change to stop rendering
    (lp:#1475678) (LP: #1475678)

  [ Nick Dedekind ]
  * Support server->client visibility change to stop rendering
    (lp:#1475678) (LP: #1475678)

 -- Michał Sawicz <michal.sawicz@canonical.com>  Wed, 04 Nov 2015 14:58:41 +0000

unity8 (8.11+15.10.20151021-0ubuntu1) wily; urgency=medium

  [ Albert Astals Cid ]
  * Clazy fixes
  * Enable Efficient String Construction by default

  [ CI Train Bot ]
  * New rebuild forced.

  [ Daniel d'Andrada ]
  * Have unity8 drawing its own cursor (LP: #1488417)
  * Initial multi-monitor support

  [ Daniel van Vugt ]
  * Disable Qt's stuttering 'touch compression' to fix scrolling
    smoothness (LP: #1486341, #1488327)

  [ Lukáš Tinkl ]
  * Fix autopilot wizard test skipping the reporting page
  * Implement Unity.Platform plugin wrapping org.freedesktop.hostname1
    (LP: #1504318)
  * React to window title (aka surface name) changes (LP: #1497092)
  * Rotate the screenshots according to the actual orientation

  [ Michał Sawicz ]
  * Fix application API dependency
  * Have unity8 drawing its own cursor (LP: #1488417)
  * Initial multi-monitor support
  * Rotate the screenshots according to the actual orientation

  [ Nick Dedekind ]
  * Fixed leak in UnityMenuModelStackTest
  * Moved time translation to SDK (LP: #1372061)

 -- Michał Sawicz <michal.sawicz@canonical.com>  Wed, 21 Oct 2015 11:51:53 +0000

unity8 (8.11+15.10.20151009-0ubuntu1) wily; urgency=medium

  [ CI Train Bot ]
  * New rebuild forced.

  [ Pawel Stolowski ]
  * Store unity8 package version in /var/lib/.../version file for fast
    retrieval from the shell plugin.

 -- Pawel Stolowski <ci-train-bot@canonical.com>  Fri, 09 Oct 2015 09:13:03 +0000

unity8 (8.11+15.10.20151008-0ubuntu1) wily; urgency=medium

  [ Lukáš Tinkl ]
  * Revert to using plaintext instead of HTML-like markup for the
    notifications (LP: #1504256)

 -- Michał Sawicz <michal.sawicz@canonical.com>  Thu, 08 Oct 2015 20:46:26 +0000

unity8 (8.11+15.10.20151002-0ubuntu1) wily; urgency=medium

  [ CI Train Bot ]
  * Resync trunk.

  [ Lukáš Tinkl ]
  * Wizard: skip the reporting page if the system is configured not to
    report crashes (LP: #1494442)

 -- Ken VanDine <ken.vandine@canonical.com>  Fri, 02 Oct 2015 13:24:03 +0000

unity8 (8.11+15.10.20151001-0ubuntu1) wily; urgency=medium

  [ Alexandros Frantzis ]
  * Use power state change reason SnapDecision to turn screen on when a
    SnapDecision arrives (LP: #1291455)

  [ CI Train Bot ]
  * New rebuild forced.

 -- Alexandros Frantzis <alexandros.frantzis@canonical.com>  Thu, 01 Oct 2015 12:04:04 +0000

unity8 (8.11+15.10.20150930.1-0ubuntu1) wily; urgency=medium

  [ Albert Astals Cid ]
  * Make Launcher::test_quickListMenuOnRMB stable (LP: #1500359)

  [ CI Train Bot ]
  * New rebuild forced.

  [ Michael Zanetti ]
  * Stabilize Launcher DND test

 -- Michał Sawicz <michal.sawicz@canonical.com>  Wed, 30 Sep 2015 10:09:33 +0000

unity8 (8.11+15.10.20150925-0ubuntu1) wily; urgency=medium

  [ Albert Astals Cid ]
  * Improvements from running clazy over the code

  [ Daniel d'Andrada ]
  * PhoneStage: ensure you're left in a consistent state after being
    reset (LP: #1476757)

  [ Lukáš Tinkl ]
  * Improve the appearance and functionality of datetime and session
    indicators in Unity8 desktop.
  * Using InputInfo, determine if we need swipe or click to dismiss the
    notifications (e.g. incoming phone call)

  [ Michael Zanetti ]
  * further development on the Desktop Spread (LP: #1488147)

  [ Michał Sawicz ]
  * Bump application API version
  * Skip bluetooth check under wily, use expectFailure to notice when
    it's back

  [ Richard Somlói ]
  * Fix translator comments in time formatter

 -- Michał Sawicz <michal.sawicz@canonical.com>  Fri, 25 Sep 2015 12:13:20 +0000

unity8 (8.11+15.10.20150922.1-0ubuntu1) wily; urgency=medium

  [ Albert Astals Cid ]
  * Adapt test to code changes
  * Add DEP-8 test for all our UI and unit tests
  * Keep the PreviewStack around to avoid mem leaks (LP: #1495467)

  [ CI Train Bot ]
  * Resync trunk.

  [ Michael Terry ]
  * When libusermetrics gives us an empty string, still show the
    infographic circle rather than hiding it.  This is a follow-on to a
    branch [1] that changes the "no data available" label to the empty
    string.

  [ Michał Sawicz ]
  * Add DEP-8 test for all our UI and unit tests
  * Fix integrated LightDM path
  * Resync trunk

 -- Michał Sawicz <michal.sawicz@canonical.com>  Tue, 22 Sep 2015 12:57:15 +0000

unity8 (8.11+15.10.20150915-0ubuntu1) wily; urgency=medium

  [ Albert Astals Cid ]
  * Fix testNotifications
  * Make the wait longer to make tests pass in CI
  * New simplified CroppedImageMinimumSourceSize (LP: #1467740)
  * Stop animateTimer when starting the fadeOutAnimation
  * Use  AlreadyLaunchedUpstart so that tests passes
  * Workaround keyboard issues and make test pass again

  [ Daniel d'Andrada ]
  * DesktopStage: Refactor focus handling
  * Stabilize tstShell.test_launchedAppHasActiveFocus

  [ Gary.Wzl ]
  * Add widgetData["expanded"] property for expandable widget.

  [ Michael Terry ]
  * Fix typo that caused the tutorial to tease the launcher on top of
    the greeter.
  * Fix typo that caused the tutorial to tease the launcher on top of
    the greeter.

 -- Michael Zanetti <michael.zanetti@canonical.com>  Tue, 15 Sep 2015 12:06:06 +0000

unity8 (8.11+15.10.20150907-0ubuntu1) wily; urgency=medium

  [ Michal Sawicz ]
  * Resync wily with vivid

  [ Albert Astals Cid ]
  * Accomodate header height when using a card carousel with non
    overlayed header (LP: #1489309)
  * Fix restart unity8 from inside the phone more than two times (LP:
    #1487946)

  [ Gary.Wzl ]
  * Move textarea up automatically when inputmethod popup. (LP:
    #1485947)

  [ Lukáš Tinkl ]
  * Introduce a GlobalShortcut QML component for handling global
    keyboard shortcuts

  [ Michael Terry ]
  * Fix the fact that a user that is locked out from their account for
    five minutes after entering too many wrong passwords can simply
    reboot to try again. (LP: #1383086)
  * Fix the fact that a user that is locked out from their account for
    five minutes after entering too many wrong passwords can simply
    reboot to try again. (LP: #1383086)

  [ Michael Zanetti ]
  * Implement progressive autoscrolling in desktop spread
  * add an animation transition when invoking the spread by hitting the
    right edge

 -- CI Train Bot <ci-train-bot@canonical.com>  Mon, 07 Sep 2015 14:05:37 +0000

unity8 (8.11+15.10.20150826-0ubuntu1) wily; urgency=medium

  [ Michael Zanetti ]
  * release for wily

  [ CI Train Bot ]
  * New rebuild forced.

 -- CI Train Bot <ci-train-bot@canonical.com>  Wed, 26 Aug 2015 09:01:03 +0000

unity8 (8.11+15.04.20150831.2-0ubuntu1) vivid; urgency=medium

  [ Albert Astals Cid ]
  * Accept auto repeats for the power down button if timer is not yet
    running (LP: #1486953, #1488927)
  * Add tests for Shell+Dash interaction
  * Make clicking on launcher buttons have haptic feedback
  * Make test_greeter_hides_on_app_open more stable
  * Move connect() to new syntax
  * make pot_file (LP: #1488484)

  [ Gerry Boland ]
  * [spread] avoid changing sourceSize of snapshotted apps, it causes
    ghost apps in the spread (LP: #1474319)

  [ Josh Arenson ]
  * Refactor the greeter to enable dynamic loading of backend plugins.
  * Refactor the greeter to enable dynamic loading of backend plugins.

  [ Lukáš Tinkl ]
  * Don't show the volume notification when the sound indicator is shown
    (LP: #1484126)

  [ Michael Terry ]
  * Unify turn-on-screen-upon-notification logic from various daemons
    into unity8. (LP: #1426115, #1482317)

 -- CI Train Bot <ci-train-bot@canonical.com>  Mon, 31 Aug 2015 10:25:39 +0000

unity8 (8.11+15.04.20150827.1-0ubuntu1) vivid; urgency=medium

  [ Daniel d'Andrada ]
  * MirSurfaceItem is now a view+controller instantiated from QML (LP:
    #1483752)

 -- CI Train Bot <ci-train-bot@canonical.com>  Thu, 27 Aug 2015 14:00:05 +0000

unity8 (8.11+15.04.20150821-0ubuntu1) vivid; urgency=medium

  [ Michael Terry ]
  * Skip the tutorial entirely when in desktop mode.  This fixes the
    emulator not being able to pass the tutorial.
  * Skip the tutorial entirely when in desktop mode.  This fixes the
    emulator not being able to pass the tutorial.

 -- CI Train Bot <ci-train-bot@canonical.com>  Fri, 21 Aug 2015 14:34:50 +0000

unity8 (8.11+15.04.20150817-0ubuntu1) vivid; urgency=medium

  [ Albert Astals Cid ]
  * Drop gcc 4.9 requirement in debian/rules
  * Make the test more stable
  * Optimize scope.preview() calls (LP: #1478022)

  [ Alberto Mardegan ]
  * Set currentIndex after the model change is completed (LP: #1433442)

 -- CI Train Bot <ci-train-bot@canonical.com>  Mon, 17 Aug 2015 11:57:31 +0000

unity8 (8.11+15.04.20150814-0ubuntu1) vivid; urgency=medium

  [ Albert Astals Cid ]
  * Make the test pass again after rework of appmanager
  * fix testPhoneStage

  [ CI Train Bot ]
  * New rebuild forced.

  [ Daniel d'Andrada ]
  * Fix and clean up InputInfo plugin

  [ Rodney Dawes ]
  * Do not call verify in the payments button code. (LP: #1468038)

 -- CI Train Bot <ci-train-bot@canonical.com>  Fri, 14 Aug 2015 09:53:11 +0000

unity8 (8.11+15.04.20150812-0ubuntu1) vivid; urgency=medium

  [ Albert Astals Cid ]
  * Add a test that checks that items in an expandable are the correct
    size after expanding the expandable
  * Fix the expandable test
  * Replace some waitForRendering with wait(0)
  * Workaround for bug 1473471 (LP: #1473471)

  [ Gary.Wzl ]
  * Fix layout issue when adding audio track widget in expandable widget

  [ handsome_feng ]
  * Added indication for running apps. (LP: #1471577)
  * Adjust the color to highlighting indicator. (LP: #1457098)
  * Convert the MouseArea to MultiPointTouchArea to track multiple touch
    points. (LP: #1445472)

  [ handsome_feng<445865575@qq.com> ]
  * Convert the MouseArea to MultiPointTouchArea to track multiple touch
    points. (LP: #1445472)

 -- CI Train Bot <ci-train-bot@canonical.com>  Wed, 12 Aug 2015 08:41:24 +0000

unity8 (8.10+15.10.20150804-0ubuntu1) wily; urgency=medium

  [ Kevin Gunn ]
  * No change, rebuild for gcc5

  [ CI Train Bot ]
  * Resync trunk. added: po/cy.po
  * Resync trunk. added: po/cy.po

  [ Daniel d'Andrada ]
  * Stages now control the "requestedState" property of applications
  * Stages now control the "requestedState" property of applications

 -- CI Train Bot <ci-train-bot@canonical.com>  Tue, 04 Aug 2015 20:56:05 +0000

unity8 (8.10+15.10.20150729-0ubuntu1) wily; urgency=medium

  [ CI Train Bot ]
  * Resync trunk.
  * allow opening the manage dash area by clicking with a mouse on the
    arrow label (LP: #1431564)

  [ Daniel d'Andrada ]
  * TouchRegistry: remove null candidates from list of candidates (LP:
    #1473492)

  [ Lukáš Tinkl ]
  * Fix power dialogs on desktop
  * Provide DBUS compatibility with  various session services
    (suspend/hibernate, lock/unlock, screensaver, etc)
  * React on PrtScr keyboard shortcut for taking screenshots on desktop
    (LP: #1474149)
  * launcher parity: close apps from quicklist (LP: #1457201)

  [ Michael Zanetti ]
  * Implement first edition for a desktop Alt+Tab spread
  * drop the gcc-4.9 dependency (LP: #1452348)

  [ Mirco Müller ]
  * Added corresponding tests and visual tweaks to a launcher-item's
    progress-overlay.
  * Added corresponding tests and visual tweaks to a launcher-item's
    progress-overlay.
  * Implemented alert/wiggle feature for launcher-icons.
  * Implemented alert/wiggle feature for launcher-icons.

  [ handsome_feng ]
  * makes left swip reset the search string. (LP: #1413791)

  [ handsome_feng<445865575@qq.com> ]
  * Don't expand indicators when tap to return to call. (LP: #1453217)
  * makes left swip reset the search string. (LP: #1413791)

 -- CI Train Bot <ci-train-bot@canonical.com>  Wed, 29 Jul 2015 12:39:01 +0000

unity8 (8.10+15.10.20150708.2-0ubuntu1) wily; urgency=medium

  [ Albert Astals Cid ]
  * Make the card sizes a bit dependant on the total of gu of the dash

 -- CI Train Bot <ci-train-bot@canonical.com>  Wed, 08 Jul 2015 15:01:41 +0000

unity8 (8.10+15.10.20150702.2-0ubuntu1) wily; urgency=medium

  [ Albert Astals Cid ]
  * Save screenshots of suspended apps to disk
  * Set width of title label when inside the title row (LP: #1461979)
  * qmluitests was renamed to uitests

  [ CI Train Bot ]
  * Resync trunk.

  [ Daniel d'Andrada ]
  * Fix tst_OrientedShell and tst_Tutorial (LP: #1469761, #1466947)

  [ Leo Arias ]
  * Reorganized the python test helper modules. Deprecated the
    unity8.shell.emulators namespace. (LP: #1306340)

  [ Leonardo Arias Fonseca ]
  * Reorganized the python test helper modules. Deprecated the
    unity8.shell.emulators namespace. (LP: #1306340)

  [ Lukáš Tinkl ]
  * fix PO files extraction

  [ Michael Zanetti ]
  * Make use of QInputDeviceInfo in order to automatically switch
    between usage modes and hide the OSK.

  [ Nick Dedekind ]
  * Fixed qtmultimedia mock which was generating errors in tests

  [ Richard Huddie ]
  * Reorganized the python test helper modules. Deprecated the
    unity8.shell.emulators namespace. (LP: #1306340)

 -- CI Train Bot <ci-train-bot@canonical.com>  Thu, 02 Jul 2015 16:09:57 +0000

unity8 (8.10+15.10.20150618-0ubuntu1) wily; urgency=medium

  [ Albert Astals Cid ]
  * Refactor QmlTest.cmake module so that all tests can go through it.
    Also a bit of cleanup around tests.
  * Support fallback images for dash card and preview widgets (LP:
    #1324142)

  [ CI Train Bot ]
  * New rebuild forced.
  * Resync trunk.

  [ Daniel d'Andrada ]
  * Fix Shell tests

  [ Josh Arenson ]
  * Refactor greeter emulator to unlock the greeter via dbus

  [ Lukáš Tinkl ]
  * respect target window's devicePixelRatio in MouseTouchAdaptor

  [ Michael Zanetti ]
  * Refactor QmlTest.cmake module so that all tests can go through it.
    Also a bit of cleanup around tests.

  [ Michał Sawicz ]
  * Refactor QmlTest.cmake module so that all tests can go through it.
    Also a bit of cleanup around tests.

  [ handsome_feng ]
  * Forbid closing apps during the edge gesture. (LP: #1445572)
  * Removed the horizonal rule on pin unlock screen. (LP: #1368798)

  [ handsome_feng<445865575@qq.com> ]
  * Forbid closing apps during the edge gesture. (LP: #1445572)

 -- CI Train Bot <ci-train-bot@canonical.com>  Thu, 18 Jun 2015 19:40:06 +0000

unity8 (8.10+15.10.20150612-0ubuntu2) wily; urgency=medium

  * No-change rebuild against Qt 5.4.2.

 -- Timo Jyrinki <timo-jyrinki@ubuntu.com>  Mon, 15 Jun 2015 12:33:07 +0300

unity8 (8.10+15.10.20150612-0ubuntu1) wily; urgency=medium

  [ Michał Sawicz ]
  * Implement full-shell rotation (LP: #1210199)

  [ CI Train Bot ]
  * New rebuild forced.
  * Resync trunk.

  [ Daniel d'Andrada ]
  * Implemented autopilot-test and fake-sensors for shell-rotation.

  [ Mirco Müller ]
  * Implemented autopilot-test and fake-sensors for shell-rotation.

 -- CI Train Bot <ci-train-bot@canonical.com>  Fri, 12 Jun 2015 16:07:47 +0000

unity8 (8.10-0ubuntu1) UNRELEASED; urgency=medium

  * Implement full-shell rotation (LP: #1210199)

 -- Michał Sawicz <michal.sawicz@canonical.com>  Wed, 15 Apr 2015 14:47:17 +0200

unity8 (8.02+15.10.20150603.1-0ubuntu1) wily; urgency=medium

  [ CI Train Bot ]
  * New rebuild forced.
  * Resync trunk.

  [ Renato Araujo Oliveira Filho ]
  * Set the device led color to green. (LP: #1450894)

 -- CI Train Bot <ci-train-bot@canonical.com>  Wed, 03 Jun 2015 21:42:35 +0000

unity8 (8.02+15.10.20150518.1-0ubuntu1) wily; urgency=medium

  [ Albert Astals Cid ]
  * Add overrides to override functions
  * Implement "rating-edit" preview widget (LP: #1318144)
  * Make the DashContent::test_mainNavigation test more stable (LP:
    #1450809)
  * Use art height as implicitHeight when the header is overlayed and
    there's no summary

  [ CI Train Bot ]
  * New rebuild forced.
  * Resync trunk.

  [ Daniel d'Andrada ]
  * Introducing FloatingFlickable
  * Make Ubuntu.Gestures components install TouchRegistry by themselves

  [ Michael Terry ]
  * Fix a possible crash in our PAM threading code. (LP: #1425362) (LP:
    #1425362)
  * Fix the lockscreen becoming unresponsive after testing an app on the
    device from QtCreator. (LP: #1435364)

  [ Nick Dedekind ]
  * Fixed desktop stage app focus.
  * Fixed issue in laggy indicator autpilot tests (LP: #1446846)

 -- CI Train Bot <ci-train-bot@canonical.com>  Mon, 18 May 2015 23:04:39 +0000

unity8 (8.02+15.04.20150511-0ubuntu1) vivid; urgency=medium

  [ Albert Astals Cid ]
  * Workarounds for concierge mode.

  [ CI Train Bot ]
  * New rebuild forced.
  * Resync trunk.

 -- CI Train Bot <ci-train-bot@canonical.com>  Mon, 11 May 2015 08:29:58 +0000

unity8 (8.02+15.04.20150505-0ubuntu1) vivid; urgency=medium

  [ Albert Astals Cid ]
  * Make runtests fake a test error if make fails
  * Make the test more stable
  * Use dbus-test-runner instead of dbus-launch

  [ Daniel d'Andrada ]
  * DirectionalDragArea: improvements & API grooming (LP: #1417920)
  * Fix EdgeDragEvaluator when a drag can happen both ways
    (Direction.Horizontal)

  [ Josh Arenson ]
  * Remove panelHeight property as it is unused.

  [ Leo Arias ]
  * Initial clean up of the autopilot tests set up. Removed the touch
    device from the test case. Moved the restart of unity to a fixture.
    Removed the unused DragMixin. Updated the setUpClass to use
    process_helpers. Removed the workaround for bug #1238417, already
    fixed. Use the toolkit helper to set the testability environment
    variable. Fixed the indicators base class that was restarting unity
    twice. (LP: #1238417, #1447206)
  * Use the base class from the toolkit in autopilot tests.

  [ Michael Zanetti ]
  * emit application-stop when we're going down (LP: #1326513)

  [ Michał Sawicz ]
  * UNITY_SCOPES_LIST is no more

  [ handsome_feng<445865575@qq.com> ]
  * When click the favorite scope in Dash Manager , it just return to
    the corresponding scope page. (LP: #1447056)

 -- CI Train Bot <ci-train-bot@canonical.com>  Tue, 05 May 2015 14:47:24 +0000

unity8 (8.02+15.04.20150422-0ubuntu1) vivid; urgency=medium

  [ Albert Astals Cid ]
  * Compile with Qt 5.5 (LP: #1437238)
  * Different way of top aligning labels when the other one in the row
    is multiline (LP: #1442085)
  * make pot_file

  [ Andrea Cimitan ]
  * Set sourceSize for DashBackground.qml Image

  [ CI Train Bot ]
  * New rebuild forced.
  * Resync trunk. added: po/sk.po

  [ Daniel d'Andrada ]
  * Move handling of command line options to a separate class
  * Refactor tst_PhysicalKeysMapper.qml

  [ Leo Arias ]
  * For autopilot tests, use the device simulation scenarios from the
    toolkit.

  [ Leonardo Arias Fonseca ]
  * For autopilot tests, use the device simulation scenarios from the
    toolkit.

  [ Michael Zanetti ]
  * Make sure dnd mode is ended properly when drag gesture is cancelled
    (LP: #1444949)

  [ Michał Sawicz ]
  * Fix flake8 warnings (LP: #1444170)
  * Move mock indicator service to unity8-fake-env, as it's a binary-
    dependent package.

  [ Nick Dedekind ]
  * Use asynchronous dbus requests for property updates. (LP: #1436982)

 -- CI Train Bot <ci-train-bot@canonical.com>  Wed, 22 Apr 2015 14:46:31 +0000

unity8 (8.02+15.04.20150409.1-0ubuntu1) vivid; urgency=medium

  [ Albert Astals Cid ]
  * Focus the shutdown dialog (LP: #1417991)
  * Make url-dispatching scope activation when the dash is not on the
    main scopes (LP: #1364306)
  * We use autopilot3 now

  [ CI Train Bot ]
  * New rebuild forced.
  * Resync trunk. added: po/or.po

  [ Daniel d'Andrada ]
  * Make tst_PreviewListView and tst_GenericScopeView work in out-of-
    source builds
  * MouseArea that shows the indicators panel should cover the
    indicators bar only (LP: #1439318)
  * Surface gets active focus also with mouse clicks

  [ Josh Arenson ]
  * Add a mode option to unity8 for selecting greeter mode in the future
  * Remove PkgConfig include from Launcher plugin to fix cross-compile
    (LP: #1437702)

  [ Leo Arias ]
  * Fixed the check for string in the lock screen test. (LP: #1434518)

  [ Michael Terry ]
  * Make sure the edge tutorial is destroyed when we receive a call
    during the wizard. (LP: #1436349)
  * Skip parts of the edge tutorial that require a touch device (like
    spread and bottom edge). (LP: #1434712)

  [ Michael Zanetti ]
  * Don't hide stages just because they're empty (LP: #1439615)
  * [Launcher] fix bug where an item would disappear even though the app
    is running (LP: #1438172)

  [ Nick Dedekind ]
  * Fixed autopilot test failures related to udev input failure for
    power button.
  * Made improvements for laggy indicator backends (lp#1390136). (LP:
    #1390136)

  [ Pete Woods ]
  * GPS only goes active when the Dash is in the foreground (LP:
    #1434379)

  [ handsome_feng<445865575@qq.com> ]
  * Modified the wrong time format in ScreenGrabber (LP: #1436006)

 -- CI Train Bot <ci-train-bot@canonical.com>  Thu, 09 Apr 2015 14:01:11 +0000

unity8 (8.02+15.04.20150320-0ubuntu1) vivid; urgency=medium

  [ Albert Astals Cid ]
  * Fix regression making pan not possible in Zoomable Image (LP:
    #1433506)
  * Make sure m_firstVisibleIndex is correctly set after processing
    changeSet.removes (LP: #1433056)
  * make pot_file

  [ Daniel d'Andrada ]
  * Don't show the rotating rect in "make tryFoo".

  [ Michael Zanetti ]
  * make pinlockscreen adjust better to larger displays

 -- CI Train Bot <ci-train-bot@canonical.com>  Fri, 20 Mar 2015 11:56:41 +0000

unity8 (8.02+15.04.20150318-0ubuntu1) vivid; urgency=medium

  [ Albert Astals Cid ]
  * Add some context to tr calls (LP: #1431497)
  * Require binaries and .pc files we call from code
  * Test: More stubborn flick to the end

  [ Andrea Cimitan ]
  * Refactor PreviewOverlay to fix weird zoom out/in animations when
    previewing images from the Previews

  [ CI Train Bot ]
  * Resync trunk.

  [ Charles Kerr ]
  * Re-enable a rotation lock test now that the bug that broke that test
    has been fixed. (LP: #1410915)

  [ Daniel d'Andrada ]
  * Darkened area behind indicators menu should eat input until it fully
    disappears (LP: #1417967)
  * DesktopStage - fix focus switch when user taps on window (LP:
    #1431325)
  * Fix warnings when launching tutorial
  * Make MouseTouchAdaptor controllable from within QML
  * Make tst_Shell absorb tst_TabletShell

  [ Leo Arias ]
  * Changed the autopilot dependencies so they do not require qt4. (LP:
    #1429158)
  * Drop the support for python2 in autopilot tests. (LP: #1429163)
  * Stop using the deprecated toolkit emulators namespace in autopilot
    tests. (LP: #1341681)

  [ Michael Terry ]
  * Don't close wizard & edge tutorial when the unity8-dash closes (LP:
    #1425484)
  * Don't let the wizard sit indefinitely, waiting for a wizard page to
    finish preparing itself. (LP: #1425737)
  * Fix two broken qmluitest files by waiting for everything to settle
    before starting the tests.
  * Only call unlockAllModems once the wizard is done. (LP: #1425161)
    (LP: #1425161)
  * When we are locking the user out from too many login failures,
    notice when time passes even if the device is suspended. (LP:
    #1396817) (LP: #1396817)

  [ Michael Zanetti ]
  * Add a mouse area to the indicators panel so we can open them by
    clicking. (LP: #1417650)
  * fix launcher not reacting to first click when revealed by mouse
    hover, add tests
  * performance improvements (LP: #1430233, #1425087)

  [ Michał Sawicz ]
  * Remove the activity indicator from tests
  * Use targets instead of custom ld arguments for linking

  [ Mirco Müller ]
  * Updated the visuals of the SwipeToAct-widget for incoming-call snap-
    decision notifications according to new design-spec.
  * Updated the visuals of the SwipeToAct-widget for incoming-call snap-
    decision notifications according to new design-spec.

 -- CI Train Bot <ci-train-bot@canonical.com>  Wed, 18 Mar 2015 10:19:06 +0000

unity8 (8.02+15.04.20150302-0ubuntu2) vivid; urgency=medium

  * No-change rebuild against Qt 5.4.1.

 -- Timo Jyrinki <timo-jyrinki@ubuntu.com>  Wed, 11 Mar 2015 10:27:23 +0200

unity8 (8.02+15.04.20150302-0ubuntu1) vivid; urgency=medium

  [ Albert Astals ]
  * Don't precache items that are outisde the 1.5*height buffering area
    (LP: #1410131)

  [ Albert Astals Cid ]
  * Don't precache items that are outisde the 1.5*height buffering area
    (LP: #1410131)

  [ Chris Townsend ]
  * Add a wrapper for handling the
    /org/gnome/SessionManager/EndSessionDialog DBus object used by
    indicator-session. This allows indicator-session to properly talk to
    the Unity 8 session management functions. (LP: #1392187)
  * Allow for proper logout session management. This uses the
    EndSession() Upstart DBus method on the current session bus. (LP:
    #1360316)
  * Make the Unity 8 session dialogs behave in the same fashion as Unity
    7. From indicator-session: Clicking "Log Out" will now present a
    dialog to "Lock", "Log Out", or "Cancel". Clicking "Shut Down" will
    now present a dialog to "Reboot", "Shut Down", or "Cancel". (LP:
    #1416074)

  [ Daniel d'Andrada ]
  * Add NO_TESTS cmake option to skip tests and therefore speed up
    builds
  * Remove enums and properties that doesn't exist in the real
    ApplicationManager
  * Stabilize some Shell qml tests

  [ Josh Arenson ]
  * Create a PhysicalKeyMapper to handle all physical/hardware keys (LP:
    #1390393)

  [ Michael Terry ]
  * Make the draggable part of the right edge (during the tutorial) a
    constant size, instead of having it grow and shrink as the spread
    peeks out from the side.

  [ Michał Sawicz ]
  * Create a PhysicalKeyMapper to handle all physical/hardware keys (LP:
    #1390393)

  [ Robert Bruce Park ]
  * Launchpad automatic translations update.

 -- CI Train Bot <ci-train-bot@canonical.com>  Mon, 02 Mar 2015 12:11:21 +0000

unity8 (8.02+15.04.20150226-0ubuntu1) vivid; urgency=medium

  [ CI Train Bot ]
  * New rebuild forced.

  [ Pete Woods ]
  * Only set scopes active when the screen is on (LP: #1422879)

 -- CI Train Bot <ci-train-bot@canonical.com>  Thu, 26 Feb 2015 19:39:54 +0000

unity8 (8.02+15.04.20150224-0ubuntu1) vivid; urgency=medium

  [ Albert Astals Cid ]
  * Dash manage hint should not be visible in previews+test (LP:
    #1422260)
  * Do not declare the hostname property twice
  * Fix some warnings in Mock Notifications
  * Make qmluittests pass with Qt 5.4
  * Preserve the aspect ratio for the card attribute images (LP:
    #1411751)
  * Update qmltypes

  [ Andrea Cimitan ]
  * Add maximumLineCount for subtitle label in cards (LP: #1414870)

  [ Michael Terry ]
  * Move the gschema file to data/ and install it via cmake, not dpkg.
  * Refactor the greeter code to be more compartmented and isolatable.
  * Silence a couple qml warnings. (LP: #1423286)
  * Wait for libqofono to finish initializing before we decide whether
    to skip the wizard's SIM page or not.

  [ Michael Zanetti ]
  * enable revealing the launcher by hitting the left edge using the
    mouse

  [ Ying-Chun Liu ]
  * Add Autopilot Notification helper.

 -- CI Train Bot <ci-train-bot@canonical.com>  Tue, 24 Feb 2015 10:17:16 +0000

unity8 (8.02+15.04.20150216.1-0ubuntu1) vivid; urgency=medium

  [ Andrea Cimitan ]
  * Fix temp scopes opening temp scopes, correctly close previously
    opened temp scope with its preview (LP: #1410337)
  * Set sourcesize for scopes images in manage dash

  [ CI Train Bot ]
  * Resync trunk

  [ Albert Astals Cid ]
  * Test for bug #1316660 (LP: #1316660)
  * Hardcode tranlsation for internal.location field (LP: #1393438)
  * Make sure the height it's the height it will have

  [ Michael Zanetti ]
  * Cleanup cmake warning about missing Qt5Sql module

 -- CI Train Bot <ci-train-bot@canonical.com>  Mon, 16 Feb 2015 13:14:26 +0000

unity8 (8.02+15.04.20150211-0ubuntu2) vivid; urgency=medium

  * No-change rebuild against Qt 5.4.0.

 -- Timo Jyrinki <timo-jyrinki@ubuntu.com>  Fri, 13 Feb 2015 15:17:18 +0200

unity8 (8.02+15.04.20150211-0ubuntu1) vivid; urgency=medium

  [ Michael Terry ]
  * Redesign tutorial to match latest spec (just removing obsolete pages
    and redesigning look, no new pages yet)
  * Add new right-edge and bottom-edge screens to the first-boot edge
    tutorial (LP: #1383297)
  * Support switching the indicator profile on the fly, as the greeter
    appears and disappears. (But don't use it yet, not until the
    settings panel to control this is in place.)
  * Clip the infographic to its bounding box, instead of letting it
    bleed past the welcome page (visible when dragging the welcome page
    to the side).

  [ Michael Zanetti ]
  * Add an AccountService based launcher model to be used with split
    greeter
  * Launcher fixes for windowed mode
  * save and restore window size and position
  * Fix resizing windows when making it smaller than minSize and then
    larger again.

  [ handsome_feng<445865575@qq.com> ]
  * makes the header fully reveal when tapping the search icon. (LP:
    #1379327)

  [ Mirco Müller ]
  * Allow swipe-to-dismiss for contracted snap-decision notifications,
    interactive notifications and ephemeral notifications. (LP:
    #1355422, #1334855)

  [ Daniel d'Andrada ]
  * Make indicators bar eat all events
  * Improve Launcher tests, making them more reliable
  * Tapping on a surface gives it active focus

 -- Ubuntu daily release <ps-jenkins@lists.canonical.com>  Wed, 11 Feb 2015 17:13:16 +0000

unity8 (8.02+15.04.20150123.3-0ubuntu1) vivid; urgency=low

  [ Sebastien Bacher ]
  * Set text hint property for the messaging menus inline reply widget
    (LP: #1389234)

  [ Ying-Chun Liu ]
  * Added an initial set of autopilot tests for the display indicator.

  [ Nick Dedekind ]
  * Removed filtering the indicator model by visibility.

  [ Michael Zanetti ]
  * fixes left edge drag when in spread

  [ Albert Astals Cid ]
  * Fix ninja build in a different way The previous one was adding rpath
    to some .so that broke our tests that use LD_LIBRARY_PATH to change
    which one is picked up

  [ Leo Arias ]
  * Added an initial set of autopilot tests for the display indicator.

 -- Ubuntu daily release <ps-jenkins@lists.canonical.com>  Fri, 23 Jan 2015 12:12:41 +0000

unity8 (8.02+15.04.20150121.2-0ubuntu1) vivid; urgency=low

  [ Michael Terry ]
  * Don't show any power dialogs while the screen is off. This is a
    band-aid to avoid the symptom, while we still investigate the source
    of why the screen doesn't turn on (and why we seem to not handle the
    power-button-release event). (LP: #1409003, #1410830)
  * Don't refocus the dialer-app when a call is started by the user.
    Because of how qtmir works, this would cause the dialer-app to
    unfocus momentarily, causing interface oddities for the user. (LP:
    #1413065)

  [ CI Train Bot ]
  * Resync trunk

  [ Albert Astals Cid ]
  * Build with ninja
  * Fixes for Table Preview Widget (LP: #1410420)

  [ Michael Zanetti ]
  * Add support for earpiece media buttons (LP: #1398427)
  * Add a WindowMoveResizeArea and tests for it

 -- Ubuntu daily release <ps-jenkins@lists.canonical.com>  Wed, 21 Jan 2015 18:33:18 +0000

unity8 (8.02+15.04.20150113.1-0ubuntu1) vivid; urgency=low

  [ Andrea Cimitan ]
  * support background on horizontal cards with summary (LP: #1393008)

  [ Gerry Boland ]
  * DashCommunicator: replace QDBusInterface with a non-blocking
    simplification which does not introspect the service on creation
    (LP: #1403508)

  [ Leo Arias ]
  * Added an autopilot test for the edges demo.

  [ Albert Astals ]
  * Don't show the manage dash pull up arrow on temp scopes (LP:
    #1401869)
  * Remove hack, newer Qt already support keyClick(char)
  * Tests: Add Qt 5.5 removal TODOs
  * Make sure we use fPIC when compiling files for the static library
    too
  * Make sure changing a scope doesn't trigger creation/destruction of
    delegates until it's finished (LP: #1410122)

  [ Michael Zanetti ]
  * patch debian/control file before using it to make it work with mk-
    build-deps

 -- Ubuntu daily release <ps-jenkins@lists.canonical.com>  Tue, 13 Jan 2015 20:58:08 +0000

unity8 (8.02+15.04.20150109.2-0ubuntu1) vivid; urgency=low

  [ Michał Sawicz ]
  * We don't need the SIGSTOP in main() any more.
  * Add a test to make sure the shell always starts disabled until it is
    enabled by a complete PAM interaction.

  [ Leo Arias ]
  * Added an autopilot test for the edges demo.

  [ Nick Dedekind ]
  * Unhook Lights interface from indicator widgets (LP: #1385331)

  [ Albert Astals ]
  * Fix going to scopes when the Manage Dash is open (LP: #1403464)
  * QSortFilterProxyModelQML -> UnitySortFilterProxyModelQML
  * Clip the Scopes List header
  * Fix ScopesList not being under finger
  * Make waitForRendering with no item fail instead of crash
  * Disable Dash horizontal scroll while Navigation InverseMouseArea is
    pressed (LP: #1403048)
  * Test: Make sure the mouse area is enabled before clicking into it
  * Test: We actually need to click on the customBackButton and not on
    backButton
  * Test: By default mouseX act on the middle

  [ Michael Terry ]
  * Don't block handling power events on loading the greeter's qml and
    the background image.
  * Show OSK above the wizard. (LP: #1401213)
  * Unify the name of the Greeter DBus test, make it use our standard
    binary test macro (which also nicely exports xml results), and make
    the test a little more robust against timing issues.
  * Add a test to make sure the shell always starts disabled until it is
    enabled by a complete PAM interaction.

  [ Martin Pitt ]
  * tests: Fix Notify.Notification.add_action invocation to work also
    with unpatched libnotify API. (LP: #1223401)

  [ Rodney Dawes ]
  * Depend on :native version of g++ to allow cross-compiling to work.
    (LP: #1353855)

 -- Ubuntu daily release <ps-jenkins@lists.canonical.com>  Fri, 09 Jan 2015 10:43:06 +0000

unity8 (8.02+15.04.20141216.1-0ubuntu1) vivid; urgency=low

  [ Ubuntu daily release ]
  * New rebuild forced

  [ Albert Astals ]
  * Need to wait until loaded is true to use the count property
  * Manage Dash: Ellide properly

 -- Ubuntu daily release <ps-jenkins@lists.canonical.com>  Tue, 16 Dec 2014 11:03:37 +0000

unity8 (8.02+15.04.20141215.3-0ubuntu1) vivid; urgency=low

  [ Albert Astals Cid ]
  * ScopesList: Use the default scope style for the header

  [ Daniel d'Andrada ]
  * Refactor Dialogs.qml to use proper in-scene dialogs
  * Make Greeter nicely handle being resized

  [ Albert Astals ]
  * Rework how we set the ranges so we get some more asynchronousity
    from item views (LP: #1384374)
  * clickscope is back to being unfavoritable (LP: #1400762)
  * Fix clicking on the manage dash list after having moved the current
    scope
  * Make the drag range be a multiple of the drag "rate" value.
    Workarounds https://bugs.launchpad.net/mir/+bug/1399690

  [ Gerry Boland ]
  * MockAppMan: emit SIGSTOP so AP test apps are run (LP: #1394208)

 -- Ubuntu daily release <ps-jenkins@lists.canonical.com>  Mon, 15 Dec 2014 22:43:16 +0000

unity8 (8.02+15.04.20141212.1-0ubuntu1) vivid; urgency=low

  [ Ubuntu daily release ]
  * New rebuild forced

  [ Albert Astals ]
  * Make Navigation work when "jumping" to the non root

 -- Ubuntu daily release <ps-jenkins@lists.canonical.com>  Fri, 12 Dec 2014 12:28:10 +0000

unity8 (8.02+15.04.20141211.2-0ubuntu1) vivid; urgency=medium

  [ Michał Sawicz ]
  * Bump version due to new Manage Dash

  [ Gerry Boland ]
  * [indicators] Fix positioning on panel resize.

  [ Nick Dedekind ]
  * [indicators] Fix positioning on panel resize.

  [ Albert Astals ]
  * Fix the Dash Header hamburger menu background color
  * Fix tests (LP: #1400449)
  * Allow pulling manage dash if there's no favorite scopes (LP:
    #1400774)
  * Manage Dash: Make store button work even if you have no favorites
    (LP: #1400771)
  * Make pot_file

  [ CI Train Bot ]
  * Resync trunk

  [ Andrea Cimitan ]
  * Remove dismiss timer in Launcher (LP: #1368778)

  [ Michael Zanetti ]
  * decrease opacity changes in spread, move it to a separate surface.
  * Add an initial, rudimentary DesktopStage to get started
  * Uninvert Launcher in Desktop Mode
  * Add support for Wallpaper in Desktop stage
  * Add window control buttons to panel for fullscreen applications

  [ Rodney Dawes ]
  * Add dependency on gir1.2-notify-0.7 to unity8-autopilot package.
    (LP: #1400437)

 -- Ubuntu daily release <ps-jenkins@lists.canonical.com>  Thu, 11 Dec 2014 13:25:44 +0000

unity8 (8.01+15.04.20141205-0ubuntu1) vivid; urgency=low

  [ CI Train Bot ]
  * Resync trunk

  [ Albert Astals ]
  * Replace Scopes Overview by the new Manage Dash (LP: #1386698,
    #1368670)

 -- Ubuntu daily release <ps-jenkins@lists.canonical.com>  Fri, 05 Dec 2014 10:55:50 +0000

unity8 (8.01+15.04.20141204-0ubuntu1) vivid; urgency=low

  [ Michael Terry ]
  * Import wizard code from ubuntu-system-settings.
  * Convert the welcome wizard from a separate executable into a qml
    plugin (with a small C++ plugin for support).
  * Add tests for welcome wizard.

 -- Ubuntu daily release <ps-jenkins@lists.canonical.com>  Thu, 04 Dec 2014 20:55:11 +0000

unity8 (8.01+15.04.20141202-0ubuntu1) vivid; urgency=low

  [ Michael Terry ]
  * Make sure that there is no window of opportunity for swiping away
    greeter before the lockscreen appears.
  * Don't allow dragging the greeter out from the left edge if it's
    hidden there. (LP: #1372952)

  [ Michał Sawicz ]
  * Move from Theme colour to direct UbuntuColors.orange for activity
    indicator and preview buttons

  [ Albert Astals ]
  * Use QImageReader not to load the image into memory twice (LP:
    #1384374)
  * Don't create the whole current scope delegates, just height * 3 (LP:
    #1384393, #1384374)
  * Make CroppedImageSizer async
  * Use ubuntu::connectivity::NetworkingStatus instead of
    QNetworkConfigurationManager
  * Compile with Qt 5.4 (LP: #1395636)

  [ Michael Zanetti ]
  * close previews and temp scopes on left edge/BFB (LP: #1391798)
  * make spread reversible (LP: #1368668, #1355284, #1368677)

  [ Andrea Cimitan ]
  * Different drag behaviour for not closable apps in spread (LP:
    #1368287)

  [ Daniel d'Andrada ]
  * Make UnityTestCase.touchFlick properly map event coordinates

 -- Ubuntu daily release <ps-jenkins@lists.canonical.com>  Tue, 02 Dec 2014 09:26:49 +0000

unity8 (8.01+15.04.20141125.2-0ubuntu1) vivid; urgency=low

  [ Michael Zanetti ]
  * improve snapping after dragging
  * Make the launcher BFB rounded on one end (LP: #1382596)
  * disable swipeToClose while some snapping is happening (LP: #1378938)
  * increase threshold and avoid jumping in SpreadDelegate dragging (LP:
    #1352842, #1350803)

  [ Ying-Chun Liu ]
  * Notifications should be on right side when wide. (LP: 1379384) (LP:
    #1379384)

  [ Albert Astals ]
  * Fix qml warnings
  * Fix some qmluitests

  [ Lars Uebernickel ]
  * Use Icon instead of StatusIcon

 -- Ubuntu daily release <ps-jenkins@lists.canonical.com>  Tue, 25 Nov 2014 13:54:47 +0000

unity8 (8.01+15.04.20141117-0ubuntu1) vivid; urgency=low

  [ josharenson ]
  * Return focus to the application after a tusted session overlay is
    closing. (LP: #1381292)

  [ Josh Arenson ]
  * Return focus to the application after a tusted session overlay is
    closing. (LP: #1381292)

  [ Albert Astals ]
  * Remove unused ResponsiveFlowView
  * Fix a few cmake warnings when running ./build.sh in a clean checkout

  [ Mirco Müller ]
  * Make sure non-square icons are not cropped. (LP: #1378417)

  [ Michael Terry ]
  * Drop the "EARLY ALPHA" scare label when running in testing mode.

  [ Michael Zanetti ]
  * unify Greeter and Lockscreen wallpaper again
  * hide quicklist when launcher hides (LP: #1387088)
  * Keep applications suspended while lockscreen is shown (LP: #1378126)
  * change spread background color to 111111

  [ Omer Akram ]
  * show password when tapped on the 'Show password' label, not just the
    checkbox. (LP: #1389832)

 -- Ubuntu daily release <ps-jenkins@lists.canonical.com>  Mon, 17 Nov 2014 13:48:33 +0000

unity8 (8.01+15.04.20141107.2-0ubuntu2) vivid; urgency=medium

  * No-change rebuild against Qt 5.3.2.

 -- Timo Jyrinki <timo-jyrinki@ubuntu.com>  Sat, 08 Nov 2014 13:50:11 +0200

unity8 (8.01+15.04.20141107.2-0ubuntu1) vivid; urgency=low

  [ Michael Terry ]
  * Skip second SIM unlock dialog if user presses Emergency Call on
    first one (LP: #1387925)

  [ Michael Zanetti ]
  * fix positive/negative answer order on the new swipe notification
    (LP: #1358343)
  * Update PageHeader to use new SDK api
  * antialias surfaces when in spread (LP: #1351559)

  [ Albert Astals ]
  * Remove Hud

  [ Mirco Müller ]
  * Replace ComboButton in snap-decision notifications, used for
    additional actions (> 3 actions), with custom widget immune to
    accidental taps. (LP: #1384730)

 -- Ubuntu daily release <ps-jenkins@lists.canonical.com>  Fri, 07 Nov 2014 14:33:02 +0000

unity8 (8.01+15.04.20141104-0ubuntu1) vivid; urgency=low

  [ Sebastien Bacher ]
  * Drop workaround, it's not needed and create issues for desktop-next
    (LP: #1387671)

  [ Albert Astals ]
  * Do not append integer to char *
  * Remove unused end() function
  * Update build.sh
  * Fix i18n

  [ Michael Zanetti ]
  * rework launcher quicklist visuals to fit new design (LP: #1368660)
  * Fix DBusVariant conversion for launcher emblems (LP: #1387261)
  * Fix desktop file encoding in launcher (LP: #1387083)
  * Add a hinting animation to indicate changes in the backend (LP:
    #1376707)

  [ Alberto Aguirre ]
  * Add audioRole to QtMultimedia mock
  * Add a plugin to take screenshots on vol up + vol down

  [ CI bot ]
  * Fix relative time formatter when using non-UTC timezone. (LP:
    #1378821)

  [ Leo Arias ]
  * Removed the tests for the alternate paths of the autopilot helpers.

  [ Nick Dedekind ]
  * Fix relative time formatter when using non-UTC timezone. (LP:
    #1378821)
  * Reset current item selection on deleted. (LP: #1378462)
  * Added timer to re-assert server value after indicator menu item
    activation. (LP: #1336715)

  [ Mirco Müller ]
  * Added dedicated swipe-to-act button for snap-decisions, which avoids
    accidental taps/button-presses. (LP: #1358343)

  [ Chris Gagnon ]
  * add missing unity-scope-click dependancy to unity8-autopilot package
    (LP: #1336276)

  [ Michael Terry ]
  * Don't lock phone if user tries to switch back to an active call.
    (LP: #1388156)

  [ Daniel d'Andrada ]
  * DirectionalDragArea: Update TODO comment in light of new events
  * TouchDispatcher: synthesize MouseButtonDblClick events

  [ Leonardo Arias Fonseca ]
  * Removed the tests for the alternate paths of the autopilot helpers.

 -- Ubuntu daily release <ps-jenkins@lists.canonical.com>  Tue, 04 Nov 2014 12:56:08 +0000

unity8 (8.01+15.04.20141030-0ubuntu1) vivid; urgency=medium

  [ Michael Terry ]
  * Provide 'passphrase' as a field of Components.Lockscreen
  * Fix a race between Qml loading and DBus registration that caused
    problems when jenkins tried to unlock the phone.
  * Set domain explicitly for the Dialogs component because the welcome
    wizard wants to import it. (LP: #1381731)
  * When greeter or lockscreen has focus, show active call panel. (LP:
    #1378872)

  [ Ted Gould ]
  * Set the default OOM score for the dash (LP: #1379786)

  [ Michał Sawicz ]
  * Revert lp:~unity-team/unity8/flickables-speed-workaround to avoid
    risk in RTM.
  * Updated behaviour for zoomable image, workaround for sourcesize (LP:
    #1333187)

  [ Michael Frey ]
  * Added a check for Proximity to determine if we show the lock screen.
    (LP: #1378012)

  [ Ying-Chun Liu ]
  * Add non-interactive code into GenericScopeView. (LP: #1384441)

  [ Mirco Müller ]
  * Also use modal nature of snap-decision notifications when
    greeter/lockscreen is shown. This fixes LP: #1378827. (LP: #1378827)

  [ Michael Zanetti ]
  * Make the launcher update on dconf changes (LP: #1376707)
  * exit spread on background tap (LP: #1368261)
  * Use an index instead of a scope id in DashCommunicator (LP:
    #1376044)

  [ Andrea Cimitan ]
  * Updated behaviour for zoomable image, workaround for sourcesize (LP:
    #1333187)

  [ Daniel d'Andrada ]
  * Make TouchGate synthesize QMouseEvents for mouse-based target items
  * Don't specify a distanceThreshold as it conflicts with
    hintDisplacment

 -- Ubuntu daily release <ps-jenkins@lists.canonical.com>  Thu, 30 Oct 2014 21:43:42 +0000

unity8 (8.00+15.04.20141030-0ubuntu1) vivid; urgency=low

  [ josharenson ]
  * Fix lp:1370240 by making stages interactive when a snap decision is
    dismissed. (LP: #1370240)

  [ Nick Dedekind ]
  * remove qml ownership confusion for caching unitymenumodels (LP:
    #1368856)
  * Implementation of expandable panel design (LP: #1368856)

  [ Albert Astals ]
  * CardAttributes: Specify column and row since the gridlayout gets
    confused sometimes (LP: #1381092)
  * Reset VerticalJournal until the cardTool settles (LP: #1381255)

  [ Mirco Müller ]
  * Added synchronous/confirmation notification support to unity8. (LP:
    #1232633)

  [ Michael Zanetti ]
  * Fix lp:1370240 by making stages interactive when a snap decision is
    dismissed. (LP: #1370240)
  * Drop all visual indication of "pinning" (LP: #1381054)

  [ Antti Kaijanmäki ]
  * Unlock all modems on boot. (LP: #1333121)

 -- Ubuntu daily release <ps-jenkins@lists.canonical.com>  Thu, 30 Oct 2014 10:51:17 +0000

unity8 (8.00+14.10.20141013.2-0ubuntu1) utopic; urgency=low

  [ Michael Terry ]
  * Don't show initial lockscreen during the edge demo. The user just
    set up their phone with a password, it's pointless to ask them
    again. (LP: #1358283)
  * Distinguish between incoming calls and other dialer-app opens. (LP:
    #1378218) (LP: #1378218)

  [ Andrea Cimitan ]
  * Fix flickable speed to be resolution independent, by subclassing
    components (LP: #1348557)

  [ Michał Sawicz ]
  * Fix the ShellWithPin test and some functionality.

  [ Albert Astals ]
  * Move Base.qml to DashCategoryBase
  * Fix first item positioning when m_clipItem->y() is not 0 (LP:
    #1251597)
  * Fix some small qml warnings

  [ Daniel d'Andrada ]
  * Add touch ownership logic on top of qt input handling

 -- Ubuntu daily release <ps-jenkins@lists.canonical.com>  Mon, 13 Oct 2014 15:43:03 +0000

unity8 (8.00+14.10.20141009.4-0ubuntu1) utopic; urgency=low

  [ Michał Sawicz ]
  * Rename datetime indicator in test

  [ Albert Astals ]
  * Close overview temp scope on show dash (LP: #1373819)
  * Enable QT_STRICT_ITERATORS
  * Make Base not clickable, since we don't use it in anywhere clickable
    (we only use it for Category delegates in the LVWPH) (LP: #1300709)
  * Hide preview if it was visible when going to a scope (LP: #1374548)
  * Remove contentScale variable

  [ Andrea Cimitan ]
  * Fix card implicitHeight when summary is declared, but its text is
    empty. Also fixes vertical journal height and clipping (LP:
    #1362160)
  * Redesign for pinned apps. Remove thindivider on top of ubuntu dash
    button (not needed anymore) (LP: #1377100)

  [ Ying-Chun Liu ]
  * Fix run_on_device.sh to let it run again.

  [ Nick Dedekind ]
  * Fixed indicator menu bindings to server toggle value broken by user
    interaction. (LP: #1336715)
  * Force rendering so we don't get stuck in "waitForRendering" loop in
    tests.

  [ Daniel d'Andrada ]
  * PhoneStage: focus the new topmost app after the current one closes
    itself (LP: #1375267)

  [ Michael Terry ]
  * Fix some security issues with the tablet greeter, which allowed the
    lockscreen to be bypassed. (LP: #1367715) (LP: #1367715)

  [ Michael Zanetti ]
  * scale down errorText label if necessary (LP: #1378848)

 -- Ubuntu daily release <ps-jenkins@lists.canonical.com>  Thu, 09 Oct 2014 14:05:54 +0000

unity8 (8.00+14.10.20141008-0ubuntu1) utopic; urgency=low

  [ Michael Zanetti ]
  * Dual SIM pin unlocking. Hook up the UI to the backend. (LP:
    #1267135)

  [ Antti Kaijanmäki ]
  * Dual SIM pin unlocking. Hook up the UI to the backend. (LP:
    #1267135)

  [ Ubuntu daily release ]
  * New rebuild forced

 -- Ubuntu daily release <ps-jenkins@lists.canonical.com>  Wed, 08 Oct 2014 09:41:32 +0000

unity8 (8.00+14.10.20141006-0ubuntu1) utopic; urgency=low

  [ Andrea Cimitan ]
  * Tweak card header to match the spec
  * Add preview image slideshow (LP: #1351537)

  [ Michał Sawicz ]
  * Cache more things in memory, so flicking scopes should be faster
    (LP: #1336724)
  * Tweak card header to match the spec
  * Save texture memory by limiting sourceSize (LP: #1338430)

  [ Ying-Chun Liu ]
  * Add attributes to Preview. (LP: #1282460)

  [ Albert Astals ]
  * Update pot
  * Cache more things in memory, so flicking scopes should be faster
    (LP: #1336724)
  * Save texture memory by limiting sourceSize (LP: #1338430)
  * Clip the settings list
  * Fix unlocking from the left again
  * Add wait_ makes tests more reliable

  [ Michael Zanetti ]
  * fix fading out the launcher instead of sliding it out on left-edge
    minimizing an app.
  * Make the DashCommunicator async and more flexible to handle a
    lifecycle-suspended dash (LP: #1339883)

  [ Michael Terry ]
  * Retry unlock-device script if it fails, as there is always a risk of
    a small race with boot-up. (LP: #1370644)
  * Add pull-to-refresh functionality to scopes. (LP: #1368336)

  [ CI bot ]
  * Resync trunk

 -- Ubuntu daily release <ps-jenkins@lists.canonical.com>  Mon, 06 Oct 2014 08:03:23 +0000

unity8 (8.00+14.10.20140930.2-0ubuntu1) utopic; urgency=low

  [ Alexandros Frantzis ]
  * Remove stale trusted socket before starting unity8 from upstart (LP:
    #1371597) (LP: #1371597)

  [ CI bot ]
  * Resync trunk

  [ Andrea Cimitan ]
  * Move activity indicator on top of keyboard (LP: #1354519)

  [ Gerry Boland ]
  * Cleanup: Remove unused member and fix small syntax error in
    OrientationLock

  [ josharenson ]
  * Fix lp:1367894 by correcting how the minute value is calculated in
    the panel. (LP: #1367894)

  [ Nick Dedekind ]
  * Fixed DefaultIndicatorPage test. Fixed warnings from test.

  [ Ying-Chun Liu ]
  * Remove maxLineCount in preview. (LP: 1328513) (LP: #1328513)

  [ Michael Terry ]
  * Fix some code that accidentally landed in trunk before it got
    cleaned up. The current code just has some duplication to it that
    should be unified.
  * Implement latest visual designs for passphrase lockscreen.
  * Make it easier to use the Lockscreen component from the welcome
    wizard.
  * Limit how much memory we reserve for the greeter background image,
    allowing giant images to appear correctly.

  [ Daniel d'Andrada ]
  * Add gdbTestComponentName build targets

 -- Ubuntu daily release <ps-jenkins@lists.canonical.com>  Tue, 30 Sep 2014 16:57:28 +0000

unity8 (8.00+14.10.20140926-0ubuntu1) utopic; urgency=low

  [ CI bot ]
  * Resync trunk

  [ Nick Dedekind ]
  * Visual changes for indicator RTM polishing (LP: #1329289)

  [ Ubuntu daily release ]
  * New rebuild forced

 -- Ubuntu daily release <ps-jenkins@lists.canonical.com>  Fri, 26 Sep 2014 19:12:39 +0000

unity8 (8.00+14.10.20140923-0ubuntu1) utopic; urgency=low

  [ Michael Zanetti ]
  * fix swiping away the launcher from the left edge
  * fix indicators AP test

  [ Florian Boucault ]
  * New Splash screen implementation that fakes real app

  [ Albert Astals ]
  * We need this in build-depends so that qmluitests pass in CI

  [ Daniel d'Andrada ]
  * New Splash screen implementation that fakes real app

  [ Michael Terry ]
  * Fix LC_ALL and test harder by making both manual runs of
    timeformattertest and the whole test suite use the same locale
    settings.

  [ CI bot ]
  * Resync trunk

 -- Ubuntu daily release <ps-jenkins@lists.canonical.com>  Tue, 23 Sep 2014 09:26:18 +0000

unity8 (8.00+14.10.20140918.3-0ubuntu1) utopic; urgency=low

  [ Michał Sawicz ]
  * Add -windowgeometry option to the Dash and drop any user-visible
    mentions of Dash
  * Dash: Fix issue when expanding a category and collapsing another one
    at the same time.

  [ Albert Astals ]
  * Dash: Fix issue when expanding a category and collapsing another one
    at the same time.
  * Make the categoryView invisible when we are in the preview mode (LP:
    #1341205)
  * Pixel pushing in the dash header (LP: #1365929)

  [ Ying-Chun Liu ]
  * Re-add restart button for power menu. (LP: 1358197) (LP: #1358197)

  [ Marcus Tomlinson ]
  * Don't show a preview if a null response is returned from
    scope.preview(result)

  [ Mirco Müller ]
  * Don't limit the number of text-lines for body-text. (LP: #1369438)

  [ Michael Zanetti ]
  * Don't hide launcher when nothing happens on long left edge swipes
    (LP: #1357333)
  * Rework LauncherBackend

  [ Michael Terry ]
  * When running qmluitests, make sure that they use LANGUAGE=C, fixing
    a test failure when running locally in the US.

  [ Daniel d'Andrada ]
  * Some ApplicationWindow test improvements

  [ Rodney Dawes ]
  * Check purchase state to determine if purchase was cancelled and hide
    progress. (LP: #1362622)

 -- Ubuntu daily release <ps-jenkins@lists.canonical.com>  Thu, 18 Sep 2014 21:26:42 +0000

unity8 (8.00+14.10.20140918-0ubuntu1) utopic; urgency=low

  [ Michael Zanetti ]
  * Focus first app if there are already some running when we're
    starting up (LP: #1339883)

  [ Michał Sawicz ]
  * Don't play empty urls in Notification.qml

  [ Daniel d'Andrada ]
  * Improve tst_Shell
  * Build without any warnings
  * Make tst_Card work from outside the source tree (LP:1359201) (LP:
    #1359201)

 -- Ubuntu daily release <ps-jenkins@lists.canonical.com>  Thu, 18 Sep 2014 09:44:06 +0000

unity8 (8.00+14.10.20140910.1-0ubuntu1) utopic; urgency=low

  [ Pete Woods ]
  * Disable OEM and Click scopes when system scopes are disabled

  [ CI bot ]
  * Resync trunk

  [ Pawel Stolowski ]
  * Set UNITY_SCOPES_NO_FAVORITES environment variable to make scopes
    plugin ignore favorite scopes and fix basic functionality of unity-
    scope-tool.

 -- Ubuntu daily release <ps-jenkins@lists.canonical.com>  Wed, 10 Sep 2014 08:53:57 +0000

unity8 (8.00+14.10.20140908.1-0ubuntu1) utopic; urgency=low

  [ Michał Sawicz ]
  * Use a single white pixel instead of the heavier checkers image.
  * Add support to unlock-device for the new adbd coming down the
    pipeline. Also fix autopilot tests and run scripts for that.
  * Make LVWPH non interactive while on header animation
  * Improve references to scope/scopeStyle in PreviewListView and
    PageHeader, add tests.

  [ Nick Dedekind ]
  * Support for nested prompt session. (LP: #1358388)

  [ Albert Astals ]
  * Remove unused hasAttributes variable
  * Disable dash overview if in temp scope preview
  * Block mouse events under scope overview bottombar (LP: #1362206)
  * Fix regression in focus handling due to SDK change
  * Fix warning 'Background.qml:81:21: Unable to assign bool to QUrl'
  * Fix launcher internationalization
  * Make swipe and home button press in the launcher dismiss the
    overview
  * GSV: Use proper variable since altnav renames
  * Fix some "Cannot read property 'luminance' of null" warnings
  * Make LVWPH non interactive while on header animation

  [ Mirco Müller ]
  * Implemented the needed visual updates on notifications requested by
    Design for RTM. (LP: #1348092)

  [ Michael Terry ]
  * Don't show greeter when screen turns off during a call, even if
    proximity sensor isn't active. (LP: #1347001)
  * Add support to unlock-device for the new adbd coming down the
    pipeline. Also fix autopilot tests and run scripts for that.

  [ Michael Zanetti ]
  * open the application when clicking on the title entry in the
    quicklist (LP: #1336380)
  * Don't animate x while dragging apps from the left edge (LP:
    #1360105)

  [ Diego Sarmentero ]
  * Reset button state on cancel (LP: #1362622)

 -- Ubuntu daily release <ps-jenkins@lists.canonical.com>  Mon, 08 Sep 2014 14:16:42 +0000

unity8 (8.00+14.10.20140903.1-0ubuntu1) utopic; urgency=low

  [ Nick Dedekind ]
  * Support for nested prompt session. (LP: #1358388)

 -- Ubuntu daily release <ps-jenkins@lists.canonical.com>  Wed, 03 Sep 2014 07:58:49 +0000

unity8 (8.00+14.10.20140828.1-0ubuntu1) utopic; urgency=low

  [ Michael Terry ]
  * Reverse default for the user option "allow launcher/panel in greeter
    when locked." And allow that property to be controlled by an
    AccountsService property. (LP: #1358340) (LP: #1358340)
  * With recent password support, we want to be able to unlock the
    device even with a password set. And we need to be able to do this
    once the new adbd lands. So I've added a DBus command to hide the
    greeter. This should be secure because all apps are constrained and
    if you're on the local session bus unconstrained, you already have
    access to anything you want.

 -- Ubuntu daily release <ps-jenkins@lists.canonical.com>  Thu, 28 Aug 2014 20:06:41 +0000

unity8 (8.00+14.10.20140827.2-0ubuntu1) utopic; urgency=low

  [ Michał Sawicz ]
  * Implement scope header customization options
  * Don't ignore empty attributes in CardAttributes.qml and improve its
    encapsulation (LP: #1355901)
  * Add support for preview button color customization. Deprecate
    support for action icons.
  * Add table preview widget
  * Make "See Less" get stuck at the bottom of the view
  * Support alternative navigation in the dash.
  * Add scope settings UI
  * Add scope favoriting support
  * Passcode, not PIN (LP: #1361114)

  [ Jussi Pakkanen ]
  * Use nullptr instead of NULL.

  [ Albert Astals ]
  * Add table preview widget
  * Make "See Less" get stuck at the bottom of the view
  * Support alternative navigation in the dash.
  * Make the PageHeaderLabelTest pass under valgrind

  [ Benjamin Zeller ]
  * Add support for scope:// url in the dash (LP: #1361349)

  [ Marcus Tomlinson ]
  * Handle the openScope signal in "tempScopeItem" (ScopesOverview.qml)
    as is done with "scopeItem" (Dash.qml) (LP: #1356410)

  [ Daniel d'Andrada ]
  * Make "See Less" get stuck at the bottom of the view

  [ Andrea Cimitan ]
  * Fix right padding on overlay card
  * Add scope settings UI

  [ Michael Zanetti ]
  * use a smaller asset for the app's dropshadow (LP: #1359157)

 -- Ubuntu daily release <ps-jenkins@lists.canonical.com>  Wed, 27 Aug 2014 15:37:05 +0000

unity8 (8.00+14.10.20140825.3-0ubuntu1) utopic; urgency=low

  [ Daniel d'Andrada ]
  * SpreadDelegate - properly transition between splash screen, surface
    and screenshot

  [ Michał Sawicz ]
  * Rename Ubuntu.Connectivity to Unity.Connectivity to avoid name clash

 -- Ubuntu daily release <ps-jenkins@lists.canonical.com>  Mon, 25 Aug 2014 13:10:57 +0000

unity8 (8.00+14.10.20140822-0ubuntu1) utopic; urgency=low

  [ Albert Astals ]
  * More stable dash overview tests
  * PreviewExpandable: "widgets" is a model, not an array

  [ Alberto Aguirre ]
  * Proxy inactivity timeout values from gsettings into Unity.Screen
    (LP: #1230345)

  [ Gerry Boland ]
  * Cancel open PAM interactions on shutdown - fixes hang on logout on
    desktop (LP: #1353041)

  [ Diego Sarmentero ]
  * Show progress bar on payment button click The payment process has a
    small delay before the UI comes up which might cause confusion. Show
    a progress bar with unknown value to indicate activity. (LP:
    #1354139)

  [ Mirco Müller ]
  * Made notification qml-test pass again by using Component.onCompleted
    instead of onOpacityChanged for the time being.

  [ Michael Zanetti ]
  * Implement new lockscreen designs

  [ Michael Terry ]
  * Show the SIM unlock dialog immediately after booting, and enable its
    emergency call button.
  * Always keep indicator/launcher locked state in sync with whether the
    user is authenticated. (LP:# 1357230) (LP: #1357230)
  * Allow logging into a desktop or tablet session again, by properly
    dismissing old PAM conversations. (LP: #1350878) In a desktop or
    tablet, we were accidentally starting two PAM conversations in
    sequence on startup. Which is a small bug; it shouldn't normally be
    a problem, since each new PAM conversation should kill the old
    one.But the way we were killing the old one was subject to a thread
    race condition. See, a PAM conversation thread won't exit until all
    its prompts are answered. And what we do when we kill a PAM
    conversation is to answer all prompts with empty strings.But it's
    possible that when we want to kill a PAM conversation that it hasn't
    actually gotten to the point of prompting us yet. And when those
    prompts do come through, we were treating them as prompts for the
    new PAM conversation.So I've changed the PAM conversation logic to
    include a pam_handle and compare the handle with the current handle
    when being prompted. If it's an old handle, we just dismiss the
    prompt with an empty string response.Oh, and I fixed the bug that
    caused two prompts on startup in the first place. (But we still need
    the above logic anyway, for when you switch users quickly.) (LP:
    #1350878)

  [ Martin Pitt ]
  * Mark for using language packs.

 -- Ubuntu daily release <ps-jenkins@lists.canonical.com>  Fri, 22 Aug 2014 09:29:41 +0000

unity8 (8.00+14.10.20140820-0ubuntu1) utopic; urgency=low

  [ CI bot ]
  * Resync trunk

  [ Nick Dedekind ]
  * Fixed CachedUnityMenuModel destruction unhinging indicators. (LP:
    #1328646)

  [ Mirco Müller ]
  * Temporarily disable any opacity-animation for notifications to
    unblock the train due to LP: 1354406. (LP: #1354406)

 -- Ubuntu daily release <ps-jenkins@lists.canonical.com>  Wed, 20 Aug 2014 20:03:55 +0000

unity8 (8.00+14.10.20140817-0ubuntu1) utopic; urgency=low

  [ CI bot ]
  * Resync trunk

  [ Michał Sawicz ]
  * Fix dash overview test and prevent crash in mock ApplicationInfo's
    d'tor. tryCompareFunction didn't work because .item threw.

 -- Ubuntu daily release <ps-jenkins@lists.canonical.com>  Sun, 17 Aug 2014 00:37:35 +0000

unity8 (8.00+14.10.20140815.1-0ubuntu1) utopic; urgency=low

  [ Michael Terry ]
  * Bring dialer to front on incoming call even when device is locked
    (LP: #1354532)

  [ CI bot ]
  * Resync trunk

  [ Michał Sawicz ]
  * Use palette's baseText for text colour in dash.
  * Update qmltypes definitions
  * Move PageHeader out of qml/Components into qml/Dash
  * Reshuffle and update dependencies
  * Fix cardtool test and make card creator output debugging info on
    errors.
  * Support previews for scopes in overview and hook up preview
    processing to activity indicator.
  * Fix notifications indicator title
  * Fix horizontal list activation and add test for it.

  [ Ying-Chun Liu ]
  * Add button colors and i18n for power off dialog. (LP: #1354506)

  [ Mirco Müller ]
  * Force plain-text rendering for summary- and body-text. (LP:
    #1335787)

 -- Ubuntu daily release <ps-jenkins@lists.canonical.com>  Fri, 15 Aug 2014 17:38:07 +0000

unity8 (8.00+14.10.20140814.1-0ubuntu1) utopic; urgency=low

  [ Michael Terry ]
  * Add --lightdm= argument to ./run.sh that lets developers choose
    which lightdm backend to use. Stop letting a user that is
    immediately denied via PAM into the shell by fixing some assumptions
    that a user which was not prompted was successfully authenticated.
    This is not a common situation, you'd have to manually change your
    PAM config. Fix a small console warning .
  * Make wrong-password handling much nicer by showing a pretty spinner
    while we wait for PAM, by improving the prompt text to match
    designs, by forcing the user to wait five seconds after every five
    failed attemps, and by supporting (but not yet enabling) an opt-in
    "factory-reset your phone after X failed attemps" feature.

  [ Michael Zanetti ]
  * bring back network caching in dash (LP: #1355729)

  [ Michał Sawicz ]
  * Add --lightdm= argument to ./run.sh that lets developers choose
    which lightdm backend to use. Stop letting a user that is
    immediately denied via PAM into the shell by fixing some assumptions
    that a user which was not prompted was successfully authenticated.
    This is not a common situation, you'd have to manually change your
    PAM config. Fix a small console warning .
  * Fix anchor in PreviewListView.qml.
  * Make wrong-password handling much nicer by showing a pretty spinner
    while we wait for PAM, by improving the prompt text to match
    designs, by forcing the user to wait five seconds after every five
    failed attemps, and by supporting (but not yet enabling) an opt-in
    "factory-reset your phone after X failed attemps" feature.
  * Add new horizontal list category layout. (LP: #1352226)
  * Fix qml tests - loader around PageHeader, more retries for selecting
    a scope and undefined attributes in mock overview scope.

  [ Leo Arias ]
  * Added autopilot helpers and tests for the launcher and dash icon.
  * Added an autopilot helper to click a scope item.
  * Added an autopilot test for focusing an app clicking the icon on the
    launcher.

  [ Mirco Müller ]
  * Allow ENTER/RETURN in a TextField to accept a snap-decision
    notification. (LP: #1305885)

 -- Ubuntu daily release <ps-jenkins@lists.canonical.com>  Thu, 14 Aug 2014 01:29:55 +0000

unity8 (8.00+14.10.20140811-0ubuntu1) utopic; urgency=low

  [ Andrea Cimitan ]
  * Add emblem support in dash cards.

  [ Michael Terry ]
  * Fix a variety of design nits with the current lockscreen: * disable
    indicators and launcher when locked * when reversing the direction
    of a greeter flick, treat it as a cancel * don't animate dots when
    changing the infographic data source * make cancelling a login
    nicer: * reduce the delay before greeter starts animating * show the
    greeter from the same side of the screen that it hid to * don't re-
    animate the infographic (LP: #1351027)

  [ Stephen M. Webb ]
  * enables the unity8 upstart job for desktop sessions (LP: #1353041)

  [ Albert Astals ]
  * Dash Overview (LP: #1317683)
  * GenericScopeView: On click only activate scope:// uris and
    clickscope items The rest of clicks result in a preview, also
    scope:// uris don't get a preview
  * Pass the scope search hint up to the search line

 -- Ubuntu daily release <ps-jenkins@lists.canonical.com>  Mon, 11 Aug 2014 19:03:41 +0000

unity8 (8.00+14.10.20140808-0ubuntu1) utopic; urgency=low

  [ CI bot ]
  * Resync trunk

  [ Nick Dedekind ]
  * Added application prompt surfaces to allow prompting application
    which have not yet created a surface.

 -- Ubuntu daily release <ps-jenkins@lists.canonical.com>  Fri, 08 Aug 2014 12:15:05 +0000

unity8 (8.00+14.10.20140806.1-0ubuntu1) utopic; urgency=low

  [ Michal Hruby ]
  * Work with the scopes-v4 branch + departments->navigation renaming

  [ Michał Sawicz ]
  * Hardcode art shape size for click scope local and predefined
    categories While at it, drop the fillmode of cards
  * Use the correct API in PageHeader. (LP: #1353048)
  * Refactor dash activity indicator. (LP: #1351539)

  [ Albert Astals ]
  * Dash Departments fixes Update maxHeight manually since it depends on
    the position of the item and its parents and it can't know when the
    binding has to be updated Make parent stuff non interactive when the
    department list is shown
  * PageHeader: when on search clip y-coordinates otherwise the
    background spills out when on search (LP: #1350398)
  * Dash: Implement OverlayColor support in Cards
  * Hardcode art shape size for click scope local and predefined
    categories While at it, drop the fillmode of cards
  * Make test_departments test more stable There's various
    DashDepartments on the dash, make sure we're working over the one
    that is on screen, otherwise clicks don't end up where they should
  * Work with the scopes-v4 branch + departments->navigation renaming
  * Fixes for dash as app Load i18n catalog Process command line options
    Add the posibility to have a mouse touch adaptor (LP: #1353351)
  * Implement the Expandable Preview Widget Now TextSummary is not
    expandable by itself anymore, you have to use it inside an
    Expandable to get the behaviour
  * Add test prefix to xml output, seems CI needs it

  [ Antti Kaijanmäki ]
  * Indicators: Adds new ModemInfoItem to be used with indicator-network
    (LP: #1329204)

  [ Michael Terry ]
  * When the edge demo is running, don't show the greeter if the screen
    is turned off. This avoids an odd interaction where parts of the
    greeter are disabled but the edge demo isn't visible until you slide
    the greeter away. (LP: #1283425)
  * Don't hardcode the phablet password in our testing script.

  [ Ying-Chun Liu ]
  * Add divider dots.

  [ Mirco Müller ]
  * Make sure the TextField of a snap-decision notification has the
    active focus upon creation, thus the osk shows up right away. (LP:
    #1346867)

  [ Andrea Cimitan ]
  * Add touchdown effect to dash cards.
  * Import Ubuntu.Components for preview image gallery to pick up
    default flicking speeds.

 -- Ubuntu daily release <ps-jenkins@lists.canonical.com>  Wed, 06 Aug 2014 19:40:05 +0000

unity8 (8.00+14.10.20140805-0ubuntu1) utopic; urgency=low

  [ Michael Zanetti ]
  * Split the dash from the shell into a separate app (LP: #1232687)

  [ Leo Arias ]
  * Update the autopilot tests to work with the new dash app.

  [ Daniel d'Andrada ]
  * Split the dash from the shell into a separate app (LP: #1232687)

 -- Ubuntu daily release <ps-jenkins@lists.canonical.com>  Tue, 05 Aug 2014 12:06:31 +0000

unity8 (8.00+14.10.20140731.1-0ubuntu1) utopic; urgency=low

  [ Gerry Boland ]
  * Fix the run.sh script - pretend to be running with qtmir and emit
    SIGSTOP at the right time

  [ Ying-Chun Liu ]
  * Implement Attribute UI. (LP: #1282460)

  [ Albert Astals ]
  * Hide search history popup as soon as you start typing As discussed
    with Mike and Saviq
  * Compile with for scopes-v3 unity-api
  * PageHeader: Unfocus search field when search entry is selected
  * Show search field if the search query changes
  * Test: Add a condition for art.height being > 0 means stuff has
    already been layouted a bit without it it can happen that we get 0
    for everything at startup and tests still pass
  * Remove leftover in test of an old headerless implementation

  [ Michael Zanetti ]
  * Drop Recent apps category from Dash (LP: #1281092)
  * update launcher count emblems to match new spec (LP: #1338984)

  [ Bill Filler ]
  * disable predictive text for dash search field (LP: #1340409)

  [ CI bot ]
  * Resync trunk

  [ Antti Kaijanmäki ]
  * DefaultIndicatorPage: use Loader status to determine the visible
    property. (LP: #1350555)

 -- Ubuntu daily release <ps-jenkins@lists.canonical.com>  Thu, 31 Jul 2014 16:51:01 +0000

unity8 (8.00+14.10.20140729.1-0ubuntu1) utopic; urgency=low

  [ Michael Terry ]
  * Check user's pin/password using PAM, instead of a plaintext keyfile.
    New build dependency: libpam0g-dev for phone unlock with PAM (LP:
    #1234983)

 -- Ubuntu daily release <ps-jenkins@lists.canonical.com>  Tue, 29 Jul 2014 23:36:30 +0000

unity8 (8.00+14.10.20140729-0ubuntu1) utopic; urgency=medium

  [ Gerry Boland ]
  [ Daniel d'Andrada ]
  * Re-architecture unity8 to use the QtMirCompositor library so that
    the Qt scenegraph renderer is used as the Mir compositor, and
    application surfaces are added to the QML scene as items.
    
  [ Michael Zanetti ]
  * Port phone right-edge spread code to use QtCompositor
  * Add right-edge spread animation for tablet

  [ Ubuntu daily release ]
  * New rebuild forced

 -- Ubuntu daily release <ps-jenkins@lists.canonical.com>  Tue, 29 Jul 2014 15:07:32 +0000

unity8 (7.90+14.10.20140725-0ubuntu1) utopic; urgency=low

  [ CI bot ]
  * Resync trunk

  [ Michał Sawicz ]
  * Fix the ap test for applications.

  [ Albert Astals ]
  * Use deleteLater instead of a direct delete We are seeing a crash in
    QQuickWindowPrivate::polishItems because LVWPH is deleting items to
    polish from it's updatePolish which means the set in
    QQuickWindowPrivate::polishItems may end up with some yet-to-
    process-but-now-deleted items. Switching to deleteLater fixes this

 -- Ubuntu daily release <ps-jenkins@lists.canonical.com>  Fri, 25 Jul 2014 10:47:34 +0000

unity8 (7.90+14.10.20140724.1-0ubuntu1) utopic; urgency=low

  [ Michael Zanetti ]
  * properly parent launcher items (LP: #1347902)

  [ Michał Sawicz ]
  * Move the PyDev project files to the root, supporting .py scripts
    outside of tests/autopilot. Add Autopilot Run and List launch
    configurations to easily support debugging in Eclipse. Use
    add_unity8_mock macro in the Telephony plugin.
  * Drop FilterGrid and refactor height animations in GenericScopeView.
    Also implement forced category expansion. (LP: #1326470)
  * Move expansion button from section header to category footer. (LP:
    #1261300)
  * Fix expect-sigstop enviroment variable name. (LP: #1346819)
  * Make headerless categories easier Instead of having no header
    category (which is a bit confusing since the LVWPH code was designed
    so that when a category has no header it is because it shares the
    category with the previous one) what we have for headerless
    categories is a header of height 0, this way everything works as it
    should and results in cleaner code in the LVWPH and in
    GenericScopeView
  * Add support for header links.
  * Add dash PageHeader styling.

  [ Albert Astals ]
  * Make headerless categories easier Instead of having no header
    category (which is a bit confusing since the LVWPH code was designed
    so that when a category has no header it is because it shares the
    category with the previous one) what we have for headerless
    categories is a header of height 0, this way everything works as it
    should and results in cleaner code in the LVWPH and in
    GenericScopeView

 -- Ubuntu daily release <ps-jenkins@lists.canonical.com>  Thu, 24 Jul 2014 20:41:29 +0000

unity8 (7.90+14.10.20140723.4-0ubuntu1) utopic; urgency=low

  [ thomas-voss ]
  * Explicitly select gcc version.

 -- Ubuntu daily release <ps-jenkins@lists.canonical.com>  Wed, 23 Jul 2014 15:32:41 +0000

unity8 (7.90+14.10.20140721.1-0ubuntu1) utopic; urgency=low

  [ Michael Terry ]
  * Allow running the dialer-app in emergency mode when the screen is
    locked.

  [ Michał Sawicz ]
  * Add missing nameOwner property to mock UnityMenuModel.

  [ Albert Astals ]
  * Fix name, There's nothing called pageHeader in this file

 -- Ubuntu daily release <ps-jenkins@lists.canonical.com>  Mon, 21 Jul 2014 14:57:08 +0000

unity8 (7.90+14.10.20140717.3-0ubuntu1) utopic; urgency=low

  [ Nick Dedekind ]
  * Added environment variable to upstart conf for mir trusted socket
  * Removed indicator menu dismissal on menu activation (LP: #1337771)

 -- Ubuntu daily release <ps-jenkins@lists.canonical.com>  Thu, 17 Jul 2014 16:35:52 +0000

unity8 (7.90+14.10.20140717.1-0ubuntu1) utopic; urgency=low

  [ Michał Sawicz ]
  * Only generate .qmltypes files manually, no need to do it build-time.
    It didn't work when cross-compiling either, and required builders to
    have otherwise unnecessary environment.
  * Fix CardCreator test. It got broken with a merge that got landed
    along side of it.

  [ Ying-Chun Liu ]
  * Add reboot/shutdown (LP: #1234062)

  [ Albert Astals ]
  * Make the departments test more stable

  [ Mirco Müller ]
  * Fixes gap at top of sim-unlock/fullscreen notification (point 1.),
    fixes blocking overlay if underlying UnityMenuModel vanishes from
    DBus (point 2.). The third bullet-point of the bug-report, lockup of
    shell-UI, could not be reproduced. (LP: #1308011)

  [ Michael Terry ]
  * Expose a new greeter DBus property, IsActive, which tells apps and
    indicators when the integrated-greeter screen is active. Useful for
    switching UI modes when the screen is locked.
  * Allow the session to bring up the greeter/lockscreen over DBus. The
    emergency dialer will need this support in order to cancel bringing
    it up.

  [ Michael Zanetti ]
  * Fixes gap at top of sim-unlock/fullscreen notification (point 1.),
    fixes blocking overlay if underlying UnityMenuModel vanishes from
    DBus (point 2.). The third bullet-point of the bug-report, lockup of
    shell-UI, could not be reproduced. (LP: #1308011)

 -- Ubuntu daily release <ps-jenkins@lists.canonical.com>  Thu, 17 Jul 2014 09:38:20 +0000

unity8 (7.90+14.10.20140714-0ubuntu1) utopic; urgency=low

  [ Michał Sawicz ]
  * Activate all results in click scope by default. (LP: #1341262)

  [ Mirco Müller ]
  * Added support for utilization of the ComboButton SDK-element for
    snap-decision notifications with many actions.

 -- Ubuntu daily release <ps-jenkins@lists.canonical.com>  Mon, 14 Jul 2014 18:20:25 +0000

unity8 (7.90+14.10.20140709.2-0ubuntu1) utopic; urgency=low

  [ Michal Hruby ]
  * Fix FTBFS when using latest unity-api.

  [ Michał Sawicz ]
  * Refactor carousel item activation.
  * Refactor ScopeItem into GenericScopeView.
  * Add initial support for scope customizations.
  * Make rating stars in PreviewReviewDisplay.qml non-interactive. (LP:
    #1337508)

  [ Nick Dedekind ]
  * Added active call hint A hint is displayed in the indicator panel
    when an call is active on the Telephony Serivce

  [ Albert Astals ]
  * We need to boostrap height also when we have 1 item ^_^ (LP:
    #1337408)
  * Add initial support for scope customizations.
  * CardCreator: Give a correct implicitHeight if we only have art The
    hasSubtitle change is really unrelated and not needed here, just
    sneaking it in to not create yet another review. (LP: #1330899)
  * Fake Scopes Plugin: Register PreviewModelInterface

  [ Michael Zanetti ]
  * make the launcher's drag'n'drop indicator more prominent (LP:
    #1332042)
  * make launcher items live having them non-live is not really required
    and reveals an issue in combination with UbuntuShape (LP: #1302761)
  * Fade out launcher in place instead of moving it to the left on long
    left edge swipes. (LP: #1332096)
  * update launcher icon glow as requested by design (LP: #1336725)
  * update header in dash to use the new header from the SDK (LP:
    #1335491)
  * fix testPreview with larger GRID_UNIT_PX values
  * clip the corner of pinned icons in the launcher as per new design
  * update launcher background according to latest design (LP: #1336314)
  * Update Launcher's home button design according to new spec. (LP:
    #1329331)

  [ CI bot ]
  * make launcher items live having them non-live is not really required
    and reveals an issue in combination with UbuntuShape (LP: #1302761)

 -- Ubuntu daily release <ps-jenkins@lists.canonical.com>  Wed, 09 Jul 2014 19:46:11 +0000

unity8 (7.90+14.10.20140707-0ubuntu1) utopic; urgency=low

  [ Nick Dedekind ]
  * Added support for TransferMenu

 -- Ubuntu daily release <ps-jenkins@lists.canonical.com>  Mon, 07 Jul 2014 11:40:59 +0000

unity8 (7.90+14.10.20140703.1-0ubuntu1) utopic; urgency=low

  [ Michał Sawicz ]
  * Initial code for a payment button widget, to handle purchasing apps
    from the click scope.

  [ Nick Dedekind ]
  * Moved [Message]MenuItemFacotory from Unity.Indicators plugin to qml
    folder.

  [ Albert Astals ]
  * EasingCurve: Initialize members
  * Fix valgrind warning by not emitting reset on model destructor That
    won't be supported until Qt 5.4 More info at https://bugreports.qt-
    project.org/browse/QTBUG-39780 Warning was ==16693== Invalid read of
    size 8 ==16693== at 0x72B19A0: QQmlContext::isValid() const
    (qqmlcontext.cpp:231) ==16693== by 0x736C82B:
    QQmlDelegateModelPrivate::emitChanges() (qqmldelegatemodel.cpp:1412)
    ==16693== by 0x7372AE6: QQmlDelegateModel::_q_modelReset()
    (qqmldelegatemodel.cpp:1463) ==16693== by 0x7397224:
    QQmlDelegateModel::qt_static_metacall(QObject*, QMetaObject::Call,
    int, void**) (moc_qqmldelegatemodel_p.cpp:196) ==16693== by
    0x739769E: QQmlDelegateModel::qt_metacall(QMetaObject::Call, int,
    void**) (moc_qqmldelegatemodel_p.cpp:292) ==16693== by 0x66379CC:
    QMetaObject::activate(QObject*, int, int, void**) (in
    /usr/lib/x86_64-linux-gnu/libQt5Core.so.5.3.0) ==16693== by
    0x65AEEFD: QAbstractItemModel::endResetModel() (in /usr/lib/x86_64-
    linux-gnu/libQt5Core.so.5.3.0) ==16693== by 0x23461EFD:
    FakeIndicatorsModel::unload() (fakeindicatorsmodel.cpp:53) ==16693==
    by 0x23461E13: FakeIndicatorsModel::~FakeIndicatorsModel()
    (fakeindicatorsmodel.cpp:34) ==16693== by 0x2345C073:
    QQmlPrivate::QQmlElement<FakeIndicatorsModel>::~QQmlElement() (in
    /home/tsdgeos_work/phablet/unity8/investigate_test_shell_crash/build
    dir/tests/mocks/Unity/Indicators/libIndicatorsFakeQml.so) ==16693==
    by 0x2345C0A3:
    QQmlPrivate::QQmlElement<FakeIndicatorsModel>::~QQmlElement()
    (qqmlprivate.h:106) ==16693== by 0x663636B:
    QObjectPrivate::deleteChildren() (in /usr/lib/x86_64-linux-
    gnu/libQt5Core.so.5.3.0) ==16693== Address 0x1862d448 is 8 bytes
    inside a block of size 16 free'd ==16693== at 0x4C2C2BC: operator
    delete(void*) (vg_replace_malloc.c:503) ==16693== by 0x72B21B8:
    QQmlContextData::destroy() (qqmlcontext.cpp:647) ==16693== by
    0x7293458: QQmlPrivate::qdeclarativeelement_destructor(QObject*)
    (qqmlengine.cpp:612) ==16693== by 0x6C0CADD:
    QQmlPrivate::QQmlElement<QQuickItem>::~QQmlElement()
    (qqmlprivate.h:105) ==16693== by 0x663636B:
    QObjectPrivate::deleteChildren() (in /usr/lib/x86_64-linux-
    gnu/libQt5Core.so.5.3.0) ==16693== by 0x663F0EB: QObject::~QObject()
    (in /usr/lib/x86_64-linux-gnu/libQt5Core.so.5.3.0) ==16693== by
    0x6BF64B5: QQuickItem::~QQuickItem() (qquickitem.cpp:2064) ==16693==
    by 0x6C0CAE5: QQmlPrivate::QQmlElement<QQuickItem>::~QQmlElement()
    (qqmlprivate.h:106) ==16693== by 0x663636B:
    QObjectPrivate::deleteChildren() (in /usr/lib/x86_64-linux-
    gnu/libQt5Core.so.5.3.0) ==16693== by 0x663F0EB: QObject::~QObject()
    (in /usr/lib/x86_64-linux-gnu/libQt5Core.so.5.3.0) ==16693== by
    0x6BF64B5: QQuickItem::~QQuickItem() (qquickitem.cpp:2064) ==16693==
    by 0x6C0CAE5: QQmlPrivate::QQmlElement<QQuickItem>::~QQmlElement()
    (qqmlprivate.h:106) (LP: #1332598)

  [ Michael Zanetti ]
  * drop launcher item spacing (LP: #1332022)
  * change wording in launcher quicklist (LP: #1332035)

  [ Alejandro J. Cura ]
  * Initial code for a payment button widget, to handle purchasing apps
    from the click scope.

  [ Rodney Dawes ]
  * Initial code for a payment button widget, to handle purchasing apps
    from the click scope.

  [ Renato Araujo Oliveira Filho ]
  * Create IndicatorsLight.qml component used to control indicator led.
    A blue led will pulse if the message indicator is blue and screen is
    off.

 -- Ubuntu daily release <ps-jenkins@lists.canonical.com>  Thu, 03 Jul 2014 14:47:46 +0000

unity8 (7.90+14.10.20140701.2-0ubuntu2) utopic; urgency=medium

  * debian/control: 
    list qtdeclarative5-ubuntu-ui-toolkit-plugin-gles as an alternative 
    choice, since provides are not versionned, should restore installability
    on amd64 and i386

 -- Sebastien Bacher <seb128@ubuntu.com>  Thu, 03 Jul 2014 13:26:38 +0200

unity8 (7.90+14.10.20140701.2-0ubuntu1) utopic; urgency=medium

  [ Michał Sawicz ]
  * Adapt to suru theme.

 -- Ubuntu daily release <ps-jenkins@lists.canonical.com>  Tue, 01 Jul 2014 15:10:35 +0000

unity8 (7.89+14.10.20140627-0ubuntu1) utopic; urgency=low

  [ Michael Terry ]
  * Fix path in launcher mock after moving our mock icons, to avoid a
    lot of "icon not found" warnings during qmluitests.
  * Fix the testMultiGreeter qmluitest. Incoming method variables are
    apparently read-only in Qt5.3. (LP: #1332488)

  [ CI bot ]
  * Resync trunk

  [ Michał Sawicz ]
  * Adapt scope mock to new api and quiet unused variable warnings.
  * Fix dynamic overlay height. (LP: #1334879)
  * Don't center items in CardVerticalJournal, kind of beats the
    purpose... Also don't bind unnecessarily.

  [ Ying-Chun Liu ]
  * Fix LP:1330957 Fix some failed test cases. (LP: #1330957)

  [ Albert Astals ]
  * Don't seem to need this waitForRendering And makes test fail in 5.3

 -- Ubuntu daily release <ps-jenkins@lists.canonical.com>  Fri, 27 Jun 2014 08:47:58 +0000

unity8 (7.89+14.10.20140624.1-0ubuntu1) utopic; urgency=low

  [ Alberto Aguirre ]
  * Update Powerd plugin and Shell.qml to accommodate changes in the
    display power state notification.

 -- Ubuntu daily release <ps-jenkins@lists.canonical.com>  Tue, 24 Jun 2014 17:11:08 +0000

unity8 (7.89+14.10.20140624-0ubuntu1) utopic; urgency=low

  [ Ying-Chun Liu ]
  * Add logout support. Reviewed by: Daniel d'Andrada (LP: #1302213)

 -- Ubuntu daily release <ps-jenkins@lists.canonical.com>  Tue, 24 Jun 2014 08:17:09 +0000

unity8 (7.89+14.10.20140623.1-0ubuntu1) utopic; urgency=low

  [ Michał Sawicz ]
  * Make so that fixedArtShapeSize actually fixes artShapeSize.

  [ Albert Astals ]
  * Add VerticalJournal integration to Dash/scopes/QML (LP: #1326467)
  * Make so that fixedArtShapeSize actually fixes artShapeSize.

  [ Mirco Müller ]
  * Added the frontend-part of sound-hint support for notifications with
    updated QML-tests.

 -- Ubuntu daily release <ps-jenkins@lists.canonical.com>  Mon, 23 Jun 2014 11:17:12 +0000

unity8 (7.89+14.10.20140619.3-0ubuntu1) utopic; urgency=low

  * New rebuild forced

 -- Ubuntu daily release <ps-jenkins@lists.canonical.com>  Thu, 19 Jun 2014 16:02:41 +0000

unity8 (7.89+14.10.20140619.2-0ubuntu1) utopic; urgency=low

  [ Albert Astals ]
  * Departments support (LP: #1320847)

 -- Ubuntu daily release <ps-jenkins@lists.canonical.com>  Thu, 19 Jun 2014 11:17:40 +0000

unity8 (7.89+14.10.20140616.1-0ubuntu1) utopic; urgency=low

  [ Pawel Stolowski ]
  * Extend the hack for click scope categories with the upcoming 'store'
    category: single-tap on results from the 'store' category should
    activate them, instead of requesting a preview. (LP: #1326292)

  [ Albert Astals ]
  * Drop the " Preview" suffix from Preview title As requested in
    https://bugs.launchpad.net/unity8/+bug/1316671 (LP: #1316671)

 -- Ubuntu daily release <ps-jenkins@lists.canonical.com>  Mon, 16 Jun 2014 14:43:01 +0000

unity8 (7.89+14.10.20140613-0ubuntu1) utopic; urgency=medium

  [ Michael Terry ]
  * Revert split greeter for now.  We will bring it back as an option
    for Desktop, but use a big hammer revert right now to get Touch back
    in shape.

  [ CI bot ]
  * Fix build problems. Reviewed by: Michael Terry (LP: #1328850)

 -- Ubuntu daily release <ps-jenkins@lists.canonical.com>  Fri, 13 Jun 2014 08:30:48 +0000

unity8 (7.88+14.10.20140606-0ubuntu1) utopic; urgency=low

  [ Michał Sawicz ]
  * Make lockscreen buttons translatable.

  [ Albert Astals ]
  * Correctly mark these functions as overrides
  * Remove connections to non existant signal
  * Better test name
  * Improvements for headerless categories LVPWH: No section name -> no
    header LVPWH: New hasSectionHeader context property for delegates
    GSV: Add topMargin if no hasSectionHeader (LP: #1326415)
  * Make tryVerticalJournal, tryHorizontalJournal and tryOrganicGrid
    work again

  [ Michael Zanetti ]
  * Don't crash when we get an invalid app from ApplicationManager (LP:
    #1309162)

  [ Andrea Cimitan ]
  * Workaround for lp1324159 (LP: #1322233, #1324159)

  [ CI bot ]
  * Resync trunk

  [ Florian Boucault ]
  * Application startup: changed splash rectangle to be black instead of
    white and added a neat little animation. (LP: #1124265)

 -- Ubuntu daily release <ps-jenkins@lists.canonical.com>  Fri, 06 Jun 2014 11:38:53 +0000

unity8 (7.88+14.10.20140603.1-0ubuntu1) utopic; urgency=medium

  [ Michael Terry ]
  * Bump version so ubuntu-touch-session can reference this one

 -- Ubuntu daily release <ps-jenkins@lists.canonical.com>  Tue, 03 Jun 2014 20:31:00 +0000

unity8 (7.87+14.10.20140603.1-0ubuntu1) utopic; urgency=low

  [ CI bot ]
  * Resync trunk

  [ Michał Sawicz ]
  * Move env setup past session init in greeter wrapper. (LP: #1325882)

 -- Ubuntu daily release <ps-jenkins@lists.canonical.com>  Tue, 03 Jun 2014 10:33:11 +0000

unity8 (7.87+14.10.20140530.1-0ubuntu3) utopic; urgency=medium

  * no change rebuild

 -- Oliver Grawert <ogra@ubuntu.com>  Mon, 02 Jun 2014 16:19:10 +0200

unity8 (7.87+14.10.20140530.1-0ubuntu2) utopic; urgency=medium

  * drop dbus-x11 dependency of unity8-greeter, it makes us end up with
    multiple session dbus daemons which breaks many AP tests in the lab

 -- Oliver Grawert <ogra@ubuntu.com>  Mon, 02 Jun 2014 14:50:59 +0200

unity8 (7.87+14.10.20140530.1-0ubuntu1) utopic; urgency=medium

  [ Michael Terry ]
  * Bump version for Breaks due to unity8-greeter
  * In split mode, determine whether the application identifiers in
    AccountsService are click packages or not, so we know the correct
    url prefix to use.
  * Start logrotate in the greeter's session.

 -- Ubuntu daily release <ps-jenkins@lists.canonical.com>  Fri, 30 May 2014 09:29:15 +0000

unity8 (7.86+14.10.20140527-0ubuntu1) utopic; urgency=low

  [ Andrea Cimitan ]
  * Passes to make tryCommand -qmljsdebugger=port:3768 to enable
    debug/profiling test apps
  * Fixes carousel shadow

  [ Michał Sawicz ]
  * Use dpkg-architecture, not gcc, to determine the machine triplet.

  [ Ying-Chun Liu ]
  * Fix ZoomableImage test failure. (LP: #1317254)

  [ Albert Astals ]
  * We don't need iconutils in this mock
  * Don't reserve space for mascot if no mascot is specified (LP:
    #1319343)
  * CardHeader is no more, remove stale line in CMakeLists.txt
  * GenericScopeViewTest: Wait a bit more Otherwise sometimes we end
    getting up the wrong delegate (maybe one that will be garbage
    collected?) (LP: #1322279)
  * Fix crash in organicgridtest

  [ Daniel d'Andrada ]
  * Remove Shell's underlay background image as it cannot be seen
    anymore Now that the Dash has its own, opaque, background, the
    underlay's background image can no longer be seen. So it's just a
    waste of resources to have it.

  [ Michael Terry ]
  * Use the same animation when dismissing a greeter slide from the
    launcher as from a normal greeter drag. (LP: #1316513)

  [ Michael Zanetti ]
  * enhance lockscreen add a retry indication label (e.g. 3 attempts
    left). add an additional label (e.g. phone number for multi sim).
    add a infoPopup (e.g. to display a warning for last retry). add min
    and max limit values. add tests for the above (LP: #1302050)

 -- Ubuntu daily release <ps-jenkins@lists.canonical.com>  Tue, 27 May 2014 07:47:11 +0000

unity8 (7.86+14.10.20140522-0ubuntu1) utopic; urgency=low

  [ Albert Astals ]
  * Use Interface classes from unity-api

 -- Ubuntu daily release <ps-jenkins@lists.canonical.com>  Thu, 22 May 2014 17:59:23 +0000

unity8 (7.86+14.10.20140519-0ubuntu1) utopic; urgency=low

  [ Ubuntu daily release ]
  * New rebuild forced

  [ Albert Astals ]
  * Use the new displayMargin feature Also port our DashViews to use
    same naming and behaviour + update tests

 -- Ubuntu daily release <ps-jenkins@lists.canonical.com>  Mon, 19 May 2014 07:35:51 +0000

unity8 (7.86+14.10.20140516.5-0ubuntu1) utopic; urgency=low

  [ Michal Hruby ]
  * Updated scope tool to create proper config files after recent
    libunity-scopes-api changes.

  [ Michał Sawicz ]
  * Refactor export_qmlfiles and export_qmlplugins to be more generic
    and clean up installed mocks.

  [ Albert Astals ]
  * Remove empty dirs
  * Set the tabbarmodel index as we do on real code It works better :D
    (LP: #1317255)

  [ Thomi Richards ]
  * Use new import location for ProcessSearchError in process_helpers
    script.

  [ Andrea Cimitan ]
  * Adds shadow for the carousel

  [ Daniel d'Andrada ]
  * Remove Revealer component It's not used anywhere anymore. It's been
    replaced by DragHandle.

  [ Andy Doan ]
  * unlock_device: support more complex reboot/wait cycles Currently
    this script only allows you to override how to "wait" on the device.
    This changes the logic to also support how you go about rebooting
    the device. This is handy for the ubuntu-emulator because adb-reboot
    is not currently supported. However, we also have a more
    sophisticated, fool-proof way we reboot/wait in the CI lab that
    would be nice to take advantage of:
    http://bazaar.launchpad.net/~ubuntu-test-case-dev/ubuntu-test-
    cases/touch/view/head:/scripts/reboot-and-wait

 -- Ubuntu daily release <ps-jenkins@lists.canonical.com>  Fri, 16 May 2014 18:46:32 +0000

unity8 (7.86+14.10.20140516.2-0ubuntu1) utopic; urgency=low

  [ CI bot ]
  * Resync trunk

  [ Michael Zanetti ]
  * support appid:// entries in gsettings schema and make
    findDesktopFile work with short-appid (LP: #1239750)

 -- Ubuntu daily release <ps-jenkins@lists.canonical.com>  Fri, 16 May 2014 12:32:40 +0000

unity8 (7.86+14.10.20140514.1-0ubuntu1) utopic; urgency=low

  [ Antti Kaijanmäki ]
  * Indicators/RootActionState: use g_variant_iter_loop to extract
    icons.

 -- Ubuntu daily release <ps-jenkins@lists.canonical.com>  Wed, 14 May 2014 11:43:55 +0000

unity8 (7.86+14.10.20140513-0ubuntu1) utopic; urgency=low

  [ Andrea Cimitan ]
  * Improve padding in Text preview widget. (LP: #1316683)

  [ CI bot ]
  * Resync trunk

  [ Nick Dedekind ]
  * Removed binding loop from Unity.Indicators.MenuContentActivator
    Change handler for QMLListProperty used by MenuContent.qml:
    menuActivator.content[index].active If we're already asking for the
    index, we know it exists already. No need to send a
    changeNotification on an implied creation.

  [ Josh Arenson ]
  * Implements usage-style documentation for unity8 executable. Fixes
    lp:1269282 (LP: #1269282)

  [ Albert Astals ]
  * Create specialized Card code in Javascript instead of having various
    copied&pasted files (LP: #1297197)

 -- Ubuntu daily release <ps-jenkins@lists.canonical.com>  Tue, 13 May 2014 08:34:02 +0000

unity8 (7.86+14.10.20140507.3-0ubuntu1) utopic; urgency=low

  [ Michał Sawicz ]
  * Remove HUD from the bottom edge. Again.

 -- Ubuntu daily release <ps-jenkins@lists.canonical.com>  Wed, 07 May 2014 11:14:30 +0000

unity8 (7.86+14.10.20140505-0ubuntu1) utopic; urgency=low

  [ Ted Gould ]
  * Provide a dbus interface for setting the count and countVisible
    properties. (LP: #1301400)

  [ Michał Sawicz ]
  * Pass env variables to initctl start.
  * Suffix .sh to our scripts and clean up debian/rules.
  * Adapt to Debian Qt package renames and drop unneeded Dee plugin
    dependency.

  [ Ying-Chun Liu ]
  * Add Zoomable Image for Preview widgets.

  [ Albert Astals ]
  * Remove support for Qt <= 5.2.1

  [ Mirco Müller ]
  * Implemented feature-request from Design for modal snap-decision
    notifications on the phone. See LP #1285712 (LP: #1285712)

  [ Andrea Cimitan ]
  * Make progressbas in preview widget big as the button

  [ CI bot ]
  * Resync trunk

 -- Ubuntu daily release <ps-jenkins@lists.canonical.com>  Mon, 05 May 2014 12:09:43 +0000

unity8 (7.86+14.10.20140502.6-0ubuntu1) utopic; urgency=low

  [ tpeeters ]
  * Adapt to new TabBar

  [ Tim Peeters ]
  * Adapt to new TabBar

 -- Ubuntu daily release <ps-jenkins@lists.canonical.com>  Fri, 02 May 2014 16:44:52 +0000

unity8 (7.86+14.10.20140429.2-0ubuntu1) utopic; urgency=medium

  [ Andrea Cimitan ]
  * Update upstart job to reflect latest unity-mir changes
  * Fix locale in qml tests and fixtimeformattertest (LP: #1301038)
  * Fix 1309135 (LP: #1309135)

  [ Michał Sawicz ]
  * Split out unity8-common package
  * Don't wait for indicator services to start, and drop Scope Tool's
    .desktop file. (LP: #1310172)

  [ Michael Terry ]
  * Stop clock from hiding when the 'show dash' button is pressed in
    greeter. (LP: #1308139)
  * Make swipe teases in the greeter more helpful and obvious (LP:
    #1267623)

  [ Nick Dedekind ]
  * Fixed datetime indicator appointment colour (LP: #1307048)

  [ Albert Astals ]
  * Improve Card creation time by adding loaders that make sure only
    what's needed is loaded (LP: #1297197)
  * CategoryDelegateRange: Fix condition for detecting overshooting
  * Make xvfbtests work in the DashView plugins
  * Fix binding loop in FilterGrid height

  [ Victor R. Ruiz ]
  * Move autopilot notification code to a helper method.

 -- Ubuntu daily release <ps-jenkins@lists.canonical.com>  Tue, 29 Apr 2014 15:21:33 +0000

unity8 (7.85+14.04.20140416-0ubuntu1) trusty; urgency=low

  [ Albert Astals ]
  * Fix last item X position Fixes clicking on the last item sometimes
    not working (LP: #1301871)
  * Use upstart in ./run Makes it so that you can use the lock button on
    the device without getting that nasty hwc crash
  * Remove AnimationControllerWithSignals.
  * Use the correct delegate base item for the Carousel test
  * Some simplification in DashContent Kill the ScopeDelegateMapper in
    favour of a simple if (that will eventually go away). Removal of all
    the fake scopes in the tests that added nothing of value to the
    tests. Removal of movementEnded signal that was unused. Removal of
    movementStarted and positionedAtBeginning signals that were being
    used as function calls. Rework DashContent tests so they what the
    function does what it is supposed to do instead of just making sure
    QML signals work .
  * Improve Card creation time by adding loaders that make sure only
    what's needed is loaded In my computer it goes from RESULT :
    qmltestrunner::benchmark_time:"cardTitleArtSubtitleMascotSummaryMode
    l": 3.217 msecs per iteration (total: 3,218, iterations: 1000)
    RESULT :
    qmltestrunner::benchmark_time:"cardTitleArtSubtitleMascotModel":
    1.647 msecs per iteration (total: 1,648, iterations: 1000) RESULT :
    qmltestrunner::benchmark_time:"cardTitleArtSubtitleModel": 1.514
    msecs per iteration (total: 1,515, iterations: 1000) RESULT :
    qmltestrunner::benchmark_time:"cardTitleArtModel": 1.471 msecs per
    iteration (total: 1,471, iterations: 1000) RESULT :
    qmltestrunner::benchmark_time:"cardArtModel": 1.447 msecs per
    iteration (total: 1,448, iterations: 1000) RESULT :
    qmltestrunner::benchmark_time:"cardTitleModel": 1.276 msecs per
    iteration (total: 1,276, iterations: 1000) to RESULT :
    qmltestrunner::benchmark_time:"cardTitleArtSubtitleMascotSummaryMode
    l": 2.916 msecs per iteration (total: 2,917, iterations: 1000)
    RESULT :
    qmltestrunner::benchmark_time:"cardTitleArtSubtitleMascotModel":
    1.504 msecs per iteration (total: 1,504, iterations: 1000) RESULT :
    qmltestrunner::benchmark_time:"cardTitleArtSubtitleModel": 1.060
    msecs per iteration (total: 1,061, iterations: 1000) RESULT :
    qmltestrunner::benchmark_time:"cardTitleArtModel": 1.052 msecs per
    iteration (total: 1,053, iterations: 1000) RESULT :
    qmltestrunner::benchmark_time:"cardArtModel": 0.727 msecs per
    iteration (total: 728, iterations: 1000) RESULT :
    qmltestrunner::benchmark_time:"cardTitleModel": 0.817 msecs per
    iteration (total: 818, iterations: 1000) (LP: #1297197)

  [ Allan LeSage ]
  * DashApps emulator get_applications should return a list ordered by
    visible y, x.

  [ Andrea Cimitan ]
  * Workaround for lp1301309 until fixes for palette in ui toolkit (LP:
    #1301309)

  [ Leo Arias ]
  * Reverted the change that returns application cards instead of
    titles.

  [ Nick Dedekind ]
  * Indicator services started by unity8 upstart configuration rather
    than manual emmision from indicator manager.

  [ Mirco Müller ]
  * Fix notification ap-test assertions.

  [ Michael Terry ]
  * Use new tablet and phone backgrounds from Design.

  [ Michael Zanetti ]
  * workaround the QTestLogger assertion issue with make tryXyz and our
    custom uqmlscene

 -- Ubuntu daily release <ps-jenkins@lists.canonical.com>  Wed, 16 Apr 2014 13:45:01 +0000

unity8 (7.85+14.04.20140415.2-0ubuntu1) trusty; urgency=low

  [ Michael Terry ]
  * When an application requests focus, handle it in Shell.qml by hiding
    the greeter and stopping any edge demo. (LP: #1227753)

  [ Leo Arias ]
  * Use subprocess.check_call when caling url-dispatcher, so an error
    will be raised if it fails.
  * Test application life cycle with fake apps, instead of messaging and
    address book.

 -- Ubuntu daily release <ps-jenkins@lists.canonical.com>  Tue, 15 Apr 2014 12:47:11 +0000

unity8 (7.85+14.04.20140410.1-0ubuntu1) trusty; urgency=medium

  [ Didier Roche ]
  * Resync trunk with previous revert upload

  [ Michał Sawicz ]
  * Set the Qt.ImhNoPredictiveText flag on wifi password field, fixes
    lp:1291575 (LP: #1291575)

  [ Albert Astals ]
  * Take into account the originY when specifying the delegate ranges
    Fixes bug #1300302 (LP: #1300302)

  [ CI bot ]
  * Resync trunk

  [ Allan LeSage ]
  * Swiping open an indicator must show its correct title--protect
    against lp:1253804 . (LP: #1253804)

  [ Alexander Sack ]
  * Fix TypeError: issue seen in system_integration autopilot test on
    image 279. (LP: #1303685)

  [ Bill Filler ]
  * Set the Qt.ImhNoPredictiveText flag on wifi password field, fixes
    lp:1291575 (LP: #1291575)

  [ Leo Arias ]
  * Added a search autopilot helper.

  [ Michael Terry ]
  * Provide a all-in-one script for getting a device to an unlocked
    state.

 -- Ubuntu daily release <ps-jenkins@lists.canonical.com>  Thu, 10 Apr 2014 10:03:31 +0000

unity8 (7.85+14.04.20140404.is.7.85+14.04.20140403.1-0ubuntu1) trusty; urgency=medium

  * Revert to previous version as it's linked to latest sdk change which
    is making gallery-app AP tests failing on the CI dashboard

 -- Didier Roche <didrocks@ubuntu.com>  Tue, 08 Apr 2014 13:53:47 +0200

unity8 (7.85+14.04.20140404-0ubuntu1) trusty; urgency=low

  [ Albert Astals ]
  * Adapt to new TabBar

 -- Ubuntu daily release <ps-jenkins@lists.canonical.com>  Fri, 04 Apr 2014 15:03:00 +0000

unity8 (7.85+14.04.20140403.1-0ubuntu1) trusty; urgency=low

  [ Michael Terry ]
  * Re-enable test_networkmanager_integration autopilot test on phone
    platforms

  [ CI bot ]
  * Resync trunk

  [ Leo Arias ]
  * Reverted the open_preview autopilot helper to return a Preview
    object.

  [ Albert Astals ]
  * If not running in Mir load the "fake" application manager (LP:
    #1301547)
  * Remove unused properties from DashRenderer

  [ Michael Zanetti ]
  * Fix tests after right edge merge. Drop old stages tests. Fix right
    edge tests if someone doesn't have the GRID_UNIT_PX exported. make
    GenericScopeView test more robust that broke because the ordering
    changed
  * add "make xvfbtestSomething" target to run qml tests in xvfb
  * make the "make test" commit hook work again

 -- Ubuntu daily release <ps-jenkins@lists.canonical.com>  Thu, 03 Apr 2014 10:38:53 +0000

unity8 (7.85+14.04.20140401.3-0ubuntu1) trusty; urgency=medium

  [ Michał Sawicz ]
  * Bump version to ensure incompatibility with previous Unity.Application
    implementations.
  * We'll only have the unity-mir and mock Ubuntu.Application plugins
    now, no need for mangling the import paths.

  [ Michal Hruby ]
  * Remove the albumart image provider. (LP: #1262711)
  * Don't reset search string after 2 seconds. (LP: #1297246)

  [ James Henstridge ]
  * Remove the albumart image provider. (LP: #1262711)

  [ Albert Astals ]
  * Carousel: Add test to make sure we only create the needed delegates
    and not more
  * LVWPH: Remove processEvents() call from updatePolish() It causes
    some reentrancy issues and in some times you end up in polishItems()
    with items that have been deleted because you called processEvents()
    This means i need a small tweak in itemGeometryChanged to not
    reposition items if we are inside a setContentHeight call and two
    small tweaks to tests since now things happen in a different order
    and numbers are different (though equivalent) (LP: #1297240)
  * Card.qml binding loops are gone. hooray \o/ Also made the aspect
    properties readonly

  [ Mirco Müller ]
  * A potential fix for "Cannot read property 'state' of null"-failure
    on Jenkins with the VisualSnapDecisionsQueue QML-test of
    notifications.

  [ Michael Terry ]
  * Pass user's preference for auto-brightness on to powerd. (LP:
    #1273174)

  [ Michael Zanetti ]
  * Registers a dummy QObject as QTestRootObject in uqmlscene in order
    to fix make trySomething with Qt 5.2.

 -- Ubuntu daily release <ps-jenkins@lists.canonical.com>  Tue, 01 Apr 2014 22:56:52 +0000

unity8 (7.84+14.04.20140327.1-0ubuntu2) trusty; urgency=medium

  * For now, have libunity-private depending on libunity-core-6.0-9 as the
    gsettings schema is here. The dependency wasn't direct and dropped from
    Touch image #271. Consequently, unity8 didn't start (gsettings
    segfaulting).
    Proper strategy will be to include the schema in another package to only
    pull it.

 -- Didier Roche <didrocks@ubuntu.com>  Tue, 01 Apr 2014 09:52:14 +0200

unity8 (7.84+14.04.20140327.1-0ubuntu1) trusty; urgency=low

  [ Michał Sawicz ]
  * Increase kill timeout so that crashes are not truncated.

  [ Ying-Chun Liu ]
  * Fix a small typo in LazyImage: scale -> scaleTo

  [ Albert Astals ]
  * Make geometry calls for autopilot work again -geometry is a internal
    Qt argument that only works for QWidget based apps Before it was
    being returned to us in -args but now it's eaten so we need to use a
    different one, -windowgeometry
  * Make "Recent" translatable and update pot file

  [ Mirco Müller ]
  * Make visual queue of (up to five) snap-decisions contract and expand
    according to visual design-spec.

  [ Michael Terry ]
  * Pass user's preference for auto-brightness on to powerd. (LP:
    #1273174)

  [ Michael Zanetti ]
  * allow executing a single test function example: make testShell
    FUNCTION="Shell::test_background"

 -- Ubuntu daily release <ps-jenkins@lists.canonical.com>  Thu, 27 Mar 2014 12:38:21 +0000

unity8 (7.84+14.04.20140324.4-0ubuntu1) trusty; urgency=low

  [ Michal Hruby ]
  * Change and extend the way non-installed scopes are started with the
    scope-tool.
  * Switch to new scope backend and apply required visual adaptations.
    (LP: #1294294)

  [ Gerry Boland ]
  * Switch to new scope backend and apply required visual adaptations.
    (LP: #1294294)

  [ Michał Sawicz ]
  * Fix rating input action to always be "rated", not dynamic. Based on
    http://developer.ubuntu.com/api/devel/ubuntu-14.04/cplusplus/unity-
    scopes/previewwidgets.html#rating-input
  * Switch to new scope backend and apply required visual adaptations.
    (LP: #1294294)

  [ Kevin Gunn ]
  * Switch to new scope backend and apply required visual adaptations.
    (LP: #1294294)

  [ Albert Astals ]
  * Switch to new scope backend and apply required visual adaptations.
    (LP: #1294294)
  * LVWPH: cull lost items lost items will be released on the next
    updatePolish cycle but meanwhile don't let them be visible

  [ Daniel d'Andrada ]
  * Switch to new scope backend and apply required visual adaptations.
    (LP: #1294294)

  [ Michał Karnicki ]
  * Switch to new scope backend and apply required visual adaptations.
    (LP: #1294294)

 -- Ubuntu daily release <ps-jenkins@lists.canonical.com>  Mon, 24 Mar 2014 16:10:24 +0000

unity8 (7.84+14.04.20140319.1-0ubuntu1) trusty; urgency=low

  [ Michał Sawicz ]
  * Work around bug #1293478 - make sure to send ints, not doubles for
    volume control. (LP: #1293478)

  [ Nick Dedekind ]
  * Fixed binding being cleared when manually changing slider value
    (lp#1283191). (LP: #1283191)

  [ Albert Astals ]
  * Fix indicators highlight position on 5.2 We need to take into
    account the list originX if we're using the list delegates x outside
    the list itself
  * LVWPH: Make sure m_firstVisibleIndex is correctly set on
    removeNonVisibleItems

 -- Ubuntu daily release <ps-jenkins@lists.canonical.com>  Wed, 19 Mar 2014 16:40:20 +0000

unity8 (7.84+14.04.20140317.2-0ubuntu1) trusty; urgency=low

  [ CI bot ]
  * Resync trunk

  [ Michał Sawicz ]
  * Revert disable-hud, we weren't ready to land it yet.

  [ Mirco Müller ]
  * The snap-decision AP-test for "incoming call"-case used the wrong
    objectName "notification0". It has to be "notification1".

 -- Ubuntu daily release <ps-jenkins@lists.canonical.com>  Mon, 17 Mar 2014 15:54:39 +0000

unity8 (7.84+14.04.20140314-0ubuntu1) trusty; urgency=low

  [ Michał Sawicz ]
  * Fix tests under Qt 5.2.
  * CardHeader improvements depending on background. Also drop prices,
    they need to be reworked into attributes.
  * Bring Cards closer to design
  * Add back the workaround for not being able scroll the image gallery
    Taken from AppPreview.qml (LP: #1281709)
  * Only allow searching when preview isn't open. (LP: #1282475)
  * Adds carousel dynamic switch

  [ Leo Arias ]
  * Update the url dispatcher test to use the fake app fixture from the
    toolkit.

  [ Albert Astals ]
  * Fix tests under Qt 5.2.
  * Workaround compiz/unity7 behaviour change/bug

  [ Michael Zanetti ]
  * Fix tests under Qt 5.2.
  * Disable HUD from the bottom edge.

  [ Andrea Cimitan ]
  * Adds carousel dynamic switch

  [ CI bot ]
  * Resync trunk

  [ Michał Karnicki ]
  * CardHeader improvements depending on background. Also drop prices,
    they need to be reworked into attributes.

 -- Ubuntu daily release <ps-jenkins@lists.canonical.com>  Fri, 14 Mar 2014 15:46:10 +0000

unity8 (7.84+14.04.20140307-0ubuntu1) trusty; urgency=low

  * New rebuild forced

 -- Ubuntu daily release <ps-jenkins@lists.canonical.com>  Fri, 07 Mar 2014 10:54:33 +0000

unity8 (7.84+14.04.20140306-0ubuntu1) trusty; urgency=low

  [ Bill Filler ]
  * Convert gallery and camera to click

  [ Michael Zanetti ]
  * Just disable HUD tests, without really disabling the HUD itself

  [ Sergio Schvezov ]
  * Convert gallery and camera to click

 -- Ubuntu daily release <ps-jenkins@lists.canonical.com>  Thu, 06 Mar 2014 16:45:46 +0000

unity8 (7.84+14.04.20140304-0ubuntu1) trusty; urgency=low

  [ Michael Terry ]
  * Ensure that the selected() signal is emitted by the greeter on
    startup, fixing the background on startup for the first user in
    tablet mode.

  [ Nick Dedekind ]
  * Remocked IndicatorModel to fix qt5.2.1 changes.

  [ Albert Astals ]
  * Initialize m_distance (LP: #1285385)
  * import Ubuntu.Components so we can use UbuntuAnimation

 -- Ubuntu daily release <ps-jenkins@lists.canonical.com>  Tue, 04 Mar 2014 11:43:04 +0000

unity8 (7.84+14.04.20140228-0ubuntu1) trusty; urgency=low

  [ Michał Sawicz ]
  * Fix CardHeader title font weight.
  * Delete stale sockets. (LP: #1285215)

  [ Dmitrijs Ledkovs ]
  * Ship python3 autopilot modules.

  [ Albert Astals ]
  * Cleanup DashContent Remove unused signals and properties

  [ Michał Karnicki ]
  * Take it easy on the logging.
  * Fix CardHeader title font weight.

  [ Nick Dedekind ]
  * Added ability to change indicator profile in shell (env
    UNITY_INDICATOR_PROFILE)

  [ Andrea Cimitan ]
  * Rename PreviewRating to PreviewRatingInput
  * Adds PreviewRatingDisplay

  [ Daniel d'Andrada ]
  * DirectionalDragArea: Reset status if disabled while dragging (LP:
    #1276122)

  [ Dimitri John Ledkov ]
  * Ship python3 autopilot modules.

 -- Ubuntu daily release <ps-jenkins@lists.canonical.com>  Fri, 28 Feb 2014 10:48:06 +0000

unity8 (7.84+14.04.20140221-0ubuntu1) trusty; urgency=low

  [ Michał Sawicz ]
  * Add card background support.
  * Increase the sidestage threshold.

  [ Jussi Pakkanen ]
  * Move downloads to their own threads so they don't muck about with
    the parent thread's event loop. (LP: #1240408)

 -- Ubuntu daily release <ps-jenkins@lists.canonical.com>  Fri, 21 Feb 2014 09:06:04 +0000

unity8 (7.84+14.04.20140218-0ubuntu1) trusty; urgency=low

  [ Michał Sawicz ]
  * Center-align title when it's alone in the header.

  [ Leo Arias ]
  * Prepare unity8 to the _uinput refactors in autopilot.

  [ Albert Astals ]
  * Progress Preview Widget
  * LWPH Fix crash from bug 1279434 (LP: #1279434)
  * Show the loading indicator of the screenshot in video playback

  [ Andrea Cimitan ]
  * Adds rating preview widget. Work on the rating widget

  [ Daniel d'Andrada ]
  * Make DirectionalDragArea work when rotated The drag gesture
    direction is in local coordinates, not in scene coordinates

  [ Michał Karnicki ]
  * Center-align title when it's alone in the header.

 -- Ubuntu daily release <ps-jenkins@lists.canonical.com>  Tue, 18 Feb 2014 11:41:58 +0000

unity8 (7.84+14.04.20140212-0ubuntu1) trusty; urgency=low

  [ Gerry Boland ]
  * Add InputFilterArea to sidestage handle to block input to mainstage
    app while moving sidestage (LP: #1275732)

  [ Leo Arias ]
  * On the autopilot helper to open a scope, wait for the dash content
    list to stop moving. (LP: #1277591)
  * Added a test to swipe out an application started by url-dispatcher.

  [ Nick Dedekind ]
  * Added a "-profile" option to the indicator-client to switch between
    indicator service profiles.
  * Fixed issue importing plugin qml files into qtcreator

  [ Albert Astals ]
  * Fix test_previewCycle
  * Don't move the list contentY unless there's a preview to show (LP:
    #1271676)
  * Add overlay to card. Fix implicit card height. .
  * PreviewHeader Is just a link of the widgetData with the CardHeader
  * Fix tst_Preview.qml
  * Scopes guys want the data back
  * Link the pageheader scope with the current scope So that the
    activity indicator on search works again (LP: #1279316)

  [ Andrea Cimitan ]
  * Add PreviewImage
  * Preview widget for video playback

  [ CI bot ]
  * Add overlay to card. Fix implicit card height. .

 -- Ubuntu daily release <ps-jenkins@lists.canonical.com>  Wed, 12 Feb 2014 15:15:03 +0000

unity8 (7.84+14.04.20140207.1-0ubuntu1) trusty; urgency=low

  [ Ted Gould ]
  * You can't tap anywhere

  [ Michał Sawicz ]
  * Wait for the indicator to appear.
  * Add CardTool to determine category-wide card properties based on the
    category template. Clean up test configurations, too.
  * Actions Preview Widget
  * Add Preview for new generation scopes.
  * Add overlay to card. Fix implicit card height. .

  [ Albert Astals ]
  * Basic ImageGallery widget for Previews Mostly a copy of the code
    used in AppPreview.qml but without the MouseArea hack that I'll wait
    to introduce until we start using this somewhere were it is needed
  * Actions Preview Widget

  [ Andrea Cimitan ]
  * First audio player widget for previews, with tests
  * Adds TextSummary preview widget

  [ Michał Karnicki ]
  * Add overlay to card. Fix implicit card height. .

  [ Michael Terry ]
  * Expand greeter demo support to include listing multiple users and
    specifying individual passwords and names.

 -- Ubuntu daily release <ps-jenkins@lists.canonical.com>  Fri, 07 Feb 2014 10:46:46 +0000

unity8 (7.84+14.04.20140204-0ubuntu1) trusty; urgency=low

  [ Michael Terry ]
  * Disable NM integration test, jenkins has a problem with it because
    logind isn't configured

  [ Ubuntu daily release ]
  * New rebuild forced

  [ Michał Sawicz ]
  * Add ubuntu-settings-components to build script. Revert workaround
    for bug #1268578, got fixed upstream. Drop GenericName from
    unity8.desktop. (LP: #1268578)
  * Improve Card and CardHeader layouts: anchor summary to art when no
    header. don't indent header when no mascot. reduce header and
    summary font sizes and weights. increase art shape radius .
  * Add doxygen-based documentation generator.
  * Add CardTool to determine category-wide card properties based on the
    category template. Clean up test configurations, too.
  * Move upstart kill timeout to the unity8 job itself.
  * Don't treat scope as active when preview open to inhibit model
    updates and reset processing on previewData changes. (LP: #1275832)

  [ Leo Arias ]
  * Added the DashPreview autopilot helper.

  [ Michał Karnicki ]
  * CardHeader mascot improvements.

 -- Ubuntu daily release <ps-jenkins@lists.canonical.com>  Tue, 04 Feb 2014 14:09:14 +0000

unity8 (7.84+14.04.20140130-0ubuntu1) trusty; urgency=low

  [ Michał Sawicz ]
  * Bring back libunity-mir1, it's dlopen'ed, so not linked to unity8,
    so not in shlibs.

 -- Ubuntu daily release <ps-jenkins@lists.canonical.com>  Thu, 30 Jan 2014 14:00:40 +0000

unity8 (7.84+14.04.20140129-0ubuntu1) trusty; urgency=low

  [ Nick Dedekind ]
  * Added Panel/VisibleIndicatorsModel for use with both indicator row &
    menuContent. This removes the need to hide indicators in the row and
    map inicator indexes between row & content. Fixes the indicator
    highlight line offset not bound by listView position.
  * Ported indicators to using ubuntu-settings-components

  [ Albert Astals ]
  * Prepend /sbin/ to initctl calls My phablet user does not have /sbin/
    in path and thus this calls fail
  * Call updateDelegateCreationRange when it's needed It depends on
    other variables than the ones we were using to call it, so need to
    call it if these change too Device manual test, go to apps scope,
    scroll down so that only part of the installed apps collapsed
    category is shown, expand it, see how previously some icons were not
    painted and now they are

  [ Mirco Müller ]
  * Fixed the failure of notification autopilot-test
    test_sd_incoming_call.

  [ Andrea Cimitan ]
  * Add AP test for policykit/network manager, which was causing issues
    with nested mir

  [ CI bot ]
  * Resync trunk

  [ Michał Karnicki ]
  * Don't display artShape when artImage source not set.
  * Fix FilterGrid rendering issues.

 -- Ubuntu daily release <ps-jenkins@lists.canonical.com>  Wed, 29 Jan 2014 16:11:20 +0000

unity8 (7.84+14.04.20140128-0ubuntu1) trusty; urgency=low

  [ Michal Hruby ]
  * Added unity-scope-tool, which will help when developing scopes.

  [ Michał Sawicz ]
  * Added unity-scope-tool, which will help when developing scopes.
  * Use full DashContent, not just GenericScopeView in ScopeTool.qml.
  * Bring Card and CardHeader over from new-scopes.
  * Work around bug #1268578. (LP: #1268578)
  * Drop unnecessary version dependencies.
  * Return null instead of undefined from findChild and
    findInvisibleChild.
  * Fix CardHeader and Card heights (empty Label does have non-zero
    height apparently). Also improve test robustness and reduce future
    diffs.

  [ Albert Astals ]
  * Do not assert if the item we are removing was not created yet
    (because e.g. it's not in the viewport).
  * Position correctly the pointer of the search history box .
  * Make test_filter_expand_expand less unstable in CI VMs Make sure
    header0 is the header0 we want to click On the CI VM stuff is a bit
    slower than on real hw and we were clicking in the wrong place.
  * Add TabBar to the Dash header navigation Changes this comes with: *
    DashBar at the bottom is gone * PageHeader doesn't have a Label
    anymore, it has the childItem property where you add which thing it
    has to contain * New: PageHeaderLabel mimics the old behaviour of
    PageHeader * The header of the LVWPH of GenericScopeView is now fake
    and only used for positioning. There is a single global floating
    header in DashContent (which is a PageHeader with a TabBar as
    childItem) * The GenericScopeView previewLoader and OpenEffect have
    been also moved to the DashContent so that the openEffect includes
    the floating header in the "animation" .
  * Introduce the HorizontalJournal.
  * If there are no items m_firstVisibleIndex has to be -1 .
  * Add some more documentation about tests to the CODING file.
  * Fixes to the journal cmake tests code * Output to the correct
    filename for the test * Don't output stuff from the tryXYZ targets.
  * Adapt to findChild return value changes .
  * Organic Grid for the Dash View.
  * Misc journal fixes Don't init *modelIndex to INT_MAX Makes no sense
    since we're not doing any qMin and the calling function also accepts
    any index >= 0 as valid so in some cases it may end up wanting to
    create an index that doesn't exist Don't refill if height() < 0,
    that gives bad ranges for from/to and the code gets confused .

  [ Michał Karnicki ]
  * Fix grid view column count.
  * Add test for minimum number of items in a carousel.

  [ Allan LeSage ]
  * Add stubs for indicators autopilot tests.

  [ Andrea Cimitan ]
  * Avoid input falling through notifications onto surfaces below, thus
    fixing LP: #1257312. (LP: #1257312)

  [ Leo Arias ]
  * Close the Touch devices after the tests. (LP: #1267600)
  * Added methods to scroll to other scopes on autopilot tests.
  * Added autopilot helpers for the app scope and the app preview.
    Install the fake scopes in order to use them on the tests. (LP:
    #1269114)
  * On autopilot helpers, wait for the scope category to appear.

  [ Nick Dedekind ]
  * Visual updates for indicator panel highlight and opening opacity.
  * Added inidcator tests for page & item factories.
  * Fixes visible indicator misalignment in indicator items/menus
    (lp#1264678). (LP: #1264678)

  [ Mirco Müller ]
  * Fixed the failure of notification autopilot-test
    test_sd_incoming_call.

  [ Michael Zanetti ]
  * clean up fullscreen notifications code.
  * import qml files into cmake, drop qmlproject.
  * also add qml files in tests directory.
  * Added autopilot helpers for the app scope and the app preview.
    Install the fake scopes in order to use them on the tests. (LP:
    #1269114)

  [ Michael Terry ]
  * Fix failure to build when using the ./build script with ninja-build
    installed. (LP: #1268525)
  * Point DBus-activated processes at unity8's MIR_SOCKET rather than
    the system socket.

  [ Daniel d'Andrada ]
  * DragHandle: Never restart hinting animation while still pressed (LP:
    #1269022)

  [ Bill Filler ]
  * fix for lp:1259294, turn off auto capitalization for wifi password
    field. (LP: #1259294)
  * disable predictive text in Dash search field as it interferes with
    built-in search (LP: #1273643)

 -- Ubuntu daily release <ps-jenkins@lists.canonical.com>  Tue, 28 Jan 2014 15:58:45 +0000

unity8 (7.84+14.04.20131220-0ubuntu1) trusty; urgency=low

  [ Michał Sawicz ]
  * Clean up root project file. Introduce include/ and qml/ and move
    files around to be where they fit, also adapt everything else to
    match.

  [ Michael Hall ]
  * Update CODING to reflect the fact that only 14.04 is supported
    currently.

  [ Christopher Lee ]
  * Make use of helpers in all tests. (LP: #1260860). (LP: #1260860)

  [ Nic ]
  * Added kill time 30 to unity8 override. Added install path. (LP:
    #1260379)

  [ Nick Dedekind ]
  * Added parser for strftime in TimeFormatter. Moved TimeFormatter to
    Utils plugin.

  [ Mirco Müller ]
  * Support fullscreen for special-case extended snap-decision of the
    pin-unlock dialog.

  [ Michael Zanetti ]
  * Change the default behaviour of the Lockscreen to have a variable
    PIN length, requiring the user to confirm with OK.

  [ Daniel d'Andrada ]
  * Update CODING with instructions on how to run tests.

  [ Dimitri John Ledkov ]
  * Fix cross-compilation.

  [ Albert Astals ]
  * Vertical journal Comes from lp:~aacid/+junk/verticalJournal.
  * Add code and tests for incremental inserting/removing from the end.

  [ Ubuntu daily release ]
  * Automatic snapshot from revision 603

 -- Ubuntu daily release <ps-jenkins@lists.canonical.com>  Fri, 20 Dec 2013 03:23:08 +0000

unity8 (7.84+14.04.20131212-0ubuntu1) trusty; urgency=low

  [ Michał Sawicz ]
  * Add PyDev project files for autopilot tests. Also tweak .bzrignore
    to not ignore generic Eclipse project definitions.
  * Retry unlocking the greeter three times.
  * Reduce code duplication and clean up CMakeLists and includes in
    indicator tests.

  [ Nick Dedekind ]
  * Replaced indicator page dynamic menuSelected binding with Connection
    to listview selectedIndex property. (LP: #1243146)
  * Indicators close when menu items are activated. (LP: #1238182)
  * Fixed up connections for changes to model data. (LP: #1253810)

  [ Albert Astals ]
  * dashItemSelected -> showDashHome Because we are not using the index
    at all in the upper layers.
  * Fix filtering colllapsing/expanding again Also the delegate creation
    range stuff flows up->down not down->up so rearrange the bindings.

  [ Ubuntu daily release ]
  * Automatic snapshot from revision 590

 -- Ubuntu daily release <ps-jenkins@lists.canonical.com>  Thu, 12 Dec 2013 21:41:19 +0000

unity8 (7.84+14.04.20131206.1-0ubuntu1) trusty; urgency=low

  [ Michal Hruby ]
  * Ensure DashContent's ListView's currentItem is set if the model is
    not empty.

  [ Michał Sawicz ]
  * Don't generate build-deps .deb twice and allow overriding
    QML2_IMPORT_PATH in ./run.

  [ Albert Astals ]
  * Remove unused Applications/ folder .
  * Implement an 'interface' for Dash Renderers.
  * Use deelistmodel's conversion method Instead of a copy of the code .
  * Remove icons we don't use .
  * Do not start apps or go to dash on demo If you are pulling the
    launcher out while in demo mode it doesn't make sense to let you
    start applications. Besides it locks you out because it starts the
    app and the demo is still not finished so you can't really use any
    of the edges to escape Bug #1233696. (LP: #1233696)
  * Add a test for the carousel showing the preview when being clicked .
  * Fix collapsing of categories not working and the
    expansion/collapsing animation +test.

  [ Timo Jyrinki ]
  * Depend on either Qt 5.2 or libqt5v8-5-private-dev.
  * qtdeclarative5-private-dev 5.0.2-6ubuntu5 now depends directly on Qt
    V8 private headers. The remaining "qtdeclarative5-private-dev"
    dependency is enough now both when compiling against 5.0.2 or 5.2.

  [ Pete Woods ]
  * Handle optional parameterized action properties. (LP: #1256258)

  [ Andrea Cimitan ]
  * Implement an 'interface' for Dash Renderers.

  [ Michael Zanetti ]
  * Added music preview.
  * rename some parameters from desktopFile to appId as scopes are now
    changed to give us the appId.
  * unhardcode launcher's search paths for .desktop files.
  * Enable teasing of the phone greeter even though we have a
    lockscreen.
  * check if variant is valid to avoid asserting in debug mode when the
    connection to AccountsService doesn't work for some reason .

  [ Michael Terry ]
  * Add the DBus greeter API from the desktop greeter into the unity8
    greeter.

  [ Daniel d'Andrada ]
  * Dash: disable close mode when you click outside app thumbnails To
    leave the termination mode you can now just mouse/touch press
    anywhere outside the running applications' thumbnails The other way,
    which still works, is long-pressing a thumbnail once more. (LP:
    #1193414)

  [ Ubuntu daily release ]
  * Automatic snapshot from revision 579

 -- Ubuntu daily release <ps-jenkins@lists.canonical.com>  Fri, 06 Dec 2013 13:15:57 +0000

unity8 (7.84+14.04.20131128.2-0ubuntu1) trusty; urgency=low

  [ Michal Hruby ]
  * Depend on the separate scopes plugin
  * Move the BottomBar* DBus communicator to the Utils plugin.

  [ Michał Sawicz ]
  * Wait for DashHome to be available in tst_Shell. (LP: #1254898)
  * Use plugindir from unity-shell-api.pc.
  * Expect stop in upstart job and raise in case of surfaceflinger. (LP:
    #1239876)

  [ Albert Astals ]
  * Fix time test in Qt 5.2 Make factors an array instead of a
    object/dict Objects/dicts are unordered by definition, it happened
    that Qt 5.0 gave them in the orrder we wanted, but with Qt 5.2 is
    failing, and we don't even need the "key", so array works as well
    :).
  * Test that the dash hswipe is disabled while the inner stuff is
    moving .
  * Skip restMaximizeVisibleAreaMoveUpAndShowHeader, it's causing too
    many failed runs And we are confident it's failing because of the
    suboptimal scenegraph run in 5.0.x.
  * Make Dash::test_show_scope_on_load more robust If we are testing
    showScopeOnLoaded make sure we force a scope reload after we set it,
    otherwise it may just happen that the scope has already been loaded
    and the expectaction that we'll change the list to it is just wrong.
  * Dash renderer signals: No need to pass the model up and down Whoever
    is listening to the signal has access to the item that emits the
    signal and has the model right there accessible if needs it.
  * LVWPH: Fix header going bad when setContentHeight ends up moving the
    viewport How to reproduce the bug easily without the patch: * In the
    Dash Home, search for london * Scroll to the bottom * Start moving
    to the apps scope very slowly * At around 3/4 of the move you'll see
    the header in the home scope went to a bad position * Go back to the
    Dash Home. (LP: #1237942, #1246351)
  * Remove unused AppInfo and VideoInfo files .
  * Kill unused ApplicationsFilterGrid.qml .
  * Unify ScopeView and GenericScopeView .
  * Fix header getting lost as per bug 1245824. (LP: #1245824)
  * Remove unused Time.js and its test .
  * Do not include the QtQml megaheader Include only qqml.h which is
    what we need in these files.
  * Don't do stuff if our parent context is gone We'll be gone soon too
    (and crash probably) so don't do anything. This looks a bit like a
    workaround, wait for 5.2 better painting/dispatching loop to see if
    this is not needed anymore, we find a better way to do it, or we
    decide this is fine.

  [ Lars Uebernickel ]
  * Allow setting different indicator positions for different profiles.

  [ Mirco Müller ]
  * Added checkbox for toggling between echo-modes of password-
    entryfields in ext. snap-decisions.
  * Fixes bug #1200569. (LP: #1200569)

  [ Andrea Cimitan ]
  * Switch to application scope when a dash swipe is taking place and an
    app is on foreground. (LP: #1231996)
  * Shifts wallpaper rendering for greeter lockscreen to be inline with
    shell. (LP: #1231731)
  * Dinamically load the Carousel/Filtergrid with more than 6 items.
    (LP: #1226288, #1234105)
  * Removes Math.js and its usage. Use SDK ones.

  [ Gerry Boland ]
  * DragHandle: javascript argument name clashes with local variable.
    Yes it works, but is a little unsafe.

  [ Nick Dedekind ]
  * Added UnityMenuModel submenu row removal awareness in
    UnityMenuModelStack.
  * Round indicator widget icon/label width up to closest gu for
    alignment. (LP: #1236267)
  * Indicator re-select by dragging from top when fully opened. (LP:
    #1213164)
  * Fixed a race condition causing search history popup to show up when
    it shouldn't. (LP: #1249369)

  [ Christopher Lee ]
  * Unity8 tests now make use of the helper functions (added in the pre-
    req branch) so that the helper functions are tested as part of daily
    business.

  [ Daniel d'Andrada ]
  * Improve DirectionalDragArea Removed Rejected status, simplifying
    state machine. Added compositionTime property. Multi-finger
    scenarios are better handled now. Refactored TimeSource in
    Ubuntu.Gestures plugin. Added an easy way to debug
    DirectionalDragArea by having switchable debug prints. Updated tests
    to also simulate the passage of time. Use touch point scene
    coordinates for gesture recognition so that moving the.
    DirectionalDragArea (as in a hinting DragHandle) won't affect it.
    (LP: #1228336)
  * Add right-edge drag hinting to Greeter To match with the existing
    teasing animation when you tap on the right half of the Greeter.
    Also has the side benefit of making the code look a bit nicer.
  * Refactor Ubuntu.Gesture tests to share common logic Take the common
    part out of tst_DirectionalDragArea and put it into a separate base
    class, GestureTest, so that it can be shared with other, future,
    tests. In CMakeLists.txt, create a macro out of DirectionalDragArea
    build script to be used by future tests with similar requirements
    and structure. Also add the "m_" prefix to member variables.
  * Remove dead code from Utils plugin They are not being used anywhere.

  [ Michael Terry ]
  * Make EdgeDemoOverlay test more reliable by testing for what we
    really care about, not an indirect indicator of it. (LP: #1248232)
  * Explicitly set MIR_SOCKET for other upstart jobs, rather than
    relying on the default socket, since that won't work once we move to
    a nested Mir.

  [ Michael Zanetti ]
  * don't add margins to RunningApplicationTile's label. (LP: #1245482)
  * allow SIM PIN entry to have a variable pin length (by adding a done-
    button). (LP: #1240561)
  * fix launcher wording for pinning actions. (LP: #1240891)
  * fix preview background positioning don't explicitly take originY
    into account as it's already in there implicitly. make sure we don't
    split the openeffect in a place where it can be covered by the
    header.
  * fix album artwork containing / in the name. (LP: #1237829)
  * small launcher tweaks fix fakeDragItem's initial position to match
    with real item. remove UbuntuShape's border glow. .
  * drop all references to LighDM from the Lockscreen This should make
    it generic enough to allow reusing it for SIM PIN entry .

  [ Omer Akram ]
  * make the non working code in the screen unlocker helper work.

  [ Nicolas d'Offay ]
  * Pushed up the z order of the clock in GreeterContent. (LP: #1233146)
  * Search history is now persistent across all scopes and remains in
    QML. (LP: #1226221)

  [ Ubuntu daily release ]
  * Automatic snapshot from revision 556

 -- Ubuntu daily release <ps-jenkins@lists.canonical.com>  Thu, 28 Nov 2013 18:09:17 +0000

unity8 (7.83+14.04.20131106-0ubuntu1) trusty; urgency=low

  [ Andrea Cimitan ]
  * Place ShaderEffectSource of UbuntuShapeForItem under the Shape Item.
    (LP: #1239317)

  [ Omer Akram ]
  * test: make sure the search indicator hides when an app has focus.

  [ Nick Dedekind ]
  * Fixed indicator slider menu item alignment to label field and icon.
    (LP: #1240756)

  [ chris.gagnon ]
  * Update to autopilot 1.4.

  [ Ubuntu daily release ]
  * Automatic snapshot from revision 500

 -- Ubuntu daily release <ps-jenkins@lists.canonical.com>  Wed, 06 Nov 2013 03:37:02 +0000

unity8 (7.83+14.04.20131105.1-0ubuntu1) trusty; urgency=low

  [ Michał Sawicz ]
  * Implement switching between previews by swiping. (LP: #1220651,
    #1088572)

  [ Nick Dedekind ]
  * Faster loading of indicator menus. (LP: #1226650)

  [ Albert Astals ]
  * Make sure we have ssh started when we need it .
  * Fix a few warnings in DashContent.qml on shutdown
    Dash/DashContent.qml:119: TypeError: Cannot read property
    'previewShown' of null Dash/DashContent.qml:120: TypeError: Cannot
    read property 'moving' of null .
  * Don't use deprecated Panel methods.

  [ Christopher Lee ]
  * Adds an easy to consume function that attempts to unlock the unity
    greeter. (LP: #1240261)

  [ Lars Uebernickel ]
  * Indicators: add TimeFormatter and use it in the messaging menu This
    component can be used to turn a timestamp and a format string into a
    string with the corresponding time and format. The string will
    change whenever the timezone changes. (LP: #1236413)

  [ Andrea Cimitan ]
  * Allow drag over bounds, but not overshoot. (LP: #1204300)
  * Threshold to activate the left edge swipe to reveal dash is now 26
    GU. (LP: #1236286)

  [ Michael Zanetti ]
  * replace the launcher quicklist's Popover with an own quicklist
    implementation The Popover probably won't ever support what the
    launcher needs.
  * Implement switching between previews by swiping. (LP: #1220651,
    #1088572)
  * don't trigger the greeter teasing during a movement of the greeter.

  [ Ubuntu daily release ]
  * Automatic snapshot from revision 495

 -- Ubuntu daily release <ps-jenkins@lists.canonical.com>  Tue, 05 Nov 2013 12:22:04 +0000

unity8 (7.83+14.04.20131031-0ubuntu1) trusty; urgency=low

  [ Michał Sawicz ]
  * Use setenv as early as possible to avoid setenv and getenv clashing
    in multi-threaded situations. (LP: #1240866)

  [ Ubuntu daily release ]
  * Automatic snapshot from revision 482

 -- Ubuntu daily release <ps-jenkins@lists.canonical.com>  Thu, 31 Oct 2013 20:10:56 +0000

unity8 (7.83+14.04.20131028.1-0ubuntu1) trusty; urgency=low

  * New rebuild forced
  * Automatic snapshot from revision 480

 -- Ubuntu daily release <ps-jenkins@lists.canonical.com>  Mon, 28 Oct 2013 22:42:07 +0000

unity8 (7.83+14.04.20131028-0ubuntu1) trusty; urgency=low

  [ Andrea Cimitan ]
  * Fix 1195349 by counting drawbuffer on the newContentX logic of the
    carousel When we changed carousel from repeater to listview, we
    added drawbuffer. this breaks the logic of newContentX, which was
    considered disabled and set to -1. The correct disabled value now
    has to take into account the drawbuffer. (LP: #1195349)

  [ Christopher Lee ]
  * Checks both then env and upstart env for the currently set
    XDG_DATA_DIRS so they can be set correctly for the test.

  [ Ubuntu daily release ]
  * Automatic snapshot from revision 479

 -- Ubuntu daily release <ps-jenkins@lists.canonical.com>  Mon, 28 Oct 2013 03:08:59 +0000

unity8 (7.83+13.10.20131016.2-0ubuntu1) saucy; urgency=low

  [ Loïc Minier ]
  * Merge ~lool/unity8/drop-setcap-conf. Drop unity8-setcap.conf as this
    breaks desktop installs (no boot-hook event is emitted, boot
    stalls); add maintscript snippet to rm_conffile on upgrades; this
    boot-hook is now shipped under a different name in lxc-android-
    config.

  [ Michał Sawicz ]
  * Ship a camera-app.desktop file and use a custom XDG_DATA_DIRS for
    testing.

  [ Ubuntu daily release ]
  * Automatic snapshot from revision 472

 -- Ubuntu daily release <ps-jenkins@lists.canonical.com>  Wed, 16 Oct 2013 23:15:48 +0000

unity8 (7.83+13.10.20131016.1-0ubuntu1) saucy; urgency=low

  [ Diego Sarmentero ]
  * Disable Preview interaction until the scope responds.

  [ Albert Astals ]
  * Hide placeholder notification.

  [ Ubuntu daily release ]
  * Automatic snapshot from revision 469

 -- Ubuntu daily release <ps-jenkins@lists.canonical.com>  Wed, 16 Oct 2013 17:29:36 +0000

unity8 (7.83+13.10.20131016-0ubuntu1) saucy; urgency=low

  [ Loïc Minier ]
  * Add upstart job to copy unity8 to a new tmpfs, setcap it, and bind-
    mount it back; this is an ugly hack to set CAP_SYS_RESOURCE until we
    have a root-helper for it.

  [ Michal Hruby ]
  * Enable definition of scope back references in overridden results.

  [ Ubuntu daily release ]
  * Automatic snapshot from revision 466

 -- Ubuntu daily release <ps-jenkins@lists.canonical.com>  Wed, 16 Oct 2013 11:29:52 +0000

unity8 (7.83+13.10.20131015.4-0ubuntu1) saucy; urgency=low

  [ Michał Sawicz ]
  * Replace ubuntu-touch-session's unity8.conf upstart job.
  * Revert r440 that made the dash collapse animation worse, rather than
    better.

  [ om26er@ubuntu.com ]
  * close the app only when the close button is tapped, not the entire
    thumbnail

  [ Nick Dedekind ]
  * Added missing Unity.Indicator mock objects causing qmltests to fail.
    Approved by: Michał Sawicz.

  [ Christopher Lee ]
  * Launch unity8 for autopilot with upstart, and bring unity8 session
    over from session-manager-touch.

  [ Pawel Stolowski ]
  * Temporarily disable category_order changed signal handling.

  [ Daniel d'Andrada ]
  * OSKController area shouldn't cover the indicators' bar Since ubuntu-
    keyboard surface area doesn't cover the indicators' bar,
    OSKController should follow suit. Otherwise the OSKContoller's
    internal InputFilterArea (and others) wouldn't perfectly overlap the
    graphical keyboard rendered by ubuntu-keyboard (i.e. the opaque part
    of ubuntu-keyboard's surface).

  [ Michael Zanetti ]
  * Initialize initialHeight/Width to height/width depending on scaleTo
    add checks for initialWidth/Height in the tests change sizes in
    tests to something else than the default for initialWidth/Height in
    order to catch failures there more easily

  [ Omer Akram ]
  * Only show search indicator while the Dash is focued.
  * Add 2dp left margin for music and video tiles' title.

  [ Nicolas d'Offay ]
  * Changed Infographics to use Ubuntu font.

  [ Ubuntu daily release ]
  * Automatic snapshot from revision 463

 -- Ubuntu daily release <ps-jenkins@lists.canonical.com>  Tue, 15 Oct 2013 11:05:04 +0000

unity8 (7.82+13.10.20131011.2-0ubuntu1) saucy; urgency=low

  [ Michał Sawicz ]
  * Work around Mir not delivering input to shell after restart, if the
    device isn't reinitialized.

  [ Albert Astals ]
  * Remove unused DashMusic/DashVideos.
  * Don't let the user change between scopes if the current one is
    moving up/down.
  * Fix two uninitialized variable uses reported by valgrind ==17988==
    Conditional jump or move depends on uninitialised value(s) ==17988==
    at 0x13839F3A: AccountsService::updateDemoEdges()
    (AccountsService.cpp:74) ==17988== by 0x13839DA5:
    AccountsService::setUser(QString const&) (AccountsService.cpp:45)
    ==17988== by 0x1383F67B:
    AccountsService::qt_metacall(QMetaObject::Call, int, void**)
    (moc_AccountsService.cpp:192) ==17988== by 0x496143D:
    StoreProperty(QV8Engine*, QObject*, QQmlPropertyData*,
    v8::Handle<v8::Value>) (in /usr/lib/arm-linux-
    gnueabihf/libQt5Qml.so.5.0.2) ==17988== ==17988== Conditional jump
    or move depends on uninitialised value(s) ==17988== at 0x1383A0F6:
    AccountsService::updateStatsWelcomeScreen() (AccountsService.cpp:92)
    ==17988== by 0x13839DB1: AccountsService::setUser(QString const&)
    (AccountsService.cpp:47) ==17988== by 0x1383F67B:
    AccountsService::qt_metacall(QMetaObject::Call, int, void**)
    (moc_AccountsService.cpp:192) ==17988== by 0x496143D:
    StoreProperty(QV8Engine*, QObject*, QQmlPropertyData*,
    v8::Handle<v8::Value>) (in /usr/lib/arm-linux-
    gnueabihf/libQt5Qml.so.5.0.2)
  * Fix unitialized variable in Scope ==18457== Conditional jump or move
    depends on uninitialised value(s) ==18457== at 0x15AD1FD6:
    Scope::setActive(bool) (scope.cpp:165) ==18457== by 0x15B0023D:
    Scope::qt_metacall(QMetaObject::Call, int, void**)
    (moc_scope.cpp:478) ==18457== by 0x48B709F:
    QQmlPropertyPrivate::write(QObject*, QQmlPropertyData const&,
    QVariant const&, QQmlContextData*,
    QFlags<QQmlPropertyPrivate::WriteFlag>) (in /usr/lib/arm-linux-
    gnueabihf/libQt5Qml.so.5.0.2)
  * Fix crash on the phone For some reason i'm getting v8 crashes
    without this when shuting down unity-mir

  [ Gerry Boland ]
  * Use focusRequested signal from AppManager. WM: AppManager has new
    signal to ask shell to request focus for app - use it to properly
    animate and focus the app. If app wants to be side stage, but no
    side stage available, override the application stage.

  [ Nick Dedekind ]
  * Only use the root action state as a unitymenumodel ActionStateParser
    when needed.

  [ Andrea Cimitan ]
  * Move the close app icon on top left.
  * The header of category list is already on screen after unlock

  [ Michael Zanetti ]
  * Make the greeter's clock update in sync with the indicators.

  [ Omer Akram ]
  * Increase dash header height to 5gu.

  [ Nicolas d'Offay ]
  * Standardised expansion speed in scopes.

  [ Ubuntu daily release ]
  * Automatic snapshot from revision 449

 -- Ubuntu daily release <ps-jenkins@lists.canonical.com>  Fri, 11 Oct 2013 17:26:34 +0000

unity8 (7.82+13.10.20131011.1-0ubuntu1) saucy; urgency=low

  [ Michał Sawicz ]
  * Fix frequent application IDs and drop old AppsAvailableForDownload
    model.
  * Unrevert r388 now that we have fixed the infinite loop it was
    causing in Qt.

  [ Steve Langasek ]
  * Don't keep a long-lived connection open to upstart when we only use
    it for two events, one at load time and one at unload time.

  [ Lars Uebernickel ]
  * VolumeControl: use 'volume' instead of 'scroll' action The volume
    action doesn't show a notification.

  [ Michael Terry ]
  * Disable DragHandle on right side of screen while the greeter is
    animating

  [ Marcus Tomlinson ]
  * Added missing "enabled" property to "progressMenu" component in the
    menu item factory.

  [ Michael Zanetti ]
  * Add scaleTo: "fit" mode support to LazyImage

  [ Andrea Cimitan ]
  * Add music and video renderers
  * Use shell.edgeSize for BottomBar's EdgeDragArea, detecting gestures
    only when they are within the edgeSize.

  [ Nick Dedekind ]
  * Removed greeter "toHome" animation (LP#1092976) (LP: #1092976)
  * Only show Snap Decision notification actions when available.

  [ Albert Astals ]
  * Dash: Set delegate creation range for inner itemviewss If it's above
    the list viewport we set it to the end of the list to precache the
    last items It it's below the list viewport we set it to the
    beginning to precache the first items Otherwise we set it to the
    part of the viewport in the view Approved by: Michał Sawicz.

  [ Ubuntu daily release ]
  * Automatic snapshot from revision 435

 -- Ubuntu daily release <ps-jenkins@lists.canonical.com>  Fri, 11 Oct 2013 09:05:30 +0000

unity8 (7.82+13.10.20131010-0ubuntu1) saucy; urgency=low

  [ David Callé ]
  * Small logic change in preview descriptions line breaks. Multiple new
    lines are now replaced by multiple br tags.

  [ Nick Dedekind ]
  * Use indicator identifier for indicators-client list item label.
  * Make sure overflow indicators are hidden and not the search label.

  [ Mirco Müller ]
  * Tweaks to notifications to improve spec-compliance. - updated
    notifications-qmltest to reflect the use of a variant-map for the
    hints - made text-fields as heigh as buttons - made the summary
    align horizontally to the icon - updated button-height and bubble-
    background.

  [ Pawel Stolowski ]
  * Handle category_order_changes signal from scopes (used in Home only)
    and reorder categories accordingly.
  * Implementation of albumart image provider for audio content.

  [ Michael Terry ]
  * Hide the greeter when an app is focused, fixing snap decisions
    launching an app in the greeter (like receiving a call).

  [ Michael Zanetti ]
  * Launcher - remove support for pinning items in the backend After the
    latest design changes, recent apps is everything that is contained
    in the ApplicationManager. So no need for storing anything else than
    pinned apps in the config.

  [ Michał Sawicz ]
  * Remove the mir socket before starting unity8 during autopilot tests.

  [ Ubuntu daily release ]
  * Automatic snapshot from revision 420

 -- Ubuntu daily release <ps-jenkins@lists.canonical.com>  Thu, 10 Oct 2013 04:15:13 +0000

unity8 (7.82+13.10.20131008.1-0ubuntu1) saucy; urgency=low

  [ Michal Hruby ]
  * Add Scope::isActive property and corresponding tests. (LP: #1230352)

  [ Daniel d'Andrada ]
  * Move OSKController to the front as it will now also block input
    meant to the OSK That's in the unity-mir implementation. The
    SurfaceFlinger one is still an empty noop. Currently, when the OSK
    is up, both shell and OSK get user input, thus we need the
    OSKController to shield our shell components from them. (LP:
    #1236773)

  [ Michał Sawicz ]
  * Add Scope::isActive property and corresponding tests. (LP: #1230352)
  * Force focus back on shell in case it loses it for some reason.

  [ Ubuntu daily release ]
  * Automatic snapshot from revision 409

 -- Ubuntu daily release <ps-jenkins@lists.canonical.com>  Tue, 08 Oct 2013 19:14:20 +0000

unity8 (7.82+13.10.20131008-0ubuntu1) saucy; urgency=low

  [ Michał Sawicz ]
  * update previews to match design. (LP: #1224555)
  * Add an InputFilterArea in Notifications. (LP: #1233411, #1235215)

  [ Ying-Chun Liu ]
  * update previews to match design. (LP: #1224555)

  [ Albert Astals ]
  * Unrevert 376 by reverting r395 and a small fix to fix the cpu
    hogging issue . (LP: #1124567)

  [ Michael Terry ]
  * Add Showable.showNow() method and use it in Shell to immediately
    show greeter when we blank the screen rather than animating it. (LP:
    #1233564)

  [ Michael Zanetti ]
  * update previews to match design. (LP: #1224555)

  [ Diego Sarmentero ]
  * update previews to match design. (LP: #1224555)

  [ Ubuntu daily release ]
  * Automatic snapshot from revision 404

 -- Ubuntu daily release <ps-jenkins@lists.canonical.com>  Tue, 08 Oct 2013 02:57:55 +0000

unity8 (7.82+13.10.20131007-0ubuntu1) saucy; urgency=low

  [ Michał Sawicz ]
  * Respect pre-set import and library paths and prevent segfault in
    startShell.

  [ Ubuntu daily release ]
  * Automatic snapshot from revision 399

 -- Ubuntu daily release <ps-jenkins@lists.canonical.com>  Mon, 07 Oct 2013 07:10:46 +0000

unity8 (7.82+13.10.20131005-0ubuntu1) saucy; urgency=low

  [ Michał Sawicz ]
  * Revert r376 that caused constant CPU usage due to the
    ActivityIndicator.

  [ Nick Dedekind ]
  * Removed indicators-client autopilot tests. (LP: #1234736)

  [ Albert Astals ]
  * Revert r388. (LP: #1235268)

  [ Christopher Lee ]
  * Removes passing -fullscreen to unity8 when on the device (as per bug
    #1235065). (LP: #1235065)

  [ Ubuntu daily release ]
  * Automatic snapshot from revision 396

 -- Ubuntu daily release <ps-jenkins@lists.canonical.com>  Sat, 05 Oct 2013 11:45:14 +0000

unity8 (7.82+13.10.20131004.2-0ubuntu1) saucy; urgency=low

  * Revert 7.82+13.10.20131004.1-0ubuntu1 back to
    7.81.3+13.10.20130927.3-0ubuntu1 due to CPU hogging issue with
    7.82+13.10.20131004.1-0ubuntu1.

 -- Loïc Minier <loic.minier@ubuntu.com>  Fri, 04 Oct 2013 21:22:29 +0200

unity8 (7.82+13.10.20131004.1-0ubuntu1) saucy; urgency=low

  [ Michał Sawicz ]
  * Bump to indicate support for extended snap decisions.
  * Make Tile themeable, add renderers for Dash Plugins and weather.
    (LP: #1231948)
  * Drop network agents now that they're in indicator-network instead.

  [ Michal Hruby ]
  * Differentiate generic and music carousels.
  * Use the thumbnailer image provider for scope results that don't
    specify icon as well as for previews.
  * Added an indicator which is displayed in the search bar whenever a
    search is in progress. Added accompanying test in tst_PageHeader.
  * Expose rendererHint to shell.

  [ Albert Astals ]
  * Update pot file. (LP: #1232374)
  * Only enable the animation when the item is on screen (i.e. !culled)
    . (LP: #1200374)
  * Do not crash on positionAtBeginning if the list is empty .
  * Enable/disable running apps height animation in a less error prone
    way.

  [ Michael Terry ]
  * Use a chevron after 'Skip intro' and drop the underlining.
  * Load testability driver when QT_LOAD_TESTABILITY is set. (LP:
    #1226234)
  * Listen to the system setting StatsWelcomeScreen, which tells us
    whether to show user-specific infographic data in the greeter. (LP:
    #1207857)

  [ Gerry Boland ]
  * WM: ensure focusedApplicationWhenUsingScreenshots reset when unused,
    and only used when set. Fixes window focus conflict between shell
    and ApplicationManager.

  [ Nick Dedekind ]
  * Removed deprecated Unity.IndicatorsLegacy plugin.
  * Added actionState parser to the indicators-client text printer so
    that we get the icon.
  * Moved indicator page titles to the root action state of menu model.
    (LP: #1223635)

  [ Mirco Müller ]
  * Added rendering- and interaction-support for the first three
    extended snap-decision dialog-cases password-entry, user-
    authentication and simunlock.

  [ Daniel d'Andrada ]
  * Revert the reversion of r304 since it doesn't seem to crash anymore
    Original commit was Reset apps scope when returning from app to dash
    (LP #1193419) If an app is on foreground and you perform a long
    left-edge swipe to minimize it, and therefore return to the dash,
    the dash should be in the Applications scope and showing the
    running/recents applications. (LP: #1193419)

  [ Andrea Cimitan ]
  * Add behaviours to the hud reveal. (LP: #1224480, #1224633)
  * Make Tile themeable, add renderers for Dash Plugins and weather.
    (LP: #1231948)

  [ Michael Zanetti ]
  * fix inserting into quicklistmodel.
  * Drop useStorage argument and use exising LAUNCHER_TESTING define for
    this decision.

  [ Omer Akram ]
  * Make the volume/brightness slider changes realtime. (LP: #1227595)

  [ Nicolas d'Offay ]
  * Fixed black colour on the first of the month due to division. (LP:
    #1233657)
  * Added an indicator which is displayed in the search bar whenever a
    search is in progress. Added accompanying test in tst_PageHeader.

  [ Ubuntu daily release ]
  * Automatic snapshot from revision 390

 -- Ubuntu daily release <ps-jenkins@lists.canonical.com>  Fri, 04 Oct 2013 06:55:16 +0000

unity8 (7.81.3+13.10.20130927.3-0ubuntu1) saucy; urgency=low

  [ Michal Hruby ]
  * Correctly handle image URI scheme in results.

  [ Michał Sawicz ]
  * Make SHOW_DASH and HIDE_DASH close the current preview. (LP:
    #1231404)
  * Add a LazyImage component that shows an activity spinner for long-
    loading images and handles aspect ratio properly.
  * Fix Qt 5.1 FTBFS and suppress some build warnings.

  [ Albert Astals ]
  * Make sure we always have least have one column in the gridview. (LP:
    #1225391)
  * LVWPH: Make sure we always overshoot vertically. (LP: #1229851)
  * Remember the expanded categoryId and not the expanded index The
    index can change on search, and we still want to maintain it
    expanded in that case. (LP: #1230216)
  * Fix showHeader in an edge case of notShownByItsOwn Not all the tests
    i've added fail without the code fix, but i've added them just to be
    more covered . (LP: #1230187)

  [ Diego Sarmentero ]
  * Handling error signal from the DownloadTracker plugin (BUG:
    #1229744). (LP: #1229744)
  * Remove "Reviews and Comments" section from Application Preview until
    the feature is ready (BUG: #1226632) - Detect when the keyboard is
    being shown to allow the user to scroll the Preview even more if
    necessary to interact with the components at the bottom of that
    preview, and don't leave those components obscured behind the
    keyboard (BUG: #1226638). (LP: #1226632, #1224717, #1226638)

  [ Nick Dedekind ]
  * Brought messaging indicator inline with UnityMenuModel &
    UnityMenuAction. (LP: #1217676, #1217678)

  [ Pawel Stolowski ]
  * Support canned search queries returned by Home Scope.
  * Cancel previous actions and previews on new activation / preview.
    Expose previewed data row in Preview object.

  [ Michael Terry ]
  * Only enable the Bottombar when the HUD is available. (LP: #1220306)
  * Increase the "Skip intro" clickable area, making dismissing the edge
    demo intro feel more natural. (LP: #1220632)

  [ Michael Zanetti ]
  * drop our CrossFadeImage in favor of the SDK one. (LP: #1227783)

  [ Ubuntu daily release ]
  * Automatic snapshot from revision 358

 -- Ubuntu daily release <ps-jenkins@lists.canonical.com>  Fri, 27 Sep 2013 14:13:22 +0000

unity8 (7.81.3+13.10.20130924.2-0ubuntu1) saucy; urgency=low

  [ Michal Hruby ]
  * Fix the signal prototypes on music grid renderer. (LP: #1228390)

  [ Michael Zanetti ]
  * use less auto variables, align coding style, constify and Qt'ify API
    in AccountsService plugin.

  [ Nick Dedekind ]
  * Re-enable MenuContentActivator in Indicators.

  [ Albert Astals ]
  * LVWPH: Update the section header on list change events.

  [ Pawel Stolowski ]
  * Check results model ptr returned by GetResultsFromCategory method
    from UnityCore. (LP: #1228097, #1211595)

  [ Ubuntu daily release ]
  * Automatic snapshot from revision 340

 -- Ubuntu daily release <ps-jenkins@lists.canonical.com>  Tue, 24 Sep 2013 14:40:01 +0000

unity8 (7.81.3+13.10.20130919.3-0ubuntu1) saucy; urgency=low

  [ Michal Hruby ]
  * Add support for music grid renderer to GenericScopeView.

  [ Nick Dedekind ]
  * Fixed the removal of messaging widget due to incompatible action
    state. (LP: #1225017)

  [ Christopher Lee ]
  * Addition of initial autopilot tests for the application lifecycle.

  [ Lars Uebernickel ]
  * VolumeControl: use action of the new indicator indicator-sound
    recently gained an action to increase and decrease the volume. This
    patch makes use of that to get rid of a bus round trip (to get the
    current volume) and a race (when the volume gets set between
    fetching the current volume and setting the new volume). (LP:
    #1219057)

  [ Michael Terry ]
  * When AccountsService.backgroundFile is unset/invalid, have the
    greeter fall back to whatever the shell background is.
  * Add a tiny SessionBroadcast plugin that listens to unity-greeter-
    session-broadcast for the ShowHome signal.

  [ Daniel d'Andrada ]
  * Remove obsolete, unused graphics.
  * Make MouseTouchAdaptor work with multiple QWindows.

  [ Michael Zanetti ]
  * change how icons are searched a) try to find it the Icon as is b)
    prepend with Path if a Path variable is given c) fall back to the
    image://theme/ with just the icon name . (LP: #1225186)
  * fix an issue with removing a running app from the launcher and
    always store pinning to the config.
  * collapse any open preview when programmatically switching current
    dash index. (LP: #1221137)

  [ Ubuntu daily release ]
  * Automatic snapshot from revision 333

 -- Ubuntu daily release <ps-jenkins@lists.canonical.com>  Thu, 19 Sep 2013 15:15:07 +0000

unity8 (7.81.3+13.10.20130916-0ubuntu1) saucy; urgency=low

  [ Michael Zanetti ]
  * allow left edge gesture to minimize apps even when launcher is
    already visible.
  * Don't hide the launcher on changes in the stages.
  * ssh is now installed per default, but it's set to manual in the
    ssh.override.

  [ Ubuntu daily release ]
  * Automatic snapshot from revision 320

 -- Ubuntu daily release <ps-jenkins@lists.canonical.com>  Mon, 16 Sep 2013 11:49:28 +0000

unity8 (7.81.3+13.10.20130912-0ubuntu1) saucy; urgency=low

  [ Michael Zanetti ]
  * add support for finding icons from click package apps in the
    launcher.
  * update to latest launcher API for better integration with the
    AppManager.

  [ Ricardo Mendoza ]
  * Fixes problems related to image 20130912.0, amongst: * Fix autopilot
    tests by preventing blocking of input during HUD button animations,
    only when fully visible * Fix loading of unity-mir library, major
    version wasn't specified so unless the dev package was there it
    would fail.

  [ Ubuntu daily release ]
  * Automatic snapshot from revision 316

 -- Ubuntu daily release <ps-jenkins@lists.canonical.com>  Thu, 12 Sep 2013 13:47:59 +0000

unity8 (7.81.3+13.10.20130911.1-0ubuntu1) saucy; urgency=low

  [ Michael Terry ]
  * Switch from deprecated image://gicon/ to new image://theme/.

  [ Gerry Boland ]
  * Add OSKController so shell can control OSK correctly on Mir.
  * Remove InputFilterArea for bottom edge swipes, as applications also
    listen for such swipes for Toolbar reveal.

  [ Ricardo Mendoza ]
  * Select the backend to use dynamically on runtime according to the
    QPA selected by the system.

  [ Ubuntu daily release ]
  * Automatic snapshot from revision 311

 -- Ubuntu daily release <ps-jenkins@lists.canonical.com>  Wed, 11 Sep 2013 16:22:55 +0000

unity8 (7.81.3+13.10.20130911-0ubuntu1) saucy; urgency=low

  [ Michal Hruby ]
  * Hide all gicon strings from the shell and use the image://theme icon
    provider that was recently added to the SDK.

  [ Gerry Boland ]
  * Convert to new ApplicationManager API.

  [ Nick Dedekind ]
  * Updated access point design as per spec.
  * Indicator visibility based on connection with backend service.

  [ Albert Astals ]
  * Dash: Make assignments bindings This way if the model changes the
    item value also changes.

  [ Michael Zanetti ]
  * adds support for highlighting the currently focused application in
    the launcher, adds tests.
  * include ~/.local/share/applications in launcher's .desktop file
    search path.
  * shrink size of area for revealing the HUD button and make it
    disappear on release again. fixes 1219035. (LP: #1219035)
  * revert revision 304 as it makes the Shell crash.

  [ Michael Terry ]
  * Allow testers to set custom password or pin in demo mode, rather
    than hardcoding them.
  * Have the greeter use AccountsService to determine its background.
    (LP: #1218402)
  * Listen to changes in the "show edge demo" AccountsService setting.

  [ Daniel d'Andrada ]
  * Update fake/mock plugins so that "./run --fake" works well again -
    You can now see the thumbnails of the fake running applications once
    again. - You no longer get hundreds of warnings due to icons not
    found.
  * Reset apps scope when returning from app to dash (LP #1193419) If an
    app is on foreground and you perform a long left-edge swipe to
    minimize it, and therefore return to the dash, the dash should be in
    the Applications scope and showing the running/recents applications.
    (LP: #1193419)

  [ Ubuntu daily release ]
  * Automatic snapshot from revision 306

 -- Ubuntu daily release <ps-jenkins@lists.canonical.com>  Wed, 11 Sep 2013 00:54:31 +0000

unity8 (7.81.3+13.10.20130905.2-0ubuntu1) saucy; urgency=low

  [ Michael Zanetti ]
  * Integrate Launcher with AppManager.

  [ Nick Dedekind ]
  * Removed FIXME from slider int->double conversion.

  [ Ubuntu daily release ]
  * Automatic snapshot from revision 291

 -- Ubuntu daily release <ps-jenkins@lists.canonical.com>  Thu, 05 Sep 2013 10:48:02 +0000

unity8 (7.81.3+13.10.20130904.1-0ubuntu1) saucy; urgency=low

  [ Nicolas d'Offay ]
  * Switched infographic background at design's request.

  [ Ubuntu daily release ]
  * Automatic snapshot from revision 287

 -- Ubuntu daily release <ps-jenkins@lists.canonical.com>  Wed, 04 Sep 2013 07:34:57 +0000

unity8 (7.81.3+13.10.20130904-0ubuntu1) saucy; urgency=low

  [ mhall119 ]
  * Add a little bit of text to the last step of the tour telling the
    user how to end it and get to their phone.

  [ Jussi Pakkanen ]
  * Use CCache if it is installed.

  [ Nick Dedekind ]
  * Multiple icon/label support for indicators.

  [ Albert Astals ]
  * Remove unneeded role.

  [ Lars Uebernickel ]
  * Fall back to "ubuntu-mobile" icon theme if $UBUNTU_ICON_THEME is
    unset.

  [ Michael Zanetti ]
  * Use MouseAreas in DashBar to enable clicking again.
  * load launcher default config from existing dconf key.

  [ Ubuntu daily release ]
  * Automatic snapshot from revision 285

 -- Ubuntu daily release <ps-jenkins@lists.canonical.com>  Wed, 04 Sep 2013 03:02:57 +0000

unity8 (7.81.3+13.10.20130903.1-0ubuntu1) saucy; urgency=low

  [ Michael Zanetti ]
  * workaround quicklist text color.

  [ Ubuntu daily release ]
  * Automatic snapshot from revision 277

 -- Ubuntu daily release <ps-jenkins@lists.canonical.com>  Tue, 03 Sep 2013 06:09:36 +0000

unity8 (7.81.3+13.10.20130830-0ubuntu1) saucy; urgency=low

  [ Pawel Stolowski ]
  * Implement a virtual 'All' filter option.

  [ Ubuntu daily release ]
  * Automatic snapshot from revision 275

 -- Ubuntu daily release <ps-jenkins@lists.canonical.com>  Fri, 30 Aug 2013 12:44:40 +0000

unity8 (7.81.3+13.10.20130829.2-0ubuntu1) saucy; urgency=low

  [ Michael Terry ]
  * Implement launcher item backend via AccountsService.

  [ Ubuntu daily release ]
  * Automatic snapshot from revision 272

 -- Ubuntu daily release <ps-jenkins@lists.canonical.com>  Thu, 29 Aug 2013 19:09:44 +0000

unity8 (7.81.3+13.10.20130829.1-0ubuntu1) saucy; urgency=low

  [ Michael Terry ]
  * Make sure greeter and lockscreen backgrounds are always defined,
    even if the wallpaper preference string is bogus. (LP: #1208889,
    #1208894)

  [ Ubuntu daily release ]
  * Automatic snapshot from revision 270

 -- Ubuntu daily release <ps-jenkins@lists.canonical.com>  Thu, 29 Aug 2013 11:09:43 +0000

unity8 (7.81.3+13.10.20130829-0ubuntu1) saucy; urgency=low

  [ Andrea Cimitan ]
  * Streamline some new HUD interactions to be more consistent with the
    Unity Launcher.

  [ Michael Zanetti ]
  * setting the launcher's extensionSize delayed to position the view
    correctly at the beginning .

  [ Bill Filler ]
  * add new telephony apps (dialer, messaging, contacts) to launcher and
    Home scope.

  [ Michael Terry ]
  * Implement edge demos on first boot. Build-Depends: +dbus-test-
    runner, +qtbase5-dev-tools.

  [ Ubuntu daily release ]
  * Automatic snapshot from revision 267

 -- Ubuntu daily release <ps-jenkins@lists.canonical.com>  Thu, 29 Aug 2013 02:10:38 +0000

unity8 (7.81.3+13.10.20130828.1-0ubuntu1) saucy; urgency=low

  [ Andrea Cimitan ]
  * Hide the LauncherPanel when it's really hidden, by changing visible
    to false.

  [ Gerry Boland ]
  * Fix sidestage applications - they were being ignored in the show-
    application-surface logic. (LP: #1217027, #1210079)

  [ Michał Sawicz ]
  * Raise the exception if typing failed in autopilot.

  [ Nick Dedekind ]
  * Added location indicator defaults.

  [ Michael Zanetti ]
  * increase minimal dragging width for dismissing apps with left edge
    make it a configurable parameter and adjust animation to look like
    requested in the bug report . (LP: #1213153)

  [ Ubuntu daily release ]
  * Automatic snapshot from revision 262

 -- Ubuntu daily release <ps-jenkins@lists.canonical.com>  Wed, 28 Aug 2013 11:55:46 +0000

unity8 (7.81.3+13.10.20130827.1-0ubuntu1) saucy; urgency=low

  [ Michael Zanetti ]
  * unset model in quicklist before closing it.

  [ Ubuntu daily release ]
  * Automatic snapshot from revision 256

 -- Ubuntu daily release <ps-jenkins@lists.canonical.com>  Tue, 27 Aug 2013 10:49:17 +0000

unity8 (7.81.3+13.10.20130827-0ubuntu1) saucy; urgency=low

  [ Michael Zanetti ]
  * Theme the Quicklist Popover.

  [ Albert Astals ]
  * Apply expandedIndex on delegate creation bug #1213033. (LP:
    #1213033)

  [ Ubuntu daily release ]
  * Automatic snapshot from revision 254

 -- Ubuntu daily release <ps-jenkins@lists.canonical.com>  Tue, 27 Aug 2013 02:10:43 +0000

unity8 (7.81.3+13.10.20130826.5-0ubuntu1) saucy; urgency=low

  [ Michael Zanetti ]
  * tweak launcher folding and visuals according to feedback from
    design: - increase foldingStartHeight - Introduces a
    foldingStopHeight. Folding only happens between the
    foldingStartHeight and the foldingStopHeight. - Only change
    brightness while folding - remove highlight of pressed icon -
    decrease launcher's width by half a grid unit.

  [ Ubuntu daily release ]
  * Automatic snapshot from revision 251

 -- Ubuntu daily release <ps-jenkins@lists.canonical.com>  Mon, 26 Aug 2013 22:09:43 +0000

unity8 (7.81.3+13.10.20130826.4-0ubuntu1) saucy; urgency=low

  [ Michał Sawicz ]
  * Add module entry in HudClient's qmldir.

  [ Jussi Pakkanen ]
  * Let Ninja parallelize itself.

  [ Nick Dedekind ]
  * Abstraction of indicator menu item properties prior to move into
    common components library.

  [ Christopher Lee ]
  * Added autopilot-tests for ephemeral, interactive and snap-decision
    notifications.

  [ Mirco Müller ]
  * Added autopilot-tests for ephemeral, interactive and snap-decision
    notifications.

  [ Michael Zanetti ]
  * only search visible children in findChild, add findInvisibleChild
    for others.
  * Added autopilot-tests for ephemeral, interactive and snap-decision
    notifications.

  [ Thomi Richards ]
  * Added autopilot-tests for ephemeral, interactive and snap-decision
    notifications.

  [ Ubuntu daily release ]
  * Automatic snapshot from revision 249

 -- Ubuntu daily release <ps-jenkins@lists.canonical.com>  Mon, 26 Aug 2013 18:34:44 +0000

unity8 (7.81.3+13.10.20130826.2-0ubuntu1) saucy; urgency=low

  [ Albert Astals ]
  * Don't include QtQML It includes LOTS of files we don't need.

  [ Ubuntu daily release ]
  * Automatic snapshot from revision 243

 -- Ubuntu daily release <ps-jenkins@lists.canonical.com>  Mon, 26 Aug 2013 10:08:52 +0000

unity8 (7.81.3+13.10.20130826.1-0ubuntu1) saucy; urgency=low

  * Automatic snapshot from revision 241

 -- Ubuntu daily release <ps-jenkins@lists.canonical.com>  Mon, 26 Aug 2013 06:08:33 +0000

unity8 (7.81.3+13.10.20130826-0ubuntu1) saucy; urgency=low

  [ Michael Zanetti ]
  * delay move operations if the start dragging operation is running
    This prevents items to left in wrong places when transitions clash.
  * add empty setUser to allow compiling in jenkins again until the
    branch that matches unity-api is ready to land. .
  * add count and progress overlay information to real model too.

  [ Pawel Stolowski ]
  * Changed the type of setActive argument from
    QVector<AbstractFilterOption *>::size_type to unsigned int.

  [ Ubuntu daily release ]
  * Automatic snapshot from revision 240

 -- Ubuntu daily release <ps-jenkins@lists.canonical.com>  Mon, 26 Aug 2013 02:31:42 +0000

unity8 (7.81.3+13.10.20130821.2-0ubuntu1) saucy; urgency=low

  [ Michael Terry ]
  * Listen to display-power-changed rather than system-power-changed
    signals when showing the greeter; ignore such signals when the
    proximity sensor is active. (LP: #1214477)

  [ Pawel Stolowski ]
  * Added a role for accessing progress-source property of categories.

  [ Ubuntu daily release ]
  * Automatic snapshot from revision 233

 -- Ubuntu daily release <ps-jenkins@lists.canonical.com>  Wed, 21 Aug 2013 22:09:53 +0000

unity8 (7.81.3+13.10.20130821.1-0ubuntu1) saucy; urgency=low

  [ Michael Zanetti ]
  * allow testing at 11:13. Old code failed because the text actually
    says "11:13 AM".
  * add some checks if we actually clicked an item or in the spacing
    between them gets rid of some warnings printed by the launcher .

  [ Michał Sawicz ]
  * Update runtime deps in the build script.

  [ Nick Dedekind ]
  * Added/Updated legacy network indicator components to use with new
    indicator backend.

  [ Albert Astals ]
  * Fix insertions/removals on the qlimitproxymodel . (LP: #1213959)

  [ Ubuntu daily release ]
  * Automatic snapshot from revision 230

 -- Ubuntu daily release <ps-jenkins@lists.canonical.com>  Wed, 21 Aug 2013 15:04:59 +0000

unity8 (7.81.3+13.10.20130821-0ubuntu1) saucy; urgency=low

  [ Michael Zanetti ]
  * added support for count emblems and progress overlays on the
    launcher.

  [ Pawel Stolowski ]
  * Add role for getting filter options model. Add method to activate
    option based on index or id.

  [ Ted Gould ]
  * Mark indicators-client as providing an indicator-renderer.

  [ Nick Dedekind ]
  * Added flatmenuproxymodel pass-through signals from qmenumodel.
  * Renamed indicator-messaging to indicator-messages.

  [ Gerry Boland ]
  * Typo fix in FrequentlyUsedAppsModel.

  [ Ubuntu daily release ]
  * Automatic snapshot from revision 224

 -- Ubuntu daily release <ps-jenkins@lists.canonical.com>  Wed, 21 Aug 2013 08:05:13 +0000

unity8 (7.81.3+13.10.20130820.2-0ubuntu1) saucy; urgency=low

  [ Michael Zanetti ]
  * initial support for quicklists For now they support pinning and
    removing of items.

  [ Ubuntu daily release ]
  * Automatic snapshot from revision 217

 -- Ubuntu daily release <ps-jenkins@lists.canonical.com>  Tue, 20 Aug 2013 10:09:36 +0000

unity8 (7.81.3+13.10.20130820-0ubuntu1) saucy; urgency=low

  [ Andrea Cimitan ]
  * Implement background changing through gsettings. Make sure it does
    fallback to default background when needed.

  [ Michael Zanetti ]
  * Implement background changing through gsettings. Make sure it does
    fallback to default background when needed.
  * Add Drag'n'drop support to Launcher As dragging an item pins it to
    the launcher this also contains initial quicklist and pinning
    support in the plugin part.

  [ Michał Sawicz ]
  * Fix generic preview wrapping and force rich text parsing.

  [ Michal Hruby ]
  * Remove the override for Apps available for download, click scope
    provides these now.
  * Hide rating widgets when scope provides rating set to < 0.0. Also
    fallback to regular preview image if there are no more_screenshots
    specified.

  [ Albert Astals ]
  * Make sure minYExtent is updated before setting the new content
    height Otherwise bad things can happen in the positioning .

  [ Ubuntu daily release ]
  * Automatic snapshot from revision 215

 -- Ubuntu daily release <ps-jenkins@lists.canonical.com>  Tue, 20 Aug 2013 02:08:42 +0000

unity8 (7.81.3+13.10.20130816.3-0ubuntu1) saucy; urgency=low

  [ Michal Hruby ]
  * Implement overrideResults() method, which allows us to seamlessly
    combine real scope data with mocked data.

  [ Michał Sawicz ]
  * Wait for activeFocus before typing in autopilot tests. (LP:
    #1212580)

  [ Nick Dedekind ]
  * Fixed network indicator password dialog not appearing. (LP:
    #1212730)
  * Remove time & battery indicator service info.

  [ Albert Astals ]
  * Dash category expansion.
  * Fix crash in the shell test Give the item a parent, otherwise the
    qml engine decides to adopt it and when we do the deleteLater on
    them, they have been already deleted. Since we are the parents, we
    don't need to call the deleteLAter eiether they'll be properly
    deleted on our deletion.

  [ Michael Zanetti ]
  * make entering text in lockscreen tests more robust. (LP: #1212580)

  [ Michael Terry ]
  * Define the 'build' target as PHONY so make doesn't get confused by
    our 'build' script.
  * Add a test for the Powerd plugin shell support.

  [ Pawel Stolowski ]
  * Bindings for filters.

  [ Ubuntu daily release ]
  * Automatic snapshot from revision 208

 -- Ubuntu daily release <ps-jenkins@lists.canonical.com>  Fri, 16 Aug 2013 14:11:35 +0000

unity8 (7.81.3+13.10.20130814.3-0ubuntu1) saucy; urgency=low

  [ Ted Gould ]
  * Upstart signals to control indicator services.

  [ Nick Dedekind ]
  * Replaced indicator menu listView with tabs view.
  * Transition Unity.Indicators to UnityMenuModel.

  [ Ubuntu daily release ]
  * Automatic snapshot from revision 197

 -- Ubuntu daily release <ps-jenkins@lists.canonical.com>  Wed, 14 Aug 2013 14:33:39 +0000

unity8 (7.81.3+13.10.20130814.1-0ubuntu1) saucy; urgency=low

  [ Michał Sawicz ]
  * Add AppPreview.

  [ Nick Dedekind ]
  * Use key from indicator service file to source indicator positions.

  [ Diego Sarmentero ]
  * Add AppPreview.

  [ Ubuntu daily release ]
  * Automatic snapshot from revision 193

 -- Ubuntu daily release <ps-jenkins@lists.canonical.com>  Wed, 14 Aug 2013 06:33:14 +0000

unity8 (7.81.3+13.10.20130813.1-0ubuntu1) saucy; urgency=low

  [ Michael Zanetti ]
  * don't scale the EARLY ALPHA warning text bigger than the screen is.

  [ Michał Sawicz ]
  * Add debug logging to passphrase entry.

  [ Albert Astals ]
  * Remove unneeded stuff from CMakelists.txt set(CMAKE_AUTOMOC ON)
    include(FindPkgConfig) find_package(Qt5Core REQUIRED)
    find_package(Qt5Quick REQUIRED) Are already on the top-level
    CMakeLists.txt so no need to write them again Well, actually the
    Qt5Core wasn't and i added it, it's not really necessary since it's
    pulled by the others that depend on it, but it doesn't hurt to be
    explicit.

  [ Ubuntu daily release ]
  * Automatic snapshot from revision 189

 -- Ubuntu daily release <ps-jenkins@lists.canonical.com>  Tue, 13 Aug 2013 14:08:32 +0000

unity8 (7.81.3+13.10.20130812.1-0ubuntu1) saucy; urgency=low

  [ Michael Zanetti ]
  * preserve lockscreen's background wallpaper's aspect ratio. (LP:
    #1208892)

  [ Ubuntu daily release ]
  * Automatic snapshot from revision 184

 -- Ubuntu daily release <ps-jenkins@lists.canonical.com>  Mon, 12 Aug 2013 19:14:35 +0000

unity8 (7.81.3+13.10.20130812-0ubuntu1) saucy; urgency=low

  [ Albert Astals ]
  * Fix uses of uninitialized values reported by valgrind.

  [ Ubuntu daily release ]
  * Automatic snapshot from revision 182

 -- Ubuntu daily release <ps-jenkins@lists.canonical.com>  Mon, 12 Aug 2013 14:33:29 +0000

unity8 (7.81.3+13.10.20130809.1-0ubuntu1) saucy; urgency=low

  [ Michal Hruby ]
  * Set phone form factor for scope requests.

  [ Michał Sawicz ]
  * Add support for plurals and update the translation template.

  [ Ubuntu daily release ]
  * Automatic snapshot from revision 179

 -- Ubuntu daily release <ps-jenkins@lists.canonical.com>  Fri, 09 Aug 2013 15:35:06 +0000

unity8 (7.81.3+13.10.20130809-0ubuntu1) saucy; urgency=low

  [ Michał Sawicz ]
  * Prepare unity8 for cross-building.

  [ Ubuntu daily release ]
  * Automatic snapshot from revision 176

 -- Ubuntu daily release <ps-jenkins@lists.canonical.com>  Fri, 09 Aug 2013 02:32:10 +0000

unity8 (7.81.3+13.10.20130808-0ubuntu1) saucy; urgency=low

  [ Michał Sawicz ]
  * Re-enable battery slider test.

  [ Nick Dedekind ]
  * Workaround for non-deletion of indicator page menu items. (LP:
    #1183065, #1206991)

  [ Albert Astals ]
  * LVPWH: Fix regression handling the sticky top section culling r166
    introduced the regression, this fixes it+tests.
  * Implement+test the maximizeVisibleArea function Tries to show as
    much possible of an index that is already shown on screen Will be
    used for the dash category expansion.

  [ Ubuntu daily release ]
  * Automatic snapshot from revision 174

 -- Ubuntu daily release <ps-jenkins@lists.canonical.com>  Thu, 08 Aug 2013 15:23:17 +0000

unity8 (7.81.3+13.10.20130807-0ubuntu1) saucy; urgency=low

  [ Michał Sawicz ]
  * Drop ppa:ubuntu-unity/next.
  * Revert revision 161 that causes issues with invalid background.

  [ Albert Astals ]
  * Fix off by one in the culling condition If you are on 0 and your
    height is 1 and viewport starts at 1 you have to be culled since you
    are not visible.

  [ Ubuntu daily release ]
  * Automatic snapshot from revision 168

 -- Ubuntu daily release <ps-jenkins@lists.canonical.com>  Wed, 07 Aug 2013 02:32:00 +0000

unity8 (7.81.3+13.10.20130806-0ubuntu1) saucy; urgency=low

  [ Michael Terry ]
  * Show the greeter when powerd tells us to, not just whenever we press
    the power key. (LP: #1186256)

  [ Ubuntu daily release ]
  * Automatic snapshot from revision 164

 -- Ubuntu daily release <ps-jenkins@lists.canonical.com>  Tue, 06 Aug 2013 03:43:01 +0000

unity8 (7.81.3+13.10.20130805-0ubuntu1) saucy; urgency=low

  [ Michael Terry ]
  * Fixes the lockscreen and swiping on the greeter still being possible
    even when in tablet mode. (LP: #1204984)
  * Watch powerd signals to notice a sleep and unfocus current app when
    that happens.

  [ Michael Zanetti ]
  * make findChild also find invisible childs This considerably
    increases the amount of items to be searched up to a level where
    testShell didn't finish any more with searching. Hence this commit
    also changes findChild to do a breadth-first instead of a depth-
    first search.
  * Read background from GSettings or fallback to default_background.

  [ Andrea Cimitan ]
  * Read background from GSettings or fallback to default_background.

  [ Albert Astals ]
  * Make LVWPH provide a delegateIndex for sectionHeaders This way we
    can match the sectionHeader to the model easier in the qml/js side .
  * Fix tryCompare call The 4th parameter of tryCompare is timeout not
    message .

  [ Daniel d'Andrada ]
  * Read background from GSettings or fallback to default_background.

  [ Ubuntu daily release ]
  * Automatic snapshot from revision 162

 -- Ubuntu daily release <ps-jenkins@lists.canonical.com>  Mon, 05 Aug 2013 02:32:05 +0000

unity8 (7.81.3+13.10.20130802-0ubuntu1) saucy; urgency=low

  [ Michael Terry ]
  * Make hud autopilot tests more reliable by fixing how it calculates
    relative coordinates.

  [ Albert Astals ]
  * Only update the "section" if we are not culling the item If the item
    is not shown we should not care about its section.

  [ Ubuntu daily release ]
  * Automatic snapshot from revision 155

 -- Ubuntu daily release <ps-jenkins@lists.canonical.com>  Fri, 02 Aug 2013 02:40:11 +0000

unity8 (7.81.3+13.10.20130801.1-0ubuntu1) saucy; urgency=low

  [ Michał Sawicz ]
  * Add a disclaimer for the fake applications plugin.

  [ Nick Dedekind ]
  * Removed animations from fake indicator pages.

  [ Ubuntu daily release ]
  * Automatic snapshot from revision 152

 -- Ubuntu daily release <ps-jenkins@lists.canonical.com>  Thu, 01 Aug 2013 14:30:40 +0000

unity8 (7.81.3+13.10.20130801ubuntu.unity.next-0ubuntu1) saucy; urgency=low

  [ Michael Zanetti ]
  * implemented new Lockscreen design.

  [ Michał Sawicz ]
  * Fix mock VideoPreview to use the string categoryId as well.

  [ Nick Dedekind ]
  * Added a text tree representation of the qmenumodel to the
    indicators-client application.

  [ Albert Astals ]
  * Don't need deelistmodel here.

  [ Ubuntu daily release ]
  * Automatic snapshot from revision 149 (ubuntu-unity/next)

 -- Ubuntu daily release <ps-jenkins@lists.canonical.com>  Thu, 01 Aug 2013 02:32:03 +0000

unity8 (7.81.3+13.10.20130730ubuntu.unity.next-0ubuntu1) saucy; urgency=low

  [ Michał Sawicz ]
  * Adapt to Qt 5.1.

  [ Albert Astals ]
  * Adapt to Qt 5.1.

  [ Ubuntu daily release ]
  * Automatic snapshot from revision 143 (ubuntu-unity/next)

 -- Ubuntu daily release <ps-jenkins@lists.canonical.com>  Tue, 30 Jul 2013 02:33:12 +0000

unity8 (7.81.3+13.10.20130729ubuntu.unity.next-0ubuntu1) saucy; urgency=low

  [ Michal Hruby ]
  * Remove the variant conversions methods as they were moved to dee-qt.

  [ Michał Sawicz ]
  * Re-enable passphrase tests under UInput.
  * Use the new string categoryIds in custom video and music scope
    views. (LP: #1199322)

  [ Nick Dedekind ]
  * Behavioural changes for indicators - Part 1 - Use standard
    animations. - Search bar animation less distracting. - Hinting
    animation shows header. - Vertical velocity detector to reduce
    accidental menu switches in dragging phase.

  [ Gustavo Pichorim Boiko ]
  * Add entries to the new applications resulted from the split of the
    phone-app.

  [ Ubuntu daily release ]
  * Automatic snapshot from revision 141 (ubuntu-unity/next)

 -- Ubuntu daily release <ps-jenkins@lists.canonical.com>  Mon, 29 Jul 2013 03:41:07 +0000

unity8 (7.81.3+13.10.20130726ubuntu.unity.next-0ubuntu1) saucy; urgency=low

  [ Michal Hruby ]
  * Expose real category ids and not just indices.
  * Provide fallbacks for default renderer.

  [ Daniel d'Andrada ]
  * Give a visual feedback on right-edge drag with no running apps (LP:
    #1116207). (LP: #1116207)

  [ Albert Astals ]
  * Update m_firstVisibleIndex if there's no visible items anymore Also
    remove the check for m_visibleItems.isEmpty() on insert, the
    m_firstVisibleIndex == 0 already protects us against that.

  [ Christopher Lee ]
  * Tests now use a default lightdm mock if not decorated. (LP:
    #1204772)

  [ Ubuntu daily release ]
  * Automatic snapshot from revision 135 (ubuntu-unity/next)

 -- Ubuntu daily release <ps-jenkins@lists.canonical.com>  Fri, 26 Jul 2013 07:06:08 +0000

unity8 (7.81.3+13.10.20130725ubuntu.unity.next-0ubuntu1) saucy; urgency=low

  [ Michal Hruby ]
  * Fix adding items into an empty LVWPH.

  [ Michał Sawicz ]
  * Move to using upstart in run_on_device.
  * Added heeding and qmltest for button-tint hint.
  * Refactoring and cleanup of the Unity8 Autopilot tests.
  * Hide the Unity launcher during autopiloting and skip battery tests
    if unavailable.

  [ Ying-Chun Liu ]
  * Let GenericScope support loading different renderers.

  [ Nick Dedekind ]
  * Removed overview from indicators.
  * Menus for indicators is now created prioritised by distance from
    current item to speed up user experience.
  * Add ApplicationArguments to know the geometry from start.

  [ Mirco Müller ]
  * Added heeding and qmltest for button-tint hint.

  [ Christopher Lee ]
  * Refactoring and cleanup of the Unity8 Autopilot tests.

  [ Thomi Richards ]
  * Refactoring and cleanup of the Unity8 Autopilot tests.

  [ Ubuntu daily release ]
  * Automatic snapshot from revision 129 (ubuntu-unity/next)

 -- Ubuntu daily release <ps-jenkins@lists.canonical.com>  Thu, 25 Jul 2013 03:02:12 +0000

unity8 (7.81.3+13.10.20130718ubuntu.unity.next-0ubuntu1) saucy; urgency=low

  [ Andrea Cimitan ]
  * Add support for the colour palette.

  [ Omer Akram ]
  * fix the calendar icon in the launcher. (LP: #1201905)

  [ Nick Dedekind ]
  * Export indicator plugin symbols using Q_DECL_EXPORT.

  [ Ying-Chun Liu ]
  * Don't include .moc in previewbindingstest.cpp.

  [ Ubuntu daily release ]
  * Automatic snapshot from revision 118 (ubuntu-unity/next)

 -- Ubuntu daily release <ps-jenkins@lists.canonical.com>  Thu, 18 Jul 2013 06:07:00 +0000

unity8 (7.81.3+13.10.20130717ubuntu.unity.next-0ubuntu1) saucy; urgency=low

  [ Daniel d'Andrada ]
  * Remove dead code: Showable::showWithoutAnimation.

  [ Nick Dedekind ]
  * Split Plugins export macro into export_qmlfiles and
    export_qmlplugins. Added qmltypes to indicators plugin.

  [ Ubuntu daily release ]
  * Automatic snapshot from revision 112 (ubuntu-unity/next)

 -- Ubuntu daily release <ps-jenkins@lists.canonical.com>  Wed, 17 Jul 2013 03:14:49 +0000

unity8 (7.81.3+13.10.20130716ubuntu.unity.next-0ubuntu1) saucy; urgency=low

  [ Pete Woods ]
  * Rename the demo user "single" to "phablet" Fix the infographics on
    the device At the moment the mock lightdm backend we are using says
    the current user is called "single", while in reality the processes
    all run as the "phablet" user.

  [ Michał Sawicz ]
  * Only use ppa:ubuntu-unity/next and clean build scripts and CODING,
    accordingly.
  * Do not recommend indicator-power and indicator-sound. On device
    they're provided by lp:indicator-server for the time being.
  * Fix the Network page to provide the correct token. (LP: #1201529)

  [ Ubuntu daily release ]
  * Automatic snapshot from revision 109 (ubuntu-unity/next)

 -- Ubuntu daily release <ps-jenkins@lists.canonical.com>  Tue, 16 Jul 2013 02:32:03 +0000

unity8 (7.81.3+13.10.20130714ubuntu.unity.next-0ubuntu1) saucy; urgency=low

  [ Michael Terry ]
  * Change Ok to OK. (LP: #1131842)

  [ Ubuntu daily release ]
  * Automatic snapshot from revision 104 (ubuntu-unity/next)

 -- Ubuntu daily release <ps-jenkins@lists.canonical.com>  Sun, 14 Jul 2013 02:31:57 +0000

unity8 (7.81.3+13.10.20130712ubuntu.unity.next-0ubuntu1) saucy; urgency=low

  [ Michael Zanetti ]
  * Make use of the launcher API defined in unity-api and separate the
    model from the backend.

  [ Michał Sawicz ]
  * Issue wrap-and-sort -abt on debian/.

  [ Nick Dedekind ]
  * Moved indicators-client code into unity8. (LP: #1191132, #1191822)

  [ Ubuntu daily release ]
  * Automatic snapshot from revision 102 (ubuntu-unity/next)

 -- Ubuntu daily release <ps-jenkins@lists.canonical.com>  Fri, 12 Jul 2013 02:31:59 +0000

unity8 (7.81.3+13.10.20130711ubuntu.unity.next-0ubuntu1) saucy; urgency=low

  [ Michael Zanetti ]
  * invert the home button too in case the whole panel is inverted. (LP:
    #1199622)

  [ Michał Sawicz ]
  * Make the OpenEffect non-live by default to improve performance. (LP:
    #1124584)

  [ Ying-Chun Liu ]
  * Add Generic Preview. Modify GenericScopeView to support activate and
    preview.

  [ Ubuntu daily release ]
  * Automatic snapshot from revision 98 (ubuntu-unity/next)

 -- Ubuntu daily release <ps-jenkins@lists.canonical.com>  Thu, 11 Jul 2013 03:00:53 +0000

unity8 (7.81.3+13.10.20130710ubuntu.unity.next-0ubuntu1) saucy; urgency=low

  [ Michael Zanetti ]
  * removed unused old file ShortcutsContainer.qml.

  [ Michał Sawicz ]
  * Fix fetching data from scopes in the custom scope pages. (LP:
    #1199322)

  [ Ying-Chun Liu ]
  * Fix references to scope data. (LP: #1199322)

  [ Albert Astals ]
  * Fix showHeader animation when the header is half shown at top .
  * Disable -pedantic on the private Qt headers .

  [ Pawel Stolowski ]
  * Bindings for SocialPreview.

  [ Ubuntu daily release ]
  * Automatic snapshot from revision 94 (ubuntu-unity/next)

 -- Ubuntu daily release <ps-jenkins@lists.canonical.com>  Wed, 10 Jul 2013 02:32:00 +0000

unity8 (7.81.3+13.10.20130709ubuntu.unity.next-0ubuntu1) saucy; urgency=low

  [ Michal Hruby ]
  * Implement CategoryResults based on DeeFilterModel.

  [ Nick Dedekind ]
  * Added plugin cmake procedure for qmltypes files.

  [ Ubuntu daily release ]
  * Automatic snapshot from revision 86 (ubuntu-unity/next)

 -- Ubuntu daily release <ps-jenkins@lists.canonical.com>  Tue, 09 Jul 2013 02:58:58 +0000

unity8 (7.81.3+13.10.20130708ubuntu.unity.next-0ubuntu1) saucy; urgency=low

  [ Michael Terry ]
  * Ensure the past circle animations complete Currently, all the
    animations stop as soon as the present circles are all visible. This
    change ensures that the animations run to completion.

  [ Michael Zanetti ]
  * improve launcher flicking bahavior - fix initial snapping - improve
    foldingAreas behavior - increase clickFlick speed to flick 4 items.

  [ Albert Astals ]
  * Remove workarounds for Qt bug 28403 . (LP: #28403)

  [ Ubuntu daily release ]
  * Automatic snapshot from revision 83 (ubuntu-unity/next)

 -- Ubuntu daily release <ps-jenkins@lists.canonical.com>  Mon, 08 Jul 2013 02:34:23 +0000

unity8 (7.81.3+13.10.20130704ubuntu.unity.next-0ubuntu1) saucy; urgency=low

  [ Didier Roche ]
  * Clean packaging for entering saucy and following daily release guidelines
  * Automatic snapshot from revision 49 (bootstrap)

  [ Michał Sawicz ]
  * Fix unity8.pot file.
  * Support the simplified theming from ubuntu-ui-toolkit.
  * Use AbstractButtons instead of Button { color: "transparent" } that
    doesn't work.

  [ Albert Astals ]
  * ListViewWithPageHeader implementation in C++. (LP: #1171918)
  * LVWPH: Do not crash on showHeader if we don't have a header .
  * Fix bug when setting the same model twice to a QLimitProxyModelQML.
  * Add some const & Saves us some microseconds in copying stuff.

  [ Daniel d'Andrada ]
  * Make Greeter and Stage use the new DragHandle component. So they no
    longer use Revealers. Now a directional drag gesture is required to
    start the animation that brings back a "minimized" application when
    the dash is on foreground. Besides that, now they have the following
    feature:  - Action only completes succesfully if you drag through at
    least half the    screen width or if your swipe is fast enough. The
    shorter the swipe, the faster it has to be for the action to auto-
    complete.
  * DirectionalDragArea: add touchSceneX, touchSceneY, and sceneDistance
    properties.
  * DirectionalDragArea: emit draggingChanged() on direct recognition
    draggingChanged() should be emited when status change from
    WaitingForTouch directly to Recognized.
  * update CODING instructions for building & running.
  * DragHandle: add stretch and hintDisplacement properties.
  * DragHandle: fix hinting Revision 64 had a bad interaction with
    revision 66 (that added line was lost in the merge/rebase process).
    tst_DragHandle::hintingAnimation() points out the problem (fails on
    line 388).
  * Make Panel use DragHandles instead of a Revealer - A directional
    drag gesture is needed reveal the panel when fullscreen. - better
    logic for deciding when to auto-complete the show/hide animation -
    hinting animation to close the panel - Tapping on menu bar no longer
    opens nearest indicator menu - No closing with handle click.

  [ mhall119 ]
  * Fix build script error from extra blank line. (LP: #1196322)

  [ Nick Dedekind ]
  * Changed shellImportPath to return a list of paths. Added
    prependImportPaths and changed appendImportPaths to check for
    duplicates.

  [ Mirco Müller ]
  * Added support and tests for expanding snap-decisions with more than
    2 actions passed in.

  [ Michael Zanetti ]
  * As requested by design, decreasing wobblyness in the
    WrongPasswordAnimation.
  * improve the bzr commit hook - don't run qmltests in here, it takes
    too long - don't abort commit on failed tests, its too annoying -
    instead, print a fat warning and backup the commit message to be
    reused after uncommitting and fixing the tests.
  * edge hinting tweaks - change edge hinting behavior to only happen on
    onPressed and immediately snap back - fix edge hinting to not happen
    if the Greeter is locked .

  [ Michael Terry ]
  * Fix "Tap to Unlock" text not appearing when in tablet greeter mode
    with only one user.
  * Use libusermetrics to provide infographic data.
  * Delete builddir/ when running "debuild clean".

  [ Pawel Stolowski ]
  * Bindings for preview and activation requests.

  [ Kevin Gunn ]
  * update CODING instructions for building & running.

  [ Ubuntu daily release ]
  * Automatic snapshot from revision 78 (ubuntu-unity/next)

 -- Ubuntu daily release <ps-jenkins@lists.canonical.com>  Thu, 04 Jul 2013 12:44:19 +0000

unity8 (7.81.3) UNRELEASED; urgency=low

  * Choose more appropriate values for edge-drag gestures (LP: #1194150)

 -- Daniel d'Andrada <daniel.dandrada@canonical.com>  Fri, 28 Jun 2013 16:28:24 -0300

unity8 (7.81.2) saucy; urgency=low

  * Translation updates.

  [ Michał Sawicz ]
  * Fix icons in ApplicationsFilterGrid.qml.
  * Support flipped image in run_on_device.
  
  [ Michael Zanetti ]
  * Don't clear lockscreen when it's fading out.
  * Reworked Launcher folding.
  * Tweak Launcher revealing.

  [ Michal Hruby ]
  * Add content_type property to category models.

 -- Michał Sawicz <michal.sawicz@canonical.com>  Wed, 26 Jun 2013 18:10:39 +0200

unity8 (7.81.1) saucy; urgency=low

  * Translation updates.

  [ Michał Sawicz ]
  * Don't limit installed apps.
  * Pre-optimize PNGs to speed-up builds.
  * Clean up build scripts.

  [ Daniel d'Andrada ]
  * Use DirectionalDragArea in BottomBar.

 -- Michał Sawicz <michal.sawicz@canonical.com>  Fri, 21 Jun 2013 17:37:02 +0200

unity8 (7.81.0) saucy; urgency=low

  * Translation updates.

  [ Michał Sawicz ]
  * Drop People lens.
  * Support git-backed checkout.
  * Revert focus stealing prevention for new apps. Fixes:
    https://bugs.launchpad.net/bugs/1190155.
  * Update CODING after unity8 rename.
  * Update translation template file.
  * Fix notification placement.

  [ Michael Terry ]
  * Show login list when not in narrow mode, instead of only when we have
    multiple users.

  [ Günter Schwann ]
  * Bring back ListView'ed Carousel now that Qt is fixed.

  [ Daniel d'Andrada ]
  * Stage: code cleanup.
  * DirectionalDragArea: added minSpeed and maxSilenceTime constraints.
  * Move Direction enum out of DirectionalDragArea.
  * Added uqmlscene tool and tryFoo targets for manual testing.

  [ Michael Zanetti ]
  * Add Lockscreens.
  * Added right edge hinting to greeter.

  [ Nick Dedekind ]
  * Added Dash tests.

  [ Nicolas d'Offay ]
  * Changed infographic gradient colours.

  [ Mirco Müller ]
  * Integrate notifications.

  [ Pawel Stołowski ]
  * New version with support for smart scopes.

 -- Michał Sawicz <michal.sawicz@canonical.com>  Fri, 14 Jun 2013 12:56:17 +0200

unity8 (7.80.0) saucy; urgency=low

  * Rename to unity8.

 -- Michał Sawicz <michal.sawicz@canonical.com>  Tue, 04 Jun 2013 14:45:29 +0200

qml-phone-shell (1.80) raring; urgency=low

  * Focus/unfocus apps on lock/unlock to make sure keyboard is hidden.

 -- Michał Sawicz <michal.sawicz@canonical.com>  Sat, 01 Jun 2013 00:31:03 +0200

qml-phone-shell (1.79) raring; urgency=low

  [ Michael Terry ]
  * Make greeter look like the desktop one
  
  [ Gerry Boland ]
  * Fix a bug where a minimized app gets focus after closing another app
  * Applied a workaround to reduce flickering when launching apps

  [ Ying-Chun Liu (PaulLiu) ]
  * Make the panel translatable

  [ Michael Zanetti ]
  * Limit people lens to max 50 people. More people can be found with search feature.

 -- Michael Zanetti <michael.zanetti@canonical.com>  Fri, 24 May 2013 17:06:05 +0200

qml-phone-shell (1.78) raring; urgency=low

  [ Sergio Schvezov ]
  * Replacing the music and ski safari mock apps with calendar and weather in 
    the launcher (LP: #1178262).

  [ Daniel d'Andrada ]
  * Support pointer-to-touch event conversion for desktop testing.
  * Use DirectionalDragArea in the Launcher.
  * Add AxisVelocityCalculator component.
  * Use touch instead of pointer interaction in autopilot.

  [ Nick Dedekind ]
  * Enable indicators in greeter.
  * Add DashContent tests.

  [ Michael Terry ]
  * Split mock and test LightDM plugins.
  * Add support for more PAM/LightDM features in the greeter.

  [ Ying-Chun Liu (PaulLiu) ]
  * Add i18n support.
  * Add libc6-dev to Build-Depends.

  [ Michał Sawicz ]
  * Unlock onFocusRequested to unlock on incoming call (LP: #1181654).
  * Use device-services in run_on_device.
  * Filter input in greeter. (LP: #1185443).

  [ Albert Astals Cid ]
  * Remove FilterGrid dimensions bahavior.

  [ Ubuntu Translators Team ]
  * Added translations for 36 languages. Thanks!

  [ Michael Zanetti ]
  * Fix autopilot tests on devices.

 -- Michał Sawicz <michal.sawicz@canonical.com>  Fri, 24 May 2013 17:06:05 +0200

qml-phone-shell (1.77) raring; urgency=low

  [ Mathieu Trudel-Lapierre ]
  * debian/control:
    - Drop indicators-client-plugin* Depends for qml-phone-shell to Recommends.
    - Add/update Vcs-Browser, Vcs-Bzr and add a notice to uploaders. 
  * debian/copyright: fix syntax.

  [ Michał Sawicz ]
  * Drop indicators-client-examples recommends altogether

  [ Renato Araujo Oliveira Filho ]
  * Renamed Media player files to match with new application name.

  [ Daniel d'Andrada ]
  * New: DirectionalDragArea component. An area that detects axis-aligned 
    single-finger drag gestures.
  * Make it possible to send touch events from within QML test code.

 -- Mathieu Trudel-Lapierre <mathieu-tl@ubuntu.com>  Fri, 26 Apr 2013 11:15:00 -0400

qml-phone-shell (1.76) raring; urgency=low

  [ Albert Astals Cid ]
  * Remove QSortFilterProxyModelQML::get() to ensure per-role fetching
  * Highlight matching strings in the HUD
  [ Michał Sawicz ]
  * Dropped support for 12.10
  [ Michael Zanetti ]
  * Update autopilot tests for 1.3 release
  [ Andrea Cimitan ]
  * Use SDK's Panel - enable swipe from bottom to reveal Dash bottom bar
  [ Michael Terry ]
  * Introduce a mock LightDM plugin to prepare for real switch
  [ Daniel d'Andrada ]
  * Move definition of global test targets to main tests CMakeLists file
  [ Mirco Müller ]
  * Introduce Notifications UI, currently only driven by tests

 -- Michał Sawicz <michal.sawicz@canonical.com>  Thu, 16 May 2013 15:52:18 +0200

qml-phone-shell (1.75) raring; urgency=low

  * Fix search history in the dash
  * Hud: No appstack anymore
  * Hud: Support having toolbar items enabled/disabled
  * Hud: remove the app quit toolbar item
  * Tweak to improve the switch application animation
  * Correctly load icons when running on the desktop
  * Use real enum from ApplicationInfo instead of its counterfeit local version
  * Added gdb debugging (-g/--gdb) run_on_device option
  * Drop support for quantal in build_unity script
  * Make out of source builds work in sibling directories
  * Clean up debian/control
  * Build with the new Qt 5.0.2 packages
  * Tests for:
    * IndicatorMenuWindow
    * PeopleFilterGrid

 -- Albert Astals Cid <albert.astals@canonical.com>  Thu, 09 May 2013 15:10:03 +0200

qml-phone-shell (1.74) raring; urgency=low

  [ Albert Astals Cid ]
  * Use new HUD api
  * Improvements to build and run scripts
  * Test for GenericLensView
  * Use -z defs for SHARED and MODULE libraries

 -- Sergio Schvezov <sergio.schvezov@canonical.com>  Fri, 26 Apr 2013 13:14:03 -0300

qml-phone-shell (1.73) raring; urgency=low

  [ Albert Astals ]
  * No need to include lens.h in peoplepreviewdata.h
  * Bumping libhud dependency to use the new libhud-client2

  [ Andrea Cimitan ]
  * Adds test for LensView

  [ Michael Zanetti ]
  * Fix execution of local autopilot tests

 -- Ricardo Salveti de Araujo <ricardo.salveti@canonical.com>  Thu, 25 Apr 2013 13:46:23 -0300

qml-phone-shell (1.72) raring; urgency=low

  * bring greeter closer to desktop design
  * simplify SortFilterProxyModel role management
  * CMake and build script improvements
  * enable volume slider in Overview
  * clean up .bzrignore
  * flatten qmluitests and unittests into generic qmltests
  * split out LimitProxyModel out of SortFilterProxyModel
  * replace fake QML wrappers for Ubuntu.Application with a mock
    implementation
  * hide Frequent and Available categories in Apps lens during search
    (LP: #1170495)
  * add first test utilities
  * use fake Unity plugin for Dash tests
  * generate and package API docs
  * close applications after long-press in dash
  * simplify preview calculation
  * tests for:
    * bad indentation
    * Panel
    * indicators Overview
    * IndicatorItem
    * ListViewWithPageHeader
    * Clock
    * OpenEffect
    * FilterGrids
    * MenuContent
    * header standalone compilation

 -- Michał Sawicz <michal.sawicz@canonical.com>  Fri, 19 Apr 2013 21:16:50 +0200

qml-phone-shell (1.71) quantal; urgency=low

  * add missing python3 dependency

 -- Michał Sawicz <michal.sawicz@canonical.com>  Thu, 11 Apr 2013 17:11:15 +0200

qml-phone-shell (1.70) quantal; urgency=low

  * CMake fixes
  * improve HUD PeakDetector performance
  * initial QML coverage measurement
  * enable coverage analysis for C/C++
  * require out-of-source builds
  * fix incorrect linkage in hudclient.cpp
  * reduce warnings
  * add an optional on-commit test hook
  * tests for:
    * IndicatorRow
    * Tile
    * SearchIndicator
    * trailing whitespace
    * PageHeader
    * SearchHistoryModel
    * ResponsiveFlowView
    * SideStage
    * Indicators
  * move tests into subdirectories
  * increase test setup consistency
  * remove some dead code
  * register CategoryFilter to QML
  * use a static python install path for autopilot
  * merge first stages of libunity-api
  * drop unneeded moc includes

 -- Michał Sawicz <michal.sawicz@canonical.com>  Thu, 11 Apr 2013 14:42:22 +0200

qml-phone-shell (1.69) quantal; urgency=low

  [ Sergio Schvezov ]
  * Removing mocks for calendar, clock and calculator.

  [ Michał Sawicz ]
  * Add entries needed in the .desktop file and change the name and comment.

 -- Sergio Schvezov <sergio.schvezov@canonical.com>  Thu, 04 Apr 2013 19:32:06 -0300

qml-phone-shell (1.68) quantal; urgency=low

  * fix launching SideStage apps when there's no side stage
  * CMake cleanups
  * prevent breakage of local builds
  * added README for qmluitests

 -- Michał Sawicz <michal.sawicz@canonical.com>  Thu, 04 Apr 2013 02:02:27 +0200

qml-phone-shell (1.67) quantal; urgency=low

  * use real data in Apps lens Installed category
  * add --clean option in build scripts
  * add CODING guide
  * install test dependencies in build scripts
  * fix phone app name
  * Tests for:
    * Showable
    * Launcher
    * HUD parametrized actions

 -- Michał Sawicz <michal.sawicz@canonical.com>  Wed, 03 Apr 2013 00:11:00 +0200

qml-phone-shell (1.66) quantal; urgency=low

  * Revert Carousel changes due to crash

 -- Michał Sawicz <michal.sawicz@canonical.com>  Thu, 28 Mar 2013 10:51:20 +0100

qml-phone-shell (1.65) quantal; urgency=low

  * Modifying build dep to require python

 -- Sergio Schvezov <sergio.schvezov@canonical.com>  Wed, 27 Mar 2013 16:07:10 -0300

qml-phone-shell (1.64) quantal; urgency=low

  * Rename ubuntu-gallery to gallery-app
  * Resetting Apps lens content position when swiping from left
  * Make the previews more flexible with different screen sizes
  * Tests for:
    * HUD
    * ResponsiveGridView

 -- Albert Astals Cid <albert.astals@canonical.com>  Wed, 20 Mar 2013 17:44:44 +0100

qml-phone-shell (1.63) quantal; urgency=low

  * Rename telephony-app to phone-app
  * notepad-qml has been renamed to notes-app
  * Use a ListView for the Carousel component for scalability
  * Make sure the greeter stays usable for smaller screens
  * Elide username in greeter when too long
  * Improve Carousel creation time
  * CrossFadeImage fixes
  * Fixed play button size
  * Remove unused files
  * Tests for:
    * Revealer
    * HUD
    * Greeter
    * FilterGrid
    * CrossFadeImage

 -- Albert Astals Cid <albert.astals@canonical.com>  Tue, 19 Mar 2013 17:43:21 +0100

qml-phone-shell (1.62) quantal; urgency=low

  * Use one SpecialItem in HUD AppStack
  * Remove outdated manual tests
  * Improve build scripts
  * Hook up other HUD Toolbar actions
  * Tests for:
    * HUD
    * Time.js
    * AnimationControllerWithSignals
    * Carousel
  * Autopilot test framework
  * Force build-dep at python2.7
  * Suppress warnings

 -- Michał Sawicz <michal.sawicz@canonical.com>  Fri, 15 Mar 2013 16:26:22 +0100

qml-phone-shell (1.61) quantal; urgency=low

  * Rename ubuntu-browser to webbrowser-app.

 -- Olivier Tilloy <olivier.tilloy@canonical.com>  Fri, 08 Mar 2013 15:55:36 +0100

qml-phone-shell (1.60) quantal; urgency=low

  * Fixes in sidestage
  * Reduce memory consumption
  * Introduced testing

 -- Michael Zanetti <michael.zanetti@canonical.com>  Thu, 07 Mar 2013 12:04:19 +0100

qml-phone-shell (1.59) quantal; urgency=low

  * Window management: update screenshots manually and only when an application in focus goes out out focus.
  * Dash apps lens: use screenshot of applications from cache when going back to dash.

 -- Florian Boucault <florian.boucault@canonical.com>  Sat, 23 Feb 2013 17:48:23 +0000

qml-phone-shell (1.58) quantal; urgency=low

  * Sidestage: make the handle bigger to make it easier to grab.

 -- Florian Boucault <florian.boucault@canonical.com>  Fri, 22 Feb 2013 23:20:16 +0000

qml-phone-shell (1.57) quantal; urgency=low

  * fix right-edge swipe breaking

 -- Gerry Boland <gerry.boland@canonical.com>  Wed, 20 Feb 2013 14:37:25 +0000

qml-phone-shell (1.56) quantal; urgency=low

  * use ApplicationManager.keyboardVisible and keyboardHeight for system-wide
    keyboard detection

 -- Florian Boucault <florian.boucault@canonical.com>  Wed, 20 Feb 2013 07:05:49 +0000

qml-phone-shell (1.55) quantal; urgency=low

  * fix seeing flash of previous application when launching a new one

 -- Florian Boucault <florian.boucault@canonical.com>  Wed, 20 Feb 2013 06:15:01 +0000

qml-phone-shell (1.54) quantal; urgency=low

  * fix quitting last application again

 -- Florian Boucault <florian.boucault@canonical.com>  Wed, 20 Feb 2013 03:39:17 +0000

qml-phone-shell (1.53) quantal; urgency=low

  * fix activation of incorrect application
  * fix home lens population and increase initial lens search delay
  * reduce the times of image reloads in carousels
  * reduce memory consumption by tweaking the background images
  * indicator visual and behaviour fixes
  * reduce search crash probability
  * fix panel over greeter when fullscreen app open
  * fix sidestage after quitting last mainstage app

 -- Michał Sawicz <michal.sawicz@canonical.com>  Wed, 20 Feb 2013 01:47:27 +0100

qml-phone-shell (1.52) quantal; urgency=low

  * fix launcher for password-protected users
  * fix ebay link for ebay web app
  * allow launching arbitrary apps from command line
  * show sidestage on sidestage app activation
  * add sidestage support to the HUD
  * disable main stage's right edge when sidestage is enabled
  * destroy greeter contents when hidden to save memory
  * fix indicators height
  * visual fixes to HUD
  * remove spotify from dash
  * show dash after closing last application
  * rename qmlproject to unity
  * add Lenses::loaded property to prevent acting on non-ready Lens
    objects

 -- Michał Sawicz <michal.sawicz@canonical.com>  Mon, 18 Feb 2013 17:51:34 +0100

qml-phone-shell (1.51) quantal; urgency=low

  * use lens data in home
  * increase flicking velocity in dash

 -- Michał Sawicz <michal.sawicz@canonical.com>  Sat, 16 Feb 2013 20:59:58 +0100

qml-phone-shell (1.50) quantal; urgency=low

  * New side stage feature.
  * Implemented support for volume control using hardware keys.
  * reduce the edge detection size to 2 GUs.
  * use mock music lens.
  * add an "expandable" property to FilterGrid.
  * Use the current time as a icon for Time&Date device menu item. Missing device menu plane and volume icons added.
  * decrease delegate height for those showing contact details.
  * adjust music and videos lens to latest design spec.

 -- Florian Boucault <florian.boucault@canonical.com>  Sat, 16 Feb 2013 02:50:24 +0000

qml-phone-shell (1.49) quantal; urgency=low

  * fix people preview
  * show page headers when switching lenses

 -- Michał Sawicz <michal.sawicz@canonical.com>  Fri, 15 Feb 2013 11:12:37 +0100

qml-phone-shell (1.48) quantal; urgency=low

  * more HUD fixes
  * bottom bar fullscreen behavior fix
  * clean up stage implementation
  * reduce memory footprint by reducing image sizes

 -- Michał Sawicz <michal.sawicz@canonical.com>  Fri, 15 Feb 2013 01:49:05 +0100

qml-phone-shell (1.47) quantal; urgency=low

  * darken view on open indicators
  * design tweaks for HUD, people lens and video preview
  * added carousel in music lens
  * workaround people lens performance
  * add carousel in people lens and use real data in Home people carousel

 -- Michał Sawicz <michal.sawicz@canonical.com>  Wed, 13 Feb 2013 22:00:32 +0100

qml-phone-shell (1.46) quantal; urgency=low

  * new people preview
  * HUD fixes
  * fullscreen mode support
  * use external mock lens for videos
  * rework bottombar communication due to PID mismatch
  * improve unity build script
  * rename ubuntu-gallery
  * connect up the HUD quit button
  * unfocus HUD text entry on speech recognition
  * carousel fixes for low item count
  * new greeter

 -- Michał Sawicz <michal.sawicz@canonical.com>  Tue, 12 Feb 2013 10:24:09 +0100

qml-phone-shell (1.45) quantal; urgency=low

  * new people carousel
  * integration of voice and parametrized actions in HUD
  * xml-based user list for greeter
  * new people lens layout
  * refactored top panel

 -- Michał Sawicz <michal.sawicz@canonical.com>  Sun, 10 Feb 2013 13:06:25 +0100

qml-phone-shell (1.44) quantal; urgency=low

  * latest designs for greeter and video preview
  * initial integration with HUD service
  * HUD parametrized actions UI
  * licensing and packaging fixes
  * asynchronous loading in video preview to reduce delay
  * search support in People and Generic lens views

 -- Michał Sawicz <michal.sawicz@canonical.com>  Fri, 08 Feb 2013 00:34:18 +0100

qml-phone-shell (1.43) quantal; urgency=low

  * carousel view in dash
  * smarter dash categories
  * generic lens view
  * fixes to HUD
  * fix launching gallery
  * close preview when launching player
  * run_on_device tweaks

 -- Michał Sawicz <michal.sawicz@canonical.com>  Wed, 06 Feb 2013 20:34:28 +0100

qml-phone-shell (1.42) quantal; urgency=low

  * restore video playback

 -- Michał Sawicz <michal.sawicz@canonical.com>  Tue, 05 Feb 2013 23:42:07 +0100

qml-phone-shell (1.41) quantal; urgency=low

  * Video previews
  * run_on_device is tunneled through adb forward

 -- Michael Zanetti <michael.zanetti@canonical.com>  Tue, 05 Feb 2013 17:46:57 +0100

qml-phone-shell (1.40) quantal; urgency=low

  * Fix missing installed files

 -- Albert Astals Cid  <albert.astals@canonical.com>  Tue, 05 Feb 2013 11:26:46 +0100

qml-phone-shell (1.39) quantal; urgency=low

  * HUD ui with fake data

 -- Albert Astals Cid  <albert.astals@canonical.com>  Mon, 04 Feb 2013 18:48:39 +0100

qml-phone-shell (1.38) quantal; urgency=low

  * fix launching of notepad 

 -- Bill Filler <bill.filler@canonical.com>  Fri, 01 Feb 2013 03:21:29 -0500

qml-phone-shell (1.37) quantal; urgency=low

  * QT_QPA_PLATFORM was renamed from hybris to ubuntu, so reflecting at the
    env variable to make it to work fullscreen at the devices again

 -- Ricardo Salveti de Araujo <ricardo.salveti@canonical.com>  Fri, 01 Feb 2013 02:35:44 -0500

qml-phone-shell (1.36) quantal; urgency=low

  * launch real notepad app 
  * fix launching of mock apps

 -- Bill Filler <bill.filler@canonical.com>  Thu, 31 Jan 2013 21:36:05 -0500

qml-phone-shell (1.35) quantal; urgency=low

  * integrate ubuntu-browser instead of snowshoe 

 -- Bill Filler <bill.filler@canonical.com>  Thu, 31 Jan 2013 17:33:37 -0500

qml-phone-shell (1.34) quantal; urgency=low

  * Qt5-proper release

 -- Michał Sawicz <michal.sawicz@canonical.com>  Thu, 31 Jan 2013 17:34:06 +0000

qml-phone-shell (1.33) quantal; urgency=low

  * New release

 -- Florian Boucault <florian.boucault@canonical.com>  Thu, 17 Jan 2013 07:39:47 +0700

qml-phone-shell (1.32) quantal; urgency=low

  * New release

 -- Michał Sawicz <michal.sawicz@canonical.com>  Fri, 21 Dec 2012 21:49:43 +0100

qml-phone-shell (1.31) quantal; urgency=low

  * New release

 -- Michał Sawicz <michal.sawicz@canonical.com>  Fri, 21 Dec 2012 02:06:37 +0100

qml-phone-shell (1.30) quantal; urgency=low

  * New release

 -- Michał Sawicz <michal.sawicz@canonical.com>  Wed, 19 Dec 2012 19:29:40 +0100

qml-phone-shell (1.29) quantal; urgency=low

  * New release

 -- Florian Boucault <florian.boucault@canonical.com>  Wed, 19 Dec 2012 00:07:55 +0000

qml-phone-shell (1.28) quantal; urgency=low

  * New release

 -- Florian Boucault <florian.boucault@canonical.com>  Tue, 18 Dec 2012 19:03:04 +0000

qml-phone-shell (1.27) quantal; urgency=low

  * New release

 -- Michał Sawicz <michal.sawicz@canonical.com>  Tue, 18 Dec 2012 02:22:35 +0100

qml-phone-shell (1.26) quantal; urgency=low

  * New release

 -- Florian Boucault <florian.boucault@canonical.com>  Fri, 14 Dec 2012 18:17:40 +0000

qml-phone-shell (1.25) quantal; urgency=low

  * New release

 -- Florian Boucault <florian.boucault@canonical.com>  Thu, 13 Dec 2012 22:51:56 +0000

qml-phone-shell (1.24) quantal; urgency=low

  * New release

 -- Florian Boucault <florian.boucault@canonical.com>  Wed, 12 Dec 2012 21:49:50 +0000

qml-phone-shell (1.23) quantal; urgency=low

  * New release

 -- Florian Boucault <florian.boucault@canonical.com>  Tue, 11 Dec 2012 20:38:08 +0000

qml-phone-shell (1.22) quantal; urgency=low

  * New release

 -- Florian Boucault <florian.boucault@canonical.com>  Tue, 11 Dec 2012 00:13:16 +0000

qml-phone-shell (1.21) quantal; urgency=low

  * New release with fullscreen launcher fixes 

 -- Bill Filler <bill.filler@canonical.com>  Fri, 07 Dec 2012 09:36:37 +0000

qml-phone-shell (1.20) quantal; urgency=low

  * New release

 -- Florian Boucault <florian.boucault@canonical.com>  Thu, 06 Dec 2012 16:53:05 +0000

qml-phone-shell (1.19) quantal; urgency=low

  * enable multi-threaded render for apps 

 -- Bill Filler <bill.filler@canonical.com>  Wed, 05 Dec 2012 17:34:09 +0000

qml-phone-shell (1.18) quantal; urgency=low

  [ Bill Filler ]
  * update launcher to use wk2-render (chromeless webkit) for facebook
    and twitter 

 -- Florian Boucault <florian.boucault@canonical.com>  Wed, 05 Dec 2012 12:20:50 +0000

qml-phone-shell (1.17) quantal; urgency=low

  * New release

 -- Florian Boucault <florian.boucault@canonical.com>  Sat, 01 Dec 2012 01:18:03 +0000

qml-phone-shell (1.16) quantal; urgency=low

  * fix to launch new gallery with correct args 

 -- Bill Filler <bill.filler@canonical.com>  Thu, 29 Nov 2012 17:04:36 -0500

qml-phone-shell (1.15) quantal; urgency=low

  * New release

 -- Florian Boucault <florian.boucault@canonical.com>  Wed, 28 Nov 2012 20:35:03 +0000

qml-phone-shell (1.14) quantal; urgency=low

  * New release

 -- Florian Boucault <florian.boucault@canonical.com>  Mon, 26 Nov 2012 21:39:36 +0000

qml-phone-shell (1.13) quantal; urgency=low

  * New release

 -- Florian Boucault <florian.boucault@canonical.com>  Fri, 23 Nov 2012 19:47:54 +0000

qml-phone-shell (1.12) quantal; urgency=low

  * Daily release

 -- Florian Boucault <florian.boucault@canonical.com>  Thu, 22 Nov 2012 10:21:11 +0000

qml-phone-shell (1.11) quantal; urgency=low

  * Daily release

 -- Florian Boucault <florian.boucault@canonical.com>  Wed, 21 Nov 2012 22:06:38 +0000

qml-phone-shell (1.10) quantal; urgency=low

  * Daily release

 -- Florian Boucault <florian.boucault@canonical.com>  Wed, 21 Nov 2012 01:04:32 +0000

qml-phone-shell (1.9) quantal; urgency=low

  * New release

 -- Florian Boucault <florian.boucault@canonical.com>  Mon, 19 Nov 2012 18:55:51 +0000

qml-phone-shell (1.8) quantal; urgency=low

  [ Michał Sawicz ]
  * new codebase

 -- Florian Boucault <florian.boucault@canonical.com>  Fri, 09 Nov 2012 00:15:19 +0000

qml-phone-shell (1.2) quantal; urgency=low

  * fix working dir for launch
  * launch script that sets up ofono and then calls telephony-app

 -- Bill Filler <bill.filler@canonical.com>  Mon, 05 Nov 2012 17:28:31 -0500

qml-phone-shell (1.1) quantal; urgency=low

  * comment out console.log() to prevent crash 

 -- Bill Filler <bill.filler@canonical.com>  Sun, 28 Oct 2012 22:18:36 +0100

qml-phone-shell (1.0) quantal; urgency=low

  * Remove install rule for qml-phone-shell.conf

 -- Ricardo Mendoza <ricardo.mendoza@canonical.com>  Fri, 26 Oct 2012 12:09:03 -0430

qml-phone-shell (0.9) quantal; urgency=low

  * Remove qml-phone-shell.conf to use new ubuntu-session.

 -- Ricardo Mendoza <ricardo.mendoza@canonical.com>  Fri, 26 Oct 2012 11:10:04 -0430

qml-phone-shell (0.8) quantal; urgency=low

  * Fix for both size and scrolling.

 -- Michael Frey <michael.frey@canonical.com>  Thu, 25 Oct 2012 14:28:46 +0200

qml-phone-shell (0.7) quantal; urgency=low

  [Michael Frey]
  * qml-phone-shell.conf: better setup of env vars and launch
    via dbus-luanch to properly setup session bus
  * shellapplication.cpp: don't setup custom env before launching
    processes 

 -- Bill Filler <bill.filler@canonical.com>  Sun, 21 Oct 2012 11:32:42 +0200

qml-phone-shell (0.6) quantal; urgency=low

  * added additional Android env vars to upstart script 

 -- Bill Filler <bill.filler@canonical.com>  Fri, 19 Oct 2012 09:35:25 -0400

qml-phone-shell (0.5) quantal; urgency=low

  * added support to launch telephony-app 

 -- Bill Filler <bill.filler@canonical.com>  Thu, 18 Oct 2012 13:45:25 -0400

qml-phone-shell (0.4) quantal; urgency=low

  * Creating a release

 -- Sergio Schvezov <sergio.schvezov@canonical.com>  Mon, 15 Oct 2012 13:05:34 -0300

qml-phone-shell (0.3) quantal; urgency=low

  * added support for launching applications

 -- Bill Filler <bill.filler@canonical.com>  Fri, 12 Oct 2012 12:42:33 -0400

qml-phone-shell (0.2) quantal; urgency=low

  * New release that includes upstart support.

 -- Tony Espy <espy@canonical.com>  Thu, 11 Oct 2012 17:18:07 -0400

qml-phone-shell (0.1) quantal; urgency=low

  * Initial release

 -- Bill Filler <bill.filler@canonical.com>  Wed, 10 Oct 2012 10:19:53 -0400<|MERGE_RESOLUTION|>--- conflicted
+++ resolved
@@ -1,8 +1,4 @@
-<<<<<<< HEAD
-unity8 (8.14+16.10.20160922-0ubuntu1) yakkety; urgency=medium
-=======
 unity8 (8.14+16.10.20160914-0ubuntu1) yakkety; urgency=medium
->>>>>>> 94cc8a32
 
   [ Albert Astals Cid ]
   * LVWPH: update clipItem height when list height changes (LP:
@@ -50,21 +46,14 @@
     the greeter.
 
   [ Lukáš Tinkl ]
-<<<<<<< HEAD
-  * Implement edge maximizing (aka window snapping) (LP: #1602628)
-=======
->>>>>>> 94cc8a32
   * On the PC platform (as opposed to running on $devices), use the
     "mute" action instead of silent mode
   * Respect Fitt's law wrt the window control buttons in panel (LP:
     #1611959)
   * Fix 2 failing color-related tests
-<<<<<<< HEAD
-=======
   * Implement edge maximizing (aka window snapping) (LP: #1602628,
     #1611859)
   * Implement moving windows by Alt + left mouse button
->>>>>>> 94cc8a32
 
   [ Marco Trevisan (Treviño) ]
   * Indicators, mocks: add fake indicators menuitem to populate mocks
@@ -86,11 +75,7 @@
   * Update look of infographic a bit
   * Make infographic bubbles white even on the default wallpaper.
 
-<<<<<<< HEAD
- -- Michał Sawicz <michal.sawicz@canonical.com>  Thu, 22 Sep 2016 07:46:57 +0000
-=======
  -- Michał Sawicz <michal.sawicz@canonical.com>  Wed, 14 Sep 2016 00:46:45 +0000
->>>>>>> 94cc8a32
 
 unity8 (8.14+16.10.20160831.3-0ubuntu1) yakkety; urgency=medium
 

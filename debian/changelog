<<<<<<< HEAD
=======
unity8 (8.00+14.10.20140825.3-0ubuntu1) utopic; urgency=low

  [ Daniel d'Andrada ]
  * SpreadDelegate - properly transition between splash screen, surface
    and screenshot

  [ Michał Sawicz ]
  * Rename Ubuntu.Connectivity to Unity.Connectivity to avoid name clash

 -- Ubuntu daily release <ps-jenkins@lists.canonical.com>  Mon, 25 Aug 2014 13:10:57 +0000

>>>>>>> 1f5a0a2e
unity8 (8.00+14.10.20140822-0ubuntu1) utopic; urgency=low

  [ Albert Astals ]
  * More stable dash overview tests
  * PreviewExpandable: "widgets" is a model, not an array

  [ Alberto Aguirre ]
  * Proxy inactivity timeout values from gsettings into Unity.Screen
    (LP: #1230345)

  [ Gerry Boland ]
  * Cancel open PAM interactions on shutdown - fixes hang on logout on
    desktop (LP: #1353041)

  [ Diego Sarmentero ]
  * Show progress bar on payment button click The payment process has a
    small delay before the UI comes up which might cause confusion. Show
    a progress bar with unknown value to indicate activity. (LP:
    #1354139)

  [ Mirco Müller ]
  * Made notification qml-test pass again by using Component.onCompleted
    instead of onOpacityChanged for the time being.

  [ Michael Zanetti ]
  * Implement new lockscreen designs

  [ Michael Terry ]
  * Show the SIM unlock dialog immediately after booting, and enable its
    emergency call button.
  * Always keep indicator/launcher locked state in sync with whether the
    user is authenticated. (LP:# 1357230) (LP: #1357230)
  * Allow logging into a desktop or tablet session again, by properly
    dismissing old PAM conversations. (LP: #1350878) In a desktop or
    tablet, we were accidentally starting two PAM conversations in
    sequence on startup. Which is a small bug; it shouldn't normally be
    a problem, since each new PAM conversation should kill the old
    one.But the way we were killing the old one was subject to a thread
    race condition. See, a PAM conversation thread won't exit until all
    its prompts are answered. And what we do when we kill a PAM
    conversation is to answer all prompts with empty strings.But it's
    possible that when we want to kill a PAM conversation that it hasn't
    actually gotten to the point of prompting us yet. And when those
    prompts do come through, we were treating them as prompts for the
    new PAM conversation.So I've changed the PAM conversation logic to
    include a pam_handle and compare the handle with the current handle
    when being prompted. If it's an old handle, we just dismiss the
    prompt with an empty string response.Oh, and I fixed the bug that
    caused two prompts on startup in the first place. (But we still need
    the above logic anyway, for when you switch users quickly.) (LP:
    #1350878)

  [ Martin Pitt ]
  * Mark for using language packs.

 -- Ubuntu daily release <ps-jenkins@lists.canonical.com>  Fri, 22 Aug 2014 09:29:41 +0000

unity8 (8.00+14.10.20140820-0ubuntu1) utopic; urgency=low

  [ CI bot ]
  * Resync trunk

  [ Nick Dedekind ]
  * Fixed CachedUnityMenuModel destruction unhinging indicators. (LP:
    #1328646)

  [ Mirco Müller ]
  * Temporarily disable any opacity-animation for notifications to
    unblock the train due to LP: 1354406. (LP: #1354406)

 -- Ubuntu daily release <ps-jenkins@lists.canonical.com>  Wed, 20 Aug 2014 20:03:55 +0000

unity8 (8.00+14.10.20140817-0ubuntu1) utopic; urgency=low

  [ CI bot ]
  * Resync trunk

  [ Michał Sawicz ]
  * Fix dash overview test and prevent crash in mock ApplicationInfo's
    d'tor. tryCompareFunction didn't work because .item threw.

 -- Ubuntu daily release <ps-jenkins@lists.canonical.com>  Sun, 17 Aug 2014 00:37:35 +0000

unity8 (8.00+14.10.20140815.1-0ubuntu1) utopic; urgency=low

  [ Michael Terry ]
  * Bring dialer to front on incoming call even when device is locked
    (LP: #1354532)

  [ CI bot ]
  * Resync trunk

  [ Michał Sawicz ]
  * Use palette's baseText for text colour in dash.
  * Update qmltypes definitions
  * Move PageHeader out of qml/Components into qml/Dash
  * Reshuffle and update dependencies
  * Fix cardtool test and make card creator output debugging info on
    errors.
  * Support previews for scopes in overview and hook up preview
    processing to activity indicator.
  * Fix notifications indicator title
  * Fix horizontal list activation and add test for it.

  [ Ying-Chun Liu ]
  * Add button colors and i18n for power off dialog. (LP: #1354506)

  [ Mirco Müller ]
  * Force plain-text rendering for summary- and body-text. (LP:
    #1335787)

 -- Ubuntu daily release <ps-jenkins@lists.canonical.com>  Fri, 15 Aug 2014 17:38:07 +0000

unity8 (8.00+14.10.20140814.1-0ubuntu1) utopic; urgency=low

  [ Michael Terry ]
  * Add --lightdm= argument to ./run.sh that lets developers choose
    which lightdm backend to use. Stop letting a user that is
    immediately denied via PAM into the shell by fixing some assumptions
    that a user which was not prompted was successfully authenticated.
    This is not a common situation, you'd have to manually change your
    PAM config. Fix a small console warning .
  * Make wrong-password handling much nicer by showing a pretty spinner
    while we wait for PAM, by improving the prompt text to match
    designs, by forcing the user to wait five seconds after every five
    failed attemps, and by supporting (but not yet enabling) an opt-in
    "factory-reset your phone after X failed attemps" feature.

  [ Michael Zanetti ]
  * bring back network caching in dash (LP: #1355729)

  [ Michał Sawicz ]
  * Add --lightdm= argument to ./run.sh that lets developers choose
    which lightdm backend to use. Stop letting a user that is
    immediately denied via PAM into the shell by fixing some assumptions
    that a user which was not prompted was successfully authenticated.
    This is not a common situation, you'd have to manually change your
    PAM config. Fix a small console warning .
  * Fix anchor in PreviewListView.qml.
  * Make wrong-password handling much nicer by showing a pretty spinner
    while we wait for PAM, by improving the prompt text to match
    designs, by forcing the user to wait five seconds after every five
    failed attemps, and by supporting (but not yet enabling) an opt-in
    "factory-reset your phone after X failed attemps" feature.
  * Add new horizontal list category layout. (LP: #1352226)
  * Fix qml tests - loader around PageHeader, more retries for selecting
    a scope and undefined attributes in mock overview scope.

  [ Leo Arias ]
  * Added autopilot helpers and tests for the launcher and dash icon.
  * Added an autopilot helper to click a scope item.
  * Added an autopilot test for focusing an app clicking the icon on the
    launcher.

  [ Mirco Müller ]
  * Allow ENTER/RETURN in a TextField to accept a snap-decision
    notification. (LP: #1305885)

 -- Ubuntu daily release <ps-jenkins@lists.canonical.com>  Thu, 14 Aug 2014 01:29:55 +0000

unity8 (8.00+14.10.20140811-0ubuntu1) utopic; urgency=low

  [ Andrea Cimitan ]
  * Add emblem support in dash cards.

  [ Michael Terry ]
  * Fix a variety of design nits with the current lockscreen: * disable
    indicators and launcher when locked * when reversing the direction
    of a greeter flick, treat it as a cancel * don't animate dots when
    changing the infographic data source * make cancelling a login
    nicer: * reduce the delay before greeter starts animating * show the
    greeter from the same side of the screen that it hid to * don't re-
    animate the infographic (LP: #1351027)

  [ Stephen M. Webb ]
  * enables the unity8 upstart job for desktop sessions (LP: #1353041)

  [ Albert Astals ]
  * Dash Overview (LP: #1317683)
  * GenericScopeView: On click only activate scope:// uris and
    clickscope items The rest of clicks result in a preview, also
    scope:// uris don't get a preview
  * Pass the scope search hint up to the search line

 -- Ubuntu daily release <ps-jenkins@lists.canonical.com>  Mon, 11 Aug 2014 19:03:41 +0000

unity8 (8.00+14.10.20140808-0ubuntu1) utopic; urgency=low

  [ CI bot ]
  * Resync trunk

  [ Nick Dedekind ]
  * Added application prompt surfaces to allow prompting application
    which have not yet created a surface.

 -- Ubuntu daily release <ps-jenkins@lists.canonical.com>  Fri, 08 Aug 2014 12:15:05 +0000

unity8 (8.00+14.10.20140806.1-0ubuntu1) utopic; urgency=low

  [ Michal Hruby ]
  * Work with the scopes-v4 branch + departments->navigation renaming

  [ Michał Sawicz ]
  * Hardcode art shape size for click scope local and predefined
    categories While at it, drop the fillmode of cards
  * Use the correct API in PageHeader. (LP: #1353048)
  * Refactor dash activity indicator. (LP: #1351539)

  [ Albert Astals ]
  * Dash Departments fixes Update maxHeight manually since it depends on
    the position of the item and its parents and it can't know when the
    binding has to be updated Make parent stuff non interactive when the
    department list is shown
  * PageHeader: when on search clip y-coordinates otherwise the
    background spills out when on search (LP: #1350398)
  * Dash: Implement OverlayColor support in Cards
  * Hardcode art shape size for click scope local and predefined
    categories While at it, drop the fillmode of cards
  * Make test_departments test more stable There's various
    DashDepartments on the dash, make sure we're working over the one
    that is on screen, otherwise clicks don't end up where they should
  * Work with the scopes-v4 branch + departments->navigation renaming
  * Fixes for dash as app Load i18n catalog Process command line options
    Add the posibility to have a mouse touch adaptor (LP: #1353351)
  * Implement the Expandable Preview Widget Now TextSummary is not
    expandable by itself anymore, you have to use it inside an
    Expandable to get the behaviour
  * Add test prefix to xml output, seems CI needs it

  [ Antti Kaijanmäki ]
  * Indicators: Adds new ModemInfoItem to be used with indicator-network
    (LP: #1329204)

  [ Michael Terry ]
  * When the edge demo is running, don't show the greeter if the screen
    is turned off. This avoids an odd interaction where parts of the
    greeter are disabled but the edge demo isn't visible until you slide
    the greeter away. (LP: #1283425)
  * Don't hardcode the phablet password in our testing script.

  [ Ying-Chun Liu ]
  * Add divider dots.

  [ Mirco Müller ]
  * Make sure the TextField of a snap-decision notification has the
    active focus upon creation, thus the osk shows up right away. (LP:
    #1346867)

  [ Andrea Cimitan ]
  * Add touchdown effect to dash cards.
  * Import Ubuntu.Components for preview image gallery to pick up
    default flicking speeds.

 -- Ubuntu daily release <ps-jenkins@lists.canonical.com>  Wed, 06 Aug 2014 19:40:05 +0000

unity8 (8.00+14.10.20140805-0ubuntu1) utopic; urgency=low

  [ Michael Zanetti ]
  * Split the dash from the shell into a separate app (LP: #1232687)

  [ Leo Arias ]
  * Update the autopilot tests to work with the new dash app.

  [ Daniel d'Andrada ]
  * Split the dash from the shell into a separate app (LP: #1232687)

 -- Ubuntu daily release <ps-jenkins@lists.canonical.com>  Tue, 05 Aug 2014 12:06:31 +0000

unity8 (8.00+14.10.20140731.1-0ubuntu1) utopic; urgency=low

  [ Gerry Boland ]
  * Fix the run.sh script - pretend to be running with qtmir and emit
    SIGSTOP at the right time

  [ Ying-Chun Liu ]
  * Implement Attribute UI. (LP: #1282460)

  [ Albert Astals ]
  * Hide search history popup as soon as you start typing As discussed
    with Mike and Saviq
  * Compile with for scopes-v3 unity-api
  * PageHeader: Unfocus search field when search entry is selected
  * Show search field if the search query changes
  * Test: Add a condition for art.height being > 0 means stuff has
    already been layouted a bit without it it can happen that we get 0
    for everything at startup and tests still pass
  * Remove leftover in test of an old headerless implementation

  [ Michael Zanetti ]
  * Drop Recent apps category from Dash (LP: #1281092)
  * update launcher count emblems to match new spec (LP: #1338984)

  [ Bill Filler ]
  * disable predictive text for dash search field (LP: #1340409)

  [ CI bot ]
  * Resync trunk

  [ Antti Kaijanmäki ]
  * DefaultIndicatorPage: use Loader status to determine the visible
    property. (LP: #1350555)

 -- Ubuntu daily release <ps-jenkins@lists.canonical.com>  Thu, 31 Jul 2014 16:51:01 +0000

unity8 (8.00+14.10.20140729.1-0ubuntu1) utopic; urgency=low

  [ Michael Terry ]
  * Check user's pin/password using PAM, instead of a plaintext keyfile.
    New build dependency: libpam0g-dev for phone unlock with PAM (LP:
    #1234983)

 -- Ubuntu daily release <ps-jenkins@lists.canonical.com>  Tue, 29 Jul 2014 23:36:30 +0000

unity8 (8.00+14.10.20140729-0ubuntu1) utopic; urgency=medium

  [ Gerry Boland ]
  [ Daniel d'Andrada ]
  * Re-architecture unity8 to use the QtMirCompositor library so that
    the Qt scenegraph renderer is used as the Mir compositor, and
    application surfaces are added to the QML scene as items.
    
  [ Michael Zanetti ]
  * Port phone right-edge spread code to use QtCompositor
  * Add right-edge spread animation for tablet

  [ Ubuntu daily release ]
  * New rebuild forced

 -- Ubuntu daily release <ps-jenkins@lists.canonical.com>  Tue, 29 Jul 2014 15:07:32 +0000

unity8 (7.90+14.10.20140725-0ubuntu1) utopic; urgency=low

  [ CI bot ]
  * Resync trunk

  [ Michał Sawicz ]
  * Fix the ap test for applications.

  [ Albert Astals ]
  * Use deleteLater instead of a direct delete We are seeing a crash in
    QQuickWindowPrivate::polishItems because LVWPH is deleting items to
    polish from it's updatePolish which means the set in
    QQuickWindowPrivate::polishItems may end up with some yet-to-
    process-but-now-deleted items. Switching to deleteLater fixes this

 -- Ubuntu daily release <ps-jenkins@lists.canonical.com>  Fri, 25 Jul 2014 10:47:34 +0000

unity8 (7.90+14.10.20140724.1-0ubuntu1) utopic; urgency=low

  [ Michael Zanetti ]
  * properly parent launcher items (LP: #1347902)

  [ Michał Sawicz ]
  * Move the PyDev project files to the root, supporting .py scripts
    outside of tests/autopilot. Add Autopilot Run and List launch
    configurations to easily support debugging in Eclipse. Use
    add_unity8_mock macro in the Telephony plugin.
  * Drop FilterGrid and refactor height animations in GenericScopeView.
    Also implement forced category expansion. (LP: #1326470)
  * Move expansion button from section header to category footer. (LP:
    #1261300)
  * Fix expect-sigstop enviroment variable name. (LP: #1346819)
  * Make headerless categories easier Instead of having no header
    category (which is a bit confusing since the LVWPH code was designed
    so that when a category has no header it is because it shares the
    category with the previous one) what we have for headerless
    categories is a header of height 0, this way everything works as it
    should and results in cleaner code in the LVWPH and in
    GenericScopeView
  * Add support for header links.
  * Add dash PageHeader styling.

  [ Albert Astals ]
  * Make headerless categories easier Instead of having no header
    category (which is a bit confusing since the LVWPH code was designed
    so that when a category has no header it is because it shares the
    category with the previous one) what we have for headerless
    categories is a header of height 0, this way everything works as it
    should and results in cleaner code in the LVWPH and in
    GenericScopeView

 -- Ubuntu daily release <ps-jenkins@lists.canonical.com>  Thu, 24 Jul 2014 20:41:29 +0000

unity8 (7.90+14.10.20140723.4-0ubuntu1) utopic; urgency=low

  [ thomas-voss ]
  * Explicitly select gcc version.

 -- Ubuntu daily release <ps-jenkins@lists.canonical.com>  Wed, 23 Jul 2014 15:32:41 +0000

unity8 (7.90+14.10.20140721.1-0ubuntu1) utopic; urgency=low

  [ Michael Terry ]
  * Allow running the dialer-app in emergency mode when the screen is
    locked.

  [ Michał Sawicz ]
  * Add missing nameOwner property to mock UnityMenuModel.

  [ Albert Astals ]
  * Fix name, There's nothing called pageHeader in this file

 -- Ubuntu daily release <ps-jenkins@lists.canonical.com>  Mon, 21 Jul 2014 14:57:08 +0000

unity8 (7.90+14.10.20140717.3-0ubuntu1) utopic; urgency=low

  [ Nick Dedekind ]
  * Added environment variable to upstart conf for mir trusted socket
  * Removed indicator menu dismissal on menu activation (LP: #1337771)

 -- Ubuntu daily release <ps-jenkins@lists.canonical.com>  Thu, 17 Jul 2014 16:35:52 +0000

unity8 (7.90+14.10.20140717.1-0ubuntu1) utopic; urgency=low

  [ Michał Sawicz ]
  * Only generate .qmltypes files manually, no need to do it build-time.
    It didn't work when cross-compiling either, and required builders to
    have otherwise unnecessary environment.
  * Fix CardCreator test. It got broken with a merge that got landed
    along side of it.

  [ Ying-Chun Liu ]
  * Add reboot/shutdown (LP: #1234062)

  [ Albert Astals ]
  * Make the departments test more stable

  [ Mirco Müller ]
  * Fixes gap at top of sim-unlock/fullscreen notification (point 1.),
    fixes blocking overlay if underlying UnityMenuModel vanishes from
    DBus (point 2.). The third bullet-point of the bug-report, lockup of
    shell-UI, could not be reproduced. (LP: #1308011)

  [ Michael Terry ]
  * Expose a new greeter DBus property, IsActive, which tells apps and
    indicators when the integrated-greeter screen is active. Useful for
    switching UI modes when the screen is locked.
  * Allow the session to bring up the greeter/lockscreen over DBus. The
    emergency dialer will need this support in order to cancel bringing
    it up.

  [ Michael Zanetti ]
  * Fixes gap at top of sim-unlock/fullscreen notification (point 1.),
    fixes blocking overlay if underlying UnityMenuModel vanishes from
    DBus (point 2.). The third bullet-point of the bug-report, lockup of
    shell-UI, could not be reproduced. (LP: #1308011)

 -- Ubuntu daily release <ps-jenkins@lists.canonical.com>  Thu, 17 Jul 2014 09:38:20 +0000

unity8 (7.90+14.10.20140714-0ubuntu1) utopic; urgency=low

  [ Michał Sawicz ]
  * Activate all results in click scope by default. (LP: #1341262)

  [ Mirco Müller ]
  * Added support for utilization of the ComboButton SDK-element for
    snap-decision notifications with many actions.

 -- Ubuntu daily release <ps-jenkins@lists.canonical.com>  Mon, 14 Jul 2014 18:20:25 +0000

unity8 (7.90+14.10.20140709.2-0ubuntu1) utopic; urgency=low

  [ Michal Hruby ]
  * Fix FTBFS when using latest unity-api.

  [ Michał Sawicz ]
  * Refactor carousel item activation.
  * Refactor ScopeItem into GenericScopeView.
  * Add initial support for scope customizations.
  * Make rating stars in PreviewReviewDisplay.qml non-interactive. (LP:
    #1337508)

  [ Nick Dedekind ]
  * Added active call hint A hint is displayed in the indicator panel
    when an call is active on the Telephony Serivce

  [ Albert Astals ]
  * We need to boostrap height also when we have 1 item ^_^ (LP:
    #1337408)
  * Add initial support for scope customizations.
  * CardCreator: Give a correct implicitHeight if we only have art The
    hasSubtitle change is really unrelated and not needed here, just
    sneaking it in to not create yet another review. (LP: #1330899)
  * Fake Scopes Plugin: Register PreviewModelInterface

  [ Michael Zanetti ]
  * make the launcher's drag'n'drop indicator more prominent (LP:
    #1332042)
  * make launcher items live having them non-live is not really required
    and reveals an issue in combination with UbuntuShape (LP: #1302761)
  * Fade out launcher in place instead of moving it to the left on long
    left edge swipes. (LP: #1332096)
  * update launcher icon glow as requested by design (LP: #1336725)
  * update header in dash to use the new header from the SDK (LP:
    #1335491)
  * fix testPreview with larger GRID_UNIT_PX values
  * clip the corner of pinned icons in the launcher as per new design
  * update launcher background according to latest design (LP: #1336314)
  * Update Launcher's home button design according to new spec. (LP:
    #1329331)

  [ CI bot ]
  * make launcher items live having them non-live is not really required
    and reveals an issue in combination with UbuntuShape (LP: #1302761)

 -- Ubuntu daily release <ps-jenkins@lists.canonical.com>  Wed, 09 Jul 2014 19:46:11 +0000

unity8 (7.90+14.10.20140707-0ubuntu1) utopic; urgency=low

  [ Nick Dedekind ]
  * Added support for TransferMenu

 -- Ubuntu daily release <ps-jenkins@lists.canonical.com>  Mon, 07 Jul 2014 11:40:59 +0000

unity8 (7.90+14.10.20140703.1-0ubuntu1) utopic; urgency=low

  [ Michał Sawicz ]
  * Initial code for a payment button widget, to handle purchasing apps
    from the click scope.

  [ Nick Dedekind ]
  * Moved [Message]MenuItemFacotory from Unity.Indicators plugin to qml
    folder.

  [ Albert Astals ]
  * EasingCurve: Initialize members
  * Fix valgrind warning by not emitting reset on model destructor That
    won't be supported until Qt 5.4 More info at https://bugreports.qt-
    project.org/browse/QTBUG-39780 Warning was ==16693== Invalid read of
    size 8 ==16693== at 0x72B19A0: QQmlContext::isValid() const
    (qqmlcontext.cpp:231) ==16693== by 0x736C82B:
    QQmlDelegateModelPrivate::emitChanges() (qqmldelegatemodel.cpp:1412)
    ==16693== by 0x7372AE6: QQmlDelegateModel::_q_modelReset()
    (qqmldelegatemodel.cpp:1463) ==16693== by 0x7397224:
    QQmlDelegateModel::qt_static_metacall(QObject*, QMetaObject::Call,
    int, void**) (moc_qqmldelegatemodel_p.cpp:196) ==16693== by
    0x739769E: QQmlDelegateModel::qt_metacall(QMetaObject::Call, int,
    void**) (moc_qqmldelegatemodel_p.cpp:292) ==16693== by 0x66379CC:
    QMetaObject::activate(QObject*, int, int, void**) (in
    /usr/lib/x86_64-linux-gnu/libQt5Core.so.5.3.0) ==16693== by
    0x65AEEFD: QAbstractItemModel::endResetModel() (in /usr/lib/x86_64-
    linux-gnu/libQt5Core.so.5.3.0) ==16693== by 0x23461EFD:
    FakeIndicatorsModel::unload() (fakeindicatorsmodel.cpp:53) ==16693==
    by 0x23461E13: FakeIndicatorsModel::~FakeIndicatorsModel()
    (fakeindicatorsmodel.cpp:34) ==16693== by 0x2345C073:
    QQmlPrivate::QQmlElement<FakeIndicatorsModel>::~QQmlElement() (in
    /home/tsdgeos_work/phablet/unity8/investigate_test_shell_crash/build
    dir/tests/mocks/Unity/Indicators/libIndicatorsFakeQml.so) ==16693==
    by 0x2345C0A3:
    QQmlPrivate::QQmlElement<FakeIndicatorsModel>::~QQmlElement()
    (qqmlprivate.h:106) ==16693== by 0x663636B:
    QObjectPrivate::deleteChildren() (in /usr/lib/x86_64-linux-
    gnu/libQt5Core.so.5.3.0) ==16693== Address 0x1862d448 is 8 bytes
    inside a block of size 16 free'd ==16693== at 0x4C2C2BC: operator
    delete(void*) (vg_replace_malloc.c:503) ==16693== by 0x72B21B8:
    QQmlContextData::destroy() (qqmlcontext.cpp:647) ==16693== by
    0x7293458: QQmlPrivate::qdeclarativeelement_destructor(QObject*)
    (qqmlengine.cpp:612) ==16693== by 0x6C0CADD:
    QQmlPrivate::QQmlElement<QQuickItem>::~QQmlElement()
    (qqmlprivate.h:105) ==16693== by 0x663636B:
    QObjectPrivate::deleteChildren() (in /usr/lib/x86_64-linux-
    gnu/libQt5Core.so.5.3.0) ==16693== by 0x663F0EB: QObject::~QObject()
    (in /usr/lib/x86_64-linux-gnu/libQt5Core.so.5.3.0) ==16693== by
    0x6BF64B5: QQuickItem::~QQuickItem() (qquickitem.cpp:2064) ==16693==
    by 0x6C0CAE5: QQmlPrivate::QQmlElement<QQuickItem>::~QQmlElement()
    (qqmlprivate.h:106) ==16693== by 0x663636B:
    QObjectPrivate::deleteChildren() (in /usr/lib/x86_64-linux-
    gnu/libQt5Core.so.5.3.0) ==16693== by 0x663F0EB: QObject::~QObject()
    (in /usr/lib/x86_64-linux-gnu/libQt5Core.so.5.3.0) ==16693== by
    0x6BF64B5: QQuickItem::~QQuickItem() (qquickitem.cpp:2064) ==16693==
    by 0x6C0CAE5: QQmlPrivate::QQmlElement<QQuickItem>::~QQmlElement()
    (qqmlprivate.h:106) (LP: #1332598)

  [ Michael Zanetti ]
  * drop launcher item spacing (LP: #1332022)
  * change wording in launcher quicklist (LP: #1332035)

  [ Alejandro J. Cura ]
  * Initial code for a payment button widget, to handle purchasing apps
    from the click scope.

  [ Rodney Dawes ]
  * Initial code for a payment button widget, to handle purchasing apps
    from the click scope.

  [ Renato Araujo Oliveira Filho ]
  * Create IndicatorsLight.qml component used to control indicator led.
    A blue led will pulse if the message indicator is blue and screen is
    off.

 -- Ubuntu daily release <ps-jenkins@lists.canonical.com>  Thu, 03 Jul 2014 14:47:46 +0000

unity8 (7.90+14.10.20140701.2-0ubuntu2) utopic; urgency=medium

  * debian/control: 
    list qtdeclarative5-ubuntu-ui-toolkit-plugin-gles as an alternative 
    choice, since provides are not versionned, should restore installability
    on amd64 and i386

 -- Sebastien Bacher <seb128@ubuntu.com>  Thu, 03 Jul 2014 13:26:38 +0200

unity8 (7.90+14.10.20140701.2-0ubuntu1) utopic; urgency=medium

  [ Michał Sawicz ]
  * Adapt to suru theme.

 -- Ubuntu daily release <ps-jenkins@lists.canonical.com>  Tue, 01 Jul 2014 15:10:35 +0000

unity8 (7.89+14.10.20140627-0ubuntu1) utopic; urgency=low

  [ Michael Terry ]
  * Fix path in launcher mock after moving our mock icons, to avoid a
    lot of "icon not found" warnings during qmluitests.
  * Fix the testMultiGreeter qmluitest. Incoming method variables are
    apparently read-only in Qt5.3. (LP: #1332488)

  [ CI bot ]
  * Resync trunk

  [ Michał Sawicz ]
  * Adapt scope mock to new api and quiet unused variable warnings.
  * Fix dynamic overlay height. (LP: #1334879)
  * Don't center items in CardVerticalJournal, kind of beats the
    purpose... Also don't bind unnecessarily.

  [ Ying-Chun Liu ]
  * Fix LP:1330957 Fix some failed test cases. (LP: #1330957)

  [ Albert Astals ]
  * Don't seem to need this waitForRendering And makes test fail in 5.3

 -- Ubuntu daily release <ps-jenkins@lists.canonical.com>  Fri, 27 Jun 2014 08:47:58 +0000

unity8 (7.89+14.10.20140624.1-0ubuntu1) utopic; urgency=low

  [ Alberto Aguirre ]
  * Update Powerd plugin and Shell.qml to accommodate changes in the
    display power state notification.

 -- Ubuntu daily release <ps-jenkins@lists.canonical.com>  Tue, 24 Jun 2014 17:11:08 +0000

unity8 (7.89+14.10.20140624-0ubuntu1) utopic; urgency=low

  [ Ying-Chun Liu ]
  * Add logout support. Reviewed by: Daniel d'Andrada (LP: #1302213)

 -- Ubuntu daily release <ps-jenkins@lists.canonical.com>  Tue, 24 Jun 2014 08:17:09 +0000

unity8 (7.89+14.10.20140623.1-0ubuntu1) utopic; urgency=low

  [ Michał Sawicz ]
  * Make so that fixedArtShapeSize actually fixes artShapeSize.

  [ Albert Astals ]
  * Add VerticalJournal integration to Dash/scopes/QML (LP: #1326467)
  * Make so that fixedArtShapeSize actually fixes artShapeSize.

  [ Mirco Müller ]
  * Added the frontend-part of sound-hint support for notifications with
    updated QML-tests.

 -- Ubuntu daily release <ps-jenkins@lists.canonical.com>  Mon, 23 Jun 2014 11:17:12 +0000

unity8 (7.89+14.10.20140619.3-0ubuntu1) utopic; urgency=low

  * New rebuild forced

 -- Ubuntu daily release <ps-jenkins@lists.canonical.com>  Thu, 19 Jun 2014 16:02:41 +0000

unity8 (7.89+14.10.20140619.2-0ubuntu1) utopic; urgency=low

  [ Albert Astals ]
  * Departments support (LP: #1320847)

 -- Ubuntu daily release <ps-jenkins@lists.canonical.com>  Thu, 19 Jun 2014 11:17:40 +0000

unity8 (7.89+14.10.20140616.1-0ubuntu1) utopic; urgency=low

  [ Pawel Stolowski ]
  * Extend the hack for click scope categories with the upcoming 'store'
    category: single-tap on results from the 'store' category should
    activate them, instead of requesting a preview. (LP: #1326292)

  [ Albert Astals ]
  * Drop the " Preview" suffix from Preview title As requested in
    https://bugs.launchpad.net/unity8/+bug/1316671 (LP: #1316671)

 -- Ubuntu daily release <ps-jenkins@lists.canonical.com>  Mon, 16 Jun 2014 14:43:01 +0000

unity8 (7.89+14.10.20140613-0ubuntu1) utopic; urgency=medium

  [ Michael Terry ]
  * Revert split greeter for now.  We will bring it back as an option
    for Desktop, but use a big hammer revert right now to get Touch back
    in shape.

  [ CI bot ]
  * Fix build problems. Reviewed by: Michael Terry (LP: #1328850)

 -- Ubuntu daily release <ps-jenkins@lists.canonical.com>  Fri, 13 Jun 2014 08:30:48 +0000

unity8 (7.88+14.10.20140606-0ubuntu1) utopic; urgency=low

  [ Michał Sawicz ]
  * Make lockscreen buttons translatable.

  [ Albert Astals ]
  * Correctly mark these functions as overrides
  * Remove connections to non existant signal
  * Better test name
  * Improvements for headerless categories LVPWH: No section name -> no
    header LVPWH: New hasSectionHeader context property for delegates
    GSV: Add topMargin if no hasSectionHeader (LP: #1326415)
  * Make tryVerticalJournal, tryHorizontalJournal and tryOrganicGrid
    work again

  [ Michael Zanetti ]
  * Don't crash when we get an invalid app from ApplicationManager (LP:
    #1309162)

  [ Andrea Cimitan ]
  * Workaround for lp1324159 (LP: #1322233, #1324159)

  [ CI bot ]
  * Resync trunk

  [ Florian Boucault ]
  * Application startup: changed splash rectangle to be black instead of
    white and added a neat little animation. (LP: #1124265)

 -- Ubuntu daily release <ps-jenkins@lists.canonical.com>  Fri, 06 Jun 2014 11:38:53 +0000

unity8 (7.88+14.10.20140603.1-0ubuntu1) utopic; urgency=medium

  [ Michael Terry ]
  * Bump version so ubuntu-touch-session can reference this one

 -- Ubuntu daily release <ps-jenkins@lists.canonical.com>  Tue, 03 Jun 2014 20:31:00 +0000

unity8 (7.87+14.10.20140603.1-0ubuntu1) utopic; urgency=low

  [ CI bot ]
  * Resync trunk

  [ Michał Sawicz ]
  * Move env setup past session init in greeter wrapper. (LP: #1325882)

 -- Ubuntu daily release <ps-jenkins@lists.canonical.com>  Tue, 03 Jun 2014 10:33:11 +0000

unity8 (7.87+14.10.20140530.1-0ubuntu3) utopic; urgency=medium

  * no change rebuild

 -- Oliver Grawert <ogra@ubuntu.com>  Mon, 02 Jun 2014 16:19:10 +0200

unity8 (7.87+14.10.20140530.1-0ubuntu2) utopic; urgency=medium

  * drop dbus-x11 dependency of unity8-greeter, it makes us end up with
    multiple session dbus daemons which breaks many AP tests in the lab

 -- Oliver Grawert <ogra@ubuntu.com>  Mon, 02 Jun 2014 14:50:59 +0200

unity8 (7.87+14.10.20140530.1-0ubuntu1) utopic; urgency=medium

  [ Michael Terry ]
  * Bump version for Breaks due to unity8-greeter
  * In split mode, determine whether the application identifiers in
    AccountsService are click packages or not, so we know the correct
    url prefix to use.
  * Start logrotate in the greeter's session.

 -- Ubuntu daily release <ps-jenkins@lists.canonical.com>  Fri, 30 May 2014 09:29:15 +0000

unity8 (7.86+14.10.20140527-0ubuntu1) utopic; urgency=low

  [ Andrea Cimitan ]
  * Passes to make tryCommand -qmljsdebugger=port:3768 to enable
    debug/profiling test apps
  * Fixes carousel shadow

  [ Michał Sawicz ]
  * Use dpkg-architecture, not gcc, to determine the machine triplet.

  [ Ying-Chun Liu ]
  * Fix ZoomableImage test failure. (LP: #1317254)

  [ Albert Astals ]
  * We don't need iconutils in this mock
  * Don't reserve space for mascot if no mascot is specified (LP:
    #1319343)
  * CardHeader is no more, remove stale line in CMakeLists.txt
  * GenericScopeViewTest: Wait a bit more Otherwise sometimes we end
    getting up the wrong delegate (maybe one that will be garbage
    collected?) (LP: #1322279)
  * Fix crash in organicgridtest

  [ Daniel d'Andrada ]
  * Remove Shell's underlay background image as it cannot be seen
    anymore Now that the Dash has its own, opaque, background, the
    underlay's background image can no longer be seen. So it's just a
    waste of resources to have it.

  [ Michael Terry ]
  * Use the same animation when dismissing a greeter slide from the
    launcher as from a normal greeter drag. (LP: #1316513)

  [ Michael Zanetti ]
  * enhance lockscreen add a retry indication label (e.g. 3 attempts
    left). add an additional label (e.g. phone number for multi sim).
    add a infoPopup (e.g. to display a warning for last retry). add min
    and max limit values. add tests for the above (LP: #1302050)

 -- Ubuntu daily release <ps-jenkins@lists.canonical.com>  Tue, 27 May 2014 07:47:11 +0000

unity8 (7.86+14.10.20140522-0ubuntu1) utopic; urgency=low

  [ Albert Astals ]
  * Use Interface classes from unity-api

 -- Ubuntu daily release <ps-jenkins@lists.canonical.com>  Thu, 22 May 2014 17:59:23 +0000

unity8 (7.86+14.10.20140519-0ubuntu1) utopic; urgency=low

  [ Ubuntu daily release ]
  * New rebuild forced

  [ Albert Astals ]
  * Use the new displayMargin feature Also port our DashViews to use
    same naming and behaviour + update tests

 -- Ubuntu daily release <ps-jenkins@lists.canonical.com>  Mon, 19 May 2014 07:35:51 +0000

unity8 (7.86+14.10.20140516.5-0ubuntu1) utopic; urgency=low

  [ Michal Hruby ]
  * Updated scope tool to create proper config files after recent
    libunity-scopes-api changes.

  [ Michał Sawicz ]
  * Refactor export_qmlfiles and export_qmlplugins to be more generic
    and clean up installed mocks.

  [ Albert Astals ]
  * Remove empty dirs
  * Set the tabbarmodel index as we do on real code It works better :D
    (LP: #1317255)

  [ Thomi Richards ]
  * Use new import location for ProcessSearchError in process_helpers
    script.

  [ Andrea Cimitan ]
  * Adds shadow for the carousel

  [ Daniel d'Andrada ]
  * Remove Revealer component It's not used anywhere anymore. It's been
    replaced by DragHandle.

  [ Andy Doan ]
  * unlock_device: support more complex reboot/wait cycles Currently
    this script only allows you to override how to "wait" on the device.
    This changes the logic to also support how you go about rebooting
    the device. This is handy for the ubuntu-emulator because adb-reboot
    is not currently supported. However, we also have a more
    sophisticated, fool-proof way we reboot/wait in the CI lab that
    would be nice to take advantage of:
    http://bazaar.launchpad.net/~ubuntu-test-case-dev/ubuntu-test-
    cases/touch/view/head:/scripts/reboot-and-wait

 -- Ubuntu daily release <ps-jenkins@lists.canonical.com>  Fri, 16 May 2014 18:46:32 +0000

unity8 (7.86+14.10.20140516.2-0ubuntu1) utopic; urgency=low

  [ CI bot ]
  * Resync trunk

  [ Michael Zanetti ]
  * support appid:// entries in gsettings schema and make
    findDesktopFile work with short-appid (LP: #1239750)

 -- Ubuntu daily release <ps-jenkins@lists.canonical.com>  Fri, 16 May 2014 12:32:40 +0000

unity8 (7.86+14.10.20140514.1-0ubuntu1) utopic; urgency=low

  [ Antti Kaijanmäki ]
  * Indicators/RootActionState: use g_variant_iter_loop to extract
    icons.

 -- Ubuntu daily release <ps-jenkins@lists.canonical.com>  Wed, 14 May 2014 11:43:55 +0000

unity8 (7.86+14.10.20140513-0ubuntu1) utopic; urgency=low

  [ Andrea Cimitan ]
  * Improve padding in Text preview widget. (LP: #1316683)

  [ CI bot ]
  * Resync trunk

  [ Nick Dedekind ]
  * Removed binding loop from Unity.Indicators.MenuContentActivator
    Change handler for QMLListProperty used by MenuContent.qml:
    menuActivator.content[index].active If we're already asking for the
    index, we know it exists already. No need to send a
    changeNotification on an implied creation.

  [ Josh Arenson ]
  * Implements usage-style documentation for unity8 executable. Fixes
    lp:1269282 (LP: #1269282)

  [ Albert Astals ]
  * Create specialized Card code in Javascript instead of having various
    copied&pasted files (LP: #1297197)

 -- Ubuntu daily release <ps-jenkins@lists.canonical.com>  Tue, 13 May 2014 08:34:02 +0000

unity8 (7.86+14.10.20140507.3-0ubuntu1) utopic; urgency=low

  [ Michał Sawicz ]
  * Remove HUD from the bottom edge. Again.

 -- Ubuntu daily release <ps-jenkins@lists.canonical.com>  Wed, 07 May 2014 11:14:30 +0000

unity8 (7.86+14.10.20140505-0ubuntu1) utopic; urgency=low

  [ Ted Gould ]
  * Provide a dbus interface for setting the count and countVisible
    properties. (LP: #1301400)

  [ Michał Sawicz ]
  * Pass env variables to initctl start.
  * Suffix .sh to our scripts and clean up debian/rules.
  * Adapt to Debian Qt package renames and drop unneeded Dee plugin
    dependency.

  [ Ying-Chun Liu ]
  * Add Zoomable Image for Preview widgets.

  [ Albert Astals ]
  * Remove support for Qt <= 5.2.1

  [ Mirco Müller ]
  * Implemented feature-request from Design for modal snap-decision
    notifications on the phone. See LP #1285712 (LP: #1285712)

  [ Andrea Cimitan ]
  * Make progressbas in preview widget big as the button

  [ CI bot ]
  * Resync trunk

 -- Ubuntu daily release <ps-jenkins@lists.canonical.com>  Mon, 05 May 2014 12:09:43 +0000

unity8 (7.86+14.10.20140502.6-0ubuntu1) utopic; urgency=low

  [ tpeeters ]
  * Adapt to new TabBar

  [ Tim Peeters ]
  * Adapt to new TabBar

 -- Ubuntu daily release <ps-jenkins@lists.canonical.com>  Fri, 02 May 2014 16:44:52 +0000

unity8 (7.86+14.10.20140429.2-0ubuntu1) utopic; urgency=medium

  [ Andrea Cimitan ]
  * Update upstart job to reflect latest unity-mir changes
  * Fix locale in qml tests and fixtimeformattertest (LP: #1301038)
  * Fix 1309135 (LP: #1309135)

  [ Michał Sawicz ]
  * Split out unity8-common package
  * Don't wait for indicator services to start, and drop Scope Tool's
    .desktop file. (LP: #1310172)

  [ Michael Terry ]
  * Stop clock from hiding when the 'show dash' button is pressed in
    greeter. (LP: #1308139)
  * Make swipe teases in the greeter more helpful and obvious (LP:
    #1267623)

  [ Nick Dedekind ]
  * Fixed datetime indicator appointment colour (LP: #1307048)

  [ Albert Astals ]
  * Improve Card creation time by adding loaders that make sure only
    what's needed is loaded (LP: #1297197)
  * CategoryDelegateRange: Fix condition for detecting overshooting
  * Make xvfbtests work in the DashView plugins
  * Fix binding loop in FilterGrid height

  [ Victor R. Ruiz ]
  * Move autopilot notification code to a helper method.

 -- Ubuntu daily release <ps-jenkins@lists.canonical.com>  Tue, 29 Apr 2014 15:21:33 +0000

unity8 (7.85+14.04.20140416-0ubuntu1) trusty; urgency=low

  [ Albert Astals ]
  * Fix last item X position Fixes clicking on the last item sometimes
    not working (LP: #1301871)
  * Use upstart in ./run Makes it so that you can use the lock button on
    the device without getting that nasty hwc crash
  * Remove AnimationControllerWithSignals.
  * Use the correct delegate base item for the Carousel test
  * Some simplification in DashContent Kill the ScopeDelegateMapper in
    favour of a simple if (that will eventually go away). Removal of all
    the fake scopes in the tests that added nothing of value to the
    tests. Removal of movementEnded signal that was unused. Removal of
    movementStarted and positionedAtBeginning signals that were being
    used as function calls. Rework DashContent tests so they what the
    function does what it is supposed to do instead of just making sure
    QML signals work .
  * Improve Card creation time by adding loaders that make sure only
    what's needed is loaded In my computer it goes from RESULT :
    qmltestrunner::benchmark_time:"cardTitleArtSubtitleMascotSummaryMode
    l": 3.217 msecs per iteration (total: 3,218, iterations: 1000)
    RESULT :
    qmltestrunner::benchmark_time:"cardTitleArtSubtitleMascotModel":
    1.647 msecs per iteration (total: 1,648, iterations: 1000) RESULT :
    qmltestrunner::benchmark_time:"cardTitleArtSubtitleModel": 1.514
    msecs per iteration (total: 1,515, iterations: 1000) RESULT :
    qmltestrunner::benchmark_time:"cardTitleArtModel": 1.471 msecs per
    iteration (total: 1,471, iterations: 1000) RESULT :
    qmltestrunner::benchmark_time:"cardArtModel": 1.447 msecs per
    iteration (total: 1,448, iterations: 1000) RESULT :
    qmltestrunner::benchmark_time:"cardTitleModel": 1.276 msecs per
    iteration (total: 1,276, iterations: 1000) to RESULT :
    qmltestrunner::benchmark_time:"cardTitleArtSubtitleMascotSummaryMode
    l": 2.916 msecs per iteration (total: 2,917, iterations: 1000)
    RESULT :
    qmltestrunner::benchmark_time:"cardTitleArtSubtitleMascotModel":
    1.504 msecs per iteration (total: 1,504, iterations: 1000) RESULT :
    qmltestrunner::benchmark_time:"cardTitleArtSubtitleModel": 1.060
    msecs per iteration (total: 1,061, iterations: 1000) RESULT :
    qmltestrunner::benchmark_time:"cardTitleArtModel": 1.052 msecs per
    iteration (total: 1,053, iterations: 1000) RESULT :
    qmltestrunner::benchmark_time:"cardArtModel": 0.727 msecs per
    iteration (total: 728, iterations: 1000) RESULT :
    qmltestrunner::benchmark_time:"cardTitleModel": 0.817 msecs per
    iteration (total: 818, iterations: 1000) (LP: #1297197)

  [ Allan LeSage ]
  * DashApps emulator get_applications should return a list ordered by
    visible y, x.

  [ Andrea Cimitan ]
  * Workaround for lp1301309 until fixes for palette in ui toolkit (LP:
    #1301309)

  [ Leo Arias ]
  * Reverted the change that returns application cards instead of
    titles.

  [ Nick Dedekind ]
  * Indicator services started by unity8 upstart configuration rather
    than manual emmision from indicator manager.

  [ Mirco Müller ]
  * Fix notification ap-test assertions.

  [ Michael Terry ]
  * Use new tablet and phone backgrounds from Design.

  [ Michael Zanetti ]
  * workaround the QTestLogger assertion issue with make tryXyz and our
    custom uqmlscene

 -- Ubuntu daily release <ps-jenkins@lists.canonical.com>  Wed, 16 Apr 2014 13:45:01 +0000

unity8 (7.85+14.04.20140415.2-0ubuntu1) trusty; urgency=low

  [ Michael Terry ]
  * When an application requests focus, handle it in Shell.qml by hiding
    the greeter and stopping any edge demo. (LP: #1227753)

  [ Leo Arias ]
  * Use subprocess.check_call when caling url-dispatcher, so an error
    will be raised if it fails.
  * Test application life cycle with fake apps, instead of messaging and
    address book.

 -- Ubuntu daily release <ps-jenkins@lists.canonical.com>  Tue, 15 Apr 2014 12:47:11 +0000

unity8 (7.85+14.04.20140410.1-0ubuntu1) trusty; urgency=medium

  [ Didier Roche ]
  * Resync trunk with previous revert upload

  [ Michał Sawicz ]
  * Set the Qt.ImhNoPredictiveText flag on wifi password field, fixes
    lp:1291575 (LP: #1291575)

  [ Albert Astals ]
  * Take into account the originY when specifying the delegate ranges
    Fixes bug #1300302 (LP: #1300302)

  [ CI bot ]
  * Resync trunk

  [ Allan LeSage ]
  * Swiping open an indicator must show its correct title--protect
    against lp:1253804 . (LP: #1253804)

  [ Alexander Sack ]
  * Fix TypeError: issue seen in system_integration autopilot test on
    image 279. (LP: #1303685)

  [ Bill Filler ]
  * Set the Qt.ImhNoPredictiveText flag on wifi password field, fixes
    lp:1291575 (LP: #1291575)

  [ Leo Arias ]
  * Added a search autopilot helper.

  [ Michael Terry ]
  * Provide a all-in-one script for getting a device to an unlocked
    state.

 -- Ubuntu daily release <ps-jenkins@lists.canonical.com>  Thu, 10 Apr 2014 10:03:31 +0000

unity8 (7.85+14.04.20140404.is.7.85+14.04.20140403.1-0ubuntu1) trusty; urgency=medium

  * Revert to previous version as it's linked to latest sdk change which
    is making gallery-app AP tests failing on the CI dashboard

 -- Didier Roche <didrocks@ubuntu.com>  Tue, 08 Apr 2014 13:53:47 +0200

unity8 (7.85+14.04.20140404-0ubuntu1) trusty; urgency=low

  [ Albert Astals ]
  * Adapt to new TabBar

 -- Ubuntu daily release <ps-jenkins@lists.canonical.com>  Fri, 04 Apr 2014 15:03:00 +0000

unity8 (7.85+14.04.20140403.1-0ubuntu1) trusty; urgency=low

  [ Michael Terry ]
  * Re-enable test_networkmanager_integration autopilot test on phone
    platforms

  [ CI bot ]
  * Resync trunk

  [ Leo Arias ]
  * Reverted the open_preview autopilot helper to return a Preview
    object.

  [ Albert Astals ]
  * If not running in Mir load the "fake" application manager (LP:
    #1301547)
  * Remove unused properties from DashRenderer

  [ Michael Zanetti ]
  * Fix tests after right edge merge. Drop old stages tests. Fix right
    edge tests if someone doesn't have the GRID_UNIT_PX exported. make
    GenericScopeView test more robust that broke because the ordering
    changed
  * add "make xvfbtestSomething" target to run qml tests in xvfb
  * make the "make test" commit hook work again

 -- Ubuntu daily release <ps-jenkins@lists.canonical.com>  Thu, 03 Apr 2014 10:38:53 +0000

unity8 (7.85+14.04.20140401.3-0ubuntu1) trusty; urgency=medium

  [ Michał Sawicz ]
  * Bump version to ensure incompatibility with previous Unity.Application
    implementations.
  * We'll only have the unity-mir and mock Ubuntu.Application plugins
    now, no need for mangling the import paths.

  [ Michal Hruby ]
  * Remove the albumart image provider. (LP: #1262711)
  * Don't reset search string after 2 seconds. (LP: #1297246)

  [ James Henstridge ]
  * Remove the albumart image provider. (LP: #1262711)

  [ Albert Astals ]
  * Carousel: Add test to make sure we only create the needed delegates
    and not more
  * LVWPH: Remove processEvents() call from updatePolish() It causes
    some reentrancy issues and in some times you end up in polishItems()
    with items that have been deleted because you called processEvents()
    This means i need a small tweak in itemGeometryChanged to not
    reposition items if we are inside a setContentHeight call and two
    small tweaks to tests since now things happen in a different order
    and numbers are different (though equivalent) (LP: #1297240)
  * Card.qml binding loops are gone. hooray \o/ Also made the aspect
    properties readonly

  [ Mirco Müller ]
  * A potential fix for "Cannot read property 'state' of null"-failure
    on Jenkins with the VisualSnapDecisionsQueue QML-test of
    notifications.

  [ Michael Terry ]
  * Pass user's preference for auto-brightness on to powerd. (LP:
    #1273174)

  [ Michael Zanetti ]
  * Registers a dummy QObject as QTestRootObject in uqmlscene in order
    to fix make trySomething with Qt 5.2.

 -- Ubuntu daily release <ps-jenkins@lists.canonical.com>  Tue, 01 Apr 2014 22:56:52 +0000

unity8 (7.84+14.04.20140327.1-0ubuntu2) trusty; urgency=medium

  * For now, have libunity-private depending on libunity-core-6.0-9 as the
    gsettings schema is here. The dependency wasn't direct and dropped from
    Touch image #271. Consequently, unity8 didn't start (gsettings
    segfaulting).
    Proper strategy will be to include the schema in another package to only
    pull it.

 -- Didier Roche <didrocks@ubuntu.com>  Tue, 01 Apr 2014 09:52:14 +0200

unity8 (7.84+14.04.20140327.1-0ubuntu1) trusty; urgency=low

  [ Michał Sawicz ]
  * Increase kill timeout so that crashes are not truncated.

  [ Ying-Chun Liu ]
  * Fix a small typo in LazyImage: scale -> scaleTo

  [ Albert Astals ]
  * Make geometry calls for autopilot work again -geometry is a internal
    Qt argument that only works for QWidget based apps Before it was
    being returned to us in -args but now it's eaten so we need to use a
    different one, -windowgeometry
  * Make "Recent" translatable and update pot file

  [ Mirco Müller ]
  * Make visual queue of (up to five) snap-decisions contract and expand
    according to visual design-spec.

  [ Michael Terry ]
  * Pass user's preference for auto-brightness on to powerd. (LP:
    #1273174)

  [ Michael Zanetti ]
  * allow executing a single test function example: make testShell
    FUNCTION="Shell::test_background"

 -- Ubuntu daily release <ps-jenkins@lists.canonical.com>  Thu, 27 Mar 2014 12:38:21 +0000

unity8 (7.84+14.04.20140324.4-0ubuntu1) trusty; urgency=low

  [ Michal Hruby ]
  * Change and extend the way non-installed scopes are started with the
    scope-tool.
  * Switch to new scope backend and apply required visual adaptations.
    (LP: #1294294)

  [ Gerry Boland ]
  * Switch to new scope backend and apply required visual adaptations.
    (LP: #1294294)

  [ Michał Sawicz ]
  * Fix rating input action to always be "rated", not dynamic. Based on
    http://developer.ubuntu.com/api/devel/ubuntu-14.04/cplusplus/unity-
    scopes/previewwidgets.html#rating-input
  * Switch to new scope backend and apply required visual adaptations.
    (LP: #1294294)

  [ Kevin Gunn ]
  * Switch to new scope backend and apply required visual adaptations.
    (LP: #1294294)

  [ Albert Astals ]
  * Switch to new scope backend and apply required visual adaptations.
    (LP: #1294294)
  * LVWPH: cull lost items lost items will be released on the next
    updatePolish cycle but meanwhile don't let them be visible

  [ Daniel d'Andrada ]
  * Switch to new scope backend and apply required visual adaptations.
    (LP: #1294294)

  [ Michał Karnicki ]
  * Switch to new scope backend and apply required visual adaptations.
    (LP: #1294294)

 -- Ubuntu daily release <ps-jenkins@lists.canonical.com>  Mon, 24 Mar 2014 16:10:24 +0000

unity8 (7.84+14.04.20140319.1-0ubuntu1) trusty; urgency=low

  [ Michał Sawicz ]
  * Work around bug #1293478 - make sure to send ints, not doubles for
    volume control. (LP: #1293478)

  [ Nick Dedekind ]
  * Fixed binding being cleared when manually changing slider value
    (lp#1283191). (LP: #1283191)

  [ Albert Astals ]
  * Fix indicators highlight position on 5.2 We need to take into
    account the list originX if we're using the list delegates x outside
    the list itself
  * LVWPH: Make sure m_firstVisibleIndex is correctly set on
    removeNonVisibleItems

 -- Ubuntu daily release <ps-jenkins@lists.canonical.com>  Wed, 19 Mar 2014 16:40:20 +0000

unity8 (7.84+14.04.20140317.2-0ubuntu1) trusty; urgency=low

  [ CI bot ]
  * Resync trunk

  [ Michał Sawicz ]
  * Revert disable-hud, we weren't ready to land it yet.

  [ Mirco Müller ]
  * The snap-decision AP-test for "incoming call"-case used the wrong
    objectName "notification0". It has to be "notification1".

 -- Ubuntu daily release <ps-jenkins@lists.canonical.com>  Mon, 17 Mar 2014 15:54:39 +0000

unity8 (7.84+14.04.20140314-0ubuntu1) trusty; urgency=low

  [ Michał Sawicz ]
  * Fix tests under Qt 5.2.
  * CardHeader improvements depending on background. Also drop prices,
    they need to be reworked into attributes.
  * Bring Cards closer to design
  * Add back the workaround for not being able scroll the image gallery
    Taken from AppPreview.qml (LP: #1281709)
  * Only allow searching when preview isn't open. (LP: #1282475)
  * Adds carousel dynamic switch

  [ Leo Arias ]
  * Update the url dispatcher test to use the fake app fixture from the
    toolkit.

  [ Albert Astals ]
  * Fix tests under Qt 5.2.
  * Workaround compiz/unity7 behaviour change/bug

  [ Michael Zanetti ]
  * Fix tests under Qt 5.2.
  * Disable HUD from the bottom edge.

  [ Andrea Cimitan ]
  * Adds carousel dynamic switch

  [ CI bot ]
  * Resync trunk

  [ Michał Karnicki ]
  * CardHeader improvements depending on background. Also drop prices,
    they need to be reworked into attributes.

 -- Ubuntu daily release <ps-jenkins@lists.canonical.com>  Fri, 14 Mar 2014 15:46:10 +0000

unity8 (7.84+14.04.20140307-0ubuntu1) trusty; urgency=low

  * New rebuild forced

 -- Ubuntu daily release <ps-jenkins@lists.canonical.com>  Fri, 07 Mar 2014 10:54:33 +0000

unity8 (7.84+14.04.20140306-0ubuntu1) trusty; urgency=low

  [ Bill Filler ]
  * Convert gallery and camera to click

  [ Michael Zanetti ]
  * Just disable HUD tests, without really disabling the HUD itself

  [ Sergio Schvezov ]
  * Convert gallery and camera to click

 -- Ubuntu daily release <ps-jenkins@lists.canonical.com>  Thu, 06 Mar 2014 16:45:46 +0000

unity8 (7.84+14.04.20140304-0ubuntu1) trusty; urgency=low

  [ Michael Terry ]
  * Ensure that the selected() signal is emitted by the greeter on
    startup, fixing the background on startup for the first user in
    tablet mode.

  [ Nick Dedekind ]
  * Remocked IndicatorModel to fix qt5.2.1 changes.

  [ Albert Astals ]
  * Initialize m_distance (LP: #1285385)
  * import Ubuntu.Components so we can use UbuntuAnimation

 -- Ubuntu daily release <ps-jenkins@lists.canonical.com>  Tue, 04 Mar 2014 11:43:04 +0000

unity8 (7.84+14.04.20140228-0ubuntu1) trusty; urgency=low

  [ Michał Sawicz ]
  * Fix CardHeader title font weight.
  * Delete stale sockets. (LP: #1285215)

  [ Dmitrijs Ledkovs ]
  * Ship python3 autopilot modules.

  [ Albert Astals ]
  * Cleanup DashContent Remove unused signals and properties

  [ Michał Karnicki ]
  * Take it easy on the logging.
  * Fix CardHeader title font weight.

  [ Nick Dedekind ]
  * Added ability to change indicator profile in shell (env
    UNITY_INDICATOR_PROFILE)

  [ Andrea Cimitan ]
  * Rename PreviewRating to PreviewRatingInput
  * Adds PreviewRatingDisplay

  [ Daniel d'Andrada ]
  * DirectionalDragArea: Reset status if disabled while dragging (LP:
    #1276122)

  [ Dimitri John Ledkov ]
  * Ship python3 autopilot modules.

 -- Ubuntu daily release <ps-jenkins@lists.canonical.com>  Fri, 28 Feb 2014 10:48:06 +0000

unity8 (7.84+14.04.20140221-0ubuntu1) trusty; urgency=low

  [ Michał Sawicz ]
  * Add card background support.
  * Increase the sidestage threshold.

  [ Jussi Pakkanen ]
  * Move downloads to their own threads so they don't muck about with
    the parent thread's event loop. (LP: #1240408)

 -- Ubuntu daily release <ps-jenkins@lists.canonical.com>  Fri, 21 Feb 2014 09:06:04 +0000

unity8 (7.84+14.04.20140218-0ubuntu1) trusty; urgency=low

  [ Michał Sawicz ]
  * Center-align title when it's alone in the header.

  [ Leo Arias ]
  * Prepare unity8 to the _uinput refactors in autopilot.

  [ Albert Astals ]
  * Progress Preview Widget
  * LWPH Fix crash from bug 1279434 (LP: #1279434)
  * Show the loading indicator of the screenshot in video playback

  [ Andrea Cimitan ]
  * Adds rating preview widget. Work on the rating widget

  [ Daniel d'Andrada ]
  * Make DirectionalDragArea work when rotated The drag gesture
    direction is in local coordinates, not in scene coordinates

  [ Michał Karnicki ]
  * Center-align title when it's alone in the header.

 -- Ubuntu daily release <ps-jenkins@lists.canonical.com>  Tue, 18 Feb 2014 11:41:58 +0000

unity8 (7.84+14.04.20140212-0ubuntu1) trusty; urgency=low

  [ Gerry Boland ]
  * Add InputFilterArea to sidestage handle to block input to mainstage
    app while moving sidestage (LP: #1275732)

  [ Leo Arias ]
  * On the autopilot helper to open a scope, wait for the dash content
    list to stop moving. (LP: #1277591)
  * Added a test to swipe out an application started by url-dispatcher.

  [ Nick Dedekind ]
  * Added a "-profile" option to the indicator-client to switch between
    indicator service profiles.
  * Fixed issue importing plugin qml files into qtcreator

  [ Albert Astals ]
  * Fix test_previewCycle
  * Don't move the list contentY unless there's a preview to show (LP:
    #1271676)
  * Add overlay to card. Fix implicit card height. .
  * PreviewHeader Is just a link of the widgetData with the CardHeader
  * Fix tst_Preview.qml
  * Scopes guys want the data back
  * Link the pageheader scope with the current scope So that the
    activity indicator on search works again (LP: #1279316)

  [ Andrea Cimitan ]
  * Add PreviewImage
  * Preview widget for video playback

  [ CI bot ]
  * Add overlay to card. Fix implicit card height. .

 -- Ubuntu daily release <ps-jenkins@lists.canonical.com>  Wed, 12 Feb 2014 15:15:03 +0000

unity8 (7.84+14.04.20140207.1-0ubuntu1) trusty; urgency=low

  [ Ted Gould ]
  * You can't tap anywhere

  [ Michał Sawicz ]
  * Wait for the indicator to appear.
  * Add CardTool to determine category-wide card properties based on the
    category template. Clean up test configurations, too.
  * Actions Preview Widget
  * Add Preview for new generation scopes.
  * Add overlay to card. Fix implicit card height. .

  [ Albert Astals ]
  * Basic ImageGallery widget for Previews Mostly a copy of the code
    used in AppPreview.qml but without the MouseArea hack that I'll wait
    to introduce until we start using this somewhere were it is needed
  * Actions Preview Widget

  [ Andrea Cimitan ]
  * First audio player widget for previews, with tests
  * Adds TextSummary preview widget

  [ Michał Karnicki ]
  * Add overlay to card. Fix implicit card height. .

  [ Michael Terry ]
  * Expand greeter demo support to include listing multiple users and
    specifying individual passwords and names.

 -- Ubuntu daily release <ps-jenkins@lists.canonical.com>  Fri, 07 Feb 2014 10:46:46 +0000

unity8 (7.84+14.04.20140204-0ubuntu1) trusty; urgency=low

  [ Michael Terry ]
  * Disable NM integration test, jenkins has a problem with it because
    logind isn't configured

  [ Ubuntu daily release ]
  * New rebuild forced

  [ Michał Sawicz ]
  * Add ubuntu-settings-components to build script. Revert workaround
    for bug #1268578, got fixed upstream. Drop GenericName from
    unity8.desktop. (LP: #1268578)
  * Improve Card and CardHeader layouts: anchor summary to art when no
    header. don't indent header when no mascot. reduce header and
    summary font sizes and weights. increase art shape radius .
  * Add doxygen-based documentation generator.
  * Add CardTool to determine category-wide card properties based on the
    category template. Clean up test configurations, too.
  * Move upstart kill timeout to the unity8 job itself.
  * Don't treat scope as active when preview open to inhibit model
    updates and reset processing on previewData changes. (LP: #1275832)

  [ Leo Arias ]
  * Added the DashPreview autopilot helper.

  [ Michał Karnicki ]
  * CardHeader mascot improvements.

 -- Ubuntu daily release <ps-jenkins@lists.canonical.com>  Tue, 04 Feb 2014 14:09:14 +0000

unity8 (7.84+14.04.20140130-0ubuntu1) trusty; urgency=low

  [ Michał Sawicz ]
  * Bring back libunity-mir1, it's dlopen'ed, so not linked to unity8,
    so not in shlibs.

 -- Ubuntu daily release <ps-jenkins@lists.canonical.com>  Thu, 30 Jan 2014 14:00:40 +0000

unity8 (7.84+14.04.20140129-0ubuntu1) trusty; urgency=low

  [ Nick Dedekind ]
  * Added Panel/VisibleIndicatorsModel for use with both indicator row &
    menuContent. This removes the need to hide indicators in the row and
    map inicator indexes between row & content. Fixes the indicator
    highlight line offset not bound by listView position.
  * Ported indicators to using ubuntu-settings-components

  [ Albert Astals ]
  * Prepend /sbin/ to initctl calls My phablet user does not have /sbin/
    in path and thus this calls fail
  * Call updateDelegateCreationRange when it's needed It depends on
    other variables than the ones we were using to call it, so need to
    call it if these change too Device manual test, go to apps scope,
    scroll down so that only part of the installed apps collapsed
    category is shown, expand it, see how previously some icons were not
    painted and now they are

  [ Mirco Müller ]
  * Fixed the failure of notification autopilot-test
    test_sd_incoming_call.

  [ Andrea Cimitan ]
  * Add AP test for policykit/network manager, which was causing issues
    with nested mir

  [ CI bot ]
  * Resync trunk

  [ Michał Karnicki ]
  * Don't display artShape when artImage source not set.
  * Fix FilterGrid rendering issues.

 -- Ubuntu daily release <ps-jenkins@lists.canonical.com>  Wed, 29 Jan 2014 16:11:20 +0000

unity8 (7.84+14.04.20140128-0ubuntu1) trusty; urgency=low

  [ Michal Hruby ]
  * Added unity-scope-tool, which will help when developing scopes.

  [ Michał Sawicz ]
  * Added unity-scope-tool, which will help when developing scopes.
  * Use full DashContent, not just GenericScopeView in ScopeTool.qml.
  * Bring Card and CardHeader over from new-scopes.
  * Work around bug #1268578. (LP: #1268578)
  * Drop unnecessary version dependencies.
  * Return null instead of undefined from findChild and
    findInvisibleChild.
  * Fix CardHeader and Card heights (empty Label does have non-zero
    height apparently). Also improve test robustness and reduce future
    diffs.

  [ Albert Astals ]
  * Do not assert if the item we are removing was not created yet
    (because e.g. it's not in the viewport).
  * Position correctly the pointer of the search history box .
  * Make test_filter_expand_expand less unstable in CI VMs Make sure
    header0 is the header0 we want to click On the CI VM stuff is a bit
    slower than on real hw and we were clicking in the wrong place.
  * Add TabBar to the Dash header navigation Changes this comes with: *
    DashBar at the bottom is gone * PageHeader doesn't have a Label
    anymore, it has the childItem property where you add which thing it
    has to contain * New: PageHeaderLabel mimics the old behaviour of
    PageHeader * The header of the LVWPH of GenericScopeView is now fake
    and only used for positioning. There is a single global floating
    header in DashContent (which is a PageHeader with a TabBar as
    childItem) * The GenericScopeView previewLoader and OpenEffect have
    been also moved to the DashContent so that the openEffect includes
    the floating header in the "animation" .
  * Introduce the HorizontalJournal.
  * If there are no items m_firstVisibleIndex has to be -1 .
  * Add some more documentation about tests to the CODING file.
  * Fixes to the journal cmake tests code * Output to the correct
    filename for the test * Don't output stuff from the tryXYZ targets.
  * Adapt to findChild return value changes .
  * Organic Grid for the Dash View.
  * Misc journal fixes Don't init *modelIndex to INT_MAX Makes no sense
    since we're not doing any qMin and the calling function also accepts
    any index >= 0 as valid so in some cases it may end up wanting to
    create an index that doesn't exist Don't refill if height() < 0,
    that gives bad ranges for from/to and the code gets confused .

  [ Michał Karnicki ]
  * Fix grid view column count.
  * Add test for minimum number of items in a carousel.

  [ Allan LeSage ]
  * Add stubs for indicators autopilot tests.

  [ Andrea Cimitan ]
  * Avoid input falling through notifications onto surfaces below, thus
    fixing LP: #1257312. (LP: #1257312)

  [ Leo Arias ]
  * Close the Touch devices after the tests. (LP: #1267600)
  * Added methods to scroll to other scopes on autopilot tests.
  * Added autopilot helpers for the app scope and the app preview.
    Install the fake scopes in order to use them on the tests. (LP:
    #1269114)
  * On autopilot helpers, wait for the scope category to appear.

  [ Nick Dedekind ]
  * Visual updates for indicator panel highlight and opening opacity.
  * Added inidcator tests for page & item factories.
  * Fixes visible indicator misalignment in indicator items/menus
    (lp#1264678). (LP: #1264678)

  [ Mirco Müller ]
  * Fixed the failure of notification autopilot-test
    test_sd_incoming_call.

  [ Michael Zanetti ]
  * clean up fullscreen notifications code.
  * import qml files into cmake, drop qmlproject.
  * also add qml files in tests directory.
  * Added autopilot helpers for the app scope and the app preview.
    Install the fake scopes in order to use them on the tests. (LP:
    #1269114)

  [ Michael Terry ]
  * Fix failure to build when using the ./build script with ninja-build
    installed. (LP: #1268525)
  * Point DBus-activated processes at unity8's MIR_SOCKET rather than
    the system socket.

  [ Daniel d'Andrada ]
  * DragHandle: Never restart hinting animation while still pressed (LP:
    #1269022)

  [ Bill Filler ]
  * fix for lp:1259294, turn off auto capitalization for wifi password
    field. (LP: #1259294)
  * disable predictive text in Dash search field as it interferes with
    built-in search (LP: #1273643)

 -- Ubuntu daily release <ps-jenkins@lists.canonical.com>  Tue, 28 Jan 2014 15:58:45 +0000

unity8 (7.84+14.04.20131220-0ubuntu1) trusty; urgency=low

  [ Michał Sawicz ]
  * Clean up root project file. Introduce include/ and qml/ and move
    files around to be where they fit, also adapt everything else to
    match.

  [ Michael Hall ]
  * Update CODING to reflect the fact that only 14.04 is supported
    currently.

  [ Christopher Lee ]
  * Make use of helpers in all tests. (LP: #1260860). (LP: #1260860)

  [ Nic ]
  * Added kill time 30 to unity8 override. Added install path. (LP:
    #1260379)

  [ Nick Dedekind ]
  * Added parser for strftime in TimeFormatter. Moved TimeFormatter to
    Utils plugin.

  [ Mirco Müller ]
  * Support fullscreen for special-case extended snap-decision of the
    pin-unlock dialog.

  [ Michael Zanetti ]
  * Change the default behaviour of the Lockscreen to have a variable
    PIN length, requiring the user to confirm with OK.

  [ Daniel d'Andrada ]
  * Update CODING with instructions on how to run tests.

  [ Dimitri John Ledkov ]
  * Fix cross-compilation.

  [ Albert Astals ]
  * Vertical journal Comes from lp:~aacid/+junk/verticalJournal.
  * Add code and tests for incremental inserting/removing from the end.

  [ Ubuntu daily release ]
  * Automatic snapshot from revision 603

 -- Ubuntu daily release <ps-jenkins@lists.canonical.com>  Fri, 20 Dec 2013 03:23:08 +0000

unity8 (7.84+14.04.20131212-0ubuntu1) trusty; urgency=low

  [ Michał Sawicz ]
  * Add PyDev project files for autopilot tests. Also tweak .bzrignore
    to not ignore generic Eclipse project definitions.
  * Retry unlocking the greeter three times.
  * Reduce code duplication and clean up CMakeLists and includes in
    indicator tests.

  [ Nick Dedekind ]
  * Replaced indicator page dynamic menuSelected binding with Connection
    to listview selectedIndex property. (LP: #1243146)
  * Indicators close when menu items are activated. (LP: #1238182)
  * Fixed up connections for changes to model data. (LP: #1253810)

  [ Albert Astals ]
  * dashItemSelected -> showDashHome Because we are not using the index
    at all in the upper layers.
  * Fix filtering colllapsing/expanding again Also the delegate creation
    range stuff flows up->down not down->up so rearrange the bindings.

  [ Ubuntu daily release ]
  * Automatic snapshot from revision 590

 -- Ubuntu daily release <ps-jenkins@lists.canonical.com>  Thu, 12 Dec 2013 21:41:19 +0000

unity8 (7.84+14.04.20131206.1-0ubuntu1) trusty; urgency=low

  [ Michal Hruby ]
  * Ensure DashContent's ListView's currentItem is set if the model is
    not empty.

  [ Michał Sawicz ]
  * Don't generate build-deps .deb twice and allow overriding
    QML2_IMPORT_PATH in ./run.

  [ Albert Astals ]
  * Remove unused Applications/ folder .
  * Implement an 'interface' for Dash Renderers.
  * Use deelistmodel's conversion method Instead of a copy of the code .
  * Remove icons we don't use .
  * Do not start apps or go to dash on demo If you are pulling the
    launcher out while in demo mode it doesn't make sense to let you
    start applications. Besides it locks you out because it starts the
    app and the demo is still not finished so you can't really use any
    of the edges to escape Bug #1233696. (LP: #1233696)
  * Add a test for the carousel showing the preview when being clicked .
  * Fix collapsing of categories not working and the
    expansion/collapsing animation +test.

  [ Timo Jyrinki ]
  * Depend on either Qt 5.2 or libqt5v8-5-private-dev.
  * qtdeclarative5-private-dev 5.0.2-6ubuntu5 now depends directly on Qt
    V8 private headers. The remaining "qtdeclarative5-private-dev"
    dependency is enough now both when compiling against 5.0.2 or 5.2.

  [ Pete Woods ]
  * Handle optional parameterized action properties. (LP: #1256258)

  [ Andrea Cimitan ]
  * Implement an 'interface' for Dash Renderers.

  [ Michael Zanetti ]
  * Added music preview.
  * rename some parameters from desktopFile to appId as scopes are now
    changed to give us the appId.
  * unhardcode launcher's search paths for .desktop files.
  * Enable teasing of the phone greeter even though we have a
    lockscreen.
  * check if variant is valid to avoid asserting in debug mode when the
    connection to AccountsService doesn't work for some reason .

  [ Michael Terry ]
  * Add the DBus greeter API from the desktop greeter into the unity8
    greeter.

  [ Daniel d'Andrada ]
  * Dash: disable close mode when you click outside app thumbnails To
    leave the termination mode you can now just mouse/touch press
    anywhere outside the running applications' thumbnails The other way,
    which still works, is long-pressing a thumbnail once more. (LP:
    #1193414)

  [ Ubuntu daily release ]
  * Automatic snapshot from revision 579

 -- Ubuntu daily release <ps-jenkins@lists.canonical.com>  Fri, 06 Dec 2013 13:15:57 +0000

unity8 (7.84+14.04.20131128.2-0ubuntu1) trusty; urgency=low

  [ Michal Hruby ]
  * Depend on the separate scopes plugin
  * Move the BottomBar* DBus communicator to the Utils plugin.

  [ Michał Sawicz ]
  * Wait for DashHome to be available in tst_Shell. (LP: #1254898)
  * Use plugindir from unity-shell-api.pc.
  * Expect stop in upstart job and raise in case of surfaceflinger. (LP:
    #1239876)

  [ Albert Astals ]
  * Fix time test in Qt 5.2 Make factors an array instead of a
    object/dict Objects/dicts are unordered by definition, it happened
    that Qt 5.0 gave them in the orrder we wanted, but with Qt 5.2 is
    failing, and we don't even need the "key", so array works as well
    :).
  * Test that the dash hswipe is disabled while the inner stuff is
    moving .
  * Skip restMaximizeVisibleAreaMoveUpAndShowHeader, it's causing too
    many failed runs And we are confident it's failing because of the
    suboptimal scenegraph run in 5.0.x.
  * Make Dash::test_show_scope_on_load more robust If we are testing
    showScopeOnLoaded make sure we force a scope reload after we set it,
    otherwise it may just happen that the scope has already been loaded
    and the expectaction that we'll change the list to it is just wrong.
  * Dash renderer signals: No need to pass the model up and down Whoever
    is listening to the signal has access to the item that emits the
    signal and has the model right there accessible if needs it.
  * LVWPH: Fix header going bad when setContentHeight ends up moving the
    viewport How to reproduce the bug easily without the patch: * In the
    Dash Home, search for london * Scroll to the bottom * Start moving
    to the apps scope very slowly * At around 3/4 of the move you'll see
    the header in the home scope went to a bad position * Go back to the
    Dash Home. (LP: #1237942, #1246351)
  * Remove unused AppInfo and VideoInfo files .
  * Kill unused ApplicationsFilterGrid.qml .
  * Unify ScopeView and GenericScopeView .
  * Fix header getting lost as per bug 1245824. (LP: #1245824)
  * Remove unused Time.js and its test .
  * Do not include the QtQml megaheader Include only qqml.h which is
    what we need in these files.
  * Don't do stuff if our parent context is gone We'll be gone soon too
    (and crash probably) so don't do anything. This looks a bit like a
    workaround, wait for 5.2 better painting/dispatching loop to see if
    this is not needed anymore, we find a better way to do it, or we
    decide this is fine.

  [ Lars Uebernickel ]
  * Allow setting different indicator positions for different profiles.

  [ Mirco Müller ]
  * Added checkbox for toggling between echo-modes of password-
    entryfields in ext. snap-decisions.
  * Fixes bug #1200569. (LP: #1200569)

  [ Andrea Cimitan ]
  * Switch to application scope when a dash swipe is taking place and an
    app is on foreground. (LP: #1231996)
  * Shifts wallpaper rendering for greeter lockscreen to be inline with
    shell. (LP: #1231731)
  * Dinamically load the Carousel/Filtergrid with more than 6 items.
    (LP: #1226288, #1234105)
  * Removes Math.js and its usage. Use SDK ones.

  [ Gerry Boland ]
  * DragHandle: javascript argument name clashes with local variable.
    Yes it works, but is a little unsafe.

  [ Nick Dedekind ]
  * Added UnityMenuModel submenu row removal awareness in
    UnityMenuModelStack.
  * Round indicator widget icon/label width up to closest gu for
    alignment. (LP: #1236267)
  * Indicator re-select by dragging from top when fully opened. (LP:
    #1213164)
  * Fixed a race condition causing search history popup to show up when
    it shouldn't. (LP: #1249369)

  [ Christopher Lee ]
  * Unity8 tests now make use of the helper functions (added in the pre-
    req branch) so that the helper functions are tested as part of daily
    business.

  [ Daniel d'Andrada ]
  * Improve DirectionalDragArea Removed Rejected status, simplifying
    state machine. Added compositionTime property. Multi-finger
    scenarios are better handled now. Refactored TimeSource in
    Ubuntu.Gestures plugin. Added an easy way to debug
    DirectionalDragArea by having switchable debug prints. Updated tests
    to also simulate the passage of time. Use touch point scene
    coordinates for gesture recognition so that moving the.
    DirectionalDragArea (as in a hinting DragHandle) won't affect it.
    (LP: #1228336)
  * Add right-edge drag hinting to Greeter To match with the existing
    teasing animation when you tap on the right half of the Greeter.
    Also has the side benefit of making the code look a bit nicer.
  * Refactor Ubuntu.Gesture tests to share common logic Take the common
    part out of tst_DirectionalDragArea and put it into a separate base
    class, GestureTest, so that it can be shared with other, future,
    tests. In CMakeLists.txt, create a macro out of DirectionalDragArea
    build script to be used by future tests with similar requirements
    and structure. Also add the "m_" prefix to member variables.
  * Remove dead code from Utils plugin They are not being used anywhere.

  [ Michael Terry ]
  * Make EdgeDemoOverlay test more reliable by testing for what we
    really care about, not an indirect indicator of it. (LP: #1248232)
  * Explicitly set MIR_SOCKET for other upstart jobs, rather than
    relying on the default socket, since that won't work once we move to
    a nested Mir.

  [ Michael Zanetti ]
  * don't add margins to RunningApplicationTile's label. (LP: #1245482)
  * allow SIM PIN entry to have a variable pin length (by adding a done-
    button). (LP: #1240561)
  * fix launcher wording for pinning actions. (LP: #1240891)
  * fix preview background positioning don't explicitly take originY
    into account as it's already in there implicitly. make sure we don't
    split the openeffect in a place where it can be covered by the
    header.
  * fix album artwork containing / in the name. (LP: #1237829)
  * small launcher tweaks fix fakeDragItem's initial position to match
    with real item. remove UbuntuShape's border glow. .
  * drop all references to LighDM from the Lockscreen This should make
    it generic enough to allow reusing it for SIM PIN entry .

  [ Omer Akram ]
  * make the non working code in the screen unlocker helper work.

  [ Nicolas d'Offay ]
  * Pushed up the z order of the clock in GreeterContent. (LP: #1233146)
  * Search history is now persistent across all scopes and remains in
    QML. (LP: #1226221)

  [ Ubuntu daily release ]
  * Automatic snapshot from revision 556

 -- Ubuntu daily release <ps-jenkins@lists.canonical.com>  Thu, 28 Nov 2013 18:09:17 +0000

unity8 (7.83+14.04.20131106-0ubuntu1) trusty; urgency=low

  [ Andrea Cimitan ]
  * Place ShaderEffectSource of UbuntuShapeForItem under the Shape Item.
    (LP: #1239317)

  [ Omer Akram ]
  * test: make sure the search indicator hides when an app has focus.

  [ Nick Dedekind ]
  * Fixed indicator slider menu item alignment to label field and icon.
    (LP: #1240756)

  [ chris.gagnon ]
  * Update to autopilot 1.4.

  [ Ubuntu daily release ]
  * Automatic snapshot from revision 500

 -- Ubuntu daily release <ps-jenkins@lists.canonical.com>  Wed, 06 Nov 2013 03:37:02 +0000

unity8 (7.83+14.04.20131105.1-0ubuntu1) trusty; urgency=low

  [ Michał Sawicz ]
  * Implement switching between previews by swiping. (LP: #1220651,
    #1088572)

  [ Nick Dedekind ]
  * Faster loading of indicator menus. (LP: #1226650)

  [ Albert Astals ]
  * Make sure we have ssh started when we need it .
  * Fix a few warnings in DashContent.qml on shutdown
    Dash/DashContent.qml:119: TypeError: Cannot read property
    'previewShown' of null Dash/DashContent.qml:120: TypeError: Cannot
    read property 'moving' of null .
  * Don't use deprecated Panel methods.

  [ Christopher Lee ]
  * Adds an easy to consume function that attempts to unlock the unity
    greeter. (LP: #1240261)

  [ Lars Uebernickel ]
  * Indicators: add TimeFormatter and use it in the messaging menu This
    component can be used to turn a timestamp and a format string into a
    string with the corresponding time and format. The string will
    change whenever the timezone changes. (LP: #1236413)

  [ Andrea Cimitan ]
  * Allow drag over bounds, but not overshoot. (LP: #1204300)
  * Threshold to activate the left edge swipe to reveal dash is now 26
    GU. (LP: #1236286)

  [ Michael Zanetti ]
  * replace the launcher quicklist's Popover with an own quicklist
    implementation The Popover probably won't ever support what the
    launcher needs.
  * Implement switching between previews by swiping. (LP: #1220651,
    #1088572)
  * don't trigger the greeter teasing during a movement of the greeter.

  [ Ubuntu daily release ]
  * Automatic snapshot from revision 495

 -- Ubuntu daily release <ps-jenkins@lists.canonical.com>  Tue, 05 Nov 2013 12:22:04 +0000

unity8 (7.83+14.04.20131031-0ubuntu1) trusty; urgency=low

  [ Michał Sawicz ]
  * Use setenv as early as possible to avoid setenv and getenv clashing
    in multi-threaded situations. (LP: #1240866)

  [ Ubuntu daily release ]
  * Automatic snapshot from revision 482

 -- Ubuntu daily release <ps-jenkins@lists.canonical.com>  Thu, 31 Oct 2013 20:10:56 +0000

unity8 (7.83+14.04.20131028.1-0ubuntu1) trusty; urgency=low

  * New rebuild forced
  * Automatic snapshot from revision 480

 -- Ubuntu daily release <ps-jenkins@lists.canonical.com>  Mon, 28 Oct 2013 22:42:07 +0000

unity8 (7.83+14.04.20131028-0ubuntu1) trusty; urgency=low

  [ Andrea Cimitan ]
  * Fix 1195349 by counting drawbuffer on the newContentX logic of the
    carousel When we changed carousel from repeater to listview, we
    added drawbuffer. this breaks the logic of newContentX, which was
    considered disabled and set to -1. The correct disabled value now
    has to take into account the drawbuffer. (LP: #1195349)

  [ Christopher Lee ]
  * Checks both then env and upstart env for the currently set
    XDG_DATA_DIRS so they can be set correctly for the test.

  [ Ubuntu daily release ]
  * Automatic snapshot from revision 479

 -- Ubuntu daily release <ps-jenkins@lists.canonical.com>  Mon, 28 Oct 2013 03:08:59 +0000

unity8 (7.83+13.10.20131016.2-0ubuntu1) saucy; urgency=low

  [ Loïc Minier ]
  * Merge ~lool/unity8/drop-setcap-conf. Drop unity8-setcap.conf as this
    breaks desktop installs (no boot-hook event is emitted, boot
    stalls); add maintscript snippet to rm_conffile on upgrades; this
    boot-hook is now shipped under a different name in lxc-android-
    config.

  [ Michał Sawicz ]
  * Ship a camera-app.desktop file and use a custom XDG_DATA_DIRS for
    testing.

  [ Ubuntu daily release ]
  * Automatic snapshot from revision 472

 -- Ubuntu daily release <ps-jenkins@lists.canonical.com>  Wed, 16 Oct 2013 23:15:48 +0000

unity8 (7.83+13.10.20131016.1-0ubuntu1) saucy; urgency=low

  [ Diego Sarmentero ]
  * Disable Preview interaction until the scope responds.

  [ Albert Astals ]
  * Hide placeholder notification.

  [ Ubuntu daily release ]
  * Automatic snapshot from revision 469

 -- Ubuntu daily release <ps-jenkins@lists.canonical.com>  Wed, 16 Oct 2013 17:29:36 +0000

unity8 (7.83+13.10.20131016-0ubuntu1) saucy; urgency=low

  [ Loïc Minier ]
  * Add upstart job to copy unity8 to a new tmpfs, setcap it, and bind-
    mount it back; this is an ugly hack to set CAP_SYS_RESOURCE until we
    have a root-helper for it.

  [ Michal Hruby ]
  * Enable definition of scope back references in overridden results.

  [ Ubuntu daily release ]
  * Automatic snapshot from revision 466

 -- Ubuntu daily release <ps-jenkins@lists.canonical.com>  Wed, 16 Oct 2013 11:29:52 +0000

unity8 (7.83+13.10.20131015.4-0ubuntu1) saucy; urgency=low

  [ Michał Sawicz ]
  * Replace ubuntu-touch-session's unity8.conf upstart job.
  * Revert r440 that made the dash collapse animation worse, rather than
    better.

  [ om26er@ubuntu.com ]
  * close the app only when the close button is tapped, not the entire
    thumbnail

  [ Nick Dedekind ]
  * Added missing Unity.Indicator mock objects causing qmltests to fail.
    Approved by: Michał Sawicz.

  [ Christopher Lee ]
  * Launch unity8 for autopilot with upstart, and bring unity8 session
    over from session-manager-touch.

  [ Pawel Stolowski ]
  * Temporarily disable category_order changed signal handling.

  [ Daniel d'Andrada ]
  * OSKController area shouldn't cover the indicators' bar Since ubuntu-
    keyboard surface area doesn't cover the indicators' bar,
    OSKController should follow suit. Otherwise the OSKContoller's
    internal InputFilterArea (and others) wouldn't perfectly overlap the
    graphical keyboard rendered by ubuntu-keyboard (i.e. the opaque part
    of ubuntu-keyboard's surface).

  [ Michael Zanetti ]
  * Initialize initialHeight/Width to height/width depending on scaleTo
    add checks for initialWidth/Height in the tests change sizes in
    tests to something else than the default for initialWidth/Height in
    order to catch failures there more easily

  [ Omer Akram ]
  * Only show search indicator while the Dash is focued.
  * Add 2dp left margin for music and video tiles' title.

  [ Nicolas d'Offay ]
  * Changed Infographics to use Ubuntu font.

  [ Ubuntu daily release ]
  * Automatic snapshot from revision 463

 -- Ubuntu daily release <ps-jenkins@lists.canonical.com>  Tue, 15 Oct 2013 11:05:04 +0000

unity8 (7.82+13.10.20131011.2-0ubuntu1) saucy; urgency=low

  [ Michał Sawicz ]
  * Work around Mir not delivering input to shell after restart, if the
    device isn't reinitialized.

  [ Albert Astals ]
  * Remove unused DashMusic/DashVideos.
  * Don't let the user change between scopes if the current one is
    moving up/down.
  * Fix two uninitialized variable uses reported by valgrind ==17988==
    Conditional jump or move depends on uninitialised value(s) ==17988==
    at 0x13839F3A: AccountsService::updateDemoEdges()
    (AccountsService.cpp:74) ==17988== by 0x13839DA5:
    AccountsService::setUser(QString const&) (AccountsService.cpp:45)
    ==17988== by 0x1383F67B:
    AccountsService::qt_metacall(QMetaObject::Call, int, void**)
    (moc_AccountsService.cpp:192) ==17988== by 0x496143D:
    StoreProperty(QV8Engine*, QObject*, QQmlPropertyData*,
    v8::Handle<v8::Value>) (in /usr/lib/arm-linux-
    gnueabihf/libQt5Qml.so.5.0.2) ==17988== ==17988== Conditional jump
    or move depends on uninitialised value(s) ==17988== at 0x1383A0F6:
    AccountsService::updateStatsWelcomeScreen() (AccountsService.cpp:92)
    ==17988== by 0x13839DB1: AccountsService::setUser(QString const&)
    (AccountsService.cpp:47) ==17988== by 0x1383F67B:
    AccountsService::qt_metacall(QMetaObject::Call, int, void**)
    (moc_AccountsService.cpp:192) ==17988== by 0x496143D:
    StoreProperty(QV8Engine*, QObject*, QQmlPropertyData*,
    v8::Handle<v8::Value>) (in /usr/lib/arm-linux-
    gnueabihf/libQt5Qml.so.5.0.2)
  * Fix unitialized variable in Scope ==18457== Conditional jump or move
    depends on uninitialised value(s) ==18457== at 0x15AD1FD6:
    Scope::setActive(bool) (scope.cpp:165) ==18457== by 0x15B0023D:
    Scope::qt_metacall(QMetaObject::Call, int, void**)
    (moc_scope.cpp:478) ==18457== by 0x48B709F:
    QQmlPropertyPrivate::write(QObject*, QQmlPropertyData const&,
    QVariant const&, QQmlContextData*,
    QFlags<QQmlPropertyPrivate::WriteFlag>) (in /usr/lib/arm-linux-
    gnueabihf/libQt5Qml.so.5.0.2)
  * Fix crash on the phone For some reason i'm getting v8 crashes
    without this when shuting down unity-mir

  [ Gerry Boland ]
  * Use focusRequested signal from AppManager. WM: AppManager has new
    signal to ask shell to request focus for app - use it to properly
    animate and focus the app. If app wants to be side stage, but no
    side stage available, override the application stage.

  [ Nick Dedekind ]
  * Only use the root action state as a unitymenumodel ActionStateParser
    when needed.

  [ Andrea Cimitan ]
  * Move the close app icon on top left.
  * The header of category list is already on screen after unlock

  [ Michael Zanetti ]
  * Make the greeter's clock update in sync with the indicators.

  [ Omer Akram ]
  * Increase dash header height to 5gu.

  [ Nicolas d'Offay ]
  * Standardised expansion speed in scopes.

  [ Ubuntu daily release ]
  * Automatic snapshot from revision 449

 -- Ubuntu daily release <ps-jenkins@lists.canonical.com>  Fri, 11 Oct 2013 17:26:34 +0000

unity8 (7.82+13.10.20131011.1-0ubuntu1) saucy; urgency=low

  [ Michał Sawicz ]
  * Fix frequent application IDs and drop old AppsAvailableForDownload
    model.
  * Unrevert r388 now that we have fixed the infinite loop it was
    causing in Qt.

  [ Steve Langasek ]
  * Don't keep a long-lived connection open to upstart when we only use
    it for two events, one at load time and one at unload time.

  [ Lars Uebernickel ]
  * VolumeControl: use 'volume' instead of 'scroll' action The volume
    action doesn't show a notification.

  [ Michael Terry ]
  * Disable DragHandle on right side of screen while the greeter is
    animating

  [ Marcus Tomlinson ]
  * Added missing "enabled" property to "progressMenu" component in the
    menu item factory.

  [ Michael Zanetti ]
  * Add scaleTo: "fit" mode support to LazyImage

  [ Andrea Cimitan ]
  * Add music and video renderers
  * Use shell.edgeSize for BottomBar's EdgeDragArea, detecting gestures
    only when they are within the edgeSize.

  [ Nick Dedekind ]
  * Removed greeter "toHome" animation (LP#1092976) (LP: #1092976)
  * Only show Snap Decision notification actions when available.

  [ Albert Astals ]
  * Dash: Set delegate creation range for inner itemviewss If it's above
    the list viewport we set it to the end of the list to precache the
    last items It it's below the list viewport we set it to the
    beginning to precache the first items Otherwise we set it to the
    part of the viewport in the view Approved by: Michał Sawicz.

  [ Ubuntu daily release ]
  * Automatic snapshot from revision 435

 -- Ubuntu daily release <ps-jenkins@lists.canonical.com>  Fri, 11 Oct 2013 09:05:30 +0000

unity8 (7.82+13.10.20131010-0ubuntu1) saucy; urgency=low

  [ David Callé ]
  * Small logic change in preview descriptions line breaks. Multiple new
    lines are now replaced by multiple br tags.

  [ Nick Dedekind ]
  * Use indicator identifier for indicators-client list item label.
  * Make sure overflow indicators are hidden and not the search label.

  [ Mirco Müller ]
  * Tweaks to notifications to improve spec-compliance. - updated
    notifications-qmltest to reflect the use of a variant-map for the
    hints - made text-fields as heigh as buttons - made the summary
    align horizontally to the icon - updated button-height and bubble-
    background.

  [ Pawel Stolowski ]
  * Handle category_order_changes signal from scopes (used in Home only)
    and reorder categories accordingly.
  * Implementation of albumart image provider for audio content.

  [ Michael Terry ]
  * Hide the greeter when an app is focused, fixing snap decisions
    launching an app in the greeter (like receiving a call).

  [ Michael Zanetti ]
  * Launcher - remove support for pinning items in the backend After the
    latest design changes, recent apps is everything that is contained
    in the ApplicationManager. So no need for storing anything else than
    pinned apps in the config.

  [ Michał Sawicz ]
  * Remove the mir socket before starting unity8 during autopilot tests.

  [ Ubuntu daily release ]
  * Automatic snapshot from revision 420

 -- Ubuntu daily release <ps-jenkins@lists.canonical.com>  Thu, 10 Oct 2013 04:15:13 +0000

unity8 (7.82+13.10.20131008.1-0ubuntu1) saucy; urgency=low

  [ Michal Hruby ]
  * Add Scope::isActive property and corresponding tests. (LP: #1230352)

  [ Daniel d'Andrada ]
  * Move OSKController to the front as it will now also block input
    meant to the OSK That's in the unity-mir implementation. The
    SurfaceFlinger one is still an empty noop. Currently, when the OSK
    is up, both shell and OSK get user input, thus we need the
    OSKController to shield our shell components from them. (LP:
    #1236773)

  [ Michał Sawicz ]
  * Add Scope::isActive property and corresponding tests. (LP: #1230352)
  * Force focus back on shell in case it loses it for some reason.

  [ Ubuntu daily release ]
  * Automatic snapshot from revision 409

 -- Ubuntu daily release <ps-jenkins@lists.canonical.com>  Tue, 08 Oct 2013 19:14:20 +0000

unity8 (7.82+13.10.20131008-0ubuntu1) saucy; urgency=low

  [ Michał Sawicz ]
  * update previews to match design. (LP: #1224555)
  * Add an InputFilterArea in Notifications. (LP: #1233411, #1235215)

  [ Ying-Chun Liu ]
  * update previews to match design. (LP: #1224555)

  [ Albert Astals ]
  * Unrevert 376 by reverting r395 and a small fix to fix the cpu
    hogging issue . (LP: #1124567)

  [ Michael Terry ]
  * Add Showable.showNow() method and use it in Shell to immediately
    show greeter when we blank the screen rather than animating it. (LP:
    #1233564)

  [ Michael Zanetti ]
  * update previews to match design. (LP: #1224555)

  [ Diego Sarmentero ]
  * update previews to match design. (LP: #1224555)

  [ Ubuntu daily release ]
  * Automatic snapshot from revision 404

 -- Ubuntu daily release <ps-jenkins@lists.canonical.com>  Tue, 08 Oct 2013 02:57:55 +0000

unity8 (7.82+13.10.20131007-0ubuntu1) saucy; urgency=low

  [ Michał Sawicz ]
  * Respect pre-set import and library paths and prevent segfault in
    startShell.

  [ Ubuntu daily release ]
  * Automatic snapshot from revision 399

 -- Ubuntu daily release <ps-jenkins@lists.canonical.com>  Mon, 07 Oct 2013 07:10:46 +0000

unity8 (7.82+13.10.20131005-0ubuntu1) saucy; urgency=low

  [ Michał Sawicz ]
  * Revert r376 that caused constant CPU usage due to the
    ActivityIndicator.

  [ Nick Dedekind ]
  * Removed indicators-client autopilot tests. (LP: #1234736)

  [ Albert Astals ]
  * Revert r388. (LP: #1235268)

  [ Christopher Lee ]
  * Removes passing -fullscreen to unity8 when on the device (as per bug
    #1235065). (LP: #1235065)

  [ Ubuntu daily release ]
  * Automatic snapshot from revision 396

 -- Ubuntu daily release <ps-jenkins@lists.canonical.com>  Sat, 05 Oct 2013 11:45:14 +0000

unity8 (7.82+13.10.20131004.2-0ubuntu1) saucy; urgency=low

  * Revert 7.82+13.10.20131004.1-0ubuntu1 back to
    7.81.3+13.10.20130927.3-0ubuntu1 due to CPU hogging issue with
    7.82+13.10.20131004.1-0ubuntu1.

 -- Loïc Minier <loic.minier@ubuntu.com>  Fri, 04 Oct 2013 21:22:29 +0200

unity8 (7.82+13.10.20131004.1-0ubuntu1) saucy; urgency=low

  [ Michał Sawicz ]
  * Bump to indicate support for extended snap decisions.
  * Make Tile themeable, add renderers for Dash Plugins and weather.
    (LP: #1231948)
  * Drop network agents now that they're in indicator-network instead.

  [ Michal Hruby ]
  * Differentiate generic and music carousels.
  * Use the thumbnailer image provider for scope results that don't
    specify icon as well as for previews.
  * Added an indicator which is displayed in the search bar whenever a
    search is in progress. Added accompanying test in tst_PageHeader.
  * Expose rendererHint to shell.

  [ Albert Astals ]
  * Update pot file. (LP: #1232374)
  * Only enable the animation when the item is on screen (i.e. !culled)
    . (LP: #1200374)
  * Do not crash on positionAtBeginning if the list is empty .
  * Enable/disable running apps height animation in a less error prone
    way.

  [ Michael Terry ]
  * Use a chevron after 'Skip intro' and drop the underlining.
  * Load testability driver when QT_LOAD_TESTABILITY is set. (LP:
    #1226234)
  * Listen to the system setting StatsWelcomeScreen, which tells us
    whether to show user-specific infographic data in the greeter. (LP:
    #1207857)

  [ Gerry Boland ]
  * WM: ensure focusedApplicationWhenUsingScreenshots reset when unused,
    and only used when set. Fixes window focus conflict between shell
    and ApplicationManager.

  [ Nick Dedekind ]
  * Removed deprecated Unity.IndicatorsLegacy plugin.
  * Added actionState parser to the indicators-client text printer so
    that we get the icon.
  * Moved indicator page titles to the root action state of menu model.
    (LP: #1223635)

  [ Mirco Müller ]
  * Added rendering- and interaction-support for the first three
    extended snap-decision dialog-cases password-entry, user-
    authentication and simunlock.

  [ Daniel d'Andrada ]
  * Revert the reversion of r304 since it doesn't seem to crash anymore
    Original commit was Reset apps scope when returning from app to dash
    (LP #1193419) If an app is on foreground and you perform a long
    left-edge swipe to minimize it, and therefore return to the dash,
    the dash should be in the Applications scope and showing the
    running/recents applications. (LP: #1193419)

  [ Andrea Cimitan ]
  * Add behaviours to the hud reveal. (LP: #1224480, #1224633)
  * Make Tile themeable, add renderers for Dash Plugins and weather.
    (LP: #1231948)

  [ Michael Zanetti ]
  * fix inserting into quicklistmodel.
  * Drop useStorage argument and use exising LAUNCHER_TESTING define for
    this decision.

  [ Omer Akram ]
  * Make the volume/brightness slider changes realtime. (LP: #1227595)

  [ Nicolas d'Offay ]
  * Fixed black colour on the first of the month due to division. (LP:
    #1233657)
  * Added an indicator which is displayed in the search bar whenever a
    search is in progress. Added accompanying test in tst_PageHeader.

  [ Ubuntu daily release ]
  * Automatic snapshot from revision 390

 -- Ubuntu daily release <ps-jenkins@lists.canonical.com>  Fri, 04 Oct 2013 06:55:16 +0000

unity8 (7.81.3+13.10.20130927.3-0ubuntu1) saucy; urgency=low

  [ Michal Hruby ]
  * Correctly handle image URI scheme in results.

  [ Michał Sawicz ]
  * Make SHOW_DASH and HIDE_DASH close the current preview. (LP:
    #1231404)
  * Add a LazyImage component that shows an activity spinner for long-
    loading images and handles aspect ratio properly.
  * Fix Qt 5.1 FTBFS and suppress some build warnings.

  [ Albert Astals ]
  * Make sure we always have least have one column in the gridview. (LP:
    #1225391)
  * LVWPH: Make sure we always overshoot vertically. (LP: #1229851)
  * Remember the expanded categoryId and not the expanded index The
    index can change on search, and we still want to maintain it
    expanded in that case. (LP: #1230216)
  * Fix showHeader in an edge case of notShownByItsOwn Not all the tests
    i've added fail without the code fix, but i've added them just to be
    more covered . (LP: #1230187)

  [ Diego Sarmentero ]
  * Handling error signal from the DownloadTracker plugin (BUG:
    #1229744). (LP: #1229744)
  * Remove "Reviews and Comments" section from Application Preview until
    the feature is ready (BUG: #1226632) - Detect when the keyboard is
    being shown to allow the user to scroll the Preview even more if
    necessary to interact with the components at the bottom of that
    preview, and don't leave those components obscured behind the
    keyboard (BUG: #1226638). (LP: #1226632, #1224717, #1226638)

  [ Nick Dedekind ]
  * Brought messaging indicator inline with UnityMenuModel &
    UnityMenuAction. (LP: #1217676, #1217678)

  [ Pawel Stolowski ]
  * Support canned search queries returned by Home Scope.
  * Cancel previous actions and previews on new activation / preview.
    Expose previewed data row in Preview object.

  [ Michael Terry ]
  * Only enable the Bottombar when the HUD is available. (LP: #1220306)
  * Increase the "Skip intro" clickable area, making dismissing the edge
    demo intro feel more natural. (LP: #1220632)

  [ Michael Zanetti ]
  * drop our CrossFadeImage in favor of the SDK one. (LP: #1227783)

  [ Ubuntu daily release ]
  * Automatic snapshot from revision 358

 -- Ubuntu daily release <ps-jenkins@lists.canonical.com>  Fri, 27 Sep 2013 14:13:22 +0000

unity8 (7.81.3+13.10.20130924.2-0ubuntu1) saucy; urgency=low

  [ Michal Hruby ]
  * Fix the signal prototypes on music grid renderer. (LP: #1228390)

  [ Michael Zanetti ]
  * use less auto variables, align coding style, constify and Qt'ify API
    in AccountsService plugin.

  [ Nick Dedekind ]
  * Re-enable MenuContentActivator in Indicators.

  [ Albert Astals ]
  * LVWPH: Update the section header on list change events.

  [ Pawel Stolowski ]
  * Check results model ptr returned by GetResultsFromCategory method
    from UnityCore. (LP: #1228097, #1211595)

  [ Ubuntu daily release ]
  * Automatic snapshot from revision 340

 -- Ubuntu daily release <ps-jenkins@lists.canonical.com>  Tue, 24 Sep 2013 14:40:01 +0000

unity8 (7.81.3+13.10.20130919.3-0ubuntu1) saucy; urgency=low

  [ Michal Hruby ]
  * Add support for music grid renderer to GenericScopeView.

  [ Nick Dedekind ]
  * Fixed the removal of messaging widget due to incompatible action
    state. (LP: #1225017)

  [ Christopher Lee ]
  * Addition of initial autopilot tests for the application lifecycle.

  [ Lars Uebernickel ]
  * VolumeControl: use action of the new indicator indicator-sound
    recently gained an action to increase and decrease the volume. This
    patch makes use of that to get rid of a bus round trip (to get the
    current volume) and a race (when the volume gets set between
    fetching the current volume and setting the new volume). (LP:
    #1219057)

  [ Michael Terry ]
  * When AccountsService.backgroundFile is unset/invalid, have the
    greeter fall back to whatever the shell background is.
  * Add a tiny SessionBroadcast plugin that listens to unity-greeter-
    session-broadcast for the ShowHome signal.

  [ Daniel d'Andrada ]
  * Remove obsolete, unused graphics.
  * Make MouseTouchAdaptor work with multiple QWindows.

  [ Michael Zanetti ]
  * change how icons are searched a) try to find it the Icon as is b)
    prepend with Path if a Path variable is given c) fall back to the
    image://theme/ with just the icon name . (LP: #1225186)
  * fix an issue with removing a running app from the launcher and
    always store pinning to the config.
  * collapse any open preview when programmatically switching current
    dash index. (LP: #1221137)

  [ Ubuntu daily release ]
  * Automatic snapshot from revision 333

 -- Ubuntu daily release <ps-jenkins@lists.canonical.com>  Thu, 19 Sep 2013 15:15:07 +0000

unity8 (7.81.3+13.10.20130916-0ubuntu1) saucy; urgency=low

  [ Michael Zanetti ]
  * allow left edge gesture to minimize apps even when launcher is
    already visible.
  * Don't hide the launcher on changes in the stages.
  * ssh is now installed per default, but it's set to manual in the
    ssh.override.

  [ Ubuntu daily release ]
  * Automatic snapshot from revision 320

 -- Ubuntu daily release <ps-jenkins@lists.canonical.com>  Mon, 16 Sep 2013 11:49:28 +0000

unity8 (7.81.3+13.10.20130912-0ubuntu1) saucy; urgency=low

  [ Michael Zanetti ]
  * add support for finding icons from click package apps in the
    launcher.
  * update to latest launcher API for better integration with the
    AppManager.

  [ Ricardo Mendoza ]
  * Fixes problems related to image 20130912.0, amongst: * Fix autopilot
    tests by preventing blocking of input during HUD button animations,
    only when fully visible * Fix loading of unity-mir library, major
    version wasn't specified so unless the dev package was there it
    would fail.

  [ Ubuntu daily release ]
  * Automatic snapshot from revision 316

 -- Ubuntu daily release <ps-jenkins@lists.canonical.com>  Thu, 12 Sep 2013 13:47:59 +0000

unity8 (7.81.3+13.10.20130911.1-0ubuntu1) saucy; urgency=low

  [ Michael Terry ]
  * Switch from deprecated image://gicon/ to new image://theme/.

  [ Gerry Boland ]
  * Add OSKController so shell can control OSK correctly on Mir.
  * Remove InputFilterArea for bottom edge swipes, as applications also
    listen for such swipes for Toolbar reveal.

  [ Ricardo Mendoza ]
  * Select the backend to use dynamically on runtime according to the
    QPA selected by the system.

  [ Ubuntu daily release ]
  * Automatic snapshot from revision 311

 -- Ubuntu daily release <ps-jenkins@lists.canonical.com>  Wed, 11 Sep 2013 16:22:55 +0000

unity8 (7.81.3+13.10.20130911-0ubuntu1) saucy; urgency=low

  [ Michal Hruby ]
  * Hide all gicon strings from the shell and use the image://theme icon
    provider that was recently added to the SDK.

  [ Gerry Boland ]
  * Convert to new ApplicationManager API.

  [ Nick Dedekind ]
  * Updated access point design as per spec.
  * Indicator visibility based on connection with backend service.

  [ Albert Astals ]
  * Dash: Make assignments bindings This way if the model changes the
    item value also changes.

  [ Michael Zanetti ]
  * adds support for highlighting the currently focused application in
    the launcher, adds tests.
  * include ~/.local/share/applications in launcher's .desktop file
    search path.
  * shrink size of area for revealing the HUD button and make it
    disappear on release again. fixes 1219035. (LP: #1219035)
  * revert revision 304 as it makes the Shell crash.

  [ Michael Terry ]
  * Allow testers to set custom password or pin in demo mode, rather
    than hardcoding them.
  * Have the greeter use AccountsService to determine its background.
    (LP: #1218402)
  * Listen to changes in the "show edge demo" AccountsService setting.

  [ Daniel d'Andrada ]
  * Update fake/mock plugins so that "./run --fake" works well again -
    You can now see the thumbnails of the fake running applications once
    again. - You no longer get hundreds of warnings due to icons not
    found.
  * Reset apps scope when returning from app to dash (LP #1193419) If an
    app is on foreground and you perform a long left-edge swipe to
    minimize it, and therefore return to the dash, the dash should be in
    the Applications scope and showing the running/recents applications.
    (LP: #1193419)

  [ Ubuntu daily release ]
  * Automatic snapshot from revision 306

 -- Ubuntu daily release <ps-jenkins@lists.canonical.com>  Wed, 11 Sep 2013 00:54:31 +0000

unity8 (7.81.3+13.10.20130905.2-0ubuntu1) saucy; urgency=low

  [ Michael Zanetti ]
  * Integrate Launcher with AppManager.

  [ Nick Dedekind ]
  * Removed FIXME from slider int->double conversion.

  [ Ubuntu daily release ]
  * Automatic snapshot from revision 291

 -- Ubuntu daily release <ps-jenkins@lists.canonical.com>  Thu, 05 Sep 2013 10:48:02 +0000

unity8 (7.81.3+13.10.20130904.1-0ubuntu1) saucy; urgency=low

  [ Nicolas d'Offay ]
  * Switched infographic background at design's request.

  [ Ubuntu daily release ]
  * Automatic snapshot from revision 287

 -- Ubuntu daily release <ps-jenkins@lists.canonical.com>  Wed, 04 Sep 2013 07:34:57 +0000

unity8 (7.81.3+13.10.20130904-0ubuntu1) saucy; urgency=low

  [ mhall119 ]
  * Add a little bit of text to the last step of the tour telling the
    user how to end it and get to their phone.

  [ Jussi Pakkanen ]
  * Use CCache if it is installed.

  [ Nick Dedekind ]
  * Multiple icon/label support for indicators.

  [ Albert Astals ]
  * Remove unneeded role.

  [ Lars Uebernickel ]
  * Fall back to "ubuntu-mobile" icon theme if $UBUNTU_ICON_THEME is
    unset.

  [ Michael Zanetti ]
  * Use MouseAreas in DashBar to enable clicking again.
  * load launcher default config from existing dconf key.

  [ Ubuntu daily release ]
  * Automatic snapshot from revision 285

 -- Ubuntu daily release <ps-jenkins@lists.canonical.com>  Wed, 04 Sep 2013 03:02:57 +0000

unity8 (7.81.3+13.10.20130903.1-0ubuntu1) saucy; urgency=low

  [ Michael Zanetti ]
  * workaround quicklist text color.

  [ Ubuntu daily release ]
  * Automatic snapshot from revision 277

 -- Ubuntu daily release <ps-jenkins@lists.canonical.com>  Tue, 03 Sep 2013 06:09:36 +0000

unity8 (7.81.3+13.10.20130830-0ubuntu1) saucy; urgency=low

  [ Pawel Stolowski ]
  * Implement a virtual 'All' filter option.

  [ Ubuntu daily release ]
  * Automatic snapshot from revision 275

 -- Ubuntu daily release <ps-jenkins@lists.canonical.com>  Fri, 30 Aug 2013 12:44:40 +0000

unity8 (7.81.3+13.10.20130829.2-0ubuntu1) saucy; urgency=low

  [ Michael Terry ]
  * Implement launcher item backend via AccountsService.

  [ Ubuntu daily release ]
  * Automatic snapshot from revision 272

 -- Ubuntu daily release <ps-jenkins@lists.canonical.com>  Thu, 29 Aug 2013 19:09:44 +0000

unity8 (7.81.3+13.10.20130829.1-0ubuntu1) saucy; urgency=low

  [ Michael Terry ]
  * Make sure greeter and lockscreen backgrounds are always defined,
    even if the wallpaper preference string is bogus. (LP: #1208889,
    #1208894)

  [ Ubuntu daily release ]
  * Automatic snapshot from revision 270

 -- Ubuntu daily release <ps-jenkins@lists.canonical.com>  Thu, 29 Aug 2013 11:09:43 +0000

unity8 (7.81.3+13.10.20130829-0ubuntu1) saucy; urgency=low

  [ Andrea Cimitan ]
  * Streamline some new HUD interactions to be more consistent with the
    Unity Launcher.

  [ Michael Zanetti ]
  * setting the launcher's extensionSize delayed to position the view
    correctly at the beginning .

  [ Bill Filler ]
  * add new telephony apps (dialer, messaging, contacts) to launcher and
    Home scope.

  [ Michael Terry ]
  * Implement edge demos on first boot. Build-Depends: +dbus-test-
    runner, +qtbase5-dev-tools.

  [ Ubuntu daily release ]
  * Automatic snapshot from revision 267

 -- Ubuntu daily release <ps-jenkins@lists.canonical.com>  Thu, 29 Aug 2013 02:10:38 +0000

unity8 (7.81.3+13.10.20130828.1-0ubuntu1) saucy; urgency=low

  [ Andrea Cimitan ]
  * Hide the LauncherPanel when it's really hidden, by changing visible
    to false.

  [ Gerry Boland ]
  * Fix sidestage applications - they were being ignored in the show-
    application-surface logic. (LP: #1217027, #1210079)

  [ Michał Sawicz ]
  * Raise the exception if typing failed in autopilot.

  [ Nick Dedekind ]
  * Added location indicator defaults.

  [ Michael Zanetti ]
  * increase minimal dragging width for dismissing apps with left edge
    make it a configurable parameter and adjust animation to look like
    requested in the bug report . (LP: #1213153)

  [ Ubuntu daily release ]
  * Automatic snapshot from revision 262

 -- Ubuntu daily release <ps-jenkins@lists.canonical.com>  Wed, 28 Aug 2013 11:55:46 +0000

unity8 (7.81.3+13.10.20130827.1-0ubuntu1) saucy; urgency=low

  [ Michael Zanetti ]
  * unset model in quicklist before closing it.

  [ Ubuntu daily release ]
  * Automatic snapshot from revision 256

 -- Ubuntu daily release <ps-jenkins@lists.canonical.com>  Tue, 27 Aug 2013 10:49:17 +0000

unity8 (7.81.3+13.10.20130827-0ubuntu1) saucy; urgency=low

  [ Michael Zanetti ]
  * Theme the Quicklist Popover.

  [ Albert Astals ]
  * Apply expandedIndex on delegate creation bug #1213033. (LP:
    #1213033)

  [ Ubuntu daily release ]
  * Automatic snapshot from revision 254

 -- Ubuntu daily release <ps-jenkins@lists.canonical.com>  Tue, 27 Aug 2013 02:10:43 +0000

unity8 (7.81.3+13.10.20130826.5-0ubuntu1) saucy; urgency=low

  [ Michael Zanetti ]
  * tweak launcher folding and visuals according to feedback from
    design: - increase foldingStartHeight - Introduces a
    foldingStopHeight. Folding only happens between the
    foldingStartHeight and the foldingStopHeight. - Only change
    brightness while folding - remove highlight of pressed icon -
    decrease launcher's width by half a grid unit.

  [ Ubuntu daily release ]
  * Automatic snapshot from revision 251

 -- Ubuntu daily release <ps-jenkins@lists.canonical.com>  Mon, 26 Aug 2013 22:09:43 +0000

unity8 (7.81.3+13.10.20130826.4-0ubuntu1) saucy; urgency=low

  [ Michał Sawicz ]
  * Add module entry in HudClient's qmldir.

  [ Jussi Pakkanen ]
  * Let Ninja parallelize itself.

  [ Nick Dedekind ]
  * Abstraction of indicator menu item properties prior to move into
    common components library.

  [ Christopher Lee ]
  * Added autopilot-tests for ephemeral, interactive and snap-decision
    notifications.

  [ Mirco Müller ]
  * Added autopilot-tests for ephemeral, interactive and snap-decision
    notifications.

  [ Michael Zanetti ]
  * only search visible children in findChild, add findInvisibleChild
    for others.
  * Added autopilot-tests for ephemeral, interactive and snap-decision
    notifications.

  [ Thomi Richards ]
  * Added autopilot-tests for ephemeral, interactive and snap-decision
    notifications.

  [ Ubuntu daily release ]
  * Automatic snapshot from revision 249

 -- Ubuntu daily release <ps-jenkins@lists.canonical.com>  Mon, 26 Aug 2013 18:34:44 +0000

unity8 (7.81.3+13.10.20130826.2-0ubuntu1) saucy; urgency=low

  [ Albert Astals ]
  * Don't include QtQML It includes LOTS of files we don't need.

  [ Ubuntu daily release ]
  * Automatic snapshot from revision 243

 -- Ubuntu daily release <ps-jenkins@lists.canonical.com>  Mon, 26 Aug 2013 10:08:52 +0000

unity8 (7.81.3+13.10.20130826.1-0ubuntu1) saucy; urgency=low

  * Automatic snapshot from revision 241

 -- Ubuntu daily release <ps-jenkins@lists.canonical.com>  Mon, 26 Aug 2013 06:08:33 +0000

unity8 (7.81.3+13.10.20130826-0ubuntu1) saucy; urgency=low

  [ Michael Zanetti ]
  * delay move operations if the start dragging operation is running
    This prevents items to left in wrong places when transitions clash.
  * add empty setUser to allow compiling in jenkins again until the
    branch that matches unity-api is ready to land. .
  * add count and progress overlay information to real model too.

  [ Pawel Stolowski ]
  * Changed the type of setActive argument from
    QVector<AbstractFilterOption *>::size_type to unsigned int.

  [ Ubuntu daily release ]
  * Automatic snapshot from revision 240

 -- Ubuntu daily release <ps-jenkins@lists.canonical.com>  Mon, 26 Aug 2013 02:31:42 +0000

unity8 (7.81.3+13.10.20130821.2-0ubuntu1) saucy; urgency=low

  [ Michael Terry ]
  * Listen to display-power-changed rather than system-power-changed
    signals when showing the greeter; ignore such signals when the
    proximity sensor is active. (LP: #1214477)

  [ Pawel Stolowski ]
  * Added a role for accessing progress-source property of categories.

  [ Ubuntu daily release ]
  * Automatic snapshot from revision 233

 -- Ubuntu daily release <ps-jenkins@lists.canonical.com>  Wed, 21 Aug 2013 22:09:53 +0000

unity8 (7.81.3+13.10.20130821.1-0ubuntu1) saucy; urgency=low

  [ Michael Zanetti ]
  * allow testing at 11:13. Old code failed because the text actually
    says "11:13 AM".
  * add some checks if we actually clicked an item or in the spacing
    between them gets rid of some warnings printed by the launcher .

  [ Michał Sawicz ]
  * Update runtime deps in the build script.

  [ Nick Dedekind ]
  * Added/Updated legacy network indicator components to use with new
    indicator backend.

  [ Albert Astals ]
  * Fix insertions/removals on the qlimitproxymodel . (LP: #1213959)

  [ Ubuntu daily release ]
  * Automatic snapshot from revision 230

 -- Ubuntu daily release <ps-jenkins@lists.canonical.com>  Wed, 21 Aug 2013 15:04:59 +0000

unity8 (7.81.3+13.10.20130821-0ubuntu1) saucy; urgency=low

  [ Michael Zanetti ]
  * added support for count emblems and progress overlays on the
    launcher.

  [ Pawel Stolowski ]
  * Add role for getting filter options model. Add method to activate
    option based on index or id.

  [ Ted Gould ]
  * Mark indicators-client as providing an indicator-renderer.

  [ Nick Dedekind ]
  * Added flatmenuproxymodel pass-through signals from qmenumodel.
  * Renamed indicator-messaging to indicator-messages.

  [ Gerry Boland ]
  * Typo fix in FrequentlyUsedAppsModel.

  [ Ubuntu daily release ]
  * Automatic snapshot from revision 224

 -- Ubuntu daily release <ps-jenkins@lists.canonical.com>  Wed, 21 Aug 2013 08:05:13 +0000

unity8 (7.81.3+13.10.20130820.2-0ubuntu1) saucy; urgency=low

  [ Michael Zanetti ]
  * initial support for quicklists For now they support pinning and
    removing of items.

  [ Ubuntu daily release ]
  * Automatic snapshot from revision 217

 -- Ubuntu daily release <ps-jenkins@lists.canonical.com>  Tue, 20 Aug 2013 10:09:36 +0000

unity8 (7.81.3+13.10.20130820-0ubuntu1) saucy; urgency=low

  [ Andrea Cimitan ]
  * Implement background changing through gsettings. Make sure it does
    fallback to default background when needed.

  [ Michael Zanetti ]
  * Implement background changing through gsettings. Make sure it does
    fallback to default background when needed.
  * Add Drag'n'drop support to Launcher As dragging an item pins it to
    the launcher this also contains initial quicklist and pinning
    support in the plugin part.

  [ Michał Sawicz ]
  * Fix generic preview wrapping and force rich text parsing.

  [ Michal Hruby ]
  * Remove the override for Apps available for download, click scope
    provides these now.
  * Hide rating widgets when scope provides rating set to < 0.0. Also
    fallback to regular preview image if there are no more_screenshots
    specified.

  [ Albert Astals ]
  * Make sure minYExtent is updated before setting the new content
    height Otherwise bad things can happen in the positioning .

  [ Ubuntu daily release ]
  * Automatic snapshot from revision 215

 -- Ubuntu daily release <ps-jenkins@lists.canonical.com>  Tue, 20 Aug 2013 02:08:42 +0000

unity8 (7.81.3+13.10.20130816.3-0ubuntu1) saucy; urgency=low

  [ Michal Hruby ]
  * Implement overrideResults() method, which allows us to seamlessly
    combine real scope data with mocked data.

  [ Michał Sawicz ]
  * Wait for activeFocus before typing in autopilot tests. (LP:
    #1212580)

  [ Nick Dedekind ]
  * Fixed network indicator password dialog not appearing. (LP:
    #1212730)
  * Remove time & battery indicator service info.

  [ Albert Astals ]
  * Dash category expansion.
  * Fix crash in the shell test Give the item a parent, otherwise the
    qml engine decides to adopt it and when we do the deleteLater on
    them, they have been already deleted. Since we are the parents, we
    don't need to call the deleteLAter eiether they'll be properly
    deleted on our deletion.

  [ Michael Zanetti ]
  * make entering text in lockscreen tests more robust. (LP: #1212580)

  [ Michael Terry ]
  * Define the 'build' target as PHONY so make doesn't get confused by
    our 'build' script.
  * Add a test for the Powerd plugin shell support.

  [ Pawel Stolowski ]
  * Bindings for filters.

  [ Ubuntu daily release ]
  * Automatic snapshot from revision 208

 -- Ubuntu daily release <ps-jenkins@lists.canonical.com>  Fri, 16 Aug 2013 14:11:35 +0000

unity8 (7.81.3+13.10.20130814.3-0ubuntu1) saucy; urgency=low

  [ Ted Gould ]
  * Upstart signals to control indicator services.

  [ Nick Dedekind ]
  * Replaced indicator menu listView with tabs view.
  * Transition Unity.Indicators to UnityMenuModel.

  [ Ubuntu daily release ]
  * Automatic snapshot from revision 197

 -- Ubuntu daily release <ps-jenkins@lists.canonical.com>  Wed, 14 Aug 2013 14:33:39 +0000

unity8 (7.81.3+13.10.20130814.1-0ubuntu1) saucy; urgency=low

  [ Michał Sawicz ]
  * Add AppPreview.

  [ Nick Dedekind ]
  * Use key from indicator service file to source indicator positions.

  [ Diego Sarmentero ]
  * Add AppPreview.

  [ Ubuntu daily release ]
  * Automatic snapshot from revision 193

 -- Ubuntu daily release <ps-jenkins@lists.canonical.com>  Wed, 14 Aug 2013 06:33:14 +0000

unity8 (7.81.3+13.10.20130813.1-0ubuntu1) saucy; urgency=low

  [ Michael Zanetti ]
  * don't scale the EARLY ALPHA warning text bigger than the screen is.

  [ Michał Sawicz ]
  * Add debug logging to passphrase entry.

  [ Albert Astals ]
  * Remove unneeded stuff from CMakelists.txt set(CMAKE_AUTOMOC ON)
    include(FindPkgConfig) find_package(Qt5Core REQUIRED)
    find_package(Qt5Quick REQUIRED) Are already on the top-level
    CMakeLists.txt so no need to write them again Well, actually the
    Qt5Core wasn't and i added it, it's not really necessary since it's
    pulled by the others that depend on it, but it doesn't hurt to be
    explicit.

  [ Ubuntu daily release ]
  * Automatic snapshot from revision 189

 -- Ubuntu daily release <ps-jenkins@lists.canonical.com>  Tue, 13 Aug 2013 14:08:32 +0000

unity8 (7.81.3+13.10.20130812.1-0ubuntu1) saucy; urgency=low

  [ Michael Zanetti ]
  * preserve lockscreen's background wallpaper's aspect ratio. (LP:
    #1208892)

  [ Ubuntu daily release ]
  * Automatic snapshot from revision 184

 -- Ubuntu daily release <ps-jenkins@lists.canonical.com>  Mon, 12 Aug 2013 19:14:35 +0000

unity8 (7.81.3+13.10.20130812-0ubuntu1) saucy; urgency=low

  [ Albert Astals ]
  * Fix uses of uninitialized values reported by valgrind.

  [ Ubuntu daily release ]
  * Automatic snapshot from revision 182

 -- Ubuntu daily release <ps-jenkins@lists.canonical.com>  Mon, 12 Aug 2013 14:33:29 +0000

unity8 (7.81.3+13.10.20130809.1-0ubuntu1) saucy; urgency=low

  [ Michal Hruby ]
  * Set phone form factor for scope requests.

  [ Michał Sawicz ]
  * Add support for plurals and update the translation template.

  [ Ubuntu daily release ]
  * Automatic snapshot from revision 179

 -- Ubuntu daily release <ps-jenkins@lists.canonical.com>  Fri, 09 Aug 2013 15:35:06 +0000

unity8 (7.81.3+13.10.20130809-0ubuntu1) saucy; urgency=low

  [ Michał Sawicz ]
  * Prepare unity8 for cross-building.

  [ Ubuntu daily release ]
  * Automatic snapshot from revision 176

 -- Ubuntu daily release <ps-jenkins@lists.canonical.com>  Fri, 09 Aug 2013 02:32:10 +0000

unity8 (7.81.3+13.10.20130808-0ubuntu1) saucy; urgency=low

  [ Michał Sawicz ]
  * Re-enable battery slider test.

  [ Nick Dedekind ]
  * Workaround for non-deletion of indicator page menu items. (LP:
    #1183065, #1206991)

  [ Albert Astals ]
  * LVPWH: Fix regression handling the sticky top section culling r166
    introduced the regression, this fixes it+tests.
  * Implement+test the maximizeVisibleArea function Tries to show as
    much possible of an index that is already shown on screen Will be
    used for the dash category expansion.

  [ Ubuntu daily release ]
  * Automatic snapshot from revision 174

 -- Ubuntu daily release <ps-jenkins@lists.canonical.com>  Thu, 08 Aug 2013 15:23:17 +0000

unity8 (7.81.3+13.10.20130807-0ubuntu1) saucy; urgency=low

  [ Michał Sawicz ]
  * Drop ppa:ubuntu-unity/next.
  * Revert revision 161 that causes issues with invalid background.

  [ Albert Astals ]
  * Fix off by one in the culling condition If you are on 0 and your
    height is 1 and viewport starts at 1 you have to be culled since you
    are not visible.

  [ Ubuntu daily release ]
  * Automatic snapshot from revision 168

 -- Ubuntu daily release <ps-jenkins@lists.canonical.com>  Wed, 07 Aug 2013 02:32:00 +0000

unity8 (7.81.3+13.10.20130806-0ubuntu1) saucy; urgency=low

  [ Michael Terry ]
  * Show the greeter when powerd tells us to, not just whenever we press
    the power key. (LP: #1186256)

  [ Ubuntu daily release ]
  * Automatic snapshot from revision 164

 -- Ubuntu daily release <ps-jenkins@lists.canonical.com>  Tue, 06 Aug 2013 03:43:01 +0000

unity8 (7.81.3+13.10.20130805-0ubuntu1) saucy; urgency=low

  [ Michael Terry ]
  * Fixes the lockscreen and swiping on the greeter still being possible
    even when in tablet mode. (LP: #1204984)
  * Watch powerd signals to notice a sleep and unfocus current app when
    that happens.

  [ Michael Zanetti ]
  * make findChild also find invisible childs This considerably
    increases the amount of items to be searched up to a level where
    testShell didn't finish any more with searching. Hence this commit
    also changes findChild to do a breadth-first instead of a depth-
    first search.
  * Read background from GSettings or fallback to default_background.

  [ Andrea Cimitan ]
  * Read background from GSettings or fallback to default_background.

  [ Albert Astals ]
  * Make LVWPH provide a delegateIndex for sectionHeaders This way we
    can match the sectionHeader to the model easier in the qml/js side .
  * Fix tryCompare call The 4th parameter of tryCompare is timeout not
    message .

  [ Daniel d'Andrada ]
  * Read background from GSettings or fallback to default_background.

  [ Ubuntu daily release ]
  * Automatic snapshot from revision 162

 -- Ubuntu daily release <ps-jenkins@lists.canonical.com>  Mon, 05 Aug 2013 02:32:05 +0000

unity8 (7.81.3+13.10.20130802-0ubuntu1) saucy; urgency=low

  [ Michael Terry ]
  * Make hud autopilot tests more reliable by fixing how it calculates
    relative coordinates.

  [ Albert Astals ]
  * Only update the "section" if we are not culling the item If the item
    is not shown we should not care about its section.

  [ Ubuntu daily release ]
  * Automatic snapshot from revision 155

 -- Ubuntu daily release <ps-jenkins@lists.canonical.com>  Fri, 02 Aug 2013 02:40:11 +0000

unity8 (7.81.3+13.10.20130801.1-0ubuntu1) saucy; urgency=low

  [ Michał Sawicz ]
  * Add a disclaimer for the fake applications plugin.

  [ Nick Dedekind ]
  * Removed animations from fake indicator pages.

  [ Ubuntu daily release ]
  * Automatic snapshot from revision 152

 -- Ubuntu daily release <ps-jenkins@lists.canonical.com>  Thu, 01 Aug 2013 14:30:40 +0000

unity8 (7.81.3+13.10.20130801ubuntu.unity.next-0ubuntu1) saucy; urgency=low

  [ Michael Zanetti ]
  * implemented new Lockscreen design.

  [ Michał Sawicz ]
  * Fix mock VideoPreview to use the string categoryId as well.

  [ Nick Dedekind ]
  * Added a text tree representation of the qmenumodel to the
    indicators-client application.

  [ Albert Astals ]
  * Don't need deelistmodel here.

  [ Ubuntu daily release ]
  * Automatic snapshot from revision 149 (ubuntu-unity/next)

 -- Ubuntu daily release <ps-jenkins@lists.canonical.com>  Thu, 01 Aug 2013 02:32:03 +0000

unity8 (7.81.3+13.10.20130730ubuntu.unity.next-0ubuntu1) saucy; urgency=low

  [ Michał Sawicz ]
  * Adapt to Qt 5.1.

  [ Albert Astals ]
  * Adapt to Qt 5.1.

  [ Ubuntu daily release ]
  * Automatic snapshot from revision 143 (ubuntu-unity/next)

 -- Ubuntu daily release <ps-jenkins@lists.canonical.com>  Tue, 30 Jul 2013 02:33:12 +0000

unity8 (7.81.3+13.10.20130729ubuntu.unity.next-0ubuntu1) saucy; urgency=low

  [ Michal Hruby ]
  * Remove the variant conversions methods as they were moved to dee-qt.

  [ Michał Sawicz ]
  * Re-enable passphrase tests under UInput.
  * Use the new string categoryIds in custom video and music scope
    views. (LP: #1199322)

  [ Nick Dedekind ]
  * Behavioural changes for indicators - Part 1 - Use standard
    animations. - Search bar animation less distracting. - Hinting
    animation shows header. - Vertical velocity detector to reduce
    accidental menu switches in dragging phase.

  [ Gustavo Pichorim Boiko ]
  * Add entries to the new applications resulted from the split of the
    phone-app.

  [ Ubuntu daily release ]
  * Automatic snapshot from revision 141 (ubuntu-unity/next)

 -- Ubuntu daily release <ps-jenkins@lists.canonical.com>  Mon, 29 Jul 2013 03:41:07 +0000

unity8 (7.81.3+13.10.20130726ubuntu.unity.next-0ubuntu1) saucy; urgency=low

  [ Michal Hruby ]
  * Expose real category ids and not just indices.
  * Provide fallbacks for default renderer.

  [ Daniel d'Andrada ]
  * Give a visual feedback on right-edge drag with no running apps (LP:
    #1116207). (LP: #1116207)

  [ Albert Astals ]
  * Update m_firstVisibleIndex if there's no visible items anymore Also
    remove the check for m_visibleItems.isEmpty() on insert, the
    m_firstVisibleIndex == 0 already protects us against that.

  [ Christopher Lee ]
  * Tests now use a default lightdm mock if not decorated. (LP:
    #1204772)

  [ Ubuntu daily release ]
  * Automatic snapshot from revision 135 (ubuntu-unity/next)

 -- Ubuntu daily release <ps-jenkins@lists.canonical.com>  Fri, 26 Jul 2013 07:06:08 +0000

unity8 (7.81.3+13.10.20130725ubuntu.unity.next-0ubuntu1) saucy; urgency=low

  [ Michal Hruby ]
  * Fix adding items into an empty LVWPH.

  [ Michał Sawicz ]
  * Move to using upstart in run_on_device.
  * Added heeding and qmltest for button-tint hint.
  * Refactoring and cleanup of the Unity8 Autopilot tests.
  * Hide the Unity launcher during autopiloting and skip battery tests
    if unavailable.

  [ Ying-Chun Liu ]
  * Let GenericScope support loading different renderers.

  [ Nick Dedekind ]
  * Removed overview from indicators.
  * Menus for indicators is now created prioritised by distance from
    current item to speed up user experience.
  * Add ApplicationArguments to know the geometry from start.

  [ Mirco Müller ]
  * Added heeding and qmltest for button-tint hint.

  [ Christopher Lee ]
  * Refactoring and cleanup of the Unity8 Autopilot tests.

  [ Thomi Richards ]
  * Refactoring and cleanup of the Unity8 Autopilot tests.

  [ Ubuntu daily release ]
  * Automatic snapshot from revision 129 (ubuntu-unity/next)

 -- Ubuntu daily release <ps-jenkins@lists.canonical.com>  Thu, 25 Jul 2013 03:02:12 +0000

unity8 (7.81.3+13.10.20130718ubuntu.unity.next-0ubuntu1) saucy; urgency=low

  [ Andrea Cimitan ]
  * Add support for the colour palette.

  [ Omer Akram ]
  * fix the calendar icon in the launcher. (LP: #1201905)

  [ Nick Dedekind ]
  * Export indicator plugin symbols using Q_DECL_EXPORT.

  [ Ying-Chun Liu ]
  * Don't include .moc in previewbindingstest.cpp.

  [ Ubuntu daily release ]
  * Automatic snapshot from revision 118 (ubuntu-unity/next)

 -- Ubuntu daily release <ps-jenkins@lists.canonical.com>  Thu, 18 Jul 2013 06:07:00 +0000

unity8 (7.81.3+13.10.20130717ubuntu.unity.next-0ubuntu1) saucy; urgency=low

  [ Daniel d'Andrada ]
  * Remove dead code: Showable::showWithoutAnimation.

  [ Nick Dedekind ]
  * Split Plugins export macro into export_qmlfiles and
    export_qmlplugins. Added qmltypes to indicators plugin.

  [ Ubuntu daily release ]
  * Automatic snapshot from revision 112 (ubuntu-unity/next)

 -- Ubuntu daily release <ps-jenkins@lists.canonical.com>  Wed, 17 Jul 2013 03:14:49 +0000

unity8 (7.81.3+13.10.20130716ubuntu.unity.next-0ubuntu1) saucy; urgency=low

  [ Pete Woods ]
  * Rename the demo user "single" to "phablet" Fix the infographics on
    the device At the moment the mock lightdm backend we are using says
    the current user is called "single", while in reality the processes
    all run as the "phablet" user.

  [ Michał Sawicz ]
  * Only use ppa:ubuntu-unity/next and clean build scripts and CODING,
    accordingly.
  * Do not recommend indicator-power and indicator-sound. On device
    they're provided by lp:indicator-server for the time being.
  * Fix the Network page to provide the correct token. (LP: #1201529)

  [ Ubuntu daily release ]
  * Automatic snapshot from revision 109 (ubuntu-unity/next)

 -- Ubuntu daily release <ps-jenkins@lists.canonical.com>  Tue, 16 Jul 2013 02:32:03 +0000

unity8 (7.81.3+13.10.20130714ubuntu.unity.next-0ubuntu1) saucy; urgency=low

  [ Michael Terry ]
  * Change Ok to OK. (LP: #1131842)

  [ Ubuntu daily release ]
  * Automatic snapshot from revision 104 (ubuntu-unity/next)

 -- Ubuntu daily release <ps-jenkins@lists.canonical.com>  Sun, 14 Jul 2013 02:31:57 +0000

unity8 (7.81.3+13.10.20130712ubuntu.unity.next-0ubuntu1) saucy; urgency=low

  [ Michael Zanetti ]
  * Make use of the launcher API defined in unity-api and separate the
    model from the backend.

  [ Michał Sawicz ]
  * Issue wrap-and-sort -abt on debian/.

  [ Nick Dedekind ]
  * Moved indicators-client code into unity8. (LP: #1191132, #1191822)

  [ Ubuntu daily release ]
  * Automatic snapshot from revision 102 (ubuntu-unity/next)

 -- Ubuntu daily release <ps-jenkins@lists.canonical.com>  Fri, 12 Jul 2013 02:31:59 +0000

unity8 (7.81.3+13.10.20130711ubuntu.unity.next-0ubuntu1) saucy; urgency=low

  [ Michael Zanetti ]
  * invert the home button too in case the whole panel is inverted. (LP:
    #1199622)

  [ Michał Sawicz ]
  * Make the OpenEffect non-live by default to improve performance. (LP:
    #1124584)

  [ Ying-Chun Liu ]
  * Add Generic Preview. Modify GenericScopeView to support activate and
    preview.

  [ Ubuntu daily release ]
  * Automatic snapshot from revision 98 (ubuntu-unity/next)

 -- Ubuntu daily release <ps-jenkins@lists.canonical.com>  Thu, 11 Jul 2013 03:00:53 +0000

unity8 (7.81.3+13.10.20130710ubuntu.unity.next-0ubuntu1) saucy; urgency=low

  [ Michael Zanetti ]
  * removed unused old file ShortcutsContainer.qml.

  [ Michał Sawicz ]
  * Fix fetching data from scopes in the custom scope pages. (LP:
    #1199322)

  [ Ying-Chun Liu ]
  * Fix references to scope data. (LP: #1199322)

  [ Albert Astals ]
  * Fix showHeader animation when the header is half shown at top .
  * Disable -pedantic on the private Qt headers .

  [ Pawel Stolowski ]
  * Bindings for SocialPreview.

  [ Ubuntu daily release ]
  * Automatic snapshot from revision 94 (ubuntu-unity/next)

 -- Ubuntu daily release <ps-jenkins@lists.canonical.com>  Wed, 10 Jul 2013 02:32:00 +0000

unity8 (7.81.3+13.10.20130709ubuntu.unity.next-0ubuntu1) saucy; urgency=low

  [ Michal Hruby ]
  * Implement CategoryResults based on DeeFilterModel.

  [ Nick Dedekind ]
  * Added plugin cmake procedure for qmltypes files.

  [ Ubuntu daily release ]
  * Automatic snapshot from revision 86 (ubuntu-unity/next)

 -- Ubuntu daily release <ps-jenkins@lists.canonical.com>  Tue, 09 Jul 2013 02:58:58 +0000

unity8 (7.81.3+13.10.20130708ubuntu.unity.next-0ubuntu1) saucy; urgency=low

  [ Michael Terry ]
  * Ensure the past circle animations complete Currently, all the
    animations stop as soon as the present circles are all visible. This
    change ensures that the animations run to completion.

  [ Michael Zanetti ]
  * improve launcher flicking bahavior - fix initial snapping - improve
    foldingAreas behavior - increase clickFlick speed to flick 4 items.

  [ Albert Astals ]
  * Remove workarounds for Qt bug 28403 . (LP: #28403)

  [ Ubuntu daily release ]
  * Automatic snapshot from revision 83 (ubuntu-unity/next)

 -- Ubuntu daily release <ps-jenkins@lists.canonical.com>  Mon, 08 Jul 2013 02:34:23 +0000

unity8 (7.81.3+13.10.20130704ubuntu.unity.next-0ubuntu1) saucy; urgency=low

  [ Didier Roche ]
  * Clean packaging for entering saucy and following daily release guidelines
  * Automatic snapshot from revision 49 (bootstrap)

  [ Michał Sawicz ]
  * Fix unity8.pot file.
  * Support the simplified theming from ubuntu-ui-toolkit.
  * Use AbstractButtons instead of Button { color: "transparent" } that
    doesn't work.

  [ Albert Astals ]
  * ListViewWithPageHeader implementation in C++. (LP: #1171918)
  * LVWPH: Do not crash on showHeader if we don't have a header .
  * Fix bug when setting the same model twice to a QLimitProxyModelQML.
  * Add some const & Saves us some microseconds in copying stuff.

  [ Daniel d'Andrada ]
  * Make Greeter and Stage use the new DragHandle component. So they no
    longer use Revealers. Now a directional drag gesture is required to
    start the animation that brings back a "minimized" application when
    the dash is on foreground. Besides that, now they have the following
    feature:  - Action only completes succesfully if you drag through at
    least half the    screen width or if your swipe is fast enough. The
    shorter the swipe, the faster it has to be for the action to auto-
    complete.
  * DirectionalDragArea: add touchSceneX, touchSceneY, and sceneDistance
    properties.
  * DirectionalDragArea: emit draggingChanged() on direct recognition
    draggingChanged() should be emited when status change from
    WaitingForTouch directly to Recognized.
  * update CODING instructions for building & running.
  * DragHandle: add stretch and hintDisplacement properties.
  * DragHandle: fix hinting Revision 64 had a bad interaction with
    revision 66 (that added line was lost in the merge/rebase process).
    tst_DragHandle::hintingAnimation() points out the problem (fails on
    line 388).
  * Make Panel use DragHandles instead of a Revealer - A directional
    drag gesture is needed reveal the panel when fullscreen. - better
    logic for deciding when to auto-complete the show/hide animation -
    hinting animation to close the panel - Tapping on menu bar no longer
    opens nearest indicator menu - No closing with handle click.

  [ mhall119 ]
  * Fix build script error from extra blank line. (LP: #1196322)

  [ Nick Dedekind ]
  * Changed shellImportPath to return a list of paths. Added
    prependImportPaths and changed appendImportPaths to check for
    duplicates.

  [ Mirco Müller ]
  * Added support and tests for expanding snap-decisions with more than
    2 actions passed in.

  [ Michael Zanetti ]
  * As requested by design, decreasing wobblyness in the
    WrongPasswordAnimation.
  * improve the bzr commit hook - don't run qmltests in here, it takes
    too long - don't abort commit on failed tests, its too annoying -
    instead, print a fat warning and backup the commit message to be
    reused after uncommitting and fixing the tests.
  * edge hinting tweaks - change edge hinting behavior to only happen on
    onPressed and immediately snap back - fix edge hinting to not happen
    if the Greeter is locked .

  [ Michael Terry ]
  * Fix "Tap to Unlock" text not appearing when in tablet greeter mode
    with only one user.
  * Use libusermetrics to provide infographic data.
  * Delete builddir/ when running "debuild clean".

  [ Pawel Stolowski ]
  * Bindings for preview and activation requests.

  [ Kevin Gunn ]
  * update CODING instructions for building & running.

  [ Ubuntu daily release ]
  * Automatic snapshot from revision 78 (ubuntu-unity/next)

 -- Ubuntu daily release <ps-jenkins@lists.canonical.com>  Thu, 04 Jul 2013 12:44:19 +0000

unity8 (7.81.3) UNRELEASED; urgency=low

  * Choose more appropriate values for edge-drag gestures (LP: #1194150)

 -- Daniel d'Andrada <daniel.dandrada@canonical.com>  Fri, 28 Jun 2013 16:28:24 -0300

unity8 (7.81.2) saucy; urgency=low

  * Translation updates.

  [ Michał Sawicz ]
  * Fix icons in ApplicationsFilterGrid.qml.
  * Support flipped image in run_on_device.
  
  [ Michael Zanetti ]
  * Don't clear lockscreen when it's fading out.
  * Reworked Launcher folding.
  * Tweak Launcher revealing.

  [ Michal Hruby ]
  * Add content_type property to category models.

 -- Michał Sawicz <michal.sawicz@canonical.com>  Wed, 26 Jun 2013 18:10:39 +0200

unity8 (7.81.1) saucy; urgency=low

  * Translation updates.

  [ Michał Sawicz ]
  * Don't limit installed apps.
  * Pre-optimize PNGs to speed-up builds.
  * Clean up build scripts.

  [ Daniel d'Andrada ]
  * Use DirectionalDragArea in BottomBar.

 -- Michał Sawicz <michal.sawicz@canonical.com>  Fri, 21 Jun 2013 17:37:02 +0200

unity8 (7.81.0) saucy; urgency=low

  * Translation updates.

  [ Michał Sawicz ]
  * Drop People lens.
  * Support git-backed checkout.
  * Revert focus stealing prevention for new apps. Fixes:
    https://bugs.launchpad.net/bugs/1190155.
  * Update CODING after unity8 rename.
  * Update translation template file.
  * Fix notification placement.

  [ Michael Terry ]
  * Show login list when not in narrow mode, instead of only when we have
    multiple users.

  [ Günter Schwann ]
  * Bring back ListView'ed Carousel now that Qt is fixed.

  [ Daniel d'Andrada ]
  * Stage: code cleanup.
  * DirectionalDragArea: added minSpeed and maxSilenceTime constraints.
  * Move Direction enum out of DirectionalDragArea.
  * Added uqmlscene tool and tryFoo targets for manual testing.

  [ Michael Zanetti ]
  * Add Lockscreens.
  * Added right edge hinting to greeter.

  [ Nick Dedekind ]
  * Added Dash tests.

  [ Nicolas d'Offay ]
  * Changed infographic gradient colours.

  [ Mirco Müller ]
  * Integrate notifications.

  [ Pawel Stołowski ]
  * New version with support for smart scopes.

 -- Michał Sawicz <michal.sawicz@canonical.com>  Fri, 14 Jun 2013 12:56:17 +0200

unity8 (7.80.0) saucy; urgency=low

  * Rename to unity8.

 -- Michał Sawicz <michal.sawicz@canonical.com>  Tue, 04 Jun 2013 14:45:29 +0200

qml-phone-shell (1.80) raring; urgency=low

  * Focus/unfocus apps on lock/unlock to make sure keyboard is hidden.

 -- Michał Sawicz <michal.sawicz@canonical.com>  Sat, 01 Jun 2013 00:31:03 +0200

qml-phone-shell (1.79) raring; urgency=low

  [ Michael Terry ]
  * Make greeter look like the desktop one
  
  [ Gerry Boland ]
  * Fix a bug where a minimized app gets focus after closing another app
  * Applied a workaround to reduce flickering when launching apps

  [ Ying-Chun Liu (PaulLiu) ]
  * Make the panel translatable

  [ Michael Zanetti ]
  * Limit people lens to max 50 people. More people can be found with search feature.

 -- Michael Zanetti <michael.zanetti@canonical.com>  Fri, 24 May 2013 17:06:05 +0200

qml-phone-shell (1.78) raring; urgency=low

  [ Sergio Schvezov ]
  * Replacing the music and ski safari mock apps with calendar and weather in 
    the launcher (LP: #1178262).

  [ Daniel d'Andrada ]
  * Support pointer-to-touch event conversion for desktop testing.
  * Use DirectionalDragArea in the Launcher.
  * Add AxisVelocityCalculator component.
  * Use touch instead of pointer interaction in autopilot.

  [ Nick Dedekind ]
  * Enable indicators in greeter.
  * Add DashContent tests.

  [ Michael Terry ]
  * Split mock and test LightDM plugins.
  * Add support for more PAM/LightDM features in the greeter.

  [ Ying-Chun Liu (PaulLiu) ]
  * Add i18n support.
  * Add libc6-dev to Build-Depends.

  [ Michał Sawicz ]
  * Unlock onFocusRequested to unlock on incoming call (LP: #1181654).
  * Use device-services in run_on_device.
  * Filter input in greeter. (LP: #1185443).

  [ Albert Astals Cid ]
  * Remove FilterGrid dimensions bahavior.

  [ Ubuntu Translators Team ]
  * Added translations for 36 languages. Thanks!

  [ Michael Zanetti ]
  * Fix autopilot tests on devices.

 -- Michał Sawicz <michal.sawicz@canonical.com>  Fri, 24 May 2013 17:06:05 +0200

qml-phone-shell (1.77) raring; urgency=low

  [ Mathieu Trudel-Lapierre ]
  * debian/control:
    - Drop indicators-client-plugin* Depends for qml-phone-shell to Recommends.
    - Add/update Vcs-Browser, Vcs-Bzr and add a notice to uploaders. 
  * debian/copyright: fix syntax.

  [ Michał Sawicz ]
  * Drop indicators-client-examples recommends altogether

  [ Renato Araujo Oliveira Filho ]
  * Renamed Media player files to match with new application name.

  [ Daniel d'Andrada ]
  * New: DirectionalDragArea component. An area that detects axis-aligned 
    single-finger drag gestures.
  * Make it possible to send touch events from within QML test code.

 -- Mathieu Trudel-Lapierre <mathieu-tl@ubuntu.com>  Fri, 26 Apr 2013 11:15:00 -0400

qml-phone-shell (1.76) raring; urgency=low

  [ Albert Astals Cid ]
  * Remove QSortFilterProxyModelQML::get() to ensure per-role fetching
  * Highlight matching strings in the HUD
  [ Michał Sawicz ]
  * Dropped support for 12.10
  [ Michael Zanetti ]
  * Update autopilot tests for 1.3 release
  [ Andrea Cimitan ]
  * Use SDK's Panel - enable swipe from bottom to reveal Dash bottom bar
  [ Michael Terry ]
  * Introduce a mock LightDM plugin to prepare for real switch
  [ Daniel d'Andrada ]
  * Move definition of global test targets to main tests CMakeLists file
  [ Mirco Müller ]
  * Introduce Notifications UI, currently only driven by tests

 -- Michał Sawicz <michal.sawicz@canonical.com>  Thu, 16 May 2013 15:52:18 +0200

qml-phone-shell (1.75) raring; urgency=low

  * Fix search history in the dash
  * Hud: No appstack anymore
  * Hud: Support having toolbar items enabled/disabled
  * Hud: remove the app quit toolbar item
  * Tweak to improve the switch application animation
  * Correctly load icons when running on the desktop
  * Use real enum from ApplicationInfo instead of its counterfeit local version
  * Added gdb debugging (-g/--gdb) run_on_device option
  * Drop support for quantal in build_unity script
  * Make out of source builds work in sibling directories
  * Clean up debian/control
  * Build with the new Qt 5.0.2 packages
  * Tests for:
    * IndicatorMenuWindow
    * PeopleFilterGrid

 -- Albert Astals Cid <albert.astals@canonical.com>  Thu, 09 May 2013 15:10:03 +0200

qml-phone-shell (1.74) raring; urgency=low

  [ Albert Astals Cid ]
  * Use new HUD api
  * Improvements to build and run scripts
  * Test for GenericLensView
  * Use -z defs for SHARED and MODULE libraries

 -- Sergio Schvezov <sergio.schvezov@canonical.com>  Fri, 26 Apr 2013 13:14:03 -0300

qml-phone-shell (1.73) raring; urgency=low

  [ Albert Astals ]
  * No need to include lens.h in peoplepreviewdata.h
  * Bumping libhud dependency to use the new libhud-client2

  [ Andrea Cimitan ]
  * Adds test for LensView

  [ Michael Zanetti ]
  * Fix execution of local autopilot tests

 -- Ricardo Salveti de Araujo <ricardo.salveti@canonical.com>  Thu, 25 Apr 2013 13:46:23 -0300

qml-phone-shell (1.72) raring; urgency=low

  * bring greeter closer to desktop design
  * simplify SortFilterProxyModel role management
  * CMake and build script improvements
  * enable volume slider in Overview
  * clean up .bzrignore
  * flatten qmluitests and unittests into generic qmltests
  * split out LimitProxyModel out of SortFilterProxyModel
  * replace fake QML wrappers for Ubuntu.Application with a mock
    implementation
  * hide Frequent and Available categories in Apps lens during search
    (LP: #1170495)
  * add first test utilities
  * use fake Unity plugin for Dash tests
  * generate and package API docs
  * close applications after long-press in dash
  * simplify preview calculation
  * tests for:
    * bad indentation
    * Panel
    * indicators Overview
    * IndicatorItem
    * ListViewWithPageHeader
    * Clock
    * OpenEffect
    * FilterGrids
    * MenuContent
    * header standalone compilation

 -- Michał Sawicz <michal.sawicz@canonical.com>  Fri, 19 Apr 2013 21:16:50 +0200

qml-phone-shell (1.71) quantal; urgency=low

  * add missing python3 dependency

 -- Michał Sawicz <michal.sawicz@canonical.com>  Thu, 11 Apr 2013 17:11:15 +0200

qml-phone-shell (1.70) quantal; urgency=low

  * CMake fixes
  * improve HUD PeakDetector performance
  * initial QML coverage measurement
  * enable coverage analysis for C/C++
  * require out-of-source builds
  * fix incorrect linkage in hudclient.cpp
  * reduce warnings
  * add an optional on-commit test hook
  * tests for:
    * IndicatorRow
    * Tile
    * SearchIndicator
    * trailing whitespace
    * PageHeader
    * SearchHistoryModel
    * ResponsiveFlowView
    * SideStage
    * Indicators
  * move tests into subdirectories
  * increase test setup consistency
  * remove some dead code
  * register CategoryFilter to QML
  * use a static python install path for autopilot
  * merge first stages of libunity-api
  * drop unneeded moc includes

 -- Michał Sawicz <michal.sawicz@canonical.com>  Thu, 11 Apr 2013 14:42:22 +0200

qml-phone-shell (1.69) quantal; urgency=low

  [ Sergio Schvezov ]
  * Removing mocks for calendar, clock and calculator.

  [ Michał Sawicz ]
  * Add entries needed in the .desktop file and change the name and comment.

 -- Sergio Schvezov <sergio.schvezov@canonical.com>  Thu, 04 Apr 2013 19:32:06 -0300

qml-phone-shell (1.68) quantal; urgency=low

  * fix launching SideStage apps when there's no side stage
  * CMake cleanups
  * prevent breakage of local builds
  * added README for qmluitests

 -- Michał Sawicz <michal.sawicz@canonical.com>  Thu, 04 Apr 2013 02:02:27 +0200

qml-phone-shell (1.67) quantal; urgency=low

  * use real data in Apps lens Installed category
  * add --clean option in build scripts
  * add CODING guide
  * install test dependencies in build scripts
  * fix phone app name
  * Tests for:
    * Showable
    * Launcher
    * HUD parametrized actions

 -- Michał Sawicz <michal.sawicz@canonical.com>  Wed, 03 Apr 2013 00:11:00 +0200

qml-phone-shell (1.66) quantal; urgency=low

  * Revert Carousel changes due to crash

 -- Michał Sawicz <michal.sawicz@canonical.com>  Thu, 28 Mar 2013 10:51:20 +0100

qml-phone-shell (1.65) quantal; urgency=low

  * Modifying build dep to require python

 -- Sergio Schvezov <sergio.schvezov@canonical.com>  Wed, 27 Mar 2013 16:07:10 -0300

qml-phone-shell (1.64) quantal; urgency=low

  * Rename ubuntu-gallery to gallery-app
  * Resetting Apps lens content position when swiping from left
  * Make the previews more flexible with different screen sizes
  * Tests for:
    * HUD
    * ResponsiveGridView

 -- Albert Astals Cid <albert.astals@canonical.com>  Wed, 20 Mar 2013 17:44:44 +0100

qml-phone-shell (1.63) quantal; urgency=low

  * Rename telephony-app to phone-app
  * notepad-qml has been renamed to notes-app
  * Use a ListView for the Carousel component for scalability
  * Make sure the greeter stays usable for smaller screens
  * Elide username in greeter when too long
  * Improve Carousel creation time
  * CrossFadeImage fixes
  * Fixed play button size
  * Remove unused files
  * Tests for:
    * Revealer
    * HUD
    * Greeter
    * FilterGrid
    * CrossFadeImage

 -- Albert Astals Cid <albert.astals@canonical.com>  Tue, 19 Mar 2013 17:43:21 +0100

qml-phone-shell (1.62) quantal; urgency=low

  * Use one SpecialItem in HUD AppStack
  * Remove outdated manual tests
  * Improve build scripts
  * Hook up other HUD Toolbar actions
  * Tests for:
    * HUD
    * Time.js
    * AnimationControllerWithSignals
    * Carousel
  * Autopilot test framework
  * Force build-dep at python2.7
  * Suppress warnings

 -- Michał Sawicz <michal.sawicz@canonical.com>  Fri, 15 Mar 2013 16:26:22 +0100

qml-phone-shell (1.61) quantal; urgency=low

  * Rename ubuntu-browser to webbrowser-app.

 -- Olivier Tilloy <olivier.tilloy@canonical.com>  Fri, 08 Mar 2013 15:55:36 +0100

qml-phone-shell (1.60) quantal; urgency=low

  * Fixes in sidestage
  * Reduce memory consumption
  * Introduced testing

 -- Michael Zanetti <michael.zanetti@canonical.com>  Thu, 07 Mar 2013 12:04:19 +0100

qml-phone-shell (1.59) quantal; urgency=low

  * Window management: update screenshots manually and only when an application in focus goes out out focus.
  * Dash apps lens: use screenshot of applications from cache when going back to dash.

 -- Florian Boucault <florian.boucault@canonical.com>  Sat, 23 Feb 2013 17:48:23 +0000

qml-phone-shell (1.58) quantal; urgency=low

  * Sidestage: make the handle bigger to make it easier to grab.

 -- Florian Boucault <florian.boucault@canonical.com>  Fri, 22 Feb 2013 23:20:16 +0000

qml-phone-shell (1.57) quantal; urgency=low

  * fix right-edge swipe breaking

 -- Gerry Boland <gerry.boland@canonical.com>  Wed, 20 Feb 2013 14:37:25 +0000

qml-phone-shell (1.56) quantal; urgency=low

  * use ApplicationManager.keyboardVisible and keyboardHeight for system-wide
    keyboard detection

 -- Florian Boucault <florian.boucault@canonical.com>  Wed, 20 Feb 2013 07:05:49 +0000

qml-phone-shell (1.55) quantal; urgency=low

  * fix seeing flash of previous application when launching a new one

 -- Florian Boucault <florian.boucault@canonical.com>  Wed, 20 Feb 2013 06:15:01 +0000

qml-phone-shell (1.54) quantal; urgency=low

  * fix quitting last application again

 -- Florian Boucault <florian.boucault@canonical.com>  Wed, 20 Feb 2013 03:39:17 +0000

qml-phone-shell (1.53) quantal; urgency=low

  * fix activation of incorrect application
  * fix home lens population and increase initial lens search delay
  * reduce the times of image reloads in carousels
  * reduce memory consumption by tweaking the background images
  * indicator visual and behaviour fixes
  * reduce search crash probability
  * fix panel over greeter when fullscreen app open
  * fix sidestage after quitting last mainstage app

 -- Michał Sawicz <michal.sawicz@canonical.com>  Wed, 20 Feb 2013 01:47:27 +0100

qml-phone-shell (1.52) quantal; urgency=low

  * fix launcher for password-protected users
  * fix ebay link for ebay web app
  * allow launching arbitrary apps from command line
  * show sidestage on sidestage app activation
  * add sidestage support to the HUD
  * disable main stage's right edge when sidestage is enabled
  * destroy greeter contents when hidden to save memory
  * fix indicators height
  * visual fixes to HUD
  * remove spotify from dash
  * show dash after closing last application
  * rename qmlproject to unity
  * add Lenses::loaded property to prevent acting on non-ready Lens
    objects

 -- Michał Sawicz <michal.sawicz@canonical.com>  Mon, 18 Feb 2013 17:51:34 +0100

qml-phone-shell (1.51) quantal; urgency=low

  * use lens data in home
  * increase flicking velocity in dash

 -- Michał Sawicz <michal.sawicz@canonical.com>  Sat, 16 Feb 2013 20:59:58 +0100

qml-phone-shell (1.50) quantal; urgency=low

  * New side stage feature.
  * Implemented support for volume control using hardware keys.
  * reduce the edge detection size to 2 GUs.
  * use mock music lens.
  * add an "expandable" property to FilterGrid.
  * Use the current time as a icon for Time&Date device menu item. Missing device menu plane and volume icons added.
  * decrease delegate height for those showing contact details.
  * adjust music and videos lens to latest design spec.

 -- Florian Boucault <florian.boucault@canonical.com>  Sat, 16 Feb 2013 02:50:24 +0000

qml-phone-shell (1.49) quantal; urgency=low

  * fix people preview
  * show page headers when switching lenses

 -- Michał Sawicz <michal.sawicz@canonical.com>  Fri, 15 Feb 2013 11:12:37 +0100

qml-phone-shell (1.48) quantal; urgency=low

  * more HUD fixes
  * bottom bar fullscreen behavior fix
  * clean up stage implementation
  * reduce memory footprint by reducing image sizes

 -- Michał Sawicz <michal.sawicz@canonical.com>  Fri, 15 Feb 2013 01:49:05 +0100

qml-phone-shell (1.47) quantal; urgency=low

  * darken view on open indicators
  * design tweaks for HUD, people lens and video preview
  * added carousel in music lens
  * workaround people lens performance
  * add carousel in people lens and use real data in Home people carousel

 -- Michał Sawicz <michal.sawicz@canonical.com>  Wed, 13 Feb 2013 22:00:32 +0100

qml-phone-shell (1.46) quantal; urgency=low

  * new people preview
  * HUD fixes
  * fullscreen mode support
  * use external mock lens for videos
  * rework bottombar communication due to PID mismatch
  * improve unity build script
  * rename ubuntu-gallery
  * connect up the HUD quit button
  * unfocus HUD text entry on speech recognition
  * carousel fixes for low item count
  * new greeter

 -- Michał Sawicz <michal.sawicz@canonical.com>  Tue, 12 Feb 2013 10:24:09 +0100

qml-phone-shell (1.45) quantal; urgency=low

  * new people carousel
  * integration of voice and parametrized actions in HUD
  * xml-based user list for greeter
  * new people lens layout
  * refactored top panel

 -- Michał Sawicz <michal.sawicz@canonical.com>  Sun, 10 Feb 2013 13:06:25 +0100

qml-phone-shell (1.44) quantal; urgency=low

  * latest designs for greeter and video preview
  * initial integration with HUD service
  * HUD parametrized actions UI
  * licensing and packaging fixes
  * asynchronous loading in video preview to reduce delay
  * search support in People and Generic lens views

 -- Michał Sawicz <michal.sawicz@canonical.com>  Fri, 08 Feb 2013 00:34:18 +0100

qml-phone-shell (1.43) quantal; urgency=low

  * carousel view in dash
  * smarter dash categories
  * generic lens view
  * fixes to HUD
  * fix launching gallery
  * close preview when launching player
  * run_on_device tweaks

 -- Michał Sawicz <michal.sawicz@canonical.com>  Wed, 06 Feb 2013 20:34:28 +0100

qml-phone-shell (1.42) quantal; urgency=low

  * restore video playback

 -- Michał Sawicz <michal.sawicz@canonical.com>  Tue, 05 Feb 2013 23:42:07 +0100

qml-phone-shell (1.41) quantal; urgency=low

  * Video previews
  * run_on_device is tunneled through adb forward

 -- Michael Zanetti <michael.zanetti@canonical.com>  Tue, 05 Feb 2013 17:46:57 +0100

qml-phone-shell (1.40) quantal; urgency=low

  * Fix missing installed files

 -- Albert Astals Cid  <albert.astals@canonical.com>  Tue, 05 Feb 2013 11:26:46 +0100

qml-phone-shell (1.39) quantal; urgency=low

  * HUD ui with fake data

 -- Albert Astals Cid  <albert.astals@canonical.com>  Mon, 04 Feb 2013 18:48:39 +0100

qml-phone-shell (1.38) quantal; urgency=low

  * fix launching of notepad 

 -- Bill Filler <bill.filler@canonical.com>  Fri, 01 Feb 2013 03:21:29 -0500

qml-phone-shell (1.37) quantal; urgency=low

  * QT_QPA_PLATFORM was renamed from hybris to ubuntu, so reflecting at the
    env variable to make it to work fullscreen at the devices again

 -- Ricardo Salveti de Araujo <ricardo.salveti@canonical.com>  Fri, 01 Feb 2013 02:35:44 -0500

qml-phone-shell (1.36) quantal; urgency=low

  * launch real notepad app 
  * fix launching of mock apps

 -- Bill Filler <bill.filler@canonical.com>  Thu, 31 Jan 2013 21:36:05 -0500

qml-phone-shell (1.35) quantal; urgency=low

  * integrate ubuntu-browser instead of snowshoe 

 -- Bill Filler <bill.filler@canonical.com>  Thu, 31 Jan 2013 17:33:37 -0500

qml-phone-shell (1.34) quantal; urgency=low

  * Qt5-proper release

 -- Michał Sawicz <michal.sawicz@canonical.com>  Thu, 31 Jan 2013 17:34:06 +0000

qml-phone-shell (1.33) quantal; urgency=low

  * New release

 -- Florian Boucault <florian.boucault@canonical.com>  Thu, 17 Jan 2013 07:39:47 +0700

qml-phone-shell (1.32) quantal; urgency=low

  * New release

 -- Michał Sawicz <michal.sawicz@canonical.com>  Fri, 21 Dec 2012 21:49:43 +0100

qml-phone-shell (1.31) quantal; urgency=low

  * New release

 -- Michał Sawicz <michal.sawicz@canonical.com>  Fri, 21 Dec 2012 02:06:37 +0100

qml-phone-shell (1.30) quantal; urgency=low

  * New release

 -- Michał Sawicz <michal.sawicz@canonical.com>  Wed, 19 Dec 2012 19:29:40 +0100

qml-phone-shell (1.29) quantal; urgency=low

  * New release

 -- Florian Boucault <florian.boucault@canonical.com>  Wed, 19 Dec 2012 00:07:55 +0000

qml-phone-shell (1.28) quantal; urgency=low

  * New release

 -- Florian Boucault <florian.boucault@canonical.com>  Tue, 18 Dec 2012 19:03:04 +0000

qml-phone-shell (1.27) quantal; urgency=low

  * New release

 -- Michał Sawicz <michal.sawicz@canonical.com>  Tue, 18 Dec 2012 02:22:35 +0100

qml-phone-shell (1.26) quantal; urgency=low

  * New release

 -- Florian Boucault <florian.boucault@canonical.com>  Fri, 14 Dec 2012 18:17:40 +0000

qml-phone-shell (1.25) quantal; urgency=low

  * New release

 -- Florian Boucault <florian.boucault@canonical.com>  Thu, 13 Dec 2012 22:51:56 +0000

qml-phone-shell (1.24) quantal; urgency=low

  * New release

 -- Florian Boucault <florian.boucault@canonical.com>  Wed, 12 Dec 2012 21:49:50 +0000

qml-phone-shell (1.23) quantal; urgency=low

  * New release

 -- Florian Boucault <florian.boucault@canonical.com>  Tue, 11 Dec 2012 20:38:08 +0000

qml-phone-shell (1.22) quantal; urgency=low

  * New release

 -- Florian Boucault <florian.boucault@canonical.com>  Tue, 11 Dec 2012 00:13:16 +0000

qml-phone-shell (1.21) quantal; urgency=low

  * New release with fullscreen launcher fixes 

 -- Bill Filler <bill.filler@canonical.com>  Fri, 07 Dec 2012 09:36:37 +0000

qml-phone-shell (1.20) quantal; urgency=low

  * New release

 -- Florian Boucault <florian.boucault@canonical.com>  Thu, 06 Dec 2012 16:53:05 +0000

qml-phone-shell (1.19) quantal; urgency=low

  * enable multi-threaded render for apps 

 -- Bill Filler <bill.filler@canonical.com>  Wed, 05 Dec 2012 17:34:09 +0000

qml-phone-shell (1.18) quantal; urgency=low

  [ Bill Filler ]
  * update launcher to use wk2-render (chromeless webkit) for facebook
    and twitter 

 -- Florian Boucault <florian.boucault@canonical.com>  Wed, 05 Dec 2012 12:20:50 +0000

qml-phone-shell (1.17) quantal; urgency=low

  * New release

 -- Florian Boucault <florian.boucault@canonical.com>  Sat, 01 Dec 2012 01:18:03 +0000

qml-phone-shell (1.16) quantal; urgency=low

  * fix to launch new gallery with correct args 

 -- Bill Filler <bill.filler@canonical.com>  Thu, 29 Nov 2012 17:04:36 -0500

qml-phone-shell (1.15) quantal; urgency=low

  * New release

 -- Florian Boucault <florian.boucault@canonical.com>  Wed, 28 Nov 2012 20:35:03 +0000

qml-phone-shell (1.14) quantal; urgency=low

  * New release

 -- Florian Boucault <florian.boucault@canonical.com>  Mon, 26 Nov 2012 21:39:36 +0000

qml-phone-shell (1.13) quantal; urgency=low

  * New release

 -- Florian Boucault <florian.boucault@canonical.com>  Fri, 23 Nov 2012 19:47:54 +0000

qml-phone-shell (1.12) quantal; urgency=low

  * Daily release

 -- Florian Boucault <florian.boucault@canonical.com>  Thu, 22 Nov 2012 10:21:11 +0000

qml-phone-shell (1.11) quantal; urgency=low

  * Daily release

 -- Florian Boucault <florian.boucault@canonical.com>  Wed, 21 Nov 2012 22:06:38 +0000

qml-phone-shell (1.10) quantal; urgency=low

  * Daily release

 -- Florian Boucault <florian.boucault@canonical.com>  Wed, 21 Nov 2012 01:04:32 +0000

qml-phone-shell (1.9) quantal; urgency=low

  * New release

 -- Florian Boucault <florian.boucault@canonical.com>  Mon, 19 Nov 2012 18:55:51 +0000

qml-phone-shell (1.8) quantal; urgency=low

  [ Michał Sawicz ]
  * new codebase

 -- Florian Boucault <florian.boucault@canonical.com>  Fri, 09 Nov 2012 00:15:19 +0000

qml-phone-shell (1.2) quantal; urgency=low

  * fix working dir for launch
  * launch script that sets up ofono and then calls telephony-app

 -- Bill Filler <bill.filler@canonical.com>  Mon, 05 Nov 2012 17:28:31 -0500

qml-phone-shell (1.1) quantal; urgency=low

  * comment out console.log() to prevent crash 

 -- Bill Filler <bill.filler@canonical.com>  Sun, 28 Oct 2012 22:18:36 +0100

qml-phone-shell (1.0) quantal; urgency=low

  * Remove install rule for qml-phone-shell.conf

 -- Ricardo Mendoza <ricardo.mendoza@canonical.com>  Fri, 26 Oct 2012 12:09:03 -0430

qml-phone-shell (0.9) quantal; urgency=low

  * Remove qml-phone-shell.conf to use new ubuntu-session.

 -- Ricardo Mendoza <ricardo.mendoza@canonical.com>  Fri, 26 Oct 2012 11:10:04 -0430

qml-phone-shell (0.8) quantal; urgency=low

  * Fix for both size and scrolling.

 -- Michael Frey <michael.frey@canonical.com>  Thu, 25 Oct 2012 14:28:46 +0200

qml-phone-shell (0.7) quantal; urgency=low

  [Michael Frey]
  * qml-phone-shell.conf: better setup of env vars and launch
    via dbus-luanch to properly setup session bus
  * shellapplication.cpp: don't setup custom env before launching
    processes 

 -- Bill Filler <bill.filler@canonical.com>  Sun, 21 Oct 2012 11:32:42 +0200

qml-phone-shell (0.6) quantal; urgency=low

  * added additional Android env vars to upstart script 

 -- Bill Filler <bill.filler@canonical.com>  Fri, 19 Oct 2012 09:35:25 -0400

qml-phone-shell (0.5) quantal; urgency=low

  * added support to launch telephony-app 

 -- Bill Filler <bill.filler@canonical.com>  Thu, 18 Oct 2012 13:45:25 -0400

qml-phone-shell (0.4) quantal; urgency=low

  * Creating a release

 -- Sergio Schvezov <sergio.schvezov@canonical.com>  Mon, 15 Oct 2012 13:05:34 -0300

qml-phone-shell (0.3) quantal; urgency=low

  * added support for launching applications

 -- Bill Filler <bill.filler@canonical.com>  Fri, 12 Oct 2012 12:42:33 -0400

qml-phone-shell (0.2) quantal; urgency=low

  * New release that includes upstart support.

 -- Tony Espy <espy@canonical.com>  Thu, 11 Oct 2012 17:18:07 -0400

qml-phone-shell (0.1) quantal; urgency=low

  * Initial release

 -- Bill Filler <bill.filler@canonical.com>  Wed, 10 Oct 2012 10:19:53 -0400<|MERGE_RESOLUTION|>--- conflicted
+++ resolved
@@ -1,5 +1,3 @@
-<<<<<<< HEAD
-=======
 unity8 (8.00+14.10.20140825.3-0ubuntu1) utopic; urgency=low
 
   [ Daniel d'Andrada ]
@@ -11,7 +9,6 @@
 
  -- Ubuntu daily release <ps-jenkins@lists.canonical.com>  Mon, 25 Aug 2014 13:10:57 +0000
 
->>>>>>> 1f5a0a2e
 unity8 (8.00+14.10.20140822-0ubuntu1) utopic; urgency=low
 
   [ Albert Astals ]

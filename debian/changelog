--- conflicted
+++ resolved
@@ -1,8 +1,4 @@
-<<<<<<< HEAD
-unity8 (8.14+16.10.20160914-0ubuntu1) yakkety; urgency=medium
-=======
 unity8 (8.14+16.10.20160922-0ubuntu1) yakkety; urgency=medium
->>>>>>> 2d4b8565
 
   [ Albert Astals Cid ]
   * LVWPH: update clipItem height when list height changes (LP:
@@ -50,21 +46,12 @@
     the greeter.
 
   [ Lukáš Tinkl ]
-<<<<<<< HEAD
-=======
   * Implement edge maximizing (aka window snapping) (LP: #1602628)
->>>>>>> 2d4b8565
   * On the PC platform (as opposed to running on $devices), use the
     "mute" action instead of silent mode
   * Respect Fitt's law wrt the window control buttons in panel (LP:
     #1611959)
   * Fix 2 failing color-related tests
-<<<<<<< HEAD
-  * Implement edge maximizing (aka window snapping) (LP: #1602628,
-    #1611859)
-  * Implement moving windows by Alt + left mouse button
-=======
->>>>>>> 2d4b8565
 
   [ Marco Trevisan (Treviño) ]
   * Indicators, mocks: add fake indicators menuitem to populate mocks
@@ -86,11 +73,86 @@
   * Update look of infographic a bit
   * Make infographic bubbles white even on the default wallpaper.
 
-<<<<<<< HEAD
+ -- Michał Sawicz <michal.sawicz@canonical.com>  Thu, 22 Sep 2016 07:46:57 +0000
+
+unity8 (8.14+16.10.20160914-0ubuntu1) yakkety; urgency=medium
+
+  [ Albert Astals Cid ]
+  * LVWPH: update clipItem height when list height changes (LP:
+    #1606935)
+  * Put the touchdown shape inside a loader
+  * No need for the touchdown in the card for the cardtool
+  * Add bottom gradient to the Show Less floating button
+  * Remove artShapeSize from non cardtool cards
+  * LVWPH: Fix case in which header was shown incorrectly
+  * LVWPH: Fix items cut on top in the dash (or at least some instances
+    of it)
+  * Reduce calls to CardCreatorCache.getCardComponent while the
+    component is being created (LP: #1615675)
+  * Dash::test_cardIconStyle change compare into tryCompareFunction
+  * Make PreviewActionsTest::test_comboButton more stable
+  * Adapt onShiftedContentXChanged to work when the content changes very
+    abruptly
+  * Make tryGenericScopeView show the scope correctly
+  * Make sure the spinner does not get too close to the title text (LP:
+    #1597392)
+  * Show "Pull to refresh" in white when overlaid in low luminance
+    colors (LP: #1596849)
+  * Make test_Shell non ultra slow again (LP: #1597366)
+  * Improve findChild calls inside tryCompareFunction.
+
+  [ Andrea Cimitan ]
+  * override some Qt Components definitions so we can have sane default
+    values for flick speeds
+  * Elide the label text inside recent searches panel (LP: #1611796)
+  * Add a PreviewSingleton module to store some data for previews (LP:
+    #1595235)
+  * Use PreviewSingleton for PreviewRatingInput and PreviewCommentInput
+    (LP: #1595235)
+  * rework GenericScopeView PullToRefresh test
+  * use mouseFlick instead touchFlick for manage_dash_move_current
+  * add a couple of waiting tricks for a flaky dash test
+
+  [ Daniel d'Andrada ]
+  * Set progress bar indeterminate when processing signal received. (LP:
+    #1249349)
+  * Implement cursor confinement (LP: #1590099)
+
+  [ Josh Arenson ]
+  * Add a frontend to the sessions model and enable a session chooser in
+    the greeter.
+
+  [ Lukáš Tinkl ]
+  * On the PC platform (as opposed to running on $devices), use the
+    "mute" action instead of silent mode
+  * Respect Fitt's law wrt the window control buttons in panel (LP:
+    #1611959)
+  * Fix 2 failing color-related tests
+  * Implement edge maximizing (aka window snapping) (LP: #1602628,
+    #1611859)
+  * Implement moving windows by Alt + left mouse button
+
+  [ Marco Trevisan (Treviño) ]
+  * Indicators, mocks: add fake indicators menuitem to populate mocks
+    with different menu types
+  * IndicatorsClient: use PageHeader and ListItemLayout's
+
+  [ Michael Terry ]
+  * Support launching apps inside a unity8 session from the greeter and
+    support emergency dialing inside the greeter.
+  * Fix tryShell to actually show appropriate backgrounds for each mock
+    user.
+  * Add an indicator to the greeter when a user is logged in (only shown
+    if we have more than one user)
+  * Hide the greeter OSK if indicators are open and don't show the edge
+    tutorial during an emergency call.
+  * Switch from lockscreen PIN pad to a passcode entry box that uses the
+    OSK.
+  * Use the default system wallpaper instead of our custom one.
+  * Update look of infographic a bit
+  * Make infographic bubbles white even on the default wallpaper.
+
  -- Michał Sawicz <michal.sawicz@canonical.com>  Wed, 14 Sep 2016 00:46:45 +0000
-=======
- -- Michał Sawicz <michal.sawicz@canonical.com>  Thu, 22 Sep 2016 07:46:57 +0000
->>>>>>> 2d4b8565
 
 unity8 (8.14+16.10.20160831.3-0ubuntu1) yakkety; urgency=medium
 

<<<<<<< HEAD
unity8 (8.00) UNRELEASED; urgency=medium

  [ Gerry Boland ]
  [ Daniel d'Andrada ]
  * Re-architecture unity8 to use the QtMirCompositor library so that
    the Qt scenegraph renderer is used as the Mir compositor, and
    application surfaces are added to the QML scene as items.
    
  [ Michael Zanetti ]
  * Port phone right-edge spread code to use QtCompositor
  * Add right-edge spread animation for tablet

 -- Gerry Boland <gerry.boland@canonical.com>  Thu, 10 Jul 2014 10:34:18 +0100
=======
unity8 (7.90+14.10.20140721.1-0ubuntu1) utopic; urgency=low

  [ Michael Terry ]
  * Allow running the dialer-app in emergency mode when the screen is
    locked.

  [ Michał Sawicz ]
  * Add missing nameOwner property to mock UnityMenuModel.

  [ Albert Astals ]
  * Fix name, There's nothing called pageHeader in this file

 -- Ubuntu daily release <ps-jenkins@lists.canonical.com>  Mon, 21 Jul 2014 14:57:08 +0000
>>>>>>> 2663b859

unity8 (7.90+14.10.20140717.3-0ubuntu1) utopic; urgency=low

  [ Nick Dedekind ]
  * Added environment variable to upstart conf for mir trusted socket
  * Removed indicator menu dismissal on menu activation (LP: #1337771)

 -- Ubuntu daily release <ps-jenkins@lists.canonical.com>  Thu, 17 Jul 2014 16:35:52 +0000

unity8 (7.90+14.10.20140717.1-0ubuntu1) utopic; urgency=low

  [ Michał Sawicz ]
  * Only generate .qmltypes files manually, no need to do it build-time.
    It didn't work when cross-compiling either, and required builders to
    have otherwise unnecessary environment.
  * Fix CardCreator test. It got broken with a merge that got landed
    along side of it.

  [ Ying-Chun Liu ]
  * Add reboot/shutdown (LP: #1234062)

  [ Albert Astals ]
  * Make the departments test more stable

  [ Mirco Müller ]
  * Fixes gap at top of sim-unlock/fullscreen notification (point 1.),
    fixes blocking overlay if underlying UnityMenuModel vanishes from
    DBus (point 2.). The third bullet-point of the bug-report, lockup of
    shell-UI, could not be reproduced. (LP: #1308011)

  [ Michael Terry ]
  * Expose a new greeter DBus property, IsActive, which tells apps and
    indicators when the integrated-greeter screen is active. Useful for
    switching UI modes when the screen is locked.
  * Allow the session to bring up the greeter/lockscreen over DBus. The
    emergency dialer will need this support in order to cancel bringing
    it up.

  [ Michael Zanetti ]
  * Fixes gap at top of sim-unlock/fullscreen notification (point 1.),
    fixes blocking overlay if underlying UnityMenuModel vanishes from
    DBus (point 2.). The third bullet-point of the bug-report, lockup of
    shell-UI, could not be reproduced. (LP: #1308011)

 -- Ubuntu daily release <ps-jenkins@lists.canonical.com>  Thu, 17 Jul 2014 09:38:20 +0000

unity8 (7.90+14.10.20140714-0ubuntu1) utopic; urgency=low

  [ Michał Sawicz ]
  * Activate all results in click scope by default. (LP: #1341262)

  [ Mirco Müller ]
  * Added support for utilization of the ComboButton SDK-element for
    snap-decision notifications with many actions.

 -- Ubuntu daily release <ps-jenkins@lists.canonical.com>  Mon, 14 Jul 2014 18:20:25 +0000

unity8 (7.90+14.10.20140709.2-0ubuntu1) utopic; urgency=low

  [ Michal Hruby ]
  * Fix FTBFS when using latest unity-api.

  [ Michał Sawicz ]
  * Refactor carousel item activation.
  * Refactor ScopeItem into GenericScopeView.
  * Add initial support for scope customizations.
  * Make rating stars in PreviewReviewDisplay.qml non-interactive. (LP:
    #1337508)

  [ Nick Dedekind ]
  * Added active call hint A hint is displayed in the indicator panel
    when an call is active on the Telephony Serivce

  [ Albert Astals ]
  * We need to boostrap height also when we have 1 item ^_^ (LP:
    #1337408)
  * Add initial support for scope customizations.
  * CardCreator: Give a correct implicitHeight if we only have art The
    hasSubtitle change is really unrelated and not needed here, just
    sneaking it in to not create yet another review. (LP: #1330899)
  * Fake Scopes Plugin: Register PreviewModelInterface

  [ Michael Zanetti ]
  * make the launcher's drag'n'drop indicator more prominent (LP:
    #1332042)
  * make launcher items live having them non-live is not really required
    and reveals an issue in combination with UbuntuShape (LP: #1302761)
  * Fade out launcher in place instead of moving it to the left on long
    left edge swipes. (LP: #1332096)
  * update launcher icon glow as requested by design (LP: #1336725)
  * update header in dash to use the new header from the SDK (LP:
    #1335491)
  * fix testPreview with larger GRID_UNIT_PX values
  * clip the corner of pinned icons in the launcher as per new design
  * update launcher background according to latest design (LP: #1336314)
  * Update Launcher's home button design according to new spec. (LP:
    #1329331)

  [ CI bot ]
  * make launcher items live having them non-live is not really required
    and reveals an issue in combination with UbuntuShape (LP: #1302761)

 -- Ubuntu daily release <ps-jenkins@lists.canonical.com>  Wed, 09 Jul 2014 19:46:11 +0000

unity8 (7.90+14.10.20140707-0ubuntu1) utopic; urgency=low

  [ Nick Dedekind ]
  * Added support for TransferMenu

 -- Ubuntu daily release <ps-jenkins@lists.canonical.com>  Mon, 07 Jul 2014 11:40:59 +0000

unity8 (7.90+14.10.20140703.1-0ubuntu1) utopic; urgency=low

  [ Michał Sawicz ]
  * Initial code for a payment button widget, to handle purchasing apps
    from the click scope.

  [ Nick Dedekind ]
  * Moved [Message]MenuItemFacotory from Unity.Indicators plugin to qml
    folder.

  [ Albert Astals ]
  * EasingCurve: Initialize members
  * Fix valgrind warning by not emitting reset on model destructor That
    won't be supported until Qt 5.4 More info at https://bugreports.qt-
    project.org/browse/QTBUG-39780 Warning was ==16693== Invalid read of
    size 8 ==16693== at 0x72B19A0: QQmlContext::isValid() const
    (qqmlcontext.cpp:231) ==16693== by 0x736C82B:
    QQmlDelegateModelPrivate::emitChanges() (qqmldelegatemodel.cpp:1412)
    ==16693== by 0x7372AE6: QQmlDelegateModel::_q_modelReset()
    (qqmldelegatemodel.cpp:1463) ==16693== by 0x7397224:
    QQmlDelegateModel::qt_static_metacall(QObject*, QMetaObject::Call,
    int, void**) (moc_qqmldelegatemodel_p.cpp:196) ==16693== by
    0x739769E: QQmlDelegateModel::qt_metacall(QMetaObject::Call, int,
    void**) (moc_qqmldelegatemodel_p.cpp:292) ==16693== by 0x66379CC:
    QMetaObject::activate(QObject*, int, int, void**) (in
    /usr/lib/x86_64-linux-gnu/libQt5Core.so.5.3.0) ==16693== by
    0x65AEEFD: QAbstractItemModel::endResetModel() (in /usr/lib/x86_64-
    linux-gnu/libQt5Core.so.5.3.0) ==16693== by 0x23461EFD:
    FakeIndicatorsModel::unload() (fakeindicatorsmodel.cpp:53) ==16693==
    by 0x23461E13: FakeIndicatorsModel::~FakeIndicatorsModel()
    (fakeindicatorsmodel.cpp:34) ==16693== by 0x2345C073:
    QQmlPrivate::QQmlElement<FakeIndicatorsModel>::~QQmlElement() (in
    /home/tsdgeos_work/phablet/unity8/investigate_test_shell_crash/build
    dir/tests/mocks/Unity/Indicators/libIndicatorsFakeQml.so) ==16693==
    by 0x2345C0A3:
    QQmlPrivate::QQmlElement<FakeIndicatorsModel>::~QQmlElement()
    (qqmlprivate.h:106) ==16693== by 0x663636B:
    QObjectPrivate::deleteChildren() (in /usr/lib/x86_64-linux-
    gnu/libQt5Core.so.5.3.0) ==16693== Address 0x1862d448 is 8 bytes
    inside a block of size 16 free'd ==16693== at 0x4C2C2BC: operator
    delete(void*) (vg_replace_malloc.c:503) ==16693== by 0x72B21B8:
    QQmlContextData::destroy() (qqmlcontext.cpp:647) ==16693== by
    0x7293458: QQmlPrivate::qdeclarativeelement_destructor(QObject*)
    (qqmlengine.cpp:612) ==16693== by 0x6C0CADD:
    QQmlPrivate::QQmlElement<QQuickItem>::~QQmlElement()
    (qqmlprivate.h:105) ==16693== by 0x663636B:
    QObjectPrivate::deleteChildren() (in /usr/lib/x86_64-linux-
    gnu/libQt5Core.so.5.3.0) ==16693== by 0x663F0EB: QObject::~QObject()
    (in /usr/lib/x86_64-linux-gnu/libQt5Core.so.5.3.0) ==16693== by
    0x6BF64B5: QQuickItem::~QQuickItem() (qquickitem.cpp:2064) ==16693==
    by 0x6C0CAE5: QQmlPrivate::QQmlElement<QQuickItem>::~QQmlElement()
    (qqmlprivate.h:106) ==16693== by 0x663636B:
    QObjectPrivate::deleteChildren() (in /usr/lib/x86_64-linux-
    gnu/libQt5Core.so.5.3.0) ==16693== by 0x663F0EB: QObject::~QObject()
    (in /usr/lib/x86_64-linux-gnu/libQt5Core.so.5.3.0) ==16693== by
    0x6BF64B5: QQuickItem::~QQuickItem() (qquickitem.cpp:2064) ==16693==
    by 0x6C0CAE5: QQmlPrivate::QQmlElement<QQuickItem>::~QQmlElement()
    (qqmlprivate.h:106) (LP: #1332598)

  [ Michael Zanetti ]
  * drop launcher item spacing (LP: #1332022)
  * change wording in launcher quicklist (LP: #1332035)

  [ Alejandro J. Cura ]
  * Initial code for a payment button widget, to handle purchasing apps
    from the click scope.

  [ Rodney Dawes ]
  * Initial code for a payment button widget, to handle purchasing apps
    from the click scope.

  [ Renato Araujo Oliveira Filho ]
  * Create IndicatorsLight.qml component used to control indicator led.
    A blue led will pulse if the message indicator is blue and screen is
    off.

 -- Ubuntu daily release <ps-jenkins@lists.canonical.com>  Thu, 03 Jul 2014 14:47:46 +0000

unity8 (7.90+14.10.20140701.2-0ubuntu2) utopic; urgency=medium

  * debian/control: 
    list qtdeclarative5-ubuntu-ui-toolkit-plugin-gles as an alternative 
    choice, since provides are not versionned, should restore installability
    on amd64 and i386

 -- Sebastien Bacher <seb128@ubuntu.com>  Thu, 03 Jul 2014 13:26:38 +0200

unity8 (7.90+14.10.20140701.2-0ubuntu1) utopic; urgency=medium

  [ Michał Sawicz ]
  * Adapt to suru theme.

 -- Ubuntu daily release <ps-jenkins@lists.canonical.com>  Tue, 01 Jul 2014 15:10:35 +0000

unity8 (7.89+14.10.20140627-0ubuntu1) utopic; urgency=low

  [ Michael Terry ]
  * Fix path in launcher mock after moving our mock icons, to avoid a
    lot of "icon not found" warnings during qmluitests.
  * Fix the testMultiGreeter qmluitest. Incoming method variables are
    apparently read-only in Qt5.3. (LP: #1332488)

  [ CI bot ]
  * Resync trunk

  [ Michał Sawicz ]
  * Adapt scope mock to new api and quiet unused variable warnings.
  * Fix dynamic overlay height. (LP: #1334879)
  * Don't center items in CardVerticalJournal, kind of beats the
    purpose... Also don't bind unnecessarily.

  [ Ying-Chun Liu ]
  * Fix LP:1330957 Fix some failed test cases. (LP: #1330957)

  [ Albert Astals ]
  * Don't seem to need this waitForRendering And makes test fail in 5.3

 -- Ubuntu daily release <ps-jenkins@lists.canonical.com>  Fri, 27 Jun 2014 08:47:58 +0000

unity8 (7.89+14.10.20140624.1-0ubuntu1) utopic; urgency=low

  [ Alberto Aguirre ]
  * Update Powerd plugin and Shell.qml to accommodate changes in the
    display power state notification.

 -- Ubuntu daily release <ps-jenkins@lists.canonical.com>  Tue, 24 Jun 2014 17:11:08 +0000

unity8 (7.89+14.10.20140624-0ubuntu1) utopic; urgency=low

  [ Ying-Chun Liu ]
  * Add logout support. Reviewed by: Daniel d'Andrada (LP: #1302213)

 -- Ubuntu daily release <ps-jenkins@lists.canonical.com>  Tue, 24 Jun 2014 08:17:09 +0000

unity8 (7.89+14.10.20140623.1-0ubuntu1) utopic; urgency=low

  [ Michał Sawicz ]
  * Make so that fixedArtShapeSize actually fixes artShapeSize.

  [ Albert Astals ]
  * Add VerticalJournal integration to Dash/scopes/QML (LP: #1326467)
  * Make so that fixedArtShapeSize actually fixes artShapeSize.

  [ Mirco Müller ]
  * Added the frontend-part of sound-hint support for notifications with
    updated QML-tests.

 -- Ubuntu daily release <ps-jenkins@lists.canonical.com>  Mon, 23 Jun 2014 11:17:12 +0000

unity8 (7.89+14.10.20140619.3-0ubuntu1) utopic; urgency=low

  * New rebuild forced

 -- Ubuntu daily release <ps-jenkins@lists.canonical.com>  Thu, 19 Jun 2014 16:02:41 +0000

unity8 (7.89+14.10.20140619.2-0ubuntu1) utopic; urgency=low

  [ Albert Astals ]
  * Departments support (LP: #1320847)

 -- Ubuntu daily release <ps-jenkins@lists.canonical.com>  Thu, 19 Jun 2014 11:17:40 +0000

unity8 (7.89+14.10.20140616.1-0ubuntu1) utopic; urgency=low

  [ Pawel Stolowski ]
  * Extend the hack for click scope categories with the upcoming 'store'
    category: single-tap on results from the 'store' category should
    activate them, instead of requesting a preview. (LP: #1326292)

  [ Albert Astals ]
  * Drop the " Preview" suffix from Preview title As requested in
    https://bugs.launchpad.net/unity8/+bug/1316671 (LP: #1316671)

 -- Ubuntu daily release <ps-jenkins@lists.canonical.com>  Mon, 16 Jun 2014 14:43:01 +0000

unity8 (7.89+14.10.20140613-0ubuntu1) utopic; urgency=medium

  [ Michael Terry ]
  * Revert split greeter for now.  We will bring it back as an option
    for Desktop, but use a big hammer revert right now to get Touch back
    in shape.

  [ CI bot ]
  * Fix build problems. Reviewed by: Michael Terry (LP: #1328850)

 -- Ubuntu daily release <ps-jenkins@lists.canonical.com>  Fri, 13 Jun 2014 08:30:48 +0000

unity8 (7.88+14.10.20140606-0ubuntu1) utopic; urgency=low

  [ Michał Sawicz ]
  * Make lockscreen buttons translatable.

  [ Albert Astals ]
  * Correctly mark these functions as overrides
  * Remove connections to non existant signal
  * Better test name
  * Improvements for headerless categories LVPWH: No section name -> no
    header LVPWH: New hasSectionHeader context property for delegates
    GSV: Add topMargin if no hasSectionHeader (LP: #1326415)
  * Make tryVerticalJournal, tryHorizontalJournal and tryOrganicGrid
    work again

  [ Michael Zanetti ]
  * Don't crash when we get an invalid app from ApplicationManager (LP:
    #1309162)

  [ Andrea Cimitan ]
  * Workaround for lp1324159 (LP: #1322233, #1324159)

  [ CI bot ]
  * Resync trunk

  [ Florian Boucault ]
  * Application startup: changed splash rectangle to be black instead of
    white and added a neat little animation. (LP: #1124265)

 -- Ubuntu daily release <ps-jenkins@lists.canonical.com>  Fri, 06 Jun 2014 11:38:53 +0000

unity8 (7.88+14.10.20140603.1-0ubuntu1) utopic; urgency=medium

  [ Michael Terry ]
  * Bump version so ubuntu-touch-session can reference this one

 -- Ubuntu daily release <ps-jenkins@lists.canonical.com>  Tue, 03 Jun 2014 20:31:00 +0000

unity8 (7.87+14.10.20140603.1-0ubuntu1) utopic; urgency=low

  [ CI bot ]
  * Resync trunk

  [ Michał Sawicz ]
  * Move env setup past session init in greeter wrapper. (LP: #1325882)

 -- Ubuntu daily release <ps-jenkins@lists.canonical.com>  Tue, 03 Jun 2014 10:33:11 +0000

unity8 (7.87+14.10.20140530.1-0ubuntu3) utopic; urgency=medium

  * no change rebuild

 -- Oliver Grawert <ogra@ubuntu.com>  Mon, 02 Jun 2014 16:19:10 +0200

unity8 (7.87+14.10.20140530.1-0ubuntu2) utopic; urgency=medium

  * drop dbus-x11 dependency of unity8-greeter, it makes us end up with
    multiple session dbus daemons which breaks many AP tests in the lab

 -- Oliver Grawert <ogra@ubuntu.com>  Mon, 02 Jun 2014 14:50:59 +0200

unity8 (7.87+14.10.20140530.1-0ubuntu1) utopic; urgency=medium

  [ Michael Terry ]
  * Bump version for Breaks due to unity8-greeter
  * In split mode, determine whether the application identifiers in
    AccountsService are click packages or not, so we know the correct
    url prefix to use.
  * Start logrotate in the greeter's session.

 -- Ubuntu daily release <ps-jenkins@lists.canonical.com>  Fri, 30 May 2014 09:29:15 +0000

unity8 (7.86+14.10.20140527-0ubuntu1) utopic; urgency=low

  [ Andrea Cimitan ]
  * Passes to make tryCommand -qmljsdebugger=port:3768 to enable
    debug/profiling test apps
  * Fixes carousel shadow

  [ Michał Sawicz ]
  * Use dpkg-architecture, not gcc, to determine the machine triplet.

  [ Ying-Chun Liu ]
  * Fix ZoomableImage test failure. (LP: #1317254)

  [ Albert Astals ]
  * We don't need iconutils in this mock
  * Don't reserve space for mascot if no mascot is specified (LP:
    #1319343)
  * CardHeader is no more, remove stale line in CMakeLists.txt
  * GenericScopeViewTest: Wait a bit more Otherwise sometimes we end
    getting up the wrong delegate (maybe one that will be garbage
    collected?) (LP: #1322279)
  * Fix crash in organicgridtest

  [ Daniel d'Andrada ]
  * Remove Shell's underlay background image as it cannot be seen
    anymore Now that the Dash has its own, opaque, background, the
    underlay's background image can no longer be seen. So it's just a
    waste of resources to have it.

  [ Michael Terry ]
  * Use the same animation when dismissing a greeter slide from the
    launcher as from a normal greeter drag. (LP: #1316513)

  [ Michael Zanetti ]
  * enhance lockscreen add a retry indication label (e.g. 3 attempts
    left). add an additional label (e.g. phone number for multi sim).
    add a infoPopup (e.g. to display a warning for last retry). add min
    and max limit values. add tests for the above (LP: #1302050)

 -- Ubuntu daily release <ps-jenkins@lists.canonical.com>  Tue, 27 May 2014 07:47:11 +0000

unity8 (7.86+14.10.20140522-0ubuntu1) utopic; urgency=low

  [ Albert Astals ]
  * Use Interface classes from unity-api

 -- Ubuntu daily release <ps-jenkins@lists.canonical.com>  Thu, 22 May 2014 17:59:23 +0000

unity8 (7.86+14.10.20140519-0ubuntu1) utopic; urgency=low

  [ Ubuntu daily release ]
  * New rebuild forced

  [ Albert Astals ]
  * Use the new displayMargin feature Also port our DashViews to use
    same naming and behaviour + update tests

 -- Ubuntu daily release <ps-jenkins@lists.canonical.com>  Mon, 19 May 2014 07:35:51 +0000

unity8 (7.86+14.10.20140516.5-0ubuntu1) utopic; urgency=low

  [ Michal Hruby ]
  * Updated scope tool to create proper config files after recent
    libunity-scopes-api changes.

  [ Michał Sawicz ]
  * Refactor export_qmlfiles and export_qmlplugins to be more generic
    and clean up installed mocks.

  [ Albert Astals ]
  * Remove empty dirs
  * Set the tabbarmodel index as we do on real code It works better :D
    (LP: #1317255)

  [ Thomi Richards ]
  * Use new import location for ProcessSearchError in process_helpers
    script.

  [ Andrea Cimitan ]
  * Adds shadow for the carousel

  [ Daniel d'Andrada ]
  * Remove Revealer component It's not used anywhere anymore. It's been
    replaced by DragHandle.

  [ Andy Doan ]
  * unlock_device: support more complex reboot/wait cycles Currently
    this script only allows you to override how to "wait" on the device.
    This changes the logic to also support how you go about rebooting
    the device. This is handy for the ubuntu-emulator because adb-reboot
    is not currently supported. However, we also have a more
    sophisticated, fool-proof way we reboot/wait in the CI lab that
    would be nice to take advantage of:
    http://bazaar.launchpad.net/~ubuntu-test-case-dev/ubuntu-test-
    cases/touch/view/head:/scripts/reboot-and-wait

 -- Ubuntu daily release <ps-jenkins@lists.canonical.com>  Fri, 16 May 2014 18:46:32 +0000

unity8 (7.86+14.10.20140516.2-0ubuntu1) utopic; urgency=low

  [ CI bot ]
  * Resync trunk

  [ Michael Zanetti ]
  * support appid:// entries in gsettings schema and make
    findDesktopFile work with short-appid (LP: #1239750)

 -- Ubuntu daily release <ps-jenkins@lists.canonical.com>  Fri, 16 May 2014 12:32:40 +0000

unity8 (7.86+14.10.20140514.1-0ubuntu1) utopic; urgency=low

  [ Antti Kaijanmäki ]
  * Indicators/RootActionState: use g_variant_iter_loop to extract
    icons.

 -- Ubuntu daily release <ps-jenkins@lists.canonical.com>  Wed, 14 May 2014 11:43:55 +0000

unity8 (7.86+14.10.20140513-0ubuntu1) utopic; urgency=low

  [ Andrea Cimitan ]
  * Improve padding in Text preview widget. (LP: #1316683)

  [ CI bot ]
  * Resync trunk

  [ Nick Dedekind ]
  * Removed binding loop from Unity.Indicators.MenuContentActivator
    Change handler for QMLListProperty used by MenuContent.qml:
    menuActivator.content[index].active If we're already asking for the
    index, we know it exists already. No need to send a
    changeNotification on an implied creation.

  [ Josh Arenson ]
  * Implements usage-style documentation for unity8 executable. Fixes
    lp:1269282 (LP: #1269282)

  [ Albert Astals ]
  * Create specialized Card code in Javascript instead of having various
    copied&pasted files (LP: #1297197)

 -- Ubuntu daily release <ps-jenkins@lists.canonical.com>  Tue, 13 May 2014 08:34:02 +0000

unity8 (7.86+14.10.20140507.3-0ubuntu1) utopic; urgency=low

  [ Michał Sawicz ]
  * Remove HUD from the bottom edge. Again.

 -- Ubuntu daily release <ps-jenkins@lists.canonical.com>  Wed, 07 May 2014 11:14:30 +0000

unity8 (7.86+14.10.20140505-0ubuntu1) utopic; urgency=low

  [ Ted Gould ]
  * Provide a dbus interface for setting the count and countVisible
    properties. (LP: #1301400)

  [ Michał Sawicz ]
  * Pass env variables to initctl start.
  * Suffix .sh to our scripts and clean up debian/rules.
  * Adapt to Debian Qt package renames and drop unneeded Dee plugin
    dependency.

  [ Ying-Chun Liu ]
  * Add Zoomable Image for Preview widgets.

  [ Albert Astals ]
  * Remove support for Qt <= 5.2.1

  [ Mirco Müller ]
  * Implemented feature-request from Design for modal snap-decision
    notifications on the phone. See LP #1285712 (LP: #1285712)

  [ Andrea Cimitan ]
  * Make progressbas in preview widget big as the button

  [ CI bot ]
  * Resync trunk

 -- Ubuntu daily release <ps-jenkins@lists.canonical.com>  Mon, 05 May 2014 12:09:43 +0000

unity8 (7.86+14.10.20140502.6-0ubuntu1) utopic; urgency=low

  [ tpeeters ]
  * Adapt to new TabBar

  [ Tim Peeters ]
  * Adapt to new TabBar

 -- Ubuntu daily release <ps-jenkins@lists.canonical.com>  Fri, 02 May 2014 16:44:52 +0000

unity8 (7.86+14.10.20140429.2-0ubuntu1) utopic; urgency=medium

  [ Andrea Cimitan ]
  * Update upstart job to reflect latest unity-mir changes
  * Fix locale in qml tests and fixtimeformattertest (LP: #1301038)
  * Fix 1309135 (LP: #1309135)

  [ Michał Sawicz ]
  * Split out unity8-common package
  * Don't wait for indicator services to start, and drop Scope Tool's
    .desktop file. (LP: #1310172)

  [ Michael Terry ]
  * Stop clock from hiding when the 'show dash' button is pressed in
    greeter. (LP: #1308139)
  * Make swipe teases in the greeter more helpful and obvious (LP:
    #1267623)

  [ Nick Dedekind ]
  * Fixed datetime indicator appointment colour (LP: #1307048)

  [ Albert Astals ]
  * Improve Card creation time by adding loaders that make sure only
    what's needed is loaded (LP: #1297197)
  * CategoryDelegateRange: Fix condition for detecting overshooting
  * Make xvfbtests work in the DashView plugins
  * Fix binding loop in FilterGrid height

  [ Victor R. Ruiz ]
  * Move autopilot notification code to a helper method.

 -- Ubuntu daily release <ps-jenkins@lists.canonical.com>  Tue, 29 Apr 2014 15:21:33 +0000

unity8 (7.85+14.04.20140416-0ubuntu1) trusty; urgency=low

  [ Albert Astals ]
  * Fix last item X position Fixes clicking on the last item sometimes
    not working (LP: #1301871)
  * Use upstart in ./run Makes it so that you can use the lock button on
    the device without getting that nasty hwc crash
  * Remove AnimationControllerWithSignals.
  * Use the correct delegate base item for the Carousel test
  * Some simplification in DashContent Kill the ScopeDelegateMapper in
    favour of a simple if (that will eventually go away). Removal of all
    the fake scopes in the tests that added nothing of value to the
    tests. Removal of movementEnded signal that was unused. Removal of
    movementStarted and positionedAtBeginning signals that were being
    used as function calls. Rework DashContent tests so they what the
    function does what it is supposed to do instead of just making sure
    QML signals work .
  * Improve Card creation time by adding loaders that make sure only
    what's needed is loaded In my computer it goes from RESULT :
    qmltestrunner::benchmark_time:"cardTitleArtSubtitleMascotSummaryMode
    l": 3.217 msecs per iteration (total: 3,218, iterations: 1000)
    RESULT :
    qmltestrunner::benchmark_time:"cardTitleArtSubtitleMascotModel":
    1.647 msecs per iteration (total: 1,648, iterations: 1000) RESULT :
    qmltestrunner::benchmark_time:"cardTitleArtSubtitleModel": 1.514
    msecs per iteration (total: 1,515, iterations: 1000) RESULT :
    qmltestrunner::benchmark_time:"cardTitleArtModel": 1.471 msecs per
    iteration (total: 1,471, iterations: 1000) RESULT :
    qmltestrunner::benchmark_time:"cardArtModel": 1.447 msecs per
    iteration (total: 1,448, iterations: 1000) RESULT :
    qmltestrunner::benchmark_time:"cardTitleModel": 1.276 msecs per
    iteration (total: 1,276, iterations: 1000) to RESULT :
    qmltestrunner::benchmark_time:"cardTitleArtSubtitleMascotSummaryMode
    l": 2.916 msecs per iteration (total: 2,917, iterations: 1000)
    RESULT :
    qmltestrunner::benchmark_time:"cardTitleArtSubtitleMascotModel":
    1.504 msecs per iteration (total: 1,504, iterations: 1000) RESULT :
    qmltestrunner::benchmark_time:"cardTitleArtSubtitleModel": 1.060
    msecs per iteration (total: 1,061, iterations: 1000) RESULT :
    qmltestrunner::benchmark_time:"cardTitleArtModel": 1.052 msecs per
    iteration (total: 1,053, iterations: 1000) RESULT :
    qmltestrunner::benchmark_time:"cardArtModel": 0.727 msecs per
    iteration (total: 728, iterations: 1000) RESULT :
    qmltestrunner::benchmark_time:"cardTitleModel": 0.817 msecs per
    iteration (total: 818, iterations: 1000) (LP: #1297197)

  [ Allan LeSage ]
  * DashApps emulator get_applications should return a list ordered by
    visible y, x.

  [ Andrea Cimitan ]
  * Workaround for lp1301309 until fixes for palette in ui toolkit (LP:
    #1301309)

  [ Leo Arias ]
  * Reverted the change that returns application cards instead of
    titles.

  [ Nick Dedekind ]
  * Indicator services started by unity8 upstart configuration rather
    than manual emmision from indicator manager.

  [ Mirco Müller ]
  * Fix notification ap-test assertions.

  [ Michael Terry ]
  * Use new tablet and phone backgrounds from Design.

  [ Michael Zanetti ]
  * workaround the QTestLogger assertion issue with make tryXyz and our
    custom uqmlscene

 -- Ubuntu daily release <ps-jenkins@lists.canonical.com>  Wed, 16 Apr 2014 13:45:01 +0000

unity8 (7.85+14.04.20140415.2-0ubuntu1) trusty; urgency=low

  [ Michael Terry ]
  * When an application requests focus, handle it in Shell.qml by hiding
    the greeter and stopping any edge demo. (LP: #1227753)

  [ Leo Arias ]
  * Use subprocess.check_call when caling url-dispatcher, so an error
    will be raised if it fails.
  * Test application life cycle with fake apps, instead of messaging and
    address book.

 -- Ubuntu daily release <ps-jenkins@lists.canonical.com>  Tue, 15 Apr 2014 12:47:11 +0000

unity8 (7.85+14.04.20140410.1-0ubuntu1) trusty; urgency=medium

  [ Didier Roche ]
  * Resync trunk with previous revert upload

  [ Michał Sawicz ]
  * Set the Qt.ImhNoPredictiveText flag on wifi password field, fixes
    lp:1291575 (LP: #1291575)

  [ Albert Astals ]
  * Take into account the originY when specifying the delegate ranges
    Fixes bug #1300302 (LP: #1300302)

  [ CI bot ]
  * Resync trunk

  [ Allan LeSage ]
  * Swiping open an indicator must show its correct title--protect
    against lp:1253804 . (LP: #1253804)

  [ Alexander Sack ]
  * Fix TypeError: issue seen in system_integration autopilot test on
    image 279. (LP: #1303685)

  [ Bill Filler ]
  * Set the Qt.ImhNoPredictiveText flag on wifi password field, fixes
    lp:1291575 (LP: #1291575)

  [ Leo Arias ]
  * Added a search autopilot helper.

  [ Michael Terry ]
  * Provide a all-in-one script for getting a device to an unlocked
    state.

 -- Ubuntu daily release <ps-jenkins@lists.canonical.com>  Thu, 10 Apr 2014 10:03:31 +0000

unity8 (7.85+14.04.20140404.is.7.85+14.04.20140403.1-0ubuntu1) trusty; urgency=medium

  * Revert to previous version as it's linked to latest sdk change which
    is making gallery-app AP tests failing on the CI dashboard

 -- Didier Roche <didrocks@ubuntu.com>  Tue, 08 Apr 2014 13:53:47 +0200

unity8 (7.85+14.04.20140404-0ubuntu1) trusty; urgency=low

  [ Albert Astals ]
  * Adapt to new TabBar

 -- Ubuntu daily release <ps-jenkins@lists.canonical.com>  Fri, 04 Apr 2014 15:03:00 +0000

unity8 (7.85+14.04.20140403.1-0ubuntu1) trusty; urgency=low

  [ Michael Terry ]
  * Re-enable test_networkmanager_integration autopilot test on phone
    platforms

  [ CI bot ]
  * Resync trunk

  [ Leo Arias ]
  * Reverted the open_preview autopilot helper to return a Preview
    object.

  [ Albert Astals ]
  * If not running in Mir load the "fake" application manager (LP:
    #1301547)
  * Remove unused properties from DashRenderer

  [ Michael Zanetti ]
  * Fix tests after right edge merge. Drop old stages tests. Fix right
    edge tests if someone doesn't have the GRID_UNIT_PX exported. make
    GenericScopeView test more robust that broke because the ordering
    changed
  * add "make xvfbtestSomething" target to run qml tests in xvfb
  * make the "make test" commit hook work again

 -- Ubuntu daily release <ps-jenkins@lists.canonical.com>  Thu, 03 Apr 2014 10:38:53 +0000

unity8 (7.85+14.04.20140401.3-0ubuntu1) trusty; urgency=medium

  [ Michał Sawicz ]
  * Bump version to ensure incompatibility with previous Unity.Application
    implementations.
  * We'll only have the unity-mir and mock Ubuntu.Application plugins
    now, no need for mangling the import paths.

  [ Michal Hruby ]
  * Remove the albumart image provider. (LP: #1262711)
  * Don't reset search string after 2 seconds. (LP: #1297246)

  [ James Henstridge ]
  * Remove the albumart image provider. (LP: #1262711)

  [ Albert Astals ]
  * Carousel: Add test to make sure we only create the needed delegates
    and not more
  * LVWPH: Remove processEvents() call from updatePolish() It causes
    some reentrancy issues and in some times you end up in polishItems()
    with items that have been deleted because you called processEvents()
    This means i need a small tweak in itemGeometryChanged to not
    reposition items if we are inside a setContentHeight call and two
    small tweaks to tests since now things happen in a different order
    and numbers are different (though equivalent) (LP: #1297240)
  * Card.qml binding loops are gone. hooray \o/ Also made the aspect
    properties readonly

  [ Mirco Müller ]
  * A potential fix for "Cannot read property 'state' of null"-failure
    on Jenkins with the VisualSnapDecisionsQueue QML-test of
    notifications.

  [ Michael Terry ]
  * Pass user's preference for auto-brightness on to powerd. (LP:
    #1273174)

  [ Michael Zanetti ]
  * Registers a dummy QObject as QTestRootObject in uqmlscene in order
    to fix make trySomething with Qt 5.2.

 -- Ubuntu daily release <ps-jenkins@lists.canonical.com>  Tue, 01 Apr 2014 22:56:52 +0000

unity8 (7.84+14.04.20140327.1-0ubuntu2) trusty; urgency=medium

  * For now, have libunity-private depending on libunity-core-6.0-9 as the
    gsettings schema is here. The dependency wasn't direct and dropped from
    Touch image #271. Consequently, unity8 didn't start (gsettings
    segfaulting).
    Proper strategy will be to include the schema in another package to only
    pull it.

 -- Didier Roche <didrocks@ubuntu.com>  Tue, 01 Apr 2014 09:52:14 +0200

unity8 (7.84+14.04.20140327.1-0ubuntu1) trusty; urgency=low

  [ Michał Sawicz ]
  * Increase kill timeout so that crashes are not truncated.

  [ Ying-Chun Liu ]
  * Fix a small typo in LazyImage: scale -> scaleTo

  [ Albert Astals ]
  * Make geometry calls for autopilot work again -geometry is a internal
    Qt argument that only works for QWidget based apps Before it was
    being returned to us in -args but now it's eaten so we need to use a
    different one, -windowgeometry
  * Make "Recent" translatable and update pot file

  [ Mirco Müller ]
  * Make visual queue of (up to five) snap-decisions contract and expand
    according to visual design-spec.

  [ Michael Terry ]
  * Pass user's preference for auto-brightness on to powerd. (LP:
    #1273174)

  [ Michael Zanetti ]
  * allow executing a single test function example: make testShell
    FUNCTION="Shell::test_background"

 -- Ubuntu daily release <ps-jenkins@lists.canonical.com>  Thu, 27 Mar 2014 12:38:21 +0000

unity8 (7.84+14.04.20140324.4-0ubuntu1) trusty; urgency=low

  [ Michal Hruby ]
  * Change and extend the way non-installed scopes are started with the
    scope-tool.
  * Switch to new scope backend and apply required visual adaptations.
    (LP: #1294294)

  [ Gerry Boland ]
  * Switch to new scope backend and apply required visual adaptations.
    (LP: #1294294)

  [ Michał Sawicz ]
  * Fix rating input action to always be "rated", not dynamic. Based on
    http://developer.ubuntu.com/api/devel/ubuntu-14.04/cplusplus/unity-
    scopes/previewwidgets.html#rating-input
  * Switch to new scope backend and apply required visual adaptations.
    (LP: #1294294)

  [ Kevin Gunn ]
  * Switch to new scope backend and apply required visual adaptations.
    (LP: #1294294)

  [ Albert Astals ]
  * Switch to new scope backend and apply required visual adaptations.
    (LP: #1294294)
  * LVWPH: cull lost items lost items will be released on the next
    updatePolish cycle but meanwhile don't let them be visible

  [ Daniel d'Andrada ]
  * Switch to new scope backend and apply required visual adaptations.
    (LP: #1294294)

  [ Michał Karnicki ]
  * Switch to new scope backend and apply required visual adaptations.
    (LP: #1294294)

 -- Ubuntu daily release <ps-jenkins@lists.canonical.com>  Mon, 24 Mar 2014 16:10:24 +0000

unity8 (7.84+14.04.20140319.1-0ubuntu1) trusty; urgency=low

  [ Michał Sawicz ]
  * Work around bug #1293478 - make sure to send ints, not doubles for
    volume control. (LP: #1293478)

  [ Nick Dedekind ]
  * Fixed binding being cleared when manually changing slider value
    (lp#1283191). (LP: #1283191)

  [ Albert Astals ]
  * Fix indicators highlight position on 5.2 We need to take into
    account the list originX if we're using the list delegates x outside
    the list itself
  * LVWPH: Make sure m_firstVisibleIndex is correctly set on
    removeNonVisibleItems

 -- Ubuntu daily release <ps-jenkins@lists.canonical.com>  Wed, 19 Mar 2014 16:40:20 +0000

unity8 (7.84+14.04.20140317.2-0ubuntu1) trusty; urgency=low

  [ CI bot ]
  * Resync trunk

  [ Michał Sawicz ]
  * Revert disable-hud, we weren't ready to land it yet.

  [ Mirco Müller ]
  * The snap-decision AP-test for "incoming call"-case used the wrong
    objectName "notification0". It has to be "notification1".

 -- Ubuntu daily release <ps-jenkins@lists.canonical.com>  Mon, 17 Mar 2014 15:54:39 +0000

unity8 (7.84+14.04.20140314-0ubuntu1) trusty; urgency=low

  [ Michał Sawicz ]
  * Fix tests under Qt 5.2.
  * CardHeader improvements depending on background. Also drop prices,
    they need to be reworked into attributes.
  * Bring Cards closer to design
  * Add back the workaround for not being able scroll the image gallery
    Taken from AppPreview.qml (LP: #1281709)
  * Only allow searching when preview isn't open. (LP: #1282475)
  * Adds carousel dynamic switch

  [ Leo Arias ]
  * Update the url dispatcher test to use the fake app fixture from the
    toolkit.

  [ Albert Astals ]
  * Fix tests under Qt 5.2.
  * Workaround compiz/unity7 behaviour change/bug

  [ Michael Zanetti ]
  * Fix tests under Qt 5.2.
  * Disable HUD from the bottom edge.

  [ Andrea Cimitan ]
  * Adds carousel dynamic switch

  [ CI bot ]
  * Resync trunk

  [ Michał Karnicki ]
  * CardHeader improvements depending on background. Also drop prices,
    they need to be reworked into attributes.

 -- Ubuntu daily release <ps-jenkins@lists.canonical.com>  Fri, 14 Mar 2014 15:46:10 +0000

unity8 (7.84+14.04.20140307-0ubuntu1) trusty; urgency=low

  * New rebuild forced

 -- Ubuntu daily release <ps-jenkins@lists.canonical.com>  Fri, 07 Mar 2014 10:54:33 +0000

unity8 (7.84+14.04.20140306-0ubuntu1) trusty; urgency=low

  [ Bill Filler ]
  * Convert gallery and camera to click

  [ Michael Zanetti ]
  * Just disable HUD tests, without really disabling the HUD itself

  [ Sergio Schvezov ]
  * Convert gallery and camera to click

 -- Ubuntu daily release <ps-jenkins@lists.canonical.com>  Thu, 06 Mar 2014 16:45:46 +0000

unity8 (7.84+14.04.20140304-0ubuntu1) trusty; urgency=low

  [ Michael Terry ]
  * Ensure that the selected() signal is emitted by the greeter on
    startup, fixing the background on startup for the first user in
    tablet mode.

  [ Nick Dedekind ]
  * Remocked IndicatorModel to fix qt5.2.1 changes.

  [ Albert Astals ]
  * Initialize m_distance (LP: #1285385)
  * import Ubuntu.Components so we can use UbuntuAnimation

 -- Ubuntu daily release <ps-jenkins@lists.canonical.com>  Tue, 04 Mar 2014 11:43:04 +0000

unity8 (7.84+14.04.20140228-0ubuntu1) trusty; urgency=low

  [ Michał Sawicz ]
  * Fix CardHeader title font weight.
  * Delete stale sockets. (LP: #1285215)

  [ Dmitrijs Ledkovs ]
  * Ship python3 autopilot modules.

  [ Albert Astals ]
  * Cleanup DashContent Remove unused signals and properties

  [ Michał Karnicki ]
  * Take it easy on the logging.
  * Fix CardHeader title font weight.

  [ Nick Dedekind ]
  * Added ability to change indicator profile in shell (env
    UNITY_INDICATOR_PROFILE)

  [ Andrea Cimitan ]
  * Rename PreviewRating to PreviewRatingInput
  * Adds PreviewRatingDisplay

  [ Daniel d'Andrada ]
  * DirectionalDragArea: Reset status if disabled while dragging (LP:
    #1276122)

  [ Dimitri John Ledkov ]
  * Ship python3 autopilot modules.

 -- Ubuntu daily release <ps-jenkins@lists.canonical.com>  Fri, 28 Feb 2014 10:48:06 +0000

unity8 (7.84+14.04.20140221-0ubuntu1) trusty; urgency=low

  [ Michał Sawicz ]
  * Add card background support.
  * Increase the sidestage threshold.

  [ Jussi Pakkanen ]
  * Move downloads to their own threads so they don't muck about with
    the parent thread's event loop. (LP: #1240408)

 -- Ubuntu daily release <ps-jenkins@lists.canonical.com>  Fri, 21 Feb 2014 09:06:04 +0000

unity8 (7.84+14.04.20140218-0ubuntu1) trusty; urgency=low

  [ Michał Sawicz ]
  * Center-align title when it's alone in the header.

  [ Leo Arias ]
  * Prepare unity8 to the _uinput refactors in autopilot.

  [ Albert Astals ]
  * Progress Preview Widget
  * LWPH Fix crash from bug 1279434 (LP: #1279434)
  * Show the loading indicator of the screenshot in video playback

  [ Andrea Cimitan ]
  * Adds rating preview widget. Work on the rating widget

  [ Daniel d'Andrada ]
  * Make DirectionalDragArea work when rotated The drag gesture
    direction is in local coordinates, not in scene coordinates

  [ Michał Karnicki ]
  * Center-align title when it's alone in the header.

 -- Ubuntu daily release <ps-jenkins@lists.canonical.com>  Tue, 18 Feb 2014 11:41:58 +0000

unity8 (7.84+14.04.20140212-0ubuntu1) trusty; urgency=low

  [ Gerry Boland ]
  * Add InputFilterArea to sidestage handle to block input to mainstage
    app while moving sidestage (LP: #1275732)

  [ Leo Arias ]
  * On the autopilot helper to open a scope, wait for the dash content
    list to stop moving. (LP: #1277591)
  * Added a test to swipe out an application started by url-dispatcher.

  [ Nick Dedekind ]
  * Added a "-profile" option to the indicator-client to switch between
    indicator service profiles.
  * Fixed issue importing plugin qml files into qtcreator

  [ Albert Astals ]
  * Fix test_previewCycle
  * Don't move the list contentY unless there's a preview to show (LP:
    #1271676)
  * Add overlay to card. Fix implicit card height. .
  * PreviewHeader Is just a link of the widgetData with the CardHeader
  * Fix tst_Preview.qml
  * Scopes guys want the data back
  * Link the pageheader scope with the current scope So that the
    activity indicator on search works again (LP: #1279316)

  [ Andrea Cimitan ]
  * Add PreviewImage
  * Preview widget for video playback

  [ CI bot ]
  * Add overlay to card. Fix implicit card height. .

 -- Ubuntu daily release <ps-jenkins@lists.canonical.com>  Wed, 12 Feb 2014 15:15:03 +0000

unity8 (7.84+14.04.20140207.1-0ubuntu1) trusty; urgency=low

  [ Ted Gould ]
  * You can't tap anywhere

  [ Michał Sawicz ]
  * Wait for the indicator to appear.
  * Add CardTool to determine category-wide card properties based on the
    category template. Clean up test configurations, too.
  * Actions Preview Widget
  * Add Preview for new generation scopes.
  * Add overlay to card. Fix implicit card height. .

  [ Albert Astals ]
  * Basic ImageGallery widget for Previews Mostly a copy of the code
    used in AppPreview.qml but without the MouseArea hack that I'll wait
    to introduce until we start using this somewhere were it is needed
  * Actions Preview Widget

  [ Andrea Cimitan ]
  * First audio player widget for previews, with tests
  * Adds TextSummary preview widget

  [ Michał Karnicki ]
  * Add overlay to card. Fix implicit card height. .

  [ Michael Terry ]
  * Expand greeter demo support to include listing multiple users and
    specifying individual passwords and names.

 -- Ubuntu daily release <ps-jenkins@lists.canonical.com>  Fri, 07 Feb 2014 10:46:46 +0000

unity8 (7.84+14.04.20140204-0ubuntu1) trusty; urgency=low

  [ Michael Terry ]
  * Disable NM integration test, jenkins has a problem with it because
    logind isn't configured

  [ Ubuntu daily release ]
  * New rebuild forced

  [ Michał Sawicz ]
  * Add ubuntu-settings-components to build script. Revert workaround
    for bug #1268578, got fixed upstream. Drop GenericName from
    unity8.desktop. (LP: #1268578)
  * Improve Card and CardHeader layouts: anchor summary to art when no
    header. don't indent header when no mascot. reduce header and
    summary font sizes and weights. increase art shape radius .
  * Add doxygen-based documentation generator.
  * Add CardTool to determine category-wide card properties based on the
    category template. Clean up test configurations, too.
  * Move upstart kill timeout to the unity8 job itself.
  * Don't treat scope as active when preview open to inhibit model
    updates and reset processing on previewData changes. (LP: #1275832)

  [ Leo Arias ]
  * Added the DashPreview autopilot helper.

  [ Michał Karnicki ]
  * CardHeader mascot improvements.

 -- Ubuntu daily release <ps-jenkins@lists.canonical.com>  Tue, 04 Feb 2014 14:09:14 +0000

unity8 (7.84+14.04.20140130-0ubuntu1) trusty; urgency=low

  [ Michał Sawicz ]
  * Bring back libunity-mir1, it's dlopen'ed, so not linked to unity8,
    so not in shlibs.

 -- Ubuntu daily release <ps-jenkins@lists.canonical.com>  Thu, 30 Jan 2014 14:00:40 +0000

unity8 (7.84+14.04.20140129-0ubuntu1) trusty; urgency=low

  [ Nick Dedekind ]
  * Added Panel/VisibleIndicatorsModel for use with both indicator row &
    menuContent. This removes the need to hide indicators in the row and
    map inicator indexes between row & content. Fixes the indicator
    highlight line offset not bound by listView position.
  * Ported indicators to using ubuntu-settings-components

  [ Albert Astals ]
  * Prepend /sbin/ to initctl calls My phablet user does not have /sbin/
    in path and thus this calls fail
  * Call updateDelegateCreationRange when it's needed It depends on
    other variables than the ones we were using to call it, so need to
    call it if these change too Device manual test, go to apps scope,
    scroll down so that only part of the installed apps collapsed
    category is shown, expand it, see how previously some icons were not
    painted and now they are

  [ Mirco Müller ]
  * Fixed the failure of notification autopilot-test
    test_sd_incoming_call.

  [ Andrea Cimitan ]
  * Add AP test for policykit/network manager, which was causing issues
    with nested mir

  [ CI bot ]
  * Resync trunk

  [ Michał Karnicki ]
  * Don't display artShape when artImage source not set.
  * Fix FilterGrid rendering issues.

 -- Ubuntu daily release <ps-jenkins@lists.canonical.com>  Wed, 29 Jan 2014 16:11:20 +0000

unity8 (7.84+14.04.20140128-0ubuntu1) trusty; urgency=low

  [ Michal Hruby ]
  * Added unity-scope-tool, which will help when developing scopes.

  [ Michał Sawicz ]
  * Added unity-scope-tool, which will help when developing scopes.
  * Use full DashContent, not just GenericScopeView in ScopeTool.qml.
  * Bring Card and CardHeader over from new-scopes.
  * Work around bug #1268578. (LP: #1268578)
  * Drop unnecessary version dependencies.
  * Return null instead of undefined from findChild and
    findInvisibleChild.
  * Fix CardHeader and Card heights (empty Label does have non-zero
    height apparently). Also improve test robustness and reduce future
    diffs.

  [ Albert Astals ]
  * Do not assert if the item we are removing was not created yet
    (because e.g. it's not in the viewport).
  * Position correctly the pointer of the search history box .
  * Make test_filter_expand_expand less unstable in CI VMs Make sure
    header0 is the header0 we want to click On the CI VM stuff is a bit
    slower than on real hw and we were clicking in the wrong place.
  * Add TabBar to the Dash header navigation Changes this comes with: *
    DashBar at the bottom is gone * PageHeader doesn't have a Label
    anymore, it has the childItem property where you add which thing it
    has to contain * New: PageHeaderLabel mimics the old behaviour of
    PageHeader * The header of the LVWPH of GenericScopeView is now fake
    and only used for positioning. There is a single global floating
    header in DashContent (which is a PageHeader with a TabBar as
    childItem) * The GenericScopeView previewLoader and OpenEffect have
    been also moved to the DashContent so that the openEffect includes
    the floating header in the "animation" .
  * Introduce the HorizontalJournal.
  * If there are no items m_firstVisibleIndex has to be -1 .
  * Add some more documentation about tests to the CODING file.
  * Fixes to the journal cmake tests code * Output to the correct
    filename for the test * Don't output stuff from the tryXYZ targets.
  * Adapt to findChild return value changes .
  * Organic Grid for the Dash View.
  * Misc journal fixes Don't init *modelIndex to INT_MAX Makes no sense
    since we're not doing any qMin and the calling function also accepts
    any index >= 0 as valid so in some cases it may end up wanting to
    create an index that doesn't exist Don't refill if height() < 0,
    that gives bad ranges for from/to and the code gets confused .

  [ Michał Karnicki ]
  * Fix grid view column count.
  * Add test for minimum number of items in a carousel.

  [ Allan LeSage ]
  * Add stubs for indicators autopilot tests.

  [ Andrea Cimitan ]
  * Avoid input falling through notifications onto surfaces below, thus
    fixing LP: #1257312. (LP: #1257312)

  [ Leo Arias ]
  * Close the Touch devices after the tests. (LP: #1267600)
  * Added methods to scroll to other scopes on autopilot tests.
  * Added autopilot helpers for the app scope and the app preview.
    Install the fake scopes in order to use them on the tests. (LP:
    #1269114)
  * On autopilot helpers, wait for the scope category to appear.

  [ Nick Dedekind ]
  * Visual updates for indicator panel highlight and opening opacity.
  * Added inidcator tests for page & item factories.
  * Fixes visible indicator misalignment in indicator items/menus
    (lp#1264678). (LP: #1264678)

  [ Mirco Müller ]
  * Fixed the failure of notification autopilot-test
    test_sd_incoming_call.

  [ Michael Zanetti ]
  * clean up fullscreen notifications code.
  * import qml files into cmake, drop qmlproject.
  * also add qml files in tests directory.
  * Added autopilot helpers for the app scope and the app preview.
    Install the fake scopes in order to use them on the tests. (LP:
    #1269114)

  [ Michael Terry ]
  * Fix failure to build when using the ./build script with ninja-build
    installed. (LP: #1268525)
  * Point DBus-activated processes at unity8's MIR_SOCKET rather than
    the system socket.

  [ Daniel d'Andrada ]
  * DragHandle: Never restart hinting animation while still pressed (LP:
    #1269022)

  [ Bill Filler ]
  * fix for lp:1259294, turn off auto capitalization for wifi password
    field. (LP: #1259294)
  * disable predictive text in Dash search field as it interferes with
    built-in search (LP: #1273643)

 -- Ubuntu daily release <ps-jenkins@lists.canonical.com>  Tue, 28 Jan 2014 15:58:45 +0000

unity8 (7.84+14.04.20131220-0ubuntu1) trusty; urgency=low

  [ Michał Sawicz ]
  * Clean up root project file. Introduce include/ and qml/ and move
    files around to be where they fit, also adapt everything else to
    match.

  [ Michael Hall ]
  * Update CODING to reflect the fact that only 14.04 is supported
    currently.

  [ Christopher Lee ]
  * Make use of helpers in all tests. (LP: #1260860). (LP: #1260860)

  [ Nic ]
  * Added kill time 30 to unity8 override. Added install path. (LP:
    #1260379)

  [ Nick Dedekind ]
  * Added parser for strftime in TimeFormatter. Moved TimeFormatter to
    Utils plugin.

  [ Mirco Müller ]
  * Support fullscreen for special-case extended snap-decision of the
    pin-unlock dialog.

  [ Michael Zanetti ]
  * Change the default behaviour of the Lockscreen to have a variable
    PIN length, requiring the user to confirm with OK.

  [ Daniel d'Andrada ]
  * Update CODING with instructions on how to run tests.

  [ Dimitri John Ledkov ]
  * Fix cross-compilation.

  [ Albert Astals ]
  * Vertical journal Comes from lp:~aacid/+junk/verticalJournal.
  * Add code and tests for incremental inserting/removing from the end.

  [ Ubuntu daily release ]
  * Automatic snapshot from revision 603

 -- Ubuntu daily release <ps-jenkins@lists.canonical.com>  Fri, 20 Dec 2013 03:23:08 +0000

unity8 (7.84+14.04.20131212-0ubuntu1) trusty; urgency=low

  [ Michał Sawicz ]
  * Add PyDev project files for autopilot tests. Also tweak .bzrignore
    to not ignore generic Eclipse project definitions.
  * Retry unlocking the greeter three times.
  * Reduce code duplication and clean up CMakeLists and includes in
    indicator tests.

  [ Nick Dedekind ]
  * Replaced indicator page dynamic menuSelected binding with Connection
    to listview selectedIndex property. (LP: #1243146)
  * Indicators close when menu items are activated. (LP: #1238182)
  * Fixed up connections for changes to model data. (LP: #1253810)

  [ Albert Astals ]
  * dashItemSelected -> showDashHome Because we are not using the index
    at all in the upper layers.
  * Fix filtering colllapsing/expanding again Also the delegate creation
    range stuff flows up->down not down->up so rearrange the bindings.

  [ Ubuntu daily release ]
  * Automatic snapshot from revision 590

 -- Ubuntu daily release <ps-jenkins@lists.canonical.com>  Thu, 12 Dec 2013 21:41:19 +0000

unity8 (7.84+14.04.20131206.1-0ubuntu1) trusty; urgency=low

  [ Michal Hruby ]
  * Ensure DashContent's ListView's currentItem is set if the model is
    not empty.

  [ Michał Sawicz ]
  * Don't generate build-deps .deb twice and allow overriding
    QML2_IMPORT_PATH in ./run.

  [ Albert Astals ]
  * Remove unused Applications/ folder .
  * Implement an 'interface' for Dash Renderers.
  * Use deelistmodel's conversion method Instead of a copy of the code .
  * Remove icons we don't use .
  * Do not start apps or go to dash on demo If you are pulling the
    launcher out while in demo mode it doesn't make sense to let you
    start applications. Besides it locks you out because it starts the
    app and the demo is still not finished so you can't really use any
    of the edges to escape Bug #1233696. (LP: #1233696)
  * Add a test for the carousel showing the preview when being clicked .
  * Fix collapsing of categories not working and the
    expansion/collapsing animation +test.

  [ Timo Jyrinki ]
  * Depend on either Qt 5.2 or libqt5v8-5-private-dev.
  * qtdeclarative5-private-dev 5.0.2-6ubuntu5 now depends directly on Qt
    V8 private headers. The remaining "qtdeclarative5-private-dev"
    dependency is enough now both when compiling against 5.0.2 or 5.2.

  [ Pete Woods ]
  * Handle optional parameterized action properties. (LP: #1256258)

  [ Andrea Cimitan ]
  * Implement an 'interface' for Dash Renderers.

  [ Michael Zanetti ]
  * Added music preview.
  * rename some parameters from desktopFile to appId as scopes are now
    changed to give us the appId.
  * unhardcode launcher's search paths for .desktop files.
  * Enable teasing of the phone greeter even though we have a
    lockscreen.
  * check if variant is valid to avoid asserting in debug mode when the
    connection to AccountsService doesn't work for some reason .

  [ Michael Terry ]
  * Add the DBus greeter API from the desktop greeter into the unity8
    greeter.

  [ Daniel d'Andrada ]
  * Dash: disable close mode when you click outside app thumbnails To
    leave the termination mode you can now just mouse/touch press
    anywhere outside the running applications' thumbnails The other way,
    which still works, is long-pressing a thumbnail once more. (LP:
    #1193414)

  [ Ubuntu daily release ]
  * Automatic snapshot from revision 579

 -- Ubuntu daily release <ps-jenkins@lists.canonical.com>  Fri, 06 Dec 2013 13:15:57 +0000

unity8 (7.84+14.04.20131128.2-0ubuntu1) trusty; urgency=low

  [ Michal Hruby ]
  * Depend on the separate scopes plugin
  * Move the BottomBar* DBus communicator to the Utils plugin.

  [ Michał Sawicz ]
  * Wait for DashHome to be available in tst_Shell. (LP: #1254898)
  * Use plugindir from unity-shell-api.pc.
  * Expect stop in upstart job and raise in case of surfaceflinger. (LP:
    #1239876)

  [ Albert Astals ]
  * Fix time test in Qt 5.2 Make factors an array instead of a
    object/dict Objects/dicts are unordered by definition, it happened
    that Qt 5.0 gave them in the orrder we wanted, but with Qt 5.2 is
    failing, and we don't even need the "key", so array works as well
    :).
  * Test that the dash hswipe is disabled while the inner stuff is
    moving .
  * Skip restMaximizeVisibleAreaMoveUpAndShowHeader, it's causing too
    many failed runs And we are confident it's failing because of the
    suboptimal scenegraph run in 5.0.x.
  * Make Dash::test_show_scope_on_load more robust If we are testing
    showScopeOnLoaded make sure we force a scope reload after we set it,
    otherwise it may just happen that the scope has already been loaded
    and the expectaction that we'll change the list to it is just wrong.
  * Dash renderer signals: No need to pass the model up and down Whoever
    is listening to the signal has access to the item that emits the
    signal and has the model right there accessible if needs it.
  * LVWPH: Fix header going bad when setContentHeight ends up moving the
    viewport How to reproduce the bug easily without the patch: * In the
    Dash Home, search for london * Scroll to the bottom * Start moving
    to the apps scope very slowly * At around 3/4 of the move you'll see
    the header in the home scope went to a bad position * Go back to the
    Dash Home. (LP: #1237942, #1246351)
  * Remove unused AppInfo and VideoInfo files .
  * Kill unused ApplicationsFilterGrid.qml .
  * Unify ScopeView and GenericScopeView .
  * Fix header getting lost as per bug 1245824. (LP: #1245824)
  * Remove unused Time.js and its test .
  * Do not include the QtQml megaheader Include only qqml.h which is
    what we need in these files.
  * Don't do stuff if our parent context is gone We'll be gone soon too
    (and crash probably) so don't do anything. This looks a bit like a
    workaround, wait for 5.2 better painting/dispatching loop to see if
    this is not needed anymore, we find a better way to do it, or we
    decide this is fine.

  [ Lars Uebernickel ]
  * Allow setting different indicator positions for different profiles.

  [ Mirco Müller ]
  * Added checkbox for toggling between echo-modes of password-
    entryfields in ext. snap-decisions.
  * Fixes bug #1200569. (LP: #1200569)

  [ Andrea Cimitan ]
  * Switch to application scope when a dash swipe is taking place and an
    app is on foreground. (LP: #1231996)
  * Shifts wallpaper rendering for greeter lockscreen to be inline with
    shell. (LP: #1231731)
  * Dinamically load the Carousel/Filtergrid with more than 6 items.
    (LP: #1226288, #1234105)
  * Removes Math.js and its usage. Use SDK ones.

  [ Gerry Boland ]
  * DragHandle: javascript argument name clashes with local variable.
    Yes it works, but is a little unsafe.

  [ Nick Dedekind ]
  * Added UnityMenuModel submenu row removal awareness in
    UnityMenuModelStack.
  * Round indicator widget icon/label width up to closest gu for
    alignment. (LP: #1236267)
  * Indicator re-select by dragging from top when fully opened. (LP:
    #1213164)
  * Fixed a race condition causing search history popup to show up when
    it shouldn't. (LP: #1249369)

  [ Christopher Lee ]
  * Unity8 tests now make use of the helper functions (added in the pre-
    req branch) so that the helper functions are tested as part of daily
    business.

  [ Daniel d'Andrada ]
  * Improve DirectionalDragArea Removed Rejected status, simplifying
    state machine. Added compositionTime property. Multi-finger
    scenarios are better handled now. Refactored TimeSource in
    Ubuntu.Gestures plugin. Added an easy way to debug
    DirectionalDragArea by having switchable debug prints. Updated tests
    to also simulate the passage of time. Use touch point scene
    coordinates for gesture recognition so that moving the.
    DirectionalDragArea (as in a hinting DragHandle) won't affect it.
    (LP: #1228336)
  * Add right-edge drag hinting to Greeter To match with the existing
    teasing animation when you tap on the right half of the Greeter.
    Also has the side benefit of making the code look a bit nicer.
  * Refactor Ubuntu.Gesture tests to share common logic Take the common
    part out of tst_DirectionalDragArea and put it into a separate base
    class, GestureTest, so that it can be shared with other, future,
    tests. In CMakeLists.txt, create a macro out of DirectionalDragArea
    build script to be used by future tests with similar requirements
    and structure. Also add the "m_" prefix to member variables.
  * Remove dead code from Utils plugin They are not being used anywhere.

  [ Michael Terry ]
  * Make EdgeDemoOverlay test more reliable by testing for what we
    really care about, not an indirect indicator of it. (LP: #1248232)
  * Explicitly set MIR_SOCKET for other upstart jobs, rather than
    relying on the default socket, since that won't work once we move to
    a nested Mir.

  [ Michael Zanetti ]
  * don't add margins to RunningApplicationTile's label. (LP: #1245482)
  * allow SIM PIN entry to have a variable pin length (by adding a done-
    button). (LP: #1240561)
  * fix launcher wording for pinning actions. (LP: #1240891)
  * fix preview background positioning don't explicitly take originY
    into account as it's already in there implicitly. make sure we don't
    split the openeffect in a place where it can be covered by the
    header.
  * fix album artwork containing / in the name. (LP: #1237829)
  * small launcher tweaks fix fakeDragItem's initial position to match
    with real item. remove UbuntuShape's border glow. .
  * drop all references to LighDM from the Lockscreen This should make
    it generic enough to allow reusing it for SIM PIN entry .

  [ Omer Akram ]
  * make the non working code in the screen unlocker helper work.

  [ Nicolas d'Offay ]
  * Pushed up the z order of the clock in GreeterContent. (LP: #1233146)
  * Search history is now persistent across all scopes and remains in
    QML. (LP: #1226221)

  [ Ubuntu daily release ]
  * Automatic snapshot from revision 556

 -- Ubuntu daily release <ps-jenkins@lists.canonical.com>  Thu, 28 Nov 2013 18:09:17 +0000

unity8 (7.83+14.04.20131106-0ubuntu1) trusty; urgency=low

  [ Andrea Cimitan ]
  * Place ShaderEffectSource of UbuntuShapeForItem under the Shape Item.
    (LP: #1239317)

  [ Omer Akram ]
  * test: make sure the search indicator hides when an app has focus.

  [ Nick Dedekind ]
  * Fixed indicator slider menu item alignment to label field and icon.
    (LP: #1240756)

  [ chris.gagnon ]
  * Update to autopilot 1.4.

  [ Ubuntu daily release ]
  * Automatic snapshot from revision 500

 -- Ubuntu daily release <ps-jenkins@lists.canonical.com>  Wed, 06 Nov 2013 03:37:02 +0000

unity8 (7.83+14.04.20131105.1-0ubuntu1) trusty; urgency=low

  [ Michał Sawicz ]
  * Implement switching between previews by swiping. (LP: #1220651,
    #1088572)

  [ Nick Dedekind ]
  * Faster loading of indicator menus. (LP: #1226650)

  [ Albert Astals ]
  * Make sure we have ssh started when we need it .
  * Fix a few warnings in DashContent.qml on shutdown
    Dash/DashContent.qml:119: TypeError: Cannot read property
    'previewShown' of null Dash/DashContent.qml:120: TypeError: Cannot
    read property 'moving' of null .
  * Don't use deprecated Panel methods.

  [ Christopher Lee ]
  * Adds an easy to consume function that attempts to unlock the unity
    greeter. (LP: #1240261)

  [ Lars Uebernickel ]
  * Indicators: add TimeFormatter and use it in the messaging menu This
    component can be used to turn a timestamp and a format string into a
    string with the corresponding time and format. The string will
    change whenever the timezone changes. (LP: #1236413)

  [ Andrea Cimitan ]
  * Allow drag over bounds, but not overshoot. (LP: #1204300)
  * Threshold to activate the left edge swipe to reveal dash is now 26
    GU. (LP: #1236286)

  [ Michael Zanetti ]
  * replace the launcher quicklist's Popover with an own quicklist
    implementation The Popover probably won't ever support what the
    launcher needs.
  * Implement switching between previews by swiping. (LP: #1220651,
    #1088572)
  * don't trigger the greeter teasing during a movement of the greeter.

  [ Ubuntu daily release ]
  * Automatic snapshot from revision 495

 -- Ubuntu daily release <ps-jenkins@lists.canonical.com>  Tue, 05 Nov 2013 12:22:04 +0000

unity8 (7.83+14.04.20131031-0ubuntu1) trusty; urgency=low

  [ Michał Sawicz ]
  * Use setenv as early as possible to avoid setenv and getenv clashing
    in multi-threaded situations. (LP: #1240866)

  [ Ubuntu daily release ]
  * Automatic snapshot from revision 482

 -- Ubuntu daily release <ps-jenkins@lists.canonical.com>  Thu, 31 Oct 2013 20:10:56 +0000

unity8 (7.83+14.04.20131028.1-0ubuntu1) trusty; urgency=low

  * New rebuild forced
  * Automatic snapshot from revision 480

 -- Ubuntu daily release <ps-jenkins@lists.canonical.com>  Mon, 28 Oct 2013 22:42:07 +0000

unity8 (7.83+14.04.20131028-0ubuntu1) trusty; urgency=low

  [ Andrea Cimitan ]
  * Fix 1195349 by counting drawbuffer on the newContentX logic of the
    carousel When we changed carousel from repeater to listview, we
    added drawbuffer. this breaks the logic of newContentX, which was
    considered disabled and set to -1. The correct disabled value now
    has to take into account the drawbuffer. (LP: #1195349)

  [ Christopher Lee ]
  * Checks both then env and upstart env for the currently set
    XDG_DATA_DIRS so they can be set correctly for the test.

  [ Ubuntu daily release ]
  * Automatic snapshot from revision 479

 -- Ubuntu daily release <ps-jenkins@lists.canonical.com>  Mon, 28 Oct 2013 03:08:59 +0000

unity8 (7.83+13.10.20131016.2-0ubuntu1) saucy; urgency=low

  [ Loïc Minier ]
  * Merge ~lool/unity8/drop-setcap-conf. Drop unity8-setcap.conf as this
    breaks desktop installs (no boot-hook event is emitted, boot
    stalls); add maintscript snippet to rm_conffile on upgrades; this
    boot-hook is now shipped under a different name in lxc-android-
    config.

  [ Michał Sawicz ]
  * Ship a camera-app.desktop file and use a custom XDG_DATA_DIRS for
    testing.

  [ Ubuntu daily release ]
  * Automatic snapshot from revision 472

 -- Ubuntu daily release <ps-jenkins@lists.canonical.com>  Wed, 16 Oct 2013 23:15:48 +0000

unity8 (7.83+13.10.20131016.1-0ubuntu1) saucy; urgency=low

  [ Diego Sarmentero ]
  * Disable Preview interaction until the scope responds.

  [ Albert Astals ]
  * Hide placeholder notification.

  [ Ubuntu daily release ]
  * Automatic snapshot from revision 469

 -- Ubuntu daily release <ps-jenkins@lists.canonical.com>  Wed, 16 Oct 2013 17:29:36 +0000

unity8 (7.83+13.10.20131016-0ubuntu1) saucy; urgency=low

  [ Loïc Minier ]
  * Add upstart job to copy unity8 to a new tmpfs, setcap it, and bind-
    mount it back; this is an ugly hack to set CAP_SYS_RESOURCE until we
    have a root-helper for it.

  [ Michal Hruby ]
  * Enable definition of scope back references in overridden results.

  [ Ubuntu daily release ]
  * Automatic snapshot from revision 466

 -- Ubuntu daily release <ps-jenkins@lists.canonical.com>  Wed, 16 Oct 2013 11:29:52 +0000

unity8 (7.83+13.10.20131015.4-0ubuntu1) saucy; urgency=low

  [ Michał Sawicz ]
  * Replace ubuntu-touch-session's unity8.conf upstart job.
  * Revert r440 that made the dash collapse animation worse, rather than
    better.

  [ om26er@ubuntu.com ]
  * close the app only when the close button is tapped, not the entire
    thumbnail

  [ Nick Dedekind ]
  * Added missing Unity.Indicator mock objects causing qmltests to fail.
    Approved by: Michał Sawicz.

  [ Christopher Lee ]
  * Launch unity8 for autopilot with upstart, and bring unity8 session
    over from session-manager-touch.

  [ Pawel Stolowski ]
  * Temporarily disable category_order changed signal handling.

  [ Daniel d'Andrada ]
  * OSKController area shouldn't cover the indicators' bar Since ubuntu-
    keyboard surface area doesn't cover the indicators' bar,
    OSKController should follow suit. Otherwise the OSKContoller's
    internal InputFilterArea (and others) wouldn't perfectly overlap the
    graphical keyboard rendered by ubuntu-keyboard (i.e. the opaque part
    of ubuntu-keyboard's surface).

  [ Michael Zanetti ]
  * Initialize initialHeight/Width to height/width depending on scaleTo
    add checks for initialWidth/Height in the tests change sizes in
    tests to something else than the default for initialWidth/Height in
    order to catch failures there more easily

  [ Omer Akram ]
  * Only show search indicator while the Dash is focued.
  * Add 2dp left margin for music and video tiles' title.

  [ Nicolas d'Offay ]
  * Changed Infographics to use Ubuntu font.

  [ Ubuntu daily release ]
  * Automatic snapshot from revision 463

 -- Ubuntu daily release <ps-jenkins@lists.canonical.com>  Tue, 15 Oct 2013 11:05:04 +0000

unity8 (7.82+13.10.20131011.2-0ubuntu1) saucy; urgency=low

  [ Michał Sawicz ]
  * Work around Mir not delivering input to shell after restart, if the
    device isn't reinitialized.

  [ Albert Astals ]
  * Remove unused DashMusic/DashVideos.
  * Don't let the user change between scopes if the current one is
    moving up/down.
  * Fix two uninitialized variable uses reported by valgrind ==17988==
    Conditional jump or move depends on uninitialised value(s) ==17988==
    at 0x13839F3A: AccountsService::updateDemoEdges()
    (AccountsService.cpp:74) ==17988== by 0x13839DA5:
    AccountsService::setUser(QString const&) (AccountsService.cpp:45)
    ==17988== by 0x1383F67B:
    AccountsService::qt_metacall(QMetaObject::Call, int, void**)
    (moc_AccountsService.cpp:192) ==17988== by 0x496143D:
    StoreProperty(QV8Engine*, QObject*, QQmlPropertyData*,
    v8::Handle<v8::Value>) (in /usr/lib/arm-linux-
    gnueabihf/libQt5Qml.so.5.0.2) ==17988== ==17988== Conditional jump
    or move depends on uninitialised value(s) ==17988== at 0x1383A0F6:
    AccountsService::updateStatsWelcomeScreen() (AccountsService.cpp:92)
    ==17988== by 0x13839DB1: AccountsService::setUser(QString const&)
    (AccountsService.cpp:47) ==17988== by 0x1383F67B:
    AccountsService::qt_metacall(QMetaObject::Call, int, void**)
    (moc_AccountsService.cpp:192) ==17988== by 0x496143D:
    StoreProperty(QV8Engine*, QObject*, QQmlPropertyData*,
    v8::Handle<v8::Value>) (in /usr/lib/arm-linux-
    gnueabihf/libQt5Qml.so.5.0.2)
  * Fix unitialized variable in Scope ==18457== Conditional jump or move
    depends on uninitialised value(s) ==18457== at 0x15AD1FD6:
    Scope::setActive(bool) (scope.cpp:165) ==18457== by 0x15B0023D:
    Scope::qt_metacall(QMetaObject::Call, int, void**)
    (moc_scope.cpp:478) ==18457== by 0x48B709F:
    QQmlPropertyPrivate::write(QObject*, QQmlPropertyData const&,
    QVariant const&, QQmlContextData*,
    QFlags<QQmlPropertyPrivate::WriteFlag>) (in /usr/lib/arm-linux-
    gnueabihf/libQt5Qml.so.5.0.2)
  * Fix crash on the phone For some reason i'm getting v8 crashes
    without this when shuting down unity-mir

  [ Gerry Boland ]
  * Use focusRequested signal from AppManager. WM: AppManager has new
    signal to ask shell to request focus for app - use it to properly
    animate and focus the app. If app wants to be side stage, but no
    side stage available, override the application stage.

  [ Nick Dedekind ]
  * Only use the root action state as a unitymenumodel ActionStateParser
    when needed.

  [ Andrea Cimitan ]
  * Move the close app icon on top left.
  * The header of category list is already on screen after unlock

  [ Michael Zanetti ]
  * Make the greeter's clock update in sync with the indicators.

  [ Omer Akram ]
  * Increase dash header height to 5gu.

  [ Nicolas d'Offay ]
  * Standardised expansion speed in scopes.

  [ Ubuntu daily release ]
  * Automatic snapshot from revision 449

 -- Ubuntu daily release <ps-jenkins@lists.canonical.com>  Fri, 11 Oct 2013 17:26:34 +0000

unity8 (7.82+13.10.20131011.1-0ubuntu1) saucy; urgency=low

  [ Michał Sawicz ]
  * Fix frequent application IDs and drop old AppsAvailableForDownload
    model.
  * Unrevert r388 now that we have fixed the infinite loop it was
    causing in Qt.

  [ Steve Langasek ]
  * Don't keep a long-lived connection open to upstart when we only use
    it for two events, one at load time and one at unload time.

  [ Lars Uebernickel ]
  * VolumeControl: use 'volume' instead of 'scroll' action The volume
    action doesn't show a notification.

  [ Michael Terry ]
  * Disable DragHandle on right side of screen while the greeter is
    animating

  [ Marcus Tomlinson ]
  * Added missing "enabled" property to "progressMenu" component in the
    menu item factory.

  [ Michael Zanetti ]
  * Add scaleTo: "fit" mode support to LazyImage

  [ Andrea Cimitan ]
  * Add music and video renderers
  * Use shell.edgeSize for BottomBar's EdgeDragArea, detecting gestures
    only when they are within the edgeSize.

  [ Nick Dedekind ]
  * Removed greeter "toHome" animation (LP#1092976) (LP: #1092976)
  * Only show Snap Decision notification actions when available.

  [ Albert Astals ]
  * Dash: Set delegate creation range for inner itemviewss If it's above
    the list viewport we set it to the end of the list to precache the
    last items It it's below the list viewport we set it to the
    beginning to precache the first items Otherwise we set it to the
    part of the viewport in the view Approved by: Michał Sawicz.

  [ Ubuntu daily release ]
  * Automatic snapshot from revision 435

 -- Ubuntu daily release <ps-jenkins@lists.canonical.com>  Fri, 11 Oct 2013 09:05:30 +0000

unity8 (7.82+13.10.20131010-0ubuntu1) saucy; urgency=low

  [ David Callé ]
  * Small logic change in preview descriptions line breaks. Multiple new
    lines are now replaced by multiple br tags.

  [ Nick Dedekind ]
  * Use indicator identifier for indicators-client list item label.
  * Make sure overflow indicators are hidden and not the search label.

  [ Mirco Müller ]
  * Tweaks to notifications to improve spec-compliance. - updated
    notifications-qmltest to reflect the use of a variant-map for the
    hints - made text-fields as heigh as buttons - made the summary
    align horizontally to the icon - updated button-height and bubble-
    background.

  [ Pawel Stolowski ]
  * Handle category_order_changes signal from scopes (used in Home only)
    and reorder categories accordingly.
  * Implementation of albumart image provider for audio content.

  [ Michael Terry ]
  * Hide the greeter when an app is focused, fixing snap decisions
    launching an app in the greeter (like receiving a call).

  [ Michael Zanetti ]
  * Launcher - remove support for pinning items in the backend After the
    latest design changes, recent apps is everything that is contained
    in the ApplicationManager. So no need for storing anything else than
    pinned apps in the config.

  [ Michał Sawicz ]
  * Remove the mir socket before starting unity8 during autopilot tests.

  [ Ubuntu daily release ]
  * Automatic snapshot from revision 420

 -- Ubuntu daily release <ps-jenkins@lists.canonical.com>  Thu, 10 Oct 2013 04:15:13 +0000

unity8 (7.82+13.10.20131008.1-0ubuntu1) saucy; urgency=low

  [ Michal Hruby ]
  * Add Scope::isActive property and corresponding tests. (LP: #1230352)

  [ Daniel d'Andrada ]
  * Move OSKController to the front as it will now also block input
    meant to the OSK That's in the unity-mir implementation. The
    SurfaceFlinger one is still an empty noop. Currently, when the OSK
    is up, both shell and OSK get user input, thus we need the
    OSKController to shield our shell components from them. (LP:
    #1236773)

  [ Michał Sawicz ]
  * Add Scope::isActive property and corresponding tests. (LP: #1230352)
  * Force focus back on shell in case it loses it for some reason.

  [ Ubuntu daily release ]
  * Automatic snapshot from revision 409

 -- Ubuntu daily release <ps-jenkins@lists.canonical.com>  Tue, 08 Oct 2013 19:14:20 +0000

unity8 (7.82+13.10.20131008-0ubuntu1) saucy; urgency=low

  [ Michał Sawicz ]
  * update previews to match design. (LP: #1224555)
  * Add an InputFilterArea in Notifications. (LP: #1233411, #1235215)

  [ Ying-Chun Liu ]
  * update previews to match design. (LP: #1224555)

  [ Albert Astals ]
  * Unrevert 376 by reverting r395 and a small fix to fix the cpu
    hogging issue . (LP: #1124567)

  [ Michael Terry ]
  * Add Showable.showNow() method and use it in Shell to immediately
    show greeter when we blank the screen rather than animating it. (LP:
    #1233564)

  [ Michael Zanetti ]
  * update previews to match design. (LP: #1224555)

  [ Diego Sarmentero ]
  * update previews to match design. (LP: #1224555)

  [ Ubuntu daily release ]
  * Automatic snapshot from revision 404

 -- Ubuntu daily release <ps-jenkins@lists.canonical.com>  Tue, 08 Oct 2013 02:57:55 +0000

unity8 (7.82+13.10.20131007-0ubuntu1) saucy; urgency=low

  [ Michał Sawicz ]
  * Respect pre-set import and library paths and prevent segfault in
    startShell.

  [ Ubuntu daily release ]
  * Automatic snapshot from revision 399

 -- Ubuntu daily release <ps-jenkins@lists.canonical.com>  Mon, 07 Oct 2013 07:10:46 +0000

unity8 (7.82+13.10.20131005-0ubuntu1) saucy; urgency=low

  [ Michał Sawicz ]
  * Revert r376 that caused constant CPU usage due to the
    ActivityIndicator.

  [ Nick Dedekind ]
  * Removed indicators-client autopilot tests. (LP: #1234736)

  [ Albert Astals ]
  * Revert r388. (LP: #1235268)

  [ Christopher Lee ]
  * Removes passing -fullscreen to unity8 when on the device (as per bug
    #1235065). (LP: #1235065)

  [ Ubuntu daily release ]
  * Automatic snapshot from revision 396

 -- Ubuntu daily release <ps-jenkins@lists.canonical.com>  Sat, 05 Oct 2013 11:45:14 +0000

unity8 (7.82+13.10.20131004.2-0ubuntu1) saucy; urgency=low

  * Revert 7.82+13.10.20131004.1-0ubuntu1 back to
    7.81.3+13.10.20130927.3-0ubuntu1 due to CPU hogging issue with
    7.82+13.10.20131004.1-0ubuntu1.

 -- Loïc Minier <loic.minier@ubuntu.com>  Fri, 04 Oct 2013 21:22:29 +0200

unity8 (7.82+13.10.20131004.1-0ubuntu1) saucy; urgency=low

  [ Michał Sawicz ]
  * Bump to indicate support for extended snap decisions.
  * Make Tile themeable, add renderers for Dash Plugins and weather.
    (LP: #1231948)
  * Drop network agents now that they're in indicator-network instead.

  [ Michal Hruby ]
  * Differentiate generic and music carousels.
  * Use the thumbnailer image provider for scope results that don't
    specify icon as well as for previews.
  * Added an indicator which is displayed in the search bar whenever a
    search is in progress. Added accompanying test in tst_PageHeader.
  * Expose rendererHint to shell.

  [ Albert Astals ]
  * Update pot file. (LP: #1232374)
  * Only enable the animation when the item is on screen (i.e. !culled)
    . (LP: #1200374)
  * Do not crash on positionAtBeginning if the list is empty .
  * Enable/disable running apps height animation in a less error prone
    way.

  [ Michael Terry ]
  * Use a chevron after 'Skip intro' and drop the underlining.
  * Load testability driver when QT_LOAD_TESTABILITY is set. (LP:
    #1226234)
  * Listen to the system setting StatsWelcomeScreen, which tells us
    whether to show user-specific infographic data in the greeter. (LP:
    #1207857)

  [ Gerry Boland ]
  * WM: ensure focusedApplicationWhenUsingScreenshots reset when unused,
    and only used when set. Fixes window focus conflict between shell
    and ApplicationManager.

  [ Nick Dedekind ]
  * Removed deprecated Unity.IndicatorsLegacy plugin.
  * Added actionState parser to the indicators-client text printer so
    that we get the icon.
  * Moved indicator page titles to the root action state of menu model.
    (LP: #1223635)

  [ Mirco Müller ]
  * Added rendering- and interaction-support for the first three
    extended snap-decision dialog-cases password-entry, user-
    authentication and simunlock.

  [ Daniel d'Andrada ]
  * Revert the reversion of r304 since it doesn't seem to crash anymore
    Original commit was Reset apps scope when returning from app to dash
    (LP #1193419) If an app is on foreground and you perform a long
    left-edge swipe to minimize it, and therefore return to the dash,
    the dash should be in the Applications scope and showing the
    running/recents applications. (LP: #1193419)

  [ Andrea Cimitan ]
  * Add behaviours to the hud reveal. (LP: #1224480, #1224633)
  * Make Tile themeable, add renderers for Dash Plugins and weather.
    (LP: #1231948)

  [ Michael Zanetti ]
  * fix inserting into quicklistmodel.
  * Drop useStorage argument and use exising LAUNCHER_TESTING define for
    this decision.

  [ Omer Akram ]
  * Make the volume/brightness slider changes realtime. (LP: #1227595)

  [ Nicolas d'Offay ]
  * Fixed black colour on the first of the month due to division. (LP:
    #1233657)
  * Added an indicator which is displayed in the search bar whenever a
    search is in progress. Added accompanying test in tst_PageHeader.

  [ Ubuntu daily release ]
  * Automatic snapshot from revision 390

 -- Ubuntu daily release <ps-jenkins@lists.canonical.com>  Fri, 04 Oct 2013 06:55:16 +0000

unity8 (7.81.3+13.10.20130927.3-0ubuntu1) saucy; urgency=low

  [ Michal Hruby ]
  * Correctly handle image URI scheme in results.

  [ Michał Sawicz ]
  * Make SHOW_DASH and HIDE_DASH close the current preview. (LP:
    #1231404)
  * Add a LazyImage component that shows an activity spinner for long-
    loading images and handles aspect ratio properly.
  * Fix Qt 5.1 FTBFS and suppress some build warnings.

  [ Albert Astals ]
  * Make sure we always have least have one column in the gridview. (LP:
    #1225391)
  * LVWPH: Make sure we always overshoot vertically. (LP: #1229851)
  * Remember the expanded categoryId and not the expanded index The
    index can change on search, and we still want to maintain it
    expanded in that case. (LP: #1230216)
  * Fix showHeader in an edge case of notShownByItsOwn Not all the tests
    i've added fail without the code fix, but i've added them just to be
    more covered . (LP: #1230187)

  [ Diego Sarmentero ]
  * Handling error signal from the DownloadTracker plugin (BUG:
    #1229744). (LP: #1229744)
  * Remove "Reviews and Comments" section from Application Preview until
    the feature is ready (BUG: #1226632) - Detect when the keyboard is
    being shown to allow the user to scroll the Preview even more if
    necessary to interact with the components at the bottom of that
    preview, and don't leave those components obscured behind the
    keyboard (BUG: #1226638). (LP: #1226632, #1224717, #1226638)

  [ Nick Dedekind ]
  * Brought messaging indicator inline with UnityMenuModel &
    UnityMenuAction. (LP: #1217676, #1217678)

  [ Pawel Stolowski ]
  * Support canned search queries returned by Home Scope.
  * Cancel previous actions and previews on new activation / preview.
    Expose previewed data row in Preview object.

  [ Michael Terry ]
  * Only enable the Bottombar when the HUD is available. (LP: #1220306)
  * Increase the "Skip intro" clickable area, making dismissing the edge
    demo intro feel more natural. (LP: #1220632)

  [ Michael Zanetti ]
  * drop our CrossFadeImage in favor of the SDK one. (LP: #1227783)

  [ Ubuntu daily release ]
  * Automatic snapshot from revision 358

 -- Ubuntu daily release <ps-jenkins@lists.canonical.com>  Fri, 27 Sep 2013 14:13:22 +0000

unity8 (7.81.3+13.10.20130924.2-0ubuntu1) saucy; urgency=low

  [ Michal Hruby ]
  * Fix the signal prototypes on music grid renderer. (LP: #1228390)

  [ Michael Zanetti ]
  * use less auto variables, align coding style, constify and Qt'ify API
    in AccountsService plugin.

  [ Nick Dedekind ]
  * Re-enable MenuContentActivator in Indicators.

  [ Albert Astals ]
  * LVWPH: Update the section header on list change events.

  [ Pawel Stolowski ]
  * Check results model ptr returned by GetResultsFromCategory method
    from UnityCore. (LP: #1228097, #1211595)

  [ Ubuntu daily release ]
  * Automatic snapshot from revision 340

 -- Ubuntu daily release <ps-jenkins@lists.canonical.com>  Tue, 24 Sep 2013 14:40:01 +0000

unity8 (7.81.3+13.10.20130919.3-0ubuntu1) saucy; urgency=low

  [ Michal Hruby ]
  * Add support for music grid renderer to GenericScopeView.

  [ Nick Dedekind ]
  * Fixed the removal of messaging widget due to incompatible action
    state. (LP: #1225017)

  [ Christopher Lee ]
  * Addition of initial autopilot tests for the application lifecycle.

  [ Lars Uebernickel ]
  * VolumeControl: use action of the new indicator indicator-sound
    recently gained an action to increase and decrease the volume. This
    patch makes use of that to get rid of a bus round trip (to get the
    current volume) and a race (when the volume gets set between
    fetching the current volume and setting the new volume). (LP:
    #1219057)

  [ Michael Terry ]
  * When AccountsService.backgroundFile is unset/invalid, have the
    greeter fall back to whatever the shell background is.
  * Add a tiny SessionBroadcast plugin that listens to unity-greeter-
    session-broadcast for the ShowHome signal.

  [ Daniel d'Andrada ]
  * Remove obsolete, unused graphics.
  * Make MouseTouchAdaptor work with multiple QWindows.

  [ Michael Zanetti ]
  * change how icons are searched a) try to find it the Icon as is b)
    prepend with Path if a Path variable is given c) fall back to the
    image://theme/ with just the icon name . (LP: #1225186)
  * fix an issue with removing a running app from the launcher and
    always store pinning to the config.
  * collapse any open preview when programmatically switching current
    dash index. (LP: #1221137)

  [ Ubuntu daily release ]
  * Automatic snapshot from revision 333

 -- Ubuntu daily release <ps-jenkins@lists.canonical.com>  Thu, 19 Sep 2013 15:15:07 +0000

unity8 (7.81.3+13.10.20130916-0ubuntu1) saucy; urgency=low

  [ Michael Zanetti ]
  * allow left edge gesture to minimize apps even when launcher is
    already visible.
  * Don't hide the launcher on changes in the stages.
  * ssh is now installed per default, but it's set to manual in the
    ssh.override.

  [ Ubuntu daily release ]
  * Automatic snapshot from revision 320

 -- Ubuntu daily release <ps-jenkins@lists.canonical.com>  Mon, 16 Sep 2013 11:49:28 +0000

unity8 (7.81.3+13.10.20130912-0ubuntu1) saucy; urgency=low

  [ Michael Zanetti ]
  * add support for finding icons from click package apps in the
    launcher.
  * update to latest launcher API for better integration with the
    AppManager.

  [ Ricardo Mendoza ]
  * Fixes problems related to image 20130912.0, amongst: * Fix autopilot
    tests by preventing blocking of input during HUD button animations,
    only when fully visible * Fix loading of unity-mir library, major
    version wasn't specified so unless the dev package was there it
    would fail.

  [ Ubuntu daily release ]
  * Automatic snapshot from revision 316

 -- Ubuntu daily release <ps-jenkins@lists.canonical.com>  Thu, 12 Sep 2013 13:47:59 +0000

unity8 (7.81.3+13.10.20130911.1-0ubuntu1) saucy; urgency=low

  [ Michael Terry ]
  * Switch from deprecated image://gicon/ to new image://theme/.

  [ Gerry Boland ]
  * Add OSKController so shell can control OSK correctly on Mir.
  * Remove InputFilterArea for bottom edge swipes, as applications also
    listen for such swipes for Toolbar reveal.

  [ Ricardo Mendoza ]
  * Select the backend to use dynamically on runtime according to the
    QPA selected by the system.

  [ Ubuntu daily release ]
  * Automatic snapshot from revision 311

 -- Ubuntu daily release <ps-jenkins@lists.canonical.com>  Wed, 11 Sep 2013 16:22:55 +0000

unity8 (7.81.3+13.10.20130911-0ubuntu1) saucy; urgency=low

  [ Michal Hruby ]
  * Hide all gicon strings from the shell and use the image://theme icon
    provider that was recently added to the SDK.

  [ Gerry Boland ]
  * Convert to new ApplicationManager API.

  [ Nick Dedekind ]
  * Updated access point design as per spec.
  * Indicator visibility based on connection with backend service.

  [ Albert Astals ]
  * Dash: Make assignments bindings This way if the model changes the
    item value also changes.

  [ Michael Zanetti ]
  * adds support for highlighting the currently focused application in
    the launcher, adds tests.
  * include ~/.local/share/applications in launcher's .desktop file
    search path.
  * shrink size of area for revealing the HUD button and make it
    disappear on release again. fixes 1219035. (LP: #1219035)
  * revert revision 304 as it makes the Shell crash.

  [ Michael Terry ]
  * Allow testers to set custom password or pin in demo mode, rather
    than hardcoding them.
  * Have the greeter use AccountsService to determine its background.
    (LP: #1218402)
  * Listen to changes in the "show edge demo" AccountsService setting.

  [ Daniel d'Andrada ]
  * Update fake/mock plugins so that "./run --fake" works well again -
    You can now see the thumbnails of the fake running applications once
    again. - You no longer get hundreds of warnings due to icons not
    found.
  * Reset apps scope when returning from app to dash (LP #1193419) If an
    app is on foreground and you perform a long left-edge swipe to
    minimize it, and therefore return to the dash, the dash should be in
    the Applications scope and showing the running/recents applications.
    (LP: #1193419)

  [ Ubuntu daily release ]
  * Automatic snapshot from revision 306

 -- Ubuntu daily release <ps-jenkins@lists.canonical.com>  Wed, 11 Sep 2013 00:54:31 +0000

unity8 (7.81.3+13.10.20130905.2-0ubuntu1) saucy; urgency=low

  [ Michael Zanetti ]
  * Integrate Launcher with AppManager.

  [ Nick Dedekind ]
  * Removed FIXME from slider int->double conversion.

  [ Ubuntu daily release ]
  * Automatic snapshot from revision 291

 -- Ubuntu daily release <ps-jenkins@lists.canonical.com>  Thu, 05 Sep 2013 10:48:02 +0000

unity8 (7.81.3+13.10.20130904.1-0ubuntu1) saucy; urgency=low

  [ Nicolas d'Offay ]
  * Switched infographic background at design's request.

  [ Ubuntu daily release ]
  * Automatic snapshot from revision 287

 -- Ubuntu daily release <ps-jenkins@lists.canonical.com>  Wed, 04 Sep 2013 07:34:57 +0000

unity8 (7.81.3+13.10.20130904-0ubuntu1) saucy; urgency=low

  [ mhall119 ]
  * Add a little bit of text to the last step of the tour telling the
    user how to end it and get to their phone.

  [ Jussi Pakkanen ]
  * Use CCache if it is installed.

  [ Nick Dedekind ]
  * Multiple icon/label support for indicators.

  [ Albert Astals ]
  * Remove unneeded role.

  [ Lars Uebernickel ]
  * Fall back to "ubuntu-mobile" icon theme if $UBUNTU_ICON_THEME is
    unset.

  [ Michael Zanetti ]
  * Use MouseAreas in DashBar to enable clicking again.
  * load launcher default config from existing dconf key.

  [ Ubuntu daily release ]
  * Automatic snapshot from revision 285

 -- Ubuntu daily release <ps-jenkins@lists.canonical.com>  Wed, 04 Sep 2013 03:02:57 +0000

unity8 (7.81.3+13.10.20130903.1-0ubuntu1) saucy; urgency=low

  [ Michael Zanetti ]
  * workaround quicklist text color.

  [ Ubuntu daily release ]
  * Automatic snapshot from revision 277

 -- Ubuntu daily release <ps-jenkins@lists.canonical.com>  Tue, 03 Sep 2013 06:09:36 +0000

unity8 (7.81.3+13.10.20130830-0ubuntu1) saucy; urgency=low

  [ Pawel Stolowski ]
  * Implement a virtual 'All' filter option.

  [ Ubuntu daily release ]
  * Automatic snapshot from revision 275

 -- Ubuntu daily release <ps-jenkins@lists.canonical.com>  Fri, 30 Aug 2013 12:44:40 +0000

unity8 (7.81.3+13.10.20130829.2-0ubuntu1) saucy; urgency=low

  [ Michael Terry ]
  * Implement launcher item backend via AccountsService.

  [ Ubuntu daily release ]
  * Automatic snapshot from revision 272

 -- Ubuntu daily release <ps-jenkins@lists.canonical.com>  Thu, 29 Aug 2013 19:09:44 +0000

unity8 (7.81.3+13.10.20130829.1-0ubuntu1) saucy; urgency=low

  [ Michael Terry ]
  * Make sure greeter and lockscreen backgrounds are always defined,
    even if the wallpaper preference string is bogus. (LP: #1208889,
    #1208894)

  [ Ubuntu daily release ]
  * Automatic snapshot from revision 270

 -- Ubuntu daily release <ps-jenkins@lists.canonical.com>  Thu, 29 Aug 2013 11:09:43 +0000

unity8 (7.81.3+13.10.20130829-0ubuntu1) saucy; urgency=low

  [ Andrea Cimitan ]
  * Streamline some new HUD interactions to be more consistent with the
    Unity Launcher.

  [ Michael Zanetti ]
  * setting the launcher's extensionSize delayed to position the view
    correctly at the beginning .

  [ Bill Filler ]
  * add new telephony apps (dialer, messaging, contacts) to launcher and
    Home scope.

  [ Michael Terry ]
  * Implement edge demos on first boot. Build-Depends: +dbus-test-
    runner, +qtbase5-dev-tools.

  [ Ubuntu daily release ]
  * Automatic snapshot from revision 267

 -- Ubuntu daily release <ps-jenkins@lists.canonical.com>  Thu, 29 Aug 2013 02:10:38 +0000

unity8 (7.81.3+13.10.20130828.1-0ubuntu1) saucy; urgency=low

  [ Andrea Cimitan ]
  * Hide the LauncherPanel when it's really hidden, by changing visible
    to false.

  [ Gerry Boland ]
  * Fix sidestage applications - they were being ignored in the show-
    application-surface logic. (LP: #1217027, #1210079)

  [ Michał Sawicz ]
  * Raise the exception if typing failed in autopilot.

  [ Nick Dedekind ]
  * Added location indicator defaults.

  [ Michael Zanetti ]
  * increase minimal dragging width for dismissing apps with left edge
    make it a configurable parameter and adjust animation to look like
    requested in the bug report . (LP: #1213153)

  [ Ubuntu daily release ]
  * Automatic snapshot from revision 262

 -- Ubuntu daily release <ps-jenkins@lists.canonical.com>  Wed, 28 Aug 2013 11:55:46 +0000

unity8 (7.81.3+13.10.20130827.1-0ubuntu1) saucy; urgency=low

  [ Michael Zanetti ]
  * unset model in quicklist before closing it.

  [ Ubuntu daily release ]
  * Automatic snapshot from revision 256

 -- Ubuntu daily release <ps-jenkins@lists.canonical.com>  Tue, 27 Aug 2013 10:49:17 +0000

unity8 (7.81.3+13.10.20130827-0ubuntu1) saucy; urgency=low

  [ Michael Zanetti ]
  * Theme the Quicklist Popover.

  [ Albert Astals ]
  * Apply expandedIndex on delegate creation bug #1213033. (LP:
    #1213033)

  [ Ubuntu daily release ]
  * Automatic snapshot from revision 254

 -- Ubuntu daily release <ps-jenkins@lists.canonical.com>  Tue, 27 Aug 2013 02:10:43 +0000

unity8 (7.81.3+13.10.20130826.5-0ubuntu1) saucy; urgency=low

  [ Michael Zanetti ]
  * tweak launcher folding and visuals according to feedback from
    design: - increase foldingStartHeight - Introduces a
    foldingStopHeight. Folding only happens between the
    foldingStartHeight and the foldingStopHeight. - Only change
    brightness while folding - remove highlight of pressed icon -
    decrease launcher's width by half a grid unit.

  [ Ubuntu daily release ]
  * Automatic snapshot from revision 251

 -- Ubuntu daily release <ps-jenkins@lists.canonical.com>  Mon, 26 Aug 2013 22:09:43 +0000

unity8 (7.81.3+13.10.20130826.4-0ubuntu1) saucy; urgency=low

  [ Michał Sawicz ]
  * Add module entry in HudClient's qmldir.

  [ Jussi Pakkanen ]
  * Let Ninja parallelize itself.

  [ Nick Dedekind ]
  * Abstraction of indicator menu item properties prior to move into
    common components library.

  [ Christopher Lee ]
  * Added autopilot-tests for ephemeral, interactive and snap-decision
    notifications.

  [ Mirco Müller ]
  * Added autopilot-tests for ephemeral, interactive and snap-decision
    notifications.

  [ Michael Zanetti ]
  * only search visible children in findChild, add findInvisibleChild
    for others.
  * Added autopilot-tests for ephemeral, interactive and snap-decision
    notifications.

  [ Thomi Richards ]
  * Added autopilot-tests for ephemeral, interactive and snap-decision
    notifications.

  [ Ubuntu daily release ]
  * Automatic snapshot from revision 249

 -- Ubuntu daily release <ps-jenkins@lists.canonical.com>  Mon, 26 Aug 2013 18:34:44 +0000

unity8 (7.81.3+13.10.20130826.2-0ubuntu1) saucy; urgency=low

  [ Albert Astals ]
  * Don't include QtQML It includes LOTS of files we don't need.

  [ Ubuntu daily release ]
  * Automatic snapshot from revision 243

 -- Ubuntu daily release <ps-jenkins@lists.canonical.com>  Mon, 26 Aug 2013 10:08:52 +0000

unity8 (7.81.3+13.10.20130826.1-0ubuntu1) saucy; urgency=low

  * Automatic snapshot from revision 241

 -- Ubuntu daily release <ps-jenkins@lists.canonical.com>  Mon, 26 Aug 2013 06:08:33 +0000

unity8 (7.81.3+13.10.20130826-0ubuntu1) saucy; urgency=low

  [ Michael Zanetti ]
  * delay move operations if the start dragging operation is running
    This prevents items to left in wrong places when transitions clash.
  * add empty setUser to allow compiling in jenkins again until the
    branch that matches unity-api is ready to land. .
  * add count and progress overlay information to real model too.

  [ Pawel Stolowski ]
  * Changed the type of setActive argument from
    QVector<AbstractFilterOption *>::size_type to unsigned int.

  [ Ubuntu daily release ]
  * Automatic snapshot from revision 240

 -- Ubuntu daily release <ps-jenkins@lists.canonical.com>  Mon, 26 Aug 2013 02:31:42 +0000

unity8 (7.81.3+13.10.20130821.2-0ubuntu1) saucy; urgency=low

  [ Michael Terry ]
  * Listen to display-power-changed rather than system-power-changed
    signals when showing the greeter; ignore such signals when the
    proximity sensor is active. (LP: #1214477)

  [ Pawel Stolowski ]
  * Added a role for accessing progress-source property of categories.

  [ Ubuntu daily release ]
  * Automatic snapshot from revision 233

 -- Ubuntu daily release <ps-jenkins@lists.canonical.com>  Wed, 21 Aug 2013 22:09:53 +0000

unity8 (7.81.3+13.10.20130821.1-0ubuntu1) saucy; urgency=low

  [ Michael Zanetti ]
  * allow testing at 11:13. Old code failed because the text actually
    says "11:13 AM".
  * add some checks if we actually clicked an item or in the spacing
    between them gets rid of some warnings printed by the launcher .

  [ Michał Sawicz ]
  * Update runtime deps in the build script.

  [ Nick Dedekind ]
  * Added/Updated legacy network indicator components to use with new
    indicator backend.

  [ Albert Astals ]
  * Fix insertions/removals on the qlimitproxymodel . (LP: #1213959)

  [ Ubuntu daily release ]
  * Automatic snapshot from revision 230

 -- Ubuntu daily release <ps-jenkins@lists.canonical.com>  Wed, 21 Aug 2013 15:04:59 +0000

unity8 (7.81.3+13.10.20130821-0ubuntu1) saucy; urgency=low

  [ Michael Zanetti ]
  * added support for count emblems and progress overlays on the
    launcher.

  [ Pawel Stolowski ]
  * Add role for getting filter options model. Add method to activate
    option based on index or id.

  [ Ted Gould ]
  * Mark indicators-client as providing an indicator-renderer.

  [ Nick Dedekind ]
  * Added flatmenuproxymodel pass-through signals from qmenumodel.
  * Renamed indicator-messaging to indicator-messages.

  [ Gerry Boland ]
  * Typo fix in FrequentlyUsedAppsModel.

  [ Ubuntu daily release ]
  * Automatic snapshot from revision 224

 -- Ubuntu daily release <ps-jenkins@lists.canonical.com>  Wed, 21 Aug 2013 08:05:13 +0000

unity8 (7.81.3+13.10.20130820.2-0ubuntu1) saucy; urgency=low

  [ Michael Zanetti ]
  * initial support for quicklists For now they support pinning and
    removing of items.

  [ Ubuntu daily release ]
  * Automatic snapshot from revision 217

 -- Ubuntu daily release <ps-jenkins@lists.canonical.com>  Tue, 20 Aug 2013 10:09:36 +0000

unity8 (7.81.3+13.10.20130820-0ubuntu1) saucy; urgency=low

  [ Andrea Cimitan ]
  * Implement background changing through gsettings. Make sure it does
    fallback to default background when needed.

  [ Michael Zanetti ]
  * Implement background changing through gsettings. Make sure it does
    fallback to default background when needed.
  * Add Drag'n'drop support to Launcher As dragging an item pins it to
    the launcher this also contains initial quicklist and pinning
    support in the plugin part.

  [ Michał Sawicz ]
  * Fix generic preview wrapping and force rich text parsing.

  [ Michal Hruby ]
  * Remove the override for Apps available for download, click scope
    provides these now.
  * Hide rating widgets when scope provides rating set to < 0.0. Also
    fallback to regular preview image if there are no more_screenshots
    specified.

  [ Albert Astals ]
  * Make sure minYExtent is updated before setting the new content
    height Otherwise bad things can happen in the positioning .

  [ Ubuntu daily release ]
  * Automatic snapshot from revision 215

 -- Ubuntu daily release <ps-jenkins@lists.canonical.com>  Tue, 20 Aug 2013 02:08:42 +0000

unity8 (7.81.3+13.10.20130816.3-0ubuntu1) saucy; urgency=low

  [ Michal Hruby ]
  * Implement overrideResults() method, which allows us to seamlessly
    combine real scope data with mocked data.

  [ Michał Sawicz ]
  * Wait for activeFocus before typing in autopilot tests. (LP:
    #1212580)

  [ Nick Dedekind ]
  * Fixed network indicator password dialog not appearing. (LP:
    #1212730)
  * Remove time & battery indicator service info.

  [ Albert Astals ]
  * Dash category expansion.
  * Fix crash in the shell test Give the item a parent, otherwise the
    qml engine decides to adopt it and when we do the deleteLater on
    them, they have been already deleted. Since we are the parents, we
    don't need to call the deleteLAter eiether they'll be properly
    deleted on our deletion.

  [ Michael Zanetti ]
  * make entering text in lockscreen tests more robust. (LP: #1212580)

  [ Michael Terry ]
  * Define the 'build' target as PHONY so make doesn't get confused by
    our 'build' script.
  * Add a test for the Powerd plugin shell support.

  [ Pawel Stolowski ]
  * Bindings for filters.

  [ Ubuntu daily release ]
  * Automatic snapshot from revision 208

 -- Ubuntu daily release <ps-jenkins@lists.canonical.com>  Fri, 16 Aug 2013 14:11:35 +0000

unity8 (7.81.3+13.10.20130814.3-0ubuntu1) saucy; urgency=low

  [ Ted Gould ]
  * Upstart signals to control indicator services.

  [ Nick Dedekind ]
  * Replaced indicator menu listView with tabs view.
  * Transition Unity.Indicators to UnityMenuModel.

  [ Ubuntu daily release ]
  * Automatic snapshot from revision 197

 -- Ubuntu daily release <ps-jenkins@lists.canonical.com>  Wed, 14 Aug 2013 14:33:39 +0000

unity8 (7.81.3+13.10.20130814.1-0ubuntu1) saucy; urgency=low

  [ Michał Sawicz ]
  * Add AppPreview.

  [ Nick Dedekind ]
  * Use key from indicator service file to source indicator positions.

  [ Diego Sarmentero ]
  * Add AppPreview.

  [ Ubuntu daily release ]
  * Automatic snapshot from revision 193

 -- Ubuntu daily release <ps-jenkins@lists.canonical.com>  Wed, 14 Aug 2013 06:33:14 +0000

unity8 (7.81.3+13.10.20130813.1-0ubuntu1) saucy; urgency=low

  [ Michael Zanetti ]
  * don't scale the EARLY ALPHA warning text bigger than the screen is.

  [ Michał Sawicz ]
  * Add debug logging to passphrase entry.

  [ Albert Astals ]
  * Remove unneeded stuff from CMakelists.txt set(CMAKE_AUTOMOC ON)
    include(FindPkgConfig) find_package(Qt5Core REQUIRED)
    find_package(Qt5Quick REQUIRED) Are already on the top-level
    CMakeLists.txt so no need to write them again Well, actually the
    Qt5Core wasn't and i added it, it's not really necessary since it's
    pulled by the others that depend on it, but it doesn't hurt to be
    explicit.

  [ Ubuntu daily release ]
  * Automatic snapshot from revision 189

 -- Ubuntu daily release <ps-jenkins@lists.canonical.com>  Tue, 13 Aug 2013 14:08:32 +0000

unity8 (7.81.3+13.10.20130812.1-0ubuntu1) saucy; urgency=low

  [ Michael Zanetti ]
  * preserve lockscreen's background wallpaper's aspect ratio. (LP:
    #1208892)

  [ Ubuntu daily release ]
  * Automatic snapshot from revision 184

 -- Ubuntu daily release <ps-jenkins@lists.canonical.com>  Mon, 12 Aug 2013 19:14:35 +0000

unity8 (7.81.3+13.10.20130812-0ubuntu1) saucy; urgency=low

  [ Albert Astals ]
  * Fix uses of uninitialized values reported by valgrind.

  [ Ubuntu daily release ]
  * Automatic snapshot from revision 182

 -- Ubuntu daily release <ps-jenkins@lists.canonical.com>  Mon, 12 Aug 2013 14:33:29 +0000

unity8 (7.81.3+13.10.20130809.1-0ubuntu1) saucy; urgency=low

  [ Michal Hruby ]
  * Set phone form factor for scope requests.

  [ Michał Sawicz ]
  * Add support for plurals and update the translation template.

  [ Ubuntu daily release ]
  * Automatic snapshot from revision 179

 -- Ubuntu daily release <ps-jenkins@lists.canonical.com>  Fri, 09 Aug 2013 15:35:06 +0000

unity8 (7.81.3+13.10.20130809-0ubuntu1) saucy; urgency=low

  [ Michał Sawicz ]
  * Prepare unity8 for cross-building.

  [ Ubuntu daily release ]
  * Automatic snapshot from revision 176

 -- Ubuntu daily release <ps-jenkins@lists.canonical.com>  Fri, 09 Aug 2013 02:32:10 +0000

unity8 (7.81.3+13.10.20130808-0ubuntu1) saucy; urgency=low

  [ Michał Sawicz ]
  * Re-enable battery slider test.

  [ Nick Dedekind ]
  * Workaround for non-deletion of indicator page menu items. (LP:
    #1183065, #1206991)

  [ Albert Astals ]
  * LVPWH: Fix regression handling the sticky top section culling r166
    introduced the regression, this fixes it+tests.
  * Implement+test the maximizeVisibleArea function Tries to show as
    much possible of an index that is already shown on screen Will be
    used for the dash category expansion.

  [ Ubuntu daily release ]
  * Automatic snapshot from revision 174

 -- Ubuntu daily release <ps-jenkins@lists.canonical.com>  Thu, 08 Aug 2013 15:23:17 +0000

unity8 (7.81.3+13.10.20130807-0ubuntu1) saucy; urgency=low

  [ Michał Sawicz ]
  * Drop ppa:ubuntu-unity/next.
  * Revert revision 161 that causes issues with invalid background.

  [ Albert Astals ]
  * Fix off by one in the culling condition If you are on 0 and your
    height is 1 and viewport starts at 1 you have to be culled since you
    are not visible.

  [ Ubuntu daily release ]
  * Automatic snapshot from revision 168

 -- Ubuntu daily release <ps-jenkins@lists.canonical.com>  Wed, 07 Aug 2013 02:32:00 +0000

unity8 (7.81.3+13.10.20130806-0ubuntu1) saucy; urgency=low

  [ Michael Terry ]
  * Show the greeter when powerd tells us to, not just whenever we press
    the power key. (LP: #1186256)

  [ Ubuntu daily release ]
  * Automatic snapshot from revision 164

 -- Ubuntu daily release <ps-jenkins@lists.canonical.com>  Tue, 06 Aug 2013 03:43:01 +0000

unity8 (7.81.3+13.10.20130805-0ubuntu1) saucy; urgency=low

  [ Michael Terry ]
  * Fixes the lockscreen and swiping on the greeter still being possible
    even when in tablet mode. (LP: #1204984)
  * Watch powerd signals to notice a sleep and unfocus current app when
    that happens.

  [ Michael Zanetti ]
  * make findChild also find invisible childs This considerably
    increases the amount of items to be searched up to a level where
    testShell didn't finish any more with searching. Hence this commit
    also changes findChild to do a breadth-first instead of a depth-
    first search.
  * Read background from GSettings or fallback to default_background.

  [ Andrea Cimitan ]
  * Read background from GSettings or fallback to default_background.

  [ Albert Astals ]
  * Make LVWPH provide a delegateIndex for sectionHeaders This way we
    can match the sectionHeader to the model easier in the qml/js side .
  * Fix tryCompare call The 4th parameter of tryCompare is timeout not
    message .

  [ Daniel d'Andrada ]
  * Read background from GSettings or fallback to default_background.

  [ Ubuntu daily release ]
  * Automatic snapshot from revision 162

 -- Ubuntu daily release <ps-jenkins@lists.canonical.com>  Mon, 05 Aug 2013 02:32:05 +0000

unity8 (7.81.3+13.10.20130802-0ubuntu1) saucy; urgency=low

  [ Michael Terry ]
  * Make hud autopilot tests more reliable by fixing how it calculates
    relative coordinates.

  [ Albert Astals ]
  * Only update the "section" if we are not culling the item If the item
    is not shown we should not care about its section.

  [ Ubuntu daily release ]
  * Automatic snapshot from revision 155

 -- Ubuntu daily release <ps-jenkins@lists.canonical.com>  Fri, 02 Aug 2013 02:40:11 +0000

unity8 (7.81.3+13.10.20130801.1-0ubuntu1) saucy; urgency=low

  [ Michał Sawicz ]
  * Add a disclaimer for the fake applications plugin.

  [ Nick Dedekind ]
  * Removed animations from fake indicator pages.

  [ Ubuntu daily release ]
  * Automatic snapshot from revision 152

 -- Ubuntu daily release <ps-jenkins@lists.canonical.com>  Thu, 01 Aug 2013 14:30:40 +0000

unity8 (7.81.3+13.10.20130801ubuntu.unity.next-0ubuntu1) saucy; urgency=low

  [ Michael Zanetti ]
  * implemented new Lockscreen design.

  [ Michał Sawicz ]
  * Fix mock VideoPreview to use the string categoryId as well.

  [ Nick Dedekind ]
  * Added a text tree representation of the qmenumodel to the
    indicators-client application.

  [ Albert Astals ]
  * Don't need deelistmodel here.

  [ Ubuntu daily release ]
  * Automatic snapshot from revision 149 (ubuntu-unity/next)

 -- Ubuntu daily release <ps-jenkins@lists.canonical.com>  Thu, 01 Aug 2013 02:32:03 +0000

unity8 (7.81.3+13.10.20130730ubuntu.unity.next-0ubuntu1) saucy; urgency=low

  [ Michał Sawicz ]
  * Adapt to Qt 5.1.

  [ Albert Astals ]
  * Adapt to Qt 5.1.

  [ Ubuntu daily release ]
  * Automatic snapshot from revision 143 (ubuntu-unity/next)

 -- Ubuntu daily release <ps-jenkins@lists.canonical.com>  Tue, 30 Jul 2013 02:33:12 +0000

unity8 (7.81.3+13.10.20130729ubuntu.unity.next-0ubuntu1) saucy; urgency=low

  [ Michal Hruby ]
  * Remove the variant conversions methods as they were moved to dee-qt.

  [ Michał Sawicz ]
  * Re-enable passphrase tests under UInput.
  * Use the new string categoryIds in custom video and music scope
    views. (LP: #1199322)

  [ Nick Dedekind ]
  * Behavioural changes for indicators - Part 1 - Use standard
    animations. - Search bar animation less distracting. - Hinting
    animation shows header. - Vertical velocity detector to reduce
    accidental menu switches in dragging phase.

  [ Gustavo Pichorim Boiko ]
  * Add entries to the new applications resulted from the split of the
    phone-app.

  [ Ubuntu daily release ]
  * Automatic snapshot from revision 141 (ubuntu-unity/next)

 -- Ubuntu daily release <ps-jenkins@lists.canonical.com>  Mon, 29 Jul 2013 03:41:07 +0000

unity8 (7.81.3+13.10.20130726ubuntu.unity.next-0ubuntu1) saucy; urgency=low

  [ Michal Hruby ]
  * Expose real category ids and not just indices.
  * Provide fallbacks for default renderer.

  [ Daniel d'Andrada ]
  * Give a visual feedback on right-edge drag with no running apps (LP:
    #1116207). (LP: #1116207)

  [ Albert Astals ]
  * Update m_firstVisibleIndex if there's no visible items anymore Also
    remove the check for m_visibleItems.isEmpty() on insert, the
    m_firstVisibleIndex == 0 already protects us against that.

  [ Christopher Lee ]
  * Tests now use a default lightdm mock if not decorated. (LP:
    #1204772)

  [ Ubuntu daily release ]
  * Automatic snapshot from revision 135 (ubuntu-unity/next)

 -- Ubuntu daily release <ps-jenkins@lists.canonical.com>  Fri, 26 Jul 2013 07:06:08 +0000

unity8 (7.81.3+13.10.20130725ubuntu.unity.next-0ubuntu1) saucy; urgency=low

  [ Michal Hruby ]
  * Fix adding items into an empty LVWPH.

  [ Michał Sawicz ]
  * Move to using upstart in run_on_device.
  * Added heeding and qmltest for button-tint hint.
  * Refactoring and cleanup of the Unity8 Autopilot tests.
  * Hide the Unity launcher during autopiloting and skip battery tests
    if unavailable.

  [ Ying-Chun Liu ]
  * Let GenericScope support loading different renderers.

  [ Nick Dedekind ]
  * Removed overview from indicators.
  * Menus for indicators is now created prioritised by distance from
    current item to speed up user experience.
  * Add ApplicationArguments to know the geometry from start.

  [ Mirco Müller ]
  * Added heeding and qmltest for button-tint hint.

  [ Christopher Lee ]
  * Refactoring and cleanup of the Unity8 Autopilot tests.

  [ Thomi Richards ]
  * Refactoring and cleanup of the Unity8 Autopilot tests.

  [ Ubuntu daily release ]
  * Automatic snapshot from revision 129 (ubuntu-unity/next)

 -- Ubuntu daily release <ps-jenkins@lists.canonical.com>  Thu, 25 Jul 2013 03:02:12 +0000

unity8 (7.81.3+13.10.20130718ubuntu.unity.next-0ubuntu1) saucy; urgency=low

  [ Andrea Cimitan ]
  * Add support for the colour palette.

  [ Omer Akram ]
  * fix the calendar icon in the launcher. (LP: #1201905)

  [ Nick Dedekind ]
  * Export indicator plugin symbols using Q_DECL_EXPORT.

  [ Ying-Chun Liu ]
  * Don't include .moc in previewbindingstest.cpp.

  [ Ubuntu daily release ]
  * Automatic snapshot from revision 118 (ubuntu-unity/next)

 -- Ubuntu daily release <ps-jenkins@lists.canonical.com>  Thu, 18 Jul 2013 06:07:00 +0000

unity8 (7.81.3+13.10.20130717ubuntu.unity.next-0ubuntu1) saucy; urgency=low

  [ Daniel d'Andrada ]
  * Remove dead code: Showable::showWithoutAnimation.

  [ Nick Dedekind ]
  * Split Plugins export macro into export_qmlfiles and
    export_qmlplugins. Added qmltypes to indicators plugin.

  [ Ubuntu daily release ]
  * Automatic snapshot from revision 112 (ubuntu-unity/next)

 -- Ubuntu daily release <ps-jenkins@lists.canonical.com>  Wed, 17 Jul 2013 03:14:49 +0000

unity8 (7.81.3+13.10.20130716ubuntu.unity.next-0ubuntu1) saucy; urgency=low

  [ Pete Woods ]
  * Rename the demo user "single" to "phablet" Fix the infographics on
    the device At the moment the mock lightdm backend we are using says
    the current user is called "single", while in reality the processes
    all run as the "phablet" user.

  [ Michał Sawicz ]
  * Only use ppa:ubuntu-unity/next and clean build scripts and CODING,
    accordingly.
  * Do not recommend indicator-power and indicator-sound. On device
    they're provided by lp:indicator-server for the time being.
  * Fix the Network page to provide the correct token. (LP: #1201529)

  [ Ubuntu daily release ]
  * Automatic snapshot from revision 109 (ubuntu-unity/next)

 -- Ubuntu daily release <ps-jenkins@lists.canonical.com>  Tue, 16 Jul 2013 02:32:03 +0000

unity8 (7.81.3+13.10.20130714ubuntu.unity.next-0ubuntu1) saucy; urgency=low

  [ Michael Terry ]
  * Change Ok to OK. (LP: #1131842)

  [ Ubuntu daily release ]
  * Automatic snapshot from revision 104 (ubuntu-unity/next)

 -- Ubuntu daily release <ps-jenkins@lists.canonical.com>  Sun, 14 Jul 2013 02:31:57 +0000

unity8 (7.81.3+13.10.20130712ubuntu.unity.next-0ubuntu1) saucy; urgency=low

  [ Michael Zanetti ]
  * Make use of the launcher API defined in unity-api and separate the
    model from the backend.

  [ Michał Sawicz ]
  * Issue wrap-and-sort -abt on debian/.

  [ Nick Dedekind ]
  * Moved indicators-client code into unity8. (LP: #1191132, #1191822)

  [ Ubuntu daily release ]
  * Automatic snapshot from revision 102 (ubuntu-unity/next)

 -- Ubuntu daily release <ps-jenkins@lists.canonical.com>  Fri, 12 Jul 2013 02:31:59 +0000

unity8 (7.81.3+13.10.20130711ubuntu.unity.next-0ubuntu1) saucy; urgency=low

  [ Michael Zanetti ]
  * invert the home button too in case the whole panel is inverted. (LP:
    #1199622)

  [ Michał Sawicz ]
  * Make the OpenEffect non-live by default to improve performance. (LP:
    #1124584)

  [ Ying-Chun Liu ]
  * Add Generic Preview. Modify GenericScopeView to support activate and
    preview.

  [ Ubuntu daily release ]
  * Automatic snapshot from revision 98 (ubuntu-unity/next)

 -- Ubuntu daily release <ps-jenkins@lists.canonical.com>  Thu, 11 Jul 2013 03:00:53 +0000

unity8 (7.81.3+13.10.20130710ubuntu.unity.next-0ubuntu1) saucy; urgency=low

  [ Michael Zanetti ]
  * removed unused old file ShortcutsContainer.qml.

  [ Michał Sawicz ]
  * Fix fetching data from scopes in the custom scope pages. (LP:
    #1199322)

  [ Ying-Chun Liu ]
  * Fix references to scope data. (LP: #1199322)

  [ Albert Astals ]
  * Fix showHeader animation when the header is half shown at top .
  * Disable -pedantic on the private Qt headers .

  [ Pawel Stolowski ]
  * Bindings for SocialPreview.

  [ Ubuntu daily release ]
  * Automatic snapshot from revision 94 (ubuntu-unity/next)

 -- Ubuntu daily release <ps-jenkins@lists.canonical.com>  Wed, 10 Jul 2013 02:32:00 +0000

unity8 (7.81.3+13.10.20130709ubuntu.unity.next-0ubuntu1) saucy; urgency=low

  [ Michal Hruby ]
  * Implement CategoryResults based on DeeFilterModel.

  [ Nick Dedekind ]
  * Added plugin cmake procedure for qmltypes files.

  [ Ubuntu daily release ]
  * Automatic snapshot from revision 86 (ubuntu-unity/next)

 -- Ubuntu daily release <ps-jenkins@lists.canonical.com>  Tue, 09 Jul 2013 02:58:58 +0000

unity8 (7.81.3+13.10.20130708ubuntu.unity.next-0ubuntu1) saucy; urgency=low

  [ Michael Terry ]
  * Ensure the past circle animations complete Currently, all the
    animations stop as soon as the present circles are all visible. This
    change ensures that the animations run to completion.

  [ Michael Zanetti ]
  * improve launcher flicking bahavior - fix initial snapping - improve
    foldingAreas behavior - increase clickFlick speed to flick 4 items.

  [ Albert Astals ]
  * Remove workarounds for Qt bug 28403 . (LP: #28403)

  [ Ubuntu daily release ]
  * Automatic snapshot from revision 83 (ubuntu-unity/next)

 -- Ubuntu daily release <ps-jenkins@lists.canonical.com>  Mon, 08 Jul 2013 02:34:23 +0000

unity8 (7.81.3+13.10.20130704ubuntu.unity.next-0ubuntu1) saucy; urgency=low

  [ Didier Roche ]
  * Clean packaging for entering saucy and following daily release guidelines
  * Automatic snapshot from revision 49 (bootstrap)

  [ Michał Sawicz ]
  * Fix unity8.pot file.
  * Support the simplified theming from ubuntu-ui-toolkit.
  * Use AbstractButtons instead of Button { color: "transparent" } that
    doesn't work.

  [ Albert Astals ]
  * ListViewWithPageHeader implementation in C++. (LP: #1171918)
  * LVWPH: Do not crash on showHeader if we don't have a header .
  * Fix bug when setting the same model twice to a QLimitProxyModelQML.
  * Add some const & Saves us some microseconds in copying stuff.

  [ Daniel d'Andrada ]
  * Make Greeter and Stage use the new DragHandle component. So they no
    longer use Revealers. Now a directional drag gesture is required to
    start the animation that brings back a "minimized" application when
    the dash is on foreground. Besides that, now they have the following
    feature:  - Action only completes succesfully if you drag through at
    least half the    screen width or if your swipe is fast enough. The
    shorter the swipe, the faster it has to be for the action to auto-
    complete.
  * DirectionalDragArea: add touchSceneX, touchSceneY, and sceneDistance
    properties.
  * DirectionalDragArea: emit draggingChanged() on direct recognition
    draggingChanged() should be emited when status change from
    WaitingForTouch directly to Recognized.
  * update CODING instructions for building & running.
  * DragHandle: add stretch and hintDisplacement properties.
  * DragHandle: fix hinting Revision 64 had a bad interaction with
    revision 66 (that added line was lost in the merge/rebase process).
    tst_DragHandle::hintingAnimation() points out the problem (fails on
    line 388).
  * Make Panel use DragHandles instead of a Revealer - A directional
    drag gesture is needed reveal the panel when fullscreen. - better
    logic for deciding when to auto-complete the show/hide animation -
    hinting animation to close the panel - Tapping on menu bar no longer
    opens nearest indicator menu - No closing with handle click.

  [ mhall119 ]
  * Fix build script error from extra blank line. (LP: #1196322)

  [ Nick Dedekind ]
  * Changed shellImportPath to return a list of paths. Added
    prependImportPaths and changed appendImportPaths to check for
    duplicates.

  [ Mirco Müller ]
  * Added support and tests for expanding snap-decisions with more than
    2 actions passed in.

  [ Michael Zanetti ]
  * As requested by design, decreasing wobblyness in the
    WrongPasswordAnimation.
  * improve the bzr commit hook - don't run qmltests in here, it takes
    too long - don't abort commit on failed tests, its too annoying -
    instead, print a fat warning and backup the commit message to be
    reused after uncommitting and fixing the tests.
  * edge hinting tweaks - change edge hinting behavior to only happen on
    onPressed and immediately snap back - fix edge hinting to not happen
    if the Greeter is locked .

  [ Michael Terry ]
  * Fix "Tap to Unlock" text not appearing when in tablet greeter mode
    with only one user.
  * Use libusermetrics to provide infographic data.
  * Delete builddir/ when running "debuild clean".

  [ Pawel Stolowski ]
  * Bindings for preview and activation requests.

  [ Kevin Gunn ]
  * update CODING instructions for building & running.

  [ Ubuntu daily release ]
  * Automatic snapshot from revision 78 (ubuntu-unity/next)

 -- Ubuntu daily release <ps-jenkins@lists.canonical.com>  Thu, 04 Jul 2013 12:44:19 +0000

unity8 (7.81.3) UNRELEASED; urgency=low

  * Choose more appropriate values for edge-drag gestures (LP: #1194150)

 -- Daniel d'Andrada <daniel.dandrada@canonical.com>  Fri, 28 Jun 2013 16:28:24 -0300

unity8 (7.81.2) saucy; urgency=low

  * Translation updates.

  [ Michał Sawicz ]
  * Fix icons in ApplicationsFilterGrid.qml.
  * Support flipped image in run_on_device.
  
  [ Michael Zanetti ]
  * Don't clear lockscreen when it's fading out.
  * Reworked Launcher folding.
  * Tweak Launcher revealing.

  [ Michal Hruby ]
  * Add content_type property to category models.

 -- Michał Sawicz <michal.sawicz@canonical.com>  Wed, 26 Jun 2013 18:10:39 +0200

unity8 (7.81.1) saucy; urgency=low

  * Translation updates.

  [ Michał Sawicz ]
  * Don't limit installed apps.
  * Pre-optimize PNGs to speed-up builds.
  * Clean up build scripts.

  [ Daniel d'Andrada ]
  * Use DirectionalDragArea in BottomBar.

 -- Michał Sawicz <michal.sawicz@canonical.com>  Fri, 21 Jun 2013 17:37:02 +0200

unity8 (7.81.0) saucy; urgency=low

  * Translation updates.

  [ Michał Sawicz ]
  * Drop People lens.
  * Support git-backed checkout.
  * Revert focus stealing prevention for new apps. Fixes:
    https://bugs.launchpad.net/bugs/1190155.
  * Update CODING after unity8 rename.
  * Update translation template file.
  * Fix notification placement.

  [ Michael Terry ]
  * Show login list when not in narrow mode, instead of only when we have
    multiple users.

  [ Günter Schwann ]
  * Bring back ListView'ed Carousel now that Qt is fixed.

  [ Daniel d'Andrada ]
  * Stage: code cleanup.
  * DirectionalDragArea: added minSpeed and maxSilenceTime constraints.
  * Move Direction enum out of DirectionalDragArea.
  * Added uqmlscene tool and tryFoo targets for manual testing.

  [ Michael Zanetti ]
  * Add Lockscreens.
  * Added right edge hinting to greeter.

  [ Nick Dedekind ]
  * Added Dash tests.

  [ Nicolas d'Offay ]
  * Changed infographic gradient colours.

  [ Mirco Müller ]
  * Integrate notifications.

  [ Pawel Stołowski ]
  * New version with support for smart scopes.

 -- Michał Sawicz <michal.sawicz@canonical.com>  Fri, 14 Jun 2013 12:56:17 +0200

unity8 (7.80.0) saucy; urgency=low

  * Rename to unity8.

 -- Michał Sawicz <michal.sawicz@canonical.com>  Tue, 04 Jun 2013 14:45:29 +0200

qml-phone-shell (1.80) raring; urgency=low

  * Focus/unfocus apps on lock/unlock to make sure keyboard is hidden.

 -- Michał Sawicz <michal.sawicz@canonical.com>  Sat, 01 Jun 2013 00:31:03 +0200

qml-phone-shell (1.79) raring; urgency=low

  [ Michael Terry ]
  * Make greeter look like the desktop one
  
  [ Gerry Boland ]
  * Fix a bug where a minimized app gets focus after closing another app
  * Applied a workaround to reduce flickering when launching apps

  [ Ying-Chun Liu (PaulLiu) ]
  * Make the panel translatable

  [ Michael Zanetti ]
  * Limit people lens to max 50 people. More people can be found with search feature.

 -- Michael Zanetti <michael.zanetti@canonical.com>  Fri, 24 May 2013 17:06:05 +0200

qml-phone-shell (1.78) raring; urgency=low

  [ Sergio Schvezov ]
  * Replacing the music and ski safari mock apps with calendar and weather in 
    the launcher (LP: #1178262).

  [ Daniel d'Andrada ]
  * Support pointer-to-touch event conversion for desktop testing.
  * Use DirectionalDragArea in the Launcher.
  * Add AxisVelocityCalculator component.
  * Use touch instead of pointer interaction in autopilot.

  [ Nick Dedekind ]
  * Enable indicators in greeter.
  * Add DashContent tests.

  [ Michael Terry ]
  * Split mock and test LightDM plugins.
  * Add support for more PAM/LightDM features in the greeter.

  [ Ying-Chun Liu (PaulLiu) ]
  * Add i18n support.
  * Add libc6-dev to Build-Depends.

  [ Michał Sawicz ]
  * Unlock onFocusRequested to unlock on incoming call (LP: #1181654).
  * Use device-services in run_on_device.
  * Filter input in greeter. (LP: #1185443).

  [ Albert Astals Cid ]
  * Remove FilterGrid dimensions bahavior.

  [ Ubuntu Translators Team ]
  * Added translations for 36 languages. Thanks!

  [ Michael Zanetti ]
  * Fix autopilot tests on devices.

 -- Michał Sawicz <michal.sawicz@canonical.com>  Fri, 24 May 2013 17:06:05 +0200

qml-phone-shell (1.77) raring; urgency=low

  [ Mathieu Trudel-Lapierre ]
  * debian/control:
    - Drop indicators-client-plugin* Depends for qml-phone-shell to Recommends.
    - Add/update Vcs-Browser, Vcs-Bzr and add a notice to uploaders. 
  * debian/copyright: fix syntax.

  [ Michał Sawicz ]
  * Drop indicators-client-examples recommends altogether

  [ Renato Araujo Oliveira Filho ]
  * Renamed Media player files to match with new application name.

  [ Daniel d'Andrada ]
  * New: DirectionalDragArea component. An area that detects axis-aligned 
    single-finger drag gestures.
  * Make it possible to send touch events from within QML test code.

 -- Mathieu Trudel-Lapierre <mathieu-tl@ubuntu.com>  Fri, 26 Apr 2013 11:15:00 -0400

qml-phone-shell (1.76) raring; urgency=low

  [ Albert Astals Cid ]
  * Remove QSortFilterProxyModelQML::get() to ensure per-role fetching
  * Highlight matching strings in the HUD
  [ Michał Sawicz ]
  * Dropped support for 12.10
  [ Michael Zanetti ]
  * Update autopilot tests for 1.3 release
  [ Andrea Cimitan ]
  * Use SDK's Panel - enable swipe from bottom to reveal Dash bottom bar
  [ Michael Terry ]
  * Introduce a mock LightDM plugin to prepare for real switch
  [ Daniel d'Andrada ]
  * Move definition of global test targets to main tests CMakeLists file
  [ Mirco Müller ]
  * Introduce Notifications UI, currently only driven by tests

 -- Michał Sawicz <michal.sawicz@canonical.com>  Thu, 16 May 2013 15:52:18 +0200

qml-phone-shell (1.75) raring; urgency=low

  * Fix search history in the dash
  * Hud: No appstack anymore
  * Hud: Support having toolbar items enabled/disabled
  * Hud: remove the app quit toolbar item
  * Tweak to improve the switch application animation
  * Correctly load icons when running on the desktop
  * Use real enum from ApplicationInfo instead of its counterfeit local version
  * Added gdb debugging (-g/--gdb) run_on_device option
  * Drop support for quantal in build_unity script
  * Make out of source builds work in sibling directories
  * Clean up debian/control
  * Build with the new Qt 5.0.2 packages
  * Tests for:
    * IndicatorMenuWindow
    * PeopleFilterGrid

 -- Albert Astals Cid <albert.astals@canonical.com>  Thu, 09 May 2013 15:10:03 +0200

qml-phone-shell (1.74) raring; urgency=low

  [ Albert Astals Cid ]
  * Use new HUD api
  * Improvements to build and run scripts
  * Test for GenericLensView
  * Use -z defs for SHARED and MODULE libraries

 -- Sergio Schvezov <sergio.schvezov@canonical.com>  Fri, 26 Apr 2013 13:14:03 -0300

qml-phone-shell (1.73) raring; urgency=low

  [ Albert Astals ]
  * No need to include lens.h in peoplepreviewdata.h
  * Bumping libhud dependency to use the new libhud-client2

  [ Andrea Cimitan ]
  * Adds test for LensView

  [ Michael Zanetti ]
  * Fix execution of local autopilot tests

 -- Ricardo Salveti de Araujo <ricardo.salveti@canonical.com>  Thu, 25 Apr 2013 13:46:23 -0300

qml-phone-shell (1.72) raring; urgency=low

  * bring greeter closer to desktop design
  * simplify SortFilterProxyModel role management
  * CMake and build script improvements
  * enable volume slider in Overview
  * clean up .bzrignore
  * flatten qmluitests and unittests into generic qmltests
  * split out LimitProxyModel out of SortFilterProxyModel
  * replace fake QML wrappers for Ubuntu.Application with a mock
    implementation
  * hide Frequent and Available categories in Apps lens during search
    (LP: #1170495)
  * add first test utilities
  * use fake Unity plugin for Dash tests
  * generate and package API docs
  * close applications after long-press in dash
  * simplify preview calculation
  * tests for:
    * bad indentation
    * Panel
    * indicators Overview
    * IndicatorItem
    * ListViewWithPageHeader
    * Clock
    * OpenEffect
    * FilterGrids
    * MenuContent
    * header standalone compilation

 -- Michał Sawicz <michal.sawicz@canonical.com>  Fri, 19 Apr 2013 21:16:50 +0200

qml-phone-shell (1.71) quantal; urgency=low

  * add missing python3 dependency

 -- Michał Sawicz <michal.sawicz@canonical.com>  Thu, 11 Apr 2013 17:11:15 +0200

qml-phone-shell (1.70) quantal; urgency=low

  * CMake fixes
  * improve HUD PeakDetector performance
  * initial QML coverage measurement
  * enable coverage analysis for C/C++
  * require out-of-source builds
  * fix incorrect linkage in hudclient.cpp
  * reduce warnings
  * add an optional on-commit test hook
  * tests for:
    * IndicatorRow
    * Tile
    * SearchIndicator
    * trailing whitespace
    * PageHeader
    * SearchHistoryModel
    * ResponsiveFlowView
    * SideStage
    * Indicators
  * move tests into subdirectories
  * increase test setup consistency
  * remove some dead code
  * register CategoryFilter to QML
  * use a static python install path for autopilot
  * merge first stages of libunity-api
  * drop unneeded moc includes

 -- Michał Sawicz <michal.sawicz@canonical.com>  Thu, 11 Apr 2013 14:42:22 +0200

qml-phone-shell (1.69) quantal; urgency=low

  [ Sergio Schvezov ]
  * Removing mocks for calendar, clock and calculator.

  [ Michał Sawicz ]
  * Add entries needed in the .desktop file and change the name and comment.

 -- Sergio Schvezov <sergio.schvezov@canonical.com>  Thu, 04 Apr 2013 19:32:06 -0300

qml-phone-shell (1.68) quantal; urgency=low

  * fix launching SideStage apps when there's no side stage
  * CMake cleanups
  * prevent breakage of local builds
  * added README for qmluitests

 -- Michał Sawicz <michal.sawicz@canonical.com>  Thu, 04 Apr 2013 02:02:27 +0200

qml-phone-shell (1.67) quantal; urgency=low

  * use real data in Apps lens Installed category
  * add --clean option in build scripts
  * add CODING guide
  * install test dependencies in build scripts
  * fix phone app name
  * Tests for:
    * Showable
    * Launcher
    * HUD parametrized actions

 -- Michał Sawicz <michal.sawicz@canonical.com>  Wed, 03 Apr 2013 00:11:00 +0200

qml-phone-shell (1.66) quantal; urgency=low

  * Revert Carousel changes due to crash

 -- Michał Sawicz <michal.sawicz@canonical.com>  Thu, 28 Mar 2013 10:51:20 +0100

qml-phone-shell (1.65) quantal; urgency=low

  * Modifying build dep to require python

 -- Sergio Schvezov <sergio.schvezov@canonical.com>  Wed, 27 Mar 2013 16:07:10 -0300

qml-phone-shell (1.64) quantal; urgency=low

  * Rename ubuntu-gallery to gallery-app
  * Resetting Apps lens content position when swiping from left
  * Make the previews more flexible with different screen sizes
  * Tests for:
    * HUD
    * ResponsiveGridView

 -- Albert Astals Cid <albert.astals@canonical.com>  Wed, 20 Mar 2013 17:44:44 +0100

qml-phone-shell (1.63) quantal; urgency=low

  * Rename telephony-app to phone-app
  * notepad-qml has been renamed to notes-app
  * Use a ListView for the Carousel component for scalability
  * Make sure the greeter stays usable for smaller screens
  * Elide username in greeter when too long
  * Improve Carousel creation time
  * CrossFadeImage fixes
  * Fixed play button size
  * Remove unused files
  * Tests for:
    * Revealer
    * HUD
    * Greeter
    * FilterGrid
    * CrossFadeImage

 -- Albert Astals Cid <albert.astals@canonical.com>  Tue, 19 Mar 2013 17:43:21 +0100

qml-phone-shell (1.62) quantal; urgency=low

  * Use one SpecialItem in HUD AppStack
  * Remove outdated manual tests
  * Improve build scripts
  * Hook up other HUD Toolbar actions
  * Tests for:
    * HUD
    * Time.js
    * AnimationControllerWithSignals
    * Carousel
  * Autopilot test framework
  * Force build-dep at python2.7
  * Suppress warnings

 -- Michał Sawicz <michal.sawicz@canonical.com>  Fri, 15 Mar 2013 16:26:22 +0100

qml-phone-shell (1.61) quantal; urgency=low

  * Rename ubuntu-browser to webbrowser-app.

 -- Olivier Tilloy <olivier.tilloy@canonical.com>  Fri, 08 Mar 2013 15:55:36 +0100

qml-phone-shell (1.60) quantal; urgency=low

  * Fixes in sidestage
  * Reduce memory consumption
  * Introduced testing

 -- Michael Zanetti <michael.zanetti@canonical.com>  Thu, 07 Mar 2013 12:04:19 +0100

qml-phone-shell (1.59) quantal; urgency=low

  * Window management: update screenshots manually and only when an application in focus goes out out focus.
  * Dash apps lens: use screenshot of applications from cache when going back to dash.

 -- Florian Boucault <florian.boucault@canonical.com>  Sat, 23 Feb 2013 17:48:23 +0000

qml-phone-shell (1.58) quantal; urgency=low

  * Sidestage: make the handle bigger to make it easier to grab.

 -- Florian Boucault <florian.boucault@canonical.com>  Fri, 22 Feb 2013 23:20:16 +0000

qml-phone-shell (1.57) quantal; urgency=low

  * fix right-edge swipe breaking

 -- Gerry Boland <gerry.boland@canonical.com>  Wed, 20 Feb 2013 14:37:25 +0000

qml-phone-shell (1.56) quantal; urgency=low

  * use ApplicationManager.keyboardVisible and keyboardHeight for system-wide
    keyboard detection

 -- Florian Boucault <florian.boucault@canonical.com>  Wed, 20 Feb 2013 07:05:49 +0000

qml-phone-shell (1.55) quantal; urgency=low

  * fix seeing flash of previous application when launching a new one

 -- Florian Boucault <florian.boucault@canonical.com>  Wed, 20 Feb 2013 06:15:01 +0000

qml-phone-shell (1.54) quantal; urgency=low

  * fix quitting last application again

 -- Florian Boucault <florian.boucault@canonical.com>  Wed, 20 Feb 2013 03:39:17 +0000

qml-phone-shell (1.53) quantal; urgency=low

  * fix activation of incorrect application
  * fix home lens population and increase initial lens search delay
  * reduce the times of image reloads in carousels
  * reduce memory consumption by tweaking the background images
  * indicator visual and behaviour fixes
  * reduce search crash probability
  * fix panel over greeter when fullscreen app open
  * fix sidestage after quitting last mainstage app

 -- Michał Sawicz <michal.sawicz@canonical.com>  Wed, 20 Feb 2013 01:47:27 +0100

qml-phone-shell (1.52) quantal; urgency=low

  * fix launcher for password-protected users
  * fix ebay link for ebay web app
  * allow launching arbitrary apps from command line
  * show sidestage on sidestage app activation
  * add sidestage support to the HUD
  * disable main stage's right edge when sidestage is enabled
  * destroy greeter contents when hidden to save memory
  * fix indicators height
  * visual fixes to HUD
  * remove spotify from dash
  * show dash after closing last application
  * rename qmlproject to unity
  * add Lenses::loaded property to prevent acting on non-ready Lens
    objects

 -- Michał Sawicz <michal.sawicz@canonical.com>  Mon, 18 Feb 2013 17:51:34 +0100

qml-phone-shell (1.51) quantal; urgency=low

  * use lens data in home
  * increase flicking velocity in dash

 -- Michał Sawicz <michal.sawicz@canonical.com>  Sat, 16 Feb 2013 20:59:58 +0100

qml-phone-shell (1.50) quantal; urgency=low

  * New side stage feature.
  * Implemented support for volume control using hardware keys.
  * reduce the edge detection size to 2 GUs.
  * use mock music lens.
  * add an "expandable" property to FilterGrid.
  * Use the current time as a icon for Time&Date device menu item. Missing device menu plane and volume icons added.
  * decrease delegate height for those showing contact details.
  * adjust music and videos lens to latest design spec.

 -- Florian Boucault <florian.boucault@canonical.com>  Sat, 16 Feb 2013 02:50:24 +0000

qml-phone-shell (1.49) quantal; urgency=low

  * fix people preview
  * show page headers when switching lenses

 -- Michał Sawicz <michal.sawicz@canonical.com>  Fri, 15 Feb 2013 11:12:37 +0100

qml-phone-shell (1.48) quantal; urgency=low

  * more HUD fixes
  * bottom bar fullscreen behavior fix
  * clean up stage implementation
  * reduce memory footprint by reducing image sizes

 -- Michał Sawicz <michal.sawicz@canonical.com>  Fri, 15 Feb 2013 01:49:05 +0100

qml-phone-shell (1.47) quantal; urgency=low

  * darken view on open indicators
  * design tweaks for HUD, people lens and video preview
  * added carousel in music lens
  * workaround people lens performance
  * add carousel in people lens and use real data in Home people carousel

 -- Michał Sawicz <michal.sawicz@canonical.com>  Wed, 13 Feb 2013 22:00:32 +0100

qml-phone-shell (1.46) quantal; urgency=low

  * new people preview
  * HUD fixes
  * fullscreen mode support
  * use external mock lens for videos
  * rework bottombar communication due to PID mismatch
  * improve unity build script
  * rename ubuntu-gallery
  * connect up the HUD quit button
  * unfocus HUD text entry on speech recognition
  * carousel fixes for low item count
  * new greeter

 -- Michał Sawicz <michal.sawicz@canonical.com>  Tue, 12 Feb 2013 10:24:09 +0100

qml-phone-shell (1.45) quantal; urgency=low

  * new people carousel
  * integration of voice and parametrized actions in HUD
  * xml-based user list for greeter
  * new people lens layout
  * refactored top panel

 -- Michał Sawicz <michal.sawicz@canonical.com>  Sun, 10 Feb 2013 13:06:25 +0100

qml-phone-shell (1.44) quantal; urgency=low

  * latest designs for greeter and video preview
  * initial integration with HUD service
  * HUD parametrized actions UI
  * licensing and packaging fixes
  * asynchronous loading in video preview to reduce delay
  * search support in People and Generic lens views

 -- Michał Sawicz <michal.sawicz@canonical.com>  Fri, 08 Feb 2013 00:34:18 +0100

qml-phone-shell (1.43) quantal; urgency=low

  * carousel view in dash
  * smarter dash categories
  * generic lens view
  * fixes to HUD
  * fix launching gallery
  * close preview when launching player
  * run_on_device tweaks

 -- Michał Sawicz <michal.sawicz@canonical.com>  Wed, 06 Feb 2013 20:34:28 +0100

qml-phone-shell (1.42) quantal; urgency=low

  * restore video playback

 -- Michał Sawicz <michal.sawicz@canonical.com>  Tue, 05 Feb 2013 23:42:07 +0100

qml-phone-shell (1.41) quantal; urgency=low

  * Video previews
  * run_on_device is tunneled through adb forward

 -- Michael Zanetti <michael.zanetti@canonical.com>  Tue, 05 Feb 2013 17:46:57 +0100

qml-phone-shell (1.40) quantal; urgency=low

  * Fix missing installed files

 -- Albert Astals Cid  <albert.astals@canonical.com>  Tue, 05 Feb 2013 11:26:46 +0100

qml-phone-shell (1.39) quantal; urgency=low

  * HUD ui with fake data

 -- Albert Astals Cid  <albert.astals@canonical.com>  Mon, 04 Feb 2013 18:48:39 +0100

qml-phone-shell (1.38) quantal; urgency=low

  * fix launching of notepad 

 -- Bill Filler <bill.filler@canonical.com>  Fri, 01 Feb 2013 03:21:29 -0500

qml-phone-shell (1.37) quantal; urgency=low

  * QT_QPA_PLATFORM was renamed from hybris to ubuntu, so reflecting at the
    env variable to make it to work fullscreen at the devices again

 -- Ricardo Salveti de Araujo <ricardo.salveti@canonical.com>  Fri, 01 Feb 2013 02:35:44 -0500

qml-phone-shell (1.36) quantal; urgency=low

  * launch real notepad app 
  * fix launching of mock apps

 -- Bill Filler <bill.filler@canonical.com>  Thu, 31 Jan 2013 21:36:05 -0500

qml-phone-shell (1.35) quantal; urgency=low

  * integrate ubuntu-browser instead of snowshoe 

 -- Bill Filler <bill.filler@canonical.com>  Thu, 31 Jan 2013 17:33:37 -0500

qml-phone-shell (1.34) quantal; urgency=low

  * Qt5-proper release

 -- Michał Sawicz <michal.sawicz@canonical.com>  Thu, 31 Jan 2013 17:34:06 +0000

qml-phone-shell (1.33) quantal; urgency=low

  * New release

 -- Florian Boucault <florian.boucault@canonical.com>  Thu, 17 Jan 2013 07:39:47 +0700

qml-phone-shell (1.32) quantal; urgency=low

  * New release

 -- Michał Sawicz <michal.sawicz@canonical.com>  Fri, 21 Dec 2012 21:49:43 +0100

qml-phone-shell (1.31) quantal; urgency=low

  * New release

 -- Michał Sawicz <michal.sawicz@canonical.com>  Fri, 21 Dec 2012 02:06:37 +0100

qml-phone-shell (1.30) quantal; urgency=low

  * New release

 -- Michał Sawicz <michal.sawicz@canonical.com>  Wed, 19 Dec 2012 19:29:40 +0100

qml-phone-shell (1.29) quantal; urgency=low

  * New release

 -- Florian Boucault <florian.boucault@canonical.com>  Wed, 19 Dec 2012 00:07:55 +0000

qml-phone-shell (1.28) quantal; urgency=low

  * New release

 -- Florian Boucault <florian.boucault@canonical.com>  Tue, 18 Dec 2012 19:03:04 +0000

qml-phone-shell (1.27) quantal; urgency=low

  * New release

 -- Michał Sawicz <michal.sawicz@canonical.com>  Tue, 18 Dec 2012 02:22:35 +0100

qml-phone-shell (1.26) quantal; urgency=low

  * New release

 -- Florian Boucault <florian.boucault@canonical.com>  Fri, 14 Dec 2012 18:17:40 +0000

qml-phone-shell (1.25) quantal; urgency=low

  * New release

 -- Florian Boucault <florian.boucault@canonical.com>  Thu, 13 Dec 2012 22:51:56 +0000

qml-phone-shell (1.24) quantal; urgency=low

  * New release

 -- Florian Boucault <florian.boucault@canonical.com>  Wed, 12 Dec 2012 21:49:50 +0000

qml-phone-shell (1.23) quantal; urgency=low

  * New release

 -- Florian Boucault <florian.boucault@canonical.com>  Tue, 11 Dec 2012 20:38:08 +0000

qml-phone-shell (1.22) quantal; urgency=low

  * New release

 -- Florian Boucault <florian.boucault@canonical.com>  Tue, 11 Dec 2012 00:13:16 +0000

qml-phone-shell (1.21) quantal; urgency=low

  * New release with fullscreen launcher fixes 

 -- Bill Filler <bill.filler@canonical.com>  Fri, 07 Dec 2012 09:36:37 +0000

qml-phone-shell (1.20) quantal; urgency=low

  * New release

 -- Florian Boucault <florian.boucault@canonical.com>  Thu, 06 Dec 2012 16:53:05 +0000

qml-phone-shell (1.19) quantal; urgency=low

  * enable multi-threaded render for apps 

 -- Bill Filler <bill.filler@canonical.com>  Wed, 05 Dec 2012 17:34:09 +0000

qml-phone-shell (1.18) quantal; urgency=low

  [ Bill Filler ]
  * update launcher to use wk2-render (chromeless webkit) for facebook
    and twitter 

 -- Florian Boucault <florian.boucault@canonical.com>  Wed, 05 Dec 2012 12:20:50 +0000

qml-phone-shell (1.17) quantal; urgency=low

  * New release

 -- Florian Boucault <florian.boucault@canonical.com>  Sat, 01 Dec 2012 01:18:03 +0000

qml-phone-shell (1.16) quantal; urgency=low

  * fix to launch new gallery with correct args 

 -- Bill Filler <bill.filler@canonical.com>  Thu, 29 Nov 2012 17:04:36 -0500

qml-phone-shell (1.15) quantal; urgency=low

  * New release

 -- Florian Boucault <florian.boucault@canonical.com>  Wed, 28 Nov 2012 20:35:03 +0000

qml-phone-shell (1.14) quantal; urgency=low

  * New release

 -- Florian Boucault <florian.boucault@canonical.com>  Mon, 26 Nov 2012 21:39:36 +0000

qml-phone-shell (1.13) quantal; urgency=low

  * New release

 -- Florian Boucault <florian.boucault@canonical.com>  Fri, 23 Nov 2012 19:47:54 +0000

qml-phone-shell (1.12) quantal; urgency=low

  * Daily release

 -- Florian Boucault <florian.boucault@canonical.com>  Thu, 22 Nov 2012 10:21:11 +0000

qml-phone-shell (1.11) quantal; urgency=low

  * Daily release

 -- Florian Boucault <florian.boucault@canonical.com>  Wed, 21 Nov 2012 22:06:38 +0000

qml-phone-shell (1.10) quantal; urgency=low

  * Daily release

 -- Florian Boucault <florian.boucault@canonical.com>  Wed, 21 Nov 2012 01:04:32 +0000

qml-phone-shell (1.9) quantal; urgency=low

  * New release

 -- Florian Boucault <florian.boucault@canonical.com>  Mon, 19 Nov 2012 18:55:51 +0000

qml-phone-shell (1.8) quantal; urgency=low

  [ Michał Sawicz ]
  * new codebase

 -- Florian Boucault <florian.boucault@canonical.com>  Fri, 09 Nov 2012 00:15:19 +0000

qml-phone-shell (1.2) quantal; urgency=low

  * fix working dir for launch
  * launch script that sets up ofono and then calls telephony-app

 -- Bill Filler <bill.filler@canonical.com>  Mon, 05 Nov 2012 17:28:31 -0500

qml-phone-shell (1.1) quantal; urgency=low

  * comment out console.log() to prevent crash 

 -- Bill Filler <bill.filler@canonical.com>  Sun, 28 Oct 2012 22:18:36 +0100

qml-phone-shell (1.0) quantal; urgency=low

  * Remove install rule for qml-phone-shell.conf

 -- Ricardo Mendoza <ricardo.mendoza@canonical.com>  Fri, 26 Oct 2012 12:09:03 -0430

qml-phone-shell (0.9) quantal; urgency=low

  * Remove qml-phone-shell.conf to use new ubuntu-session.

 -- Ricardo Mendoza <ricardo.mendoza@canonical.com>  Fri, 26 Oct 2012 11:10:04 -0430

qml-phone-shell (0.8) quantal; urgency=low

  * Fix for both size and scrolling.

 -- Michael Frey <michael.frey@canonical.com>  Thu, 25 Oct 2012 14:28:46 +0200

qml-phone-shell (0.7) quantal; urgency=low

  [Michael Frey]
  * qml-phone-shell.conf: better setup of env vars and launch
    via dbus-luanch to properly setup session bus
  * shellapplication.cpp: don't setup custom env before launching
    processes 

 -- Bill Filler <bill.filler@canonical.com>  Sun, 21 Oct 2012 11:32:42 +0200

qml-phone-shell (0.6) quantal; urgency=low

  * added additional Android env vars to upstart script 

 -- Bill Filler <bill.filler@canonical.com>  Fri, 19 Oct 2012 09:35:25 -0400

qml-phone-shell (0.5) quantal; urgency=low

  * added support to launch telephony-app 

 -- Bill Filler <bill.filler@canonical.com>  Thu, 18 Oct 2012 13:45:25 -0400

qml-phone-shell (0.4) quantal; urgency=low

  * Creating a release

 -- Sergio Schvezov <sergio.schvezov@canonical.com>  Mon, 15 Oct 2012 13:05:34 -0300

qml-phone-shell (0.3) quantal; urgency=low

  * added support for launching applications

 -- Bill Filler <bill.filler@canonical.com>  Fri, 12 Oct 2012 12:42:33 -0400

qml-phone-shell (0.2) quantal; urgency=low

  * New release that includes upstart support.

 -- Tony Espy <espy@canonical.com>  Thu, 11 Oct 2012 17:18:07 -0400

qml-phone-shell (0.1) quantal; urgency=low

  * Initial release

 -- Bill Filler <bill.filler@canonical.com>  Wed, 10 Oct 2012 10:19:53 -0400<|MERGE_RESOLUTION|>--- conflicted
+++ resolved
@@ -1,4 +1,3 @@
-<<<<<<< HEAD
 unity8 (8.00) UNRELEASED; urgency=medium
 
   [ Gerry Boland ]
@@ -12,7 +11,7 @@
   * Add right-edge spread animation for tablet
 
  -- Gerry Boland <gerry.boland@canonical.com>  Thu, 10 Jul 2014 10:34:18 +0100
-=======
+
 unity8 (7.90+14.10.20140721.1-0ubuntu1) utopic; urgency=low
 
   [ Michael Terry ]
@@ -26,7 +25,6 @@
   * Fix name, There's nothing called pageHeader in this file
 
  -- Ubuntu daily release <ps-jenkins@lists.canonical.com>  Mon, 21 Jul 2014 14:57:08 +0000
->>>>>>> 2663b859
 
 unity8 (7.90+14.10.20140717.3-0ubuntu1) utopic; urgency=low
 

<<<<<<< HEAD
unity8 (8.11+15.04.20150831.2-0ubuntu1) vivid; urgency=medium

  [ Albert Astals Cid ]
  * Accept auto repeats for the power down button if timer is not yet
    running (LP: #1486953, #1488927)
  * Add tests for Shell+Dash interaction
  * Make clicking on launcher buttons have haptic feedback
  * Make test_greeter_hides_on_app_open more stable
  * Move connect() to new syntax
  * make pot_file (LP: #1488484)

  [ Gerry Boland ]
  * [spread] avoid changing sourceSize of snapshotted apps, it causes
    ghost apps in the spread (LP: #1474319)

  [ Josh Arenson ]
  * Refactor the greeter to enable dynamic loading of backend plugins.
  * Refactor the greeter to enable dynamic loading of backend plugins.

  [ Lukáš Tinkl ]
  * Don't show the volume notification when the sound indicator is shown
    (LP: #1484126)

  [ Michael Terry ]
  * Unify turn-on-screen-upon-notification logic from various daemons
    into unity8. (LP: #1426115, #1482317)

 -- CI Train Bot <ci-train-bot@canonical.com>  Mon, 31 Aug 2015 10:25:39 +0000

unity8 (8.11+15.04.20150827.1-0ubuntu1) vivid; urgency=medium

  [ Daniel d'Andrada ]
  * MirSurfaceItem is now a view+controller instantiated from QML (LP:
    #1483752)

 -- CI Train Bot <ci-train-bot@canonical.com>  Thu, 27 Aug 2015 14:00:05 +0000
=======
unity8 (8.11+15.10.20150826-0ubuntu1) wily; urgency=medium

  [ Michael Zanetti ]
  * release for wily

  [ CI Train Bot ]
  * New rebuild forced.

 -- CI Train Bot <ci-train-bot@canonical.com>  Wed, 26 Aug 2015 09:01:03 +0000
>>>>>>> 33e6e715

unity8 (8.11+15.04.20150821-0ubuntu1) vivid; urgency=medium

  [ Michael Terry ]
  * Skip the tutorial entirely when in desktop mode.  This fixes the
    emulator not being able to pass the tutorial.
  * Skip the tutorial entirely when in desktop mode.  This fixes the
    emulator not being able to pass the tutorial.

 -- CI Train Bot <ci-train-bot@canonical.com>  Fri, 21 Aug 2015 14:34:50 +0000

unity8 (8.11+15.04.20150817-0ubuntu1) vivid; urgency=medium

  [ Albert Astals Cid ]
  * Drop gcc 4.9 requirement in debian/rules
  * Make the test more stable
  * Optimize scope.preview() calls (LP: #1478022)

  [ Alberto Mardegan ]
  * Set currentIndex after the model change is completed (LP: #1433442)

 -- CI Train Bot <ci-train-bot@canonical.com>  Mon, 17 Aug 2015 11:57:31 +0000

unity8 (8.11+15.04.20150814-0ubuntu1) vivid; urgency=medium

  [ Albert Astals Cid ]
  * Make the test pass again after rework of appmanager
  * fix testPhoneStage

  [ CI Train Bot ]
  * New rebuild forced.

  [ Daniel d'Andrada ]
  * Fix and clean up InputInfo plugin

  [ Rodney Dawes ]
  * Do not call verify in the payments button code. (LP: #1468038)

 -- CI Train Bot <ci-train-bot@canonical.com>  Fri, 14 Aug 2015 09:53:11 +0000

unity8 (8.11+15.04.20150812-0ubuntu1) vivid; urgency=medium

  [ Albert Astals Cid ]
  * Add a test that checks that items in an expandable are the correct
    size after expanding the expandable
  * Fix the expandable test
  * Replace some waitForRendering with wait(0)
  * Workaround for bug 1473471 (LP: #1473471)

  [ Gary.Wzl ]
  * Fix layout issue when adding audio track widget in expandable widget

  [ handsome_feng ]
  * Added indication for running apps. (LP: #1471577)
  * Adjust the color to highlighting indicator. (LP: #1457098)
  * Convert the MouseArea to MultiPointTouchArea to track multiple touch
    points. (LP: #1445472)

  [ handsome_feng<445865575@qq.com> ]
  * Convert the MouseArea to MultiPointTouchArea to track multiple touch
    points. (LP: #1445472)

 -- CI Train Bot <ci-train-bot@canonical.com>  Wed, 12 Aug 2015 08:41:24 +0000

unity8 (8.10+15.10.20150804-0ubuntu1) wily; urgency=medium

  [ Kevin Gunn ]
  * No change, rebuild for gcc5

  [ CI Train Bot ]
  * Resync trunk. added: po/cy.po
  * Resync trunk. added: po/cy.po

  [ Daniel d'Andrada ]
  * Stages now control the "requestedState" property of applications
  * Stages now control the "requestedState" property of applications

 -- CI Train Bot <ci-train-bot@canonical.com>  Tue, 04 Aug 2015 20:56:05 +0000

unity8 (8.10+15.10.20150729-0ubuntu1) wily; urgency=medium

  [ CI Train Bot ]
  * Resync trunk.
  * allow opening the manage dash area by clicking with a mouse on the
    arrow label (LP: #1431564)

  [ Daniel d'Andrada ]
  * TouchRegistry: remove null candidates from list of candidates (LP:
    #1473492)

  [ Lukáš Tinkl ]
  * Fix power dialogs on desktop
  * Provide DBUS compatibility with  various session services
    (suspend/hibernate, lock/unlock, screensaver, etc)
  * React on PrtScr keyboard shortcut for taking screenshots on desktop
    (LP: #1474149)
  * launcher parity: close apps from quicklist (LP: #1457201)

  [ Michael Zanetti ]
  * Implement first edition for a desktop Alt+Tab spread
  * drop the gcc-4.9 dependency (LP: #1452348)

  [ Mirco Müller ]
  * Added corresponding tests and visual tweaks to a launcher-item's
    progress-overlay.
  * Added corresponding tests and visual tweaks to a launcher-item's
    progress-overlay.
  * Implemented alert/wiggle feature for launcher-icons.
  * Implemented alert/wiggle feature for launcher-icons.

  [ handsome_feng ]
  * makes left swip reset the search string. (LP: #1413791)

  [ handsome_feng<445865575@qq.com> ]
  * Don't expand indicators when tap to return to call. (LP: #1453217)
  * makes left swip reset the search string. (LP: #1413791)

 -- CI Train Bot <ci-train-bot@canonical.com>  Wed, 29 Jul 2015 12:39:01 +0000

unity8 (8.10+15.10.20150708.2-0ubuntu1) wily; urgency=medium

  [ Albert Astals Cid ]
  * Make the card sizes a bit dependant on the total of gu of the dash

 -- CI Train Bot <ci-train-bot@canonical.com>  Wed, 08 Jul 2015 15:01:41 +0000

unity8 (8.10+15.10.20150702.2-0ubuntu1) wily; urgency=medium

  [ Albert Astals Cid ]
  * Save screenshots of suspended apps to disk
  * Set width of title label when inside the title row (LP: #1461979)
  * qmluitests was renamed to uitests

  [ CI Train Bot ]
  * Resync trunk.

  [ Daniel d'Andrada ]
  * Fix tst_OrientedShell and tst_Tutorial (LP: #1469761, #1466947)

  [ Leo Arias ]
  * Reorganized the python test helper modules. Deprecated the
    unity8.shell.emulators namespace. (LP: #1306340)

  [ Leonardo Arias Fonseca ]
  * Reorganized the python test helper modules. Deprecated the
    unity8.shell.emulators namespace. (LP: #1306340)

  [ Lukáš Tinkl ]
  * fix PO files extraction

  [ Michael Zanetti ]
  * Make use of QInputDeviceInfo in order to automatically switch
    between usage modes and hide the OSK.

  [ Nick Dedekind ]
  * Fixed qtmultimedia mock which was generating errors in tests

  [ Richard Huddie ]
  * Reorganized the python test helper modules. Deprecated the
    unity8.shell.emulators namespace. (LP: #1306340)

 -- CI Train Bot <ci-train-bot@canonical.com>  Thu, 02 Jul 2015 16:09:57 +0000

unity8 (8.10+15.10.20150618-0ubuntu1) wily; urgency=medium

  [ Albert Astals Cid ]
  * Refactor QmlTest.cmake module so that all tests can go through it.
    Also a bit of cleanup around tests.
  * Support fallback images for dash card and preview widgets (LP:
    #1324142)

  [ CI Train Bot ]
  * New rebuild forced.
  * Resync trunk.

  [ Daniel d'Andrada ]
  * Fix Shell tests

  [ Josh Arenson ]
  * Refactor greeter emulator to unlock the greeter via dbus

  [ Lukáš Tinkl ]
  * respect target window's devicePixelRatio in MouseTouchAdaptor

  [ Michael Zanetti ]
  * Refactor QmlTest.cmake module so that all tests can go through it.
    Also a bit of cleanup around tests.

  [ Michał Sawicz ]
  * Refactor QmlTest.cmake module so that all tests can go through it.
    Also a bit of cleanup around tests.

  [ handsome_feng ]
  * Forbid closing apps during the edge gesture. (LP: #1445572)
  * Removed the horizonal rule on pin unlock screen. (LP: #1368798)

  [ handsome_feng<445865575@qq.com> ]
  * Forbid closing apps during the edge gesture. (LP: #1445572)

 -- CI Train Bot <ci-train-bot@canonical.com>  Thu, 18 Jun 2015 19:40:06 +0000

unity8 (8.10+15.10.20150612-0ubuntu2) wily; urgency=medium

  * No-change rebuild against Qt 5.4.2.

 -- Timo Jyrinki <timo-jyrinki@ubuntu.com>  Mon, 15 Jun 2015 12:33:07 +0300

unity8 (8.10+15.10.20150612-0ubuntu1) wily; urgency=medium

  [ Michał Sawicz ]
  * Implement full-shell rotation (LP: #1210199)

  [ CI Train Bot ]
  * New rebuild forced.
  * Resync trunk.

  [ Daniel d'Andrada ]
  * Implemented autopilot-test and fake-sensors for shell-rotation.

  [ Mirco Müller ]
  * Implemented autopilot-test and fake-sensors for shell-rotation.

 -- CI Train Bot <ci-train-bot@canonical.com>  Fri, 12 Jun 2015 16:07:47 +0000

unity8 (8.10-0ubuntu1) UNRELEASED; urgency=medium

  * Implement full-shell rotation (LP: #1210199)

 -- Michał Sawicz <michal.sawicz@canonical.com>  Wed, 15 Apr 2015 14:47:17 +0200

unity8 (8.02+15.10.20150603.1-0ubuntu1) wily; urgency=medium

  [ CI Train Bot ]
  * New rebuild forced.
  * Resync trunk.

  [ Renato Araujo Oliveira Filho ]
  * Set the device led color to green. (LP: #1450894)

 -- CI Train Bot <ci-train-bot@canonical.com>  Wed, 03 Jun 2015 21:42:35 +0000

unity8 (8.02+15.10.20150518.1-0ubuntu1) wily; urgency=medium

  [ Albert Astals Cid ]
  * Add overrides to override functions
  * Implement "rating-edit" preview widget (LP: #1318144)
  * Make the DashContent::test_mainNavigation test more stable (LP:
    #1450809)
  * Use art height as implicitHeight when the header is overlayed and
    there's no summary

  [ CI Train Bot ]
  * New rebuild forced.
  * Resync trunk.

  [ Daniel d'Andrada ]
  * Introducing FloatingFlickable
  * Make Ubuntu.Gestures components install TouchRegistry by themselves

  [ Michael Terry ]
  * Fix a possible crash in our PAM threading code. (LP: #1425362) (LP:
    #1425362)
  * Fix the lockscreen becoming unresponsive after testing an app on the
    device from QtCreator. (LP: #1435364)

  [ Nick Dedekind ]
  * Fixed desktop stage app focus.
  * Fixed issue in laggy indicator autpilot tests (LP: #1446846)

 -- CI Train Bot <ci-train-bot@canonical.com>  Mon, 18 May 2015 23:04:39 +0000

unity8 (8.02+15.04.20150511-0ubuntu1) vivid; urgency=medium

  [ Albert Astals Cid ]
  * Workarounds for concierge mode.

  [ CI Train Bot ]
  * New rebuild forced.
  * Resync trunk.

 -- CI Train Bot <ci-train-bot@canonical.com>  Mon, 11 May 2015 08:29:58 +0000

unity8 (8.02+15.04.20150505-0ubuntu1) vivid; urgency=medium

  [ Albert Astals Cid ]
  * Make runtests fake a test error if make fails
  * Make the test more stable
  * Use dbus-test-runner instead of dbus-launch

  [ Daniel d'Andrada ]
  * DirectionalDragArea: improvements & API grooming (LP: #1417920)
  * Fix EdgeDragEvaluator when a drag can happen both ways
    (Direction.Horizontal)

  [ Josh Arenson ]
  * Remove panelHeight property as it is unused.

  [ Leo Arias ]
  * Initial clean up of the autopilot tests set up. Removed the touch
    device from the test case. Moved the restart of unity to a fixture.
    Removed the unused DragMixin. Updated the setUpClass to use
    process_helpers. Removed the workaround for bug #1238417, already
    fixed. Use the toolkit helper to set the testability environment
    variable. Fixed the indicators base class that was restarting unity
    twice. (LP: #1238417, #1447206)
  * Use the base class from the toolkit in autopilot tests.

  [ Michael Zanetti ]
  * emit application-stop when we're going down (LP: #1326513)

  [ Michał Sawicz ]
  * UNITY_SCOPES_LIST is no more

  [ handsome_feng<445865575@qq.com> ]
  * When click the favorite scope in Dash Manager , it just return to
    the corresponding scope page. (LP: #1447056)

 -- CI Train Bot <ci-train-bot@canonical.com>  Tue, 05 May 2015 14:47:24 +0000

unity8 (8.02+15.04.20150422-0ubuntu1) vivid; urgency=medium

  [ Albert Astals Cid ]
  * Compile with Qt 5.5 (LP: #1437238)
  * Different way of top aligning labels when the other one in the row
    is multiline (LP: #1442085)
  * make pot_file

  [ Andrea Cimitan ]
  * Set sourceSize for DashBackground.qml Image

  [ CI Train Bot ]
  * New rebuild forced.
  * Resync trunk. added: po/sk.po

  [ Daniel d'Andrada ]
  * Move handling of command line options to a separate class
  * Refactor tst_PhysicalKeysMapper.qml

  [ Leo Arias ]
  * For autopilot tests, use the device simulation scenarios from the
    toolkit.

  [ Leonardo Arias Fonseca ]
  * For autopilot tests, use the device simulation scenarios from the
    toolkit.

  [ Michael Zanetti ]
  * Make sure dnd mode is ended properly when drag gesture is cancelled
    (LP: #1444949)

  [ Michał Sawicz ]
  * Fix flake8 warnings (LP: #1444170)
  * Move mock indicator service to unity8-fake-env, as it's a binary-
    dependent package.

  [ Nick Dedekind ]
  * Use asynchronous dbus requests for property updates. (LP: #1436982)

 -- CI Train Bot <ci-train-bot@canonical.com>  Wed, 22 Apr 2015 14:46:31 +0000

unity8 (8.02+15.04.20150409.1-0ubuntu1) vivid; urgency=medium

  [ Albert Astals Cid ]
  * Focus the shutdown dialog (LP: #1417991)
  * Make url-dispatching scope activation when the dash is not on the
    main scopes (LP: #1364306)
  * We use autopilot3 now

  [ CI Train Bot ]
  * New rebuild forced.
  * Resync trunk. added: po/or.po

  [ Daniel d'Andrada ]
  * Make tst_PreviewListView and tst_GenericScopeView work in out-of-
    source builds
  * MouseArea that shows the indicators panel should cover the
    indicators bar only (LP: #1439318)
  * Surface gets active focus also with mouse clicks

  [ Josh Arenson ]
  * Add a mode option to unity8 for selecting greeter mode in the future
  * Remove PkgConfig include from Launcher plugin to fix cross-compile
    (LP: #1437702)

  [ Leo Arias ]
  * Fixed the check for string in the lock screen test. (LP: #1434518)

  [ Michael Terry ]
  * Make sure the edge tutorial is destroyed when we receive a call
    during the wizard. (LP: #1436349)
  * Skip parts of the edge tutorial that require a touch device (like
    spread and bottom edge). (LP: #1434712)

  [ Michael Zanetti ]
  * Don't hide stages just because they're empty (LP: #1439615)
  * [Launcher] fix bug where an item would disappear even though the app
    is running (LP: #1438172)

  [ Nick Dedekind ]
  * Fixed autopilot test failures related to udev input failure for
    power button.
  * Made improvements for laggy indicator backends (lp#1390136). (LP:
    #1390136)

  [ Pete Woods ]
  * GPS only goes active when the Dash is in the foreground (LP:
    #1434379)

  [ handsome_feng<445865575@qq.com> ]
  * Modified the wrong time format in ScreenGrabber (LP: #1436006)

 -- CI Train Bot <ci-train-bot@canonical.com>  Thu, 09 Apr 2015 14:01:11 +0000

unity8 (8.02+15.04.20150320-0ubuntu1) vivid; urgency=medium

  [ Albert Astals Cid ]
  * Fix regression making pan not possible in Zoomable Image (LP:
    #1433506)
  * Make sure m_firstVisibleIndex is correctly set after processing
    changeSet.removes (LP: #1433056)
  * make pot_file

  [ Daniel d'Andrada ]
  * Don't show the rotating rect in "make tryFoo".

  [ Michael Zanetti ]
  * make pinlockscreen adjust better to larger displays

 -- CI Train Bot <ci-train-bot@canonical.com>  Fri, 20 Mar 2015 11:56:41 +0000

unity8 (8.02+15.04.20150318-0ubuntu1) vivid; urgency=medium

  [ Albert Astals Cid ]
  * Add some context to tr calls (LP: #1431497)
  * Require binaries and .pc files we call from code
  * Test: More stubborn flick to the end

  [ Andrea Cimitan ]
  * Refactor PreviewOverlay to fix weird zoom out/in animations when
    previewing images from the Previews

  [ CI Train Bot ]
  * Resync trunk.

  [ Charles Kerr ]
  * Re-enable a rotation lock test now that the bug that broke that test
    has been fixed. (LP: #1410915)

  [ Daniel d'Andrada ]
  * Darkened area behind indicators menu should eat input until it fully
    disappears (LP: #1417967)
  * DesktopStage - fix focus switch when user taps on window (LP:
    #1431325)
  * Fix warnings when launching tutorial
  * Make MouseTouchAdaptor controllable from within QML
  * Make tst_Shell absorb tst_TabletShell

  [ Leo Arias ]
  * Changed the autopilot dependencies so they do not require qt4. (LP:
    #1429158)
  * Drop the support for python2 in autopilot tests. (LP: #1429163)
  * Stop using the deprecated toolkit emulators namespace in autopilot
    tests. (LP: #1341681)

  [ Michael Terry ]
  * Don't close wizard & edge tutorial when the unity8-dash closes (LP:
    #1425484)
  * Don't let the wizard sit indefinitely, waiting for a wizard page to
    finish preparing itself. (LP: #1425737)
  * Fix two broken qmluitest files by waiting for everything to settle
    before starting the tests.
  * Only call unlockAllModems once the wizard is done. (LP: #1425161)
    (LP: #1425161)
  * When we are locking the user out from too many login failures,
    notice when time passes even if the device is suspended. (LP:
    #1396817) (LP: #1396817)

  [ Michael Zanetti ]
  * Add a mouse area to the indicators panel so we can open them by
    clicking. (LP: #1417650)
  * fix launcher not reacting to first click when revealed by mouse
    hover, add tests
  * performance improvements (LP: #1430233, #1425087)

  [ Michał Sawicz ]
  * Remove the activity indicator from tests
  * Use targets instead of custom ld arguments for linking

  [ Mirco Müller ]
  * Updated the visuals of the SwipeToAct-widget for incoming-call snap-
    decision notifications according to new design-spec.
  * Updated the visuals of the SwipeToAct-widget for incoming-call snap-
    decision notifications according to new design-spec.

 -- CI Train Bot <ci-train-bot@canonical.com>  Wed, 18 Mar 2015 10:19:06 +0000

unity8 (8.02+15.04.20150302-0ubuntu2) vivid; urgency=medium

  * No-change rebuild against Qt 5.4.1.

 -- Timo Jyrinki <timo-jyrinki@ubuntu.com>  Wed, 11 Mar 2015 10:27:23 +0200

unity8 (8.02+15.04.20150302-0ubuntu1) vivid; urgency=medium

  [ Albert Astals ]
  * Don't precache items that are outisde the 1.5*height buffering area
    (LP: #1410131)

  [ Albert Astals Cid ]
  * Don't precache items that are outisde the 1.5*height buffering area
    (LP: #1410131)

  [ Chris Townsend ]
  * Add a wrapper for handling the
    /org/gnome/SessionManager/EndSessionDialog DBus object used by
    indicator-session. This allows indicator-session to properly talk to
    the Unity 8 session management functions. (LP: #1392187)
  * Allow for proper logout session management. This uses the
    EndSession() Upstart DBus method on the current session bus. (LP:
    #1360316)
  * Make the Unity 8 session dialogs behave in the same fashion as Unity
    7. From indicator-session: Clicking "Log Out" will now present a
    dialog to "Lock", "Log Out", or "Cancel". Clicking "Shut Down" will
    now present a dialog to "Reboot", "Shut Down", or "Cancel". (LP:
    #1416074)

  [ Daniel d'Andrada ]
  * Add NO_TESTS cmake option to skip tests and therefore speed up
    builds
  * Remove enums and properties that doesn't exist in the real
    ApplicationManager
  * Stabilize some Shell qml tests

  [ Josh Arenson ]
  * Create a PhysicalKeyMapper to handle all physical/hardware keys (LP:
    #1390393)

  [ Michael Terry ]
  * Make the draggable part of the right edge (during the tutorial) a
    constant size, instead of having it grow and shrink as the spread
    peeks out from the side.

  [ Michał Sawicz ]
  * Create a PhysicalKeyMapper to handle all physical/hardware keys (LP:
    #1390393)

  [ Robert Bruce Park ]
  * Launchpad automatic translations update.

 -- CI Train Bot <ci-train-bot@canonical.com>  Mon, 02 Mar 2015 12:11:21 +0000

unity8 (8.02+15.04.20150226-0ubuntu1) vivid; urgency=medium

  [ CI Train Bot ]
  * New rebuild forced.

  [ Pete Woods ]
  * Only set scopes active when the screen is on (LP: #1422879)

 -- CI Train Bot <ci-train-bot@canonical.com>  Thu, 26 Feb 2015 19:39:54 +0000

unity8 (8.02+15.04.20150224-0ubuntu1) vivid; urgency=medium

  [ Albert Astals Cid ]
  * Dash manage hint should not be visible in previews+test (LP:
    #1422260)
  * Do not declare the hostname property twice
  * Fix some warnings in Mock Notifications
  * Make qmluittests pass with Qt 5.4
  * Preserve the aspect ratio for the card attribute images (LP:
    #1411751)
  * Update qmltypes

  [ Andrea Cimitan ]
  * Add maximumLineCount for subtitle label in cards (LP: #1414870)

  [ Michael Terry ]
  * Move the gschema file to data/ and install it via cmake, not dpkg.
  * Refactor the greeter code to be more compartmented and isolatable.
  * Silence a couple qml warnings. (LP: #1423286)
  * Wait for libqofono to finish initializing before we decide whether
    to skip the wizard's SIM page or not.

  [ Michael Zanetti ]
  * enable revealing the launcher by hitting the left edge using the
    mouse

  [ Ying-Chun Liu ]
  * Add Autopilot Notification helper.

 -- CI Train Bot <ci-train-bot@canonical.com>  Tue, 24 Feb 2015 10:17:16 +0000

unity8 (8.02+15.04.20150216.1-0ubuntu1) vivid; urgency=medium

  [ Andrea Cimitan ]
  * Fix temp scopes opening temp scopes, correctly close previously
    opened temp scope with its preview (LP: #1410337)
  * Set sourcesize for scopes images in manage dash

  [ CI Train Bot ]
  * Resync trunk

  [ Albert Astals Cid ]
  * Test for bug #1316660 (LP: #1316660)
  * Hardcode tranlsation for internal.location field (LP: #1393438)
  * Make sure the height it's the height it will have

  [ Michael Zanetti ]
  * Cleanup cmake warning about missing Qt5Sql module

 -- CI Train Bot <ci-train-bot@canonical.com>  Mon, 16 Feb 2015 13:14:26 +0000

unity8 (8.02+15.04.20150211-0ubuntu2) vivid; urgency=medium

  * No-change rebuild against Qt 5.4.0.

 -- Timo Jyrinki <timo-jyrinki@ubuntu.com>  Fri, 13 Feb 2015 15:17:18 +0200

unity8 (8.02+15.04.20150211-0ubuntu1) vivid; urgency=medium

  [ Michael Terry ]
  * Redesign tutorial to match latest spec (just removing obsolete pages
    and redesigning look, no new pages yet)
  * Add new right-edge and bottom-edge screens to the first-boot edge
    tutorial (LP: #1383297)
  * Support switching the indicator profile on the fly, as the greeter
    appears and disappears. (But don't use it yet, not until the
    settings panel to control this is in place.)
  * Clip the infographic to its bounding box, instead of letting it
    bleed past the welcome page (visible when dragging the welcome page
    to the side).

  [ Michael Zanetti ]
  * Add an AccountService based launcher model to be used with split
    greeter
  * Launcher fixes for windowed mode
  * save and restore window size and position
  * Fix resizing windows when making it smaller than minSize and then
    larger again.

  [ handsome_feng<445865575@qq.com> ]
  * makes the header fully reveal when tapping the search icon. (LP:
    #1379327)

  [ Mirco Müller ]
  * Allow swipe-to-dismiss for contracted snap-decision notifications,
    interactive notifications and ephemeral notifications. (LP:
    #1355422, #1334855)

  [ Daniel d'Andrada ]
  * Make indicators bar eat all events
  * Improve Launcher tests, making them more reliable
  * Tapping on a surface gives it active focus

 -- Ubuntu daily release <ps-jenkins@lists.canonical.com>  Wed, 11 Feb 2015 17:13:16 +0000

unity8 (8.02+15.04.20150123.3-0ubuntu1) vivid; urgency=low

  [ Sebastien Bacher ]
  * Set text hint property for the messaging menus inline reply widget
    (LP: #1389234)

  [ Ying-Chun Liu ]
  * Added an initial set of autopilot tests for the display indicator.

  [ Nick Dedekind ]
  * Removed filtering the indicator model by visibility.

  [ Michael Zanetti ]
  * fixes left edge drag when in spread

  [ Albert Astals Cid ]
  * Fix ninja build in a different way The previous one was adding rpath
    to some .so that broke our tests that use LD_LIBRARY_PATH to change
    which one is picked up

  [ Leo Arias ]
  * Added an initial set of autopilot tests for the display indicator.

 -- Ubuntu daily release <ps-jenkins@lists.canonical.com>  Fri, 23 Jan 2015 12:12:41 +0000

unity8 (8.02+15.04.20150121.2-0ubuntu1) vivid; urgency=low

  [ Michael Terry ]
  * Don't show any power dialogs while the screen is off. This is a
    band-aid to avoid the symptom, while we still investigate the source
    of why the screen doesn't turn on (and why we seem to not handle the
    power-button-release event). (LP: #1409003, #1410830)
  * Don't refocus the dialer-app when a call is started by the user.
    Because of how qtmir works, this would cause the dialer-app to
    unfocus momentarily, causing interface oddities for the user. (LP:
    #1413065)

  [ CI Train Bot ]
  * Resync trunk

  [ Albert Astals Cid ]
  * Build with ninja
  * Fixes for Table Preview Widget (LP: #1410420)

  [ Michael Zanetti ]
  * Add support for earpiece media buttons (LP: #1398427)
  * Add a WindowMoveResizeArea and tests for it

 -- Ubuntu daily release <ps-jenkins@lists.canonical.com>  Wed, 21 Jan 2015 18:33:18 +0000

unity8 (8.02+15.04.20150113.1-0ubuntu1) vivid; urgency=low

  [ Andrea Cimitan ]
  * support background on horizontal cards with summary (LP: #1393008)

  [ Gerry Boland ]
  * DashCommunicator: replace QDBusInterface with a non-blocking
    simplification which does not introspect the service on creation
    (LP: #1403508)

  [ Leo Arias ]
  * Added an autopilot test for the edges demo.

  [ Albert Astals ]
  * Don't show the manage dash pull up arrow on temp scopes (LP:
    #1401869)
  * Remove hack, newer Qt already support keyClick(char)
  * Tests: Add Qt 5.5 removal TODOs
  * Make sure we use fPIC when compiling files for the static library
    too
  * Make sure changing a scope doesn't trigger creation/destruction of
    delegates until it's finished (LP: #1410122)

  [ Michael Zanetti ]
  * patch debian/control file before using it to make it work with mk-
    build-deps

 -- Ubuntu daily release <ps-jenkins@lists.canonical.com>  Tue, 13 Jan 2015 20:58:08 +0000

unity8 (8.02+15.04.20150109.2-0ubuntu1) vivid; urgency=low

  [ Michał Sawicz ]
  * We don't need the SIGSTOP in main() any more.
  * Add a test to make sure the shell always starts disabled until it is
    enabled by a complete PAM interaction.

  [ Leo Arias ]
  * Added an autopilot test for the edges demo.

  [ Nick Dedekind ]
  * Unhook Lights interface from indicator widgets (LP: #1385331)

  [ Albert Astals ]
  * Fix going to scopes when the Manage Dash is open (LP: #1403464)
  * QSortFilterProxyModelQML -> UnitySortFilterProxyModelQML
  * Clip the Scopes List header
  * Fix ScopesList not being under finger
  * Make waitForRendering with no item fail instead of crash
  * Disable Dash horizontal scroll while Navigation InverseMouseArea is
    pressed (LP: #1403048)
  * Test: Make sure the mouse area is enabled before clicking into it
  * Test: We actually need to click on the customBackButton and not on
    backButton
  * Test: By default mouseX act on the middle

  [ Michael Terry ]
  * Don't block handling power events on loading the greeter's qml and
    the background image.
  * Show OSK above the wizard. (LP: #1401213)
  * Unify the name of the Greeter DBus test, make it use our standard
    binary test macro (which also nicely exports xml results), and make
    the test a little more robust against timing issues.
  * Add a test to make sure the shell always starts disabled until it is
    enabled by a complete PAM interaction.

  [ Martin Pitt ]
  * tests: Fix Notify.Notification.add_action invocation to work also
    with unpatched libnotify API. (LP: #1223401)

  [ Rodney Dawes ]
  * Depend on :native version of g++ to allow cross-compiling to work.
    (LP: #1353855)

 -- Ubuntu daily release <ps-jenkins@lists.canonical.com>  Fri, 09 Jan 2015 10:43:06 +0000

unity8 (8.02+15.04.20141216.1-0ubuntu1) vivid; urgency=low

  [ Ubuntu daily release ]
  * New rebuild forced

  [ Albert Astals ]
  * Need to wait until loaded is true to use the count property
  * Manage Dash: Ellide properly

 -- Ubuntu daily release <ps-jenkins@lists.canonical.com>  Tue, 16 Dec 2014 11:03:37 +0000

unity8 (8.02+15.04.20141215.3-0ubuntu1) vivid; urgency=low

  [ Albert Astals Cid ]
  * ScopesList: Use the default scope style for the header

  [ Daniel d'Andrada ]
  * Refactor Dialogs.qml to use proper in-scene dialogs
  * Make Greeter nicely handle being resized

  [ Albert Astals ]
  * Rework how we set the ranges so we get some more asynchronousity
    from item views (LP: #1384374)
  * clickscope is back to being unfavoritable (LP: #1400762)
  * Fix clicking on the manage dash list after having moved the current
    scope
  * Make the drag range be a multiple of the drag "rate" value.
    Workarounds https://bugs.launchpad.net/mir/+bug/1399690

  [ Gerry Boland ]
  * MockAppMan: emit SIGSTOP so AP test apps are run (LP: #1394208)

 -- Ubuntu daily release <ps-jenkins@lists.canonical.com>  Mon, 15 Dec 2014 22:43:16 +0000

unity8 (8.02+15.04.20141212.1-0ubuntu1) vivid; urgency=low

  [ Ubuntu daily release ]
  * New rebuild forced

  [ Albert Astals ]
  * Make Navigation work when "jumping" to the non root

 -- Ubuntu daily release <ps-jenkins@lists.canonical.com>  Fri, 12 Dec 2014 12:28:10 +0000

unity8 (8.02+15.04.20141211.2-0ubuntu1) vivid; urgency=medium

  [ Michał Sawicz ]
  * Bump version due to new Manage Dash

  [ Gerry Boland ]
  * [indicators] Fix positioning on panel resize.

  [ Nick Dedekind ]
  * [indicators] Fix positioning on panel resize.

  [ Albert Astals ]
  * Fix the Dash Header hamburger menu background color
  * Fix tests (LP: #1400449)
  * Allow pulling manage dash if there's no favorite scopes (LP:
    #1400774)
  * Manage Dash: Make store button work even if you have no favorites
    (LP: #1400771)
  * Make pot_file

  [ CI Train Bot ]
  * Resync trunk

  [ Andrea Cimitan ]
  * Remove dismiss timer in Launcher (LP: #1368778)

  [ Michael Zanetti ]
  * decrease opacity changes in spread, move it to a separate surface.
  * Add an initial, rudimentary DesktopStage to get started
  * Uninvert Launcher in Desktop Mode
  * Add support for Wallpaper in Desktop stage
  * Add window control buttons to panel for fullscreen applications

  [ Rodney Dawes ]
  * Add dependency on gir1.2-notify-0.7 to unity8-autopilot package.
    (LP: #1400437)

 -- Ubuntu daily release <ps-jenkins@lists.canonical.com>  Thu, 11 Dec 2014 13:25:44 +0000

unity8 (8.01+15.04.20141205-0ubuntu1) vivid; urgency=low

  [ CI Train Bot ]
  * Resync trunk

  [ Albert Astals ]
  * Replace Scopes Overview by the new Manage Dash (LP: #1386698,
    #1368670)

 -- Ubuntu daily release <ps-jenkins@lists.canonical.com>  Fri, 05 Dec 2014 10:55:50 +0000

unity8 (8.01+15.04.20141204-0ubuntu1) vivid; urgency=low

  [ Michael Terry ]
  * Import wizard code from ubuntu-system-settings.
  * Convert the welcome wizard from a separate executable into a qml
    plugin (with a small C++ plugin for support).
  * Add tests for welcome wizard.

 -- Ubuntu daily release <ps-jenkins@lists.canonical.com>  Thu, 04 Dec 2014 20:55:11 +0000

unity8 (8.01+15.04.20141202-0ubuntu1) vivid; urgency=low

  [ Michael Terry ]
  * Make sure that there is no window of opportunity for swiping away
    greeter before the lockscreen appears.
  * Don't allow dragging the greeter out from the left edge if it's
    hidden there. (LP: #1372952)

  [ Michał Sawicz ]
  * Move from Theme colour to direct UbuntuColors.orange for activity
    indicator and preview buttons

  [ Albert Astals ]
  * Use QImageReader not to load the image into memory twice (LP:
    #1384374)
  * Don't create the whole current scope delegates, just height * 3 (LP:
    #1384393, #1384374)
  * Make CroppedImageSizer async
  * Use ubuntu::connectivity::NetworkingStatus instead of
    QNetworkConfigurationManager
  * Compile with Qt 5.4 (LP: #1395636)

  [ Michael Zanetti ]
  * close previews and temp scopes on left edge/BFB (LP: #1391798)
  * make spread reversible (LP: #1368668, #1355284, #1368677)

  [ Andrea Cimitan ]
  * Different drag behaviour for not closable apps in spread (LP:
    #1368287)

  [ Daniel d'Andrada ]
  * Make UnityTestCase.touchFlick properly map event coordinates

 -- Ubuntu daily release <ps-jenkins@lists.canonical.com>  Tue, 02 Dec 2014 09:26:49 +0000

unity8 (8.01+15.04.20141125.2-0ubuntu1) vivid; urgency=low

  [ Michael Zanetti ]
  * improve snapping after dragging
  * Make the launcher BFB rounded on one end (LP: #1382596)
  * disable swipeToClose while some snapping is happening (LP: #1378938)
  * increase threshold and avoid jumping in SpreadDelegate dragging (LP:
    #1352842, #1350803)

  [ Ying-Chun Liu ]
  * Notifications should be on right side when wide. (LP: 1379384) (LP:
    #1379384)

  [ Albert Astals ]
  * Fix qml warnings
  * Fix some qmluitests

  [ Lars Uebernickel ]
  * Use Icon instead of StatusIcon

 -- Ubuntu daily release <ps-jenkins@lists.canonical.com>  Tue, 25 Nov 2014 13:54:47 +0000

unity8 (8.01+15.04.20141117-0ubuntu1) vivid; urgency=low

  [ josharenson ]
  * Return focus to the application after a tusted session overlay is
    closing. (LP: #1381292)

  [ Josh Arenson ]
  * Return focus to the application after a tusted session overlay is
    closing. (LP: #1381292)

  [ Albert Astals ]
  * Remove unused ResponsiveFlowView
  * Fix a few cmake warnings when running ./build.sh in a clean checkout

  [ Mirco Müller ]
  * Make sure non-square icons are not cropped. (LP: #1378417)

  [ Michael Terry ]
  * Drop the "EARLY ALPHA" scare label when running in testing mode.

  [ Michael Zanetti ]
  * unify Greeter and Lockscreen wallpaper again
  * hide quicklist when launcher hides (LP: #1387088)
  * Keep applications suspended while lockscreen is shown (LP: #1378126)
  * change spread background color to 111111

  [ Omer Akram ]
  * show password when tapped on the 'Show password' label, not just the
    checkbox. (LP: #1389832)

 -- Ubuntu daily release <ps-jenkins@lists.canonical.com>  Mon, 17 Nov 2014 13:48:33 +0000

unity8 (8.01+15.04.20141107.2-0ubuntu2) vivid; urgency=medium

  * No-change rebuild against Qt 5.3.2.

 -- Timo Jyrinki <timo-jyrinki@ubuntu.com>  Sat, 08 Nov 2014 13:50:11 +0200

unity8 (8.01+15.04.20141107.2-0ubuntu1) vivid; urgency=low

  [ Michael Terry ]
  * Skip second SIM unlock dialog if user presses Emergency Call on
    first one (LP: #1387925)

  [ Michael Zanetti ]
  * fix positive/negative answer order on the new swipe notification
    (LP: #1358343)
  * Update PageHeader to use new SDK api
  * antialias surfaces when in spread (LP: #1351559)

  [ Albert Astals ]
  * Remove Hud

  [ Mirco Müller ]
  * Replace ComboButton in snap-decision notifications, used for
    additional actions (> 3 actions), with custom widget immune to
    accidental taps. (LP: #1384730)

 -- Ubuntu daily release <ps-jenkins@lists.canonical.com>  Fri, 07 Nov 2014 14:33:02 +0000

unity8 (8.01+15.04.20141104-0ubuntu1) vivid; urgency=low

  [ Sebastien Bacher ]
  * Drop workaround, it's not needed and create issues for desktop-next
    (LP: #1387671)

  [ Albert Astals ]
  * Do not append integer to char *
  * Remove unused end() function
  * Update build.sh
  * Fix i18n

  [ Michael Zanetti ]
  * rework launcher quicklist visuals to fit new design (LP: #1368660)
  * Fix DBusVariant conversion for launcher emblems (LP: #1387261)
  * Fix desktop file encoding in launcher (LP: #1387083)
  * Add a hinting animation to indicate changes in the backend (LP:
    #1376707)

  [ Alberto Aguirre ]
  * Add audioRole to QtMultimedia mock
  * Add a plugin to take screenshots on vol up + vol down

  [ CI bot ]
  * Fix relative time formatter when using non-UTC timezone. (LP:
    #1378821)

  [ Leo Arias ]
  * Removed the tests for the alternate paths of the autopilot helpers.

  [ Nick Dedekind ]
  * Fix relative time formatter when using non-UTC timezone. (LP:
    #1378821)
  * Reset current item selection on deleted. (LP: #1378462)
  * Added timer to re-assert server value after indicator menu item
    activation. (LP: #1336715)

  [ Mirco Müller ]
  * Added dedicated swipe-to-act button for snap-decisions, which avoids
    accidental taps/button-presses. (LP: #1358343)

  [ Chris Gagnon ]
  * add missing unity-scope-click dependancy to unity8-autopilot package
    (LP: #1336276)

  [ Michael Terry ]
  * Don't lock phone if user tries to switch back to an active call.
    (LP: #1388156)

  [ Daniel d'Andrada ]
  * DirectionalDragArea: Update TODO comment in light of new events
  * TouchDispatcher: synthesize MouseButtonDblClick events

  [ Leonardo Arias Fonseca ]
  * Removed the tests for the alternate paths of the autopilot helpers.

 -- Ubuntu daily release <ps-jenkins@lists.canonical.com>  Tue, 04 Nov 2014 12:56:08 +0000

unity8 (8.01+15.04.20141030-0ubuntu1) vivid; urgency=medium

  [ Michael Terry ]
  * Provide 'passphrase' as a field of Components.Lockscreen
  * Fix a race between Qml loading and DBus registration that caused
    problems when jenkins tried to unlock the phone.
  * Set domain explicitly for the Dialogs component because the welcome
    wizard wants to import it. (LP: #1381731)
  * When greeter or lockscreen has focus, show active call panel. (LP:
    #1378872)

  [ Ted Gould ]
  * Set the default OOM score for the dash (LP: #1379786)

  [ Michał Sawicz ]
  * Revert lp:~unity-team/unity8/flickables-speed-workaround to avoid
    risk in RTM.
  * Updated behaviour for zoomable image, workaround for sourcesize (LP:
    #1333187)

  [ Michael Frey ]
  * Added a check for Proximity to determine if we show the lock screen.
    (LP: #1378012)

  [ Ying-Chun Liu ]
  * Add non-interactive code into GenericScopeView. (LP: #1384441)

  [ Mirco Müller ]
  * Also use modal nature of snap-decision notifications when
    greeter/lockscreen is shown. This fixes LP: #1378827. (LP: #1378827)

  [ Michael Zanetti ]
  * Make the launcher update on dconf changes (LP: #1376707)
  * exit spread on background tap (LP: #1368261)
  * Use an index instead of a scope id in DashCommunicator (LP:
    #1376044)

  [ Andrea Cimitan ]
  * Updated behaviour for zoomable image, workaround for sourcesize (LP:
    #1333187)

  [ Daniel d'Andrada ]
  * Make TouchGate synthesize QMouseEvents for mouse-based target items
  * Don't specify a distanceThreshold as it conflicts with
    hintDisplacment

 -- Ubuntu daily release <ps-jenkins@lists.canonical.com>  Thu, 30 Oct 2014 21:43:42 +0000

unity8 (8.00+15.04.20141030-0ubuntu1) vivid; urgency=low

  [ josharenson ]
  * Fix lp:1370240 by making stages interactive when a snap decision is
    dismissed. (LP: #1370240)

  [ Nick Dedekind ]
  * remove qml ownership confusion for caching unitymenumodels (LP:
    #1368856)
  * Implementation of expandable panel design (LP: #1368856)

  [ Albert Astals ]
  * CardAttributes: Specify column and row since the gridlayout gets
    confused sometimes (LP: #1381092)
  * Reset VerticalJournal until the cardTool settles (LP: #1381255)

  [ Mirco Müller ]
  * Added synchronous/confirmation notification support to unity8. (LP:
    #1232633)

  [ Michael Zanetti ]
  * Fix lp:1370240 by making stages interactive when a snap decision is
    dismissed. (LP: #1370240)
  * Drop all visual indication of "pinning" (LP: #1381054)

  [ Antti Kaijanmäki ]
  * Unlock all modems on boot. (LP: #1333121)

 -- Ubuntu daily release <ps-jenkins@lists.canonical.com>  Thu, 30 Oct 2014 10:51:17 +0000

unity8 (8.00+14.10.20141013.2-0ubuntu1) utopic; urgency=low

  [ Michael Terry ]
  * Don't show initial lockscreen during the edge demo. The user just
    set up their phone with a password, it's pointless to ask them
    again. (LP: #1358283)
  * Distinguish between incoming calls and other dialer-app opens. (LP:
    #1378218) (LP: #1378218)

  [ Andrea Cimitan ]
  * Fix flickable speed to be resolution independent, by subclassing
    components (LP: #1348557)

  [ Michał Sawicz ]
  * Fix the ShellWithPin test and some functionality.

  [ Albert Astals ]
  * Move Base.qml to DashCategoryBase
  * Fix first item positioning when m_clipItem->y() is not 0 (LP:
    #1251597)
  * Fix some small qml warnings

  [ Daniel d'Andrada ]
  * Add touch ownership logic on top of qt input handling

 -- Ubuntu daily release <ps-jenkins@lists.canonical.com>  Mon, 13 Oct 2014 15:43:03 +0000

unity8 (8.00+14.10.20141009.4-0ubuntu1) utopic; urgency=low

  [ Michał Sawicz ]
  * Rename datetime indicator in test

  [ Albert Astals ]
  * Close overview temp scope on show dash (LP: #1373819)
  * Enable QT_STRICT_ITERATORS
  * Make Base not clickable, since we don't use it in anywhere clickable
    (we only use it for Category delegates in the LVWPH) (LP: #1300709)
  * Hide preview if it was visible when going to a scope (LP: #1374548)
  * Remove contentScale variable

  [ Andrea Cimitan ]
  * Fix card implicitHeight when summary is declared, but its text is
    empty. Also fixes vertical journal height and clipping (LP:
    #1362160)
  * Redesign for pinned apps. Remove thindivider on top of ubuntu dash
    button (not needed anymore) (LP: #1377100)

  [ Ying-Chun Liu ]
  * Fix run_on_device.sh to let it run again.

  [ Nick Dedekind ]
  * Fixed indicator menu bindings to server toggle value broken by user
    interaction. (LP: #1336715)
  * Force rendering so we don't get stuck in "waitForRendering" loop in
    tests.

  [ Daniel d'Andrada ]
  * PhoneStage: focus the new topmost app after the current one closes
    itself (LP: #1375267)

  [ Michael Terry ]
  * Fix some security issues with the tablet greeter, which allowed the
    lockscreen to be bypassed. (LP: #1367715) (LP: #1367715)

  [ Michael Zanetti ]
  * scale down errorText label if necessary (LP: #1378848)

 -- Ubuntu daily release <ps-jenkins@lists.canonical.com>  Thu, 09 Oct 2014 14:05:54 +0000

unity8 (8.00+14.10.20141008-0ubuntu1) utopic; urgency=low

  [ Michael Zanetti ]
  * Dual SIM pin unlocking. Hook up the UI to the backend. (LP:
    #1267135)

  [ Antti Kaijanmäki ]
  * Dual SIM pin unlocking. Hook up the UI to the backend. (LP:
    #1267135)

  [ Ubuntu daily release ]
  * New rebuild forced

 -- Ubuntu daily release <ps-jenkins@lists.canonical.com>  Wed, 08 Oct 2014 09:41:32 +0000

unity8 (8.00+14.10.20141006-0ubuntu1) utopic; urgency=low

  [ Andrea Cimitan ]
  * Tweak card header to match the spec
  * Add preview image slideshow (LP: #1351537)

  [ Michał Sawicz ]
  * Cache more things in memory, so flicking scopes should be faster
    (LP: #1336724)
  * Tweak card header to match the spec
  * Save texture memory by limiting sourceSize (LP: #1338430)

  [ Ying-Chun Liu ]
  * Add attributes to Preview. (LP: #1282460)

  [ Albert Astals ]
  * Update pot
  * Cache more things in memory, so flicking scopes should be faster
    (LP: #1336724)
  * Save texture memory by limiting sourceSize (LP: #1338430)
  * Clip the settings list
  * Fix unlocking from the left again
  * Add wait_ makes tests more reliable

  [ Michael Zanetti ]
  * fix fading out the launcher instead of sliding it out on left-edge
    minimizing an app.
  * Make the DashCommunicator async and more flexible to handle a
    lifecycle-suspended dash (LP: #1339883)

  [ Michael Terry ]
  * Retry unlock-device script if it fails, as there is always a risk of
    a small race with boot-up. (LP: #1370644)
  * Add pull-to-refresh functionality to scopes. (LP: #1368336)

  [ CI bot ]
  * Resync trunk

 -- Ubuntu daily release <ps-jenkins@lists.canonical.com>  Mon, 06 Oct 2014 08:03:23 +0000

unity8 (8.00+14.10.20140930.2-0ubuntu1) utopic; urgency=low

  [ Alexandros Frantzis ]
  * Remove stale trusted socket before starting unity8 from upstart (LP:
    #1371597) (LP: #1371597)

  [ CI bot ]
  * Resync trunk

  [ Andrea Cimitan ]
  * Move activity indicator on top of keyboard (LP: #1354519)

  [ Gerry Boland ]
  * Cleanup: Remove unused member and fix small syntax error in
    OrientationLock

  [ josharenson ]
  * Fix lp:1367894 by correcting how the minute value is calculated in
    the panel. (LP: #1367894)

  [ Nick Dedekind ]
  * Fixed DefaultIndicatorPage test. Fixed warnings from test.

  [ Ying-Chun Liu ]
  * Remove maxLineCount in preview. (LP: 1328513) (LP: #1328513)

  [ Michael Terry ]
  * Fix some code that accidentally landed in trunk before it got
    cleaned up. The current code just has some duplication to it that
    should be unified.
  * Implement latest visual designs for passphrase lockscreen.
  * Make it easier to use the Lockscreen component from the welcome
    wizard.
  * Limit how much memory we reserve for the greeter background image,
    allowing giant images to appear correctly.

  [ Daniel d'Andrada ]
  * Add gdbTestComponentName build targets

 -- Ubuntu daily release <ps-jenkins@lists.canonical.com>  Tue, 30 Sep 2014 16:57:28 +0000

unity8 (8.00+14.10.20140926-0ubuntu1) utopic; urgency=low

  [ CI bot ]
  * Resync trunk

  [ Nick Dedekind ]
  * Visual changes for indicator RTM polishing (LP: #1329289)

  [ Ubuntu daily release ]
  * New rebuild forced

 -- Ubuntu daily release <ps-jenkins@lists.canonical.com>  Fri, 26 Sep 2014 19:12:39 +0000

unity8 (8.00+14.10.20140923-0ubuntu1) utopic; urgency=low

  [ Michael Zanetti ]
  * fix swiping away the launcher from the left edge
  * fix indicators AP test

  [ Florian Boucault ]
  * New Splash screen implementation that fakes real app

  [ Albert Astals ]
  * We need this in build-depends so that qmluitests pass in CI

  [ Daniel d'Andrada ]
  * New Splash screen implementation that fakes real app

  [ Michael Terry ]
  * Fix LC_ALL and test harder by making both manual runs of
    timeformattertest and the whole test suite use the same locale
    settings.

  [ CI bot ]
  * Resync trunk

 -- Ubuntu daily release <ps-jenkins@lists.canonical.com>  Tue, 23 Sep 2014 09:26:18 +0000

unity8 (8.00+14.10.20140918.3-0ubuntu1) utopic; urgency=low

  [ Michał Sawicz ]
  * Add -windowgeometry option to the Dash and drop any user-visible
    mentions of Dash
  * Dash: Fix issue when expanding a category and collapsing another one
    at the same time.

  [ Albert Astals ]
  * Dash: Fix issue when expanding a category and collapsing another one
    at the same time.
  * Make the categoryView invisible when we are in the preview mode (LP:
    #1341205)
  * Pixel pushing in the dash header (LP: #1365929)

  [ Ying-Chun Liu ]
  * Re-add restart button for power menu. (LP: 1358197) (LP: #1358197)

  [ Marcus Tomlinson ]
  * Don't show a preview if a null response is returned from
    scope.preview(result)

  [ Mirco Müller ]
  * Don't limit the number of text-lines for body-text. (LP: #1369438)

  [ Michael Zanetti ]
  * Don't hide launcher when nothing happens on long left edge swipes
    (LP: #1357333)
  * Rework LauncherBackend

  [ Michael Terry ]
  * When running qmluitests, make sure that they use LANGUAGE=C, fixing
    a test failure when running locally in the US.

  [ Daniel d'Andrada ]
  * Some ApplicationWindow test improvements

  [ Rodney Dawes ]
  * Check purchase state to determine if purchase was cancelled and hide
    progress. (LP: #1362622)

 -- Ubuntu daily release <ps-jenkins@lists.canonical.com>  Thu, 18 Sep 2014 21:26:42 +0000

unity8 (8.00+14.10.20140918-0ubuntu1) utopic; urgency=low

  [ Michael Zanetti ]
  * Focus first app if there are already some running when we're
    starting up (LP: #1339883)

  [ Michał Sawicz ]
  * Don't play empty urls in Notification.qml

  [ Daniel d'Andrada ]
  * Improve tst_Shell
  * Build without any warnings
  * Make tst_Card work from outside the source tree (LP:1359201) (LP:
    #1359201)

 -- Ubuntu daily release <ps-jenkins@lists.canonical.com>  Thu, 18 Sep 2014 09:44:06 +0000

unity8 (8.00+14.10.20140910.1-0ubuntu1) utopic; urgency=low

  [ Pete Woods ]
  * Disable OEM and Click scopes when system scopes are disabled

  [ CI bot ]
  * Resync trunk

  [ Pawel Stolowski ]
  * Set UNITY_SCOPES_NO_FAVORITES environment variable to make scopes
    plugin ignore favorite scopes and fix basic functionality of unity-
    scope-tool.

 -- Ubuntu daily release <ps-jenkins@lists.canonical.com>  Wed, 10 Sep 2014 08:53:57 +0000

unity8 (8.00+14.10.20140908.1-0ubuntu1) utopic; urgency=low

  [ Michał Sawicz ]
  * Use a single white pixel instead of the heavier checkers image.
  * Add support to unlock-device for the new adbd coming down the
    pipeline. Also fix autopilot tests and run scripts for that.
  * Make LVWPH non interactive while on header animation
  * Improve references to scope/scopeStyle in PreviewListView and
    PageHeader, add tests.

  [ Nick Dedekind ]
  * Support for nested prompt session. (LP: #1358388)

  [ Albert Astals ]
  * Remove unused hasAttributes variable
  * Disable dash overview if in temp scope preview
  * Block mouse events under scope overview bottombar (LP: #1362206)
  * Fix regression in focus handling due to SDK change
  * Fix warning 'Background.qml:81:21: Unable to assign bool to QUrl'
  * Fix launcher internationalization
  * Make swipe and home button press in the launcher dismiss the
    overview
  * GSV: Use proper variable since altnav renames
  * Fix some "Cannot read property 'luminance' of null" warnings
  * Make LVWPH non interactive while on header animation

  [ Mirco Müller ]
  * Implemented the needed visual updates on notifications requested by
    Design for RTM. (LP: #1348092)

  [ Michael Terry ]
  * Don't show greeter when screen turns off during a call, even if
    proximity sensor isn't active. (LP: #1347001)
  * Add support to unlock-device for the new adbd coming down the
    pipeline. Also fix autopilot tests and run scripts for that.

  [ Michael Zanetti ]
  * open the application when clicking on the title entry in the
    quicklist (LP: #1336380)
  * Don't animate x while dragging apps from the left edge (LP:
    #1360105)

  [ Diego Sarmentero ]
  * Reset button state on cancel (LP: #1362622)

 -- Ubuntu daily release <ps-jenkins@lists.canonical.com>  Mon, 08 Sep 2014 14:16:42 +0000

unity8 (8.00+14.10.20140903.1-0ubuntu1) utopic; urgency=low

  [ Nick Dedekind ]
  * Support for nested prompt session. (LP: #1358388)

 -- Ubuntu daily release <ps-jenkins@lists.canonical.com>  Wed, 03 Sep 2014 07:58:49 +0000

unity8 (8.00+14.10.20140828.1-0ubuntu1) utopic; urgency=low

  [ Michael Terry ]
  * Reverse default for the user option "allow launcher/panel in greeter
    when locked." And allow that property to be controlled by an
    AccountsService property. (LP: #1358340) (LP: #1358340)
  * With recent password support, we want to be able to unlock the
    device even with a password set. And we need to be able to do this
    once the new adbd lands. So I've added a DBus command to hide the
    greeter. This should be secure because all apps are constrained and
    if you're on the local session bus unconstrained, you already have
    access to anything you want.

 -- Ubuntu daily release <ps-jenkins@lists.canonical.com>  Thu, 28 Aug 2014 20:06:41 +0000

unity8 (8.00+14.10.20140827.2-0ubuntu1) utopic; urgency=low

  [ Michał Sawicz ]
  * Implement scope header customization options
  * Don't ignore empty attributes in CardAttributes.qml and improve its
    encapsulation (LP: #1355901)
  * Add support for preview button color customization. Deprecate
    support for action icons.
  * Add table preview widget
  * Make "See Less" get stuck at the bottom of the view
  * Support alternative navigation in the dash.
  * Add scope settings UI
  * Add scope favoriting support
  * Passcode, not PIN (LP: #1361114)

  [ Jussi Pakkanen ]
  * Use nullptr instead of NULL.

  [ Albert Astals ]
  * Add table preview widget
  * Make "See Less" get stuck at the bottom of the view
  * Support alternative navigation in the dash.
  * Make the PageHeaderLabelTest pass under valgrind

  [ Benjamin Zeller ]
  * Add support for scope:// url in the dash (LP: #1361349)

  [ Marcus Tomlinson ]
  * Handle the openScope signal in "tempScopeItem" (ScopesOverview.qml)
    as is done with "scopeItem" (Dash.qml) (LP: #1356410)

  [ Daniel d'Andrada ]
  * Make "See Less" get stuck at the bottom of the view

  [ Andrea Cimitan ]
  * Fix right padding on overlay card
  * Add scope settings UI

  [ Michael Zanetti ]
  * use a smaller asset for the app's dropshadow (LP: #1359157)

 -- Ubuntu daily release <ps-jenkins@lists.canonical.com>  Wed, 27 Aug 2014 15:37:05 +0000

unity8 (8.00+14.10.20140825.3-0ubuntu1) utopic; urgency=low

  [ Daniel d'Andrada ]
  * SpreadDelegate - properly transition between splash screen, surface
    and screenshot

  [ Michał Sawicz ]
  * Rename Ubuntu.Connectivity to Unity.Connectivity to avoid name clash

 -- Ubuntu daily release <ps-jenkins@lists.canonical.com>  Mon, 25 Aug 2014 13:10:57 +0000

unity8 (8.00+14.10.20140822-0ubuntu1) utopic; urgency=low

  [ Albert Astals ]
  * More stable dash overview tests
  * PreviewExpandable: "widgets" is a model, not an array

  [ Alberto Aguirre ]
  * Proxy inactivity timeout values from gsettings into Unity.Screen
    (LP: #1230345)

  [ Gerry Boland ]
  * Cancel open PAM interactions on shutdown - fixes hang on logout on
    desktop (LP: #1353041)

  [ Diego Sarmentero ]
  * Show progress bar on payment button click The payment process has a
    small delay before the UI comes up which might cause confusion. Show
    a progress bar with unknown value to indicate activity. (LP:
    #1354139)

  [ Mirco Müller ]
  * Made notification qml-test pass again by using Component.onCompleted
    instead of onOpacityChanged for the time being.

  [ Michael Zanetti ]
  * Implement new lockscreen designs

  [ Michael Terry ]
  * Show the SIM unlock dialog immediately after booting, and enable its
    emergency call button.
  * Always keep indicator/launcher locked state in sync with whether the
    user is authenticated. (LP:# 1357230) (LP: #1357230)
  * Allow logging into a desktop or tablet session again, by properly
    dismissing old PAM conversations. (LP: #1350878) In a desktop or
    tablet, we were accidentally starting two PAM conversations in
    sequence on startup. Which is a small bug; it shouldn't normally be
    a problem, since each new PAM conversation should kill the old
    one.But the way we were killing the old one was subject to a thread
    race condition. See, a PAM conversation thread won't exit until all
    its prompts are answered. And what we do when we kill a PAM
    conversation is to answer all prompts with empty strings.But it's
    possible that when we want to kill a PAM conversation that it hasn't
    actually gotten to the point of prompting us yet. And when those
    prompts do come through, we were treating them as prompts for the
    new PAM conversation.So I've changed the PAM conversation logic to
    include a pam_handle and compare the handle with the current handle
    when being prompted. If it's an old handle, we just dismiss the
    prompt with an empty string response.Oh, and I fixed the bug that
    caused two prompts on startup in the first place. (But we still need
    the above logic anyway, for when you switch users quickly.) (LP:
    #1350878)

  [ Martin Pitt ]
  * Mark for using language packs.

 -- Ubuntu daily release <ps-jenkins@lists.canonical.com>  Fri, 22 Aug 2014 09:29:41 +0000

unity8 (8.00+14.10.20140820-0ubuntu1) utopic; urgency=low

  [ CI bot ]
  * Resync trunk

  [ Nick Dedekind ]
  * Fixed CachedUnityMenuModel destruction unhinging indicators. (LP:
    #1328646)

  [ Mirco Müller ]
  * Temporarily disable any opacity-animation for notifications to
    unblock the train due to LP: 1354406. (LP: #1354406)

 -- Ubuntu daily release <ps-jenkins@lists.canonical.com>  Wed, 20 Aug 2014 20:03:55 +0000

unity8 (8.00+14.10.20140817-0ubuntu1) utopic; urgency=low

  [ CI bot ]
  * Resync trunk

  [ Michał Sawicz ]
  * Fix dash overview test and prevent crash in mock ApplicationInfo's
    d'tor. tryCompareFunction didn't work because .item threw.

 -- Ubuntu daily release <ps-jenkins@lists.canonical.com>  Sun, 17 Aug 2014 00:37:35 +0000

unity8 (8.00+14.10.20140815.1-0ubuntu1) utopic; urgency=low

  [ Michael Terry ]
  * Bring dialer to front on incoming call even when device is locked
    (LP: #1354532)

  [ CI bot ]
  * Resync trunk

  [ Michał Sawicz ]
  * Use palette's baseText for text colour in dash.
  * Update qmltypes definitions
  * Move PageHeader out of qml/Components into qml/Dash
  * Reshuffle and update dependencies
  * Fix cardtool test and make card creator output debugging info on
    errors.
  * Support previews for scopes in overview and hook up preview
    processing to activity indicator.
  * Fix notifications indicator title
  * Fix horizontal list activation and add test for it.

  [ Ying-Chun Liu ]
  * Add button colors and i18n for power off dialog. (LP: #1354506)

  [ Mirco Müller ]
  * Force plain-text rendering for summary- and body-text. (LP:
    #1335787)

 -- Ubuntu daily release <ps-jenkins@lists.canonical.com>  Fri, 15 Aug 2014 17:38:07 +0000

unity8 (8.00+14.10.20140814.1-0ubuntu1) utopic; urgency=low

  [ Michael Terry ]
  * Add --lightdm= argument to ./run.sh that lets developers choose
    which lightdm backend to use. Stop letting a user that is
    immediately denied via PAM into the shell by fixing some assumptions
    that a user which was not prompted was successfully authenticated.
    This is not a common situation, you'd have to manually change your
    PAM config. Fix a small console warning .
  * Make wrong-password handling much nicer by showing a pretty spinner
    while we wait for PAM, by improving the prompt text to match
    designs, by forcing the user to wait five seconds after every five
    failed attemps, and by supporting (but not yet enabling) an opt-in
    "factory-reset your phone after X failed attemps" feature.

  [ Michael Zanetti ]
  * bring back network caching in dash (LP: #1355729)

  [ Michał Sawicz ]
  * Add --lightdm= argument to ./run.sh that lets developers choose
    which lightdm backend to use. Stop letting a user that is
    immediately denied via PAM into the shell by fixing some assumptions
    that a user which was not prompted was successfully authenticated.
    This is not a common situation, you'd have to manually change your
    PAM config. Fix a small console warning .
  * Fix anchor in PreviewListView.qml.
  * Make wrong-password handling much nicer by showing a pretty spinner
    while we wait for PAM, by improving the prompt text to match
    designs, by forcing the user to wait five seconds after every five
    failed attemps, and by supporting (but not yet enabling) an opt-in
    "factory-reset your phone after X failed attemps" feature.
  * Add new horizontal list category layout. (LP: #1352226)
  * Fix qml tests - loader around PageHeader, more retries for selecting
    a scope and undefined attributes in mock overview scope.

  [ Leo Arias ]
  * Added autopilot helpers and tests for the launcher and dash icon.
  * Added an autopilot helper to click a scope item.
  * Added an autopilot test for focusing an app clicking the icon on the
    launcher.

  [ Mirco Müller ]
  * Allow ENTER/RETURN in a TextField to accept a snap-decision
    notification. (LP: #1305885)

 -- Ubuntu daily release <ps-jenkins@lists.canonical.com>  Thu, 14 Aug 2014 01:29:55 +0000

unity8 (8.00+14.10.20140811-0ubuntu1) utopic; urgency=low

  [ Andrea Cimitan ]
  * Add emblem support in dash cards.

  [ Michael Terry ]
  * Fix a variety of design nits with the current lockscreen: * disable
    indicators and launcher when locked * when reversing the direction
    of a greeter flick, treat it as a cancel * don't animate dots when
    changing the infographic data source * make cancelling a login
    nicer: * reduce the delay before greeter starts animating * show the
    greeter from the same side of the screen that it hid to * don't re-
    animate the infographic (LP: #1351027)

  [ Stephen M. Webb ]
  * enables the unity8 upstart job for desktop sessions (LP: #1353041)

  [ Albert Astals ]
  * Dash Overview (LP: #1317683)
  * GenericScopeView: On click only activate scope:// uris and
    clickscope items The rest of clicks result in a preview, also
    scope:// uris don't get a preview
  * Pass the scope search hint up to the search line

 -- Ubuntu daily release <ps-jenkins@lists.canonical.com>  Mon, 11 Aug 2014 19:03:41 +0000

unity8 (8.00+14.10.20140808-0ubuntu1) utopic; urgency=low

  [ CI bot ]
  * Resync trunk

  [ Nick Dedekind ]
  * Added application prompt surfaces to allow prompting application
    which have not yet created a surface.

 -- Ubuntu daily release <ps-jenkins@lists.canonical.com>  Fri, 08 Aug 2014 12:15:05 +0000

unity8 (8.00+14.10.20140806.1-0ubuntu1) utopic; urgency=low

  [ Michal Hruby ]
  * Work with the scopes-v4 branch + departments->navigation renaming

  [ Michał Sawicz ]
  * Hardcode art shape size for click scope local and predefined
    categories While at it, drop the fillmode of cards
  * Use the correct API in PageHeader. (LP: #1353048)
  * Refactor dash activity indicator. (LP: #1351539)

  [ Albert Astals ]
  * Dash Departments fixes Update maxHeight manually since it depends on
    the position of the item and its parents and it can't know when the
    binding has to be updated Make parent stuff non interactive when the
    department list is shown
  * PageHeader: when on search clip y-coordinates otherwise the
    background spills out when on search (LP: #1350398)
  * Dash: Implement OverlayColor support in Cards
  * Hardcode art shape size for click scope local and predefined
    categories While at it, drop the fillmode of cards
  * Make test_departments test more stable There's various
    DashDepartments on the dash, make sure we're working over the one
    that is on screen, otherwise clicks don't end up where they should
  * Work with the scopes-v4 branch + departments->navigation renaming
  * Fixes for dash as app Load i18n catalog Process command line options
    Add the posibility to have a mouse touch adaptor (LP: #1353351)
  * Implement the Expandable Preview Widget Now TextSummary is not
    expandable by itself anymore, you have to use it inside an
    Expandable to get the behaviour
  * Add test prefix to xml output, seems CI needs it

  [ Antti Kaijanmäki ]
  * Indicators: Adds new ModemInfoItem to be used with indicator-network
    (LP: #1329204)

  [ Michael Terry ]
  * When the edge demo is running, don't show the greeter if the screen
    is turned off. This avoids an odd interaction where parts of the
    greeter are disabled but the edge demo isn't visible until you slide
    the greeter away. (LP: #1283425)
  * Don't hardcode the phablet password in our testing script.

  [ Ying-Chun Liu ]
  * Add divider dots.

  [ Mirco Müller ]
  * Make sure the TextField of a snap-decision notification has the
    active focus upon creation, thus the osk shows up right away. (LP:
    #1346867)

  [ Andrea Cimitan ]
  * Add touchdown effect to dash cards.
  * Import Ubuntu.Components for preview image gallery to pick up
    default flicking speeds.

 -- Ubuntu daily release <ps-jenkins@lists.canonical.com>  Wed, 06 Aug 2014 19:40:05 +0000

unity8 (8.00+14.10.20140805-0ubuntu1) utopic; urgency=low

  [ Michael Zanetti ]
  * Split the dash from the shell into a separate app (LP: #1232687)

  [ Leo Arias ]
  * Update the autopilot tests to work with the new dash app.

  [ Daniel d'Andrada ]
  * Split the dash from the shell into a separate app (LP: #1232687)

 -- Ubuntu daily release <ps-jenkins@lists.canonical.com>  Tue, 05 Aug 2014 12:06:31 +0000

unity8 (8.00+14.10.20140731.1-0ubuntu1) utopic; urgency=low

  [ Gerry Boland ]
  * Fix the run.sh script - pretend to be running with qtmir and emit
    SIGSTOP at the right time

  [ Ying-Chun Liu ]
  * Implement Attribute UI. (LP: #1282460)

  [ Albert Astals ]
  * Hide search history popup as soon as you start typing As discussed
    with Mike and Saviq
  * Compile with for scopes-v3 unity-api
  * PageHeader: Unfocus search field when search entry is selected
  * Show search field if the search query changes
  * Test: Add a condition for art.height being > 0 means stuff has
    already been layouted a bit without it it can happen that we get 0
    for everything at startup and tests still pass
  * Remove leftover in test of an old headerless implementation

  [ Michael Zanetti ]
  * Drop Recent apps category from Dash (LP: #1281092)
  * update launcher count emblems to match new spec (LP: #1338984)

  [ Bill Filler ]
  * disable predictive text for dash search field (LP: #1340409)

  [ CI bot ]
  * Resync trunk

  [ Antti Kaijanmäki ]
  * DefaultIndicatorPage: use Loader status to determine the visible
    property. (LP: #1350555)

 -- Ubuntu daily release <ps-jenkins@lists.canonical.com>  Thu, 31 Jul 2014 16:51:01 +0000

unity8 (8.00+14.10.20140729.1-0ubuntu1) utopic; urgency=low

  [ Michael Terry ]
  * Check user's pin/password using PAM, instead of a plaintext keyfile.
    New build dependency: libpam0g-dev for phone unlock with PAM (LP:
    #1234983)

 -- Ubuntu daily release <ps-jenkins@lists.canonical.com>  Tue, 29 Jul 2014 23:36:30 +0000

unity8 (8.00+14.10.20140729-0ubuntu1) utopic; urgency=medium

  [ Gerry Boland ]
  [ Daniel d'Andrada ]
  * Re-architecture unity8 to use the QtMirCompositor library so that
    the Qt scenegraph renderer is used as the Mir compositor, and
    application surfaces are added to the QML scene as items.
    
  [ Michael Zanetti ]
  * Port phone right-edge spread code to use QtCompositor
  * Add right-edge spread animation for tablet

  [ Ubuntu daily release ]
  * New rebuild forced

 -- Ubuntu daily release <ps-jenkins@lists.canonical.com>  Tue, 29 Jul 2014 15:07:32 +0000

unity8 (7.90+14.10.20140725-0ubuntu1) utopic; urgency=low

  [ CI bot ]
  * Resync trunk

  [ Michał Sawicz ]
  * Fix the ap test for applications.

  [ Albert Astals ]
  * Use deleteLater instead of a direct delete We are seeing a crash in
    QQuickWindowPrivate::polishItems because LVWPH is deleting items to
    polish from it's updatePolish which means the set in
    QQuickWindowPrivate::polishItems may end up with some yet-to-
    process-but-now-deleted items. Switching to deleteLater fixes this

 -- Ubuntu daily release <ps-jenkins@lists.canonical.com>  Fri, 25 Jul 2014 10:47:34 +0000

unity8 (7.90+14.10.20140724.1-0ubuntu1) utopic; urgency=low

  [ Michael Zanetti ]
  * properly parent launcher items (LP: #1347902)

  [ Michał Sawicz ]
  * Move the PyDev project files to the root, supporting .py scripts
    outside of tests/autopilot. Add Autopilot Run and List launch
    configurations to easily support debugging in Eclipse. Use
    add_unity8_mock macro in the Telephony plugin.
  * Drop FilterGrid and refactor height animations in GenericScopeView.
    Also implement forced category expansion. (LP: #1326470)
  * Move expansion button from section header to category footer. (LP:
    #1261300)
  * Fix expect-sigstop enviroment variable name. (LP: #1346819)
  * Make headerless categories easier Instead of having no header
    category (which is a bit confusing since the LVWPH code was designed
    so that when a category has no header it is because it shares the
    category with the previous one) what we have for headerless
    categories is a header of height 0, this way everything works as it
    should and results in cleaner code in the LVWPH and in
    GenericScopeView
  * Add support for header links.
  * Add dash PageHeader styling.

  [ Albert Astals ]
  * Make headerless categories easier Instead of having no header
    category (which is a bit confusing since the LVWPH code was designed
    so that when a category has no header it is because it shares the
    category with the previous one) what we have for headerless
    categories is a header of height 0, this way everything works as it
    should and results in cleaner code in the LVWPH and in
    GenericScopeView

 -- Ubuntu daily release <ps-jenkins@lists.canonical.com>  Thu, 24 Jul 2014 20:41:29 +0000

unity8 (7.90+14.10.20140723.4-0ubuntu1) utopic; urgency=low

  [ thomas-voss ]
  * Explicitly select gcc version.

 -- Ubuntu daily release <ps-jenkins@lists.canonical.com>  Wed, 23 Jul 2014 15:32:41 +0000

unity8 (7.90+14.10.20140721.1-0ubuntu1) utopic; urgency=low

  [ Michael Terry ]
  * Allow running the dialer-app in emergency mode when the screen is
    locked.

  [ Michał Sawicz ]
  * Add missing nameOwner property to mock UnityMenuModel.

  [ Albert Astals ]
  * Fix name, There's nothing called pageHeader in this file

 -- Ubuntu daily release <ps-jenkins@lists.canonical.com>  Mon, 21 Jul 2014 14:57:08 +0000

unity8 (7.90+14.10.20140717.3-0ubuntu1) utopic; urgency=low

  [ Nick Dedekind ]
  * Added environment variable to upstart conf for mir trusted socket
  * Removed indicator menu dismissal on menu activation (LP: #1337771)

 -- Ubuntu daily release <ps-jenkins@lists.canonical.com>  Thu, 17 Jul 2014 16:35:52 +0000

unity8 (7.90+14.10.20140717.1-0ubuntu1) utopic; urgency=low

  [ Michał Sawicz ]
  * Only generate .qmltypes files manually, no need to do it build-time.
    It didn't work when cross-compiling either, and required builders to
    have otherwise unnecessary environment.
  * Fix CardCreator test. It got broken with a merge that got landed
    along side of it.

  [ Ying-Chun Liu ]
  * Add reboot/shutdown (LP: #1234062)

  [ Albert Astals ]
  * Make the departments test more stable

  [ Mirco Müller ]
  * Fixes gap at top of sim-unlock/fullscreen notification (point 1.),
    fixes blocking overlay if underlying UnityMenuModel vanishes from
    DBus (point 2.). The third bullet-point of the bug-report, lockup of
    shell-UI, could not be reproduced. (LP: #1308011)

  [ Michael Terry ]
  * Expose a new greeter DBus property, IsActive, which tells apps and
    indicators when the integrated-greeter screen is active. Useful for
    switching UI modes when the screen is locked.
  * Allow the session to bring up the greeter/lockscreen over DBus. The
    emergency dialer will need this support in order to cancel bringing
    it up.

  [ Michael Zanetti ]
  * Fixes gap at top of sim-unlock/fullscreen notification (point 1.),
    fixes blocking overlay if underlying UnityMenuModel vanishes from
    DBus (point 2.). The third bullet-point of the bug-report, lockup of
    shell-UI, could not be reproduced. (LP: #1308011)

 -- Ubuntu daily release <ps-jenkins@lists.canonical.com>  Thu, 17 Jul 2014 09:38:20 +0000

unity8 (7.90+14.10.20140714-0ubuntu1) utopic; urgency=low

  [ Michał Sawicz ]
  * Activate all results in click scope by default. (LP: #1341262)

  [ Mirco Müller ]
  * Added support for utilization of the ComboButton SDK-element for
    snap-decision notifications with many actions.

 -- Ubuntu daily release <ps-jenkins@lists.canonical.com>  Mon, 14 Jul 2014 18:20:25 +0000

unity8 (7.90+14.10.20140709.2-0ubuntu1) utopic; urgency=low

  [ Michal Hruby ]
  * Fix FTBFS when using latest unity-api.

  [ Michał Sawicz ]
  * Refactor carousel item activation.
  * Refactor ScopeItem into GenericScopeView.
  * Add initial support for scope customizations.
  * Make rating stars in PreviewReviewDisplay.qml non-interactive. (LP:
    #1337508)

  [ Nick Dedekind ]
  * Added active call hint A hint is displayed in the indicator panel
    when an call is active on the Telephony Serivce

  [ Albert Astals ]
  * We need to boostrap height also when we have 1 item ^_^ (LP:
    #1337408)
  * Add initial support for scope customizations.
  * CardCreator: Give a correct implicitHeight if we only have art The
    hasSubtitle change is really unrelated and not needed here, just
    sneaking it in to not create yet another review. (LP: #1330899)
  * Fake Scopes Plugin: Register PreviewModelInterface

  [ Michael Zanetti ]
  * make the launcher's drag'n'drop indicator more prominent (LP:
    #1332042)
  * make launcher items live having them non-live is not really required
    and reveals an issue in combination with UbuntuShape (LP: #1302761)
  * Fade out launcher in place instead of moving it to the left on long
    left edge swipes. (LP: #1332096)
  * update launcher icon glow as requested by design (LP: #1336725)
  * update header in dash to use the new header from the SDK (LP:
    #1335491)
  * fix testPreview with larger GRID_UNIT_PX values
  * clip the corner of pinned icons in the launcher as per new design
  * update launcher background according to latest design (LP: #1336314)
  * Update Launcher's home button design according to new spec. (LP:
    #1329331)

  [ CI bot ]
  * make launcher items live having them non-live is not really required
    and reveals an issue in combination with UbuntuShape (LP: #1302761)

 -- Ubuntu daily release <ps-jenkins@lists.canonical.com>  Wed, 09 Jul 2014 19:46:11 +0000

unity8 (7.90+14.10.20140707-0ubuntu1) utopic; urgency=low

  [ Nick Dedekind ]
  * Added support for TransferMenu

 -- Ubuntu daily release <ps-jenkins@lists.canonical.com>  Mon, 07 Jul 2014 11:40:59 +0000

unity8 (7.90+14.10.20140703.1-0ubuntu1) utopic; urgency=low

  [ Michał Sawicz ]
  * Initial code for a payment button widget, to handle purchasing apps
    from the click scope.

  [ Nick Dedekind ]
  * Moved [Message]MenuItemFacotory from Unity.Indicators plugin to qml
    folder.

  [ Albert Astals ]
  * EasingCurve: Initialize members
  * Fix valgrind warning by not emitting reset on model destructor That
    won't be supported until Qt 5.4 More info at https://bugreports.qt-
    project.org/browse/QTBUG-39780 Warning was ==16693== Invalid read of
    size 8 ==16693== at 0x72B19A0: QQmlContext::isValid() const
    (qqmlcontext.cpp:231) ==16693== by 0x736C82B:
    QQmlDelegateModelPrivate::emitChanges() (qqmldelegatemodel.cpp:1412)
    ==16693== by 0x7372AE6: QQmlDelegateModel::_q_modelReset()
    (qqmldelegatemodel.cpp:1463) ==16693== by 0x7397224:
    QQmlDelegateModel::qt_static_metacall(QObject*, QMetaObject::Call,
    int, void**) (moc_qqmldelegatemodel_p.cpp:196) ==16693== by
    0x739769E: QQmlDelegateModel::qt_metacall(QMetaObject::Call, int,
    void**) (moc_qqmldelegatemodel_p.cpp:292) ==16693== by 0x66379CC:
    QMetaObject::activate(QObject*, int, int, void**) (in
    /usr/lib/x86_64-linux-gnu/libQt5Core.so.5.3.0) ==16693== by
    0x65AEEFD: QAbstractItemModel::endResetModel() (in /usr/lib/x86_64-
    linux-gnu/libQt5Core.so.5.3.0) ==16693== by 0x23461EFD:
    FakeIndicatorsModel::unload() (fakeindicatorsmodel.cpp:53) ==16693==
    by 0x23461E13: FakeIndicatorsModel::~FakeIndicatorsModel()
    (fakeindicatorsmodel.cpp:34) ==16693== by 0x2345C073:
    QQmlPrivate::QQmlElement<FakeIndicatorsModel>::~QQmlElement() (in
    /home/tsdgeos_work/phablet/unity8/investigate_test_shell_crash/build
    dir/tests/mocks/Unity/Indicators/libIndicatorsFakeQml.so) ==16693==
    by 0x2345C0A3:
    QQmlPrivate::QQmlElement<FakeIndicatorsModel>::~QQmlElement()
    (qqmlprivate.h:106) ==16693== by 0x663636B:
    QObjectPrivate::deleteChildren() (in /usr/lib/x86_64-linux-
    gnu/libQt5Core.so.5.3.0) ==16693== Address 0x1862d448 is 8 bytes
    inside a block of size 16 free'd ==16693== at 0x4C2C2BC: operator
    delete(void*) (vg_replace_malloc.c:503) ==16693== by 0x72B21B8:
    QQmlContextData::destroy() (qqmlcontext.cpp:647) ==16693== by
    0x7293458: QQmlPrivate::qdeclarativeelement_destructor(QObject*)
    (qqmlengine.cpp:612) ==16693== by 0x6C0CADD:
    QQmlPrivate::QQmlElement<QQuickItem>::~QQmlElement()
    (qqmlprivate.h:105) ==16693== by 0x663636B:
    QObjectPrivate::deleteChildren() (in /usr/lib/x86_64-linux-
    gnu/libQt5Core.so.5.3.0) ==16693== by 0x663F0EB: QObject::~QObject()
    (in /usr/lib/x86_64-linux-gnu/libQt5Core.so.5.3.0) ==16693== by
    0x6BF64B5: QQuickItem::~QQuickItem() (qquickitem.cpp:2064) ==16693==
    by 0x6C0CAE5: QQmlPrivate::QQmlElement<QQuickItem>::~QQmlElement()
    (qqmlprivate.h:106) ==16693== by 0x663636B:
    QObjectPrivate::deleteChildren() (in /usr/lib/x86_64-linux-
    gnu/libQt5Core.so.5.3.0) ==16693== by 0x663F0EB: QObject::~QObject()
    (in /usr/lib/x86_64-linux-gnu/libQt5Core.so.5.3.0) ==16693== by
    0x6BF64B5: QQuickItem::~QQuickItem() (qquickitem.cpp:2064) ==16693==
    by 0x6C0CAE5: QQmlPrivate::QQmlElement<QQuickItem>::~QQmlElement()
    (qqmlprivate.h:106) (LP: #1332598)

  [ Michael Zanetti ]
  * drop launcher item spacing (LP: #1332022)
  * change wording in launcher quicklist (LP: #1332035)

  [ Alejandro J. Cura ]
  * Initial code for a payment button widget, to handle purchasing apps
    from the click scope.

  [ Rodney Dawes ]
  * Initial code for a payment button widget, to handle purchasing apps
    from the click scope.

  [ Renato Araujo Oliveira Filho ]
  * Create IndicatorsLight.qml component used to control indicator led.
    A blue led will pulse if the message indicator is blue and screen is
    off.

 -- Ubuntu daily release <ps-jenkins@lists.canonical.com>  Thu, 03 Jul 2014 14:47:46 +0000

unity8 (7.90+14.10.20140701.2-0ubuntu2) utopic; urgency=medium

  * debian/control: 
    list qtdeclarative5-ubuntu-ui-toolkit-plugin-gles as an alternative 
    choice, since provides are not versionned, should restore installability
    on amd64 and i386

 -- Sebastien Bacher <seb128@ubuntu.com>  Thu, 03 Jul 2014 13:26:38 +0200

unity8 (7.90+14.10.20140701.2-0ubuntu1) utopic; urgency=medium

  [ Michał Sawicz ]
  * Adapt to suru theme.

 -- Ubuntu daily release <ps-jenkins@lists.canonical.com>  Tue, 01 Jul 2014 15:10:35 +0000

unity8 (7.89+14.10.20140627-0ubuntu1) utopic; urgency=low

  [ Michael Terry ]
  * Fix path in launcher mock after moving our mock icons, to avoid a
    lot of "icon not found" warnings during qmluitests.
  * Fix the testMultiGreeter qmluitest. Incoming method variables are
    apparently read-only in Qt5.3. (LP: #1332488)

  [ CI bot ]
  * Resync trunk

  [ Michał Sawicz ]
  * Adapt scope mock to new api and quiet unused variable warnings.
  * Fix dynamic overlay height. (LP: #1334879)
  * Don't center items in CardVerticalJournal, kind of beats the
    purpose... Also don't bind unnecessarily.

  [ Ying-Chun Liu ]
  * Fix LP:1330957 Fix some failed test cases. (LP: #1330957)

  [ Albert Astals ]
  * Don't seem to need this waitForRendering And makes test fail in 5.3

 -- Ubuntu daily release <ps-jenkins@lists.canonical.com>  Fri, 27 Jun 2014 08:47:58 +0000

unity8 (7.89+14.10.20140624.1-0ubuntu1) utopic; urgency=low

  [ Alberto Aguirre ]
  * Update Powerd plugin and Shell.qml to accommodate changes in the
    display power state notification.

 -- Ubuntu daily release <ps-jenkins@lists.canonical.com>  Tue, 24 Jun 2014 17:11:08 +0000

unity8 (7.89+14.10.20140624-0ubuntu1) utopic; urgency=low

  [ Ying-Chun Liu ]
  * Add logout support. Reviewed by: Daniel d'Andrada (LP: #1302213)

 -- Ubuntu daily release <ps-jenkins@lists.canonical.com>  Tue, 24 Jun 2014 08:17:09 +0000

unity8 (7.89+14.10.20140623.1-0ubuntu1) utopic; urgency=low

  [ Michał Sawicz ]
  * Make so that fixedArtShapeSize actually fixes artShapeSize.

  [ Albert Astals ]
  * Add VerticalJournal integration to Dash/scopes/QML (LP: #1326467)
  * Make so that fixedArtShapeSize actually fixes artShapeSize.

  [ Mirco Müller ]
  * Added the frontend-part of sound-hint support for notifications with
    updated QML-tests.

 -- Ubuntu daily release <ps-jenkins@lists.canonical.com>  Mon, 23 Jun 2014 11:17:12 +0000

unity8 (7.89+14.10.20140619.3-0ubuntu1) utopic; urgency=low

  * New rebuild forced

 -- Ubuntu daily release <ps-jenkins@lists.canonical.com>  Thu, 19 Jun 2014 16:02:41 +0000

unity8 (7.89+14.10.20140619.2-0ubuntu1) utopic; urgency=low

  [ Albert Astals ]
  * Departments support (LP: #1320847)

 -- Ubuntu daily release <ps-jenkins@lists.canonical.com>  Thu, 19 Jun 2014 11:17:40 +0000

unity8 (7.89+14.10.20140616.1-0ubuntu1) utopic; urgency=low

  [ Pawel Stolowski ]
  * Extend the hack for click scope categories with the upcoming 'store'
    category: single-tap on results from the 'store' category should
    activate them, instead of requesting a preview. (LP: #1326292)

  [ Albert Astals ]
  * Drop the " Preview" suffix from Preview title As requested in
    https://bugs.launchpad.net/unity8/+bug/1316671 (LP: #1316671)

 -- Ubuntu daily release <ps-jenkins@lists.canonical.com>  Mon, 16 Jun 2014 14:43:01 +0000

unity8 (7.89+14.10.20140613-0ubuntu1) utopic; urgency=medium

  [ Michael Terry ]
  * Revert split greeter for now.  We will bring it back as an option
    for Desktop, but use a big hammer revert right now to get Touch back
    in shape.

  [ CI bot ]
  * Fix build problems. Reviewed by: Michael Terry (LP: #1328850)

 -- Ubuntu daily release <ps-jenkins@lists.canonical.com>  Fri, 13 Jun 2014 08:30:48 +0000

unity8 (7.88+14.10.20140606-0ubuntu1) utopic; urgency=low

  [ Michał Sawicz ]
  * Make lockscreen buttons translatable.

  [ Albert Astals ]
  * Correctly mark these functions as overrides
  * Remove connections to non existant signal
  * Better test name
  * Improvements for headerless categories LVPWH: No section name -> no
    header LVPWH: New hasSectionHeader context property for delegates
    GSV: Add topMargin if no hasSectionHeader (LP: #1326415)
  * Make tryVerticalJournal, tryHorizontalJournal and tryOrganicGrid
    work again

  [ Michael Zanetti ]
  * Don't crash when we get an invalid app from ApplicationManager (LP:
    #1309162)

  [ Andrea Cimitan ]
  * Workaround for lp1324159 (LP: #1322233, #1324159)

  [ CI bot ]
  * Resync trunk

  [ Florian Boucault ]
  * Application startup: changed splash rectangle to be black instead of
    white and added a neat little animation. (LP: #1124265)

 -- Ubuntu daily release <ps-jenkins@lists.canonical.com>  Fri, 06 Jun 2014 11:38:53 +0000

unity8 (7.88+14.10.20140603.1-0ubuntu1) utopic; urgency=medium

  [ Michael Terry ]
  * Bump version so ubuntu-touch-session can reference this one

 -- Ubuntu daily release <ps-jenkins@lists.canonical.com>  Tue, 03 Jun 2014 20:31:00 +0000

unity8 (7.87+14.10.20140603.1-0ubuntu1) utopic; urgency=low

  [ CI bot ]
  * Resync trunk

  [ Michał Sawicz ]
  * Move env setup past session init in greeter wrapper. (LP: #1325882)

 -- Ubuntu daily release <ps-jenkins@lists.canonical.com>  Tue, 03 Jun 2014 10:33:11 +0000

unity8 (7.87+14.10.20140530.1-0ubuntu3) utopic; urgency=medium

  * no change rebuild

 -- Oliver Grawert <ogra@ubuntu.com>  Mon, 02 Jun 2014 16:19:10 +0200

unity8 (7.87+14.10.20140530.1-0ubuntu2) utopic; urgency=medium

  * drop dbus-x11 dependency of unity8-greeter, it makes us end up with
    multiple session dbus daemons which breaks many AP tests in the lab

 -- Oliver Grawert <ogra@ubuntu.com>  Mon, 02 Jun 2014 14:50:59 +0200

unity8 (7.87+14.10.20140530.1-0ubuntu1) utopic; urgency=medium

  [ Michael Terry ]
  * Bump version for Breaks due to unity8-greeter
  * In split mode, determine whether the application identifiers in
    AccountsService are click packages or not, so we know the correct
    url prefix to use.
  * Start logrotate in the greeter's session.

 -- Ubuntu daily release <ps-jenkins@lists.canonical.com>  Fri, 30 May 2014 09:29:15 +0000

unity8 (7.86+14.10.20140527-0ubuntu1) utopic; urgency=low

  [ Andrea Cimitan ]
  * Passes to make tryCommand -qmljsdebugger=port:3768 to enable
    debug/profiling test apps
  * Fixes carousel shadow

  [ Michał Sawicz ]
  * Use dpkg-architecture, not gcc, to determine the machine triplet.

  [ Ying-Chun Liu ]
  * Fix ZoomableImage test failure. (LP: #1317254)

  [ Albert Astals ]
  * We don't need iconutils in this mock
  * Don't reserve space for mascot if no mascot is specified (LP:
    #1319343)
  * CardHeader is no more, remove stale line in CMakeLists.txt
  * GenericScopeViewTest: Wait a bit more Otherwise sometimes we end
    getting up the wrong delegate (maybe one that will be garbage
    collected?) (LP: #1322279)
  * Fix crash in organicgridtest

  [ Daniel d'Andrada ]
  * Remove Shell's underlay background image as it cannot be seen
    anymore Now that the Dash has its own, opaque, background, the
    underlay's background image can no longer be seen. So it's just a
    waste of resources to have it.

  [ Michael Terry ]
  * Use the same animation when dismissing a greeter slide from the
    launcher as from a normal greeter drag. (LP: #1316513)

  [ Michael Zanetti ]
  * enhance lockscreen add a retry indication label (e.g. 3 attempts
    left). add an additional label (e.g. phone number for multi sim).
    add a infoPopup (e.g. to display a warning for last retry). add min
    and max limit values. add tests for the above (LP: #1302050)

 -- Ubuntu daily release <ps-jenkins@lists.canonical.com>  Tue, 27 May 2014 07:47:11 +0000

unity8 (7.86+14.10.20140522-0ubuntu1) utopic; urgency=low

  [ Albert Astals ]
  * Use Interface classes from unity-api

 -- Ubuntu daily release <ps-jenkins@lists.canonical.com>  Thu, 22 May 2014 17:59:23 +0000

unity8 (7.86+14.10.20140519-0ubuntu1) utopic; urgency=low

  [ Ubuntu daily release ]
  * New rebuild forced

  [ Albert Astals ]
  * Use the new displayMargin feature Also port our DashViews to use
    same naming and behaviour + update tests

 -- Ubuntu daily release <ps-jenkins@lists.canonical.com>  Mon, 19 May 2014 07:35:51 +0000

unity8 (7.86+14.10.20140516.5-0ubuntu1) utopic; urgency=low

  [ Michal Hruby ]
  * Updated scope tool to create proper config files after recent
    libunity-scopes-api changes.

  [ Michał Sawicz ]
  * Refactor export_qmlfiles and export_qmlplugins to be more generic
    and clean up installed mocks.

  [ Albert Astals ]
  * Remove empty dirs
  * Set the tabbarmodel index as we do on real code It works better :D
    (LP: #1317255)

  [ Thomi Richards ]
  * Use new import location for ProcessSearchError in process_helpers
    script.

  [ Andrea Cimitan ]
  * Adds shadow for the carousel

  [ Daniel d'Andrada ]
  * Remove Revealer component It's not used anywhere anymore. It's been
    replaced by DragHandle.

  [ Andy Doan ]
  * unlock_device: support more complex reboot/wait cycles Currently
    this script only allows you to override how to "wait" on the device.
    This changes the logic to also support how you go about rebooting
    the device. This is handy for the ubuntu-emulator because adb-reboot
    is not currently supported. However, we also have a more
    sophisticated, fool-proof way we reboot/wait in the CI lab that
    would be nice to take advantage of:
    http://bazaar.launchpad.net/~ubuntu-test-case-dev/ubuntu-test-
    cases/touch/view/head:/scripts/reboot-and-wait

 -- Ubuntu daily release <ps-jenkins@lists.canonical.com>  Fri, 16 May 2014 18:46:32 +0000

unity8 (7.86+14.10.20140516.2-0ubuntu1) utopic; urgency=low

  [ CI bot ]
  * Resync trunk

  [ Michael Zanetti ]
  * support appid:// entries in gsettings schema and make
    findDesktopFile work with short-appid (LP: #1239750)

 -- Ubuntu daily release <ps-jenkins@lists.canonical.com>  Fri, 16 May 2014 12:32:40 +0000

unity8 (7.86+14.10.20140514.1-0ubuntu1) utopic; urgency=low

  [ Antti Kaijanmäki ]
  * Indicators/RootActionState: use g_variant_iter_loop to extract
    icons.

 -- Ubuntu daily release <ps-jenkins@lists.canonical.com>  Wed, 14 May 2014 11:43:55 +0000

unity8 (7.86+14.10.20140513-0ubuntu1) utopic; urgency=low

  [ Andrea Cimitan ]
  * Improve padding in Text preview widget. (LP: #1316683)

  [ CI bot ]
  * Resync trunk

  [ Nick Dedekind ]
  * Removed binding loop from Unity.Indicators.MenuContentActivator
    Change handler for QMLListProperty used by MenuContent.qml:
    menuActivator.content[index].active If we're already asking for the
    index, we know it exists already. No need to send a
    changeNotification on an implied creation.

  [ Josh Arenson ]
  * Implements usage-style documentation for unity8 executable. Fixes
    lp:1269282 (LP: #1269282)

  [ Albert Astals ]
  * Create specialized Card code in Javascript instead of having various
    copied&pasted files (LP: #1297197)

 -- Ubuntu daily release <ps-jenkins@lists.canonical.com>  Tue, 13 May 2014 08:34:02 +0000

unity8 (7.86+14.10.20140507.3-0ubuntu1) utopic; urgency=low

  [ Michał Sawicz ]
  * Remove HUD from the bottom edge. Again.

 -- Ubuntu daily release <ps-jenkins@lists.canonical.com>  Wed, 07 May 2014 11:14:30 +0000

unity8 (7.86+14.10.20140505-0ubuntu1) utopic; urgency=low

  [ Ted Gould ]
  * Provide a dbus interface for setting the count and countVisible
    properties. (LP: #1301400)

  [ Michał Sawicz ]
  * Pass env variables to initctl start.
  * Suffix .sh to our scripts and clean up debian/rules.
  * Adapt to Debian Qt package renames and drop unneeded Dee plugin
    dependency.

  [ Ying-Chun Liu ]
  * Add Zoomable Image for Preview widgets.

  [ Albert Astals ]
  * Remove support for Qt <= 5.2.1

  [ Mirco Müller ]
  * Implemented feature-request from Design for modal snap-decision
    notifications on the phone. See LP #1285712 (LP: #1285712)

  [ Andrea Cimitan ]
  * Make progressbas in preview widget big as the button

  [ CI bot ]
  * Resync trunk

 -- Ubuntu daily release <ps-jenkins@lists.canonical.com>  Mon, 05 May 2014 12:09:43 +0000

unity8 (7.86+14.10.20140502.6-0ubuntu1) utopic; urgency=low

  [ tpeeters ]
  * Adapt to new TabBar

  [ Tim Peeters ]
  * Adapt to new TabBar

 -- Ubuntu daily release <ps-jenkins@lists.canonical.com>  Fri, 02 May 2014 16:44:52 +0000

unity8 (7.86+14.10.20140429.2-0ubuntu1) utopic; urgency=medium

  [ Andrea Cimitan ]
  * Update upstart job to reflect latest unity-mir changes
  * Fix locale in qml tests and fixtimeformattertest (LP: #1301038)
  * Fix 1309135 (LP: #1309135)

  [ Michał Sawicz ]
  * Split out unity8-common package
  * Don't wait for indicator services to start, and drop Scope Tool's
    .desktop file. (LP: #1310172)

  [ Michael Terry ]
  * Stop clock from hiding when the 'show dash' button is pressed in
    greeter. (LP: #1308139)
  * Make swipe teases in the greeter more helpful and obvious (LP:
    #1267623)

  [ Nick Dedekind ]
  * Fixed datetime indicator appointment colour (LP: #1307048)

  [ Albert Astals ]
  * Improve Card creation time by adding loaders that make sure only
    what's needed is loaded (LP: #1297197)
  * CategoryDelegateRange: Fix condition for detecting overshooting
  * Make xvfbtests work in the DashView plugins
  * Fix binding loop in FilterGrid height

  [ Victor R. Ruiz ]
  * Move autopilot notification code to a helper method.

 -- Ubuntu daily release <ps-jenkins@lists.canonical.com>  Tue, 29 Apr 2014 15:21:33 +0000

unity8 (7.85+14.04.20140416-0ubuntu1) trusty; urgency=low

  [ Albert Astals ]
  * Fix last item X position Fixes clicking on the last item sometimes
    not working (LP: #1301871)
  * Use upstart in ./run Makes it so that you can use the lock button on
    the device without getting that nasty hwc crash
  * Remove AnimationControllerWithSignals.
  * Use the correct delegate base item for the Carousel test
  * Some simplification in DashContent Kill the ScopeDelegateMapper in
    favour of a simple if (that will eventually go away). Removal of all
    the fake scopes in the tests that added nothing of value to the
    tests. Removal of movementEnded signal that was unused. Removal of
    movementStarted and positionedAtBeginning signals that were being
    used as function calls. Rework DashContent tests so they what the
    function does what it is supposed to do instead of just making sure
    QML signals work .
  * Improve Card creation time by adding loaders that make sure only
    what's needed is loaded In my computer it goes from RESULT :
    qmltestrunner::benchmark_time:"cardTitleArtSubtitleMascotSummaryMode
    l": 3.217 msecs per iteration (total: 3,218, iterations: 1000)
    RESULT :
    qmltestrunner::benchmark_time:"cardTitleArtSubtitleMascotModel":
    1.647 msecs per iteration (total: 1,648, iterations: 1000) RESULT :
    qmltestrunner::benchmark_time:"cardTitleArtSubtitleModel": 1.514
    msecs per iteration (total: 1,515, iterations: 1000) RESULT :
    qmltestrunner::benchmark_time:"cardTitleArtModel": 1.471 msecs per
    iteration (total: 1,471, iterations: 1000) RESULT :
    qmltestrunner::benchmark_time:"cardArtModel": 1.447 msecs per
    iteration (total: 1,448, iterations: 1000) RESULT :
    qmltestrunner::benchmark_time:"cardTitleModel": 1.276 msecs per
    iteration (total: 1,276, iterations: 1000) to RESULT :
    qmltestrunner::benchmark_time:"cardTitleArtSubtitleMascotSummaryMode
    l": 2.916 msecs per iteration (total: 2,917, iterations: 1000)
    RESULT :
    qmltestrunner::benchmark_time:"cardTitleArtSubtitleMascotModel":
    1.504 msecs per iteration (total: 1,504, iterations: 1000) RESULT :
    qmltestrunner::benchmark_time:"cardTitleArtSubtitleModel": 1.060
    msecs per iteration (total: 1,061, iterations: 1000) RESULT :
    qmltestrunner::benchmark_time:"cardTitleArtModel": 1.052 msecs per
    iteration (total: 1,053, iterations: 1000) RESULT :
    qmltestrunner::benchmark_time:"cardArtModel": 0.727 msecs per
    iteration (total: 728, iterations: 1000) RESULT :
    qmltestrunner::benchmark_time:"cardTitleModel": 0.817 msecs per
    iteration (total: 818, iterations: 1000) (LP: #1297197)

  [ Allan LeSage ]
  * DashApps emulator get_applications should return a list ordered by
    visible y, x.

  [ Andrea Cimitan ]
  * Workaround for lp1301309 until fixes for palette in ui toolkit (LP:
    #1301309)

  [ Leo Arias ]
  * Reverted the change that returns application cards instead of
    titles.

  [ Nick Dedekind ]
  * Indicator services started by unity8 upstart configuration rather
    than manual emmision from indicator manager.

  [ Mirco Müller ]
  * Fix notification ap-test assertions.

  [ Michael Terry ]
  * Use new tablet and phone backgrounds from Design.

  [ Michael Zanetti ]
  * workaround the QTestLogger assertion issue with make tryXyz and our
    custom uqmlscene

 -- Ubuntu daily release <ps-jenkins@lists.canonical.com>  Wed, 16 Apr 2014 13:45:01 +0000

unity8 (7.85+14.04.20140415.2-0ubuntu1) trusty; urgency=low

  [ Michael Terry ]
  * When an application requests focus, handle it in Shell.qml by hiding
    the greeter and stopping any edge demo. (LP: #1227753)

  [ Leo Arias ]
  * Use subprocess.check_call when caling url-dispatcher, so an error
    will be raised if it fails.
  * Test application life cycle with fake apps, instead of messaging and
    address book.

 -- Ubuntu daily release <ps-jenkins@lists.canonical.com>  Tue, 15 Apr 2014 12:47:11 +0000

unity8 (7.85+14.04.20140410.1-0ubuntu1) trusty; urgency=medium

  [ Didier Roche ]
  * Resync trunk with previous revert upload

  [ Michał Sawicz ]
  * Set the Qt.ImhNoPredictiveText flag on wifi password field, fixes
    lp:1291575 (LP: #1291575)

  [ Albert Astals ]
  * Take into account the originY when specifying the delegate ranges
    Fixes bug #1300302 (LP: #1300302)

  [ CI bot ]
  * Resync trunk

  [ Allan LeSage ]
  * Swiping open an indicator must show its correct title--protect
    against lp:1253804 . (LP: #1253804)

  [ Alexander Sack ]
  * Fix TypeError: issue seen in system_integration autopilot test on
    image 279. (LP: #1303685)

  [ Bill Filler ]
  * Set the Qt.ImhNoPredictiveText flag on wifi password field, fixes
    lp:1291575 (LP: #1291575)

  [ Leo Arias ]
  * Added a search autopilot helper.

  [ Michael Terry ]
  * Provide a all-in-one script for getting a device to an unlocked
    state.

 -- Ubuntu daily release <ps-jenkins@lists.canonical.com>  Thu, 10 Apr 2014 10:03:31 +0000

unity8 (7.85+14.04.20140404.is.7.85+14.04.20140403.1-0ubuntu1) trusty; urgency=medium

  * Revert to previous version as it's linked to latest sdk change which
    is making gallery-app AP tests failing on the CI dashboard

 -- Didier Roche <didrocks@ubuntu.com>  Tue, 08 Apr 2014 13:53:47 +0200

unity8 (7.85+14.04.20140404-0ubuntu1) trusty; urgency=low

  [ Albert Astals ]
  * Adapt to new TabBar

 -- Ubuntu daily release <ps-jenkins@lists.canonical.com>  Fri, 04 Apr 2014 15:03:00 +0000

unity8 (7.85+14.04.20140403.1-0ubuntu1) trusty; urgency=low

  [ Michael Terry ]
  * Re-enable test_networkmanager_integration autopilot test on phone
    platforms

  [ CI bot ]
  * Resync trunk

  [ Leo Arias ]
  * Reverted the open_preview autopilot helper to return a Preview
    object.

  [ Albert Astals ]
  * If not running in Mir load the "fake" application manager (LP:
    #1301547)
  * Remove unused properties from DashRenderer

  [ Michael Zanetti ]
  * Fix tests after right edge merge. Drop old stages tests. Fix right
    edge tests if someone doesn't have the GRID_UNIT_PX exported. make
    GenericScopeView test more robust that broke because the ordering
    changed
  * add "make xvfbtestSomething" target to run qml tests in xvfb
  * make the "make test" commit hook work again

 -- Ubuntu daily release <ps-jenkins@lists.canonical.com>  Thu, 03 Apr 2014 10:38:53 +0000

unity8 (7.85+14.04.20140401.3-0ubuntu1) trusty; urgency=medium

  [ Michał Sawicz ]
  * Bump version to ensure incompatibility with previous Unity.Application
    implementations.
  * We'll only have the unity-mir and mock Ubuntu.Application plugins
    now, no need for mangling the import paths.

  [ Michal Hruby ]
  * Remove the albumart image provider. (LP: #1262711)
  * Don't reset search string after 2 seconds. (LP: #1297246)

  [ James Henstridge ]
  * Remove the albumart image provider. (LP: #1262711)

  [ Albert Astals ]
  * Carousel: Add test to make sure we only create the needed delegates
    and not more
  * LVWPH: Remove processEvents() call from updatePolish() It causes
    some reentrancy issues and in some times you end up in polishItems()
    with items that have been deleted because you called processEvents()
    This means i need a small tweak in itemGeometryChanged to not
    reposition items if we are inside a setContentHeight call and two
    small tweaks to tests since now things happen in a different order
    and numbers are different (though equivalent) (LP: #1297240)
  * Card.qml binding loops are gone. hooray \o/ Also made the aspect
    properties readonly

  [ Mirco Müller ]
  * A potential fix for "Cannot read property 'state' of null"-failure
    on Jenkins with the VisualSnapDecisionsQueue QML-test of
    notifications.

  [ Michael Terry ]
  * Pass user's preference for auto-brightness on to powerd. (LP:
    #1273174)

  [ Michael Zanetti ]
  * Registers a dummy QObject as QTestRootObject in uqmlscene in order
    to fix make trySomething with Qt 5.2.

 -- Ubuntu daily release <ps-jenkins@lists.canonical.com>  Tue, 01 Apr 2014 22:56:52 +0000

unity8 (7.84+14.04.20140327.1-0ubuntu2) trusty; urgency=medium

  * For now, have libunity-private depending on libunity-core-6.0-9 as the
    gsettings schema is here. The dependency wasn't direct and dropped from
    Touch image #271. Consequently, unity8 didn't start (gsettings
    segfaulting).
    Proper strategy will be to include the schema in another package to only
    pull it.

 -- Didier Roche <didrocks@ubuntu.com>  Tue, 01 Apr 2014 09:52:14 +0200

unity8 (7.84+14.04.20140327.1-0ubuntu1) trusty; urgency=low

  [ Michał Sawicz ]
  * Increase kill timeout so that crashes are not truncated.

  [ Ying-Chun Liu ]
  * Fix a small typo in LazyImage: scale -> scaleTo

  [ Albert Astals ]
  * Make geometry calls for autopilot work again -geometry is a internal
    Qt argument that only works for QWidget based apps Before it was
    being returned to us in -args but now it's eaten so we need to use a
    different one, -windowgeometry
  * Make "Recent" translatable and update pot file

  [ Mirco Müller ]
  * Make visual queue of (up to five) snap-decisions contract and expand
    according to visual design-spec.

  [ Michael Terry ]
  * Pass user's preference for auto-brightness on to powerd. (LP:
    #1273174)

  [ Michael Zanetti ]
  * allow executing a single test function example: make testShell
    FUNCTION="Shell::test_background"

 -- Ubuntu daily release <ps-jenkins@lists.canonical.com>  Thu, 27 Mar 2014 12:38:21 +0000

unity8 (7.84+14.04.20140324.4-0ubuntu1) trusty; urgency=low

  [ Michal Hruby ]
  * Change and extend the way non-installed scopes are started with the
    scope-tool.
  * Switch to new scope backend and apply required visual adaptations.
    (LP: #1294294)

  [ Gerry Boland ]
  * Switch to new scope backend and apply required visual adaptations.
    (LP: #1294294)

  [ Michał Sawicz ]
  * Fix rating input action to always be "rated", not dynamic. Based on
    http://developer.ubuntu.com/api/devel/ubuntu-14.04/cplusplus/unity-
    scopes/previewwidgets.html#rating-input
  * Switch to new scope backend and apply required visual adaptations.
    (LP: #1294294)

  [ Kevin Gunn ]
  * Switch to new scope backend and apply required visual adaptations.
    (LP: #1294294)

  [ Albert Astals ]
  * Switch to new scope backend and apply required visual adaptations.
    (LP: #1294294)
  * LVWPH: cull lost items lost items will be released on the next
    updatePolish cycle but meanwhile don't let them be visible

  [ Daniel d'Andrada ]
  * Switch to new scope backend and apply required visual adaptations.
    (LP: #1294294)

  [ Michał Karnicki ]
  * Switch to new scope backend and apply required visual adaptations.
    (LP: #1294294)

 -- Ubuntu daily release <ps-jenkins@lists.canonical.com>  Mon, 24 Mar 2014 16:10:24 +0000

unity8 (7.84+14.04.20140319.1-0ubuntu1) trusty; urgency=low

  [ Michał Sawicz ]
  * Work around bug #1293478 - make sure to send ints, not doubles for
    volume control. (LP: #1293478)

  [ Nick Dedekind ]
  * Fixed binding being cleared when manually changing slider value
    (lp#1283191). (LP: #1283191)

  [ Albert Astals ]
  * Fix indicators highlight position on 5.2 We need to take into
    account the list originX if we're using the list delegates x outside
    the list itself
  * LVWPH: Make sure m_firstVisibleIndex is correctly set on
    removeNonVisibleItems

 -- Ubuntu daily release <ps-jenkins@lists.canonical.com>  Wed, 19 Mar 2014 16:40:20 +0000

unity8 (7.84+14.04.20140317.2-0ubuntu1) trusty; urgency=low

  [ CI bot ]
  * Resync trunk

  [ Michał Sawicz ]
  * Revert disable-hud, we weren't ready to land it yet.

  [ Mirco Müller ]
  * The snap-decision AP-test for "incoming call"-case used the wrong
    objectName "notification0". It has to be "notification1".

 -- Ubuntu daily release <ps-jenkins@lists.canonical.com>  Mon, 17 Mar 2014 15:54:39 +0000

unity8 (7.84+14.04.20140314-0ubuntu1) trusty; urgency=low

  [ Michał Sawicz ]
  * Fix tests under Qt 5.2.
  * CardHeader improvements depending on background. Also drop prices,
    they need to be reworked into attributes.
  * Bring Cards closer to design
  * Add back the workaround for not being able scroll the image gallery
    Taken from AppPreview.qml (LP: #1281709)
  * Only allow searching when preview isn't open. (LP: #1282475)
  * Adds carousel dynamic switch

  [ Leo Arias ]
  * Update the url dispatcher test to use the fake app fixture from the
    toolkit.

  [ Albert Astals ]
  * Fix tests under Qt 5.2.
  * Workaround compiz/unity7 behaviour change/bug

  [ Michael Zanetti ]
  * Fix tests under Qt 5.2.
  * Disable HUD from the bottom edge.

  [ Andrea Cimitan ]
  * Adds carousel dynamic switch

  [ CI bot ]
  * Resync trunk

  [ Michał Karnicki ]
  * CardHeader improvements depending on background. Also drop prices,
    they need to be reworked into attributes.

 -- Ubuntu daily release <ps-jenkins@lists.canonical.com>  Fri, 14 Mar 2014 15:46:10 +0000

unity8 (7.84+14.04.20140307-0ubuntu1) trusty; urgency=low

  * New rebuild forced

 -- Ubuntu daily release <ps-jenkins@lists.canonical.com>  Fri, 07 Mar 2014 10:54:33 +0000

unity8 (7.84+14.04.20140306-0ubuntu1) trusty; urgency=low

  [ Bill Filler ]
  * Convert gallery and camera to click

  [ Michael Zanetti ]
  * Just disable HUD tests, without really disabling the HUD itself

  [ Sergio Schvezov ]
  * Convert gallery and camera to click

 -- Ubuntu daily release <ps-jenkins@lists.canonical.com>  Thu, 06 Mar 2014 16:45:46 +0000

unity8 (7.84+14.04.20140304-0ubuntu1) trusty; urgency=low

  [ Michael Terry ]
  * Ensure that the selected() signal is emitted by the greeter on
    startup, fixing the background on startup for the first user in
    tablet mode.

  [ Nick Dedekind ]
  * Remocked IndicatorModel to fix qt5.2.1 changes.

  [ Albert Astals ]
  * Initialize m_distance (LP: #1285385)
  * import Ubuntu.Components so we can use UbuntuAnimation

 -- Ubuntu daily release <ps-jenkins@lists.canonical.com>  Tue, 04 Mar 2014 11:43:04 +0000

unity8 (7.84+14.04.20140228-0ubuntu1) trusty; urgency=low

  [ Michał Sawicz ]
  * Fix CardHeader title font weight.
  * Delete stale sockets. (LP: #1285215)

  [ Dmitrijs Ledkovs ]
  * Ship python3 autopilot modules.

  [ Albert Astals ]
  * Cleanup DashContent Remove unused signals and properties

  [ Michał Karnicki ]
  * Take it easy on the logging.
  * Fix CardHeader title font weight.

  [ Nick Dedekind ]
  * Added ability to change indicator profile in shell (env
    UNITY_INDICATOR_PROFILE)

  [ Andrea Cimitan ]
  * Rename PreviewRating to PreviewRatingInput
  * Adds PreviewRatingDisplay

  [ Daniel d'Andrada ]
  * DirectionalDragArea: Reset status if disabled while dragging (LP:
    #1276122)

  [ Dimitri John Ledkov ]
  * Ship python3 autopilot modules.

 -- Ubuntu daily release <ps-jenkins@lists.canonical.com>  Fri, 28 Feb 2014 10:48:06 +0000

unity8 (7.84+14.04.20140221-0ubuntu1) trusty; urgency=low

  [ Michał Sawicz ]
  * Add card background support.
  * Increase the sidestage threshold.

  [ Jussi Pakkanen ]
  * Move downloads to their own threads so they don't muck about with
    the parent thread's event loop. (LP: #1240408)

 -- Ubuntu daily release <ps-jenkins@lists.canonical.com>  Fri, 21 Feb 2014 09:06:04 +0000

unity8 (7.84+14.04.20140218-0ubuntu1) trusty; urgency=low

  [ Michał Sawicz ]
  * Center-align title when it's alone in the header.

  [ Leo Arias ]
  * Prepare unity8 to the _uinput refactors in autopilot.

  [ Albert Astals ]
  * Progress Preview Widget
  * LWPH Fix crash from bug 1279434 (LP: #1279434)
  * Show the loading indicator of the screenshot in video playback

  [ Andrea Cimitan ]
  * Adds rating preview widget. Work on the rating widget

  [ Daniel d'Andrada ]
  * Make DirectionalDragArea work when rotated The drag gesture
    direction is in local coordinates, not in scene coordinates

  [ Michał Karnicki ]
  * Center-align title when it's alone in the header.

 -- Ubuntu daily release <ps-jenkins@lists.canonical.com>  Tue, 18 Feb 2014 11:41:58 +0000

unity8 (7.84+14.04.20140212-0ubuntu1) trusty; urgency=low

  [ Gerry Boland ]
  * Add InputFilterArea to sidestage handle to block input to mainstage
    app while moving sidestage (LP: #1275732)

  [ Leo Arias ]
  * On the autopilot helper to open a scope, wait for the dash content
    list to stop moving. (LP: #1277591)
  * Added a test to swipe out an application started by url-dispatcher.

  [ Nick Dedekind ]
  * Added a "-profile" option to the indicator-client to switch between
    indicator service profiles.
  * Fixed issue importing plugin qml files into qtcreator

  [ Albert Astals ]
  * Fix test_previewCycle
  * Don't move the list contentY unless there's a preview to show (LP:
    #1271676)
  * Add overlay to card. Fix implicit card height. .
  * PreviewHeader Is just a link of the widgetData with the CardHeader
  * Fix tst_Preview.qml
  * Scopes guys want the data back
  * Link the pageheader scope with the current scope So that the
    activity indicator on search works again (LP: #1279316)

  [ Andrea Cimitan ]
  * Add PreviewImage
  * Preview widget for video playback

  [ CI bot ]
  * Add overlay to card. Fix implicit card height. .

 -- Ubuntu daily release <ps-jenkins@lists.canonical.com>  Wed, 12 Feb 2014 15:15:03 +0000

unity8 (7.84+14.04.20140207.1-0ubuntu1) trusty; urgency=low

  [ Ted Gould ]
  * You can't tap anywhere

  [ Michał Sawicz ]
  * Wait for the indicator to appear.
  * Add CardTool to determine category-wide card properties based on the
    category template. Clean up test configurations, too.
  * Actions Preview Widget
  * Add Preview for new generation scopes.
  * Add overlay to card. Fix implicit card height. .

  [ Albert Astals ]
  * Basic ImageGallery widget for Previews Mostly a copy of the code
    used in AppPreview.qml but without the MouseArea hack that I'll wait
    to introduce until we start using this somewhere were it is needed
  * Actions Preview Widget

  [ Andrea Cimitan ]
  * First audio player widget for previews, with tests
  * Adds TextSummary preview widget

  [ Michał Karnicki ]
  * Add overlay to card. Fix implicit card height. .

  [ Michael Terry ]
  * Expand greeter demo support to include listing multiple users and
    specifying individual passwords and names.

 -- Ubuntu daily release <ps-jenkins@lists.canonical.com>  Fri, 07 Feb 2014 10:46:46 +0000

unity8 (7.84+14.04.20140204-0ubuntu1) trusty; urgency=low

  [ Michael Terry ]
  * Disable NM integration test, jenkins has a problem with it because
    logind isn't configured

  [ Ubuntu daily release ]
  * New rebuild forced

  [ Michał Sawicz ]
  * Add ubuntu-settings-components to build script. Revert workaround
    for bug #1268578, got fixed upstream. Drop GenericName from
    unity8.desktop. (LP: #1268578)
  * Improve Card and CardHeader layouts: anchor summary to art when no
    header. don't indent header when no mascot. reduce header and
    summary font sizes and weights. increase art shape radius .
  * Add doxygen-based documentation generator.
  * Add CardTool to determine category-wide card properties based on the
    category template. Clean up test configurations, too.
  * Move upstart kill timeout to the unity8 job itself.
  * Don't treat scope as active when preview open to inhibit model
    updates and reset processing on previewData changes. (LP: #1275832)

  [ Leo Arias ]
  * Added the DashPreview autopilot helper.

  [ Michał Karnicki ]
  * CardHeader mascot improvements.

 -- Ubuntu daily release <ps-jenkins@lists.canonical.com>  Tue, 04 Feb 2014 14:09:14 +0000

unity8 (7.84+14.04.20140130-0ubuntu1) trusty; urgency=low

  [ Michał Sawicz ]
  * Bring back libunity-mir1, it's dlopen'ed, so not linked to unity8,
    so not in shlibs.

 -- Ubuntu daily release <ps-jenkins@lists.canonical.com>  Thu, 30 Jan 2014 14:00:40 +0000

unity8 (7.84+14.04.20140129-0ubuntu1) trusty; urgency=low

  [ Nick Dedekind ]
  * Added Panel/VisibleIndicatorsModel for use with both indicator row &
    menuContent. This removes the need to hide indicators in the row and
    map inicator indexes between row & content. Fixes the indicator
    highlight line offset not bound by listView position.
  * Ported indicators to using ubuntu-settings-components

  [ Albert Astals ]
  * Prepend /sbin/ to initctl calls My phablet user does not have /sbin/
    in path and thus this calls fail
  * Call updateDelegateCreationRange when it's needed It depends on
    other variables than the ones we were using to call it, so need to
    call it if these change too Device manual test, go to apps scope,
    scroll down so that only part of the installed apps collapsed
    category is shown, expand it, see how previously some icons were not
    painted and now they are

  [ Mirco Müller ]
  * Fixed the failure of notification autopilot-test
    test_sd_incoming_call.

  [ Andrea Cimitan ]
  * Add AP test for policykit/network manager, which was causing issues
    with nested mir

  [ CI bot ]
  * Resync trunk

  [ Michał Karnicki ]
  * Don't display artShape when artImage source not set.
  * Fix FilterGrid rendering issues.

 -- Ubuntu daily release <ps-jenkins@lists.canonical.com>  Wed, 29 Jan 2014 16:11:20 +0000

unity8 (7.84+14.04.20140128-0ubuntu1) trusty; urgency=low

  [ Michal Hruby ]
  * Added unity-scope-tool, which will help when developing scopes.

  [ Michał Sawicz ]
  * Added unity-scope-tool, which will help when developing scopes.
  * Use full DashContent, not just GenericScopeView in ScopeTool.qml.
  * Bring Card and CardHeader over from new-scopes.
  * Work around bug #1268578. (LP: #1268578)
  * Drop unnecessary version dependencies.
  * Return null instead of undefined from findChild and
    findInvisibleChild.
  * Fix CardHeader and Card heights (empty Label does have non-zero
    height apparently). Also improve test robustness and reduce future
    diffs.

  [ Albert Astals ]
  * Do not assert if the item we are removing was not created yet
    (because e.g. it's not in the viewport).
  * Position correctly the pointer of the search history box .
  * Make test_filter_expand_expand less unstable in CI VMs Make sure
    header0 is the header0 we want to click On the CI VM stuff is a bit
    slower than on real hw and we were clicking in the wrong place.
  * Add TabBar to the Dash header navigation Changes this comes with: *
    DashBar at the bottom is gone * PageHeader doesn't have a Label
    anymore, it has the childItem property where you add which thing it
    has to contain * New: PageHeaderLabel mimics the old behaviour of
    PageHeader * The header of the LVWPH of GenericScopeView is now fake
    and only used for positioning. There is a single global floating
    header in DashContent (which is a PageHeader with a TabBar as
    childItem) * The GenericScopeView previewLoader and OpenEffect have
    been also moved to the DashContent so that the openEffect includes
    the floating header in the "animation" .
  * Introduce the HorizontalJournal.
  * If there are no items m_firstVisibleIndex has to be -1 .
  * Add some more documentation about tests to the CODING file.
  * Fixes to the journal cmake tests code * Output to the correct
    filename for the test * Don't output stuff from the tryXYZ targets.
  * Adapt to findChild return value changes .
  * Organic Grid for the Dash View.
  * Misc journal fixes Don't init *modelIndex to INT_MAX Makes no sense
    since we're not doing any qMin and the calling function also accepts
    any index >= 0 as valid so in some cases it may end up wanting to
    create an index that doesn't exist Don't refill if height() < 0,
    that gives bad ranges for from/to and the code gets confused .

  [ Michał Karnicki ]
  * Fix grid view column count.
  * Add test for minimum number of items in a carousel.

  [ Allan LeSage ]
  * Add stubs for indicators autopilot tests.

  [ Andrea Cimitan ]
  * Avoid input falling through notifications onto surfaces below, thus
    fixing LP: #1257312. (LP: #1257312)

  [ Leo Arias ]
  * Close the Touch devices after the tests. (LP: #1267600)
  * Added methods to scroll to other scopes on autopilot tests.
  * Added autopilot helpers for the app scope and the app preview.
    Install the fake scopes in order to use them on the tests. (LP:
    #1269114)
  * On autopilot helpers, wait for the scope category to appear.

  [ Nick Dedekind ]
  * Visual updates for indicator panel highlight and opening opacity.
  * Added inidcator tests for page & item factories.
  * Fixes visible indicator misalignment in indicator items/menus
    (lp#1264678). (LP: #1264678)

  [ Mirco Müller ]
  * Fixed the failure of notification autopilot-test
    test_sd_incoming_call.

  [ Michael Zanetti ]
  * clean up fullscreen notifications code.
  * import qml files into cmake, drop qmlproject.
  * also add qml files in tests directory.
  * Added autopilot helpers for the app scope and the app preview.
    Install the fake scopes in order to use them on the tests. (LP:
    #1269114)

  [ Michael Terry ]
  * Fix failure to build when using the ./build script with ninja-build
    installed. (LP: #1268525)
  * Point DBus-activated processes at unity8's MIR_SOCKET rather than
    the system socket.

  [ Daniel d'Andrada ]
  * DragHandle: Never restart hinting animation while still pressed (LP:
    #1269022)

  [ Bill Filler ]
  * fix for lp:1259294, turn off auto capitalization for wifi password
    field. (LP: #1259294)
  * disable predictive text in Dash search field as it interferes with
    built-in search (LP: #1273643)

 -- Ubuntu daily release <ps-jenkins@lists.canonical.com>  Tue, 28 Jan 2014 15:58:45 +0000

unity8 (7.84+14.04.20131220-0ubuntu1) trusty; urgency=low

  [ Michał Sawicz ]
  * Clean up root project file. Introduce include/ and qml/ and move
    files around to be where they fit, also adapt everything else to
    match.

  [ Michael Hall ]
  * Update CODING to reflect the fact that only 14.04 is supported
    currently.

  [ Christopher Lee ]
  * Make use of helpers in all tests. (LP: #1260860). (LP: #1260860)

  [ Nic ]
  * Added kill time 30 to unity8 override. Added install path. (LP:
    #1260379)

  [ Nick Dedekind ]
  * Added parser for strftime in TimeFormatter. Moved TimeFormatter to
    Utils plugin.

  [ Mirco Müller ]
  * Support fullscreen for special-case extended snap-decision of the
    pin-unlock dialog.

  [ Michael Zanetti ]
  * Change the default behaviour of the Lockscreen to have a variable
    PIN length, requiring the user to confirm with OK.

  [ Daniel d'Andrada ]
  * Update CODING with instructions on how to run tests.

  [ Dimitri John Ledkov ]
  * Fix cross-compilation.

  [ Albert Astals ]
  * Vertical journal Comes from lp:~aacid/+junk/verticalJournal.
  * Add code and tests for incremental inserting/removing from the end.

  [ Ubuntu daily release ]
  * Automatic snapshot from revision 603

 -- Ubuntu daily release <ps-jenkins@lists.canonical.com>  Fri, 20 Dec 2013 03:23:08 +0000

unity8 (7.84+14.04.20131212-0ubuntu1) trusty; urgency=low

  [ Michał Sawicz ]
  * Add PyDev project files for autopilot tests. Also tweak .bzrignore
    to not ignore generic Eclipse project definitions.
  * Retry unlocking the greeter three times.
  * Reduce code duplication and clean up CMakeLists and includes in
    indicator tests.

  [ Nick Dedekind ]
  * Replaced indicator page dynamic menuSelected binding with Connection
    to listview selectedIndex property. (LP: #1243146)
  * Indicators close when menu items are activated. (LP: #1238182)
  * Fixed up connections for changes to model data. (LP: #1253810)

  [ Albert Astals ]
  * dashItemSelected -> showDashHome Because we are not using the index
    at all in the upper layers.
  * Fix filtering colllapsing/expanding again Also the delegate creation
    range stuff flows up->down not down->up so rearrange the bindings.

  [ Ubuntu daily release ]
  * Automatic snapshot from revision 590

 -- Ubuntu daily release <ps-jenkins@lists.canonical.com>  Thu, 12 Dec 2013 21:41:19 +0000

unity8 (7.84+14.04.20131206.1-0ubuntu1) trusty; urgency=low

  [ Michal Hruby ]
  * Ensure DashContent's ListView's currentItem is set if the model is
    not empty.

  [ Michał Sawicz ]
  * Don't generate build-deps .deb twice and allow overriding
    QML2_IMPORT_PATH in ./run.

  [ Albert Astals ]
  * Remove unused Applications/ folder .
  * Implement an 'interface' for Dash Renderers.
  * Use deelistmodel's conversion method Instead of a copy of the code .
  * Remove icons we don't use .
  * Do not start apps or go to dash on demo If you are pulling the
    launcher out while in demo mode it doesn't make sense to let you
    start applications. Besides it locks you out because it starts the
    app and the demo is still not finished so you can't really use any
    of the edges to escape Bug #1233696. (LP: #1233696)
  * Add a test for the carousel showing the preview when being clicked .
  * Fix collapsing of categories not working and the
    expansion/collapsing animation +test.

  [ Timo Jyrinki ]
  * Depend on either Qt 5.2 or libqt5v8-5-private-dev.
  * qtdeclarative5-private-dev 5.0.2-6ubuntu5 now depends directly on Qt
    V8 private headers. The remaining "qtdeclarative5-private-dev"
    dependency is enough now both when compiling against 5.0.2 or 5.2.

  [ Pete Woods ]
  * Handle optional parameterized action properties. (LP: #1256258)

  [ Andrea Cimitan ]
  * Implement an 'interface' for Dash Renderers.

  [ Michael Zanetti ]
  * Added music preview.
  * rename some parameters from desktopFile to appId as scopes are now
    changed to give us the appId.
  * unhardcode launcher's search paths for .desktop files.
  * Enable teasing of the phone greeter even though we have a
    lockscreen.
  * check if variant is valid to avoid asserting in debug mode when the
    connection to AccountsService doesn't work for some reason .

  [ Michael Terry ]
  * Add the DBus greeter API from the desktop greeter into the unity8
    greeter.

  [ Daniel d'Andrada ]
  * Dash: disable close mode when you click outside app thumbnails To
    leave the termination mode you can now just mouse/touch press
    anywhere outside the running applications' thumbnails The other way,
    which still works, is long-pressing a thumbnail once more. (LP:
    #1193414)

  [ Ubuntu daily release ]
  * Automatic snapshot from revision 579

 -- Ubuntu daily release <ps-jenkins@lists.canonical.com>  Fri, 06 Dec 2013 13:15:57 +0000

unity8 (7.84+14.04.20131128.2-0ubuntu1) trusty; urgency=low

  [ Michal Hruby ]
  * Depend on the separate scopes plugin
  * Move the BottomBar* DBus communicator to the Utils plugin.

  [ Michał Sawicz ]
  * Wait for DashHome to be available in tst_Shell. (LP: #1254898)
  * Use plugindir from unity-shell-api.pc.
  * Expect stop in upstart job and raise in case of surfaceflinger. (LP:
    #1239876)

  [ Albert Astals ]
  * Fix time test in Qt 5.2 Make factors an array instead of a
    object/dict Objects/dicts are unordered by definition, it happened
    that Qt 5.0 gave them in the orrder we wanted, but with Qt 5.2 is
    failing, and we don't even need the "key", so array works as well
    :).
  * Test that the dash hswipe is disabled while the inner stuff is
    moving .
  * Skip restMaximizeVisibleAreaMoveUpAndShowHeader, it's causing too
    many failed runs And we are confident it's failing because of the
    suboptimal scenegraph run in 5.0.x.
  * Make Dash::test_show_scope_on_load more robust If we are testing
    showScopeOnLoaded make sure we force a scope reload after we set it,
    otherwise it may just happen that the scope has already been loaded
    and the expectaction that we'll change the list to it is just wrong.
  * Dash renderer signals: No need to pass the model up and down Whoever
    is listening to the signal has access to the item that emits the
    signal and has the model right there accessible if needs it.
  * LVWPH: Fix header going bad when setContentHeight ends up moving the
    viewport How to reproduce the bug easily without the patch: * In the
    Dash Home, search for london * Scroll to the bottom * Start moving
    to the apps scope very slowly * At around 3/4 of the move you'll see
    the header in the home scope went to a bad position * Go back to the
    Dash Home. (LP: #1237942, #1246351)
  * Remove unused AppInfo and VideoInfo files .
  * Kill unused ApplicationsFilterGrid.qml .
  * Unify ScopeView and GenericScopeView .
  * Fix header getting lost as per bug 1245824. (LP: #1245824)
  * Remove unused Time.js and its test .
  * Do not include the QtQml megaheader Include only qqml.h which is
    what we need in these files.
  * Don't do stuff if our parent context is gone We'll be gone soon too
    (and crash probably) so don't do anything. This looks a bit like a
    workaround, wait for 5.2 better painting/dispatching loop to see if
    this is not needed anymore, we find a better way to do it, or we
    decide this is fine.

  [ Lars Uebernickel ]
  * Allow setting different indicator positions for different profiles.

  [ Mirco Müller ]
  * Added checkbox for toggling between echo-modes of password-
    entryfields in ext. snap-decisions.
  * Fixes bug #1200569. (LP: #1200569)

  [ Andrea Cimitan ]
  * Switch to application scope when a dash swipe is taking place and an
    app is on foreground. (LP: #1231996)
  * Shifts wallpaper rendering for greeter lockscreen to be inline with
    shell. (LP: #1231731)
  * Dinamically load the Carousel/Filtergrid with more than 6 items.
    (LP: #1226288, #1234105)
  * Removes Math.js and its usage. Use SDK ones.

  [ Gerry Boland ]
  * DragHandle: javascript argument name clashes with local variable.
    Yes it works, but is a little unsafe.

  [ Nick Dedekind ]
  * Added UnityMenuModel submenu row removal awareness in
    UnityMenuModelStack.
  * Round indicator widget icon/label width up to closest gu for
    alignment. (LP: #1236267)
  * Indicator re-select by dragging from top when fully opened. (LP:
    #1213164)
  * Fixed a race condition causing search history popup to show up when
    it shouldn't. (LP: #1249369)

  [ Christopher Lee ]
  * Unity8 tests now make use of the helper functions (added in the pre-
    req branch) so that the helper functions are tested as part of daily
    business.

  [ Daniel d'Andrada ]
  * Improve DirectionalDragArea Removed Rejected status, simplifying
    state machine. Added compositionTime property. Multi-finger
    scenarios are better handled now. Refactored TimeSource in
    Ubuntu.Gestures plugin. Added an easy way to debug
    DirectionalDragArea by having switchable debug prints. Updated tests
    to also simulate the passage of time. Use touch point scene
    coordinates for gesture recognition so that moving the.
    DirectionalDragArea (as in a hinting DragHandle) won't affect it.
    (LP: #1228336)
  * Add right-edge drag hinting to Greeter To match with the existing
    teasing animation when you tap on the right half of the Greeter.
    Also has the side benefit of making the code look a bit nicer.
  * Refactor Ubuntu.Gesture tests to share common logic Take the common
    part out of tst_DirectionalDragArea and put it into a separate base
    class, GestureTest, so that it can be shared with other, future,
    tests. In CMakeLists.txt, create a macro out of DirectionalDragArea
    build script to be used by future tests with similar requirements
    and structure. Also add the "m_" prefix to member variables.
  * Remove dead code from Utils plugin They are not being used anywhere.

  [ Michael Terry ]
  * Make EdgeDemoOverlay test more reliable by testing for what we
    really care about, not an indirect indicator of it. (LP: #1248232)
  * Explicitly set MIR_SOCKET for other upstart jobs, rather than
    relying on the default socket, since that won't work once we move to
    a nested Mir.

  [ Michael Zanetti ]
  * don't add margins to RunningApplicationTile's label. (LP: #1245482)
  * allow SIM PIN entry to have a variable pin length (by adding a done-
    button). (LP: #1240561)
  * fix launcher wording for pinning actions. (LP: #1240891)
  * fix preview background positioning don't explicitly take originY
    into account as it's already in there implicitly. make sure we don't
    split the openeffect in a place where it can be covered by the
    header.
  * fix album artwork containing / in the name. (LP: #1237829)
  * small launcher tweaks fix fakeDragItem's initial position to match
    with real item. remove UbuntuShape's border glow. .
  * drop all references to LighDM from the Lockscreen This should make
    it generic enough to allow reusing it for SIM PIN entry .

  [ Omer Akram ]
  * make the non working code in the screen unlocker helper work.

  [ Nicolas d'Offay ]
  * Pushed up the z order of the clock in GreeterContent. (LP: #1233146)
  * Search history is now persistent across all scopes and remains in
    QML. (LP: #1226221)

  [ Ubuntu daily release ]
  * Automatic snapshot from revision 556

 -- Ubuntu daily release <ps-jenkins@lists.canonical.com>  Thu, 28 Nov 2013 18:09:17 +0000

unity8 (7.83+14.04.20131106-0ubuntu1) trusty; urgency=low

  [ Andrea Cimitan ]
  * Place ShaderEffectSource of UbuntuShapeForItem under the Shape Item.
    (LP: #1239317)

  [ Omer Akram ]
  * test: make sure the search indicator hides when an app has focus.

  [ Nick Dedekind ]
  * Fixed indicator slider menu item alignment to label field and icon.
    (LP: #1240756)

  [ chris.gagnon ]
  * Update to autopilot 1.4.

  [ Ubuntu daily release ]
  * Automatic snapshot from revision 500

 -- Ubuntu daily release <ps-jenkins@lists.canonical.com>  Wed, 06 Nov 2013 03:37:02 +0000

unity8 (7.83+14.04.20131105.1-0ubuntu1) trusty; urgency=low

  [ Michał Sawicz ]
  * Implement switching between previews by swiping. (LP: #1220651,
    #1088572)

  [ Nick Dedekind ]
  * Faster loading of indicator menus. (LP: #1226650)

  [ Albert Astals ]
  * Make sure we have ssh started when we need it .
  * Fix a few warnings in DashContent.qml on shutdown
    Dash/DashContent.qml:119: TypeError: Cannot read property
    'previewShown' of null Dash/DashContent.qml:120: TypeError: Cannot
    read property 'moving' of null .
  * Don't use deprecated Panel methods.

  [ Christopher Lee ]
  * Adds an easy to consume function that attempts to unlock the unity
    greeter. (LP: #1240261)

  [ Lars Uebernickel ]
  * Indicators: add TimeFormatter and use it in the messaging menu This
    component can be used to turn a timestamp and a format string into a
    string with the corresponding time and format. The string will
    change whenever the timezone changes. (LP: #1236413)

  [ Andrea Cimitan ]
  * Allow drag over bounds, but not overshoot. (LP: #1204300)
  * Threshold to activate the left edge swipe to reveal dash is now 26
    GU. (LP: #1236286)

  [ Michael Zanetti ]
  * replace the launcher quicklist's Popover with an own quicklist
    implementation The Popover probably won't ever support what the
    launcher needs.
  * Implement switching between previews by swiping. (LP: #1220651,
    #1088572)
  * don't trigger the greeter teasing during a movement of the greeter.

  [ Ubuntu daily release ]
  * Automatic snapshot from revision 495

 -- Ubuntu daily release <ps-jenkins@lists.canonical.com>  Tue, 05 Nov 2013 12:22:04 +0000

unity8 (7.83+14.04.20131031-0ubuntu1) trusty; urgency=low

  [ Michał Sawicz ]
  * Use setenv as early as possible to avoid setenv and getenv clashing
    in multi-threaded situations. (LP: #1240866)

  [ Ubuntu daily release ]
  * Automatic snapshot from revision 482

 -- Ubuntu daily release <ps-jenkins@lists.canonical.com>  Thu, 31 Oct 2013 20:10:56 +0000

unity8 (7.83+14.04.20131028.1-0ubuntu1) trusty; urgency=low

  * New rebuild forced
  * Automatic snapshot from revision 480

 -- Ubuntu daily release <ps-jenkins@lists.canonical.com>  Mon, 28 Oct 2013 22:42:07 +0000

unity8 (7.83+14.04.20131028-0ubuntu1) trusty; urgency=low

  [ Andrea Cimitan ]
  * Fix 1195349 by counting drawbuffer on the newContentX logic of the
    carousel When we changed carousel from repeater to listview, we
    added drawbuffer. this breaks the logic of newContentX, which was
    considered disabled and set to -1. The correct disabled value now
    has to take into account the drawbuffer. (LP: #1195349)

  [ Christopher Lee ]
  * Checks both then env and upstart env for the currently set
    XDG_DATA_DIRS so they can be set correctly for the test.

  [ Ubuntu daily release ]
  * Automatic snapshot from revision 479

 -- Ubuntu daily release <ps-jenkins@lists.canonical.com>  Mon, 28 Oct 2013 03:08:59 +0000

unity8 (7.83+13.10.20131016.2-0ubuntu1) saucy; urgency=low

  [ Loïc Minier ]
  * Merge ~lool/unity8/drop-setcap-conf. Drop unity8-setcap.conf as this
    breaks desktop installs (no boot-hook event is emitted, boot
    stalls); add maintscript snippet to rm_conffile on upgrades; this
    boot-hook is now shipped under a different name in lxc-android-
    config.

  [ Michał Sawicz ]
  * Ship a camera-app.desktop file and use a custom XDG_DATA_DIRS for
    testing.

  [ Ubuntu daily release ]
  * Automatic snapshot from revision 472

 -- Ubuntu daily release <ps-jenkins@lists.canonical.com>  Wed, 16 Oct 2013 23:15:48 +0000

unity8 (7.83+13.10.20131016.1-0ubuntu1) saucy; urgency=low

  [ Diego Sarmentero ]
  * Disable Preview interaction until the scope responds.

  [ Albert Astals ]
  * Hide placeholder notification.

  [ Ubuntu daily release ]
  * Automatic snapshot from revision 469

 -- Ubuntu daily release <ps-jenkins@lists.canonical.com>  Wed, 16 Oct 2013 17:29:36 +0000

unity8 (7.83+13.10.20131016-0ubuntu1) saucy; urgency=low

  [ Loïc Minier ]
  * Add upstart job to copy unity8 to a new tmpfs, setcap it, and bind-
    mount it back; this is an ugly hack to set CAP_SYS_RESOURCE until we
    have a root-helper for it.

  [ Michal Hruby ]
  * Enable definition of scope back references in overridden results.

  [ Ubuntu daily release ]
  * Automatic snapshot from revision 466

 -- Ubuntu daily release <ps-jenkins@lists.canonical.com>  Wed, 16 Oct 2013 11:29:52 +0000

unity8 (7.83+13.10.20131015.4-0ubuntu1) saucy; urgency=low

  [ Michał Sawicz ]
  * Replace ubuntu-touch-session's unity8.conf upstart job.
  * Revert r440 that made the dash collapse animation worse, rather than
    better.

  [ om26er@ubuntu.com ]
  * close the app only when the close button is tapped, not the entire
    thumbnail

  [ Nick Dedekind ]
  * Added missing Unity.Indicator mock objects causing qmltests to fail.
    Approved by: Michał Sawicz.

  [ Christopher Lee ]
  * Launch unity8 for autopilot with upstart, and bring unity8 session
    over from session-manager-touch.

  [ Pawel Stolowski ]
  * Temporarily disable category_order changed signal handling.

  [ Daniel d'Andrada ]
  * OSKController area shouldn't cover the indicators' bar Since ubuntu-
    keyboard surface area doesn't cover the indicators' bar,
    OSKController should follow suit. Otherwise the OSKContoller's
    internal InputFilterArea (and others) wouldn't perfectly overlap the
    graphical keyboard rendered by ubuntu-keyboard (i.e. the opaque part
    of ubuntu-keyboard's surface).

  [ Michael Zanetti ]
  * Initialize initialHeight/Width to height/width depending on scaleTo
    add checks for initialWidth/Height in the tests change sizes in
    tests to something else than the default for initialWidth/Height in
    order to catch failures there more easily

  [ Omer Akram ]
  * Only show search indicator while the Dash is focued.
  * Add 2dp left margin for music and video tiles' title.

  [ Nicolas d'Offay ]
  * Changed Infographics to use Ubuntu font.

  [ Ubuntu daily release ]
  * Automatic snapshot from revision 463

 -- Ubuntu daily release <ps-jenkins@lists.canonical.com>  Tue, 15 Oct 2013 11:05:04 +0000

unity8 (7.82+13.10.20131011.2-0ubuntu1) saucy; urgency=low

  [ Michał Sawicz ]
  * Work around Mir not delivering input to shell after restart, if the
    device isn't reinitialized.

  [ Albert Astals ]
  * Remove unused DashMusic/DashVideos.
  * Don't let the user change between scopes if the current one is
    moving up/down.
  * Fix two uninitialized variable uses reported by valgrind ==17988==
    Conditional jump or move depends on uninitialised value(s) ==17988==
    at 0x13839F3A: AccountsService::updateDemoEdges()
    (AccountsService.cpp:74) ==17988== by 0x13839DA5:
    AccountsService::setUser(QString const&) (AccountsService.cpp:45)
    ==17988== by 0x1383F67B:
    AccountsService::qt_metacall(QMetaObject::Call, int, void**)
    (moc_AccountsService.cpp:192) ==17988== by 0x496143D:
    StoreProperty(QV8Engine*, QObject*, QQmlPropertyData*,
    v8::Handle<v8::Value>) (in /usr/lib/arm-linux-
    gnueabihf/libQt5Qml.so.5.0.2) ==17988== ==17988== Conditional jump
    or move depends on uninitialised value(s) ==17988== at 0x1383A0F6:
    AccountsService::updateStatsWelcomeScreen() (AccountsService.cpp:92)
    ==17988== by 0x13839DB1: AccountsService::setUser(QString const&)
    (AccountsService.cpp:47) ==17988== by 0x1383F67B:
    AccountsService::qt_metacall(QMetaObject::Call, int, void**)
    (moc_AccountsService.cpp:192) ==17988== by 0x496143D:
    StoreProperty(QV8Engine*, QObject*, QQmlPropertyData*,
    v8::Handle<v8::Value>) (in /usr/lib/arm-linux-
    gnueabihf/libQt5Qml.so.5.0.2)
  * Fix unitialized variable in Scope ==18457== Conditional jump or move
    depends on uninitialised value(s) ==18457== at 0x15AD1FD6:
    Scope::setActive(bool) (scope.cpp:165) ==18457== by 0x15B0023D:
    Scope::qt_metacall(QMetaObject::Call, int, void**)
    (moc_scope.cpp:478) ==18457== by 0x48B709F:
    QQmlPropertyPrivate::write(QObject*, QQmlPropertyData const&,
    QVariant const&, QQmlContextData*,
    QFlags<QQmlPropertyPrivate::WriteFlag>) (in /usr/lib/arm-linux-
    gnueabihf/libQt5Qml.so.5.0.2)
  * Fix crash on the phone For some reason i'm getting v8 crashes
    without this when shuting down unity-mir

  [ Gerry Boland ]
  * Use focusRequested signal from AppManager. WM: AppManager has new
    signal to ask shell to request focus for app - use it to properly
    animate and focus the app. If app wants to be side stage, but no
    side stage available, override the application stage.

  [ Nick Dedekind ]
  * Only use the root action state as a unitymenumodel ActionStateParser
    when needed.

  [ Andrea Cimitan ]
  * Move the close app icon on top left.
  * The header of category list is already on screen after unlock

  [ Michael Zanetti ]
  * Make the greeter's clock update in sync with the indicators.

  [ Omer Akram ]
  * Increase dash header height to 5gu.

  [ Nicolas d'Offay ]
  * Standardised expansion speed in scopes.

  [ Ubuntu daily release ]
  * Automatic snapshot from revision 449

 -- Ubuntu daily release <ps-jenkins@lists.canonical.com>  Fri, 11 Oct 2013 17:26:34 +0000

unity8 (7.82+13.10.20131011.1-0ubuntu1) saucy; urgency=low

  [ Michał Sawicz ]
  * Fix frequent application IDs and drop old AppsAvailableForDownload
    model.
  * Unrevert r388 now that we have fixed the infinite loop it was
    causing in Qt.

  [ Steve Langasek ]
  * Don't keep a long-lived connection open to upstart when we only use
    it for two events, one at load time and one at unload time.

  [ Lars Uebernickel ]
  * VolumeControl: use 'volume' instead of 'scroll' action The volume
    action doesn't show a notification.

  [ Michael Terry ]
  * Disable DragHandle on right side of screen while the greeter is
    animating

  [ Marcus Tomlinson ]
  * Added missing "enabled" property to "progressMenu" component in the
    menu item factory.

  [ Michael Zanetti ]
  * Add scaleTo: "fit" mode support to LazyImage

  [ Andrea Cimitan ]
  * Add music and video renderers
  * Use shell.edgeSize for BottomBar's EdgeDragArea, detecting gestures
    only when they are within the edgeSize.

  [ Nick Dedekind ]
  * Removed greeter "toHome" animation (LP#1092976) (LP: #1092976)
  * Only show Snap Decision notification actions when available.

  [ Albert Astals ]
  * Dash: Set delegate creation range for inner itemviewss If it's above
    the list viewport we set it to the end of the list to precache the
    last items It it's below the list viewport we set it to the
    beginning to precache the first items Otherwise we set it to the
    part of the viewport in the view Approved by: Michał Sawicz.

  [ Ubuntu daily release ]
  * Automatic snapshot from revision 435

 -- Ubuntu daily release <ps-jenkins@lists.canonical.com>  Fri, 11 Oct 2013 09:05:30 +0000

unity8 (7.82+13.10.20131010-0ubuntu1) saucy; urgency=low

  [ David Callé ]
  * Small logic change in preview descriptions line breaks. Multiple new
    lines are now replaced by multiple br tags.

  [ Nick Dedekind ]
  * Use indicator identifier for indicators-client list item label.
  * Make sure overflow indicators are hidden and not the search label.

  [ Mirco Müller ]
  * Tweaks to notifications to improve spec-compliance. - updated
    notifications-qmltest to reflect the use of a variant-map for the
    hints - made text-fields as heigh as buttons - made the summary
    align horizontally to the icon - updated button-height and bubble-
    background.

  [ Pawel Stolowski ]
  * Handle category_order_changes signal from scopes (used in Home only)
    and reorder categories accordingly.
  * Implementation of albumart image provider for audio content.

  [ Michael Terry ]
  * Hide the greeter when an app is focused, fixing snap decisions
    launching an app in the greeter (like receiving a call).

  [ Michael Zanetti ]
  * Launcher - remove support for pinning items in the backend After the
    latest design changes, recent apps is everything that is contained
    in the ApplicationManager. So no need for storing anything else than
    pinned apps in the config.

  [ Michał Sawicz ]
  * Remove the mir socket before starting unity8 during autopilot tests.

  [ Ubuntu daily release ]
  * Automatic snapshot from revision 420

 -- Ubuntu daily release <ps-jenkins@lists.canonical.com>  Thu, 10 Oct 2013 04:15:13 +0000

unity8 (7.82+13.10.20131008.1-0ubuntu1) saucy; urgency=low

  [ Michal Hruby ]
  * Add Scope::isActive property and corresponding tests. (LP: #1230352)

  [ Daniel d'Andrada ]
  * Move OSKController to the front as it will now also block input
    meant to the OSK That's in the unity-mir implementation. The
    SurfaceFlinger one is still an empty noop. Currently, when the OSK
    is up, both shell and OSK get user input, thus we need the
    OSKController to shield our shell components from them. (LP:
    #1236773)

  [ Michał Sawicz ]
  * Add Scope::isActive property and corresponding tests. (LP: #1230352)
  * Force focus back on shell in case it loses it for some reason.

  [ Ubuntu daily release ]
  * Automatic snapshot from revision 409

 -- Ubuntu daily release <ps-jenkins@lists.canonical.com>  Tue, 08 Oct 2013 19:14:20 +0000

unity8 (7.82+13.10.20131008-0ubuntu1) saucy; urgency=low

  [ Michał Sawicz ]
  * update previews to match design. (LP: #1224555)
  * Add an InputFilterArea in Notifications. (LP: #1233411, #1235215)

  [ Ying-Chun Liu ]
  * update previews to match design. (LP: #1224555)

  [ Albert Astals ]
  * Unrevert 376 by reverting r395 and a small fix to fix the cpu
    hogging issue . (LP: #1124567)

  [ Michael Terry ]
  * Add Showable.showNow() method and use it in Shell to immediately
    show greeter when we blank the screen rather than animating it. (LP:
    #1233564)

  [ Michael Zanetti ]
  * update previews to match design. (LP: #1224555)

  [ Diego Sarmentero ]
  * update previews to match design. (LP: #1224555)

  [ Ubuntu daily release ]
  * Automatic snapshot from revision 404

 -- Ubuntu daily release <ps-jenkins@lists.canonical.com>  Tue, 08 Oct 2013 02:57:55 +0000

unity8 (7.82+13.10.20131007-0ubuntu1) saucy; urgency=low

  [ Michał Sawicz ]
  * Respect pre-set import and library paths and prevent segfault in
    startShell.

  [ Ubuntu daily release ]
  * Automatic snapshot from revision 399

 -- Ubuntu daily release <ps-jenkins@lists.canonical.com>  Mon, 07 Oct 2013 07:10:46 +0000

unity8 (7.82+13.10.20131005-0ubuntu1) saucy; urgency=low

  [ Michał Sawicz ]
  * Revert r376 that caused constant CPU usage due to the
    ActivityIndicator.

  [ Nick Dedekind ]
  * Removed indicators-client autopilot tests. (LP: #1234736)

  [ Albert Astals ]
  * Revert r388. (LP: #1235268)

  [ Christopher Lee ]
  * Removes passing -fullscreen to unity8 when on the device (as per bug
    #1235065). (LP: #1235065)

  [ Ubuntu daily release ]
  * Automatic snapshot from revision 396

 -- Ubuntu daily release <ps-jenkins@lists.canonical.com>  Sat, 05 Oct 2013 11:45:14 +0000

unity8 (7.82+13.10.20131004.2-0ubuntu1) saucy; urgency=low

  * Revert 7.82+13.10.20131004.1-0ubuntu1 back to
    7.81.3+13.10.20130927.3-0ubuntu1 due to CPU hogging issue with
    7.82+13.10.20131004.1-0ubuntu1.

 -- Loïc Minier <loic.minier@ubuntu.com>  Fri, 04 Oct 2013 21:22:29 +0200

unity8 (7.82+13.10.20131004.1-0ubuntu1) saucy; urgency=low

  [ Michał Sawicz ]
  * Bump to indicate support for extended snap decisions.
  * Make Tile themeable, add renderers for Dash Plugins and weather.
    (LP: #1231948)
  * Drop network agents now that they're in indicator-network instead.

  [ Michal Hruby ]
  * Differentiate generic and music carousels.
  * Use the thumbnailer image provider for scope results that don't
    specify icon as well as for previews.
  * Added an indicator which is displayed in the search bar whenever a
    search is in progress. Added accompanying test in tst_PageHeader.
  * Expose rendererHint to shell.

  [ Albert Astals ]
  * Update pot file. (LP: #1232374)
  * Only enable the animation when the item is on screen (i.e. !culled)
    . (LP: #1200374)
  * Do not crash on positionAtBeginning if the list is empty .
  * Enable/disable running apps height animation in a less error prone
    way.

  [ Michael Terry ]
  * Use a chevron after 'Skip intro' and drop the underlining.
  * Load testability driver when QT_LOAD_TESTABILITY is set. (LP:
    #1226234)
  * Listen to the system setting StatsWelcomeScreen, which tells us
    whether to show user-specific infographic data in the greeter. (LP:
    #1207857)

  [ Gerry Boland ]
  * WM: ensure focusedApplicationWhenUsingScreenshots reset when unused,
    and only used when set. Fixes window focus conflict between shell
    and ApplicationManager.

  [ Nick Dedekind ]
  * Removed deprecated Unity.IndicatorsLegacy plugin.
  * Added actionState parser to the indicators-client text printer so
    that we get the icon.
  * Moved indicator page titles to the root action state of menu model.
    (LP: #1223635)

  [ Mirco Müller ]
  * Added rendering- and interaction-support for the first three
    extended snap-decision dialog-cases password-entry, user-
    authentication and simunlock.

  [ Daniel d'Andrada ]
  * Revert the reversion of r304 since it doesn't seem to crash anymore
    Original commit was Reset apps scope when returning from app to dash
    (LP #1193419) If an app is on foreground and you perform a long
    left-edge swipe to minimize it, and therefore return to the dash,
    the dash should be in the Applications scope and showing the
    running/recents applications. (LP: #1193419)

  [ Andrea Cimitan ]
  * Add behaviours to the hud reveal. (LP: #1224480, #1224633)
  * Make Tile themeable, add renderers for Dash Plugins and weather.
    (LP: #1231948)

  [ Michael Zanetti ]
  * fix inserting into quicklistmodel.
  * Drop useStorage argument and use exising LAUNCHER_TESTING define for
    this decision.

  [ Omer Akram ]
  * Make the volume/brightness slider changes realtime. (LP: #1227595)

  [ Nicolas d'Offay ]
  * Fixed black colour on the first of the month due to division. (LP:
    #1233657)
  * Added an indicator which is displayed in the search bar whenever a
    search is in progress. Added accompanying test in tst_PageHeader.

  [ Ubuntu daily release ]
  * Automatic snapshot from revision 390

 -- Ubuntu daily release <ps-jenkins@lists.canonical.com>  Fri, 04 Oct 2013 06:55:16 +0000

unity8 (7.81.3+13.10.20130927.3-0ubuntu1) saucy; urgency=low

  [ Michal Hruby ]
  * Correctly handle image URI scheme in results.

  [ Michał Sawicz ]
  * Make SHOW_DASH and HIDE_DASH close the current preview. (LP:
    #1231404)
  * Add a LazyImage component that shows an activity spinner for long-
    loading images and handles aspect ratio properly.
  * Fix Qt 5.1 FTBFS and suppress some build warnings.

  [ Albert Astals ]
  * Make sure we always have least have one column in the gridview. (LP:
    #1225391)
  * LVWPH: Make sure we always overshoot vertically. (LP: #1229851)
  * Remember the expanded categoryId and not the expanded index The
    index can change on search, and we still want to maintain it
    expanded in that case. (LP: #1230216)
  * Fix showHeader in an edge case of notShownByItsOwn Not all the tests
    i've added fail without the code fix, but i've added them just to be
    more covered . (LP: #1230187)

  [ Diego Sarmentero ]
  * Handling error signal from the DownloadTracker plugin (BUG:
    #1229744). (LP: #1229744)
  * Remove "Reviews and Comments" section from Application Preview until
    the feature is ready (BUG: #1226632) - Detect when the keyboard is
    being shown to allow the user to scroll the Preview even more if
    necessary to interact with the components at the bottom of that
    preview, and don't leave those components obscured behind the
    keyboard (BUG: #1226638). (LP: #1226632, #1224717, #1226638)

  [ Nick Dedekind ]
  * Brought messaging indicator inline with UnityMenuModel &
    UnityMenuAction. (LP: #1217676, #1217678)

  [ Pawel Stolowski ]
  * Support canned search queries returned by Home Scope.
  * Cancel previous actions and previews on new activation / preview.
    Expose previewed data row in Preview object.

  [ Michael Terry ]
  * Only enable the Bottombar when the HUD is available. (LP: #1220306)
  * Increase the "Skip intro" clickable area, making dismissing the edge
    demo intro feel more natural. (LP: #1220632)

  [ Michael Zanetti ]
  * drop our CrossFadeImage in favor of the SDK one. (LP: #1227783)

  [ Ubuntu daily release ]
  * Automatic snapshot from revision 358

 -- Ubuntu daily release <ps-jenkins@lists.canonical.com>  Fri, 27 Sep 2013 14:13:22 +0000

unity8 (7.81.3+13.10.20130924.2-0ubuntu1) saucy; urgency=low

  [ Michal Hruby ]
  * Fix the signal prototypes on music grid renderer. (LP: #1228390)

  [ Michael Zanetti ]
  * use less auto variables, align coding style, constify and Qt'ify API
    in AccountsService plugin.

  [ Nick Dedekind ]
  * Re-enable MenuContentActivator in Indicators.

  [ Albert Astals ]
  * LVWPH: Update the section header on list change events.

  [ Pawel Stolowski ]
  * Check results model ptr returned by GetResultsFromCategory method
    from UnityCore. (LP: #1228097, #1211595)

  [ Ubuntu daily release ]
  * Automatic snapshot from revision 340

 -- Ubuntu daily release <ps-jenkins@lists.canonical.com>  Tue, 24 Sep 2013 14:40:01 +0000

unity8 (7.81.3+13.10.20130919.3-0ubuntu1) saucy; urgency=low

  [ Michal Hruby ]
  * Add support for music grid renderer to GenericScopeView.

  [ Nick Dedekind ]
  * Fixed the removal of messaging widget due to incompatible action
    state. (LP: #1225017)

  [ Christopher Lee ]
  * Addition of initial autopilot tests for the application lifecycle.

  [ Lars Uebernickel ]
  * VolumeControl: use action of the new indicator indicator-sound
    recently gained an action to increase and decrease the volume. This
    patch makes use of that to get rid of a bus round trip (to get the
    current volume) and a race (when the volume gets set between
    fetching the current volume and setting the new volume). (LP:
    #1219057)

  [ Michael Terry ]
  * When AccountsService.backgroundFile is unset/invalid, have the
    greeter fall back to whatever the shell background is.
  * Add a tiny SessionBroadcast plugin that listens to unity-greeter-
    session-broadcast for the ShowHome signal.

  [ Daniel d'Andrada ]
  * Remove obsolete, unused graphics.
  * Make MouseTouchAdaptor work with multiple QWindows.

  [ Michael Zanetti ]
  * change how icons are searched a) try to find it the Icon as is b)
    prepend with Path if a Path variable is given c) fall back to the
    image://theme/ with just the icon name . (LP: #1225186)
  * fix an issue with removing a running app from the launcher and
    always store pinning to the config.
  * collapse any open preview when programmatically switching current
    dash index. (LP: #1221137)

  [ Ubuntu daily release ]
  * Automatic snapshot from revision 333

 -- Ubuntu daily release <ps-jenkins@lists.canonical.com>  Thu, 19 Sep 2013 15:15:07 +0000

unity8 (7.81.3+13.10.20130916-0ubuntu1) saucy; urgency=low

  [ Michael Zanetti ]
  * allow left edge gesture to minimize apps even when launcher is
    already visible.
  * Don't hide the launcher on changes in the stages.
  * ssh is now installed per default, but it's set to manual in the
    ssh.override.

  [ Ubuntu daily release ]
  * Automatic snapshot from revision 320

 -- Ubuntu daily release <ps-jenkins@lists.canonical.com>  Mon, 16 Sep 2013 11:49:28 +0000

unity8 (7.81.3+13.10.20130912-0ubuntu1) saucy; urgency=low

  [ Michael Zanetti ]
  * add support for finding icons from click package apps in the
    launcher.
  * update to latest launcher API for better integration with the
    AppManager.

  [ Ricardo Mendoza ]
  * Fixes problems related to image 20130912.0, amongst: * Fix autopilot
    tests by preventing blocking of input during HUD button animations,
    only when fully visible * Fix loading of unity-mir library, major
    version wasn't specified so unless the dev package was there it
    would fail.

  [ Ubuntu daily release ]
  * Automatic snapshot from revision 316

 -- Ubuntu daily release <ps-jenkins@lists.canonical.com>  Thu, 12 Sep 2013 13:47:59 +0000

unity8 (7.81.3+13.10.20130911.1-0ubuntu1) saucy; urgency=low

  [ Michael Terry ]
  * Switch from deprecated image://gicon/ to new image://theme/.

  [ Gerry Boland ]
  * Add OSKController so shell can control OSK correctly on Mir.
  * Remove InputFilterArea for bottom edge swipes, as applications also
    listen for such swipes for Toolbar reveal.

  [ Ricardo Mendoza ]
  * Select the backend to use dynamically on runtime according to the
    QPA selected by the system.

  [ Ubuntu daily release ]
  * Automatic snapshot from revision 311

 -- Ubuntu daily release <ps-jenkins@lists.canonical.com>  Wed, 11 Sep 2013 16:22:55 +0000

unity8 (7.81.3+13.10.20130911-0ubuntu1) saucy; urgency=low

  [ Michal Hruby ]
  * Hide all gicon strings from the shell and use the image://theme icon
    provider that was recently added to the SDK.

  [ Gerry Boland ]
  * Convert to new ApplicationManager API.

  [ Nick Dedekind ]
  * Updated access point design as per spec.
  * Indicator visibility based on connection with backend service.

  [ Albert Astals ]
  * Dash: Make assignments bindings This way if the model changes the
    item value also changes.

  [ Michael Zanetti ]
  * adds support for highlighting the currently focused application in
    the launcher, adds tests.
  * include ~/.local/share/applications in launcher's .desktop file
    search path.
  * shrink size of area for revealing the HUD button and make it
    disappear on release again. fixes 1219035. (LP: #1219035)
  * revert revision 304 as it makes the Shell crash.

  [ Michael Terry ]
  * Allow testers to set custom password or pin in demo mode, rather
    than hardcoding them.
  * Have the greeter use AccountsService to determine its background.
    (LP: #1218402)
  * Listen to changes in the "show edge demo" AccountsService setting.

  [ Daniel d'Andrada ]
  * Update fake/mock plugins so that "./run --fake" works well again -
    You can now see the thumbnails of the fake running applications once
    again. - You no longer get hundreds of warnings due to icons not
    found.
  * Reset apps scope when returning from app to dash (LP #1193419) If an
    app is on foreground and you perform a long left-edge swipe to
    minimize it, and therefore return to the dash, the dash should be in
    the Applications scope and showing the running/recents applications.
    (LP: #1193419)

  [ Ubuntu daily release ]
  * Automatic snapshot from revision 306

 -- Ubuntu daily release <ps-jenkins@lists.canonical.com>  Wed, 11 Sep 2013 00:54:31 +0000

unity8 (7.81.3+13.10.20130905.2-0ubuntu1) saucy; urgency=low

  [ Michael Zanetti ]
  * Integrate Launcher with AppManager.

  [ Nick Dedekind ]
  * Removed FIXME from slider int->double conversion.

  [ Ubuntu daily release ]
  * Automatic snapshot from revision 291

 -- Ubuntu daily release <ps-jenkins@lists.canonical.com>  Thu, 05 Sep 2013 10:48:02 +0000

unity8 (7.81.3+13.10.20130904.1-0ubuntu1) saucy; urgency=low

  [ Nicolas d'Offay ]
  * Switched infographic background at design's request.

  [ Ubuntu daily release ]
  * Automatic snapshot from revision 287

 -- Ubuntu daily release <ps-jenkins@lists.canonical.com>  Wed, 04 Sep 2013 07:34:57 +0000

unity8 (7.81.3+13.10.20130904-0ubuntu1) saucy; urgency=low

  [ mhall119 ]
  * Add a little bit of text to the last step of the tour telling the
    user how to end it and get to their phone.

  [ Jussi Pakkanen ]
  * Use CCache if it is installed.

  [ Nick Dedekind ]
  * Multiple icon/label support for indicators.

  [ Albert Astals ]
  * Remove unneeded role.

  [ Lars Uebernickel ]
  * Fall back to "ubuntu-mobile" icon theme if $UBUNTU_ICON_THEME is
    unset.

  [ Michael Zanetti ]
  * Use MouseAreas in DashBar to enable clicking again.
  * load launcher default config from existing dconf key.

  [ Ubuntu daily release ]
  * Automatic snapshot from revision 285

 -- Ubuntu daily release <ps-jenkins@lists.canonical.com>  Wed, 04 Sep 2013 03:02:57 +0000

unity8 (7.81.3+13.10.20130903.1-0ubuntu1) saucy; urgency=low

  [ Michael Zanetti ]
  * workaround quicklist text color.

  [ Ubuntu daily release ]
  * Automatic snapshot from revision 277

 -- Ubuntu daily release <ps-jenkins@lists.canonical.com>  Tue, 03 Sep 2013 06:09:36 +0000

unity8 (7.81.3+13.10.20130830-0ubuntu1) saucy; urgency=low

  [ Pawel Stolowski ]
  * Implement a virtual 'All' filter option.

  [ Ubuntu daily release ]
  * Automatic snapshot from revision 275

 -- Ubuntu daily release <ps-jenkins@lists.canonical.com>  Fri, 30 Aug 2013 12:44:40 +0000

unity8 (7.81.3+13.10.20130829.2-0ubuntu1) saucy; urgency=low

  [ Michael Terry ]
  * Implement launcher item backend via AccountsService.

  [ Ubuntu daily release ]
  * Automatic snapshot from revision 272

 -- Ubuntu daily release <ps-jenkins@lists.canonical.com>  Thu, 29 Aug 2013 19:09:44 +0000

unity8 (7.81.3+13.10.20130829.1-0ubuntu1) saucy; urgency=low

  [ Michael Terry ]
  * Make sure greeter and lockscreen backgrounds are always defined,
    even if the wallpaper preference string is bogus. (LP: #1208889,
    #1208894)

  [ Ubuntu daily release ]
  * Automatic snapshot from revision 270

 -- Ubuntu daily release <ps-jenkins@lists.canonical.com>  Thu, 29 Aug 2013 11:09:43 +0000

unity8 (7.81.3+13.10.20130829-0ubuntu1) saucy; urgency=low

  [ Andrea Cimitan ]
  * Streamline some new HUD interactions to be more consistent with the
    Unity Launcher.

  [ Michael Zanetti ]
  * setting the launcher's extensionSize delayed to position the view
    correctly at the beginning .

  [ Bill Filler ]
  * add new telephony apps (dialer, messaging, contacts) to launcher and
    Home scope.

  [ Michael Terry ]
  * Implement edge demos on first boot. Build-Depends: +dbus-test-
    runner, +qtbase5-dev-tools.

  [ Ubuntu daily release ]
  * Automatic snapshot from revision 267

 -- Ubuntu daily release <ps-jenkins@lists.canonical.com>  Thu, 29 Aug 2013 02:10:38 +0000

unity8 (7.81.3+13.10.20130828.1-0ubuntu1) saucy; urgency=low

  [ Andrea Cimitan ]
  * Hide the LauncherPanel when it's really hidden, by changing visible
    to false.

  [ Gerry Boland ]
  * Fix sidestage applications - they were being ignored in the show-
    application-surface logic. (LP: #1217027, #1210079)

  [ Michał Sawicz ]
  * Raise the exception if typing failed in autopilot.

  [ Nick Dedekind ]
  * Added location indicator defaults.

  [ Michael Zanetti ]
  * increase minimal dragging width for dismissing apps with left edge
    make it a configurable parameter and adjust animation to look like
    requested in the bug report . (LP: #1213153)

  [ Ubuntu daily release ]
  * Automatic snapshot from revision 262

 -- Ubuntu daily release <ps-jenkins@lists.canonical.com>  Wed, 28 Aug 2013 11:55:46 +0000

unity8 (7.81.3+13.10.20130827.1-0ubuntu1) saucy; urgency=low

  [ Michael Zanetti ]
  * unset model in quicklist before closing it.

  [ Ubuntu daily release ]
  * Automatic snapshot from revision 256

 -- Ubuntu daily release <ps-jenkins@lists.canonical.com>  Tue, 27 Aug 2013 10:49:17 +0000

unity8 (7.81.3+13.10.20130827-0ubuntu1) saucy; urgency=low

  [ Michael Zanetti ]
  * Theme the Quicklist Popover.

  [ Albert Astals ]
  * Apply expandedIndex on delegate creation bug #1213033. (LP:
    #1213033)

  [ Ubuntu daily release ]
  * Automatic snapshot from revision 254

 -- Ubuntu daily release <ps-jenkins@lists.canonical.com>  Tue, 27 Aug 2013 02:10:43 +0000

unity8 (7.81.3+13.10.20130826.5-0ubuntu1) saucy; urgency=low

  [ Michael Zanetti ]
  * tweak launcher folding and visuals according to feedback from
    design: - increase foldingStartHeight - Introduces a
    foldingStopHeight. Folding only happens between the
    foldingStartHeight and the foldingStopHeight. - Only change
    brightness while folding - remove highlight of pressed icon -
    decrease launcher's width by half a grid unit.

  [ Ubuntu daily release ]
  * Automatic snapshot from revision 251

 -- Ubuntu daily release <ps-jenkins@lists.canonical.com>  Mon, 26 Aug 2013 22:09:43 +0000

unity8 (7.81.3+13.10.20130826.4-0ubuntu1) saucy; urgency=low

  [ Michał Sawicz ]
  * Add module entry in HudClient's qmldir.

  [ Jussi Pakkanen ]
  * Let Ninja parallelize itself.

  [ Nick Dedekind ]
  * Abstraction of indicator menu item properties prior to move into
    common components library.

  [ Christopher Lee ]
  * Added autopilot-tests for ephemeral, interactive and snap-decision
    notifications.

  [ Mirco Müller ]
  * Added autopilot-tests for ephemeral, interactive and snap-decision
    notifications.

  [ Michael Zanetti ]
  * only search visible children in findChild, add findInvisibleChild
    for others.
  * Added autopilot-tests for ephemeral, interactive and snap-decision
    notifications.

  [ Thomi Richards ]
  * Added autopilot-tests for ephemeral, interactive and snap-decision
    notifications.

  [ Ubuntu daily release ]
  * Automatic snapshot from revision 249

 -- Ubuntu daily release <ps-jenkins@lists.canonical.com>  Mon, 26 Aug 2013 18:34:44 +0000

unity8 (7.81.3+13.10.20130826.2-0ubuntu1) saucy; urgency=low

  [ Albert Astals ]
  * Don't include QtQML It includes LOTS of files we don't need.

  [ Ubuntu daily release ]
  * Automatic snapshot from revision 243

 -- Ubuntu daily release <ps-jenkins@lists.canonical.com>  Mon, 26 Aug 2013 10:08:52 +0000

unity8 (7.81.3+13.10.20130826.1-0ubuntu1) saucy; urgency=low

  * Automatic snapshot from revision 241

 -- Ubuntu daily release <ps-jenkins@lists.canonical.com>  Mon, 26 Aug 2013 06:08:33 +0000

unity8 (7.81.3+13.10.20130826-0ubuntu1) saucy; urgency=low

  [ Michael Zanetti ]
  * delay move operations if the start dragging operation is running
    This prevents items to left in wrong places when transitions clash.
  * add empty setUser to allow compiling in jenkins again until the
    branch that matches unity-api is ready to land. .
  * add count and progress overlay information to real model too.

  [ Pawel Stolowski ]
  * Changed the type of setActive argument from
    QVector<AbstractFilterOption *>::size_type to unsigned int.

  [ Ubuntu daily release ]
  * Automatic snapshot from revision 240

 -- Ubuntu daily release <ps-jenkins@lists.canonical.com>  Mon, 26 Aug 2013 02:31:42 +0000

unity8 (7.81.3+13.10.20130821.2-0ubuntu1) saucy; urgency=low

  [ Michael Terry ]
  * Listen to display-power-changed rather than system-power-changed
    signals when showing the greeter; ignore such signals when the
    proximity sensor is active. (LP: #1214477)

  [ Pawel Stolowski ]
  * Added a role for accessing progress-source property of categories.

  [ Ubuntu daily release ]
  * Automatic snapshot from revision 233

 -- Ubuntu daily release <ps-jenkins@lists.canonical.com>  Wed, 21 Aug 2013 22:09:53 +0000

unity8 (7.81.3+13.10.20130821.1-0ubuntu1) saucy; urgency=low

  [ Michael Zanetti ]
  * allow testing at 11:13. Old code failed because the text actually
    says "11:13 AM".
  * add some checks if we actually clicked an item or in the spacing
    between them gets rid of some warnings printed by the launcher .

  [ Michał Sawicz ]
  * Update runtime deps in the build script.

  [ Nick Dedekind ]
  * Added/Updated legacy network indicator components to use with new
    indicator backend.

  [ Albert Astals ]
  * Fix insertions/removals on the qlimitproxymodel . (LP: #1213959)

  [ Ubuntu daily release ]
  * Automatic snapshot from revision 230

 -- Ubuntu daily release <ps-jenkins@lists.canonical.com>  Wed, 21 Aug 2013 15:04:59 +0000

unity8 (7.81.3+13.10.20130821-0ubuntu1) saucy; urgency=low

  [ Michael Zanetti ]
  * added support for count emblems and progress overlays on the
    launcher.

  [ Pawel Stolowski ]
  * Add role for getting filter options model. Add method to activate
    option based on index or id.

  [ Ted Gould ]
  * Mark indicators-client as providing an indicator-renderer.

  [ Nick Dedekind ]
  * Added flatmenuproxymodel pass-through signals from qmenumodel.
  * Renamed indicator-messaging to indicator-messages.

  [ Gerry Boland ]
  * Typo fix in FrequentlyUsedAppsModel.

  [ Ubuntu daily release ]
  * Automatic snapshot from revision 224

 -- Ubuntu daily release <ps-jenkins@lists.canonical.com>  Wed, 21 Aug 2013 08:05:13 +0000

unity8 (7.81.3+13.10.20130820.2-0ubuntu1) saucy; urgency=low

  [ Michael Zanetti ]
  * initial support for quicklists For now they support pinning and
    removing of items.

  [ Ubuntu daily release ]
  * Automatic snapshot from revision 217

 -- Ubuntu daily release <ps-jenkins@lists.canonical.com>  Tue, 20 Aug 2013 10:09:36 +0000

unity8 (7.81.3+13.10.20130820-0ubuntu1) saucy; urgency=low

  [ Andrea Cimitan ]
  * Implement background changing through gsettings. Make sure it does
    fallback to default background when needed.

  [ Michael Zanetti ]
  * Implement background changing through gsettings. Make sure it does
    fallback to default background when needed.
  * Add Drag'n'drop support to Launcher As dragging an item pins it to
    the launcher this also contains initial quicklist and pinning
    support in the plugin part.

  [ Michał Sawicz ]
  * Fix generic preview wrapping and force rich text parsing.

  [ Michal Hruby ]
  * Remove the override for Apps available for download, click scope
    provides these now.
  * Hide rating widgets when scope provides rating set to < 0.0. Also
    fallback to regular preview image if there are no more_screenshots
    specified.

  [ Albert Astals ]
  * Make sure minYExtent is updated before setting the new content
    height Otherwise bad things can happen in the positioning .

  [ Ubuntu daily release ]
  * Automatic snapshot from revision 215

 -- Ubuntu daily release <ps-jenkins@lists.canonical.com>  Tue, 20 Aug 2013 02:08:42 +0000

unity8 (7.81.3+13.10.20130816.3-0ubuntu1) saucy; urgency=low

  [ Michal Hruby ]
  * Implement overrideResults() method, which allows us to seamlessly
    combine real scope data with mocked data.

  [ Michał Sawicz ]
  * Wait for activeFocus before typing in autopilot tests. (LP:
    #1212580)

  [ Nick Dedekind ]
  * Fixed network indicator password dialog not appearing. (LP:
    #1212730)
  * Remove time & battery indicator service info.

  [ Albert Astals ]
  * Dash category expansion.
  * Fix crash in the shell test Give the item a parent, otherwise the
    qml engine decides to adopt it and when we do the deleteLater on
    them, they have been already deleted. Since we are the parents, we
    don't need to call the deleteLAter eiether they'll be properly
    deleted on our deletion.

  [ Michael Zanetti ]
  * make entering text in lockscreen tests more robust. (LP: #1212580)

  [ Michael Terry ]
  * Define the 'build' target as PHONY so make doesn't get confused by
    our 'build' script.
  * Add a test for the Powerd plugin shell support.

  [ Pawel Stolowski ]
  * Bindings for filters.

  [ Ubuntu daily release ]
  * Automatic snapshot from revision 208

 -- Ubuntu daily release <ps-jenkins@lists.canonical.com>  Fri, 16 Aug 2013 14:11:35 +0000

unity8 (7.81.3+13.10.20130814.3-0ubuntu1) saucy; urgency=low

  [ Ted Gould ]
  * Upstart signals to control indicator services.

  [ Nick Dedekind ]
  * Replaced indicator menu listView with tabs view.
  * Transition Unity.Indicators to UnityMenuModel.

  [ Ubuntu daily release ]
  * Automatic snapshot from revision 197

 -- Ubuntu daily release <ps-jenkins@lists.canonical.com>  Wed, 14 Aug 2013 14:33:39 +0000

unity8 (7.81.3+13.10.20130814.1-0ubuntu1) saucy; urgency=low

  [ Michał Sawicz ]
  * Add AppPreview.

  [ Nick Dedekind ]
  * Use key from indicator service file to source indicator positions.

  [ Diego Sarmentero ]
  * Add AppPreview.

  [ Ubuntu daily release ]
  * Automatic snapshot from revision 193

 -- Ubuntu daily release <ps-jenkins@lists.canonical.com>  Wed, 14 Aug 2013 06:33:14 +0000

unity8 (7.81.3+13.10.20130813.1-0ubuntu1) saucy; urgency=low

  [ Michael Zanetti ]
  * don't scale the EARLY ALPHA warning text bigger than the screen is.

  [ Michał Sawicz ]
  * Add debug logging to passphrase entry.

  [ Albert Astals ]
  * Remove unneeded stuff from CMakelists.txt set(CMAKE_AUTOMOC ON)
    include(FindPkgConfig) find_package(Qt5Core REQUIRED)
    find_package(Qt5Quick REQUIRED) Are already on the top-level
    CMakeLists.txt so no need to write them again Well, actually the
    Qt5Core wasn't and i added it, it's not really necessary since it's
    pulled by the others that depend on it, but it doesn't hurt to be
    explicit.

  [ Ubuntu daily release ]
  * Automatic snapshot from revision 189

 -- Ubuntu daily release <ps-jenkins@lists.canonical.com>  Tue, 13 Aug 2013 14:08:32 +0000

unity8 (7.81.3+13.10.20130812.1-0ubuntu1) saucy; urgency=low

  [ Michael Zanetti ]
  * preserve lockscreen's background wallpaper's aspect ratio. (LP:
    #1208892)

  [ Ubuntu daily release ]
  * Automatic snapshot from revision 184

 -- Ubuntu daily release <ps-jenkins@lists.canonical.com>  Mon, 12 Aug 2013 19:14:35 +0000

unity8 (7.81.3+13.10.20130812-0ubuntu1) saucy; urgency=low

  [ Albert Astals ]
  * Fix uses of uninitialized values reported by valgrind.

  [ Ubuntu daily release ]
  * Automatic snapshot from revision 182

 -- Ubuntu daily release <ps-jenkins@lists.canonical.com>  Mon, 12 Aug 2013 14:33:29 +0000

unity8 (7.81.3+13.10.20130809.1-0ubuntu1) saucy; urgency=low

  [ Michal Hruby ]
  * Set phone form factor for scope requests.

  [ Michał Sawicz ]
  * Add support for plurals and update the translation template.

  [ Ubuntu daily release ]
  * Automatic snapshot from revision 179

 -- Ubuntu daily release <ps-jenkins@lists.canonical.com>  Fri, 09 Aug 2013 15:35:06 +0000

unity8 (7.81.3+13.10.20130809-0ubuntu1) saucy; urgency=low

  [ Michał Sawicz ]
  * Prepare unity8 for cross-building.

  [ Ubuntu daily release ]
  * Automatic snapshot from revision 176

 -- Ubuntu daily release <ps-jenkins@lists.canonical.com>  Fri, 09 Aug 2013 02:32:10 +0000

unity8 (7.81.3+13.10.20130808-0ubuntu1) saucy; urgency=low

  [ Michał Sawicz ]
  * Re-enable battery slider test.

  [ Nick Dedekind ]
  * Workaround for non-deletion of indicator page menu items. (LP:
    #1183065, #1206991)

  [ Albert Astals ]
  * LVPWH: Fix regression handling the sticky top section culling r166
    introduced the regression, this fixes it+tests.
  * Implement+test the maximizeVisibleArea function Tries to show as
    much possible of an index that is already shown on screen Will be
    used for the dash category expansion.

  [ Ubuntu daily release ]
  * Automatic snapshot from revision 174

 -- Ubuntu daily release <ps-jenkins@lists.canonical.com>  Thu, 08 Aug 2013 15:23:17 +0000

unity8 (7.81.3+13.10.20130807-0ubuntu1) saucy; urgency=low

  [ Michał Sawicz ]
  * Drop ppa:ubuntu-unity/next.
  * Revert revision 161 that causes issues with invalid background.

  [ Albert Astals ]
  * Fix off by one in the culling condition If you are on 0 and your
    height is 1 and viewport starts at 1 you have to be culled since you
    are not visible.

  [ Ubuntu daily release ]
  * Automatic snapshot from revision 168

 -- Ubuntu daily release <ps-jenkins@lists.canonical.com>  Wed, 07 Aug 2013 02:32:00 +0000

unity8 (7.81.3+13.10.20130806-0ubuntu1) saucy; urgency=low

  [ Michael Terry ]
  * Show the greeter when powerd tells us to, not just whenever we press
    the power key. (LP: #1186256)

  [ Ubuntu daily release ]
  * Automatic snapshot from revision 164

 -- Ubuntu daily release <ps-jenkins@lists.canonical.com>  Tue, 06 Aug 2013 03:43:01 +0000

unity8 (7.81.3+13.10.20130805-0ubuntu1) saucy; urgency=low

  [ Michael Terry ]
  * Fixes the lockscreen and swiping on the greeter still being possible
    even when in tablet mode. (LP: #1204984)
  * Watch powerd signals to notice a sleep and unfocus current app when
    that happens.

  [ Michael Zanetti ]
  * make findChild also find invisible childs This considerably
    increases the amount of items to be searched up to a level where
    testShell didn't finish any more with searching. Hence this commit
    also changes findChild to do a breadth-first instead of a depth-
    first search.
  * Read background from GSettings or fallback to default_background.

  [ Andrea Cimitan ]
  * Read background from GSettings or fallback to default_background.

  [ Albert Astals ]
  * Make LVWPH provide a delegateIndex for sectionHeaders This way we
    can match the sectionHeader to the model easier in the qml/js side .
  * Fix tryCompare call The 4th parameter of tryCompare is timeout not
    message .

  [ Daniel d'Andrada ]
  * Read background from GSettings or fallback to default_background.

  [ Ubuntu daily release ]
  * Automatic snapshot from revision 162

 -- Ubuntu daily release <ps-jenkins@lists.canonical.com>  Mon, 05 Aug 2013 02:32:05 +0000

unity8 (7.81.3+13.10.20130802-0ubuntu1) saucy; urgency=low

  [ Michael Terry ]
  * Make hud autopilot tests more reliable by fixing how it calculates
    relative coordinates.

  [ Albert Astals ]
  * Only update the "section" if we are not culling the item If the item
    is not shown we should not care about its section.

  [ Ubuntu daily release ]
  * Automatic snapshot from revision 155

 -- Ubuntu daily release <ps-jenkins@lists.canonical.com>  Fri, 02 Aug 2013 02:40:11 +0000

unity8 (7.81.3+13.10.20130801.1-0ubuntu1) saucy; urgency=low

  [ Michał Sawicz ]
  * Add a disclaimer for the fake applications plugin.

  [ Nick Dedekind ]
  * Removed animations from fake indicator pages.

  [ Ubuntu daily release ]
  * Automatic snapshot from revision 152

 -- Ubuntu daily release <ps-jenkins@lists.canonical.com>  Thu, 01 Aug 2013 14:30:40 +0000

unity8 (7.81.3+13.10.20130801ubuntu.unity.next-0ubuntu1) saucy; urgency=low

  [ Michael Zanetti ]
  * implemented new Lockscreen design.

  [ Michał Sawicz ]
  * Fix mock VideoPreview to use the string categoryId as well.

  [ Nick Dedekind ]
  * Added a text tree representation of the qmenumodel to the
    indicators-client application.

  [ Albert Astals ]
  * Don't need deelistmodel here.

  [ Ubuntu daily release ]
  * Automatic snapshot from revision 149 (ubuntu-unity/next)

 -- Ubuntu daily release <ps-jenkins@lists.canonical.com>  Thu, 01 Aug 2013 02:32:03 +0000

unity8 (7.81.3+13.10.20130730ubuntu.unity.next-0ubuntu1) saucy; urgency=low

  [ Michał Sawicz ]
  * Adapt to Qt 5.1.

  [ Albert Astals ]
  * Adapt to Qt 5.1.

  [ Ubuntu daily release ]
  * Automatic snapshot from revision 143 (ubuntu-unity/next)

 -- Ubuntu daily release <ps-jenkins@lists.canonical.com>  Tue, 30 Jul 2013 02:33:12 +0000

unity8 (7.81.3+13.10.20130729ubuntu.unity.next-0ubuntu1) saucy; urgency=low

  [ Michal Hruby ]
  * Remove the variant conversions methods as they were moved to dee-qt.

  [ Michał Sawicz ]
  * Re-enable passphrase tests under UInput.
  * Use the new string categoryIds in custom video and music scope
    views. (LP: #1199322)

  [ Nick Dedekind ]
  * Behavioural changes for indicators - Part 1 - Use standard
    animations. - Search bar animation less distracting. - Hinting
    animation shows header. - Vertical velocity detector to reduce
    accidental menu switches in dragging phase.

  [ Gustavo Pichorim Boiko ]
  * Add entries to the new applications resulted from the split of the
    phone-app.

  [ Ubuntu daily release ]
  * Automatic snapshot from revision 141 (ubuntu-unity/next)

 -- Ubuntu daily release <ps-jenkins@lists.canonical.com>  Mon, 29 Jul 2013 03:41:07 +0000

unity8 (7.81.3+13.10.20130726ubuntu.unity.next-0ubuntu1) saucy; urgency=low

  [ Michal Hruby ]
  * Expose real category ids and not just indices.
  * Provide fallbacks for default renderer.

  [ Daniel d'Andrada ]
  * Give a visual feedback on right-edge drag with no running apps (LP:
    #1116207). (LP: #1116207)

  [ Albert Astals ]
  * Update m_firstVisibleIndex if there's no visible items anymore Also
    remove the check for m_visibleItems.isEmpty() on insert, the
    m_firstVisibleIndex == 0 already protects us against that.

  [ Christopher Lee ]
  * Tests now use a default lightdm mock if not decorated. (LP:
    #1204772)

  [ Ubuntu daily release ]
  * Automatic snapshot from revision 135 (ubuntu-unity/next)

 -- Ubuntu daily release <ps-jenkins@lists.canonical.com>  Fri, 26 Jul 2013 07:06:08 +0000

unity8 (7.81.3+13.10.20130725ubuntu.unity.next-0ubuntu1) saucy; urgency=low

  [ Michal Hruby ]
  * Fix adding items into an empty LVWPH.

  [ Michał Sawicz ]
  * Move to using upstart in run_on_device.
  * Added heeding and qmltest for button-tint hint.
  * Refactoring and cleanup of the Unity8 Autopilot tests.
  * Hide the Unity launcher during autopiloting and skip battery tests
    if unavailable.

  [ Ying-Chun Liu ]
  * Let GenericScope support loading different renderers.

  [ Nick Dedekind ]
  * Removed overview from indicators.
  * Menus for indicators is now created prioritised by distance from
    current item to speed up user experience.
  * Add ApplicationArguments to know the geometry from start.

  [ Mirco Müller ]
  * Added heeding and qmltest for button-tint hint.

  [ Christopher Lee ]
  * Refactoring and cleanup of the Unity8 Autopilot tests.

  [ Thomi Richards ]
  * Refactoring and cleanup of the Unity8 Autopilot tests.

  [ Ubuntu daily release ]
  * Automatic snapshot from revision 129 (ubuntu-unity/next)

 -- Ubuntu daily release <ps-jenkins@lists.canonical.com>  Thu, 25 Jul 2013 03:02:12 +0000

unity8 (7.81.3+13.10.20130718ubuntu.unity.next-0ubuntu1) saucy; urgency=low

  [ Andrea Cimitan ]
  * Add support for the colour palette.

  [ Omer Akram ]
  * fix the calendar icon in the launcher. (LP: #1201905)

  [ Nick Dedekind ]
  * Export indicator plugin symbols using Q_DECL_EXPORT.

  [ Ying-Chun Liu ]
  * Don't include .moc in previewbindingstest.cpp.

  [ Ubuntu daily release ]
  * Automatic snapshot from revision 118 (ubuntu-unity/next)

 -- Ubuntu daily release <ps-jenkins@lists.canonical.com>  Thu, 18 Jul 2013 06:07:00 +0000

unity8 (7.81.3+13.10.20130717ubuntu.unity.next-0ubuntu1) saucy; urgency=low

  [ Daniel d'Andrada ]
  * Remove dead code: Showable::showWithoutAnimation.

  [ Nick Dedekind ]
  * Split Plugins export macro into export_qmlfiles and
    export_qmlplugins. Added qmltypes to indicators plugin.

  [ Ubuntu daily release ]
  * Automatic snapshot from revision 112 (ubuntu-unity/next)

 -- Ubuntu daily release <ps-jenkins@lists.canonical.com>  Wed, 17 Jul 2013 03:14:49 +0000

unity8 (7.81.3+13.10.20130716ubuntu.unity.next-0ubuntu1) saucy; urgency=low

  [ Pete Woods ]
  * Rename the demo user "single" to "phablet" Fix the infographics on
    the device At the moment the mock lightdm backend we are using says
    the current user is called "single", while in reality the processes
    all run as the "phablet" user.

  [ Michał Sawicz ]
  * Only use ppa:ubuntu-unity/next and clean build scripts and CODING,
    accordingly.
  * Do not recommend indicator-power and indicator-sound. On device
    they're provided by lp:indicator-server for the time being.
  * Fix the Network page to provide the correct token. (LP: #1201529)

  [ Ubuntu daily release ]
  * Automatic snapshot from revision 109 (ubuntu-unity/next)

 -- Ubuntu daily release <ps-jenkins@lists.canonical.com>  Tue, 16 Jul 2013 02:32:03 +0000

unity8 (7.81.3+13.10.20130714ubuntu.unity.next-0ubuntu1) saucy; urgency=low

  [ Michael Terry ]
  * Change Ok to OK. (LP: #1131842)

  [ Ubuntu daily release ]
  * Automatic snapshot from revision 104 (ubuntu-unity/next)

 -- Ubuntu daily release <ps-jenkins@lists.canonical.com>  Sun, 14 Jul 2013 02:31:57 +0000

unity8 (7.81.3+13.10.20130712ubuntu.unity.next-0ubuntu1) saucy; urgency=low

  [ Michael Zanetti ]
  * Make use of the launcher API defined in unity-api and separate the
    model from the backend.

  [ Michał Sawicz ]
  * Issue wrap-and-sort -abt on debian/.

  [ Nick Dedekind ]
  * Moved indicators-client code into unity8. (LP: #1191132, #1191822)

  [ Ubuntu daily release ]
  * Automatic snapshot from revision 102 (ubuntu-unity/next)

 -- Ubuntu daily release <ps-jenkins@lists.canonical.com>  Fri, 12 Jul 2013 02:31:59 +0000

unity8 (7.81.3+13.10.20130711ubuntu.unity.next-0ubuntu1) saucy; urgency=low

  [ Michael Zanetti ]
  * invert the home button too in case the whole panel is inverted. (LP:
    #1199622)

  [ Michał Sawicz ]
  * Make the OpenEffect non-live by default to improve performance. (LP:
    #1124584)

  [ Ying-Chun Liu ]
  * Add Generic Preview. Modify GenericScopeView to support activate and
    preview.

  [ Ubuntu daily release ]
  * Automatic snapshot from revision 98 (ubuntu-unity/next)

 -- Ubuntu daily release <ps-jenkins@lists.canonical.com>  Thu, 11 Jul 2013 03:00:53 +0000

unity8 (7.81.3+13.10.20130710ubuntu.unity.next-0ubuntu1) saucy; urgency=low

  [ Michael Zanetti ]
  * removed unused old file ShortcutsContainer.qml.

  [ Michał Sawicz ]
  * Fix fetching data from scopes in the custom scope pages. (LP:
    #1199322)

  [ Ying-Chun Liu ]
  * Fix references to scope data. (LP: #1199322)

  [ Albert Astals ]
  * Fix showHeader animation when the header is half shown at top .
  * Disable -pedantic on the private Qt headers .

  [ Pawel Stolowski ]
  * Bindings for SocialPreview.

  [ Ubuntu daily release ]
  * Automatic snapshot from revision 94 (ubuntu-unity/next)

 -- Ubuntu daily release <ps-jenkins@lists.canonical.com>  Wed, 10 Jul 2013 02:32:00 +0000

unity8 (7.81.3+13.10.20130709ubuntu.unity.next-0ubuntu1) saucy; urgency=low

  [ Michal Hruby ]
  * Implement CategoryResults based on DeeFilterModel.

  [ Nick Dedekind ]
  * Added plugin cmake procedure for qmltypes files.

  [ Ubuntu daily release ]
  * Automatic snapshot from revision 86 (ubuntu-unity/next)

 -- Ubuntu daily release <ps-jenkins@lists.canonical.com>  Tue, 09 Jul 2013 02:58:58 +0000

unity8 (7.81.3+13.10.20130708ubuntu.unity.next-0ubuntu1) saucy; urgency=low

  [ Michael Terry ]
  * Ensure the past circle animations complete Currently, all the
    animations stop as soon as the present circles are all visible. This
    change ensures that the animations run to completion.

  [ Michael Zanetti ]
  * improve launcher flicking bahavior - fix initial snapping - improve
    foldingAreas behavior - increase clickFlick speed to flick 4 items.

  [ Albert Astals ]
  * Remove workarounds for Qt bug 28403 . (LP: #28403)

  [ Ubuntu daily release ]
  * Automatic snapshot from revision 83 (ubuntu-unity/next)

 -- Ubuntu daily release <ps-jenkins@lists.canonical.com>  Mon, 08 Jul 2013 02:34:23 +0000

unity8 (7.81.3+13.10.20130704ubuntu.unity.next-0ubuntu1) saucy; urgency=low

  [ Didier Roche ]
  * Clean packaging for entering saucy and following daily release guidelines
  * Automatic snapshot from revision 49 (bootstrap)

  [ Michał Sawicz ]
  * Fix unity8.pot file.
  * Support the simplified theming from ubuntu-ui-toolkit.
  * Use AbstractButtons instead of Button { color: "transparent" } that
    doesn't work.

  [ Albert Astals ]
  * ListViewWithPageHeader implementation in C++. (LP: #1171918)
  * LVWPH: Do not crash on showHeader if we don't have a header .
  * Fix bug when setting the same model twice to a QLimitProxyModelQML.
  * Add some const & Saves us some microseconds in copying stuff.

  [ Daniel d'Andrada ]
  * Make Greeter and Stage use the new DragHandle component. So they no
    longer use Revealers. Now a directional drag gesture is required to
    start the animation that brings back a "minimized" application when
    the dash is on foreground. Besides that, now they have the following
    feature:  - Action only completes succesfully if you drag through at
    least half the    screen width or if your swipe is fast enough. The
    shorter the swipe, the faster it has to be for the action to auto-
    complete.
  * DirectionalDragArea: add touchSceneX, touchSceneY, and sceneDistance
    properties.
  * DirectionalDragArea: emit draggingChanged() on direct recognition
    draggingChanged() should be emited when status change from
    WaitingForTouch directly to Recognized.
  * update CODING instructions for building & running.
  * DragHandle: add stretch and hintDisplacement properties.
  * DragHandle: fix hinting Revision 64 had a bad interaction with
    revision 66 (that added line was lost in the merge/rebase process).
    tst_DragHandle::hintingAnimation() points out the problem (fails on
    line 388).
  * Make Panel use DragHandles instead of a Revealer - A directional
    drag gesture is needed reveal the panel when fullscreen. - better
    logic for deciding when to auto-complete the show/hide animation -
    hinting animation to close the panel - Tapping on menu bar no longer
    opens nearest indicator menu - No closing with handle click.

  [ mhall119 ]
  * Fix build script error from extra blank line. (LP: #1196322)

  [ Nick Dedekind ]
  * Changed shellImportPath to return a list of paths. Added
    prependImportPaths and changed appendImportPaths to check for
    duplicates.

  [ Mirco Müller ]
  * Added support and tests for expanding snap-decisions with more than
    2 actions passed in.

  [ Michael Zanetti ]
  * As requested by design, decreasing wobblyness in the
    WrongPasswordAnimation.
  * improve the bzr commit hook - don't run qmltests in here, it takes
    too long - don't abort commit on failed tests, its too annoying -
    instead, print a fat warning and backup the commit message to be
    reused after uncommitting and fixing the tests.
  * edge hinting tweaks - change edge hinting behavior to only happen on
    onPressed and immediately snap back - fix edge hinting to not happen
    if the Greeter is locked .

  [ Michael Terry ]
  * Fix "Tap to Unlock" text not appearing when in tablet greeter mode
    with only one user.
  * Use libusermetrics to provide infographic data.
  * Delete builddir/ when running "debuild clean".

  [ Pawel Stolowski ]
  * Bindings for preview and activation requests.

  [ Kevin Gunn ]
  * update CODING instructions for building & running.

  [ Ubuntu daily release ]
  * Automatic snapshot from revision 78 (ubuntu-unity/next)

 -- Ubuntu daily release <ps-jenkins@lists.canonical.com>  Thu, 04 Jul 2013 12:44:19 +0000

unity8 (7.81.3) UNRELEASED; urgency=low

  * Choose more appropriate values for edge-drag gestures (LP: #1194150)

 -- Daniel d'Andrada <daniel.dandrada@canonical.com>  Fri, 28 Jun 2013 16:28:24 -0300

unity8 (7.81.2) saucy; urgency=low

  * Translation updates.

  [ Michał Sawicz ]
  * Fix icons in ApplicationsFilterGrid.qml.
  * Support flipped image in run_on_device.
  
  [ Michael Zanetti ]
  * Don't clear lockscreen when it's fading out.
  * Reworked Launcher folding.
  * Tweak Launcher revealing.

  [ Michal Hruby ]
  * Add content_type property to category models.

 -- Michał Sawicz <michal.sawicz@canonical.com>  Wed, 26 Jun 2013 18:10:39 +0200

unity8 (7.81.1) saucy; urgency=low

  * Translation updates.

  [ Michał Sawicz ]
  * Don't limit installed apps.
  * Pre-optimize PNGs to speed-up builds.
  * Clean up build scripts.

  [ Daniel d'Andrada ]
  * Use DirectionalDragArea in BottomBar.

 -- Michał Sawicz <michal.sawicz@canonical.com>  Fri, 21 Jun 2013 17:37:02 +0200

unity8 (7.81.0) saucy; urgency=low

  * Translation updates.

  [ Michał Sawicz ]
  * Drop People lens.
  * Support git-backed checkout.
  * Revert focus stealing prevention for new apps. Fixes:
    https://bugs.launchpad.net/bugs/1190155.
  * Update CODING after unity8 rename.
  * Update translation template file.
  * Fix notification placement.

  [ Michael Terry ]
  * Show login list when not in narrow mode, instead of only when we have
    multiple users.

  [ Günter Schwann ]
  * Bring back ListView'ed Carousel now that Qt is fixed.

  [ Daniel d'Andrada ]
  * Stage: code cleanup.
  * DirectionalDragArea: added minSpeed and maxSilenceTime constraints.
  * Move Direction enum out of DirectionalDragArea.
  * Added uqmlscene tool and tryFoo targets for manual testing.

  [ Michael Zanetti ]
  * Add Lockscreens.
  * Added right edge hinting to greeter.

  [ Nick Dedekind ]
  * Added Dash tests.

  [ Nicolas d'Offay ]
  * Changed infographic gradient colours.

  [ Mirco Müller ]
  * Integrate notifications.

  [ Pawel Stołowski ]
  * New version with support for smart scopes.

 -- Michał Sawicz <michal.sawicz@canonical.com>  Fri, 14 Jun 2013 12:56:17 +0200

unity8 (7.80.0) saucy; urgency=low

  * Rename to unity8.

 -- Michał Sawicz <michal.sawicz@canonical.com>  Tue, 04 Jun 2013 14:45:29 +0200

qml-phone-shell (1.80) raring; urgency=low

  * Focus/unfocus apps on lock/unlock to make sure keyboard is hidden.

 -- Michał Sawicz <michal.sawicz@canonical.com>  Sat, 01 Jun 2013 00:31:03 +0200

qml-phone-shell (1.79) raring; urgency=low

  [ Michael Terry ]
  * Make greeter look like the desktop one
  
  [ Gerry Boland ]
  * Fix a bug where a minimized app gets focus after closing another app
  * Applied a workaround to reduce flickering when launching apps

  [ Ying-Chun Liu (PaulLiu) ]
  * Make the panel translatable

  [ Michael Zanetti ]
  * Limit people lens to max 50 people. More people can be found with search feature.

 -- Michael Zanetti <michael.zanetti@canonical.com>  Fri, 24 May 2013 17:06:05 +0200

qml-phone-shell (1.78) raring; urgency=low

  [ Sergio Schvezov ]
  * Replacing the music and ski safari mock apps with calendar and weather in 
    the launcher (LP: #1178262).

  [ Daniel d'Andrada ]
  * Support pointer-to-touch event conversion for desktop testing.
  * Use DirectionalDragArea in the Launcher.
  * Add AxisVelocityCalculator component.
  * Use touch instead of pointer interaction in autopilot.

  [ Nick Dedekind ]
  * Enable indicators in greeter.
  * Add DashContent tests.

  [ Michael Terry ]
  * Split mock and test LightDM plugins.
  * Add support for more PAM/LightDM features in the greeter.

  [ Ying-Chun Liu (PaulLiu) ]
  * Add i18n support.
  * Add libc6-dev to Build-Depends.

  [ Michał Sawicz ]
  * Unlock onFocusRequested to unlock on incoming call (LP: #1181654).
  * Use device-services in run_on_device.
  * Filter input in greeter. (LP: #1185443).

  [ Albert Astals Cid ]
  * Remove FilterGrid dimensions bahavior.

  [ Ubuntu Translators Team ]
  * Added translations for 36 languages. Thanks!

  [ Michael Zanetti ]
  * Fix autopilot tests on devices.

 -- Michał Sawicz <michal.sawicz@canonical.com>  Fri, 24 May 2013 17:06:05 +0200

qml-phone-shell (1.77) raring; urgency=low

  [ Mathieu Trudel-Lapierre ]
  * debian/control:
    - Drop indicators-client-plugin* Depends for qml-phone-shell to Recommends.
    - Add/update Vcs-Browser, Vcs-Bzr and add a notice to uploaders. 
  * debian/copyright: fix syntax.

  [ Michał Sawicz ]
  * Drop indicators-client-examples recommends altogether

  [ Renato Araujo Oliveira Filho ]
  * Renamed Media player files to match with new application name.

  [ Daniel d'Andrada ]
  * New: DirectionalDragArea component. An area that detects axis-aligned 
    single-finger drag gestures.
  * Make it possible to send touch events from within QML test code.

 -- Mathieu Trudel-Lapierre <mathieu-tl@ubuntu.com>  Fri, 26 Apr 2013 11:15:00 -0400

qml-phone-shell (1.76) raring; urgency=low

  [ Albert Astals Cid ]
  * Remove QSortFilterProxyModelQML::get() to ensure per-role fetching
  * Highlight matching strings in the HUD
  [ Michał Sawicz ]
  * Dropped support for 12.10
  [ Michael Zanetti ]
  * Update autopilot tests for 1.3 release
  [ Andrea Cimitan ]
  * Use SDK's Panel - enable swipe from bottom to reveal Dash bottom bar
  [ Michael Terry ]
  * Introduce a mock LightDM plugin to prepare for real switch
  [ Daniel d'Andrada ]
  * Move definition of global test targets to main tests CMakeLists file
  [ Mirco Müller ]
  * Introduce Notifications UI, currently only driven by tests

 -- Michał Sawicz <michal.sawicz@canonical.com>  Thu, 16 May 2013 15:52:18 +0200

qml-phone-shell (1.75) raring; urgency=low

  * Fix search history in the dash
  * Hud: No appstack anymore
  * Hud: Support having toolbar items enabled/disabled
  * Hud: remove the app quit toolbar item
  * Tweak to improve the switch application animation
  * Correctly load icons when running on the desktop
  * Use real enum from ApplicationInfo instead of its counterfeit local version
  * Added gdb debugging (-g/--gdb) run_on_device option
  * Drop support for quantal in build_unity script
  * Make out of source builds work in sibling directories
  * Clean up debian/control
  * Build with the new Qt 5.0.2 packages
  * Tests for:
    * IndicatorMenuWindow
    * PeopleFilterGrid

 -- Albert Astals Cid <albert.astals@canonical.com>  Thu, 09 May 2013 15:10:03 +0200

qml-phone-shell (1.74) raring; urgency=low

  [ Albert Astals Cid ]
  * Use new HUD api
  * Improvements to build and run scripts
  * Test for GenericLensView
  * Use -z defs for SHARED and MODULE libraries

 -- Sergio Schvezov <sergio.schvezov@canonical.com>  Fri, 26 Apr 2013 13:14:03 -0300

qml-phone-shell (1.73) raring; urgency=low

  [ Albert Astals ]
  * No need to include lens.h in peoplepreviewdata.h
  * Bumping libhud dependency to use the new libhud-client2

  [ Andrea Cimitan ]
  * Adds test for LensView

  [ Michael Zanetti ]
  * Fix execution of local autopilot tests

 -- Ricardo Salveti de Araujo <ricardo.salveti@canonical.com>  Thu, 25 Apr 2013 13:46:23 -0300

qml-phone-shell (1.72) raring; urgency=low

  * bring greeter closer to desktop design
  * simplify SortFilterProxyModel role management
  * CMake and build script improvements
  * enable volume slider in Overview
  * clean up .bzrignore
  * flatten qmluitests and unittests into generic qmltests
  * split out LimitProxyModel out of SortFilterProxyModel
  * replace fake QML wrappers for Ubuntu.Application with a mock
    implementation
  * hide Frequent and Available categories in Apps lens during search
    (LP: #1170495)
  * add first test utilities
  * use fake Unity plugin for Dash tests
  * generate and package API docs
  * close applications after long-press in dash
  * simplify preview calculation
  * tests for:
    * bad indentation
    * Panel
    * indicators Overview
    * IndicatorItem
    * ListViewWithPageHeader
    * Clock
    * OpenEffect
    * FilterGrids
    * MenuContent
    * header standalone compilation

 -- Michał Sawicz <michal.sawicz@canonical.com>  Fri, 19 Apr 2013 21:16:50 +0200

qml-phone-shell (1.71) quantal; urgency=low

  * add missing python3 dependency

 -- Michał Sawicz <michal.sawicz@canonical.com>  Thu, 11 Apr 2013 17:11:15 +0200

qml-phone-shell (1.70) quantal; urgency=low

  * CMake fixes
  * improve HUD PeakDetector performance
  * initial QML coverage measurement
  * enable coverage analysis for C/C++
  * require out-of-source builds
  * fix incorrect linkage in hudclient.cpp
  * reduce warnings
  * add an optional on-commit test hook
  * tests for:
    * IndicatorRow
    * Tile
    * SearchIndicator
    * trailing whitespace
    * PageHeader
    * SearchHistoryModel
    * ResponsiveFlowView
    * SideStage
    * Indicators
  * move tests into subdirectories
  * increase test setup consistency
  * remove some dead code
  * register CategoryFilter to QML
  * use a static python install path for autopilot
  * merge first stages of libunity-api
  * drop unneeded moc includes

 -- Michał Sawicz <michal.sawicz@canonical.com>  Thu, 11 Apr 2013 14:42:22 +0200

qml-phone-shell (1.69) quantal; urgency=low

  [ Sergio Schvezov ]
  * Removing mocks for calendar, clock and calculator.

  [ Michał Sawicz ]
  * Add entries needed in the .desktop file and change the name and comment.

 -- Sergio Schvezov <sergio.schvezov@canonical.com>  Thu, 04 Apr 2013 19:32:06 -0300

qml-phone-shell (1.68) quantal; urgency=low

  * fix launching SideStage apps when there's no side stage
  * CMake cleanups
  * prevent breakage of local builds
  * added README for qmluitests

 -- Michał Sawicz <michal.sawicz@canonical.com>  Thu, 04 Apr 2013 02:02:27 +0200

qml-phone-shell (1.67) quantal; urgency=low

  * use real data in Apps lens Installed category
  * add --clean option in build scripts
  * add CODING guide
  * install test dependencies in build scripts
  * fix phone app name
  * Tests for:
    * Showable
    * Launcher
    * HUD parametrized actions

 -- Michał Sawicz <michal.sawicz@canonical.com>  Wed, 03 Apr 2013 00:11:00 +0200

qml-phone-shell (1.66) quantal; urgency=low

  * Revert Carousel changes due to crash

 -- Michał Sawicz <michal.sawicz@canonical.com>  Thu, 28 Mar 2013 10:51:20 +0100

qml-phone-shell (1.65) quantal; urgency=low

  * Modifying build dep to require python

 -- Sergio Schvezov <sergio.schvezov@canonical.com>  Wed, 27 Mar 2013 16:07:10 -0300

qml-phone-shell (1.64) quantal; urgency=low

  * Rename ubuntu-gallery to gallery-app
  * Resetting Apps lens content position when swiping from left
  * Make the previews more flexible with different screen sizes
  * Tests for:
    * HUD
    * ResponsiveGridView

 -- Albert Astals Cid <albert.astals@canonical.com>  Wed, 20 Mar 2013 17:44:44 +0100

qml-phone-shell (1.63) quantal; urgency=low

  * Rename telephony-app to phone-app
  * notepad-qml has been renamed to notes-app
  * Use a ListView for the Carousel component for scalability
  * Make sure the greeter stays usable for smaller screens
  * Elide username in greeter when too long
  * Improve Carousel creation time
  * CrossFadeImage fixes
  * Fixed play button size
  * Remove unused files
  * Tests for:
    * Revealer
    * HUD
    * Greeter
    * FilterGrid
    * CrossFadeImage

 -- Albert Astals Cid <albert.astals@canonical.com>  Tue, 19 Mar 2013 17:43:21 +0100

qml-phone-shell (1.62) quantal; urgency=low

  * Use one SpecialItem in HUD AppStack
  * Remove outdated manual tests
  * Improve build scripts
  * Hook up other HUD Toolbar actions
  * Tests for:
    * HUD
    * Time.js
    * AnimationControllerWithSignals
    * Carousel
  * Autopilot test framework
  * Force build-dep at python2.7
  * Suppress warnings

 -- Michał Sawicz <michal.sawicz@canonical.com>  Fri, 15 Mar 2013 16:26:22 +0100

qml-phone-shell (1.61) quantal; urgency=low

  * Rename ubuntu-browser to webbrowser-app.

 -- Olivier Tilloy <olivier.tilloy@canonical.com>  Fri, 08 Mar 2013 15:55:36 +0100

qml-phone-shell (1.60) quantal; urgency=low

  * Fixes in sidestage
  * Reduce memory consumption
  * Introduced testing

 -- Michael Zanetti <michael.zanetti@canonical.com>  Thu, 07 Mar 2013 12:04:19 +0100

qml-phone-shell (1.59) quantal; urgency=low

  * Window management: update screenshots manually and only when an application in focus goes out out focus.
  * Dash apps lens: use screenshot of applications from cache when going back to dash.

 -- Florian Boucault <florian.boucault@canonical.com>  Sat, 23 Feb 2013 17:48:23 +0000

qml-phone-shell (1.58) quantal; urgency=low

  * Sidestage: make the handle bigger to make it easier to grab.

 -- Florian Boucault <florian.boucault@canonical.com>  Fri, 22 Feb 2013 23:20:16 +0000

qml-phone-shell (1.57) quantal; urgency=low

  * fix right-edge swipe breaking

 -- Gerry Boland <gerry.boland@canonical.com>  Wed, 20 Feb 2013 14:37:25 +0000

qml-phone-shell (1.56) quantal; urgency=low

  * use ApplicationManager.keyboardVisible and keyboardHeight for system-wide
    keyboard detection

 -- Florian Boucault <florian.boucault@canonical.com>  Wed, 20 Feb 2013 07:05:49 +0000

qml-phone-shell (1.55) quantal; urgency=low

  * fix seeing flash of previous application when launching a new one

 -- Florian Boucault <florian.boucault@canonical.com>  Wed, 20 Feb 2013 06:15:01 +0000

qml-phone-shell (1.54) quantal; urgency=low

  * fix quitting last application again

 -- Florian Boucault <florian.boucault@canonical.com>  Wed, 20 Feb 2013 03:39:17 +0000

qml-phone-shell (1.53) quantal; urgency=low

  * fix activation of incorrect application
  * fix home lens population and increase initial lens search delay
  * reduce the times of image reloads in carousels
  * reduce memory consumption by tweaking the background images
  * indicator visual and behaviour fixes
  * reduce search crash probability
  * fix panel over greeter when fullscreen app open
  * fix sidestage after quitting last mainstage app

 -- Michał Sawicz <michal.sawicz@canonical.com>  Wed, 20 Feb 2013 01:47:27 +0100

qml-phone-shell (1.52) quantal; urgency=low

  * fix launcher for password-protected users
  * fix ebay link for ebay web app
  * allow launching arbitrary apps from command line
  * show sidestage on sidestage app activation
  * add sidestage support to the HUD
  * disable main stage's right edge when sidestage is enabled
  * destroy greeter contents when hidden to save memory
  * fix indicators height
  * visual fixes to HUD
  * remove spotify from dash
  * show dash after closing last application
  * rename qmlproject to unity
  * add Lenses::loaded property to prevent acting on non-ready Lens
    objects

 -- Michał Sawicz <michal.sawicz@canonical.com>  Mon, 18 Feb 2013 17:51:34 +0100

qml-phone-shell (1.51) quantal; urgency=low

  * use lens data in home
  * increase flicking velocity in dash

 -- Michał Sawicz <michal.sawicz@canonical.com>  Sat, 16 Feb 2013 20:59:58 +0100

qml-phone-shell (1.50) quantal; urgency=low

  * New side stage feature.
  * Implemented support for volume control using hardware keys.
  * reduce the edge detection size to 2 GUs.
  * use mock music lens.
  * add an "expandable" property to FilterGrid.
  * Use the current time as a icon for Time&Date device menu item. Missing device menu plane and volume icons added.
  * decrease delegate height for those showing contact details.
  * adjust music and videos lens to latest design spec.

 -- Florian Boucault <florian.boucault@canonical.com>  Sat, 16 Feb 2013 02:50:24 +0000

qml-phone-shell (1.49) quantal; urgency=low

  * fix people preview
  * show page headers when switching lenses

 -- Michał Sawicz <michal.sawicz@canonical.com>  Fri, 15 Feb 2013 11:12:37 +0100

qml-phone-shell (1.48) quantal; urgency=low

  * more HUD fixes
  * bottom bar fullscreen behavior fix
  * clean up stage implementation
  * reduce memory footprint by reducing image sizes

 -- Michał Sawicz <michal.sawicz@canonical.com>  Fri, 15 Feb 2013 01:49:05 +0100

qml-phone-shell (1.47) quantal; urgency=low

  * darken view on open indicators
  * design tweaks for HUD, people lens and video preview
  * added carousel in music lens
  * workaround people lens performance
  * add carousel in people lens and use real data in Home people carousel

 -- Michał Sawicz <michal.sawicz@canonical.com>  Wed, 13 Feb 2013 22:00:32 +0100

qml-phone-shell (1.46) quantal; urgency=low

  * new people preview
  * HUD fixes
  * fullscreen mode support
  * use external mock lens for videos
  * rework bottombar communication due to PID mismatch
  * improve unity build script
  * rename ubuntu-gallery
  * connect up the HUD quit button
  * unfocus HUD text entry on speech recognition
  * carousel fixes for low item count
  * new greeter

 -- Michał Sawicz <michal.sawicz@canonical.com>  Tue, 12 Feb 2013 10:24:09 +0100

qml-phone-shell (1.45) quantal; urgency=low

  * new people carousel
  * integration of voice and parametrized actions in HUD
  * xml-based user list for greeter
  * new people lens layout
  * refactored top panel

 -- Michał Sawicz <michal.sawicz@canonical.com>  Sun, 10 Feb 2013 13:06:25 +0100

qml-phone-shell (1.44) quantal; urgency=low

  * latest designs for greeter and video preview
  * initial integration with HUD service
  * HUD parametrized actions UI
  * licensing and packaging fixes
  * asynchronous loading in video preview to reduce delay
  * search support in People and Generic lens views

 -- Michał Sawicz <michal.sawicz@canonical.com>  Fri, 08 Feb 2013 00:34:18 +0100

qml-phone-shell (1.43) quantal; urgency=low

  * carousel view in dash
  * smarter dash categories
  * generic lens view
  * fixes to HUD
  * fix launching gallery
  * close preview when launching player
  * run_on_device tweaks

 -- Michał Sawicz <michal.sawicz@canonical.com>  Wed, 06 Feb 2013 20:34:28 +0100

qml-phone-shell (1.42) quantal; urgency=low

  * restore video playback

 -- Michał Sawicz <michal.sawicz@canonical.com>  Tue, 05 Feb 2013 23:42:07 +0100

qml-phone-shell (1.41) quantal; urgency=low

  * Video previews
  * run_on_device is tunneled through adb forward

 -- Michael Zanetti <michael.zanetti@canonical.com>  Tue, 05 Feb 2013 17:46:57 +0100

qml-phone-shell (1.40) quantal; urgency=low

  * Fix missing installed files

 -- Albert Astals Cid  <albert.astals@canonical.com>  Tue, 05 Feb 2013 11:26:46 +0100

qml-phone-shell (1.39) quantal; urgency=low

  * HUD ui with fake data

 -- Albert Astals Cid  <albert.astals@canonical.com>  Mon, 04 Feb 2013 18:48:39 +0100

qml-phone-shell (1.38) quantal; urgency=low

  * fix launching of notepad 

 -- Bill Filler <bill.filler@canonical.com>  Fri, 01 Feb 2013 03:21:29 -0500

qml-phone-shell (1.37) quantal; urgency=low

  * QT_QPA_PLATFORM was renamed from hybris to ubuntu, so reflecting at the
    env variable to make it to work fullscreen at the devices again

 -- Ricardo Salveti de Araujo <ricardo.salveti@canonical.com>  Fri, 01 Feb 2013 02:35:44 -0500

qml-phone-shell (1.36) quantal; urgency=low

  * launch real notepad app 
  * fix launching of mock apps

 -- Bill Filler <bill.filler@canonical.com>  Thu, 31 Jan 2013 21:36:05 -0500

qml-phone-shell (1.35) quantal; urgency=low

  * integrate ubuntu-browser instead of snowshoe 

 -- Bill Filler <bill.filler@canonical.com>  Thu, 31 Jan 2013 17:33:37 -0500

qml-phone-shell (1.34) quantal; urgency=low

  * Qt5-proper release

 -- Michał Sawicz <michal.sawicz@canonical.com>  Thu, 31 Jan 2013 17:34:06 +0000

qml-phone-shell (1.33) quantal; urgency=low

  * New release

 -- Florian Boucault <florian.boucault@canonical.com>  Thu, 17 Jan 2013 07:39:47 +0700

qml-phone-shell (1.32) quantal; urgency=low

  * New release

 -- Michał Sawicz <michal.sawicz@canonical.com>  Fri, 21 Dec 2012 21:49:43 +0100

qml-phone-shell (1.31) quantal; urgency=low

  * New release

 -- Michał Sawicz <michal.sawicz@canonical.com>  Fri, 21 Dec 2012 02:06:37 +0100

qml-phone-shell (1.30) quantal; urgency=low

  * New release

 -- Michał Sawicz <michal.sawicz@canonical.com>  Wed, 19 Dec 2012 19:29:40 +0100

qml-phone-shell (1.29) quantal; urgency=low

  * New release

 -- Florian Boucault <florian.boucault@canonical.com>  Wed, 19 Dec 2012 00:07:55 +0000

qml-phone-shell (1.28) quantal; urgency=low

  * New release

 -- Florian Boucault <florian.boucault@canonical.com>  Tue, 18 Dec 2012 19:03:04 +0000

qml-phone-shell (1.27) quantal; urgency=low

  * New release

 -- Michał Sawicz <michal.sawicz@canonical.com>  Tue, 18 Dec 2012 02:22:35 +0100

qml-phone-shell (1.26) quantal; urgency=low

  * New release

 -- Florian Boucault <florian.boucault@canonical.com>  Fri, 14 Dec 2012 18:17:40 +0000

qml-phone-shell (1.25) quantal; urgency=low

  * New release

 -- Florian Boucault <florian.boucault@canonical.com>  Thu, 13 Dec 2012 22:51:56 +0000

qml-phone-shell (1.24) quantal; urgency=low

  * New release

 -- Florian Boucault <florian.boucault@canonical.com>  Wed, 12 Dec 2012 21:49:50 +0000

qml-phone-shell (1.23) quantal; urgency=low

  * New release

 -- Florian Boucault <florian.boucault@canonical.com>  Tue, 11 Dec 2012 20:38:08 +0000

qml-phone-shell (1.22) quantal; urgency=low

  * New release

 -- Florian Boucault <florian.boucault@canonical.com>  Tue, 11 Dec 2012 00:13:16 +0000

qml-phone-shell (1.21) quantal; urgency=low

  * New release with fullscreen launcher fixes 

 -- Bill Filler <bill.filler@canonical.com>  Fri, 07 Dec 2012 09:36:37 +0000

qml-phone-shell (1.20) quantal; urgency=low

  * New release

 -- Florian Boucault <florian.boucault@canonical.com>  Thu, 06 Dec 2012 16:53:05 +0000

qml-phone-shell (1.19) quantal; urgency=low

  * enable multi-threaded render for apps 

 -- Bill Filler <bill.filler@canonical.com>  Wed, 05 Dec 2012 17:34:09 +0000

qml-phone-shell (1.18) quantal; urgency=low

  [ Bill Filler ]
  * update launcher to use wk2-render (chromeless webkit) for facebook
    and twitter 

 -- Florian Boucault <florian.boucault@canonical.com>  Wed, 05 Dec 2012 12:20:50 +0000

qml-phone-shell (1.17) quantal; urgency=low

  * New release

 -- Florian Boucault <florian.boucault@canonical.com>  Sat, 01 Dec 2012 01:18:03 +0000

qml-phone-shell (1.16) quantal; urgency=low

  * fix to launch new gallery with correct args 

 -- Bill Filler <bill.filler@canonical.com>  Thu, 29 Nov 2012 17:04:36 -0500

qml-phone-shell (1.15) quantal; urgency=low

  * New release

 -- Florian Boucault <florian.boucault@canonical.com>  Wed, 28 Nov 2012 20:35:03 +0000

qml-phone-shell (1.14) quantal; urgency=low

  * New release

 -- Florian Boucault <florian.boucault@canonical.com>  Mon, 26 Nov 2012 21:39:36 +0000

qml-phone-shell (1.13) quantal; urgency=low

  * New release

 -- Florian Boucault <florian.boucault@canonical.com>  Fri, 23 Nov 2012 19:47:54 +0000

qml-phone-shell (1.12) quantal; urgency=low

  * Daily release

 -- Florian Boucault <florian.boucault@canonical.com>  Thu, 22 Nov 2012 10:21:11 +0000

qml-phone-shell (1.11) quantal; urgency=low

  * Daily release

 -- Florian Boucault <florian.boucault@canonical.com>  Wed, 21 Nov 2012 22:06:38 +0000

qml-phone-shell (1.10) quantal; urgency=low

  * Daily release

 -- Florian Boucault <florian.boucault@canonical.com>  Wed, 21 Nov 2012 01:04:32 +0000

qml-phone-shell (1.9) quantal; urgency=low

  * New release

 -- Florian Boucault <florian.boucault@canonical.com>  Mon, 19 Nov 2012 18:55:51 +0000

qml-phone-shell (1.8) quantal; urgency=low

  [ Michał Sawicz ]
  * new codebase

 -- Florian Boucault <florian.boucault@canonical.com>  Fri, 09 Nov 2012 00:15:19 +0000

qml-phone-shell (1.2) quantal; urgency=low

  * fix working dir for launch
  * launch script that sets up ofono and then calls telephony-app

 -- Bill Filler <bill.filler@canonical.com>  Mon, 05 Nov 2012 17:28:31 -0500

qml-phone-shell (1.1) quantal; urgency=low

  * comment out console.log() to prevent crash 

 -- Bill Filler <bill.filler@canonical.com>  Sun, 28 Oct 2012 22:18:36 +0100

qml-phone-shell (1.0) quantal; urgency=low

  * Remove install rule for qml-phone-shell.conf

 -- Ricardo Mendoza <ricardo.mendoza@canonical.com>  Fri, 26 Oct 2012 12:09:03 -0430

qml-phone-shell (0.9) quantal; urgency=low

  * Remove qml-phone-shell.conf to use new ubuntu-session.

 -- Ricardo Mendoza <ricardo.mendoza@canonical.com>  Fri, 26 Oct 2012 11:10:04 -0430

qml-phone-shell (0.8) quantal; urgency=low

  * Fix for both size and scrolling.

 -- Michael Frey <michael.frey@canonical.com>  Thu, 25 Oct 2012 14:28:46 +0200

qml-phone-shell (0.7) quantal; urgency=low

  [Michael Frey]
  * qml-phone-shell.conf: better setup of env vars and launch
    via dbus-luanch to properly setup session bus
  * shellapplication.cpp: don't setup custom env before launching
    processes 

 -- Bill Filler <bill.filler@canonical.com>  Sun, 21 Oct 2012 11:32:42 +0200

qml-phone-shell (0.6) quantal; urgency=low

  * added additional Android env vars to upstart script 

 -- Bill Filler <bill.filler@canonical.com>  Fri, 19 Oct 2012 09:35:25 -0400

qml-phone-shell (0.5) quantal; urgency=low

  * added support to launch telephony-app 

 -- Bill Filler <bill.filler@canonical.com>  Thu, 18 Oct 2012 13:45:25 -0400

qml-phone-shell (0.4) quantal; urgency=low

  * Creating a release

 -- Sergio Schvezov <sergio.schvezov@canonical.com>  Mon, 15 Oct 2012 13:05:34 -0300

qml-phone-shell (0.3) quantal; urgency=low

  * added support for launching applications

 -- Bill Filler <bill.filler@canonical.com>  Fri, 12 Oct 2012 12:42:33 -0400

qml-phone-shell (0.2) quantal; urgency=low

  * New release that includes upstart support.

 -- Tony Espy <espy@canonical.com>  Thu, 11 Oct 2012 17:18:07 -0400

qml-phone-shell (0.1) quantal; urgency=low

  * Initial release

 -- Bill Filler <bill.filler@canonical.com>  Wed, 10 Oct 2012 10:19:53 -0400<|MERGE_RESOLUTION|>--- conflicted
+++ resolved
@@ -1,4 +1,13 @@
-<<<<<<< HEAD
+unity8 (8.11+15.10.20150826-0ubuntu1) wily; urgency=medium
+
+  [ Michael Zanetti ]
+  * release for wily
+
+  [ CI Train Bot ]
+  * New rebuild forced.
+
+ -- CI Train Bot <ci-train-bot@canonical.com>  Wed, 26 Aug 2015 09:01:03 +0000
+
 unity8 (8.11+15.04.20150831.2-0ubuntu1) vivid; urgency=medium
 
   [ Albert Astals Cid ]
@@ -35,17 +44,6 @@
     #1483752)
 
  -- CI Train Bot <ci-train-bot@canonical.com>  Thu, 27 Aug 2015 14:00:05 +0000
-=======
-unity8 (8.11+15.10.20150826-0ubuntu1) wily; urgency=medium
-
-  [ Michael Zanetti ]
-  * release for wily
-
-  [ CI Train Bot ]
-  * New rebuild forced.
-
- -- CI Train Bot <ci-train-bot@canonical.com>  Wed, 26 Aug 2015 09:01:03 +0000
->>>>>>> 33e6e715
 
 unity8 (8.11+15.04.20150821-0ubuntu1) vivid; urgency=medium
 

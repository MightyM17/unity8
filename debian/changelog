<<<<<<< HEAD
=======
unity8 (7.81.3) UNRELEASED; urgency=low

  * Choose more appropriate values for edge-drag gestures (LP: #1194150)

 -- Daniel d'Andrada <daniel.dandrada@canonical.com>  Fri, 28 Jun 2013 16:28:24 -0300

unity8 (7.81.2) saucy; urgency=low

  * Translation updates.

  [ Michał Sawicz ]
  * Fix icons in ApplicationsFilterGrid.qml.
  * Support flipped image in run_on_device.
  
  [ Michael Zanetti ]
  * Don't clear lockscreen when it's fading out.
  * Reworked Launcher folding.
  * Tweak Launcher revealing.

  [ Michal Hruby ]
  * Add content_type property to category models.

 -- Michał Sawicz <michal.sawicz@canonical.com>  Wed, 26 Jun 2013 18:10:39 +0200

>>>>>>> e37e13c7
unity8 (7.81.1) saucy; urgency=low

  * Translation updates.

  [ Michał Sawicz ]
  * Don't limit installed apps.
  * Pre-optimize PNGs to speed-up builds.
  * Clean up build scripts.

  [ Daniel d'Andrada ]
  * Use DirectionalDragArea in BottomBar.

 -- Michał Sawicz <michal.sawicz@canonical.com>  Fri, 21 Jun 2013 17:37:02 +0200

unity8 (7.81.0) saucy; urgency=low

  * Translation updates.

  [ Michał Sawicz ]
  * Drop People lens.
  * Support git-backed checkout.
  * Revert focus stealing prevention for new apps. Fixes:
    https://bugs.launchpad.net/bugs/1190155.
  * Update CODING after unity8 rename.
  * Update translation template file.
  * Fix notification placement.

  [ Michael Terry ]
  * Show login list when not in narrow mode, instead of only when we have
    multiple users.

  [ Günter Schwann ]
  * Bring back ListView'ed Carousel now that Qt is fixed.

  [ Daniel d'Andrada ]
  * Stage: code cleanup.
  * DirectionalDragArea: added minSpeed and maxSilenceTime constraints.
  * Move Direction enum out of DirectionalDragArea.
  * Added uqmlscene tool and tryFoo targets for manual testing.

  [ Michael Zanetti ]
  * Add Lockscreens.
  * Added right edge hinting to greeter.

  [ Nick Dedekind ]
  * Added Dash tests.

  [ Nicolas d'Offay ]
  * Changed infographic gradient colours.

  [ Mirco Müller ]
  * Integrate notifications.

  [ Pawel Stołowski ]
  * New version with support for smart scopes.

 -- Michał Sawicz <michal.sawicz@canonical.com>  Fri, 14 Jun 2013 12:56:17 +0200

unity8 (7.80.0) saucy; urgency=low

  * Rename to unity8.

 -- Michał Sawicz <michal.sawicz@canonical.com>  Tue, 04 Jun 2013 14:45:29 +0200

qml-phone-shell (1.80) raring; urgency=low

  * Focus/unfocus apps on lock/unlock to make sure keyboard is hidden.

 -- Michał Sawicz <michal.sawicz@canonical.com>  Sat, 01 Jun 2013 00:31:03 +0200

qml-phone-shell (1.79) raring; urgency=low

  [ Michael Terry ]
  * Make greeter look like the desktop one
  
  [ Gerry Boland ]
  * Fix a bug where a minimized app gets focus after closing another app
  * Applied a workaround to reduce flickering when launching apps

  [ Ying-Chun Liu (PaulLiu) ]
  * Make the panel translatable

  [ Michael Zanetti ]
  * Limit people lens to max 50 people. More people can be found with search feature.

 -- Michael Zanetti <michael.zanetti@canonical.com>  Fri, 24 May 2013 17:06:05 +0200

qml-phone-shell (1.78) raring; urgency=low

  [ Sergio Schvezov ]
  * Replacing the music and ski safari mock apps with calendar and weather in 
    the launcher (LP: #1178262).

  [ Daniel d'Andrada ]
  * Support pointer-to-touch event conversion for desktop testing.
  * Use DirectionalDragArea in the Launcher.
  * Add AxisVelocityCalculator component.
  * Use touch instead of pointer interaction in autopilot.

  [ Nick Dedekind ]
  * Enable indicators in greeter.
  * Add DashContent tests.

  [ Michael Terry ]
  * Split mock and test LightDM plugins.
  * Add support for more PAM/LightDM features in the greeter.

  [ Ying-Chun Liu (PaulLiu) ]
  * Add i18n support.
  * Add libc6-dev to Build-Depends.

  [ Michał Sawicz ]
  * Unlock onFocusRequested to unlock on incoming call (LP: #1181654).
  * Use device-services in run_on_device.
  * Filter input in greeter. (LP: #1185443).

  [ Albert Astals Cid ]
  * Remove FilterGrid dimensions bahavior.

  [ Ubuntu Translators Team ]
  * Added translations for 36 languages. Thanks!

  [ Michael Zanetti ]
  * Fix autopilot tests on devices.

 -- Michał Sawicz <michal.sawicz@canonical.com>  Fri, 24 May 2013 17:06:05 +0200

qml-phone-shell (1.77) raring; urgency=low

  [ Mathieu Trudel-Lapierre ]
  * debian/control:
    - Drop indicators-client-plugin* Depends for qml-phone-shell to Recommends.
    - Add/update Vcs-Browser, Vcs-Bzr and add a notice to uploaders. 
  * debian/copyright: fix syntax.

  [ Michał Sawicz ]
  * Drop indicators-client-examples recommends altogether

  [ Renato Araujo Oliveira Filho ]
  * Renamed Media player files to match with new application name.

  [ Daniel d'Andrada ]
  * New: DirectionalDragArea component. An area that detects axis-aligned 
    single-finger drag gestures.
  * Make it possible to send touch events from within QML test code.

 -- Mathieu Trudel-Lapierre <mathieu-tl@ubuntu.com>  Fri, 26 Apr 2013 11:15:00 -0400

qml-phone-shell (1.76) raring; urgency=low

  [ Albert Astals Cid ]
  * Remove QSortFilterProxyModelQML::get() to ensure per-role fetching
  * Highlight matching strings in the HUD
  [ Michał Sawicz ]
  * Dropped support for 12.10
  [ Michael Zanetti ]
  * Update autopilot tests for 1.3 release
  [ Andrea Cimitan ]
  * Use SDK's Panel - enable swipe from bottom to reveal Dash bottom bar
  [ Michael Terry ]
  * Introduce a mock LightDM plugin to prepare for real switch
  [ Daniel d'Andrada ]
  * Move definition of global test targets to main tests CMakeLists file
  [ Mirco Müller ]
  * Introduce Notifications UI, currently only driven by tests

 -- Michał Sawicz <michal.sawicz@canonical.com>  Thu, 16 May 2013 15:52:18 +0200

qml-phone-shell (1.75) raring; urgency=low

  * Fix search history in the dash
  * Hud: No appstack anymore
  * Hud: Support having toolbar items enabled/disabled
  * Hud: remove the app quit toolbar item
  * Tweak to improve the switch application animation
  * Correctly load icons when running on the desktop
  * Use real enum from ApplicationInfo instead of its counterfeit local version
  * Added gdb debugging (-g/--gdb) run_on_device option
  * Drop support for quantal in build_unity script
  * Make out of source builds work in sibling directories
  * Clean up debian/control
  * Build with the new Qt 5.0.2 packages
  * Tests for:
    * IndicatorMenuWindow
    * PeopleFilterGrid

 -- Albert Astals Cid <albert.astals@canonical.com>  Thu, 09 May 2013 15:10:03 +0200

qml-phone-shell (1.74) raring; urgency=low

  [ Albert Astals Cid ]
  * Use new HUD api
  * Improvements to build and run scripts
  * Test for GenericLensView
  * Use -z defs for SHARED and MODULE libraries

 -- Sergio Schvezov <sergio.schvezov@canonical.com>  Fri, 26 Apr 2013 13:14:03 -0300

qml-phone-shell (1.73) raring; urgency=low

  [ Albert Astals ]
  * No need to include lens.h in peoplepreviewdata.h
  * Bumping libhud dependency to use the new libhud-client2

  [ Andrea Cimitan ]
  * Adds test for LensView

  [ Michael Zanetti ]
  * Fix execution of local autopilot tests

 -- Ricardo Salveti de Araujo <ricardo.salveti@canonical.com>  Thu, 25 Apr 2013 13:46:23 -0300

qml-phone-shell (1.72) raring; urgency=low

  * bring greeter closer to desktop design
  * simplify SortFilterProxyModel role management
  * CMake and build script improvements
  * enable volume slider in Overview
  * clean up .bzrignore
  * flatten qmluitests and unittests into generic qmltests
  * split out LimitProxyModel out of SortFilterProxyModel
  * replace fake QML wrappers for Ubuntu.Application with a mock
    implementation
  * hide Frequent and Available categories in Apps lens during search
    (LP: #1170495)
  * add first test utilities
  * use fake Unity plugin for Dash tests
  * generate and package API docs
  * close applications after long-press in dash
  * simplify preview calculation
  * tests for:
    * bad indentation
    * Panel
    * indicators Overview
    * IndicatorItem
    * ListViewWithPageHeader
    * Clock
    * OpenEffect
    * FilterGrids
    * MenuContent
    * header standalone compilation

 -- Michał Sawicz <michal.sawicz@canonical.com>  Fri, 19 Apr 2013 21:16:50 +0200

qml-phone-shell (1.71) quantal; urgency=low

  * add missing python3 dependency

 -- Michał Sawicz <michal.sawicz@canonical.com>  Thu, 11 Apr 2013 17:11:15 +0200

qml-phone-shell (1.70) quantal; urgency=low

  * CMake fixes
  * improve HUD PeakDetector performance
  * initial QML coverage measurement
  * enable coverage analysis for C/C++
  * require out-of-source builds
  * fix incorrect linkage in hudclient.cpp
  * reduce warnings
  * add an optional on-commit test hook
  * tests for:
    * IndicatorRow
    * Tile
    * SearchIndicator
    * trailing whitespace
    * PageHeader
    * SearchHistoryModel
    * ResponsiveFlowView
    * SideStage
    * Indicators
  * move tests into subdirectories
  * increase test setup consistency
  * remove some dead code
  * register CategoryFilter to QML
  * use a static python install path for autopilot
  * merge first stages of libunity-api
  * drop unneeded moc includes

 -- Michał Sawicz <michal.sawicz@canonical.com>  Thu, 11 Apr 2013 14:42:22 +0200

qml-phone-shell (1.69) quantal; urgency=low

  [ Sergio Schvezov ]
  * Removing mocks for calendar, clock and calculator.

  [ Michał Sawicz ]
  * Add entries needed in the .desktop file and change the name and comment.

 -- Sergio Schvezov <sergio.schvezov@canonical.com>  Thu, 04 Apr 2013 19:32:06 -0300

qml-phone-shell (1.68) quantal; urgency=low

  * fix launching SideStage apps when there's no side stage
  * CMake cleanups
  * prevent breakage of local builds
  * added README for qmluitests

 -- Michał Sawicz <michal.sawicz@canonical.com>  Thu, 04 Apr 2013 02:02:27 +0200

qml-phone-shell (1.67) quantal; urgency=low

  * use real data in Apps lens Installed category
  * add --clean option in build scripts
  * add CODING guide
  * install test dependencies in build scripts
  * fix phone app name
  * Tests for:
    * Showable
    * Launcher
    * HUD parametrized actions

 -- Michał Sawicz <michal.sawicz@canonical.com>  Wed, 03 Apr 2013 00:11:00 +0200

qml-phone-shell (1.66) quantal; urgency=low

  * Revert Carousel changes due to crash

 -- Michał Sawicz <michal.sawicz@canonical.com>  Thu, 28 Mar 2013 10:51:20 +0100

qml-phone-shell (1.65) quantal; urgency=low

  * Modifying build dep to require python

 -- Sergio Schvezov <sergio.schvezov@canonical.com>  Wed, 27 Mar 2013 16:07:10 -0300

qml-phone-shell (1.64) quantal; urgency=low

  * Rename ubuntu-gallery to gallery-app
  * Resetting Apps lens content position when swiping from left
  * Make the previews more flexible with different screen sizes
  * Tests for:
    * HUD
    * ResponsiveGridView

 -- Albert Astals Cid <albert.astals@canonical.com>  Wed, 20 Mar 2013 17:44:44 +0100

qml-phone-shell (1.63) quantal; urgency=low

  * Rename telephony-app to phone-app
  * notepad-qml has been renamed to notes-app
  * Use a ListView for the Carousel component for scalability
  * Make sure the greeter stays usable for smaller screens
  * Elide username in greeter when too long
  * Improve Carousel creation time
  * CrossFadeImage fixes
  * Fixed play button size
  * Remove unused files
  * Tests for:
    * Revealer
    * HUD
    * Greeter
    * FilterGrid
    * CrossFadeImage

 -- Albert Astals Cid <albert.astals@canonical.com>  Tue, 19 Mar 2013 17:43:21 +0100

qml-phone-shell (1.62) quantal; urgency=low

  * Use one SpecialItem in HUD AppStack
  * Remove outdated manual tests
  * Improve build scripts
  * Hook up other HUD Toolbar actions
  * Tests for:
    * HUD
    * Time.js
    * AnimationControllerWithSignals
    * Carousel
  * Autopilot test framework
  * Force build-dep at python2.7
  * Suppress warnings

 -- Michał Sawicz <michal.sawicz@canonical.com>  Fri, 15 Mar 2013 16:26:22 +0100

qml-phone-shell (1.61) quantal; urgency=low

  * Rename ubuntu-browser to webbrowser-app.

 -- Olivier Tilloy <olivier.tilloy@canonical.com>  Fri, 08 Mar 2013 15:55:36 +0100

qml-phone-shell (1.60) quantal; urgency=low

  * Fixes in sidestage
  * Reduce memory consumption
  * Introduced testing

 -- Michael Zanetti <michael.zanetti@canonical.com>  Thu, 07 Mar 2013 12:04:19 +0100

qml-phone-shell (1.59) quantal; urgency=low

  * Window management: update screenshots manually and only when an application in focus goes out out focus.
  * Dash apps lens: use screenshot of applications from cache when going back to dash.

 -- Florian Boucault <florian.boucault@canonical.com>  Sat, 23 Feb 2013 17:48:23 +0000

qml-phone-shell (1.58) quantal; urgency=low

  * Sidestage: make the handle bigger to make it easier to grab.

 -- Florian Boucault <florian.boucault@canonical.com>  Fri, 22 Feb 2013 23:20:16 +0000

qml-phone-shell (1.57) quantal; urgency=low

  * fix right-edge swipe breaking

 -- Gerry Boland <gerry.boland@canonical.com>  Wed, 20 Feb 2013 14:37:25 +0000

qml-phone-shell (1.56) quantal; urgency=low

  * use ApplicationManager.keyboardVisible and keyboardHeight for system-wide
    keyboard detection

 -- Florian Boucault <florian.boucault@canonical.com>  Wed, 20 Feb 2013 07:05:49 +0000

qml-phone-shell (1.55) quantal; urgency=low

  * fix seeing flash of previous application when launching a new one

 -- Florian Boucault <florian.boucault@canonical.com>  Wed, 20 Feb 2013 06:15:01 +0000

qml-phone-shell (1.54) quantal; urgency=low

  * fix quitting last application again

 -- Florian Boucault <florian.boucault@canonical.com>  Wed, 20 Feb 2013 03:39:17 +0000

qml-phone-shell (1.53) quantal; urgency=low

  * fix activation of incorrect application
  * fix home lens population and increase initial lens search delay
  * reduce the times of image reloads in carousels
  * reduce memory consumption by tweaking the background images
  * indicator visual and behaviour fixes
  * reduce search crash probability
  * fix panel over greeter when fullscreen app open
  * fix sidestage after quitting last mainstage app

 -- Michał Sawicz <michal.sawicz@canonical.com>  Wed, 20 Feb 2013 01:47:27 +0100

qml-phone-shell (1.52) quantal; urgency=low

  * fix launcher for password-protected users
  * fix ebay link for ebay web app
  * allow launching arbitrary apps from command line
  * show sidestage on sidestage app activation
  * add sidestage support to the HUD
  * disable main stage's right edge when sidestage is enabled
  * destroy greeter contents when hidden to save memory
  * fix indicators height
  * visual fixes to HUD
  * remove spotify from dash
  * show dash after closing last application
  * rename qmlproject to unity
  * add Lenses::loaded property to prevent acting on non-ready Lens
    objects

 -- Michał Sawicz <michal.sawicz@canonical.com>  Mon, 18 Feb 2013 17:51:34 +0100

qml-phone-shell (1.51) quantal; urgency=low

  * use lens data in home
  * increase flicking velocity in dash

 -- Michał Sawicz <michal.sawicz@canonical.com>  Sat, 16 Feb 2013 20:59:58 +0100

qml-phone-shell (1.50) quantal; urgency=low

  * New side stage feature.
  * Implemented support for volume control using hardware keys.
  * reduce the edge detection size to 2 GUs.
  * use mock music lens.
  * add an "expandable" property to FilterGrid.
  * Use the current time as a icon for Time&Date device menu item. Missing device menu plane and volume icons added.
  * decrease delegate height for those showing contact details.
  * adjust music and videos lens to latest design spec.

 -- Florian Boucault <florian.boucault@canonical.com>  Sat, 16 Feb 2013 02:50:24 +0000

qml-phone-shell (1.49) quantal; urgency=low

  * fix people preview
  * show page headers when switching lenses

 -- Michał Sawicz <michal.sawicz@canonical.com>  Fri, 15 Feb 2013 11:12:37 +0100

qml-phone-shell (1.48) quantal; urgency=low

  * more HUD fixes
  * bottom bar fullscreen behavior fix
  * clean up stage implementation
  * reduce memory footprint by reducing image sizes

 -- Michał Sawicz <michal.sawicz@canonical.com>  Fri, 15 Feb 2013 01:49:05 +0100

qml-phone-shell (1.47) quantal; urgency=low

  * darken view on open indicators
  * design tweaks for HUD, people lens and video preview
  * added carousel in music lens
  * workaround people lens performance
  * add carousel in people lens and use real data in Home people carousel

 -- Michał Sawicz <michal.sawicz@canonical.com>  Wed, 13 Feb 2013 22:00:32 +0100

qml-phone-shell (1.46) quantal; urgency=low

  * new people preview
  * HUD fixes
  * fullscreen mode support
  * use external mock lens for videos
  * rework bottombar communication due to PID mismatch
  * improve unity build script
  * rename ubuntu-gallery
  * connect up the HUD quit button
  * unfocus HUD text entry on speech recognition
  * carousel fixes for low item count
  * new greeter

 -- Michał Sawicz <michal.sawicz@canonical.com>  Tue, 12 Feb 2013 10:24:09 +0100

qml-phone-shell (1.45) quantal; urgency=low

  * new people carousel
  * integration of voice and parametrized actions in HUD
  * xml-based user list for greeter
  * new people lens layout
  * refactored top panel

 -- Michał Sawicz <michal.sawicz@canonical.com>  Sun, 10 Feb 2013 13:06:25 +0100

qml-phone-shell (1.44) quantal; urgency=low

  * latest designs for greeter and video preview
  * initial integration with HUD service
  * HUD parametrized actions UI
  * licensing and packaging fixes
  * asynchronous loading in video preview to reduce delay
  * search support in People and Generic lens views

 -- Michał Sawicz <michal.sawicz@canonical.com>  Fri, 08 Feb 2013 00:34:18 +0100

qml-phone-shell (1.43) quantal; urgency=low

  * carousel view in dash
  * smarter dash categories
  * generic lens view
  * fixes to HUD
  * fix launching gallery
  * close preview when launching player
  * run_on_device tweaks

 -- Michał Sawicz <michal.sawicz@canonical.com>  Wed, 06 Feb 2013 20:34:28 +0100

qml-phone-shell (1.42) quantal; urgency=low

  * restore video playback

 -- Michał Sawicz <michal.sawicz@canonical.com>  Tue, 05 Feb 2013 23:42:07 +0100

qml-phone-shell (1.41) quantal; urgency=low

  * Video previews
  * run_on_device is tunneled through adb forward

 -- Michael Zanetti <michael.zanetti@canonical.com>  Tue, 05 Feb 2013 17:46:57 +0100

qml-phone-shell (1.40) quantal; urgency=low

  * Fix missing installed files

 -- Albert Astals Cid  <albert.astals@canonical.com>  Tue, 05 Feb 2013 11:26:46 +0100

qml-phone-shell (1.39) quantal; urgency=low

  * HUD ui with fake data

 -- Albert Astals Cid  <albert.astals@canonical.com>  Mon, 04 Feb 2013 18:48:39 +0100

qml-phone-shell (1.38) quantal; urgency=low

  * fix launching of notepad 

 -- Bill Filler <bill.filler@canonical.com>  Fri, 01 Feb 2013 03:21:29 -0500

qml-phone-shell (1.37) quantal; urgency=low

  * QT_QPA_PLATFORM was renamed from hybris to ubuntu, so reflecting at the
    env variable to make it to work fullscreen at the devices again

 -- Ricardo Salveti de Araujo <ricardo.salveti@canonical.com>  Fri, 01 Feb 2013 02:35:44 -0500

qml-phone-shell (1.36) quantal; urgency=low

  * launch real notepad app 
  * fix launching of mock apps

 -- Bill Filler <bill.filler@canonical.com>  Thu, 31 Jan 2013 21:36:05 -0500

qml-phone-shell (1.35) quantal; urgency=low

  * integrate ubuntu-browser instead of snowshoe 

 -- Bill Filler <bill.filler@canonical.com>  Thu, 31 Jan 2013 17:33:37 -0500

qml-phone-shell (1.34) quantal; urgency=low

  * Qt5-proper release

 -- Michał Sawicz <michal.sawicz@canonical.com>  Thu, 31 Jan 2013 17:34:06 +0000

qml-phone-shell (1.33) quantal; urgency=low

  * New release

 -- Florian Boucault <florian.boucault@canonical.com>  Thu, 17 Jan 2013 07:39:47 +0700

qml-phone-shell (1.32) quantal; urgency=low

  * New release

 -- Michał Sawicz <michal.sawicz@canonical.com>  Fri, 21 Dec 2012 21:49:43 +0100

qml-phone-shell (1.31) quantal; urgency=low

  * New release

 -- Michał Sawicz <michal.sawicz@canonical.com>  Fri, 21 Dec 2012 02:06:37 +0100

qml-phone-shell (1.30) quantal; urgency=low

  * New release

 -- Michał Sawicz <michal.sawicz@canonical.com>  Wed, 19 Dec 2012 19:29:40 +0100

qml-phone-shell (1.29) quantal; urgency=low

  * New release

 -- Florian Boucault <florian.boucault@canonical.com>  Wed, 19 Dec 2012 00:07:55 +0000

qml-phone-shell (1.28) quantal; urgency=low

  * New release

 -- Florian Boucault <florian.boucault@canonical.com>  Tue, 18 Dec 2012 19:03:04 +0000

qml-phone-shell (1.27) quantal; urgency=low

  * New release

 -- Michał Sawicz <michal.sawicz@canonical.com>  Tue, 18 Dec 2012 02:22:35 +0100

qml-phone-shell (1.26) quantal; urgency=low

  * New release

 -- Florian Boucault <florian.boucault@canonical.com>  Fri, 14 Dec 2012 18:17:40 +0000

qml-phone-shell (1.25) quantal; urgency=low

  * New release

 -- Florian Boucault <florian.boucault@canonical.com>  Thu, 13 Dec 2012 22:51:56 +0000

qml-phone-shell (1.24) quantal; urgency=low

  * New release

 -- Florian Boucault <florian.boucault@canonical.com>  Wed, 12 Dec 2012 21:49:50 +0000

qml-phone-shell (1.23) quantal; urgency=low

  * New release

 -- Florian Boucault <florian.boucault@canonical.com>  Tue, 11 Dec 2012 20:38:08 +0000

qml-phone-shell (1.22) quantal; urgency=low

  * New release

 -- Florian Boucault <florian.boucault@canonical.com>  Tue, 11 Dec 2012 00:13:16 +0000

qml-phone-shell (1.21) quantal; urgency=low

  * New release with fullscreen launcher fixes 

 -- Bill Filler <bill.filler@canonical.com>  Fri, 07 Dec 2012 09:36:37 +0000

qml-phone-shell (1.20) quantal; urgency=low

  * New release

 -- Florian Boucault <florian.boucault@canonical.com>  Thu, 06 Dec 2012 16:53:05 +0000

qml-phone-shell (1.19) quantal; urgency=low

  * enable multi-threaded render for apps 

 -- Bill Filler <bill.filler@canonical.com>  Wed, 05 Dec 2012 17:34:09 +0000

qml-phone-shell (1.18) quantal; urgency=low

  [ Bill Filler ]
  * update launcher to use wk2-render (chromeless webkit) for facebook
    and twitter 

 -- Florian Boucault <florian.boucault@canonical.com>  Wed, 05 Dec 2012 12:20:50 +0000

qml-phone-shell (1.17) quantal; urgency=low

  * New release

 -- Florian Boucault <florian.boucault@canonical.com>  Sat, 01 Dec 2012 01:18:03 +0000

qml-phone-shell (1.16) quantal; urgency=low

  * fix to launch new gallery with correct args 

 -- Bill Filler <bill.filler@canonical.com>  Thu, 29 Nov 2012 17:04:36 -0500

qml-phone-shell (1.15) quantal; urgency=low

  * New release

 -- Florian Boucault <florian.boucault@canonical.com>  Wed, 28 Nov 2012 20:35:03 +0000

qml-phone-shell (1.14) quantal; urgency=low

  * New release

 -- Florian Boucault <florian.boucault@canonical.com>  Mon, 26 Nov 2012 21:39:36 +0000

qml-phone-shell (1.13) quantal; urgency=low

  * New release

 -- Florian Boucault <florian.boucault@canonical.com>  Fri, 23 Nov 2012 19:47:54 +0000

qml-phone-shell (1.12) quantal; urgency=low

  * Daily release

 -- Florian Boucault <florian.boucault@canonical.com>  Thu, 22 Nov 2012 10:21:11 +0000

qml-phone-shell (1.11) quantal; urgency=low

  * Daily release

 -- Florian Boucault <florian.boucault@canonical.com>  Wed, 21 Nov 2012 22:06:38 +0000

qml-phone-shell (1.10) quantal; urgency=low

  * Daily release

 -- Florian Boucault <florian.boucault@canonical.com>  Wed, 21 Nov 2012 01:04:32 +0000

qml-phone-shell (1.9) quantal; urgency=low

  * New release

 -- Florian Boucault <florian.boucault@canonical.com>  Mon, 19 Nov 2012 18:55:51 +0000

qml-phone-shell (1.8) quantal; urgency=low

  [ Michał Sawicz ]
  * new codebase

 -- Florian Boucault <florian.boucault@canonical.com>  Fri, 09 Nov 2012 00:15:19 +0000

qml-phone-shell (1.2) quantal; urgency=low

  * fix working dir for launch
  * launch script that sets up ofono and then calls telephony-app

 -- Bill Filler <bill.filler@canonical.com>  Mon, 05 Nov 2012 17:28:31 -0500

qml-phone-shell (1.1) quantal; urgency=low

  * comment out console.log() to prevent crash 

 -- Bill Filler <bill.filler@canonical.com>  Sun, 28 Oct 2012 22:18:36 +0100

qml-phone-shell (1.0) quantal; urgency=low

  * Remove install rule for qml-phone-shell.conf

 -- Ricardo Mendoza <ricardo.mendoza@canonical.com>  Fri, 26 Oct 2012 12:09:03 -0430

qml-phone-shell (0.9) quantal; urgency=low

  * Remove qml-phone-shell.conf to use new ubuntu-session.

 -- Ricardo Mendoza <ricardo.mendoza@canonical.com>  Fri, 26 Oct 2012 11:10:04 -0430

qml-phone-shell (0.8) quantal; urgency=low

  * Fix for both size and scrolling.

 -- Michael Frey <michael.frey@canonical.com>  Thu, 25 Oct 2012 14:28:46 +0200

qml-phone-shell (0.7) quantal; urgency=low

  [Michael Frey]
  * qml-phone-shell.conf: better setup of env vars and launch
    via dbus-luanch to properly setup session bus
  * shellapplication.cpp: don't setup custom env before launching
    processes 

 -- Bill Filler <bill.filler@canonical.com>  Sun, 21 Oct 2012 11:32:42 +0200

qml-phone-shell (0.6) quantal; urgency=low

  * added additional Android env vars to upstart script 

 -- Bill Filler <bill.filler@canonical.com>  Fri, 19 Oct 2012 09:35:25 -0400

qml-phone-shell (0.5) quantal; urgency=low

  * added support to launch telephony-app 

 -- Bill Filler <bill.filler@canonical.com>  Thu, 18 Oct 2012 13:45:25 -0400

qml-phone-shell (0.4) quantal; urgency=low

  * Creating a release

 -- Sergio Schvezov <sergio.schvezov@canonical.com>  Mon, 15 Oct 2012 13:05:34 -0300

qml-phone-shell (0.3) quantal; urgency=low

  * added support for launching applications

 -- Bill Filler <bill.filler@canonical.com>  Fri, 12 Oct 2012 12:42:33 -0400

qml-phone-shell (0.2) quantal; urgency=low

  * New release that includes upstart support.

 -- Tony Espy <espy@canonical.com>  Thu, 11 Oct 2012 17:18:07 -0400

qml-phone-shell (0.1) quantal; urgency=low

  * Initial release

 -- Bill Filler <bill.filler@canonical.com>  Wed, 10 Oct 2012 10:19:53 -0400<|MERGE_RESOLUTION|>--- conflicted
+++ resolved
@@ -1,5 +1,3 @@
-<<<<<<< HEAD
-=======
 unity8 (7.81.3) UNRELEASED; urgency=low
 
   * Choose more appropriate values for edge-drag gestures (LP: #1194150)
@@ -24,7 +22,6 @@
 
  -- Michał Sawicz <michal.sawicz@canonical.com>  Wed, 26 Jun 2013 18:10:39 +0200
 
->>>>>>> e37e13c7
 unity8 (7.81.1) saucy; urgency=low
 
   * Translation updates.

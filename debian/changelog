<<<<<<< HEAD
unity8 (8.13+15.04.20150914-0ubuntu1) UNRELEASED; urgency=medium

  * bump version to fix OOBE build

 -- Lukas Tinkl <ltinkl@canonical.com>  Mon, 14 Sep 2015 19:19:23 +0200
=======
unity8 (8.11+16.04.20160208-0ubuntu1) xenial; urgency=medium

  [ Albert Astals Cid ]
  * LVWPH: Reset to initial values when list is empty (LP: #1540490)
  * Make LazyImage qmltest less flaky on CI

  [ Andrea Cimitan ]
  * Make LazyImage qmltest less flaky on CI

  [ CI Train Bot ]
  * Resync trunk.
  * Update translation template

  [ Michael Terry ]
  * Display the current user's real name on the tablet lockscreen. (LP:
    #1536714)

 -- Michał Sawicz <michal.sawicz@canonical.com>  Mon, 08 Feb 2016 09:38:00 +0000

unity8 (8.11+16.04.20160129-0ubuntu1) xenial; urgency=medium

  [ Albert Astals Cid ]
  * Audio Preview Button: Don't gain focus on press (LP: #1517830)
  * Better attempt at sanitization
  * Better looking application scopes for wide screens
  * Call printSettings correctly
  * Card test: Limit the precision we ask for doubles to be equal
  * Convert while into tryCompareFunction
  * Do not use the same filepath parameter for all the card creator
    createQmlObject calls (LP: #1536379)
  * Fix some test shells being unstable in the armhf builders
  * Make revealByEdgePush more stable
  * More reliable compares
  * Move the mouse over the bfb before waiting for rendering
  * Remove the DDAs constrains for every test
  * Set the background source size to the max we'll need + new
    background (LP: #1539011)

  [ Andrea Cimitan ]
  * Dynamically  change click scope card size according to size (LP:
    #1536745)
  * Should fix lazyimage test failures on fast machines

  [ CI Train Bot ]
  * Fix card tests on the phone
  * Update translation template

  [ Daniel d'Andrada ]
  * Desktop stage rotates only to follow screen orientation (LP:
    #1515977)

  [ Lukáš Tinkl ]
  * Hide/reveal the mouse pointer on touch/mouse events renamed:
    plugins/Utils/HomeKeyWatcher.cpp =>
    plugins/Utils/WindowInputMonitor.cpp plugins/Utils/HomeKeyWatcher.h
    => plugins/Utils/WindowInputMonitor.h
    tests/mocks/Utils/HomeKeyWatcher.qml =>
    tests/mocks/Utils/WindowInputMonitor.qml
    tests/plugins/Utils/HomeKeyWatcherTest.cpp =>
    tests/plugins/Utils/WindowInputMonitorTest.cpp

  [ Michael Terry ]
  * Synchronize the mouse-cursor-speed and touchpad-cursor-speed
    properties with USC. (LP: #1536383)

  [ Michael Zanetti ]
  * Add InputMethod to secondary screen
  * Add a virtual Touchpad while external screen is connected
  * Make big tablets switch to windowed mode by plugging a kbd only (LP:
    #1535399)
  * Prevent alt key presses from being dispatched to the app on alt+tab
    (LP: #1532862)

  [ Michał Sawicz ]
  * Make qmluitests.sh more robust and allow parallel test execution
  * Skip SessionBackendTest::testLogin1Capabilities until we talk to a
    mock instead (LP: #1532112, #1532113)

 -- Michał Sawicz <michal.sawicz@canonical.com>  Fri, 29 Jan 2016 11:53:27 +0000

unity8 (8.11+16.04.20160122-0ubuntu1) xenial; urgency=medium

  [ Albert Astals Cid ]
  * Fix bug #1536296 added: tests/plugins/Dash/cardcreator/10.tst (LP:
    #1536296)
  * Fix card tests on the phone

  [ CI Train Bot ]
  * Update translation template

 -- Michał Sawicz <michal.sawicz@canonical.com>  Fri, 22 Jan 2016 16:56:04 +0000
>>>>>>> 53f49440

unity8 (8.11+16.04.20160111.1-0ubuntu1) xenial; urgency=medium

  [ Albert Astals Cid ]
  * Clear fake item icon name as soon as it goes invisible (LP:
    #1531172)
  * Fix LVWPH test failing on Xenial (Qt 5.5)
  * Fix dragging so that test passes on Xenial
  * Fix focus on the dash page header text field with new SDK (LP:
    #1528178)
  * Make the card creator test pass again
  * Quit the dash communicator thread before destroying it (LP:
    #1508485)
  * Remove duplicated override_dh_auto_clean
  * SDK changed the name they give to the buttons, follow

  [ Andrea Cimitan ]
  * Fix a broken binding

  [ CI Train Bot ]
  * Resync trunk.
  * Update translation template

  [ Daniel d'Andrada ]
  * Have "make tryFoo" work with Qt 5.5
  * Make DragHandle tests run again.

  [ Lukáš Tinkl ]
  * Fix dismissing the launcher when clicking/tapping outside (LP:
    #1531339, #1530940)
  * Fix panel drop shadow and click-to-focus of maximized apps (LP:
    #1531854)
  * Fix wifi access point indicator items signal strength icon on
    desktop

  [ Michael Terry ]
  * Guard against a couple odd timing scenarios for the too-many-failed-
    login-attempts lockout screen.
  * Skip the wizard's password screens if there is already a password
    set by other means. (LP: #1531268)
  * Stop the emergency dialer from accidentally exposing the mtp
    service. (LP: #1525981)

  [ Michael Zanetti ]
  * Make sure the triangle of the quicklist is in bounds (LP: #1531340)

  [ Pawel Stolowski ]
  * Changes 'shareData' and 'contentType' attributes to 'share-data' and
    'content-type', to match existing naming schema.

 -- Michał Sawicz <michal.sawicz@canonical.com>  Mon, 11 Jan 2016 17:38:49 +0000

unity8 (8.11+16.04.20160107-0ubuntu1) xenial; urgency=medium

  [ Albert Astals Cid ]
  * Introduce audio cards

  [ CI Train Bot ]
  * Update translation template

  [ Michael Zanetti ]
  * Introduce audio cards

 -- CI Train Bot <ci-train-bot@canonical.com>  Thu, 07 Jan 2016 08:04:47 +0000

unity8 (8.11+16.04.20160105.1-0ubuntu1) xenial; urgency=medium

  [ CI Train Bot ]
  * Resync trunk.
  * Update translation template

  [ Nick Dedekind ]
  * Use volume-sync action to resync the volume control. (LP: #1520548)

 -- Xavi Garcia <xavi.garcia.mena@canonical.com>  Tue, 05 Jan 2016 13:55:38 +0000

unity8 (8.11+16.04.20151208.1-0ubuntu1) xenial; urgency=medium

  [ Albert Astals Cid ]
  * Allow dragging launcher items with the quicklist open (LP: #1250861)
  * Create ratings on demand instead of all at the same time (LP:
    #1519898, #1492214)
  * LVWPH: Process correctly section changes (LP: #1519893)
  * Make sure that unfavoriting a scope gives us the next one
  * Move images only used in tests to tests folder

  [ Andrea Cimitan ]
  * Add shadows to ubuntu store icon

  [ Daniel d'Andrada ]
  * MirSurfaceItem got a new property: fillMode (LP: #1497083)
  * Session can have multiple surfaces now
  * plugins/Cursor: Do not force loading a specific cursor size (LP:
    #1517878)

  [ Lukáš Tinkl ]
  * Indicators convergence: use the "phone" profile everywhere (LP:
    #1520492)

  [ Michael Terry ]
  * Let qtmir know which apps are exempt from the lifecycle management.
    This way, it can manage its own wakelocks better (and stop
    preventing the system from deep sleeping).

  [ Michael Zanetti ]
  * Use proper z ordering instead of app index for occlusion detection
  * add some debug prints to the uinput backend
  * drop the ignoredMice hack again (LP: #1521580)

  [ Michał Sawicz ]
  * Let qtmir know which apps are exempt from the lifecycle management.
    This way, it can manage its own wakelocks better (and stop
    preventing the system from deep sleeping).
  * Update .pot file in debian/clean when in train

 -- Gerry Boland <ci-train-bot@canonical.com>  Tue, 08 Dec 2015 15:37:58 +0000

unity8 (8.11+16.04.20151126-0ubuntu2) xenial; urgency=medium

  * Rebuild against Qt 5.5.1.

 -- Timo Jyrinki <timo-jyrinki@ubuntu.com>  Mon, 30 Nov 2015 16:19:18 +0200

unity8 (8.11+16.04.20151126-0ubuntu1) xenial; urgency=medium

  [ Albert Astals Cid ]
  * Initialize the image to be transparent (LP: #1517128)
  * Update pot file
  * clazy improvements

  [ Andrea Cimitan ]
  * Shadows in launcher and dash using UbuntuShapeIcon

  [ CI Train Bot ]
  * Resync trunk.

  [ Daniel d'Andrada ]
  * Cursor plugin: add scroll wheel handling (LP: #1497091)
  * Cursor: Add more fallback names, a blank and custom cursor support
  * DesktopStage: swiping from right edge shows window spread
  * Don't stretch application surfaces when resizing (LP: #1497083)
  * Mouse has to push against edges to show launcher or apps spread (LP:
    #1510969)

  [ Josh Arenson ]
  * Don't let IntegratedLightDM muck with the username (LP: #1497081)

  [ Lukáš Tinkl ]
  * Implement new visuals for panel and window decorations (LP:
    #1493066, #1511020, #1497095)
  * Let systemd/logind handle the lid-close action
  * Make saving screenshots really async

  [ Michael Zanetti ]
  * detect touchpads too, not only mice (LP: #1518395)
  * move screenshots out of the Dash dir

 -- Michał Sawicz <michal.sawicz@canonical.com>  Thu, 26 Nov 2015 13:52:00 +0000

unity8 (8.11+16.04.20151112.1-0ubuntu1) xenial; urgency=medium

  [ Albert Astals Cid ]
  * Make cardWidth and cardHeight real
  * Reset instead of qFatal when removing things from the middle (LP:
    #1238979)
  * Warn we're using only the cache when not connected to the interwebs

  [ Andrea Cimitan ]
  * Add sharing widget to zoomable image and video playback

  [ Daniel d'Andrada ]
  * Cursor: properly initialize hotspot position (LP: #1510407)
  * Update GSettings mock in tst_OrientedShell

  [ Lukáš Tinkl ]
  * Restore windows when activating from the spread, maintain a focus
    stack

  [ Michael Terry ]
  * Make a few DBus calls asynchronous, for a smoother UX.

  [ Michael Zanetti ]
  * Add a warning dialog when disconnecting the external monitor.
  * added icon for the dash (LP: #1488146)
  * prevent windows to be moved under the panel (LP: #1438465)
  * update inputinfo api to the latest upstream snapshot
  * use UbuntuNumberAnimations instead of linear ones for window state
    transitions (LP: #1497097)

 -- Michael Zanetti <michael.zanetti@canonical.com>  Thu, 12 Nov 2015 20:41:02 +0000

unity8 (8.11+16.04.20151104-0ubuntu1) xenial; urgency=medium

  [ Albert Astals Cid ]
  * Add an Item that proxies for old and new audio roles (LP: #1493851)
  * CroppedImageMinimumSourceSize: Fix 'Binding loop detected for
    property "imageAspectRatio"'
  * Make the scope settings list scroll to text visible area (LP:
    #1499084)
  * Move to importing QtQuick 2.4 & friends
  * Use SDK 1.3 across all files (LP: #1503498, #1508363, #1449628)

  [ Andrea Cimitan ]
  * Add sharing widget to zoomable image and video playback
  * Make zoomable and video playback widgets edge to edge
  * Updated all 1.3 UbuntuShape to use new APIs where possible
  * Use SDK 1.3 across all files (LP: #1503498, #1508363, #1449628)

  [ CI Train Bot ]
  * Resync trunk.

  [ Christopher Lee ]
  * Quick spelling fix in process control output.

  [ Daniel d'Andrada ]
  * Enable support for overriding application orientations based on
    device type (LP: #1478637)
  * Use SDK 1.3 across all files (LP: #1503498, #1508363, #1449628)
  * Use SDK 1.3 across all files (LP: #1503498, #1508363, #1449628)

  [ Josh Arenson ]
  * Enable support for overriding application orientations based on
    device type (LP: #1478637)

  [ Michael Terry ]
  * Avoid showing the shutdown dialog when turning on the screen if your
    device is under heavy load. (LP: #1508563)
  * Handle lifecycle policy exceptions ourselves, instead of letting
    qtmir do it for us and allow non-Touch apps to opt-out of the Touch
    lifecycle.

  [ Michael Zanetti ]
  * Fixes for the panel buttons (LP: #1510360, #1504269, #1431566,
    #1443319)
  * Use SDK 1.3 across all files (LP: #1503498, #1508363, #1449628)

  [ Michał Sawicz ]
  * Add missing copyright to Cursor.qml
  * Enable support for overriding application orientations based on
    device type (LP: #1478637)
  * Support server->client visibility change to stop rendering
    (lp:#1475678) (LP: #1475678)

  [ Nick Dedekind ]
  * Support server->client visibility change to stop rendering
    (lp:#1475678) (LP: #1475678)

 -- Michał Sawicz <michal.sawicz@canonical.com>  Wed, 04 Nov 2015 14:58:41 +0000

unity8 (8.11+15.10.20151021-0ubuntu1) wily; urgency=medium

  [ Albert Astals Cid ]
  * Clazy fixes
  * Enable Efficient String Construction by default

  [ CI Train Bot ]
  * New rebuild forced.

  [ Daniel d'Andrada ]
  * Have unity8 drawing its own cursor (LP: #1488417)
  * Initial multi-monitor support

  [ Daniel van Vugt ]
  * Disable Qt's stuttering 'touch compression' to fix scrolling
    smoothness (LP: #1486341, #1488327)

  [ Lukáš Tinkl ]
  * Fix autopilot wizard test skipping the reporting page
  * Implement Unity.Platform plugin wrapping org.freedesktop.hostname1
    (LP: #1504318)
  * React to window title (aka surface name) changes (LP: #1497092)
  * Rotate the screenshots according to the actual orientation

  [ Michał Sawicz ]
  * Fix application API dependency
  * Have unity8 drawing its own cursor (LP: #1488417)
  * Initial multi-monitor support
  * Rotate the screenshots according to the actual orientation

  [ Nick Dedekind ]
  * Fixed leak in UnityMenuModelStackTest
  * Moved time translation to SDK (LP: #1372061)

 -- Michał Sawicz <michal.sawicz@canonical.com>  Wed, 21 Oct 2015 11:51:53 +0000

unity8 (8.11+15.10.20151009-0ubuntu1) wily; urgency=medium

  [ CI Train Bot ]
  * New rebuild forced.

  [ Pawel Stolowski ]
  * Store unity8 package version in /var/lib/.../version file for fast
    retrieval from the shell plugin.

 -- Pawel Stolowski <ci-train-bot@canonical.com>  Fri, 09 Oct 2015 09:13:03 +0000

unity8 (8.11+15.10.20151008-0ubuntu1) wily; urgency=medium

  [ Lukáš Tinkl ]
  * Revert to using plaintext instead of HTML-like markup for the
    notifications (LP: #1504256)

 -- Michał Sawicz <michal.sawicz@canonical.com>  Thu, 08 Oct 2015 20:46:26 +0000

unity8 (8.11+15.10.20151002-0ubuntu1) wily; urgency=medium

  [ CI Train Bot ]
  * Resync trunk.

  [ Lukáš Tinkl ]
  * Wizard: skip the reporting page if the system is configured not to
    report crashes (LP: #1494442)

 -- Ken VanDine <ken.vandine@canonical.com>  Fri, 02 Oct 2015 13:24:03 +0000

unity8 (8.11+15.10.20151001-0ubuntu1) wily; urgency=medium

  [ Alexandros Frantzis ]
  * Use power state change reason SnapDecision to turn screen on when a
    SnapDecision arrives (LP: #1291455)

  [ CI Train Bot ]
  * New rebuild forced.

 -- Alexandros Frantzis <alexandros.frantzis@canonical.com>  Thu, 01 Oct 2015 12:04:04 +0000

unity8 (8.11+15.10.20150930.1-0ubuntu1) wily; urgency=medium

  [ Albert Astals Cid ]
  * Make Launcher::test_quickListMenuOnRMB stable (LP: #1500359)

  [ CI Train Bot ]
  * New rebuild forced.

  [ Michael Zanetti ]
  * Stabilize Launcher DND test

 -- Michał Sawicz <michal.sawicz@canonical.com>  Wed, 30 Sep 2015 10:09:33 +0000

unity8 (8.11+15.10.20150925-0ubuntu1) wily; urgency=medium

  [ Albert Astals Cid ]
  * Improvements from running clazy over the code

  [ Daniel d'Andrada ]
  * PhoneStage: ensure you're left in a consistent state after being
    reset (LP: #1476757)

  [ Lukáš Tinkl ]
  * Improve the appearance and functionality of datetime and session
    indicators in Unity8 desktop.
  * Using InputInfo, determine if we need swipe or click to dismiss the
    notifications (e.g. incoming phone call)

  [ Michael Zanetti ]
  * further development on the Desktop Spread (LP: #1488147)

  [ Michał Sawicz ]
  * Bump application API version
  * Skip bluetooth check under wily, use expectFailure to notice when
    it's back

  [ Richard Somlói ]
  * Fix translator comments in time formatter

 -- Michał Sawicz <michal.sawicz@canonical.com>  Fri, 25 Sep 2015 12:13:20 +0000

unity8 (8.11+15.10.20150922.1-0ubuntu1) wily; urgency=medium

  [ Albert Astals Cid ]
  * Adapt test to code changes
  * Add DEP-8 test for all our UI and unit tests
  * Keep the PreviewStack around to avoid mem leaks (LP: #1495467)

  [ CI Train Bot ]
  * Resync trunk.

  [ Michael Terry ]
  * When libusermetrics gives us an empty string, still show the
    infographic circle rather than hiding it.  This is a follow-on to a
    branch [1] that changes the "no data available" label to the empty
    string.

  [ Michał Sawicz ]
  * Add DEP-8 test for all our UI and unit tests
  * Fix integrated LightDM path
  * Resync trunk

 -- Michał Sawicz <michal.sawicz@canonical.com>  Tue, 22 Sep 2015 12:57:15 +0000

unity8 (8.11+15.10.20150915-0ubuntu1) wily; urgency=medium

  [ Albert Astals Cid ]
  * Fix testNotifications
  * Make the wait longer to make tests pass in CI
  * New simplified CroppedImageMinimumSourceSize (LP: #1467740)
  * Stop animateTimer when starting the fadeOutAnimation
  * Use  AlreadyLaunchedUpstart so that tests passes
  * Workaround keyboard issues and make test pass again

  [ Daniel d'Andrada ]
  * DesktopStage: Refactor focus handling
  * Stabilize tstShell.test_launchedAppHasActiveFocus

  [ Gary.Wzl ]
  * Add widgetData["expanded"] property for expandable widget.

  [ Michael Terry ]
  * Fix typo that caused the tutorial to tease the launcher on top of
    the greeter.
  * Fix typo that caused the tutorial to tease the launcher on top of
    the greeter.

 -- Michael Zanetti <michael.zanetti@canonical.com>  Tue, 15 Sep 2015 12:06:06 +0000

unity8 (8.11+15.10.20150907-0ubuntu1) wily; urgency=medium

  [ Michal Sawicz ]
  * Resync wily with vivid

  [ Albert Astals Cid ]
  * Accomodate header height when using a card carousel with non
    overlayed header (LP: #1489309)
  * Fix restart unity8 from inside the phone more than two times (LP:
    #1487946)

  [ Gary.Wzl ]
  * Move textarea up automatically when inputmethod popup. (LP:
    #1485947)

  [ Lukáš Tinkl ]
  * Introduce a GlobalShortcut QML component for handling global
    keyboard shortcuts

  [ Michael Terry ]
  * Fix the fact that a user that is locked out from their account for
    five minutes after entering too many wrong passwords can simply
    reboot to try again. (LP: #1383086)
  * Fix the fact that a user that is locked out from their account for
    five minutes after entering too many wrong passwords can simply
    reboot to try again. (LP: #1383086)

  [ Michael Zanetti ]
  * Implement progressive autoscrolling in desktop spread
  * add an animation transition when invoking the spread by hitting the
    right edge

 -- CI Train Bot <ci-train-bot@canonical.com>  Mon, 07 Sep 2015 14:05:37 +0000

unity8 (8.11+15.10.20150826-0ubuntu1) wily; urgency=medium

  [ Michael Zanetti ]
  * release for wily

  [ CI Train Bot ]
  * New rebuild forced.

 -- CI Train Bot <ci-train-bot@canonical.com>  Wed, 26 Aug 2015 09:01:03 +0000

unity8 (8.11+15.04.20150831.2-0ubuntu1) vivid; urgency=medium

  [ Albert Astals Cid ]
  * Accept auto repeats for the power down button if timer is not yet
    running (LP: #1486953, #1488927)
  * Add tests for Shell+Dash interaction
  * Make clicking on launcher buttons have haptic feedback
  * Make test_greeter_hides_on_app_open more stable
  * Move connect() to new syntax
  * make pot_file (LP: #1488484)

  [ Gerry Boland ]
  * [spread] avoid changing sourceSize of snapshotted apps, it causes
    ghost apps in the spread (LP: #1474319)

  [ Josh Arenson ]
  * Refactor the greeter to enable dynamic loading of backend plugins.
  * Refactor the greeter to enable dynamic loading of backend plugins.

  [ Lukáš Tinkl ]
  * Don't show the volume notification when the sound indicator is shown
    (LP: #1484126)

  [ Michael Terry ]
  * Unify turn-on-screen-upon-notification logic from various daemons
    into unity8. (LP: #1426115, #1482317)

 -- CI Train Bot <ci-train-bot@canonical.com>  Mon, 31 Aug 2015 10:25:39 +0000

unity8 (8.11+15.04.20150827.1-0ubuntu1) vivid; urgency=medium

  [ Daniel d'Andrada ]
  * MirSurfaceItem is now a view+controller instantiated from QML (LP:
    #1483752)

 -- CI Train Bot <ci-train-bot@canonical.com>  Thu, 27 Aug 2015 14:00:05 +0000

unity8 (8.11+15.04.20150821-0ubuntu1) vivid; urgency=medium

  [ Michael Terry ]
  * Skip the tutorial entirely when in desktop mode.  This fixes the
    emulator not being able to pass the tutorial.
  * Skip the tutorial entirely when in desktop mode.  This fixes the
    emulator not being able to pass the tutorial.

 -- CI Train Bot <ci-train-bot@canonical.com>  Fri, 21 Aug 2015 14:34:50 +0000

unity8 (8.11+15.04.20150817-0ubuntu1) vivid; urgency=medium

  [ Albert Astals Cid ]
  * Drop gcc 4.9 requirement in debian/rules
  * Make the test more stable
  * Optimize scope.preview() calls (LP: #1478022)

  [ Alberto Mardegan ]
  * Set currentIndex after the model change is completed (LP: #1433442)

 -- CI Train Bot <ci-train-bot@canonical.com>  Mon, 17 Aug 2015 11:57:31 +0000

unity8 (8.11+15.04.20150814-0ubuntu1) vivid; urgency=medium

  [ Albert Astals Cid ]
  * Make the test pass again after rework of appmanager
  * fix testPhoneStage

  [ CI Train Bot ]
  * New rebuild forced.

  [ Daniel d'Andrada ]
  * Fix and clean up InputInfo plugin

  [ Rodney Dawes ]
  * Do not call verify in the payments button code. (LP: #1468038)

 -- CI Train Bot <ci-train-bot@canonical.com>  Fri, 14 Aug 2015 09:53:11 +0000

unity8 (8.11+15.04.20150812-0ubuntu1) vivid; urgency=medium

  [ Albert Astals Cid ]
  * Add a test that checks that items in an expandable are the correct
    size after expanding the expandable
  * Fix the expandable test
  * Replace some waitForRendering with wait(0)
  * Workaround for bug 1473471 (LP: #1473471)

  [ Gary.Wzl ]
  * Fix layout issue when adding audio track widget in expandable widget

  [ handsome_feng ]
  * Added indication for running apps. (LP: #1471577)
  * Adjust the color to highlighting indicator. (LP: #1457098)
  * Convert the MouseArea to MultiPointTouchArea to track multiple touch
    points. (LP: #1445472)

  [ handsome_feng<445865575@qq.com> ]
  * Convert the MouseArea to MultiPointTouchArea to track multiple touch
    points. (LP: #1445472)

 -- CI Train Bot <ci-train-bot@canonical.com>  Wed, 12 Aug 2015 08:41:24 +0000

unity8 (8.10+15.10.20150804-0ubuntu1) wily; urgency=medium

  [ Kevin Gunn ]
  * No change, rebuild for gcc5

  [ CI Train Bot ]
  * Resync trunk. added: po/cy.po
  * Resync trunk. added: po/cy.po

  [ Daniel d'Andrada ]
  * Stages now control the "requestedState" property of applications
  * Stages now control the "requestedState" property of applications

 -- CI Train Bot <ci-train-bot@canonical.com>  Tue, 04 Aug 2015 20:56:05 +0000

unity8 (8.10+15.10.20150729-0ubuntu1) wily; urgency=medium

  [ CI Train Bot ]
  * Resync trunk.
  * allow opening the manage dash area by clicking with a mouse on the
    arrow label (LP: #1431564)

  [ Daniel d'Andrada ]
  * TouchRegistry: remove null candidates from list of candidates (LP:
    #1473492)

  [ Lukáš Tinkl ]
  * Fix power dialogs on desktop
  * Provide DBUS compatibility with  various session services
    (suspend/hibernate, lock/unlock, screensaver, etc)
  * React on PrtScr keyboard shortcut for taking screenshots on desktop
    (LP: #1474149)
  * launcher parity: close apps from quicklist (LP: #1457201)

  [ Michael Zanetti ]
  * Implement first edition for a desktop Alt+Tab spread
  * drop the gcc-4.9 dependency (LP: #1452348)

  [ Mirco Müller ]
  * Added corresponding tests and visual tweaks to a launcher-item's
    progress-overlay.
  * Added corresponding tests and visual tweaks to a launcher-item's
    progress-overlay.
  * Implemented alert/wiggle feature for launcher-icons.
  * Implemented alert/wiggle feature for launcher-icons.

  [ handsome_feng ]
  * makes left swip reset the search string. (LP: #1413791)

  [ handsome_feng<445865575@qq.com> ]
  * Don't expand indicators when tap to return to call. (LP: #1453217)
  * makes left swip reset the search string. (LP: #1413791)

 -- CI Train Bot <ci-train-bot@canonical.com>  Wed, 29 Jul 2015 12:39:01 +0000

unity8 (8.10+15.10.20150708.2-0ubuntu1) wily; urgency=medium

  [ Albert Astals Cid ]
  * Make the card sizes a bit dependant on the total of gu of the dash

 -- CI Train Bot <ci-train-bot@canonical.com>  Wed, 08 Jul 2015 15:01:41 +0000

unity8 (8.10+15.10.20150702.2-0ubuntu1) wily; urgency=medium

  [ Albert Astals Cid ]
  * Save screenshots of suspended apps to disk
  * Set width of title label when inside the title row (LP: #1461979)
  * qmluitests was renamed to uitests

  [ CI Train Bot ]
  * Resync trunk.

  [ Daniel d'Andrada ]
  * Fix tst_OrientedShell and tst_Tutorial (LP: #1469761, #1466947)

  [ Leo Arias ]
  * Reorganized the python test helper modules. Deprecated the
    unity8.shell.emulators namespace. (LP: #1306340)

  [ Leonardo Arias Fonseca ]
  * Reorganized the python test helper modules. Deprecated the
    unity8.shell.emulators namespace. (LP: #1306340)

  [ Lukáš Tinkl ]
  * fix PO files extraction

  [ Michael Zanetti ]
  * Make use of QInputDeviceInfo in order to automatically switch
    between usage modes and hide the OSK.

  [ Nick Dedekind ]
  * Fixed qtmultimedia mock which was generating errors in tests

  [ Richard Huddie ]
  * Reorganized the python test helper modules. Deprecated the
    unity8.shell.emulators namespace. (LP: #1306340)

 -- CI Train Bot <ci-train-bot@canonical.com>  Thu, 02 Jul 2015 16:09:57 +0000

unity8 (8.10+15.10.20150618-0ubuntu1) wily; urgency=medium

  [ Albert Astals Cid ]
  * Refactor QmlTest.cmake module so that all tests can go through it.
    Also a bit of cleanup around tests.
  * Support fallback images for dash card and preview widgets (LP:
    #1324142)

  [ CI Train Bot ]
  * New rebuild forced.
  * Resync trunk.

  [ Daniel d'Andrada ]
  * Fix Shell tests

  [ Josh Arenson ]
  * Refactor greeter emulator to unlock the greeter via dbus

  [ Lukáš Tinkl ]
  * respect target window's devicePixelRatio in MouseTouchAdaptor

  [ Michael Zanetti ]
  * Refactor QmlTest.cmake module so that all tests can go through it.
    Also a bit of cleanup around tests.

  [ Michał Sawicz ]
  * Refactor QmlTest.cmake module so that all tests can go through it.
    Also a bit of cleanup around tests.

  [ handsome_feng ]
  * Forbid closing apps during the edge gesture. (LP: #1445572)
  * Removed the horizonal rule on pin unlock screen. (LP: #1368798)

  [ handsome_feng<445865575@qq.com> ]
  * Forbid closing apps during the edge gesture. (LP: #1445572)

 -- CI Train Bot <ci-train-bot@canonical.com>  Thu, 18 Jun 2015 19:40:06 +0000

unity8 (8.10+15.10.20150612-0ubuntu2) wily; urgency=medium

  * No-change rebuild against Qt 5.4.2.

 -- Timo Jyrinki <timo-jyrinki@ubuntu.com>  Mon, 15 Jun 2015 12:33:07 +0300

unity8 (8.10+15.10.20150612-0ubuntu1) wily; urgency=medium

  [ Michał Sawicz ]
  * Implement full-shell rotation (LP: #1210199)

  [ CI Train Bot ]
  * New rebuild forced.
  * Resync trunk.

  [ Daniel d'Andrada ]
  * Implemented autopilot-test and fake-sensors for shell-rotation.

  [ Mirco Müller ]
  * Implemented autopilot-test and fake-sensors for shell-rotation.

 -- CI Train Bot <ci-train-bot@canonical.com>  Fri, 12 Jun 2015 16:07:47 +0000

unity8 (8.10-0ubuntu1) UNRELEASED; urgency=medium

  * Implement full-shell rotation (LP: #1210199)

 -- Michał Sawicz <michal.sawicz@canonical.com>  Wed, 15 Apr 2015 14:47:17 +0200

unity8 (8.02+15.10.20150603.1-0ubuntu1) wily; urgency=medium

  [ CI Train Bot ]
  * New rebuild forced.
  * Resync trunk.

  [ Renato Araujo Oliveira Filho ]
  * Set the device led color to green. (LP: #1450894)

 -- CI Train Bot <ci-train-bot@canonical.com>  Wed, 03 Jun 2015 21:42:35 +0000

unity8 (8.02+15.10.20150518.1-0ubuntu1) wily; urgency=medium

  [ Albert Astals Cid ]
  * Add overrides to override functions
  * Implement "rating-edit" preview widget (LP: #1318144)
  * Make the DashContent::test_mainNavigation test more stable (LP:
    #1450809)
  * Use art height as implicitHeight when the header is overlayed and
    there's no summary

  [ CI Train Bot ]
  * New rebuild forced.
  * Resync trunk.

  [ Daniel d'Andrada ]
  * Introducing FloatingFlickable
  * Make Ubuntu.Gestures components install TouchRegistry by themselves

  [ Michael Terry ]
  * Fix a possible crash in our PAM threading code. (LP: #1425362) (LP:
    #1425362)
  * Fix the lockscreen becoming unresponsive after testing an app on the
    device from QtCreator. (LP: #1435364)

  [ Nick Dedekind ]
  * Fixed desktop stage app focus.
  * Fixed issue in laggy indicator autpilot tests (LP: #1446846)

 -- CI Train Bot <ci-train-bot@canonical.com>  Mon, 18 May 2015 23:04:39 +0000

unity8 (8.02+15.04.20150511-0ubuntu1) vivid; urgency=medium

  [ Albert Astals Cid ]
  * Workarounds for concierge mode.

  [ CI Train Bot ]
  * New rebuild forced.
  * Resync trunk.

 -- CI Train Bot <ci-train-bot@canonical.com>  Mon, 11 May 2015 08:29:58 +0000

unity8 (8.02+15.04.20150505-0ubuntu1) vivid; urgency=medium

  [ Albert Astals Cid ]
  * Make runtests fake a test error if make fails
  * Make the test more stable
  * Use dbus-test-runner instead of dbus-launch

  [ Daniel d'Andrada ]
  * DirectionalDragArea: improvements & API grooming (LP: #1417920)
  * Fix EdgeDragEvaluator when a drag can happen both ways
    (Direction.Horizontal)

  [ Josh Arenson ]
  * Remove panelHeight property as it is unused.

  [ Leo Arias ]
  * Initial clean up of the autopilot tests set up. Removed the touch
    device from the test case. Moved the restart of unity to a fixture.
    Removed the unused DragMixin. Updated the setUpClass to use
    process_helpers. Removed the workaround for bug #1238417, already
    fixed. Use the toolkit helper to set the testability environment
    variable. Fixed the indicators base class that was restarting unity
    twice. (LP: #1238417, #1447206)
  * Use the base class from the toolkit in autopilot tests.

  [ Michael Zanetti ]
  * emit application-stop when we're going down (LP: #1326513)

  [ Michał Sawicz ]
  * UNITY_SCOPES_LIST is no more

  [ handsome_feng<445865575@qq.com> ]
  * When click the favorite scope in Dash Manager , it just return to
    the corresponding scope page. (LP: #1447056)

 -- CI Train Bot <ci-train-bot@canonical.com>  Tue, 05 May 2015 14:47:24 +0000

unity8 (8.02+15.04.20150422-0ubuntu1) vivid; urgency=medium

  [ Albert Astals Cid ]
  * Compile with Qt 5.5 (LP: #1437238)
  * Different way of top aligning labels when the other one in the row
    is multiline (LP: #1442085)
  * make pot_file

  [ Andrea Cimitan ]
  * Set sourceSize for DashBackground.qml Image

  [ CI Train Bot ]
  * New rebuild forced.
  * Resync trunk. added: po/sk.po

  [ Daniel d'Andrada ]
  * Move handling of command line options to a separate class
  * Refactor tst_PhysicalKeysMapper.qml

  [ Leo Arias ]
  * For autopilot tests, use the device simulation scenarios from the
    toolkit.

  [ Leonardo Arias Fonseca ]
  * For autopilot tests, use the device simulation scenarios from the
    toolkit.

  [ Michael Zanetti ]
  * Make sure dnd mode is ended properly when drag gesture is cancelled
    (LP: #1444949)

  [ Michał Sawicz ]
  * Fix flake8 warnings (LP: #1444170)
  * Move mock indicator service to unity8-fake-env, as it's a binary-
    dependent package.

  [ Nick Dedekind ]
  * Use asynchronous dbus requests for property updates. (LP: #1436982)

 -- CI Train Bot <ci-train-bot@canonical.com>  Wed, 22 Apr 2015 14:46:31 +0000

unity8 (8.02+15.04.20150409.1-0ubuntu1) vivid; urgency=medium

  [ Albert Astals Cid ]
  * Focus the shutdown dialog (LP: #1417991)
  * Make url-dispatching scope activation when the dash is not on the
    main scopes (LP: #1364306)
  * We use autopilot3 now

  [ CI Train Bot ]
  * New rebuild forced.
  * Resync trunk. added: po/or.po

  [ Daniel d'Andrada ]
  * Make tst_PreviewListView and tst_GenericScopeView work in out-of-
    source builds
  * MouseArea that shows the indicators panel should cover the
    indicators bar only (LP: #1439318)
  * Surface gets active focus also with mouse clicks

  [ Josh Arenson ]
  * Add a mode option to unity8 for selecting greeter mode in the future
  * Remove PkgConfig include from Launcher plugin to fix cross-compile
    (LP: #1437702)

  [ Leo Arias ]
  * Fixed the check for string in the lock screen test. (LP: #1434518)

  [ Michael Terry ]
  * Make sure the edge tutorial is destroyed when we receive a call
    during the wizard. (LP: #1436349)
  * Skip parts of the edge tutorial that require a touch device (like
    spread and bottom edge). (LP: #1434712)

  [ Michael Zanetti ]
  * Don't hide stages just because they're empty (LP: #1439615)
  * [Launcher] fix bug where an item would disappear even though the app
    is running (LP: #1438172)

  [ Nick Dedekind ]
  * Fixed autopilot test failures related to udev input failure for
    power button.
  * Made improvements for laggy indicator backends (lp#1390136). (LP:
    #1390136)

  [ Pete Woods ]
  * GPS only goes active when the Dash is in the foreground (LP:
    #1434379)

  [ handsome_feng<445865575@qq.com> ]
  * Modified the wrong time format in ScreenGrabber (LP: #1436006)

 -- CI Train Bot <ci-train-bot@canonical.com>  Thu, 09 Apr 2015 14:01:11 +0000

unity8 (8.02+15.04.20150320-0ubuntu1) vivid; urgency=medium

  [ Albert Astals Cid ]
  * Fix regression making pan not possible in Zoomable Image (LP:
    #1433506)
  * Make sure m_firstVisibleIndex is correctly set after processing
    changeSet.removes (LP: #1433056)
  * make pot_file

  [ Daniel d'Andrada ]
  * Don't show the rotating rect in "make tryFoo".

  [ Michael Zanetti ]
  * make pinlockscreen adjust better to larger displays

 -- CI Train Bot <ci-train-bot@canonical.com>  Fri, 20 Mar 2015 11:56:41 +0000

unity8 (8.02+15.04.20150318-0ubuntu1) vivid; urgency=medium

  [ Albert Astals Cid ]
  * Add some context to tr calls (LP: #1431497)
  * Require binaries and .pc files we call from code
  * Test: More stubborn flick to the end

  [ Andrea Cimitan ]
  * Refactor PreviewOverlay to fix weird zoom out/in animations when
    previewing images from the Previews

  [ CI Train Bot ]
  * Resync trunk.

  [ Charles Kerr ]
  * Re-enable a rotation lock test now that the bug that broke that test
    has been fixed. (LP: #1410915)

  [ Daniel d'Andrada ]
  * Darkened area behind indicators menu should eat input until it fully
    disappears (LP: #1417967)
  * DesktopStage - fix focus switch when user taps on window (LP:
    #1431325)
  * Fix warnings when launching tutorial
  * Make MouseTouchAdaptor controllable from within QML
  * Make tst_Shell absorb tst_TabletShell

  [ Leo Arias ]
  * Changed the autopilot dependencies so they do not require qt4. (LP:
    #1429158)
  * Drop the support for python2 in autopilot tests. (LP: #1429163)
  * Stop using the deprecated toolkit emulators namespace in autopilot
    tests. (LP: #1341681)

  [ Michael Terry ]
  * Don't close wizard & edge tutorial when the unity8-dash closes (LP:
    #1425484)
  * Don't let the wizard sit indefinitely, waiting for a wizard page to
    finish preparing itself. (LP: #1425737)
  * Fix two broken qmluitest files by waiting for everything to settle
    before starting the tests.
  * Only call unlockAllModems once the wizard is done. (LP: #1425161)
    (LP: #1425161)
  * When we are locking the user out from too many login failures,
    notice when time passes even if the device is suspended. (LP:
    #1396817) (LP: #1396817)

  [ Michael Zanetti ]
  * Add a mouse area to the indicators panel so we can open them by
    clicking. (LP: #1417650)
  * fix launcher not reacting to first click when revealed by mouse
    hover, add tests
  * performance improvements (LP: #1430233, #1425087)

  [ Michał Sawicz ]
  * Remove the activity indicator from tests
  * Use targets instead of custom ld arguments for linking

  [ Mirco Müller ]
  * Updated the visuals of the SwipeToAct-widget for incoming-call snap-
    decision notifications according to new design-spec.
  * Updated the visuals of the SwipeToAct-widget for incoming-call snap-
    decision notifications according to new design-spec.

 -- CI Train Bot <ci-train-bot@canonical.com>  Wed, 18 Mar 2015 10:19:06 +0000

unity8 (8.02+15.04.20150302-0ubuntu2) vivid; urgency=medium

  * No-change rebuild against Qt 5.4.1.

 -- Timo Jyrinki <timo-jyrinki@ubuntu.com>  Wed, 11 Mar 2015 10:27:23 +0200

unity8 (8.02+15.04.20150302-0ubuntu1) vivid; urgency=medium

  [ Albert Astals ]
  * Don't precache items that are outisde the 1.5*height buffering area
    (LP: #1410131)

  [ Albert Astals Cid ]
  * Don't precache items that are outisde the 1.5*height buffering area
    (LP: #1410131)

  [ Chris Townsend ]
  * Add a wrapper for handling the
    /org/gnome/SessionManager/EndSessionDialog DBus object used by
    indicator-session. This allows indicator-session to properly talk to
    the Unity 8 session management functions. (LP: #1392187)
  * Allow for proper logout session management. This uses the
    EndSession() Upstart DBus method on the current session bus. (LP:
    #1360316)
  * Make the Unity 8 session dialogs behave in the same fashion as Unity
    7. From indicator-session: Clicking "Log Out" will now present a
    dialog to "Lock", "Log Out", or "Cancel". Clicking "Shut Down" will
    now present a dialog to "Reboot", "Shut Down", or "Cancel". (LP:
    #1416074)

  [ Daniel d'Andrada ]
  * Add NO_TESTS cmake option to skip tests and therefore speed up
    builds
  * Remove enums and properties that doesn't exist in the real
    ApplicationManager
  * Stabilize some Shell qml tests

  [ Josh Arenson ]
  * Create a PhysicalKeyMapper to handle all physical/hardware keys (LP:
    #1390393)

  [ Michael Terry ]
  * Make the draggable part of the right edge (during the tutorial) a
    constant size, instead of having it grow and shrink as the spread
    peeks out from the side.

  [ Michał Sawicz ]
  * Create a PhysicalKeyMapper to handle all physical/hardware keys (LP:
    #1390393)

  [ Robert Bruce Park ]
  * Launchpad automatic translations update.

 -- CI Train Bot <ci-train-bot@canonical.com>  Mon, 02 Mar 2015 12:11:21 +0000

unity8 (8.02+15.04.20150226-0ubuntu1) vivid; urgency=medium

  [ CI Train Bot ]
  * New rebuild forced.

  [ Pete Woods ]
  * Only set scopes active when the screen is on (LP: #1422879)

 -- CI Train Bot <ci-train-bot@canonical.com>  Thu, 26 Feb 2015 19:39:54 +0000

unity8 (8.02+15.04.20150224-0ubuntu1) vivid; urgency=medium

  [ Albert Astals Cid ]
  * Dash manage hint should not be visible in previews+test (LP:
    #1422260)
  * Do not declare the hostname property twice
  * Fix some warnings in Mock Notifications
  * Make qmluittests pass with Qt 5.4
  * Preserve the aspect ratio for the card attribute images (LP:
    #1411751)
  * Update qmltypes

  [ Andrea Cimitan ]
  * Add maximumLineCount for subtitle label in cards (LP: #1414870)

  [ Michael Terry ]
  * Move the gschema file to data/ and install it via cmake, not dpkg.
  * Refactor the greeter code to be more compartmented and isolatable.
  * Silence a couple qml warnings. (LP: #1423286)
  * Wait for libqofono to finish initializing before we decide whether
    to skip the wizard's SIM page or not.

  [ Michael Zanetti ]
  * enable revealing the launcher by hitting the left edge using the
    mouse

  [ Ying-Chun Liu ]
  * Add Autopilot Notification helper.

 -- CI Train Bot <ci-train-bot@canonical.com>  Tue, 24 Feb 2015 10:17:16 +0000

unity8 (8.02+15.04.20150216.1-0ubuntu1) vivid; urgency=medium

  [ Andrea Cimitan ]
  * Fix temp scopes opening temp scopes, correctly close previously
    opened temp scope with its preview (LP: #1410337)
  * Set sourcesize for scopes images in manage dash

  [ CI Train Bot ]
  * Resync trunk

  [ Albert Astals Cid ]
  * Test for bug #1316660 (LP: #1316660)
  * Hardcode tranlsation for internal.location field (LP: #1393438)
  * Make sure the height it's the height it will have

  [ Michael Zanetti ]
  * Cleanup cmake warning about missing Qt5Sql module

 -- CI Train Bot <ci-train-bot@canonical.com>  Mon, 16 Feb 2015 13:14:26 +0000

unity8 (8.02+15.04.20150211-0ubuntu2) vivid; urgency=medium

  * No-change rebuild against Qt 5.4.0.

 -- Timo Jyrinki <timo-jyrinki@ubuntu.com>  Fri, 13 Feb 2015 15:17:18 +0200

unity8 (8.02+15.04.20150211-0ubuntu1) vivid; urgency=medium

  [ Michael Terry ]
  * Redesign tutorial to match latest spec (just removing obsolete pages
    and redesigning look, no new pages yet)
  * Add new right-edge and bottom-edge screens to the first-boot edge
    tutorial (LP: #1383297)
  * Support switching the indicator profile on the fly, as the greeter
    appears and disappears. (But don't use it yet, not until the
    settings panel to control this is in place.)
  * Clip the infographic to its bounding box, instead of letting it
    bleed past the welcome page (visible when dragging the welcome page
    to the side).

  [ Michael Zanetti ]
  * Add an AccountService based launcher model to be used with split
    greeter
  * Launcher fixes for windowed mode
  * save and restore window size and position
  * Fix resizing windows when making it smaller than minSize and then
    larger again.

  [ handsome_feng<445865575@qq.com> ]
  * makes the header fully reveal when tapping the search icon. (LP:
    #1379327)

  [ Mirco Müller ]
  * Allow swipe-to-dismiss for contracted snap-decision notifications,
    interactive notifications and ephemeral notifications. (LP:
    #1355422, #1334855)

  [ Daniel d'Andrada ]
  * Make indicators bar eat all events
  * Improve Launcher tests, making them more reliable
  * Tapping on a surface gives it active focus

 -- Ubuntu daily release <ps-jenkins@lists.canonical.com>  Wed, 11 Feb 2015 17:13:16 +0000

unity8 (8.02+15.04.20150123.3-0ubuntu1) vivid; urgency=low

  [ Sebastien Bacher ]
  * Set text hint property for the messaging menus inline reply widget
    (LP: #1389234)

  [ Ying-Chun Liu ]
  * Added an initial set of autopilot tests for the display indicator.

  [ Nick Dedekind ]
  * Removed filtering the indicator model by visibility.

  [ Michael Zanetti ]
  * fixes left edge drag when in spread

  [ Albert Astals Cid ]
  * Fix ninja build in a different way The previous one was adding rpath
    to some .so that broke our tests that use LD_LIBRARY_PATH to change
    which one is picked up

  [ Leo Arias ]
  * Added an initial set of autopilot tests for the display indicator.

 -- Ubuntu daily release <ps-jenkins@lists.canonical.com>  Fri, 23 Jan 2015 12:12:41 +0000

unity8 (8.02+15.04.20150121.2-0ubuntu1) vivid; urgency=low

  [ Michael Terry ]
  * Don't show any power dialogs while the screen is off. This is a
    band-aid to avoid the symptom, while we still investigate the source
    of why the screen doesn't turn on (and why we seem to not handle the
    power-button-release event). (LP: #1409003, #1410830)
  * Don't refocus the dialer-app when a call is started by the user.
    Because of how qtmir works, this would cause the dialer-app to
    unfocus momentarily, causing interface oddities for the user. (LP:
    #1413065)

  [ CI Train Bot ]
  * Resync trunk

  [ Albert Astals Cid ]
  * Build with ninja
  * Fixes for Table Preview Widget (LP: #1410420)

  [ Michael Zanetti ]
  * Add support for earpiece media buttons (LP: #1398427)
  * Add a WindowMoveResizeArea and tests for it

 -- Ubuntu daily release <ps-jenkins@lists.canonical.com>  Wed, 21 Jan 2015 18:33:18 +0000

unity8 (8.02+15.04.20150113.1-0ubuntu1) vivid; urgency=low

  [ Andrea Cimitan ]
  * support background on horizontal cards with summary (LP: #1393008)

  [ Gerry Boland ]
  * DashCommunicator: replace QDBusInterface with a non-blocking
    simplification which does not introspect the service on creation
    (LP: #1403508)

  [ Leo Arias ]
  * Added an autopilot test for the edges demo.

  [ Albert Astals ]
  * Don't show the manage dash pull up arrow on temp scopes (LP:
    #1401869)
  * Remove hack, newer Qt already support keyClick(char)
  * Tests: Add Qt 5.5 removal TODOs
  * Make sure we use fPIC when compiling files for the static library
    too
  * Make sure changing a scope doesn't trigger creation/destruction of
    delegates until it's finished (LP: #1410122)

  [ Michael Zanetti ]
  * patch debian/control file before using it to make it work with mk-
    build-deps

 -- Ubuntu daily release <ps-jenkins@lists.canonical.com>  Tue, 13 Jan 2015 20:58:08 +0000

unity8 (8.02+15.04.20150109.2-0ubuntu1) vivid; urgency=low

  [ Michał Sawicz ]
  * We don't need the SIGSTOP in main() any more.
  * Add a test to make sure the shell always starts disabled until it is
    enabled by a complete PAM interaction.

  [ Leo Arias ]
  * Added an autopilot test for the edges demo.

  [ Nick Dedekind ]
  * Unhook Lights interface from indicator widgets (LP: #1385331)

  [ Albert Astals ]
  * Fix going to scopes when the Manage Dash is open (LP: #1403464)
  * QSortFilterProxyModelQML -> UnitySortFilterProxyModelQML
  * Clip the Scopes List header
  * Fix ScopesList not being under finger
  * Make waitForRendering with no item fail instead of crash
  * Disable Dash horizontal scroll while Navigation InverseMouseArea is
    pressed (LP: #1403048)
  * Test: Make sure the mouse area is enabled before clicking into it
  * Test: We actually need to click on the customBackButton and not on
    backButton
  * Test: By default mouseX act on the middle

  [ Michael Terry ]
  * Don't block handling power events on loading the greeter's qml and
    the background image.
  * Show OSK above the wizard. (LP: #1401213)
  * Unify the name of the Greeter DBus test, make it use our standard
    binary test macro (which also nicely exports xml results), and make
    the test a little more robust against timing issues.
  * Add a test to make sure the shell always starts disabled until it is
    enabled by a complete PAM interaction.

  [ Martin Pitt ]
  * tests: Fix Notify.Notification.add_action invocation to work also
    with unpatched libnotify API. (LP: #1223401)

  [ Rodney Dawes ]
  * Depend on :native version of g++ to allow cross-compiling to work.
    (LP: #1353855)

 -- Ubuntu daily release <ps-jenkins@lists.canonical.com>  Fri, 09 Jan 2015 10:43:06 +0000

unity8 (8.02+15.04.20141216.1-0ubuntu1) vivid; urgency=low

  [ Ubuntu daily release ]
  * New rebuild forced

  [ Albert Astals ]
  * Need to wait until loaded is true to use the count property
  * Manage Dash: Ellide properly

 -- Ubuntu daily release <ps-jenkins@lists.canonical.com>  Tue, 16 Dec 2014 11:03:37 +0000

unity8 (8.02+15.04.20141215.3-0ubuntu1) vivid; urgency=low

  [ Albert Astals Cid ]
  * ScopesList: Use the default scope style for the header

  [ Daniel d'Andrada ]
  * Refactor Dialogs.qml to use proper in-scene dialogs
  * Make Greeter nicely handle being resized

  [ Albert Astals ]
  * Rework how we set the ranges so we get some more asynchronousity
    from item views (LP: #1384374)
  * clickscope is back to being unfavoritable (LP: #1400762)
  * Fix clicking on the manage dash list after having moved the current
    scope
  * Make the drag range be a multiple of the drag "rate" value.
    Workarounds https://bugs.launchpad.net/mir/+bug/1399690

  [ Gerry Boland ]
  * MockAppMan: emit SIGSTOP so AP test apps are run (LP: #1394208)

 -- Ubuntu daily release <ps-jenkins@lists.canonical.com>  Mon, 15 Dec 2014 22:43:16 +0000

unity8 (8.02+15.04.20141212.1-0ubuntu1) vivid; urgency=low

  [ Ubuntu daily release ]
  * New rebuild forced

  [ Albert Astals ]
  * Make Navigation work when "jumping" to the non root

 -- Ubuntu daily release <ps-jenkins@lists.canonical.com>  Fri, 12 Dec 2014 12:28:10 +0000

unity8 (8.02+15.04.20141211.2-0ubuntu1) vivid; urgency=medium

  [ Michał Sawicz ]
  * Bump version due to new Manage Dash

  [ Gerry Boland ]
  * [indicators] Fix positioning on panel resize.

  [ Nick Dedekind ]
  * [indicators] Fix positioning on panel resize.

  [ Albert Astals ]
  * Fix the Dash Header hamburger menu background color
  * Fix tests (LP: #1400449)
  * Allow pulling manage dash if there's no favorite scopes (LP:
    #1400774)
  * Manage Dash: Make store button work even if you have no favorites
    (LP: #1400771)
  * Make pot_file

  [ CI Train Bot ]
  * Resync trunk

  [ Andrea Cimitan ]
  * Remove dismiss timer in Launcher (LP: #1368778)

  [ Michael Zanetti ]
  * decrease opacity changes in spread, move it to a separate surface.
  * Add an initial, rudimentary DesktopStage to get started
  * Uninvert Launcher in Desktop Mode
  * Add support for Wallpaper in Desktop stage
  * Add window control buttons to panel for fullscreen applications

  [ Rodney Dawes ]
  * Add dependency on gir1.2-notify-0.7 to unity8-autopilot package.
    (LP: #1400437)

 -- Ubuntu daily release <ps-jenkins@lists.canonical.com>  Thu, 11 Dec 2014 13:25:44 +0000

unity8 (8.01+15.04.20141205-0ubuntu1) vivid; urgency=low

  [ CI Train Bot ]
  * Resync trunk

  [ Albert Astals ]
  * Replace Scopes Overview by the new Manage Dash (LP: #1386698,
    #1368670)

 -- Ubuntu daily release <ps-jenkins@lists.canonical.com>  Fri, 05 Dec 2014 10:55:50 +0000

unity8 (8.01+15.04.20141204-0ubuntu1) vivid; urgency=low

  [ Michael Terry ]
  * Import wizard code from ubuntu-system-settings.
  * Convert the welcome wizard from a separate executable into a qml
    plugin (with a small C++ plugin for support).
  * Add tests for welcome wizard.

 -- Ubuntu daily release <ps-jenkins@lists.canonical.com>  Thu, 04 Dec 2014 20:55:11 +0000

unity8 (8.01+15.04.20141202-0ubuntu1) vivid; urgency=low

  [ Michael Terry ]
  * Make sure that there is no window of opportunity for swiping away
    greeter before the lockscreen appears.
  * Don't allow dragging the greeter out from the left edge if it's
    hidden there. (LP: #1372952)

  [ Michał Sawicz ]
  * Move from Theme colour to direct UbuntuColors.orange for activity
    indicator and preview buttons

  [ Albert Astals ]
  * Use QImageReader not to load the image into memory twice (LP:
    #1384374)
  * Don't create the whole current scope delegates, just height * 3 (LP:
    #1384393, #1384374)
  * Make CroppedImageSizer async
  * Use ubuntu::connectivity::NetworkingStatus instead of
    QNetworkConfigurationManager
  * Compile with Qt 5.4 (LP: #1395636)

  [ Michael Zanetti ]
  * close previews and temp scopes on left edge/BFB (LP: #1391798)
  * make spread reversible (LP: #1368668, #1355284, #1368677)

  [ Andrea Cimitan ]
  * Different drag behaviour for not closable apps in spread (LP:
    #1368287)

  [ Daniel d'Andrada ]
  * Make UnityTestCase.touchFlick properly map event coordinates

 -- Ubuntu daily release <ps-jenkins@lists.canonical.com>  Tue, 02 Dec 2014 09:26:49 +0000

unity8 (8.01+15.04.20141125.2-0ubuntu1) vivid; urgency=low

  [ Michael Zanetti ]
  * improve snapping after dragging
  * Make the launcher BFB rounded on one end (LP: #1382596)
  * disable swipeToClose while some snapping is happening (LP: #1378938)
  * increase threshold and avoid jumping in SpreadDelegate dragging (LP:
    #1352842, #1350803)

  [ Ying-Chun Liu ]
  * Notifications should be on right side when wide. (LP: 1379384) (LP:
    #1379384)

  [ Albert Astals ]
  * Fix qml warnings
  * Fix some qmluitests

  [ Lars Uebernickel ]
  * Use Icon instead of StatusIcon

 -- Ubuntu daily release <ps-jenkins@lists.canonical.com>  Tue, 25 Nov 2014 13:54:47 +0000

unity8 (8.01+15.04.20141117-0ubuntu1) vivid; urgency=low

  [ josharenson ]
  * Return focus to the application after a tusted session overlay is
    closing. (LP: #1381292)

  [ Josh Arenson ]
  * Return focus to the application after a tusted session overlay is
    closing. (LP: #1381292)

  [ Albert Astals ]
  * Remove unused ResponsiveFlowView
  * Fix a few cmake warnings when running ./build.sh in a clean checkout

  [ Mirco Müller ]
  * Make sure non-square icons are not cropped. (LP: #1378417)

  [ Michael Terry ]
  * Drop the "EARLY ALPHA" scare label when running in testing mode.

  [ Michael Zanetti ]
  * unify Greeter and Lockscreen wallpaper again
  * hide quicklist when launcher hides (LP: #1387088)
  * Keep applications suspended while lockscreen is shown (LP: #1378126)
  * change spread background color to 111111

  [ Omer Akram ]
  * show password when tapped on the 'Show password' label, not just the
    checkbox. (LP: #1389832)

 -- Ubuntu daily release <ps-jenkins@lists.canonical.com>  Mon, 17 Nov 2014 13:48:33 +0000

unity8 (8.01+15.04.20141107.2-0ubuntu2) vivid; urgency=medium

  * No-change rebuild against Qt 5.3.2.

 -- Timo Jyrinki <timo-jyrinki@ubuntu.com>  Sat, 08 Nov 2014 13:50:11 +0200

unity8 (8.01+15.04.20141107.2-0ubuntu1) vivid; urgency=low

  [ Michael Terry ]
  * Skip second SIM unlock dialog if user presses Emergency Call on
    first one (LP: #1387925)

  [ Michael Zanetti ]
  * fix positive/negative answer order on the new swipe notification
    (LP: #1358343)
  * Update PageHeader to use new SDK api
  * antialias surfaces when in spread (LP: #1351559)

  [ Albert Astals ]
  * Remove Hud

  [ Mirco Müller ]
  * Replace ComboButton in snap-decision notifications, used for
    additional actions (> 3 actions), with custom widget immune to
    accidental taps. (LP: #1384730)

 -- Ubuntu daily release <ps-jenkins@lists.canonical.com>  Fri, 07 Nov 2014 14:33:02 +0000

unity8 (8.01+15.04.20141104-0ubuntu1) vivid; urgency=low

  [ Sebastien Bacher ]
  * Drop workaround, it's not needed and create issues for desktop-next
    (LP: #1387671)

  [ Albert Astals ]
  * Do not append integer to char *
  * Remove unused end() function
  * Update build.sh
  * Fix i18n

  [ Michael Zanetti ]
  * rework launcher quicklist visuals to fit new design (LP: #1368660)
  * Fix DBusVariant conversion for launcher emblems (LP: #1387261)
  * Fix desktop file encoding in launcher (LP: #1387083)
  * Add a hinting animation to indicate changes in the backend (LP:
    #1376707)

  [ Alberto Aguirre ]
  * Add audioRole to QtMultimedia mock
  * Add a plugin to take screenshots on vol up + vol down

  [ CI bot ]
  * Fix relative time formatter when using non-UTC timezone. (LP:
    #1378821)

  [ Leo Arias ]
  * Removed the tests for the alternate paths of the autopilot helpers.

  [ Nick Dedekind ]
  * Fix relative time formatter when using non-UTC timezone. (LP:
    #1378821)
  * Reset current item selection on deleted. (LP: #1378462)
  * Added timer to re-assert server value after indicator menu item
    activation. (LP: #1336715)

  [ Mirco Müller ]
  * Added dedicated swipe-to-act button for snap-decisions, which avoids
    accidental taps/button-presses. (LP: #1358343)

  [ Chris Gagnon ]
  * add missing unity-scope-click dependancy to unity8-autopilot package
    (LP: #1336276)

  [ Michael Terry ]
  * Don't lock phone if user tries to switch back to an active call.
    (LP: #1388156)

  [ Daniel d'Andrada ]
  * DirectionalDragArea: Update TODO comment in light of new events
  * TouchDispatcher: synthesize MouseButtonDblClick events

  [ Leonardo Arias Fonseca ]
  * Removed the tests for the alternate paths of the autopilot helpers.

 -- Ubuntu daily release <ps-jenkins@lists.canonical.com>  Tue, 04 Nov 2014 12:56:08 +0000

unity8 (8.01+15.04.20141030-0ubuntu1) vivid; urgency=medium

  [ Michael Terry ]
  * Provide 'passphrase' as a field of Components.Lockscreen
  * Fix a race between Qml loading and DBus registration that caused
    problems when jenkins tried to unlock the phone.
  * Set domain explicitly for the Dialogs component because the welcome
    wizard wants to import it. (LP: #1381731)
  * When greeter or lockscreen has focus, show active call panel. (LP:
    #1378872)

  [ Ted Gould ]
  * Set the default OOM score for the dash (LP: #1379786)

  [ Michał Sawicz ]
  * Revert lp:~unity-team/unity8/flickables-speed-workaround to avoid
    risk in RTM.
  * Updated behaviour for zoomable image, workaround for sourcesize (LP:
    #1333187)

  [ Michael Frey ]
  * Added a check for Proximity to determine if we show the lock screen.
    (LP: #1378012)

  [ Ying-Chun Liu ]
  * Add non-interactive code into GenericScopeView. (LP: #1384441)

  [ Mirco Müller ]
  * Also use modal nature of snap-decision notifications when
    greeter/lockscreen is shown. This fixes LP: #1378827. (LP: #1378827)

  [ Michael Zanetti ]
  * Make the launcher update on dconf changes (LP: #1376707)
  * exit spread on background tap (LP: #1368261)
  * Use an index instead of a scope id in DashCommunicator (LP:
    #1376044)

  [ Andrea Cimitan ]
  * Updated behaviour for zoomable image, workaround for sourcesize (LP:
    #1333187)

  [ Daniel d'Andrada ]
  * Make TouchGate synthesize QMouseEvents for mouse-based target items
  * Don't specify a distanceThreshold as it conflicts with
    hintDisplacment

 -- Ubuntu daily release <ps-jenkins@lists.canonical.com>  Thu, 30 Oct 2014 21:43:42 +0000

unity8 (8.00+15.04.20141030-0ubuntu1) vivid; urgency=low

  [ josharenson ]
  * Fix lp:1370240 by making stages interactive when a snap decision is
    dismissed. (LP: #1370240)

  [ Nick Dedekind ]
  * remove qml ownership confusion for caching unitymenumodels (LP:
    #1368856)
  * Implementation of expandable panel design (LP: #1368856)

  [ Albert Astals ]
  * CardAttributes: Specify column and row since the gridlayout gets
    confused sometimes (LP: #1381092)
  * Reset VerticalJournal until the cardTool settles (LP: #1381255)

  [ Mirco Müller ]
  * Added synchronous/confirmation notification support to unity8. (LP:
    #1232633)

  [ Michael Zanetti ]
  * Fix lp:1370240 by making stages interactive when a snap decision is
    dismissed. (LP: #1370240)
  * Drop all visual indication of "pinning" (LP: #1381054)

  [ Antti Kaijanmäki ]
  * Unlock all modems on boot. (LP: #1333121)

 -- Ubuntu daily release <ps-jenkins@lists.canonical.com>  Thu, 30 Oct 2014 10:51:17 +0000

unity8 (8.00+14.10.20141013.2-0ubuntu1) utopic; urgency=low

  [ Michael Terry ]
  * Don't show initial lockscreen during the edge demo. The user just
    set up their phone with a password, it's pointless to ask them
    again. (LP: #1358283)
  * Distinguish between incoming calls and other dialer-app opens. (LP:
    #1378218) (LP: #1378218)

  [ Andrea Cimitan ]
  * Fix flickable speed to be resolution independent, by subclassing
    components (LP: #1348557)

  [ Michał Sawicz ]
  * Fix the ShellWithPin test and some functionality.

  [ Albert Astals ]
  * Move Base.qml to DashCategoryBase
  * Fix first item positioning when m_clipItem->y() is not 0 (LP:
    #1251597)
  * Fix some small qml warnings

  [ Daniel d'Andrada ]
  * Add touch ownership logic on top of qt input handling

 -- Ubuntu daily release <ps-jenkins@lists.canonical.com>  Mon, 13 Oct 2014 15:43:03 +0000

unity8 (8.00+14.10.20141009.4-0ubuntu1) utopic; urgency=low

  [ Michał Sawicz ]
  * Rename datetime indicator in test

  [ Albert Astals ]
  * Close overview temp scope on show dash (LP: #1373819)
  * Enable QT_STRICT_ITERATORS
  * Make Base not clickable, since we don't use it in anywhere clickable
    (we only use it for Category delegates in the LVWPH) (LP: #1300709)
  * Hide preview if it was visible when going to a scope (LP: #1374548)
  * Remove contentScale variable

  [ Andrea Cimitan ]
  * Fix card implicitHeight when summary is declared, but its text is
    empty. Also fixes vertical journal height and clipping (LP:
    #1362160)
  * Redesign for pinned apps. Remove thindivider on top of ubuntu dash
    button (not needed anymore) (LP: #1377100)

  [ Ying-Chun Liu ]
  * Fix run_on_device.sh to let it run again.

  [ Nick Dedekind ]
  * Fixed indicator menu bindings to server toggle value broken by user
    interaction. (LP: #1336715)
  * Force rendering so we don't get stuck in "waitForRendering" loop in
    tests.

  [ Daniel d'Andrada ]
  * PhoneStage: focus the new topmost app after the current one closes
    itself (LP: #1375267)

  [ Michael Terry ]
  * Fix some security issues with the tablet greeter, which allowed the
    lockscreen to be bypassed. (LP: #1367715) (LP: #1367715)

  [ Michael Zanetti ]
  * scale down errorText label if necessary (LP: #1378848)

 -- Ubuntu daily release <ps-jenkins@lists.canonical.com>  Thu, 09 Oct 2014 14:05:54 +0000

unity8 (8.00+14.10.20141008-0ubuntu1) utopic; urgency=low

  [ Michael Zanetti ]
  * Dual SIM pin unlocking. Hook up the UI to the backend. (LP:
    #1267135)

  [ Antti Kaijanmäki ]
  * Dual SIM pin unlocking. Hook up the UI to the backend. (LP:
    #1267135)

  [ Ubuntu daily release ]
  * New rebuild forced

 -- Ubuntu daily release <ps-jenkins@lists.canonical.com>  Wed, 08 Oct 2014 09:41:32 +0000

unity8 (8.00+14.10.20141006-0ubuntu1) utopic; urgency=low

  [ Andrea Cimitan ]
  * Tweak card header to match the spec
  * Add preview image slideshow (LP: #1351537)

  [ Michał Sawicz ]
  * Cache more things in memory, so flicking scopes should be faster
    (LP: #1336724)
  * Tweak card header to match the spec
  * Save texture memory by limiting sourceSize (LP: #1338430)

  [ Ying-Chun Liu ]
  * Add attributes to Preview. (LP: #1282460)

  [ Albert Astals ]
  * Update pot
  * Cache more things in memory, so flicking scopes should be faster
    (LP: #1336724)
  * Save texture memory by limiting sourceSize (LP: #1338430)
  * Clip the settings list
  * Fix unlocking from the left again
  * Add wait_ makes tests more reliable

  [ Michael Zanetti ]
  * fix fading out the launcher instead of sliding it out on left-edge
    minimizing an app.
  * Make the DashCommunicator async and more flexible to handle a
    lifecycle-suspended dash (LP: #1339883)

  [ Michael Terry ]
  * Retry unlock-device script if it fails, as there is always a risk of
    a small race with boot-up. (LP: #1370644)
  * Add pull-to-refresh functionality to scopes. (LP: #1368336)

  [ CI bot ]
  * Resync trunk

 -- Ubuntu daily release <ps-jenkins@lists.canonical.com>  Mon, 06 Oct 2014 08:03:23 +0000

unity8 (8.00+14.10.20140930.2-0ubuntu1) utopic; urgency=low

  [ Alexandros Frantzis ]
  * Remove stale trusted socket before starting unity8 from upstart (LP:
    #1371597) (LP: #1371597)

  [ CI bot ]
  * Resync trunk

  [ Andrea Cimitan ]
  * Move activity indicator on top of keyboard (LP: #1354519)

  [ Gerry Boland ]
  * Cleanup: Remove unused member and fix small syntax error in
    OrientationLock

  [ josharenson ]
  * Fix lp:1367894 by correcting how the minute value is calculated in
    the panel. (LP: #1367894)

  [ Nick Dedekind ]
  * Fixed DefaultIndicatorPage test. Fixed warnings from test.

  [ Ying-Chun Liu ]
  * Remove maxLineCount in preview. (LP: 1328513) (LP: #1328513)

  [ Michael Terry ]
  * Fix some code that accidentally landed in trunk before it got
    cleaned up. The current code just has some duplication to it that
    should be unified.
  * Implement latest visual designs for passphrase lockscreen.
  * Make it easier to use the Lockscreen component from the welcome
    wizard.
  * Limit how much memory we reserve for the greeter background image,
    allowing giant images to appear correctly.

  [ Daniel d'Andrada ]
  * Add gdbTestComponentName build targets

 -- Ubuntu daily release <ps-jenkins@lists.canonical.com>  Tue, 30 Sep 2014 16:57:28 +0000

unity8 (8.00+14.10.20140926-0ubuntu1) utopic; urgency=low

  [ CI bot ]
  * Resync trunk

  [ Nick Dedekind ]
  * Visual changes for indicator RTM polishing (LP: #1329289)

  [ Ubuntu daily release ]
  * New rebuild forced

 -- Ubuntu daily release <ps-jenkins@lists.canonical.com>  Fri, 26 Sep 2014 19:12:39 +0000

unity8 (8.00+14.10.20140923-0ubuntu1) utopic; urgency=low

  [ Michael Zanetti ]
  * fix swiping away the launcher from the left edge
  * fix indicators AP test

  [ Florian Boucault ]
  * New Splash screen implementation that fakes real app

  [ Albert Astals ]
  * We need this in build-depends so that qmluitests pass in CI

  [ Daniel d'Andrada ]
  * New Splash screen implementation that fakes real app

  [ Michael Terry ]
  * Fix LC_ALL and test harder by making both manual runs of
    timeformattertest and the whole test suite use the same locale
    settings.

  [ CI bot ]
  * Resync trunk

 -- Ubuntu daily release <ps-jenkins@lists.canonical.com>  Tue, 23 Sep 2014 09:26:18 +0000

unity8 (8.00+14.10.20140918.3-0ubuntu1) utopic; urgency=low

  [ Michał Sawicz ]
  * Add -windowgeometry option to the Dash and drop any user-visible
    mentions of Dash
  * Dash: Fix issue when expanding a category and collapsing another one
    at the same time.

  [ Albert Astals ]
  * Dash: Fix issue when expanding a category and collapsing another one
    at the same time.
  * Make the categoryView invisible when we are in the preview mode (LP:
    #1341205)
  * Pixel pushing in the dash header (LP: #1365929)

  [ Ying-Chun Liu ]
  * Re-add restart button for power menu. (LP: 1358197) (LP: #1358197)

  [ Marcus Tomlinson ]
  * Don't show a preview if a null response is returned from
    scope.preview(result)

  [ Mirco Müller ]
  * Don't limit the number of text-lines for body-text. (LP: #1369438)

  [ Michael Zanetti ]
  * Don't hide launcher when nothing happens on long left edge swipes
    (LP: #1357333)
  * Rework LauncherBackend

  [ Michael Terry ]
  * When running qmluitests, make sure that they use LANGUAGE=C, fixing
    a test failure when running locally in the US.

  [ Daniel d'Andrada ]
  * Some ApplicationWindow test improvements

  [ Rodney Dawes ]
  * Check purchase state to determine if purchase was cancelled and hide
    progress. (LP: #1362622)

 -- Ubuntu daily release <ps-jenkins@lists.canonical.com>  Thu, 18 Sep 2014 21:26:42 +0000

unity8 (8.00+14.10.20140918-0ubuntu1) utopic; urgency=low

  [ Michael Zanetti ]
  * Focus first app if there are already some running when we're
    starting up (LP: #1339883)

  [ Michał Sawicz ]
  * Don't play empty urls in Notification.qml

  [ Daniel d'Andrada ]
  * Improve tst_Shell
  * Build without any warnings
  * Make tst_Card work from outside the source tree (LP:1359201) (LP:
    #1359201)

 -- Ubuntu daily release <ps-jenkins@lists.canonical.com>  Thu, 18 Sep 2014 09:44:06 +0000

unity8 (8.00+14.10.20140910.1-0ubuntu1) utopic; urgency=low

  [ Pete Woods ]
  * Disable OEM and Click scopes when system scopes are disabled

  [ CI bot ]
  * Resync trunk

  [ Pawel Stolowski ]
  * Set UNITY_SCOPES_NO_FAVORITES environment variable to make scopes
    plugin ignore favorite scopes and fix basic functionality of unity-
    scope-tool.

 -- Ubuntu daily release <ps-jenkins@lists.canonical.com>  Wed, 10 Sep 2014 08:53:57 +0000

unity8 (8.00+14.10.20140908.1-0ubuntu1) utopic; urgency=low

  [ Michał Sawicz ]
  * Use a single white pixel instead of the heavier checkers image.
  * Add support to unlock-device for the new adbd coming down the
    pipeline. Also fix autopilot tests and run scripts for that.
  * Make LVWPH non interactive while on header animation
  * Improve references to scope/scopeStyle in PreviewListView and
    PageHeader, add tests.

  [ Nick Dedekind ]
  * Support for nested prompt session. (LP: #1358388)

  [ Albert Astals ]
  * Remove unused hasAttributes variable
  * Disable dash overview if in temp scope preview
  * Block mouse events under scope overview bottombar (LP: #1362206)
  * Fix regression in focus handling due to SDK change
  * Fix warning 'Background.qml:81:21: Unable to assign bool to QUrl'
  * Fix launcher internationalization
  * Make swipe and home button press in the launcher dismiss the
    overview
  * GSV: Use proper variable since altnav renames
  * Fix some "Cannot read property 'luminance' of null" warnings
  * Make LVWPH non interactive while on header animation

  [ Mirco Müller ]
  * Implemented the needed visual updates on notifications requested by
    Design for RTM. (LP: #1348092)

  [ Michael Terry ]
  * Don't show greeter when screen turns off during a call, even if
    proximity sensor isn't active. (LP: #1347001)
  * Add support to unlock-device for the new adbd coming down the
    pipeline. Also fix autopilot tests and run scripts for that.

  [ Michael Zanetti ]
  * open the application when clicking on the title entry in the
    quicklist (LP: #1336380)
  * Don't animate x while dragging apps from the left edge (LP:
    #1360105)

  [ Diego Sarmentero ]
  * Reset button state on cancel (LP: #1362622)

 -- Ubuntu daily release <ps-jenkins@lists.canonical.com>  Mon, 08 Sep 2014 14:16:42 +0000

unity8 (8.00+14.10.20140903.1-0ubuntu1) utopic; urgency=low

  [ Nick Dedekind ]
  * Support for nested prompt session. (LP: #1358388)

 -- Ubuntu daily release <ps-jenkins@lists.canonical.com>  Wed, 03 Sep 2014 07:58:49 +0000

unity8 (8.00+14.10.20140828.1-0ubuntu1) utopic; urgency=low

  [ Michael Terry ]
  * Reverse default for the user option "allow launcher/panel in greeter
    when locked." And allow that property to be controlled by an
    AccountsService property. (LP: #1358340) (LP: #1358340)
  * With recent password support, we want to be able to unlock the
    device even with a password set. And we need to be able to do this
    once the new adbd lands. So I've added a DBus command to hide the
    greeter. This should be secure because all apps are constrained and
    if you're on the local session bus unconstrained, you already have
    access to anything you want.

 -- Ubuntu daily release <ps-jenkins@lists.canonical.com>  Thu, 28 Aug 2014 20:06:41 +0000

unity8 (8.00+14.10.20140827.2-0ubuntu1) utopic; urgency=low

  [ Michał Sawicz ]
  * Implement scope header customization options
  * Don't ignore empty attributes in CardAttributes.qml and improve its
    encapsulation (LP: #1355901)
  * Add support for preview button color customization. Deprecate
    support for action icons.
  * Add table preview widget
  * Make "See Less" get stuck at the bottom of the view
  * Support alternative navigation in the dash.
  * Add scope settings UI
  * Add scope favoriting support
  * Passcode, not PIN (LP: #1361114)

  [ Jussi Pakkanen ]
  * Use nullptr instead of NULL.

  [ Albert Astals ]
  * Add table preview widget
  * Make "See Less" get stuck at the bottom of the view
  * Support alternative navigation in the dash.
  * Make the PageHeaderLabelTest pass under valgrind

  [ Benjamin Zeller ]
  * Add support for scope:// url in the dash (LP: #1361349)

  [ Marcus Tomlinson ]
  * Handle the openScope signal in "tempScopeItem" (ScopesOverview.qml)
    as is done with "scopeItem" (Dash.qml) (LP: #1356410)

  [ Daniel d'Andrada ]
  * Make "See Less" get stuck at the bottom of the view

  [ Andrea Cimitan ]
  * Fix right padding on overlay card
  * Add scope settings UI

  [ Michael Zanetti ]
  * use a smaller asset for the app's dropshadow (LP: #1359157)

 -- Ubuntu daily release <ps-jenkins@lists.canonical.com>  Wed, 27 Aug 2014 15:37:05 +0000

unity8 (8.00+14.10.20140825.3-0ubuntu1) utopic; urgency=low

  [ Daniel d'Andrada ]
  * SpreadDelegate - properly transition between splash screen, surface
    and screenshot

  [ Michał Sawicz ]
  * Rename Ubuntu.Connectivity to Unity.Connectivity to avoid name clash

 -- Ubuntu daily release <ps-jenkins@lists.canonical.com>  Mon, 25 Aug 2014 13:10:57 +0000

unity8 (8.00+14.10.20140822-0ubuntu1) utopic; urgency=low

  [ Albert Astals ]
  * More stable dash overview tests
  * PreviewExpandable: "widgets" is a model, not an array

  [ Alberto Aguirre ]
  * Proxy inactivity timeout values from gsettings into Unity.Screen
    (LP: #1230345)

  [ Gerry Boland ]
  * Cancel open PAM interactions on shutdown - fixes hang on logout on
    desktop (LP: #1353041)

  [ Diego Sarmentero ]
  * Show progress bar on payment button click The payment process has a
    small delay before the UI comes up which might cause confusion. Show
    a progress bar with unknown value to indicate activity. (LP:
    #1354139)

  [ Mirco Müller ]
  * Made notification qml-test pass again by using Component.onCompleted
    instead of onOpacityChanged for the time being.

  [ Michael Zanetti ]
  * Implement new lockscreen designs

  [ Michael Terry ]
  * Show the SIM unlock dialog immediately after booting, and enable its
    emergency call button.
  * Always keep indicator/launcher locked state in sync with whether the
    user is authenticated. (LP:# 1357230) (LP: #1357230)
  * Allow logging into a desktop or tablet session again, by properly
    dismissing old PAM conversations. (LP: #1350878) In a desktop or
    tablet, we were accidentally starting two PAM conversations in
    sequence on startup. Which is a small bug; it shouldn't normally be
    a problem, since each new PAM conversation should kill the old
    one.But the way we were killing the old one was subject to a thread
    race condition. See, a PAM conversation thread won't exit until all
    its prompts are answered. And what we do when we kill a PAM
    conversation is to answer all prompts with empty strings.But it's
    possible that when we want to kill a PAM conversation that it hasn't
    actually gotten to the point of prompting us yet. And when those
    prompts do come through, we were treating them as prompts for the
    new PAM conversation.So I've changed the PAM conversation logic to
    include a pam_handle and compare the handle with the current handle
    when being prompted. If it's an old handle, we just dismiss the
    prompt with an empty string response.Oh, and I fixed the bug that
    caused two prompts on startup in the first place. (But we still need
    the above logic anyway, for when you switch users quickly.) (LP:
    #1350878)

  [ Martin Pitt ]
  * Mark for using language packs.

 -- Ubuntu daily release <ps-jenkins@lists.canonical.com>  Fri, 22 Aug 2014 09:29:41 +0000

unity8 (8.00+14.10.20140820-0ubuntu1) utopic; urgency=low

  [ CI bot ]
  * Resync trunk

  [ Nick Dedekind ]
  * Fixed CachedUnityMenuModel destruction unhinging indicators. (LP:
    #1328646)

  [ Mirco Müller ]
  * Temporarily disable any opacity-animation for notifications to
    unblock the train due to LP: 1354406. (LP: #1354406)

 -- Ubuntu daily release <ps-jenkins@lists.canonical.com>  Wed, 20 Aug 2014 20:03:55 +0000

unity8 (8.00+14.10.20140817-0ubuntu1) utopic; urgency=low

  [ CI bot ]
  * Resync trunk

  [ Michał Sawicz ]
  * Fix dash overview test and prevent crash in mock ApplicationInfo's
    d'tor. tryCompareFunction didn't work because .item threw.

 -- Ubuntu daily release <ps-jenkins@lists.canonical.com>  Sun, 17 Aug 2014 00:37:35 +0000

unity8 (8.00+14.10.20140815.1-0ubuntu1) utopic; urgency=low

  [ Michael Terry ]
  * Bring dialer to front on incoming call even when device is locked
    (LP: #1354532)

  [ CI bot ]
  * Resync trunk

  [ Michał Sawicz ]
  * Use palette's baseText for text colour in dash.
  * Update qmltypes definitions
  * Move PageHeader out of qml/Components into qml/Dash
  * Reshuffle and update dependencies
  * Fix cardtool test and make card creator output debugging info on
    errors.
  * Support previews for scopes in overview and hook up preview
    processing to activity indicator.
  * Fix notifications indicator title
  * Fix horizontal list activation and add test for it.

  [ Ying-Chun Liu ]
  * Add button colors and i18n for power off dialog. (LP: #1354506)

  [ Mirco Müller ]
  * Force plain-text rendering for summary- and body-text. (LP:
    #1335787)

 -- Ubuntu daily release <ps-jenkins@lists.canonical.com>  Fri, 15 Aug 2014 17:38:07 +0000

unity8 (8.00+14.10.20140814.1-0ubuntu1) utopic; urgency=low

  [ Michael Terry ]
  * Add --lightdm= argument to ./run.sh that lets developers choose
    which lightdm backend to use. Stop letting a user that is
    immediately denied via PAM into the shell by fixing some assumptions
    that a user which was not prompted was successfully authenticated.
    This is not a common situation, you'd have to manually change your
    PAM config. Fix a small console warning .
  * Make wrong-password handling much nicer by showing a pretty spinner
    while we wait for PAM, by improving the prompt text to match
    designs, by forcing the user to wait five seconds after every five
    failed attemps, and by supporting (but not yet enabling) an opt-in
    "factory-reset your phone after X failed attemps" feature.

  [ Michael Zanetti ]
  * bring back network caching in dash (LP: #1355729)

  [ Michał Sawicz ]
  * Add --lightdm= argument to ./run.sh that lets developers choose
    which lightdm backend to use. Stop letting a user that is
    immediately denied via PAM into the shell by fixing some assumptions
    that a user which was not prompted was successfully authenticated.
    This is not a common situation, you'd have to manually change your
    PAM config. Fix a small console warning .
  * Fix anchor in PreviewListView.qml.
  * Make wrong-password handling much nicer by showing a pretty spinner
    while we wait for PAM, by improving the prompt text to match
    designs, by forcing the user to wait five seconds after every five
    failed attemps, and by supporting (but not yet enabling) an opt-in
    "factory-reset your phone after X failed attemps" feature.
  * Add new horizontal list category layout. (LP: #1352226)
  * Fix qml tests - loader around PageHeader, more retries for selecting
    a scope and undefined attributes in mock overview scope.

  [ Leo Arias ]
  * Added autopilot helpers and tests for the launcher and dash icon.
  * Added an autopilot helper to click a scope item.
  * Added an autopilot test for focusing an app clicking the icon on the
    launcher.

  [ Mirco Müller ]
  * Allow ENTER/RETURN in a TextField to accept a snap-decision
    notification. (LP: #1305885)

 -- Ubuntu daily release <ps-jenkins@lists.canonical.com>  Thu, 14 Aug 2014 01:29:55 +0000

unity8 (8.00+14.10.20140811-0ubuntu1) utopic; urgency=low

  [ Andrea Cimitan ]
  * Add emblem support in dash cards.

  [ Michael Terry ]
  * Fix a variety of design nits with the current lockscreen: * disable
    indicators and launcher when locked * when reversing the direction
    of a greeter flick, treat it as a cancel * don't animate dots when
    changing the infographic data source * make cancelling a login
    nicer: * reduce the delay before greeter starts animating * show the
    greeter from the same side of the screen that it hid to * don't re-
    animate the infographic (LP: #1351027)

  [ Stephen M. Webb ]
  * enables the unity8 upstart job for desktop sessions (LP: #1353041)

  [ Albert Astals ]
  * Dash Overview (LP: #1317683)
  * GenericScopeView: On click only activate scope:// uris and
    clickscope items The rest of clicks result in a preview, also
    scope:// uris don't get a preview
  * Pass the scope search hint up to the search line

 -- Ubuntu daily release <ps-jenkins@lists.canonical.com>  Mon, 11 Aug 2014 19:03:41 +0000

unity8 (8.00+14.10.20140808-0ubuntu1) utopic; urgency=low

  [ CI bot ]
  * Resync trunk

  [ Nick Dedekind ]
  * Added application prompt surfaces to allow prompting application
    which have not yet created a surface.

 -- Ubuntu daily release <ps-jenkins@lists.canonical.com>  Fri, 08 Aug 2014 12:15:05 +0000

unity8 (8.00+14.10.20140806.1-0ubuntu1) utopic; urgency=low

  [ Michal Hruby ]
  * Work with the scopes-v4 branch + departments->navigation renaming

  [ Michał Sawicz ]
  * Hardcode art shape size for click scope local and predefined
    categories While at it, drop the fillmode of cards
  * Use the correct API in PageHeader. (LP: #1353048)
  * Refactor dash activity indicator. (LP: #1351539)

  [ Albert Astals ]
  * Dash Departments fixes Update maxHeight manually since it depends on
    the position of the item and its parents and it can't know when the
    binding has to be updated Make parent stuff non interactive when the
    department list is shown
  * PageHeader: when on search clip y-coordinates otherwise the
    background spills out when on search (LP: #1350398)
  * Dash: Implement OverlayColor support in Cards
  * Hardcode art shape size for click scope local and predefined
    categories While at it, drop the fillmode of cards
  * Make test_departments test more stable There's various
    DashDepartments on the dash, make sure we're working over the one
    that is on screen, otherwise clicks don't end up where they should
  * Work with the scopes-v4 branch + departments->navigation renaming
  * Fixes for dash as app Load i18n catalog Process command line options
    Add the posibility to have a mouse touch adaptor (LP: #1353351)
  * Implement the Expandable Preview Widget Now TextSummary is not
    expandable by itself anymore, you have to use it inside an
    Expandable to get the behaviour
  * Add test prefix to xml output, seems CI needs it

  [ Antti Kaijanmäki ]
  * Indicators: Adds new ModemInfoItem to be used with indicator-network
    (LP: #1329204)

  [ Michael Terry ]
  * When the edge demo is running, don't show the greeter if the screen
    is turned off. This avoids an odd interaction where parts of the
    greeter are disabled but the edge demo isn't visible until you slide
    the greeter away. (LP: #1283425)
  * Don't hardcode the phablet password in our testing script.

  [ Ying-Chun Liu ]
  * Add divider dots.

  [ Mirco Müller ]
  * Make sure the TextField of a snap-decision notification has the
    active focus upon creation, thus the osk shows up right away. (LP:
    #1346867)

  [ Andrea Cimitan ]
  * Add touchdown effect to dash cards.
  * Import Ubuntu.Components for preview image gallery to pick up
    default flicking speeds.

 -- Ubuntu daily release <ps-jenkins@lists.canonical.com>  Wed, 06 Aug 2014 19:40:05 +0000

unity8 (8.00+14.10.20140805-0ubuntu1) utopic; urgency=low

  [ Michael Zanetti ]
  * Split the dash from the shell into a separate app (LP: #1232687)

  [ Leo Arias ]
  * Update the autopilot tests to work with the new dash app.

  [ Daniel d'Andrada ]
  * Split the dash from the shell into a separate app (LP: #1232687)

 -- Ubuntu daily release <ps-jenkins@lists.canonical.com>  Tue, 05 Aug 2014 12:06:31 +0000

unity8 (8.00+14.10.20140731.1-0ubuntu1) utopic; urgency=low

  [ Gerry Boland ]
  * Fix the run.sh script - pretend to be running with qtmir and emit
    SIGSTOP at the right time

  [ Ying-Chun Liu ]
  * Implement Attribute UI. (LP: #1282460)

  [ Albert Astals ]
  * Hide search history popup as soon as you start typing As discussed
    with Mike and Saviq
  * Compile with for scopes-v3 unity-api
  * PageHeader: Unfocus search field when search entry is selected
  * Show search field if the search query changes
  * Test: Add a condition for art.height being > 0 means stuff has
    already been layouted a bit without it it can happen that we get 0
    for everything at startup and tests still pass
  * Remove leftover in test of an old headerless implementation

  [ Michael Zanetti ]
  * Drop Recent apps category from Dash (LP: #1281092)
  * update launcher count emblems to match new spec (LP: #1338984)

  [ Bill Filler ]
  * disable predictive text for dash search field (LP: #1340409)

  [ CI bot ]
  * Resync trunk

  [ Antti Kaijanmäki ]
  * DefaultIndicatorPage: use Loader status to determine the visible
    property. (LP: #1350555)

 -- Ubuntu daily release <ps-jenkins@lists.canonical.com>  Thu, 31 Jul 2014 16:51:01 +0000

unity8 (8.00+14.10.20140729.1-0ubuntu1) utopic; urgency=low

  [ Michael Terry ]
  * Check user's pin/password using PAM, instead of a plaintext keyfile.
    New build dependency: libpam0g-dev for phone unlock with PAM (LP:
    #1234983)

 -- Ubuntu daily release <ps-jenkins@lists.canonical.com>  Tue, 29 Jul 2014 23:36:30 +0000

unity8 (8.00+14.10.20140729-0ubuntu1) utopic; urgency=medium

  [ Gerry Boland ]
  [ Daniel d'Andrada ]
  * Re-architecture unity8 to use the QtMirCompositor library so that
    the Qt scenegraph renderer is used as the Mir compositor, and
    application surfaces are added to the QML scene as items.
    
  [ Michael Zanetti ]
  * Port phone right-edge spread code to use QtCompositor
  * Add right-edge spread animation for tablet

  [ Ubuntu daily release ]
  * New rebuild forced

 -- Ubuntu daily release <ps-jenkins@lists.canonical.com>  Tue, 29 Jul 2014 15:07:32 +0000

unity8 (7.90+14.10.20140725-0ubuntu1) utopic; urgency=low

  [ CI bot ]
  * Resync trunk

  [ Michał Sawicz ]
  * Fix the ap test for applications.

  [ Albert Astals ]
  * Use deleteLater instead of a direct delete We are seeing a crash in
    QQuickWindowPrivate::polishItems because LVWPH is deleting items to
    polish from it's updatePolish which means the set in
    QQuickWindowPrivate::polishItems may end up with some yet-to-
    process-but-now-deleted items. Switching to deleteLater fixes this

 -- Ubuntu daily release <ps-jenkins@lists.canonical.com>  Fri, 25 Jul 2014 10:47:34 +0000

unity8 (7.90+14.10.20140724.1-0ubuntu1) utopic; urgency=low

  [ Michael Zanetti ]
  * properly parent launcher items (LP: #1347902)

  [ Michał Sawicz ]
  * Move the PyDev project files to the root, supporting .py scripts
    outside of tests/autopilot. Add Autopilot Run and List launch
    configurations to easily support debugging in Eclipse. Use
    add_unity8_mock macro in the Telephony plugin.
  * Drop FilterGrid and refactor height animations in GenericScopeView.
    Also implement forced category expansion. (LP: #1326470)
  * Move expansion button from section header to category footer. (LP:
    #1261300)
  * Fix expect-sigstop enviroment variable name. (LP: #1346819)
  * Make headerless categories easier Instead of having no header
    category (which is a bit confusing since the LVWPH code was designed
    so that when a category has no header it is because it shares the
    category with the previous one) what we have for headerless
    categories is a header of height 0, this way everything works as it
    should and results in cleaner code in the LVWPH and in
    GenericScopeView
  * Add support for header links.
  * Add dash PageHeader styling.

  [ Albert Astals ]
  * Make headerless categories easier Instead of having no header
    category (which is a bit confusing since the LVWPH code was designed
    so that when a category has no header it is because it shares the
    category with the previous one) what we have for headerless
    categories is a header of height 0, this way everything works as it
    should and results in cleaner code in the LVWPH and in
    GenericScopeView

 -- Ubuntu daily release <ps-jenkins@lists.canonical.com>  Thu, 24 Jul 2014 20:41:29 +0000

unity8 (7.90+14.10.20140723.4-0ubuntu1) utopic; urgency=low

  [ thomas-voss ]
  * Explicitly select gcc version.

 -- Ubuntu daily release <ps-jenkins@lists.canonical.com>  Wed, 23 Jul 2014 15:32:41 +0000

unity8 (7.90+14.10.20140721.1-0ubuntu1) utopic; urgency=low

  [ Michael Terry ]
  * Allow running the dialer-app in emergency mode when the screen is
    locked.

  [ Michał Sawicz ]
  * Add missing nameOwner property to mock UnityMenuModel.

  [ Albert Astals ]
  * Fix name, There's nothing called pageHeader in this file

 -- Ubuntu daily release <ps-jenkins@lists.canonical.com>  Mon, 21 Jul 2014 14:57:08 +0000

unity8 (7.90+14.10.20140717.3-0ubuntu1) utopic; urgency=low

  [ Nick Dedekind ]
  * Added environment variable to upstart conf for mir trusted socket
  * Removed indicator menu dismissal on menu activation (LP: #1337771)

 -- Ubuntu daily release <ps-jenkins@lists.canonical.com>  Thu, 17 Jul 2014 16:35:52 +0000

unity8 (7.90+14.10.20140717.1-0ubuntu1) utopic; urgency=low

  [ Michał Sawicz ]
  * Only generate .qmltypes files manually, no need to do it build-time.
    It didn't work when cross-compiling either, and required builders to
    have otherwise unnecessary environment.
  * Fix CardCreator test. It got broken with a merge that got landed
    along side of it.

  [ Ying-Chun Liu ]
  * Add reboot/shutdown (LP: #1234062)

  [ Albert Astals ]
  * Make the departments test more stable

  [ Mirco Müller ]
  * Fixes gap at top of sim-unlock/fullscreen notification (point 1.),
    fixes blocking overlay if underlying UnityMenuModel vanishes from
    DBus (point 2.). The third bullet-point of the bug-report, lockup of
    shell-UI, could not be reproduced. (LP: #1308011)

  [ Michael Terry ]
  * Expose a new greeter DBus property, IsActive, which tells apps and
    indicators when the integrated-greeter screen is active. Useful for
    switching UI modes when the screen is locked.
  * Allow the session to bring up the greeter/lockscreen over DBus. The
    emergency dialer will need this support in order to cancel bringing
    it up.

  [ Michael Zanetti ]
  * Fixes gap at top of sim-unlock/fullscreen notification (point 1.),
    fixes blocking overlay if underlying UnityMenuModel vanishes from
    DBus (point 2.). The third bullet-point of the bug-report, lockup of
    shell-UI, could not be reproduced. (LP: #1308011)

 -- Ubuntu daily release <ps-jenkins@lists.canonical.com>  Thu, 17 Jul 2014 09:38:20 +0000

unity8 (7.90+14.10.20140714-0ubuntu1) utopic; urgency=low

  [ Michał Sawicz ]
  * Activate all results in click scope by default. (LP: #1341262)

  [ Mirco Müller ]
  * Added support for utilization of the ComboButton SDK-element for
    snap-decision notifications with many actions.

 -- Ubuntu daily release <ps-jenkins@lists.canonical.com>  Mon, 14 Jul 2014 18:20:25 +0000

unity8 (7.90+14.10.20140709.2-0ubuntu1) utopic; urgency=low

  [ Michal Hruby ]
  * Fix FTBFS when using latest unity-api.

  [ Michał Sawicz ]
  * Refactor carousel item activation.
  * Refactor ScopeItem into GenericScopeView.
  * Add initial support for scope customizations.
  * Make rating stars in PreviewReviewDisplay.qml non-interactive. (LP:
    #1337508)

  [ Nick Dedekind ]
  * Added active call hint A hint is displayed in the indicator panel
    when an call is active on the Telephony Serivce

  [ Albert Astals ]
  * We need to boostrap height also when we have 1 item ^_^ (LP:
    #1337408)
  * Add initial support for scope customizations.
  * CardCreator: Give a correct implicitHeight if we only have art The
    hasSubtitle change is really unrelated and not needed here, just
    sneaking it in to not create yet another review. (LP: #1330899)
  * Fake Scopes Plugin: Register PreviewModelInterface

  [ Michael Zanetti ]
  * make the launcher's drag'n'drop indicator more prominent (LP:
    #1332042)
  * make launcher items live having them non-live is not really required
    and reveals an issue in combination with UbuntuShape (LP: #1302761)
  * Fade out launcher in place instead of moving it to the left on long
    left edge swipes. (LP: #1332096)
  * update launcher icon glow as requested by design (LP: #1336725)
  * update header in dash to use the new header from the SDK (LP:
    #1335491)
  * fix testPreview with larger GRID_UNIT_PX values
  * clip the corner of pinned icons in the launcher as per new design
  * update launcher background according to latest design (LP: #1336314)
  * Update Launcher's home button design according to new spec. (LP:
    #1329331)

  [ CI bot ]
  * make launcher items live having them non-live is not really required
    and reveals an issue in combination with UbuntuShape (LP: #1302761)

 -- Ubuntu daily release <ps-jenkins@lists.canonical.com>  Wed, 09 Jul 2014 19:46:11 +0000

unity8 (7.90+14.10.20140707-0ubuntu1) utopic; urgency=low

  [ Nick Dedekind ]
  * Added support for TransferMenu

 -- Ubuntu daily release <ps-jenkins@lists.canonical.com>  Mon, 07 Jul 2014 11:40:59 +0000

unity8 (7.90+14.10.20140703.1-0ubuntu1) utopic; urgency=low

  [ Michał Sawicz ]
  * Initial code for a payment button widget, to handle purchasing apps
    from the click scope.

  [ Nick Dedekind ]
  * Moved [Message]MenuItemFacotory from Unity.Indicators plugin to qml
    folder.

  [ Albert Astals ]
  * EasingCurve: Initialize members
  * Fix valgrind warning by not emitting reset on model destructor That
    won't be supported until Qt 5.4 More info at https://bugreports.qt-
    project.org/browse/QTBUG-39780 Warning was ==16693== Invalid read of
    size 8 ==16693== at 0x72B19A0: QQmlContext::isValid() const
    (qqmlcontext.cpp:231) ==16693== by 0x736C82B:
    QQmlDelegateModelPrivate::emitChanges() (qqmldelegatemodel.cpp:1412)
    ==16693== by 0x7372AE6: QQmlDelegateModel::_q_modelReset()
    (qqmldelegatemodel.cpp:1463) ==16693== by 0x7397224:
    QQmlDelegateModel::qt_static_metacall(QObject*, QMetaObject::Call,
    int, void**) (moc_qqmldelegatemodel_p.cpp:196) ==16693== by
    0x739769E: QQmlDelegateModel::qt_metacall(QMetaObject::Call, int,
    void**) (moc_qqmldelegatemodel_p.cpp:292) ==16693== by 0x66379CC:
    QMetaObject::activate(QObject*, int, int, void**) (in
    /usr/lib/x86_64-linux-gnu/libQt5Core.so.5.3.0) ==16693== by
    0x65AEEFD: QAbstractItemModel::endResetModel() (in /usr/lib/x86_64-
    linux-gnu/libQt5Core.so.5.3.0) ==16693== by 0x23461EFD:
    FakeIndicatorsModel::unload() (fakeindicatorsmodel.cpp:53) ==16693==
    by 0x23461E13: FakeIndicatorsModel::~FakeIndicatorsModel()
    (fakeindicatorsmodel.cpp:34) ==16693== by 0x2345C073:
    QQmlPrivate::QQmlElement<FakeIndicatorsModel>::~QQmlElement() (in
    /home/tsdgeos_work/phablet/unity8/investigate_test_shell_crash/build
    dir/tests/mocks/Unity/Indicators/libIndicatorsFakeQml.so) ==16693==
    by 0x2345C0A3:
    QQmlPrivate::QQmlElement<FakeIndicatorsModel>::~QQmlElement()
    (qqmlprivate.h:106) ==16693== by 0x663636B:
    QObjectPrivate::deleteChildren() (in /usr/lib/x86_64-linux-
    gnu/libQt5Core.so.5.3.0) ==16693== Address 0x1862d448 is 8 bytes
    inside a block of size 16 free'd ==16693== at 0x4C2C2BC: operator
    delete(void*) (vg_replace_malloc.c:503) ==16693== by 0x72B21B8:
    QQmlContextData::destroy() (qqmlcontext.cpp:647) ==16693== by
    0x7293458: QQmlPrivate::qdeclarativeelement_destructor(QObject*)
    (qqmlengine.cpp:612) ==16693== by 0x6C0CADD:
    QQmlPrivate::QQmlElement<QQuickItem>::~QQmlElement()
    (qqmlprivate.h:105) ==16693== by 0x663636B:
    QObjectPrivate::deleteChildren() (in /usr/lib/x86_64-linux-
    gnu/libQt5Core.so.5.3.0) ==16693== by 0x663F0EB: QObject::~QObject()
    (in /usr/lib/x86_64-linux-gnu/libQt5Core.so.5.3.0) ==16693== by
    0x6BF64B5: QQuickItem::~QQuickItem() (qquickitem.cpp:2064) ==16693==
    by 0x6C0CAE5: QQmlPrivate::QQmlElement<QQuickItem>::~QQmlElement()
    (qqmlprivate.h:106) ==16693== by 0x663636B:
    QObjectPrivate::deleteChildren() (in /usr/lib/x86_64-linux-
    gnu/libQt5Core.so.5.3.0) ==16693== by 0x663F0EB: QObject::~QObject()
    (in /usr/lib/x86_64-linux-gnu/libQt5Core.so.5.3.0) ==16693== by
    0x6BF64B5: QQuickItem::~QQuickItem() (qquickitem.cpp:2064) ==16693==
    by 0x6C0CAE5: QQmlPrivate::QQmlElement<QQuickItem>::~QQmlElement()
    (qqmlprivate.h:106) (LP: #1332598)

  [ Michael Zanetti ]
  * drop launcher item spacing (LP: #1332022)
  * change wording in launcher quicklist (LP: #1332035)

  [ Alejandro J. Cura ]
  * Initial code for a payment button widget, to handle purchasing apps
    from the click scope.

  [ Rodney Dawes ]
  * Initial code for a payment button widget, to handle purchasing apps
    from the click scope.

  [ Renato Araujo Oliveira Filho ]
  * Create IndicatorsLight.qml component used to control indicator led.
    A blue led will pulse if the message indicator is blue and screen is
    off.

 -- Ubuntu daily release <ps-jenkins@lists.canonical.com>  Thu, 03 Jul 2014 14:47:46 +0000

unity8 (7.90+14.10.20140701.2-0ubuntu2) utopic; urgency=medium

  * debian/control: 
    list qtdeclarative5-ubuntu-ui-toolkit-plugin-gles as an alternative 
    choice, since provides are not versionned, should restore installability
    on amd64 and i386

 -- Sebastien Bacher <seb128@ubuntu.com>  Thu, 03 Jul 2014 13:26:38 +0200

unity8 (7.90+14.10.20140701.2-0ubuntu1) utopic; urgency=medium

  [ Michał Sawicz ]
  * Adapt to suru theme.

 -- Ubuntu daily release <ps-jenkins@lists.canonical.com>  Tue, 01 Jul 2014 15:10:35 +0000

unity8 (7.89+14.10.20140627-0ubuntu1) utopic; urgency=low

  [ Michael Terry ]
  * Fix path in launcher mock after moving our mock icons, to avoid a
    lot of "icon not found" warnings during qmluitests.
  * Fix the testMultiGreeter qmluitest. Incoming method variables are
    apparently read-only in Qt5.3. (LP: #1332488)

  [ CI bot ]
  * Resync trunk

  [ Michał Sawicz ]
  * Adapt scope mock to new api and quiet unused variable warnings.
  * Fix dynamic overlay height. (LP: #1334879)
  * Don't center items in CardVerticalJournal, kind of beats the
    purpose... Also don't bind unnecessarily.

  [ Ying-Chun Liu ]
  * Fix LP:1330957 Fix some failed test cases. (LP: #1330957)

  [ Albert Astals ]
  * Don't seem to need this waitForRendering And makes test fail in 5.3

 -- Ubuntu daily release <ps-jenkins@lists.canonical.com>  Fri, 27 Jun 2014 08:47:58 +0000

unity8 (7.89+14.10.20140624.1-0ubuntu1) utopic; urgency=low

  [ Alberto Aguirre ]
  * Update Powerd plugin and Shell.qml to accommodate changes in the
    display power state notification.

 -- Ubuntu daily release <ps-jenkins@lists.canonical.com>  Tue, 24 Jun 2014 17:11:08 +0000

unity8 (7.89+14.10.20140624-0ubuntu1) utopic; urgency=low

  [ Ying-Chun Liu ]
  * Add logout support. Reviewed by: Daniel d'Andrada (LP: #1302213)

 -- Ubuntu daily release <ps-jenkins@lists.canonical.com>  Tue, 24 Jun 2014 08:17:09 +0000

unity8 (7.89+14.10.20140623.1-0ubuntu1) utopic; urgency=low

  [ Michał Sawicz ]
  * Make so that fixedArtShapeSize actually fixes artShapeSize.

  [ Albert Astals ]
  * Add VerticalJournal integration to Dash/scopes/QML (LP: #1326467)
  * Make so that fixedArtShapeSize actually fixes artShapeSize.

  [ Mirco Müller ]
  * Added the frontend-part of sound-hint support for notifications with
    updated QML-tests.

 -- Ubuntu daily release <ps-jenkins@lists.canonical.com>  Mon, 23 Jun 2014 11:17:12 +0000

unity8 (7.89+14.10.20140619.3-0ubuntu1) utopic; urgency=low

  * New rebuild forced

 -- Ubuntu daily release <ps-jenkins@lists.canonical.com>  Thu, 19 Jun 2014 16:02:41 +0000

unity8 (7.89+14.10.20140619.2-0ubuntu1) utopic; urgency=low

  [ Albert Astals ]
  * Departments support (LP: #1320847)

 -- Ubuntu daily release <ps-jenkins@lists.canonical.com>  Thu, 19 Jun 2014 11:17:40 +0000

unity8 (7.89+14.10.20140616.1-0ubuntu1) utopic; urgency=low

  [ Pawel Stolowski ]
  * Extend the hack for click scope categories with the upcoming 'store'
    category: single-tap on results from the 'store' category should
    activate them, instead of requesting a preview. (LP: #1326292)

  [ Albert Astals ]
  * Drop the " Preview" suffix from Preview title As requested in
    https://bugs.launchpad.net/unity8/+bug/1316671 (LP: #1316671)

 -- Ubuntu daily release <ps-jenkins@lists.canonical.com>  Mon, 16 Jun 2014 14:43:01 +0000

unity8 (7.89+14.10.20140613-0ubuntu1) utopic; urgency=medium

  [ Michael Terry ]
  * Revert split greeter for now.  We will bring it back as an option
    for Desktop, but use a big hammer revert right now to get Touch back
    in shape.

  [ CI bot ]
  * Fix build problems. Reviewed by: Michael Terry (LP: #1328850)

 -- Ubuntu daily release <ps-jenkins@lists.canonical.com>  Fri, 13 Jun 2014 08:30:48 +0000

unity8 (7.88+14.10.20140606-0ubuntu1) utopic; urgency=low

  [ Michał Sawicz ]
  * Make lockscreen buttons translatable.

  [ Albert Astals ]
  * Correctly mark these functions as overrides
  * Remove connections to non existant signal
  * Better test name
  * Improvements for headerless categories LVPWH: No section name -> no
    header LVPWH: New hasSectionHeader context property for delegates
    GSV: Add topMargin if no hasSectionHeader (LP: #1326415)
  * Make tryVerticalJournal, tryHorizontalJournal and tryOrganicGrid
    work again

  [ Michael Zanetti ]
  * Don't crash when we get an invalid app from ApplicationManager (LP:
    #1309162)

  [ Andrea Cimitan ]
  * Workaround for lp1324159 (LP: #1322233, #1324159)

  [ CI bot ]
  * Resync trunk

  [ Florian Boucault ]
  * Application startup: changed splash rectangle to be black instead of
    white and added a neat little animation. (LP: #1124265)

 -- Ubuntu daily release <ps-jenkins@lists.canonical.com>  Fri, 06 Jun 2014 11:38:53 +0000

unity8 (7.88+14.10.20140603.1-0ubuntu1) utopic; urgency=medium

  [ Michael Terry ]
  * Bump version so ubuntu-touch-session can reference this one

 -- Ubuntu daily release <ps-jenkins@lists.canonical.com>  Tue, 03 Jun 2014 20:31:00 +0000

unity8 (7.87+14.10.20140603.1-0ubuntu1) utopic; urgency=low

  [ CI bot ]
  * Resync trunk

  [ Michał Sawicz ]
  * Move env setup past session init in greeter wrapper. (LP: #1325882)

 -- Ubuntu daily release <ps-jenkins@lists.canonical.com>  Tue, 03 Jun 2014 10:33:11 +0000

unity8 (7.87+14.10.20140530.1-0ubuntu3) utopic; urgency=medium

  * no change rebuild

 -- Oliver Grawert <ogra@ubuntu.com>  Mon, 02 Jun 2014 16:19:10 +0200

unity8 (7.87+14.10.20140530.1-0ubuntu2) utopic; urgency=medium

  * drop dbus-x11 dependency of unity8-greeter, it makes us end up with
    multiple session dbus daemons which breaks many AP tests in the lab

 -- Oliver Grawert <ogra@ubuntu.com>  Mon, 02 Jun 2014 14:50:59 +0200

unity8 (7.87+14.10.20140530.1-0ubuntu1) utopic; urgency=medium

  [ Michael Terry ]
  * Bump version for Breaks due to unity8-greeter
  * In split mode, determine whether the application identifiers in
    AccountsService are click packages or not, so we know the correct
    url prefix to use.
  * Start logrotate in the greeter's session.

 -- Ubuntu daily release <ps-jenkins@lists.canonical.com>  Fri, 30 May 2014 09:29:15 +0000

unity8 (7.86+14.10.20140527-0ubuntu1) utopic; urgency=low

  [ Andrea Cimitan ]
  * Passes to make tryCommand -qmljsdebugger=port:3768 to enable
    debug/profiling test apps
  * Fixes carousel shadow

  [ Michał Sawicz ]
  * Use dpkg-architecture, not gcc, to determine the machine triplet.

  [ Ying-Chun Liu ]
  * Fix ZoomableImage test failure. (LP: #1317254)

  [ Albert Astals ]
  * We don't need iconutils in this mock
  * Don't reserve space for mascot if no mascot is specified (LP:
    #1319343)
  * CardHeader is no more, remove stale line in CMakeLists.txt
  * GenericScopeViewTest: Wait a bit more Otherwise sometimes we end
    getting up the wrong delegate (maybe one that will be garbage
    collected?) (LP: #1322279)
  * Fix crash in organicgridtest

  [ Daniel d'Andrada ]
  * Remove Shell's underlay background image as it cannot be seen
    anymore Now that the Dash has its own, opaque, background, the
    underlay's background image can no longer be seen. So it's just a
    waste of resources to have it.

  [ Michael Terry ]
  * Use the same animation when dismissing a greeter slide from the
    launcher as from a normal greeter drag. (LP: #1316513)

  [ Michael Zanetti ]
  * enhance lockscreen add a retry indication label (e.g. 3 attempts
    left). add an additional label (e.g. phone number for multi sim).
    add a infoPopup (e.g. to display a warning for last retry). add min
    and max limit values. add tests for the above (LP: #1302050)

 -- Ubuntu daily release <ps-jenkins@lists.canonical.com>  Tue, 27 May 2014 07:47:11 +0000

unity8 (7.86+14.10.20140522-0ubuntu1) utopic; urgency=low

  [ Albert Astals ]
  * Use Interface classes from unity-api

 -- Ubuntu daily release <ps-jenkins@lists.canonical.com>  Thu, 22 May 2014 17:59:23 +0000

unity8 (7.86+14.10.20140519-0ubuntu1) utopic; urgency=low

  [ Ubuntu daily release ]
  * New rebuild forced

  [ Albert Astals ]
  * Use the new displayMargin feature Also port our DashViews to use
    same naming and behaviour + update tests

 -- Ubuntu daily release <ps-jenkins@lists.canonical.com>  Mon, 19 May 2014 07:35:51 +0000

unity8 (7.86+14.10.20140516.5-0ubuntu1) utopic; urgency=low

  [ Michal Hruby ]
  * Updated scope tool to create proper config files after recent
    libunity-scopes-api changes.

  [ Michał Sawicz ]
  * Refactor export_qmlfiles and export_qmlplugins to be more generic
    and clean up installed mocks.

  [ Albert Astals ]
  * Remove empty dirs
  * Set the tabbarmodel index as we do on real code It works better :D
    (LP: #1317255)

  [ Thomi Richards ]
  * Use new import location for ProcessSearchError in process_helpers
    script.

  [ Andrea Cimitan ]
  * Adds shadow for the carousel

  [ Daniel d'Andrada ]
  * Remove Revealer component It's not used anywhere anymore. It's been
    replaced by DragHandle.

  [ Andy Doan ]
  * unlock_device: support more complex reboot/wait cycles Currently
    this script only allows you to override how to "wait" on the device.
    This changes the logic to also support how you go about rebooting
    the device. This is handy for the ubuntu-emulator because adb-reboot
    is not currently supported. However, we also have a more
    sophisticated, fool-proof way we reboot/wait in the CI lab that
    would be nice to take advantage of:
    http://bazaar.launchpad.net/~ubuntu-test-case-dev/ubuntu-test-
    cases/touch/view/head:/scripts/reboot-and-wait

 -- Ubuntu daily release <ps-jenkins@lists.canonical.com>  Fri, 16 May 2014 18:46:32 +0000

unity8 (7.86+14.10.20140516.2-0ubuntu1) utopic; urgency=low

  [ CI bot ]
  * Resync trunk

  [ Michael Zanetti ]
  * support appid:// entries in gsettings schema and make
    findDesktopFile work with short-appid (LP: #1239750)

 -- Ubuntu daily release <ps-jenkins@lists.canonical.com>  Fri, 16 May 2014 12:32:40 +0000

unity8 (7.86+14.10.20140514.1-0ubuntu1) utopic; urgency=low

  [ Antti Kaijanmäki ]
  * Indicators/RootActionState: use g_variant_iter_loop to extract
    icons.

 -- Ubuntu daily release <ps-jenkins@lists.canonical.com>  Wed, 14 May 2014 11:43:55 +0000

unity8 (7.86+14.10.20140513-0ubuntu1) utopic; urgency=low

  [ Andrea Cimitan ]
  * Improve padding in Text preview widget. (LP: #1316683)

  [ CI bot ]
  * Resync trunk

  [ Nick Dedekind ]
  * Removed binding loop from Unity.Indicators.MenuContentActivator
    Change handler for QMLListProperty used by MenuContent.qml:
    menuActivator.content[index].active If we're already asking for the
    index, we know it exists already. No need to send a
    changeNotification on an implied creation.

  [ Josh Arenson ]
  * Implements usage-style documentation for unity8 executable. Fixes
    lp:1269282 (LP: #1269282)

  [ Albert Astals ]
  * Create specialized Card code in Javascript instead of having various
    copied&pasted files (LP: #1297197)

 -- Ubuntu daily release <ps-jenkins@lists.canonical.com>  Tue, 13 May 2014 08:34:02 +0000

unity8 (7.86+14.10.20140507.3-0ubuntu1) utopic; urgency=low

  [ Michał Sawicz ]
  * Remove HUD from the bottom edge. Again.

 -- Ubuntu daily release <ps-jenkins@lists.canonical.com>  Wed, 07 May 2014 11:14:30 +0000

unity8 (7.86+14.10.20140505-0ubuntu1) utopic; urgency=low

  [ Ted Gould ]
  * Provide a dbus interface for setting the count and countVisible
    properties. (LP: #1301400)

  [ Michał Sawicz ]
  * Pass env variables to initctl start.
  * Suffix .sh to our scripts and clean up debian/rules.
  * Adapt to Debian Qt package renames and drop unneeded Dee plugin
    dependency.

  [ Ying-Chun Liu ]
  * Add Zoomable Image for Preview widgets.

  [ Albert Astals ]
  * Remove support for Qt <= 5.2.1

  [ Mirco Müller ]
  * Implemented feature-request from Design for modal snap-decision
    notifications on the phone. See LP #1285712 (LP: #1285712)

  [ Andrea Cimitan ]
  * Make progressbas in preview widget big as the button

  [ CI bot ]
  * Resync trunk

 -- Ubuntu daily release <ps-jenkins@lists.canonical.com>  Mon, 05 May 2014 12:09:43 +0000

unity8 (7.86+14.10.20140502.6-0ubuntu1) utopic; urgency=low

  [ tpeeters ]
  * Adapt to new TabBar

  [ Tim Peeters ]
  * Adapt to new TabBar

 -- Ubuntu daily release <ps-jenkins@lists.canonical.com>  Fri, 02 May 2014 16:44:52 +0000

unity8 (7.86+14.10.20140429.2-0ubuntu1) utopic; urgency=medium

  [ Andrea Cimitan ]
  * Update upstart job to reflect latest unity-mir changes
  * Fix locale in qml tests and fixtimeformattertest (LP: #1301038)
  * Fix 1309135 (LP: #1309135)

  [ Michał Sawicz ]
  * Split out unity8-common package
  * Don't wait for indicator services to start, and drop Scope Tool's
    .desktop file. (LP: #1310172)

  [ Michael Terry ]
  * Stop clock from hiding when the 'show dash' button is pressed in
    greeter. (LP: #1308139)
  * Make swipe teases in the greeter more helpful and obvious (LP:
    #1267623)

  [ Nick Dedekind ]
  * Fixed datetime indicator appointment colour (LP: #1307048)

  [ Albert Astals ]
  * Improve Card creation time by adding loaders that make sure only
    what's needed is loaded (LP: #1297197)
  * CategoryDelegateRange: Fix condition for detecting overshooting
  * Make xvfbtests work in the DashView plugins
  * Fix binding loop in FilterGrid height

  [ Victor R. Ruiz ]
  * Move autopilot notification code to a helper method.

 -- Ubuntu daily release <ps-jenkins@lists.canonical.com>  Tue, 29 Apr 2014 15:21:33 +0000

unity8 (7.85+14.04.20140416-0ubuntu1) trusty; urgency=low

  [ Albert Astals ]
  * Fix last item X position Fixes clicking on the last item sometimes
    not working (LP: #1301871)
  * Use upstart in ./run Makes it so that you can use the lock button on
    the device without getting that nasty hwc crash
  * Remove AnimationControllerWithSignals.
  * Use the correct delegate base item for the Carousel test
  * Some simplification in DashContent Kill the ScopeDelegateMapper in
    favour of a simple if (that will eventually go away). Removal of all
    the fake scopes in the tests that added nothing of value to the
    tests. Removal of movementEnded signal that was unused. Removal of
    movementStarted and positionedAtBeginning signals that were being
    used as function calls. Rework DashContent tests so they what the
    function does what it is supposed to do instead of just making sure
    QML signals work .
  * Improve Card creation time by adding loaders that make sure only
    what's needed is loaded In my computer it goes from RESULT :
    qmltestrunner::benchmark_time:"cardTitleArtSubtitleMascotSummaryMode
    l": 3.217 msecs per iteration (total: 3,218, iterations: 1000)
    RESULT :
    qmltestrunner::benchmark_time:"cardTitleArtSubtitleMascotModel":
    1.647 msecs per iteration (total: 1,648, iterations: 1000) RESULT :
    qmltestrunner::benchmark_time:"cardTitleArtSubtitleModel": 1.514
    msecs per iteration (total: 1,515, iterations: 1000) RESULT :
    qmltestrunner::benchmark_time:"cardTitleArtModel": 1.471 msecs per
    iteration (total: 1,471, iterations: 1000) RESULT :
    qmltestrunner::benchmark_time:"cardArtModel": 1.447 msecs per
    iteration (total: 1,448, iterations: 1000) RESULT :
    qmltestrunner::benchmark_time:"cardTitleModel": 1.276 msecs per
    iteration (total: 1,276, iterations: 1000) to RESULT :
    qmltestrunner::benchmark_time:"cardTitleArtSubtitleMascotSummaryMode
    l": 2.916 msecs per iteration (total: 2,917, iterations: 1000)
    RESULT :
    qmltestrunner::benchmark_time:"cardTitleArtSubtitleMascotModel":
    1.504 msecs per iteration (total: 1,504, iterations: 1000) RESULT :
    qmltestrunner::benchmark_time:"cardTitleArtSubtitleModel": 1.060
    msecs per iteration (total: 1,061, iterations: 1000) RESULT :
    qmltestrunner::benchmark_time:"cardTitleArtModel": 1.052 msecs per
    iteration (total: 1,053, iterations: 1000) RESULT :
    qmltestrunner::benchmark_time:"cardArtModel": 0.727 msecs per
    iteration (total: 728, iterations: 1000) RESULT :
    qmltestrunner::benchmark_time:"cardTitleModel": 0.817 msecs per
    iteration (total: 818, iterations: 1000) (LP: #1297197)

  [ Allan LeSage ]
  * DashApps emulator get_applications should return a list ordered by
    visible y, x.

  [ Andrea Cimitan ]
  * Workaround for lp1301309 until fixes for palette in ui toolkit (LP:
    #1301309)

  [ Leo Arias ]
  * Reverted the change that returns application cards instead of
    titles.

  [ Nick Dedekind ]
  * Indicator services started by unity8 upstart configuration rather
    than manual emmision from indicator manager.

  [ Mirco Müller ]
  * Fix notification ap-test assertions.

  [ Michael Terry ]
  * Use new tablet and phone backgrounds from Design.

  [ Michael Zanetti ]
  * workaround the QTestLogger assertion issue with make tryXyz and our
    custom uqmlscene

 -- Ubuntu daily release <ps-jenkins@lists.canonical.com>  Wed, 16 Apr 2014 13:45:01 +0000

unity8 (7.85+14.04.20140415.2-0ubuntu1) trusty; urgency=low

  [ Michael Terry ]
  * When an application requests focus, handle it in Shell.qml by hiding
    the greeter and stopping any edge demo. (LP: #1227753)

  [ Leo Arias ]
  * Use subprocess.check_call when caling url-dispatcher, so an error
    will be raised if it fails.
  * Test application life cycle with fake apps, instead of messaging and
    address book.

 -- Ubuntu daily release <ps-jenkins@lists.canonical.com>  Tue, 15 Apr 2014 12:47:11 +0000

unity8 (7.85+14.04.20140410.1-0ubuntu1) trusty; urgency=medium

  [ Didier Roche ]
  * Resync trunk with previous revert upload

  [ Michał Sawicz ]
  * Set the Qt.ImhNoPredictiveText flag on wifi password field, fixes
    lp:1291575 (LP: #1291575)

  [ Albert Astals ]
  * Take into account the originY when specifying the delegate ranges
    Fixes bug #1300302 (LP: #1300302)

  [ CI bot ]
  * Resync trunk

  [ Allan LeSage ]
  * Swiping open an indicator must show its correct title--protect
    against lp:1253804 . (LP: #1253804)

  [ Alexander Sack ]
  * Fix TypeError: issue seen in system_integration autopilot test on
    image 279. (LP: #1303685)

  [ Bill Filler ]
  * Set the Qt.ImhNoPredictiveText flag on wifi password field, fixes
    lp:1291575 (LP: #1291575)

  [ Leo Arias ]
  * Added a search autopilot helper.

  [ Michael Terry ]
  * Provide a all-in-one script for getting a device to an unlocked
    state.

 -- Ubuntu daily release <ps-jenkins@lists.canonical.com>  Thu, 10 Apr 2014 10:03:31 +0000

unity8 (7.85+14.04.20140404.is.7.85+14.04.20140403.1-0ubuntu1) trusty; urgency=medium

  * Revert to previous version as it's linked to latest sdk change which
    is making gallery-app AP tests failing on the CI dashboard

 -- Didier Roche <didrocks@ubuntu.com>  Tue, 08 Apr 2014 13:53:47 +0200

unity8 (7.85+14.04.20140404-0ubuntu1) trusty; urgency=low

  [ Albert Astals ]
  * Adapt to new TabBar

 -- Ubuntu daily release <ps-jenkins@lists.canonical.com>  Fri, 04 Apr 2014 15:03:00 +0000

unity8 (7.85+14.04.20140403.1-0ubuntu1) trusty; urgency=low

  [ Michael Terry ]
  * Re-enable test_networkmanager_integration autopilot test on phone
    platforms

  [ CI bot ]
  * Resync trunk

  [ Leo Arias ]
  * Reverted the open_preview autopilot helper to return a Preview
    object.

  [ Albert Astals ]
  * If not running in Mir load the "fake" application manager (LP:
    #1301547)
  * Remove unused properties from DashRenderer

  [ Michael Zanetti ]
  * Fix tests after right edge merge. Drop old stages tests. Fix right
    edge tests if someone doesn't have the GRID_UNIT_PX exported. make
    GenericScopeView test more robust that broke because the ordering
    changed
  * add "make xvfbtestSomething" target to run qml tests in xvfb
  * make the "make test" commit hook work again

 -- Ubuntu daily release <ps-jenkins@lists.canonical.com>  Thu, 03 Apr 2014 10:38:53 +0000

unity8 (7.85+14.04.20140401.3-0ubuntu1) trusty; urgency=medium

  [ Michał Sawicz ]
  * Bump version to ensure incompatibility with previous Unity.Application
    implementations.
  * We'll only have the unity-mir and mock Ubuntu.Application plugins
    now, no need for mangling the import paths.

  [ Michal Hruby ]
  * Remove the albumart image provider. (LP: #1262711)
  * Don't reset search string after 2 seconds. (LP: #1297246)

  [ James Henstridge ]
  * Remove the albumart image provider. (LP: #1262711)

  [ Albert Astals ]
  * Carousel: Add test to make sure we only create the needed delegates
    and not more
  * LVWPH: Remove processEvents() call from updatePolish() It causes
    some reentrancy issues and in some times you end up in polishItems()
    with items that have been deleted because you called processEvents()
    This means i need a small tweak in itemGeometryChanged to not
    reposition items if we are inside a setContentHeight call and two
    small tweaks to tests since now things happen in a different order
    and numbers are different (though equivalent) (LP: #1297240)
  * Card.qml binding loops are gone. hooray \o/ Also made the aspect
    properties readonly

  [ Mirco Müller ]
  * A potential fix for "Cannot read property 'state' of null"-failure
    on Jenkins with the VisualSnapDecisionsQueue QML-test of
    notifications.

  [ Michael Terry ]
  * Pass user's preference for auto-brightness on to powerd. (LP:
    #1273174)

  [ Michael Zanetti ]
  * Registers a dummy QObject as QTestRootObject in uqmlscene in order
    to fix make trySomething with Qt 5.2.

 -- Ubuntu daily release <ps-jenkins@lists.canonical.com>  Tue, 01 Apr 2014 22:56:52 +0000

unity8 (7.84+14.04.20140327.1-0ubuntu2) trusty; urgency=medium

  * For now, have libunity-private depending on libunity-core-6.0-9 as the
    gsettings schema is here. The dependency wasn't direct and dropped from
    Touch image #271. Consequently, unity8 didn't start (gsettings
    segfaulting).
    Proper strategy will be to include the schema in another package to only
    pull it.

 -- Didier Roche <didrocks@ubuntu.com>  Tue, 01 Apr 2014 09:52:14 +0200

unity8 (7.84+14.04.20140327.1-0ubuntu1) trusty; urgency=low

  [ Michał Sawicz ]
  * Increase kill timeout so that crashes are not truncated.

  [ Ying-Chun Liu ]
  * Fix a small typo in LazyImage: scale -> scaleTo

  [ Albert Astals ]
  * Make geometry calls for autopilot work again -geometry is a internal
    Qt argument that only works for QWidget based apps Before it was
    being returned to us in -args but now it's eaten so we need to use a
    different one, -windowgeometry
  * Make "Recent" translatable and update pot file

  [ Mirco Müller ]
  * Make visual queue of (up to five) snap-decisions contract and expand
    according to visual design-spec.

  [ Michael Terry ]
  * Pass user's preference for auto-brightness on to powerd. (LP:
    #1273174)

  [ Michael Zanetti ]
  * allow executing a single test function example: make testShell
    FUNCTION="Shell::test_background"

 -- Ubuntu daily release <ps-jenkins@lists.canonical.com>  Thu, 27 Mar 2014 12:38:21 +0000

unity8 (7.84+14.04.20140324.4-0ubuntu1) trusty; urgency=low

  [ Michal Hruby ]
  * Change and extend the way non-installed scopes are started with the
    scope-tool.
  * Switch to new scope backend and apply required visual adaptations.
    (LP: #1294294)

  [ Gerry Boland ]
  * Switch to new scope backend and apply required visual adaptations.
    (LP: #1294294)

  [ Michał Sawicz ]
  * Fix rating input action to always be "rated", not dynamic. Based on
    http://developer.ubuntu.com/api/devel/ubuntu-14.04/cplusplus/unity-
    scopes/previewwidgets.html#rating-input
  * Switch to new scope backend and apply required visual adaptations.
    (LP: #1294294)

  [ Kevin Gunn ]
  * Switch to new scope backend and apply required visual adaptations.
    (LP: #1294294)

  [ Albert Astals ]
  * Switch to new scope backend and apply required visual adaptations.
    (LP: #1294294)
  * LVWPH: cull lost items lost items will be released on the next
    updatePolish cycle but meanwhile don't let them be visible

  [ Daniel d'Andrada ]
  * Switch to new scope backend and apply required visual adaptations.
    (LP: #1294294)

  [ Michał Karnicki ]
  * Switch to new scope backend and apply required visual adaptations.
    (LP: #1294294)

 -- Ubuntu daily release <ps-jenkins@lists.canonical.com>  Mon, 24 Mar 2014 16:10:24 +0000

unity8 (7.84+14.04.20140319.1-0ubuntu1) trusty; urgency=low

  [ Michał Sawicz ]
  * Work around bug #1293478 - make sure to send ints, not doubles for
    volume control. (LP: #1293478)

  [ Nick Dedekind ]
  * Fixed binding being cleared when manually changing slider value
    (lp#1283191). (LP: #1283191)

  [ Albert Astals ]
  * Fix indicators highlight position on 5.2 We need to take into
    account the list originX if we're using the list delegates x outside
    the list itself
  * LVWPH: Make sure m_firstVisibleIndex is correctly set on
    removeNonVisibleItems

 -- Ubuntu daily release <ps-jenkins@lists.canonical.com>  Wed, 19 Mar 2014 16:40:20 +0000

unity8 (7.84+14.04.20140317.2-0ubuntu1) trusty; urgency=low

  [ CI bot ]
  * Resync trunk

  [ Michał Sawicz ]
  * Revert disable-hud, we weren't ready to land it yet.

  [ Mirco Müller ]
  * The snap-decision AP-test for "incoming call"-case used the wrong
    objectName "notification0". It has to be "notification1".

 -- Ubuntu daily release <ps-jenkins@lists.canonical.com>  Mon, 17 Mar 2014 15:54:39 +0000

unity8 (7.84+14.04.20140314-0ubuntu1) trusty; urgency=low

  [ Michał Sawicz ]
  * Fix tests under Qt 5.2.
  * CardHeader improvements depending on background. Also drop prices,
    they need to be reworked into attributes.
  * Bring Cards closer to design
  * Add back the workaround for not being able scroll the image gallery
    Taken from AppPreview.qml (LP: #1281709)
  * Only allow searching when preview isn't open. (LP: #1282475)
  * Adds carousel dynamic switch

  [ Leo Arias ]
  * Update the url dispatcher test to use the fake app fixture from the
    toolkit.

  [ Albert Astals ]
  * Fix tests under Qt 5.2.
  * Workaround compiz/unity7 behaviour change/bug

  [ Michael Zanetti ]
  * Fix tests under Qt 5.2.
  * Disable HUD from the bottom edge.

  [ Andrea Cimitan ]
  * Adds carousel dynamic switch

  [ CI bot ]
  * Resync trunk

  [ Michał Karnicki ]
  * CardHeader improvements depending on background. Also drop prices,
    they need to be reworked into attributes.

 -- Ubuntu daily release <ps-jenkins@lists.canonical.com>  Fri, 14 Mar 2014 15:46:10 +0000

unity8 (7.84+14.04.20140307-0ubuntu1) trusty; urgency=low

  * New rebuild forced

 -- Ubuntu daily release <ps-jenkins@lists.canonical.com>  Fri, 07 Mar 2014 10:54:33 +0000

unity8 (7.84+14.04.20140306-0ubuntu1) trusty; urgency=low

  [ Bill Filler ]
  * Convert gallery and camera to click

  [ Michael Zanetti ]
  * Just disable HUD tests, without really disabling the HUD itself

  [ Sergio Schvezov ]
  * Convert gallery and camera to click

 -- Ubuntu daily release <ps-jenkins@lists.canonical.com>  Thu, 06 Mar 2014 16:45:46 +0000

unity8 (7.84+14.04.20140304-0ubuntu1) trusty; urgency=low

  [ Michael Terry ]
  * Ensure that the selected() signal is emitted by the greeter on
    startup, fixing the background on startup for the first user in
    tablet mode.

  [ Nick Dedekind ]
  * Remocked IndicatorModel to fix qt5.2.1 changes.

  [ Albert Astals ]
  * Initialize m_distance (LP: #1285385)
  * import Ubuntu.Components so we can use UbuntuAnimation

 -- Ubuntu daily release <ps-jenkins@lists.canonical.com>  Tue, 04 Mar 2014 11:43:04 +0000

unity8 (7.84+14.04.20140228-0ubuntu1) trusty; urgency=low

  [ Michał Sawicz ]
  * Fix CardHeader title font weight.
  * Delete stale sockets. (LP: #1285215)

  [ Dmitrijs Ledkovs ]
  * Ship python3 autopilot modules.

  [ Albert Astals ]
  * Cleanup DashContent Remove unused signals and properties

  [ Michał Karnicki ]
  * Take it easy on the logging.
  * Fix CardHeader title font weight.

  [ Nick Dedekind ]
  * Added ability to change indicator profile in shell (env
    UNITY_INDICATOR_PROFILE)

  [ Andrea Cimitan ]
  * Rename PreviewRating to PreviewRatingInput
  * Adds PreviewRatingDisplay

  [ Daniel d'Andrada ]
  * DirectionalDragArea: Reset status if disabled while dragging (LP:
    #1276122)

  [ Dimitri John Ledkov ]
  * Ship python3 autopilot modules.

 -- Ubuntu daily release <ps-jenkins@lists.canonical.com>  Fri, 28 Feb 2014 10:48:06 +0000

unity8 (7.84+14.04.20140221-0ubuntu1) trusty; urgency=low

  [ Michał Sawicz ]
  * Add card background support.
  * Increase the sidestage threshold.

  [ Jussi Pakkanen ]
  * Move downloads to their own threads so they don't muck about with
    the parent thread's event loop. (LP: #1240408)

 -- Ubuntu daily release <ps-jenkins@lists.canonical.com>  Fri, 21 Feb 2014 09:06:04 +0000

unity8 (7.84+14.04.20140218-0ubuntu1) trusty; urgency=low

  [ Michał Sawicz ]
  * Center-align title when it's alone in the header.

  [ Leo Arias ]
  * Prepare unity8 to the _uinput refactors in autopilot.

  [ Albert Astals ]
  * Progress Preview Widget
  * LWPH Fix crash from bug 1279434 (LP: #1279434)
  * Show the loading indicator of the screenshot in video playback

  [ Andrea Cimitan ]
  * Adds rating preview widget. Work on the rating widget

  [ Daniel d'Andrada ]
  * Make DirectionalDragArea work when rotated The drag gesture
    direction is in local coordinates, not in scene coordinates

  [ Michał Karnicki ]
  * Center-align title when it's alone in the header.

 -- Ubuntu daily release <ps-jenkins@lists.canonical.com>  Tue, 18 Feb 2014 11:41:58 +0000

unity8 (7.84+14.04.20140212-0ubuntu1) trusty; urgency=low

  [ Gerry Boland ]
  * Add InputFilterArea to sidestage handle to block input to mainstage
    app while moving sidestage (LP: #1275732)

  [ Leo Arias ]
  * On the autopilot helper to open a scope, wait for the dash content
    list to stop moving. (LP: #1277591)
  * Added a test to swipe out an application started by url-dispatcher.

  [ Nick Dedekind ]
  * Added a "-profile" option to the indicator-client to switch between
    indicator service profiles.
  * Fixed issue importing plugin qml files into qtcreator

  [ Albert Astals ]
  * Fix test_previewCycle
  * Don't move the list contentY unless there's a preview to show (LP:
    #1271676)
  * Add overlay to card. Fix implicit card height. .
  * PreviewHeader Is just a link of the widgetData with the CardHeader
  * Fix tst_Preview.qml
  * Scopes guys want the data back
  * Link the pageheader scope with the current scope So that the
    activity indicator on search works again (LP: #1279316)

  [ Andrea Cimitan ]
  * Add PreviewImage
  * Preview widget for video playback

  [ CI bot ]
  * Add overlay to card. Fix implicit card height. .

 -- Ubuntu daily release <ps-jenkins@lists.canonical.com>  Wed, 12 Feb 2014 15:15:03 +0000

unity8 (7.84+14.04.20140207.1-0ubuntu1) trusty; urgency=low

  [ Ted Gould ]
  * You can't tap anywhere

  [ Michał Sawicz ]
  * Wait for the indicator to appear.
  * Add CardTool to determine category-wide card properties based on the
    category template. Clean up test configurations, too.
  * Actions Preview Widget
  * Add Preview for new generation scopes.
  * Add overlay to card. Fix implicit card height. .

  [ Albert Astals ]
  * Basic ImageGallery widget for Previews Mostly a copy of the code
    used in AppPreview.qml but without the MouseArea hack that I'll wait
    to introduce until we start using this somewhere were it is needed
  * Actions Preview Widget

  [ Andrea Cimitan ]
  * First audio player widget for previews, with tests
  * Adds TextSummary preview widget

  [ Michał Karnicki ]
  * Add overlay to card. Fix implicit card height. .

  [ Michael Terry ]
  * Expand greeter demo support to include listing multiple users and
    specifying individual passwords and names.

 -- Ubuntu daily release <ps-jenkins@lists.canonical.com>  Fri, 07 Feb 2014 10:46:46 +0000

unity8 (7.84+14.04.20140204-0ubuntu1) trusty; urgency=low

  [ Michael Terry ]
  * Disable NM integration test, jenkins has a problem with it because
    logind isn't configured

  [ Ubuntu daily release ]
  * New rebuild forced

  [ Michał Sawicz ]
  * Add ubuntu-settings-components to build script. Revert workaround
    for bug #1268578, got fixed upstream. Drop GenericName from
    unity8.desktop. (LP: #1268578)
  * Improve Card and CardHeader layouts: anchor summary to art when no
    header. don't indent header when no mascot. reduce header and
    summary font sizes and weights. increase art shape radius .
  * Add doxygen-based documentation generator.
  * Add CardTool to determine category-wide card properties based on the
    category template. Clean up test configurations, too.
  * Move upstart kill timeout to the unity8 job itself.
  * Don't treat scope as active when preview open to inhibit model
    updates and reset processing on previewData changes. (LP: #1275832)

  [ Leo Arias ]
  * Added the DashPreview autopilot helper.

  [ Michał Karnicki ]
  * CardHeader mascot improvements.

 -- Ubuntu daily release <ps-jenkins@lists.canonical.com>  Tue, 04 Feb 2014 14:09:14 +0000

unity8 (7.84+14.04.20140130-0ubuntu1) trusty; urgency=low

  [ Michał Sawicz ]
  * Bring back libunity-mir1, it's dlopen'ed, so not linked to unity8,
    so not in shlibs.

 -- Ubuntu daily release <ps-jenkins@lists.canonical.com>  Thu, 30 Jan 2014 14:00:40 +0000

unity8 (7.84+14.04.20140129-0ubuntu1) trusty; urgency=low

  [ Nick Dedekind ]
  * Added Panel/VisibleIndicatorsModel for use with both indicator row &
    menuContent. This removes the need to hide indicators in the row and
    map inicator indexes between row & content. Fixes the indicator
    highlight line offset not bound by listView position.
  * Ported indicators to using ubuntu-settings-components

  [ Albert Astals ]
  * Prepend /sbin/ to initctl calls My phablet user does not have /sbin/
    in path and thus this calls fail
  * Call updateDelegateCreationRange when it's needed It depends on
    other variables than the ones we were using to call it, so need to
    call it if these change too Device manual test, go to apps scope,
    scroll down so that only part of the installed apps collapsed
    category is shown, expand it, see how previously some icons were not
    painted and now they are

  [ Mirco Müller ]
  * Fixed the failure of notification autopilot-test
    test_sd_incoming_call.

  [ Andrea Cimitan ]
  * Add AP test for policykit/network manager, which was causing issues
    with nested mir

  [ CI bot ]
  * Resync trunk

  [ Michał Karnicki ]
  * Don't display artShape when artImage source not set.
  * Fix FilterGrid rendering issues.

 -- Ubuntu daily release <ps-jenkins@lists.canonical.com>  Wed, 29 Jan 2014 16:11:20 +0000

unity8 (7.84+14.04.20140128-0ubuntu1) trusty; urgency=low

  [ Michal Hruby ]
  * Added unity-scope-tool, which will help when developing scopes.

  [ Michał Sawicz ]
  * Added unity-scope-tool, which will help when developing scopes.
  * Use full DashContent, not just GenericScopeView in ScopeTool.qml.
  * Bring Card and CardHeader over from new-scopes.
  * Work around bug #1268578. (LP: #1268578)
  * Drop unnecessary version dependencies.
  * Return null instead of undefined from findChild and
    findInvisibleChild.
  * Fix CardHeader and Card heights (empty Label does have non-zero
    height apparently). Also improve test robustness and reduce future
    diffs.

  [ Albert Astals ]
  * Do not assert if the item we are removing was not created yet
    (because e.g. it's not in the viewport).
  * Position correctly the pointer of the search history box .
  * Make test_filter_expand_expand less unstable in CI VMs Make sure
    header0 is the header0 we want to click On the CI VM stuff is a bit
    slower than on real hw and we were clicking in the wrong place.
  * Add TabBar to the Dash header navigation Changes this comes with: *
    DashBar at the bottom is gone * PageHeader doesn't have a Label
    anymore, it has the childItem property where you add which thing it
    has to contain * New: PageHeaderLabel mimics the old behaviour of
    PageHeader * The header of the LVWPH of GenericScopeView is now fake
    and only used for positioning. There is a single global floating
    header in DashContent (which is a PageHeader with a TabBar as
    childItem) * The GenericScopeView previewLoader and OpenEffect have
    been also moved to the DashContent so that the openEffect includes
    the floating header in the "animation" .
  * Introduce the HorizontalJournal.
  * If there are no items m_firstVisibleIndex has to be -1 .
  * Add some more documentation about tests to the CODING file.
  * Fixes to the journal cmake tests code * Output to the correct
    filename for the test * Don't output stuff from the tryXYZ targets.
  * Adapt to findChild return value changes .
  * Organic Grid for the Dash View.
  * Misc journal fixes Don't init *modelIndex to INT_MAX Makes no sense
    since we're not doing any qMin and the calling function also accepts
    any index >= 0 as valid so in some cases it may end up wanting to
    create an index that doesn't exist Don't refill if height() < 0,
    that gives bad ranges for from/to and the code gets confused .

  [ Michał Karnicki ]
  * Fix grid view column count.
  * Add test for minimum number of items in a carousel.

  [ Allan LeSage ]
  * Add stubs for indicators autopilot tests.

  [ Andrea Cimitan ]
  * Avoid input falling through notifications onto surfaces below, thus
    fixing LP: #1257312. (LP: #1257312)

  [ Leo Arias ]
  * Close the Touch devices after the tests. (LP: #1267600)
  * Added methods to scroll to other scopes on autopilot tests.
  * Added autopilot helpers for the app scope and the app preview.
    Install the fake scopes in order to use them on the tests. (LP:
    #1269114)
  * On autopilot helpers, wait for the scope category to appear.

  [ Nick Dedekind ]
  * Visual updates for indicator panel highlight and opening opacity.
  * Added inidcator tests for page & item factories.
  * Fixes visible indicator misalignment in indicator items/menus
    (lp#1264678). (LP: #1264678)

  [ Mirco Müller ]
  * Fixed the failure of notification autopilot-test
    test_sd_incoming_call.

  [ Michael Zanetti ]
  * clean up fullscreen notifications code.
  * import qml files into cmake, drop qmlproject.
  * also add qml files in tests directory.
  * Added autopilot helpers for the app scope and the app preview.
    Install the fake scopes in order to use them on the tests. (LP:
    #1269114)

  [ Michael Terry ]
  * Fix failure to build when using the ./build script with ninja-build
    installed. (LP: #1268525)
  * Point DBus-activated processes at unity8's MIR_SOCKET rather than
    the system socket.

  [ Daniel d'Andrada ]
  * DragHandle: Never restart hinting animation while still pressed (LP:
    #1269022)

  [ Bill Filler ]
  * fix for lp:1259294, turn off auto capitalization for wifi password
    field. (LP: #1259294)
  * disable predictive text in Dash search field as it interferes with
    built-in search (LP: #1273643)

 -- Ubuntu daily release <ps-jenkins@lists.canonical.com>  Tue, 28 Jan 2014 15:58:45 +0000

unity8 (7.84+14.04.20131220-0ubuntu1) trusty; urgency=low

  [ Michał Sawicz ]
  * Clean up root project file. Introduce include/ and qml/ and move
    files around to be where they fit, also adapt everything else to
    match.

  [ Michael Hall ]
  * Update CODING to reflect the fact that only 14.04 is supported
    currently.

  [ Christopher Lee ]
  * Make use of helpers in all tests. (LP: #1260860). (LP: #1260860)

  [ Nic ]
  * Added kill time 30 to unity8 override. Added install path. (LP:
    #1260379)

  [ Nick Dedekind ]
  * Added parser for strftime in TimeFormatter. Moved TimeFormatter to
    Utils plugin.

  [ Mirco Müller ]
  * Support fullscreen for special-case extended snap-decision of the
    pin-unlock dialog.

  [ Michael Zanetti ]
  * Change the default behaviour of the Lockscreen to have a variable
    PIN length, requiring the user to confirm with OK.

  [ Daniel d'Andrada ]
  * Update CODING with instructions on how to run tests.

  [ Dimitri John Ledkov ]
  * Fix cross-compilation.

  [ Albert Astals ]
  * Vertical journal Comes from lp:~aacid/+junk/verticalJournal.
  * Add code and tests for incremental inserting/removing from the end.

  [ Ubuntu daily release ]
  * Automatic snapshot from revision 603

 -- Ubuntu daily release <ps-jenkins@lists.canonical.com>  Fri, 20 Dec 2013 03:23:08 +0000

unity8 (7.84+14.04.20131212-0ubuntu1) trusty; urgency=low

  [ Michał Sawicz ]
  * Add PyDev project files for autopilot tests. Also tweak .bzrignore
    to not ignore generic Eclipse project definitions.
  * Retry unlocking the greeter three times.
  * Reduce code duplication and clean up CMakeLists and includes in
    indicator tests.

  [ Nick Dedekind ]
  * Replaced indicator page dynamic menuSelected binding with Connection
    to listview selectedIndex property. (LP: #1243146)
  * Indicators close when menu items are activated. (LP: #1238182)
  * Fixed up connections for changes to model data. (LP: #1253810)

  [ Albert Astals ]
  * dashItemSelected -> showDashHome Because we are not using the index
    at all in the upper layers.
  * Fix filtering colllapsing/expanding again Also the delegate creation
    range stuff flows up->down not down->up so rearrange the bindings.

  [ Ubuntu daily release ]
  * Automatic snapshot from revision 590

 -- Ubuntu daily release <ps-jenkins@lists.canonical.com>  Thu, 12 Dec 2013 21:41:19 +0000

unity8 (7.84+14.04.20131206.1-0ubuntu1) trusty; urgency=low

  [ Michal Hruby ]
  * Ensure DashContent's ListView's currentItem is set if the model is
    not empty.

  [ Michał Sawicz ]
  * Don't generate build-deps .deb twice and allow overriding
    QML2_IMPORT_PATH in ./run.

  [ Albert Astals ]
  * Remove unused Applications/ folder .
  * Implement an 'interface' for Dash Renderers.
  * Use deelistmodel's conversion method Instead of a copy of the code .
  * Remove icons we don't use .
  * Do not start apps or go to dash on demo If you are pulling the
    launcher out while in demo mode it doesn't make sense to let you
    start applications. Besides it locks you out because it starts the
    app and the demo is still not finished so you can't really use any
    of the edges to escape Bug #1233696. (LP: #1233696)
  * Add a test for the carousel showing the preview when being clicked .
  * Fix collapsing of categories not working and the
    expansion/collapsing animation +test.

  [ Timo Jyrinki ]
  * Depend on either Qt 5.2 or libqt5v8-5-private-dev.
  * qtdeclarative5-private-dev 5.0.2-6ubuntu5 now depends directly on Qt
    V8 private headers. The remaining "qtdeclarative5-private-dev"
    dependency is enough now both when compiling against 5.0.2 or 5.2.

  [ Pete Woods ]
  * Handle optional parameterized action properties. (LP: #1256258)

  [ Andrea Cimitan ]
  * Implement an 'interface' for Dash Renderers.

  [ Michael Zanetti ]
  * Added music preview.
  * rename some parameters from desktopFile to appId as scopes are now
    changed to give us the appId.
  * unhardcode launcher's search paths for .desktop files.
  * Enable teasing of the phone greeter even though we have a
    lockscreen.
  * check if variant is valid to avoid asserting in debug mode when the
    connection to AccountsService doesn't work for some reason .

  [ Michael Terry ]
  * Add the DBus greeter API from the desktop greeter into the unity8
    greeter.

  [ Daniel d'Andrada ]
  * Dash: disable close mode when you click outside app thumbnails To
    leave the termination mode you can now just mouse/touch press
    anywhere outside the running applications' thumbnails The other way,
    which still works, is long-pressing a thumbnail once more. (LP:
    #1193414)

  [ Ubuntu daily release ]
  * Automatic snapshot from revision 579

 -- Ubuntu daily release <ps-jenkins@lists.canonical.com>  Fri, 06 Dec 2013 13:15:57 +0000

unity8 (7.84+14.04.20131128.2-0ubuntu1) trusty; urgency=low

  [ Michal Hruby ]
  * Depend on the separate scopes plugin
  * Move the BottomBar* DBus communicator to the Utils plugin.

  [ Michał Sawicz ]
  * Wait for DashHome to be available in tst_Shell. (LP: #1254898)
  * Use plugindir from unity-shell-api.pc.
  * Expect stop in upstart job and raise in case of surfaceflinger. (LP:
    #1239876)

  [ Albert Astals ]
  * Fix time test in Qt 5.2 Make factors an array instead of a
    object/dict Objects/dicts are unordered by definition, it happened
    that Qt 5.0 gave them in the orrder we wanted, but with Qt 5.2 is
    failing, and we don't even need the "key", so array works as well
    :).
  * Test that the dash hswipe is disabled while the inner stuff is
    moving .
  * Skip restMaximizeVisibleAreaMoveUpAndShowHeader, it's causing too
    many failed runs And we are confident it's failing because of the
    suboptimal scenegraph run in 5.0.x.
  * Make Dash::test_show_scope_on_load more robust If we are testing
    showScopeOnLoaded make sure we force a scope reload after we set it,
    otherwise it may just happen that the scope has already been loaded
    and the expectaction that we'll change the list to it is just wrong.
  * Dash renderer signals: No need to pass the model up and down Whoever
    is listening to the signal has access to the item that emits the
    signal and has the model right there accessible if needs it.
  * LVWPH: Fix header going bad when setContentHeight ends up moving the
    viewport How to reproduce the bug easily without the patch: * In the
    Dash Home, search for london * Scroll to the bottom * Start moving
    to the apps scope very slowly * At around 3/4 of the move you'll see
    the header in the home scope went to a bad position * Go back to the
    Dash Home. (LP: #1237942, #1246351)
  * Remove unused AppInfo and VideoInfo files .
  * Kill unused ApplicationsFilterGrid.qml .
  * Unify ScopeView and GenericScopeView .
  * Fix header getting lost as per bug 1245824. (LP: #1245824)
  * Remove unused Time.js and its test .
  * Do not include the QtQml megaheader Include only qqml.h which is
    what we need in these files.
  * Don't do stuff if our parent context is gone We'll be gone soon too
    (and crash probably) so don't do anything. This looks a bit like a
    workaround, wait for 5.2 better painting/dispatching loop to see if
    this is not needed anymore, we find a better way to do it, or we
    decide this is fine.

  [ Lars Uebernickel ]
  * Allow setting different indicator positions for different profiles.

  [ Mirco Müller ]
  * Added checkbox for toggling between echo-modes of password-
    entryfields in ext. snap-decisions.
  * Fixes bug #1200569. (LP: #1200569)

  [ Andrea Cimitan ]
  * Switch to application scope when a dash swipe is taking place and an
    app is on foreground. (LP: #1231996)
  * Shifts wallpaper rendering for greeter lockscreen to be inline with
    shell. (LP: #1231731)
  * Dinamically load the Carousel/Filtergrid with more than 6 items.
    (LP: #1226288, #1234105)
  * Removes Math.js and its usage. Use SDK ones.

  [ Gerry Boland ]
  * DragHandle: javascript argument name clashes with local variable.
    Yes it works, but is a little unsafe.

  [ Nick Dedekind ]
  * Added UnityMenuModel submenu row removal awareness in
    UnityMenuModelStack.
  * Round indicator widget icon/label width up to closest gu for
    alignment. (LP: #1236267)
  * Indicator re-select by dragging from top when fully opened. (LP:
    #1213164)
  * Fixed a race condition causing search history popup to show up when
    it shouldn't. (LP: #1249369)

  [ Christopher Lee ]
  * Unity8 tests now make use of the helper functions (added in the pre-
    req branch) so that the helper functions are tested as part of daily
    business.

  [ Daniel d'Andrada ]
  * Improve DirectionalDragArea Removed Rejected status, simplifying
    state machine. Added compositionTime property. Multi-finger
    scenarios are better handled now. Refactored TimeSource in
    Ubuntu.Gestures plugin. Added an easy way to debug
    DirectionalDragArea by having switchable debug prints. Updated tests
    to also simulate the passage of time. Use touch point scene
    coordinates for gesture recognition so that moving the.
    DirectionalDragArea (as in a hinting DragHandle) won't affect it.
    (LP: #1228336)
  * Add right-edge drag hinting to Greeter To match with the existing
    teasing animation when you tap on the right half of the Greeter.
    Also has the side benefit of making the code look a bit nicer.
  * Refactor Ubuntu.Gesture tests to share common logic Take the common
    part out of tst_DirectionalDragArea and put it into a separate base
    class, GestureTest, so that it can be shared with other, future,
    tests. In CMakeLists.txt, create a macro out of DirectionalDragArea
    build script to be used by future tests with similar requirements
    and structure. Also add the "m_" prefix to member variables.
  * Remove dead code from Utils plugin They are not being used anywhere.

  [ Michael Terry ]
  * Make EdgeDemoOverlay test more reliable by testing for what we
    really care about, not an indirect indicator of it. (LP: #1248232)
  * Explicitly set MIR_SOCKET for other upstart jobs, rather than
    relying on the default socket, since that won't work once we move to
    a nested Mir.

  [ Michael Zanetti ]
  * don't add margins to RunningApplicationTile's label. (LP: #1245482)
  * allow SIM PIN entry to have a variable pin length (by adding a done-
    button). (LP: #1240561)
  * fix launcher wording for pinning actions. (LP: #1240891)
  * fix preview background positioning don't explicitly take originY
    into account as it's already in there implicitly. make sure we don't
    split the openeffect in a place where it can be covered by the
    header.
  * fix album artwork containing / in the name. (LP: #1237829)
  * small launcher tweaks fix fakeDragItem's initial position to match
    with real item. remove UbuntuShape's border glow. .
  * drop all references to LighDM from the Lockscreen This should make
    it generic enough to allow reusing it for SIM PIN entry .

  [ Omer Akram ]
  * make the non working code in the screen unlocker helper work.

  [ Nicolas d'Offay ]
  * Pushed up the z order of the clock in GreeterContent. (LP: #1233146)
  * Search history is now persistent across all scopes and remains in
    QML. (LP: #1226221)

  [ Ubuntu daily release ]
  * Automatic snapshot from revision 556

 -- Ubuntu daily release <ps-jenkins@lists.canonical.com>  Thu, 28 Nov 2013 18:09:17 +0000

unity8 (7.83+14.04.20131106-0ubuntu1) trusty; urgency=low

  [ Andrea Cimitan ]
  * Place ShaderEffectSource of UbuntuShapeForItem under the Shape Item.
    (LP: #1239317)

  [ Omer Akram ]
  * test: make sure the search indicator hides when an app has focus.

  [ Nick Dedekind ]
  * Fixed indicator slider menu item alignment to label field and icon.
    (LP: #1240756)

  [ chris.gagnon ]
  * Update to autopilot 1.4.

  [ Ubuntu daily release ]
  * Automatic snapshot from revision 500

 -- Ubuntu daily release <ps-jenkins@lists.canonical.com>  Wed, 06 Nov 2013 03:37:02 +0000

unity8 (7.83+14.04.20131105.1-0ubuntu1) trusty; urgency=low

  [ Michał Sawicz ]
  * Implement switching between previews by swiping. (LP: #1220651,
    #1088572)

  [ Nick Dedekind ]
  * Faster loading of indicator menus. (LP: #1226650)

  [ Albert Astals ]
  * Make sure we have ssh started when we need it .
  * Fix a few warnings in DashContent.qml on shutdown
    Dash/DashContent.qml:119: TypeError: Cannot read property
    'previewShown' of null Dash/DashContent.qml:120: TypeError: Cannot
    read property 'moving' of null .
  * Don't use deprecated Panel methods.

  [ Christopher Lee ]
  * Adds an easy to consume function that attempts to unlock the unity
    greeter. (LP: #1240261)

  [ Lars Uebernickel ]
  * Indicators: add TimeFormatter and use it in the messaging menu This
    component can be used to turn a timestamp and a format string into a
    string with the corresponding time and format. The string will
    change whenever the timezone changes. (LP: #1236413)

  [ Andrea Cimitan ]
  * Allow drag over bounds, but not overshoot. (LP: #1204300)
  * Threshold to activate the left edge swipe to reveal dash is now 26
    GU. (LP: #1236286)

  [ Michael Zanetti ]
  * replace the launcher quicklist's Popover with an own quicklist
    implementation The Popover probably won't ever support what the
    launcher needs.
  * Implement switching between previews by swiping. (LP: #1220651,
    #1088572)
  * don't trigger the greeter teasing during a movement of the greeter.

  [ Ubuntu daily release ]
  * Automatic snapshot from revision 495

 -- Ubuntu daily release <ps-jenkins@lists.canonical.com>  Tue, 05 Nov 2013 12:22:04 +0000

unity8 (7.83+14.04.20131031-0ubuntu1) trusty; urgency=low

  [ Michał Sawicz ]
  * Use setenv as early as possible to avoid setenv and getenv clashing
    in multi-threaded situations. (LP: #1240866)

  [ Ubuntu daily release ]
  * Automatic snapshot from revision 482

 -- Ubuntu daily release <ps-jenkins@lists.canonical.com>  Thu, 31 Oct 2013 20:10:56 +0000

unity8 (7.83+14.04.20131028.1-0ubuntu1) trusty; urgency=low

  * New rebuild forced
  * Automatic snapshot from revision 480

 -- Ubuntu daily release <ps-jenkins@lists.canonical.com>  Mon, 28 Oct 2013 22:42:07 +0000

unity8 (7.83+14.04.20131028-0ubuntu1) trusty; urgency=low

  [ Andrea Cimitan ]
  * Fix 1195349 by counting drawbuffer on the newContentX logic of the
    carousel When we changed carousel from repeater to listview, we
    added drawbuffer. this breaks the logic of newContentX, which was
    considered disabled and set to -1. The correct disabled value now
    has to take into account the drawbuffer. (LP: #1195349)

  [ Christopher Lee ]
  * Checks both then env and upstart env for the currently set
    XDG_DATA_DIRS so they can be set correctly for the test.

  [ Ubuntu daily release ]
  * Automatic snapshot from revision 479

 -- Ubuntu daily release <ps-jenkins@lists.canonical.com>  Mon, 28 Oct 2013 03:08:59 +0000

unity8 (7.83+13.10.20131016.2-0ubuntu1) saucy; urgency=low

  [ Loïc Minier ]
  * Merge ~lool/unity8/drop-setcap-conf. Drop unity8-setcap.conf as this
    breaks desktop installs (no boot-hook event is emitted, boot
    stalls); add maintscript snippet to rm_conffile on upgrades; this
    boot-hook is now shipped under a different name in lxc-android-
    config.

  [ Michał Sawicz ]
  * Ship a camera-app.desktop file and use a custom XDG_DATA_DIRS for
    testing.

  [ Ubuntu daily release ]
  * Automatic snapshot from revision 472

 -- Ubuntu daily release <ps-jenkins@lists.canonical.com>  Wed, 16 Oct 2013 23:15:48 +0000

unity8 (7.83+13.10.20131016.1-0ubuntu1) saucy; urgency=low

  [ Diego Sarmentero ]
  * Disable Preview interaction until the scope responds.

  [ Albert Astals ]
  * Hide placeholder notification.

  [ Ubuntu daily release ]
  * Automatic snapshot from revision 469

 -- Ubuntu daily release <ps-jenkins@lists.canonical.com>  Wed, 16 Oct 2013 17:29:36 +0000

unity8 (7.83+13.10.20131016-0ubuntu1) saucy; urgency=low

  [ Loïc Minier ]
  * Add upstart job to copy unity8 to a new tmpfs, setcap it, and bind-
    mount it back; this is an ugly hack to set CAP_SYS_RESOURCE until we
    have a root-helper for it.

  [ Michal Hruby ]
  * Enable definition of scope back references in overridden results.

  [ Ubuntu daily release ]
  * Automatic snapshot from revision 466

 -- Ubuntu daily release <ps-jenkins@lists.canonical.com>  Wed, 16 Oct 2013 11:29:52 +0000

unity8 (7.83+13.10.20131015.4-0ubuntu1) saucy; urgency=low

  [ Michał Sawicz ]
  * Replace ubuntu-touch-session's unity8.conf upstart job.
  * Revert r440 that made the dash collapse animation worse, rather than
    better.

  [ om26er@ubuntu.com ]
  * close the app only when the close button is tapped, not the entire
    thumbnail

  [ Nick Dedekind ]
  * Added missing Unity.Indicator mock objects causing qmltests to fail.
    Approved by: Michał Sawicz.

  [ Christopher Lee ]
  * Launch unity8 for autopilot with upstart, and bring unity8 session
    over from session-manager-touch.

  [ Pawel Stolowski ]
  * Temporarily disable category_order changed signal handling.

  [ Daniel d'Andrada ]
  * OSKController area shouldn't cover the indicators' bar Since ubuntu-
    keyboard surface area doesn't cover the indicators' bar,
    OSKController should follow suit. Otherwise the OSKContoller's
    internal InputFilterArea (and others) wouldn't perfectly overlap the
    graphical keyboard rendered by ubuntu-keyboard (i.e. the opaque part
    of ubuntu-keyboard's surface).

  [ Michael Zanetti ]
  * Initialize initialHeight/Width to height/width depending on scaleTo
    add checks for initialWidth/Height in the tests change sizes in
    tests to something else than the default for initialWidth/Height in
    order to catch failures there more easily

  [ Omer Akram ]
  * Only show search indicator while the Dash is focued.
  * Add 2dp left margin for music and video tiles' title.

  [ Nicolas d'Offay ]
  * Changed Infographics to use Ubuntu font.

  [ Ubuntu daily release ]
  * Automatic snapshot from revision 463

 -- Ubuntu daily release <ps-jenkins@lists.canonical.com>  Tue, 15 Oct 2013 11:05:04 +0000

unity8 (7.82+13.10.20131011.2-0ubuntu1) saucy; urgency=low

  [ Michał Sawicz ]
  * Work around Mir not delivering input to shell after restart, if the
    device isn't reinitialized.

  [ Albert Astals ]
  * Remove unused DashMusic/DashVideos.
  * Don't let the user change between scopes if the current one is
    moving up/down.
  * Fix two uninitialized variable uses reported by valgrind ==17988==
    Conditional jump or move depends on uninitialised value(s) ==17988==
    at 0x13839F3A: AccountsService::updateDemoEdges()
    (AccountsService.cpp:74) ==17988== by 0x13839DA5:
    AccountsService::setUser(QString const&) (AccountsService.cpp:45)
    ==17988== by 0x1383F67B:
    AccountsService::qt_metacall(QMetaObject::Call, int, void**)
    (moc_AccountsService.cpp:192) ==17988== by 0x496143D:
    StoreProperty(QV8Engine*, QObject*, QQmlPropertyData*,
    v8::Handle<v8::Value>) (in /usr/lib/arm-linux-
    gnueabihf/libQt5Qml.so.5.0.2) ==17988== ==17988== Conditional jump
    or move depends on uninitialised value(s) ==17988== at 0x1383A0F6:
    AccountsService::updateStatsWelcomeScreen() (AccountsService.cpp:92)
    ==17988== by 0x13839DB1: AccountsService::setUser(QString const&)
    (AccountsService.cpp:47) ==17988== by 0x1383F67B:
    AccountsService::qt_metacall(QMetaObject::Call, int, void**)
    (moc_AccountsService.cpp:192) ==17988== by 0x496143D:
    StoreProperty(QV8Engine*, QObject*, QQmlPropertyData*,
    v8::Handle<v8::Value>) (in /usr/lib/arm-linux-
    gnueabihf/libQt5Qml.so.5.0.2)
  * Fix unitialized variable in Scope ==18457== Conditional jump or move
    depends on uninitialised value(s) ==18457== at 0x15AD1FD6:
    Scope::setActive(bool) (scope.cpp:165) ==18457== by 0x15B0023D:
    Scope::qt_metacall(QMetaObject::Call, int, void**)
    (moc_scope.cpp:478) ==18457== by 0x48B709F:
    QQmlPropertyPrivate::write(QObject*, QQmlPropertyData const&,
    QVariant const&, QQmlContextData*,
    QFlags<QQmlPropertyPrivate::WriteFlag>) (in /usr/lib/arm-linux-
    gnueabihf/libQt5Qml.so.5.0.2)
  * Fix crash on the phone For some reason i'm getting v8 crashes
    without this when shuting down unity-mir

  [ Gerry Boland ]
  * Use focusRequested signal from AppManager. WM: AppManager has new
    signal to ask shell to request focus for app - use it to properly
    animate and focus the app. If app wants to be side stage, but no
    side stage available, override the application stage.

  [ Nick Dedekind ]
  * Only use the root action state as a unitymenumodel ActionStateParser
    when needed.

  [ Andrea Cimitan ]
  * Move the close app icon on top left.
  * The header of category list is already on screen after unlock

  [ Michael Zanetti ]
  * Make the greeter's clock update in sync with the indicators.

  [ Omer Akram ]
  * Increase dash header height to 5gu.

  [ Nicolas d'Offay ]
  * Standardised expansion speed in scopes.

  [ Ubuntu daily release ]
  * Automatic snapshot from revision 449

 -- Ubuntu daily release <ps-jenkins@lists.canonical.com>  Fri, 11 Oct 2013 17:26:34 +0000

unity8 (7.82+13.10.20131011.1-0ubuntu1) saucy; urgency=low

  [ Michał Sawicz ]
  * Fix frequent application IDs and drop old AppsAvailableForDownload
    model.
  * Unrevert r388 now that we have fixed the infinite loop it was
    causing in Qt.

  [ Steve Langasek ]
  * Don't keep a long-lived connection open to upstart when we only use
    it for two events, one at load time and one at unload time.

  [ Lars Uebernickel ]
  * VolumeControl: use 'volume' instead of 'scroll' action The volume
    action doesn't show a notification.

  [ Michael Terry ]
  * Disable DragHandle on right side of screen while the greeter is
    animating

  [ Marcus Tomlinson ]
  * Added missing "enabled" property to "progressMenu" component in the
    menu item factory.

  [ Michael Zanetti ]
  * Add scaleTo: "fit" mode support to LazyImage

  [ Andrea Cimitan ]
  * Add music and video renderers
  * Use shell.edgeSize for BottomBar's EdgeDragArea, detecting gestures
    only when they are within the edgeSize.

  [ Nick Dedekind ]
  * Removed greeter "toHome" animation (LP#1092976) (LP: #1092976)
  * Only show Snap Decision notification actions when available.

  [ Albert Astals ]
  * Dash: Set delegate creation range for inner itemviewss If it's above
    the list viewport we set it to the end of the list to precache the
    last items It it's below the list viewport we set it to the
    beginning to precache the first items Otherwise we set it to the
    part of the viewport in the view Approved by: Michał Sawicz.

  [ Ubuntu daily release ]
  * Automatic snapshot from revision 435

 -- Ubuntu daily release <ps-jenkins@lists.canonical.com>  Fri, 11 Oct 2013 09:05:30 +0000

unity8 (7.82+13.10.20131010-0ubuntu1) saucy; urgency=low

  [ David Callé ]
  * Small logic change in preview descriptions line breaks. Multiple new
    lines are now replaced by multiple br tags.

  [ Nick Dedekind ]
  * Use indicator identifier for indicators-client list item label.
  * Make sure overflow indicators are hidden and not the search label.

  [ Mirco Müller ]
  * Tweaks to notifications to improve spec-compliance. - updated
    notifications-qmltest to reflect the use of a variant-map for the
    hints - made text-fields as heigh as buttons - made the summary
    align horizontally to the icon - updated button-height and bubble-
    background.

  [ Pawel Stolowski ]
  * Handle category_order_changes signal from scopes (used in Home only)
    and reorder categories accordingly.
  * Implementation of albumart image provider for audio content.

  [ Michael Terry ]
  * Hide the greeter when an app is focused, fixing snap decisions
    launching an app in the greeter (like receiving a call).

  [ Michael Zanetti ]
  * Launcher - remove support for pinning items in the backend After the
    latest design changes, recent apps is everything that is contained
    in the ApplicationManager. So no need for storing anything else than
    pinned apps in the config.

  [ Michał Sawicz ]
  * Remove the mir socket before starting unity8 during autopilot tests.

  [ Ubuntu daily release ]
  * Automatic snapshot from revision 420

 -- Ubuntu daily release <ps-jenkins@lists.canonical.com>  Thu, 10 Oct 2013 04:15:13 +0000

unity8 (7.82+13.10.20131008.1-0ubuntu1) saucy; urgency=low

  [ Michal Hruby ]
  * Add Scope::isActive property and corresponding tests. (LP: #1230352)

  [ Daniel d'Andrada ]
  * Move OSKController to the front as it will now also block input
    meant to the OSK That's in the unity-mir implementation. The
    SurfaceFlinger one is still an empty noop. Currently, when the OSK
    is up, both shell and OSK get user input, thus we need the
    OSKController to shield our shell components from them. (LP:
    #1236773)

  [ Michał Sawicz ]
  * Add Scope::isActive property and corresponding tests. (LP: #1230352)
  * Force focus back on shell in case it loses it for some reason.

  [ Ubuntu daily release ]
  * Automatic snapshot from revision 409

 -- Ubuntu daily release <ps-jenkins@lists.canonical.com>  Tue, 08 Oct 2013 19:14:20 +0000

unity8 (7.82+13.10.20131008-0ubuntu1) saucy; urgency=low

  [ Michał Sawicz ]
  * update previews to match design. (LP: #1224555)
  * Add an InputFilterArea in Notifications. (LP: #1233411, #1235215)

  [ Ying-Chun Liu ]
  * update previews to match design. (LP: #1224555)

  [ Albert Astals ]
  * Unrevert 376 by reverting r395 and a small fix to fix the cpu
    hogging issue . (LP: #1124567)

  [ Michael Terry ]
  * Add Showable.showNow() method and use it in Shell to immediately
    show greeter when we blank the screen rather than animating it. (LP:
    #1233564)

  [ Michael Zanetti ]
  * update previews to match design. (LP: #1224555)

  [ Diego Sarmentero ]
  * update previews to match design. (LP: #1224555)

  [ Ubuntu daily release ]
  * Automatic snapshot from revision 404

 -- Ubuntu daily release <ps-jenkins@lists.canonical.com>  Tue, 08 Oct 2013 02:57:55 +0000

unity8 (7.82+13.10.20131007-0ubuntu1) saucy; urgency=low

  [ Michał Sawicz ]
  * Respect pre-set import and library paths and prevent segfault in
    startShell.

  [ Ubuntu daily release ]
  * Automatic snapshot from revision 399

 -- Ubuntu daily release <ps-jenkins@lists.canonical.com>  Mon, 07 Oct 2013 07:10:46 +0000

unity8 (7.82+13.10.20131005-0ubuntu1) saucy; urgency=low

  [ Michał Sawicz ]
  * Revert r376 that caused constant CPU usage due to the
    ActivityIndicator.

  [ Nick Dedekind ]
  * Removed indicators-client autopilot tests. (LP: #1234736)

  [ Albert Astals ]
  * Revert r388. (LP: #1235268)

  [ Christopher Lee ]
  * Removes passing -fullscreen to unity8 when on the device (as per bug
    #1235065). (LP: #1235065)

  [ Ubuntu daily release ]
  * Automatic snapshot from revision 396

 -- Ubuntu daily release <ps-jenkins@lists.canonical.com>  Sat, 05 Oct 2013 11:45:14 +0000

unity8 (7.82+13.10.20131004.2-0ubuntu1) saucy; urgency=low

  * Revert 7.82+13.10.20131004.1-0ubuntu1 back to
    7.81.3+13.10.20130927.3-0ubuntu1 due to CPU hogging issue with
    7.82+13.10.20131004.1-0ubuntu1.

 -- Loïc Minier <loic.minier@ubuntu.com>  Fri, 04 Oct 2013 21:22:29 +0200

unity8 (7.82+13.10.20131004.1-0ubuntu1) saucy; urgency=low

  [ Michał Sawicz ]
  * Bump to indicate support for extended snap decisions.
  * Make Tile themeable, add renderers for Dash Plugins and weather.
    (LP: #1231948)
  * Drop network agents now that they're in indicator-network instead.

  [ Michal Hruby ]
  * Differentiate generic and music carousels.
  * Use the thumbnailer image provider for scope results that don't
    specify icon as well as for previews.
  * Added an indicator which is displayed in the search bar whenever a
    search is in progress. Added accompanying test in tst_PageHeader.
  * Expose rendererHint to shell.

  [ Albert Astals ]
  * Update pot file. (LP: #1232374)
  * Only enable the animation when the item is on screen (i.e. !culled)
    . (LP: #1200374)
  * Do not crash on positionAtBeginning if the list is empty .
  * Enable/disable running apps height animation in a less error prone
    way.

  [ Michael Terry ]
  * Use a chevron after 'Skip intro' and drop the underlining.
  * Load testability driver when QT_LOAD_TESTABILITY is set. (LP:
    #1226234)
  * Listen to the system setting StatsWelcomeScreen, which tells us
    whether to show user-specific infographic data in the greeter. (LP:
    #1207857)

  [ Gerry Boland ]
  * WM: ensure focusedApplicationWhenUsingScreenshots reset when unused,
    and only used when set. Fixes window focus conflict between shell
    and ApplicationManager.

  [ Nick Dedekind ]
  * Removed deprecated Unity.IndicatorsLegacy plugin.
  * Added actionState parser to the indicators-client text printer so
    that we get the icon.
  * Moved indicator page titles to the root action state of menu model.
    (LP: #1223635)

  [ Mirco Müller ]
  * Added rendering- and interaction-support for the first three
    extended snap-decision dialog-cases password-entry, user-
    authentication and simunlock.

  [ Daniel d'Andrada ]
  * Revert the reversion of r304 since it doesn't seem to crash anymore
    Original commit was Reset apps scope when returning from app to dash
    (LP #1193419) If an app is on foreground and you perform a long
    left-edge swipe to minimize it, and therefore return to the dash,
    the dash should be in the Applications scope and showing the
    running/recents applications. (LP: #1193419)

  [ Andrea Cimitan ]
  * Add behaviours to the hud reveal. (LP: #1224480, #1224633)
  * Make Tile themeable, add renderers for Dash Plugins and weather.
    (LP: #1231948)

  [ Michael Zanetti ]
  * fix inserting into quicklistmodel.
  * Drop useStorage argument and use exising LAUNCHER_TESTING define for
    this decision.

  [ Omer Akram ]
  * Make the volume/brightness slider changes realtime. (LP: #1227595)

  [ Nicolas d'Offay ]
  * Fixed black colour on the first of the month due to division. (LP:
    #1233657)
  * Added an indicator which is displayed in the search bar whenever a
    search is in progress. Added accompanying test in tst_PageHeader.

  [ Ubuntu daily release ]
  * Automatic snapshot from revision 390

 -- Ubuntu daily release <ps-jenkins@lists.canonical.com>  Fri, 04 Oct 2013 06:55:16 +0000

unity8 (7.81.3+13.10.20130927.3-0ubuntu1) saucy; urgency=low

  [ Michal Hruby ]
  * Correctly handle image URI scheme in results.

  [ Michał Sawicz ]
  * Make SHOW_DASH and HIDE_DASH close the current preview. (LP:
    #1231404)
  * Add a LazyImage component that shows an activity spinner for long-
    loading images and handles aspect ratio properly.
  * Fix Qt 5.1 FTBFS and suppress some build warnings.

  [ Albert Astals ]
  * Make sure we always have least have one column in the gridview. (LP:
    #1225391)
  * LVWPH: Make sure we always overshoot vertically. (LP: #1229851)
  * Remember the expanded categoryId and not the expanded index The
    index can change on search, and we still want to maintain it
    expanded in that case. (LP: #1230216)
  * Fix showHeader in an edge case of notShownByItsOwn Not all the tests
    i've added fail without the code fix, but i've added them just to be
    more covered . (LP: #1230187)

  [ Diego Sarmentero ]
  * Handling error signal from the DownloadTracker plugin (BUG:
    #1229744). (LP: #1229744)
  * Remove "Reviews and Comments" section from Application Preview until
    the feature is ready (BUG: #1226632) - Detect when the keyboard is
    being shown to allow the user to scroll the Preview even more if
    necessary to interact with the components at the bottom of that
    preview, and don't leave those components obscured behind the
    keyboard (BUG: #1226638). (LP: #1226632, #1224717, #1226638)

  [ Nick Dedekind ]
  * Brought messaging indicator inline with UnityMenuModel &
    UnityMenuAction. (LP: #1217676, #1217678)

  [ Pawel Stolowski ]
  * Support canned search queries returned by Home Scope.
  * Cancel previous actions and previews on new activation / preview.
    Expose previewed data row in Preview object.

  [ Michael Terry ]
  * Only enable the Bottombar when the HUD is available. (LP: #1220306)
  * Increase the "Skip intro" clickable area, making dismissing the edge
    demo intro feel more natural. (LP: #1220632)

  [ Michael Zanetti ]
  * drop our CrossFadeImage in favor of the SDK one. (LP: #1227783)

  [ Ubuntu daily release ]
  * Automatic snapshot from revision 358

 -- Ubuntu daily release <ps-jenkins@lists.canonical.com>  Fri, 27 Sep 2013 14:13:22 +0000

unity8 (7.81.3+13.10.20130924.2-0ubuntu1) saucy; urgency=low

  [ Michal Hruby ]
  * Fix the signal prototypes on music grid renderer. (LP: #1228390)

  [ Michael Zanetti ]
  * use less auto variables, align coding style, constify and Qt'ify API
    in AccountsService plugin.

  [ Nick Dedekind ]
  * Re-enable MenuContentActivator in Indicators.

  [ Albert Astals ]
  * LVWPH: Update the section header on list change events.

  [ Pawel Stolowski ]
  * Check results model ptr returned by GetResultsFromCategory method
    from UnityCore. (LP: #1228097, #1211595)

  [ Ubuntu daily release ]
  * Automatic snapshot from revision 340

 -- Ubuntu daily release <ps-jenkins@lists.canonical.com>  Tue, 24 Sep 2013 14:40:01 +0000

unity8 (7.81.3+13.10.20130919.3-0ubuntu1) saucy; urgency=low

  [ Michal Hruby ]
  * Add support for music grid renderer to GenericScopeView.

  [ Nick Dedekind ]
  * Fixed the removal of messaging widget due to incompatible action
    state. (LP: #1225017)

  [ Christopher Lee ]
  * Addition of initial autopilot tests for the application lifecycle.

  [ Lars Uebernickel ]
  * VolumeControl: use action of the new indicator indicator-sound
    recently gained an action to increase and decrease the volume. This
    patch makes use of that to get rid of a bus round trip (to get the
    current volume) and a race (when the volume gets set between
    fetching the current volume and setting the new volume). (LP:
    #1219057)

  [ Michael Terry ]
  * When AccountsService.backgroundFile is unset/invalid, have the
    greeter fall back to whatever the shell background is.
  * Add a tiny SessionBroadcast plugin that listens to unity-greeter-
    session-broadcast for the ShowHome signal.

  [ Daniel d'Andrada ]
  * Remove obsolete, unused graphics.
  * Make MouseTouchAdaptor work with multiple QWindows.

  [ Michael Zanetti ]
  * change how icons are searched a) try to find it the Icon as is b)
    prepend with Path if a Path variable is given c) fall back to the
    image://theme/ with just the icon name . (LP: #1225186)
  * fix an issue with removing a running app from the launcher and
    always store pinning to the config.
  * collapse any open preview when programmatically switching current
    dash index. (LP: #1221137)

  [ Ubuntu daily release ]
  * Automatic snapshot from revision 333

 -- Ubuntu daily release <ps-jenkins@lists.canonical.com>  Thu, 19 Sep 2013 15:15:07 +0000

unity8 (7.81.3+13.10.20130916-0ubuntu1) saucy; urgency=low

  [ Michael Zanetti ]
  * allow left edge gesture to minimize apps even when launcher is
    already visible.
  * Don't hide the launcher on changes in the stages.
  * ssh is now installed per default, but it's set to manual in the
    ssh.override.

  [ Ubuntu daily release ]
  * Automatic snapshot from revision 320

 -- Ubuntu daily release <ps-jenkins@lists.canonical.com>  Mon, 16 Sep 2013 11:49:28 +0000

unity8 (7.81.3+13.10.20130912-0ubuntu1) saucy; urgency=low

  [ Michael Zanetti ]
  * add support for finding icons from click package apps in the
    launcher.
  * update to latest launcher API for better integration with the
    AppManager.

  [ Ricardo Mendoza ]
  * Fixes problems related to image 20130912.0, amongst: * Fix autopilot
    tests by preventing blocking of input during HUD button animations,
    only when fully visible * Fix loading of unity-mir library, major
    version wasn't specified so unless the dev package was there it
    would fail.

  [ Ubuntu daily release ]
  * Automatic snapshot from revision 316

 -- Ubuntu daily release <ps-jenkins@lists.canonical.com>  Thu, 12 Sep 2013 13:47:59 +0000

unity8 (7.81.3+13.10.20130911.1-0ubuntu1) saucy; urgency=low

  [ Michael Terry ]
  * Switch from deprecated image://gicon/ to new image://theme/.

  [ Gerry Boland ]
  * Add OSKController so shell can control OSK correctly on Mir.
  * Remove InputFilterArea for bottom edge swipes, as applications also
    listen for such swipes for Toolbar reveal.

  [ Ricardo Mendoza ]
  * Select the backend to use dynamically on runtime according to the
    QPA selected by the system.

  [ Ubuntu daily release ]
  * Automatic snapshot from revision 311

 -- Ubuntu daily release <ps-jenkins@lists.canonical.com>  Wed, 11 Sep 2013 16:22:55 +0000

unity8 (7.81.3+13.10.20130911-0ubuntu1) saucy; urgency=low

  [ Michal Hruby ]
  * Hide all gicon strings from the shell and use the image://theme icon
    provider that was recently added to the SDK.

  [ Gerry Boland ]
  * Convert to new ApplicationManager API.

  [ Nick Dedekind ]
  * Updated access point design as per spec.
  * Indicator visibility based on connection with backend service.

  [ Albert Astals ]
  * Dash: Make assignments bindings This way if the model changes the
    item value also changes.

  [ Michael Zanetti ]
  * adds support for highlighting the currently focused application in
    the launcher, adds tests.
  * include ~/.local/share/applications in launcher's .desktop file
    search path.
  * shrink size of area for revealing the HUD button and make it
    disappear on release again. fixes 1219035. (LP: #1219035)
  * revert revision 304 as it makes the Shell crash.

  [ Michael Terry ]
  * Allow testers to set custom password or pin in demo mode, rather
    than hardcoding them.
  * Have the greeter use AccountsService to determine its background.
    (LP: #1218402)
  * Listen to changes in the "show edge demo" AccountsService setting.

  [ Daniel d'Andrada ]
  * Update fake/mock plugins so that "./run --fake" works well again -
    You can now see the thumbnails of the fake running applications once
    again. - You no longer get hundreds of warnings due to icons not
    found.
  * Reset apps scope when returning from app to dash (LP #1193419) If an
    app is on foreground and you perform a long left-edge swipe to
    minimize it, and therefore return to the dash, the dash should be in
    the Applications scope and showing the running/recents applications.
    (LP: #1193419)

  [ Ubuntu daily release ]
  * Automatic snapshot from revision 306

 -- Ubuntu daily release <ps-jenkins@lists.canonical.com>  Wed, 11 Sep 2013 00:54:31 +0000

unity8 (7.81.3+13.10.20130905.2-0ubuntu1) saucy; urgency=low

  [ Michael Zanetti ]
  * Integrate Launcher with AppManager.

  [ Nick Dedekind ]
  * Removed FIXME from slider int->double conversion.

  [ Ubuntu daily release ]
  * Automatic snapshot from revision 291

 -- Ubuntu daily release <ps-jenkins@lists.canonical.com>  Thu, 05 Sep 2013 10:48:02 +0000

unity8 (7.81.3+13.10.20130904.1-0ubuntu1) saucy; urgency=low

  [ Nicolas d'Offay ]
  * Switched infographic background at design's request.

  [ Ubuntu daily release ]
  * Automatic snapshot from revision 287

 -- Ubuntu daily release <ps-jenkins@lists.canonical.com>  Wed, 04 Sep 2013 07:34:57 +0000

unity8 (7.81.3+13.10.20130904-0ubuntu1) saucy; urgency=low

  [ mhall119 ]
  * Add a little bit of text to the last step of the tour telling the
    user how to end it and get to their phone.

  [ Jussi Pakkanen ]
  * Use CCache if it is installed.

  [ Nick Dedekind ]
  * Multiple icon/label support for indicators.

  [ Albert Astals ]
  * Remove unneeded role.

  [ Lars Uebernickel ]
  * Fall back to "ubuntu-mobile" icon theme if $UBUNTU_ICON_THEME is
    unset.

  [ Michael Zanetti ]
  * Use MouseAreas in DashBar to enable clicking again.
  * load launcher default config from existing dconf key.

  [ Ubuntu daily release ]
  * Automatic snapshot from revision 285

 -- Ubuntu daily release <ps-jenkins@lists.canonical.com>  Wed, 04 Sep 2013 03:02:57 +0000

unity8 (7.81.3+13.10.20130903.1-0ubuntu1) saucy; urgency=low

  [ Michael Zanetti ]
  * workaround quicklist text color.

  [ Ubuntu daily release ]
  * Automatic snapshot from revision 277

 -- Ubuntu daily release <ps-jenkins@lists.canonical.com>  Tue, 03 Sep 2013 06:09:36 +0000

unity8 (7.81.3+13.10.20130830-0ubuntu1) saucy; urgency=low

  [ Pawel Stolowski ]
  * Implement a virtual 'All' filter option.

  [ Ubuntu daily release ]
  * Automatic snapshot from revision 275

 -- Ubuntu daily release <ps-jenkins@lists.canonical.com>  Fri, 30 Aug 2013 12:44:40 +0000

unity8 (7.81.3+13.10.20130829.2-0ubuntu1) saucy; urgency=low

  [ Michael Terry ]
  * Implement launcher item backend via AccountsService.

  [ Ubuntu daily release ]
  * Automatic snapshot from revision 272

 -- Ubuntu daily release <ps-jenkins@lists.canonical.com>  Thu, 29 Aug 2013 19:09:44 +0000

unity8 (7.81.3+13.10.20130829.1-0ubuntu1) saucy; urgency=low

  [ Michael Terry ]
  * Make sure greeter and lockscreen backgrounds are always defined,
    even if the wallpaper preference string is bogus. (LP: #1208889,
    #1208894)

  [ Ubuntu daily release ]
  * Automatic snapshot from revision 270

 -- Ubuntu daily release <ps-jenkins@lists.canonical.com>  Thu, 29 Aug 2013 11:09:43 +0000

unity8 (7.81.3+13.10.20130829-0ubuntu1) saucy; urgency=low

  [ Andrea Cimitan ]
  * Streamline some new HUD interactions to be more consistent with the
    Unity Launcher.

  [ Michael Zanetti ]
  * setting the launcher's extensionSize delayed to position the view
    correctly at the beginning .

  [ Bill Filler ]
  * add new telephony apps (dialer, messaging, contacts) to launcher and
    Home scope.

  [ Michael Terry ]
  * Implement edge demos on first boot. Build-Depends: +dbus-test-
    runner, +qtbase5-dev-tools.

  [ Ubuntu daily release ]
  * Automatic snapshot from revision 267

 -- Ubuntu daily release <ps-jenkins@lists.canonical.com>  Thu, 29 Aug 2013 02:10:38 +0000

unity8 (7.81.3+13.10.20130828.1-0ubuntu1) saucy; urgency=low

  [ Andrea Cimitan ]
  * Hide the LauncherPanel when it's really hidden, by changing visible
    to false.

  [ Gerry Boland ]
  * Fix sidestage applications - they were being ignored in the show-
    application-surface logic. (LP: #1217027, #1210079)

  [ Michał Sawicz ]
  * Raise the exception if typing failed in autopilot.

  [ Nick Dedekind ]
  * Added location indicator defaults.

  [ Michael Zanetti ]
  * increase minimal dragging width for dismissing apps with left edge
    make it a configurable parameter and adjust animation to look like
    requested in the bug report . (LP: #1213153)

  [ Ubuntu daily release ]
  * Automatic snapshot from revision 262

 -- Ubuntu daily release <ps-jenkins@lists.canonical.com>  Wed, 28 Aug 2013 11:55:46 +0000

unity8 (7.81.3+13.10.20130827.1-0ubuntu1) saucy; urgency=low

  [ Michael Zanetti ]
  * unset model in quicklist before closing it.

  [ Ubuntu daily release ]
  * Automatic snapshot from revision 256

 -- Ubuntu daily release <ps-jenkins@lists.canonical.com>  Tue, 27 Aug 2013 10:49:17 +0000

unity8 (7.81.3+13.10.20130827-0ubuntu1) saucy; urgency=low

  [ Michael Zanetti ]
  * Theme the Quicklist Popover.

  [ Albert Astals ]
  * Apply expandedIndex on delegate creation bug #1213033. (LP:
    #1213033)

  [ Ubuntu daily release ]
  * Automatic snapshot from revision 254

 -- Ubuntu daily release <ps-jenkins@lists.canonical.com>  Tue, 27 Aug 2013 02:10:43 +0000

unity8 (7.81.3+13.10.20130826.5-0ubuntu1) saucy; urgency=low

  [ Michael Zanetti ]
  * tweak launcher folding and visuals according to feedback from
    design: - increase foldingStartHeight - Introduces a
    foldingStopHeight. Folding only happens between the
    foldingStartHeight and the foldingStopHeight. - Only change
    brightness while folding - remove highlight of pressed icon -
    decrease launcher's width by half a grid unit.

  [ Ubuntu daily release ]
  * Automatic snapshot from revision 251

 -- Ubuntu daily release <ps-jenkins@lists.canonical.com>  Mon, 26 Aug 2013 22:09:43 +0000

unity8 (7.81.3+13.10.20130826.4-0ubuntu1) saucy; urgency=low

  [ Michał Sawicz ]
  * Add module entry in HudClient's qmldir.

  [ Jussi Pakkanen ]
  * Let Ninja parallelize itself.

  [ Nick Dedekind ]
  * Abstraction of indicator menu item properties prior to move into
    common components library.

  [ Christopher Lee ]
  * Added autopilot-tests for ephemeral, interactive and snap-decision
    notifications.

  [ Mirco Müller ]
  * Added autopilot-tests for ephemeral, interactive and snap-decision
    notifications.

  [ Michael Zanetti ]
  * only search visible children in findChild, add findInvisibleChild
    for others.
  * Added autopilot-tests for ephemeral, interactive and snap-decision
    notifications.

  [ Thomi Richards ]
  * Added autopilot-tests for ephemeral, interactive and snap-decision
    notifications.

  [ Ubuntu daily release ]
  * Automatic snapshot from revision 249

 -- Ubuntu daily release <ps-jenkins@lists.canonical.com>  Mon, 26 Aug 2013 18:34:44 +0000

unity8 (7.81.3+13.10.20130826.2-0ubuntu1) saucy; urgency=low

  [ Albert Astals ]
  * Don't include QtQML It includes LOTS of files we don't need.

  [ Ubuntu daily release ]
  * Automatic snapshot from revision 243

 -- Ubuntu daily release <ps-jenkins@lists.canonical.com>  Mon, 26 Aug 2013 10:08:52 +0000

unity8 (7.81.3+13.10.20130826.1-0ubuntu1) saucy; urgency=low

  * Automatic snapshot from revision 241

 -- Ubuntu daily release <ps-jenkins@lists.canonical.com>  Mon, 26 Aug 2013 06:08:33 +0000

unity8 (7.81.3+13.10.20130826-0ubuntu1) saucy; urgency=low

  [ Michael Zanetti ]
  * delay move operations if the start dragging operation is running
    This prevents items to left in wrong places when transitions clash.
  * add empty setUser to allow compiling in jenkins again until the
    branch that matches unity-api is ready to land. .
  * add count and progress overlay information to real model too.

  [ Pawel Stolowski ]
  * Changed the type of setActive argument from
    QVector<AbstractFilterOption *>::size_type to unsigned int.

  [ Ubuntu daily release ]
  * Automatic snapshot from revision 240

 -- Ubuntu daily release <ps-jenkins@lists.canonical.com>  Mon, 26 Aug 2013 02:31:42 +0000

unity8 (7.81.3+13.10.20130821.2-0ubuntu1) saucy; urgency=low

  [ Michael Terry ]
  * Listen to display-power-changed rather than system-power-changed
    signals when showing the greeter; ignore such signals when the
    proximity sensor is active. (LP: #1214477)

  [ Pawel Stolowski ]
  * Added a role for accessing progress-source property of categories.

  [ Ubuntu daily release ]
  * Automatic snapshot from revision 233

 -- Ubuntu daily release <ps-jenkins@lists.canonical.com>  Wed, 21 Aug 2013 22:09:53 +0000

unity8 (7.81.3+13.10.20130821.1-0ubuntu1) saucy; urgency=low

  [ Michael Zanetti ]
  * allow testing at 11:13. Old code failed because the text actually
    says "11:13 AM".
  * add some checks if we actually clicked an item or in the spacing
    between them gets rid of some warnings printed by the launcher .

  [ Michał Sawicz ]
  * Update runtime deps in the build script.

  [ Nick Dedekind ]
  * Added/Updated legacy network indicator components to use with new
    indicator backend.

  [ Albert Astals ]
  * Fix insertions/removals on the qlimitproxymodel . (LP: #1213959)

  [ Ubuntu daily release ]
  * Automatic snapshot from revision 230

 -- Ubuntu daily release <ps-jenkins@lists.canonical.com>  Wed, 21 Aug 2013 15:04:59 +0000

unity8 (7.81.3+13.10.20130821-0ubuntu1) saucy; urgency=low

  [ Michael Zanetti ]
  * added support for count emblems and progress overlays on the
    launcher.

  [ Pawel Stolowski ]
  * Add role for getting filter options model. Add method to activate
    option based on index or id.

  [ Ted Gould ]
  * Mark indicators-client as providing an indicator-renderer.

  [ Nick Dedekind ]
  * Added flatmenuproxymodel pass-through signals from qmenumodel.
  * Renamed indicator-messaging to indicator-messages.

  [ Gerry Boland ]
  * Typo fix in FrequentlyUsedAppsModel.

  [ Ubuntu daily release ]
  * Automatic snapshot from revision 224

 -- Ubuntu daily release <ps-jenkins@lists.canonical.com>  Wed, 21 Aug 2013 08:05:13 +0000

unity8 (7.81.3+13.10.20130820.2-0ubuntu1) saucy; urgency=low

  [ Michael Zanetti ]
  * initial support for quicklists For now they support pinning and
    removing of items.

  [ Ubuntu daily release ]
  * Automatic snapshot from revision 217

 -- Ubuntu daily release <ps-jenkins@lists.canonical.com>  Tue, 20 Aug 2013 10:09:36 +0000

unity8 (7.81.3+13.10.20130820-0ubuntu1) saucy; urgency=low

  [ Andrea Cimitan ]
  * Implement background changing through gsettings. Make sure it does
    fallback to default background when needed.

  [ Michael Zanetti ]
  * Implement background changing through gsettings. Make sure it does
    fallback to default background when needed.
  * Add Drag'n'drop support to Launcher As dragging an item pins it to
    the launcher this also contains initial quicklist and pinning
    support in the plugin part.

  [ Michał Sawicz ]
  * Fix generic preview wrapping and force rich text parsing.

  [ Michal Hruby ]
  * Remove the override for Apps available for download, click scope
    provides these now.
  * Hide rating widgets when scope provides rating set to < 0.0. Also
    fallback to regular preview image if there are no more_screenshots
    specified.

  [ Albert Astals ]
  * Make sure minYExtent is updated before setting the new content
    height Otherwise bad things can happen in the positioning .

  [ Ubuntu daily release ]
  * Automatic snapshot from revision 215

 -- Ubuntu daily release <ps-jenkins@lists.canonical.com>  Tue, 20 Aug 2013 02:08:42 +0000

unity8 (7.81.3+13.10.20130816.3-0ubuntu1) saucy; urgency=low

  [ Michal Hruby ]
  * Implement overrideResults() method, which allows us to seamlessly
    combine real scope data with mocked data.

  [ Michał Sawicz ]
  * Wait for activeFocus before typing in autopilot tests. (LP:
    #1212580)

  [ Nick Dedekind ]
  * Fixed network indicator password dialog not appearing. (LP:
    #1212730)
  * Remove time & battery indicator service info.

  [ Albert Astals ]
  * Dash category expansion.
  * Fix crash in the shell test Give the item a parent, otherwise the
    qml engine decides to adopt it and when we do the deleteLater on
    them, they have been already deleted. Since we are the parents, we
    don't need to call the deleteLAter eiether they'll be properly
    deleted on our deletion.

  [ Michael Zanetti ]
  * make entering text in lockscreen tests more robust. (LP: #1212580)

  [ Michael Terry ]
  * Define the 'build' target as PHONY so make doesn't get confused by
    our 'build' script.
  * Add a test for the Powerd plugin shell support.

  [ Pawel Stolowski ]
  * Bindings for filters.

  [ Ubuntu daily release ]
  * Automatic snapshot from revision 208

 -- Ubuntu daily release <ps-jenkins@lists.canonical.com>  Fri, 16 Aug 2013 14:11:35 +0000

unity8 (7.81.3+13.10.20130814.3-0ubuntu1) saucy; urgency=low

  [ Ted Gould ]
  * Upstart signals to control indicator services.

  [ Nick Dedekind ]
  * Replaced indicator menu listView with tabs view.
  * Transition Unity.Indicators to UnityMenuModel.

  [ Ubuntu daily release ]
  * Automatic snapshot from revision 197

 -- Ubuntu daily release <ps-jenkins@lists.canonical.com>  Wed, 14 Aug 2013 14:33:39 +0000

unity8 (7.81.3+13.10.20130814.1-0ubuntu1) saucy; urgency=low

  [ Michał Sawicz ]
  * Add AppPreview.

  [ Nick Dedekind ]
  * Use key from indicator service file to source indicator positions.

  [ Diego Sarmentero ]
  * Add AppPreview.

  [ Ubuntu daily release ]
  * Automatic snapshot from revision 193

 -- Ubuntu daily release <ps-jenkins@lists.canonical.com>  Wed, 14 Aug 2013 06:33:14 +0000

unity8 (7.81.3+13.10.20130813.1-0ubuntu1) saucy; urgency=low

  [ Michael Zanetti ]
  * don't scale the EARLY ALPHA warning text bigger than the screen is.

  [ Michał Sawicz ]
  * Add debug logging to passphrase entry.

  [ Albert Astals ]
  * Remove unneeded stuff from CMakelists.txt set(CMAKE_AUTOMOC ON)
    include(FindPkgConfig) find_package(Qt5Core REQUIRED)
    find_package(Qt5Quick REQUIRED) Are already on the top-level
    CMakeLists.txt so no need to write them again Well, actually the
    Qt5Core wasn't and i added it, it's not really necessary since it's
    pulled by the others that depend on it, but it doesn't hurt to be
    explicit.

  [ Ubuntu daily release ]
  * Automatic snapshot from revision 189

 -- Ubuntu daily release <ps-jenkins@lists.canonical.com>  Tue, 13 Aug 2013 14:08:32 +0000

unity8 (7.81.3+13.10.20130812.1-0ubuntu1) saucy; urgency=low

  [ Michael Zanetti ]
  * preserve lockscreen's background wallpaper's aspect ratio. (LP:
    #1208892)

  [ Ubuntu daily release ]
  * Automatic snapshot from revision 184

 -- Ubuntu daily release <ps-jenkins@lists.canonical.com>  Mon, 12 Aug 2013 19:14:35 +0000

unity8 (7.81.3+13.10.20130812-0ubuntu1) saucy; urgency=low

  [ Albert Astals ]
  * Fix uses of uninitialized values reported by valgrind.

  [ Ubuntu daily release ]
  * Automatic snapshot from revision 182

 -- Ubuntu daily release <ps-jenkins@lists.canonical.com>  Mon, 12 Aug 2013 14:33:29 +0000

unity8 (7.81.3+13.10.20130809.1-0ubuntu1) saucy; urgency=low

  [ Michal Hruby ]
  * Set phone form factor for scope requests.

  [ Michał Sawicz ]
  * Add support for plurals and update the translation template.

  [ Ubuntu daily release ]
  * Automatic snapshot from revision 179

 -- Ubuntu daily release <ps-jenkins@lists.canonical.com>  Fri, 09 Aug 2013 15:35:06 +0000

unity8 (7.81.3+13.10.20130809-0ubuntu1) saucy; urgency=low

  [ Michał Sawicz ]
  * Prepare unity8 for cross-building.

  [ Ubuntu daily release ]
  * Automatic snapshot from revision 176

 -- Ubuntu daily release <ps-jenkins@lists.canonical.com>  Fri, 09 Aug 2013 02:32:10 +0000

unity8 (7.81.3+13.10.20130808-0ubuntu1) saucy; urgency=low

  [ Michał Sawicz ]
  * Re-enable battery slider test.

  [ Nick Dedekind ]
  * Workaround for non-deletion of indicator page menu items. (LP:
    #1183065, #1206991)

  [ Albert Astals ]
  * LVPWH: Fix regression handling the sticky top section culling r166
    introduced the regression, this fixes it+tests.
  * Implement+test the maximizeVisibleArea function Tries to show as
    much possible of an index that is already shown on screen Will be
    used for the dash category expansion.

  [ Ubuntu daily release ]
  * Automatic snapshot from revision 174

 -- Ubuntu daily release <ps-jenkins@lists.canonical.com>  Thu, 08 Aug 2013 15:23:17 +0000

unity8 (7.81.3+13.10.20130807-0ubuntu1) saucy; urgency=low

  [ Michał Sawicz ]
  * Drop ppa:ubuntu-unity/next.
  * Revert revision 161 that causes issues with invalid background.

  [ Albert Astals ]
  * Fix off by one in the culling condition If you are on 0 and your
    height is 1 and viewport starts at 1 you have to be culled since you
    are not visible.

  [ Ubuntu daily release ]
  * Automatic snapshot from revision 168

 -- Ubuntu daily release <ps-jenkins@lists.canonical.com>  Wed, 07 Aug 2013 02:32:00 +0000

unity8 (7.81.3+13.10.20130806-0ubuntu1) saucy; urgency=low

  [ Michael Terry ]
  * Show the greeter when powerd tells us to, not just whenever we press
    the power key. (LP: #1186256)

  [ Ubuntu daily release ]
  * Automatic snapshot from revision 164

 -- Ubuntu daily release <ps-jenkins@lists.canonical.com>  Tue, 06 Aug 2013 03:43:01 +0000

unity8 (7.81.3+13.10.20130805-0ubuntu1) saucy; urgency=low

  [ Michael Terry ]
  * Fixes the lockscreen and swiping on the greeter still being possible
    even when in tablet mode. (LP: #1204984)
  * Watch powerd signals to notice a sleep and unfocus current app when
    that happens.

  [ Michael Zanetti ]
  * make findChild also find invisible childs This considerably
    increases the amount of items to be searched up to a level where
    testShell didn't finish any more with searching. Hence this commit
    also changes findChild to do a breadth-first instead of a depth-
    first search.
  * Read background from GSettings or fallback to default_background.

  [ Andrea Cimitan ]
  * Read background from GSettings or fallback to default_background.

  [ Albert Astals ]
  * Make LVWPH provide a delegateIndex for sectionHeaders This way we
    can match the sectionHeader to the model easier in the qml/js side .
  * Fix tryCompare call The 4th parameter of tryCompare is timeout not
    message .

  [ Daniel d'Andrada ]
  * Read background from GSettings or fallback to default_background.

  [ Ubuntu daily release ]
  * Automatic snapshot from revision 162

 -- Ubuntu daily release <ps-jenkins@lists.canonical.com>  Mon, 05 Aug 2013 02:32:05 +0000

unity8 (7.81.3+13.10.20130802-0ubuntu1) saucy; urgency=low

  [ Michael Terry ]
  * Make hud autopilot tests more reliable by fixing how it calculates
    relative coordinates.

  [ Albert Astals ]
  * Only update the "section" if we are not culling the item If the item
    is not shown we should not care about its section.

  [ Ubuntu daily release ]
  * Automatic snapshot from revision 155

 -- Ubuntu daily release <ps-jenkins@lists.canonical.com>  Fri, 02 Aug 2013 02:40:11 +0000

unity8 (7.81.3+13.10.20130801.1-0ubuntu1) saucy; urgency=low

  [ Michał Sawicz ]
  * Add a disclaimer for the fake applications plugin.

  [ Nick Dedekind ]
  * Removed animations from fake indicator pages.

  [ Ubuntu daily release ]
  * Automatic snapshot from revision 152

 -- Ubuntu daily release <ps-jenkins@lists.canonical.com>  Thu, 01 Aug 2013 14:30:40 +0000

unity8 (7.81.3+13.10.20130801ubuntu.unity.next-0ubuntu1) saucy; urgency=low

  [ Michael Zanetti ]
  * implemented new Lockscreen design.

  [ Michał Sawicz ]
  * Fix mock VideoPreview to use the string categoryId as well.

  [ Nick Dedekind ]
  * Added a text tree representation of the qmenumodel to the
    indicators-client application.

  [ Albert Astals ]
  * Don't need deelistmodel here.

  [ Ubuntu daily release ]
  * Automatic snapshot from revision 149 (ubuntu-unity/next)

 -- Ubuntu daily release <ps-jenkins@lists.canonical.com>  Thu, 01 Aug 2013 02:32:03 +0000

unity8 (7.81.3+13.10.20130730ubuntu.unity.next-0ubuntu1) saucy; urgency=low

  [ Michał Sawicz ]
  * Adapt to Qt 5.1.

  [ Albert Astals ]
  * Adapt to Qt 5.1.

  [ Ubuntu daily release ]
  * Automatic snapshot from revision 143 (ubuntu-unity/next)

 -- Ubuntu daily release <ps-jenkins@lists.canonical.com>  Tue, 30 Jul 2013 02:33:12 +0000

unity8 (7.81.3+13.10.20130729ubuntu.unity.next-0ubuntu1) saucy; urgency=low

  [ Michal Hruby ]
  * Remove the variant conversions methods as they were moved to dee-qt.

  [ Michał Sawicz ]
  * Re-enable passphrase tests under UInput.
  * Use the new string categoryIds in custom video and music scope
    views. (LP: #1199322)

  [ Nick Dedekind ]
  * Behavioural changes for indicators - Part 1 - Use standard
    animations. - Search bar animation less distracting. - Hinting
    animation shows header. - Vertical velocity detector to reduce
    accidental menu switches in dragging phase.

  [ Gustavo Pichorim Boiko ]
  * Add entries to the new applications resulted from the split of the
    phone-app.

  [ Ubuntu daily release ]
  * Automatic snapshot from revision 141 (ubuntu-unity/next)

 -- Ubuntu daily release <ps-jenkins@lists.canonical.com>  Mon, 29 Jul 2013 03:41:07 +0000

unity8 (7.81.3+13.10.20130726ubuntu.unity.next-0ubuntu1) saucy; urgency=low

  [ Michal Hruby ]
  * Expose real category ids and not just indices.
  * Provide fallbacks for default renderer.

  [ Daniel d'Andrada ]
  * Give a visual feedback on right-edge drag with no running apps (LP:
    #1116207). (LP: #1116207)

  [ Albert Astals ]
  * Update m_firstVisibleIndex if there's no visible items anymore Also
    remove the check for m_visibleItems.isEmpty() on insert, the
    m_firstVisibleIndex == 0 already protects us against that.

  [ Christopher Lee ]
  * Tests now use a default lightdm mock if not decorated. (LP:
    #1204772)

  [ Ubuntu daily release ]
  * Automatic snapshot from revision 135 (ubuntu-unity/next)

 -- Ubuntu daily release <ps-jenkins@lists.canonical.com>  Fri, 26 Jul 2013 07:06:08 +0000

unity8 (7.81.3+13.10.20130725ubuntu.unity.next-0ubuntu1) saucy; urgency=low

  [ Michal Hruby ]
  * Fix adding items into an empty LVWPH.

  [ Michał Sawicz ]
  * Move to using upstart in run_on_device.
  * Added heeding and qmltest for button-tint hint.
  * Refactoring and cleanup of the Unity8 Autopilot tests.
  * Hide the Unity launcher during autopiloting and skip battery tests
    if unavailable.

  [ Ying-Chun Liu ]
  * Let GenericScope support loading different renderers.

  [ Nick Dedekind ]
  * Removed overview from indicators.
  * Menus for indicators is now created prioritised by distance from
    current item to speed up user experience.
  * Add ApplicationArguments to know the geometry from start.

  [ Mirco Müller ]
  * Added heeding and qmltest for button-tint hint.

  [ Christopher Lee ]
  * Refactoring and cleanup of the Unity8 Autopilot tests.

  [ Thomi Richards ]
  * Refactoring and cleanup of the Unity8 Autopilot tests.

  [ Ubuntu daily release ]
  * Automatic snapshot from revision 129 (ubuntu-unity/next)

 -- Ubuntu daily release <ps-jenkins@lists.canonical.com>  Thu, 25 Jul 2013 03:02:12 +0000

unity8 (7.81.3+13.10.20130718ubuntu.unity.next-0ubuntu1) saucy; urgency=low

  [ Andrea Cimitan ]
  * Add support for the colour palette.

  [ Omer Akram ]
  * fix the calendar icon in the launcher. (LP: #1201905)

  [ Nick Dedekind ]
  * Export indicator plugin symbols using Q_DECL_EXPORT.

  [ Ying-Chun Liu ]
  * Don't include .moc in previewbindingstest.cpp.

  [ Ubuntu daily release ]
  * Automatic snapshot from revision 118 (ubuntu-unity/next)

 -- Ubuntu daily release <ps-jenkins@lists.canonical.com>  Thu, 18 Jul 2013 06:07:00 +0000

unity8 (7.81.3+13.10.20130717ubuntu.unity.next-0ubuntu1) saucy; urgency=low

  [ Daniel d'Andrada ]
  * Remove dead code: Showable::showWithoutAnimation.

  [ Nick Dedekind ]
  * Split Plugins export macro into export_qmlfiles and
    export_qmlplugins. Added qmltypes to indicators plugin.

  [ Ubuntu daily release ]
  * Automatic snapshot from revision 112 (ubuntu-unity/next)

 -- Ubuntu daily release <ps-jenkins@lists.canonical.com>  Wed, 17 Jul 2013 03:14:49 +0000

unity8 (7.81.3+13.10.20130716ubuntu.unity.next-0ubuntu1) saucy; urgency=low

  [ Pete Woods ]
  * Rename the demo user "single" to "phablet" Fix the infographics on
    the device At the moment the mock lightdm backend we are using says
    the current user is called "single", while in reality the processes
    all run as the "phablet" user.

  [ Michał Sawicz ]
  * Only use ppa:ubuntu-unity/next and clean build scripts and CODING,
    accordingly.
  * Do not recommend indicator-power and indicator-sound. On device
    they're provided by lp:indicator-server for the time being.
  * Fix the Network page to provide the correct token. (LP: #1201529)

  [ Ubuntu daily release ]
  * Automatic snapshot from revision 109 (ubuntu-unity/next)

 -- Ubuntu daily release <ps-jenkins@lists.canonical.com>  Tue, 16 Jul 2013 02:32:03 +0000

unity8 (7.81.3+13.10.20130714ubuntu.unity.next-0ubuntu1) saucy; urgency=low

  [ Michael Terry ]
  * Change Ok to OK. (LP: #1131842)

  [ Ubuntu daily release ]
  * Automatic snapshot from revision 104 (ubuntu-unity/next)

 -- Ubuntu daily release <ps-jenkins@lists.canonical.com>  Sun, 14 Jul 2013 02:31:57 +0000

unity8 (7.81.3+13.10.20130712ubuntu.unity.next-0ubuntu1) saucy; urgency=low

  [ Michael Zanetti ]
  * Make use of the launcher API defined in unity-api and separate the
    model from the backend.

  [ Michał Sawicz ]
  * Issue wrap-and-sort -abt on debian/.

  [ Nick Dedekind ]
  * Moved indicators-client code into unity8. (LP: #1191132, #1191822)

  [ Ubuntu daily release ]
  * Automatic snapshot from revision 102 (ubuntu-unity/next)

 -- Ubuntu daily release <ps-jenkins@lists.canonical.com>  Fri, 12 Jul 2013 02:31:59 +0000

unity8 (7.81.3+13.10.20130711ubuntu.unity.next-0ubuntu1) saucy; urgency=low

  [ Michael Zanetti ]
  * invert the home button too in case the whole panel is inverted. (LP:
    #1199622)

  [ Michał Sawicz ]
  * Make the OpenEffect non-live by default to improve performance. (LP:
    #1124584)

  [ Ying-Chun Liu ]
  * Add Generic Preview. Modify GenericScopeView to support activate and
    preview.

  [ Ubuntu daily release ]
  * Automatic snapshot from revision 98 (ubuntu-unity/next)

 -- Ubuntu daily release <ps-jenkins@lists.canonical.com>  Thu, 11 Jul 2013 03:00:53 +0000

unity8 (7.81.3+13.10.20130710ubuntu.unity.next-0ubuntu1) saucy; urgency=low

  [ Michael Zanetti ]
  * removed unused old file ShortcutsContainer.qml.

  [ Michał Sawicz ]
  * Fix fetching data from scopes in the custom scope pages. (LP:
    #1199322)

  [ Ying-Chun Liu ]
  * Fix references to scope data. (LP: #1199322)

  [ Albert Astals ]
  * Fix showHeader animation when the header is half shown at top .
  * Disable -pedantic on the private Qt headers .

  [ Pawel Stolowski ]
  * Bindings for SocialPreview.

  [ Ubuntu daily release ]
  * Automatic snapshot from revision 94 (ubuntu-unity/next)

 -- Ubuntu daily release <ps-jenkins@lists.canonical.com>  Wed, 10 Jul 2013 02:32:00 +0000

unity8 (7.81.3+13.10.20130709ubuntu.unity.next-0ubuntu1) saucy; urgency=low

  [ Michal Hruby ]
  * Implement CategoryResults based on DeeFilterModel.

  [ Nick Dedekind ]
  * Added plugin cmake procedure for qmltypes files.

  [ Ubuntu daily release ]
  * Automatic snapshot from revision 86 (ubuntu-unity/next)

 -- Ubuntu daily release <ps-jenkins@lists.canonical.com>  Tue, 09 Jul 2013 02:58:58 +0000

unity8 (7.81.3+13.10.20130708ubuntu.unity.next-0ubuntu1) saucy; urgency=low

  [ Michael Terry ]
  * Ensure the past circle animations complete Currently, all the
    animations stop as soon as the present circles are all visible. This
    change ensures that the animations run to completion.

  [ Michael Zanetti ]
  * improve launcher flicking bahavior - fix initial snapping - improve
    foldingAreas behavior - increase clickFlick speed to flick 4 items.

  [ Albert Astals ]
  * Remove workarounds for Qt bug 28403 . (LP: #28403)

  [ Ubuntu daily release ]
  * Automatic snapshot from revision 83 (ubuntu-unity/next)

 -- Ubuntu daily release <ps-jenkins@lists.canonical.com>  Mon, 08 Jul 2013 02:34:23 +0000

unity8 (7.81.3+13.10.20130704ubuntu.unity.next-0ubuntu1) saucy; urgency=low

  [ Didier Roche ]
  * Clean packaging for entering saucy and following daily release guidelines
  * Automatic snapshot from revision 49 (bootstrap)

  [ Michał Sawicz ]
  * Fix unity8.pot file.
  * Support the simplified theming from ubuntu-ui-toolkit.
  * Use AbstractButtons instead of Button { color: "transparent" } that
    doesn't work.

  [ Albert Astals ]
  * ListViewWithPageHeader implementation in C++. (LP: #1171918)
  * LVWPH: Do not crash on showHeader if we don't have a header .
  * Fix bug when setting the same model twice to a QLimitProxyModelQML.
  * Add some const & Saves us some microseconds in copying stuff.

  [ Daniel d'Andrada ]
  * Make Greeter and Stage use the new DragHandle component. So they no
    longer use Revealers. Now a directional drag gesture is required to
    start the animation that brings back a "minimized" application when
    the dash is on foreground. Besides that, now they have the following
    feature:  - Action only completes succesfully if you drag through at
    least half the    screen width or if your swipe is fast enough. The
    shorter the swipe, the faster it has to be for the action to auto-
    complete.
  * DirectionalDragArea: add touchSceneX, touchSceneY, and sceneDistance
    properties.
  * DirectionalDragArea: emit draggingChanged() on direct recognition
    draggingChanged() should be emited when status change from
    WaitingForTouch directly to Recognized.
  * update CODING instructions for building & running.
  * DragHandle: add stretch and hintDisplacement properties.
  * DragHandle: fix hinting Revision 64 had a bad interaction with
    revision 66 (that added line was lost in the merge/rebase process).
    tst_DragHandle::hintingAnimation() points out the problem (fails on
    line 388).
  * Make Panel use DragHandles instead of a Revealer - A directional
    drag gesture is needed reveal the panel when fullscreen. - better
    logic for deciding when to auto-complete the show/hide animation -
    hinting animation to close the panel - Tapping on menu bar no longer
    opens nearest indicator menu - No closing with handle click.

  [ mhall119 ]
  * Fix build script error from extra blank line. (LP: #1196322)

  [ Nick Dedekind ]
  * Changed shellImportPath to return a list of paths. Added
    prependImportPaths and changed appendImportPaths to check for
    duplicates.

  [ Mirco Müller ]
  * Added support and tests for expanding snap-decisions with more than
    2 actions passed in.

  [ Michael Zanetti ]
  * As requested by design, decreasing wobblyness in the
    WrongPasswordAnimation.
  * improve the bzr commit hook - don't run qmltests in here, it takes
    too long - don't abort commit on failed tests, its too annoying -
    instead, print a fat warning and backup the commit message to be
    reused after uncommitting and fixing the tests.
  * edge hinting tweaks - change edge hinting behavior to only happen on
    onPressed and immediately snap back - fix edge hinting to not happen
    if the Greeter is locked .

  [ Michael Terry ]
  * Fix "Tap to Unlock" text not appearing when in tablet greeter mode
    with only one user.
  * Use libusermetrics to provide infographic data.
  * Delete builddir/ when running "debuild clean".

  [ Pawel Stolowski ]
  * Bindings for preview and activation requests.

  [ Kevin Gunn ]
  * update CODING instructions for building & running.

  [ Ubuntu daily release ]
  * Automatic snapshot from revision 78 (ubuntu-unity/next)

 -- Ubuntu daily release <ps-jenkins@lists.canonical.com>  Thu, 04 Jul 2013 12:44:19 +0000

unity8 (7.81.3) UNRELEASED; urgency=low

  * Choose more appropriate values for edge-drag gestures (LP: #1194150)

 -- Daniel d'Andrada <daniel.dandrada@canonical.com>  Fri, 28 Jun 2013 16:28:24 -0300

unity8 (7.81.2) saucy; urgency=low

  * Translation updates.

  [ Michał Sawicz ]
  * Fix icons in ApplicationsFilterGrid.qml.
  * Support flipped image in run_on_device.
  
  [ Michael Zanetti ]
  * Don't clear lockscreen when it's fading out.
  * Reworked Launcher folding.
  * Tweak Launcher revealing.

  [ Michal Hruby ]
  * Add content_type property to category models.

 -- Michał Sawicz <michal.sawicz@canonical.com>  Wed, 26 Jun 2013 18:10:39 +0200

unity8 (7.81.1) saucy; urgency=low

  * Translation updates.

  [ Michał Sawicz ]
  * Don't limit installed apps.
  * Pre-optimize PNGs to speed-up builds.
  * Clean up build scripts.

  [ Daniel d'Andrada ]
  * Use DirectionalDragArea in BottomBar.

 -- Michał Sawicz <michal.sawicz@canonical.com>  Fri, 21 Jun 2013 17:37:02 +0200

unity8 (7.81.0) saucy; urgency=low

  * Translation updates.

  [ Michał Sawicz ]
  * Drop People lens.
  * Support git-backed checkout.
  * Revert focus stealing prevention for new apps. Fixes:
    https://bugs.launchpad.net/bugs/1190155.
  * Update CODING after unity8 rename.
  * Update translation template file.
  * Fix notification placement.

  [ Michael Terry ]
  * Show login list when not in narrow mode, instead of only when we have
    multiple users.

  [ Günter Schwann ]
  * Bring back ListView'ed Carousel now that Qt is fixed.

  [ Daniel d'Andrada ]
  * Stage: code cleanup.
  * DirectionalDragArea: added minSpeed and maxSilenceTime constraints.
  * Move Direction enum out of DirectionalDragArea.
  * Added uqmlscene tool and tryFoo targets for manual testing.

  [ Michael Zanetti ]
  * Add Lockscreens.
  * Added right edge hinting to greeter.

  [ Nick Dedekind ]
  * Added Dash tests.

  [ Nicolas d'Offay ]
  * Changed infographic gradient colours.

  [ Mirco Müller ]
  * Integrate notifications.

  [ Pawel Stołowski ]
  * New version with support for smart scopes.

 -- Michał Sawicz <michal.sawicz@canonical.com>  Fri, 14 Jun 2013 12:56:17 +0200

unity8 (7.80.0) saucy; urgency=low

  * Rename to unity8.

 -- Michał Sawicz <michal.sawicz@canonical.com>  Tue, 04 Jun 2013 14:45:29 +0200

qml-phone-shell (1.80) raring; urgency=low

  * Focus/unfocus apps on lock/unlock to make sure keyboard is hidden.

 -- Michał Sawicz <michal.sawicz@canonical.com>  Sat, 01 Jun 2013 00:31:03 +0200

qml-phone-shell (1.79) raring; urgency=low

  [ Michael Terry ]
  * Make greeter look like the desktop one
  
  [ Gerry Boland ]
  * Fix a bug where a minimized app gets focus after closing another app
  * Applied a workaround to reduce flickering when launching apps

  [ Ying-Chun Liu (PaulLiu) ]
  * Make the panel translatable

  [ Michael Zanetti ]
  * Limit people lens to max 50 people. More people can be found with search feature.

 -- Michael Zanetti <michael.zanetti@canonical.com>  Fri, 24 May 2013 17:06:05 +0200

qml-phone-shell (1.78) raring; urgency=low

  [ Sergio Schvezov ]
  * Replacing the music and ski safari mock apps with calendar and weather in 
    the launcher (LP: #1178262).

  [ Daniel d'Andrada ]
  * Support pointer-to-touch event conversion for desktop testing.
  * Use DirectionalDragArea in the Launcher.
  * Add AxisVelocityCalculator component.
  * Use touch instead of pointer interaction in autopilot.

  [ Nick Dedekind ]
  * Enable indicators in greeter.
  * Add DashContent tests.

  [ Michael Terry ]
  * Split mock and test LightDM plugins.
  * Add support for more PAM/LightDM features in the greeter.

  [ Ying-Chun Liu (PaulLiu) ]
  * Add i18n support.
  * Add libc6-dev to Build-Depends.

  [ Michał Sawicz ]
  * Unlock onFocusRequested to unlock on incoming call (LP: #1181654).
  * Use device-services in run_on_device.
  * Filter input in greeter. (LP: #1185443).

  [ Albert Astals Cid ]
  * Remove FilterGrid dimensions bahavior.

  [ Ubuntu Translators Team ]
  * Added translations for 36 languages. Thanks!

  [ Michael Zanetti ]
  * Fix autopilot tests on devices.

 -- Michał Sawicz <michal.sawicz@canonical.com>  Fri, 24 May 2013 17:06:05 +0200

qml-phone-shell (1.77) raring; urgency=low

  [ Mathieu Trudel-Lapierre ]
  * debian/control:
    - Drop indicators-client-plugin* Depends for qml-phone-shell to Recommends.
    - Add/update Vcs-Browser, Vcs-Bzr and add a notice to uploaders. 
  * debian/copyright: fix syntax.

  [ Michał Sawicz ]
  * Drop indicators-client-examples recommends altogether

  [ Renato Araujo Oliveira Filho ]
  * Renamed Media player files to match with new application name.

  [ Daniel d'Andrada ]
  * New: DirectionalDragArea component. An area that detects axis-aligned 
    single-finger drag gestures.
  * Make it possible to send touch events from within QML test code.

 -- Mathieu Trudel-Lapierre <mathieu-tl@ubuntu.com>  Fri, 26 Apr 2013 11:15:00 -0400

qml-phone-shell (1.76) raring; urgency=low

  [ Albert Astals Cid ]
  * Remove QSortFilterProxyModelQML::get() to ensure per-role fetching
  * Highlight matching strings in the HUD
  [ Michał Sawicz ]
  * Dropped support for 12.10
  [ Michael Zanetti ]
  * Update autopilot tests for 1.3 release
  [ Andrea Cimitan ]
  * Use SDK's Panel - enable swipe from bottom to reveal Dash bottom bar
  [ Michael Terry ]
  * Introduce a mock LightDM plugin to prepare for real switch
  [ Daniel d'Andrada ]
  * Move definition of global test targets to main tests CMakeLists file
  [ Mirco Müller ]
  * Introduce Notifications UI, currently only driven by tests

 -- Michał Sawicz <michal.sawicz@canonical.com>  Thu, 16 May 2013 15:52:18 +0200

qml-phone-shell (1.75) raring; urgency=low

  * Fix search history in the dash
  * Hud: No appstack anymore
  * Hud: Support having toolbar items enabled/disabled
  * Hud: remove the app quit toolbar item
  * Tweak to improve the switch application animation
  * Correctly load icons when running on the desktop
  * Use real enum from ApplicationInfo instead of its counterfeit local version
  * Added gdb debugging (-g/--gdb) run_on_device option
  * Drop support for quantal in build_unity script
  * Make out of source builds work in sibling directories
  * Clean up debian/control
  * Build with the new Qt 5.0.2 packages
  * Tests for:
    * IndicatorMenuWindow
    * PeopleFilterGrid

 -- Albert Astals Cid <albert.astals@canonical.com>  Thu, 09 May 2013 15:10:03 +0200

qml-phone-shell (1.74) raring; urgency=low

  [ Albert Astals Cid ]
  * Use new HUD api
  * Improvements to build and run scripts
  * Test for GenericLensView
  * Use -z defs for SHARED and MODULE libraries

 -- Sergio Schvezov <sergio.schvezov@canonical.com>  Fri, 26 Apr 2013 13:14:03 -0300

qml-phone-shell (1.73) raring; urgency=low

  [ Albert Astals ]
  * No need to include lens.h in peoplepreviewdata.h
  * Bumping libhud dependency to use the new libhud-client2

  [ Andrea Cimitan ]
  * Adds test for LensView

  [ Michael Zanetti ]
  * Fix execution of local autopilot tests

 -- Ricardo Salveti de Araujo <ricardo.salveti@canonical.com>  Thu, 25 Apr 2013 13:46:23 -0300

qml-phone-shell (1.72) raring; urgency=low

  * bring greeter closer to desktop design
  * simplify SortFilterProxyModel role management
  * CMake and build script improvements
  * enable volume slider in Overview
  * clean up .bzrignore
  * flatten qmluitests and unittests into generic qmltests
  * split out LimitProxyModel out of SortFilterProxyModel
  * replace fake QML wrappers for Ubuntu.Application with a mock
    implementation
  * hide Frequent and Available categories in Apps lens during search
    (LP: #1170495)
  * add first test utilities
  * use fake Unity plugin for Dash tests
  * generate and package API docs
  * close applications after long-press in dash
  * simplify preview calculation
  * tests for:
    * bad indentation
    * Panel
    * indicators Overview
    * IndicatorItem
    * ListViewWithPageHeader
    * Clock
    * OpenEffect
    * FilterGrids
    * MenuContent
    * header standalone compilation

 -- Michał Sawicz <michal.sawicz@canonical.com>  Fri, 19 Apr 2013 21:16:50 +0200

qml-phone-shell (1.71) quantal; urgency=low

  * add missing python3 dependency

 -- Michał Sawicz <michal.sawicz@canonical.com>  Thu, 11 Apr 2013 17:11:15 +0200

qml-phone-shell (1.70) quantal; urgency=low

  * CMake fixes
  * improve HUD PeakDetector performance
  * initial QML coverage measurement
  * enable coverage analysis for C/C++
  * require out-of-source builds
  * fix incorrect linkage in hudclient.cpp
  * reduce warnings
  * add an optional on-commit test hook
  * tests for:
    * IndicatorRow
    * Tile
    * SearchIndicator
    * trailing whitespace
    * PageHeader
    * SearchHistoryModel
    * ResponsiveFlowView
    * SideStage
    * Indicators
  * move tests into subdirectories
  * increase test setup consistency
  * remove some dead code
  * register CategoryFilter to QML
  * use a static python install path for autopilot
  * merge first stages of libunity-api
  * drop unneeded moc includes

 -- Michał Sawicz <michal.sawicz@canonical.com>  Thu, 11 Apr 2013 14:42:22 +0200

qml-phone-shell (1.69) quantal; urgency=low

  [ Sergio Schvezov ]
  * Removing mocks for calendar, clock and calculator.

  [ Michał Sawicz ]
  * Add entries needed in the .desktop file and change the name and comment.

 -- Sergio Schvezov <sergio.schvezov@canonical.com>  Thu, 04 Apr 2013 19:32:06 -0300

qml-phone-shell (1.68) quantal; urgency=low

  * fix launching SideStage apps when there's no side stage
  * CMake cleanups
  * prevent breakage of local builds
  * added README for qmluitests

 -- Michał Sawicz <michal.sawicz@canonical.com>  Thu, 04 Apr 2013 02:02:27 +0200

qml-phone-shell (1.67) quantal; urgency=low

  * use real data in Apps lens Installed category
  * add --clean option in build scripts
  * add CODING guide
  * install test dependencies in build scripts
  * fix phone app name
  * Tests for:
    * Showable
    * Launcher
    * HUD parametrized actions

 -- Michał Sawicz <michal.sawicz@canonical.com>  Wed, 03 Apr 2013 00:11:00 +0200

qml-phone-shell (1.66) quantal; urgency=low

  * Revert Carousel changes due to crash

 -- Michał Sawicz <michal.sawicz@canonical.com>  Thu, 28 Mar 2013 10:51:20 +0100

qml-phone-shell (1.65) quantal; urgency=low

  * Modifying build dep to require python

 -- Sergio Schvezov <sergio.schvezov@canonical.com>  Wed, 27 Mar 2013 16:07:10 -0300

qml-phone-shell (1.64) quantal; urgency=low

  * Rename ubuntu-gallery to gallery-app
  * Resetting Apps lens content position when swiping from left
  * Make the previews more flexible with different screen sizes
  * Tests for:
    * HUD
    * ResponsiveGridView

 -- Albert Astals Cid <albert.astals@canonical.com>  Wed, 20 Mar 2013 17:44:44 +0100

qml-phone-shell (1.63) quantal; urgency=low

  * Rename telephony-app to phone-app
  * notepad-qml has been renamed to notes-app
  * Use a ListView for the Carousel component for scalability
  * Make sure the greeter stays usable for smaller screens
  * Elide username in greeter when too long
  * Improve Carousel creation time
  * CrossFadeImage fixes
  * Fixed play button size
  * Remove unused files
  * Tests for:
    * Revealer
    * HUD
    * Greeter
    * FilterGrid
    * CrossFadeImage

 -- Albert Astals Cid <albert.astals@canonical.com>  Tue, 19 Mar 2013 17:43:21 +0100

qml-phone-shell (1.62) quantal; urgency=low

  * Use one SpecialItem in HUD AppStack
  * Remove outdated manual tests
  * Improve build scripts
  * Hook up other HUD Toolbar actions
  * Tests for:
    * HUD
    * Time.js
    * AnimationControllerWithSignals
    * Carousel
  * Autopilot test framework
  * Force build-dep at python2.7
  * Suppress warnings

 -- Michał Sawicz <michal.sawicz@canonical.com>  Fri, 15 Mar 2013 16:26:22 +0100

qml-phone-shell (1.61) quantal; urgency=low

  * Rename ubuntu-browser to webbrowser-app.

 -- Olivier Tilloy <olivier.tilloy@canonical.com>  Fri, 08 Mar 2013 15:55:36 +0100

qml-phone-shell (1.60) quantal; urgency=low

  * Fixes in sidestage
  * Reduce memory consumption
  * Introduced testing

 -- Michael Zanetti <michael.zanetti@canonical.com>  Thu, 07 Mar 2013 12:04:19 +0100

qml-phone-shell (1.59) quantal; urgency=low

  * Window management: update screenshots manually and only when an application in focus goes out out focus.
  * Dash apps lens: use screenshot of applications from cache when going back to dash.

 -- Florian Boucault <florian.boucault@canonical.com>  Sat, 23 Feb 2013 17:48:23 +0000

qml-phone-shell (1.58) quantal; urgency=low

  * Sidestage: make the handle bigger to make it easier to grab.

 -- Florian Boucault <florian.boucault@canonical.com>  Fri, 22 Feb 2013 23:20:16 +0000

qml-phone-shell (1.57) quantal; urgency=low

  * fix right-edge swipe breaking

 -- Gerry Boland <gerry.boland@canonical.com>  Wed, 20 Feb 2013 14:37:25 +0000

qml-phone-shell (1.56) quantal; urgency=low

  * use ApplicationManager.keyboardVisible and keyboardHeight for system-wide
    keyboard detection

 -- Florian Boucault <florian.boucault@canonical.com>  Wed, 20 Feb 2013 07:05:49 +0000

qml-phone-shell (1.55) quantal; urgency=low

  * fix seeing flash of previous application when launching a new one

 -- Florian Boucault <florian.boucault@canonical.com>  Wed, 20 Feb 2013 06:15:01 +0000

qml-phone-shell (1.54) quantal; urgency=low

  * fix quitting last application again

 -- Florian Boucault <florian.boucault@canonical.com>  Wed, 20 Feb 2013 03:39:17 +0000

qml-phone-shell (1.53) quantal; urgency=low

  * fix activation of incorrect application
  * fix home lens population and increase initial lens search delay
  * reduce the times of image reloads in carousels
  * reduce memory consumption by tweaking the background images
  * indicator visual and behaviour fixes
  * reduce search crash probability
  * fix panel over greeter when fullscreen app open
  * fix sidestage after quitting last mainstage app

 -- Michał Sawicz <michal.sawicz@canonical.com>  Wed, 20 Feb 2013 01:47:27 +0100

qml-phone-shell (1.52) quantal; urgency=low

  * fix launcher for password-protected users
  * fix ebay link for ebay web app
  * allow launching arbitrary apps from command line
  * show sidestage on sidestage app activation
  * add sidestage support to the HUD
  * disable main stage's right edge when sidestage is enabled
  * destroy greeter contents when hidden to save memory
  * fix indicators height
  * visual fixes to HUD
  * remove spotify from dash
  * show dash after closing last application
  * rename qmlproject to unity
  * add Lenses::loaded property to prevent acting on non-ready Lens
    objects

 -- Michał Sawicz <michal.sawicz@canonical.com>  Mon, 18 Feb 2013 17:51:34 +0100

qml-phone-shell (1.51) quantal; urgency=low

  * use lens data in home
  * increase flicking velocity in dash

 -- Michał Sawicz <michal.sawicz@canonical.com>  Sat, 16 Feb 2013 20:59:58 +0100

qml-phone-shell (1.50) quantal; urgency=low

  * New side stage feature.
  * Implemented support for volume control using hardware keys.
  * reduce the edge detection size to 2 GUs.
  * use mock music lens.
  * add an "expandable" property to FilterGrid.
  * Use the current time as a icon for Time&Date device menu item. Missing device menu plane and volume icons added.
  * decrease delegate height for those showing contact details.
  * adjust music and videos lens to latest design spec.

 -- Florian Boucault <florian.boucault@canonical.com>  Sat, 16 Feb 2013 02:50:24 +0000

qml-phone-shell (1.49) quantal; urgency=low

  * fix people preview
  * show page headers when switching lenses

 -- Michał Sawicz <michal.sawicz@canonical.com>  Fri, 15 Feb 2013 11:12:37 +0100

qml-phone-shell (1.48) quantal; urgency=low

  * more HUD fixes
  * bottom bar fullscreen behavior fix
  * clean up stage implementation
  * reduce memory footprint by reducing image sizes

 -- Michał Sawicz <michal.sawicz@canonical.com>  Fri, 15 Feb 2013 01:49:05 +0100

qml-phone-shell (1.47) quantal; urgency=low

  * darken view on open indicators
  * design tweaks for HUD, people lens and video preview
  * added carousel in music lens
  * workaround people lens performance
  * add carousel in people lens and use real data in Home people carousel

 -- Michał Sawicz <michal.sawicz@canonical.com>  Wed, 13 Feb 2013 22:00:32 +0100

qml-phone-shell (1.46) quantal; urgency=low

  * new people preview
  * HUD fixes
  * fullscreen mode support
  * use external mock lens for videos
  * rework bottombar communication due to PID mismatch
  * improve unity build script
  * rename ubuntu-gallery
  * connect up the HUD quit button
  * unfocus HUD text entry on speech recognition
  * carousel fixes for low item count
  * new greeter

 -- Michał Sawicz <michal.sawicz@canonical.com>  Tue, 12 Feb 2013 10:24:09 +0100

qml-phone-shell (1.45) quantal; urgency=low

  * new people carousel
  * integration of voice and parametrized actions in HUD
  * xml-based user list for greeter
  * new people lens layout
  * refactored top panel

 -- Michał Sawicz <michal.sawicz@canonical.com>  Sun, 10 Feb 2013 13:06:25 +0100

qml-phone-shell (1.44) quantal; urgency=low

  * latest designs for greeter and video preview
  * initial integration with HUD service
  * HUD parametrized actions UI
  * licensing and packaging fixes
  * asynchronous loading in video preview to reduce delay
  * search support in People and Generic lens views

 -- Michał Sawicz <michal.sawicz@canonical.com>  Fri, 08 Feb 2013 00:34:18 +0100

qml-phone-shell (1.43) quantal; urgency=low

  * carousel view in dash
  * smarter dash categories
  * generic lens view
  * fixes to HUD
  * fix launching gallery
  * close preview when launching player
  * run_on_device tweaks

 -- Michał Sawicz <michal.sawicz@canonical.com>  Wed, 06 Feb 2013 20:34:28 +0100

qml-phone-shell (1.42) quantal; urgency=low

  * restore video playback

 -- Michał Sawicz <michal.sawicz@canonical.com>  Tue, 05 Feb 2013 23:42:07 +0100

qml-phone-shell (1.41) quantal; urgency=low

  * Video previews
  * run_on_device is tunneled through adb forward

 -- Michael Zanetti <michael.zanetti@canonical.com>  Tue, 05 Feb 2013 17:46:57 +0100

qml-phone-shell (1.40) quantal; urgency=low

  * Fix missing installed files

 -- Albert Astals Cid  <albert.astals@canonical.com>  Tue, 05 Feb 2013 11:26:46 +0100

qml-phone-shell (1.39) quantal; urgency=low

  * HUD ui with fake data

 -- Albert Astals Cid  <albert.astals@canonical.com>  Mon, 04 Feb 2013 18:48:39 +0100

qml-phone-shell (1.38) quantal; urgency=low

  * fix launching of notepad 

 -- Bill Filler <bill.filler@canonical.com>  Fri, 01 Feb 2013 03:21:29 -0500

qml-phone-shell (1.37) quantal; urgency=low

  * QT_QPA_PLATFORM was renamed from hybris to ubuntu, so reflecting at the
    env variable to make it to work fullscreen at the devices again

 -- Ricardo Salveti de Araujo <ricardo.salveti@canonical.com>  Fri, 01 Feb 2013 02:35:44 -0500

qml-phone-shell (1.36) quantal; urgency=low

  * launch real notepad app 
  * fix launching of mock apps

 -- Bill Filler <bill.filler@canonical.com>  Thu, 31 Jan 2013 21:36:05 -0500

qml-phone-shell (1.35) quantal; urgency=low

  * integrate ubuntu-browser instead of snowshoe 

 -- Bill Filler <bill.filler@canonical.com>  Thu, 31 Jan 2013 17:33:37 -0500

qml-phone-shell (1.34) quantal; urgency=low

  * Qt5-proper release

 -- Michał Sawicz <michal.sawicz@canonical.com>  Thu, 31 Jan 2013 17:34:06 +0000

qml-phone-shell (1.33) quantal; urgency=low

  * New release

 -- Florian Boucault <florian.boucault@canonical.com>  Thu, 17 Jan 2013 07:39:47 +0700

qml-phone-shell (1.32) quantal; urgency=low

  * New release

 -- Michał Sawicz <michal.sawicz@canonical.com>  Fri, 21 Dec 2012 21:49:43 +0100

qml-phone-shell (1.31) quantal; urgency=low

  * New release

 -- Michał Sawicz <michal.sawicz@canonical.com>  Fri, 21 Dec 2012 02:06:37 +0100

qml-phone-shell (1.30) quantal; urgency=low

  * New release

 -- Michał Sawicz <michal.sawicz@canonical.com>  Wed, 19 Dec 2012 19:29:40 +0100

qml-phone-shell (1.29) quantal; urgency=low

  * New release

 -- Florian Boucault <florian.boucault@canonical.com>  Wed, 19 Dec 2012 00:07:55 +0000

qml-phone-shell (1.28) quantal; urgency=low

  * New release

 -- Florian Boucault <florian.boucault@canonical.com>  Tue, 18 Dec 2012 19:03:04 +0000

qml-phone-shell (1.27) quantal; urgency=low

  * New release

 -- Michał Sawicz <michal.sawicz@canonical.com>  Tue, 18 Dec 2012 02:22:35 +0100

qml-phone-shell (1.26) quantal; urgency=low

  * New release

 -- Florian Boucault <florian.boucault@canonical.com>  Fri, 14 Dec 2012 18:17:40 +0000

qml-phone-shell (1.25) quantal; urgency=low

  * New release

 -- Florian Boucault <florian.boucault@canonical.com>  Thu, 13 Dec 2012 22:51:56 +0000

qml-phone-shell (1.24) quantal; urgency=low

  * New release

 -- Florian Boucault <florian.boucault@canonical.com>  Wed, 12 Dec 2012 21:49:50 +0000

qml-phone-shell (1.23) quantal; urgency=low

  * New release

 -- Florian Boucault <florian.boucault@canonical.com>  Tue, 11 Dec 2012 20:38:08 +0000

qml-phone-shell (1.22) quantal; urgency=low

  * New release

 -- Florian Boucault <florian.boucault@canonical.com>  Tue, 11 Dec 2012 00:13:16 +0000

qml-phone-shell (1.21) quantal; urgency=low

  * New release with fullscreen launcher fixes 

 -- Bill Filler <bill.filler@canonical.com>  Fri, 07 Dec 2012 09:36:37 +0000

qml-phone-shell (1.20) quantal; urgency=low

  * New release

 -- Florian Boucault <florian.boucault@canonical.com>  Thu, 06 Dec 2012 16:53:05 +0000

qml-phone-shell (1.19) quantal; urgency=low

  * enable multi-threaded render for apps 

 -- Bill Filler <bill.filler@canonical.com>  Wed, 05 Dec 2012 17:34:09 +0000

qml-phone-shell (1.18) quantal; urgency=low

  [ Bill Filler ]
  * update launcher to use wk2-render (chromeless webkit) for facebook
    and twitter 

 -- Florian Boucault <florian.boucault@canonical.com>  Wed, 05 Dec 2012 12:20:50 +0000

qml-phone-shell (1.17) quantal; urgency=low

  * New release

 -- Florian Boucault <florian.boucault@canonical.com>  Sat, 01 Dec 2012 01:18:03 +0000

qml-phone-shell (1.16) quantal; urgency=low

  * fix to launch new gallery with correct args 

 -- Bill Filler <bill.filler@canonical.com>  Thu, 29 Nov 2012 17:04:36 -0500

qml-phone-shell (1.15) quantal; urgency=low

  * New release

 -- Florian Boucault <florian.boucault@canonical.com>  Wed, 28 Nov 2012 20:35:03 +0000

qml-phone-shell (1.14) quantal; urgency=low

  * New release

 -- Florian Boucault <florian.boucault@canonical.com>  Mon, 26 Nov 2012 21:39:36 +0000

qml-phone-shell (1.13) quantal; urgency=low

  * New release

 -- Florian Boucault <florian.boucault@canonical.com>  Fri, 23 Nov 2012 19:47:54 +0000

qml-phone-shell (1.12) quantal; urgency=low

  * Daily release

 -- Florian Boucault <florian.boucault@canonical.com>  Thu, 22 Nov 2012 10:21:11 +0000

qml-phone-shell (1.11) quantal; urgency=low

  * Daily release

 -- Florian Boucault <florian.boucault@canonical.com>  Wed, 21 Nov 2012 22:06:38 +0000

qml-phone-shell (1.10) quantal; urgency=low

  * Daily release

 -- Florian Boucault <florian.boucault@canonical.com>  Wed, 21 Nov 2012 01:04:32 +0000

qml-phone-shell (1.9) quantal; urgency=low

  * New release

 -- Florian Boucault <florian.boucault@canonical.com>  Mon, 19 Nov 2012 18:55:51 +0000

qml-phone-shell (1.8) quantal; urgency=low

  [ Michał Sawicz ]
  * new codebase

 -- Florian Boucault <florian.boucault@canonical.com>  Fri, 09 Nov 2012 00:15:19 +0000

qml-phone-shell (1.2) quantal; urgency=low

  * fix working dir for launch
  * launch script that sets up ofono and then calls telephony-app

 -- Bill Filler <bill.filler@canonical.com>  Mon, 05 Nov 2012 17:28:31 -0500

qml-phone-shell (1.1) quantal; urgency=low

  * comment out console.log() to prevent crash 

 -- Bill Filler <bill.filler@canonical.com>  Sun, 28 Oct 2012 22:18:36 +0100

qml-phone-shell (1.0) quantal; urgency=low

  * Remove install rule for qml-phone-shell.conf

 -- Ricardo Mendoza <ricardo.mendoza@canonical.com>  Fri, 26 Oct 2012 12:09:03 -0430

qml-phone-shell (0.9) quantal; urgency=low

  * Remove qml-phone-shell.conf to use new ubuntu-session.

 -- Ricardo Mendoza <ricardo.mendoza@canonical.com>  Fri, 26 Oct 2012 11:10:04 -0430

qml-phone-shell (0.8) quantal; urgency=low

  * Fix for both size and scrolling.

 -- Michael Frey <michael.frey@canonical.com>  Thu, 25 Oct 2012 14:28:46 +0200

qml-phone-shell (0.7) quantal; urgency=low

  [Michael Frey]
  * qml-phone-shell.conf: better setup of env vars and launch
    via dbus-luanch to properly setup session bus
  * shellapplication.cpp: don't setup custom env before launching
    processes 

 -- Bill Filler <bill.filler@canonical.com>  Sun, 21 Oct 2012 11:32:42 +0200

qml-phone-shell (0.6) quantal; urgency=low

  * added additional Android env vars to upstart script 

 -- Bill Filler <bill.filler@canonical.com>  Fri, 19 Oct 2012 09:35:25 -0400

qml-phone-shell (0.5) quantal; urgency=low

  * added support to launch telephony-app 

 -- Bill Filler <bill.filler@canonical.com>  Thu, 18 Oct 2012 13:45:25 -0400

qml-phone-shell (0.4) quantal; urgency=low

  * Creating a release

 -- Sergio Schvezov <sergio.schvezov@canonical.com>  Mon, 15 Oct 2012 13:05:34 -0300

qml-phone-shell (0.3) quantal; urgency=low

  * added support for launching applications

 -- Bill Filler <bill.filler@canonical.com>  Fri, 12 Oct 2012 12:42:33 -0400

qml-phone-shell (0.2) quantal; urgency=low

  * New release that includes upstart support.

 -- Tony Espy <espy@canonical.com>  Thu, 11 Oct 2012 17:18:07 -0400

qml-phone-shell (0.1) quantal; urgency=low

  * Initial release

 -- Bill Filler <bill.filler@canonical.com>  Wed, 10 Oct 2012 10:19:53 -0400<|MERGE_RESOLUTION|>--- conflicted
+++ resolved
@@ -1,10 +1,9 @@
-<<<<<<< HEAD
 unity8 (8.13+15.04.20150914-0ubuntu1) UNRELEASED; urgency=medium
 
   * bump version to fix OOBE build
 
  -- Lukas Tinkl <ltinkl@canonical.com>  Mon, 14 Sep 2015 19:19:23 +0200
-=======
+
 unity8 (8.11+16.04.20160208-0ubuntu1) xenial; urgency=medium
 
   [ Albert Astals Cid ]
@@ -96,7 +95,6 @@
   * Update translation template
 
  -- Michał Sawicz <michal.sawicz@canonical.com>  Fri, 22 Jan 2016 16:56:04 +0000
->>>>>>> 53f49440
 
 unity8 (8.11+16.04.20160111.1-0ubuntu1) xenial; urgency=medium
 

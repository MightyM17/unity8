<<<<<<< HEAD
unity8 (7.81.3-0ubuntu1) UNRELEASED; urgency=low

  * Clean packaging for entering saucy and following daily release guidelines
  * Automatic snapshot from revision 49 (bootstrap)

 -- Didier Roche <didrocks@ubuntu.com>  Wed, 26 Jun 2013 11:01:09 +0200
=======
unity8 (7.81.3) UNRELEASED; urgency=low

  * Choose more appropriate values for edge-drag gestures (LP: #1194150)

 -- Daniel d'Andrada <daniel.dandrada@canonical.com>  Fri, 28 Jun 2013 16:28:24 -0300
>>>>>>> e37e13c7

unity8 (7.81.2) saucy; urgency=low

  * Translation updates.

  [ Michał Sawicz ]
  * Fix icons in ApplicationsFilterGrid.qml.
  * Support flipped image in run_on_device.
  
  [ Michael Zanetti ]
  * Don't clear lockscreen when it's fading out.
  * Reworked Launcher folding.
  * Tweak Launcher revealing.

  [ Michal Hruby ]
  * Add content_type property to category models.

 -- Michał Sawicz <michal.sawicz@canonical.com>  Wed, 26 Jun 2013 18:10:39 +0200

unity8 (7.81.1) saucy; urgency=low

  * Translation updates.

  [ Michał Sawicz ]
  * Don't limit installed apps.
  * Pre-optimize PNGs to speed-up builds.
  * Clean up build scripts.

  [ Daniel d'Andrada ]
  * Use DirectionalDragArea in BottomBar.

 -- Michał Sawicz <michal.sawicz@canonical.com>  Fri, 21 Jun 2013 17:37:02 +0200

unity8 (7.81.0) saucy; urgency=low

  * Translation updates.

  [ Michał Sawicz ]
  * Drop People lens.
  * Support git-backed checkout.
  * Revert focus stealing prevention for new apps. Fixes:
    https://bugs.launchpad.net/bugs/1190155.
  * Update CODING after unity8 rename.
  * Update translation template file.
  * Fix notification placement.

  [ Michael Terry ]
  * Show login list when not in narrow mode, instead of only when we have
    multiple users.

  [ Günter Schwann ]
  * Bring back ListView'ed Carousel now that Qt is fixed.

  [ Daniel d'Andrada ]
  * Stage: code cleanup.
  * DirectionalDragArea: added minSpeed and maxSilenceTime constraints.
  * Move Direction enum out of DirectionalDragArea.
  * Added uqmlscene tool and tryFoo targets for manual testing.

  [ Michael Zanetti ]
  * Add Lockscreens.
  * Added right edge hinting to greeter.

  [ Nick Dedekind ]
  * Added Dash tests.

  [ Nicolas d'Offay ]
  * Changed infographic gradient colours.

  [ Mirco Müller ]
  * Integrate notifications.

  [ Pawel Stołowski ]
  * New version with support for smart scopes.

 -- Michał Sawicz <michal.sawicz@canonical.com>  Fri, 14 Jun 2013 12:56:17 +0200

unity8 (7.80.0) saucy; urgency=low

  * Rename to unity8.

 -- Michał Sawicz <michal.sawicz@canonical.com>  Tue, 04 Jun 2013 14:45:29 +0200

qml-phone-shell (1.80) raring; urgency=low

  * Focus/unfocus apps on lock/unlock to make sure keyboard is hidden.

 -- Michał Sawicz <michal.sawicz@canonical.com>  Sat, 01 Jun 2013 00:31:03 +0200

qml-phone-shell (1.79) raring; urgency=low

  [ Michael Terry ]
  * Make greeter look like the desktop one
  
  [ Gerry Boland ]
  * Fix a bug where a minimized app gets focus after closing another app
  * Applied a workaround to reduce flickering when launching apps

  [ Ying-Chun Liu (PaulLiu) ]
  * Make the panel translatable

  [ Michael Zanetti ]
  * Limit people lens to max 50 people. More people can be found with search feature.

 -- Michael Zanetti <michael.zanetti@canonical.com>  Fri, 24 May 2013 17:06:05 +0200

qml-phone-shell (1.78) raring; urgency=low

  [ Sergio Schvezov ]
  * Replacing the music and ski safari mock apps with calendar and weather in 
    the launcher (LP: #1178262).

  [ Daniel d'Andrada ]
  * Support pointer-to-touch event conversion for desktop testing.
  * Use DirectionalDragArea in the Launcher.
  * Add AxisVelocityCalculator component.
  * Use touch instead of pointer interaction in autopilot.

  [ Nick Dedekind ]
  * Enable indicators in greeter.
  * Add DashContent tests.

  [ Michael Terry ]
  * Split mock and test LightDM plugins.
  * Add support for more PAM/LightDM features in the greeter.

  [ Ying-Chun Liu (PaulLiu) ]
  * Add i18n support.
  * Add libc6-dev to Build-Depends.

  [ Michał Sawicz ]
  * Unlock onFocusRequested to unlock on incoming call (LP: #1181654).
  * Use device-services in run_on_device.
  * Filter input in greeter. (LP: #1185443).

  [ Albert Astals Cid ]
  * Remove FilterGrid dimensions bahavior.

  [ Ubuntu Translators Team ]
  * Added translations for 36 languages. Thanks!

  [ Michael Zanetti ]
  * Fix autopilot tests on devices.

 -- Michał Sawicz <michal.sawicz@canonical.com>  Fri, 24 May 2013 17:06:05 +0200

qml-phone-shell (1.77) raring; urgency=low

  [ Mathieu Trudel-Lapierre ]
  * debian/control:
    - Drop indicators-client-plugin* Depends for qml-phone-shell to Recommends.
    - Add/update Vcs-Browser, Vcs-Bzr and add a notice to uploaders. 
  * debian/copyright: fix syntax.

  [ Michał Sawicz ]
  * Drop indicators-client-examples recommends altogether

  [ Renato Araujo Oliveira Filho ]
  * Renamed Media player files to match with new application name.

  [ Daniel d'Andrada ]
  * New: DirectionalDragArea component. An area that detects axis-aligned 
    single-finger drag gestures.
  * Make it possible to send touch events from within QML test code.

 -- Mathieu Trudel-Lapierre <mathieu-tl@ubuntu.com>  Fri, 26 Apr 2013 11:15:00 -0400

qml-phone-shell (1.76) raring; urgency=low

  [ Albert Astals Cid ]
  * Remove QSortFilterProxyModelQML::get() to ensure per-role fetching
  * Highlight matching strings in the HUD
  [ Michał Sawicz ]
  * Dropped support for 12.10
  [ Michael Zanetti ]
  * Update autopilot tests for 1.3 release
  [ Andrea Cimitan ]
  * Use SDK's Panel - enable swipe from bottom to reveal Dash bottom bar
  [ Michael Terry ]
  * Introduce a mock LightDM plugin to prepare for real switch
  [ Daniel d'Andrada ]
  * Move definition of global test targets to main tests CMakeLists file
  [ Mirco Müller ]
  * Introduce Notifications UI, currently only driven by tests

 -- Michał Sawicz <michal.sawicz@canonical.com>  Thu, 16 May 2013 15:52:18 +0200

qml-phone-shell (1.75) raring; urgency=low

  * Fix search history in the dash
  * Hud: No appstack anymore
  * Hud: Support having toolbar items enabled/disabled
  * Hud: remove the app quit toolbar item
  * Tweak to improve the switch application animation
  * Correctly load icons when running on the desktop
  * Use real enum from ApplicationInfo instead of its counterfeit local version
  * Added gdb debugging (-g/--gdb) run_on_device option
  * Drop support for quantal in build_unity script
  * Make out of source builds work in sibling directories
  * Clean up debian/control
  * Build with the new Qt 5.0.2 packages
  * Tests for:
    * IndicatorMenuWindow
    * PeopleFilterGrid

 -- Albert Astals Cid <albert.astals@canonical.com>  Thu, 09 May 2013 15:10:03 +0200

qml-phone-shell (1.74) raring; urgency=low

  [ Albert Astals Cid ]
  * Use new HUD api
  * Improvements to build and run scripts
  * Test for GenericLensView
  * Use -z defs for SHARED and MODULE libraries

 -- Sergio Schvezov <sergio.schvezov@canonical.com>  Fri, 26 Apr 2013 13:14:03 -0300

qml-phone-shell (1.73) raring; urgency=low

  [ Albert Astals ]
  * No need to include lens.h in peoplepreviewdata.h
  * Bumping libhud dependency to use the new libhud-client2

  [ Andrea Cimitan ]
  * Adds test for LensView

  [ Michael Zanetti ]
  * Fix execution of local autopilot tests

 -- Ricardo Salveti de Araujo <ricardo.salveti@canonical.com>  Thu, 25 Apr 2013 13:46:23 -0300

qml-phone-shell (1.72) raring; urgency=low

  * bring greeter closer to desktop design
  * simplify SortFilterProxyModel role management
  * CMake and build script improvements
  * enable volume slider in Overview
  * clean up .bzrignore
  * flatten qmluitests and unittests into generic qmltests
  * split out LimitProxyModel out of SortFilterProxyModel
  * replace fake QML wrappers for Ubuntu.Application with a mock
    implementation
  * hide Frequent and Available categories in Apps lens during search
    (LP: #1170495)
  * add first test utilities
  * use fake Unity plugin for Dash tests
  * generate and package API docs
  * close applications after long-press in dash
  * simplify preview calculation
  * tests for:
    * bad indentation
    * Panel
    * indicators Overview
    * IndicatorItem
    * ListViewWithPageHeader
    * Clock
    * OpenEffect
    * FilterGrids
    * MenuContent
    * header standalone compilation

 -- Michał Sawicz <michal.sawicz@canonical.com>  Fri, 19 Apr 2013 21:16:50 +0200

qml-phone-shell (1.71) quantal; urgency=low

  * add missing python3 dependency

 -- Michał Sawicz <michal.sawicz@canonical.com>  Thu, 11 Apr 2013 17:11:15 +0200

qml-phone-shell (1.70) quantal; urgency=low

  * CMake fixes
  * improve HUD PeakDetector performance
  * initial QML coverage measurement
  * enable coverage analysis for C/C++
  * require out-of-source builds
  * fix incorrect linkage in hudclient.cpp
  * reduce warnings
  * add an optional on-commit test hook
  * tests for:
    * IndicatorRow
    * Tile
    * SearchIndicator
    * trailing whitespace
    * PageHeader
    * SearchHistoryModel
    * ResponsiveFlowView
    * SideStage
    * Indicators
  * move tests into subdirectories
  * increase test setup consistency
  * remove some dead code
  * register CategoryFilter to QML
  * use a static python install path for autopilot
  * merge first stages of libunity-api
  * drop unneeded moc includes

 -- Michał Sawicz <michal.sawicz@canonical.com>  Thu, 11 Apr 2013 14:42:22 +0200

qml-phone-shell (1.69) quantal; urgency=low

  [ Sergio Schvezov ]
  * Removing mocks for calendar, clock and calculator.

  [ Michał Sawicz ]
  * Add entries needed in the .desktop file and change the name and comment.

 -- Sergio Schvezov <sergio.schvezov@canonical.com>  Thu, 04 Apr 2013 19:32:06 -0300

qml-phone-shell (1.68) quantal; urgency=low

  * fix launching SideStage apps when there's no side stage
  * CMake cleanups
  * prevent breakage of local builds
  * added README for qmluitests

 -- Michał Sawicz <michal.sawicz@canonical.com>  Thu, 04 Apr 2013 02:02:27 +0200

qml-phone-shell (1.67) quantal; urgency=low

  * use real data in Apps lens Installed category
  * add --clean option in build scripts
  * add CODING guide
  * install test dependencies in build scripts
  * fix phone app name
  * Tests for:
    * Showable
    * Launcher
    * HUD parametrized actions

 -- Michał Sawicz <michal.sawicz@canonical.com>  Wed, 03 Apr 2013 00:11:00 +0200

qml-phone-shell (1.66) quantal; urgency=low

  * Revert Carousel changes due to crash

 -- Michał Sawicz <michal.sawicz@canonical.com>  Thu, 28 Mar 2013 10:51:20 +0100

qml-phone-shell (1.65) quantal; urgency=low

  * Modifying build dep to require python

 -- Sergio Schvezov <sergio.schvezov@canonical.com>  Wed, 27 Mar 2013 16:07:10 -0300

qml-phone-shell (1.64) quantal; urgency=low

  * Rename ubuntu-gallery to gallery-app
  * Resetting Apps lens content position when swiping from left
  * Make the previews more flexible with different screen sizes
  * Tests for:
    * HUD
    * ResponsiveGridView

 -- Albert Astals Cid <albert.astals@canonical.com>  Wed, 20 Mar 2013 17:44:44 +0100

qml-phone-shell (1.63) quantal; urgency=low

  * Rename telephony-app to phone-app
  * notepad-qml has been renamed to notes-app
  * Use a ListView for the Carousel component for scalability
  * Make sure the greeter stays usable for smaller screens
  * Elide username in greeter when too long
  * Improve Carousel creation time
  * CrossFadeImage fixes
  * Fixed play button size
  * Remove unused files
  * Tests for:
    * Revealer
    * HUD
    * Greeter
    * FilterGrid
    * CrossFadeImage

 -- Albert Astals Cid <albert.astals@canonical.com>  Tue, 19 Mar 2013 17:43:21 +0100

qml-phone-shell (1.62) quantal; urgency=low

  * Use one SpecialItem in HUD AppStack
  * Remove outdated manual tests
  * Improve build scripts
  * Hook up other HUD Toolbar actions
  * Tests for:
    * HUD
    * Time.js
    * AnimationControllerWithSignals
    * Carousel
  * Autopilot test framework
  * Force build-dep at python2.7
  * Suppress warnings

 -- Michał Sawicz <michal.sawicz@canonical.com>  Fri, 15 Mar 2013 16:26:22 +0100

qml-phone-shell (1.61) quantal; urgency=low

  * Rename ubuntu-browser to webbrowser-app.

 -- Olivier Tilloy <olivier.tilloy@canonical.com>  Fri, 08 Mar 2013 15:55:36 +0100

qml-phone-shell (1.60) quantal; urgency=low

  * Fixes in sidestage
  * Reduce memory consumption
  * Introduced testing

 -- Michael Zanetti <michael.zanetti@canonical.com>  Thu, 07 Mar 2013 12:04:19 +0100

qml-phone-shell (1.59) quantal; urgency=low

  * Window management: update screenshots manually and only when an application in focus goes out out focus.
  * Dash apps lens: use screenshot of applications from cache when going back to dash.

 -- Florian Boucault <florian.boucault@canonical.com>  Sat, 23 Feb 2013 17:48:23 +0000

qml-phone-shell (1.58) quantal; urgency=low

  * Sidestage: make the handle bigger to make it easier to grab.

 -- Florian Boucault <florian.boucault@canonical.com>  Fri, 22 Feb 2013 23:20:16 +0000

qml-phone-shell (1.57) quantal; urgency=low

  * fix right-edge swipe breaking

 -- Gerry Boland <gerry.boland@canonical.com>  Wed, 20 Feb 2013 14:37:25 +0000

qml-phone-shell (1.56) quantal; urgency=low

  * use ApplicationManager.keyboardVisible and keyboardHeight for system-wide
    keyboard detection

 -- Florian Boucault <florian.boucault@canonical.com>  Wed, 20 Feb 2013 07:05:49 +0000

qml-phone-shell (1.55) quantal; urgency=low

  * fix seeing flash of previous application when launching a new one

 -- Florian Boucault <florian.boucault@canonical.com>  Wed, 20 Feb 2013 06:15:01 +0000

qml-phone-shell (1.54) quantal; urgency=low

  * fix quitting last application again

 -- Florian Boucault <florian.boucault@canonical.com>  Wed, 20 Feb 2013 03:39:17 +0000

qml-phone-shell (1.53) quantal; urgency=low

  * fix activation of incorrect application
  * fix home lens population and increase initial lens search delay
  * reduce the times of image reloads in carousels
  * reduce memory consumption by tweaking the background images
  * indicator visual and behaviour fixes
  * reduce search crash probability
  * fix panel over greeter when fullscreen app open
  * fix sidestage after quitting last mainstage app

 -- Michał Sawicz <michal.sawicz@canonical.com>  Wed, 20 Feb 2013 01:47:27 +0100

qml-phone-shell (1.52) quantal; urgency=low

  * fix launcher for password-protected users
  * fix ebay link for ebay web app
  * allow launching arbitrary apps from command line
  * show sidestage on sidestage app activation
  * add sidestage support to the HUD
  * disable main stage's right edge when sidestage is enabled
  * destroy greeter contents when hidden to save memory
  * fix indicators height
  * visual fixes to HUD
  * remove spotify from dash
  * show dash after closing last application
  * rename qmlproject to unity
  * add Lenses::loaded property to prevent acting on non-ready Lens
    objects

 -- Michał Sawicz <michal.sawicz@canonical.com>  Mon, 18 Feb 2013 17:51:34 +0100

qml-phone-shell (1.51) quantal; urgency=low

  * use lens data in home
  * increase flicking velocity in dash

 -- Michał Sawicz <michal.sawicz@canonical.com>  Sat, 16 Feb 2013 20:59:58 +0100

qml-phone-shell (1.50) quantal; urgency=low

  * New side stage feature.
  * Implemented support for volume control using hardware keys.
  * reduce the edge detection size to 2 GUs.
  * use mock music lens.
  * add an "expandable" property to FilterGrid.
  * Use the current time as a icon for Time&Date device menu item. Missing device menu plane and volume icons added.
  * decrease delegate height for those showing contact details.
  * adjust music and videos lens to latest design spec.

 -- Florian Boucault <florian.boucault@canonical.com>  Sat, 16 Feb 2013 02:50:24 +0000

qml-phone-shell (1.49) quantal; urgency=low

  * fix people preview
  * show page headers when switching lenses

 -- Michał Sawicz <michal.sawicz@canonical.com>  Fri, 15 Feb 2013 11:12:37 +0100

qml-phone-shell (1.48) quantal; urgency=low

  * more HUD fixes
  * bottom bar fullscreen behavior fix
  * clean up stage implementation
  * reduce memory footprint by reducing image sizes

 -- Michał Sawicz <michal.sawicz@canonical.com>  Fri, 15 Feb 2013 01:49:05 +0100

qml-phone-shell (1.47) quantal; urgency=low

  * darken view on open indicators
  * design tweaks for HUD, people lens and video preview
  * added carousel in music lens
  * workaround people lens performance
  * add carousel in people lens and use real data in Home people carousel

 -- Michał Sawicz <michal.sawicz@canonical.com>  Wed, 13 Feb 2013 22:00:32 +0100

qml-phone-shell (1.46) quantal; urgency=low

  * new people preview
  * HUD fixes
  * fullscreen mode support
  * use external mock lens for videos
  * rework bottombar communication due to PID mismatch
  * improve unity build script
  * rename ubuntu-gallery
  * connect up the HUD quit button
  * unfocus HUD text entry on speech recognition
  * carousel fixes for low item count
  * new greeter

 -- Michał Sawicz <michal.sawicz@canonical.com>  Tue, 12 Feb 2013 10:24:09 +0100

qml-phone-shell (1.45) quantal; urgency=low

  * new people carousel
  * integration of voice and parametrized actions in HUD
  * xml-based user list for greeter
  * new people lens layout
  * refactored top panel

 -- Michał Sawicz <michal.sawicz@canonical.com>  Sun, 10 Feb 2013 13:06:25 +0100

qml-phone-shell (1.44) quantal; urgency=low

  * latest designs for greeter and video preview
  * initial integration with HUD service
  * HUD parametrized actions UI
  * licensing and packaging fixes
  * asynchronous loading in video preview to reduce delay
  * search support in People and Generic lens views

 -- Michał Sawicz <michal.sawicz@canonical.com>  Fri, 08 Feb 2013 00:34:18 +0100

qml-phone-shell (1.43) quantal; urgency=low

  * carousel view in dash
  * smarter dash categories
  * generic lens view
  * fixes to HUD
  * fix launching gallery
  * close preview when launching player
  * run_on_device tweaks

 -- Michał Sawicz <michal.sawicz@canonical.com>  Wed, 06 Feb 2013 20:34:28 +0100

qml-phone-shell (1.42) quantal; urgency=low

  * restore video playback

 -- Michał Sawicz <michal.sawicz@canonical.com>  Tue, 05 Feb 2013 23:42:07 +0100

qml-phone-shell (1.41) quantal; urgency=low

  * Video previews
  * run_on_device is tunneled through adb forward

 -- Michael Zanetti <michael.zanetti@canonical.com>  Tue, 05 Feb 2013 17:46:57 +0100

qml-phone-shell (1.40) quantal; urgency=low

  * Fix missing installed files

 -- Albert Astals Cid  <albert.astals@canonical.com>  Tue, 05 Feb 2013 11:26:46 +0100

qml-phone-shell (1.39) quantal; urgency=low

  * HUD ui with fake data

 -- Albert Astals Cid  <albert.astals@canonical.com>  Mon, 04 Feb 2013 18:48:39 +0100

qml-phone-shell (1.38) quantal; urgency=low

  * fix launching of notepad 

 -- Bill Filler <bill.filler@canonical.com>  Fri, 01 Feb 2013 03:21:29 -0500

qml-phone-shell (1.37) quantal; urgency=low

  * QT_QPA_PLATFORM was renamed from hybris to ubuntu, so reflecting at the
    env variable to make it to work fullscreen at the devices again

 -- Ricardo Salveti de Araujo <ricardo.salveti@canonical.com>  Fri, 01 Feb 2013 02:35:44 -0500

qml-phone-shell (1.36) quantal; urgency=low

  * launch real notepad app 
  * fix launching of mock apps

 -- Bill Filler <bill.filler@canonical.com>  Thu, 31 Jan 2013 21:36:05 -0500

qml-phone-shell (1.35) quantal; urgency=low

  * integrate ubuntu-browser instead of snowshoe 

 -- Bill Filler <bill.filler@canonical.com>  Thu, 31 Jan 2013 17:33:37 -0500

qml-phone-shell (1.34) quantal; urgency=low

  * Qt5-proper release

 -- Michał Sawicz <michal.sawicz@canonical.com>  Thu, 31 Jan 2013 17:34:06 +0000

qml-phone-shell (1.33) quantal; urgency=low

  * New release

 -- Florian Boucault <florian.boucault@canonical.com>  Thu, 17 Jan 2013 07:39:47 +0700

qml-phone-shell (1.32) quantal; urgency=low

  * New release

 -- Michał Sawicz <michal.sawicz@canonical.com>  Fri, 21 Dec 2012 21:49:43 +0100

qml-phone-shell (1.31) quantal; urgency=low

  * New release

 -- Michał Sawicz <michal.sawicz@canonical.com>  Fri, 21 Dec 2012 02:06:37 +0100

qml-phone-shell (1.30) quantal; urgency=low

  * New release

 -- Michał Sawicz <michal.sawicz@canonical.com>  Wed, 19 Dec 2012 19:29:40 +0100

qml-phone-shell (1.29) quantal; urgency=low

  * New release

 -- Florian Boucault <florian.boucault@canonical.com>  Wed, 19 Dec 2012 00:07:55 +0000

qml-phone-shell (1.28) quantal; urgency=low

  * New release

 -- Florian Boucault <florian.boucault@canonical.com>  Tue, 18 Dec 2012 19:03:04 +0000

qml-phone-shell (1.27) quantal; urgency=low

  * New release

 -- Michał Sawicz <michal.sawicz@canonical.com>  Tue, 18 Dec 2012 02:22:35 +0100

qml-phone-shell (1.26) quantal; urgency=low

  * New release

 -- Florian Boucault <florian.boucault@canonical.com>  Fri, 14 Dec 2012 18:17:40 +0000

qml-phone-shell (1.25) quantal; urgency=low

  * New release

 -- Florian Boucault <florian.boucault@canonical.com>  Thu, 13 Dec 2012 22:51:56 +0000

qml-phone-shell (1.24) quantal; urgency=low

  * New release

 -- Florian Boucault <florian.boucault@canonical.com>  Wed, 12 Dec 2012 21:49:50 +0000

qml-phone-shell (1.23) quantal; urgency=low

  * New release

 -- Florian Boucault <florian.boucault@canonical.com>  Tue, 11 Dec 2012 20:38:08 +0000

qml-phone-shell (1.22) quantal; urgency=low

  * New release

 -- Florian Boucault <florian.boucault@canonical.com>  Tue, 11 Dec 2012 00:13:16 +0000

qml-phone-shell (1.21) quantal; urgency=low

  * New release with fullscreen launcher fixes 

 -- Bill Filler <bill.filler@canonical.com>  Fri, 07 Dec 2012 09:36:37 +0000

qml-phone-shell (1.20) quantal; urgency=low

  * New release

 -- Florian Boucault <florian.boucault@canonical.com>  Thu, 06 Dec 2012 16:53:05 +0000

qml-phone-shell (1.19) quantal; urgency=low

  * enable multi-threaded render for apps 

 -- Bill Filler <bill.filler@canonical.com>  Wed, 05 Dec 2012 17:34:09 +0000

qml-phone-shell (1.18) quantal; urgency=low

  [ Bill Filler ]
  * update launcher to use wk2-render (chromeless webkit) for facebook
    and twitter 

 -- Florian Boucault <florian.boucault@canonical.com>  Wed, 05 Dec 2012 12:20:50 +0000

qml-phone-shell (1.17) quantal; urgency=low

  * New release

 -- Florian Boucault <florian.boucault@canonical.com>  Sat, 01 Dec 2012 01:18:03 +0000

qml-phone-shell (1.16) quantal; urgency=low

  * fix to launch new gallery with correct args 

 -- Bill Filler <bill.filler@canonical.com>  Thu, 29 Nov 2012 17:04:36 -0500

qml-phone-shell (1.15) quantal; urgency=low

  * New release

 -- Florian Boucault <florian.boucault@canonical.com>  Wed, 28 Nov 2012 20:35:03 +0000

qml-phone-shell (1.14) quantal; urgency=low

  * New release

 -- Florian Boucault <florian.boucault@canonical.com>  Mon, 26 Nov 2012 21:39:36 +0000

qml-phone-shell (1.13) quantal; urgency=low

  * New release

 -- Florian Boucault <florian.boucault@canonical.com>  Fri, 23 Nov 2012 19:47:54 +0000

qml-phone-shell (1.12) quantal; urgency=low

  * Daily release

 -- Florian Boucault <florian.boucault@canonical.com>  Thu, 22 Nov 2012 10:21:11 +0000

qml-phone-shell (1.11) quantal; urgency=low

  * Daily release

 -- Florian Boucault <florian.boucault@canonical.com>  Wed, 21 Nov 2012 22:06:38 +0000

qml-phone-shell (1.10) quantal; urgency=low

  * Daily release

 -- Florian Boucault <florian.boucault@canonical.com>  Wed, 21 Nov 2012 01:04:32 +0000

qml-phone-shell (1.9) quantal; urgency=low

  * New release

 -- Florian Boucault <florian.boucault@canonical.com>  Mon, 19 Nov 2012 18:55:51 +0000

qml-phone-shell (1.8) quantal; urgency=low

  [ Michał Sawicz ]
  * new codebase

 -- Florian Boucault <florian.boucault@canonical.com>  Fri, 09 Nov 2012 00:15:19 +0000

qml-phone-shell (1.2) quantal; urgency=low

  * fix working dir for launch
  * launch script that sets up ofono and then calls telephony-app

 -- Bill Filler <bill.filler@canonical.com>  Mon, 05 Nov 2012 17:28:31 -0500

qml-phone-shell (1.1) quantal; urgency=low

  * comment out console.log() to prevent crash 

 -- Bill Filler <bill.filler@canonical.com>  Sun, 28 Oct 2012 22:18:36 +0100

qml-phone-shell (1.0) quantal; urgency=low

  * Remove install rule for qml-phone-shell.conf

 -- Ricardo Mendoza <ricardo.mendoza@canonical.com>  Fri, 26 Oct 2012 12:09:03 -0430

qml-phone-shell (0.9) quantal; urgency=low

  * Remove qml-phone-shell.conf to use new ubuntu-session.

 -- Ricardo Mendoza <ricardo.mendoza@canonical.com>  Fri, 26 Oct 2012 11:10:04 -0430

qml-phone-shell (0.8) quantal; urgency=low

  * Fix for both size and scrolling.

 -- Michael Frey <michael.frey@canonical.com>  Thu, 25 Oct 2012 14:28:46 +0200

qml-phone-shell (0.7) quantal; urgency=low

  [Michael Frey]
  * qml-phone-shell.conf: better setup of env vars and launch
    via dbus-luanch to properly setup session bus
  * shellapplication.cpp: don't setup custom env before launching
    processes 

 -- Bill Filler <bill.filler@canonical.com>  Sun, 21 Oct 2012 11:32:42 +0200

qml-phone-shell (0.6) quantal; urgency=low

  * added additional Android env vars to upstart script 

 -- Bill Filler <bill.filler@canonical.com>  Fri, 19 Oct 2012 09:35:25 -0400

qml-phone-shell (0.5) quantal; urgency=low

  * added support to launch telephony-app 

 -- Bill Filler <bill.filler@canonical.com>  Thu, 18 Oct 2012 13:45:25 -0400

qml-phone-shell (0.4) quantal; urgency=low

  * Creating a release

 -- Sergio Schvezov <sergio.schvezov@canonical.com>  Mon, 15 Oct 2012 13:05:34 -0300

qml-phone-shell (0.3) quantal; urgency=low

  * added support for launching applications

 -- Bill Filler <bill.filler@canonical.com>  Fri, 12 Oct 2012 12:42:33 -0400

qml-phone-shell (0.2) quantal; urgency=low

  * New release that includes upstart support.

 -- Tony Espy <espy@canonical.com>  Thu, 11 Oct 2012 17:18:07 -0400

qml-phone-shell (0.1) quantal; urgency=low

  * Initial release

 -- Bill Filler <bill.filler@canonical.com>  Wed, 10 Oct 2012 10:19:53 -0400<|MERGE_RESOLUTION|>--- conflicted
+++ resolved
@@ -1,17 +1,15 @@
-<<<<<<< HEAD
 unity8 (7.81.3-0ubuntu1) UNRELEASED; urgency=low
 
   * Clean packaging for entering saucy and following daily release guidelines
   * Automatic snapshot from revision 49 (bootstrap)
 
  -- Didier Roche <didrocks@ubuntu.com>  Wed, 26 Jun 2013 11:01:09 +0200
-=======
+
 unity8 (7.81.3) UNRELEASED; urgency=low
 
   * Choose more appropriate values for edge-drag gestures (LP: #1194150)
 
  -- Daniel d'Andrada <daniel.dandrada@canonical.com>  Fri, 28 Jun 2013 16:28:24 -0300
->>>>>>> e37e13c7
 
 unity8 (7.81.2) saucy; urgency=low
 

--- conflicted
+++ resolved
@@ -1,10 +1,3 @@
-<<<<<<< HEAD
-unity8 (8.10-0ubuntu1) UNRELEASED; urgency=medium
-
-  * Implement full-shell rotation (LP: #1210199)
-
- -- Michał Sawicz <michal.sawicz@canonical.com>  Wed, 15 Apr 2015 14:47:17 +0200
-=======
 unity8 (8.10+15.10.20150612-0ubuntu2) wily; urgency=medium
 
   * No-change rebuild against Qt 5.4.2.
@@ -27,6 +20,12 @@
   * Implemented autopilot-test and fake-sensors for shell-rotation.
 
  -- CI Train Bot <ci-train-bot@canonical.com>  Fri, 12 Jun 2015 16:07:47 +0000
+
+unity8 (8.10-0ubuntu1) UNRELEASED; urgency=medium
+
+  * Implement full-shell rotation (LP: #1210199)
+
+ -- Michał Sawicz <michal.sawicz@canonical.com>  Wed, 15 Apr 2015 14:47:17 +0200
 
 unity8 (8.02+15.10.20150603.1-0ubuntu1) wily; urgency=medium
 
@@ -68,7 +67,6 @@
   * Fixed issue in laggy indicator autpilot tests (LP: #1446846)
 
  -- CI Train Bot <ci-train-bot@canonical.com>  Mon, 18 May 2015 23:04:39 +0000
->>>>>>> 52bbdce9
 
 unity8 (8.02+15.04.20150511-0ubuntu1) vivid; urgency=medium
 

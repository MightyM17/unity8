<<<<<<< HEAD
unity8 (7.85+14.04.20140306-0ubuntu1) UNRELEASED; urgency=medium

  * Bump version for Breaks due to unity8-greeter

 -- Michael Terry <mterry@ubuntu.com>  Wed, 12 Mar 2014 14:39:45 -0400
=======
unity8 (7.85+14.04.20140401.3-0ubuntu1) trusty; urgency=medium

  [ Michał Sawicz ]
  * Bump version to ensure incompatibility with previous Unity.Application
    implementations.
  * We'll only have the unity-mir and mock Ubuntu.Application plugins
    now, no need for mangling the import paths.

  [ Michal Hruby ]
  * Remove the albumart image provider. (LP: #1262711)
  * Don't reset search string after 2 seconds. (LP: #1297246)

  [ James Henstridge ]
  * Remove the albumart image provider. (LP: #1262711)

  [ Albert Astals ]
  * Carousel: Add test to make sure we only create the needed delegates
    and not more
  * LVWPH: Remove processEvents() call from updatePolish() It causes
    some reentrancy issues and in some times you end up in polishItems()
    with items that have been deleted because you called processEvents()
    This means i need a small tweak in itemGeometryChanged to not
    reposition items if we are inside a setContentHeight call and two
    small tweaks to tests since now things happen in a different order
    and numbers are different (though equivalent) (LP: #1297240)
  * Card.qml binding loops are gone. hooray \o/ Also made the aspect
    properties readonly

  [ Mirco Müller ]
  * A potential fix for "Cannot read property 'state' of null"-failure
    on Jenkins with the VisualSnapDecisionsQueue QML-test of
    notifications.

  [ Michael Terry ]
  * Pass user's preference for auto-brightness on to powerd. (LP:
    #1273174)

  [ Michael Zanetti ]
  * Registers a dummy QObject as QTestRootObject in uqmlscene in order
    to fix make trySomething with Qt 5.2.

 -- Ubuntu daily release <ps-jenkins@lists.canonical.com>  Tue, 01 Apr 2014 22:56:52 +0000

unity8 (7.84+14.04.20140327.1-0ubuntu2) trusty; urgency=medium

  * For now, have libunity-private depending on libunity-core-6.0-9 as the
    gsettings schema is here. The dependency wasn't direct and dropped from
    Touch image #271. Consequently, unity8 didn't start (gsettings
    segfaulting).
    Proper strategy will be to include the schema in another package to only
    pull it.

 -- Didier Roche <didrocks@ubuntu.com>  Tue, 01 Apr 2014 09:52:14 +0200
>>>>>>> 0f46dde4

unity8 (7.84+14.04.20140327.1-0ubuntu1) trusty; urgency=low

  [ Michał Sawicz ]
  * Increase kill timeout so that crashes are not truncated.

  [ Ying-Chun Liu ]
  * Fix a small typo in LazyImage: scale -> scaleTo

  [ Albert Astals ]
  * Make geometry calls for autopilot work again -geometry is a internal
    Qt argument that only works for QWidget based apps Before it was
    being returned to us in -args but now it's eaten so we need to use a
    different one, -windowgeometry
  * Make "Recent" translatable and update pot file

  [ Mirco Müller ]
  * Make visual queue of (up to five) snap-decisions contract and expand
    according to visual design-spec.

  [ Michael Terry ]
  * Pass user's preference for auto-brightness on to powerd. (LP:
    #1273174)

  [ Michael Zanetti ]
  * allow executing a single test function example: make testShell
    FUNCTION="Shell::test_background"

 -- Ubuntu daily release <ps-jenkins@lists.canonical.com>  Thu, 27 Mar 2014 12:38:21 +0000

unity8 (7.84+14.04.20140324.4-0ubuntu1) trusty; urgency=low

  [ Michal Hruby ]
  * Change and extend the way non-installed scopes are started with the
    scope-tool.
  * Switch to new scope backend and apply required visual adaptations.
    (LP: #1294294)

  [ Gerry Boland ]
  * Switch to new scope backend and apply required visual adaptations.
    (LP: #1294294)

  [ Michał Sawicz ]
  * Fix rating input action to always be "rated", not dynamic. Based on
    http://developer.ubuntu.com/api/devel/ubuntu-14.04/cplusplus/unity-
    scopes/previewwidgets.html#rating-input
  * Switch to new scope backend and apply required visual adaptations.
    (LP: #1294294)

  [ Kevin Gunn ]
  * Switch to new scope backend and apply required visual adaptations.
    (LP: #1294294)

  [ Albert Astals ]
  * Switch to new scope backend and apply required visual adaptations.
    (LP: #1294294)
  * LVWPH: cull lost items lost items will be released on the next
    updatePolish cycle but meanwhile don't let them be visible

  [ Daniel d'Andrada ]
  * Switch to new scope backend and apply required visual adaptations.
    (LP: #1294294)

  [ Michał Karnicki ]
  * Switch to new scope backend and apply required visual adaptations.
    (LP: #1294294)

 -- Ubuntu daily release <ps-jenkins@lists.canonical.com>  Mon, 24 Mar 2014 16:10:24 +0000

unity8 (7.84+14.04.20140319.1-0ubuntu1) trusty; urgency=low

  [ Michał Sawicz ]
  * Work around bug #1293478 - make sure to send ints, not doubles for
    volume control. (LP: #1293478)

  [ Nick Dedekind ]
  * Fixed binding being cleared when manually changing slider value
    (lp#1283191). (LP: #1283191)

  [ Albert Astals ]
  * Fix indicators highlight position on 5.2 We need to take into
    account the list originX if we're using the list delegates x outside
    the list itself
  * LVWPH: Make sure m_firstVisibleIndex is correctly set on
    removeNonVisibleItems

 -- Ubuntu daily release <ps-jenkins@lists.canonical.com>  Wed, 19 Mar 2014 16:40:20 +0000

unity8 (7.84+14.04.20140317.2-0ubuntu1) trusty; urgency=low

  [ CI bot ]
  * Resync trunk

  [ Michał Sawicz ]
  * Revert disable-hud, we weren't ready to land it yet.

  [ Mirco Müller ]
  * The snap-decision AP-test for "incoming call"-case used the wrong
    objectName "notification0". It has to be "notification1".

 -- Ubuntu daily release <ps-jenkins@lists.canonical.com>  Mon, 17 Mar 2014 15:54:39 +0000

unity8 (7.84+14.04.20140314-0ubuntu1) trusty; urgency=low

  [ Michał Sawicz ]
  * Fix tests under Qt 5.2.
  * CardHeader improvements depending on background. Also drop prices,
    they need to be reworked into attributes.
  * Bring Cards closer to design
  * Add back the workaround for not being able scroll the image gallery
    Taken from AppPreview.qml (LP: #1281709)
  * Only allow searching when preview isn't open. (LP: #1282475)
  * Adds carousel dynamic switch

  [ Leo Arias ]
  * Update the url dispatcher test to use the fake app fixture from the
    toolkit.

  [ Albert Astals ]
  * Fix tests under Qt 5.2.
  * Workaround compiz/unity7 behaviour change/bug

  [ Michael Zanetti ]
  * Fix tests under Qt 5.2.
  * Disable HUD from the bottom edge.

  [ Andrea Cimitan ]
  * Adds carousel dynamic switch

  [ CI bot ]
  * Resync trunk

  [ Michał Karnicki ]
  * CardHeader improvements depending on background. Also drop prices,
    they need to be reworked into attributes.

 -- Ubuntu daily release <ps-jenkins@lists.canonical.com>  Fri, 14 Mar 2014 15:46:10 +0000

unity8 (7.84+14.04.20140307-0ubuntu1) trusty; urgency=low

  * New rebuild forced

 -- Ubuntu daily release <ps-jenkins@lists.canonical.com>  Fri, 07 Mar 2014 10:54:33 +0000

unity8 (7.84+14.04.20140306-0ubuntu1) trusty; urgency=low

  [ Bill Filler ]
  * Convert gallery and camera to click

  [ Michael Zanetti ]
  * Just disable HUD tests, without really disabling the HUD itself

  [ Sergio Schvezov ]
  * Convert gallery and camera to click

 -- Ubuntu daily release <ps-jenkins@lists.canonical.com>  Thu, 06 Mar 2014 16:45:46 +0000

unity8 (7.84+14.04.20140304-0ubuntu1) trusty; urgency=low

  [ Michael Terry ]
  * Ensure that the selected() signal is emitted by the greeter on
    startup, fixing the background on startup for the first user in
    tablet mode.

  [ Nick Dedekind ]
  * Remocked IndicatorModel to fix qt5.2.1 changes.

  [ Albert Astals ]
  * Initialize m_distance (LP: #1285385)
  * import Ubuntu.Components so we can use UbuntuAnimation

 -- Ubuntu daily release <ps-jenkins@lists.canonical.com>  Tue, 04 Mar 2014 11:43:04 +0000

unity8 (7.84+14.04.20140228-0ubuntu1) trusty; urgency=low

  [ Michał Sawicz ]
  * Fix CardHeader title font weight.
  * Delete stale sockets. (LP: #1285215)

  [ Dmitrijs Ledkovs ]
  * Ship python3 autopilot modules.

  [ Albert Astals ]
  * Cleanup DashContent Remove unused signals and properties

  [ Michał Karnicki ]
  * Take it easy on the logging.
  * Fix CardHeader title font weight.

  [ Nick Dedekind ]
  * Added ability to change indicator profile in shell (env
    UNITY_INDICATOR_PROFILE)

  [ Andrea Cimitan ]
  * Rename PreviewRating to PreviewRatingInput
  * Adds PreviewRatingDisplay

  [ Daniel d'Andrada ]
  * DirectionalDragArea: Reset status if disabled while dragging (LP:
    #1276122)

  [ Dimitri John Ledkov ]
  * Ship python3 autopilot modules.

 -- Ubuntu daily release <ps-jenkins@lists.canonical.com>  Fri, 28 Feb 2014 10:48:06 +0000

unity8 (7.84+14.04.20140221-0ubuntu1) trusty; urgency=low

  [ Michał Sawicz ]
  * Add card background support.
  * Increase the sidestage threshold.

  [ Jussi Pakkanen ]
  * Move downloads to their own threads so they don't muck about with
    the parent thread's event loop. (LP: #1240408)

 -- Ubuntu daily release <ps-jenkins@lists.canonical.com>  Fri, 21 Feb 2014 09:06:04 +0000

unity8 (7.84+14.04.20140218-0ubuntu1) trusty; urgency=low

  [ Michał Sawicz ]
  * Center-align title when it's alone in the header.

  [ Leo Arias ]
  * Prepare unity8 to the _uinput refactors in autopilot.

  [ Albert Astals ]
  * Progress Preview Widget
  * LWPH Fix crash from bug 1279434 (LP: #1279434)
  * Show the loading indicator of the screenshot in video playback

  [ Andrea Cimitan ]
  * Adds rating preview widget. Work on the rating widget

  [ Daniel d'Andrada ]
  * Make DirectionalDragArea work when rotated The drag gesture
    direction is in local coordinates, not in scene coordinates

  [ Michał Karnicki ]
  * Center-align title when it's alone in the header.

 -- Ubuntu daily release <ps-jenkins@lists.canonical.com>  Tue, 18 Feb 2014 11:41:58 +0000

unity8 (7.84+14.04.20140212-0ubuntu1) trusty; urgency=low

  [ Gerry Boland ]
  * Add InputFilterArea to sidestage handle to block input to mainstage
    app while moving sidestage (LP: #1275732)

  [ Leo Arias ]
  * On the autopilot helper to open a scope, wait for the dash content
    list to stop moving. (LP: #1277591)
  * Added a test to swipe out an application started by url-dispatcher.

  [ Nick Dedekind ]
  * Added a "-profile" option to the indicator-client to switch between
    indicator service profiles.
  * Fixed issue importing plugin qml files into qtcreator

  [ Albert Astals ]
  * Fix test_previewCycle
  * Don't move the list contentY unless there's a preview to show (LP:
    #1271676)
  * Add overlay to card. Fix implicit card height. .
  * PreviewHeader Is just a link of the widgetData with the CardHeader
  * Fix tst_Preview.qml
  * Scopes guys want the data back
  * Link the pageheader scope with the current scope So that the
    activity indicator on search works again (LP: #1279316)

  [ Andrea Cimitan ]
  * Add PreviewImage
  * Preview widget for video playback

  [ CI bot ]
  * Add overlay to card. Fix implicit card height. .

 -- Ubuntu daily release <ps-jenkins@lists.canonical.com>  Wed, 12 Feb 2014 15:15:03 +0000

unity8 (7.84+14.04.20140207.1-0ubuntu1) trusty; urgency=low

  [ Ted Gould ]
  * You can't tap anywhere

  [ Michał Sawicz ]
  * Wait for the indicator to appear.
  * Add CardTool to determine category-wide card properties based on the
    category template. Clean up test configurations, too.
  * Actions Preview Widget
  * Add Preview for new generation scopes.
  * Add overlay to card. Fix implicit card height. .

  [ Albert Astals ]
  * Basic ImageGallery widget for Previews Mostly a copy of the code
    used in AppPreview.qml but without the MouseArea hack that I'll wait
    to introduce until we start using this somewhere were it is needed
  * Actions Preview Widget

  [ Andrea Cimitan ]
  * First audio player widget for previews, with tests
  * Adds TextSummary preview widget

  [ Michał Karnicki ]
  * Add overlay to card. Fix implicit card height. .

  [ Michael Terry ]
  * Expand greeter demo support to include listing multiple users and
    specifying individual passwords and names.

 -- Ubuntu daily release <ps-jenkins@lists.canonical.com>  Fri, 07 Feb 2014 10:46:46 +0000

unity8 (7.84+14.04.20140204-0ubuntu1) trusty; urgency=low

  [ Michael Terry ]
  * Disable NM integration test, jenkins has a problem with it because
    logind isn't configured

  [ Ubuntu daily release ]
  * New rebuild forced

  [ Michał Sawicz ]
  * Add ubuntu-settings-components to build script. Revert workaround
    for bug #1268578, got fixed upstream. Drop GenericName from
    unity8.desktop. (LP: #1268578)
  * Improve Card and CardHeader layouts: anchor summary to art when no
    header. don't indent header when no mascot. reduce header and
    summary font sizes and weights. increase art shape radius .
  * Add doxygen-based documentation generator.
  * Add CardTool to determine category-wide card properties based on the
    category template. Clean up test configurations, too.
  * Move upstart kill timeout to the unity8 job itself.
  * Don't treat scope as active when preview open to inhibit model
    updates and reset processing on previewData changes. (LP: #1275832)

  [ Leo Arias ]
  * Added the DashPreview autopilot helper.

  [ Michał Karnicki ]
  * CardHeader mascot improvements.

 -- Ubuntu daily release <ps-jenkins@lists.canonical.com>  Tue, 04 Feb 2014 14:09:14 +0000

unity8 (7.84+14.04.20140130-0ubuntu1) trusty; urgency=low

  [ Michał Sawicz ]
  * Bring back libunity-mir1, it's dlopen'ed, so not linked to unity8,
    so not in shlibs.

 -- Ubuntu daily release <ps-jenkins@lists.canonical.com>  Thu, 30 Jan 2014 14:00:40 +0000

unity8 (7.84+14.04.20140129-0ubuntu1) trusty; urgency=low

  [ Nick Dedekind ]
  * Added Panel/VisibleIndicatorsModel for use with both indicator row &
    menuContent. This removes the need to hide indicators in the row and
    map inicator indexes between row & content. Fixes the indicator
    highlight line offset not bound by listView position.
  * Ported indicators to using ubuntu-settings-components

  [ Albert Astals ]
  * Prepend /sbin/ to initctl calls My phablet user does not have /sbin/
    in path and thus this calls fail
  * Call updateDelegateCreationRange when it's needed It depends on
    other variables than the ones we were using to call it, so need to
    call it if these change too Device manual test, go to apps scope,
    scroll down so that only part of the installed apps collapsed
    category is shown, expand it, see how previously some icons were not
    painted and now they are

  [ Mirco Müller ]
  * Fixed the failure of notification autopilot-test
    test_sd_incoming_call.

  [ Andrea Cimitan ]
  * Add AP test for policykit/network manager, which was causing issues
    with nested mir

  [ CI bot ]
  * Resync trunk

  [ Michał Karnicki ]
  * Don't display artShape when artImage source not set.
  * Fix FilterGrid rendering issues.

 -- Ubuntu daily release <ps-jenkins@lists.canonical.com>  Wed, 29 Jan 2014 16:11:20 +0000

unity8 (7.84+14.04.20140128-0ubuntu1) trusty; urgency=low

  [ Michal Hruby ]
  * Added unity-scope-tool, which will help when developing scopes.

  [ Michał Sawicz ]
  * Added unity-scope-tool, which will help when developing scopes.
  * Use full DashContent, not just GenericScopeView in ScopeTool.qml.
  * Bring Card and CardHeader over from new-scopes.
  * Work around bug #1268578. (LP: #1268578)
  * Drop unnecessary version dependencies.
  * Return null instead of undefined from findChild and
    findInvisibleChild.
  * Fix CardHeader and Card heights (empty Label does have non-zero
    height apparently). Also improve test robustness and reduce future
    diffs.

  [ Albert Astals ]
  * Do not assert if the item we are removing was not created yet
    (because e.g. it's not in the viewport).
  * Position correctly the pointer of the search history box .
  * Make test_filter_expand_expand less unstable in CI VMs Make sure
    header0 is the header0 we want to click On the CI VM stuff is a bit
    slower than on real hw and we were clicking in the wrong place.
  * Add TabBar to the Dash header navigation Changes this comes with: *
    DashBar at the bottom is gone * PageHeader doesn't have a Label
    anymore, it has the childItem property where you add which thing it
    has to contain * New: PageHeaderLabel mimics the old behaviour of
    PageHeader * The header of the LVWPH of GenericScopeView is now fake
    and only used for positioning. There is a single global floating
    header in DashContent (which is a PageHeader with a TabBar as
    childItem) * The GenericScopeView previewLoader and OpenEffect have
    been also moved to the DashContent so that the openEffect includes
    the floating header in the "animation" .
  * Introduce the HorizontalJournal.
  * If there are no items m_firstVisibleIndex has to be -1 .
  * Add some more documentation about tests to the CODING file.
  * Fixes to the journal cmake tests code * Output to the correct
    filename for the test * Don't output stuff from the tryXYZ targets.
  * Adapt to findChild return value changes .
  * Organic Grid for the Dash View.
  * Misc journal fixes Don't init *modelIndex to INT_MAX Makes no sense
    since we're not doing any qMin and the calling function also accepts
    any index >= 0 as valid so in some cases it may end up wanting to
    create an index that doesn't exist Don't refill if height() < 0,
    that gives bad ranges for from/to and the code gets confused .

  [ Michał Karnicki ]
  * Fix grid view column count.
  * Add test for minimum number of items in a carousel.

  [ Allan LeSage ]
  * Add stubs for indicators autopilot tests.

  [ Andrea Cimitan ]
  * Avoid input falling through notifications onto surfaces below, thus
    fixing LP: #1257312. (LP: #1257312)

  [ Leo Arias ]
  * Close the Touch devices after the tests. (LP: #1267600)
  * Added methods to scroll to other scopes on autopilot tests.
  * Added autopilot helpers for the app scope and the app preview.
    Install the fake scopes in order to use them on the tests. (LP:
    #1269114)
  * On autopilot helpers, wait for the scope category to appear.

  [ Nick Dedekind ]
  * Visual updates for indicator panel highlight and opening opacity.
  * Added inidcator tests for page & item factories.
  * Fixes visible indicator misalignment in indicator items/menus
    (lp#1264678). (LP: #1264678)

  [ Mirco Müller ]
  * Fixed the failure of notification autopilot-test
    test_sd_incoming_call.

  [ Michael Zanetti ]
  * clean up fullscreen notifications code.
  * import qml files into cmake, drop qmlproject.
  * also add qml files in tests directory.
  * Added autopilot helpers for the app scope and the app preview.
    Install the fake scopes in order to use them on the tests. (LP:
    #1269114)

  [ Michael Terry ]
  * Fix failure to build when using the ./build script with ninja-build
    installed. (LP: #1268525)
  * Point DBus-activated processes at unity8's MIR_SOCKET rather than
    the system socket.

  [ Daniel d'Andrada ]
  * DragHandle: Never restart hinting animation while still pressed (LP:
    #1269022)

  [ Bill Filler ]
  * fix for lp:1259294, turn off auto capitalization for wifi password
    field. (LP: #1259294)
  * disable predictive text in Dash search field as it interferes with
    built-in search (LP: #1273643)

 -- Ubuntu daily release <ps-jenkins@lists.canonical.com>  Tue, 28 Jan 2014 15:58:45 +0000

unity8 (7.84+14.04.20131220-0ubuntu1) trusty; urgency=low

  [ Michał Sawicz ]
  * Clean up root project file. Introduce include/ and qml/ and move
    files around to be where they fit, also adapt everything else to
    match.

  [ Michael Hall ]
  * Update CODING to reflect the fact that only 14.04 is supported
    currently.

  [ Christopher Lee ]
  * Make use of helpers in all tests. (LP: #1260860). (LP: #1260860)

  [ Nic ]
  * Added kill time 30 to unity8 override. Added install path. (LP:
    #1260379)

  [ Nick Dedekind ]
  * Added parser for strftime in TimeFormatter. Moved TimeFormatter to
    Utils plugin.

  [ Mirco Müller ]
  * Support fullscreen for special-case extended snap-decision of the
    pin-unlock dialog.

  [ Michael Zanetti ]
  * Change the default behaviour of the Lockscreen to have a variable
    PIN length, requiring the user to confirm with OK.

  [ Daniel d'Andrada ]
  * Update CODING with instructions on how to run tests.

  [ Dimitri John Ledkov ]
  * Fix cross-compilation.

  [ Albert Astals ]
  * Vertical journal Comes from lp:~aacid/+junk/verticalJournal.
  * Add code and tests for incremental inserting/removing from the end.

  [ Ubuntu daily release ]
  * Automatic snapshot from revision 603

 -- Ubuntu daily release <ps-jenkins@lists.canonical.com>  Fri, 20 Dec 2013 03:23:08 +0000

unity8 (7.84+14.04.20131212-0ubuntu1) trusty; urgency=low

  [ Michał Sawicz ]
  * Add PyDev project files for autopilot tests. Also tweak .bzrignore
    to not ignore generic Eclipse project definitions.
  * Retry unlocking the greeter three times.
  * Reduce code duplication and clean up CMakeLists and includes in
    indicator tests.

  [ Nick Dedekind ]
  * Replaced indicator page dynamic menuSelected binding with Connection
    to listview selectedIndex property. (LP: #1243146)
  * Indicators close when menu items are activated. (LP: #1238182)
  * Fixed up connections for changes to model data. (LP: #1253810)

  [ Albert Astals ]
  * dashItemSelected -> showDashHome Because we are not using the index
    at all in the upper layers.
  * Fix filtering colllapsing/expanding again Also the delegate creation
    range stuff flows up->down not down->up so rearrange the bindings.

  [ Ubuntu daily release ]
  * Automatic snapshot from revision 590

 -- Ubuntu daily release <ps-jenkins@lists.canonical.com>  Thu, 12 Dec 2013 21:41:19 +0000

unity8 (7.84+14.04.20131206.1-0ubuntu1) trusty; urgency=low

  [ Michal Hruby ]
  * Ensure DashContent's ListView's currentItem is set if the model is
    not empty.

  [ Michał Sawicz ]
  * Don't generate build-deps .deb twice and allow overriding
    QML2_IMPORT_PATH in ./run.

  [ Albert Astals ]
  * Remove unused Applications/ folder .
  * Implement an 'interface' for Dash Renderers.
  * Use deelistmodel's conversion method Instead of a copy of the code .
  * Remove icons we don't use .
  * Do not start apps or go to dash on demo If you are pulling the
    launcher out while in demo mode it doesn't make sense to let you
    start applications. Besides it locks you out because it starts the
    app and the demo is still not finished so you can't really use any
    of the edges to escape Bug #1233696. (LP: #1233696)
  * Add a test for the carousel showing the preview when being clicked .
  * Fix collapsing of categories not working and the
    expansion/collapsing animation +test.

  [ Timo Jyrinki ]
  * Depend on either Qt 5.2 or libqt5v8-5-private-dev.
  * qtdeclarative5-private-dev 5.0.2-6ubuntu5 now depends directly on Qt
    V8 private headers. The remaining "qtdeclarative5-private-dev"
    dependency is enough now both when compiling against 5.0.2 or 5.2.

  [ Pete Woods ]
  * Handle optional parameterized action properties. (LP: #1256258)

  [ Andrea Cimitan ]
  * Implement an 'interface' for Dash Renderers.

  [ Michael Zanetti ]
  * Added music preview.
  * rename some parameters from desktopFile to appId as scopes are now
    changed to give us the appId.
  * unhardcode launcher's search paths for .desktop files.
  * Enable teasing of the phone greeter even though we have a
    lockscreen.
  * check if variant is valid to avoid asserting in debug mode when the
    connection to AccountsService doesn't work for some reason .

  [ Michael Terry ]
  * Add the DBus greeter API from the desktop greeter into the unity8
    greeter.

  [ Daniel d'Andrada ]
  * Dash: disable close mode when you click outside app thumbnails To
    leave the termination mode you can now just mouse/touch press
    anywhere outside the running applications' thumbnails The other way,
    which still works, is long-pressing a thumbnail once more. (LP:
    #1193414)

  [ Ubuntu daily release ]
  * Automatic snapshot from revision 579

 -- Ubuntu daily release <ps-jenkins@lists.canonical.com>  Fri, 06 Dec 2013 13:15:57 +0000

unity8 (7.84+14.04.20131128.2-0ubuntu1) trusty; urgency=low

  [ Michal Hruby ]
  * Depend on the separate scopes plugin
  * Move the BottomBar* DBus communicator to the Utils plugin.

  [ Michał Sawicz ]
  * Wait for DashHome to be available in tst_Shell. (LP: #1254898)
  * Use plugindir from unity-shell-api.pc.
  * Expect stop in upstart job and raise in case of surfaceflinger. (LP:
    #1239876)

  [ Albert Astals ]
  * Fix time test in Qt 5.2 Make factors an array instead of a
    object/dict Objects/dicts are unordered by definition, it happened
    that Qt 5.0 gave them in the orrder we wanted, but with Qt 5.2 is
    failing, and we don't even need the "key", so array works as well
    :).
  * Test that the dash hswipe is disabled while the inner stuff is
    moving .
  * Skip restMaximizeVisibleAreaMoveUpAndShowHeader, it's causing too
    many failed runs And we are confident it's failing because of the
    suboptimal scenegraph run in 5.0.x.
  * Make Dash::test_show_scope_on_load more robust If we are testing
    showScopeOnLoaded make sure we force a scope reload after we set it,
    otherwise it may just happen that the scope has already been loaded
    and the expectaction that we'll change the list to it is just wrong.
  * Dash renderer signals: No need to pass the model up and down Whoever
    is listening to the signal has access to the item that emits the
    signal and has the model right there accessible if needs it.
  * LVWPH: Fix header going bad when setContentHeight ends up moving the
    viewport How to reproduce the bug easily without the patch: * In the
    Dash Home, search for london * Scroll to the bottom * Start moving
    to the apps scope very slowly * At around 3/4 of the move you'll see
    the header in the home scope went to a bad position * Go back to the
    Dash Home. (LP: #1237942, #1246351)
  * Remove unused AppInfo and VideoInfo files .
  * Kill unused ApplicationsFilterGrid.qml .
  * Unify ScopeView and GenericScopeView .
  * Fix header getting lost as per bug 1245824. (LP: #1245824)
  * Remove unused Time.js and its test .
  * Do not include the QtQml megaheader Include only qqml.h which is
    what we need in these files.
  * Don't do stuff if our parent context is gone We'll be gone soon too
    (and crash probably) so don't do anything. This looks a bit like a
    workaround, wait for 5.2 better painting/dispatching loop to see if
    this is not needed anymore, we find a better way to do it, or we
    decide this is fine.

  [ Lars Uebernickel ]
  * Allow setting different indicator positions for different profiles.

  [ Mirco Müller ]
  * Added checkbox for toggling between echo-modes of password-
    entryfields in ext. snap-decisions.
  * Fixes bug #1200569. (LP: #1200569)

  [ Andrea Cimitan ]
  * Switch to application scope when a dash swipe is taking place and an
    app is on foreground. (LP: #1231996)
  * Shifts wallpaper rendering for greeter lockscreen to be inline with
    shell. (LP: #1231731)
  * Dinamically load the Carousel/Filtergrid with more than 6 items.
    (LP: #1226288, #1234105)
  * Removes Math.js and its usage. Use SDK ones.

  [ Gerry Boland ]
  * DragHandle: javascript argument name clashes with local variable.
    Yes it works, but is a little unsafe.

  [ Nick Dedekind ]
  * Added UnityMenuModel submenu row removal awareness in
    UnityMenuModelStack.
  * Round indicator widget icon/label width up to closest gu for
    alignment. (LP: #1236267)
  * Indicator re-select by dragging from top when fully opened. (LP:
    #1213164)
  * Fixed a race condition causing search history popup to show up when
    it shouldn't. (LP: #1249369)

  [ Christopher Lee ]
  * Unity8 tests now make use of the helper functions (added in the pre-
    req branch) so that the helper functions are tested as part of daily
    business.

  [ Daniel d'Andrada ]
  * Improve DirectionalDragArea Removed Rejected status, simplifying
    state machine. Added compositionTime property. Multi-finger
    scenarios are better handled now. Refactored TimeSource in
    Ubuntu.Gestures plugin. Added an easy way to debug
    DirectionalDragArea by having switchable debug prints. Updated tests
    to also simulate the passage of time. Use touch point scene
    coordinates for gesture recognition so that moving the.
    DirectionalDragArea (as in a hinting DragHandle) won't affect it.
    (LP: #1228336)
  * Add right-edge drag hinting to Greeter To match with the existing
    teasing animation when you tap on the right half of the Greeter.
    Also has the side benefit of making the code look a bit nicer.
  * Refactor Ubuntu.Gesture tests to share common logic Take the common
    part out of tst_DirectionalDragArea and put it into a separate base
    class, GestureTest, so that it can be shared with other, future,
    tests. In CMakeLists.txt, create a macro out of DirectionalDragArea
    build script to be used by future tests with similar requirements
    and structure. Also add the "m_" prefix to member variables.
  * Remove dead code from Utils plugin They are not being used anywhere.

  [ Michael Terry ]
  * Make EdgeDemoOverlay test more reliable by testing for what we
    really care about, not an indirect indicator of it. (LP: #1248232)
  * Explicitly set MIR_SOCKET for other upstart jobs, rather than
    relying on the default socket, since that won't work once we move to
    a nested Mir.

  [ Michael Zanetti ]
  * don't add margins to RunningApplicationTile's label. (LP: #1245482)
  * allow SIM PIN entry to have a variable pin length (by adding a done-
    button). (LP: #1240561)
  * fix launcher wording for pinning actions. (LP: #1240891)
  * fix preview background positioning don't explicitly take originY
    into account as it's already in there implicitly. make sure we don't
    split the openeffect in a place where it can be covered by the
    header.
  * fix album artwork containing / in the name. (LP: #1237829)
  * small launcher tweaks fix fakeDragItem's initial position to match
    with real item. remove UbuntuShape's border glow. .
  * drop all references to LighDM from the Lockscreen This should make
    it generic enough to allow reusing it for SIM PIN entry .

  [ Omer Akram ]
  * make the non working code in the screen unlocker helper work.

  [ Nicolas d'Offay ]
  * Pushed up the z order of the clock in GreeterContent. (LP: #1233146)
  * Search history is now persistent across all scopes and remains in
    QML. (LP: #1226221)

  [ Ubuntu daily release ]
  * Automatic snapshot from revision 556

 -- Ubuntu daily release <ps-jenkins@lists.canonical.com>  Thu, 28 Nov 2013 18:09:17 +0000

unity8 (7.83+14.04.20131106-0ubuntu1) trusty; urgency=low

  [ Andrea Cimitan ]
  * Place ShaderEffectSource of UbuntuShapeForItem under the Shape Item.
    (LP: #1239317)

  [ Omer Akram ]
  * test: make sure the search indicator hides when an app has focus.

  [ Nick Dedekind ]
  * Fixed indicator slider menu item alignment to label field and icon.
    (LP: #1240756)

  [ chris.gagnon ]
  * Update to autopilot 1.4.

  [ Ubuntu daily release ]
  * Automatic snapshot from revision 500

 -- Ubuntu daily release <ps-jenkins@lists.canonical.com>  Wed, 06 Nov 2013 03:37:02 +0000

unity8 (7.83+14.04.20131105.1-0ubuntu1) trusty; urgency=low

  [ Michał Sawicz ]
  * Implement switching between previews by swiping. (LP: #1220651,
    #1088572)

  [ Nick Dedekind ]
  * Faster loading of indicator menus. (LP: #1226650)

  [ Albert Astals ]
  * Make sure we have ssh started when we need it .
  * Fix a few warnings in DashContent.qml on shutdown
    Dash/DashContent.qml:119: TypeError: Cannot read property
    'previewShown' of null Dash/DashContent.qml:120: TypeError: Cannot
    read property 'moving' of null .
  * Don't use deprecated Panel methods.

  [ Christopher Lee ]
  * Adds an easy to consume function that attempts to unlock the unity
    greeter. (LP: #1240261)

  [ Lars Uebernickel ]
  * Indicators: add TimeFormatter and use it in the messaging menu This
    component can be used to turn a timestamp and a format string into a
    string with the corresponding time and format. The string will
    change whenever the timezone changes. (LP: #1236413)

  [ Andrea Cimitan ]
  * Allow drag over bounds, but not overshoot. (LP: #1204300)
  * Threshold to activate the left edge swipe to reveal dash is now 26
    GU. (LP: #1236286)

  [ Michael Zanetti ]
  * replace the launcher quicklist's Popover with an own quicklist
    implementation The Popover probably won't ever support what the
    launcher needs.
  * Implement switching between previews by swiping. (LP: #1220651,
    #1088572)
  * don't trigger the greeter teasing during a movement of the greeter.

  [ Ubuntu daily release ]
  * Automatic snapshot from revision 495

 -- Ubuntu daily release <ps-jenkins@lists.canonical.com>  Tue, 05 Nov 2013 12:22:04 +0000

unity8 (7.83+14.04.20131031-0ubuntu1) trusty; urgency=low

  [ Michał Sawicz ]
  * Use setenv as early as possible to avoid setenv and getenv clashing
    in multi-threaded situations. (LP: #1240866)

  [ Ubuntu daily release ]
  * Automatic snapshot from revision 482

 -- Ubuntu daily release <ps-jenkins@lists.canonical.com>  Thu, 31 Oct 2013 20:10:56 +0000

unity8 (7.83+14.04.20131028.1-0ubuntu1) trusty; urgency=low

  * New rebuild forced
  * Automatic snapshot from revision 480

 -- Ubuntu daily release <ps-jenkins@lists.canonical.com>  Mon, 28 Oct 2013 22:42:07 +0000

unity8 (7.83+14.04.20131028-0ubuntu1) trusty; urgency=low

  [ Andrea Cimitan ]
  * Fix 1195349 by counting drawbuffer on the newContentX logic of the
    carousel When we changed carousel from repeater to listview, we
    added drawbuffer. this breaks the logic of newContentX, which was
    considered disabled and set to -1. The correct disabled value now
    has to take into account the drawbuffer. (LP: #1195349)

  [ Christopher Lee ]
  * Checks both then env and upstart env for the currently set
    XDG_DATA_DIRS so they can be set correctly for the test.

  [ Ubuntu daily release ]
  * Automatic snapshot from revision 479

 -- Ubuntu daily release <ps-jenkins@lists.canonical.com>  Mon, 28 Oct 2013 03:08:59 +0000

unity8 (7.83+13.10.20131016.2-0ubuntu1) saucy; urgency=low

  [ Loïc Minier ]
  * Merge ~lool/unity8/drop-setcap-conf. Drop unity8-setcap.conf as this
    breaks desktop installs (no boot-hook event is emitted, boot
    stalls); add maintscript snippet to rm_conffile on upgrades; this
    boot-hook is now shipped under a different name in lxc-android-
    config.

  [ Michał Sawicz ]
  * Ship a camera-app.desktop file and use a custom XDG_DATA_DIRS for
    testing.

  [ Ubuntu daily release ]
  * Automatic snapshot from revision 472

 -- Ubuntu daily release <ps-jenkins@lists.canonical.com>  Wed, 16 Oct 2013 23:15:48 +0000

unity8 (7.83+13.10.20131016.1-0ubuntu1) saucy; urgency=low

  [ Diego Sarmentero ]
  * Disable Preview interaction until the scope responds.

  [ Albert Astals ]
  * Hide placeholder notification.

  [ Ubuntu daily release ]
  * Automatic snapshot from revision 469

 -- Ubuntu daily release <ps-jenkins@lists.canonical.com>  Wed, 16 Oct 2013 17:29:36 +0000

unity8 (7.83+13.10.20131016-0ubuntu1) saucy; urgency=low

  [ Loïc Minier ]
  * Add upstart job to copy unity8 to a new tmpfs, setcap it, and bind-
    mount it back; this is an ugly hack to set CAP_SYS_RESOURCE until we
    have a root-helper for it.

  [ Michal Hruby ]
  * Enable definition of scope back references in overridden results.

  [ Ubuntu daily release ]
  * Automatic snapshot from revision 466

 -- Ubuntu daily release <ps-jenkins@lists.canonical.com>  Wed, 16 Oct 2013 11:29:52 +0000

unity8 (7.83+13.10.20131015.4-0ubuntu1) saucy; urgency=low

  [ Michał Sawicz ]
  * Replace ubuntu-touch-session's unity8.conf upstart job.
  * Revert r440 that made the dash collapse animation worse, rather than
    better.

  [ om26er@ubuntu.com ]
  * close the app only when the close button is tapped, not the entire
    thumbnail

  [ Nick Dedekind ]
  * Added missing Unity.Indicator mock objects causing qmltests to fail.
    Approved by: Michał Sawicz.

  [ Christopher Lee ]
  * Launch unity8 for autopilot with upstart, and bring unity8 session
    over from session-manager-touch.

  [ Pawel Stolowski ]
  * Temporarily disable category_order changed signal handling.

  [ Daniel d'Andrada ]
  * OSKController area shouldn't cover the indicators' bar Since ubuntu-
    keyboard surface area doesn't cover the indicators' bar,
    OSKController should follow suit. Otherwise the OSKContoller's
    internal InputFilterArea (and others) wouldn't perfectly overlap the
    graphical keyboard rendered by ubuntu-keyboard (i.e. the opaque part
    of ubuntu-keyboard's surface).

  [ Michael Zanetti ]
  * Initialize initialHeight/Width to height/width depending on scaleTo
    add checks for initialWidth/Height in the tests change sizes in
    tests to something else than the default for initialWidth/Height in
    order to catch failures there more easily

  [ Omer Akram ]
  * Only show search indicator while the Dash is focued.
  * Add 2dp left margin for music and video tiles' title.

  [ Nicolas d'Offay ]
  * Changed Infographics to use Ubuntu font.

  [ Ubuntu daily release ]
  * Automatic snapshot from revision 463

 -- Ubuntu daily release <ps-jenkins@lists.canonical.com>  Tue, 15 Oct 2013 11:05:04 +0000

unity8 (7.82+13.10.20131011.2-0ubuntu1) saucy; urgency=low

  [ Michał Sawicz ]
  * Work around Mir not delivering input to shell after restart, if the
    device isn't reinitialized.

  [ Albert Astals ]
  * Remove unused DashMusic/DashVideos.
  * Don't let the user change between scopes if the current one is
    moving up/down.
  * Fix two uninitialized variable uses reported by valgrind ==17988==
    Conditional jump or move depends on uninitialised value(s) ==17988==
    at 0x13839F3A: AccountsService::updateDemoEdges()
    (AccountsService.cpp:74) ==17988== by 0x13839DA5:
    AccountsService::setUser(QString const&) (AccountsService.cpp:45)
    ==17988== by 0x1383F67B:
    AccountsService::qt_metacall(QMetaObject::Call, int, void**)
    (moc_AccountsService.cpp:192) ==17988== by 0x496143D:
    StoreProperty(QV8Engine*, QObject*, QQmlPropertyData*,
    v8::Handle<v8::Value>) (in /usr/lib/arm-linux-
    gnueabihf/libQt5Qml.so.5.0.2) ==17988== ==17988== Conditional jump
    or move depends on uninitialised value(s) ==17988== at 0x1383A0F6:
    AccountsService::updateStatsWelcomeScreen() (AccountsService.cpp:92)
    ==17988== by 0x13839DB1: AccountsService::setUser(QString const&)
    (AccountsService.cpp:47) ==17988== by 0x1383F67B:
    AccountsService::qt_metacall(QMetaObject::Call, int, void**)
    (moc_AccountsService.cpp:192) ==17988== by 0x496143D:
    StoreProperty(QV8Engine*, QObject*, QQmlPropertyData*,
    v8::Handle<v8::Value>) (in /usr/lib/arm-linux-
    gnueabihf/libQt5Qml.so.5.0.2)
  * Fix unitialized variable in Scope ==18457== Conditional jump or move
    depends on uninitialised value(s) ==18457== at 0x15AD1FD6:
    Scope::setActive(bool) (scope.cpp:165) ==18457== by 0x15B0023D:
    Scope::qt_metacall(QMetaObject::Call, int, void**)
    (moc_scope.cpp:478) ==18457== by 0x48B709F:
    QQmlPropertyPrivate::write(QObject*, QQmlPropertyData const&,
    QVariant const&, QQmlContextData*,
    QFlags<QQmlPropertyPrivate::WriteFlag>) (in /usr/lib/arm-linux-
    gnueabihf/libQt5Qml.so.5.0.2)
  * Fix crash on the phone For some reason i'm getting v8 crashes
    without this when shuting down unity-mir

  [ Gerry Boland ]
  * Use focusRequested signal from AppManager. WM: AppManager has new
    signal to ask shell to request focus for app - use it to properly
    animate and focus the app. If app wants to be side stage, but no
    side stage available, override the application stage.

  [ Nick Dedekind ]
  * Only use the root action state as a unitymenumodel ActionStateParser
    when needed.

  [ Andrea Cimitan ]
  * Move the close app icon on top left.
  * The header of category list is already on screen after unlock

  [ Michael Zanetti ]
  * Make the greeter's clock update in sync with the indicators.

  [ Omer Akram ]
  * Increase dash header height to 5gu.

  [ Nicolas d'Offay ]
  * Standardised expansion speed in scopes.

  [ Ubuntu daily release ]
  * Automatic snapshot from revision 449

 -- Ubuntu daily release <ps-jenkins@lists.canonical.com>  Fri, 11 Oct 2013 17:26:34 +0000

unity8 (7.82+13.10.20131011.1-0ubuntu1) saucy; urgency=low

  [ Michał Sawicz ]
  * Fix frequent application IDs and drop old AppsAvailableForDownload
    model.
  * Unrevert r388 now that we have fixed the infinite loop it was
    causing in Qt.

  [ Steve Langasek ]
  * Don't keep a long-lived connection open to upstart when we only use
    it for two events, one at load time and one at unload time.

  [ Lars Uebernickel ]
  * VolumeControl: use 'volume' instead of 'scroll' action The volume
    action doesn't show a notification.

  [ Michael Terry ]
  * Disable DragHandle on right side of screen while the greeter is
    animating

  [ Marcus Tomlinson ]
  * Added missing "enabled" property to "progressMenu" component in the
    menu item factory.

  [ Michael Zanetti ]
  * Add scaleTo: "fit" mode support to LazyImage

  [ Andrea Cimitan ]
  * Add music and video renderers
  * Use shell.edgeSize for BottomBar's EdgeDragArea, detecting gestures
    only when they are within the edgeSize.

  [ Nick Dedekind ]
  * Removed greeter "toHome" animation (LP#1092976) (LP: #1092976)
  * Only show Snap Decision notification actions when available.

  [ Albert Astals ]
  * Dash: Set delegate creation range for inner itemviewss If it's above
    the list viewport we set it to the end of the list to precache the
    last items It it's below the list viewport we set it to the
    beginning to precache the first items Otherwise we set it to the
    part of the viewport in the view Approved by: Michał Sawicz.

  [ Ubuntu daily release ]
  * Automatic snapshot from revision 435

 -- Ubuntu daily release <ps-jenkins@lists.canonical.com>  Fri, 11 Oct 2013 09:05:30 +0000

unity8 (7.82+13.10.20131010-0ubuntu1) saucy; urgency=low

  [ David Callé ]
  * Small logic change in preview descriptions line breaks. Multiple new
    lines are now replaced by multiple br tags.

  [ Nick Dedekind ]
  * Use indicator identifier for indicators-client list item label.
  * Make sure overflow indicators are hidden and not the search label.

  [ Mirco Müller ]
  * Tweaks to notifications to improve spec-compliance. - updated
    notifications-qmltest to reflect the use of a variant-map for the
    hints - made text-fields as heigh as buttons - made the summary
    align horizontally to the icon - updated button-height and bubble-
    background.

  [ Pawel Stolowski ]
  * Handle category_order_changes signal from scopes (used in Home only)
    and reorder categories accordingly.
  * Implementation of albumart image provider for audio content.

  [ Michael Terry ]
  * Hide the greeter when an app is focused, fixing snap decisions
    launching an app in the greeter (like receiving a call).

  [ Michael Zanetti ]
  * Launcher - remove support for pinning items in the backend After the
    latest design changes, recent apps is everything that is contained
    in the ApplicationManager. So no need for storing anything else than
    pinned apps in the config.

  [ Michał Sawicz ]
  * Remove the mir socket before starting unity8 during autopilot tests.

  [ Ubuntu daily release ]
  * Automatic snapshot from revision 420

 -- Ubuntu daily release <ps-jenkins@lists.canonical.com>  Thu, 10 Oct 2013 04:15:13 +0000

unity8 (7.82+13.10.20131008.1-0ubuntu1) saucy; urgency=low

  [ Michal Hruby ]
  * Add Scope::isActive property and corresponding tests. (LP: #1230352)

  [ Daniel d'Andrada ]
  * Move OSKController to the front as it will now also block input
    meant to the OSK That's in the unity-mir implementation. The
    SurfaceFlinger one is still an empty noop. Currently, when the OSK
    is up, both shell and OSK get user input, thus we need the
    OSKController to shield our shell components from them. (LP:
    #1236773)

  [ Michał Sawicz ]
  * Add Scope::isActive property and corresponding tests. (LP: #1230352)
  * Force focus back on shell in case it loses it for some reason.

  [ Ubuntu daily release ]
  * Automatic snapshot from revision 409

 -- Ubuntu daily release <ps-jenkins@lists.canonical.com>  Tue, 08 Oct 2013 19:14:20 +0000

unity8 (7.82+13.10.20131008-0ubuntu1) saucy; urgency=low

  [ Michał Sawicz ]
  * update previews to match design. (LP: #1224555)
  * Add an InputFilterArea in Notifications. (LP: #1233411, #1235215)

  [ Ying-Chun Liu ]
  * update previews to match design. (LP: #1224555)

  [ Albert Astals ]
  * Unrevert 376 by reverting r395 and a small fix to fix the cpu
    hogging issue . (LP: #1124567)

  [ Michael Terry ]
  * Add Showable.showNow() method and use it in Shell to immediately
    show greeter when we blank the screen rather than animating it. (LP:
    #1233564)

  [ Michael Zanetti ]
  * update previews to match design. (LP: #1224555)

  [ Diego Sarmentero ]
  * update previews to match design. (LP: #1224555)

  [ Ubuntu daily release ]
  * Automatic snapshot from revision 404

 -- Ubuntu daily release <ps-jenkins@lists.canonical.com>  Tue, 08 Oct 2013 02:57:55 +0000

unity8 (7.82+13.10.20131007-0ubuntu1) saucy; urgency=low

  [ Michał Sawicz ]
  * Respect pre-set import and library paths and prevent segfault in
    startShell.

  [ Ubuntu daily release ]
  * Automatic snapshot from revision 399

 -- Ubuntu daily release <ps-jenkins@lists.canonical.com>  Mon, 07 Oct 2013 07:10:46 +0000

unity8 (7.82+13.10.20131005-0ubuntu1) saucy; urgency=low

  [ Michał Sawicz ]
  * Revert r376 that caused constant CPU usage due to the
    ActivityIndicator.

  [ Nick Dedekind ]
  * Removed indicators-client autopilot tests. (LP: #1234736)

  [ Albert Astals ]
  * Revert r388. (LP: #1235268)

  [ Christopher Lee ]
  * Removes passing -fullscreen to unity8 when on the device (as per bug
    #1235065). (LP: #1235065)

  [ Ubuntu daily release ]
  * Automatic snapshot from revision 396

 -- Ubuntu daily release <ps-jenkins@lists.canonical.com>  Sat, 05 Oct 2013 11:45:14 +0000

unity8 (7.82+13.10.20131004.2-0ubuntu1) saucy; urgency=low

  * Revert 7.82+13.10.20131004.1-0ubuntu1 back to
    7.81.3+13.10.20130927.3-0ubuntu1 due to CPU hogging issue with
    7.82+13.10.20131004.1-0ubuntu1.

 -- Loïc Minier <loic.minier@ubuntu.com>  Fri, 04 Oct 2013 21:22:29 +0200

unity8 (7.82+13.10.20131004.1-0ubuntu1) saucy; urgency=low

  [ Michał Sawicz ]
  * Bump to indicate support for extended snap decisions.
  * Make Tile themeable, add renderers for Dash Plugins and weather.
    (LP: #1231948)
  * Drop network agents now that they're in indicator-network instead.

  [ Michal Hruby ]
  * Differentiate generic and music carousels.
  * Use the thumbnailer image provider for scope results that don't
    specify icon as well as for previews.
  * Added an indicator which is displayed in the search bar whenever a
    search is in progress. Added accompanying test in tst_PageHeader.
  * Expose rendererHint to shell.

  [ Albert Astals ]
  * Update pot file. (LP: #1232374)
  * Only enable the animation when the item is on screen (i.e. !culled)
    . (LP: #1200374)
  * Do not crash on positionAtBeginning if the list is empty .
  * Enable/disable running apps height animation in a less error prone
    way.

  [ Michael Terry ]
  * Use a chevron after 'Skip intro' and drop the underlining.
  * Load testability driver when QT_LOAD_TESTABILITY is set. (LP:
    #1226234)
  * Listen to the system setting StatsWelcomeScreen, which tells us
    whether to show user-specific infographic data in the greeter. (LP:
    #1207857)

  [ Gerry Boland ]
  * WM: ensure focusedApplicationWhenUsingScreenshots reset when unused,
    and only used when set. Fixes window focus conflict between shell
    and ApplicationManager.

  [ Nick Dedekind ]
  * Removed deprecated Unity.IndicatorsLegacy plugin.
  * Added actionState parser to the indicators-client text printer so
    that we get the icon.
  * Moved indicator page titles to the root action state of menu model.
    (LP: #1223635)

  [ Mirco Müller ]
  * Added rendering- and interaction-support for the first three
    extended snap-decision dialog-cases password-entry, user-
    authentication and simunlock.

  [ Daniel d'Andrada ]
  * Revert the reversion of r304 since it doesn't seem to crash anymore
    Original commit was Reset apps scope when returning from app to dash
    (LP #1193419) If an app is on foreground and you perform a long
    left-edge swipe to minimize it, and therefore return to the dash,
    the dash should be in the Applications scope and showing the
    running/recents applications. (LP: #1193419)

  [ Andrea Cimitan ]
  * Add behaviours to the hud reveal. (LP: #1224480, #1224633)
  * Make Tile themeable, add renderers for Dash Plugins and weather.
    (LP: #1231948)

  [ Michael Zanetti ]
  * fix inserting into quicklistmodel.
  * Drop useStorage argument and use exising LAUNCHER_TESTING define for
    this decision.

  [ Omer Akram ]
  * Make the volume/brightness slider changes realtime. (LP: #1227595)

  [ Nicolas d'Offay ]
  * Fixed black colour on the first of the month due to division. (LP:
    #1233657)
  * Added an indicator which is displayed in the search bar whenever a
    search is in progress. Added accompanying test in tst_PageHeader.

  [ Ubuntu daily release ]
  * Automatic snapshot from revision 390

 -- Ubuntu daily release <ps-jenkins@lists.canonical.com>  Fri, 04 Oct 2013 06:55:16 +0000

unity8 (7.81.3+13.10.20130927.3-0ubuntu1) saucy; urgency=low

  [ Michal Hruby ]
  * Correctly handle image URI scheme in results.

  [ Michał Sawicz ]
  * Make SHOW_DASH and HIDE_DASH close the current preview. (LP:
    #1231404)
  * Add a LazyImage component that shows an activity spinner for long-
    loading images and handles aspect ratio properly.
  * Fix Qt 5.1 FTBFS and suppress some build warnings.

  [ Albert Astals ]
  * Make sure we always have least have one column in the gridview. (LP:
    #1225391)
  * LVWPH: Make sure we always overshoot vertically. (LP: #1229851)
  * Remember the expanded categoryId and not the expanded index The
    index can change on search, and we still want to maintain it
    expanded in that case. (LP: #1230216)
  * Fix showHeader in an edge case of notShownByItsOwn Not all the tests
    i've added fail without the code fix, but i've added them just to be
    more covered . (LP: #1230187)

  [ Diego Sarmentero ]
  * Handling error signal from the DownloadTracker plugin (BUG:
    #1229744). (LP: #1229744)
  * Remove "Reviews and Comments" section from Application Preview until
    the feature is ready (BUG: #1226632) - Detect when the keyboard is
    being shown to allow the user to scroll the Preview even more if
    necessary to interact with the components at the bottom of that
    preview, and don't leave those components obscured behind the
    keyboard (BUG: #1226638). (LP: #1226632, #1224717, #1226638)

  [ Nick Dedekind ]
  * Brought messaging indicator inline with UnityMenuModel &
    UnityMenuAction. (LP: #1217676, #1217678)

  [ Pawel Stolowski ]
  * Support canned search queries returned by Home Scope.
  * Cancel previous actions and previews on new activation / preview.
    Expose previewed data row in Preview object.

  [ Michael Terry ]
  * Only enable the Bottombar when the HUD is available. (LP: #1220306)
  * Increase the "Skip intro" clickable area, making dismissing the edge
    demo intro feel more natural. (LP: #1220632)

  [ Michael Zanetti ]
  * drop our CrossFadeImage in favor of the SDK one. (LP: #1227783)

  [ Ubuntu daily release ]
  * Automatic snapshot from revision 358

 -- Ubuntu daily release <ps-jenkins@lists.canonical.com>  Fri, 27 Sep 2013 14:13:22 +0000

unity8 (7.81.3+13.10.20130924.2-0ubuntu1) saucy; urgency=low

  [ Michal Hruby ]
  * Fix the signal prototypes on music grid renderer. (LP: #1228390)

  [ Michael Zanetti ]
  * use less auto variables, align coding style, constify and Qt'ify API
    in AccountsService plugin.

  [ Nick Dedekind ]
  * Re-enable MenuContentActivator in Indicators.

  [ Albert Astals ]
  * LVWPH: Update the section header on list change events.

  [ Pawel Stolowski ]
  * Check results model ptr returned by GetResultsFromCategory method
    from UnityCore. (LP: #1228097, #1211595)

  [ Ubuntu daily release ]
  * Automatic snapshot from revision 340

 -- Ubuntu daily release <ps-jenkins@lists.canonical.com>  Tue, 24 Sep 2013 14:40:01 +0000

unity8 (7.81.3+13.10.20130919.3-0ubuntu1) saucy; urgency=low

  [ Michal Hruby ]
  * Add support for music grid renderer to GenericScopeView.

  [ Nick Dedekind ]
  * Fixed the removal of messaging widget due to incompatible action
    state. (LP: #1225017)

  [ Christopher Lee ]
  * Addition of initial autopilot tests for the application lifecycle.

  [ Lars Uebernickel ]
  * VolumeControl: use action of the new indicator indicator-sound
    recently gained an action to increase and decrease the volume. This
    patch makes use of that to get rid of a bus round trip (to get the
    current volume) and a race (when the volume gets set between
    fetching the current volume and setting the new volume). (LP:
    #1219057)

  [ Michael Terry ]
  * When AccountsService.backgroundFile is unset/invalid, have the
    greeter fall back to whatever the shell background is.
  * Add a tiny SessionBroadcast plugin that listens to unity-greeter-
    session-broadcast for the ShowHome signal.

  [ Daniel d'Andrada ]
  * Remove obsolete, unused graphics.
  * Make MouseTouchAdaptor work with multiple QWindows.

  [ Michael Zanetti ]
  * change how icons are searched a) try to find it the Icon as is b)
    prepend with Path if a Path variable is given c) fall back to the
    image://theme/ with just the icon name . (LP: #1225186)
  * fix an issue with removing a running app from the launcher and
    always store pinning to the config.
  * collapse any open preview when programmatically switching current
    dash index. (LP: #1221137)

  [ Ubuntu daily release ]
  * Automatic snapshot from revision 333

 -- Ubuntu daily release <ps-jenkins@lists.canonical.com>  Thu, 19 Sep 2013 15:15:07 +0000

unity8 (7.81.3+13.10.20130916-0ubuntu1) saucy; urgency=low

  [ Michael Zanetti ]
  * allow left edge gesture to minimize apps even when launcher is
    already visible.
  * Don't hide the launcher on changes in the stages.
  * ssh is now installed per default, but it's set to manual in the
    ssh.override.

  [ Ubuntu daily release ]
  * Automatic snapshot from revision 320

 -- Ubuntu daily release <ps-jenkins@lists.canonical.com>  Mon, 16 Sep 2013 11:49:28 +0000

unity8 (7.81.3+13.10.20130912-0ubuntu1) saucy; urgency=low

  [ Michael Zanetti ]
  * add support for finding icons from click package apps in the
    launcher.
  * update to latest launcher API for better integration with the
    AppManager.

  [ Ricardo Mendoza ]
  * Fixes problems related to image 20130912.0, amongst: * Fix autopilot
    tests by preventing blocking of input during HUD button animations,
    only when fully visible * Fix loading of unity-mir library, major
    version wasn't specified so unless the dev package was there it
    would fail.

  [ Ubuntu daily release ]
  * Automatic snapshot from revision 316

 -- Ubuntu daily release <ps-jenkins@lists.canonical.com>  Thu, 12 Sep 2013 13:47:59 +0000

unity8 (7.81.3+13.10.20130911.1-0ubuntu1) saucy; urgency=low

  [ Michael Terry ]
  * Switch from deprecated image://gicon/ to new image://theme/.

  [ Gerry Boland ]
  * Add OSKController so shell can control OSK correctly on Mir.
  * Remove InputFilterArea for bottom edge swipes, as applications also
    listen for such swipes for Toolbar reveal.

  [ Ricardo Mendoza ]
  * Select the backend to use dynamically on runtime according to the
    QPA selected by the system.

  [ Ubuntu daily release ]
  * Automatic snapshot from revision 311

 -- Ubuntu daily release <ps-jenkins@lists.canonical.com>  Wed, 11 Sep 2013 16:22:55 +0000

unity8 (7.81.3+13.10.20130911-0ubuntu1) saucy; urgency=low

  [ Michal Hruby ]
  * Hide all gicon strings from the shell and use the image://theme icon
    provider that was recently added to the SDK.

  [ Gerry Boland ]
  * Convert to new ApplicationManager API.

  [ Nick Dedekind ]
  * Updated access point design as per spec.
  * Indicator visibility based on connection with backend service.

  [ Albert Astals ]
  * Dash: Make assignments bindings This way if the model changes the
    item value also changes.

  [ Michael Zanetti ]
  * adds support for highlighting the currently focused application in
    the launcher, adds tests.
  * include ~/.local/share/applications in launcher's .desktop file
    search path.
  * shrink size of area for revealing the HUD button and make it
    disappear on release again. fixes 1219035. (LP: #1219035)
  * revert revision 304 as it makes the Shell crash.

  [ Michael Terry ]
  * Allow testers to set custom password or pin in demo mode, rather
    than hardcoding them.
  * Have the greeter use AccountsService to determine its background.
    (LP: #1218402)
  * Listen to changes in the "show edge demo" AccountsService setting.

  [ Daniel d'Andrada ]
  * Update fake/mock plugins so that "./run --fake" works well again -
    You can now see the thumbnails of the fake running applications once
    again. - You no longer get hundreds of warnings due to icons not
    found.
  * Reset apps scope when returning from app to dash (LP #1193419) If an
    app is on foreground and you perform a long left-edge swipe to
    minimize it, and therefore return to the dash, the dash should be in
    the Applications scope and showing the running/recents applications.
    (LP: #1193419)

  [ Ubuntu daily release ]
  * Automatic snapshot from revision 306

 -- Ubuntu daily release <ps-jenkins@lists.canonical.com>  Wed, 11 Sep 2013 00:54:31 +0000

unity8 (7.81.3+13.10.20130905.2-0ubuntu1) saucy; urgency=low

  [ Michael Zanetti ]
  * Integrate Launcher with AppManager.

  [ Nick Dedekind ]
  * Removed FIXME from slider int->double conversion.

  [ Ubuntu daily release ]
  * Automatic snapshot from revision 291

 -- Ubuntu daily release <ps-jenkins@lists.canonical.com>  Thu, 05 Sep 2013 10:48:02 +0000

unity8 (7.81.3+13.10.20130904.1-0ubuntu1) saucy; urgency=low

  [ Nicolas d'Offay ]
  * Switched infographic background at design's request.

  [ Ubuntu daily release ]
  * Automatic snapshot from revision 287

 -- Ubuntu daily release <ps-jenkins@lists.canonical.com>  Wed, 04 Sep 2013 07:34:57 +0000

unity8 (7.81.3+13.10.20130904-0ubuntu1) saucy; urgency=low

  [ mhall119 ]
  * Add a little bit of text to the last step of the tour telling the
    user how to end it and get to their phone.

  [ Jussi Pakkanen ]
  * Use CCache if it is installed.

  [ Nick Dedekind ]
  * Multiple icon/label support for indicators.

  [ Albert Astals ]
  * Remove unneeded role.

  [ Lars Uebernickel ]
  * Fall back to "ubuntu-mobile" icon theme if $UBUNTU_ICON_THEME is
    unset.

  [ Michael Zanetti ]
  * Use MouseAreas in DashBar to enable clicking again.
  * load launcher default config from existing dconf key.

  [ Ubuntu daily release ]
  * Automatic snapshot from revision 285

 -- Ubuntu daily release <ps-jenkins@lists.canonical.com>  Wed, 04 Sep 2013 03:02:57 +0000

unity8 (7.81.3+13.10.20130903.1-0ubuntu1) saucy; urgency=low

  [ Michael Zanetti ]
  * workaround quicklist text color.

  [ Ubuntu daily release ]
  * Automatic snapshot from revision 277

 -- Ubuntu daily release <ps-jenkins@lists.canonical.com>  Tue, 03 Sep 2013 06:09:36 +0000

unity8 (7.81.3+13.10.20130830-0ubuntu1) saucy; urgency=low

  [ Pawel Stolowski ]
  * Implement a virtual 'All' filter option.

  [ Ubuntu daily release ]
  * Automatic snapshot from revision 275

 -- Ubuntu daily release <ps-jenkins@lists.canonical.com>  Fri, 30 Aug 2013 12:44:40 +0000

unity8 (7.81.3+13.10.20130829.2-0ubuntu1) saucy; urgency=low

  [ Michael Terry ]
  * Implement launcher item backend via AccountsService.

  [ Ubuntu daily release ]
  * Automatic snapshot from revision 272

 -- Ubuntu daily release <ps-jenkins@lists.canonical.com>  Thu, 29 Aug 2013 19:09:44 +0000

unity8 (7.81.3+13.10.20130829.1-0ubuntu1) saucy; urgency=low

  [ Michael Terry ]
  * Make sure greeter and lockscreen backgrounds are always defined,
    even if the wallpaper preference string is bogus. (LP: #1208889,
    #1208894)

  [ Ubuntu daily release ]
  * Automatic snapshot from revision 270

 -- Ubuntu daily release <ps-jenkins@lists.canonical.com>  Thu, 29 Aug 2013 11:09:43 +0000

unity8 (7.81.3+13.10.20130829-0ubuntu1) saucy; urgency=low

  [ Andrea Cimitan ]
  * Streamline some new HUD interactions to be more consistent with the
    Unity Launcher.

  [ Michael Zanetti ]
  * setting the launcher's extensionSize delayed to position the view
    correctly at the beginning .

  [ Bill Filler ]
  * add new telephony apps (dialer, messaging, contacts) to launcher and
    Home scope.

  [ Michael Terry ]
  * Implement edge demos on first boot. Build-Depends: +dbus-test-
    runner, +qtbase5-dev-tools.

  [ Ubuntu daily release ]
  * Automatic snapshot from revision 267

 -- Ubuntu daily release <ps-jenkins@lists.canonical.com>  Thu, 29 Aug 2013 02:10:38 +0000

unity8 (7.81.3+13.10.20130828.1-0ubuntu1) saucy; urgency=low

  [ Andrea Cimitan ]
  * Hide the LauncherPanel when it's really hidden, by changing visible
    to false.

  [ Gerry Boland ]
  * Fix sidestage applications - they were being ignored in the show-
    application-surface logic. (LP: #1217027, #1210079)

  [ Michał Sawicz ]
  * Raise the exception if typing failed in autopilot.

  [ Nick Dedekind ]
  * Added location indicator defaults.

  [ Michael Zanetti ]
  * increase minimal dragging width for dismissing apps with left edge
    make it a configurable parameter and adjust animation to look like
    requested in the bug report . (LP: #1213153)

  [ Ubuntu daily release ]
  * Automatic snapshot from revision 262

 -- Ubuntu daily release <ps-jenkins@lists.canonical.com>  Wed, 28 Aug 2013 11:55:46 +0000

unity8 (7.81.3+13.10.20130827.1-0ubuntu1) saucy; urgency=low

  [ Michael Zanetti ]
  * unset model in quicklist before closing it.

  [ Ubuntu daily release ]
  * Automatic snapshot from revision 256

 -- Ubuntu daily release <ps-jenkins@lists.canonical.com>  Tue, 27 Aug 2013 10:49:17 +0000

unity8 (7.81.3+13.10.20130827-0ubuntu1) saucy; urgency=low

  [ Michael Zanetti ]
  * Theme the Quicklist Popover.

  [ Albert Astals ]
  * Apply expandedIndex on delegate creation bug #1213033. (LP:
    #1213033)

  [ Ubuntu daily release ]
  * Automatic snapshot from revision 254

 -- Ubuntu daily release <ps-jenkins@lists.canonical.com>  Tue, 27 Aug 2013 02:10:43 +0000

unity8 (7.81.3+13.10.20130826.5-0ubuntu1) saucy; urgency=low

  [ Michael Zanetti ]
  * tweak launcher folding and visuals according to feedback from
    design: - increase foldingStartHeight - Introduces a
    foldingStopHeight. Folding only happens between the
    foldingStartHeight and the foldingStopHeight. - Only change
    brightness while folding - remove highlight of pressed icon -
    decrease launcher's width by half a grid unit.

  [ Ubuntu daily release ]
  * Automatic snapshot from revision 251

 -- Ubuntu daily release <ps-jenkins@lists.canonical.com>  Mon, 26 Aug 2013 22:09:43 +0000

unity8 (7.81.3+13.10.20130826.4-0ubuntu1) saucy; urgency=low

  [ Michał Sawicz ]
  * Add module entry in HudClient's qmldir.

  [ Jussi Pakkanen ]
  * Let Ninja parallelize itself.

  [ Nick Dedekind ]
  * Abstraction of indicator menu item properties prior to move into
    common components library.

  [ Christopher Lee ]
  * Added autopilot-tests for ephemeral, interactive and snap-decision
    notifications.

  [ Mirco Müller ]
  * Added autopilot-tests for ephemeral, interactive and snap-decision
    notifications.

  [ Michael Zanetti ]
  * only search visible children in findChild, add findInvisibleChild
    for others.
  * Added autopilot-tests for ephemeral, interactive and snap-decision
    notifications.

  [ Thomi Richards ]
  * Added autopilot-tests for ephemeral, interactive and snap-decision
    notifications.

  [ Ubuntu daily release ]
  * Automatic snapshot from revision 249

 -- Ubuntu daily release <ps-jenkins@lists.canonical.com>  Mon, 26 Aug 2013 18:34:44 +0000

unity8 (7.81.3+13.10.20130826.2-0ubuntu1) saucy; urgency=low

  [ Albert Astals ]
  * Don't include QtQML It includes LOTS of files we don't need.

  [ Ubuntu daily release ]
  * Automatic snapshot from revision 243

 -- Ubuntu daily release <ps-jenkins@lists.canonical.com>  Mon, 26 Aug 2013 10:08:52 +0000

unity8 (7.81.3+13.10.20130826.1-0ubuntu1) saucy; urgency=low

  * Automatic snapshot from revision 241

 -- Ubuntu daily release <ps-jenkins@lists.canonical.com>  Mon, 26 Aug 2013 06:08:33 +0000

unity8 (7.81.3+13.10.20130826-0ubuntu1) saucy; urgency=low

  [ Michael Zanetti ]
  * delay move operations if the start dragging operation is running
    This prevents items to left in wrong places when transitions clash.
  * add empty setUser to allow compiling in jenkins again until the
    branch that matches unity-api is ready to land. .
  * add count and progress overlay information to real model too.

  [ Pawel Stolowski ]
  * Changed the type of setActive argument from
    QVector<AbstractFilterOption *>::size_type to unsigned int.

  [ Ubuntu daily release ]
  * Automatic snapshot from revision 240

 -- Ubuntu daily release <ps-jenkins@lists.canonical.com>  Mon, 26 Aug 2013 02:31:42 +0000

unity8 (7.81.3+13.10.20130821.2-0ubuntu1) saucy; urgency=low

  [ Michael Terry ]
  * Listen to display-power-changed rather than system-power-changed
    signals when showing the greeter; ignore such signals when the
    proximity sensor is active. (LP: #1214477)

  [ Pawel Stolowski ]
  * Added a role for accessing progress-source property of categories.

  [ Ubuntu daily release ]
  * Automatic snapshot from revision 233

 -- Ubuntu daily release <ps-jenkins@lists.canonical.com>  Wed, 21 Aug 2013 22:09:53 +0000

unity8 (7.81.3+13.10.20130821.1-0ubuntu1) saucy; urgency=low

  [ Michael Zanetti ]
  * allow testing at 11:13. Old code failed because the text actually
    says "11:13 AM".
  * add some checks if we actually clicked an item or in the spacing
    between them gets rid of some warnings printed by the launcher .

  [ Michał Sawicz ]
  * Update runtime deps in the build script.

  [ Nick Dedekind ]
  * Added/Updated legacy network indicator components to use with new
    indicator backend.

  [ Albert Astals ]
  * Fix insertions/removals on the qlimitproxymodel . (LP: #1213959)

  [ Ubuntu daily release ]
  * Automatic snapshot from revision 230

 -- Ubuntu daily release <ps-jenkins@lists.canonical.com>  Wed, 21 Aug 2013 15:04:59 +0000

unity8 (7.81.3+13.10.20130821-0ubuntu1) saucy; urgency=low

  [ Michael Zanetti ]
  * added support for count emblems and progress overlays on the
    launcher.

  [ Pawel Stolowski ]
  * Add role for getting filter options model. Add method to activate
    option based on index or id.

  [ Ted Gould ]
  * Mark indicators-client as providing an indicator-renderer.

  [ Nick Dedekind ]
  * Added flatmenuproxymodel pass-through signals from qmenumodel.
  * Renamed indicator-messaging to indicator-messages.

  [ Gerry Boland ]
  * Typo fix in FrequentlyUsedAppsModel.

  [ Ubuntu daily release ]
  * Automatic snapshot from revision 224

 -- Ubuntu daily release <ps-jenkins@lists.canonical.com>  Wed, 21 Aug 2013 08:05:13 +0000

unity8 (7.81.3+13.10.20130820.2-0ubuntu1) saucy; urgency=low

  [ Michael Zanetti ]
  * initial support for quicklists For now they support pinning and
    removing of items.

  [ Ubuntu daily release ]
  * Automatic snapshot from revision 217

 -- Ubuntu daily release <ps-jenkins@lists.canonical.com>  Tue, 20 Aug 2013 10:09:36 +0000

unity8 (7.81.3+13.10.20130820-0ubuntu1) saucy; urgency=low

  [ Andrea Cimitan ]
  * Implement background changing through gsettings. Make sure it does
    fallback to default background when needed.

  [ Michael Zanetti ]
  * Implement background changing through gsettings. Make sure it does
    fallback to default background when needed.
  * Add Drag'n'drop support to Launcher As dragging an item pins it to
    the launcher this also contains initial quicklist and pinning
    support in the plugin part.

  [ Michał Sawicz ]
  * Fix generic preview wrapping and force rich text parsing.

  [ Michal Hruby ]
  * Remove the override for Apps available for download, click scope
    provides these now.
  * Hide rating widgets when scope provides rating set to < 0.0. Also
    fallback to regular preview image if there are no more_screenshots
    specified.

  [ Albert Astals ]
  * Make sure minYExtent is updated before setting the new content
    height Otherwise bad things can happen in the positioning .

  [ Ubuntu daily release ]
  * Automatic snapshot from revision 215

 -- Ubuntu daily release <ps-jenkins@lists.canonical.com>  Tue, 20 Aug 2013 02:08:42 +0000

unity8 (7.81.3+13.10.20130816.3-0ubuntu1) saucy; urgency=low

  [ Michal Hruby ]
  * Implement overrideResults() method, which allows us to seamlessly
    combine real scope data with mocked data.

  [ Michał Sawicz ]
  * Wait for activeFocus before typing in autopilot tests. (LP:
    #1212580)

  [ Nick Dedekind ]
  * Fixed network indicator password dialog not appearing. (LP:
    #1212730)
  * Remove time & battery indicator service info.

  [ Albert Astals ]
  * Dash category expansion.
  * Fix crash in the shell test Give the item a parent, otherwise the
    qml engine decides to adopt it and when we do the deleteLater on
    them, they have been already deleted. Since we are the parents, we
    don't need to call the deleteLAter eiether they'll be properly
    deleted on our deletion.

  [ Michael Zanetti ]
  * make entering text in lockscreen tests more robust. (LP: #1212580)

  [ Michael Terry ]
  * Define the 'build' target as PHONY so make doesn't get confused by
    our 'build' script.
  * Add a test for the Powerd plugin shell support.

  [ Pawel Stolowski ]
  * Bindings for filters.

  [ Ubuntu daily release ]
  * Automatic snapshot from revision 208

 -- Ubuntu daily release <ps-jenkins@lists.canonical.com>  Fri, 16 Aug 2013 14:11:35 +0000

unity8 (7.81.3+13.10.20130814.3-0ubuntu1) saucy; urgency=low

  [ Ted Gould ]
  * Upstart signals to control indicator services.

  [ Nick Dedekind ]
  * Replaced indicator menu listView with tabs view.
  * Transition Unity.Indicators to UnityMenuModel.

  [ Ubuntu daily release ]
  * Automatic snapshot from revision 197

 -- Ubuntu daily release <ps-jenkins@lists.canonical.com>  Wed, 14 Aug 2013 14:33:39 +0000

unity8 (7.81.3+13.10.20130814.1-0ubuntu1) saucy; urgency=low

  [ Michał Sawicz ]
  * Add AppPreview.

  [ Nick Dedekind ]
  * Use key from indicator service file to source indicator positions.

  [ Diego Sarmentero ]
  * Add AppPreview.

  [ Ubuntu daily release ]
  * Automatic snapshot from revision 193

 -- Ubuntu daily release <ps-jenkins@lists.canonical.com>  Wed, 14 Aug 2013 06:33:14 +0000

unity8 (7.81.3+13.10.20130813.1-0ubuntu1) saucy; urgency=low

  [ Michael Zanetti ]
  * don't scale the EARLY ALPHA warning text bigger than the screen is.

  [ Michał Sawicz ]
  * Add debug logging to passphrase entry.

  [ Albert Astals ]
  * Remove unneeded stuff from CMakelists.txt set(CMAKE_AUTOMOC ON)
    include(FindPkgConfig) find_package(Qt5Core REQUIRED)
    find_package(Qt5Quick REQUIRED) Are already on the top-level
    CMakeLists.txt so no need to write them again Well, actually the
    Qt5Core wasn't and i added it, it's not really necessary since it's
    pulled by the others that depend on it, but it doesn't hurt to be
    explicit.

  [ Ubuntu daily release ]
  * Automatic snapshot from revision 189

 -- Ubuntu daily release <ps-jenkins@lists.canonical.com>  Tue, 13 Aug 2013 14:08:32 +0000

unity8 (7.81.3+13.10.20130812.1-0ubuntu1) saucy; urgency=low

  [ Michael Zanetti ]
  * preserve lockscreen's background wallpaper's aspect ratio. (LP:
    #1208892)

  [ Ubuntu daily release ]
  * Automatic snapshot from revision 184

 -- Ubuntu daily release <ps-jenkins@lists.canonical.com>  Mon, 12 Aug 2013 19:14:35 +0000

unity8 (7.81.3+13.10.20130812-0ubuntu1) saucy; urgency=low

  [ Albert Astals ]
  * Fix uses of uninitialized values reported by valgrind.

  [ Ubuntu daily release ]
  * Automatic snapshot from revision 182

 -- Ubuntu daily release <ps-jenkins@lists.canonical.com>  Mon, 12 Aug 2013 14:33:29 +0000

unity8 (7.81.3+13.10.20130809.1-0ubuntu1) saucy; urgency=low

  [ Michal Hruby ]
  * Set phone form factor for scope requests.

  [ Michał Sawicz ]
  * Add support for plurals and update the translation template.

  [ Ubuntu daily release ]
  * Automatic snapshot from revision 179

 -- Ubuntu daily release <ps-jenkins@lists.canonical.com>  Fri, 09 Aug 2013 15:35:06 +0000

unity8 (7.81.3+13.10.20130809-0ubuntu1) saucy; urgency=low

  [ Michał Sawicz ]
  * Prepare unity8 for cross-building.

  [ Ubuntu daily release ]
  * Automatic snapshot from revision 176

 -- Ubuntu daily release <ps-jenkins@lists.canonical.com>  Fri, 09 Aug 2013 02:32:10 +0000

unity8 (7.81.3+13.10.20130808-0ubuntu1) saucy; urgency=low

  [ Michał Sawicz ]
  * Re-enable battery slider test.

  [ Nick Dedekind ]
  * Workaround for non-deletion of indicator page menu items. (LP:
    #1183065, #1206991)

  [ Albert Astals ]
  * LVPWH: Fix regression handling the sticky top section culling r166
    introduced the regression, this fixes it+tests.
  * Implement+test the maximizeVisibleArea function Tries to show as
    much possible of an index that is already shown on screen Will be
    used for the dash category expansion.

  [ Ubuntu daily release ]
  * Automatic snapshot from revision 174

 -- Ubuntu daily release <ps-jenkins@lists.canonical.com>  Thu, 08 Aug 2013 15:23:17 +0000

unity8 (7.81.3+13.10.20130807-0ubuntu1) saucy; urgency=low

  [ Michał Sawicz ]
  * Drop ppa:ubuntu-unity/next.
  * Revert revision 161 that causes issues with invalid background.

  [ Albert Astals ]
  * Fix off by one in the culling condition If you are on 0 and your
    height is 1 and viewport starts at 1 you have to be culled since you
    are not visible.

  [ Ubuntu daily release ]
  * Automatic snapshot from revision 168

 -- Ubuntu daily release <ps-jenkins@lists.canonical.com>  Wed, 07 Aug 2013 02:32:00 +0000

unity8 (7.81.3+13.10.20130806-0ubuntu1) saucy; urgency=low

  [ Michael Terry ]
  * Show the greeter when powerd tells us to, not just whenever we press
    the power key. (LP: #1186256)

  [ Ubuntu daily release ]
  * Automatic snapshot from revision 164

 -- Ubuntu daily release <ps-jenkins@lists.canonical.com>  Tue, 06 Aug 2013 03:43:01 +0000

unity8 (7.81.3+13.10.20130805-0ubuntu1) saucy; urgency=low

  [ Michael Terry ]
  * Fixes the lockscreen and swiping on the greeter still being possible
    even when in tablet mode. (LP: #1204984)
  * Watch powerd signals to notice a sleep and unfocus current app when
    that happens.

  [ Michael Zanetti ]
  * make findChild also find invisible childs This considerably
    increases the amount of items to be searched up to a level where
    testShell didn't finish any more with searching. Hence this commit
    also changes findChild to do a breadth-first instead of a depth-
    first search.
  * Read background from GSettings or fallback to default_background.

  [ Andrea Cimitan ]
  * Read background from GSettings or fallback to default_background.

  [ Albert Astals ]
  * Make LVWPH provide a delegateIndex for sectionHeaders This way we
    can match the sectionHeader to the model easier in the qml/js side .
  * Fix tryCompare call The 4th parameter of tryCompare is timeout not
    message .

  [ Daniel d'Andrada ]
  * Read background from GSettings or fallback to default_background.

  [ Ubuntu daily release ]
  * Automatic snapshot from revision 162

 -- Ubuntu daily release <ps-jenkins@lists.canonical.com>  Mon, 05 Aug 2013 02:32:05 +0000

unity8 (7.81.3+13.10.20130802-0ubuntu1) saucy; urgency=low

  [ Michael Terry ]
  * Make hud autopilot tests more reliable by fixing how it calculates
    relative coordinates.

  [ Albert Astals ]
  * Only update the "section" if we are not culling the item If the item
    is not shown we should not care about its section.

  [ Ubuntu daily release ]
  * Automatic snapshot from revision 155

 -- Ubuntu daily release <ps-jenkins@lists.canonical.com>  Fri, 02 Aug 2013 02:40:11 +0000

unity8 (7.81.3+13.10.20130801.1-0ubuntu1) saucy; urgency=low

  [ Michał Sawicz ]
  * Add a disclaimer for the fake applications plugin.

  [ Nick Dedekind ]
  * Removed animations from fake indicator pages.

  [ Ubuntu daily release ]
  * Automatic snapshot from revision 152

 -- Ubuntu daily release <ps-jenkins@lists.canonical.com>  Thu, 01 Aug 2013 14:30:40 +0000

unity8 (7.81.3+13.10.20130801ubuntu.unity.next-0ubuntu1) saucy; urgency=low

  [ Michael Zanetti ]
  * implemented new Lockscreen design.

  [ Michał Sawicz ]
  * Fix mock VideoPreview to use the string categoryId as well.

  [ Nick Dedekind ]
  * Added a text tree representation of the qmenumodel to the
    indicators-client application.

  [ Albert Astals ]
  * Don't need deelistmodel here.

  [ Ubuntu daily release ]
  * Automatic snapshot from revision 149 (ubuntu-unity/next)

 -- Ubuntu daily release <ps-jenkins@lists.canonical.com>  Thu, 01 Aug 2013 02:32:03 +0000

unity8 (7.81.3+13.10.20130730ubuntu.unity.next-0ubuntu1) saucy; urgency=low

  [ Michał Sawicz ]
  * Adapt to Qt 5.1.

  [ Albert Astals ]
  * Adapt to Qt 5.1.

  [ Ubuntu daily release ]
  * Automatic snapshot from revision 143 (ubuntu-unity/next)

 -- Ubuntu daily release <ps-jenkins@lists.canonical.com>  Tue, 30 Jul 2013 02:33:12 +0000

unity8 (7.81.3+13.10.20130729ubuntu.unity.next-0ubuntu1) saucy; urgency=low

  [ Michal Hruby ]
  * Remove the variant conversions methods as they were moved to dee-qt.

  [ Michał Sawicz ]
  * Re-enable passphrase tests under UInput.
  * Use the new string categoryIds in custom video and music scope
    views. (LP: #1199322)

  [ Nick Dedekind ]
  * Behavioural changes for indicators - Part 1 - Use standard
    animations. - Search bar animation less distracting. - Hinting
    animation shows header. - Vertical velocity detector to reduce
    accidental menu switches in dragging phase.

  [ Gustavo Pichorim Boiko ]
  * Add entries to the new applications resulted from the split of the
    phone-app.

  [ Ubuntu daily release ]
  * Automatic snapshot from revision 141 (ubuntu-unity/next)

 -- Ubuntu daily release <ps-jenkins@lists.canonical.com>  Mon, 29 Jul 2013 03:41:07 +0000

unity8 (7.81.3+13.10.20130726ubuntu.unity.next-0ubuntu1) saucy; urgency=low

  [ Michal Hruby ]
  * Expose real category ids and not just indices.
  * Provide fallbacks for default renderer.

  [ Daniel d'Andrada ]
  * Give a visual feedback on right-edge drag with no running apps (LP:
    #1116207). (LP: #1116207)

  [ Albert Astals ]
  * Update m_firstVisibleIndex if there's no visible items anymore Also
    remove the check for m_visibleItems.isEmpty() on insert, the
    m_firstVisibleIndex == 0 already protects us against that.

  [ Christopher Lee ]
  * Tests now use a default lightdm mock if not decorated. (LP:
    #1204772)

  [ Ubuntu daily release ]
  * Automatic snapshot from revision 135 (ubuntu-unity/next)

 -- Ubuntu daily release <ps-jenkins@lists.canonical.com>  Fri, 26 Jul 2013 07:06:08 +0000

unity8 (7.81.3+13.10.20130725ubuntu.unity.next-0ubuntu1) saucy; urgency=low

  [ Michal Hruby ]
  * Fix adding items into an empty LVWPH.

  [ Michał Sawicz ]
  * Move to using upstart in run_on_device.
  * Added heeding and qmltest for button-tint hint.
  * Refactoring and cleanup of the Unity8 Autopilot tests.
  * Hide the Unity launcher during autopiloting and skip battery tests
    if unavailable.

  [ Ying-Chun Liu ]
  * Let GenericScope support loading different renderers.

  [ Nick Dedekind ]
  * Removed overview from indicators.
  * Menus for indicators is now created prioritised by distance from
    current item to speed up user experience.
  * Add ApplicationArguments to know the geometry from start.

  [ Mirco Müller ]
  * Added heeding and qmltest for button-tint hint.

  [ Christopher Lee ]
  * Refactoring and cleanup of the Unity8 Autopilot tests.

  [ Thomi Richards ]
  * Refactoring and cleanup of the Unity8 Autopilot tests.

  [ Ubuntu daily release ]
  * Automatic snapshot from revision 129 (ubuntu-unity/next)

 -- Ubuntu daily release <ps-jenkins@lists.canonical.com>  Thu, 25 Jul 2013 03:02:12 +0000

unity8 (7.81.3+13.10.20130718ubuntu.unity.next-0ubuntu1) saucy; urgency=low

  [ Andrea Cimitan ]
  * Add support for the colour palette.

  [ Omer Akram ]
  * fix the calendar icon in the launcher. (LP: #1201905)

  [ Nick Dedekind ]
  * Export indicator plugin symbols using Q_DECL_EXPORT.

  [ Ying-Chun Liu ]
  * Don't include .moc in previewbindingstest.cpp.

  [ Ubuntu daily release ]
  * Automatic snapshot from revision 118 (ubuntu-unity/next)

 -- Ubuntu daily release <ps-jenkins@lists.canonical.com>  Thu, 18 Jul 2013 06:07:00 +0000

unity8 (7.81.3+13.10.20130717ubuntu.unity.next-0ubuntu1) saucy; urgency=low

  [ Daniel d'Andrada ]
  * Remove dead code: Showable::showWithoutAnimation.

  [ Nick Dedekind ]
  * Split Plugins export macro into export_qmlfiles and
    export_qmlplugins. Added qmltypes to indicators plugin.

  [ Ubuntu daily release ]
  * Automatic snapshot from revision 112 (ubuntu-unity/next)

 -- Ubuntu daily release <ps-jenkins@lists.canonical.com>  Wed, 17 Jul 2013 03:14:49 +0000

unity8 (7.81.3+13.10.20130716ubuntu.unity.next-0ubuntu1) saucy; urgency=low

  [ Pete Woods ]
  * Rename the demo user "single" to "phablet" Fix the infographics on
    the device At the moment the mock lightdm backend we are using says
    the current user is called "single", while in reality the processes
    all run as the "phablet" user.

  [ Michał Sawicz ]
  * Only use ppa:ubuntu-unity/next and clean build scripts and CODING,
    accordingly.
  * Do not recommend indicator-power and indicator-sound. On device
    they're provided by lp:indicator-server for the time being.
  * Fix the Network page to provide the correct token. (LP: #1201529)

  [ Ubuntu daily release ]
  * Automatic snapshot from revision 109 (ubuntu-unity/next)

 -- Ubuntu daily release <ps-jenkins@lists.canonical.com>  Tue, 16 Jul 2013 02:32:03 +0000

unity8 (7.81.3+13.10.20130714ubuntu.unity.next-0ubuntu1) saucy; urgency=low

  [ Michael Terry ]
  * Change Ok to OK. (LP: #1131842)

  [ Ubuntu daily release ]
  * Automatic snapshot from revision 104 (ubuntu-unity/next)

 -- Ubuntu daily release <ps-jenkins@lists.canonical.com>  Sun, 14 Jul 2013 02:31:57 +0000

unity8 (7.81.3+13.10.20130712ubuntu.unity.next-0ubuntu1) saucy; urgency=low

  [ Michael Zanetti ]
  * Make use of the launcher API defined in unity-api and separate the
    model from the backend.

  [ Michał Sawicz ]
  * Issue wrap-and-sort -abt on debian/.

  [ Nick Dedekind ]
  * Moved indicators-client code into unity8. (LP: #1191132, #1191822)

  [ Ubuntu daily release ]
  * Automatic snapshot from revision 102 (ubuntu-unity/next)

 -- Ubuntu daily release <ps-jenkins@lists.canonical.com>  Fri, 12 Jul 2013 02:31:59 +0000

unity8 (7.81.3+13.10.20130711ubuntu.unity.next-0ubuntu1) saucy; urgency=low

  [ Michael Zanetti ]
  * invert the home button too in case the whole panel is inverted. (LP:
    #1199622)

  [ Michał Sawicz ]
  * Make the OpenEffect non-live by default to improve performance. (LP:
    #1124584)

  [ Ying-Chun Liu ]
  * Add Generic Preview. Modify GenericScopeView to support activate and
    preview.

  [ Ubuntu daily release ]
  * Automatic snapshot from revision 98 (ubuntu-unity/next)

 -- Ubuntu daily release <ps-jenkins@lists.canonical.com>  Thu, 11 Jul 2013 03:00:53 +0000

unity8 (7.81.3+13.10.20130710ubuntu.unity.next-0ubuntu1) saucy; urgency=low

  [ Michael Zanetti ]
  * removed unused old file ShortcutsContainer.qml.

  [ Michał Sawicz ]
  * Fix fetching data from scopes in the custom scope pages. (LP:
    #1199322)

  [ Ying-Chun Liu ]
  * Fix references to scope data. (LP: #1199322)

  [ Albert Astals ]
  * Fix showHeader animation when the header is half shown at top .
  * Disable -pedantic on the private Qt headers .

  [ Pawel Stolowski ]
  * Bindings for SocialPreview.

  [ Ubuntu daily release ]
  * Automatic snapshot from revision 94 (ubuntu-unity/next)

 -- Ubuntu daily release <ps-jenkins@lists.canonical.com>  Wed, 10 Jul 2013 02:32:00 +0000

unity8 (7.81.3+13.10.20130709ubuntu.unity.next-0ubuntu1) saucy; urgency=low

  [ Michal Hruby ]
  * Implement CategoryResults based on DeeFilterModel.

  [ Nick Dedekind ]
  * Added plugin cmake procedure for qmltypes files.

  [ Ubuntu daily release ]
  * Automatic snapshot from revision 86 (ubuntu-unity/next)

 -- Ubuntu daily release <ps-jenkins@lists.canonical.com>  Tue, 09 Jul 2013 02:58:58 +0000

unity8 (7.81.3+13.10.20130708ubuntu.unity.next-0ubuntu1) saucy; urgency=low

  [ Michael Terry ]
  * Ensure the past circle animations complete Currently, all the
    animations stop as soon as the present circles are all visible. This
    change ensures that the animations run to completion.

  [ Michael Zanetti ]
  * improve launcher flicking bahavior - fix initial snapping - improve
    foldingAreas behavior - increase clickFlick speed to flick 4 items.

  [ Albert Astals ]
  * Remove workarounds for Qt bug 28403 . (LP: #28403)

  [ Ubuntu daily release ]
  * Automatic snapshot from revision 83 (ubuntu-unity/next)

 -- Ubuntu daily release <ps-jenkins@lists.canonical.com>  Mon, 08 Jul 2013 02:34:23 +0000

unity8 (7.81.3+13.10.20130704ubuntu.unity.next-0ubuntu1) saucy; urgency=low

  [ Didier Roche ]
  * Clean packaging for entering saucy and following daily release guidelines
  * Automatic snapshot from revision 49 (bootstrap)

  [ Michał Sawicz ]
  * Fix unity8.pot file.
  * Support the simplified theming from ubuntu-ui-toolkit.
  * Use AbstractButtons instead of Button { color: "transparent" } that
    doesn't work.

  [ Albert Astals ]
  * ListViewWithPageHeader implementation in C++. (LP: #1171918)
  * LVWPH: Do not crash on showHeader if we don't have a header .
  * Fix bug when setting the same model twice to a QLimitProxyModelQML.
  * Add some const & Saves us some microseconds in copying stuff.

  [ Daniel d'Andrada ]
  * Make Greeter and Stage use the new DragHandle component. So they no
    longer use Revealers. Now a directional drag gesture is required to
    start the animation that brings back a "minimized" application when
    the dash is on foreground. Besides that, now they have the following
    feature:  - Action only completes succesfully if you drag through at
    least half the    screen width or if your swipe is fast enough. The
    shorter the swipe, the faster it has to be for the action to auto-
    complete.
  * DirectionalDragArea: add touchSceneX, touchSceneY, and sceneDistance
    properties.
  * DirectionalDragArea: emit draggingChanged() on direct recognition
    draggingChanged() should be emited when status change from
    WaitingForTouch directly to Recognized.
  * update CODING instructions for building & running.
  * DragHandle: add stretch and hintDisplacement properties.
  * DragHandle: fix hinting Revision 64 had a bad interaction with
    revision 66 (that added line was lost in the merge/rebase process).
    tst_DragHandle::hintingAnimation() points out the problem (fails on
    line 388).
  * Make Panel use DragHandles instead of a Revealer - A directional
    drag gesture is needed reveal the panel when fullscreen. - better
    logic for deciding when to auto-complete the show/hide animation -
    hinting animation to close the panel - Tapping on menu bar no longer
    opens nearest indicator menu - No closing with handle click.

  [ mhall119 ]
  * Fix build script error from extra blank line. (LP: #1196322)

  [ Nick Dedekind ]
  * Changed shellImportPath to return a list of paths. Added
    prependImportPaths and changed appendImportPaths to check for
    duplicates.

  [ Mirco Müller ]
  * Added support and tests for expanding snap-decisions with more than
    2 actions passed in.

  [ Michael Zanetti ]
  * As requested by design, decreasing wobblyness in the
    WrongPasswordAnimation.
  * improve the bzr commit hook - don't run qmltests in here, it takes
    too long - don't abort commit on failed tests, its too annoying -
    instead, print a fat warning and backup the commit message to be
    reused after uncommitting and fixing the tests.
  * edge hinting tweaks - change edge hinting behavior to only happen on
    onPressed and immediately snap back - fix edge hinting to not happen
    if the Greeter is locked .

  [ Michael Terry ]
  * Fix "Tap to Unlock" text not appearing when in tablet greeter mode
    with only one user.
  * Use libusermetrics to provide infographic data.
  * Delete builddir/ when running "debuild clean".

  [ Pawel Stolowski ]
  * Bindings for preview and activation requests.

  [ Kevin Gunn ]
  * update CODING instructions for building & running.

  [ Ubuntu daily release ]
  * Automatic snapshot from revision 78 (ubuntu-unity/next)

 -- Ubuntu daily release <ps-jenkins@lists.canonical.com>  Thu, 04 Jul 2013 12:44:19 +0000

unity8 (7.81.3) UNRELEASED; urgency=low

  * Choose more appropriate values for edge-drag gestures (LP: #1194150)

 -- Daniel d'Andrada <daniel.dandrada@canonical.com>  Fri, 28 Jun 2013 16:28:24 -0300

unity8 (7.81.2) saucy; urgency=low

  * Translation updates.

  [ Michał Sawicz ]
  * Fix icons in ApplicationsFilterGrid.qml.
  * Support flipped image in run_on_device.
  
  [ Michael Zanetti ]
  * Don't clear lockscreen when it's fading out.
  * Reworked Launcher folding.
  * Tweak Launcher revealing.

  [ Michal Hruby ]
  * Add content_type property to category models.

 -- Michał Sawicz <michal.sawicz@canonical.com>  Wed, 26 Jun 2013 18:10:39 +0200

unity8 (7.81.1) saucy; urgency=low

  * Translation updates.

  [ Michał Sawicz ]
  * Don't limit installed apps.
  * Pre-optimize PNGs to speed-up builds.
  * Clean up build scripts.

  [ Daniel d'Andrada ]
  * Use DirectionalDragArea in BottomBar.

 -- Michał Sawicz <michal.sawicz@canonical.com>  Fri, 21 Jun 2013 17:37:02 +0200

unity8 (7.81.0) saucy; urgency=low

  * Translation updates.

  [ Michał Sawicz ]
  * Drop People lens.
  * Support git-backed checkout.
  * Revert focus stealing prevention for new apps. Fixes:
    https://bugs.launchpad.net/bugs/1190155.
  * Update CODING after unity8 rename.
  * Update translation template file.
  * Fix notification placement.

  [ Michael Terry ]
  * Show login list when not in narrow mode, instead of only when we have
    multiple users.

  [ Günter Schwann ]
  * Bring back ListView'ed Carousel now that Qt is fixed.

  [ Daniel d'Andrada ]
  * Stage: code cleanup.
  * DirectionalDragArea: added minSpeed and maxSilenceTime constraints.
  * Move Direction enum out of DirectionalDragArea.
  * Added uqmlscene tool and tryFoo targets for manual testing.

  [ Michael Zanetti ]
  * Add Lockscreens.
  * Added right edge hinting to greeter.

  [ Nick Dedekind ]
  * Added Dash tests.

  [ Nicolas d'Offay ]
  * Changed infographic gradient colours.

  [ Mirco Müller ]
  * Integrate notifications.

  [ Pawel Stołowski ]
  * New version with support for smart scopes.

 -- Michał Sawicz <michal.sawicz@canonical.com>  Fri, 14 Jun 2013 12:56:17 +0200

unity8 (7.80.0) saucy; urgency=low

  * Rename to unity8.

 -- Michał Sawicz <michal.sawicz@canonical.com>  Tue, 04 Jun 2013 14:45:29 +0200

qml-phone-shell (1.80) raring; urgency=low

  * Focus/unfocus apps on lock/unlock to make sure keyboard is hidden.

 -- Michał Sawicz <michal.sawicz@canonical.com>  Sat, 01 Jun 2013 00:31:03 +0200

qml-phone-shell (1.79) raring; urgency=low

  [ Michael Terry ]
  * Make greeter look like the desktop one
  
  [ Gerry Boland ]
  * Fix a bug where a minimized app gets focus after closing another app
  * Applied a workaround to reduce flickering when launching apps

  [ Ying-Chun Liu (PaulLiu) ]
  * Make the panel translatable

  [ Michael Zanetti ]
  * Limit people lens to max 50 people. More people can be found with search feature.

 -- Michael Zanetti <michael.zanetti@canonical.com>  Fri, 24 May 2013 17:06:05 +0200

qml-phone-shell (1.78) raring; urgency=low

  [ Sergio Schvezov ]
  * Replacing the music and ski safari mock apps with calendar and weather in 
    the launcher (LP: #1178262).

  [ Daniel d'Andrada ]
  * Support pointer-to-touch event conversion for desktop testing.
  * Use DirectionalDragArea in the Launcher.
  * Add AxisVelocityCalculator component.
  * Use touch instead of pointer interaction in autopilot.

  [ Nick Dedekind ]
  * Enable indicators in greeter.
  * Add DashContent tests.

  [ Michael Terry ]
  * Split mock and test LightDM plugins.
  * Add support for more PAM/LightDM features in the greeter.

  [ Ying-Chun Liu (PaulLiu) ]
  * Add i18n support.
  * Add libc6-dev to Build-Depends.

  [ Michał Sawicz ]
  * Unlock onFocusRequested to unlock on incoming call (LP: #1181654).
  * Use device-services in run_on_device.
  * Filter input in greeter. (LP: #1185443).

  [ Albert Astals Cid ]
  * Remove FilterGrid dimensions bahavior.

  [ Ubuntu Translators Team ]
  * Added translations for 36 languages. Thanks!

  [ Michael Zanetti ]
  * Fix autopilot tests on devices.

 -- Michał Sawicz <michal.sawicz@canonical.com>  Fri, 24 May 2013 17:06:05 +0200

qml-phone-shell (1.77) raring; urgency=low

  [ Mathieu Trudel-Lapierre ]
  * debian/control:
    - Drop indicators-client-plugin* Depends for qml-phone-shell to Recommends.
    - Add/update Vcs-Browser, Vcs-Bzr and add a notice to uploaders. 
  * debian/copyright: fix syntax.

  [ Michał Sawicz ]
  * Drop indicators-client-examples recommends altogether

  [ Renato Araujo Oliveira Filho ]
  * Renamed Media player files to match with new application name.

  [ Daniel d'Andrada ]
  * New: DirectionalDragArea component. An area that detects axis-aligned 
    single-finger drag gestures.
  * Make it possible to send touch events from within QML test code.

 -- Mathieu Trudel-Lapierre <mathieu-tl@ubuntu.com>  Fri, 26 Apr 2013 11:15:00 -0400

qml-phone-shell (1.76) raring; urgency=low

  [ Albert Astals Cid ]
  * Remove QSortFilterProxyModelQML::get() to ensure per-role fetching
  * Highlight matching strings in the HUD
  [ Michał Sawicz ]
  * Dropped support for 12.10
  [ Michael Zanetti ]
  * Update autopilot tests for 1.3 release
  [ Andrea Cimitan ]
  * Use SDK's Panel - enable swipe from bottom to reveal Dash bottom bar
  [ Michael Terry ]
  * Introduce a mock LightDM plugin to prepare for real switch
  [ Daniel d'Andrada ]
  * Move definition of global test targets to main tests CMakeLists file
  [ Mirco Müller ]
  * Introduce Notifications UI, currently only driven by tests

 -- Michał Sawicz <michal.sawicz@canonical.com>  Thu, 16 May 2013 15:52:18 +0200

qml-phone-shell (1.75) raring; urgency=low

  * Fix search history in the dash
  * Hud: No appstack anymore
  * Hud: Support having toolbar items enabled/disabled
  * Hud: remove the app quit toolbar item
  * Tweak to improve the switch application animation
  * Correctly load icons when running on the desktop
  * Use real enum from ApplicationInfo instead of its counterfeit local version
  * Added gdb debugging (-g/--gdb) run_on_device option
  * Drop support for quantal in build_unity script
  * Make out of source builds work in sibling directories
  * Clean up debian/control
  * Build with the new Qt 5.0.2 packages
  * Tests for:
    * IndicatorMenuWindow
    * PeopleFilterGrid

 -- Albert Astals Cid <albert.astals@canonical.com>  Thu, 09 May 2013 15:10:03 +0200

qml-phone-shell (1.74) raring; urgency=low

  [ Albert Astals Cid ]
  * Use new HUD api
  * Improvements to build and run scripts
  * Test for GenericLensView
  * Use -z defs for SHARED and MODULE libraries

 -- Sergio Schvezov <sergio.schvezov@canonical.com>  Fri, 26 Apr 2013 13:14:03 -0300

qml-phone-shell (1.73) raring; urgency=low

  [ Albert Astals ]
  * No need to include lens.h in peoplepreviewdata.h
  * Bumping libhud dependency to use the new libhud-client2

  [ Andrea Cimitan ]
  * Adds test for LensView

  [ Michael Zanetti ]
  * Fix execution of local autopilot tests

 -- Ricardo Salveti de Araujo <ricardo.salveti@canonical.com>  Thu, 25 Apr 2013 13:46:23 -0300

qml-phone-shell (1.72) raring; urgency=low

  * bring greeter closer to desktop design
  * simplify SortFilterProxyModel role management
  * CMake and build script improvements
  * enable volume slider in Overview
  * clean up .bzrignore
  * flatten qmluitests and unittests into generic qmltests
  * split out LimitProxyModel out of SortFilterProxyModel
  * replace fake QML wrappers for Ubuntu.Application with a mock
    implementation
  * hide Frequent and Available categories in Apps lens during search
    (LP: #1170495)
  * add first test utilities
  * use fake Unity plugin for Dash tests
  * generate and package API docs
  * close applications after long-press in dash
  * simplify preview calculation
  * tests for:
    * bad indentation
    * Panel
    * indicators Overview
    * IndicatorItem
    * ListViewWithPageHeader
    * Clock
    * OpenEffect
    * FilterGrids
    * MenuContent
    * header standalone compilation

 -- Michał Sawicz <michal.sawicz@canonical.com>  Fri, 19 Apr 2013 21:16:50 +0200

qml-phone-shell (1.71) quantal; urgency=low

  * add missing python3 dependency

 -- Michał Sawicz <michal.sawicz@canonical.com>  Thu, 11 Apr 2013 17:11:15 +0200

qml-phone-shell (1.70) quantal; urgency=low

  * CMake fixes
  * improve HUD PeakDetector performance
  * initial QML coverage measurement
  * enable coverage analysis for C/C++
  * require out-of-source builds
  * fix incorrect linkage in hudclient.cpp
  * reduce warnings
  * add an optional on-commit test hook
  * tests for:
    * IndicatorRow
    * Tile
    * SearchIndicator
    * trailing whitespace
    * PageHeader
    * SearchHistoryModel
    * ResponsiveFlowView
    * SideStage
    * Indicators
  * move tests into subdirectories
  * increase test setup consistency
  * remove some dead code
  * register CategoryFilter to QML
  * use a static python install path for autopilot
  * merge first stages of libunity-api
  * drop unneeded moc includes

 -- Michał Sawicz <michal.sawicz@canonical.com>  Thu, 11 Apr 2013 14:42:22 +0200

qml-phone-shell (1.69) quantal; urgency=low

  [ Sergio Schvezov ]
  * Removing mocks for calendar, clock and calculator.

  [ Michał Sawicz ]
  * Add entries needed in the .desktop file and change the name and comment.

 -- Sergio Schvezov <sergio.schvezov@canonical.com>  Thu, 04 Apr 2013 19:32:06 -0300

qml-phone-shell (1.68) quantal; urgency=low

  * fix launching SideStage apps when there's no side stage
  * CMake cleanups
  * prevent breakage of local builds
  * added README for qmluitests

 -- Michał Sawicz <michal.sawicz@canonical.com>  Thu, 04 Apr 2013 02:02:27 +0200

qml-phone-shell (1.67) quantal; urgency=low

  * use real data in Apps lens Installed category
  * add --clean option in build scripts
  * add CODING guide
  * install test dependencies in build scripts
  * fix phone app name
  * Tests for:
    * Showable
    * Launcher
    * HUD parametrized actions

 -- Michał Sawicz <michal.sawicz@canonical.com>  Wed, 03 Apr 2013 00:11:00 +0200

qml-phone-shell (1.66) quantal; urgency=low

  * Revert Carousel changes due to crash

 -- Michał Sawicz <michal.sawicz@canonical.com>  Thu, 28 Mar 2013 10:51:20 +0100

qml-phone-shell (1.65) quantal; urgency=low

  * Modifying build dep to require python

 -- Sergio Schvezov <sergio.schvezov@canonical.com>  Wed, 27 Mar 2013 16:07:10 -0300

qml-phone-shell (1.64) quantal; urgency=low

  * Rename ubuntu-gallery to gallery-app
  * Resetting Apps lens content position when swiping from left
  * Make the previews more flexible with different screen sizes
  * Tests for:
    * HUD
    * ResponsiveGridView

 -- Albert Astals Cid <albert.astals@canonical.com>  Wed, 20 Mar 2013 17:44:44 +0100

qml-phone-shell (1.63) quantal; urgency=low

  * Rename telephony-app to phone-app
  * notepad-qml has been renamed to notes-app
  * Use a ListView for the Carousel component for scalability
  * Make sure the greeter stays usable for smaller screens
  * Elide username in greeter when too long
  * Improve Carousel creation time
  * CrossFadeImage fixes
  * Fixed play button size
  * Remove unused files
  * Tests for:
    * Revealer
    * HUD
    * Greeter
    * FilterGrid
    * CrossFadeImage

 -- Albert Astals Cid <albert.astals@canonical.com>  Tue, 19 Mar 2013 17:43:21 +0100

qml-phone-shell (1.62) quantal; urgency=low

  * Use one SpecialItem in HUD AppStack
  * Remove outdated manual tests
  * Improve build scripts
  * Hook up other HUD Toolbar actions
  * Tests for:
    * HUD
    * Time.js
    * AnimationControllerWithSignals
    * Carousel
  * Autopilot test framework
  * Force build-dep at python2.7
  * Suppress warnings

 -- Michał Sawicz <michal.sawicz@canonical.com>  Fri, 15 Mar 2013 16:26:22 +0100

qml-phone-shell (1.61) quantal; urgency=low

  * Rename ubuntu-browser to webbrowser-app.

 -- Olivier Tilloy <olivier.tilloy@canonical.com>  Fri, 08 Mar 2013 15:55:36 +0100

qml-phone-shell (1.60) quantal; urgency=low

  * Fixes in sidestage
  * Reduce memory consumption
  * Introduced testing

 -- Michael Zanetti <michael.zanetti@canonical.com>  Thu, 07 Mar 2013 12:04:19 +0100

qml-phone-shell (1.59) quantal; urgency=low

  * Window management: update screenshots manually and only when an application in focus goes out out focus.
  * Dash apps lens: use screenshot of applications from cache when going back to dash.

 -- Florian Boucault <florian.boucault@canonical.com>  Sat, 23 Feb 2013 17:48:23 +0000

qml-phone-shell (1.58) quantal; urgency=low

  * Sidestage: make the handle bigger to make it easier to grab.

 -- Florian Boucault <florian.boucault@canonical.com>  Fri, 22 Feb 2013 23:20:16 +0000

qml-phone-shell (1.57) quantal; urgency=low

  * fix right-edge swipe breaking

 -- Gerry Boland <gerry.boland@canonical.com>  Wed, 20 Feb 2013 14:37:25 +0000

qml-phone-shell (1.56) quantal; urgency=low

  * use ApplicationManager.keyboardVisible and keyboardHeight for system-wide
    keyboard detection

 -- Florian Boucault <florian.boucault@canonical.com>  Wed, 20 Feb 2013 07:05:49 +0000

qml-phone-shell (1.55) quantal; urgency=low

  * fix seeing flash of previous application when launching a new one

 -- Florian Boucault <florian.boucault@canonical.com>  Wed, 20 Feb 2013 06:15:01 +0000

qml-phone-shell (1.54) quantal; urgency=low

  * fix quitting last application again

 -- Florian Boucault <florian.boucault@canonical.com>  Wed, 20 Feb 2013 03:39:17 +0000

qml-phone-shell (1.53) quantal; urgency=low

  * fix activation of incorrect application
  * fix home lens population and increase initial lens search delay
  * reduce the times of image reloads in carousels
  * reduce memory consumption by tweaking the background images
  * indicator visual and behaviour fixes
  * reduce search crash probability
  * fix panel over greeter when fullscreen app open
  * fix sidestage after quitting last mainstage app

 -- Michał Sawicz <michal.sawicz@canonical.com>  Wed, 20 Feb 2013 01:47:27 +0100

qml-phone-shell (1.52) quantal; urgency=low

  * fix launcher for password-protected users
  * fix ebay link for ebay web app
  * allow launching arbitrary apps from command line
  * show sidestage on sidestage app activation
  * add sidestage support to the HUD
  * disable main stage's right edge when sidestage is enabled
  * destroy greeter contents when hidden to save memory
  * fix indicators height
  * visual fixes to HUD
  * remove spotify from dash
  * show dash after closing last application
  * rename qmlproject to unity
  * add Lenses::loaded property to prevent acting on non-ready Lens
    objects

 -- Michał Sawicz <michal.sawicz@canonical.com>  Mon, 18 Feb 2013 17:51:34 +0100

qml-phone-shell (1.51) quantal; urgency=low

  * use lens data in home
  * increase flicking velocity in dash

 -- Michał Sawicz <michal.sawicz@canonical.com>  Sat, 16 Feb 2013 20:59:58 +0100

qml-phone-shell (1.50) quantal; urgency=low

  * New side stage feature.
  * Implemented support for volume control using hardware keys.
  * reduce the edge detection size to 2 GUs.
  * use mock music lens.
  * add an "expandable" property to FilterGrid.
  * Use the current time as a icon for Time&Date device menu item. Missing device menu plane and volume icons added.
  * decrease delegate height for those showing contact details.
  * adjust music and videos lens to latest design spec.

 -- Florian Boucault <florian.boucault@canonical.com>  Sat, 16 Feb 2013 02:50:24 +0000

qml-phone-shell (1.49) quantal; urgency=low

  * fix people preview
  * show page headers when switching lenses

 -- Michał Sawicz <michal.sawicz@canonical.com>  Fri, 15 Feb 2013 11:12:37 +0100

qml-phone-shell (1.48) quantal; urgency=low

  * more HUD fixes
  * bottom bar fullscreen behavior fix
  * clean up stage implementation
  * reduce memory footprint by reducing image sizes

 -- Michał Sawicz <michal.sawicz@canonical.com>  Fri, 15 Feb 2013 01:49:05 +0100

qml-phone-shell (1.47) quantal; urgency=low

  * darken view on open indicators
  * design tweaks for HUD, people lens and video preview
  * added carousel in music lens
  * workaround people lens performance
  * add carousel in people lens and use real data in Home people carousel

 -- Michał Sawicz <michal.sawicz@canonical.com>  Wed, 13 Feb 2013 22:00:32 +0100

qml-phone-shell (1.46) quantal; urgency=low

  * new people preview
  * HUD fixes
  * fullscreen mode support
  * use external mock lens for videos
  * rework bottombar communication due to PID mismatch
  * improve unity build script
  * rename ubuntu-gallery
  * connect up the HUD quit button
  * unfocus HUD text entry on speech recognition
  * carousel fixes for low item count
  * new greeter

 -- Michał Sawicz <michal.sawicz@canonical.com>  Tue, 12 Feb 2013 10:24:09 +0100

qml-phone-shell (1.45) quantal; urgency=low

  * new people carousel
  * integration of voice and parametrized actions in HUD
  * xml-based user list for greeter
  * new people lens layout
  * refactored top panel

 -- Michał Sawicz <michal.sawicz@canonical.com>  Sun, 10 Feb 2013 13:06:25 +0100

qml-phone-shell (1.44) quantal; urgency=low

  * latest designs for greeter and video preview
  * initial integration with HUD service
  * HUD parametrized actions UI
  * licensing and packaging fixes
  * asynchronous loading in video preview to reduce delay
  * search support in People and Generic lens views

 -- Michał Sawicz <michal.sawicz@canonical.com>  Fri, 08 Feb 2013 00:34:18 +0100

qml-phone-shell (1.43) quantal; urgency=low

  * carousel view in dash
  * smarter dash categories
  * generic lens view
  * fixes to HUD
  * fix launching gallery
  * close preview when launching player
  * run_on_device tweaks

 -- Michał Sawicz <michal.sawicz@canonical.com>  Wed, 06 Feb 2013 20:34:28 +0100

qml-phone-shell (1.42) quantal; urgency=low

  * restore video playback

 -- Michał Sawicz <michal.sawicz@canonical.com>  Tue, 05 Feb 2013 23:42:07 +0100

qml-phone-shell (1.41) quantal; urgency=low

  * Video previews
  * run_on_device is tunneled through adb forward

 -- Michael Zanetti <michael.zanetti@canonical.com>  Tue, 05 Feb 2013 17:46:57 +0100

qml-phone-shell (1.40) quantal; urgency=low

  * Fix missing installed files

 -- Albert Astals Cid  <albert.astals@canonical.com>  Tue, 05 Feb 2013 11:26:46 +0100

qml-phone-shell (1.39) quantal; urgency=low

  * HUD ui with fake data

 -- Albert Astals Cid  <albert.astals@canonical.com>  Mon, 04 Feb 2013 18:48:39 +0100

qml-phone-shell (1.38) quantal; urgency=low

  * fix launching of notepad 

 -- Bill Filler <bill.filler@canonical.com>  Fri, 01 Feb 2013 03:21:29 -0500

qml-phone-shell (1.37) quantal; urgency=low

  * QT_QPA_PLATFORM was renamed from hybris to ubuntu, so reflecting at the
    env variable to make it to work fullscreen at the devices again

 -- Ricardo Salveti de Araujo <ricardo.salveti@canonical.com>  Fri, 01 Feb 2013 02:35:44 -0500

qml-phone-shell (1.36) quantal; urgency=low

  * launch real notepad app 
  * fix launching of mock apps

 -- Bill Filler <bill.filler@canonical.com>  Thu, 31 Jan 2013 21:36:05 -0500

qml-phone-shell (1.35) quantal; urgency=low

  * integrate ubuntu-browser instead of snowshoe 

 -- Bill Filler <bill.filler@canonical.com>  Thu, 31 Jan 2013 17:33:37 -0500

qml-phone-shell (1.34) quantal; urgency=low

  * Qt5-proper release

 -- Michał Sawicz <michal.sawicz@canonical.com>  Thu, 31 Jan 2013 17:34:06 +0000

qml-phone-shell (1.33) quantal; urgency=low

  * New release

 -- Florian Boucault <florian.boucault@canonical.com>  Thu, 17 Jan 2013 07:39:47 +0700

qml-phone-shell (1.32) quantal; urgency=low

  * New release

 -- Michał Sawicz <michal.sawicz@canonical.com>  Fri, 21 Dec 2012 21:49:43 +0100

qml-phone-shell (1.31) quantal; urgency=low

  * New release

 -- Michał Sawicz <michal.sawicz@canonical.com>  Fri, 21 Dec 2012 02:06:37 +0100

qml-phone-shell (1.30) quantal; urgency=low

  * New release

 -- Michał Sawicz <michal.sawicz@canonical.com>  Wed, 19 Dec 2012 19:29:40 +0100

qml-phone-shell (1.29) quantal; urgency=low

  * New release

 -- Florian Boucault <florian.boucault@canonical.com>  Wed, 19 Dec 2012 00:07:55 +0000

qml-phone-shell (1.28) quantal; urgency=low

  * New release

 -- Florian Boucault <florian.boucault@canonical.com>  Tue, 18 Dec 2012 19:03:04 +0000

qml-phone-shell (1.27) quantal; urgency=low

  * New release

 -- Michał Sawicz <michal.sawicz@canonical.com>  Tue, 18 Dec 2012 02:22:35 +0100

qml-phone-shell (1.26) quantal; urgency=low

  * New release

 -- Florian Boucault <florian.boucault@canonical.com>  Fri, 14 Dec 2012 18:17:40 +0000

qml-phone-shell (1.25) quantal; urgency=low

  * New release

 -- Florian Boucault <florian.boucault@canonical.com>  Thu, 13 Dec 2012 22:51:56 +0000

qml-phone-shell (1.24) quantal; urgency=low

  * New release

 -- Florian Boucault <florian.boucault@canonical.com>  Wed, 12 Dec 2012 21:49:50 +0000

qml-phone-shell (1.23) quantal; urgency=low

  * New release

 -- Florian Boucault <florian.boucault@canonical.com>  Tue, 11 Dec 2012 20:38:08 +0000

qml-phone-shell (1.22) quantal; urgency=low

  * New release

 -- Florian Boucault <florian.boucault@canonical.com>  Tue, 11 Dec 2012 00:13:16 +0000

qml-phone-shell (1.21) quantal; urgency=low

  * New release with fullscreen launcher fixes 

 -- Bill Filler <bill.filler@canonical.com>  Fri, 07 Dec 2012 09:36:37 +0000

qml-phone-shell (1.20) quantal; urgency=low

  * New release

 -- Florian Boucault <florian.boucault@canonical.com>  Thu, 06 Dec 2012 16:53:05 +0000

qml-phone-shell (1.19) quantal; urgency=low

  * enable multi-threaded render for apps 

 -- Bill Filler <bill.filler@canonical.com>  Wed, 05 Dec 2012 17:34:09 +0000

qml-phone-shell (1.18) quantal; urgency=low

  [ Bill Filler ]
  * update launcher to use wk2-render (chromeless webkit) for facebook
    and twitter 

 -- Florian Boucault <florian.boucault@canonical.com>  Wed, 05 Dec 2012 12:20:50 +0000

qml-phone-shell (1.17) quantal; urgency=low

  * New release

 -- Florian Boucault <florian.boucault@canonical.com>  Sat, 01 Dec 2012 01:18:03 +0000

qml-phone-shell (1.16) quantal; urgency=low

  * fix to launch new gallery with correct args 

 -- Bill Filler <bill.filler@canonical.com>  Thu, 29 Nov 2012 17:04:36 -0500

qml-phone-shell (1.15) quantal; urgency=low

  * New release

 -- Florian Boucault <florian.boucault@canonical.com>  Wed, 28 Nov 2012 20:35:03 +0000

qml-phone-shell (1.14) quantal; urgency=low

  * New release

 -- Florian Boucault <florian.boucault@canonical.com>  Mon, 26 Nov 2012 21:39:36 +0000

qml-phone-shell (1.13) quantal; urgency=low

  * New release

 -- Florian Boucault <florian.boucault@canonical.com>  Fri, 23 Nov 2012 19:47:54 +0000

qml-phone-shell (1.12) quantal; urgency=low

  * Daily release

 -- Florian Boucault <florian.boucault@canonical.com>  Thu, 22 Nov 2012 10:21:11 +0000

qml-phone-shell (1.11) quantal; urgency=low

  * Daily release

 -- Florian Boucault <florian.boucault@canonical.com>  Wed, 21 Nov 2012 22:06:38 +0000

qml-phone-shell (1.10) quantal; urgency=low

  * Daily release

 -- Florian Boucault <florian.boucault@canonical.com>  Wed, 21 Nov 2012 01:04:32 +0000

qml-phone-shell (1.9) quantal; urgency=low

  * New release

 -- Florian Boucault <florian.boucault@canonical.com>  Mon, 19 Nov 2012 18:55:51 +0000

qml-phone-shell (1.8) quantal; urgency=low

  [ Michał Sawicz ]
  * new codebase

 -- Florian Boucault <florian.boucault@canonical.com>  Fri, 09 Nov 2012 00:15:19 +0000

qml-phone-shell (1.2) quantal; urgency=low

  * fix working dir for launch
  * launch script that sets up ofono and then calls telephony-app

 -- Bill Filler <bill.filler@canonical.com>  Mon, 05 Nov 2012 17:28:31 -0500

qml-phone-shell (1.1) quantal; urgency=low

  * comment out console.log() to prevent crash 

 -- Bill Filler <bill.filler@canonical.com>  Sun, 28 Oct 2012 22:18:36 +0100

qml-phone-shell (1.0) quantal; urgency=low

  * Remove install rule for qml-phone-shell.conf

 -- Ricardo Mendoza <ricardo.mendoza@canonical.com>  Fri, 26 Oct 2012 12:09:03 -0430

qml-phone-shell (0.9) quantal; urgency=low

  * Remove qml-phone-shell.conf to use new ubuntu-session.

 -- Ricardo Mendoza <ricardo.mendoza@canonical.com>  Fri, 26 Oct 2012 11:10:04 -0430

qml-phone-shell (0.8) quantal; urgency=low

  * Fix for both size and scrolling.

 -- Michael Frey <michael.frey@canonical.com>  Thu, 25 Oct 2012 14:28:46 +0200

qml-phone-shell (0.7) quantal; urgency=low

  [Michael Frey]
  * qml-phone-shell.conf: better setup of env vars and launch
    via dbus-luanch to properly setup session bus
  * shellapplication.cpp: don't setup custom env before launching
    processes 

 -- Bill Filler <bill.filler@canonical.com>  Sun, 21 Oct 2012 11:32:42 +0200

qml-phone-shell (0.6) quantal; urgency=low

  * added additional Android env vars to upstart script 

 -- Bill Filler <bill.filler@canonical.com>  Fri, 19 Oct 2012 09:35:25 -0400

qml-phone-shell (0.5) quantal; urgency=low

  * added support to launch telephony-app 

 -- Bill Filler <bill.filler@canonical.com>  Thu, 18 Oct 2012 13:45:25 -0400

qml-phone-shell (0.4) quantal; urgency=low

  * Creating a release

 -- Sergio Schvezov <sergio.schvezov@canonical.com>  Mon, 15 Oct 2012 13:05:34 -0300

qml-phone-shell (0.3) quantal; urgency=low

  * added support for launching applications

 -- Bill Filler <bill.filler@canonical.com>  Fri, 12 Oct 2012 12:42:33 -0400

qml-phone-shell (0.2) quantal; urgency=low

  * New release that includes upstart support.

 -- Tony Espy <espy@canonical.com>  Thu, 11 Oct 2012 17:18:07 -0400

qml-phone-shell (0.1) quantal; urgency=low

  * Initial release

 -- Bill Filler <bill.filler@canonical.com>  Wed, 10 Oct 2012 10:19:53 -0400<|MERGE_RESOLUTION|>--- conflicted
+++ resolved
@@ -1,10 +1,9 @@
-<<<<<<< HEAD
-unity8 (7.85+14.04.20140306-0ubuntu1) UNRELEASED; urgency=medium
+unity8 (7.86+14.04.20140306-0ubuntu1) UNRELEASED; urgency=medium
 
   * Bump version for Breaks due to unity8-greeter
 
- -- Michael Terry <mterry@ubuntu.com>  Wed, 12 Mar 2014 14:39:45 -0400
-=======
+ -- Michael Terry <mterry@ubuntu.com>  Wed, 02 Apr 2014 14:39:45 -0400
+
 unity8 (7.85+14.04.20140401.3-0ubuntu1) trusty; urgency=medium
 
   [ Michał Sawicz ]
@@ -58,7 +57,6 @@
     pull it.
 
  -- Didier Roche <didrocks@ubuntu.com>  Tue, 01 Apr 2014 09:52:14 +0200
->>>>>>> 0f46dde4
 
 unity8 (7.84+14.04.20140327.1-0ubuntu1) trusty; urgency=low
 

--- conflicted
+++ resolved
@@ -1,16 +1,14 @@
-<<<<<<< HEAD
 unity8 (7.85+14.04.20140306-0ubuntu1) UNRELEASED; urgency=medium
 
   * Bump version for Breaks due to unity8-greeter
 
  -- Michael Terry <mterry@ubuntu.com>  Wed, 12 Mar 2014 14:39:45 -0400
-=======
+
 unity8 (7.84+14.04.20140307-0ubuntu1) trusty; urgency=low
 
   * New rebuild forced
 
  -- Ubuntu daily release <ps-jenkins@lists.canonical.com>  Fri, 07 Mar 2014 10:54:33 +0000
->>>>>>> d8617a0b
 
 unity8 (7.84+14.04.20140306-0ubuntu1) trusty; urgency=low
 

--- conflicted
+++ resolved
@@ -1,10 +1,9 @@
-<<<<<<< HEAD
 unity8 (8.12+15.04.20150914-0ubuntu1) vivid; urgency=medium
   [Lukáš Tinkl]
   * bump OOBE version to fix build
 
  -- Lukáš Tinkl <lukas.tinkl@canonical.com> Mon, 14 Sep 2015 12:42:00 +0200
-=======
+
 unity8 (8.11+15.10.20150907-0ubuntu1) wily; urgency=medium
 
   [ Michal Sawicz ]
@@ -48,7 +47,6 @@
   * New rebuild forced.
 
  -- CI Train Bot <ci-train-bot@canonical.com>  Wed, 26 Aug 2015 09:01:03 +0000
->>>>>>> 0097739f
 
 unity8 (8.11+15.04.20150831.2-0ubuntu1) vivid; urgency=medium
 

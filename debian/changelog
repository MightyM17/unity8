--- conflicted
+++ resolved
@@ -1,5 +1,3 @@
-<<<<<<< HEAD
-=======
 unity8 (7.81.3+13.10.20130905.2-0ubuntu1) saucy; urgency=low
 
   [ Michael Zanetti ]
@@ -71,7 +69,6 @@
 
  -- Ubuntu daily release <ps-jenkins@lists.canonical.com>  Fri, 30 Aug 2013 12:44:40 +0000
 
->>>>>>> 7417ab0c
 unity8 (7.81.3+13.10.20130829.2-0ubuntu1) saucy; urgency=low
 
   [ Michael Terry ]

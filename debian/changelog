<<<<<<< HEAD
unity8 (8.13+15.04.20150914-0ubuntu1) UNRELEASED; urgency=medium

  * bump version to fix OOBE build

 -- Lukas Tinkl <ltinkl@canonical.com>  Mon, 14 Sep 2015 19:19:23 +0200
=======
unity8 (8.11+15.10.20150930.1-0ubuntu1) wily; urgency=medium

  [ Albert Astals Cid ]
  * Make Launcher::test_quickListMenuOnRMB stable (LP: #1500359)

  [ CI Train Bot ]
  * New rebuild forced.

  [ Michael Zanetti ]
  * Stabilize Launcher DND test

 -- Michał Sawicz <michal.sawicz@canonical.com>  Wed, 30 Sep 2015 10:09:33 +0000

unity8 (8.11+15.10.20150925-0ubuntu1) wily; urgency=medium

  [ Albert Astals Cid ]
  * Improvements from running clazy over the code

  [ Daniel d'Andrada ]
  * PhoneStage: ensure you're left in a consistent state after being
    reset (LP: #1476757)

  [ Lukáš Tinkl ]
  * Improve the appearance and functionality of datetime and session
    indicators in Unity8 desktop.
  * Using InputInfo, determine if we need swipe or click to dismiss the
    notifications (e.g. incoming phone call)

  [ Michael Zanetti ]
  * further development on the Desktop Spread (LP: #1488147)

  [ Michał Sawicz ]
  * Bump application API version
  * Skip bluetooth check under wily, use expectFailure to notice when
    it's back

  [ Richard Somlói ]
  * Fix translator comments in time formatter

 -- Michał Sawicz <michal.sawicz@canonical.com>  Fri, 25 Sep 2015 12:13:20 +0000
>>>>>>> 8081657d

unity8 (8.11+15.10.20150922.1-0ubuntu1) wily; urgency=medium

  [ Albert Astals Cid ]
  * Adapt test to code changes
  * Add DEP-8 test for all our UI and unit tests
  * Keep the PreviewStack around to avoid mem leaks (LP: #1495467)

  [ CI Train Bot ]
  * Resync trunk.

  [ Michael Terry ]
  * When libusermetrics gives us an empty string, still show the
    infographic circle rather than hiding it.  This is a follow-on to a
    branch [1] that changes the "no data available" label to the empty
    string.

  [ Michał Sawicz ]
  * Add DEP-8 test for all our UI and unit tests
  * Fix integrated LightDM path
  * Resync trunk

 -- Michał Sawicz <michal.sawicz@canonical.com>  Tue, 22 Sep 2015 12:57:15 +0000

unity8 (8.11+15.10.20150915-0ubuntu1) wily; urgency=medium

  [ Albert Astals Cid ]
  * Fix testNotifications
  * Make the wait longer to make tests pass in CI
  * New simplified CroppedImageMinimumSourceSize (LP: #1467740)
  * Stop animateTimer when starting the fadeOutAnimation
  * Use  AlreadyLaunchedUpstart so that tests passes
  * Workaround keyboard issues and make test pass again

  [ Daniel d'Andrada ]
  * DesktopStage: Refactor focus handling
  * Stabilize tstShell.test_launchedAppHasActiveFocus

  [ Gary.Wzl ]
  * Add widgetData["expanded"] property for expandable widget.

  [ Michael Terry ]
  * Fix typo that caused the tutorial to tease the launcher on top of
    the greeter.
  * Fix typo that caused the tutorial to tease the launcher on top of
    the greeter.

 -- Michael Zanetti <michael.zanetti@canonical.com>  Tue, 15 Sep 2015 12:06:06 +0000

unity8 (8.11+15.10.20150907-0ubuntu1) wily; urgency=medium

  [ Michal Sawicz ]
  * Resync wily with vivid

  [ Albert Astals Cid ]
  * Accomodate header height when using a card carousel with non
    overlayed header (LP: #1489309)
  * Fix restart unity8 from inside the phone more than two times (LP:
    #1487946)

  [ Gary.Wzl ]
  * Move textarea up automatically when inputmethod popup. (LP:
    #1485947)

  [ Lukáš Tinkl ]
  * Introduce a GlobalShortcut QML component for handling global
    keyboard shortcuts

  [ Michael Terry ]
  * Fix the fact that a user that is locked out from their account for
    five minutes after entering too many wrong passwords can simply
    reboot to try again. (LP: #1383086)
  * Fix the fact that a user that is locked out from their account for
    five minutes after entering too many wrong passwords can simply
    reboot to try again. (LP: #1383086)

  [ Michael Zanetti ]
  * Implement progressive autoscrolling in desktop spread
  * add an animation transition when invoking the spread by hitting the
    right edge

 -- CI Train Bot <ci-train-bot@canonical.com>  Mon, 07 Sep 2015 14:05:37 +0000

unity8 (8.11+15.10.20150826-0ubuntu1) wily; urgency=medium

  [ Michael Zanetti ]
  * release for wily

  [ CI Train Bot ]
  * New rebuild forced.

 -- CI Train Bot <ci-train-bot@canonical.com>  Wed, 26 Aug 2015 09:01:03 +0000

unity8 (8.11+15.04.20150831.2-0ubuntu1) vivid; urgency=medium

  [ Albert Astals Cid ]
  * Accept auto repeats for the power down button if timer is not yet
    running (LP: #1486953, #1488927)
  * Add tests for Shell+Dash interaction
  * Make clicking on launcher buttons have haptic feedback
  * Make test_greeter_hides_on_app_open more stable
  * Move connect() to new syntax
  * make pot_file (LP: #1488484)

  [ Gerry Boland ]
  * [spread] avoid changing sourceSize of snapshotted apps, it causes
    ghost apps in the spread (LP: #1474319)

  [ Josh Arenson ]
  * Refactor the greeter to enable dynamic loading of backend plugins.
  * Refactor the greeter to enable dynamic loading of backend plugins.

  [ Lukáš Tinkl ]
  * Don't show the volume notification when the sound indicator is shown
    (LP: #1484126)

  [ Michael Terry ]
  * Unify turn-on-screen-upon-notification logic from various daemons
    into unity8. (LP: #1426115, #1482317)

 -- CI Train Bot <ci-train-bot@canonical.com>  Mon, 31 Aug 2015 10:25:39 +0000

unity8 (8.11+15.04.20150827.1-0ubuntu1) vivid; urgency=medium

  [ Daniel d'Andrada ]
  * MirSurfaceItem is now a view+controller instantiated from QML (LP:
    #1483752)

 -- CI Train Bot <ci-train-bot@canonical.com>  Thu, 27 Aug 2015 14:00:05 +0000

unity8 (8.11+15.04.20150821-0ubuntu1) vivid; urgency=medium

  [ Michael Terry ]
  * Skip the tutorial entirely when in desktop mode.  This fixes the
    emulator not being able to pass the tutorial.
  * Skip the tutorial entirely when in desktop mode.  This fixes the
    emulator not being able to pass the tutorial.

 -- CI Train Bot <ci-train-bot@canonical.com>  Fri, 21 Aug 2015 14:34:50 +0000

unity8 (8.11+15.04.20150817-0ubuntu1) vivid; urgency=medium

  [ Albert Astals Cid ]
  * Drop gcc 4.9 requirement in debian/rules
  * Make the test more stable
  * Optimize scope.preview() calls (LP: #1478022)

  [ Alberto Mardegan ]
  * Set currentIndex after the model change is completed (LP: #1433442)

 -- CI Train Bot <ci-train-bot@canonical.com>  Mon, 17 Aug 2015 11:57:31 +0000

unity8 (8.11+15.04.20150814-0ubuntu1) vivid; urgency=medium

  [ Albert Astals Cid ]
  * Make the test pass again after rework of appmanager
  * fix testPhoneStage

  [ CI Train Bot ]
  * New rebuild forced.

  [ Daniel d'Andrada ]
  * Fix and clean up InputInfo plugin

  [ Rodney Dawes ]
  * Do not call verify in the payments button code. (LP: #1468038)

 -- CI Train Bot <ci-train-bot@canonical.com>  Fri, 14 Aug 2015 09:53:11 +0000

unity8 (8.11+15.04.20150812-0ubuntu1) vivid; urgency=medium

  [ Albert Astals Cid ]
  * Add a test that checks that items in an expandable are the correct
    size after expanding the expandable
  * Fix the expandable test
  * Replace some waitForRendering with wait(0)
  * Workaround for bug 1473471 (LP: #1473471)

  [ Gary.Wzl ]
  * Fix layout issue when adding audio track widget in expandable widget

  [ handsome_feng ]
  * Added indication for running apps. (LP: #1471577)
  * Adjust the color to highlighting indicator. (LP: #1457098)
  * Convert the MouseArea to MultiPointTouchArea to track multiple touch
    points. (LP: #1445472)

  [ handsome_feng<445865575@qq.com> ]
  * Convert the MouseArea to MultiPointTouchArea to track multiple touch
    points. (LP: #1445472)

 -- CI Train Bot <ci-train-bot@canonical.com>  Wed, 12 Aug 2015 08:41:24 +0000

unity8 (8.10+15.10.20150804-0ubuntu1) wily; urgency=medium

  [ Kevin Gunn ]
  * No change, rebuild for gcc5

  [ CI Train Bot ]
  * Resync trunk. added: po/cy.po
  * Resync trunk. added: po/cy.po

  [ Daniel d'Andrada ]
  * Stages now control the "requestedState" property of applications
  * Stages now control the "requestedState" property of applications

 -- CI Train Bot <ci-train-bot@canonical.com>  Tue, 04 Aug 2015 20:56:05 +0000

unity8 (8.10+15.10.20150729-0ubuntu1) wily; urgency=medium

  [ CI Train Bot ]
  * Resync trunk.
  * allow opening the manage dash area by clicking with a mouse on the
    arrow label (LP: #1431564)

  [ Daniel d'Andrada ]
  * TouchRegistry: remove null candidates from list of candidates (LP:
    #1473492)

  [ Lukáš Tinkl ]
  * Fix power dialogs on desktop
  * Provide DBUS compatibility with  various session services
    (suspend/hibernate, lock/unlock, screensaver, etc)
  * React on PrtScr keyboard shortcut for taking screenshots on desktop
    (LP: #1474149)
  * launcher parity: close apps from quicklist (LP: #1457201)

  [ Michael Zanetti ]
  * Implement first edition for a desktop Alt+Tab spread
  * drop the gcc-4.9 dependency (LP: #1452348)

  [ Mirco Müller ]
  * Added corresponding tests and visual tweaks to a launcher-item's
    progress-overlay.
  * Added corresponding tests and visual tweaks to a launcher-item's
    progress-overlay.
  * Implemented alert/wiggle feature for launcher-icons.
  * Implemented alert/wiggle feature for launcher-icons.

  [ handsome_feng ]
  * makes left swip reset the search string. (LP: #1413791)

  [ handsome_feng<445865575@qq.com> ]
  * Don't expand indicators when tap to return to call. (LP: #1453217)
  * makes left swip reset the search string. (LP: #1413791)

 -- CI Train Bot <ci-train-bot@canonical.com>  Wed, 29 Jul 2015 12:39:01 +0000

unity8 (8.10+15.10.20150708.2-0ubuntu1) wily; urgency=medium

  [ Albert Astals Cid ]
  * Make the card sizes a bit dependant on the total of gu of the dash

 -- CI Train Bot <ci-train-bot@canonical.com>  Wed, 08 Jul 2015 15:01:41 +0000

unity8 (8.10+15.10.20150702.2-0ubuntu1) wily; urgency=medium

  [ Albert Astals Cid ]
  * Save screenshots of suspended apps to disk
  * Set width of title label when inside the title row (LP: #1461979)
  * qmluitests was renamed to uitests

  [ CI Train Bot ]
  * Resync trunk.

  [ Daniel d'Andrada ]
  * Fix tst_OrientedShell and tst_Tutorial (LP: #1469761, #1466947)

  [ Leo Arias ]
  * Reorganized the python test helper modules. Deprecated the
    unity8.shell.emulators namespace. (LP: #1306340)

  [ Leonardo Arias Fonseca ]
  * Reorganized the python test helper modules. Deprecated the
    unity8.shell.emulators namespace. (LP: #1306340)

  [ Lukáš Tinkl ]
  * fix PO files extraction

  [ Michael Zanetti ]
  * Make use of QInputDeviceInfo in order to automatically switch
    between usage modes and hide the OSK.

  [ Nick Dedekind ]
  * Fixed qtmultimedia mock which was generating errors in tests

  [ Richard Huddie ]
  * Reorganized the python test helper modules. Deprecated the
    unity8.shell.emulators namespace. (LP: #1306340)

 -- CI Train Bot <ci-train-bot@canonical.com>  Thu, 02 Jul 2015 16:09:57 +0000

unity8 (8.10+15.10.20150618-0ubuntu1) wily; urgency=medium

  [ Albert Astals Cid ]
  * Refactor QmlTest.cmake module so that all tests can go through it.
    Also a bit of cleanup around tests.
  * Support fallback images for dash card and preview widgets (LP:
    #1324142)

  [ CI Train Bot ]
  * New rebuild forced.
  * Resync trunk.

  [ Daniel d'Andrada ]
  * Fix Shell tests

  [ Josh Arenson ]
  * Refactor greeter emulator to unlock the greeter via dbus

  [ Lukáš Tinkl ]
  * respect target window's devicePixelRatio in MouseTouchAdaptor

  [ Michael Zanetti ]
  * Refactor QmlTest.cmake module so that all tests can go through it.
    Also a bit of cleanup around tests.

  [ Michał Sawicz ]
  * Refactor QmlTest.cmake module so that all tests can go through it.
    Also a bit of cleanup around tests.

  [ handsome_feng ]
  * Forbid closing apps during the edge gesture. (LP: #1445572)
  * Removed the horizonal rule on pin unlock screen. (LP: #1368798)

  [ handsome_feng<445865575@qq.com> ]
  * Forbid closing apps during the edge gesture. (LP: #1445572)

 -- CI Train Bot <ci-train-bot@canonical.com>  Thu, 18 Jun 2015 19:40:06 +0000

unity8 (8.10+15.10.20150612-0ubuntu2) wily; urgency=medium

  * No-change rebuild against Qt 5.4.2.

 -- Timo Jyrinki <timo-jyrinki@ubuntu.com>  Mon, 15 Jun 2015 12:33:07 +0300

unity8 (8.10+15.10.20150612-0ubuntu1) wily; urgency=medium

  [ Michał Sawicz ]
  * Implement full-shell rotation (LP: #1210199)

  [ CI Train Bot ]
  * New rebuild forced.
  * Resync trunk.

  [ Daniel d'Andrada ]
  * Implemented autopilot-test and fake-sensors for shell-rotation.

  [ Mirco Müller ]
  * Implemented autopilot-test and fake-sensors for shell-rotation.

 -- CI Train Bot <ci-train-bot@canonical.com>  Fri, 12 Jun 2015 16:07:47 +0000

unity8 (8.10-0ubuntu1) UNRELEASED; urgency=medium

  * Implement full-shell rotation (LP: #1210199)

 -- Michał Sawicz <michal.sawicz@canonical.com>  Wed, 15 Apr 2015 14:47:17 +0200

unity8 (8.02+15.10.20150603.1-0ubuntu1) wily; urgency=medium

  [ CI Train Bot ]
  * New rebuild forced.
  * Resync trunk.

  [ Renato Araujo Oliveira Filho ]
  * Set the device led color to green. (LP: #1450894)

 -- CI Train Bot <ci-train-bot@canonical.com>  Wed, 03 Jun 2015 21:42:35 +0000

unity8 (8.02+15.10.20150518.1-0ubuntu1) wily; urgency=medium

  [ Albert Astals Cid ]
  * Add overrides to override functions
  * Implement "rating-edit" preview widget (LP: #1318144)
  * Make the DashContent::test_mainNavigation test more stable (LP:
    #1450809)
  * Use art height as implicitHeight when the header is overlayed and
    there's no summary

  [ CI Train Bot ]
  * New rebuild forced.
  * Resync trunk.

  [ Daniel d'Andrada ]
  * Introducing FloatingFlickable
  * Make Ubuntu.Gestures components install TouchRegistry by themselves

  [ Michael Terry ]
  * Fix a possible crash in our PAM threading code. (LP: #1425362) (LP:
    #1425362)
  * Fix the lockscreen becoming unresponsive after testing an app on the
    device from QtCreator. (LP: #1435364)

  [ Nick Dedekind ]
  * Fixed desktop stage app focus.
  * Fixed issue in laggy indicator autpilot tests (LP: #1446846)

 -- CI Train Bot <ci-train-bot@canonical.com>  Mon, 18 May 2015 23:04:39 +0000

unity8 (8.02+15.04.20150511-0ubuntu1) vivid; urgency=medium

  [ Albert Astals Cid ]
  * Workarounds for concierge mode.

  [ CI Train Bot ]
  * New rebuild forced.
  * Resync trunk.

 -- CI Train Bot <ci-train-bot@canonical.com>  Mon, 11 May 2015 08:29:58 +0000

unity8 (8.02+15.04.20150505-0ubuntu1) vivid; urgency=medium

  [ Albert Astals Cid ]
  * Make runtests fake a test error if make fails
  * Make the test more stable
  * Use dbus-test-runner instead of dbus-launch

  [ Daniel d'Andrada ]
  * DirectionalDragArea: improvements & API grooming (LP: #1417920)
  * Fix EdgeDragEvaluator when a drag can happen both ways
    (Direction.Horizontal)

  [ Josh Arenson ]
  * Remove panelHeight property as it is unused.

  [ Leo Arias ]
  * Initial clean up of the autopilot tests set up. Removed the touch
    device from the test case. Moved the restart of unity to a fixture.
    Removed the unused DragMixin. Updated the setUpClass to use
    process_helpers. Removed the workaround for bug #1238417, already
    fixed. Use the toolkit helper to set the testability environment
    variable. Fixed the indicators base class that was restarting unity
    twice. (LP: #1238417, #1447206)
  * Use the base class from the toolkit in autopilot tests.

  [ Michael Zanetti ]
  * emit application-stop when we're going down (LP: #1326513)

  [ Michał Sawicz ]
  * UNITY_SCOPES_LIST is no more

  [ handsome_feng<445865575@qq.com> ]
  * When click the favorite scope in Dash Manager , it just return to
    the corresponding scope page. (LP: #1447056)

 -- CI Train Bot <ci-train-bot@canonical.com>  Tue, 05 May 2015 14:47:24 +0000

unity8 (8.02+15.04.20150422-0ubuntu1) vivid; urgency=medium

  [ Albert Astals Cid ]
  * Compile with Qt 5.5 (LP: #1437238)
  * Different way of top aligning labels when the other one in the row
    is multiline (LP: #1442085)
  * make pot_file

  [ Andrea Cimitan ]
  * Set sourceSize for DashBackground.qml Image

  [ CI Train Bot ]
  * New rebuild forced.
  * Resync trunk. added: po/sk.po

  [ Daniel d'Andrada ]
  * Move handling of command line options to a separate class
  * Refactor tst_PhysicalKeysMapper.qml

  [ Leo Arias ]
  * For autopilot tests, use the device simulation scenarios from the
    toolkit.

  [ Leonardo Arias Fonseca ]
  * For autopilot tests, use the device simulation scenarios from the
    toolkit.

  [ Michael Zanetti ]
  * Make sure dnd mode is ended properly when drag gesture is cancelled
    (LP: #1444949)

  [ Michał Sawicz ]
  * Fix flake8 warnings (LP: #1444170)
  * Move mock indicator service to unity8-fake-env, as it's a binary-
    dependent package.

  [ Nick Dedekind ]
  * Use asynchronous dbus requests for property updates. (LP: #1436982)

 -- CI Train Bot <ci-train-bot@canonical.com>  Wed, 22 Apr 2015 14:46:31 +0000

unity8 (8.02+15.04.20150409.1-0ubuntu1) vivid; urgency=medium

  [ Albert Astals Cid ]
  * Focus the shutdown dialog (LP: #1417991)
  * Make url-dispatching scope activation when the dash is not on the
    main scopes (LP: #1364306)
  * We use autopilot3 now

  [ CI Train Bot ]
  * New rebuild forced.
  * Resync trunk. added: po/or.po

  [ Daniel d'Andrada ]
  * Make tst_PreviewListView and tst_GenericScopeView work in out-of-
    source builds
  * MouseArea that shows the indicators panel should cover the
    indicators bar only (LP: #1439318)
  * Surface gets active focus also with mouse clicks

  [ Josh Arenson ]
  * Add a mode option to unity8 for selecting greeter mode in the future
  * Remove PkgConfig include from Launcher plugin to fix cross-compile
    (LP: #1437702)

  [ Leo Arias ]
  * Fixed the check for string in the lock screen test. (LP: #1434518)

  [ Michael Terry ]
  * Make sure the edge tutorial is destroyed when we receive a call
    during the wizard. (LP: #1436349)
  * Skip parts of the edge tutorial that require a touch device (like
    spread and bottom edge). (LP: #1434712)

  [ Michael Zanetti ]
  * Don't hide stages just because they're empty (LP: #1439615)
  * [Launcher] fix bug where an item would disappear even though the app
    is running (LP: #1438172)

  [ Nick Dedekind ]
  * Fixed autopilot test failures related to udev input failure for
    power button.
  * Made improvements for laggy indicator backends (lp#1390136). (LP:
    #1390136)

  [ Pete Woods ]
  * GPS only goes active when the Dash is in the foreground (LP:
    #1434379)

  [ handsome_feng<445865575@qq.com> ]
  * Modified the wrong time format in ScreenGrabber (LP: #1436006)

 -- CI Train Bot <ci-train-bot@canonical.com>  Thu, 09 Apr 2015 14:01:11 +0000

unity8 (8.02+15.04.20150320-0ubuntu1) vivid; urgency=medium

  [ Albert Astals Cid ]
  * Fix regression making pan not possible in Zoomable Image (LP:
    #1433506)
  * Make sure m_firstVisibleIndex is correctly set after processing
    changeSet.removes (LP: #1433056)
  * make pot_file

  [ Daniel d'Andrada ]
  * Don't show the rotating rect in "make tryFoo".

  [ Michael Zanetti ]
  * make pinlockscreen adjust better to larger displays

 -- CI Train Bot <ci-train-bot@canonical.com>  Fri, 20 Mar 2015 11:56:41 +0000

unity8 (8.02+15.04.20150318-0ubuntu1) vivid; urgency=medium

  [ Albert Astals Cid ]
  * Add some context to tr calls (LP: #1431497)
  * Require binaries and .pc files we call from code
  * Test: More stubborn flick to the end

  [ Andrea Cimitan ]
  * Refactor PreviewOverlay to fix weird zoom out/in animations when
    previewing images from the Previews

  [ CI Train Bot ]
  * Resync trunk.

  [ Charles Kerr ]
  * Re-enable a rotation lock test now that the bug that broke that test
    has been fixed. (LP: #1410915)

  [ Daniel d'Andrada ]
  * Darkened area behind indicators menu should eat input until it fully
    disappears (LP: #1417967)
  * DesktopStage - fix focus switch when user taps on window (LP:
    #1431325)
  * Fix warnings when launching tutorial
  * Make MouseTouchAdaptor controllable from within QML
  * Make tst_Shell absorb tst_TabletShell

  [ Leo Arias ]
  * Changed the autopilot dependencies so they do not require qt4. (LP:
    #1429158)
  * Drop the support for python2 in autopilot tests. (LP: #1429163)
  * Stop using the deprecated toolkit emulators namespace in autopilot
    tests. (LP: #1341681)

  [ Michael Terry ]
  * Don't close wizard & edge tutorial when the unity8-dash closes (LP:
    #1425484)
  * Don't let the wizard sit indefinitely, waiting for a wizard page to
    finish preparing itself. (LP: #1425737)
  * Fix two broken qmluitest files by waiting for everything to settle
    before starting the tests.
  * Only call unlockAllModems once the wizard is done. (LP: #1425161)
    (LP: #1425161)
  * When we are locking the user out from too many login failures,
    notice when time passes even if the device is suspended. (LP:
    #1396817) (LP: #1396817)

  [ Michael Zanetti ]
  * Add a mouse area to the indicators panel so we can open them by
    clicking. (LP: #1417650)
  * fix launcher not reacting to first click when revealed by mouse
    hover, add tests
  * performance improvements (LP: #1430233, #1425087)

  [ Michał Sawicz ]
  * Remove the activity indicator from tests
  * Use targets instead of custom ld arguments for linking

  [ Mirco Müller ]
  * Updated the visuals of the SwipeToAct-widget for incoming-call snap-
    decision notifications according to new design-spec.
  * Updated the visuals of the SwipeToAct-widget for incoming-call snap-
    decision notifications according to new design-spec.

 -- CI Train Bot <ci-train-bot@canonical.com>  Wed, 18 Mar 2015 10:19:06 +0000

unity8 (8.02+15.04.20150302-0ubuntu2) vivid; urgency=medium

  * No-change rebuild against Qt 5.4.1.

 -- Timo Jyrinki <timo-jyrinki@ubuntu.com>  Wed, 11 Mar 2015 10:27:23 +0200

unity8 (8.02+15.04.20150302-0ubuntu1) vivid; urgency=medium

  [ Albert Astals ]
  * Don't precache items that are outisde the 1.5*height buffering area
    (LP: #1410131)

  [ Albert Astals Cid ]
  * Don't precache items that are outisde the 1.5*height buffering area
    (LP: #1410131)

  [ Chris Townsend ]
  * Add a wrapper for handling the
    /org/gnome/SessionManager/EndSessionDialog DBus object used by
    indicator-session. This allows indicator-session to properly talk to
    the Unity 8 session management functions. (LP: #1392187)
  * Allow for proper logout session management. This uses the
    EndSession() Upstart DBus method on the current session bus. (LP:
    #1360316)
  * Make the Unity 8 session dialogs behave in the same fashion as Unity
    7. From indicator-session: Clicking "Log Out" will now present a
    dialog to "Lock", "Log Out", or "Cancel". Clicking "Shut Down" will
    now present a dialog to "Reboot", "Shut Down", or "Cancel". (LP:
    #1416074)

  [ Daniel d'Andrada ]
  * Add NO_TESTS cmake option to skip tests and therefore speed up
    builds
  * Remove enums and properties that doesn't exist in the real
    ApplicationManager
  * Stabilize some Shell qml tests

  [ Josh Arenson ]
  * Create a PhysicalKeyMapper to handle all physical/hardware keys (LP:
    #1390393)

  [ Michael Terry ]
  * Make the draggable part of the right edge (during the tutorial) a
    constant size, instead of having it grow and shrink as the spread
    peeks out from the side.

  [ Michał Sawicz ]
  * Create a PhysicalKeyMapper to handle all physical/hardware keys (LP:
    #1390393)

  [ Robert Bruce Park ]
  * Launchpad automatic translations update.

 -- CI Train Bot <ci-train-bot@canonical.com>  Mon, 02 Mar 2015 12:11:21 +0000

unity8 (8.02+15.04.20150226-0ubuntu1) vivid; urgency=medium

  [ CI Train Bot ]
  * New rebuild forced.

  [ Pete Woods ]
  * Only set scopes active when the screen is on (LP: #1422879)

 -- CI Train Bot <ci-train-bot@canonical.com>  Thu, 26 Feb 2015 19:39:54 +0000

unity8 (8.02+15.04.20150224-0ubuntu1) vivid; urgency=medium

  [ Albert Astals Cid ]
  * Dash manage hint should not be visible in previews+test (LP:
    #1422260)
  * Do not declare the hostname property twice
  * Fix some warnings in Mock Notifications
  * Make qmluittests pass with Qt 5.4
  * Preserve the aspect ratio for the card attribute images (LP:
    #1411751)
  * Update qmltypes

  [ Andrea Cimitan ]
  * Add maximumLineCount for subtitle label in cards (LP: #1414870)

  [ Michael Terry ]
  * Move the gschema file to data/ and install it via cmake, not dpkg.
  * Refactor the greeter code to be more compartmented and isolatable.
  * Silence a couple qml warnings. (LP: #1423286)
  * Wait for libqofono to finish initializing before we decide whether
    to skip the wizard's SIM page or not.

  [ Michael Zanetti ]
  * enable revealing the launcher by hitting the left edge using the
    mouse

  [ Ying-Chun Liu ]
  * Add Autopilot Notification helper.

 -- CI Train Bot <ci-train-bot@canonical.com>  Tue, 24 Feb 2015 10:17:16 +0000

unity8 (8.02+15.04.20150216.1-0ubuntu1) vivid; urgency=medium

  [ Andrea Cimitan ]
  * Fix temp scopes opening temp scopes, correctly close previously
    opened temp scope with its preview (LP: #1410337)
  * Set sourcesize for scopes images in manage dash

  [ CI Train Bot ]
  * Resync trunk

  [ Albert Astals Cid ]
  * Test for bug #1316660 (LP: #1316660)
  * Hardcode tranlsation for internal.location field (LP: #1393438)
  * Make sure the height it's the height it will have

  [ Michael Zanetti ]
  * Cleanup cmake warning about missing Qt5Sql module

 -- CI Train Bot <ci-train-bot@canonical.com>  Mon, 16 Feb 2015 13:14:26 +0000

unity8 (8.02+15.04.20150211-0ubuntu2) vivid; urgency=medium

  * No-change rebuild against Qt 5.4.0.

 -- Timo Jyrinki <timo-jyrinki@ubuntu.com>  Fri, 13 Feb 2015 15:17:18 +0200

unity8 (8.02+15.04.20150211-0ubuntu1) vivid; urgency=medium

  [ Michael Terry ]
  * Redesign tutorial to match latest spec (just removing obsolete pages
    and redesigning look, no new pages yet)
  * Add new right-edge and bottom-edge screens to the first-boot edge
    tutorial (LP: #1383297)
  * Support switching the indicator profile on the fly, as the greeter
    appears and disappears. (But don't use it yet, not until the
    settings panel to control this is in place.)
  * Clip the infographic to its bounding box, instead of letting it
    bleed past the welcome page (visible when dragging the welcome page
    to the side).

  [ Michael Zanetti ]
  * Add an AccountService based launcher model to be used with split
    greeter
  * Launcher fixes for windowed mode
  * save and restore window size and position
  * Fix resizing windows when making it smaller than minSize and then
    larger again.

  [ handsome_feng<445865575@qq.com> ]
  * makes the header fully reveal when tapping the search icon. (LP:
    #1379327)

  [ Mirco Müller ]
  * Allow swipe-to-dismiss for contracted snap-decision notifications,
    interactive notifications and ephemeral notifications. (LP:
    #1355422, #1334855)

  [ Daniel d'Andrada ]
  * Make indicators bar eat all events
  * Improve Launcher tests, making them more reliable
  * Tapping on a surface gives it active focus

 -- Ubuntu daily release <ps-jenkins@lists.canonical.com>  Wed, 11 Feb 2015 17:13:16 +0000

unity8 (8.02+15.04.20150123.3-0ubuntu1) vivid; urgency=low

  [ Sebastien Bacher ]
  * Set text hint property for the messaging menus inline reply widget
    (LP: #1389234)

  [ Ying-Chun Liu ]
  * Added an initial set of autopilot tests for the display indicator.

  [ Nick Dedekind ]
  * Removed filtering the indicator model by visibility.

  [ Michael Zanetti ]
  * fixes left edge drag when in spread

  [ Albert Astals Cid ]
  * Fix ninja build in a different way The previous one was adding rpath
    to some .so that broke our tests that use LD_LIBRARY_PATH to change
    which one is picked up

  [ Leo Arias ]
  * Added an initial set of autopilot tests for the display indicator.

 -- Ubuntu daily release <ps-jenkins@lists.canonical.com>  Fri, 23 Jan 2015 12:12:41 +0000

unity8 (8.02+15.04.20150121.2-0ubuntu1) vivid; urgency=low

  [ Michael Terry ]
  * Don't show any power dialogs while the screen is off. This is a
    band-aid to avoid the symptom, while we still investigate the source
    of why the screen doesn't turn on (and why we seem to not handle the
    power-button-release event). (LP: #1409003, #1410830)
  * Don't refocus the dialer-app when a call is started by the user.
    Because of how qtmir works, this would cause the dialer-app to
    unfocus momentarily, causing interface oddities for the user. (LP:
    #1413065)

  [ CI Train Bot ]
  * Resync trunk

  [ Albert Astals Cid ]
  * Build with ninja
  * Fixes for Table Preview Widget (LP: #1410420)

  [ Michael Zanetti ]
  * Add support for earpiece media buttons (LP: #1398427)
  * Add a WindowMoveResizeArea and tests for it

 -- Ubuntu daily release <ps-jenkins@lists.canonical.com>  Wed, 21 Jan 2015 18:33:18 +0000

unity8 (8.02+15.04.20150113.1-0ubuntu1) vivid; urgency=low

  [ Andrea Cimitan ]
  * support background on horizontal cards with summary (LP: #1393008)

  [ Gerry Boland ]
  * DashCommunicator: replace QDBusInterface with a non-blocking
    simplification which does not introspect the service on creation
    (LP: #1403508)

  [ Leo Arias ]
  * Added an autopilot test for the edges demo.

  [ Albert Astals ]
  * Don't show the manage dash pull up arrow on temp scopes (LP:
    #1401869)
  * Remove hack, newer Qt already support keyClick(char)
  * Tests: Add Qt 5.5 removal TODOs
  * Make sure we use fPIC when compiling files for the static library
    too
  * Make sure changing a scope doesn't trigger creation/destruction of
    delegates until it's finished (LP: #1410122)

  [ Michael Zanetti ]
  * patch debian/control file before using it to make it work with mk-
    build-deps

 -- Ubuntu daily release <ps-jenkins@lists.canonical.com>  Tue, 13 Jan 2015 20:58:08 +0000

unity8 (8.02+15.04.20150109.2-0ubuntu1) vivid; urgency=low

  [ Michał Sawicz ]
  * We don't need the SIGSTOP in main() any more.
  * Add a test to make sure the shell always starts disabled until it is
    enabled by a complete PAM interaction.

  [ Leo Arias ]
  * Added an autopilot test for the edges demo.

  [ Nick Dedekind ]
  * Unhook Lights interface from indicator widgets (LP: #1385331)

  [ Albert Astals ]
  * Fix going to scopes when the Manage Dash is open (LP: #1403464)
  * QSortFilterProxyModelQML -> UnitySortFilterProxyModelQML
  * Clip the Scopes List header
  * Fix ScopesList not being under finger
  * Make waitForRendering with no item fail instead of crash
  * Disable Dash horizontal scroll while Navigation InverseMouseArea is
    pressed (LP: #1403048)
  * Test: Make sure the mouse area is enabled before clicking into it
  * Test: We actually need to click on the customBackButton and not on
    backButton
  * Test: By default mouseX act on the middle

  [ Michael Terry ]
  * Don't block handling power events on loading the greeter's qml and
    the background image.
  * Show OSK above the wizard. (LP: #1401213)
  * Unify the name of the Greeter DBus test, make it use our standard
    binary test macro (which also nicely exports xml results), and make
    the test a little more robust against timing issues.
  * Add a test to make sure the shell always starts disabled until it is
    enabled by a complete PAM interaction.

  [ Martin Pitt ]
  * tests: Fix Notify.Notification.add_action invocation to work also
    with unpatched libnotify API. (LP: #1223401)

  [ Rodney Dawes ]
  * Depend on :native version of g++ to allow cross-compiling to work.
    (LP: #1353855)

 -- Ubuntu daily release <ps-jenkins@lists.canonical.com>  Fri, 09 Jan 2015 10:43:06 +0000

unity8 (8.02+15.04.20141216.1-0ubuntu1) vivid; urgency=low

  [ Ubuntu daily release ]
  * New rebuild forced

  [ Albert Astals ]
  * Need to wait until loaded is true to use the count property
  * Manage Dash: Ellide properly

 -- Ubuntu daily release <ps-jenkins@lists.canonical.com>  Tue, 16 Dec 2014 11:03:37 +0000

unity8 (8.02+15.04.20141215.3-0ubuntu1) vivid; urgency=low

  [ Albert Astals Cid ]
  * ScopesList: Use the default scope style for the header

  [ Daniel d'Andrada ]
  * Refactor Dialogs.qml to use proper in-scene dialogs
  * Make Greeter nicely handle being resized

  [ Albert Astals ]
  * Rework how we set the ranges so we get some more asynchronousity
    from item views (LP: #1384374)
  * clickscope is back to being unfavoritable (LP: #1400762)
  * Fix clicking on the manage dash list after having moved the current
    scope
  * Make the drag range be a multiple of the drag "rate" value.
    Workarounds https://bugs.launchpad.net/mir/+bug/1399690

  [ Gerry Boland ]
  * MockAppMan: emit SIGSTOP so AP test apps are run (LP: #1394208)

 -- Ubuntu daily release <ps-jenkins@lists.canonical.com>  Mon, 15 Dec 2014 22:43:16 +0000

unity8 (8.02+15.04.20141212.1-0ubuntu1) vivid; urgency=low

  [ Ubuntu daily release ]
  * New rebuild forced

  [ Albert Astals ]
  * Make Navigation work when "jumping" to the non root

 -- Ubuntu daily release <ps-jenkins@lists.canonical.com>  Fri, 12 Dec 2014 12:28:10 +0000

unity8 (8.02+15.04.20141211.2-0ubuntu1) vivid; urgency=medium

  [ Michał Sawicz ]
  * Bump version due to new Manage Dash

  [ Gerry Boland ]
  * [indicators] Fix positioning on panel resize.

  [ Nick Dedekind ]
  * [indicators] Fix positioning on panel resize.

  [ Albert Astals ]
  * Fix the Dash Header hamburger menu background color
  * Fix tests (LP: #1400449)
  * Allow pulling manage dash if there's no favorite scopes (LP:
    #1400774)
  * Manage Dash: Make store button work even if you have no favorites
    (LP: #1400771)
  * Make pot_file

  [ CI Train Bot ]
  * Resync trunk

  [ Andrea Cimitan ]
  * Remove dismiss timer in Launcher (LP: #1368778)

  [ Michael Zanetti ]
  * decrease opacity changes in spread, move it to a separate surface.
  * Add an initial, rudimentary DesktopStage to get started
  * Uninvert Launcher in Desktop Mode
  * Add support for Wallpaper in Desktop stage
  * Add window control buttons to panel for fullscreen applications

  [ Rodney Dawes ]
  * Add dependency on gir1.2-notify-0.7 to unity8-autopilot package.
    (LP: #1400437)

 -- Ubuntu daily release <ps-jenkins@lists.canonical.com>  Thu, 11 Dec 2014 13:25:44 +0000

unity8 (8.01+15.04.20141205-0ubuntu1) vivid; urgency=low

  [ CI Train Bot ]
  * Resync trunk

  [ Albert Astals ]
  * Replace Scopes Overview by the new Manage Dash (LP: #1386698,
    #1368670)

 -- Ubuntu daily release <ps-jenkins@lists.canonical.com>  Fri, 05 Dec 2014 10:55:50 +0000

unity8 (8.01+15.04.20141204-0ubuntu1) vivid; urgency=low

  [ Michael Terry ]
  * Import wizard code from ubuntu-system-settings.
  * Convert the welcome wizard from a separate executable into a qml
    plugin (with a small C++ plugin for support).
  * Add tests for welcome wizard.

 -- Ubuntu daily release <ps-jenkins@lists.canonical.com>  Thu, 04 Dec 2014 20:55:11 +0000

unity8 (8.01+15.04.20141202-0ubuntu1) vivid; urgency=low

  [ Michael Terry ]
  * Make sure that there is no window of opportunity for swiping away
    greeter before the lockscreen appears.
  * Don't allow dragging the greeter out from the left edge if it's
    hidden there. (LP: #1372952)

  [ Michał Sawicz ]
  * Move from Theme colour to direct UbuntuColors.orange for activity
    indicator and preview buttons

  [ Albert Astals ]
  * Use QImageReader not to load the image into memory twice (LP:
    #1384374)
  * Don't create the whole current scope delegates, just height * 3 (LP:
    #1384393, #1384374)
  * Make CroppedImageSizer async
  * Use ubuntu::connectivity::NetworkingStatus instead of
    QNetworkConfigurationManager
  * Compile with Qt 5.4 (LP: #1395636)

  [ Michael Zanetti ]
  * close previews and temp scopes on left edge/BFB (LP: #1391798)
  * make spread reversible (LP: #1368668, #1355284, #1368677)

  [ Andrea Cimitan ]
  * Different drag behaviour for not closable apps in spread (LP:
    #1368287)

  [ Daniel d'Andrada ]
  * Make UnityTestCase.touchFlick properly map event coordinates

 -- Ubuntu daily release <ps-jenkins@lists.canonical.com>  Tue, 02 Dec 2014 09:26:49 +0000

unity8 (8.01+15.04.20141125.2-0ubuntu1) vivid; urgency=low

  [ Michael Zanetti ]
  * improve snapping after dragging
  * Make the launcher BFB rounded on one end (LP: #1382596)
  * disable swipeToClose while some snapping is happening (LP: #1378938)
  * increase threshold and avoid jumping in SpreadDelegate dragging (LP:
    #1352842, #1350803)

  [ Ying-Chun Liu ]
  * Notifications should be on right side when wide. (LP: 1379384) (LP:
    #1379384)

  [ Albert Astals ]
  * Fix qml warnings
  * Fix some qmluitests

  [ Lars Uebernickel ]
  * Use Icon instead of StatusIcon

 -- Ubuntu daily release <ps-jenkins@lists.canonical.com>  Tue, 25 Nov 2014 13:54:47 +0000

unity8 (8.01+15.04.20141117-0ubuntu1) vivid; urgency=low

  [ josharenson ]
  * Return focus to the application after a tusted session overlay is
    closing. (LP: #1381292)

  [ Josh Arenson ]
  * Return focus to the application after a tusted session overlay is
    closing. (LP: #1381292)

  [ Albert Astals ]
  * Remove unused ResponsiveFlowView
  * Fix a few cmake warnings when running ./build.sh in a clean checkout

  [ Mirco Müller ]
  * Make sure non-square icons are not cropped. (LP: #1378417)

  [ Michael Terry ]
  * Drop the "EARLY ALPHA" scare label when running in testing mode.

  [ Michael Zanetti ]
  * unify Greeter and Lockscreen wallpaper again
  * hide quicklist when launcher hides (LP: #1387088)
  * Keep applications suspended while lockscreen is shown (LP: #1378126)
  * change spread background color to 111111

  [ Omer Akram ]
  * show password when tapped on the 'Show password' label, not just the
    checkbox. (LP: #1389832)

 -- Ubuntu daily release <ps-jenkins@lists.canonical.com>  Mon, 17 Nov 2014 13:48:33 +0000

unity8 (8.01+15.04.20141107.2-0ubuntu2) vivid; urgency=medium

  * No-change rebuild against Qt 5.3.2.

 -- Timo Jyrinki <timo-jyrinki@ubuntu.com>  Sat, 08 Nov 2014 13:50:11 +0200

unity8 (8.01+15.04.20141107.2-0ubuntu1) vivid; urgency=low

  [ Michael Terry ]
  * Skip second SIM unlock dialog if user presses Emergency Call on
    first one (LP: #1387925)

  [ Michael Zanetti ]
  * fix positive/negative answer order on the new swipe notification
    (LP: #1358343)
  * Update PageHeader to use new SDK api
  * antialias surfaces when in spread (LP: #1351559)

  [ Albert Astals ]
  * Remove Hud

  [ Mirco Müller ]
  * Replace ComboButton in snap-decision notifications, used for
    additional actions (> 3 actions), with custom widget immune to
    accidental taps. (LP: #1384730)

 -- Ubuntu daily release <ps-jenkins@lists.canonical.com>  Fri, 07 Nov 2014 14:33:02 +0000

unity8 (8.01+15.04.20141104-0ubuntu1) vivid; urgency=low

  [ Sebastien Bacher ]
  * Drop workaround, it's not needed and create issues for desktop-next
    (LP: #1387671)

  [ Albert Astals ]
  * Do not append integer to char *
  * Remove unused end() function
  * Update build.sh
  * Fix i18n

  [ Michael Zanetti ]
  * rework launcher quicklist visuals to fit new design (LP: #1368660)
  * Fix DBusVariant conversion for launcher emblems (LP: #1387261)
  * Fix desktop file encoding in launcher (LP: #1387083)
  * Add a hinting animation to indicate changes in the backend (LP:
    #1376707)

  [ Alberto Aguirre ]
  * Add audioRole to QtMultimedia mock
  * Add a plugin to take screenshots on vol up + vol down

  [ CI bot ]
  * Fix relative time formatter when using non-UTC timezone. (LP:
    #1378821)

  [ Leo Arias ]
  * Removed the tests for the alternate paths of the autopilot helpers.

  [ Nick Dedekind ]
  * Fix relative time formatter when using non-UTC timezone. (LP:
    #1378821)
  * Reset current item selection on deleted. (LP: #1378462)
  * Added timer to re-assert server value after indicator menu item
    activation. (LP: #1336715)

  [ Mirco Müller ]
  * Added dedicated swipe-to-act button for snap-decisions, which avoids
    accidental taps/button-presses. (LP: #1358343)

  [ Chris Gagnon ]
  * add missing unity-scope-click dependancy to unity8-autopilot package
    (LP: #1336276)

  [ Michael Terry ]
  * Don't lock phone if user tries to switch back to an active call.
    (LP: #1388156)

  [ Daniel d'Andrada ]
  * DirectionalDragArea: Update TODO comment in light of new events
  * TouchDispatcher: synthesize MouseButtonDblClick events

  [ Leonardo Arias Fonseca ]
  * Removed the tests for the alternate paths of the autopilot helpers.

 -- Ubuntu daily release <ps-jenkins@lists.canonical.com>  Tue, 04 Nov 2014 12:56:08 +0000

unity8 (8.01+15.04.20141030-0ubuntu1) vivid; urgency=medium

  [ Michael Terry ]
  * Provide 'passphrase' as a field of Components.Lockscreen
  * Fix a race between Qml loading and DBus registration that caused
    problems when jenkins tried to unlock the phone.
  * Set domain explicitly for the Dialogs component because the welcome
    wizard wants to import it. (LP: #1381731)
  * When greeter or lockscreen has focus, show active call panel. (LP:
    #1378872)

  [ Ted Gould ]
  * Set the default OOM score for the dash (LP: #1379786)

  [ Michał Sawicz ]
  * Revert lp:~unity-team/unity8/flickables-speed-workaround to avoid
    risk in RTM.
  * Updated behaviour for zoomable image, workaround for sourcesize (LP:
    #1333187)

  [ Michael Frey ]
  * Added a check for Proximity to determine if we show the lock screen.
    (LP: #1378012)

  [ Ying-Chun Liu ]
  * Add non-interactive code into GenericScopeView. (LP: #1384441)

  [ Mirco Müller ]
  * Also use modal nature of snap-decision notifications when
    greeter/lockscreen is shown. This fixes LP: #1378827. (LP: #1378827)

  [ Michael Zanetti ]
  * Make the launcher update on dconf changes (LP: #1376707)
  * exit spread on background tap (LP: #1368261)
  * Use an index instead of a scope id in DashCommunicator (LP:
    #1376044)

  [ Andrea Cimitan ]
  * Updated behaviour for zoomable image, workaround for sourcesize (LP:
    #1333187)

  [ Daniel d'Andrada ]
  * Make TouchGate synthesize QMouseEvents for mouse-based target items
  * Don't specify a distanceThreshold as it conflicts with
    hintDisplacment

 -- Ubuntu daily release <ps-jenkins@lists.canonical.com>  Thu, 30 Oct 2014 21:43:42 +0000

unity8 (8.00+15.04.20141030-0ubuntu1) vivid; urgency=low

  [ josharenson ]
  * Fix lp:1370240 by making stages interactive when a snap decision is
    dismissed. (LP: #1370240)

  [ Nick Dedekind ]
  * remove qml ownership confusion for caching unitymenumodels (LP:
    #1368856)
  * Implementation of expandable panel design (LP: #1368856)

  [ Albert Astals ]
  * CardAttributes: Specify column and row since the gridlayout gets
    confused sometimes (LP: #1381092)
  * Reset VerticalJournal until the cardTool settles (LP: #1381255)

  [ Mirco Müller ]
  * Added synchronous/confirmation notification support to unity8. (LP:
    #1232633)

  [ Michael Zanetti ]
  * Fix lp:1370240 by making stages interactive when a snap decision is
    dismissed. (LP: #1370240)
  * Drop all visual indication of "pinning" (LP: #1381054)

  [ Antti Kaijanmäki ]
  * Unlock all modems on boot. (LP: #1333121)

 -- Ubuntu daily release <ps-jenkins@lists.canonical.com>  Thu, 30 Oct 2014 10:51:17 +0000

unity8 (8.00+14.10.20141013.2-0ubuntu1) utopic; urgency=low

  [ Michael Terry ]
  * Don't show initial lockscreen during the edge demo. The user just
    set up their phone with a password, it's pointless to ask them
    again. (LP: #1358283)
  * Distinguish between incoming calls and other dialer-app opens. (LP:
    #1378218) (LP: #1378218)

  [ Andrea Cimitan ]
  * Fix flickable speed to be resolution independent, by subclassing
    components (LP: #1348557)

  [ Michał Sawicz ]
  * Fix the ShellWithPin test and some functionality.

  [ Albert Astals ]
  * Move Base.qml to DashCategoryBase
  * Fix first item positioning when m_clipItem->y() is not 0 (LP:
    #1251597)
  * Fix some small qml warnings

  [ Daniel d'Andrada ]
  * Add touch ownership logic on top of qt input handling

 -- Ubuntu daily release <ps-jenkins@lists.canonical.com>  Mon, 13 Oct 2014 15:43:03 +0000

unity8 (8.00+14.10.20141009.4-0ubuntu1) utopic; urgency=low

  [ Michał Sawicz ]
  * Rename datetime indicator in test

  [ Albert Astals ]
  * Close overview temp scope on show dash (LP: #1373819)
  * Enable QT_STRICT_ITERATORS
  * Make Base not clickable, since we don't use it in anywhere clickable
    (we only use it for Category delegates in the LVWPH) (LP: #1300709)
  * Hide preview if it was visible when going to a scope (LP: #1374548)
  * Remove contentScale variable

  [ Andrea Cimitan ]
  * Fix card implicitHeight when summary is declared, but its text is
    empty. Also fixes vertical journal height and clipping (LP:
    #1362160)
  * Redesign for pinned apps. Remove thindivider on top of ubuntu dash
    button (not needed anymore) (LP: #1377100)

  [ Ying-Chun Liu ]
  * Fix run_on_device.sh to let it run again.

  [ Nick Dedekind ]
  * Fixed indicator menu bindings to server toggle value broken by user
    interaction. (LP: #1336715)
  * Force rendering so we don't get stuck in "waitForRendering" loop in
    tests.

  [ Daniel d'Andrada ]
  * PhoneStage: focus the new topmost app after the current one closes
    itself (LP: #1375267)

  [ Michael Terry ]
  * Fix some security issues with the tablet greeter, which allowed the
    lockscreen to be bypassed. (LP: #1367715) (LP: #1367715)

  [ Michael Zanetti ]
  * scale down errorText label if necessary (LP: #1378848)

 -- Ubuntu daily release <ps-jenkins@lists.canonical.com>  Thu, 09 Oct 2014 14:05:54 +0000

unity8 (8.00+14.10.20141008-0ubuntu1) utopic; urgency=low

  [ Michael Zanetti ]
  * Dual SIM pin unlocking. Hook up the UI to the backend. (LP:
    #1267135)

  [ Antti Kaijanmäki ]
  * Dual SIM pin unlocking. Hook up the UI to the backend. (LP:
    #1267135)

  [ Ubuntu daily release ]
  * New rebuild forced

 -- Ubuntu daily release <ps-jenkins@lists.canonical.com>  Wed, 08 Oct 2014 09:41:32 +0000

unity8 (8.00+14.10.20141006-0ubuntu1) utopic; urgency=low

  [ Andrea Cimitan ]
  * Tweak card header to match the spec
  * Add preview image slideshow (LP: #1351537)

  [ Michał Sawicz ]
  * Cache more things in memory, so flicking scopes should be faster
    (LP: #1336724)
  * Tweak card header to match the spec
  * Save texture memory by limiting sourceSize (LP: #1338430)

  [ Ying-Chun Liu ]
  * Add attributes to Preview. (LP: #1282460)

  [ Albert Astals ]
  * Update pot
  * Cache more things in memory, so flicking scopes should be faster
    (LP: #1336724)
  * Save texture memory by limiting sourceSize (LP: #1338430)
  * Clip the settings list
  * Fix unlocking from the left again
  * Add wait_ makes tests more reliable

  [ Michael Zanetti ]
  * fix fading out the launcher instead of sliding it out on left-edge
    minimizing an app.
  * Make the DashCommunicator async and more flexible to handle a
    lifecycle-suspended dash (LP: #1339883)

  [ Michael Terry ]
  * Retry unlock-device script if it fails, as there is always a risk of
    a small race with boot-up. (LP: #1370644)
  * Add pull-to-refresh functionality to scopes. (LP: #1368336)

  [ CI bot ]
  * Resync trunk

 -- Ubuntu daily release <ps-jenkins@lists.canonical.com>  Mon, 06 Oct 2014 08:03:23 +0000

unity8 (8.00+14.10.20140930.2-0ubuntu1) utopic; urgency=low

  [ Alexandros Frantzis ]
  * Remove stale trusted socket before starting unity8 from upstart (LP:
    #1371597) (LP: #1371597)

  [ CI bot ]
  * Resync trunk

  [ Andrea Cimitan ]
  * Move activity indicator on top of keyboard (LP: #1354519)

  [ Gerry Boland ]
  * Cleanup: Remove unused member and fix small syntax error in
    OrientationLock

  [ josharenson ]
  * Fix lp:1367894 by correcting how the minute value is calculated in
    the panel. (LP: #1367894)

  [ Nick Dedekind ]
  * Fixed DefaultIndicatorPage test. Fixed warnings from test.

  [ Ying-Chun Liu ]
  * Remove maxLineCount in preview. (LP: 1328513) (LP: #1328513)

  [ Michael Terry ]
  * Fix some code that accidentally landed in trunk before it got
    cleaned up. The current code just has some duplication to it that
    should be unified.
  * Implement latest visual designs for passphrase lockscreen.
  * Make it easier to use the Lockscreen component from the welcome
    wizard.
  * Limit how much memory we reserve for the greeter background image,
    allowing giant images to appear correctly.

  [ Daniel d'Andrada ]
  * Add gdbTestComponentName build targets

 -- Ubuntu daily release <ps-jenkins@lists.canonical.com>  Tue, 30 Sep 2014 16:57:28 +0000

unity8 (8.00+14.10.20140926-0ubuntu1) utopic; urgency=low

  [ CI bot ]
  * Resync trunk

  [ Nick Dedekind ]
  * Visual changes for indicator RTM polishing (LP: #1329289)

  [ Ubuntu daily release ]
  * New rebuild forced

 -- Ubuntu daily release <ps-jenkins@lists.canonical.com>  Fri, 26 Sep 2014 19:12:39 +0000

unity8 (8.00+14.10.20140923-0ubuntu1) utopic; urgency=low

  [ Michael Zanetti ]
  * fix swiping away the launcher from the left edge
  * fix indicators AP test

  [ Florian Boucault ]
  * New Splash screen implementation that fakes real app

  [ Albert Astals ]
  * We need this in build-depends so that qmluitests pass in CI

  [ Daniel d'Andrada ]
  * New Splash screen implementation that fakes real app

  [ Michael Terry ]
  * Fix LC_ALL and test harder by making both manual runs of
    timeformattertest and the whole test suite use the same locale
    settings.

  [ CI bot ]
  * Resync trunk

 -- Ubuntu daily release <ps-jenkins@lists.canonical.com>  Tue, 23 Sep 2014 09:26:18 +0000

unity8 (8.00+14.10.20140918.3-0ubuntu1) utopic; urgency=low

  [ Michał Sawicz ]
  * Add -windowgeometry option to the Dash and drop any user-visible
    mentions of Dash
  * Dash: Fix issue when expanding a category and collapsing another one
    at the same time.

  [ Albert Astals ]
  * Dash: Fix issue when expanding a category and collapsing another one
    at the same time.
  * Make the categoryView invisible when we are in the preview mode (LP:
    #1341205)
  * Pixel pushing in the dash header (LP: #1365929)

  [ Ying-Chun Liu ]
  * Re-add restart button for power menu. (LP: 1358197) (LP: #1358197)

  [ Marcus Tomlinson ]
  * Don't show a preview if a null response is returned from
    scope.preview(result)

  [ Mirco Müller ]
  * Don't limit the number of text-lines for body-text. (LP: #1369438)

  [ Michael Zanetti ]
  * Don't hide launcher when nothing happens on long left edge swipes
    (LP: #1357333)
  * Rework LauncherBackend

  [ Michael Terry ]
  * When running qmluitests, make sure that they use LANGUAGE=C, fixing
    a test failure when running locally in the US.

  [ Daniel d'Andrada ]
  * Some ApplicationWindow test improvements

  [ Rodney Dawes ]
  * Check purchase state to determine if purchase was cancelled and hide
    progress. (LP: #1362622)

 -- Ubuntu daily release <ps-jenkins@lists.canonical.com>  Thu, 18 Sep 2014 21:26:42 +0000

unity8 (8.00+14.10.20140918-0ubuntu1) utopic; urgency=low

  [ Michael Zanetti ]
  * Focus first app if there are already some running when we're
    starting up (LP: #1339883)

  [ Michał Sawicz ]
  * Don't play empty urls in Notification.qml

  [ Daniel d'Andrada ]
  * Improve tst_Shell
  * Build without any warnings
  * Make tst_Card work from outside the source tree (LP:1359201) (LP:
    #1359201)

 -- Ubuntu daily release <ps-jenkins@lists.canonical.com>  Thu, 18 Sep 2014 09:44:06 +0000

unity8 (8.00+14.10.20140910.1-0ubuntu1) utopic; urgency=low

  [ Pete Woods ]
  * Disable OEM and Click scopes when system scopes are disabled

  [ CI bot ]
  * Resync trunk

  [ Pawel Stolowski ]
  * Set UNITY_SCOPES_NO_FAVORITES environment variable to make scopes
    plugin ignore favorite scopes and fix basic functionality of unity-
    scope-tool.

 -- Ubuntu daily release <ps-jenkins@lists.canonical.com>  Wed, 10 Sep 2014 08:53:57 +0000

unity8 (8.00+14.10.20140908.1-0ubuntu1) utopic; urgency=low

  [ Michał Sawicz ]
  * Use a single white pixel instead of the heavier checkers image.
  * Add support to unlock-device for the new adbd coming down the
    pipeline. Also fix autopilot tests and run scripts for that.
  * Make LVWPH non interactive while on header animation
  * Improve references to scope/scopeStyle in PreviewListView and
    PageHeader, add tests.

  [ Nick Dedekind ]
  * Support for nested prompt session. (LP: #1358388)

  [ Albert Astals ]
  * Remove unused hasAttributes variable
  * Disable dash overview if in temp scope preview
  * Block mouse events under scope overview bottombar (LP: #1362206)
  * Fix regression in focus handling due to SDK change
  * Fix warning 'Background.qml:81:21: Unable to assign bool to QUrl'
  * Fix launcher internationalization
  * Make swipe and home button press in the launcher dismiss the
    overview
  * GSV: Use proper variable since altnav renames
  * Fix some "Cannot read property 'luminance' of null" warnings
  * Make LVWPH non interactive while on header animation

  [ Mirco Müller ]
  * Implemented the needed visual updates on notifications requested by
    Design for RTM. (LP: #1348092)

  [ Michael Terry ]
  * Don't show greeter when screen turns off during a call, even if
    proximity sensor isn't active. (LP: #1347001)
  * Add support to unlock-device for the new adbd coming down the
    pipeline. Also fix autopilot tests and run scripts for that.

  [ Michael Zanetti ]
  * open the application when clicking on the title entry in the
    quicklist (LP: #1336380)
  * Don't animate x while dragging apps from the left edge (LP:
    #1360105)

  [ Diego Sarmentero ]
  * Reset button state on cancel (LP: #1362622)

 -- Ubuntu daily release <ps-jenkins@lists.canonical.com>  Mon, 08 Sep 2014 14:16:42 +0000

unity8 (8.00+14.10.20140903.1-0ubuntu1) utopic; urgency=low

  [ Nick Dedekind ]
  * Support for nested prompt session. (LP: #1358388)

 -- Ubuntu daily release <ps-jenkins@lists.canonical.com>  Wed, 03 Sep 2014 07:58:49 +0000

unity8 (8.00+14.10.20140828.1-0ubuntu1) utopic; urgency=low

  [ Michael Terry ]
  * Reverse default for the user option "allow launcher/panel in greeter
    when locked." And allow that property to be controlled by an
    AccountsService property. (LP: #1358340) (LP: #1358340)
  * With recent password support, we want to be able to unlock the
    device even with a password set. And we need to be able to do this
    once the new adbd lands. So I've added a DBus command to hide the
    greeter. This should be secure because all apps are constrained and
    if you're on the local session bus unconstrained, you already have
    access to anything you want.

 -- Ubuntu daily release <ps-jenkins@lists.canonical.com>  Thu, 28 Aug 2014 20:06:41 +0000

unity8 (8.00+14.10.20140827.2-0ubuntu1) utopic; urgency=low

  [ Michał Sawicz ]
  * Implement scope header customization options
  * Don't ignore empty attributes in CardAttributes.qml and improve its
    encapsulation (LP: #1355901)
  * Add support for preview button color customization. Deprecate
    support for action icons.
  * Add table preview widget
  * Make "See Less" get stuck at the bottom of the view
  * Support alternative navigation in the dash.
  * Add scope settings UI
  * Add scope favoriting support
  * Passcode, not PIN (LP: #1361114)

  [ Jussi Pakkanen ]
  * Use nullptr instead of NULL.

  [ Albert Astals ]
  * Add table preview widget
  * Make "See Less" get stuck at the bottom of the view
  * Support alternative navigation in the dash.
  * Make the PageHeaderLabelTest pass under valgrind

  [ Benjamin Zeller ]
  * Add support for scope:// url in the dash (LP: #1361349)

  [ Marcus Tomlinson ]
  * Handle the openScope signal in "tempScopeItem" (ScopesOverview.qml)
    as is done with "scopeItem" (Dash.qml) (LP: #1356410)

  [ Daniel d'Andrada ]
  * Make "See Less" get stuck at the bottom of the view

  [ Andrea Cimitan ]
  * Fix right padding on overlay card
  * Add scope settings UI

  [ Michael Zanetti ]
  * use a smaller asset for the app's dropshadow (LP: #1359157)

 -- Ubuntu daily release <ps-jenkins@lists.canonical.com>  Wed, 27 Aug 2014 15:37:05 +0000

unity8 (8.00+14.10.20140825.3-0ubuntu1) utopic; urgency=low

  [ Daniel d'Andrada ]
  * SpreadDelegate - properly transition between splash screen, surface
    and screenshot

  [ Michał Sawicz ]
  * Rename Ubuntu.Connectivity to Unity.Connectivity to avoid name clash

 -- Ubuntu daily release <ps-jenkins@lists.canonical.com>  Mon, 25 Aug 2014 13:10:57 +0000

unity8 (8.00+14.10.20140822-0ubuntu1) utopic; urgency=low

  [ Albert Astals ]
  * More stable dash overview tests
  * PreviewExpandable: "widgets" is a model, not an array

  [ Alberto Aguirre ]
  * Proxy inactivity timeout values from gsettings into Unity.Screen
    (LP: #1230345)

  [ Gerry Boland ]
  * Cancel open PAM interactions on shutdown - fixes hang on logout on
    desktop (LP: #1353041)

  [ Diego Sarmentero ]
  * Show progress bar on payment button click The payment process has a
    small delay before the UI comes up which might cause confusion. Show
    a progress bar with unknown value to indicate activity. (LP:
    #1354139)

  [ Mirco Müller ]
  * Made notification qml-test pass again by using Component.onCompleted
    instead of onOpacityChanged for the time being.

  [ Michael Zanetti ]
  * Implement new lockscreen designs

  [ Michael Terry ]
  * Show the SIM unlock dialog immediately after booting, and enable its
    emergency call button.
  * Always keep indicator/launcher locked state in sync with whether the
    user is authenticated. (LP:# 1357230) (LP: #1357230)
  * Allow logging into a desktop or tablet session again, by properly
    dismissing old PAM conversations. (LP: #1350878) In a desktop or
    tablet, we were accidentally starting two PAM conversations in
    sequence on startup. Which is a small bug; it shouldn't normally be
    a problem, since each new PAM conversation should kill the old
    one.But the way we were killing the old one was subject to a thread
    race condition. See, a PAM conversation thread won't exit until all
    its prompts are answered. And what we do when we kill a PAM
    conversation is to answer all prompts with empty strings.But it's
    possible that when we want to kill a PAM conversation that it hasn't
    actually gotten to the point of prompting us yet. And when those
    prompts do come through, we were treating them as prompts for the
    new PAM conversation.So I've changed the PAM conversation logic to
    include a pam_handle and compare the handle with the current handle
    when being prompted. If it's an old handle, we just dismiss the
    prompt with an empty string response.Oh, and I fixed the bug that
    caused two prompts on startup in the first place. (But we still need
    the above logic anyway, for when you switch users quickly.) (LP:
    #1350878)

  [ Martin Pitt ]
  * Mark for using language packs.

 -- Ubuntu daily release <ps-jenkins@lists.canonical.com>  Fri, 22 Aug 2014 09:29:41 +0000

unity8 (8.00+14.10.20140820-0ubuntu1) utopic; urgency=low

  [ CI bot ]
  * Resync trunk

  [ Nick Dedekind ]
  * Fixed CachedUnityMenuModel destruction unhinging indicators. (LP:
    #1328646)

  [ Mirco Müller ]
  * Temporarily disable any opacity-animation for notifications to
    unblock the train due to LP: 1354406. (LP: #1354406)

 -- Ubuntu daily release <ps-jenkins@lists.canonical.com>  Wed, 20 Aug 2014 20:03:55 +0000

unity8 (8.00+14.10.20140817-0ubuntu1) utopic; urgency=low

  [ CI bot ]
  * Resync trunk

  [ Michał Sawicz ]
  * Fix dash overview test and prevent crash in mock ApplicationInfo's
    d'tor. tryCompareFunction didn't work because .item threw.

 -- Ubuntu daily release <ps-jenkins@lists.canonical.com>  Sun, 17 Aug 2014 00:37:35 +0000

unity8 (8.00+14.10.20140815.1-0ubuntu1) utopic; urgency=low

  [ Michael Terry ]
  * Bring dialer to front on incoming call even when device is locked
    (LP: #1354532)

  [ CI bot ]
  * Resync trunk

  [ Michał Sawicz ]
  * Use palette's baseText for text colour in dash.
  * Update qmltypes definitions
  * Move PageHeader out of qml/Components into qml/Dash
  * Reshuffle and update dependencies
  * Fix cardtool test and make card creator output debugging info on
    errors.
  * Support previews for scopes in overview and hook up preview
    processing to activity indicator.
  * Fix notifications indicator title
  * Fix horizontal list activation and add test for it.

  [ Ying-Chun Liu ]
  * Add button colors and i18n for power off dialog. (LP: #1354506)

  [ Mirco Müller ]
  * Force plain-text rendering for summary- and body-text. (LP:
    #1335787)

 -- Ubuntu daily release <ps-jenkins@lists.canonical.com>  Fri, 15 Aug 2014 17:38:07 +0000

unity8 (8.00+14.10.20140814.1-0ubuntu1) utopic; urgency=low

  [ Michael Terry ]
  * Add --lightdm= argument to ./run.sh that lets developers choose
    which lightdm backend to use. Stop letting a user that is
    immediately denied via PAM into the shell by fixing some assumptions
    that a user which was not prompted was successfully authenticated.
    This is not a common situation, you'd have to manually change your
    PAM config. Fix a small console warning .
  * Make wrong-password handling much nicer by showing a pretty spinner
    while we wait for PAM, by improving the prompt text to match
    designs, by forcing the user to wait five seconds after every five
    failed attemps, and by supporting (but not yet enabling) an opt-in
    "factory-reset your phone after X failed attemps" feature.

  [ Michael Zanetti ]
  * bring back network caching in dash (LP: #1355729)

  [ Michał Sawicz ]
  * Add --lightdm= argument to ./run.sh that lets developers choose
    which lightdm backend to use. Stop letting a user that is
    immediately denied via PAM into the shell by fixing some assumptions
    that a user which was not prompted was successfully authenticated.
    This is not a common situation, you'd have to manually change your
    PAM config. Fix a small console warning .
  * Fix anchor in PreviewListView.qml.
  * Make wrong-password handling much nicer by showing a pretty spinner
    while we wait for PAM, by improving the prompt text to match
    designs, by forcing the user to wait five seconds after every five
    failed attemps, and by supporting (but not yet enabling) an opt-in
    "factory-reset your phone after X failed attemps" feature.
  * Add new horizontal list category layout. (LP: #1352226)
  * Fix qml tests - loader around PageHeader, more retries for selecting
    a scope and undefined attributes in mock overview scope.

  [ Leo Arias ]
  * Added autopilot helpers and tests for the launcher and dash icon.
  * Added an autopilot helper to click a scope item.
  * Added an autopilot test for focusing an app clicking the icon on the
    launcher.

  [ Mirco Müller ]
  * Allow ENTER/RETURN in a TextField to accept a snap-decision
    notification. (LP: #1305885)

 -- Ubuntu daily release <ps-jenkins@lists.canonical.com>  Thu, 14 Aug 2014 01:29:55 +0000

unity8 (8.00+14.10.20140811-0ubuntu1) utopic; urgency=low

  [ Andrea Cimitan ]
  * Add emblem support in dash cards.

  [ Michael Terry ]
  * Fix a variety of design nits with the current lockscreen: * disable
    indicators and launcher when locked * when reversing the direction
    of a greeter flick, treat it as a cancel * don't animate dots when
    changing the infographic data source * make cancelling a login
    nicer: * reduce the delay before greeter starts animating * show the
    greeter from the same side of the screen that it hid to * don't re-
    animate the infographic (LP: #1351027)

  [ Stephen M. Webb ]
  * enables the unity8 upstart job for desktop sessions (LP: #1353041)

  [ Albert Astals ]
  * Dash Overview (LP: #1317683)
  * GenericScopeView: On click only activate scope:// uris and
    clickscope items The rest of clicks result in a preview, also
    scope:// uris don't get a preview
  * Pass the scope search hint up to the search line

 -- Ubuntu daily release <ps-jenkins@lists.canonical.com>  Mon, 11 Aug 2014 19:03:41 +0000

unity8 (8.00+14.10.20140808-0ubuntu1) utopic; urgency=low

  [ CI bot ]
  * Resync trunk

  [ Nick Dedekind ]
  * Added application prompt surfaces to allow prompting application
    which have not yet created a surface.

 -- Ubuntu daily release <ps-jenkins@lists.canonical.com>  Fri, 08 Aug 2014 12:15:05 +0000

unity8 (8.00+14.10.20140806.1-0ubuntu1) utopic; urgency=low

  [ Michal Hruby ]
  * Work with the scopes-v4 branch + departments->navigation renaming

  [ Michał Sawicz ]
  * Hardcode art shape size for click scope local and predefined
    categories While at it, drop the fillmode of cards
  * Use the correct API in PageHeader. (LP: #1353048)
  * Refactor dash activity indicator. (LP: #1351539)

  [ Albert Astals ]
  * Dash Departments fixes Update maxHeight manually since it depends on
    the position of the item and its parents and it can't know when the
    binding has to be updated Make parent stuff non interactive when the
    department list is shown
  * PageHeader: when on search clip y-coordinates otherwise the
    background spills out when on search (LP: #1350398)
  * Dash: Implement OverlayColor support in Cards
  * Hardcode art shape size for click scope local and predefined
    categories While at it, drop the fillmode of cards
  * Make test_departments test more stable There's various
    DashDepartments on the dash, make sure we're working over the one
    that is on screen, otherwise clicks don't end up where they should
  * Work with the scopes-v4 branch + departments->navigation renaming
  * Fixes for dash as app Load i18n catalog Process command line options
    Add the posibility to have a mouse touch adaptor (LP: #1353351)
  * Implement the Expandable Preview Widget Now TextSummary is not
    expandable by itself anymore, you have to use it inside an
    Expandable to get the behaviour
  * Add test prefix to xml output, seems CI needs it

  [ Antti Kaijanmäki ]
  * Indicators: Adds new ModemInfoItem to be used with indicator-network
    (LP: #1329204)

  [ Michael Terry ]
  * When the edge demo is running, don't show the greeter if the screen
    is turned off. This avoids an odd interaction where parts of the
    greeter are disabled but the edge demo isn't visible until you slide
    the greeter away. (LP: #1283425)
  * Don't hardcode the phablet password in our testing script.

  [ Ying-Chun Liu ]
  * Add divider dots.

  [ Mirco Müller ]
  * Make sure the TextField of a snap-decision notification has the
    active focus upon creation, thus the osk shows up right away. (LP:
    #1346867)

  [ Andrea Cimitan ]
  * Add touchdown effect to dash cards.
  * Import Ubuntu.Components for preview image gallery to pick up
    default flicking speeds.

 -- Ubuntu daily release <ps-jenkins@lists.canonical.com>  Wed, 06 Aug 2014 19:40:05 +0000

unity8 (8.00+14.10.20140805-0ubuntu1) utopic; urgency=low

  [ Michael Zanetti ]
  * Split the dash from the shell into a separate app (LP: #1232687)

  [ Leo Arias ]
  * Update the autopilot tests to work with the new dash app.

  [ Daniel d'Andrada ]
  * Split the dash from the shell into a separate app (LP: #1232687)

 -- Ubuntu daily release <ps-jenkins@lists.canonical.com>  Tue, 05 Aug 2014 12:06:31 +0000

unity8 (8.00+14.10.20140731.1-0ubuntu1) utopic; urgency=low

  [ Gerry Boland ]
  * Fix the run.sh script - pretend to be running with qtmir and emit
    SIGSTOP at the right time

  [ Ying-Chun Liu ]
  * Implement Attribute UI. (LP: #1282460)

  [ Albert Astals ]
  * Hide search history popup as soon as you start typing As discussed
    with Mike and Saviq
  * Compile with for scopes-v3 unity-api
  * PageHeader: Unfocus search field when search entry is selected
  * Show search field if the search query changes
  * Test: Add a condition for art.height being > 0 means stuff has
    already been layouted a bit without it it can happen that we get 0
    for everything at startup and tests still pass
  * Remove leftover in test of an old headerless implementation

  [ Michael Zanetti ]
  * Drop Recent apps category from Dash (LP: #1281092)
  * update launcher count emblems to match new spec (LP: #1338984)

  [ Bill Filler ]
  * disable predictive text for dash search field (LP: #1340409)

  [ CI bot ]
  * Resync trunk

  [ Antti Kaijanmäki ]
  * DefaultIndicatorPage: use Loader status to determine the visible
    property. (LP: #1350555)

 -- Ubuntu daily release <ps-jenkins@lists.canonical.com>  Thu, 31 Jul 2014 16:51:01 +0000

unity8 (8.00+14.10.20140729.1-0ubuntu1) utopic; urgency=low

  [ Michael Terry ]
  * Check user's pin/password using PAM, instead of a plaintext keyfile.
    New build dependency: libpam0g-dev for phone unlock with PAM (LP:
    #1234983)

 -- Ubuntu daily release <ps-jenkins@lists.canonical.com>  Tue, 29 Jul 2014 23:36:30 +0000

unity8 (8.00+14.10.20140729-0ubuntu1) utopic; urgency=medium

  [ Gerry Boland ]
  [ Daniel d'Andrada ]
  * Re-architecture unity8 to use the QtMirCompositor library so that
    the Qt scenegraph renderer is used as the Mir compositor, and
    application surfaces are added to the QML scene as items.
    
  [ Michael Zanetti ]
  * Port phone right-edge spread code to use QtCompositor
  * Add right-edge spread animation for tablet

  [ Ubuntu daily release ]
  * New rebuild forced

 -- Ubuntu daily release <ps-jenkins@lists.canonical.com>  Tue, 29 Jul 2014 15:07:32 +0000

unity8 (7.90+14.10.20140725-0ubuntu1) utopic; urgency=low

  [ CI bot ]
  * Resync trunk

  [ Michał Sawicz ]
  * Fix the ap test for applications.

  [ Albert Astals ]
  * Use deleteLater instead of a direct delete We are seeing a crash in
    QQuickWindowPrivate::polishItems because LVWPH is deleting items to
    polish from it's updatePolish which means the set in
    QQuickWindowPrivate::polishItems may end up with some yet-to-
    process-but-now-deleted items. Switching to deleteLater fixes this

 -- Ubuntu daily release <ps-jenkins@lists.canonical.com>  Fri, 25 Jul 2014 10:47:34 +0000

unity8 (7.90+14.10.20140724.1-0ubuntu1) utopic; urgency=low

  [ Michael Zanetti ]
  * properly parent launcher items (LP: #1347902)

  [ Michał Sawicz ]
  * Move the PyDev project files to the root, supporting .py scripts
    outside of tests/autopilot. Add Autopilot Run and List launch
    configurations to easily support debugging in Eclipse. Use
    add_unity8_mock macro in the Telephony plugin.
  * Drop FilterGrid and refactor height animations in GenericScopeView.
    Also implement forced category expansion. (LP: #1326470)
  * Move expansion button from section header to category footer. (LP:
    #1261300)
  * Fix expect-sigstop enviroment variable name. (LP: #1346819)
  * Make headerless categories easier Instead of having no header
    category (which is a bit confusing since the LVWPH code was designed
    so that when a category has no header it is because it shares the
    category with the previous one) what we have for headerless
    categories is a header of height 0, this way everything works as it
    should and results in cleaner code in the LVWPH and in
    GenericScopeView
  * Add support for header links.
  * Add dash PageHeader styling.

  [ Albert Astals ]
  * Make headerless categories easier Instead of having no header
    category (which is a bit confusing since the LVWPH code was designed
    so that when a category has no header it is because it shares the
    category with the previous one) what we have for headerless
    categories is a header of height 0, this way everything works as it
    should and results in cleaner code in the LVWPH and in
    GenericScopeView

 -- Ubuntu daily release <ps-jenkins@lists.canonical.com>  Thu, 24 Jul 2014 20:41:29 +0000

unity8 (7.90+14.10.20140723.4-0ubuntu1) utopic; urgency=low

  [ thomas-voss ]
  * Explicitly select gcc version.

 -- Ubuntu daily release <ps-jenkins@lists.canonical.com>  Wed, 23 Jul 2014 15:32:41 +0000

unity8 (7.90+14.10.20140721.1-0ubuntu1) utopic; urgency=low

  [ Michael Terry ]
  * Allow running the dialer-app in emergency mode when the screen is
    locked.

  [ Michał Sawicz ]
  * Add missing nameOwner property to mock UnityMenuModel.

  [ Albert Astals ]
  * Fix name, There's nothing called pageHeader in this file

 -- Ubuntu daily release <ps-jenkins@lists.canonical.com>  Mon, 21 Jul 2014 14:57:08 +0000

unity8 (7.90+14.10.20140717.3-0ubuntu1) utopic; urgency=low

  [ Nick Dedekind ]
  * Added environment variable to upstart conf for mir trusted socket
  * Removed indicator menu dismissal on menu activation (LP: #1337771)

 -- Ubuntu daily release <ps-jenkins@lists.canonical.com>  Thu, 17 Jul 2014 16:35:52 +0000

unity8 (7.90+14.10.20140717.1-0ubuntu1) utopic; urgency=low

  [ Michał Sawicz ]
  * Only generate .qmltypes files manually, no need to do it build-time.
    It didn't work when cross-compiling either, and required builders to
    have otherwise unnecessary environment.
  * Fix CardCreator test. It got broken with a merge that got landed
    along side of it.

  [ Ying-Chun Liu ]
  * Add reboot/shutdown (LP: #1234062)

  [ Albert Astals ]
  * Make the departments test more stable

  [ Mirco Müller ]
  * Fixes gap at top of sim-unlock/fullscreen notification (point 1.),
    fixes blocking overlay if underlying UnityMenuModel vanishes from
    DBus (point 2.). The third bullet-point of the bug-report, lockup of
    shell-UI, could not be reproduced. (LP: #1308011)

  [ Michael Terry ]
  * Expose a new greeter DBus property, IsActive, which tells apps and
    indicators when the integrated-greeter screen is active. Useful for
    switching UI modes when the screen is locked.
  * Allow the session to bring up the greeter/lockscreen over DBus. The
    emergency dialer will need this support in order to cancel bringing
    it up.

  [ Michael Zanetti ]
  * Fixes gap at top of sim-unlock/fullscreen notification (point 1.),
    fixes blocking overlay if underlying UnityMenuModel vanishes from
    DBus (point 2.). The third bullet-point of the bug-report, lockup of
    shell-UI, could not be reproduced. (LP: #1308011)

 -- Ubuntu daily release <ps-jenkins@lists.canonical.com>  Thu, 17 Jul 2014 09:38:20 +0000

unity8 (7.90+14.10.20140714-0ubuntu1) utopic; urgency=low

  [ Michał Sawicz ]
  * Activate all results in click scope by default. (LP: #1341262)

  [ Mirco Müller ]
  * Added support for utilization of the ComboButton SDK-element for
    snap-decision notifications with many actions.

 -- Ubuntu daily release <ps-jenkins@lists.canonical.com>  Mon, 14 Jul 2014 18:20:25 +0000

unity8 (7.90+14.10.20140709.2-0ubuntu1) utopic; urgency=low

  [ Michal Hruby ]
  * Fix FTBFS when using latest unity-api.

  [ Michał Sawicz ]
  * Refactor carousel item activation.
  * Refactor ScopeItem into GenericScopeView.
  * Add initial support for scope customizations.
  * Make rating stars in PreviewReviewDisplay.qml non-interactive. (LP:
    #1337508)

  [ Nick Dedekind ]
  * Added active call hint A hint is displayed in the indicator panel
    when an call is active on the Telephony Serivce

  [ Albert Astals ]
  * We need to boostrap height also when we have 1 item ^_^ (LP:
    #1337408)
  * Add initial support for scope customizations.
  * CardCreator: Give a correct implicitHeight if we only have art The
    hasSubtitle change is really unrelated and not needed here, just
    sneaking it in to not create yet another review. (LP: #1330899)
  * Fake Scopes Plugin: Register PreviewModelInterface

  [ Michael Zanetti ]
  * make the launcher's drag'n'drop indicator more prominent (LP:
    #1332042)
  * make launcher items live having them non-live is not really required
    and reveals an issue in combination with UbuntuShape (LP: #1302761)
  * Fade out launcher in place instead of moving it to the left on long
    left edge swipes. (LP: #1332096)
  * update launcher icon glow as requested by design (LP: #1336725)
  * update header in dash to use the new header from the SDK (LP:
    #1335491)
  * fix testPreview with larger GRID_UNIT_PX values
  * clip the corner of pinned icons in the launcher as per new design
  * update launcher background according to latest design (LP: #1336314)
  * Update Launcher's home button design according to new spec. (LP:
    #1329331)

  [ CI bot ]
  * make launcher items live having them non-live is not really required
    and reveals an issue in combination with UbuntuShape (LP: #1302761)

 -- Ubuntu daily release <ps-jenkins@lists.canonical.com>  Wed, 09 Jul 2014 19:46:11 +0000

unity8 (7.90+14.10.20140707-0ubuntu1) utopic; urgency=low

  [ Nick Dedekind ]
  * Added support for TransferMenu

 -- Ubuntu daily release <ps-jenkins@lists.canonical.com>  Mon, 07 Jul 2014 11:40:59 +0000

unity8 (7.90+14.10.20140703.1-0ubuntu1) utopic; urgency=low

  [ Michał Sawicz ]
  * Initial code for a payment button widget, to handle purchasing apps
    from the click scope.

  [ Nick Dedekind ]
  * Moved [Message]MenuItemFacotory from Unity.Indicators plugin to qml
    folder.

  [ Albert Astals ]
  * EasingCurve: Initialize members
  * Fix valgrind warning by not emitting reset on model destructor That
    won't be supported until Qt 5.4 More info at https://bugreports.qt-
    project.org/browse/QTBUG-39780 Warning was ==16693== Invalid read of
    size 8 ==16693== at 0x72B19A0: QQmlContext::isValid() const
    (qqmlcontext.cpp:231) ==16693== by 0x736C82B:
    QQmlDelegateModelPrivate::emitChanges() (qqmldelegatemodel.cpp:1412)
    ==16693== by 0x7372AE6: QQmlDelegateModel::_q_modelReset()
    (qqmldelegatemodel.cpp:1463) ==16693== by 0x7397224:
    QQmlDelegateModel::qt_static_metacall(QObject*, QMetaObject::Call,
    int, void**) (moc_qqmldelegatemodel_p.cpp:196) ==16693== by
    0x739769E: QQmlDelegateModel::qt_metacall(QMetaObject::Call, int,
    void**) (moc_qqmldelegatemodel_p.cpp:292) ==16693== by 0x66379CC:
    QMetaObject::activate(QObject*, int, int, void**) (in
    /usr/lib/x86_64-linux-gnu/libQt5Core.so.5.3.0) ==16693== by
    0x65AEEFD: QAbstractItemModel::endResetModel() (in /usr/lib/x86_64-
    linux-gnu/libQt5Core.so.5.3.0) ==16693== by 0x23461EFD:
    FakeIndicatorsModel::unload() (fakeindicatorsmodel.cpp:53) ==16693==
    by 0x23461E13: FakeIndicatorsModel::~FakeIndicatorsModel()
    (fakeindicatorsmodel.cpp:34) ==16693== by 0x2345C073:
    QQmlPrivate::QQmlElement<FakeIndicatorsModel>::~QQmlElement() (in
    /home/tsdgeos_work/phablet/unity8/investigate_test_shell_crash/build
    dir/tests/mocks/Unity/Indicators/libIndicatorsFakeQml.so) ==16693==
    by 0x2345C0A3:
    QQmlPrivate::QQmlElement<FakeIndicatorsModel>::~QQmlElement()
    (qqmlprivate.h:106) ==16693== by 0x663636B:
    QObjectPrivate::deleteChildren() (in /usr/lib/x86_64-linux-
    gnu/libQt5Core.so.5.3.0) ==16693== Address 0x1862d448 is 8 bytes
    inside a block of size 16 free'd ==16693== at 0x4C2C2BC: operator
    delete(void*) (vg_replace_malloc.c:503) ==16693== by 0x72B21B8:
    QQmlContextData::destroy() (qqmlcontext.cpp:647) ==16693== by
    0x7293458: QQmlPrivate::qdeclarativeelement_destructor(QObject*)
    (qqmlengine.cpp:612) ==16693== by 0x6C0CADD:
    QQmlPrivate::QQmlElement<QQuickItem>::~QQmlElement()
    (qqmlprivate.h:105) ==16693== by 0x663636B:
    QObjectPrivate::deleteChildren() (in /usr/lib/x86_64-linux-
    gnu/libQt5Core.so.5.3.0) ==16693== by 0x663F0EB: QObject::~QObject()
    (in /usr/lib/x86_64-linux-gnu/libQt5Core.so.5.3.0) ==16693== by
    0x6BF64B5: QQuickItem::~QQuickItem() (qquickitem.cpp:2064) ==16693==
    by 0x6C0CAE5: QQmlPrivate::QQmlElement<QQuickItem>::~QQmlElement()
    (qqmlprivate.h:106) ==16693== by 0x663636B:
    QObjectPrivate::deleteChildren() (in /usr/lib/x86_64-linux-
    gnu/libQt5Core.so.5.3.0) ==16693== by 0x663F0EB: QObject::~QObject()
    (in /usr/lib/x86_64-linux-gnu/libQt5Core.so.5.3.0) ==16693== by
    0x6BF64B5: QQuickItem::~QQuickItem() (qquickitem.cpp:2064) ==16693==
    by 0x6C0CAE5: QQmlPrivate::QQmlElement<QQuickItem>::~QQmlElement()
    (qqmlprivate.h:106) (LP: #1332598)

  [ Michael Zanetti ]
  * drop launcher item spacing (LP: #1332022)
  * change wording in launcher quicklist (LP: #1332035)

  [ Alejandro J. Cura ]
  * Initial code for a payment button widget, to handle purchasing apps
    from the click scope.

  [ Rodney Dawes ]
  * Initial code for a payment button widget, to handle purchasing apps
    from the click scope.

  [ Renato Araujo Oliveira Filho ]
  * Create IndicatorsLight.qml component used to control indicator led.
    A blue led will pulse if the message indicator is blue and screen is
    off.

 -- Ubuntu daily release <ps-jenkins@lists.canonical.com>  Thu, 03 Jul 2014 14:47:46 +0000

unity8 (7.90+14.10.20140701.2-0ubuntu2) utopic; urgency=medium

  * debian/control: 
    list qtdeclarative5-ubuntu-ui-toolkit-plugin-gles as an alternative 
    choice, since provides are not versionned, should restore installability
    on amd64 and i386

 -- Sebastien Bacher <seb128@ubuntu.com>  Thu, 03 Jul 2014 13:26:38 +0200

unity8 (7.90+14.10.20140701.2-0ubuntu1) utopic; urgency=medium

  [ Michał Sawicz ]
  * Adapt to suru theme.

 -- Ubuntu daily release <ps-jenkins@lists.canonical.com>  Tue, 01 Jul 2014 15:10:35 +0000

unity8 (7.89+14.10.20140627-0ubuntu1) utopic; urgency=low

  [ Michael Terry ]
  * Fix path in launcher mock after moving our mock icons, to avoid a
    lot of "icon not found" warnings during qmluitests.
  * Fix the testMultiGreeter qmluitest. Incoming method variables are
    apparently read-only in Qt5.3. (LP: #1332488)

  [ CI bot ]
  * Resync trunk

  [ Michał Sawicz ]
  * Adapt scope mock to new api and quiet unused variable warnings.
  * Fix dynamic overlay height. (LP: #1334879)
  * Don't center items in CardVerticalJournal, kind of beats the
    purpose... Also don't bind unnecessarily.

  [ Ying-Chun Liu ]
  * Fix LP:1330957 Fix some failed test cases. (LP: #1330957)

  [ Albert Astals ]
  * Don't seem to need this waitForRendering And makes test fail in 5.3

 -- Ubuntu daily release <ps-jenkins@lists.canonical.com>  Fri, 27 Jun 2014 08:47:58 +0000

unity8 (7.89+14.10.20140624.1-0ubuntu1) utopic; urgency=low

  [ Alberto Aguirre ]
  * Update Powerd plugin and Shell.qml to accommodate changes in the
    display power state notification.

 -- Ubuntu daily release <ps-jenkins@lists.canonical.com>  Tue, 24 Jun 2014 17:11:08 +0000

unity8 (7.89+14.10.20140624-0ubuntu1) utopic; urgency=low

  [ Ying-Chun Liu ]
  * Add logout support. Reviewed by: Daniel d'Andrada (LP: #1302213)

 -- Ubuntu daily release <ps-jenkins@lists.canonical.com>  Tue, 24 Jun 2014 08:17:09 +0000

unity8 (7.89+14.10.20140623.1-0ubuntu1) utopic; urgency=low

  [ Michał Sawicz ]
  * Make so that fixedArtShapeSize actually fixes artShapeSize.

  [ Albert Astals ]
  * Add VerticalJournal integration to Dash/scopes/QML (LP: #1326467)
  * Make so that fixedArtShapeSize actually fixes artShapeSize.

  [ Mirco Müller ]
  * Added the frontend-part of sound-hint support for notifications with
    updated QML-tests.

 -- Ubuntu daily release <ps-jenkins@lists.canonical.com>  Mon, 23 Jun 2014 11:17:12 +0000

unity8 (7.89+14.10.20140619.3-0ubuntu1) utopic; urgency=low

  * New rebuild forced

 -- Ubuntu daily release <ps-jenkins@lists.canonical.com>  Thu, 19 Jun 2014 16:02:41 +0000

unity8 (7.89+14.10.20140619.2-0ubuntu1) utopic; urgency=low

  [ Albert Astals ]
  * Departments support (LP: #1320847)

 -- Ubuntu daily release <ps-jenkins@lists.canonical.com>  Thu, 19 Jun 2014 11:17:40 +0000

unity8 (7.89+14.10.20140616.1-0ubuntu1) utopic; urgency=low

  [ Pawel Stolowski ]
  * Extend the hack for click scope categories with the upcoming 'store'
    category: single-tap on results from the 'store' category should
    activate them, instead of requesting a preview. (LP: #1326292)

  [ Albert Astals ]
  * Drop the " Preview" suffix from Preview title As requested in
    https://bugs.launchpad.net/unity8/+bug/1316671 (LP: #1316671)

 -- Ubuntu daily release <ps-jenkins@lists.canonical.com>  Mon, 16 Jun 2014 14:43:01 +0000

unity8 (7.89+14.10.20140613-0ubuntu1) utopic; urgency=medium

  [ Michael Terry ]
  * Revert split greeter for now.  We will bring it back as an option
    for Desktop, but use a big hammer revert right now to get Touch back
    in shape.

  [ CI bot ]
  * Fix build problems. Reviewed by: Michael Terry (LP: #1328850)

 -- Ubuntu daily release <ps-jenkins@lists.canonical.com>  Fri, 13 Jun 2014 08:30:48 +0000

unity8 (7.88+14.10.20140606-0ubuntu1) utopic; urgency=low

  [ Michał Sawicz ]
  * Make lockscreen buttons translatable.

  [ Albert Astals ]
  * Correctly mark these functions as overrides
  * Remove connections to non existant signal
  * Better test name
  * Improvements for headerless categories LVPWH: No section name -> no
    header LVPWH: New hasSectionHeader context property for delegates
    GSV: Add topMargin if no hasSectionHeader (LP: #1326415)
  * Make tryVerticalJournal, tryHorizontalJournal and tryOrganicGrid
    work again

  [ Michael Zanetti ]
  * Don't crash when we get an invalid app from ApplicationManager (LP:
    #1309162)

  [ Andrea Cimitan ]
  * Workaround for lp1324159 (LP: #1322233, #1324159)

  [ CI bot ]
  * Resync trunk

  [ Florian Boucault ]
  * Application startup: changed splash rectangle to be black instead of
    white and added a neat little animation. (LP: #1124265)

 -- Ubuntu daily release <ps-jenkins@lists.canonical.com>  Fri, 06 Jun 2014 11:38:53 +0000

unity8 (7.88+14.10.20140603.1-0ubuntu1) utopic; urgency=medium

  [ Michael Terry ]
  * Bump version so ubuntu-touch-session can reference this one

 -- Ubuntu daily release <ps-jenkins@lists.canonical.com>  Tue, 03 Jun 2014 20:31:00 +0000

unity8 (7.87+14.10.20140603.1-0ubuntu1) utopic; urgency=low

  [ CI bot ]
  * Resync trunk

  [ Michał Sawicz ]
  * Move env setup past session init in greeter wrapper. (LP: #1325882)

 -- Ubuntu daily release <ps-jenkins@lists.canonical.com>  Tue, 03 Jun 2014 10:33:11 +0000

unity8 (7.87+14.10.20140530.1-0ubuntu3) utopic; urgency=medium

  * no change rebuild

 -- Oliver Grawert <ogra@ubuntu.com>  Mon, 02 Jun 2014 16:19:10 +0200

unity8 (7.87+14.10.20140530.1-0ubuntu2) utopic; urgency=medium

  * drop dbus-x11 dependency of unity8-greeter, it makes us end up with
    multiple session dbus daemons which breaks many AP tests in the lab

 -- Oliver Grawert <ogra@ubuntu.com>  Mon, 02 Jun 2014 14:50:59 +0200

unity8 (7.87+14.10.20140530.1-0ubuntu1) utopic; urgency=medium

  [ Michael Terry ]
  * Bump version for Breaks due to unity8-greeter
  * In split mode, determine whether the application identifiers in
    AccountsService are click packages or not, so we know the correct
    url prefix to use.
  * Start logrotate in the greeter's session.

 -- Ubuntu daily release <ps-jenkins@lists.canonical.com>  Fri, 30 May 2014 09:29:15 +0000

unity8 (7.86+14.10.20140527-0ubuntu1) utopic; urgency=low

  [ Andrea Cimitan ]
  * Passes to make tryCommand -qmljsdebugger=port:3768 to enable
    debug/profiling test apps
  * Fixes carousel shadow

  [ Michał Sawicz ]
  * Use dpkg-architecture, not gcc, to determine the machine triplet.

  [ Ying-Chun Liu ]
  * Fix ZoomableImage test failure. (LP: #1317254)

  [ Albert Astals ]
  * We don't need iconutils in this mock
  * Don't reserve space for mascot if no mascot is specified (LP:
    #1319343)
  * CardHeader is no more, remove stale line in CMakeLists.txt
  * GenericScopeViewTest: Wait a bit more Otherwise sometimes we end
    getting up the wrong delegate (maybe one that will be garbage
    collected?) (LP: #1322279)
  * Fix crash in organicgridtest

  [ Daniel d'Andrada ]
  * Remove Shell's underlay background image as it cannot be seen
    anymore Now that the Dash has its own, opaque, background, the
    underlay's background image can no longer be seen. So it's just a
    waste of resources to have it.

  [ Michael Terry ]
  * Use the same animation when dismissing a greeter slide from the
    launcher as from a normal greeter drag. (LP: #1316513)

  [ Michael Zanetti ]
  * enhance lockscreen add a retry indication label (e.g. 3 attempts
    left). add an additional label (e.g. phone number for multi sim).
    add a infoPopup (e.g. to display a warning for last retry). add min
    and max limit values. add tests for the above (LP: #1302050)

 -- Ubuntu daily release <ps-jenkins@lists.canonical.com>  Tue, 27 May 2014 07:47:11 +0000

unity8 (7.86+14.10.20140522-0ubuntu1) utopic; urgency=low

  [ Albert Astals ]
  * Use Interface classes from unity-api

 -- Ubuntu daily release <ps-jenkins@lists.canonical.com>  Thu, 22 May 2014 17:59:23 +0000

unity8 (7.86+14.10.20140519-0ubuntu1) utopic; urgency=low

  [ Ubuntu daily release ]
  * New rebuild forced

  [ Albert Astals ]
  * Use the new displayMargin feature Also port our DashViews to use
    same naming and behaviour + update tests

 -- Ubuntu daily release <ps-jenkins@lists.canonical.com>  Mon, 19 May 2014 07:35:51 +0000

unity8 (7.86+14.10.20140516.5-0ubuntu1) utopic; urgency=low

  [ Michal Hruby ]
  * Updated scope tool to create proper config files after recent
    libunity-scopes-api changes.

  [ Michał Sawicz ]
  * Refactor export_qmlfiles and export_qmlplugins to be more generic
    and clean up installed mocks.

  [ Albert Astals ]
  * Remove empty dirs
  * Set the tabbarmodel index as we do on real code It works better :D
    (LP: #1317255)

  [ Thomi Richards ]
  * Use new import location for ProcessSearchError in process_helpers
    script.

  [ Andrea Cimitan ]
  * Adds shadow for the carousel

  [ Daniel d'Andrada ]
  * Remove Revealer component It's not used anywhere anymore. It's been
    replaced by DragHandle.

  [ Andy Doan ]
  * unlock_device: support more complex reboot/wait cycles Currently
    this script only allows you to override how to "wait" on the device.
    This changes the logic to also support how you go about rebooting
    the device. This is handy for the ubuntu-emulator because adb-reboot
    is not currently supported. However, we also have a more
    sophisticated, fool-proof way we reboot/wait in the CI lab that
    would be nice to take advantage of:
    http://bazaar.launchpad.net/~ubuntu-test-case-dev/ubuntu-test-
    cases/touch/view/head:/scripts/reboot-and-wait

 -- Ubuntu daily release <ps-jenkins@lists.canonical.com>  Fri, 16 May 2014 18:46:32 +0000

unity8 (7.86+14.10.20140516.2-0ubuntu1) utopic; urgency=low

  [ CI bot ]
  * Resync trunk

  [ Michael Zanetti ]
  * support appid:// entries in gsettings schema and make
    findDesktopFile work with short-appid (LP: #1239750)

 -- Ubuntu daily release <ps-jenkins@lists.canonical.com>  Fri, 16 May 2014 12:32:40 +0000

unity8 (7.86+14.10.20140514.1-0ubuntu1) utopic; urgency=low

  [ Antti Kaijanmäki ]
  * Indicators/RootActionState: use g_variant_iter_loop to extract
    icons.

 -- Ubuntu daily release <ps-jenkins@lists.canonical.com>  Wed, 14 May 2014 11:43:55 +0000

unity8 (7.86+14.10.20140513-0ubuntu1) utopic; urgency=low

  [ Andrea Cimitan ]
  * Improve padding in Text preview widget. (LP: #1316683)

  [ CI bot ]
  * Resync trunk

  [ Nick Dedekind ]
  * Removed binding loop from Unity.Indicators.MenuContentActivator
    Change handler for QMLListProperty used by MenuContent.qml:
    menuActivator.content[index].active If we're already asking for the
    index, we know it exists already. No need to send a
    changeNotification on an implied creation.

  [ Josh Arenson ]
  * Implements usage-style documentation for unity8 executable. Fixes
    lp:1269282 (LP: #1269282)

  [ Albert Astals ]
  * Create specialized Card code in Javascript instead of having various
    copied&pasted files (LP: #1297197)

 -- Ubuntu daily release <ps-jenkins@lists.canonical.com>  Tue, 13 May 2014 08:34:02 +0000

unity8 (7.86+14.10.20140507.3-0ubuntu1) utopic; urgency=low

  [ Michał Sawicz ]
  * Remove HUD from the bottom edge. Again.

 -- Ubuntu daily release <ps-jenkins@lists.canonical.com>  Wed, 07 May 2014 11:14:30 +0000

unity8 (7.86+14.10.20140505-0ubuntu1) utopic; urgency=low

  [ Ted Gould ]
  * Provide a dbus interface for setting the count and countVisible
    properties. (LP: #1301400)

  [ Michał Sawicz ]
  * Pass env variables to initctl start.
  * Suffix .sh to our scripts and clean up debian/rules.
  * Adapt to Debian Qt package renames and drop unneeded Dee plugin
    dependency.

  [ Ying-Chun Liu ]
  * Add Zoomable Image for Preview widgets.

  [ Albert Astals ]
  * Remove support for Qt <= 5.2.1

  [ Mirco Müller ]
  * Implemented feature-request from Design for modal snap-decision
    notifications on the phone. See LP #1285712 (LP: #1285712)

  [ Andrea Cimitan ]
  * Make progressbas in preview widget big as the button

  [ CI bot ]
  * Resync trunk

 -- Ubuntu daily release <ps-jenkins@lists.canonical.com>  Mon, 05 May 2014 12:09:43 +0000

unity8 (7.86+14.10.20140502.6-0ubuntu1) utopic; urgency=low

  [ tpeeters ]
  * Adapt to new TabBar

  [ Tim Peeters ]
  * Adapt to new TabBar

 -- Ubuntu daily release <ps-jenkins@lists.canonical.com>  Fri, 02 May 2014 16:44:52 +0000

unity8 (7.86+14.10.20140429.2-0ubuntu1) utopic; urgency=medium

  [ Andrea Cimitan ]
  * Update upstart job to reflect latest unity-mir changes
  * Fix locale in qml tests and fixtimeformattertest (LP: #1301038)
  * Fix 1309135 (LP: #1309135)

  [ Michał Sawicz ]
  * Split out unity8-common package
  * Don't wait for indicator services to start, and drop Scope Tool's
    .desktop file. (LP: #1310172)

  [ Michael Terry ]
  * Stop clock from hiding when the 'show dash' button is pressed in
    greeter. (LP: #1308139)
  * Make swipe teases in the greeter more helpful and obvious (LP:
    #1267623)

  [ Nick Dedekind ]
  * Fixed datetime indicator appointment colour (LP: #1307048)

  [ Albert Astals ]
  * Improve Card creation time by adding loaders that make sure only
    what's needed is loaded (LP: #1297197)
  * CategoryDelegateRange: Fix condition for detecting overshooting
  * Make xvfbtests work in the DashView plugins
  * Fix binding loop in FilterGrid height

  [ Victor R. Ruiz ]
  * Move autopilot notification code to a helper method.

 -- Ubuntu daily release <ps-jenkins@lists.canonical.com>  Tue, 29 Apr 2014 15:21:33 +0000

unity8 (7.85+14.04.20140416-0ubuntu1) trusty; urgency=low

  [ Albert Astals ]
  * Fix last item X position Fixes clicking on the last item sometimes
    not working (LP: #1301871)
  * Use upstart in ./run Makes it so that you can use the lock button on
    the device without getting that nasty hwc crash
  * Remove AnimationControllerWithSignals.
  * Use the correct delegate base item for the Carousel test
  * Some simplification in DashContent Kill the ScopeDelegateMapper in
    favour of a simple if (that will eventually go away). Removal of all
    the fake scopes in the tests that added nothing of value to the
    tests. Removal of movementEnded signal that was unused. Removal of
    movementStarted and positionedAtBeginning signals that were being
    used as function calls. Rework DashContent tests so they what the
    function does what it is supposed to do instead of just making sure
    QML signals work .
  * Improve Card creation time by adding loaders that make sure only
    what's needed is loaded In my computer it goes from RESULT :
    qmltestrunner::benchmark_time:"cardTitleArtSubtitleMascotSummaryMode
    l": 3.217 msecs per iteration (total: 3,218, iterations: 1000)
    RESULT :
    qmltestrunner::benchmark_time:"cardTitleArtSubtitleMascotModel":
    1.647 msecs per iteration (total: 1,648, iterations: 1000) RESULT :
    qmltestrunner::benchmark_time:"cardTitleArtSubtitleModel": 1.514
    msecs per iteration (total: 1,515, iterations: 1000) RESULT :
    qmltestrunner::benchmark_time:"cardTitleArtModel": 1.471 msecs per
    iteration (total: 1,471, iterations: 1000) RESULT :
    qmltestrunner::benchmark_time:"cardArtModel": 1.447 msecs per
    iteration (total: 1,448, iterations: 1000) RESULT :
    qmltestrunner::benchmark_time:"cardTitleModel": 1.276 msecs per
    iteration (total: 1,276, iterations: 1000) to RESULT :
    qmltestrunner::benchmark_time:"cardTitleArtSubtitleMascotSummaryMode
    l": 2.916 msecs per iteration (total: 2,917, iterations: 1000)
    RESULT :
    qmltestrunner::benchmark_time:"cardTitleArtSubtitleMascotModel":
    1.504 msecs per iteration (total: 1,504, iterations: 1000) RESULT :
    qmltestrunner::benchmark_time:"cardTitleArtSubtitleModel": 1.060
    msecs per iteration (total: 1,061, iterations: 1000) RESULT :
    qmltestrunner::benchmark_time:"cardTitleArtModel": 1.052 msecs per
    iteration (total: 1,053, iterations: 1000) RESULT :
    qmltestrunner::benchmark_time:"cardArtModel": 0.727 msecs per
    iteration (total: 728, iterations: 1000) RESULT :
    qmltestrunner::benchmark_time:"cardTitleModel": 0.817 msecs per
    iteration (total: 818, iterations: 1000) (LP: #1297197)

  [ Allan LeSage ]
  * DashApps emulator get_applications should return a list ordered by
    visible y, x.

  [ Andrea Cimitan ]
  * Workaround for lp1301309 until fixes for palette in ui toolkit (LP:
    #1301309)

  [ Leo Arias ]
  * Reverted the change that returns application cards instead of
    titles.

  [ Nick Dedekind ]
  * Indicator services started by unity8 upstart configuration rather
    than manual emmision from indicator manager.

  [ Mirco Müller ]
  * Fix notification ap-test assertions.

  [ Michael Terry ]
  * Use new tablet and phone backgrounds from Design.

  [ Michael Zanetti ]
  * workaround the QTestLogger assertion issue with make tryXyz and our
    custom uqmlscene

 -- Ubuntu daily release <ps-jenkins@lists.canonical.com>  Wed, 16 Apr 2014 13:45:01 +0000

unity8 (7.85+14.04.20140415.2-0ubuntu1) trusty; urgency=low

  [ Michael Terry ]
  * When an application requests focus, handle it in Shell.qml by hiding
    the greeter and stopping any edge demo. (LP: #1227753)

  [ Leo Arias ]
  * Use subprocess.check_call when caling url-dispatcher, so an error
    will be raised if it fails.
  * Test application life cycle with fake apps, instead of messaging and
    address book.

 -- Ubuntu daily release <ps-jenkins@lists.canonical.com>  Tue, 15 Apr 2014 12:47:11 +0000

unity8 (7.85+14.04.20140410.1-0ubuntu1) trusty; urgency=medium

  [ Didier Roche ]
  * Resync trunk with previous revert upload

  [ Michał Sawicz ]
  * Set the Qt.ImhNoPredictiveText flag on wifi password field, fixes
    lp:1291575 (LP: #1291575)

  [ Albert Astals ]
  * Take into account the originY when specifying the delegate ranges
    Fixes bug #1300302 (LP: #1300302)

  [ CI bot ]
  * Resync trunk

  [ Allan LeSage ]
  * Swiping open an indicator must show its correct title--protect
    against lp:1253804 . (LP: #1253804)

  [ Alexander Sack ]
  * Fix TypeError: issue seen in system_integration autopilot test on
    image 279. (LP: #1303685)

  [ Bill Filler ]
  * Set the Qt.ImhNoPredictiveText flag on wifi password field, fixes
    lp:1291575 (LP: #1291575)

  [ Leo Arias ]
  * Added a search autopilot helper.

  [ Michael Terry ]
  * Provide a all-in-one script for getting a device to an unlocked
    state.

 -- Ubuntu daily release <ps-jenkins@lists.canonical.com>  Thu, 10 Apr 2014 10:03:31 +0000

unity8 (7.85+14.04.20140404.is.7.85+14.04.20140403.1-0ubuntu1) trusty; urgency=medium

  * Revert to previous version as it's linked to latest sdk change which
    is making gallery-app AP tests failing on the CI dashboard

 -- Didier Roche <didrocks@ubuntu.com>  Tue, 08 Apr 2014 13:53:47 +0200

unity8 (7.85+14.04.20140404-0ubuntu1) trusty; urgency=low

  [ Albert Astals ]
  * Adapt to new TabBar

 -- Ubuntu daily release <ps-jenkins@lists.canonical.com>  Fri, 04 Apr 2014 15:03:00 +0000

unity8 (7.85+14.04.20140403.1-0ubuntu1) trusty; urgency=low

  [ Michael Terry ]
  * Re-enable test_networkmanager_integration autopilot test on phone
    platforms

  [ CI bot ]
  * Resync trunk

  [ Leo Arias ]
  * Reverted the open_preview autopilot helper to return a Preview
    object.

  [ Albert Astals ]
  * If not running in Mir load the "fake" application manager (LP:
    #1301547)
  * Remove unused properties from DashRenderer

  [ Michael Zanetti ]
  * Fix tests after right edge merge. Drop old stages tests. Fix right
    edge tests if someone doesn't have the GRID_UNIT_PX exported. make
    GenericScopeView test more robust that broke because the ordering
    changed
  * add "make xvfbtestSomething" target to run qml tests in xvfb
  * make the "make test" commit hook work again

 -- Ubuntu daily release <ps-jenkins@lists.canonical.com>  Thu, 03 Apr 2014 10:38:53 +0000

unity8 (7.85+14.04.20140401.3-0ubuntu1) trusty; urgency=medium

  [ Michał Sawicz ]
  * Bump version to ensure incompatibility with previous Unity.Application
    implementations.
  * We'll only have the unity-mir and mock Ubuntu.Application plugins
    now, no need for mangling the import paths.

  [ Michal Hruby ]
  * Remove the albumart image provider. (LP: #1262711)
  * Don't reset search string after 2 seconds. (LP: #1297246)

  [ James Henstridge ]
  * Remove the albumart image provider. (LP: #1262711)

  [ Albert Astals ]
  * Carousel: Add test to make sure we only create the needed delegates
    and not more
  * LVWPH: Remove processEvents() call from updatePolish() It causes
    some reentrancy issues and in some times you end up in polishItems()
    with items that have been deleted because you called processEvents()
    This means i need a small tweak in itemGeometryChanged to not
    reposition items if we are inside a setContentHeight call and two
    small tweaks to tests since now things happen in a different order
    and numbers are different (though equivalent) (LP: #1297240)
  * Card.qml binding loops are gone. hooray \o/ Also made the aspect
    properties readonly

  [ Mirco Müller ]
  * A potential fix for "Cannot read property 'state' of null"-failure
    on Jenkins with the VisualSnapDecisionsQueue QML-test of
    notifications.

  [ Michael Terry ]
  * Pass user's preference for auto-brightness on to powerd. (LP:
    #1273174)

  [ Michael Zanetti ]
  * Registers a dummy QObject as QTestRootObject in uqmlscene in order
    to fix make trySomething with Qt 5.2.

 -- Ubuntu daily release <ps-jenkins@lists.canonical.com>  Tue, 01 Apr 2014 22:56:52 +0000

unity8 (7.84+14.04.20140327.1-0ubuntu2) trusty; urgency=medium

  * For now, have libunity-private depending on libunity-core-6.0-9 as the
    gsettings schema is here. The dependency wasn't direct and dropped from
    Touch image #271. Consequently, unity8 didn't start (gsettings
    segfaulting).
    Proper strategy will be to include the schema in another package to only
    pull it.

 -- Didier Roche <didrocks@ubuntu.com>  Tue, 01 Apr 2014 09:52:14 +0200

unity8 (7.84+14.04.20140327.1-0ubuntu1) trusty; urgency=low

  [ Michał Sawicz ]
  * Increase kill timeout so that crashes are not truncated.

  [ Ying-Chun Liu ]
  * Fix a small typo in LazyImage: scale -> scaleTo

  [ Albert Astals ]
  * Make geometry calls for autopilot work again -geometry is a internal
    Qt argument that only works for QWidget based apps Before it was
    being returned to us in -args but now it's eaten so we need to use a
    different one, -windowgeometry
  * Make "Recent" translatable and update pot file

  [ Mirco Müller ]
  * Make visual queue of (up to five) snap-decisions contract and expand
    according to visual design-spec.

  [ Michael Terry ]
  * Pass user's preference for auto-brightness on to powerd. (LP:
    #1273174)

  [ Michael Zanetti ]
  * allow executing a single test function example: make testShell
    FUNCTION="Shell::test_background"

 -- Ubuntu daily release <ps-jenkins@lists.canonical.com>  Thu, 27 Mar 2014 12:38:21 +0000

unity8 (7.84+14.04.20140324.4-0ubuntu1) trusty; urgency=low

  [ Michal Hruby ]
  * Change and extend the way non-installed scopes are started with the
    scope-tool.
  * Switch to new scope backend and apply required visual adaptations.
    (LP: #1294294)

  [ Gerry Boland ]
  * Switch to new scope backend and apply required visual adaptations.
    (LP: #1294294)

  [ Michał Sawicz ]
  * Fix rating input action to always be "rated", not dynamic. Based on
    http://developer.ubuntu.com/api/devel/ubuntu-14.04/cplusplus/unity-
    scopes/previewwidgets.html#rating-input
  * Switch to new scope backend and apply required visual adaptations.
    (LP: #1294294)

  [ Kevin Gunn ]
  * Switch to new scope backend and apply required visual adaptations.
    (LP: #1294294)

  [ Albert Astals ]
  * Switch to new scope backend and apply required visual adaptations.
    (LP: #1294294)
  * LVWPH: cull lost items lost items will be released on the next
    updatePolish cycle but meanwhile don't let them be visible

  [ Daniel d'Andrada ]
  * Switch to new scope backend and apply required visual adaptations.
    (LP: #1294294)

  [ Michał Karnicki ]
  * Switch to new scope backend and apply required visual adaptations.
    (LP: #1294294)

 -- Ubuntu daily release <ps-jenkins@lists.canonical.com>  Mon, 24 Mar 2014 16:10:24 +0000

unity8 (7.84+14.04.20140319.1-0ubuntu1) trusty; urgency=low

  [ Michał Sawicz ]
  * Work around bug #1293478 - make sure to send ints, not doubles for
    volume control. (LP: #1293478)

  [ Nick Dedekind ]
  * Fixed binding being cleared when manually changing slider value
    (lp#1283191). (LP: #1283191)

  [ Albert Astals ]
  * Fix indicators highlight position on 5.2 We need to take into
    account the list originX if we're using the list delegates x outside
    the list itself
  * LVWPH: Make sure m_firstVisibleIndex is correctly set on
    removeNonVisibleItems

 -- Ubuntu daily release <ps-jenkins@lists.canonical.com>  Wed, 19 Mar 2014 16:40:20 +0000

unity8 (7.84+14.04.20140317.2-0ubuntu1) trusty; urgency=low

  [ CI bot ]
  * Resync trunk

  [ Michał Sawicz ]
  * Revert disable-hud, we weren't ready to land it yet.

  [ Mirco Müller ]
  * The snap-decision AP-test for "incoming call"-case used the wrong
    objectName "notification0". It has to be "notification1".

 -- Ubuntu daily release <ps-jenkins@lists.canonical.com>  Mon, 17 Mar 2014 15:54:39 +0000

unity8 (7.84+14.04.20140314-0ubuntu1) trusty; urgency=low

  [ Michał Sawicz ]
  * Fix tests under Qt 5.2.
  * CardHeader improvements depending on background. Also drop prices,
    they need to be reworked into attributes.
  * Bring Cards closer to design
  * Add back the workaround for not being able scroll the image gallery
    Taken from AppPreview.qml (LP: #1281709)
  * Only allow searching when preview isn't open. (LP: #1282475)
  * Adds carousel dynamic switch

  [ Leo Arias ]
  * Update the url dispatcher test to use the fake app fixture from the
    toolkit.

  [ Albert Astals ]
  * Fix tests under Qt 5.2.
  * Workaround compiz/unity7 behaviour change/bug

  [ Michael Zanetti ]
  * Fix tests under Qt 5.2.
  * Disable HUD from the bottom edge.

  [ Andrea Cimitan ]
  * Adds carousel dynamic switch

  [ CI bot ]
  * Resync trunk

  [ Michał Karnicki ]
  * CardHeader improvements depending on background. Also drop prices,
    they need to be reworked into attributes.

 -- Ubuntu daily release <ps-jenkins@lists.canonical.com>  Fri, 14 Mar 2014 15:46:10 +0000

unity8 (7.84+14.04.20140307-0ubuntu1) trusty; urgency=low

  * New rebuild forced

 -- Ubuntu daily release <ps-jenkins@lists.canonical.com>  Fri, 07 Mar 2014 10:54:33 +0000

unity8 (7.84+14.04.20140306-0ubuntu1) trusty; urgency=low

  [ Bill Filler ]
  * Convert gallery and camera to click

  [ Michael Zanetti ]
  * Just disable HUD tests, without really disabling the HUD itself

  [ Sergio Schvezov ]
  * Convert gallery and camera to click

 -- Ubuntu daily release <ps-jenkins@lists.canonical.com>  Thu, 06 Mar 2014 16:45:46 +0000

unity8 (7.84+14.04.20140304-0ubuntu1) trusty; urgency=low

  [ Michael Terry ]
  * Ensure that the selected() signal is emitted by the greeter on
    startup, fixing the background on startup for the first user in
    tablet mode.

  [ Nick Dedekind ]
  * Remocked IndicatorModel to fix qt5.2.1 changes.

  [ Albert Astals ]
  * Initialize m_distance (LP: #1285385)
  * import Ubuntu.Components so we can use UbuntuAnimation

 -- Ubuntu daily release <ps-jenkins@lists.canonical.com>  Tue, 04 Mar 2014 11:43:04 +0000

unity8 (7.84+14.04.20140228-0ubuntu1) trusty; urgency=low

  [ Michał Sawicz ]
  * Fix CardHeader title font weight.
  * Delete stale sockets. (LP: #1285215)

  [ Dmitrijs Ledkovs ]
  * Ship python3 autopilot modules.

  [ Albert Astals ]
  * Cleanup DashContent Remove unused signals and properties

  [ Michał Karnicki ]
  * Take it easy on the logging.
  * Fix CardHeader title font weight.

  [ Nick Dedekind ]
  * Added ability to change indicator profile in shell (env
    UNITY_INDICATOR_PROFILE)

  [ Andrea Cimitan ]
  * Rename PreviewRating to PreviewRatingInput
  * Adds PreviewRatingDisplay

  [ Daniel d'Andrada ]
  * DirectionalDragArea: Reset status if disabled while dragging (LP:
    #1276122)

  [ Dimitri John Ledkov ]
  * Ship python3 autopilot modules.

 -- Ubuntu daily release <ps-jenkins@lists.canonical.com>  Fri, 28 Feb 2014 10:48:06 +0000

unity8 (7.84+14.04.20140221-0ubuntu1) trusty; urgency=low

  [ Michał Sawicz ]
  * Add card background support.
  * Increase the sidestage threshold.

  [ Jussi Pakkanen ]
  * Move downloads to their own threads so they don't muck about with
    the parent thread's event loop. (LP: #1240408)

 -- Ubuntu daily release <ps-jenkins@lists.canonical.com>  Fri, 21 Feb 2014 09:06:04 +0000

unity8 (7.84+14.04.20140218-0ubuntu1) trusty; urgency=low

  [ Michał Sawicz ]
  * Center-align title when it's alone in the header.

  [ Leo Arias ]
  * Prepare unity8 to the _uinput refactors in autopilot.

  [ Albert Astals ]
  * Progress Preview Widget
  * LWPH Fix crash from bug 1279434 (LP: #1279434)
  * Show the loading indicator of the screenshot in video playback

  [ Andrea Cimitan ]
  * Adds rating preview widget. Work on the rating widget

  [ Daniel d'Andrada ]
  * Make DirectionalDragArea work when rotated The drag gesture
    direction is in local coordinates, not in scene coordinates

  [ Michał Karnicki ]
  * Center-align title when it's alone in the header.

 -- Ubuntu daily release <ps-jenkins@lists.canonical.com>  Tue, 18 Feb 2014 11:41:58 +0000

unity8 (7.84+14.04.20140212-0ubuntu1) trusty; urgency=low

  [ Gerry Boland ]
  * Add InputFilterArea to sidestage handle to block input to mainstage
    app while moving sidestage (LP: #1275732)

  [ Leo Arias ]
  * On the autopilot helper to open a scope, wait for the dash content
    list to stop moving. (LP: #1277591)
  * Added a test to swipe out an application started by url-dispatcher.

  [ Nick Dedekind ]
  * Added a "-profile" option to the indicator-client to switch between
    indicator service profiles.
  * Fixed issue importing plugin qml files into qtcreator

  [ Albert Astals ]
  * Fix test_previewCycle
  * Don't move the list contentY unless there's a preview to show (LP:
    #1271676)
  * Add overlay to card. Fix implicit card height. .
  * PreviewHeader Is just a link of the widgetData with the CardHeader
  * Fix tst_Preview.qml
  * Scopes guys want the data back
  * Link the pageheader scope with the current scope So that the
    activity indicator on search works again (LP: #1279316)

  [ Andrea Cimitan ]
  * Add PreviewImage
  * Preview widget for video playback

  [ CI bot ]
  * Add overlay to card. Fix implicit card height. .

 -- Ubuntu daily release <ps-jenkins@lists.canonical.com>  Wed, 12 Feb 2014 15:15:03 +0000

unity8 (7.84+14.04.20140207.1-0ubuntu1) trusty; urgency=low

  [ Ted Gould ]
  * You can't tap anywhere

  [ Michał Sawicz ]
  * Wait for the indicator to appear.
  * Add CardTool to determine category-wide card properties based on the
    category template. Clean up test configurations, too.
  * Actions Preview Widget
  * Add Preview for new generation scopes.
  * Add overlay to card. Fix implicit card height. .

  [ Albert Astals ]
  * Basic ImageGallery widget for Previews Mostly a copy of the code
    used in AppPreview.qml but without the MouseArea hack that I'll wait
    to introduce until we start using this somewhere were it is needed
  * Actions Preview Widget

  [ Andrea Cimitan ]
  * First audio player widget for previews, with tests
  * Adds TextSummary preview widget

  [ Michał Karnicki ]
  * Add overlay to card. Fix implicit card height. .

  [ Michael Terry ]
  * Expand greeter demo support to include listing multiple users and
    specifying individual passwords and names.

 -- Ubuntu daily release <ps-jenkins@lists.canonical.com>  Fri, 07 Feb 2014 10:46:46 +0000

unity8 (7.84+14.04.20140204-0ubuntu1) trusty; urgency=low

  [ Michael Terry ]
  * Disable NM integration test, jenkins has a problem with it because
    logind isn't configured

  [ Ubuntu daily release ]
  * New rebuild forced

  [ Michał Sawicz ]
  * Add ubuntu-settings-components to build script. Revert workaround
    for bug #1268578, got fixed upstream. Drop GenericName from
    unity8.desktop. (LP: #1268578)
  * Improve Card and CardHeader layouts: anchor summary to art when no
    header. don't indent header when no mascot. reduce header and
    summary font sizes and weights. increase art shape radius .
  * Add doxygen-based documentation generator.
  * Add CardTool to determine category-wide card properties based on the
    category template. Clean up test configurations, too.
  * Move upstart kill timeout to the unity8 job itself.
  * Don't treat scope as active when preview open to inhibit model
    updates and reset processing on previewData changes. (LP: #1275832)

  [ Leo Arias ]
  * Added the DashPreview autopilot helper.

  [ Michał Karnicki ]
  * CardHeader mascot improvements.

 -- Ubuntu daily release <ps-jenkins@lists.canonical.com>  Tue, 04 Feb 2014 14:09:14 +0000

unity8 (7.84+14.04.20140130-0ubuntu1) trusty; urgency=low

  [ Michał Sawicz ]
  * Bring back libunity-mir1, it's dlopen'ed, so not linked to unity8,
    so not in shlibs.

 -- Ubuntu daily release <ps-jenkins@lists.canonical.com>  Thu, 30 Jan 2014 14:00:40 +0000

unity8 (7.84+14.04.20140129-0ubuntu1) trusty; urgency=low

  [ Nick Dedekind ]
  * Added Panel/VisibleIndicatorsModel for use with both indicator row &
    menuContent. This removes the need to hide indicators in the row and
    map inicator indexes between row & content. Fixes the indicator
    highlight line offset not bound by listView position.
  * Ported indicators to using ubuntu-settings-components

  [ Albert Astals ]
  * Prepend /sbin/ to initctl calls My phablet user does not have /sbin/
    in path and thus this calls fail
  * Call updateDelegateCreationRange when it's needed It depends on
    other variables than the ones we were using to call it, so need to
    call it if these change too Device manual test, go to apps scope,
    scroll down so that only part of the installed apps collapsed
    category is shown, expand it, see how previously some icons were not
    painted and now they are

  [ Mirco Müller ]
  * Fixed the failure of notification autopilot-test
    test_sd_incoming_call.

  [ Andrea Cimitan ]
  * Add AP test for policykit/network manager, which was causing issues
    with nested mir

  [ CI bot ]
  * Resync trunk

  [ Michał Karnicki ]
  * Don't display artShape when artImage source not set.
  * Fix FilterGrid rendering issues.

 -- Ubuntu daily release <ps-jenkins@lists.canonical.com>  Wed, 29 Jan 2014 16:11:20 +0000

unity8 (7.84+14.04.20140128-0ubuntu1) trusty; urgency=low

  [ Michal Hruby ]
  * Added unity-scope-tool, which will help when developing scopes.

  [ Michał Sawicz ]
  * Added unity-scope-tool, which will help when developing scopes.
  * Use full DashContent, not just GenericScopeView in ScopeTool.qml.
  * Bring Card and CardHeader over from new-scopes.
  * Work around bug #1268578. (LP: #1268578)
  * Drop unnecessary version dependencies.
  * Return null instead of undefined from findChild and
    findInvisibleChild.
  * Fix CardHeader and Card heights (empty Label does have non-zero
    height apparently). Also improve test robustness and reduce future
    diffs.

  [ Albert Astals ]
  * Do not assert if the item we are removing was not created yet
    (because e.g. it's not in the viewport).
  * Position correctly the pointer of the search history box .
  * Make test_filter_expand_expand less unstable in CI VMs Make sure
    header0 is the header0 we want to click On the CI VM stuff is a bit
    slower than on real hw and we were clicking in the wrong place.
  * Add TabBar to the Dash header navigation Changes this comes with: *
    DashBar at the bottom is gone * PageHeader doesn't have a Label
    anymore, it has the childItem property where you add which thing it
    has to contain * New: PageHeaderLabel mimics the old behaviour of
    PageHeader * The header of the LVWPH of GenericScopeView is now fake
    and only used for positioning. There is a single global floating
    header in DashContent (which is a PageHeader with a TabBar as
    childItem) * The GenericScopeView previewLoader and OpenEffect have
    been also moved to the DashContent so that the openEffect includes
    the floating header in the "animation" .
  * Introduce the HorizontalJournal.
  * If there are no items m_firstVisibleIndex has to be -1 .
  * Add some more documentation about tests to the CODING file.
  * Fixes to the journal cmake tests code * Output to the correct
    filename for the test * Don't output stuff from the tryXYZ targets.
  * Adapt to findChild return value changes .
  * Organic Grid for the Dash View.
  * Misc journal fixes Don't init *modelIndex to INT_MAX Makes no sense
    since we're not doing any qMin and the calling function also accepts
    any index >= 0 as valid so in some cases it may end up wanting to
    create an index that doesn't exist Don't refill if height() < 0,
    that gives bad ranges for from/to and the code gets confused .

  [ Michał Karnicki ]
  * Fix grid view column count.
  * Add test for minimum number of items in a carousel.

  [ Allan LeSage ]
  * Add stubs for indicators autopilot tests.

  [ Andrea Cimitan ]
  * Avoid input falling through notifications onto surfaces below, thus
    fixing LP: #1257312. (LP: #1257312)

  [ Leo Arias ]
  * Close the Touch devices after the tests. (LP: #1267600)
  * Added methods to scroll to other scopes on autopilot tests.
  * Added autopilot helpers for the app scope and the app preview.
    Install the fake scopes in order to use them on the tests. (LP:
    #1269114)
  * On autopilot helpers, wait for the scope category to appear.

  [ Nick Dedekind ]
  * Visual updates for indicator panel highlight and opening opacity.
  * Added inidcator tests for page & item factories.
  * Fixes visible indicator misalignment in indicator items/menus
    (lp#1264678). (LP: #1264678)

  [ Mirco Müller ]
  * Fixed the failure of notification autopilot-test
    test_sd_incoming_call.

  [ Michael Zanetti ]
  * clean up fullscreen notifications code.
  * import qml files into cmake, drop qmlproject.
  * also add qml files in tests directory.
  * Added autopilot helpers for the app scope and the app preview.
    Install the fake scopes in order to use them on the tests. (LP:
    #1269114)

  [ Michael Terry ]
  * Fix failure to build when using the ./build script with ninja-build
    installed. (LP: #1268525)
  * Point DBus-activated processes at unity8's MIR_SOCKET rather than
    the system socket.

  [ Daniel d'Andrada ]
  * DragHandle: Never restart hinting animation while still pressed (LP:
    #1269022)

  [ Bill Filler ]
  * fix for lp:1259294, turn off auto capitalization for wifi password
    field. (LP: #1259294)
  * disable predictive text in Dash search field as it interferes with
    built-in search (LP: #1273643)

 -- Ubuntu daily release <ps-jenkins@lists.canonical.com>  Tue, 28 Jan 2014 15:58:45 +0000

unity8 (7.84+14.04.20131220-0ubuntu1) trusty; urgency=low

  [ Michał Sawicz ]
  * Clean up root project file. Introduce include/ and qml/ and move
    files around to be where they fit, also adapt everything else to
    match.

  [ Michael Hall ]
  * Update CODING to reflect the fact that only 14.04 is supported
    currently.

  [ Christopher Lee ]
  * Make use of helpers in all tests. (LP: #1260860). (LP: #1260860)

  [ Nic ]
  * Added kill time 30 to unity8 override. Added install path. (LP:
    #1260379)

  [ Nick Dedekind ]
  * Added parser for strftime in TimeFormatter. Moved TimeFormatter to
    Utils plugin.

  [ Mirco Müller ]
  * Support fullscreen for special-case extended snap-decision of the
    pin-unlock dialog.

  [ Michael Zanetti ]
  * Change the default behaviour of the Lockscreen to have a variable
    PIN length, requiring the user to confirm with OK.

  [ Daniel d'Andrada ]
  * Update CODING with instructions on how to run tests.

  [ Dimitri John Ledkov ]
  * Fix cross-compilation.

  [ Albert Astals ]
  * Vertical journal Comes from lp:~aacid/+junk/verticalJournal.
  * Add code and tests for incremental inserting/removing from the end.

  [ Ubuntu daily release ]
  * Automatic snapshot from revision 603

 -- Ubuntu daily release <ps-jenkins@lists.canonical.com>  Fri, 20 Dec 2013 03:23:08 +0000

unity8 (7.84+14.04.20131212-0ubuntu1) trusty; urgency=low

  [ Michał Sawicz ]
  * Add PyDev project files for autopilot tests. Also tweak .bzrignore
    to not ignore generic Eclipse project definitions.
  * Retry unlocking the greeter three times.
  * Reduce code duplication and clean up CMakeLists and includes in
    indicator tests.

  [ Nick Dedekind ]
  * Replaced indicator page dynamic menuSelected binding with Connection
    to listview selectedIndex property. (LP: #1243146)
  * Indicators close when menu items are activated. (LP: #1238182)
  * Fixed up connections for changes to model data. (LP: #1253810)

  [ Albert Astals ]
  * dashItemSelected -> showDashHome Because we are not using the index
    at all in the upper layers.
  * Fix filtering colllapsing/expanding again Also the delegate creation
    range stuff flows up->down not down->up so rearrange the bindings.

  [ Ubuntu daily release ]
  * Automatic snapshot from revision 590

 -- Ubuntu daily release <ps-jenkins@lists.canonical.com>  Thu, 12 Dec 2013 21:41:19 +0000

unity8 (7.84+14.04.20131206.1-0ubuntu1) trusty; urgency=low

  [ Michal Hruby ]
  * Ensure DashContent's ListView's currentItem is set if the model is
    not empty.

  [ Michał Sawicz ]
  * Don't generate build-deps .deb twice and allow overriding
    QML2_IMPORT_PATH in ./run.

  [ Albert Astals ]
  * Remove unused Applications/ folder .
  * Implement an 'interface' for Dash Renderers.
  * Use deelistmodel's conversion method Instead of a copy of the code .
  * Remove icons we don't use .
  * Do not start apps or go to dash on demo If you are pulling the
    launcher out while in demo mode it doesn't make sense to let you
    start applications. Besides it locks you out because it starts the
    app and the demo is still not finished so you can't really use any
    of the edges to escape Bug #1233696. (LP: #1233696)
  * Add a test for the carousel showing the preview when being clicked .
  * Fix collapsing of categories not working and the
    expansion/collapsing animation +test.

  [ Timo Jyrinki ]
  * Depend on either Qt 5.2 or libqt5v8-5-private-dev.
  * qtdeclarative5-private-dev 5.0.2-6ubuntu5 now depends directly on Qt
    V8 private headers. The remaining "qtdeclarative5-private-dev"
    dependency is enough now both when compiling against 5.0.2 or 5.2.

  [ Pete Woods ]
  * Handle optional parameterized action properties. (LP: #1256258)

  [ Andrea Cimitan ]
  * Implement an 'interface' for Dash Renderers.

  [ Michael Zanetti ]
  * Added music preview.
  * rename some parameters from desktopFile to appId as scopes are now
    changed to give us the appId.
  * unhardcode launcher's search paths for .desktop files.
  * Enable teasing of the phone greeter even though we have a
    lockscreen.
  * check if variant is valid to avoid asserting in debug mode when the
    connection to AccountsService doesn't work for some reason .

  [ Michael Terry ]
  * Add the DBus greeter API from the desktop greeter into the unity8
    greeter.

  [ Daniel d'Andrada ]
  * Dash: disable close mode when you click outside app thumbnails To
    leave the termination mode you can now just mouse/touch press
    anywhere outside the running applications' thumbnails The other way,
    which still works, is long-pressing a thumbnail once more. (LP:
    #1193414)

  [ Ubuntu daily release ]
  * Automatic snapshot from revision 579

 -- Ubuntu daily release <ps-jenkins@lists.canonical.com>  Fri, 06 Dec 2013 13:15:57 +0000

unity8 (7.84+14.04.20131128.2-0ubuntu1) trusty; urgency=low

  [ Michal Hruby ]
  * Depend on the separate scopes plugin
  * Move the BottomBar* DBus communicator to the Utils plugin.

  [ Michał Sawicz ]
  * Wait for DashHome to be available in tst_Shell. (LP: #1254898)
  * Use plugindir from unity-shell-api.pc.
  * Expect stop in upstart job and raise in case of surfaceflinger. (LP:
    #1239876)

  [ Albert Astals ]
  * Fix time test in Qt 5.2 Make factors an array instead of a
    object/dict Objects/dicts are unordered by definition, it happened
    that Qt 5.0 gave them in the orrder we wanted, but with Qt 5.2 is
    failing, and we don't even need the "key", so array works as well
    :).
  * Test that the dash hswipe is disabled while the inner stuff is
    moving .
  * Skip restMaximizeVisibleAreaMoveUpAndShowHeader, it's causing too
    many failed runs And we are confident it's failing because of the
    suboptimal scenegraph run in 5.0.x.
  * Make Dash::test_show_scope_on_load more robust If we are testing
    showScopeOnLoaded make sure we force a scope reload after we set it,
    otherwise it may just happen that the scope has already been loaded
    and the expectaction that we'll change the list to it is just wrong.
  * Dash renderer signals: No need to pass the model up and down Whoever
    is listening to the signal has access to the item that emits the
    signal and has the model right there accessible if needs it.
  * LVWPH: Fix header going bad when setContentHeight ends up moving the
    viewport How to reproduce the bug easily without the patch: * In the
    Dash Home, search for london * Scroll to the bottom * Start moving
    to the apps scope very slowly * At around 3/4 of the move you'll see
    the header in the home scope went to a bad position * Go back to the
    Dash Home. (LP: #1237942, #1246351)
  * Remove unused AppInfo and VideoInfo files .
  * Kill unused ApplicationsFilterGrid.qml .
  * Unify ScopeView and GenericScopeView .
  * Fix header getting lost as per bug 1245824. (LP: #1245824)
  * Remove unused Time.js and its test .
  * Do not include the QtQml megaheader Include only qqml.h which is
    what we need in these files.
  * Don't do stuff if our parent context is gone We'll be gone soon too
    (and crash probably) so don't do anything. This looks a bit like a
    workaround, wait for 5.2 better painting/dispatching loop to see if
    this is not needed anymore, we find a better way to do it, or we
    decide this is fine.

  [ Lars Uebernickel ]
  * Allow setting different indicator positions for different profiles.

  [ Mirco Müller ]
  * Added checkbox for toggling between echo-modes of password-
    entryfields in ext. snap-decisions.
  * Fixes bug #1200569. (LP: #1200569)

  [ Andrea Cimitan ]
  * Switch to application scope when a dash swipe is taking place and an
    app is on foreground. (LP: #1231996)
  * Shifts wallpaper rendering for greeter lockscreen to be inline with
    shell. (LP: #1231731)
  * Dinamically load the Carousel/Filtergrid with more than 6 items.
    (LP: #1226288, #1234105)
  * Removes Math.js and its usage. Use SDK ones.

  [ Gerry Boland ]
  * DragHandle: javascript argument name clashes with local variable.
    Yes it works, but is a little unsafe.

  [ Nick Dedekind ]
  * Added UnityMenuModel submenu row removal awareness in
    UnityMenuModelStack.
  * Round indicator widget icon/label width up to closest gu for
    alignment. (LP: #1236267)
  * Indicator re-select by dragging from top when fully opened. (LP:
    #1213164)
  * Fixed a race condition causing search history popup to show up when
    it shouldn't. (LP: #1249369)

  [ Christopher Lee ]
  * Unity8 tests now make use of the helper functions (added in the pre-
    req branch) so that the helper functions are tested as part of daily
    business.

  [ Daniel d'Andrada ]
  * Improve DirectionalDragArea Removed Rejected status, simplifying
    state machine. Added compositionTime property. Multi-finger
    scenarios are better handled now. Refactored TimeSource in
    Ubuntu.Gestures plugin. Added an easy way to debug
    DirectionalDragArea by having switchable debug prints. Updated tests
    to also simulate the passage of time. Use touch point scene
    coordinates for gesture recognition so that moving the.
    DirectionalDragArea (as in a hinting DragHandle) won't affect it.
    (LP: #1228336)
  * Add right-edge drag hinting to Greeter To match with the existing
    teasing animation when you tap on the right half of the Greeter.
    Also has the side benefit of making the code look a bit nicer.
  * Refactor Ubuntu.Gesture tests to share common logic Take the common
    part out of tst_DirectionalDragArea and put it into a separate base
    class, GestureTest, so that it can be shared with other, future,
    tests. In CMakeLists.txt, create a macro out of DirectionalDragArea
    build script to be used by future tests with similar requirements
    and structure. Also add the "m_" prefix to member variables.
  * Remove dead code from Utils plugin They are not being used anywhere.

  [ Michael Terry ]
  * Make EdgeDemoOverlay test more reliable by testing for what we
    really care about, not an indirect indicator of it. (LP: #1248232)
  * Explicitly set MIR_SOCKET for other upstart jobs, rather than
    relying on the default socket, since that won't work once we move to
    a nested Mir.

  [ Michael Zanetti ]
  * don't add margins to RunningApplicationTile's label. (LP: #1245482)
  * allow SIM PIN entry to have a variable pin length (by adding a done-
    button). (LP: #1240561)
  * fix launcher wording for pinning actions. (LP: #1240891)
  * fix preview background positioning don't explicitly take originY
    into account as it's already in there implicitly. make sure we don't
    split the openeffect in a place where it can be covered by the
    header.
  * fix album artwork containing / in the name. (LP: #1237829)
  * small launcher tweaks fix fakeDragItem's initial position to match
    with real item. remove UbuntuShape's border glow. .
  * drop all references to LighDM from the Lockscreen This should make
    it generic enough to allow reusing it for SIM PIN entry .

  [ Omer Akram ]
  * make the non working code in the screen unlocker helper work.

  [ Nicolas d'Offay ]
  * Pushed up the z order of the clock in GreeterContent. (LP: #1233146)
  * Search history is now persistent across all scopes and remains in
    QML. (LP: #1226221)

  [ Ubuntu daily release ]
  * Automatic snapshot from revision 556

 -- Ubuntu daily release <ps-jenkins@lists.canonical.com>  Thu, 28 Nov 2013 18:09:17 +0000

unity8 (7.83+14.04.20131106-0ubuntu1) trusty; urgency=low

  [ Andrea Cimitan ]
  * Place ShaderEffectSource of UbuntuShapeForItem under the Shape Item.
    (LP: #1239317)

  [ Omer Akram ]
  * test: make sure the search indicator hides when an app has focus.

  [ Nick Dedekind ]
  * Fixed indicator slider menu item alignment to label field and icon.
    (LP: #1240756)

  [ chris.gagnon ]
  * Update to autopilot 1.4.

  [ Ubuntu daily release ]
  * Automatic snapshot from revision 500

 -- Ubuntu daily release <ps-jenkins@lists.canonical.com>  Wed, 06 Nov 2013 03:37:02 +0000

unity8 (7.83+14.04.20131105.1-0ubuntu1) trusty; urgency=low

  [ Michał Sawicz ]
  * Implement switching between previews by swiping. (LP: #1220651,
    #1088572)

  [ Nick Dedekind ]
  * Faster loading of indicator menus. (LP: #1226650)

  [ Albert Astals ]
  * Make sure we have ssh started when we need it .
  * Fix a few warnings in DashContent.qml on shutdown
    Dash/DashContent.qml:119: TypeError: Cannot read property
    'previewShown' of null Dash/DashContent.qml:120: TypeError: Cannot
    read property 'moving' of null .
  * Don't use deprecated Panel methods.

  [ Christopher Lee ]
  * Adds an easy to consume function that attempts to unlock the unity
    greeter. (LP: #1240261)

  [ Lars Uebernickel ]
  * Indicators: add TimeFormatter and use it in the messaging menu This
    component can be used to turn a timestamp and a format string into a
    string with the corresponding time and format. The string will
    change whenever the timezone changes. (LP: #1236413)

  [ Andrea Cimitan ]
  * Allow drag over bounds, but not overshoot. (LP: #1204300)
  * Threshold to activate the left edge swipe to reveal dash is now 26
    GU. (LP: #1236286)

  [ Michael Zanetti ]
  * replace the launcher quicklist's Popover with an own quicklist
    implementation The Popover probably won't ever support what the
    launcher needs.
  * Implement switching between previews by swiping. (LP: #1220651,
    #1088572)
  * don't trigger the greeter teasing during a movement of the greeter.

  [ Ubuntu daily release ]
  * Automatic snapshot from revision 495

 -- Ubuntu daily release <ps-jenkins@lists.canonical.com>  Tue, 05 Nov 2013 12:22:04 +0000

unity8 (7.83+14.04.20131031-0ubuntu1) trusty; urgency=low

  [ Michał Sawicz ]
  * Use setenv as early as possible to avoid setenv and getenv clashing
    in multi-threaded situations. (LP: #1240866)

  [ Ubuntu daily release ]
  * Automatic snapshot from revision 482

 -- Ubuntu daily release <ps-jenkins@lists.canonical.com>  Thu, 31 Oct 2013 20:10:56 +0000

unity8 (7.83+14.04.20131028.1-0ubuntu1) trusty; urgency=low

  * New rebuild forced
  * Automatic snapshot from revision 480

 -- Ubuntu daily release <ps-jenkins@lists.canonical.com>  Mon, 28 Oct 2013 22:42:07 +0000

unity8 (7.83+14.04.20131028-0ubuntu1) trusty; urgency=low

  [ Andrea Cimitan ]
  * Fix 1195349 by counting drawbuffer on the newContentX logic of the
    carousel When we changed carousel from repeater to listview, we
    added drawbuffer. this breaks the logic of newContentX, which was
    considered disabled and set to -1. The correct disabled value now
    has to take into account the drawbuffer. (LP: #1195349)

  [ Christopher Lee ]
  * Checks both then env and upstart env for the currently set
    XDG_DATA_DIRS so they can be set correctly for the test.

  [ Ubuntu daily release ]
  * Automatic snapshot from revision 479

 -- Ubuntu daily release <ps-jenkins@lists.canonical.com>  Mon, 28 Oct 2013 03:08:59 +0000

unity8 (7.83+13.10.20131016.2-0ubuntu1) saucy; urgency=low

  [ Loïc Minier ]
  * Merge ~lool/unity8/drop-setcap-conf. Drop unity8-setcap.conf as this
    breaks desktop installs (no boot-hook event is emitted, boot
    stalls); add maintscript snippet to rm_conffile on upgrades; this
    boot-hook is now shipped under a different name in lxc-android-
    config.

  [ Michał Sawicz ]
  * Ship a camera-app.desktop file and use a custom XDG_DATA_DIRS for
    testing.

  [ Ubuntu daily release ]
  * Automatic snapshot from revision 472

 -- Ubuntu daily release <ps-jenkins@lists.canonical.com>  Wed, 16 Oct 2013 23:15:48 +0000

unity8 (7.83+13.10.20131016.1-0ubuntu1) saucy; urgency=low

  [ Diego Sarmentero ]
  * Disable Preview interaction until the scope responds.

  [ Albert Astals ]
  * Hide placeholder notification.

  [ Ubuntu daily release ]
  * Automatic snapshot from revision 469

 -- Ubuntu daily release <ps-jenkins@lists.canonical.com>  Wed, 16 Oct 2013 17:29:36 +0000

unity8 (7.83+13.10.20131016-0ubuntu1) saucy; urgency=low

  [ Loïc Minier ]
  * Add upstart job to copy unity8 to a new tmpfs, setcap it, and bind-
    mount it back; this is an ugly hack to set CAP_SYS_RESOURCE until we
    have a root-helper for it.

  [ Michal Hruby ]
  * Enable definition of scope back references in overridden results.

  [ Ubuntu daily release ]
  * Automatic snapshot from revision 466

 -- Ubuntu daily release <ps-jenkins@lists.canonical.com>  Wed, 16 Oct 2013 11:29:52 +0000

unity8 (7.83+13.10.20131015.4-0ubuntu1) saucy; urgency=low

  [ Michał Sawicz ]
  * Replace ubuntu-touch-session's unity8.conf upstart job.
  * Revert r440 that made the dash collapse animation worse, rather than
    better.

  [ om26er@ubuntu.com ]
  * close the app only when the close button is tapped, not the entire
    thumbnail

  [ Nick Dedekind ]
  * Added missing Unity.Indicator mock objects causing qmltests to fail.
    Approved by: Michał Sawicz.

  [ Christopher Lee ]
  * Launch unity8 for autopilot with upstart, and bring unity8 session
    over from session-manager-touch.

  [ Pawel Stolowski ]
  * Temporarily disable category_order changed signal handling.

  [ Daniel d'Andrada ]
  * OSKController area shouldn't cover the indicators' bar Since ubuntu-
    keyboard surface area doesn't cover the indicators' bar,
    OSKController should follow suit. Otherwise the OSKContoller's
    internal InputFilterArea (and others) wouldn't perfectly overlap the
    graphical keyboard rendered by ubuntu-keyboard (i.e. the opaque part
    of ubuntu-keyboard's surface).

  [ Michael Zanetti ]
  * Initialize initialHeight/Width to height/width depending on scaleTo
    add checks for initialWidth/Height in the tests change sizes in
    tests to something else than the default for initialWidth/Height in
    order to catch failures there more easily

  [ Omer Akram ]
  * Only show search indicator while the Dash is focued.
  * Add 2dp left margin for music and video tiles' title.

  [ Nicolas d'Offay ]
  * Changed Infographics to use Ubuntu font.

  [ Ubuntu daily release ]
  * Automatic snapshot from revision 463

 -- Ubuntu daily release <ps-jenkins@lists.canonical.com>  Tue, 15 Oct 2013 11:05:04 +0000

unity8 (7.82+13.10.20131011.2-0ubuntu1) saucy; urgency=low

  [ Michał Sawicz ]
  * Work around Mir not delivering input to shell after restart, if the
    device isn't reinitialized.

  [ Albert Astals ]
  * Remove unused DashMusic/DashVideos.
  * Don't let the user change between scopes if the current one is
    moving up/down.
  * Fix two uninitialized variable uses reported by valgrind ==17988==
    Conditional jump or move depends on uninitialised value(s) ==17988==
    at 0x13839F3A: AccountsService::updateDemoEdges()
    (AccountsService.cpp:74) ==17988== by 0x13839DA5:
    AccountsService::setUser(QString const&) (AccountsService.cpp:45)
    ==17988== by 0x1383F67B:
    AccountsService::qt_metacall(QMetaObject::Call, int, void**)
    (moc_AccountsService.cpp:192) ==17988== by 0x496143D:
    StoreProperty(QV8Engine*, QObject*, QQmlPropertyData*,
    v8::Handle<v8::Value>) (in /usr/lib/arm-linux-
    gnueabihf/libQt5Qml.so.5.0.2) ==17988== ==17988== Conditional jump
    or move depends on uninitialised value(s) ==17988== at 0x1383A0F6:
    AccountsService::updateStatsWelcomeScreen() (AccountsService.cpp:92)
    ==17988== by 0x13839DB1: AccountsService::setUser(QString const&)
    (AccountsService.cpp:47) ==17988== by 0x1383F67B:
    AccountsService::qt_metacall(QMetaObject::Call, int, void**)
    (moc_AccountsService.cpp:192) ==17988== by 0x496143D:
    StoreProperty(QV8Engine*, QObject*, QQmlPropertyData*,
    v8::Handle<v8::Value>) (in /usr/lib/arm-linux-
    gnueabihf/libQt5Qml.so.5.0.2)
  * Fix unitialized variable in Scope ==18457== Conditional jump or move
    depends on uninitialised value(s) ==18457== at 0x15AD1FD6:
    Scope::setActive(bool) (scope.cpp:165) ==18457== by 0x15B0023D:
    Scope::qt_metacall(QMetaObject::Call, int, void**)
    (moc_scope.cpp:478) ==18457== by 0x48B709F:
    QQmlPropertyPrivate::write(QObject*, QQmlPropertyData const&,
    QVariant const&, QQmlContextData*,
    QFlags<QQmlPropertyPrivate::WriteFlag>) (in /usr/lib/arm-linux-
    gnueabihf/libQt5Qml.so.5.0.2)
  * Fix crash on the phone For some reason i'm getting v8 crashes
    without this when shuting down unity-mir

  [ Gerry Boland ]
  * Use focusRequested signal from AppManager. WM: AppManager has new
    signal to ask shell to request focus for app - use it to properly
    animate and focus the app. If app wants to be side stage, but no
    side stage available, override the application stage.

  [ Nick Dedekind ]
  * Only use the root action state as a unitymenumodel ActionStateParser
    when needed.

  [ Andrea Cimitan ]
  * Move the close app icon on top left.
  * The header of category list is already on screen after unlock

  [ Michael Zanetti ]
  * Make the greeter's clock update in sync with the indicators.

  [ Omer Akram ]
  * Increase dash header height to 5gu.

  [ Nicolas d'Offay ]
  * Standardised expansion speed in scopes.

  [ Ubuntu daily release ]
  * Automatic snapshot from revision 449

 -- Ubuntu daily release <ps-jenkins@lists.canonical.com>  Fri, 11 Oct 2013 17:26:34 +0000

unity8 (7.82+13.10.20131011.1-0ubuntu1) saucy; urgency=low

  [ Michał Sawicz ]
  * Fix frequent application IDs and drop old AppsAvailableForDownload
    model.
  * Unrevert r388 now that we have fixed the infinite loop it was
    causing in Qt.

  [ Steve Langasek ]
  * Don't keep a long-lived connection open to upstart when we only use
    it for two events, one at load time and one at unload time.

  [ Lars Uebernickel ]
  * VolumeControl: use 'volume' instead of 'scroll' action The volume
    action doesn't show a notification.

  [ Michael Terry ]
  * Disable DragHandle on right side of screen while the greeter is
    animating

  [ Marcus Tomlinson ]
  * Added missing "enabled" property to "progressMenu" component in the
    menu item factory.

  [ Michael Zanetti ]
  * Add scaleTo: "fit" mode support to LazyImage

  [ Andrea Cimitan ]
  * Add music and video renderers
  * Use shell.edgeSize for BottomBar's EdgeDragArea, detecting gestures
    only when they are within the edgeSize.

  [ Nick Dedekind ]
  * Removed greeter "toHome" animation (LP#1092976) (LP: #1092976)
  * Only show Snap Decision notification actions when available.

  [ Albert Astals ]
  * Dash: Set delegate creation range for inner itemviewss If it's above
    the list viewport we set it to the end of the list to precache the
    last items It it's below the list viewport we set it to the
    beginning to precache the first items Otherwise we set it to the
    part of the viewport in the view Approved by: Michał Sawicz.

  [ Ubuntu daily release ]
  * Automatic snapshot from revision 435

 -- Ubuntu daily release <ps-jenkins@lists.canonical.com>  Fri, 11 Oct 2013 09:05:30 +0000

unity8 (7.82+13.10.20131010-0ubuntu1) saucy; urgency=low

  [ David Callé ]
  * Small logic change in preview descriptions line breaks. Multiple new
    lines are now replaced by multiple br tags.

  [ Nick Dedekind ]
  * Use indicator identifier for indicators-client list item label.
  * Make sure overflow indicators are hidden and not the search label.

  [ Mirco Müller ]
  * Tweaks to notifications to improve spec-compliance. - updated
    notifications-qmltest to reflect the use of a variant-map for the
    hints - made text-fields as heigh as buttons - made the summary
    align horizontally to the icon - updated button-height and bubble-
    background.

  [ Pawel Stolowski ]
  * Handle category_order_changes signal from scopes (used in Home only)
    and reorder categories accordingly.
  * Implementation of albumart image provider for audio content.

  [ Michael Terry ]
  * Hide the greeter when an app is focused, fixing snap decisions
    launching an app in the greeter (like receiving a call).

  [ Michael Zanetti ]
  * Launcher - remove support for pinning items in the backend After the
    latest design changes, recent apps is everything that is contained
    in the ApplicationManager. So no need for storing anything else than
    pinned apps in the config.

  [ Michał Sawicz ]
  * Remove the mir socket before starting unity8 during autopilot tests.

  [ Ubuntu daily release ]
  * Automatic snapshot from revision 420

 -- Ubuntu daily release <ps-jenkins@lists.canonical.com>  Thu, 10 Oct 2013 04:15:13 +0000

unity8 (7.82+13.10.20131008.1-0ubuntu1) saucy; urgency=low

  [ Michal Hruby ]
  * Add Scope::isActive property and corresponding tests. (LP: #1230352)

  [ Daniel d'Andrada ]
  * Move OSKController to the front as it will now also block input
    meant to the OSK That's in the unity-mir implementation. The
    SurfaceFlinger one is still an empty noop. Currently, when the OSK
    is up, both shell and OSK get user input, thus we need the
    OSKController to shield our shell components from them. (LP:
    #1236773)

  [ Michał Sawicz ]
  * Add Scope::isActive property and corresponding tests. (LP: #1230352)
  * Force focus back on shell in case it loses it for some reason.

  [ Ubuntu daily release ]
  * Automatic snapshot from revision 409

 -- Ubuntu daily release <ps-jenkins@lists.canonical.com>  Tue, 08 Oct 2013 19:14:20 +0000

unity8 (7.82+13.10.20131008-0ubuntu1) saucy; urgency=low

  [ Michał Sawicz ]
  * update previews to match design. (LP: #1224555)
  * Add an InputFilterArea in Notifications. (LP: #1233411, #1235215)

  [ Ying-Chun Liu ]
  * update previews to match design. (LP: #1224555)

  [ Albert Astals ]
  * Unrevert 376 by reverting r395 and a small fix to fix the cpu
    hogging issue . (LP: #1124567)

  [ Michael Terry ]
  * Add Showable.showNow() method and use it in Shell to immediately
    show greeter when we blank the screen rather than animating it. (LP:
    #1233564)

  [ Michael Zanetti ]
  * update previews to match design. (LP: #1224555)

  [ Diego Sarmentero ]
  * update previews to match design. (LP: #1224555)

  [ Ubuntu daily release ]
  * Automatic snapshot from revision 404

 -- Ubuntu daily release <ps-jenkins@lists.canonical.com>  Tue, 08 Oct 2013 02:57:55 +0000

unity8 (7.82+13.10.20131007-0ubuntu1) saucy; urgency=low

  [ Michał Sawicz ]
  * Respect pre-set import and library paths and prevent segfault in
    startShell.

  [ Ubuntu daily release ]
  * Automatic snapshot from revision 399

 -- Ubuntu daily release <ps-jenkins@lists.canonical.com>  Mon, 07 Oct 2013 07:10:46 +0000

unity8 (7.82+13.10.20131005-0ubuntu1) saucy; urgency=low

  [ Michał Sawicz ]
  * Revert r376 that caused constant CPU usage due to the
    ActivityIndicator.

  [ Nick Dedekind ]
  * Removed indicators-client autopilot tests. (LP: #1234736)

  [ Albert Astals ]
  * Revert r388. (LP: #1235268)

  [ Christopher Lee ]
  * Removes passing -fullscreen to unity8 when on the device (as per bug
    #1235065). (LP: #1235065)

  [ Ubuntu daily release ]
  * Automatic snapshot from revision 396

 -- Ubuntu daily release <ps-jenkins@lists.canonical.com>  Sat, 05 Oct 2013 11:45:14 +0000

unity8 (7.82+13.10.20131004.2-0ubuntu1) saucy; urgency=low

  * Revert 7.82+13.10.20131004.1-0ubuntu1 back to
    7.81.3+13.10.20130927.3-0ubuntu1 due to CPU hogging issue with
    7.82+13.10.20131004.1-0ubuntu1.

 -- Loïc Minier <loic.minier@ubuntu.com>  Fri, 04 Oct 2013 21:22:29 +0200

unity8 (7.82+13.10.20131004.1-0ubuntu1) saucy; urgency=low

  [ Michał Sawicz ]
  * Bump to indicate support for extended snap decisions.
  * Make Tile themeable, add renderers for Dash Plugins and weather.
    (LP: #1231948)
  * Drop network agents now that they're in indicator-network instead.

  [ Michal Hruby ]
  * Differentiate generic and music carousels.
  * Use the thumbnailer image provider for scope results that don't
    specify icon as well as for previews.
  * Added an indicator which is displayed in the search bar whenever a
    search is in progress. Added accompanying test in tst_PageHeader.
  * Expose rendererHint to shell.

  [ Albert Astals ]
  * Update pot file. (LP: #1232374)
  * Only enable the animation when the item is on screen (i.e. !culled)
    . (LP: #1200374)
  * Do not crash on positionAtBeginning if the list is empty .
  * Enable/disable running apps height animation in a less error prone
    way.

  [ Michael Terry ]
  * Use a chevron after 'Skip intro' and drop the underlining.
  * Load testability driver when QT_LOAD_TESTABILITY is set. (LP:
    #1226234)
  * Listen to the system setting StatsWelcomeScreen, which tells us
    whether to show user-specific infographic data in the greeter. (LP:
    #1207857)

  [ Gerry Boland ]
  * WM: ensure focusedApplicationWhenUsingScreenshots reset when unused,
    and only used when set. Fixes window focus conflict between shell
    and ApplicationManager.

  [ Nick Dedekind ]
  * Removed deprecated Unity.IndicatorsLegacy plugin.
  * Added actionState parser to the indicators-client text printer so
    that we get the icon.
  * Moved indicator page titles to the root action state of menu model.
    (LP: #1223635)

  [ Mirco Müller ]
  * Added rendering- and interaction-support for the first three
    extended snap-decision dialog-cases password-entry, user-
    authentication and simunlock.

  [ Daniel d'Andrada ]
  * Revert the reversion of r304 since it doesn't seem to crash anymore
    Original commit was Reset apps scope when returning from app to dash
    (LP #1193419) If an app is on foreground and you perform a long
    left-edge swipe to minimize it, and therefore return to the dash,
    the dash should be in the Applications scope and showing the
    running/recents applications. (LP: #1193419)

  [ Andrea Cimitan ]
  * Add behaviours to the hud reveal. (LP: #1224480, #1224633)
  * Make Tile themeable, add renderers for Dash Plugins and weather.
    (LP: #1231948)

  [ Michael Zanetti ]
  * fix inserting into quicklistmodel.
  * Drop useStorage argument and use exising LAUNCHER_TESTING define for
    this decision.

  [ Omer Akram ]
  * Make the volume/brightness slider changes realtime. (LP: #1227595)

  [ Nicolas d'Offay ]
  * Fixed black colour on the first of the month due to division. (LP:
    #1233657)
  * Added an indicator which is displayed in the search bar whenever a
    search is in progress. Added accompanying test in tst_PageHeader.

  [ Ubuntu daily release ]
  * Automatic snapshot from revision 390

 -- Ubuntu daily release <ps-jenkins@lists.canonical.com>  Fri, 04 Oct 2013 06:55:16 +0000

unity8 (7.81.3+13.10.20130927.3-0ubuntu1) saucy; urgency=low

  [ Michal Hruby ]
  * Correctly handle image URI scheme in results.

  [ Michał Sawicz ]
  * Make SHOW_DASH and HIDE_DASH close the current preview. (LP:
    #1231404)
  * Add a LazyImage component that shows an activity spinner for long-
    loading images and handles aspect ratio properly.
  * Fix Qt 5.1 FTBFS and suppress some build warnings.

  [ Albert Astals ]
  * Make sure we always have least have one column in the gridview. (LP:
    #1225391)
  * LVWPH: Make sure we always overshoot vertically. (LP: #1229851)
  * Remember the expanded categoryId and not the expanded index The
    index can change on search, and we still want to maintain it
    expanded in that case. (LP: #1230216)
  * Fix showHeader in an edge case of notShownByItsOwn Not all the tests
    i've added fail without the code fix, but i've added them just to be
    more covered . (LP: #1230187)

  [ Diego Sarmentero ]
  * Handling error signal from the DownloadTracker plugin (BUG:
    #1229744). (LP: #1229744)
  * Remove "Reviews and Comments" section from Application Preview until
    the feature is ready (BUG: #1226632) - Detect when the keyboard is
    being shown to allow the user to scroll the Preview even more if
    necessary to interact with the components at the bottom of that
    preview, and don't leave those components obscured behind the
    keyboard (BUG: #1226638). (LP: #1226632, #1224717, #1226638)

  [ Nick Dedekind ]
  * Brought messaging indicator inline with UnityMenuModel &
    UnityMenuAction. (LP: #1217676, #1217678)

  [ Pawel Stolowski ]
  * Support canned search queries returned by Home Scope.
  * Cancel previous actions and previews on new activation / preview.
    Expose previewed data row in Preview object.

  [ Michael Terry ]
  * Only enable the Bottombar when the HUD is available. (LP: #1220306)
  * Increase the "Skip intro" clickable area, making dismissing the edge
    demo intro feel more natural. (LP: #1220632)

  [ Michael Zanetti ]
  * drop our CrossFadeImage in favor of the SDK one. (LP: #1227783)

  [ Ubuntu daily release ]
  * Automatic snapshot from revision 358

 -- Ubuntu daily release <ps-jenkins@lists.canonical.com>  Fri, 27 Sep 2013 14:13:22 +0000

unity8 (7.81.3+13.10.20130924.2-0ubuntu1) saucy; urgency=low

  [ Michal Hruby ]
  * Fix the signal prototypes on music grid renderer. (LP: #1228390)

  [ Michael Zanetti ]
  * use less auto variables, align coding style, constify and Qt'ify API
    in AccountsService plugin.

  [ Nick Dedekind ]
  * Re-enable MenuContentActivator in Indicators.

  [ Albert Astals ]
  * LVWPH: Update the section header on list change events.

  [ Pawel Stolowski ]
  * Check results model ptr returned by GetResultsFromCategory method
    from UnityCore. (LP: #1228097, #1211595)

  [ Ubuntu daily release ]
  * Automatic snapshot from revision 340

 -- Ubuntu daily release <ps-jenkins@lists.canonical.com>  Tue, 24 Sep 2013 14:40:01 +0000

unity8 (7.81.3+13.10.20130919.3-0ubuntu1) saucy; urgency=low

  [ Michal Hruby ]
  * Add support for music grid renderer to GenericScopeView.

  [ Nick Dedekind ]
  * Fixed the removal of messaging widget due to incompatible action
    state. (LP: #1225017)

  [ Christopher Lee ]
  * Addition of initial autopilot tests for the application lifecycle.

  [ Lars Uebernickel ]
  * VolumeControl: use action of the new indicator indicator-sound
    recently gained an action to increase and decrease the volume. This
    patch makes use of that to get rid of a bus round trip (to get the
    current volume) and a race (when the volume gets set between
    fetching the current volume and setting the new volume). (LP:
    #1219057)

  [ Michael Terry ]
  * When AccountsService.backgroundFile is unset/invalid, have the
    greeter fall back to whatever the shell background is.
  * Add a tiny SessionBroadcast plugin that listens to unity-greeter-
    session-broadcast for the ShowHome signal.

  [ Daniel d'Andrada ]
  * Remove obsolete, unused graphics.
  * Make MouseTouchAdaptor work with multiple QWindows.

  [ Michael Zanetti ]
  * change how icons are searched a) try to find it the Icon as is b)
    prepend with Path if a Path variable is given c) fall back to the
    image://theme/ with just the icon name . (LP: #1225186)
  * fix an issue with removing a running app from the launcher and
    always store pinning to the config.
  * collapse any open preview when programmatically switching current
    dash index. (LP: #1221137)

  [ Ubuntu daily release ]
  * Automatic snapshot from revision 333

 -- Ubuntu daily release <ps-jenkins@lists.canonical.com>  Thu, 19 Sep 2013 15:15:07 +0000

unity8 (7.81.3+13.10.20130916-0ubuntu1) saucy; urgency=low

  [ Michael Zanetti ]
  * allow left edge gesture to minimize apps even when launcher is
    already visible.
  * Don't hide the launcher on changes in the stages.
  * ssh is now installed per default, but it's set to manual in the
    ssh.override.

  [ Ubuntu daily release ]
  * Automatic snapshot from revision 320

 -- Ubuntu daily release <ps-jenkins@lists.canonical.com>  Mon, 16 Sep 2013 11:49:28 +0000

unity8 (7.81.3+13.10.20130912-0ubuntu1) saucy; urgency=low

  [ Michael Zanetti ]
  * add support for finding icons from click package apps in the
    launcher.
  * update to latest launcher API for better integration with the
    AppManager.

  [ Ricardo Mendoza ]
  * Fixes problems related to image 20130912.0, amongst: * Fix autopilot
    tests by preventing blocking of input during HUD button animations,
    only when fully visible * Fix loading of unity-mir library, major
    version wasn't specified so unless the dev package was there it
    would fail.

  [ Ubuntu daily release ]
  * Automatic snapshot from revision 316

 -- Ubuntu daily release <ps-jenkins@lists.canonical.com>  Thu, 12 Sep 2013 13:47:59 +0000

unity8 (7.81.3+13.10.20130911.1-0ubuntu1) saucy; urgency=low

  [ Michael Terry ]
  * Switch from deprecated image://gicon/ to new image://theme/.

  [ Gerry Boland ]
  * Add OSKController so shell can control OSK correctly on Mir.
  * Remove InputFilterArea for bottom edge swipes, as applications also
    listen for such swipes for Toolbar reveal.

  [ Ricardo Mendoza ]
  * Select the backend to use dynamically on runtime according to the
    QPA selected by the system.

  [ Ubuntu daily release ]
  * Automatic snapshot from revision 311

 -- Ubuntu daily release <ps-jenkins@lists.canonical.com>  Wed, 11 Sep 2013 16:22:55 +0000

unity8 (7.81.3+13.10.20130911-0ubuntu1) saucy; urgency=low

  [ Michal Hruby ]
  * Hide all gicon strings from the shell and use the image://theme icon
    provider that was recently added to the SDK.

  [ Gerry Boland ]
  * Convert to new ApplicationManager API.

  [ Nick Dedekind ]
  * Updated access point design as per spec.
  * Indicator visibility based on connection with backend service.

  [ Albert Astals ]
  * Dash: Make assignments bindings This way if the model changes the
    item value also changes.

  [ Michael Zanetti ]
  * adds support for highlighting the currently focused application in
    the launcher, adds tests.
  * include ~/.local/share/applications in launcher's .desktop file
    search path.
  * shrink size of area for revealing the HUD button and make it
    disappear on release again. fixes 1219035. (LP: #1219035)
  * revert revision 304 as it makes the Shell crash.

  [ Michael Terry ]
  * Allow testers to set custom password or pin in demo mode, rather
    than hardcoding them.
  * Have the greeter use AccountsService to determine its background.
    (LP: #1218402)
  * Listen to changes in the "show edge demo" AccountsService setting.

  [ Daniel d'Andrada ]
  * Update fake/mock plugins so that "./run --fake" works well again -
    You can now see the thumbnails of the fake running applications once
    again. - You no longer get hundreds of warnings due to icons not
    found.
  * Reset apps scope when returning from app to dash (LP #1193419) If an
    app is on foreground and you perform a long left-edge swipe to
    minimize it, and therefore return to the dash, the dash should be in
    the Applications scope and showing the running/recents applications.
    (LP: #1193419)

  [ Ubuntu daily release ]
  * Automatic snapshot from revision 306

 -- Ubuntu daily release <ps-jenkins@lists.canonical.com>  Wed, 11 Sep 2013 00:54:31 +0000

unity8 (7.81.3+13.10.20130905.2-0ubuntu1) saucy; urgency=low

  [ Michael Zanetti ]
  * Integrate Launcher with AppManager.

  [ Nick Dedekind ]
  * Removed FIXME from slider int->double conversion.

  [ Ubuntu daily release ]
  * Automatic snapshot from revision 291

 -- Ubuntu daily release <ps-jenkins@lists.canonical.com>  Thu, 05 Sep 2013 10:48:02 +0000

unity8 (7.81.3+13.10.20130904.1-0ubuntu1) saucy; urgency=low

  [ Nicolas d'Offay ]
  * Switched infographic background at design's request.

  [ Ubuntu daily release ]
  * Automatic snapshot from revision 287

 -- Ubuntu daily release <ps-jenkins@lists.canonical.com>  Wed, 04 Sep 2013 07:34:57 +0000

unity8 (7.81.3+13.10.20130904-0ubuntu1) saucy; urgency=low

  [ mhall119 ]
  * Add a little bit of text to the last step of the tour telling the
    user how to end it and get to their phone.

  [ Jussi Pakkanen ]
  * Use CCache if it is installed.

  [ Nick Dedekind ]
  * Multiple icon/label support for indicators.

  [ Albert Astals ]
  * Remove unneeded role.

  [ Lars Uebernickel ]
  * Fall back to "ubuntu-mobile" icon theme if $UBUNTU_ICON_THEME is
    unset.

  [ Michael Zanetti ]
  * Use MouseAreas in DashBar to enable clicking again.
  * load launcher default config from existing dconf key.

  [ Ubuntu daily release ]
  * Automatic snapshot from revision 285

 -- Ubuntu daily release <ps-jenkins@lists.canonical.com>  Wed, 04 Sep 2013 03:02:57 +0000

unity8 (7.81.3+13.10.20130903.1-0ubuntu1) saucy; urgency=low

  [ Michael Zanetti ]
  * workaround quicklist text color.

  [ Ubuntu daily release ]
  * Automatic snapshot from revision 277

 -- Ubuntu daily release <ps-jenkins@lists.canonical.com>  Tue, 03 Sep 2013 06:09:36 +0000

unity8 (7.81.3+13.10.20130830-0ubuntu1) saucy; urgency=low

  [ Pawel Stolowski ]
  * Implement a virtual 'All' filter option.

  [ Ubuntu daily release ]
  * Automatic snapshot from revision 275

 -- Ubuntu daily release <ps-jenkins@lists.canonical.com>  Fri, 30 Aug 2013 12:44:40 +0000

unity8 (7.81.3+13.10.20130829.2-0ubuntu1) saucy; urgency=low

  [ Michael Terry ]
  * Implement launcher item backend via AccountsService.

  [ Ubuntu daily release ]
  * Automatic snapshot from revision 272

 -- Ubuntu daily release <ps-jenkins@lists.canonical.com>  Thu, 29 Aug 2013 19:09:44 +0000

unity8 (7.81.3+13.10.20130829.1-0ubuntu1) saucy; urgency=low

  [ Michael Terry ]
  * Make sure greeter and lockscreen backgrounds are always defined,
    even if the wallpaper preference string is bogus. (LP: #1208889,
    #1208894)

  [ Ubuntu daily release ]
  * Automatic snapshot from revision 270

 -- Ubuntu daily release <ps-jenkins@lists.canonical.com>  Thu, 29 Aug 2013 11:09:43 +0000

unity8 (7.81.3+13.10.20130829-0ubuntu1) saucy; urgency=low

  [ Andrea Cimitan ]
  * Streamline some new HUD interactions to be more consistent with the
    Unity Launcher.

  [ Michael Zanetti ]
  * setting the launcher's extensionSize delayed to position the view
    correctly at the beginning .

  [ Bill Filler ]
  * add new telephony apps (dialer, messaging, contacts) to launcher and
    Home scope.

  [ Michael Terry ]
  * Implement edge demos on first boot. Build-Depends: +dbus-test-
    runner, +qtbase5-dev-tools.

  [ Ubuntu daily release ]
  * Automatic snapshot from revision 267

 -- Ubuntu daily release <ps-jenkins@lists.canonical.com>  Thu, 29 Aug 2013 02:10:38 +0000

unity8 (7.81.3+13.10.20130828.1-0ubuntu1) saucy; urgency=low

  [ Andrea Cimitan ]
  * Hide the LauncherPanel when it's really hidden, by changing visible
    to false.

  [ Gerry Boland ]
  * Fix sidestage applications - they were being ignored in the show-
    application-surface logic. (LP: #1217027, #1210079)

  [ Michał Sawicz ]
  * Raise the exception if typing failed in autopilot.

  [ Nick Dedekind ]
  * Added location indicator defaults.

  [ Michael Zanetti ]
  * increase minimal dragging width for dismissing apps with left edge
    make it a configurable parameter and adjust animation to look like
    requested in the bug report . (LP: #1213153)

  [ Ubuntu daily release ]
  * Automatic snapshot from revision 262

 -- Ubuntu daily release <ps-jenkins@lists.canonical.com>  Wed, 28 Aug 2013 11:55:46 +0000

unity8 (7.81.3+13.10.20130827.1-0ubuntu1) saucy; urgency=low

  [ Michael Zanetti ]
  * unset model in quicklist before closing it.

  [ Ubuntu daily release ]
  * Automatic snapshot from revision 256

 -- Ubuntu daily release <ps-jenkins@lists.canonical.com>  Tue, 27 Aug 2013 10:49:17 +0000

unity8 (7.81.3+13.10.20130827-0ubuntu1) saucy; urgency=low

  [ Michael Zanetti ]
  * Theme the Quicklist Popover.

  [ Albert Astals ]
  * Apply expandedIndex on delegate creation bug #1213033. (LP:
    #1213033)

  [ Ubuntu daily release ]
  * Automatic snapshot from revision 254

 -- Ubuntu daily release <ps-jenkins@lists.canonical.com>  Tue, 27 Aug 2013 02:10:43 +0000

unity8 (7.81.3+13.10.20130826.5-0ubuntu1) saucy; urgency=low

  [ Michael Zanetti ]
  * tweak launcher folding and visuals according to feedback from
    design: - increase foldingStartHeight - Introduces a
    foldingStopHeight. Folding only happens between the
    foldingStartHeight and the foldingStopHeight. - Only change
    brightness while folding - remove highlight of pressed icon -
    decrease launcher's width by half a grid unit.

  [ Ubuntu daily release ]
  * Automatic snapshot from revision 251

 -- Ubuntu daily release <ps-jenkins@lists.canonical.com>  Mon, 26 Aug 2013 22:09:43 +0000

unity8 (7.81.3+13.10.20130826.4-0ubuntu1) saucy; urgency=low

  [ Michał Sawicz ]
  * Add module entry in HudClient's qmldir.

  [ Jussi Pakkanen ]
  * Let Ninja parallelize itself.

  [ Nick Dedekind ]
  * Abstraction of indicator menu item properties prior to move into
    common components library.

  [ Christopher Lee ]
  * Added autopilot-tests for ephemeral, interactive and snap-decision
    notifications.

  [ Mirco Müller ]
  * Added autopilot-tests for ephemeral, interactive and snap-decision
    notifications.

  [ Michael Zanetti ]
  * only search visible children in findChild, add findInvisibleChild
    for others.
  * Added autopilot-tests for ephemeral, interactive and snap-decision
    notifications.

  [ Thomi Richards ]
  * Added autopilot-tests for ephemeral, interactive and snap-decision
    notifications.

  [ Ubuntu daily release ]
  * Automatic snapshot from revision 249

 -- Ubuntu daily release <ps-jenkins@lists.canonical.com>  Mon, 26 Aug 2013 18:34:44 +0000

unity8 (7.81.3+13.10.20130826.2-0ubuntu1) saucy; urgency=low

  [ Albert Astals ]
  * Don't include QtQML It includes LOTS of files we don't need.

  [ Ubuntu daily release ]
  * Automatic snapshot from revision 243

 -- Ubuntu daily release <ps-jenkins@lists.canonical.com>  Mon, 26 Aug 2013 10:08:52 +0000

unity8 (7.81.3+13.10.20130826.1-0ubuntu1) saucy; urgency=low

  * Automatic snapshot from revision 241

 -- Ubuntu daily release <ps-jenkins@lists.canonical.com>  Mon, 26 Aug 2013 06:08:33 +0000

unity8 (7.81.3+13.10.20130826-0ubuntu1) saucy; urgency=low

  [ Michael Zanetti ]
  * delay move operations if the start dragging operation is running
    This prevents items to left in wrong places when transitions clash.
  * add empty setUser to allow compiling in jenkins again until the
    branch that matches unity-api is ready to land. .
  * add count and progress overlay information to real model too.

  [ Pawel Stolowski ]
  * Changed the type of setActive argument from
    QVector<AbstractFilterOption *>::size_type to unsigned int.

  [ Ubuntu daily release ]
  * Automatic snapshot from revision 240

 -- Ubuntu daily release <ps-jenkins@lists.canonical.com>  Mon, 26 Aug 2013 02:31:42 +0000

unity8 (7.81.3+13.10.20130821.2-0ubuntu1) saucy; urgency=low

  [ Michael Terry ]
  * Listen to display-power-changed rather than system-power-changed
    signals when showing the greeter; ignore such signals when the
    proximity sensor is active. (LP: #1214477)

  [ Pawel Stolowski ]
  * Added a role for accessing progress-source property of categories.

  [ Ubuntu daily release ]
  * Automatic snapshot from revision 233

 -- Ubuntu daily release <ps-jenkins@lists.canonical.com>  Wed, 21 Aug 2013 22:09:53 +0000

unity8 (7.81.3+13.10.20130821.1-0ubuntu1) saucy; urgency=low

  [ Michael Zanetti ]
  * allow testing at 11:13. Old code failed because the text actually
    says "11:13 AM".
  * add some checks if we actually clicked an item or in the spacing
    between them gets rid of some warnings printed by the launcher .

  [ Michał Sawicz ]
  * Update runtime deps in the build script.

  [ Nick Dedekind ]
  * Added/Updated legacy network indicator components to use with new
    indicator backend.

  [ Albert Astals ]
  * Fix insertions/removals on the qlimitproxymodel . (LP: #1213959)

  [ Ubuntu daily release ]
  * Automatic snapshot from revision 230

 -- Ubuntu daily release <ps-jenkins@lists.canonical.com>  Wed, 21 Aug 2013 15:04:59 +0000

unity8 (7.81.3+13.10.20130821-0ubuntu1) saucy; urgency=low

  [ Michael Zanetti ]
  * added support for count emblems and progress overlays on the
    launcher.

  [ Pawel Stolowski ]
  * Add role for getting filter options model. Add method to activate
    option based on index or id.

  [ Ted Gould ]
  * Mark indicators-client as providing an indicator-renderer.

  [ Nick Dedekind ]
  * Added flatmenuproxymodel pass-through signals from qmenumodel.
  * Renamed indicator-messaging to indicator-messages.

  [ Gerry Boland ]
  * Typo fix in FrequentlyUsedAppsModel.

  [ Ubuntu daily release ]
  * Automatic snapshot from revision 224

 -- Ubuntu daily release <ps-jenkins@lists.canonical.com>  Wed, 21 Aug 2013 08:05:13 +0000

unity8 (7.81.3+13.10.20130820.2-0ubuntu1) saucy; urgency=low

  [ Michael Zanetti ]
  * initial support for quicklists For now they support pinning and
    removing of items.

  [ Ubuntu daily release ]
  * Automatic snapshot from revision 217

 -- Ubuntu daily release <ps-jenkins@lists.canonical.com>  Tue, 20 Aug 2013 10:09:36 +0000

unity8 (7.81.3+13.10.20130820-0ubuntu1) saucy; urgency=low

  [ Andrea Cimitan ]
  * Implement background changing through gsettings. Make sure it does
    fallback to default background when needed.

  [ Michael Zanetti ]
  * Implement background changing through gsettings. Make sure it does
    fallback to default background when needed.
  * Add Drag'n'drop support to Launcher As dragging an item pins it to
    the launcher this also contains initial quicklist and pinning
    support in the plugin part.

  [ Michał Sawicz ]
  * Fix generic preview wrapping and force rich text parsing.

  [ Michal Hruby ]
  * Remove the override for Apps available for download, click scope
    provides these now.
  * Hide rating widgets when scope provides rating set to < 0.0. Also
    fallback to regular preview image if there are no more_screenshots
    specified.

  [ Albert Astals ]
  * Make sure minYExtent is updated before setting the new content
    height Otherwise bad things can happen in the positioning .

  [ Ubuntu daily release ]
  * Automatic snapshot from revision 215

 -- Ubuntu daily release <ps-jenkins@lists.canonical.com>  Tue, 20 Aug 2013 02:08:42 +0000

unity8 (7.81.3+13.10.20130816.3-0ubuntu1) saucy; urgency=low

  [ Michal Hruby ]
  * Implement overrideResults() method, which allows us to seamlessly
    combine real scope data with mocked data.

  [ Michał Sawicz ]
  * Wait for activeFocus before typing in autopilot tests. (LP:
    #1212580)

  [ Nick Dedekind ]
  * Fixed network indicator password dialog not appearing. (LP:
    #1212730)
  * Remove time & battery indicator service info.

  [ Albert Astals ]
  * Dash category expansion.
  * Fix crash in the shell test Give the item a parent, otherwise the
    qml engine decides to adopt it and when we do the deleteLater on
    them, they have been already deleted. Since we are the parents, we
    don't need to call the deleteLAter eiether they'll be properly
    deleted on our deletion.

  [ Michael Zanetti ]
  * make entering text in lockscreen tests more robust. (LP: #1212580)

  [ Michael Terry ]
  * Define the 'build' target as PHONY so make doesn't get confused by
    our 'build' script.
  * Add a test for the Powerd plugin shell support.

  [ Pawel Stolowski ]
  * Bindings for filters.

  [ Ubuntu daily release ]
  * Automatic snapshot from revision 208

 -- Ubuntu daily release <ps-jenkins@lists.canonical.com>  Fri, 16 Aug 2013 14:11:35 +0000

unity8 (7.81.3+13.10.20130814.3-0ubuntu1) saucy; urgency=low

  [ Ted Gould ]
  * Upstart signals to control indicator services.

  [ Nick Dedekind ]
  * Replaced indicator menu listView with tabs view.
  * Transition Unity.Indicators to UnityMenuModel.

  [ Ubuntu daily release ]
  * Automatic snapshot from revision 197

 -- Ubuntu daily release <ps-jenkins@lists.canonical.com>  Wed, 14 Aug 2013 14:33:39 +0000

unity8 (7.81.3+13.10.20130814.1-0ubuntu1) saucy; urgency=low

  [ Michał Sawicz ]
  * Add AppPreview.

  [ Nick Dedekind ]
  * Use key from indicator service file to source indicator positions.

  [ Diego Sarmentero ]
  * Add AppPreview.

  [ Ubuntu daily release ]
  * Automatic snapshot from revision 193

 -- Ubuntu daily release <ps-jenkins@lists.canonical.com>  Wed, 14 Aug 2013 06:33:14 +0000

unity8 (7.81.3+13.10.20130813.1-0ubuntu1) saucy; urgency=low

  [ Michael Zanetti ]
  * don't scale the EARLY ALPHA warning text bigger than the screen is.

  [ Michał Sawicz ]
  * Add debug logging to passphrase entry.

  [ Albert Astals ]
  * Remove unneeded stuff from CMakelists.txt set(CMAKE_AUTOMOC ON)
    include(FindPkgConfig) find_package(Qt5Core REQUIRED)
    find_package(Qt5Quick REQUIRED) Are already on the top-level
    CMakeLists.txt so no need to write them again Well, actually the
    Qt5Core wasn't and i added it, it's not really necessary since it's
    pulled by the others that depend on it, but it doesn't hurt to be
    explicit.

  [ Ubuntu daily release ]
  * Automatic snapshot from revision 189

 -- Ubuntu daily release <ps-jenkins@lists.canonical.com>  Tue, 13 Aug 2013 14:08:32 +0000

unity8 (7.81.3+13.10.20130812.1-0ubuntu1) saucy; urgency=low

  [ Michael Zanetti ]
  * preserve lockscreen's background wallpaper's aspect ratio. (LP:
    #1208892)

  [ Ubuntu daily release ]
  * Automatic snapshot from revision 184

 -- Ubuntu daily release <ps-jenkins@lists.canonical.com>  Mon, 12 Aug 2013 19:14:35 +0000

unity8 (7.81.3+13.10.20130812-0ubuntu1) saucy; urgency=low

  [ Albert Astals ]
  * Fix uses of uninitialized values reported by valgrind.

  [ Ubuntu daily release ]
  * Automatic snapshot from revision 182

 -- Ubuntu daily release <ps-jenkins@lists.canonical.com>  Mon, 12 Aug 2013 14:33:29 +0000

unity8 (7.81.3+13.10.20130809.1-0ubuntu1) saucy; urgency=low

  [ Michal Hruby ]
  * Set phone form factor for scope requests.

  [ Michał Sawicz ]
  * Add support for plurals and update the translation template.

  [ Ubuntu daily release ]
  * Automatic snapshot from revision 179

 -- Ubuntu daily release <ps-jenkins@lists.canonical.com>  Fri, 09 Aug 2013 15:35:06 +0000

unity8 (7.81.3+13.10.20130809-0ubuntu1) saucy; urgency=low

  [ Michał Sawicz ]
  * Prepare unity8 for cross-building.

  [ Ubuntu daily release ]
  * Automatic snapshot from revision 176

 -- Ubuntu daily release <ps-jenkins@lists.canonical.com>  Fri, 09 Aug 2013 02:32:10 +0000

unity8 (7.81.3+13.10.20130808-0ubuntu1) saucy; urgency=low

  [ Michał Sawicz ]
  * Re-enable battery slider test.

  [ Nick Dedekind ]
  * Workaround for non-deletion of indicator page menu items. (LP:
    #1183065, #1206991)

  [ Albert Astals ]
  * LVPWH: Fix regression handling the sticky top section culling r166
    introduced the regression, this fixes it+tests.
  * Implement+test the maximizeVisibleArea function Tries to show as
    much possible of an index that is already shown on screen Will be
    used for the dash category expansion.

  [ Ubuntu daily release ]
  * Automatic snapshot from revision 174

 -- Ubuntu daily release <ps-jenkins@lists.canonical.com>  Thu, 08 Aug 2013 15:23:17 +0000

unity8 (7.81.3+13.10.20130807-0ubuntu1) saucy; urgency=low

  [ Michał Sawicz ]
  * Drop ppa:ubuntu-unity/next.
  * Revert revision 161 that causes issues with invalid background.

  [ Albert Astals ]
  * Fix off by one in the culling condition If you are on 0 and your
    height is 1 and viewport starts at 1 you have to be culled since you
    are not visible.

  [ Ubuntu daily release ]
  * Automatic snapshot from revision 168

 -- Ubuntu daily release <ps-jenkins@lists.canonical.com>  Wed, 07 Aug 2013 02:32:00 +0000

unity8 (7.81.3+13.10.20130806-0ubuntu1) saucy; urgency=low

  [ Michael Terry ]
  * Show the greeter when powerd tells us to, not just whenever we press
    the power key. (LP: #1186256)

  [ Ubuntu daily release ]
  * Automatic snapshot from revision 164

 -- Ubuntu daily release <ps-jenkins@lists.canonical.com>  Tue, 06 Aug 2013 03:43:01 +0000

unity8 (7.81.3+13.10.20130805-0ubuntu1) saucy; urgency=low

  [ Michael Terry ]
  * Fixes the lockscreen and swiping on the greeter still being possible
    even when in tablet mode. (LP: #1204984)
  * Watch powerd signals to notice a sleep and unfocus current app when
    that happens.

  [ Michael Zanetti ]
  * make findChild also find invisible childs This considerably
    increases the amount of items to be searched up to a level where
    testShell didn't finish any more with searching. Hence this commit
    also changes findChild to do a breadth-first instead of a depth-
    first search.
  * Read background from GSettings or fallback to default_background.

  [ Andrea Cimitan ]
  * Read background from GSettings or fallback to default_background.

  [ Albert Astals ]
  * Make LVWPH provide a delegateIndex for sectionHeaders This way we
    can match the sectionHeader to the model easier in the qml/js side .
  * Fix tryCompare call The 4th parameter of tryCompare is timeout not
    message .

  [ Daniel d'Andrada ]
  * Read background from GSettings or fallback to default_background.

  [ Ubuntu daily release ]
  * Automatic snapshot from revision 162

 -- Ubuntu daily release <ps-jenkins@lists.canonical.com>  Mon, 05 Aug 2013 02:32:05 +0000

unity8 (7.81.3+13.10.20130802-0ubuntu1) saucy; urgency=low

  [ Michael Terry ]
  * Make hud autopilot tests more reliable by fixing how it calculates
    relative coordinates.

  [ Albert Astals ]
  * Only update the "section" if we are not culling the item If the item
    is not shown we should not care about its section.

  [ Ubuntu daily release ]
  * Automatic snapshot from revision 155

 -- Ubuntu daily release <ps-jenkins@lists.canonical.com>  Fri, 02 Aug 2013 02:40:11 +0000

unity8 (7.81.3+13.10.20130801.1-0ubuntu1) saucy; urgency=low

  [ Michał Sawicz ]
  * Add a disclaimer for the fake applications plugin.

  [ Nick Dedekind ]
  * Removed animations from fake indicator pages.

  [ Ubuntu daily release ]
  * Automatic snapshot from revision 152

 -- Ubuntu daily release <ps-jenkins@lists.canonical.com>  Thu, 01 Aug 2013 14:30:40 +0000

unity8 (7.81.3+13.10.20130801ubuntu.unity.next-0ubuntu1) saucy; urgency=low

  [ Michael Zanetti ]
  * implemented new Lockscreen design.

  [ Michał Sawicz ]
  * Fix mock VideoPreview to use the string categoryId as well.

  [ Nick Dedekind ]
  * Added a text tree representation of the qmenumodel to the
    indicators-client application.

  [ Albert Astals ]
  * Don't need deelistmodel here.

  [ Ubuntu daily release ]
  * Automatic snapshot from revision 149 (ubuntu-unity/next)

 -- Ubuntu daily release <ps-jenkins@lists.canonical.com>  Thu, 01 Aug 2013 02:32:03 +0000

unity8 (7.81.3+13.10.20130730ubuntu.unity.next-0ubuntu1) saucy; urgency=low

  [ Michał Sawicz ]
  * Adapt to Qt 5.1.

  [ Albert Astals ]
  * Adapt to Qt 5.1.

  [ Ubuntu daily release ]
  * Automatic snapshot from revision 143 (ubuntu-unity/next)

 -- Ubuntu daily release <ps-jenkins@lists.canonical.com>  Tue, 30 Jul 2013 02:33:12 +0000

unity8 (7.81.3+13.10.20130729ubuntu.unity.next-0ubuntu1) saucy; urgency=low

  [ Michal Hruby ]
  * Remove the variant conversions methods as they were moved to dee-qt.

  [ Michał Sawicz ]
  * Re-enable passphrase tests under UInput.
  * Use the new string categoryIds in custom video and music scope
    views. (LP: #1199322)

  [ Nick Dedekind ]
  * Behavioural changes for indicators - Part 1 - Use standard
    animations. - Search bar animation less distracting. - Hinting
    animation shows header. - Vertical velocity detector to reduce
    accidental menu switches in dragging phase.

  [ Gustavo Pichorim Boiko ]
  * Add entries to the new applications resulted from the split of the
    phone-app.

  [ Ubuntu daily release ]
  * Automatic snapshot from revision 141 (ubuntu-unity/next)

 -- Ubuntu daily release <ps-jenkins@lists.canonical.com>  Mon, 29 Jul 2013 03:41:07 +0000

unity8 (7.81.3+13.10.20130726ubuntu.unity.next-0ubuntu1) saucy; urgency=low

  [ Michal Hruby ]
  * Expose real category ids and not just indices.
  * Provide fallbacks for default renderer.

  [ Daniel d'Andrada ]
  * Give a visual feedback on right-edge drag with no running apps (LP:
    #1116207). (LP: #1116207)

  [ Albert Astals ]
  * Update m_firstVisibleIndex if there's no visible items anymore Also
    remove the check for m_visibleItems.isEmpty() on insert, the
    m_firstVisibleIndex == 0 already protects us against that.

  [ Christopher Lee ]
  * Tests now use a default lightdm mock if not decorated. (LP:
    #1204772)

  [ Ubuntu daily release ]
  * Automatic snapshot from revision 135 (ubuntu-unity/next)

 -- Ubuntu daily release <ps-jenkins@lists.canonical.com>  Fri, 26 Jul 2013 07:06:08 +0000

unity8 (7.81.3+13.10.20130725ubuntu.unity.next-0ubuntu1) saucy; urgency=low

  [ Michal Hruby ]
  * Fix adding items into an empty LVWPH.

  [ Michał Sawicz ]
  * Move to using upstart in run_on_device.
  * Added heeding and qmltest for button-tint hint.
  * Refactoring and cleanup of the Unity8 Autopilot tests.
  * Hide the Unity launcher during autopiloting and skip battery tests
    if unavailable.

  [ Ying-Chun Liu ]
  * Let GenericScope support loading different renderers.

  [ Nick Dedekind ]
  * Removed overview from indicators.
  * Menus for indicators is now created prioritised by distance from
    current item to speed up user experience.
  * Add ApplicationArguments to know the geometry from start.

  [ Mirco Müller ]
  * Added heeding and qmltest for button-tint hint.

  [ Christopher Lee ]
  * Refactoring and cleanup of the Unity8 Autopilot tests.

  [ Thomi Richards ]
  * Refactoring and cleanup of the Unity8 Autopilot tests.

  [ Ubuntu daily release ]
  * Automatic snapshot from revision 129 (ubuntu-unity/next)

 -- Ubuntu daily release <ps-jenkins@lists.canonical.com>  Thu, 25 Jul 2013 03:02:12 +0000

unity8 (7.81.3+13.10.20130718ubuntu.unity.next-0ubuntu1) saucy; urgency=low

  [ Andrea Cimitan ]
  * Add support for the colour palette.

  [ Omer Akram ]
  * fix the calendar icon in the launcher. (LP: #1201905)

  [ Nick Dedekind ]
  * Export indicator plugin symbols using Q_DECL_EXPORT.

  [ Ying-Chun Liu ]
  * Don't include .moc in previewbindingstest.cpp.

  [ Ubuntu daily release ]
  * Automatic snapshot from revision 118 (ubuntu-unity/next)

 -- Ubuntu daily release <ps-jenkins@lists.canonical.com>  Thu, 18 Jul 2013 06:07:00 +0000

unity8 (7.81.3+13.10.20130717ubuntu.unity.next-0ubuntu1) saucy; urgency=low

  [ Daniel d'Andrada ]
  * Remove dead code: Showable::showWithoutAnimation.

  [ Nick Dedekind ]
  * Split Plugins export macro into export_qmlfiles and
    export_qmlplugins. Added qmltypes to indicators plugin.

  [ Ubuntu daily release ]
  * Automatic snapshot from revision 112 (ubuntu-unity/next)

 -- Ubuntu daily release <ps-jenkins@lists.canonical.com>  Wed, 17 Jul 2013 03:14:49 +0000

unity8 (7.81.3+13.10.20130716ubuntu.unity.next-0ubuntu1) saucy; urgency=low

  [ Pete Woods ]
  * Rename the demo user "single" to "phablet" Fix the infographics on
    the device At the moment the mock lightdm backend we are using says
    the current user is called "single", while in reality the processes
    all run as the "phablet" user.

  [ Michał Sawicz ]
  * Only use ppa:ubuntu-unity/next and clean build scripts and CODING,
    accordingly.
  * Do not recommend indicator-power and indicator-sound. On device
    they're provided by lp:indicator-server for the time being.
  * Fix the Network page to provide the correct token. (LP: #1201529)

  [ Ubuntu daily release ]
  * Automatic snapshot from revision 109 (ubuntu-unity/next)

 -- Ubuntu daily release <ps-jenkins@lists.canonical.com>  Tue, 16 Jul 2013 02:32:03 +0000

unity8 (7.81.3+13.10.20130714ubuntu.unity.next-0ubuntu1) saucy; urgency=low

  [ Michael Terry ]
  * Change Ok to OK. (LP: #1131842)

  [ Ubuntu daily release ]
  * Automatic snapshot from revision 104 (ubuntu-unity/next)

 -- Ubuntu daily release <ps-jenkins@lists.canonical.com>  Sun, 14 Jul 2013 02:31:57 +0000

unity8 (7.81.3+13.10.20130712ubuntu.unity.next-0ubuntu1) saucy; urgency=low

  [ Michael Zanetti ]
  * Make use of the launcher API defined in unity-api and separate the
    model from the backend.

  [ Michał Sawicz ]
  * Issue wrap-and-sort -abt on debian/.

  [ Nick Dedekind ]
  * Moved indicators-client code into unity8. (LP: #1191132, #1191822)

  [ Ubuntu daily release ]
  * Automatic snapshot from revision 102 (ubuntu-unity/next)

 -- Ubuntu daily release <ps-jenkins@lists.canonical.com>  Fri, 12 Jul 2013 02:31:59 +0000

unity8 (7.81.3+13.10.20130711ubuntu.unity.next-0ubuntu1) saucy; urgency=low

  [ Michael Zanetti ]
  * invert the home button too in case the whole panel is inverted. (LP:
    #1199622)

  [ Michał Sawicz ]
  * Make the OpenEffect non-live by default to improve performance. (LP:
    #1124584)

  [ Ying-Chun Liu ]
  * Add Generic Preview. Modify GenericScopeView to support activate and
    preview.

  [ Ubuntu daily release ]
  * Automatic snapshot from revision 98 (ubuntu-unity/next)

 -- Ubuntu daily release <ps-jenkins@lists.canonical.com>  Thu, 11 Jul 2013 03:00:53 +0000

unity8 (7.81.3+13.10.20130710ubuntu.unity.next-0ubuntu1) saucy; urgency=low

  [ Michael Zanetti ]
  * removed unused old file ShortcutsContainer.qml.

  [ Michał Sawicz ]
  * Fix fetching data from scopes in the custom scope pages. (LP:
    #1199322)

  [ Ying-Chun Liu ]
  * Fix references to scope data. (LP: #1199322)

  [ Albert Astals ]
  * Fix showHeader animation when the header is half shown at top .
  * Disable -pedantic on the private Qt headers .

  [ Pawel Stolowski ]
  * Bindings for SocialPreview.

  [ Ubuntu daily release ]
  * Automatic snapshot from revision 94 (ubuntu-unity/next)

 -- Ubuntu daily release <ps-jenkins@lists.canonical.com>  Wed, 10 Jul 2013 02:32:00 +0000

unity8 (7.81.3+13.10.20130709ubuntu.unity.next-0ubuntu1) saucy; urgency=low

  [ Michal Hruby ]
  * Implement CategoryResults based on DeeFilterModel.

  [ Nick Dedekind ]
  * Added plugin cmake procedure for qmltypes files.

  [ Ubuntu daily release ]
  * Automatic snapshot from revision 86 (ubuntu-unity/next)

 -- Ubuntu daily release <ps-jenkins@lists.canonical.com>  Tue, 09 Jul 2013 02:58:58 +0000

unity8 (7.81.3+13.10.20130708ubuntu.unity.next-0ubuntu1) saucy; urgency=low

  [ Michael Terry ]
  * Ensure the past circle animations complete Currently, all the
    animations stop as soon as the present circles are all visible. This
    change ensures that the animations run to completion.

  [ Michael Zanetti ]
  * improve launcher flicking bahavior - fix initial snapping - improve
    foldingAreas behavior - increase clickFlick speed to flick 4 items.

  [ Albert Astals ]
  * Remove workarounds for Qt bug 28403 . (LP: #28403)

  [ Ubuntu daily release ]
  * Automatic snapshot from revision 83 (ubuntu-unity/next)

 -- Ubuntu daily release <ps-jenkins@lists.canonical.com>  Mon, 08 Jul 2013 02:34:23 +0000

unity8 (7.81.3+13.10.20130704ubuntu.unity.next-0ubuntu1) saucy; urgency=low

  [ Didier Roche ]
  * Clean packaging for entering saucy and following daily release guidelines
  * Automatic snapshot from revision 49 (bootstrap)

  [ Michał Sawicz ]
  * Fix unity8.pot file.
  * Support the simplified theming from ubuntu-ui-toolkit.
  * Use AbstractButtons instead of Button { color: "transparent" } that
    doesn't work.

  [ Albert Astals ]
  * ListViewWithPageHeader implementation in C++. (LP: #1171918)
  * LVWPH: Do not crash on showHeader if we don't have a header .
  * Fix bug when setting the same model twice to a QLimitProxyModelQML.
  * Add some const & Saves us some microseconds in copying stuff.

  [ Daniel d'Andrada ]
  * Make Greeter and Stage use the new DragHandle component. So they no
    longer use Revealers. Now a directional drag gesture is required to
    start the animation that brings back a "minimized" application when
    the dash is on foreground. Besides that, now they have the following
    feature:  - Action only completes succesfully if you drag through at
    least half the    screen width or if your swipe is fast enough. The
    shorter the swipe, the faster it has to be for the action to auto-
    complete.
  * DirectionalDragArea: add touchSceneX, touchSceneY, and sceneDistance
    properties.
  * DirectionalDragArea: emit draggingChanged() on direct recognition
    draggingChanged() should be emited when status change from
    WaitingForTouch directly to Recognized.
  * update CODING instructions for building & running.
  * DragHandle: add stretch and hintDisplacement properties.
  * DragHandle: fix hinting Revision 64 had a bad interaction with
    revision 66 (that added line was lost in the merge/rebase process).
    tst_DragHandle::hintingAnimation() points out the problem (fails on
    line 388).
  * Make Panel use DragHandles instead of a Revealer - A directional
    drag gesture is needed reveal the panel when fullscreen. - better
    logic for deciding when to auto-complete the show/hide animation -
    hinting animation to close the panel - Tapping on menu bar no longer
    opens nearest indicator menu - No closing with handle click.

  [ mhall119 ]
  * Fix build script error from extra blank line. (LP: #1196322)

  [ Nick Dedekind ]
  * Changed shellImportPath to return a list of paths. Added
    prependImportPaths and changed appendImportPaths to check for
    duplicates.

  [ Mirco Müller ]
  * Added support and tests for expanding snap-decisions with more than
    2 actions passed in.

  [ Michael Zanetti ]
  * As requested by design, decreasing wobblyness in the
    WrongPasswordAnimation.
  * improve the bzr commit hook - don't run qmltests in here, it takes
    too long - don't abort commit on failed tests, its too annoying -
    instead, print a fat warning and backup the commit message to be
    reused after uncommitting and fixing the tests.
  * edge hinting tweaks - change edge hinting behavior to only happen on
    onPressed and immediately snap back - fix edge hinting to not happen
    if the Greeter is locked .

  [ Michael Terry ]
  * Fix "Tap to Unlock" text not appearing when in tablet greeter mode
    with only one user.
  * Use libusermetrics to provide infographic data.
  * Delete builddir/ when running "debuild clean".

  [ Pawel Stolowski ]
  * Bindings for preview and activation requests.

  [ Kevin Gunn ]
  * update CODING instructions for building & running.

  [ Ubuntu daily release ]
  * Automatic snapshot from revision 78 (ubuntu-unity/next)

 -- Ubuntu daily release <ps-jenkins@lists.canonical.com>  Thu, 04 Jul 2013 12:44:19 +0000

unity8 (7.81.3) UNRELEASED; urgency=low

  * Choose more appropriate values for edge-drag gestures (LP: #1194150)

 -- Daniel d'Andrada <daniel.dandrada@canonical.com>  Fri, 28 Jun 2013 16:28:24 -0300

unity8 (7.81.2) saucy; urgency=low

  * Translation updates.

  [ Michał Sawicz ]
  * Fix icons in ApplicationsFilterGrid.qml.
  * Support flipped image in run_on_device.
  
  [ Michael Zanetti ]
  * Don't clear lockscreen when it's fading out.
  * Reworked Launcher folding.
  * Tweak Launcher revealing.

  [ Michal Hruby ]
  * Add content_type property to category models.

 -- Michał Sawicz <michal.sawicz@canonical.com>  Wed, 26 Jun 2013 18:10:39 +0200

unity8 (7.81.1) saucy; urgency=low

  * Translation updates.

  [ Michał Sawicz ]
  * Don't limit installed apps.
  * Pre-optimize PNGs to speed-up builds.
  * Clean up build scripts.

  [ Daniel d'Andrada ]
  * Use DirectionalDragArea in BottomBar.

 -- Michał Sawicz <michal.sawicz@canonical.com>  Fri, 21 Jun 2013 17:37:02 +0200

unity8 (7.81.0) saucy; urgency=low

  * Translation updates.

  [ Michał Sawicz ]
  * Drop People lens.
  * Support git-backed checkout.
  * Revert focus stealing prevention for new apps. Fixes:
    https://bugs.launchpad.net/bugs/1190155.
  * Update CODING after unity8 rename.
  * Update translation template file.
  * Fix notification placement.

  [ Michael Terry ]
  * Show login list when not in narrow mode, instead of only when we have
    multiple users.

  [ Günter Schwann ]
  * Bring back ListView'ed Carousel now that Qt is fixed.

  [ Daniel d'Andrada ]
  * Stage: code cleanup.
  * DirectionalDragArea: added minSpeed and maxSilenceTime constraints.
  * Move Direction enum out of DirectionalDragArea.
  * Added uqmlscene tool and tryFoo targets for manual testing.

  [ Michael Zanetti ]
  * Add Lockscreens.
  * Added right edge hinting to greeter.

  [ Nick Dedekind ]
  * Added Dash tests.

  [ Nicolas d'Offay ]
  * Changed infographic gradient colours.

  [ Mirco Müller ]
  * Integrate notifications.

  [ Pawel Stołowski ]
  * New version with support for smart scopes.

 -- Michał Sawicz <michal.sawicz@canonical.com>  Fri, 14 Jun 2013 12:56:17 +0200

unity8 (7.80.0) saucy; urgency=low

  * Rename to unity8.

 -- Michał Sawicz <michal.sawicz@canonical.com>  Tue, 04 Jun 2013 14:45:29 +0200

qml-phone-shell (1.80) raring; urgency=low

  * Focus/unfocus apps on lock/unlock to make sure keyboard is hidden.

 -- Michał Sawicz <michal.sawicz@canonical.com>  Sat, 01 Jun 2013 00:31:03 +0200

qml-phone-shell (1.79) raring; urgency=low

  [ Michael Terry ]
  * Make greeter look like the desktop one
  
  [ Gerry Boland ]
  * Fix a bug where a minimized app gets focus after closing another app
  * Applied a workaround to reduce flickering when launching apps

  [ Ying-Chun Liu (PaulLiu) ]
  * Make the panel translatable

  [ Michael Zanetti ]
  * Limit people lens to max 50 people. More people can be found with search feature.

 -- Michael Zanetti <michael.zanetti@canonical.com>  Fri, 24 May 2013 17:06:05 +0200

qml-phone-shell (1.78) raring; urgency=low

  [ Sergio Schvezov ]
  * Replacing the music and ski safari mock apps with calendar and weather in 
    the launcher (LP: #1178262).

  [ Daniel d'Andrada ]
  * Support pointer-to-touch event conversion for desktop testing.
  * Use DirectionalDragArea in the Launcher.
  * Add AxisVelocityCalculator component.
  * Use touch instead of pointer interaction in autopilot.

  [ Nick Dedekind ]
  * Enable indicators in greeter.
  * Add DashContent tests.

  [ Michael Terry ]
  * Split mock and test LightDM plugins.
  * Add support for more PAM/LightDM features in the greeter.

  [ Ying-Chun Liu (PaulLiu) ]
  * Add i18n support.
  * Add libc6-dev to Build-Depends.

  [ Michał Sawicz ]
  * Unlock onFocusRequested to unlock on incoming call (LP: #1181654).
  * Use device-services in run_on_device.
  * Filter input in greeter. (LP: #1185443).

  [ Albert Astals Cid ]
  * Remove FilterGrid dimensions bahavior.

  [ Ubuntu Translators Team ]
  * Added translations for 36 languages. Thanks!

  [ Michael Zanetti ]
  * Fix autopilot tests on devices.

 -- Michał Sawicz <michal.sawicz@canonical.com>  Fri, 24 May 2013 17:06:05 +0200

qml-phone-shell (1.77) raring; urgency=low

  [ Mathieu Trudel-Lapierre ]
  * debian/control:
    - Drop indicators-client-plugin* Depends for qml-phone-shell to Recommends.
    - Add/update Vcs-Browser, Vcs-Bzr and add a notice to uploaders. 
  * debian/copyright: fix syntax.

  [ Michał Sawicz ]
  * Drop indicators-client-examples recommends altogether

  [ Renato Araujo Oliveira Filho ]
  * Renamed Media player files to match with new application name.

  [ Daniel d'Andrada ]
  * New: DirectionalDragArea component. An area that detects axis-aligned 
    single-finger drag gestures.
  * Make it possible to send touch events from within QML test code.

 -- Mathieu Trudel-Lapierre <mathieu-tl@ubuntu.com>  Fri, 26 Apr 2013 11:15:00 -0400

qml-phone-shell (1.76) raring; urgency=low

  [ Albert Astals Cid ]
  * Remove QSortFilterProxyModelQML::get() to ensure per-role fetching
  * Highlight matching strings in the HUD
  [ Michał Sawicz ]
  * Dropped support for 12.10
  [ Michael Zanetti ]
  * Update autopilot tests for 1.3 release
  [ Andrea Cimitan ]
  * Use SDK's Panel - enable swipe from bottom to reveal Dash bottom bar
  [ Michael Terry ]
  * Introduce a mock LightDM plugin to prepare for real switch
  [ Daniel d'Andrada ]
  * Move definition of global test targets to main tests CMakeLists file
  [ Mirco Müller ]
  * Introduce Notifications UI, currently only driven by tests

 -- Michał Sawicz <michal.sawicz@canonical.com>  Thu, 16 May 2013 15:52:18 +0200

qml-phone-shell (1.75) raring; urgency=low

  * Fix search history in the dash
  * Hud: No appstack anymore
  * Hud: Support having toolbar items enabled/disabled
  * Hud: remove the app quit toolbar item
  * Tweak to improve the switch application animation
  * Correctly load icons when running on the desktop
  * Use real enum from ApplicationInfo instead of its counterfeit local version
  * Added gdb debugging (-g/--gdb) run_on_device option
  * Drop support for quantal in build_unity script
  * Make out of source builds work in sibling directories
  * Clean up debian/control
  * Build with the new Qt 5.0.2 packages
  * Tests for:
    * IndicatorMenuWindow
    * PeopleFilterGrid

 -- Albert Astals Cid <albert.astals@canonical.com>  Thu, 09 May 2013 15:10:03 +0200

qml-phone-shell (1.74) raring; urgency=low

  [ Albert Astals Cid ]
  * Use new HUD api
  * Improvements to build and run scripts
  * Test for GenericLensView
  * Use -z defs for SHARED and MODULE libraries

 -- Sergio Schvezov <sergio.schvezov@canonical.com>  Fri, 26 Apr 2013 13:14:03 -0300

qml-phone-shell (1.73) raring; urgency=low

  [ Albert Astals ]
  * No need to include lens.h in peoplepreviewdata.h
  * Bumping libhud dependency to use the new libhud-client2

  [ Andrea Cimitan ]
  * Adds test for LensView

  [ Michael Zanetti ]
  * Fix execution of local autopilot tests

 -- Ricardo Salveti de Araujo <ricardo.salveti@canonical.com>  Thu, 25 Apr 2013 13:46:23 -0300

qml-phone-shell (1.72) raring; urgency=low

  * bring greeter closer to desktop design
  * simplify SortFilterProxyModel role management
  * CMake and build script improvements
  * enable volume slider in Overview
  * clean up .bzrignore
  * flatten qmluitests and unittests into generic qmltests
  * split out LimitProxyModel out of SortFilterProxyModel
  * replace fake QML wrappers for Ubuntu.Application with a mock
    implementation
  * hide Frequent and Available categories in Apps lens during search
    (LP: #1170495)
  * add first test utilities
  * use fake Unity plugin for Dash tests
  * generate and package API docs
  * close applications after long-press in dash
  * simplify preview calculation
  * tests for:
    * bad indentation
    * Panel
    * indicators Overview
    * IndicatorItem
    * ListViewWithPageHeader
    * Clock
    * OpenEffect
    * FilterGrids
    * MenuContent
    * header standalone compilation

 -- Michał Sawicz <michal.sawicz@canonical.com>  Fri, 19 Apr 2013 21:16:50 +0200

qml-phone-shell (1.71) quantal; urgency=low

  * add missing python3 dependency

 -- Michał Sawicz <michal.sawicz@canonical.com>  Thu, 11 Apr 2013 17:11:15 +0200

qml-phone-shell (1.70) quantal; urgency=low

  * CMake fixes
  * improve HUD PeakDetector performance
  * initial QML coverage measurement
  * enable coverage analysis for C/C++
  * require out-of-source builds
  * fix incorrect linkage in hudclient.cpp
  * reduce warnings
  * add an optional on-commit test hook
  * tests for:
    * IndicatorRow
    * Tile
    * SearchIndicator
    * trailing whitespace
    * PageHeader
    * SearchHistoryModel
    * ResponsiveFlowView
    * SideStage
    * Indicators
  * move tests into subdirectories
  * increase test setup consistency
  * remove some dead code
  * register CategoryFilter to QML
  * use a static python install path for autopilot
  * merge first stages of libunity-api
  * drop unneeded moc includes

 -- Michał Sawicz <michal.sawicz@canonical.com>  Thu, 11 Apr 2013 14:42:22 +0200

qml-phone-shell (1.69) quantal; urgency=low

  [ Sergio Schvezov ]
  * Removing mocks for calendar, clock and calculator.

  [ Michał Sawicz ]
  * Add entries needed in the .desktop file and change the name and comment.

 -- Sergio Schvezov <sergio.schvezov@canonical.com>  Thu, 04 Apr 2013 19:32:06 -0300

qml-phone-shell (1.68) quantal; urgency=low

  * fix launching SideStage apps when there's no side stage
  * CMake cleanups
  * prevent breakage of local builds
  * added README for qmluitests

 -- Michał Sawicz <michal.sawicz@canonical.com>  Thu, 04 Apr 2013 02:02:27 +0200

qml-phone-shell (1.67) quantal; urgency=low

  * use real data in Apps lens Installed category
  * add --clean option in build scripts
  * add CODING guide
  * install test dependencies in build scripts
  * fix phone app name
  * Tests for:
    * Showable
    * Launcher
    * HUD parametrized actions

 -- Michał Sawicz <michal.sawicz@canonical.com>  Wed, 03 Apr 2013 00:11:00 +0200

qml-phone-shell (1.66) quantal; urgency=low

  * Revert Carousel changes due to crash

 -- Michał Sawicz <michal.sawicz@canonical.com>  Thu, 28 Mar 2013 10:51:20 +0100

qml-phone-shell (1.65) quantal; urgency=low

  * Modifying build dep to require python

 -- Sergio Schvezov <sergio.schvezov@canonical.com>  Wed, 27 Mar 2013 16:07:10 -0300

qml-phone-shell (1.64) quantal; urgency=low

  * Rename ubuntu-gallery to gallery-app
  * Resetting Apps lens content position when swiping from left
  * Make the previews more flexible with different screen sizes
  * Tests for:
    * HUD
    * ResponsiveGridView

 -- Albert Astals Cid <albert.astals@canonical.com>  Wed, 20 Mar 2013 17:44:44 +0100

qml-phone-shell (1.63) quantal; urgency=low

  * Rename telephony-app to phone-app
  * notepad-qml has been renamed to notes-app
  * Use a ListView for the Carousel component for scalability
  * Make sure the greeter stays usable for smaller screens
  * Elide username in greeter when too long
  * Improve Carousel creation time
  * CrossFadeImage fixes
  * Fixed play button size
  * Remove unused files
  * Tests for:
    * Revealer
    * HUD
    * Greeter
    * FilterGrid
    * CrossFadeImage

 -- Albert Astals Cid <albert.astals@canonical.com>  Tue, 19 Mar 2013 17:43:21 +0100

qml-phone-shell (1.62) quantal; urgency=low

  * Use one SpecialItem in HUD AppStack
  * Remove outdated manual tests
  * Improve build scripts
  * Hook up other HUD Toolbar actions
  * Tests for:
    * HUD
    * Time.js
    * AnimationControllerWithSignals
    * Carousel
  * Autopilot test framework
  * Force build-dep at python2.7
  * Suppress warnings

 -- Michał Sawicz <michal.sawicz@canonical.com>  Fri, 15 Mar 2013 16:26:22 +0100

qml-phone-shell (1.61) quantal; urgency=low

  * Rename ubuntu-browser to webbrowser-app.

 -- Olivier Tilloy <olivier.tilloy@canonical.com>  Fri, 08 Mar 2013 15:55:36 +0100

qml-phone-shell (1.60) quantal; urgency=low

  * Fixes in sidestage
  * Reduce memory consumption
  * Introduced testing

 -- Michael Zanetti <michael.zanetti@canonical.com>  Thu, 07 Mar 2013 12:04:19 +0100

qml-phone-shell (1.59) quantal; urgency=low

  * Window management: update screenshots manually and only when an application in focus goes out out focus.
  * Dash apps lens: use screenshot of applications from cache when going back to dash.

 -- Florian Boucault <florian.boucault@canonical.com>  Sat, 23 Feb 2013 17:48:23 +0000

qml-phone-shell (1.58) quantal; urgency=low

  * Sidestage: make the handle bigger to make it easier to grab.

 -- Florian Boucault <florian.boucault@canonical.com>  Fri, 22 Feb 2013 23:20:16 +0000

qml-phone-shell (1.57) quantal; urgency=low

  * fix right-edge swipe breaking

 -- Gerry Boland <gerry.boland@canonical.com>  Wed, 20 Feb 2013 14:37:25 +0000

qml-phone-shell (1.56) quantal; urgency=low

  * use ApplicationManager.keyboardVisible and keyboardHeight for system-wide
    keyboard detection

 -- Florian Boucault <florian.boucault@canonical.com>  Wed, 20 Feb 2013 07:05:49 +0000

qml-phone-shell (1.55) quantal; urgency=low

  * fix seeing flash of previous application when launching a new one

 -- Florian Boucault <florian.boucault@canonical.com>  Wed, 20 Feb 2013 06:15:01 +0000

qml-phone-shell (1.54) quantal; urgency=low

  * fix quitting last application again

 -- Florian Boucault <florian.boucault@canonical.com>  Wed, 20 Feb 2013 03:39:17 +0000

qml-phone-shell (1.53) quantal; urgency=low

  * fix activation of incorrect application
  * fix home lens population and increase initial lens search delay
  * reduce the times of image reloads in carousels
  * reduce memory consumption by tweaking the background images
  * indicator visual and behaviour fixes
  * reduce search crash probability
  * fix panel over greeter when fullscreen app open
  * fix sidestage after quitting last mainstage app

 -- Michał Sawicz <michal.sawicz@canonical.com>  Wed, 20 Feb 2013 01:47:27 +0100

qml-phone-shell (1.52) quantal; urgency=low

  * fix launcher for password-protected users
  * fix ebay link for ebay web app
  * allow launching arbitrary apps from command line
  * show sidestage on sidestage app activation
  * add sidestage support to the HUD
  * disable main stage's right edge when sidestage is enabled
  * destroy greeter contents when hidden to save memory
  * fix indicators height
  * visual fixes to HUD
  * remove spotify from dash
  * show dash after closing last application
  * rename qmlproject to unity
  * add Lenses::loaded property to prevent acting on non-ready Lens
    objects

 -- Michał Sawicz <michal.sawicz@canonical.com>  Mon, 18 Feb 2013 17:51:34 +0100

qml-phone-shell (1.51) quantal; urgency=low

  * use lens data in home
  * increase flicking velocity in dash

 -- Michał Sawicz <michal.sawicz@canonical.com>  Sat, 16 Feb 2013 20:59:58 +0100

qml-phone-shell (1.50) quantal; urgency=low

  * New side stage feature.
  * Implemented support for volume control using hardware keys.
  * reduce the edge detection size to 2 GUs.
  * use mock music lens.
  * add an "expandable" property to FilterGrid.
  * Use the current time as a icon for Time&Date device menu item. Missing device menu plane and volume icons added.
  * decrease delegate height for those showing contact details.
  * adjust music and videos lens to latest design spec.

 -- Florian Boucault <florian.boucault@canonical.com>  Sat, 16 Feb 2013 02:50:24 +0000

qml-phone-shell (1.49) quantal; urgency=low

  * fix people preview
  * show page headers when switching lenses

 -- Michał Sawicz <michal.sawicz@canonical.com>  Fri, 15 Feb 2013 11:12:37 +0100

qml-phone-shell (1.48) quantal; urgency=low

  * more HUD fixes
  * bottom bar fullscreen behavior fix
  * clean up stage implementation
  * reduce memory footprint by reducing image sizes

 -- Michał Sawicz <michal.sawicz@canonical.com>  Fri, 15 Feb 2013 01:49:05 +0100

qml-phone-shell (1.47) quantal; urgency=low

  * darken view on open indicators
  * design tweaks for HUD, people lens and video preview
  * added carousel in music lens
  * workaround people lens performance
  * add carousel in people lens and use real data in Home people carousel

 -- Michał Sawicz <michal.sawicz@canonical.com>  Wed, 13 Feb 2013 22:00:32 +0100

qml-phone-shell (1.46) quantal; urgency=low

  * new people preview
  * HUD fixes
  * fullscreen mode support
  * use external mock lens for videos
  * rework bottombar communication due to PID mismatch
  * improve unity build script
  * rename ubuntu-gallery
  * connect up the HUD quit button
  * unfocus HUD text entry on speech recognition
  * carousel fixes for low item count
  * new greeter

 -- Michał Sawicz <michal.sawicz@canonical.com>  Tue, 12 Feb 2013 10:24:09 +0100

qml-phone-shell (1.45) quantal; urgency=low

  * new people carousel
  * integration of voice and parametrized actions in HUD
  * xml-based user list for greeter
  * new people lens layout
  * refactored top panel

 -- Michał Sawicz <michal.sawicz@canonical.com>  Sun, 10 Feb 2013 13:06:25 +0100

qml-phone-shell (1.44) quantal; urgency=low

  * latest designs for greeter and video preview
  * initial integration with HUD service
  * HUD parametrized actions UI
  * licensing and packaging fixes
  * asynchronous loading in video preview to reduce delay
  * search support in People and Generic lens views

 -- Michał Sawicz <michal.sawicz@canonical.com>  Fri, 08 Feb 2013 00:34:18 +0100

qml-phone-shell (1.43) quantal; urgency=low

  * carousel view in dash
  * smarter dash categories
  * generic lens view
  * fixes to HUD
  * fix launching gallery
  * close preview when launching player
  * run_on_device tweaks

 -- Michał Sawicz <michal.sawicz@canonical.com>  Wed, 06 Feb 2013 20:34:28 +0100

qml-phone-shell (1.42) quantal; urgency=low

  * restore video playback

 -- Michał Sawicz <michal.sawicz@canonical.com>  Tue, 05 Feb 2013 23:42:07 +0100

qml-phone-shell (1.41) quantal; urgency=low

  * Video previews
  * run_on_device is tunneled through adb forward

 -- Michael Zanetti <michael.zanetti@canonical.com>  Tue, 05 Feb 2013 17:46:57 +0100

qml-phone-shell (1.40) quantal; urgency=low

  * Fix missing installed files

 -- Albert Astals Cid  <albert.astals@canonical.com>  Tue, 05 Feb 2013 11:26:46 +0100

qml-phone-shell (1.39) quantal; urgency=low

  * HUD ui with fake data

 -- Albert Astals Cid  <albert.astals@canonical.com>  Mon, 04 Feb 2013 18:48:39 +0100

qml-phone-shell (1.38) quantal; urgency=low

  * fix launching of notepad 

 -- Bill Filler <bill.filler@canonical.com>  Fri, 01 Feb 2013 03:21:29 -0500

qml-phone-shell (1.37) quantal; urgency=low

  * QT_QPA_PLATFORM was renamed from hybris to ubuntu, so reflecting at the
    env variable to make it to work fullscreen at the devices again

 -- Ricardo Salveti de Araujo <ricardo.salveti@canonical.com>  Fri, 01 Feb 2013 02:35:44 -0500

qml-phone-shell (1.36) quantal; urgency=low

  * launch real notepad app 
  * fix launching of mock apps

 -- Bill Filler <bill.filler@canonical.com>  Thu, 31 Jan 2013 21:36:05 -0500

qml-phone-shell (1.35) quantal; urgency=low

  * integrate ubuntu-browser instead of snowshoe 

 -- Bill Filler <bill.filler@canonical.com>  Thu, 31 Jan 2013 17:33:37 -0500

qml-phone-shell (1.34) quantal; urgency=low

  * Qt5-proper release

 -- Michał Sawicz <michal.sawicz@canonical.com>  Thu, 31 Jan 2013 17:34:06 +0000

qml-phone-shell (1.33) quantal; urgency=low

  * New release

 -- Florian Boucault <florian.boucault@canonical.com>  Thu, 17 Jan 2013 07:39:47 +0700

qml-phone-shell (1.32) quantal; urgency=low

  * New release

 -- Michał Sawicz <michal.sawicz@canonical.com>  Fri, 21 Dec 2012 21:49:43 +0100

qml-phone-shell (1.31) quantal; urgency=low

  * New release

 -- Michał Sawicz <michal.sawicz@canonical.com>  Fri, 21 Dec 2012 02:06:37 +0100

qml-phone-shell (1.30) quantal; urgency=low

  * New release

 -- Michał Sawicz <michal.sawicz@canonical.com>  Wed, 19 Dec 2012 19:29:40 +0100

qml-phone-shell (1.29) quantal; urgency=low

  * New release

 -- Florian Boucault <florian.boucault@canonical.com>  Wed, 19 Dec 2012 00:07:55 +0000

qml-phone-shell (1.28) quantal; urgency=low

  * New release

 -- Florian Boucault <florian.boucault@canonical.com>  Tue, 18 Dec 2012 19:03:04 +0000

qml-phone-shell (1.27) quantal; urgency=low

  * New release

 -- Michał Sawicz <michal.sawicz@canonical.com>  Tue, 18 Dec 2012 02:22:35 +0100

qml-phone-shell (1.26) quantal; urgency=low

  * New release

 -- Florian Boucault <florian.boucault@canonical.com>  Fri, 14 Dec 2012 18:17:40 +0000

qml-phone-shell (1.25) quantal; urgency=low

  * New release

 -- Florian Boucault <florian.boucault@canonical.com>  Thu, 13 Dec 2012 22:51:56 +0000

qml-phone-shell (1.24) quantal; urgency=low

  * New release

 -- Florian Boucault <florian.boucault@canonical.com>  Wed, 12 Dec 2012 21:49:50 +0000

qml-phone-shell (1.23) quantal; urgency=low

  * New release

 -- Florian Boucault <florian.boucault@canonical.com>  Tue, 11 Dec 2012 20:38:08 +0000

qml-phone-shell (1.22) quantal; urgency=low

  * New release

 -- Florian Boucault <florian.boucault@canonical.com>  Tue, 11 Dec 2012 00:13:16 +0000

qml-phone-shell (1.21) quantal; urgency=low

  * New release with fullscreen launcher fixes 

 -- Bill Filler <bill.filler@canonical.com>  Fri, 07 Dec 2012 09:36:37 +0000

qml-phone-shell (1.20) quantal; urgency=low

  * New release

 -- Florian Boucault <florian.boucault@canonical.com>  Thu, 06 Dec 2012 16:53:05 +0000

qml-phone-shell (1.19) quantal; urgency=low

  * enable multi-threaded render for apps 

 -- Bill Filler <bill.filler@canonical.com>  Wed, 05 Dec 2012 17:34:09 +0000

qml-phone-shell (1.18) quantal; urgency=low

  [ Bill Filler ]
  * update launcher to use wk2-render (chromeless webkit) for facebook
    and twitter 

 -- Florian Boucault <florian.boucault@canonical.com>  Wed, 05 Dec 2012 12:20:50 +0000

qml-phone-shell (1.17) quantal; urgency=low

  * New release

 -- Florian Boucault <florian.boucault@canonical.com>  Sat, 01 Dec 2012 01:18:03 +0000

qml-phone-shell (1.16) quantal; urgency=low

  * fix to launch new gallery with correct args 

 -- Bill Filler <bill.filler@canonical.com>  Thu, 29 Nov 2012 17:04:36 -0500

qml-phone-shell (1.15) quantal; urgency=low

  * New release

 -- Florian Boucault <florian.boucault@canonical.com>  Wed, 28 Nov 2012 20:35:03 +0000

qml-phone-shell (1.14) quantal; urgency=low

  * New release

 -- Florian Boucault <florian.boucault@canonical.com>  Mon, 26 Nov 2012 21:39:36 +0000

qml-phone-shell (1.13) quantal; urgency=low

  * New release

 -- Florian Boucault <florian.boucault@canonical.com>  Fri, 23 Nov 2012 19:47:54 +0000

qml-phone-shell (1.12) quantal; urgency=low

  * Daily release

 -- Florian Boucault <florian.boucault@canonical.com>  Thu, 22 Nov 2012 10:21:11 +0000

qml-phone-shell (1.11) quantal; urgency=low

  * Daily release

 -- Florian Boucault <florian.boucault@canonical.com>  Wed, 21 Nov 2012 22:06:38 +0000

qml-phone-shell (1.10) quantal; urgency=low

  * Daily release

 -- Florian Boucault <florian.boucault@canonical.com>  Wed, 21 Nov 2012 01:04:32 +0000

qml-phone-shell (1.9) quantal; urgency=low

  * New release

 -- Florian Boucault <florian.boucault@canonical.com>  Mon, 19 Nov 2012 18:55:51 +0000

qml-phone-shell (1.8) quantal; urgency=low

  [ Michał Sawicz ]
  * new codebase

 -- Florian Boucault <florian.boucault@canonical.com>  Fri, 09 Nov 2012 00:15:19 +0000

qml-phone-shell (1.2) quantal; urgency=low

  * fix working dir for launch
  * launch script that sets up ofono and then calls telephony-app

 -- Bill Filler <bill.filler@canonical.com>  Mon, 05 Nov 2012 17:28:31 -0500

qml-phone-shell (1.1) quantal; urgency=low

  * comment out console.log() to prevent crash 

 -- Bill Filler <bill.filler@canonical.com>  Sun, 28 Oct 2012 22:18:36 +0100

qml-phone-shell (1.0) quantal; urgency=low

  * Remove install rule for qml-phone-shell.conf

 -- Ricardo Mendoza <ricardo.mendoza@canonical.com>  Fri, 26 Oct 2012 12:09:03 -0430

qml-phone-shell (0.9) quantal; urgency=low

  * Remove qml-phone-shell.conf to use new ubuntu-session.

 -- Ricardo Mendoza <ricardo.mendoza@canonical.com>  Fri, 26 Oct 2012 11:10:04 -0430

qml-phone-shell (0.8) quantal; urgency=low

  * Fix for both size and scrolling.

 -- Michael Frey <michael.frey@canonical.com>  Thu, 25 Oct 2012 14:28:46 +0200

qml-phone-shell (0.7) quantal; urgency=low

  [Michael Frey]
  * qml-phone-shell.conf: better setup of env vars and launch
    via dbus-luanch to properly setup session bus
  * shellapplication.cpp: don't setup custom env before launching
    processes 

 -- Bill Filler <bill.filler@canonical.com>  Sun, 21 Oct 2012 11:32:42 +0200

qml-phone-shell (0.6) quantal; urgency=low

  * added additional Android env vars to upstart script 

 -- Bill Filler <bill.filler@canonical.com>  Fri, 19 Oct 2012 09:35:25 -0400

qml-phone-shell (0.5) quantal; urgency=low

  * added support to launch telephony-app 

 -- Bill Filler <bill.filler@canonical.com>  Thu, 18 Oct 2012 13:45:25 -0400

qml-phone-shell (0.4) quantal; urgency=low

  * Creating a release

 -- Sergio Schvezov <sergio.schvezov@canonical.com>  Mon, 15 Oct 2012 13:05:34 -0300

qml-phone-shell (0.3) quantal; urgency=low

  * added support for launching applications

 -- Bill Filler <bill.filler@canonical.com>  Fri, 12 Oct 2012 12:42:33 -0400

qml-phone-shell (0.2) quantal; urgency=low

  * New release that includes upstart support.

 -- Tony Espy <espy@canonical.com>  Thu, 11 Oct 2012 17:18:07 -0400

qml-phone-shell (0.1) quantal; urgency=low

  * Initial release

 -- Bill Filler <bill.filler@canonical.com>  Wed, 10 Oct 2012 10:19:53 -0400<|MERGE_RESOLUTION|>--- conflicted
+++ resolved
@@ -1,10 +1,9 @@
-<<<<<<< HEAD
 unity8 (8.13+15.04.20150914-0ubuntu1) UNRELEASED; urgency=medium
 
   * bump version to fix OOBE build
 
  -- Lukas Tinkl <ltinkl@canonical.com>  Mon, 14 Sep 2015 19:19:23 +0200
-=======
+
 unity8 (8.11+15.10.20150930.1-0ubuntu1) wily; urgency=medium
 
   [ Albert Astals Cid ]
@@ -45,7 +44,6 @@
   * Fix translator comments in time formatter
 
  -- Michał Sawicz <michal.sawicz@canonical.com>  Fri, 25 Sep 2015 12:13:20 +0000
->>>>>>> 8081657d
 
 unity8 (8.11+15.10.20150922.1-0ubuntu1) wily; urgency=medium
 

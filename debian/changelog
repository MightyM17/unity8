--- conflicted
+++ resolved
@@ -1,4 +1,3 @@
-<<<<<<< HEAD
 unity8 (8.00) UNRELEASED; urgency=medium
 
   [ Gerry Boland ]
@@ -12,7 +11,7 @@
   * Add right-edge spread animation for tablet
 
  -- Gerry Boland <gerry.boland@canonical.com>  Thu, 10 Jul 2014 10:34:18 +0100
-=======
+
 unity8 (7.90+14.10.20140724.1-0ubuntu1) utopic; urgency=low
 
   [ Michael Zanetti ]
@@ -48,7 +47,6 @@
     GenericScopeView
 
  -- Ubuntu daily release <ps-jenkins@lists.canonical.com>  Thu, 24 Jul 2014 20:41:29 +0000
->>>>>>> 3d1d3f01
 
 unity8 (7.90+14.10.20140723.4-0ubuntu1) utopic; urgency=low
 

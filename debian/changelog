<<<<<<< HEAD
=======
unity8 (7.81.3+13.10.20130718ubuntu.unity.next-0ubuntu1) saucy; urgency=low

  [ Andrea Cimitan ]
  * Add support for the colour palette.

  [ Omer Akram ]
  * fix the calendar icon in the launcher. (LP: #1201905)

  [ Nick Dedekind ]
  * Export indicator plugin symbols using Q_DECL_EXPORT.

  [ Ying-Chun Liu ]
  * Don't include .moc in previewbindingstest.cpp.

  [ Ubuntu daily release ]
  * Automatic snapshot from revision 118 (ubuntu-unity/next)

 -- Ubuntu daily release <ps-jenkins@lists.canonical.com>  Thu, 18 Jul 2013 06:07:00 +0000

unity8 (7.81.3+13.10.20130717ubuntu.unity.next-0ubuntu1) saucy; urgency=low

  [ Daniel d'Andrada ]
  * Remove dead code: Showable::showWithoutAnimation.

  [ Nick Dedekind ]
  * Split Plugins export macro into export_qmlfiles and
    export_qmlplugins. Added qmltypes to indicators plugin.

  [ Ubuntu daily release ]
  * Automatic snapshot from revision 112 (ubuntu-unity/next)

 -- Ubuntu daily release <ps-jenkins@lists.canonical.com>  Wed, 17 Jul 2013 03:14:49 +0000

unity8 (7.81.3+13.10.20130716ubuntu.unity.next-0ubuntu1) saucy; urgency=low

  [ Pete Woods ]
  * Rename the demo user "single" to "phablet" Fix the infographics on
    the device At the moment the mock lightdm backend we are using says
    the current user is called "single", while in reality the processes
    all run as the "phablet" user.

  [ Michał Sawicz ]
  * Only use ppa:ubuntu-unity/next and clean build scripts and CODING,
    accordingly.
  * Do not recommend indicator-power and indicator-sound. On device
    they're provided by lp:indicator-server for the time being.
  * Fix the Network page to provide the correct token. (LP: #1201529)

  [ Ubuntu daily release ]
  * Automatic snapshot from revision 109 (ubuntu-unity/next)

 -- Ubuntu daily release <ps-jenkins@lists.canonical.com>  Tue, 16 Jul 2013 02:32:03 +0000

unity8 (7.81.3+13.10.20130714ubuntu.unity.next-0ubuntu1) saucy; urgency=low

  [ Michael Terry ]
  * Change Ok to OK. (LP: #1131842)

  [ Ubuntu daily release ]
  * Automatic snapshot from revision 104 (ubuntu-unity/next)

 -- Ubuntu daily release <ps-jenkins@lists.canonical.com>  Sun, 14 Jul 2013 02:31:57 +0000

unity8 (7.81.3+13.10.20130712ubuntu.unity.next-0ubuntu1) saucy; urgency=low

  [ Michael Zanetti ]
  * Make use of the launcher API defined in unity-api and separate the
    model from the backend.

  [ Michał Sawicz ]
  * Issue wrap-and-sort -abt on debian/.

  [ Nick Dedekind ]
  * Moved indicators-client code into unity8. (LP: #1191132, #1191822)

  [ Ubuntu daily release ]
  * Automatic snapshot from revision 102 (ubuntu-unity/next)

 -- Ubuntu daily release <ps-jenkins@lists.canonical.com>  Fri, 12 Jul 2013 02:31:59 +0000

unity8 (7.81.3+13.10.20130711ubuntu.unity.next-0ubuntu1) saucy; urgency=low

  [ Michael Zanetti ]
  * invert the home button too in case the whole panel is inverted. (LP:
    #1199622)

  [ Michał Sawicz ]
  * Make the OpenEffect non-live by default to improve performance. (LP:
    #1124584)

  [ Ying-Chun Liu ]
  * Add Generic Preview. Modify GenericScopeView to support activate and
    preview.

  [ Ubuntu daily release ]
  * Automatic snapshot from revision 98 (ubuntu-unity/next)

 -- Ubuntu daily release <ps-jenkins@lists.canonical.com>  Thu, 11 Jul 2013 03:00:53 +0000

>>>>>>> 57720afe
unity8 (7.81.3+13.10.20130710ubuntu.unity.next-0ubuntu1) saucy; urgency=low

  [ Michael Zanetti ]
  * removed unused old file ShortcutsContainer.qml.

  [ Michał Sawicz ]
  * Fix fetching data from scopes in the custom scope pages. (LP:
    #1199322)

  [ Ying-Chun Liu ]
  * Fix references to scope data. (LP: #1199322)

  [ Albert Astals ]
  * Fix showHeader animation when the header is half shown at top .
  * Disable -pedantic on the private Qt headers .

  [ Pawel Stolowski ]
  * Bindings for SocialPreview.

  [ Ubuntu daily release ]
  * Automatic snapshot from revision 94 (ubuntu-unity/next)

 -- Ubuntu daily release <ps-jenkins@lists.canonical.com>  Wed, 10 Jul 2013 02:32:00 +0000

unity8 (7.81.3+13.10.20130709ubuntu.unity.next-0ubuntu1) saucy; urgency=low

  [ Michal Hruby ]
  * Implement CategoryResults based on DeeFilterModel.

  [ Nick Dedekind ]
  * Added plugin cmake procedure for qmltypes files.

  [ Ubuntu daily release ]
  * Automatic snapshot from revision 86 (ubuntu-unity/next)

 -- Ubuntu daily release <ps-jenkins@lists.canonical.com>  Tue, 09 Jul 2013 02:58:58 +0000

unity8 (7.81.3+13.10.20130708ubuntu.unity.next-0ubuntu1) saucy; urgency=low

  [ Michael Terry ]
  * Ensure the past circle animations complete Currently, all the
    animations stop as soon as the present circles are all visible. This
    change ensures that the animations run to completion.

  [ Michael Zanetti ]
  * improve launcher flicking bahavior - fix initial snapping - improve
    foldingAreas behavior - increase clickFlick speed to flick 4 items.

  [ Albert Astals ]
  * Remove workarounds for Qt bug 28403 . (LP: #28403)

  [ Ubuntu daily release ]
  * Automatic snapshot from revision 83 (ubuntu-unity/next)

 -- Ubuntu daily release <ps-jenkins@lists.canonical.com>  Mon, 08 Jul 2013 02:34:23 +0000

unity8 (7.81.3+13.10.20130704ubuntu.unity.next-0ubuntu1) saucy; urgency=low

  [ Didier Roche ]
  * Clean packaging for entering saucy and following daily release guidelines
  * Automatic snapshot from revision 49 (bootstrap)

  [ Michał Sawicz ]
  * Fix unity8.pot file.
  * Support the simplified theming from ubuntu-ui-toolkit.
  * Use AbstractButtons instead of Button { color: "transparent" } that
    doesn't work.

  [ Albert Astals ]
  * ListViewWithPageHeader implementation in C++. (LP: #1171918)
  * LVWPH: Do not crash on showHeader if we don't have a header .
  * Fix bug when setting the same model twice to a QLimitProxyModelQML.
  * Add some const & Saves us some microseconds in copying stuff.

  [ Daniel d'Andrada ]
  * Make Greeter and Stage use the new DragHandle component. So they no
    longer use Revealers. Now a directional drag gesture is required to
    start the animation that brings back a "minimized" application when
    the dash is on foreground. Besides that, now they have the following
    feature:  - Action only completes succesfully if you drag through at
    least half the    screen width or if your swipe is fast enough. The
    shorter the swipe, the faster it has to be for the action to auto-
    complete.
  * DirectionalDragArea: add touchSceneX, touchSceneY, and sceneDistance
    properties.
  * DirectionalDragArea: emit draggingChanged() on direct recognition
    draggingChanged() should be emited when status change from
    WaitingForTouch directly to Recognized.
  * update CODING instructions for building & running.
  * DragHandle: add stretch and hintDisplacement properties.
  * DragHandle: fix hinting Revision 64 had a bad interaction with
    revision 66 (that added line was lost in the merge/rebase process).
    tst_DragHandle::hintingAnimation() points out the problem (fails on
    line 388).
  * Make Panel use DragHandles instead of a Revealer - A directional
    drag gesture is needed reveal the panel when fullscreen. - better
    logic for deciding when to auto-complete the show/hide animation -
    hinting animation to close the panel - Tapping on menu bar no longer
    opens nearest indicator menu - No closing with handle click.

  [ mhall119 ]
  * Fix build script error from extra blank line. (LP: #1196322)

  [ Nick Dedekind ]
  * Changed shellImportPath to return a list of paths. Added
    prependImportPaths and changed appendImportPaths to check for
    duplicates.

  [ Mirco Müller ]
  * Added support and tests for expanding snap-decisions with more than
    2 actions passed in.

  [ Michael Zanetti ]
  * As requested by design, decreasing wobblyness in the
    WrongPasswordAnimation.
  * improve the bzr commit hook - don't run qmltests in here, it takes
    too long - don't abort commit on failed tests, its too annoying -
    instead, print a fat warning and backup the commit message to be
    reused after uncommitting and fixing the tests.
  * edge hinting tweaks - change edge hinting behavior to only happen on
    onPressed and immediately snap back - fix edge hinting to not happen
    if the Greeter is locked .

  [ Michael Terry ]
  * Fix "Tap to Unlock" text not appearing when in tablet greeter mode
    with only one user.
  * Use libusermetrics to provide infographic data.
  * Delete builddir/ when running "debuild clean".

  [ Pawel Stolowski ]
  * Bindings for preview and activation requests.

  [ Kevin Gunn ]
  * update CODING instructions for building & running.

  [ Ubuntu daily release ]
  * Automatic snapshot from revision 78 (ubuntu-unity/next)

 -- Ubuntu daily release <ps-jenkins@lists.canonical.com>  Thu, 04 Jul 2013 12:44:19 +0000

unity8 (7.81.3) UNRELEASED; urgency=low

  * Choose more appropriate values for edge-drag gestures (LP: #1194150)

 -- Daniel d'Andrada <daniel.dandrada@canonical.com>  Fri, 28 Jun 2013 16:28:24 -0300

unity8 (7.81.2) saucy; urgency=low

  * Translation updates.

  [ Michał Sawicz ]
  * Fix icons in ApplicationsFilterGrid.qml.
  * Support flipped image in run_on_device.
  
  [ Michael Zanetti ]
  * Don't clear lockscreen when it's fading out.
  * Reworked Launcher folding.
  * Tweak Launcher revealing.

  [ Michal Hruby ]
  * Add content_type property to category models.

 -- Michał Sawicz <michal.sawicz@canonical.com>  Wed, 26 Jun 2013 18:10:39 +0200

unity8 (7.81.1) saucy; urgency=low

  * Translation updates.

  [ Michał Sawicz ]
  * Don't limit installed apps.
  * Pre-optimize PNGs to speed-up builds.
  * Clean up build scripts.

  [ Daniel d'Andrada ]
  * Use DirectionalDragArea in BottomBar.

 -- Michał Sawicz <michal.sawicz@canonical.com>  Fri, 21 Jun 2013 17:37:02 +0200

unity8 (7.81.0) saucy; urgency=low

  * Translation updates.

  [ Michał Sawicz ]
  * Drop People lens.
  * Support git-backed checkout.
  * Revert focus stealing prevention for new apps. Fixes:
    https://bugs.launchpad.net/bugs/1190155.
  * Update CODING after unity8 rename.
  * Update translation template file.
  * Fix notification placement.

  [ Michael Terry ]
  * Show login list when not in narrow mode, instead of only when we have
    multiple users.

  [ Günter Schwann ]
  * Bring back ListView'ed Carousel now that Qt is fixed.

  [ Daniel d'Andrada ]
  * Stage: code cleanup.
  * DirectionalDragArea: added minSpeed and maxSilenceTime constraints.
  * Move Direction enum out of DirectionalDragArea.
  * Added uqmlscene tool and tryFoo targets for manual testing.

  [ Michael Zanetti ]
  * Add Lockscreens.
  * Added right edge hinting to greeter.

  [ Nick Dedekind ]
  * Added Dash tests.

  [ Nicolas d'Offay ]
  * Changed infographic gradient colours.

  [ Mirco Müller ]
  * Integrate notifications.

  [ Pawel Stołowski ]
  * New version with support for smart scopes.

 -- Michał Sawicz <michal.sawicz@canonical.com>  Fri, 14 Jun 2013 12:56:17 +0200

unity8 (7.80.0) saucy; urgency=low

  * Rename to unity8.

 -- Michał Sawicz <michal.sawicz@canonical.com>  Tue, 04 Jun 2013 14:45:29 +0200

qml-phone-shell (1.80) raring; urgency=low

  * Focus/unfocus apps on lock/unlock to make sure keyboard is hidden.

 -- Michał Sawicz <michal.sawicz@canonical.com>  Sat, 01 Jun 2013 00:31:03 +0200

qml-phone-shell (1.79) raring; urgency=low

  [ Michael Terry ]
  * Make greeter look like the desktop one
  
  [ Gerry Boland ]
  * Fix a bug where a minimized app gets focus after closing another app
  * Applied a workaround to reduce flickering when launching apps

  [ Ying-Chun Liu (PaulLiu) ]
  * Make the panel translatable

  [ Michael Zanetti ]
  * Limit people lens to max 50 people. More people can be found with search feature.

 -- Michael Zanetti <michael.zanetti@canonical.com>  Fri, 24 May 2013 17:06:05 +0200

qml-phone-shell (1.78) raring; urgency=low

  [ Sergio Schvezov ]
  * Replacing the music and ski safari mock apps with calendar and weather in 
    the launcher (LP: #1178262).

  [ Daniel d'Andrada ]
  * Support pointer-to-touch event conversion for desktop testing.
  * Use DirectionalDragArea in the Launcher.
  * Add AxisVelocityCalculator component.
  * Use touch instead of pointer interaction in autopilot.

  [ Nick Dedekind ]
  * Enable indicators in greeter.
  * Add DashContent tests.

  [ Michael Terry ]
  * Split mock and test LightDM plugins.
  * Add support for more PAM/LightDM features in the greeter.

  [ Ying-Chun Liu (PaulLiu) ]
  * Add i18n support.
  * Add libc6-dev to Build-Depends.

  [ Michał Sawicz ]
  * Unlock onFocusRequested to unlock on incoming call (LP: #1181654).
  * Use device-services in run_on_device.
  * Filter input in greeter. (LP: #1185443).

  [ Albert Astals Cid ]
  * Remove FilterGrid dimensions bahavior.

  [ Ubuntu Translators Team ]
  * Added translations for 36 languages. Thanks!

  [ Michael Zanetti ]
  * Fix autopilot tests on devices.

 -- Michał Sawicz <michal.sawicz@canonical.com>  Fri, 24 May 2013 17:06:05 +0200

qml-phone-shell (1.77) raring; urgency=low

  [ Mathieu Trudel-Lapierre ]
  * debian/control:
    - Drop indicators-client-plugin* Depends for qml-phone-shell to Recommends.
    - Add/update Vcs-Browser, Vcs-Bzr and add a notice to uploaders. 
  * debian/copyright: fix syntax.

  [ Michał Sawicz ]
  * Drop indicators-client-examples recommends altogether

  [ Renato Araujo Oliveira Filho ]
  * Renamed Media player files to match with new application name.

  [ Daniel d'Andrada ]
  * New: DirectionalDragArea component. An area that detects axis-aligned 
    single-finger drag gestures.
  * Make it possible to send touch events from within QML test code.

 -- Mathieu Trudel-Lapierre <mathieu-tl@ubuntu.com>  Fri, 26 Apr 2013 11:15:00 -0400

qml-phone-shell (1.76) raring; urgency=low

  [ Albert Astals Cid ]
  * Remove QSortFilterProxyModelQML::get() to ensure per-role fetching
  * Highlight matching strings in the HUD
  [ Michał Sawicz ]
  * Dropped support for 12.10
  [ Michael Zanetti ]
  * Update autopilot tests for 1.3 release
  [ Andrea Cimitan ]
  * Use SDK's Panel - enable swipe from bottom to reveal Dash bottom bar
  [ Michael Terry ]
  * Introduce a mock LightDM plugin to prepare for real switch
  [ Daniel d'Andrada ]
  * Move definition of global test targets to main tests CMakeLists file
  [ Mirco Müller ]
  * Introduce Notifications UI, currently only driven by tests

 -- Michał Sawicz <michal.sawicz@canonical.com>  Thu, 16 May 2013 15:52:18 +0200

qml-phone-shell (1.75) raring; urgency=low

  * Fix search history in the dash
  * Hud: No appstack anymore
  * Hud: Support having toolbar items enabled/disabled
  * Hud: remove the app quit toolbar item
  * Tweak to improve the switch application animation
  * Correctly load icons when running on the desktop
  * Use real enum from ApplicationInfo instead of its counterfeit local version
  * Added gdb debugging (-g/--gdb) run_on_device option
  * Drop support for quantal in build_unity script
  * Make out of source builds work in sibling directories
  * Clean up debian/control
  * Build with the new Qt 5.0.2 packages
  * Tests for:
    * IndicatorMenuWindow
    * PeopleFilterGrid

 -- Albert Astals Cid <albert.astals@canonical.com>  Thu, 09 May 2013 15:10:03 +0200

qml-phone-shell (1.74) raring; urgency=low

  [ Albert Astals Cid ]
  * Use new HUD api
  * Improvements to build and run scripts
  * Test for GenericLensView
  * Use -z defs for SHARED and MODULE libraries

 -- Sergio Schvezov <sergio.schvezov@canonical.com>  Fri, 26 Apr 2013 13:14:03 -0300

qml-phone-shell (1.73) raring; urgency=low

  [ Albert Astals ]
  * No need to include lens.h in peoplepreviewdata.h
  * Bumping libhud dependency to use the new libhud-client2

  [ Andrea Cimitan ]
  * Adds test for LensView

  [ Michael Zanetti ]
  * Fix execution of local autopilot tests

 -- Ricardo Salveti de Araujo <ricardo.salveti@canonical.com>  Thu, 25 Apr 2013 13:46:23 -0300

qml-phone-shell (1.72) raring; urgency=low

  * bring greeter closer to desktop design
  * simplify SortFilterProxyModel role management
  * CMake and build script improvements
  * enable volume slider in Overview
  * clean up .bzrignore
  * flatten qmluitests and unittests into generic qmltests
  * split out LimitProxyModel out of SortFilterProxyModel
  * replace fake QML wrappers for Ubuntu.Application with a mock
    implementation
  * hide Frequent and Available categories in Apps lens during search
    (LP: #1170495)
  * add first test utilities
  * use fake Unity plugin for Dash tests
  * generate and package API docs
  * close applications after long-press in dash
  * simplify preview calculation
  * tests for:
    * bad indentation
    * Panel
    * indicators Overview
    * IndicatorItem
    * ListViewWithPageHeader
    * Clock
    * OpenEffect
    * FilterGrids
    * MenuContent
    * header standalone compilation

 -- Michał Sawicz <michal.sawicz@canonical.com>  Fri, 19 Apr 2013 21:16:50 +0200

qml-phone-shell (1.71) quantal; urgency=low

  * add missing python3 dependency

 -- Michał Sawicz <michal.sawicz@canonical.com>  Thu, 11 Apr 2013 17:11:15 +0200

qml-phone-shell (1.70) quantal; urgency=low

  * CMake fixes
  * improve HUD PeakDetector performance
  * initial QML coverage measurement
  * enable coverage analysis for C/C++
  * require out-of-source builds
  * fix incorrect linkage in hudclient.cpp
  * reduce warnings
  * add an optional on-commit test hook
  * tests for:
    * IndicatorRow
    * Tile
    * SearchIndicator
    * trailing whitespace
    * PageHeader
    * SearchHistoryModel
    * ResponsiveFlowView
    * SideStage
    * Indicators
  * move tests into subdirectories
  * increase test setup consistency
  * remove some dead code
  * register CategoryFilter to QML
  * use a static python install path for autopilot
  * merge first stages of libunity-api
  * drop unneeded moc includes

 -- Michał Sawicz <michal.sawicz@canonical.com>  Thu, 11 Apr 2013 14:42:22 +0200

qml-phone-shell (1.69) quantal; urgency=low

  [ Sergio Schvezov ]
  * Removing mocks for calendar, clock and calculator.

  [ Michał Sawicz ]
  * Add entries needed in the .desktop file and change the name and comment.

 -- Sergio Schvezov <sergio.schvezov@canonical.com>  Thu, 04 Apr 2013 19:32:06 -0300

qml-phone-shell (1.68) quantal; urgency=low

  * fix launching SideStage apps when there's no side stage
  * CMake cleanups
  * prevent breakage of local builds
  * added README for qmluitests

 -- Michał Sawicz <michal.sawicz@canonical.com>  Thu, 04 Apr 2013 02:02:27 +0200

qml-phone-shell (1.67) quantal; urgency=low

  * use real data in Apps lens Installed category
  * add --clean option in build scripts
  * add CODING guide
  * install test dependencies in build scripts
  * fix phone app name
  * Tests for:
    * Showable
    * Launcher
    * HUD parametrized actions

 -- Michał Sawicz <michal.sawicz@canonical.com>  Wed, 03 Apr 2013 00:11:00 +0200

qml-phone-shell (1.66) quantal; urgency=low

  * Revert Carousel changes due to crash

 -- Michał Sawicz <michal.sawicz@canonical.com>  Thu, 28 Mar 2013 10:51:20 +0100

qml-phone-shell (1.65) quantal; urgency=low

  * Modifying build dep to require python

 -- Sergio Schvezov <sergio.schvezov@canonical.com>  Wed, 27 Mar 2013 16:07:10 -0300

qml-phone-shell (1.64) quantal; urgency=low

  * Rename ubuntu-gallery to gallery-app
  * Resetting Apps lens content position when swiping from left
  * Make the previews more flexible with different screen sizes
  * Tests for:
    * HUD
    * ResponsiveGridView

 -- Albert Astals Cid <albert.astals@canonical.com>  Wed, 20 Mar 2013 17:44:44 +0100

qml-phone-shell (1.63) quantal; urgency=low

  * Rename telephony-app to phone-app
  * notepad-qml has been renamed to notes-app
  * Use a ListView for the Carousel component for scalability
  * Make sure the greeter stays usable for smaller screens
  * Elide username in greeter when too long
  * Improve Carousel creation time
  * CrossFadeImage fixes
  * Fixed play button size
  * Remove unused files
  * Tests for:
    * Revealer
    * HUD
    * Greeter
    * FilterGrid
    * CrossFadeImage

 -- Albert Astals Cid <albert.astals@canonical.com>  Tue, 19 Mar 2013 17:43:21 +0100

qml-phone-shell (1.62) quantal; urgency=low

  * Use one SpecialItem in HUD AppStack
  * Remove outdated manual tests
  * Improve build scripts
  * Hook up other HUD Toolbar actions
  * Tests for:
    * HUD
    * Time.js
    * AnimationControllerWithSignals
    * Carousel
  * Autopilot test framework
  * Force build-dep at python2.7
  * Suppress warnings

 -- Michał Sawicz <michal.sawicz@canonical.com>  Fri, 15 Mar 2013 16:26:22 +0100

qml-phone-shell (1.61) quantal; urgency=low

  * Rename ubuntu-browser to webbrowser-app.

 -- Olivier Tilloy <olivier.tilloy@canonical.com>  Fri, 08 Mar 2013 15:55:36 +0100

qml-phone-shell (1.60) quantal; urgency=low

  * Fixes in sidestage
  * Reduce memory consumption
  * Introduced testing

 -- Michael Zanetti <michael.zanetti@canonical.com>  Thu, 07 Mar 2013 12:04:19 +0100

qml-phone-shell (1.59) quantal; urgency=low

  * Window management: update screenshots manually and only when an application in focus goes out out focus.
  * Dash apps lens: use screenshot of applications from cache when going back to dash.

 -- Florian Boucault <florian.boucault@canonical.com>  Sat, 23 Feb 2013 17:48:23 +0000

qml-phone-shell (1.58) quantal; urgency=low

  * Sidestage: make the handle bigger to make it easier to grab.

 -- Florian Boucault <florian.boucault@canonical.com>  Fri, 22 Feb 2013 23:20:16 +0000

qml-phone-shell (1.57) quantal; urgency=low

  * fix right-edge swipe breaking

 -- Gerry Boland <gerry.boland@canonical.com>  Wed, 20 Feb 2013 14:37:25 +0000

qml-phone-shell (1.56) quantal; urgency=low

  * use ApplicationManager.keyboardVisible and keyboardHeight for system-wide
    keyboard detection

 -- Florian Boucault <florian.boucault@canonical.com>  Wed, 20 Feb 2013 07:05:49 +0000

qml-phone-shell (1.55) quantal; urgency=low

  * fix seeing flash of previous application when launching a new one

 -- Florian Boucault <florian.boucault@canonical.com>  Wed, 20 Feb 2013 06:15:01 +0000

qml-phone-shell (1.54) quantal; urgency=low

  * fix quitting last application again

 -- Florian Boucault <florian.boucault@canonical.com>  Wed, 20 Feb 2013 03:39:17 +0000

qml-phone-shell (1.53) quantal; urgency=low

  * fix activation of incorrect application
  * fix home lens population and increase initial lens search delay
  * reduce the times of image reloads in carousels
  * reduce memory consumption by tweaking the background images
  * indicator visual and behaviour fixes
  * reduce search crash probability
  * fix panel over greeter when fullscreen app open
  * fix sidestage after quitting last mainstage app

 -- Michał Sawicz <michal.sawicz@canonical.com>  Wed, 20 Feb 2013 01:47:27 +0100

qml-phone-shell (1.52) quantal; urgency=low

  * fix launcher for password-protected users
  * fix ebay link for ebay web app
  * allow launching arbitrary apps from command line
  * show sidestage on sidestage app activation
  * add sidestage support to the HUD
  * disable main stage's right edge when sidestage is enabled
  * destroy greeter contents when hidden to save memory
  * fix indicators height
  * visual fixes to HUD
  * remove spotify from dash
  * show dash after closing last application
  * rename qmlproject to unity
  * add Lenses::loaded property to prevent acting on non-ready Lens
    objects

 -- Michał Sawicz <michal.sawicz@canonical.com>  Mon, 18 Feb 2013 17:51:34 +0100

qml-phone-shell (1.51) quantal; urgency=low

  * use lens data in home
  * increase flicking velocity in dash

 -- Michał Sawicz <michal.sawicz@canonical.com>  Sat, 16 Feb 2013 20:59:58 +0100

qml-phone-shell (1.50) quantal; urgency=low

  * New side stage feature.
  * Implemented support for volume control using hardware keys.
  * reduce the edge detection size to 2 GUs.
  * use mock music lens.
  * add an "expandable" property to FilterGrid.
  * Use the current time as a icon for Time&Date device menu item. Missing device menu plane and volume icons added.
  * decrease delegate height for those showing contact details.
  * adjust music and videos lens to latest design spec.

 -- Florian Boucault <florian.boucault@canonical.com>  Sat, 16 Feb 2013 02:50:24 +0000

qml-phone-shell (1.49) quantal; urgency=low

  * fix people preview
  * show page headers when switching lenses

 -- Michał Sawicz <michal.sawicz@canonical.com>  Fri, 15 Feb 2013 11:12:37 +0100

qml-phone-shell (1.48) quantal; urgency=low

  * more HUD fixes
  * bottom bar fullscreen behavior fix
  * clean up stage implementation
  * reduce memory footprint by reducing image sizes

 -- Michał Sawicz <michal.sawicz@canonical.com>  Fri, 15 Feb 2013 01:49:05 +0100

qml-phone-shell (1.47) quantal; urgency=low

  * darken view on open indicators
  * design tweaks for HUD, people lens and video preview
  * added carousel in music lens
  * workaround people lens performance
  * add carousel in people lens and use real data in Home people carousel

 -- Michał Sawicz <michal.sawicz@canonical.com>  Wed, 13 Feb 2013 22:00:32 +0100

qml-phone-shell (1.46) quantal; urgency=low

  * new people preview
  * HUD fixes
  * fullscreen mode support
  * use external mock lens for videos
  * rework bottombar communication due to PID mismatch
  * improve unity build script
  * rename ubuntu-gallery
  * connect up the HUD quit button
  * unfocus HUD text entry on speech recognition
  * carousel fixes for low item count
  * new greeter

 -- Michał Sawicz <michal.sawicz@canonical.com>  Tue, 12 Feb 2013 10:24:09 +0100

qml-phone-shell (1.45) quantal; urgency=low

  * new people carousel
  * integration of voice and parametrized actions in HUD
  * xml-based user list for greeter
  * new people lens layout
  * refactored top panel

 -- Michał Sawicz <michal.sawicz@canonical.com>  Sun, 10 Feb 2013 13:06:25 +0100

qml-phone-shell (1.44) quantal; urgency=low

  * latest designs for greeter and video preview
  * initial integration with HUD service
  * HUD parametrized actions UI
  * licensing and packaging fixes
  * asynchronous loading in video preview to reduce delay
  * search support in People and Generic lens views

 -- Michał Sawicz <michal.sawicz@canonical.com>  Fri, 08 Feb 2013 00:34:18 +0100

qml-phone-shell (1.43) quantal; urgency=low

  * carousel view in dash
  * smarter dash categories
  * generic lens view
  * fixes to HUD
  * fix launching gallery
  * close preview when launching player
  * run_on_device tweaks

 -- Michał Sawicz <michal.sawicz@canonical.com>  Wed, 06 Feb 2013 20:34:28 +0100

qml-phone-shell (1.42) quantal; urgency=low

  * restore video playback

 -- Michał Sawicz <michal.sawicz@canonical.com>  Tue, 05 Feb 2013 23:42:07 +0100

qml-phone-shell (1.41) quantal; urgency=low

  * Video previews
  * run_on_device is tunneled through adb forward

 -- Michael Zanetti <michael.zanetti@canonical.com>  Tue, 05 Feb 2013 17:46:57 +0100

qml-phone-shell (1.40) quantal; urgency=low

  * Fix missing installed files

 -- Albert Astals Cid  <albert.astals@canonical.com>  Tue, 05 Feb 2013 11:26:46 +0100

qml-phone-shell (1.39) quantal; urgency=low

  * HUD ui with fake data

 -- Albert Astals Cid  <albert.astals@canonical.com>  Mon, 04 Feb 2013 18:48:39 +0100

qml-phone-shell (1.38) quantal; urgency=low

  * fix launching of notepad 

 -- Bill Filler <bill.filler@canonical.com>  Fri, 01 Feb 2013 03:21:29 -0500

qml-phone-shell (1.37) quantal; urgency=low

  * QT_QPA_PLATFORM was renamed from hybris to ubuntu, so reflecting at the
    env variable to make it to work fullscreen at the devices again

 -- Ricardo Salveti de Araujo <ricardo.salveti@canonical.com>  Fri, 01 Feb 2013 02:35:44 -0500

qml-phone-shell (1.36) quantal; urgency=low

  * launch real notepad app 
  * fix launching of mock apps

 -- Bill Filler <bill.filler@canonical.com>  Thu, 31 Jan 2013 21:36:05 -0500

qml-phone-shell (1.35) quantal; urgency=low

  * integrate ubuntu-browser instead of snowshoe 

 -- Bill Filler <bill.filler@canonical.com>  Thu, 31 Jan 2013 17:33:37 -0500

qml-phone-shell (1.34) quantal; urgency=low

  * Qt5-proper release

 -- Michał Sawicz <michal.sawicz@canonical.com>  Thu, 31 Jan 2013 17:34:06 +0000

qml-phone-shell (1.33) quantal; urgency=low

  * New release

 -- Florian Boucault <florian.boucault@canonical.com>  Thu, 17 Jan 2013 07:39:47 +0700

qml-phone-shell (1.32) quantal; urgency=low

  * New release

 -- Michał Sawicz <michal.sawicz@canonical.com>  Fri, 21 Dec 2012 21:49:43 +0100

qml-phone-shell (1.31) quantal; urgency=low

  * New release

 -- Michał Sawicz <michal.sawicz@canonical.com>  Fri, 21 Dec 2012 02:06:37 +0100

qml-phone-shell (1.30) quantal; urgency=low

  * New release

 -- Michał Sawicz <michal.sawicz@canonical.com>  Wed, 19 Dec 2012 19:29:40 +0100

qml-phone-shell (1.29) quantal; urgency=low

  * New release

 -- Florian Boucault <florian.boucault@canonical.com>  Wed, 19 Dec 2012 00:07:55 +0000

qml-phone-shell (1.28) quantal; urgency=low

  * New release

 -- Florian Boucault <florian.boucault@canonical.com>  Tue, 18 Dec 2012 19:03:04 +0000

qml-phone-shell (1.27) quantal; urgency=low

  * New release

 -- Michał Sawicz <michal.sawicz@canonical.com>  Tue, 18 Dec 2012 02:22:35 +0100

qml-phone-shell (1.26) quantal; urgency=low

  * New release

 -- Florian Boucault <florian.boucault@canonical.com>  Fri, 14 Dec 2012 18:17:40 +0000

qml-phone-shell (1.25) quantal; urgency=low

  * New release

 -- Florian Boucault <florian.boucault@canonical.com>  Thu, 13 Dec 2012 22:51:56 +0000

qml-phone-shell (1.24) quantal; urgency=low

  * New release

 -- Florian Boucault <florian.boucault@canonical.com>  Wed, 12 Dec 2012 21:49:50 +0000

qml-phone-shell (1.23) quantal; urgency=low

  * New release

 -- Florian Boucault <florian.boucault@canonical.com>  Tue, 11 Dec 2012 20:38:08 +0000

qml-phone-shell (1.22) quantal; urgency=low

  * New release

 -- Florian Boucault <florian.boucault@canonical.com>  Tue, 11 Dec 2012 00:13:16 +0000

qml-phone-shell (1.21) quantal; urgency=low

  * New release with fullscreen launcher fixes 

 -- Bill Filler <bill.filler@canonical.com>  Fri, 07 Dec 2012 09:36:37 +0000

qml-phone-shell (1.20) quantal; urgency=low

  * New release

 -- Florian Boucault <florian.boucault@canonical.com>  Thu, 06 Dec 2012 16:53:05 +0000

qml-phone-shell (1.19) quantal; urgency=low

  * enable multi-threaded render for apps 

 -- Bill Filler <bill.filler@canonical.com>  Wed, 05 Dec 2012 17:34:09 +0000

qml-phone-shell (1.18) quantal; urgency=low

  [ Bill Filler ]
  * update launcher to use wk2-render (chromeless webkit) for facebook
    and twitter 

 -- Florian Boucault <florian.boucault@canonical.com>  Wed, 05 Dec 2012 12:20:50 +0000

qml-phone-shell (1.17) quantal; urgency=low

  * New release

 -- Florian Boucault <florian.boucault@canonical.com>  Sat, 01 Dec 2012 01:18:03 +0000

qml-phone-shell (1.16) quantal; urgency=low

  * fix to launch new gallery with correct args 

 -- Bill Filler <bill.filler@canonical.com>  Thu, 29 Nov 2012 17:04:36 -0500

qml-phone-shell (1.15) quantal; urgency=low

  * New release

 -- Florian Boucault <florian.boucault@canonical.com>  Wed, 28 Nov 2012 20:35:03 +0000

qml-phone-shell (1.14) quantal; urgency=low

  * New release

 -- Florian Boucault <florian.boucault@canonical.com>  Mon, 26 Nov 2012 21:39:36 +0000

qml-phone-shell (1.13) quantal; urgency=low

  * New release

 -- Florian Boucault <florian.boucault@canonical.com>  Fri, 23 Nov 2012 19:47:54 +0000

qml-phone-shell (1.12) quantal; urgency=low

  * Daily release

 -- Florian Boucault <florian.boucault@canonical.com>  Thu, 22 Nov 2012 10:21:11 +0000

qml-phone-shell (1.11) quantal; urgency=low

  * Daily release

 -- Florian Boucault <florian.boucault@canonical.com>  Wed, 21 Nov 2012 22:06:38 +0000

qml-phone-shell (1.10) quantal; urgency=low

  * Daily release

 -- Florian Boucault <florian.boucault@canonical.com>  Wed, 21 Nov 2012 01:04:32 +0000

qml-phone-shell (1.9) quantal; urgency=low

  * New release

 -- Florian Boucault <florian.boucault@canonical.com>  Mon, 19 Nov 2012 18:55:51 +0000

qml-phone-shell (1.8) quantal; urgency=low

  [ Michał Sawicz ]
  * new codebase

 -- Florian Boucault <florian.boucault@canonical.com>  Fri, 09 Nov 2012 00:15:19 +0000

qml-phone-shell (1.2) quantal; urgency=low

  * fix working dir for launch
  * launch script that sets up ofono and then calls telephony-app

 -- Bill Filler <bill.filler@canonical.com>  Mon, 05 Nov 2012 17:28:31 -0500

qml-phone-shell (1.1) quantal; urgency=low

  * comment out console.log() to prevent crash 

 -- Bill Filler <bill.filler@canonical.com>  Sun, 28 Oct 2012 22:18:36 +0100

qml-phone-shell (1.0) quantal; urgency=low

  * Remove install rule for qml-phone-shell.conf

 -- Ricardo Mendoza <ricardo.mendoza@canonical.com>  Fri, 26 Oct 2012 12:09:03 -0430

qml-phone-shell (0.9) quantal; urgency=low

  * Remove qml-phone-shell.conf to use new ubuntu-session.

 -- Ricardo Mendoza <ricardo.mendoza@canonical.com>  Fri, 26 Oct 2012 11:10:04 -0430

qml-phone-shell (0.8) quantal; urgency=low

  * Fix for both size and scrolling.

 -- Michael Frey <michael.frey@canonical.com>  Thu, 25 Oct 2012 14:28:46 +0200

qml-phone-shell (0.7) quantal; urgency=low

  [Michael Frey]
  * qml-phone-shell.conf: better setup of env vars and launch
    via dbus-luanch to properly setup session bus
  * shellapplication.cpp: don't setup custom env before launching
    processes 

 -- Bill Filler <bill.filler@canonical.com>  Sun, 21 Oct 2012 11:32:42 +0200

qml-phone-shell (0.6) quantal; urgency=low

  * added additional Android env vars to upstart script 

 -- Bill Filler <bill.filler@canonical.com>  Fri, 19 Oct 2012 09:35:25 -0400

qml-phone-shell (0.5) quantal; urgency=low

  * added support to launch telephony-app 

 -- Bill Filler <bill.filler@canonical.com>  Thu, 18 Oct 2012 13:45:25 -0400

qml-phone-shell (0.4) quantal; urgency=low

  * Creating a release

 -- Sergio Schvezov <sergio.schvezov@canonical.com>  Mon, 15 Oct 2012 13:05:34 -0300

qml-phone-shell (0.3) quantal; urgency=low

  * added support for launching applications

 -- Bill Filler <bill.filler@canonical.com>  Fri, 12 Oct 2012 12:42:33 -0400

qml-phone-shell (0.2) quantal; urgency=low

  * New release that includes upstart support.

 -- Tony Espy <espy@canonical.com>  Thu, 11 Oct 2012 17:18:07 -0400

qml-phone-shell (0.1) quantal; urgency=low

  * Initial release

 -- Bill Filler <bill.filler@canonical.com>  Wed, 10 Oct 2012 10:19:53 -0400<|MERGE_RESOLUTION|>--- conflicted
+++ resolved
@@ -1,5 +1,3 @@
-<<<<<<< HEAD
-=======
 unity8 (7.81.3+13.10.20130718ubuntu.unity.next-0ubuntu1) saucy; urgency=low
 
   [ Andrea Cimitan ]
@@ -99,7 +97,6 @@
 
  -- Ubuntu daily release <ps-jenkins@lists.canonical.com>  Thu, 11 Jul 2013 03:00:53 +0000
 
->>>>>>> 57720afe
 unity8 (7.81.3+13.10.20130710ubuntu.unity.next-0ubuntu1) saucy; urgency=low
 
   [ Michael Zanetti ]

--- conflicted
+++ resolved
@@ -1,4 +1,3 @@
-<<<<<<< HEAD
 unity8 (8.00) UNRELEASED; urgency=medium
 
   [ Gerry Boland ]
@@ -12,14 +11,13 @@
   * Add right-edge spread animation for tablet
 
  -- Gerry Boland <gerry.boland@canonical.com>  Thu, 10 Jul 2014 10:34:18 +0100
-=======
+
 unity8 (7.90+14.10.20140723.4-0ubuntu1) utopic; urgency=low
 
   [ thomas-voss ]
   * Explicitly select gcc version.
 
  -- Ubuntu daily release <ps-jenkins@lists.canonical.com>  Wed, 23 Jul 2014 15:32:41 +0000
->>>>>>> b6247b44
 
 unity8 (7.90+14.10.20140721.1-0ubuntu1) utopic; urgency=low
 

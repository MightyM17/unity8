--- conflicted
+++ resolved
@@ -1,10 +1,9 @@
-<<<<<<< HEAD
 unity8 (8.13+15.04.20150914-0ubuntu1) UNRELEASED; urgency=medium
 
   * bump version to fix OOBE build
 
  -- Lukas Tinkl <ltinkl@canonical.com>  Mon, 14 Sep 2015 19:19:23 +0200
-=======
+
 unity8 (8.11+16.04.20160308-0ubuntu1) xenial; urgency=medium
 
   [ Albert Astals Cid ]
@@ -68,7 +67,6 @@
   * Update translation template
 
  -- Pawel Stolowski <ci-train-bot@canonical.com>  Tue, 16 Feb 2016 03:24:46 +0000
->>>>>>> e73b47aa
 
 unity8 (8.11+16.04.20160212-0ubuntu1) xenial; urgency=medium
 

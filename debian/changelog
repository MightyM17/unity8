--- conflicted
+++ resolved
@@ -1,10 +1,9 @@
-<<<<<<< HEAD
 unity8 (7.90-0ubuntu1) UNRELEASED; urgency=medium
 
   * Adapt to suru theme.
 
  -- Michał Sawicz <michal.sawicz@canonical.com>  Fri, 23 May 2014 10:32:08 +0200
-=======
+
 unity8 (7.89+14.10.20140627-0ubuntu1) utopic; urgency=low
 
   [ Michael Terry ]
@@ -37,7 +36,6 @@
     display power state notification.
 
  -- Ubuntu daily release <ps-jenkins@lists.canonical.com>  Tue, 24 Jun 2014 17:11:08 +0000
->>>>>>> 9ecb67cd
 
 unity8 (7.89+14.10.20140624-0ubuntu1) utopic; urgency=low
 

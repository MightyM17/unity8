<<<<<<< HEAD
unity8 (7.87+14.10.20140505-0ubuntu1) UNRELEASED; urgency=medium

  * Bump version for Breaks due to unity8-greeter

 -- Michael Terry <mterry@ubuntu.com>  Wed, 02 Apr 2014 14:39:45 -0400
=======
unity8 (7.86+14.10.20140516.5-0ubuntu1) utopic; urgency=low

  [ Michal Hruby ]
  * Updated scope tool to create proper config files after recent
    libunity-scopes-api changes.

  [ Michał Sawicz ]
  * Refactor export_qmlfiles and export_qmlplugins to be more generic
    and clean up installed mocks.

  [ Albert Astals ]
  * Remove empty dirs
  * Set the tabbarmodel index as we do on real code It works better :D
    (LP: #1317255)

  [ Thomi Richards ]
  * Use new import location for ProcessSearchError in process_helpers
    script.

  [ Andrea Cimitan ]
  * Adds shadow for the carousel

  [ Daniel d'Andrada ]
  * Remove Revealer component It's not used anywhere anymore. It's been
    replaced by DragHandle.

  [ Andy Doan ]
  * unlock_device: support more complex reboot/wait cycles Currently
    this script only allows you to override how to "wait" on the device.
    This changes the logic to also support how you go about rebooting
    the device. This is handy for the ubuntu-emulator because adb-reboot
    is not currently supported. However, we also have a more
    sophisticated, fool-proof way we reboot/wait in the CI lab that
    would be nice to take advantage of:
    http://bazaar.launchpad.net/~ubuntu-test-case-dev/ubuntu-test-
    cases/touch/view/head:/scripts/reboot-and-wait

 -- Ubuntu daily release <ps-jenkins@lists.canonical.com>  Fri, 16 May 2014 18:46:32 +0000

unity8 (7.86+14.10.20140516.2-0ubuntu1) utopic; urgency=low

  [ CI bot ]
  * Resync trunk

  [ Michael Zanetti ]
  * support appid:// entries in gsettings schema and make
    findDesktopFile work with short-appid (LP: #1239750)

 -- Ubuntu daily release <ps-jenkins@lists.canonical.com>  Fri, 16 May 2014 12:32:40 +0000
>>>>>>> 7a185556

unity8 (7.86+14.10.20140514.1-0ubuntu1) utopic; urgency=low

  [ Antti Kaijanmäki ]
  * Indicators/RootActionState: use g_variant_iter_loop to extract
    icons.

 -- Ubuntu daily release <ps-jenkins@lists.canonical.com>  Wed, 14 May 2014 11:43:55 +0000

unity8 (7.86+14.10.20140513-0ubuntu1) utopic; urgency=low

  [ Andrea Cimitan ]
  * Improve padding in Text preview widget. (LP: #1316683)

  [ CI bot ]
  * Resync trunk

  [ Nick Dedekind ]
  * Removed binding loop from Unity.Indicators.MenuContentActivator
    Change handler for QMLListProperty used by MenuContent.qml:
    menuActivator.content[index].active If we're already asking for the
    index, we know it exists already. No need to send a
    changeNotification on an implied creation.

  [ Josh Arenson ]
  * Implements usage-style documentation for unity8 executable. Fixes
    lp:1269282 (LP: #1269282)

  [ Albert Astals ]
  * Create specialized Card code in Javascript instead of having various
    copied&pasted files (LP: #1297197)

 -- Ubuntu daily release <ps-jenkins@lists.canonical.com>  Tue, 13 May 2014 08:34:02 +0000

unity8 (7.86+14.10.20140507.3-0ubuntu1) utopic; urgency=low

  [ Michał Sawicz ]
  * Remove HUD from the bottom edge. Again.

 -- Ubuntu daily release <ps-jenkins@lists.canonical.com>  Wed, 07 May 2014 11:14:30 +0000

unity8 (7.86+14.10.20140505-0ubuntu1) utopic; urgency=low

  [ Ted Gould ]
  * Provide a dbus interface for setting the count and countVisible
    properties. (LP: #1301400)

  [ Michał Sawicz ]
  * Pass env variables to initctl start.
  * Suffix .sh to our scripts and clean up debian/rules.
  * Adapt to Debian Qt package renames and drop unneeded Dee plugin
    dependency.

  [ Ying-Chun Liu ]
  * Add Zoomable Image for Preview widgets.

  [ Albert Astals ]
  * Remove support for Qt <= 5.2.1

  [ Mirco Müller ]
  * Implemented feature-request from Design for modal snap-decision
    notifications on the phone. See LP #1285712 (LP: #1285712)

  [ Andrea Cimitan ]
  * Make progressbas in preview widget big as the button

  [ CI bot ]
  * Resync trunk

 -- Ubuntu daily release <ps-jenkins@lists.canonical.com>  Mon, 05 May 2014 12:09:43 +0000

unity8 (7.86+14.10.20140502.6-0ubuntu1) utopic; urgency=low

  [ tpeeters ]
  * Adapt to new TabBar

  [ Tim Peeters ]
  * Adapt to new TabBar

 -- Ubuntu daily release <ps-jenkins@lists.canonical.com>  Fri, 02 May 2014 16:44:52 +0000

unity8 (7.86+14.10.20140429.2-0ubuntu1) utopic; urgency=medium

  [ Andrea Cimitan ]
  * Update upstart job to reflect latest unity-mir changes
  * Fix locale in qml tests and fixtimeformattertest (LP: #1301038)
  * Fix 1309135 (LP: #1309135)

  [ Michał Sawicz ]
  * Split out unity8-common package
  * Don't wait for indicator services to start, and drop Scope Tool's
    .desktop file. (LP: #1310172)

  [ Michael Terry ]
  * Stop clock from hiding when the 'show dash' button is pressed in
    greeter. (LP: #1308139)
  * Make swipe teases in the greeter more helpful and obvious (LP:
    #1267623)

  [ Nick Dedekind ]
  * Fixed datetime indicator appointment colour (LP: #1307048)

  [ Albert Astals ]
  * Improve Card creation time by adding loaders that make sure only
    what's needed is loaded (LP: #1297197)
  * CategoryDelegateRange: Fix condition for detecting overshooting
  * Make xvfbtests work in the DashView plugins
  * Fix binding loop in FilterGrid height

  [ Victor R. Ruiz ]
  * Move autopilot notification code to a helper method.

 -- Ubuntu daily release <ps-jenkins@lists.canonical.com>  Tue, 29 Apr 2014 15:21:33 +0000

unity8 (7.85+14.04.20140416-0ubuntu1) trusty; urgency=low

  [ Albert Astals ]
  * Fix last item X position Fixes clicking on the last item sometimes
    not working (LP: #1301871)
  * Use upstart in ./run Makes it so that you can use the lock button on
    the device without getting that nasty hwc crash
  * Remove AnimationControllerWithSignals.
  * Use the correct delegate base item for the Carousel test
  * Some simplification in DashContent Kill the ScopeDelegateMapper in
    favour of a simple if (that will eventually go away). Removal of all
    the fake scopes in the tests that added nothing of value to the
    tests. Removal of movementEnded signal that was unused. Removal of
    movementStarted and positionedAtBeginning signals that were being
    used as function calls. Rework DashContent tests so they what the
    function does what it is supposed to do instead of just making sure
    QML signals work .
  * Improve Card creation time by adding loaders that make sure only
    what's needed is loaded In my computer it goes from RESULT :
    qmltestrunner::benchmark_time:"cardTitleArtSubtitleMascotSummaryMode
    l": 3.217 msecs per iteration (total: 3,218, iterations: 1000)
    RESULT :
    qmltestrunner::benchmark_time:"cardTitleArtSubtitleMascotModel":
    1.647 msecs per iteration (total: 1,648, iterations: 1000) RESULT :
    qmltestrunner::benchmark_time:"cardTitleArtSubtitleModel": 1.514
    msecs per iteration (total: 1,515, iterations: 1000) RESULT :
    qmltestrunner::benchmark_time:"cardTitleArtModel": 1.471 msecs per
    iteration (total: 1,471, iterations: 1000) RESULT :
    qmltestrunner::benchmark_time:"cardArtModel": 1.447 msecs per
    iteration (total: 1,448, iterations: 1000) RESULT :
    qmltestrunner::benchmark_time:"cardTitleModel": 1.276 msecs per
    iteration (total: 1,276, iterations: 1000) to RESULT :
    qmltestrunner::benchmark_time:"cardTitleArtSubtitleMascotSummaryMode
    l": 2.916 msecs per iteration (total: 2,917, iterations: 1000)
    RESULT :
    qmltestrunner::benchmark_time:"cardTitleArtSubtitleMascotModel":
    1.504 msecs per iteration (total: 1,504, iterations: 1000) RESULT :
    qmltestrunner::benchmark_time:"cardTitleArtSubtitleModel": 1.060
    msecs per iteration (total: 1,061, iterations: 1000) RESULT :
    qmltestrunner::benchmark_time:"cardTitleArtModel": 1.052 msecs per
    iteration (total: 1,053, iterations: 1000) RESULT :
    qmltestrunner::benchmark_time:"cardArtModel": 0.727 msecs per
    iteration (total: 728, iterations: 1000) RESULT :
    qmltestrunner::benchmark_time:"cardTitleModel": 0.817 msecs per
    iteration (total: 818, iterations: 1000) (LP: #1297197)

  [ Allan LeSage ]
  * DashApps emulator get_applications should return a list ordered by
    visible y, x.

  [ Andrea Cimitan ]
  * Workaround for lp1301309 until fixes for palette in ui toolkit (LP:
    #1301309)

  [ Leo Arias ]
  * Reverted the change that returns application cards instead of
    titles.

  [ Nick Dedekind ]
  * Indicator services started by unity8 upstart configuration rather
    than manual emmision from indicator manager.

  [ Mirco Müller ]
  * Fix notification ap-test assertions.

  [ Michael Terry ]
  * Use new tablet and phone backgrounds from Design.

  [ Michael Zanetti ]
  * workaround the QTestLogger assertion issue with make tryXyz and our
    custom uqmlscene

 -- Ubuntu daily release <ps-jenkins@lists.canonical.com>  Wed, 16 Apr 2014 13:45:01 +0000

unity8 (7.85+14.04.20140415.2-0ubuntu1) trusty; urgency=low

  [ Michael Terry ]
  * When an application requests focus, handle it in Shell.qml by hiding
    the greeter and stopping any edge demo. (LP: #1227753)

  [ Leo Arias ]
  * Use subprocess.check_call when caling url-dispatcher, so an error
    will be raised if it fails.
  * Test application life cycle with fake apps, instead of messaging and
    address book.

 -- Ubuntu daily release <ps-jenkins@lists.canonical.com>  Tue, 15 Apr 2014 12:47:11 +0000

unity8 (7.85+14.04.20140410.1-0ubuntu1) trusty; urgency=medium

  [ Didier Roche ]
  * Resync trunk with previous revert upload

  [ Michał Sawicz ]
  * Set the Qt.ImhNoPredictiveText flag on wifi password field, fixes
    lp:1291575 (LP: #1291575)

  [ Albert Astals ]
  * Take into account the originY when specifying the delegate ranges
    Fixes bug #1300302 (LP: #1300302)

  [ CI bot ]
  * Resync trunk

  [ Allan LeSage ]
  * Swiping open an indicator must show its correct title--protect
    against lp:1253804 . (LP: #1253804)

  [ Alexander Sack ]
  * Fix TypeError: issue seen in system_integration autopilot test on
    image 279. (LP: #1303685)

  [ Bill Filler ]
  * Set the Qt.ImhNoPredictiveText flag on wifi password field, fixes
    lp:1291575 (LP: #1291575)

  [ Leo Arias ]
  * Added a search autopilot helper.

  [ Michael Terry ]
  * Provide a all-in-one script for getting a device to an unlocked
    state.

 -- Ubuntu daily release <ps-jenkins@lists.canonical.com>  Thu, 10 Apr 2014 10:03:31 +0000

unity8 (7.85+14.04.20140404.is.7.85+14.04.20140403.1-0ubuntu1) trusty; urgency=medium

  * Revert to previous version as it's linked to latest sdk change which
    is making gallery-app AP tests failing on the CI dashboard

 -- Didier Roche <didrocks@ubuntu.com>  Tue, 08 Apr 2014 13:53:47 +0200

unity8 (7.85+14.04.20140404-0ubuntu1) trusty; urgency=low

  [ Albert Astals ]
  * Adapt to new TabBar

 -- Ubuntu daily release <ps-jenkins@lists.canonical.com>  Fri, 04 Apr 2014 15:03:00 +0000

unity8 (7.85+14.04.20140403.1-0ubuntu1) trusty; urgency=low

  [ Michael Terry ]
  * Re-enable test_networkmanager_integration autopilot test on phone
    platforms

  [ CI bot ]
  * Resync trunk

  [ Leo Arias ]
  * Reverted the open_preview autopilot helper to return a Preview
    object.

  [ Albert Astals ]
  * If not running in Mir load the "fake" application manager (LP:
    #1301547)
  * Remove unused properties from DashRenderer

  [ Michael Zanetti ]
  * Fix tests after right edge merge. Drop old stages tests. Fix right
    edge tests if someone doesn't have the GRID_UNIT_PX exported. make
    GenericScopeView test more robust that broke because the ordering
    changed
  * add "make xvfbtestSomething" target to run qml tests in xvfb
  * make the "make test" commit hook work again

 -- Ubuntu daily release <ps-jenkins@lists.canonical.com>  Thu, 03 Apr 2014 10:38:53 +0000

unity8 (7.85+14.04.20140401.3-0ubuntu1) trusty; urgency=medium

  [ Michał Sawicz ]
  * Bump version to ensure incompatibility with previous Unity.Application
    implementations.
  * We'll only have the unity-mir and mock Ubuntu.Application plugins
    now, no need for mangling the import paths.

  [ Michal Hruby ]
  * Remove the albumart image provider. (LP: #1262711)
  * Don't reset search string after 2 seconds. (LP: #1297246)

  [ James Henstridge ]
  * Remove the albumart image provider. (LP: #1262711)

  [ Albert Astals ]
  * Carousel: Add test to make sure we only create the needed delegates
    and not more
  * LVWPH: Remove processEvents() call from updatePolish() It causes
    some reentrancy issues and in some times you end up in polishItems()
    with items that have been deleted because you called processEvents()
    This means i need a small tweak in itemGeometryChanged to not
    reposition items if we are inside a setContentHeight call and two
    small tweaks to tests since now things happen in a different order
    and numbers are different (though equivalent) (LP: #1297240)
  * Card.qml binding loops are gone. hooray \o/ Also made the aspect
    properties readonly

  [ Mirco Müller ]
  * A potential fix for "Cannot read property 'state' of null"-failure
    on Jenkins with the VisualSnapDecisionsQueue QML-test of
    notifications.

  [ Michael Terry ]
  * Pass user's preference for auto-brightness on to powerd. (LP:
    #1273174)

  [ Michael Zanetti ]
  * Registers a dummy QObject as QTestRootObject in uqmlscene in order
    to fix make trySomething with Qt 5.2.

 -- Ubuntu daily release <ps-jenkins@lists.canonical.com>  Tue, 01 Apr 2014 22:56:52 +0000

unity8 (7.84+14.04.20140327.1-0ubuntu2) trusty; urgency=medium

  * For now, have libunity-private depending on libunity-core-6.0-9 as the
    gsettings schema is here. The dependency wasn't direct and dropped from
    Touch image #271. Consequently, unity8 didn't start (gsettings
    segfaulting).
    Proper strategy will be to include the schema in another package to only
    pull it.

 -- Didier Roche <didrocks@ubuntu.com>  Tue, 01 Apr 2014 09:52:14 +0200

unity8 (7.84+14.04.20140327.1-0ubuntu1) trusty; urgency=low

  [ Michał Sawicz ]
  * Increase kill timeout so that crashes are not truncated.

  [ Ying-Chun Liu ]
  * Fix a small typo in LazyImage: scale -> scaleTo

  [ Albert Astals ]
  * Make geometry calls for autopilot work again -geometry is a internal
    Qt argument that only works for QWidget based apps Before it was
    being returned to us in -args but now it's eaten so we need to use a
    different one, -windowgeometry
  * Make "Recent" translatable and update pot file

  [ Mirco Müller ]
  * Make visual queue of (up to five) snap-decisions contract and expand
    according to visual design-spec.

  [ Michael Terry ]
  * Pass user's preference for auto-brightness on to powerd. (LP:
    #1273174)

  [ Michael Zanetti ]
  * allow executing a single test function example: make testShell
    FUNCTION="Shell::test_background"

 -- Ubuntu daily release <ps-jenkins@lists.canonical.com>  Thu, 27 Mar 2014 12:38:21 +0000

unity8 (7.84+14.04.20140324.4-0ubuntu1) trusty; urgency=low

  [ Michal Hruby ]
  * Change and extend the way non-installed scopes are started with the
    scope-tool.
  * Switch to new scope backend and apply required visual adaptations.
    (LP: #1294294)

  [ Gerry Boland ]
  * Switch to new scope backend and apply required visual adaptations.
    (LP: #1294294)

  [ Michał Sawicz ]
  * Fix rating input action to always be "rated", not dynamic. Based on
    http://developer.ubuntu.com/api/devel/ubuntu-14.04/cplusplus/unity-
    scopes/previewwidgets.html#rating-input
  * Switch to new scope backend and apply required visual adaptations.
    (LP: #1294294)

  [ Kevin Gunn ]
  * Switch to new scope backend and apply required visual adaptations.
    (LP: #1294294)

  [ Albert Astals ]
  * Switch to new scope backend and apply required visual adaptations.
    (LP: #1294294)
  * LVWPH: cull lost items lost items will be released on the next
    updatePolish cycle but meanwhile don't let them be visible

  [ Daniel d'Andrada ]
  * Switch to new scope backend and apply required visual adaptations.
    (LP: #1294294)

  [ Michał Karnicki ]
  * Switch to new scope backend and apply required visual adaptations.
    (LP: #1294294)

 -- Ubuntu daily release <ps-jenkins@lists.canonical.com>  Mon, 24 Mar 2014 16:10:24 +0000

unity8 (7.84+14.04.20140319.1-0ubuntu1) trusty; urgency=low

  [ Michał Sawicz ]
  * Work around bug #1293478 - make sure to send ints, not doubles for
    volume control. (LP: #1293478)

  [ Nick Dedekind ]
  * Fixed binding being cleared when manually changing slider value
    (lp#1283191). (LP: #1283191)

  [ Albert Astals ]
  * Fix indicators highlight position on 5.2 We need to take into
    account the list originX if we're using the list delegates x outside
    the list itself
  * LVWPH: Make sure m_firstVisibleIndex is correctly set on
    removeNonVisibleItems

 -- Ubuntu daily release <ps-jenkins@lists.canonical.com>  Wed, 19 Mar 2014 16:40:20 +0000

unity8 (7.84+14.04.20140317.2-0ubuntu1) trusty; urgency=low

  [ CI bot ]
  * Resync trunk

  [ Michał Sawicz ]
  * Revert disable-hud, we weren't ready to land it yet.

  [ Mirco Müller ]
  * The snap-decision AP-test for "incoming call"-case used the wrong
    objectName "notification0". It has to be "notification1".

 -- Ubuntu daily release <ps-jenkins@lists.canonical.com>  Mon, 17 Mar 2014 15:54:39 +0000

unity8 (7.84+14.04.20140314-0ubuntu1) trusty; urgency=low

  [ Michał Sawicz ]
  * Fix tests under Qt 5.2.
  * CardHeader improvements depending on background. Also drop prices,
    they need to be reworked into attributes.
  * Bring Cards closer to design
  * Add back the workaround for not being able scroll the image gallery
    Taken from AppPreview.qml (LP: #1281709)
  * Only allow searching when preview isn't open. (LP: #1282475)
  * Adds carousel dynamic switch

  [ Leo Arias ]
  * Update the url dispatcher test to use the fake app fixture from the
    toolkit.

  [ Albert Astals ]
  * Fix tests under Qt 5.2.
  * Workaround compiz/unity7 behaviour change/bug

  [ Michael Zanetti ]
  * Fix tests under Qt 5.2.
  * Disable HUD from the bottom edge.

  [ Andrea Cimitan ]
  * Adds carousel dynamic switch

  [ CI bot ]
  * Resync trunk

  [ Michał Karnicki ]
  * CardHeader improvements depending on background. Also drop prices,
    they need to be reworked into attributes.

 -- Ubuntu daily release <ps-jenkins@lists.canonical.com>  Fri, 14 Mar 2014 15:46:10 +0000

unity8 (7.84+14.04.20140307-0ubuntu1) trusty; urgency=low

  * New rebuild forced

 -- Ubuntu daily release <ps-jenkins@lists.canonical.com>  Fri, 07 Mar 2014 10:54:33 +0000

unity8 (7.84+14.04.20140306-0ubuntu1) trusty; urgency=low

  [ Bill Filler ]
  * Convert gallery and camera to click

  [ Michael Zanetti ]
  * Just disable HUD tests, without really disabling the HUD itself

  [ Sergio Schvezov ]
  * Convert gallery and camera to click

 -- Ubuntu daily release <ps-jenkins@lists.canonical.com>  Thu, 06 Mar 2014 16:45:46 +0000

unity8 (7.84+14.04.20140304-0ubuntu1) trusty; urgency=low

  [ Michael Terry ]
  * Ensure that the selected() signal is emitted by the greeter on
    startup, fixing the background on startup for the first user in
    tablet mode.

  [ Nick Dedekind ]
  * Remocked IndicatorModel to fix qt5.2.1 changes.

  [ Albert Astals ]
  * Initialize m_distance (LP: #1285385)
  * import Ubuntu.Components so we can use UbuntuAnimation

 -- Ubuntu daily release <ps-jenkins@lists.canonical.com>  Tue, 04 Mar 2014 11:43:04 +0000

unity8 (7.84+14.04.20140228-0ubuntu1) trusty; urgency=low

  [ Michał Sawicz ]
  * Fix CardHeader title font weight.
  * Delete stale sockets. (LP: #1285215)

  [ Dmitrijs Ledkovs ]
  * Ship python3 autopilot modules.

  [ Albert Astals ]
  * Cleanup DashContent Remove unused signals and properties

  [ Michał Karnicki ]
  * Take it easy on the logging.
  * Fix CardHeader title font weight.

  [ Nick Dedekind ]
  * Added ability to change indicator profile in shell (env
    UNITY_INDICATOR_PROFILE)

  [ Andrea Cimitan ]
  * Rename PreviewRating to PreviewRatingInput
  * Adds PreviewRatingDisplay

  [ Daniel d'Andrada ]
  * DirectionalDragArea: Reset status if disabled while dragging (LP:
    #1276122)

  [ Dimitri John Ledkov ]
  * Ship python3 autopilot modules.

 -- Ubuntu daily release <ps-jenkins@lists.canonical.com>  Fri, 28 Feb 2014 10:48:06 +0000

unity8 (7.84+14.04.20140221-0ubuntu1) trusty; urgency=low

  [ Michał Sawicz ]
  * Add card background support.
  * Increase the sidestage threshold.

  [ Jussi Pakkanen ]
  * Move downloads to their own threads so they don't muck about with
    the parent thread's event loop. (LP: #1240408)

 -- Ubuntu daily release <ps-jenkins@lists.canonical.com>  Fri, 21 Feb 2014 09:06:04 +0000

unity8 (7.84+14.04.20140218-0ubuntu1) trusty; urgency=low

  [ Michał Sawicz ]
  * Center-align title when it's alone in the header.

  [ Leo Arias ]
  * Prepare unity8 to the _uinput refactors in autopilot.

  [ Albert Astals ]
  * Progress Preview Widget
  * LWPH Fix crash from bug 1279434 (LP: #1279434)
  * Show the loading indicator of the screenshot in video playback

  [ Andrea Cimitan ]
  * Adds rating preview widget. Work on the rating widget

  [ Daniel d'Andrada ]
  * Make DirectionalDragArea work when rotated The drag gesture
    direction is in local coordinates, not in scene coordinates

  [ Michał Karnicki ]
  * Center-align title when it's alone in the header.

 -- Ubuntu daily release <ps-jenkins@lists.canonical.com>  Tue, 18 Feb 2014 11:41:58 +0000

unity8 (7.84+14.04.20140212-0ubuntu1) trusty; urgency=low

  [ Gerry Boland ]
  * Add InputFilterArea to sidestage handle to block input to mainstage
    app while moving sidestage (LP: #1275732)

  [ Leo Arias ]
  * On the autopilot helper to open a scope, wait for the dash content
    list to stop moving. (LP: #1277591)
  * Added a test to swipe out an application started by url-dispatcher.

  [ Nick Dedekind ]
  * Added a "-profile" option to the indicator-client to switch between
    indicator service profiles.
  * Fixed issue importing plugin qml files into qtcreator

  [ Albert Astals ]
  * Fix test_previewCycle
  * Don't move the list contentY unless there's a preview to show (LP:
    #1271676)
  * Add overlay to card. Fix implicit card height. .
  * PreviewHeader Is just a link of the widgetData with the CardHeader
  * Fix tst_Preview.qml
  * Scopes guys want the data back
  * Link the pageheader scope with the current scope So that the
    activity indicator on search works again (LP: #1279316)

  [ Andrea Cimitan ]
  * Add PreviewImage
  * Preview widget for video playback

  [ CI bot ]
  * Add overlay to card. Fix implicit card height. .

 -- Ubuntu daily release <ps-jenkins@lists.canonical.com>  Wed, 12 Feb 2014 15:15:03 +0000

unity8 (7.84+14.04.20140207.1-0ubuntu1) trusty; urgency=low

  [ Ted Gould ]
  * You can't tap anywhere

  [ Michał Sawicz ]
  * Wait for the indicator to appear.
  * Add CardTool to determine category-wide card properties based on the
    category template. Clean up test configurations, too.
  * Actions Preview Widget
  * Add Preview for new generation scopes.
  * Add overlay to card. Fix implicit card height. .

  [ Albert Astals ]
  * Basic ImageGallery widget for Previews Mostly a copy of the code
    used in AppPreview.qml but without the MouseArea hack that I'll wait
    to introduce until we start using this somewhere were it is needed
  * Actions Preview Widget

  [ Andrea Cimitan ]
  * First audio player widget for previews, with tests
  * Adds TextSummary preview widget

  [ Michał Karnicki ]
  * Add overlay to card. Fix implicit card height. .

  [ Michael Terry ]
  * Expand greeter demo support to include listing multiple users and
    specifying individual passwords and names.

 -- Ubuntu daily release <ps-jenkins@lists.canonical.com>  Fri, 07 Feb 2014 10:46:46 +0000

unity8 (7.84+14.04.20140204-0ubuntu1) trusty; urgency=low

  [ Michael Terry ]
  * Disable NM integration test, jenkins has a problem with it because
    logind isn't configured

  [ Ubuntu daily release ]
  * New rebuild forced

  [ Michał Sawicz ]
  * Add ubuntu-settings-components to build script. Revert workaround
    for bug #1268578, got fixed upstream. Drop GenericName from
    unity8.desktop. (LP: #1268578)
  * Improve Card and CardHeader layouts: anchor summary to art when no
    header. don't indent header when no mascot. reduce header and
    summary font sizes and weights. increase art shape radius .
  * Add doxygen-based documentation generator.
  * Add CardTool to determine category-wide card properties based on the
    category template. Clean up test configurations, too.
  * Move upstart kill timeout to the unity8 job itself.
  * Don't treat scope as active when preview open to inhibit model
    updates and reset processing on previewData changes. (LP: #1275832)

  [ Leo Arias ]
  * Added the DashPreview autopilot helper.

  [ Michał Karnicki ]
  * CardHeader mascot improvements.

 -- Ubuntu daily release <ps-jenkins@lists.canonical.com>  Tue, 04 Feb 2014 14:09:14 +0000

unity8 (7.84+14.04.20140130-0ubuntu1) trusty; urgency=low

  [ Michał Sawicz ]
  * Bring back libunity-mir1, it's dlopen'ed, so not linked to unity8,
    so not in shlibs.

 -- Ubuntu daily release <ps-jenkins@lists.canonical.com>  Thu, 30 Jan 2014 14:00:40 +0000

unity8 (7.84+14.04.20140129-0ubuntu1) trusty; urgency=low

  [ Nick Dedekind ]
  * Added Panel/VisibleIndicatorsModel for use with both indicator row &
    menuContent. This removes the need to hide indicators in the row and
    map inicator indexes between row & content. Fixes the indicator
    highlight line offset not bound by listView position.
  * Ported indicators to using ubuntu-settings-components

  [ Albert Astals ]
  * Prepend /sbin/ to initctl calls My phablet user does not have /sbin/
    in path and thus this calls fail
  * Call updateDelegateCreationRange when it's needed It depends on
    other variables than the ones we were using to call it, so need to
    call it if these change too Device manual test, go to apps scope,
    scroll down so that only part of the installed apps collapsed
    category is shown, expand it, see how previously some icons were not
    painted and now they are

  [ Mirco Müller ]
  * Fixed the failure of notification autopilot-test
    test_sd_incoming_call.

  [ Andrea Cimitan ]
  * Add AP test for policykit/network manager, which was causing issues
    with nested mir

  [ CI bot ]
  * Resync trunk

  [ Michał Karnicki ]
  * Don't display artShape when artImage source not set.
  * Fix FilterGrid rendering issues.

 -- Ubuntu daily release <ps-jenkins@lists.canonical.com>  Wed, 29 Jan 2014 16:11:20 +0000

unity8 (7.84+14.04.20140128-0ubuntu1) trusty; urgency=low

  [ Michal Hruby ]
  * Added unity-scope-tool, which will help when developing scopes.

  [ Michał Sawicz ]
  * Added unity-scope-tool, which will help when developing scopes.
  * Use full DashContent, not just GenericScopeView in ScopeTool.qml.
  * Bring Card and CardHeader over from new-scopes.
  * Work around bug #1268578. (LP: #1268578)
  * Drop unnecessary version dependencies.
  * Return null instead of undefined from findChild and
    findInvisibleChild.
  * Fix CardHeader and Card heights (empty Label does have non-zero
    height apparently). Also improve test robustness and reduce future
    diffs.

  [ Albert Astals ]
  * Do not assert if the item we are removing was not created yet
    (because e.g. it's not in the viewport).
  * Position correctly the pointer of the search history box .
  * Make test_filter_expand_expand less unstable in CI VMs Make sure
    header0 is the header0 we want to click On the CI VM stuff is a bit
    slower than on real hw and we were clicking in the wrong place.
  * Add TabBar to the Dash header navigation Changes this comes with: *
    DashBar at the bottom is gone * PageHeader doesn't have a Label
    anymore, it has the childItem property where you add which thing it
    has to contain * New: PageHeaderLabel mimics the old behaviour of
    PageHeader * The header of the LVWPH of GenericScopeView is now fake
    and only used for positioning. There is a single global floating
    header in DashContent (which is a PageHeader with a TabBar as
    childItem) * The GenericScopeView previewLoader and OpenEffect have
    been also moved to the DashContent so that the openEffect includes
    the floating header in the "animation" .
  * Introduce the HorizontalJournal.
  * If there are no items m_firstVisibleIndex has to be -1 .
  * Add some more documentation about tests to the CODING file.
  * Fixes to the journal cmake tests code * Output to the correct
    filename for the test * Don't output stuff from the tryXYZ targets.
  * Adapt to findChild return value changes .
  * Organic Grid for the Dash View.
  * Misc journal fixes Don't init *modelIndex to INT_MAX Makes no sense
    since we're not doing any qMin and the calling function also accepts
    any index >= 0 as valid so in some cases it may end up wanting to
    create an index that doesn't exist Don't refill if height() < 0,
    that gives bad ranges for from/to and the code gets confused .

  [ Michał Karnicki ]
  * Fix grid view column count.
  * Add test for minimum number of items in a carousel.

  [ Allan LeSage ]
  * Add stubs for indicators autopilot tests.

  [ Andrea Cimitan ]
  * Avoid input falling through notifications onto surfaces below, thus
    fixing LP: #1257312. (LP: #1257312)

  [ Leo Arias ]
  * Close the Touch devices after the tests. (LP: #1267600)
  * Added methods to scroll to other scopes on autopilot tests.
  * Added autopilot helpers for the app scope and the app preview.
    Install the fake scopes in order to use them on the tests. (LP:
    #1269114)
  * On autopilot helpers, wait for the scope category to appear.

  [ Nick Dedekind ]
  * Visual updates for indicator panel highlight and opening opacity.
  * Added inidcator tests for page & item factories.
  * Fixes visible indicator misalignment in indicator items/menus
    (lp#1264678). (LP: #1264678)

  [ Mirco Müller ]
  * Fixed the failure of notification autopilot-test
    test_sd_incoming_call.

  [ Michael Zanetti ]
  * clean up fullscreen notifications code.
  * import qml files into cmake, drop qmlproject.
  * also add qml files in tests directory.
  * Added autopilot helpers for the app scope and the app preview.
    Install the fake scopes in order to use them on the tests. (LP:
    #1269114)

  [ Michael Terry ]
  * Fix failure to build when using the ./build script with ninja-build
    installed. (LP: #1268525)
  * Point DBus-activated processes at unity8's MIR_SOCKET rather than
    the system socket.

  [ Daniel d'Andrada ]
  * DragHandle: Never restart hinting animation while still pressed (LP:
    #1269022)

  [ Bill Filler ]
  * fix for lp:1259294, turn off auto capitalization for wifi password
    field. (LP: #1259294)
  * disable predictive text in Dash search field as it interferes with
    built-in search (LP: #1273643)

 -- Ubuntu daily release <ps-jenkins@lists.canonical.com>  Tue, 28 Jan 2014 15:58:45 +0000

unity8 (7.84+14.04.20131220-0ubuntu1) trusty; urgency=low

  [ Michał Sawicz ]
  * Clean up root project file. Introduce include/ and qml/ and move
    files around to be where they fit, also adapt everything else to
    match.

  [ Michael Hall ]
  * Update CODING to reflect the fact that only 14.04 is supported
    currently.

  [ Christopher Lee ]
  * Make use of helpers in all tests. (LP: #1260860). (LP: #1260860)

  [ Nic ]
  * Added kill time 30 to unity8 override. Added install path. (LP:
    #1260379)

  [ Nick Dedekind ]
  * Added parser for strftime in TimeFormatter. Moved TimeFormatter to
    Utils plugin.

  [ Mirco Müller ]
  * Support fullscreen for special-case extended snap-decision of the
    pin-unlock dialog.

  [ Michael Zanetti ]
  * Change the default behaviour of the Lockscreen to have a variable
    PIN length, requiring the user to confirm with OK.

  [ Daniel d'Andrada ]
  * Update CODING with instructions on how to run tests.

  [ Dimitri John Ledkov ]
  * Fix cross-compilation.

  [ Albert Astals ]
  * Vertical journal Comes from lp:~aacid/+junk/verticalJournal.
  * Add code and tests for incremental inserting/removing from the end.

  [ Ubuntu daily release ]
  * Automatic snapshot from revision 603

 -- Ubuntu daily release <ps-jenkins@lists.canonical.com>  Fri, 20 Dec 2013 03:23:08 +0000

unity8 (7.84+14.04.20131212-0ubuntu1) trusty; urgency=low

  [ Michał Sawicz ]
  * Add PyDev project files for autopilot tests. Also tweak .bzrignore
    to not ignore generic Eclipse project definitions.
  * Retry unlocking the greeter three times.
  * Reduce code duplication and clean up CMakeLists and includes in
    indicator tests.

  [ Nick Dedekind ]
  * Replaced indicator page dynamic menuSelected binding with Connection
    to listview selectedIndex property. (LP: #1243146)
  * Indicators close when menu items are activated. (LP: #1238182)
  * Fixed up connections for changes to model data. (LP: #1253810)

  [ Albert Astals ]
  * dashItemSelected -> showDashHome Because we are not using the index
    at all in the upper layers.
  * Fix filtering colllapsing/expanding again Also the delegate creation
    range stuff flows up->down not down->up so rearrange the bindings.

  [ Ubuntu daily release ]
  * Automatic snapshot from revision 590

 -- Ubuntu daily release <ps-jenkins@lists.canonical.com>  Thu, 12 Dec 2013 21:41:19 +0000

unity8 (7.84+14.04.20131206.1-0ubuntu1) trusty; urgency=low

  [ Michal Hruby ]
  * Ensure DashContent's ListView's currentItem is set if the model is
    not empty.

  [ Michał Sawicz ]
  * Don't generate build-deps .deb twice and allow overriding
    QML2_IMPORT_PATH in ./run.

  [ Albert Astals ]
  * Remove unused Applications/ folder .
  * Implement an 'interface' for Dash Renderers.
  * Use deelistmodel's conversion method Instead of a copy of the code .
  * Remove icons we don't use .
  * Do not start apps or go to dash on demo If you are pulling the
    launcher out while in demo mode it doesn't make sense to let you
    start applications. Besides it locks you out because it starts the
    app and the demo is still not finished so you can't really use any
    of the edges to escape Bug #1233696. (LP: #1233696)
  * Add a test for the carousel showing the preview when being clicked .
  * Fix collapsing of categories not working and the
    expansion/collapsing animation +test.

  [ Timo Jyrinki ]
  * Depend on either Qt 5.2 or libqt5v8-5-private-dev.
  * qtdeclarative5-private-dev 5.0.2-6ubuntu5 now depends directly on Qt
    V8 private headers. The remaining "qtdeclarative5-private-dev"
    dependency is enough now both when compiling against 5.0.2 or 5.2.

  [ Pete Woods ]
  * Handle optional parameterized action properties. (LP: #1256258)

  [ Andrea Cimitan ]
  * Implement an 'interface' for Dash Renderers.

  [ Michael Zanetti ]
  * Added music preview.
  * rename some parameters from desktopFile to appId as scopes are now
    changed to give us the appId.
  * unhardcode launcher's search paths for .desktop files.
  * Enable teasing of the phone greeter even though we have a
    lockscreen.
  * check if variant is valid to avoid asserting in debug mode when the
    connection to AccountsService doesn't work for some reason .

  [ Michael Terry ]
  * Add the DBus greeter API from the desktop greeter into the unity8
    greeter.

  [ Daniel d'Andrada ]
  * Dash: disable close mode when you click outside app thumbnails To
    leave the termination mode you can now just mouse/touch press
    anywhere outside the running applications' thumbnails The other way,
    which still works, is long-pressing a thumbnail once more. (LP:
    #1193414)

  [ Ubuntu daily release ]
  * Automatic snapshot from revision 579

 -- Ubuntu daily release <ps-jenkins@lists.canonical.com>  Fri, 06 Dec 2013 13:15:57 +0000

unity8 (7.84+14.04.20131128.2-0ubuntu1) trusty; urgency=low

  [ Michal Hruby ]
  * Depend on the separate scopes plugin
  * Move the BottomBar* DBus communicator to the Utils plugin.

  [ Michał Sawicz ]
  * Wait for DashHome to be available in tst_Shell. (LP: #1254898)
  * Use plugindir from unity-shell-api.pc.
  * Expect stop in upstart job and raise in case of surfaceflinger. (LP:
    #1239876)

  [ Albert Astals ]
  * Fix time test in Qt 5.2 Make factors an array instead of a
    object/dict Objects/dicts are unordered by definition, it happened
    that Qt 5.0 gave them in the orrder we wanted, but with Qt 5.2 is
    failing, and we don't even need the "key", so array works as well
    :).
  * Test that the dash hswipe is disabled while the inner stuff is
    moving .
  * Skip restMaximizeVisibleAreaMoveUpAndShowHeader, it's causing too
    many failed runs And we are confident it's failing because of the
    suboptimal scenegraph run in 5.0.x.
  * Make Dash::test_show_scope_on_load more robust If we are testing
    showScopeOnLoaded make sure we force a scope reload after we set it,
    otherwise it may just happen that the scope has already been loaded
    and the expectaction that we'll change the list to it is just wrong.
  * Dash renderer signals: No need to pass the model up and down Whoever
    is listening to the signal has access to the item that emits the
    signal and has the model right there accessible if needs it.
  * LVWPH: Fix header going bad when setContentHeight ends up moving the
    viewport How to reproduce the bug easily without the patch: * In the
    Dash Home, search for london * Scroll to the bottom * Start moving
    to the apps scope very slowly * At around 3/4 of the move you'll see
    the header in the home scope went to a bad position * Go back to the
    Dash Home. (LP: #1237942, #1246351)
  * Remove unused AppInfo and VideoInfo files .
  * Kill unused ApplicationsFilterGrid.qml .
  * Unify ScopeView and GenericScopeView .
  * Fix header getting lost as per bug 1245824. (LP: #1245824)
  * Remove unused Time.js and its test .
  * Do not include the QtQml megaheader Include only qqml.h which is
    what we need in these files.
  * Don't do stuff if our parent context is gone We'll be gone soon too
    (and crash probably) so don't do anything. This looks a bit like a
    workaround, wait for 5.2 better painting/dispatching loop to see if
    this is not needed anymore, we find a better way to do it, or we
    decide this is fine.

  [ Lars Uebernickel ]
  * Allow setting different indicator positions for different profiles.

  [ Mirco Müller ]
  * Added checkbox for toggling between echo-modes of password-
    entryfields in ext. snap-decisions.
  * Fixes bug #1200569. (LP: #1200569)

  [ Andrea Cimitan ]
  * Switch to application scope when a dash swipe is taking place and an
    app is on foreground. (LP: #1231996)
  * Shifts wallpaper rendering for greeter lockscreen to be inline with
    shell. (LP: #1231731)
  * Dinamically load the Carousel/Filtergrid with more than 6 items.
    (LP: #1226288, #1234105)
  * Removes Math.js and its usage. Use SDK ones.

  [ Gerry Boland ]
  * DragHandle: javascript argument name clashes with local variable.
    Yes it works, but is a little unsafe.

  [ Nick Dedekind ]
  * Added UnityMenuModel submenu row removal awareness in
    UnityMenuModelStack.
  * Round indicator widget icon/label width up to closest gu for
    alignment. (LP: #1236267)
  * Indicator re-select by dragging from top when fully opened. (LP:
    #1213164)
  * Fixed a race condition causing search history popup to show up when
    it shouldn't. (LP: #1249369)

  [ Christopher Lee ]
  * Unity8 tests now make use of the helper functions (added in the pre-
    req branch) so that the helper functions are tested as part of daily
    business.

  [ Daniel d'Andrada ]
  * Improve DirectionalDragArea Removed Rejected status, simplifying
    state machine. Added compositionTime property. Multi-finger
    scenarios are better handled now. Refactored TimeSource in
    Ubuntu.Gestures plugin. Added an easy way to debug
    DirectionalDragArea by having switchable debug prints. Updated tests
    to also simulate the passage of time. Use touch point scene
    coordinates for gesture recognition so that moving the.
    DirectionalDragArea (as in a hinting DragHandle) won't affect it.
    (LP: #1228336)
  * Add right-edge drag hinting to Greeter To match with the existing
    teasing animation when you tap on the right half of the Greeter.
    Also has the side benefit of making the code look a bit nicer.
  * Refactor Ubuntu.Gesture tests to share common logic Take the common
    part out of tst_DirectionalDragArea and put it into a separate base
    class, GestureTest, so that it can be shared with other, future,
    tests. In CMakeLists.txt, create a macro out of DirectionalDragArea
    build script to be used by future tests with similar requirements
    and structure. Also add the "m_" prefix to member variables.
  * Remove dead code from Utils plugin They are not being used anywhere.

  [ Michael Terry ]
  * Make EdgeDemoOverlay test more reliable by testing for what we
    really care about, not an indirect indicator of it. (LP: #1248232)
  * Explicitly set MIR_SOCKET for other upstart jobs, rather than
    relying on the default socket, since that won't work once we move to
    a nested Mir.

  [ Michael Zanetti ]
  * don't add margins to RunningApplicationTile's label. (LP: #1245482)
  * allow SIM PIN entry to have a variable pin length (by adding a done-
    button). (LP: #1240561)
  * fix launcher wording for pinning actions. (LP: #1240891)
  * fix preview background positioning don't explicitly take originY
    into account as it's already in there implicitly. make sure we don't
    split the openeffect in a place where it can be covered by the
    header.
  * fix album artwork containing / in the name. (LP: #1237829)
  * small launcher tweaks fix fakeDragItem's initial position to match
    with real item. remove UbuntuShape's border glow. .
  * drop all references to LighDM from the Lockscreen This should make
    it generic enough to allow reusing it for SIM PIN entry .

  [ Omer Akram ]
  * make the non working code in the screen unlocker helper work.

  [ Nicolas d'Offay ]
  * Pushed up the z order of the clock in GreeterContent. (LP: #1233146)
  * Search history is now persistent across all scopes and remains in
    QML. (LP: #1226221)

  [ Ubuntu daily release ]
  * Automatic snapshot from revision 556

 -- Ubuntu daily release <ps-jenkins@lists.canonical.com>  Thu, 28 Nov 2013 18:09:17 +0000

unity8 (7.83+14.04.20131106-0ubuntu1) trusty; urgency=low

  [ Andrea Cimitan ]
  * Place ShaderEffectSource of UbuntuShapeForItem under the Shape Item.
    (LP: #1239317)

  [ Omer Akram ]
  * test: make sure the search indicator hides when an app has focus.

  [ Nick Dedekind ]
  * Fixed indicator slider menu item alignment to label field and icon.
    (LP: #1240756)

  [ chris.gagnon ]
  * Update to autopilot 1.4.

  [ Ubuntu daily release ]
  * Automatic snapshot from revision 500

 -- Ubuntu daily release <ps-jenkins@lists.canonical.com>  Wed, 06 Nov 2013 03:37:02 +0000

unity8 (7.83+14.04.20131105.1-0ubuntu1) trusty; urgency=low

  [ Michał Sawicz ]
  * Implement switching between previews by swiping. (LP: #1220651,
    #1088572)

  [ Nick Dedekind ]
  * Faster loading of indicator menus. (LP: #1226650)

  [ Albert Astals ]
  * Make sure we have ssh started when we need it .
  * Fix a few warnings in DashContent.qml on shutdown
    Dash/DashContent.qml:119: TypeError: Cannot read property
    'previewShown' of null Dash/DashContent.qml:120: TypeError: Cannot
    read property 'moving' of null .
  * Don't use deprecated Panel methods.

  [ Christopher Lee ]
  * Adds an easy to consume function that attempts to unlock the unity
    greeter. (LP: #1240261)

  [ Lars Uebernickel ]
  * Indicators: add TimeFormatter and use it in the messaging menu This
    component can be used to turn a timestamp and a format string into a
    string with the corresponding time and format. The string will
    change whenever the timezone changes. (LP: #1236413)

  [ Andrea Cimitan ]
  * Allow drag over bounds, but not overshoot. (LP: #1204300)
  * Threshold to activate the left edge swipe to reveal dash is now 26
    GU. (LP: #1236286)

  [ Michael Zanetti ]
  * replace the launcher quicklist's Popover with an own quicklist
    implementation The Popover probably won't ever support what the
    launcher needs.
  * Implement switching between previews by swiping. (LP: #1220651,
    #1088572)
  * don't trigger the greeter teasing during a movement of the greeter.

  [ Ubuntu daily release ]
  * Automatic snapshot from revision 495

 -- Ubuntu daily release <ps-jenkins@lists.canonical.com>  Tue, 05 Nov 2013 12:22:04 +0000

unity8 (7.83+14.04.20131031-0ubuntu1) trusty; urgency=low

  [ Michał Sawicz ]
  * Use setenv as early as possible to avoid setenv and getenv clashing
    in multi-threaded situations. (LP: #1240866)

  [ Ubuntu daily release ]
  * Automatic snapshot from revision 482

 -- Ubuntu daily release <ps-jenkins@lists.canonical.com>  Thu, 31 Oct 2013 20:10:56 +0000

unity8 (7.83+14.04.20131028.1-0ubuntu1) trusty; urgency=low

  * New rebuild forced
  * Automatic snapshot from revision 480

 -- Ubuntu daily release <ps-jenkins@lists.canonical.com>  Mon, 28 Oct 2013 22:42:07 +0000

unity8 (7.83+14.04.20131028-0ubuntu1) trusty; urgency=low

  [ Andrea Cimitan ]
  * Fix 1195349 by counting drawbuffer on the newContentX logic of the
    carousel When we changed carousel from repeater to listview, we
    added drawbuffer. this breaks the logic of newContentX, which was
    considered disabled and set to -1. The correct disabled value now
    has to take into account the drawbuffer. (LP: #1195349)

  [ Christopher Lee ]
  * Checks both then env and upstart env for the currently set
    XDG_DATA_DIRS so they can be set correctly for the test.

  [ Ubuntu daily release ]
  * Automatic snapshot from revision 479

 -- Ubuntu daily release <ps-jenkins@lists.canonical.com>  Mon, 28 Oct 2013 03:08:59 +0000

unity8 (7.83+13.10.20131016.2-0ubuntu1) saucy; urgency=low

  [ Loïc Minier ]
  * Merge ~lool/unity8/drop-setcap-conf. Drop unity8-setcap.conf as this
    breaks desktop installs (no boot-hook event is emitted, boot
    stalls); add maintscript snippet to rm_conffile on upgrades; this
    boot-hook is now shipped under a different name in lxc-android-
    config.

  [ Michał Sawicz ]
  * Ship a camera-app.desktop file and use a custom XDG_DATA_DIRS for
    testing.

  [ Ubuntu daily release ]
  * Automatic snapshot from revision 472

 -- Ubuntu daily release <ps-jenkins@lists.canonical.com>  Wed, 16 Oct 2013 23:15:48 +0000

unity8 (7.83+13.10.20131016.1-0ubuntu1) saucy; urgency=low

  [ Diego Sarmentero ]
  * Disable Preview interaction until the scope responds.

  [ Albert Astals ]
  * Hide placeholder notification.

  [ Ubuntu daily release ]
  * Automatic snapshot from revision 469

 -- Ubuntu daily release <ps-jenkins@lists.canonical.com>  Wed, 16 Oct 2013 17:29:36 +0000

unity8 (7.83+13.10.20131016-0ubuntu1) saucy; urgency=low

  [ Loïc Minier ]
  * Add upstart job to copy unity8 to a new tmpfs, setcap it, and bind-
    mount it back; this is an ugly hack to set CAP_SYS_RESOURCE until we
    have a root-helper for it.

  [ Michal Hruby ]
  * Enable definition of scope back references in overridden results.

  [ Ubuntu daily release ]
  * Automatic snapshot from revision 466

 -- Ubuntu daily release <ps-jenkins@lists.canonical.com>  Wed, 16 Oct 2013 11:29:52 +0000

unity8 (7.83+13.10.20131015.4-0ubuntu1) saucy; urgency=low

  [ Michał Sawicz ]
  * Replace ubuntu-touch-session's unity8.conf upstart job.
  * Revert r440 that made the dash collapse animation worse, rather than
    better.

  [ om26er@ubuntu.com ]
  * close the app only when the close button is tapped, not the entire
    thumbnail

  [ Nick Dedekind ]
  * Added missing Unity.Indicator mock objects causing qmltests to fail.
    Approved by: Michał Sawicz.

  [ Christopher Lee ]
  * Launch unity8 for autopilot with upstart, and bring unity8 session
    over from session-manager-touch.

  [ Pawel Stolowski ]
  * Temporarily disable category_order changed signal handling.

  [ Daniel d'Andrada ]
  * OSKController area shouldn't cover the indicators' bar Since ubuntu-
    keyboard surface area doesn't cover the indicators' bar,
    OSKController should follow suit. Otherwise the OSKContoller's
    internal InputFilterArea (and others) wouldn't perfectly overlap the
    graphical keyboard rendered by ubuntu-keyboard (i.e. the opaque part
    of ubuntu-keyboard's surface).

  [ Michael Zanetti ]
  * Initialize initialHeight/Width to height/width depending on scaleTo
    add checks for initialWidth/Height in the tests change sizes in
    tests to something else than the default for initialWidth/Height in
    order to catch failures there more easily

  [ Omer Akram ]
  * Only show search indicator while the Dash is focued.
  * Add 2dp left margin for music and video tiles' title.

  [ Nicolas d'Offay ]
  * Changed Infographics to use Ubuntu font.

  [ Ubuntu daily release ]
  * Automatic snapshot from revision 463

 -- Ubuntu daily release <ps-jenkins@lists.canonical.com>  Tue, 15 Oct 2013 11:05:04 +0000

unity8 (7.82+13.10.20131011.2-0ubuntu1) saucy; urgency=low

  [ Michał Sawicz ]
  * Work around Mir not delivering input to shell after restart, if the
    device isn't reinitialized.

  [ Albert Astals ]
  * Remove unused DashMusic/DashVideos.
  * Don't let the user change between scopes if the current one is
    moving up/down.
  * Fix two uninitialized variable uses reported by valgrind ==17988==
    Conditional jump or move depends on uninitialised value(s) ==17988==
    at 0x13839F3A: AccountsService::updateDemoEdges()
    (AccountsService.cpp:74) ==17988== by 0x13839DA5:
    AccountsService::setUser(QString const&) (AccountsService.cpp:45)
    ==17988== by 0x1383F67B:
    AccountsService::qt_metacall(QMetaObject::Call, int, void**)
    (moc_AccountsService.cpp:192) ==17988== by 0x496143D:
    StoreProperty(QV8Engine*, QObject*, QQmlPropertyData*,
    v8::Handle<v8::Value>) (in /usr/lib/arm-linux-
    gnueabihf/libQt5Qml.so.5.0.2) ==17988== ==17988== Conditional jump
    or move depends on uninitialised value(s) ==17988== at 0x1383A0F6:
    AccountsService::updateStatsWelcomeScreen() (AccountsService.cpp:92)
    ==17988== by 0x13839DB1: AccountsService::setUser(QString const&)
    (AccountsService.cpp:47) ==17988== by 0x1383F67B:
    AccountsService::qt_metacall(QMetaObject::Call, int, void**)
    (moc_AccountsService.cpp:192) ==17988== by 0x496143D:
    StoreProperty(QV8Engine*, QObject*, QQmlPropertyData*,
    v8::Handle<v8::Value>) (in /usr/lib/arm-linux-
    gnueabihf/libQt5Qml.so.5.0.2)
  * Fix unitialized variable in Scope ==18457== Conditional jump or move
    depends on uninitialised value(s) ==18457== at 0x15AD1FD6:
    Scope::setActive(bool) (scope.cpp:165) ==18457== by 0x15B0023D:
    Scope::qt_metacall(QMetaObject::Call, int, void**)
    (moc_scope.cpp:478) ==18457== by 0x48B709F:
    QQmlPropertyPrivate::write(QObject*, QQmlPropertyData const&,
    QVariant const&, QQmlContextData*,
    QFlags<QQmlPropertyPrivate::WriteFlag>) (in /usr/lib/arm-linux-
    gnueabihf/libQt5Qml.so.5.0.2)
  * Fix crash on the phone For some reason i'm getting v8 crashes
    without this when shuting down unity-mir

  [ Gerry Boland ]
  * Use focusRequested signal from AppManager. WM: AppManager has new
    signal to ask shell to request focus for app - use it to properly
    animate and focus the app. If app wants to be side stage, but no
    side stage available, override the application stage.

  [ Nick Dedekind ]
  * Only use the root action state as a unitymenumodel ActionStateParser
    when needed.

  [ Andrea Cimitan ]
  * Move the close app icon on top left.
  * The header of category list is already on screen after unlock

  [ Michael Zanetti ]
  * Make the greeter's clock update in sync with the indicators.

  [ Omer Akram ]
  * Increase dash header height to 5gu.

  [ Nicolas d'Offay ]
  * Standardised expansion speed in scopes.

  [ Ubuntu daily release ]
  * Automatic snapshot from revision 449

 -- Ubuntu daily release <ps-jenkins@lists.canonical.com>  Fri, 11 Oct 2013 17:26:34 +0000

unity8 (7.82+13.10.20131011.1-0ubuntu1) saucy; urgency=low

  [ Michał Sawicz ]
  * Fix frequent application IDs and drop old AppsAvailableForDownload
    model.
  * Unrevert r388 now that we have fixed the infinite loop it was
    causing in Qt.

  [ Steve Langasek ]
  * Don't keep a long-lived connection open to upstart when we only use
    it for two events, one at load time and one at unload time.

  [ Lars Uebernickel ]
  * VolumeControl: use 'volume' instead of 'scroll' action The volume
    action doesn't show a notification.

  [ Michael Terry ]
  * Disable DragHandle on right side of screen while the greeter is
    animating

  [ Marcus Tomlinson ]
  * Added missing "enabled" property to "progressMenu" component in the
    menu item factory.

  [ Michael Zanetti ]
  * Add scaleTo: "fit" mode support to LazyImage

  [ Andrea Cimitan ]
  * Add music and video renderers
  * Use shell.edgeSize for BottomBar's EdgeDragArea, detecting gestures
    only when they are within the edgeSize.

  [ Nick Dedekind ]
  * Removed greeter "toHome" animation (LP#1092976) (LP: #1092976)
  * Only show Snap Decision notification actions when available.

  [ Albert Astals ]
  * Dash: Set delegate creation range for inner itemviewss If it's above
    the list viewport we set it to the end of the list to precache the
    last items It it's below the list viewport we set it to the
    beginning to precache the first items Otherwise we set it to the
    part of the viewport in the view Approved by: Michał Sawicz.

  [ Ubuntu daily release ]
  * Automatic snapshot from revision 435

 -- Ubuntu daily release <ps-jenkins@lists.canonical.com>  Fri, 11 Oct 2013 09:05:30 +0000

unity8 (7.82+13.10.20131010-0ubuntu1) saucy; urgency=low

  [ David Callé ]
  * Small logic change in preview descriptions line breaks. Multiple new
    lines are now replaced by multiple br tags.

  [ Nick Dedekind ]
  * Use indicator identifier for indicators-client list item label.
  * Make sure overflow indicators are hidden and not the search label.

  [ Mirco Müller ]
  * Tweaks to notifications to improve spec-compliance. - updated
    notifications-qmltest to reflect the use of a variant-map for the
    hints - made text-fields as heigh as buttons - made the summary
    align horizontally to the icon - updated button-height and bubble-
    background.

  [ Pawel Stolowski ]
  * Handle category_order_changes signal from scopes (used in Home only)
    and reorder categories accordingly.
  * Implementation of albumart image provider for audio content.

  [ Michael Terry ]
  * Hide the greeter when an app is focused, fixing snap decisions
    launching an app in the greeter (like receiving a call).

  [ Michael Zanetti ]
  * Launcher - remove support for pinning items in the backend After the
    latest design changes, recent apps is everything that is contained
    in the ApplicationManager. So no need for storing anything else than
    pinned apps in the config.

  [ Michał Sawicz ]
  * Remove the mir socket before starting unity8 during autopilot tests.

  [ Ubuntu daily release ]
  * Automatic snapshot from revision 420

 -- Ubuntu daily release <ps-jenkins@lists.canonical.com>  Thu, 10 Oct 2013 04:15:13 +0000

unity8 (7.82+13.10.20131008.1-0ubuntu1) saucy; urgency=low

  [ Michal Hruby ]
  * Add Scope::isActive property and corresponding tests. (LP: #1230352)

  [ Daniel d'Andrada ]
  * Move OSKController to the front as it will now also block input
    meant to the OSK That's in the unity-mir implementation. The
    SurfaceFlinger one is still an empty noop. Currently, when the OSK
    is up, both shell and OSK get user input, thus we need the
    OSKController to shield our shell components from them. (LP:
    #1236773)

  [ Michał Sawicz ]
  * Add Scope::isActive property and corresponding tests. (LP: #1230352)
  * Force focus back on shell in case it loses it for some reason.

  [ Ubuntu daily release ]
  * Automatic snapshot from revision 409

 -- Ubuntu daily release <ps-jenkins@lists.canonical.com>  Tue, 08 Oct 2013 19:14:20 +0000

unity8 (7.82+13.10.20131008-0ubuntu1) saucy; urgency=low

  [ Michał Sawicz ]
  * update previews to match design. (LP: #1224555)
  * Add an InputFilterArea in Notifications. (LP: #1233411, #1235215)

  [ Ying-Chun Liu ]
  * update previews to match design. (LP: #1224555)

  [ Albert Astals ]
  * Unrevert 376 by reverting r395 and a small fix to fix the cpu
    hogging issue . (LP: #1124567)

  [ Michael Terry ]
  * Add Showable.showNow() method and use it in Shell to immediately
    show greeter when we blank the screen rather than animating it. (LP:
    #1233564)

  [ Michael Zanetti ]
  * update previews to match design. (LP: #1224555)

  [ Diego Sarmentero ]
  * update previews to match design. (LP: #1224555)

  [ Ubuntu daily release ]
  * Automatic snapshot from revision 404

 -- Ubuntu daily release <ps-jenkins@lists.canonical.com>  Tue, 08 Oct 2013 02:57:55 +0000

unity8 (7.82+13.10.20131007-0ubuntu1) saucy; urgency=low

  [ Michał Sawicz ]
  * Respect pre-set import and library paths and prevent segfault in
    startShell.

  [ Ubuntu daily release ]
  * Automatic snapshot from revision 399

 -- Ubuntu daily release <ps-jenkins@lists.canonical.com>  Mon, 07 Oct 2013 07:10:46 +0000

unity8 (7.82+13.10.20131005-0ubuntu1) saucy; urgency=low

  [ Michał Sawicz ]
  * Revert r376 that caused constant CPU usage due to the
    ActivityIndicator.

  [ Nick Dedekind ]
  * Removed indicators-client autopilot tests. (LP: #1234736)

  [ Albert Astals ]
  * Revert r388. (LP: #1235268)

  [ Christopher Lee ]
  * Removes passing -fullscreen to unity8 when on the device (as per bug
    #1235065). (LP: #1235065)

  [ Ubuntu daily release ]
  * Automatic snapshot from revision 396

 -- Ubuntu daily release <ps-jenkins@lists.canonical.com>  Sat, 05 Oct 2013 11:45:14 +0000

unity8 (7.82+13.10.20131004.2-0ubuntu1) saucy; urgency=low

  * Revert 7.82+13.10.20131004.1-0ubuntu1 back to
    7.81.3+13.10.20130927.3-0ubuntu1 due to CPU hogging issue with
    7.82+13.10.20131004.1-0ubuntu1.

 -- Loïc Minier <loic.minier@ubuntu.com>  Fri, 04 Oct 2013 21:22:29 +0200

unity8 (7.82+13.10.20131004.1-0ubuntu1) saucy; urgency=low

  [ Michał Sawicz ]
  * Bump to indicate support for extended snap decisions.
  * Make Tile themeable, add renderers for Dash Plugins and weather.
    (LP: #1231948)
  * Drop network agents now that they're in indicator-network instead.

  [ Michal Hruby ]
  * Differentiate generic and music carousels.
  * Use the thumbnailer image provider for scope results that don't
    specify icon as well as for previews.
  * Added an indicator which is displayed in the search bar whenever a
    search is in progress. Added accompanying test in tst_PageHeader.
  * Expose rendererHint to shell.

  [ Albert Astals ]
  * Update pot file. (LP: #1232374)
  * Only enable the animation when the item is on screen (i.e. !culled)
    . (LP: #1200374)
  * Do not crash on positionAtBeginning if the list is empty .
  * Enable/disable running apps height animation in a less error prone
    way.

  [ Michael Terry ]
  * Use a chevron after 'Skip intro' and drop the underlining.
  * Load testability driver when QT_LOAD_TESTABILITY is set. (LP:
    #1226234)
  * Listen to the system setting StatsWelcomeScreen, which tells us
    whether to show user-specific infographic data in the greeter. (LP:
    #1207857)

  [ Gerry Boland ]
  * WM: ensure focusedApplicationWhenUsingScreenshots reset when unused,
    and only used when set. Fixes window focus conflict between shell
    and ApplicationManager.

  [ Nick Dedekind ]
  * Removed deprecated Unity.IndicatorsLegacy plugin.
  * Added actionState parser to the indicators-client text printer so
    that we get the icon.
  * Moved indicator page titles to the root action state of menu model.
    (LP: #1223635)

  [ Mirco Müller ]
  * Added rendering- and interaction-support for the first three
    extended snap-decision dialog-cases password-entry, user-
    authentication and simunlock.

  [ Daniel d'Andrada ]
  * Revert the reversion of r304 since it doesn't seem to crash anymore
    Original commit was Reset apps scope when returning from app to dash
    (LP #1193419) If an app is on foreground and you perform a long
    left-edge swipe to minimize it, and therefore return to the dash,
    the dash should be in the Applications scope and showing the
    running/recents applications. (LP: #1193419)

  [ Andrea Cimitan ]
  * Add behaviours to the hud reveal. (LP: #1224480, #1224633)
  * Make Tile themeable, add renderers for Dash Plugins and weather.
    (LP: #1231948)

  [ Michael Zanetti ]
  * fix inserting into quicklistmodel.
  * Drop useStorage argument and use exising LAUNCHER_TESTING define for
    this decision.

  [ Omer Akram ]
  * Make the volume/brightness slider changes realtime. (LP: #1227595)

  [ Nicolas d'Offay ]
  * Fixed black colour on the first of the month due to division. (LP:
    #1233657)
  * Added an indicator which is displayed in the search bar whenever a
    search is in progress. Added accompanying test in tst_PageHeader.

  [ Ubuntu daily release ]
  * Automatic snapshot from revision 390

 -- Ubuntu daily release <ps-jenkins@lists.canonical.com>  Fri, 04 Oct 2013 06:55:16 +0000

unity8 (7.81.3+13.10.20130927.3-0ubuntu1) saucy; urgency=low

  [ Michal Hruby ]
  * Correctly handle image URI scheme in results.

  [ Michał Sawicz ]
  * Make SHOW_DASH and HIDE_DASH close the current preview. (LP:
    #1231404)
  * Add a LazyImage component that shows an activity spinner for long-
    loading images and handles aspect ratio properly.
  * Fix Qt 5.1 FTBFS and suppress some build warnings.

  [ Albert Astals ]
  * Make sure we always have least have one column in the gridview. (LP:
    #1225391)
  * LVWPH: Make sure we always overshoot vertically. (LP: #1229851)
  * Remember the expanded categoryId and not the expanded index The
    index can change on search, and we still want to maintain it
    expanded in that case. (LP: #1230216)
  * Fix showHeader in an edge case of notShownByItsOwn Not all the tests
    i've added fail without the code fix, but i've added them just to be
    more covered . (LP: #1230187)

  [ Diego Sarmentero ]
  * Handling error signal from the DownloadTracker plugin (BUG:
    #1229744). (LP: #1229744)
  * Remove "Reviews and Comments" section from Application Preview until
    the feature is ready (BUG: #1226632) - Detect when the keyboard is
    being shown to allow the user to scroll the Preview even more if
    necessary to interact with the components at the bottom of that
    preview, and don't leave those components obscured behind the
    keyboard (BUG: #1226638). (LP: #1226632, #1224717, #1226638)

  [ Nick Dedekind ]
  * Brought messaging indicator inline with UnityMenuModel &
    UnityMenuAction. (LP: #1217676, #1217678)

  [ Pawel Stolowski ]
  * Support canned search queries returned by Home Scope.
  * Cancel previous actions and previews on new activation / preview.
    Expose previewed data row in Preview object.

  [ Michael Terry ]
  * Only enable the Bottombar when the HUD is available. (LP: #1220306)
  * Increase the "Skip intro" clickable area, making dismissing the edge
    demo intro feel more natural. (LP: #1220632)

  [ Michael Zanetti ]
  * drop our CrossFadeImage in favor of the SDK one. (LP: #1227783)

  [ Ubuntu daily release ]
  * Automatic snapshot from revision 358

 -- Ubuntu daily release <ps-jenkins@lists.canonical.com>  Fri, 27 Sep 2013 14:13:22 +0000

unity8 (7.81.3+13.10.20130924.2-0ubuntu1) saucy; urgency=low

  [ Michal Hruby ]
  * Fix the signal prototypes on music grid renderer. (LP: #1228390)

  [ Michael Zanetti ]
  * use less auto variables, align coding style, constify and Qt'ify API
    in AccountsService plugin.

  [ Nick Dedekind ]
  * Re-enable MenuContentActivator in Indicators.

  [ Albert Astals ]
  * LVWPH: Update the section header on list change events.

  [ Pawel Stolowski ]
  * Check results model ptr returned by GetResultsFromCategory method
    from UnityCore. (LP: #1228097, #1211595)

  [ Ubuntu daily release ]
  * Automatic snapshot from revision 340

 -- Ubuntu daily release <ps-jenkins@lists.canonical.com>  Tue, 24 Sep 2013 14:40:01 +0000

unity8 (7.81.3+13.10.20130919.3-0ubuntu1) saucy; urgency=low

  [ Michal Hruby ]
  * Add support for music grid renderer to GenericScopeView.

  [ Nick Dedekind ]
  * Fixed the removal of messaging widget due to incompatible action
    state. (LP: #1225017)

  [ Christopher Lee ]
  * Addition of initial autopilot tests for the application lifecycle.

  [ Lars Uebernickel ]
  * VolumeControl: use action of the new indicator indicator-sound
    recently gained an action to increase and decrease the volume. This
    patch makes use of that to get rid of a bus round trip (to get the
    current volume) and a race (when the volume gets set between
    fetching the current volume and setting the new volume). (LP:
    #1219057)

  [ Michael Terry ]
  * When AccountsService.backgroundFile is unset/invalid, have the
    greeter fall back to whatever the shell background is.
  * Add a tiny SessionBroadcast plugin that listens to unity-greeter-
    session-broadcast for the ShowHome signal.

  [ Daniel d'Andrada ]
  * Remove obsolete, unused graphics.
  * Make MouseTouchAdaptor work with multiple QWindows.

  [ Michael Zanetti ]
  * change how icons are searched a) try to find it the Icon as is b)
    prepend with Path if a Path variable is given c) fall back to the
    image://theme/ with just the icon name . (LP: #1225186)
  * fix an issue with removing a running app from the launcher and
    always store pinning to the config.
  * collapse any open preview when programmatically switching current
    dash index. (LP: #1221137)

  [ Ubuntu daily release ]
  * Automatic snapshot from revision 333

 -- Ubuntu daily release <ps-jenkins@lists.canonical.com>  Thu, 19 Sep 2013 15:15:07 +0000

unity8 (7.81.3+13.10.20130916-0ubuntu1) saucy; urgency=low

  [ Michael Zanetti ]
  * allow left edge gesture to minimize apps even when launcher is
    already visible.
  * Don't hide the launcher on changes in the stages.
  * ssh is now installed per default, but it's set to manual in the
    ssh.override.

  [ Ubuntu daily release ]
  * Automatic snapshot from revision 320

 -- Ubuntu daily release <ps-jenkins@lists.canonical.com>  Mon, 16 Sep 2013 11:49:28 +0000

unity8 (7.81.3+13.10.20130912-0ubuntu1) saucy; urgency=low

  [ Michael Zanetti ]
  * add support for finding icons from click package apps in the
    launcher.
  * update to latest launcher API for better integration with the
    AppManager.

  [ Ricardo Mendoza ]
  * Fixes problems related to image 20130912.0, amongst: * Fix autopilot
    tests by preventing blocking of input during HUD button animations,
    only when fully visible * Fix loading of unity-mir library, major
    version wasn't specified so unless the dev package was there it
    would fail.

  [ Ubuntu daily release ]
  * Automatic snapshot from revision 316

 -- Ubuntu daily release <ps-jenkins@lists.canonical.com>  Thu, 12 Sep 2013 13:47:59 +0000

unity8 (7.81.3+13.10.20130911.1-0ubuntu1) saucy; urgency=low

  [ Michael Terry ]
  * Switch from deprecated image://gicon/ to new image://theme/.

  [ Gerry Boland ]
  * Add OSKController so shell can control OSK correctly on Mir.
  * Remove InputFilterArea for bottom edge swipes, as applications also
    listen for such swipes for Toolbar reveal.

  [ Ricardo Mendoza ]
  * Select the backend to use dynamically on runtime according to the
    QPA selected by the system.

  [ Ubuntu daily release ]
  * Automatic snapshot from revision 311

 -- Ubuntu daily release <ps-jenkins@lists.canonical.com>  Wed, 11 Sep 2013 16:22:55 +0000

unity8 (7.81.3+13.10.20130911-0ubuntu1) saucy; urgency=low

  [ Michal Hruby ]
  * Hide all gicon strings from the shell and use the image://theme icon
    provider that was recently added to the SDK.

  [ Gerry Boland ]
  * Convert to new ApplicationManager API.

  [ Nick Dedekind ]
  * Updated access point design as per spec.
  * Indicator visibility based on connection with backend service.

  [ Albert Astals ]
  * Dash: Make assignments bindings This way if the model changes the
    item value also changes.

  [ Michael Zanetti ]
  * adds support for highlighting the currently focused application in
    the launcher, adds tests.
  * include ~/.local/share/applications in launcher's .desktop file
    search path.
  * shrink size of area for revealing the HUD button and make it
    disappear on release again. fixes 1219035. (LP: #1219035)
  * revert revision 304 as it makes the Shell crash.

  [ Michael Terry ]
  * Allow testers to set custom password or pin in demo mode, rather
    than hardcoding them.
  * Have the greeter use AccountsService to determine its background.
    (LP: #1218402)
  * Listen to changes in the "show edge demo" AccountsService setting.

  [ Daniel d'Andrada ]
  * Update fake/mock plugins so that "./run --fake" works well again -
    You can now see the thumbnails of the fake running applications once
    again. - You no longer get hundreds of warnings due to icons not
    found.
  * Reset apps scope when returning from app to dash (LP #1193419) If an
    app is on foreground and you perform a long left-edge swipe to
    minimize it, and therefore return to the dash, the dash should be in
    the Applications scope and showing the running/recents applications.
    (LP: #1193419)

  [ Ubuntu daily release ]
  * Automatic snapshot from revision 306

 -- Ubuntu daily release <ps-jenkins@lists.canonical.com>  Wed, 11 Sep 2013 00:54:31 +0000

unity8 (7.81.3+13.10.20130905.2-0ubuntu1) saucy; urgency=low

  [ Michael Zanetti ]
  * Integrate Launcher with AppManager.

  [ Nick Dedekind ]
  * Removed FIXME from slider int->double conversion.

  [ Ubuntu daily release ]
  * Automatic snapshot from revision 291

 -- Ubuntu daily release <ps-jenkins@lists.canonical.com>  Thu, 05 Sep 2013 10:48:02 +0000

unity8 (7.81.3+13.10.20130904.1-0ubuntu1) saucy; urgency=low

  [ Nicolas d'Offay ]
  * Switched infographic background at design's request.

  [ Ubuntu daily release ]
  * Automatic snapshot from revision 287

 -- Ubuntu daily release <ps-jenkins@lists.canonical.com>  Wed, 04 Sep 2013 07:34:57 +0000

unity8 (7.81.3+13.10.20130904-0ubuntu1) saucy; urgency=low

  [ mhall119 ]
  * Add a little bit of text to the last step of the tour telling the
    user how to end it and get to their phone.

  [ Jussi Pakkanen ]
  * Use CCache if it is installed.

  [ Nick Dedekind ]
  * Multiple icon/label support for indicators.

  [ Albert Astals ]
  * Remove unneeded role.

  [ Lars Uebernickel ]
  * Fall back to "ubuntu-mobile" icon theme if $UBUNTU_ICON_THEME is
    unset.

  [ Michael Zanetti ]
  * Use MouseAreas in DashBar to enable clicking again.
  * load launcher default config from existing dconf key.

  [ Ubuntu daily release ]
  * Automatic snapshot from revision 285

 -- Ubuntu daily release <ps-jenkins@lists.canonical.com>  Wed, 04 Sep 2013 03:02:57 +0000

unity8 (7.81.3+13.10.20130903.1-0ubuntu1) saucy; urgency=low

  [ Michael Zanetti ]
  * workaround quicklist text color.

  [ Ubuntu daily release ]
  * Automatic snapshot from revision 277

 -- Ubuntu daily release <ps-jenkins@lists.canonical.com>  Tue, 03 Sep 2013 06:09:36 +0000

unity8 (7.81.3+13.10.20130830-0ubuntu1) saucy; urgency=low

  [ Pawel Stolowski ]
  * Implement a virtual 'All' filter option.

  [ Ubuntu daily release ]
  * Automatic snapshot from revision 275

 -- Ubuntu daily release <ps-jenkins@lists.canonical.com>  Fri, 30 Aug 2013 12:44:40 +0000

unity8 (7.81.3+13.10.20130829.2-0ubuntu1) saucy; urgency=low

  [ Michael Terry ]
  * Implement launcher item backend via AccountsService.

  [ Ubuntu daily release ]
  * Automatic snapshot from revision 272

 -- Ubuntu daily release <ps-jenkins@lists.canonical.com>  Thu, 29 Aug 2013 19:09:44 +0000

unity8 (7.81.3+13.10.20130829.1-0ubuntu1) saucy; urgency=low

  [ Michael Terry ]
  * Make sure greeter and lockscreen backgrounds are always defined,
    even if the wallpaper preference string is bogus. (LP: #1208889,
    #1208894)

  [ Ubuntu daily release ]
  * Automatic snapshot from revision 270

 -- Ubuntu daily release <ps-jenkins@lists.canonical.com>  Thu, 29 Aug 2013 11:09:43 +0000

unity8 (7.81.3+13.10.20130829-0ubuntu1) saucy; urgency=low

  [ Andrea Cimitan ]
  * Streamline some new HUD interactions to be more consistent with the
    Unity Launcher.

  [ Michael Zanetti ]
  * setting the launcher's extensionSize delayed to position the view
    correctly at the beginning .

  [ Bill Filler ]
  * add new telephony apps (dialer, messaging, contacts) to launcher and
    Home scope.

  [ Michael Terry ]
  * Implement edge demos on first boot. Build-Depends: +dbus-test-
    runner, +qtbase5-dev-tools.

  [ Ubuntu daily release ]
  * Automatic snapshot from revision 267

 -- Ubuntu daily release <ps-jenkins@lists.canonical.com>  Thu, 29 Aug 2013 02:10:38 +0000

unity8 (7.81.3+13.10.20130828.1-0ubuntu1) saucy; urgency=low

  [ Andrea Cimitan ]
  * Hide the LauncherPanel when it's really hidden, by changing visible
    to false.

  [ Gerry Boland ]
  * Fix sidestage applications - they were being ignored in the show-
    application-surface logic. (LP: #1217027, #1210079)

  [ Michał Sawicz ]
  * Raise the exception if typing failed in autopilot.

  [ Nick Dedekind ]
  * Added location indicator defaults.

  [ Michael Zanetti ]
  * increase minimal dragging width for dismissing apps with left edge
    make it a configurable parameter and adjust animation to look like
    requested in the bug report . (LP: #1213153)

  [ Ubuntu daily release ]
  * Automatic snapshot from revision 262

 -- Ubuntu daily release <ps-jenkins@lists.canonical.com>  Wed, 28 Aug 2013 11:55:46 +0000

unity8 (7.81.3+13.10.20130827.1-0ubuntu1) saucy; urgency=low

  [ Michael Zanetti ]
  * unset model in quicklist before closing it.

  [ Ubuntu daily release ]
  * Automatic snapshot from revision 256

 -- Ubuntu daily release <ps-jenkins@lists.canonical.com>  Tue, 27 Aug 2013 10:49:17 +0000

unity8 (7.81.3+13.10.20130827-0ubuntu1) saucy; urgency=low

  [ Michael Zanetti ]
  * Theme the Quicklist Popover.

  [ Albert Astals ]
  * Apply expandedIndex on delegate creation bug #1213033. (LP:
    #1213033)

  [ Ubuntu daily release ]
  * Automatic snapshot from revision 254

 -- Ubuntu daily release <ps-jenkins@lists.canonical.com>  Tue, 27 Aug 2013 02:10:43 +0000

unity8 (7.81.3+13.10.20130826.5-0ubuntu1) saucy; urgency=low

  [ Michael Zanetti ]
  * tweak launcher folding and visuals according to feedback from
    design: - increase foldingStartHeight - Introduces a
    foldingStopHeight. Folding only happens between the
    foldingStartHeight and the foldingStopHeight. - Only change
    brightness while folding - remove highlight of pressed icon -
    decrease launcher's width by half a grid unit.

  [ Ubuntu daily release ]
  * Automatic snapshot from revision 251

 -- Ubuntu daily release <ps-jenkins@lists.canonical.com>  Mon, 26 Aug 2013 22:09:43 +0000

unity8 (7.81.3+13.10.20130826.4-0ubuntu1) saucy; urgency=low

  [ Michał Sawicz ]
  * Add module entry in HudClient's qmldir.

  [ Jussi Pakkanen ]
  * Let Ninja parallelize itself.

  [ Nick Dedekind ]
  * Abstraction of indicator menu item properties prior to move into
    common components library.

  [ Christopher Lee ]
  * Added autopilot-tests for ephemeral, interactive and snap-decision
    notifications.

  [ Mirco Müller ]
  * Added autopilot-tests for ephemeral, interactive and snap-decision
    notifications.

  [ Michael Zanetti ]
  * only search visible children in findChild, add findInvisibleChild
    for others.
  * Added autopilot-tests for ephemeral, interactive and snap-decision
    notifications.

  [ Thomi Richards ]
  * Added autopilot-tests for ephemeral, interactive and snap-decision
    notifications.

  [ Ubuntu daily release ]
  * Automatic snapshot from revision 249

 -- Ubuntu daily release <ps-jenkins@lists.canonical.com>  Mon, 26 Aug 2013 18:34:44 +0000

unity8 (7.81.3+13.10.20130826.2-0ubuntu1) saucy; urgency=low

  [ Albert Astals ]
  * Don't include QtQML It includes LOTS of files we don't need.

  [ Ubuntu daily release ]
  * Automatic snapshot from revision 243

 -- Ubuntu daily release <ps-jenkins@lists.canonical.com>  Mon, 26 Aug 2013 10:08:52 +0000

unity8 (7.81.3+13.10.20130826.1-0ubuntu1) saucy; urgency=low

  * Automatic snapshot from revision 241

 -- Ubuntu daily release <ps-jenkins@lists.canonical.com>  Mon, 26 Aug 2013 06:08:33 +0000

unity8 (7.81.3+13.10.20130826-0ubuntu1) saucy; urgency=low

  [ Michael Zanetti ]
  * delay move operations if the start dragging operation is running
    This prevents items to left in wrong places when transitions clash.
  * add empty setUser to allow compiling in jenkins again until the
    branch that matches unity-api is ready to land. .
  * add count and progress overlay information to real model too.

  [ Pawel Stolowski ]
  * Changed the type of setActive argument from
    QVector<AbstractFilterOption *>::size_type to unsigned int.

  [ Ubuntu daily release ]
  * Automatic snapshot from revision 240

 -- Ubuntu daily release <ps-jenkins@lists.canonical.com>  Mon, 26 Aug 2013 02:31:42 +0000

unity8 (7.81.3+13.10.20130821.2-0ubuntu1) saucy; urgency=low

  [ Michael Terry ]
  * Listen to display-power-changed rather than system-power-changed
    signals when showing the greeter; ignore such signals when the
    proximity sensor is active. (LP: #1214477)

  [ Pawel Stolowski ]
  * Added a role for accessing progress-source property of categories.

  [ Ubuntu daily release ]
  * Automatic snapshot from revision 233

 -- Ubuntu daily release <ps-jenkins@lists.canonical.com>  Wed, 21 Aug 2013 22:09:53 +0000

unity8 (7.81.3+13.10.20130821.1-0ubuntu1) saucy; urgency=low

  [ Michael Zanetti ]
  * allow testing at 11:13. Old code failed because the text actually
    says "11:13 AM".
  * add some checks if we actually clicked an item or in the spacing
    between them gets rid of some warnings printed by the launcher .

  [ Michał Sawicz ]
  * Update runtime deps in the build script.

  [ Nick Dedekind ]
  * Added/Updated legacy network indicator components to use with new
    indicator backend.

  [ Albert Astals ]
  * Fix insertions/removals on the qlimitproxymodel . (LP: #1213959)

  [ Ubuntu daily release ]
  * Automatic snapshot from revision 230

 -- Ubuntu daily release <ps-jenkins@lists.canonical.com>  Wed, 21 Aug 2013 15:04:59 +0000

unity8 (7.81.3+13.10.20130821-0ubuntu1) saucy; urgency=low

  [ Michael Zanetti ]
  * added support for count emblems and progress overlays on the
    launcher.

  [ Pawel Stolowski ]
  * Add role for getting filter options model. Add method to activate
    option based on index or id.

  [ Ted Gould ]
  * Mark indicators-client as providing an indicator-renderer.

  [ Nick Dedekind ]
  * Added flatmenuproxymodel pass-through signals from qmenumodel.
  * Renamed indicator-messaging to indicator-messages.

  [ Gerry Boland ]
  * Typo fix in FrequentlyUsedAppsModel.

  [ Ubuntu daily release ]
  * Automatic snapshot from revision 224

 -- Ubuntu daily release <ps-jenkins@lists.canonical.com>  Wed, 21 Aug 2013 08:05:13 +0000

unity8 (7.81.3+13.10.20130820.2-0ubuntu1) saucy; urgency=low

  [ Michael Zanetti ]
  * initial support for quicklists For now they support pinning and
    removing of items.

  [ Ubuntu daily release ]
  * Automatic snapshot from revision 217

 -- Ubuntu daily release <ps-jenkins@lists.canonical.com>  Tue, 20 Aug 2013 10:09:36 +0000

unity8 (7.81.3+13.10.20130820-0ubuntu1) saucy; urgency=low

  [ Andrea Cimitan ]
  * Implement background changing through gsettings. Make sure it does
    fallback to default background when needed.

  [ Michael Zanetti ]
  * Implement background changing through gsettings. Make sure it does
    fallback to default background when needed.
  * Add Drag'n'drop support to Launcher As dragging an item pins it to
    the launcher this also contains initial quicklist and pinning
    support in the plugin part.

  [ Michał Sawicz ]
  * Fix generic preview wrapping and force rich text parsing.

  [ Michal Hruby ]
  * Remove the override for Apps available for download, click scope
    provides these now.
  * Hide rating widgets when scope provides rating set to < 0.0. Also
    fallback to regular preview image if there are no more_screenshots
    specified.

  [ Albert Astals ]
  * Make sure minYExtent is updated before setting the new content
    height Otherwise bad things can happen in the positioning .

  [ Ubuntu daily release ]
  * Automatic snapshot from revision 215

 -- Ubuntu daily release <ps-jenkins@lists.canonical.com>  Tue, 20 Aug 2013 02:08:42 +0000

unity8 (7.81.3+13.10.20130816.3-0ubuntu1) saucy; urgency=low

  [ Michal Hruby ]
  * Implement overrideResults() method, which allows us to seamlessly
    combine real scope data with mocked data.

  [ Michał Sawicz ]
  * Wait for activeFocus before typing in autopilot tests. (LP:
    #1212580)

  [ Nick Dedekind ]
  * Fixed network indicator password dialog not appearing. (LP:
    #1212730)
  * Remove time & battery indicator service info.

  [ Albert Astals ]
  * Dash category expansion.
  * Fix crash in the shell test Give the item a parent, otherwise the
    qml engine decides to adopt it and when we do the deleteLater on
    them, they have been already deleted. Since we are the parents, we
    don't need to call the deleteLAter eiether they'll be properly
    deleted on our deletion.

  [ Michael Zanetti ]
  * make entering text in lockscreen tests more robust. (LP: #1212580)

  [ Michael Terry ]
  * Define the 'build' target as PHONY so make doesn't get confused by
    our 'build' script.
  * Add a test for the Powerd plugin shell support.

  [ Pawel Stolowski ]
  * Bindings for filters.

  [ Ubuntu daily release ]
  * Automatic snapshot from revision 208

 -- Ubuntu daily release <ps-jenkins@lists.canonical.com>  Fri, 16 Aug 2013 14:11:35 +0000

unity8 (7.81.3+13.10.20130814.3-0ubuntu1) saucy; urgency=low

  [ Ted Gould ]
  * Upstart signals to control indicator services.

  [ Nick Dedekind ]
  * Replaced indicator menu listView with tabs view.
  * Transition Unity.Indicators to UnityMenuModel.

  [ Ubuntu daily release ]
  * Automatic snapshot from revision 197

 -- Ubuntu daily release <ps-jenkins@lists.canonical.com>  Wed, 14 Aug 2013 14:33:39 +0000

unity8 (7.81.3+13.10.20130814.1-0ubuntu1) saucy; urgency=low

  [ Michał Sawicz ]
  * Add AppPreview.

  [ Nick Dedekind ]
  * Use key from indicator service file to source indicator positions.

  [ Diego Sarmentero ]
  * Add AppPreview.

  [ Ubuntu daily release ]
  * Automatic snapshot from revision 193

 -- Ubuntu daily release <ps-jenkins@lists.canonical.com>  Wed, 14 Aug 2013 06:33:14 +0000

unity8 (7.81.3+13.10.20130813.1-0ubuntu1) saucy; urgency=low

  [ Michael Zanetti ]
  * don't scale the EARLY ALPHA warning text bigger than the screen is.

  [ Michał Sawicz ]
  * Add debug logging to passphrase entry.

  [ Albert Astals ]
  * Remove unneeded stuff from CMakelists.txt set(CMAKE_AUTOMOC ON)
    include(FindPkgConfig) find_package(Qt5Core REQUIRED)
    find_package(Qt5Quick REQUIRED) Are already on the top-level
    CMakeLists.txt so no need to write them again Well, actually the
    Qt5Core wasn't and i added it, it's not really necessary since it's
    pulled by the others that depend on it, but it doesn't hurt to be
    explicit.

  [ Ubuntu daily release ]
  * Automatic snapshot from revision 189

 -- Ubuntu daily release <ps-jenkins@lists.canonical.com>  Tue, 13 Aug 2013 14:08:32 +0000

unity8 (7.81.3+13.10.20130812.1-0ubuntu1) saucy; urgency=low

  [ Michael Zanetti ]
  * preserve lockscreen's background wallpaper's aspect ratio. (LP:
    #1208892)

  [ Ubuntu daily release ]
  * Automatic snapshot from revision 184

 -- Ubuntu daily release <ps-jenkins@lists.canonical.com>  Mon, 12 Aug 2013 19:14:35 +0000

unity8 (7.81.3+13.10.20130812-0ubuntu1) saucy; urgency=low

  [ Albert Astals ]
  * Fix uses of uninitialized values reported by valgrind.

  [ Ubuntu daily release ]
  * Automatic snapshot from revision 182

 -- Ubuntu daily release <ps-jenkins@lists.canonical.com>  Mon, 12 Aug 2013 14:33:29 +0000

unity8 (7.81.3+13.10.20130809.1-0ubuntu1) saucy; urgency=low

  [ Michal Hruby ]
  * Set phone form factor for scope requests.

  [ Michał Sawicz ]
  * Add support for plurals and update the translation template.

  [ Ubuntu daily release ]
  * Automatic snapshot from revision 179

 -- Ubuntu daily release <ps-jenkins@lists.canonical.com>  Fri, 09 Aug 2013 15:35:06 +0000

unity8 (7.81.3+13.10.20130809-0ubuntu1) saucy; urgency=low

  [ Michał Sawicz ]
  * Prepare unity8 for cross-building.

  [ Ubuntu daily release ]
  * Automatic snapshot from revision 176

 -- Ubuntu daily release <ps-jenkins@lists.canonical.com>  Fri, 09 Aug 2013 02:32:10 +0000

unity8 (7.81.3+13.10.20130808-0ubuntu1) saucy; urgency=low

  [ Michał Sawicz ]
  * Re-enable battery slider test.

  [ Nick Dedekind ]
  * Workaround for non-deletion of indicator page menu items. (LP:
    #1183065, #1206991)

  [ Albert Astals ]
  * LVPWH: Fix regression handling the sticky top section culling r166
    introduced the regression, this fixes it+tests.
  * Implement+test the maximizeVisibleArea function Tries to show as
    much possible of an index that is already shown on screen Will be
    used for the dash category expansion.

  [ Ubuntu daily release ]
  * Automatic snapshot from revision 174

 -- Ubuntu daily release <ps-jenkins@lists.canonical.com>  Thu, 08 Aug 2013 15:23:17 +0000

unity8 (7.81.3+13.10.20130807-0ubuntu1) saucy; urgency=low

  [ Michał Sawicz ]
  * Drop ppa:ubuntu-unity/next.
  * Revert revision 161 that causes issues with invalid background.

  [ Albert Astals ]
  * Fix off by one in the culling condition If you are on 0 and your
    height is 1 and viewport starts at 1 you have to be culled since you
    are not visible.

  [ Ubuntu daily release ]
  * Automatic snapshot from revision 168

 -- Ubuntu daily release <ps-jenkins@lists.canonical.com>  Wed, 07 Aug 2013 02:32:00 +0000

unity8 (7.81.3+13.10.20130806-0ubuntu1) saucy; urgency=low

  [ Michael Terry ]
  * Show the greeter when powerd tells us to, not just whenever we press
    the power key. (LP: #1186256)

  [ Ubuntu daily release ]
  * Automatic snapshot from revision 164

 -- Ubuntu daily release <ps-jenkins@lists.canonical.com>  Tue, 06 Aug 2013 03:43:01 +0000

unity8 (7.81.3+13.10.20130805-0ubuntu1) saucy; urgency=low

  [ Michael Terry ]
  * Fixes the lockscreen and swiping on the greeter still being possible
    even when in tablet mode. (LP: #1204984)
  * Watch powerd signals to notice a sleep and unfocus current app when
    that happens.

  [ Michael Zanetti ]
  * make findChild also find invisible childs This considerably
    increases the amount of items to be searched up to a level where
    testShell didn't finish any more with searching. Hence this commit
    also changes findChild to do a breadth-first instead of a depth-
    first search.
  * Read background from GSettings or fallback to default_background.

  [ Andrea Cimitan ]
  * Read background from GSettings or fallback to default_background.

  [ Albert Astals ]
  * Make LVWPH provide a delegateIndex for sectionHeaders This way we
    can match the sectionHeader to the model easier in the qml/js side .
  * Fix tryCompare call The 4th parameter of tryCompare is timeout not
    message .

  [ Daniel d'Andrada ]
  * Read background from GSettings or fallback to default_background.

  [ Ubuntu daily release ]
  * Automatic snapshot from revision 162

 -- Ubuntu daily release <ps-jenkins@lists.canonical.com>  Mon, 05 Aug 2013 02:32:05 +0000

unity8 (7.81.3+13.10.20130802-0ubuntu1) saucy; urgency=low

  [ Michael Terry ]
  * Make hud autopilot tests more reliable by fixing how it calculates
    relative coordinates.

  [ Albert Astals ]
  * Only update the "section" if we are not culling the item If the item
    is not shown we should not care about its section.

  [ Ubuntu daily release ]
  * Automatic snapshot from revision 155

 -- Ubuntu daily release <ps-jenkins@lists.canonical.com>  Fri, 02 Aug 2013 02:40:11 +0000

unity8 (7.81.3+13.10.20130801.1-0ubuntu1) saucy; urgency=low

  [ Michał Sawicz ]
  * Add a disclaimer for the fake applications plugin.

  [ Nick Dedekind ]
  * Removed animations from fake indicator pages.

  [ Ubuntu daily release ]
  * Automatic snapshot from revision 152

 -- Ubuntu daily release <ps-jenkins@lists.canonical.com>  Thu, 01 Aug 2013 14:30:40 +0000

unity8 (7.81.3+13.10.20130801ubuntu.unity.next-0ubuntu1) saucy; urgency=low

  [ Michael Zanetti ]
  * implemented new Lockscreen design.

  [ Michał Sawicz ]
  * Fix mock VideoPreview to use the string categoryId as well.

  [ Nick Dedekind ]
  * Added a text tree representation of the qmenumodel to the
    indicators-client application.

  [ Albert Astals ]
  * Don't need deelistmodel here.

  [ Ubuntu daily release ]
  * Automatic snapshot from revision 149 (ubuntu-unity/next)

 -- Ubuntu daily release <ps-jenkins@lists.canonical.com>  Thu, 01 Aug 2013 02:32:03 +0000

unity8 (7.81.3+13.10.20130730ubuntu.unity.next-0ubuntu1) saucy; urgency=low

  [ Michał Sawicz ]
  * Adapt to Qt 5.1.

  [ Albert Astals ]
  * Adapt to Qt 5.1.

  [ Ubuntu daily release ]
  * Automatic snapshot from revision 143 (ubuntu-unity/next)

 -- Ubuntu daily release <ps-jenkins@lists.canonical.com>  Tue, 30 Jul 2013 02:33:12 +0000

unity8 (7.81.3+13.10.20130729ubuntu.unity.next-0ubuntu1) saucy; urgency=low

  [ Michal Hruby ]
  * Remove the variant conversions methods as they were moved to dee-qt.

  [ Michał Sawicz ]
  * Re-enable passphrase tests under UInput.
  * Use the new string categoryIds in custom video and music scope
    views. (LP: #1199322)

  [ Nick Dedekind ]
  * Behavioural changes for indicators - Part 1 - Use standard
    animations. - Search bar animation less distracting. - Hinting
    animation shows header. - Vertical velocity detector to reduce
    accidental menu switches in dragging phase.

  [ Gustavo Pichorim Boiko ]
  * Add entries to the new applications resulted from the split of the
    phone-app.

  [ Ubuntu daily release ]
  * Automatic snapshot from revision 141 (ubuntu-unity/next)

 -- Ubuntu daily release <ps-jenkins@lists.canonical.com>  Mon, 29 Jul 2013 03:41:07 +0000

unity8 (7.81.3+13.10.20130726ubuntu.unity.next-0ubuntu1) saucy; urgency=low

  [ Michal Hruby ]
  * Expose real category ids and not just indices.
  * Provide fallbacks for default renderer.

  [ Daniel d'Andrada ]
  * Give a visual feedback on right-edge drag with no running apps (LP:
    #1116207). (LP: #1116207)

  [ Albert Astals ]
  * Update m_firstVisibleIndex if there's no visible items anymore Also
    remove the check for m_visibleItems.isEmpty() on insert, the
    m_firstVisibleIndex == 0 already protects us against that.

  [ Christopher Lee ]
  * Tests now use a default lightdm mock if not decorated. (LP:
    #1204772)

  [ Ubuntu daily release ]
  * Automatic snapshot from revision 135 (ubuntu-unity/next)

 -- Ubuntu daily release <ps-jenkins@lists.canonical.com>  Fri, 26 Jul 2013 07:06:08 +0000

unity8 (7.81.3+13.10.20130725ubuntu.unity.next-0ubuntu1) saucy; urgency=low

  [ Michal Hruby ]
  * Fix adding items into an empty LVWPH.

  [ Michał Sawicz ]
  * Move to using upstart in run_on_device.
  * Added heeding and qmltest for button-tint hint.
  * Refactoring and cleanup of the Unity8 Autopilot tests.
  * Hide the Unity launcher during autopiloting and skip battery tests
    if unavailable.

  [ Ying-Chun Liu ]
  * Let GenericScope support loading different renderers.

  [ Nick Dedekind ]
  * Removed overview from indicators.
  * Menus for indicators is now created prioritised by distance from
    current item to speed up user experience.
  * Add ApplicationArguments to know the geometry from start.

  [ Mirco Müller ]
  * Added heeding and qmltest for button-tint hint.

  [ Christopher Lee ]
  * Refactoring and cleanup of the Unity8 Autopilot tests.

  [ Thomi Richards ]
  * Refactoring and cleanup of the Unity8 Autopilot tests.

  [ Ubuntu daily release ]
  * Automatic snapshot from revision 129 (ubuntu-unity/next)

 -- Ubuntu daily release <ps-jenkins@lists.canonical.com>  Thu, 25 Jul 2013 03:02:12 +0000

unity8 (7.81.3+13.10.20130718ubuntu.unity.next-0ubuntu1) saucy; urgency=low

  [ Andrea Cimitan ]
  * Add support for the colour palette.

  [ Omer Akram ]
  * fix the calendar icon in the launcher. (LP: #1201905)

  [ Nick Dedekind ]
  * Export indicator plugin symbols using Q_DECL_EXPORT.

  [ Ying-Chun Liu ]
  * Don't include .moc in previewbindingstest.cpp.

  [ Ubuntu daily release ]
  * Automatic snapshot from revision 118 (ubuntu-unity/next)

 -- Ubuntu daily release <ps-jenkins@lists.canonical.com>  Thu, 18 Jul 2013 06:07:00 +0000

unity8 (7.81.3+13.10.20130717ubuntu.unity.next-0ubuntu1) saucy; urgency=low

  [ Daniel d'Andrada ]
  * Remove dead code: Showable::showWithoutAnimation.

  [ Nick Dedekind ]
  * Split Plugins export macro into export_qmlfiles and
    export_qmlplugins. Added qmltypes to indicators plugin.

  [ Ubuntu daily release ]
  * Automatic snapshot from revision 112 (ubuntu-unity/next)

 -- Ubuntu daily release <ps-jenkins@lists.canonical.com>  Wed, 17 Jul 2013 03:14:49 +0000

unity8 (7.81.3+13.10.20130716ubuntu.unity.next-0ubuntu1) saucy; urgency=low

  [ Pete Woods ]
  * Rename the demo user "single" to "phablet" Fix the infographics on
    the device At the moment the mock lightdm backend we are using says
    the current user is called "single", while in reality the processes
    all run as the "phablet" user.

  [ Michał Sawicz ]
  * Only use ppa:ubuntu-unity/next and clean build scripts and CODING,
    accordingly.
  * Do not recommend indicator-power and indicator-sound. On device
    they're provided by lp:indicator-server for the time being.
  * Fix the Network page to provide the correct token. (LP: #1201529)

  [ Ubuntu daily release ]
  * Automatic snapshot from revision 109 (ubuntu-unity/next)

 -- Ubuntu daily release <ps-jenkins@lists.canonical.com>  Tue, 16 Jul 2013 02:32:03 +0000

unity8 (7.81.3+13.10.20130714ubuntu.unity.next-0ubuntu1) saucy; urgency=low

  [ Michael Terry ]
  * Change Ok to OK. (LP: #1131842)

  [ Ubuntu daily release ]
  * Automatic snapshot from revision 104 (ubuntu-unity/next)

 -- Ubuntu daily release <ps-jenkins@lists.canonical.com>  Sun, 14 Jul 2013 02:31:57 +0000

unity8 (7.81.3+13.10.20130712ubuntu.unity.next-0ubuntu1) saucy; urgency=low

  [ Michael Zanetti ]
  * Make use of the launcher API defined in unity-api and separate the
    model from the backend.

  [ Michał Sawicz ]
  * Issue wrap-and-sort -abt on debian/.

  [ Nick Dedekind ]
  * Moved indicators-client code into unity8. (LP: #1191132, #1191822)

  [ Ubuntu daily release ]
  * Automatic snapshot from revision 102 (ubuntu-unity/next)

 -- Ubuntu daily release <ps-jenkins@lists.canonical.com>  Fri, 12 Jul 2013 02:31:59 +0000

unity8 (7.81.3+13.10.20130711ubuntu.unity.next-0ubuntu1) saucy; urgency=low

  [ Michael Zanetti ]
  * invert the home button too in case the whole panel is inverted. (LP:
    #1199622)

  [ Michał Sawicz ]
  * Make the OpenEffect non-live by default to improve performance. (LP:
    #1124584)

  [ Ying-Chun Liu ]
  * Add Generic Preview. Modify GenericScopeView to support activate and
    preview.

  [ Ubuntu daily release ]
  * Automatic snapshot from revision 98 (ubuntu-unity/next)

 -- Ubuntu daily release <ps-jenkins@lists.canonical.com>  Thu, 11 Jul 2013 03:00:53 +0000

unity8 (7.81.3+13.10.20130710ubuntu.unity.next-0ubuntu1) saucy; urgency=low

  [ Michael Zanetti ]
  * removed unused old file ShortcutsContainer.qml.

  [ Michał Sawicz ]
  * Fix fetching data from scopes in the custom scope pages. (LP:
    #1199322)

  [ Ying-Chun Liu ]
  * Fix references to scope data. (LP: #1199322)

  [ Albert Astals ]
  * Fix showHeader animation when the header is half shown at top .
  * Disable -pedantic on the private Qt headers .

  [ Pawel Stolowski ]
  * Bindings for SocialPreview.

  [ Ubuntu daily release ]
  * Automatic snapshot from revision 94 (ubuntu-unity/next)

 -- Ubuntu daily release <ps-jenkins@lists.canonical.com>  Wed, 10 Jul 2013 02:32:00 +0000

unity8 (7.81.3+13.10.20130709ubuntu.unity.next-0ubuntu1) saucy; urgency=low

  [ Michal Hruby ]
  * Implement CategoryResults based on DeeFilterModel.

  [ Nick Dedekind ]
  * Added plugin cmake procedure for qmltypes files.

  [ Ubuntu daily release ]
  * Automatic snapshot from revision 86 (ubuntu-unity/next)

 -- Ubuntu daily release <ps-jenkins@lists.canonical.com>  Tue, 09 Jul 2013 02:58:58 +0000

unity8 (7.81.3+13.10.20130708ubuntu.unity.next-0ubuntu1) saucy; urgency=low

  [ Michael Terry ]
  * Ensure the past circle animations complete Currently, all the
    animations stop as soon as the present circles are all visible. This
    change ensures that the animations run to completion.

  [ Michael Zanetti ]
  * improve launcher flicking bahavior - fix initial snapping - improve
    foldingAreas behavior - increase clickFlick speed to flick 4 items.

  [ Albert Astals ]
  * Remove workarounds for Qt bug 28403 . (LP: #28403)

  [ Ubuntu daily release ]
  * Automatic snapshot from revision 83 (ubuntu-unity/next)

 -- Ubuntu daily release <ps-jenkins@lists.canonical.com>  Mon, 08 Jul 2013 02:34:23 +0000

unity8 (7.81.3+13.10.20130704ubuntu.unity.next-0ubuntu1) saucy; urgency=low

  [ Didier Roche ]
  * Clean packaging for entering saucy and following daily release guidelines
  * Automatic snapshot from revision 49 (bootstrap)

  [ Michał Sawicz ]
  * Fix unity8.pot file.
  * Support the simplified theming from ubuntu-ui-toolkit.
  * Use AbstractButtons instead of Button { color: "transparent" } that
    doesn't work.

  [ Albert Astals ]
  * ListViewWithPageHeader implementation in C++. (LP: #1171918)
  * LVWPH: Do not crash on showHeader if we don't have a header .
  * Fix bug when setting the same model twice to a QLimitProxyModelQML.
  * Add some const & Saves us some microseconds in copying stuff.

  [ Daniel d'Andrada ]
  * Make Greeter and Stage use the new DragHandle component. So they no
    longer use Revealers. Now a directional drag gesture is required to
    start the animation that brings back a "minimized" application when
    the dash is on foreground. Besides that, now they have the following
    feature:  - Action only completes succesfully if you drag through at
    least half the    screen width or if your swipe is fast enough. The
    shorter the swipe, the faster it has to be for the action to auto-
    complete.
  * DirectionalDragArea: add touchSceneX, touchSceneY, and sceneDistance
    properties.
  * DirectionalDragArea: emit draggingChanged() on direct recognition
    draggingChanged() should be emited when status change from
    WaitingForTouch directly to Recognized.
  * update CODING instructions for building & running.
  * DragHandle: add stretch and hintDisplacement properties.
  * DragHandle: fix hinting Revision 64 had a bad interaction with
    revision 66 (that added line was lost in the merge/rebase process).
    tst_DragHandle::hintingAnimation() points out the problem (fails on
    line 388).
  * Make Panel use DragHandles instead of a Revealer - A directional
    drag gesture is needed reveal the panel when fullscreen. - better
    logic for deciding when to auto-complete the show/hide animation -
    hinting animation to close the panel - Tapping on menu bar no longer
    opens nearest indicator menu - No closing with handle click.

  [ mhall119 ]
  * Fix build script error from extra blank line. (LP: #1196322)

  [ Nick Dedekind ]
  * Changed shellImportPath to return a list of paths. Added
    prependImportPaths and changed appendImportPaths to check for
    duplicates.

  [ Mirco Müller ]
  * Added support and tests for expanding snap-decisions with more than
    2 actions passed in.

  [ Michael Zanetti ]
  * As requested by design, decreasing wobblyness in the
    WrongPasswordAnimation.
  * improve the bzr commit hook - don't run qmltests in here, it takes
    too long - don't abort commit on failed tests, its too annoying -
    instead, print a fat warning and backup the commit message to be
    reused after uncommitting and fixing the tests.
  * edge hinting tweaks - change edge hinting behavior to only happen on
    onPressed and immediately snap back - fix edge hinting to not happen
    if the Greeter is locked .

  [ Michael Terry ]
  * Fix "Tap to Unlock" text not appearing when in tablet greeter mode
    with only one user.
  * Use libusermetrics to provide infographic data.
  * Delete builddir/ when running "debuild clean".

  [ Pawel Stolowski ]
  * Bindings for preview and activation requests.

  [ Kevin Gunn ]
  * update CODING instructions for building & running.

  [ Ubuntu daily release ]
  * Automatic snapshot from revision 78 (ubuntu-unity/next)

 -- Ubuntu daily release <ps-jenkins@lists.canonical.com>  Thu, 04 Jul 2013 12:44:19 +0000

unity8 (7.81.3) UNRELEASED; urgency=low

  * Choose more appropriate values for edge-drag gestures (LP: #1194150)

 -- Daniel d'Andrada <daniel.dandrada@canonical.com>  Fri, 28 Jun 2013 16:28:24 -0300

unity8 (7.81.2) saucy; urgency=low

  * Translation updates.

  [ Michał Sawicz ]
  * Fix icons in ApplicationsFilterGrid.qml.
  * Support flipped image in run_on_device.
  
  [ Michael Zanetti ]
  * Don't clear lockscreen when it's fading out.
  * Reworked Launcher folding.
  * Tweak Launcher revealing.

  [ Michal Hruby ]
  * Add content_type property to category models.

 -- Michał Sawicz <michal.sawicz@canonical.com>  Wed, 26 Jun 2013 18:10:39 +0200

unity8 (7.81.1) saucy; urgency=low

  * Translation updates.

  [ Michał Sawicz ]
  * Don't limit installed apps.
  * Pre-optimize PNGs to speed-up builds.
  * Clean up build scripts.

  [ Daniel d'Andrada ]
  * Use DirectionalDragArea in BottomBar.

 -- Michał Sawicz <michal.sawicz@canonical.com>  Fri, 21 Jun 2013 17:37:02 +0200

unity8 (7.81.0) saucy; urgency=low

  * Translation updates.

  [ Michał Sawicz ]
  * Drop People lens.
  * Support git-backed checkout.
  * Revert focus stealing prevention for new apps. Fixes:
    https://bugs.launchpad.net/bugs/1190155.
  * Update CODING after unity8 rename.
  * Update translation template file.
  * Fix notification placement.

  [ Michael Terry ]
  * Show login list when not in narrow mode, instead of only when we have
    multiple users.

  [ Günter Schwann ]
  * Bring back ListView'ed Carousel now that Qt is fixed.

  [ Daniel d'Andrada ]
  * Stage: code cleanup.
  * DirectionalDragArea: added minSpeed and maxSilenceTime constraints.
  * Move Direction enum out of DirectionalDragArea.
  * Added uqmlscene tool and tryFoo targets for manual testing.

  [ Michael Zanetti ]
  * Add Lockscreens.
  * Added right edge hinting to greeter.

  [ Nick Dedekind ]
  * Added Dash tests.

  [ Nicolas d'Offay ]
  * Changed infographic gradient colours.

  [ Mirco Müller ]
  * Integrate notifications.

  [ Pawel Stołowski ]
  * New version with support for smart scopes.

 -- Michał Sawicz <michal.sawicz@canonical.com>  Fri, 14 Jun 2013 12:56:17 +0200

unity8 (7.80.0) saucy; urgency=low

  * Rename to unity8.

 -- Michał Sawicz <michal.sawicz@canonical.com>  Tue, 04 Jun 2013 14:45:29 +0200

qml-phone-shell (1.80) raring; urgency=low

  * Focus/unfocus apps on lock/unlock to make sure keyboard is hidden.

 -- Michał Sawicz <michal.sawicz@canonical.com>  Sat, 01 Jun 2013 00:31:03 +0200

qml-phone-shell (1.79) raring; urgency=low

  [ Michael Terry ]
  * Make greeter look like the desktop one
  
  [ Gerry Boland ]
  * Fix a bug where a minimized app gets focus after closing another app
  * Applied a workaround to reduce flickering when launching apps

  [ Ying-Chun Liu (PaulLiu) ]
  * Make the panel translatable

  [ Michael Zanetti ]
  * Limit people lens to max 50 people. More people can be found with search feature.

 -- Michael Zanetti <michael.zanetti@canonical.com>  Fri, 24 May 2013 17:06:05 +0200

qml-phone-shell (1.78) raring; urgency=low

  [ Sergio Schvezov ]
  * Replacing the music and ski safari mock apps with calendar and weather in 
    the launcher (LP: #1178262).

  [ Daniel d'Andrada ]
  * Support pointer-to-touch event conversion for desktop testing.
  * Use DirectionalDragArea in the Launcher.
  * Add AxisVelocityCalculator component.
  * Use touch instead of pointer interaction in autopilot.

  [ Nick Dedekind ]
  * Enable indicators in greeter.
  * Add DashContent tests.

  [ Michael Terry ]
  * Split mock and test LightDM plugins.
  * Add support for more PAM/LightDM features in the greeter.

  [ Ying-Chun Liu (PaulLiu) ]
  * Add i18n support.
  * Add libc6-dev to Build-Depends.

  [ Michał Sawicz ]
  * Unlock onFocusRequested to unlock on incoming call (LP: #1181654).
  * Use device-services in run_on_device.
  * Filter input in greeter. (LP: #1185443).

  [ Albert Astals Cid ]
  * Remove FilterGrid dimensions bahavior.

  [ Ubuntu Translators Team ]
  * Added translations for 36 languages. Thanks!

  [ Michael Zanetti ]
  * Fix autopilot tests on devices.

 -- Michał Sawicz <michal.sawicz@canonical.com>  Fri, 24 May 2013 17:06:05 +0200

qml-phone-shell (1.77) raring; urgency=low

  [ Mathieu Trudel-Lapierre ]
  * debian/control:
    - Drop indicators-client-plugin* Depends for qml-phone-shell to Recommends.
    - Add/update Vcs-Browser, Vcs-Bzr and add a notice to uploaders. 
  * debian/copyright: fix syntax.

  [ Michał Sawicz ]
  * Drop indicators-client-examples recommends altogether

  [ Renato Araujo Oliveira Filho ]
  * Renamed Media player files to match with new application name.

  [ Daniel d'Andrada ]
  * New: DirectionalDragArea component. An area that detects axis-aligned 
    single-finger drag gestures.
  * Make it possible to send touch events from within QML test code.

 -- Mathieu Trudel-Lapierre <mathieu-tl@ubuntu.com>  Fri, 26 Apr 2013 11:15:00 -0400

qml-phone-shell (1.76) raring; urgency=low

  [ Albert Astals Cid ]
  * Remove QSortFilterProxyModelQML::get() to ensure per-role fetching
  * Highlight matching strings in the HUD
  [ Michał Sawicz ]
  * Dropped support for 12.10
  [ Michael Zanetti ]
  * Update autopilot tests for 1.3 release
  [ Andrea Cimitan ]
  * Use SDK's Panel - enable swipe from bottom to reveal Dash bottom bar
  [ Michael Terry ]
  * Introduce a mock LightDM plugin to prepare for real switch
  [ Daniel d'Andrada ]
  * Move definition of global test targets to main tests CMakeLists file
  [ Mirco Müller ]
  * Introduce Notifications UI, currently only driven by tests

 -- Michał Sawicz <michal.sawicz@canonical.com>  Thu, 16 May 2013 15:52:18 +0200

qml-phone-shell (1.75) raring; urgency=low

  * Fix search history in the dash
  * Hud: No appstack anymore
  * Hud: Support having toolbar items enabled/disabled
  * Hud: remove the app quit toolbar item
  * Tweak to improve the switch application animation
  * Correctly load icons when running on the desktop
  * Use real enum from ApplicationInfo instead of its counterfeit local version
  * Added gdb debugging (-g/--gdb) run_on_device option
  * Drop support for quantal in build_unity script
  * Make out of source builds work in sibling directories
  * Clean up debian/control
  * Build with the new Qt 5.0.2 packages
  * Tests for:
    * IndicatorMenuWindow
    * PeopleFilterGrid

 -- Albert Astals Cid <albert.astals@canonical.com>  Thu, 09 May 2013 15:10:03 +0200

qml-phone-shell (1.74) raring; urgency=low

  [ Albert Astals Cid ]
  * Use new HUD api
  * Improvements to build and run scripts
  * Test for GenericLensView
  * Use -z defs for SHARED and MODULE libraries

 -- Sergio Schvezov <sergio.schvezov@canonical.com>  Fri, 26 Apr 2013 13:14:03 -0300

qml-phone-shell (1.73) raring; urgency=low

  [ Albert Astals ]
  * No need to include lens.h in peoplepreviewdata.h
  * Bumping libhud dependency to use the new libhud-client2

  [ Andrea Cimitan ]
  * Adds test for LensView

  [ Michael Zanetti ]
  * Fix execution of local autopilot tests

 -- Ricardo Salveti de Araujo <ricardo.salveti@canonical.com>  Thu, 25 Apr 2013 13:46:23 -0300

qml-phone-shell (1.72) raring; urgency=low

  * bring greeter closer to desktop design
  * simplify SortFilterProxyModel role management
  * CMake and build script improvements
  * enable volume slider in Overview
  * clean up .bzrignore
  * flatten qmluitests and unittests into generic qmltests
  * split out LimitProxyModel out of SortFilterProxyModel
  * replace fake QML wrappers for Ubuntu.Application with a mock
    implementation
  * hide Frequent and Available categories in Apps lens during search
    (LP: #1170495)
  * add first test utilities
  * use fake Unity plugin for Dash tests
  * generate and package API docs
  * close applications after long-press in dash
  * simplify preview calculation
  * tests for:
    * bad indentation
    * Panel
    * indicators Overview
    * IndicatorItem
    * ListViewWithPageHeader
    * Clock
    * OpenEffect
    * FilterGrids
    * MenuContent
    * header standalone compilation

 -- Michał Sawicz <michal.sawicz@canonical.com>  Fri, 19 Apr 2013 21:16:50 +0200

qml-phone-shell (1.71) quantal; urgency=low

  * add missing python3 dependency

 -- Michał Sawicz <michal.sawicz@canonical.com>  Thu, 11 Apr 2013 17:11:15 +0200

qml-phone-shell (1.70) quantal; urgency=low

  * CMake fixes
  * improve HUD PeakDetector performance
  * initial QML coverage measurement
  * enable coverage analysis for C/C++
  * require out-of-source builds
  * fix incorrect linkage in hudclient.cpp
  * reduce warnings
  * add an optional on-commit test hook
  * tests for:
    * IndicatorRow
    * Tile
    * SearchIndicator
    * trailing whitespace
    * PageHeader
    * SearchHistoryModel
    * ResponsiveFlowView
    * SideStage
    * Indicators
  * move tests into subdirectories
  * increase test setup consistency
  * remove some dead code
  * register CategoryFilter to QML
  * use a static python install path for autopilot
  * merge first stages of libunity-api
  * drop unneeded moc includes

 -- Michał Sawicz <michal.sawicz@canonical.com>  Thu, 11 Apr 2013 14:42:22 +0200

qml-phone-shell (1.69) quantal; urgency=low

  [ Sergio Schvezov ]
  * Removing mocks for calendar, clock and calculator.

  [ Michał Sawicz ]
  * Add entries needed in the .desktop file and change the name and comment.

 -- Sergio Schvezov <sergio.schvezov@canonical.com>  Thu, 04 Apr 2013 19:32:06 -0300

qml-phone-shell (1.68) quantal; urgency=low

  * fix launching SideStage apps when there's no side stage
  * CMake cleanups
  * prevent breakage of local builds
  * added README for qmluitests

 -- Michał Sawicz <michal.sawicz@canonical.com>  Thu, 04 Apr 2013 02:02:27 +0200

qml-phone-shell (1.67) quantal; urgency=low

  * use real data in Apps lens Installed category
  * add --clean option in build scripts
  * add CODING guide
  * install test dependencies in build scripts
  * fix phone app name
  * Tests for:
    * Showable
    * Launcher
    * HUD parametrized actions

 -- Michał Sawicz <michal.sawicz@canonical.com>  Wed, 03 Apr 2013 00:11:00 +0200

qml-phone-shell (1.66) quantal; urgency=low

  * Revert Carousel changes due to crash

 -- Michał Sawicz <michal.sawicz@canonical.com>  Thu, 28 Mar 2013 10:51:20 +0100

qml-phone-shell (1.65) quantal; urgency=low

  * Modifying build dep to require python

 -- Sergio Schvezov <sergio.schvezov@canonical.com>  Wed, 27 Mar 2013 16:07:10 -0300

qml-phone-shell (1.64) quantal; urgency=low

  * Rename ubuntu-gallery to gallery-app
  * Resetting Apps lens content position when swiping from left
  * Make the previews more flexible with different screen sizes
  * Tests for:
    * HUD
    * ResponsiveGridView

 -- Albert Astals Cid <albert.astals@canonical.com>  Wed, 20 Mar 2013 17:44:44 +0100

qml-phone-shell (1.63) quantal; urgency=low

  * Rename telephony-app to phone-app
  * notepad-qml has been renamed to notes-app
  * Use a ListView for the Carousel component for scalability
  * Make sure the greeter stays usable for smaller screens
  * Elide username in greeter when too long
  * Improve Carousel creation time
  * CrossFadeImage fixes
  * Fixed play button size
  * Remove unused files
  * Tests for:
    * Revealer
    * HUD
    * Greeter
    * FilterGrid
    * CrossFadeImage

 -- Albert Astals Cid <albert.astals@canonical.com>  Tue, 19 Mar 2013 17:43:21 +0100

qml-phone-shell (1.62) quantal; urgency=low

  * Use one SpecialItem in HUD AppStack
  * Remove outdated manual tests
  * Improve build scripts
  * Hook up other HUD Toolbar actions
  * Tests for:
    * HUD
    * Time.js
    * AnimationControllerWithSignals
    * Carousel
  * Autopilot test framework
  * Force build-dep at python2.7
  * Suppress warnings

 -- Michał Sawicz <michal.sawicz@canonical.com>  Fri, 15 Mar 2013 16:26:22 +0100

qml-phone-shell (1.61) quantal; urgency=low

  * Rename ubuntu-browser to webbrowser-app.

 -- Olivier Tilloy <olivier.tilloy@canonical.com>  Fri, 08 Mar 2013 15:55:36 +0100

qml-phone-shell (1.60) quantal; urgency=low

  * Fixes in sidestage
  * Reduce memory consumption
  * Introduced testing

 -- Michael Zanetti <michael.zanetti@canonical.com>  Thu, 07 Mar 2013 12:04:19 +0100

qml-phone-shell (1.59) quantal; urgency=low

  * Window management: update screenshots manually and only when an application in focus goes out out focus.
  * Dash apps lens: use screenshot of applications from cache when going back to dash.

 -- Florian Boucault <florian.boucault@canonical.com>  Sat, 23 Feb 2013 17:48:23 +0000

qml-phone-shell (1.58) quantal; urgency=low

  * Sidestage: make the handle bigger to make it easier to grab.

 -- Florian Boucault <florian.boucault@canonical.com>  Fri, 22 Feb 2013 23:20:16 +0000

qml-phone-shell (1.57) quantal; urgency=low

  * fix right-edge swipe breaking

 -- Gerry Boland <gerry.boland@canonical.com>  Wed, 20 Feb 2013 14:37:25 +0000

qml-phone-shell (1.56) quantal; urgency=low

  * use ApplicationManager.keyboardVisible and keyboardHeight for system-wide
    keyboard detection

 -- Florian Boucault <florian.boucault@canonical.com>  Wed, 20 Feb 2013 07:05:49 +0000

qml-phone-shell (1.55) quantal; urgency=low

  * fix seeing flash of previous application when launching a new one

 -- Florian Boucault <florian.boucault@canonical.com>  Wed, 20 Feb 2013 06:15:01 +0000

qml-phone-shell (1.54) quantal; urgency=low

  * fix quitting last application again

 -- Florian Boucault <florian.boucault@canonical.com>  Wed, 20 Feb 2013 03:39:17 +0000

qml-phone-shell (1.53) quantal; urgency=low

  * fix activation of incorrect application
  * fix home lens population and increase initial lens search delay
  * reduce the times of image reloads in carousels
  * reduce memory consumption by tweaking the background images
  * indicator visual and behaviour fixes
  * reduce search crash probability
  * fix panel over greeter when fullscreen app open
  * fix sidestage after quitting last mainstage app

 -- Michał Sawicz <michal.sawicz@canonical.com>  Wed, 20 Feb 2013 01:47:27 +0100

qml-phone-shell (1.52) quantal; urgency=low

  * fix launcher for password-protected users
  * fix ebay link for ebay web app
  * allow launching arbitrary apps from command line
  * show sidestage on sidestage app activation
  * add sidestage support to the HUD
  * disable main stage's right edge when sidestage is enabled
  * destroy greeter contents when hidden to save memory
  * fix indicators height
  * visual fixes to HUD
  * remove spotify from dash
  * show dash after closing last application
  * rename qmlproject to unity
  * add Lenses::loaded property to prevent acting on non-ready Lens
    objects

 -- Michał Sawicz <michal.sawicz@canonical.com>  Mon, 18 Feb 2013 17:51:34 +0100

qml-phone-shell (1.51) quantal; urgency=low

  * use lens data in home
  * increase flicking velocity in dash

 -- Michał Sawicz <michal.sawicz@canonical.com>  Sat, 16 Feb 2013 20:59:58 +0100

qml-phone-shell (1.50) quantal; urgency=low

  * New side stage feature.
  * Implemented support for volume control using hardware keys.
  * reduce the edge detection size to 2 GUs.
  * use mock music lens.
  * add an "expandable" property to FilterGrid.
  * Use the current time as a icon for Time&Date device menu item. Missing device menu plane and volume icons added.
  * decrease delegate height for those showing contact details.
  * adjust music and videos lens to latest design spec.

 -- Florian Boucault <florian.boucault@canonical.com>  Sat, 16 Feb 2013 02:50:24 +0000

qml-phone-shell (1.49) quantal; urgency=low

  * fix people preview
  * show page headers when switching lenses

 -- Michał Sawicz <michal.sawicz@canonical.com>  Fri, 15 Feb 2013 11:12:37 +0100

qml-phone-shell (1.48) quantal; urgency=low

  * more HUD fixes
  * bottom bar fullscreen behavior fix
  * clean up stage implementation
  * reduce memory footprint by reducing image sizes

 -- Michał Sawicz <michal.sawicz@canonical.com>  Fri, 15 Feb 2013 01:49:05 +0100

qml-phone-shell (1.47) quantal; urgency=low

  * darken view on open indicators
  * design tweaks for HUD, people lens and video preview
  * added carousel in music lens
  * workaround people lens performance
  * add carousel in people lens and use real data in Home people carousel

 -- Michał Sawicz <michal.sawicz@canonical.com>  Wed, 13 Feb 2013 22:00:32 +0100

qml-phone-shell (1.46) quantal; urgency=low

  * new people preview
  * HUD fixes
  * fullscreen mode support
  * use external mock lens for videos
  * rework bottombar communication due to PID mismatch
  * improve unity build script
  * rename ubuntu-gallery
  * connect up the HUD quit button
  * unfocus HUD text entry on speech recognition
  * carousel fixes for low item count
  * new greeter

 -- Michał Sawicz <michal.sawicz@canonical.com>  Tue, 12 Feb 2013 10:24:09 +0100

qml-phone-shell (1.45) quantal; urgency=low

  * new people carousel
  * integration of voice and parametrized actions in HUD
  * xml-based user list for greeter
  * new people lens layout
  * refactored top panel

 -- Michał Sawicz <michal.sawicz@canonical.com>  Sun, 10 Feb 2013 13:06:25 +0100

qml-phone-shell (1.44) quantal; urgency=low

  * latest designs for greeter and video preview
  * initial integration with HUD service
  * HUD parametrized actions UI
  * licensing and packaging fixes
  * asynchronous loading in video preview to reduce delay
  * search support in People and Generic lens views

 -- Michał Sawicz <michal.sawicz@canonical.com>  Fri, 08 Feb 2013 00:34:18 +0100

qml-phone-shell (1.43) quantal; urgency=low

  * carousel view in dash
  * smarter dash categories
  * generic lens view
  * fixes to HUD
  * fix launching gallery
  * close preview when launching player
  * run_on_device tweaks

 -- Michał Sawicz <michal.sawicz@canonical.com>  Wed, 06 Feb 2013 20:34:28 +0100

qml-phone-shell (1.42) quantal; urgency=low

  * restore video playback

 -- Michał Sawicz <michal.sawicz@canonical.com>  Tue, 05 Feb 2013 23:42:07 +0100

qml-phone-shell (1.41) quantal; urgency=low

  * Video previews
  * run_on_device is tunneled through adb forward

 -- Michael Zanetti <michael.zanetti@canonical.com>  Tue, 05 Feb 2013 17:46:57 +0100

qml-phone-shell (1.40) quantal; urgency=low

  * Fix missing installed files

 -- Albert Astals Cid  <albert.astals@canonical.com>  Tue, 05 Feb 2013 11:26:46 +0100

qml-phone-shell (1.39) quantal; urgency=low

  * HUD ui with fake data

 -- Albert Astals Cid  <albert.astals@canonical.com>  Mon, 04 Feb 2013 18:48:39 +0100

qml-phone-shell (1.38) quantal; urgency=low

  * fix launching of notepad 

 -- Bill Filler <bill.filler@canonical.com>  Fri, 01 Feb 2013 03:21:29 -0500

qml-phone-shell (1.37) quantal; urgency=low

  * QT_QPA_PLATFORM was renamed from hybris to ubuntu, so reflecting at the
    env variable to make it to work fullscreen at the devices again

 -- Ricardo Salveti de Araujo <ricardo.salveti@canonical.com>  Fri, 01 Feb 2013 02:35:44 -0500

qml-phone-shell (1.36) quantal; urgency=low

  * launch real notepad app 
  * fix launching of mock apps

 -- Bill Filler <bill.filler@canonical.com>  Thu, 31 Jan 2013 21:36:05 -0500

qml-phone-shell (1.35) quantal; urgency=low

  * integrate ubuntu-browser instead of snowshoe 

 -- Bill Filler <bill.filler@canonical.com>  Thu, 31 Jan 2013 17:33:37 -0500

qml-phone-shell (1.34) quantal; urgency=low

  * Qt5-proper release

 -- Michał Sawicz <michal.sawicz@canonical.com>  Thu, 31 Jan 2013 17:34:06 +0000

qml-phone-shell (1.33) quantal; urgency=low

  * New release

 -- Florian Boucault <florian.boucault@canonical.com>  Thu, 17 Jan 2013 07:39:47 +0700

qml-phone-shell (1.32) quantal; urgency=low

  * New release

 -- Michał Sawicz <michal.sawicz@canonical.com>  Fri, 21 Dec 2012 21:49:43 +0100

qml-phone-shell (1.31) quantal; urgency=low

  * New release

 -- Michał Sawicz <michal.sawicz@canonical.com>  Fri, 21 Dec 2012 02:06:37 +0100

qml-phone-shell (1.30) quantal; urgency=low

  * New release

 -- Michał Sawicz <michal.sawicz@canonical.com>  Wed, 19 Dec 2012 19:29:40 +0100

qml-phone-shell (1.29) quantal; urgency=low

  * New release

 -- Florian Boucault <florian.boucault@canonical.com>  Wed, 19 Dec 2012 00:07:55 +0000

qml-phone-shell (1.28) quantal; urgency=low

  * New release

 -- Florian Boucault <florian.boucault@canonical.com>  Tue, 18 Dec 2012 19:03:04 +0000

qml-phone-shell (1.27) quantal; urgency=low

  * New release

 -- Michał Sawicz <michal.sawicz@canonical.com>  Tue, 18 Dec 2012 02:22:35 +0100

qml-phone-shell (1.26) quantal; urgency=low

  * New release

 -- Florian Boucault <florian.boucault@canonical.com>  Fri, 14 Dec 2012 18:17:40 +0000

qml-phone-shell (1.25) quantal; urgency=low

  * New release

 -- Florian Boucault <florian.boucault@canonical.com>  Thu, 13 Dec 2012 22:51:56 +0000

qml-phone-shell (1.24) quantal; urgency=low

  * New release

 -- Florian Boucault <florian.boucault@canonical.com>  Wed, 12 Dec 2012 21:49:50 +0000

qml-phone-shell (1.23) quantal; urgency=low

  * New release

 -- Florian Boucault <florian.boucault@canonical.com>  Tue, 11 Dec 2012 20:38:08 +0000

qml-phone-shell (1.22) quantal; urgency=low

  * New release

 -- Florian Boucault <florian.boucault@canonical.com>  Tue, 11 Dec 2012 00:13:16 +0000

qml-phone-shell (1.21) quantal; urgency=low

  * New release with fullscreen launcher fixes 

 -- Bill Filler <bill.filler@canonical.com>  Fri, 07 Dec 2012 09:36:37 +0000

qml-phone-shell (1.20) quantal; urgency=low

  * New release

 -- Florian Boucault <florian.boucault@canonical.com>  Thu, 06 Dec 2012 16:53:05 +0000

qml-phone-shell (1.19) quantal; urgency=low

  * enable multi-threaded render for apps 

 -- Bill Filler <bill.filler@canonical.com>  Wed, 05 Dec 2012 17:34:09 +0000

qml-phone-shell (1.18) quantal; urgency=low

  [ Bill Filler ]
  * update launcher to use wk2-render (chromeless webkit) for facebook
    and twitter 

 -- Florian Boucault <florian.boucault@canonical.com>  Wed, 05 Dec 2012 12:20:50 +0000

qml-phone-shell (1.17) quantal; urgency=low

  * New release

 -- Florian Boucault <florian.boucault@canonical.com>  Sat, 01 Dec 2012 01:18:03 +0000

qml-phone-shell (1.16) quantal; urgency=low

  * fix to launch new gallery with correct args 

 -- Bill Filler <bill.filler@canonical.com>  Thu, 29 Nov 2012 17:04:36 -0500

qml-phone-shell (1.15) quantal; urgency=low

  * New release

 -- Florian Boucault <florian.boucault@canonical.com>  Wed, 28 Nov 2012 20:35:03 +0000

qml-phone-shell (1.14) quantal; urgency=low

  * New release

 -- Florian Boucault <florian.boucault@canonical.com>  Mon, 26 Nov 2012 21:39:36 +0000

qml-phone-shell (1.13) quantal; urgency=low

  * New release

 -- Florian Boucault <florian.boucault@canonical.com>  Fri, 23 Nov 2012 19:47:54 +0000

qml-phone-shell (1.12) quantal; urgency=low

  * Daily release

 -- Florian Boucault <florian.boucault@canonical.com>  Thu, 22 Nov 2012 10:21:11 +0000

qml-phone-shell (1.11) quantal; urgency=low

  * Daily release

 -- Florian Boucault <florian.boucault@canonical.com>  Wed, 21 Nov 2012 22:06:38 +0000

qml-phone-shell (1.10) quantal; urgency=low

  * Daily release

 -- Florian Boucault <florian.boucault@canonical.com>  Wed, 21 Nov 2012 01:04:32 +0000

qml-phone-shell (1.9) quantal; urgency=low

  * New release

 -- Florian Boucault <florian.boucault@canonical.com>  Mon, 19 Nov 2012 18:55:51 +0000

qml-phone-shell (1.8) quantal; urgency=low

  [ Michał Sawicz ]
  * new codebase

 -- Florian Boucault <florian.boucault@canonical.com>  Fri, 09 Nov 2012 00:15:19 +0000

qml-phone-shell (1.2) quantal; urgency=low

  * fix working dir for launch
  * launch script that sets up ofono and then calls telephony-app

 -- Bill Filler <bill.filler@canonical.com>  Mon, 05 Nov 2012 17:28:31 -0500

qml-phone-shell (1.1) quantal; urgency=low

  * comment out console.log() to prevent crash 

 -- Bill Filler <bill.filler@canonical.com>  Sun, 28 Oct 2012 22:18:36 +0100

qml-phone-shell (1.0) quantal; urgency=low

  * Remove install rule for qml-phone-shell.conf

 -- Ricardo Mendoza <ricardo.mendoza@canonical.com>  Fri, 26 Oct 2012 12:09:03 -0430

qml-phone-shell (0.9) quantal; urgency=low

  * Remove qml-phone-shell.conf to use new ubuntu-session.

 -- Ricardo Mendoza <ricardo.mendoza@canonical.com>  Fri, 26 Oct 2012 11:10:04 -0430

qml-phone-shell (0.8) quantal; urgency=low

  * Fix for both size and scrolling.

 -- Michael Frey <michael.frey@canonical.com>  Thu, 25 Oct 2012 14:28:46 +0200

qml-phone-shell (0.7) quantal; urgency=low

  [Michael Frey]
  * qml-phone-shell.conf: better setup of env vars and launch
    via dbus-luanch to properly setup session bus
  * shellapplication.cpp: don't setup custom env before launching
    processes 

 -- Bill Filler <bill.filler@canonical.com>  Sun, 21 Oct 2012 11:32:42 +0200

qml-phone-shell (0.6) quantal; urgency=low

  * added additional Android env vars to upstart script 

 -- Bill Filler <bill.filler@canonical.com>  Fri, 19 Oct 2012 09:35:25 -0400

qml-phone-shell (0.5) quantal; urgency=low

  * added support to launch telephony-app 

 -- Bill Filler <bill.filler@canonical.com>  Thu, 18 Oct 2012 13:45:25 -0400

qml-phone-shell (0.4) quantal; urgency=low

  * Creating a release

 -- Sergio Schvezov <sergio.schvezov@canonical.com>  Mon, 15 Oct 2012 13:05:34 -0300

qml-phone-shell (0.3) quantal; urgency=low

  * added support for launching applications

 -- Bill Filler <bill.filler@canonical.com>  Fri, 12 Oct 2012 12:42:33 -0400

qml-phone-shell (0.2) quantal; urgency=low

  * New release that includes upstart support.

 -- Tony Espy <espy@canonical.com>  Thu, 11 Oct 2012 17:18:07 -0400

qml-phone-shell (0.1) quantal; urgency=low

  * Initial release

 -- Bill Filler <bill.filler@canonical.com>  Wed, 10 Oct 2012 10:19:53 -0400<|MERGE_RESOLUTION|>--- conflicted
+++ resolved
@@ -1,10 +1,9 @@
-<<<<<<< HEAD
 unity8 (7.87+14.10.20140505-0ubuntu1) UNRELEASED; urgency=medium
 
   * Bump version for Breaks due to unity8-greeter
 
  -- Michael Terry <mterry@ubuntu.com>  Wed, 02 Apr 2014 14:39:45 -0400
-=======
+
 unity8 (7.86+14.10.20140516.5-0ubuntu1) utopic; urgency=low
 
   [ Michal Hruby ]
@@ -54,7 +53,6 @@
     findDesktopFile work with short-appid (LP: #1239750)
 
  -- Ubuntu daily release <ps-jenkins@lists.canonical.com>  Fri, 16 May 2014 12:32:40 +0000
->>>>>>> 7a185556
 
 unity8 (7.86+14.10.20140514.1-0ubuntu1) utopic; urgency=low
 

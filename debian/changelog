<<<<<<< HEAD
=======
unity8 (8.02+15.04.20150216.1-0ubuntu1) vivid; urgency=medium

  [ Andrea Cimitan ]
  * Fix temp scopes opening temp scopes, correctly close previously
    opened temp scope with its preview (LP: #1410337)
  * Set sourcesize for scopes images in manage dash

  [ CI Train Bot ]
  * Resync trunk

  [ Albert Astals Cid ]
  * Test for bug #1316660 (LP: #1316660)
  * Hardcode tranlsation for internal.location field (LP: #1393438)
  * Make sure the height it's the height it will have

  [ Michael Zanetti ]
  * Cleanup cmake warning about missing Qt5Sql module

 -- CI Train Bot <ci-train-bot@canonical.com>  Mon, 16 Feb 2015 13:14:26 +0000

>>>>>>> f3e32b38
unity8 (8.02+15.04.20150211-0ubuntu2) vivid; urgency=medium

  * No-change rebuild against Qt 5.4.0.

 -- Timo Jyrinki <timo-jyrinki@ubuntu.com>  Fri, 13 Feb 2015 15:17:18 +0200

unity8 (8.02+15.04.20150211-0ubuntu1) vivid; urgency=medium

  [ Michael Terry ]
  * Redesign tutorial to match latest spec (just removing obsolete pages
    and redesigning look, no new pages yet)
  * Add new right-edge and bottom-edge screens to the first-boot edge
    tutorial (LP: #1383297)
  * Support switching the indicator profile on the fly, as the greeter
    appears and disappears. (But don't use it yet, not until the
    settings panel to control this is in place.)
  * Clip the infographic to its bounding box, instead of letting it
    bleed past the welcome page (visible when dragging the welcome page
    to the side).

  [ Michael Zanetti ]
  * Add an AccountService based launcher model to be used with split
    greeter
  * Launcher fixes for windowed mode
  * save and restore window size and position
  * Fix resizing windows when making it smaller than minSize and then
    larger again.

  [ handsome_feng<445865575@qq.com> ]
  * makes the header fully reveal when tapping the search icon. (LP:
    #1379327)

  [ Mirco Müller ]
  * Allow swipe-to-dismiss for contracted snap-decision notifications,
    interactive notifications and ephemeral notifications. (LP:
    #1355422, #1334855)

  [ Daniel d'Andrada ]
  * Make indicators bar eat all events
  * Improve Launcher tests, making them more reliable
  * Tapping on a surface gives it active focus

 -- Ubuntu daily release <ps-jenkins@lists.canonical.com>  Wed, 11 Feb 2015 17:13:16 +0000

unity8 (8.02+15.04.20150123.3-0ubuntu1) vivid; urgency=low

  [ Sebastien Bacher ]
  * Set text hint property for the messaging menus inline reply widget
    (LP: #1389234)

  [ Ying-Chun Liu ]
  * Added an initial set of autopilot tests for the display indicator.

  [ Nick Dedekind ]
  * Removed filtering the indicator model by visibility.

  [ Michael Zanetti ]
  * fixes left edge drag when in spread

  [ Albert Astals Cid ]
  * Fix ninja build in a different way The previous one was adding rpath
    to some .so that broke our tests that use LD_LIBRARY_PATH to change
    which one is picked up

  [ Leo Arias ]
  * Added an initial set of autopilot tests for the display indicator.

 -- Ubuntu daily release <ps-jenkins@lists.canonical.com>  Fri, 23 Jan 2015 12:12:41 +0000

unity8 (8.02+15.04.20150121.2-0ubuntu1) vivid; urgency=low

  [ Michael Terry ]
  * Don't show any power dialogs while the screen is off. This is a
    band-aid to avoid the symptom, while we still investigate the source
    of why the screen doesn't turn on (and why we seem to not handle the
    power-button-release event). (LP: #1409003, #1410830)
  * Don't refocus the dialer-app when a call is started by the user.
    Because of how qtmir works, this would cause the dialer-app to
    unfocus momentarily, causing interface oddities for the user. (LP:
    #1413065)

  [ CI Train Bot ]
  * Resync trunk

  [ Albert Astals Cid ]
  * Build with ninja
  * Fixes for Table Preview Widget (LP: #1410420)

  [ Michael Zanetti ]
  * Add support for earpiece media buttons (LP: #1398427)
  * Add a WindowMoveResizeArea and tests for it

 -- Ubuntu daily release <ps-jenkins@lists.canonical.com>  Wed, 21 Jan 2015 18:33:18 +0000

unity8 (8.02+15.04.20150113.1-0ubuntu1) vivid; urgency=low

  [ Andrea Cimitan ]
  * support background on horizontal cards with summary (LP: #1393008)

  [ Gerry Boland ]
  * DashCommunicator: replace QDBusInterface with a non-blocking
    simplification which does not introspect the service on creation
    (LP: #1403508)

  [ Leo Arias ]
  * Added an autopilot test for the edges demo.

  [ Albert Astals ]
  * Don't show the manage dash pull up arrow on temp scopes (LP:
    #1401869)
  * Remove hack, newer Qt already support keyClick(char)
  * Tests: Add Qt 5.5 removal TODOs
  * Make sure we use fPIC when compiling files for the static library
    too
  * Make sure changing a scope doesn't trigger creation/destruction of
    delegates until it's finished (LP: #1410122)

  [ Michael Zanetti ]
  * patch debian/control file before using it to make it work with mk-
    build-deps

 -- Ubuntu daily release <ps-jenkins@lists.canonical.com>  Tue, 13 Jan 2015 20:58:08 +0000

unity8 (8.02+15.04.20150109.2-0ubuntu1) vivid; urgency=low

  [ Michał Sawicz ]
  * We don't need the SIGSTOP in main() any more.
  * Add a test to make sure the shell always starts disabled until it is
    enabled by a complete PAM interaction.

  [ Leo Arias ]
  * Added an autopilot test for the edges demo.

  [ Nick Dedekind ]
  * Unhook Lights interface from indicator widgets (LP: #1385331)

  [ Albert Astals ]
  * Fix going to scopes when the Manage Dash is open (LP: #1403464)
  * QSortFilterProxyModelQML -> UnitySortFilterProxyModelQML
  * Clip the Scopes List header
  * Fix ScopesList not being under finger
  * Make waitForRendering with no item fail instead of crash
  * Disable Dash horizontal scroll while Navigation InverseMouseArea is
    pressed (LP: #1403048)
  * Test: Make sure the mouse area is enabled before clicking into it
  * Test: We actually need to click on the customBackButton and not on
    backButton
  * Test: By default mouseX act on the middle

  [ Michael Terry ]
  * Don't block handling power events on loading the greeter's qml and
    the background image.
  * Show OSK above the wizard. (LP: #1401213)
  * Unify the name of the Greeter DBus test, make it use our standard
    binary test macro (which also nicely exports xml results), and make
    the test a little more robust against timing issues.
  * Add a test to make sure the shell always starts disabled until it is
    enabled by a complete PAM interaction.

  [ Martin Pitt ]
  * tests: Fix Notify.Notification.add_action invocation to work also
    with unpatched libnotify API. (LP: #1223401)

  [ Rodney Dawes ]
  * Depend on :native version of g++ to allow cross-compiling to work.
    (LP: #1353855)

 -- Ubuntu daily release <ps-jenkins@lists.canonical.com>  Fri, 09 Jan 2015 10:43:06 +0000

unity8 (8.02+15.04.20141216.1-0ubuntu1) vivid; urgency=low

  [ Ubuntu daily release ]
  * New rebuild forced

  [ Albert Astals ]
  * Need to wait until loaded is true to use the count property
  * Manage Dash: Ellide properly

 -- Ubuntu daily release <ps-jenkins@lists.canonical.com>  Tue, 16 Dec 2014 11:03:37 +0000

unity8 (8.02+15.04.20141215.3-0ubuntu1) vivid; urgency=low

  [ Albert Astals Cid ]
  * ScopesList: Use the default scope style for the header

  [ Daniel d'Andrada ]
  * Refactor Dialogs.qml to use proper in-scene dialogs
  * Make Greeter nicely handle being resized

  [ Albert Astals ]
  * Rework how we set the ranges so we get some more asynchronousity
    from item views (LP: #1384374)
  * clickscope is back to being unfavoritable (LP: #1400762)
  * Fix clicking on the manage dash list after having moved the current
    scope
  * Make the drag range be a multiple of the drag "rate" value.
    Workarounds https://bugs.launchpad.net/mir/+bug/1399690

  [ Gerry Boland ]
  * MockAppMan: emit SIGSTOP so AP test apps are run (LP: #1394208)

 -- Ubuntu daily release <ps-jenkins@lists.canonical.com>  Mon, 15 Dec 2014 22:43:16 +0000

unity8 (8.02+15.04.20141212.1-0ubuntu1) vivid; urgency=low

  [ Ubuntu daily release ]
  * New rebuild forced

  [ Albert Astals ]
  * Make Navigation work when "jumping" to the non root

 -- Ubuntu daily release <ps-jenkins@lists.canonical.com>  Fri, 12 Dec 2014 12:28:10 +0000

unity8 (8.02+15.04.20141211.2-0ubuntu1) vivid; urgency=medium

  [ Michał Sawicz ]
  * Bump version due to new Manage Dash

  [ Gerry Boland ]
  * [indicators] Fix positioning on panel resize.

  [ Nick Dedekind ]
  * [indicators] Fix positioning on panel resize.

  [ Albert Astals ]
  * Fix the Dash Header hamburger menu background color
  * Fix tests (LP: #1400449)
  * Allow pulling manage dash if there's no favorite scopes (LP:
    #1400774)
  * Manage Dash: Make store button work even if you have no favorites
    (LP: #1400771)
  * Make pot_file

  [ CI Train Bot ]
  * Resync trunk

  [ Andrea Cimitan ]
  * Remove dismiss timer in Launcher (LP: #1368778)

  [ Michael Zanetti ]
  * decrease opacity changes in spread, move it to a separate surface.
  * Add an initial, rudimentary DesktopStage to get started
  * Uninvert Launcher in Desktop Mode
  * Add support for Wallpaper in Desktop stage
  * Add window control buttons to panel for fullscreen applications

  [ Rodney Dawes ]
  * Add dependency on gir1.2-notify-0.7 to unity8-autopilot package.
    (LP: #1400437)

 -- Ubuntu daily release <ps-jenkins@lists.canonical.com>  Thu, 11 Dec 2014 13:25:44 +0000

unity8 (8.01+15.04.20141205-0ubuntu1) vivid; urgency=low

  [ CI Train Bot ]
  * Resync trunk

  [ Albert Astals ]
  * Replace Scopes Overview by the new Manage Dash (LP: #1386698,
    #1368670)

 -- Ubuntu daily release <ps-jenkins@lists.canonical.com>  Fri, 05 Dec 2014 10:55:50 +0000

unity8 (8.01+15.04.20141204-0ubuntu1) vivid; urgency=low

  [ Michael Terry ]
  * Import wizard code from ubuntu-system-settings.
  * Convert the welcome wizard from a separate executable into a qml
    plugin (with a small C++ plugin for support).
  * Add tests for welcome wizard.

 -- Ubuntu daily release <ps-jenkins@lists.canonical.com>  Thu, 04 Dec 2014 20:55:11 +0000

unity8 (8.01+15.04.20141202-0ubuntu1) vivid; urgency=low

  [ Michael Terry ]
  * Make sure that there is no window of opportunity for swiping away
    greeter before the lockscreen appears.
  * Don't allow dragging the greeter out from the left edge if it's
    hidden there. (LP: #1372952)

  [ Michał Sawicz ]
  * Move from Theme colour to direct UbuntuColors.orange for activity
    indicator and preview buttons

  [ Albert Astals ]
  * Use QImageReader not to load the image into memory twice (LP:
    #1384374)
  * Don't create the whole current scope delegates, just height * 3 (LP:
    #1384393, #1384374)
  * Make CroppedImageSizer async
  * Use ubuntu::connectivity::NetworkingStatus instead of
    QNetworkConfigurationManager
  * Compile with Qt 5.4 (LP: #1395636)

  [ Michael Zanetti ]
  * close previews and temp scopes on left edge/BFB (LP: #1391798)
  * make spread reversible (LP: #1368668, #1355284, #1368677)

  [ Andrea Cimitan ]
  * Different drag behaviour for not closable apps in spread (LP:
    #1368287)

  [ Daniel d'Andrada ]
  * Make UnityTestCase.touchFlick properly map event coordinates

 -- Ubuntu daily release <ps-jenkins@lists.canonical.com>  Tue, 02 Dec 2014 09:26:49 +0000

unity8 (8.01+15.04.20141125.2-0ubuntu1) vivid; urgency=low

  [ Michael Zanetti ]
  * improve snapping after dragging
  * Make the launcher BFB rounded on one end (LP: #1382596)
  * disable swipeToClose while some snapping is happening (LP: #1378938)
  * increase threshold and avoid jumping in SpreadDelegate dragging (LP:
    #1352842, #1350803)

  [ Ying-Chun Liu ]
  * Notifications should be on right side when wide. (LP: 1379384) (LP:
    #1379384)

  [ Albert Astals ]
  * Fix qml warnings
  * Fix some qmluitests

  [ Lars Uebernickel ]
  * Use Icon instead of StatusIcon

 -- Ubuntu daily release <ps-jenkins@lists.canonical.com>  Tue, 25 Nov 2014 13:54:47 +0000

unity8 (8.01+15.04.20141117-0ubuntu1) vivid; urgency=low

  [ josharenson ]
  * Return focus to the application after a tusted session overlay is
    closing. (LP: #1381292)

  [ Josh Arenson ]
  * Return focus to the application after a tusted session overlay is
    closing. (LP: #1381292)

  [ Albert Astals ]
  * Remove unused ResponsiveFlowView
  * Fix a few cmake warnings when running ./build.sh in a clean checkout

  [ Mirco Müller ]
  * Make sure non-square icons are not cropped. (LP: #1378417)

  [ Michael Terry ]
  * Drop the "EARLY ALPHA" scare label when running in testing mode.

  [ Michael Zanetti ]
  * unify Greeter and Lockscreen wallpaper again
  * hide quicklist when launcher hides (LP: #1387088)
  * Keep applications suspended while lockscreen is shown (LP: #1378126)
  * change spread background color to 111111

  [ Omer Akram ]
  * show password when tapped on the 'Show password' label, not just the
    checkbox. (LP: #1389832)

 -- Ubuntu daily release <ps-jenkins@lists.canonical.com>  Mon, 17 Nov 2014 13:48:33 +0000

unity8 (8.01+15.04.20141107.2-0ubuntu2) vivid; urgency=medium

  * No-change rebuild against Qt 5.3.2.

 -- Timo Jyrinki <timo-jyrinki@ubuntu.com>  Sat, 08 Nov 2014 13:50:11 +0200

unity8 (8.01+15.04.20141107.2-0ubuntu1) vivid; urgency=low

  [ Michael Terry ]
  * Skip second SIM unlock dialog if user presses Emergency Call on
    first one (LP: #1387925)

  [ Michael Zanetti ]
  * fix positive/negative answer order on the new swipe notification
    (LP: #1358343)
  * Update PageHeader to use new SDK api
  * antialias surfaces when in spread (LP: #1351559)

  [ Albert Astals ]
  * Remove Hud

  [ Mirco Müller ]
  * Replace ComboButton in snap-decision notifications, used for
    additional actions (> 3 actions), with custom widget immune to
    accidental taps. (LP: #1384730)

 -- Ubuntu daily release <ps-jenkins@lists.canonical.com>  Fri, 07 Nov 2014 14:33:02 +0000

unity8 (8.01+15.04.20141104-0ubuntu1) vivid; urgency=low

  [ Sebastien Bacher ]
  * Drop workaround, it's not needed and create issues for desktop-next
    (LP: #1387671)

  [ Albert Astals ]
  * Do not append integer to char *
  * Remove unused end() function
  * Update build.sh
  * Fix i18n

  [ Michael Zanetti ]
  * rework launcher quicklist visuals to fit new design (LP: #1368660)
  * Fix DBusVariant conversion for launcher emblems (LP: #1387261)
  * Fix desktop file encoding in launcher (LP: #1387083)
  * Add a hinting animation to indicate changes in the backend (LP:
    #1376707)

  [ Alberto Aguirre ]
  * Add audioRole to QtMultimedia mock
  * Add a plugin to take screenshots on vol up + vol down

  [ CI bot ]
  * Fix relative time formatter when using non-UTC timezone. (LP:
    #1378821)

  [ Leo Arias ]
  * Removed the tests for the alternate paths of the autopilot helpers.

  [ Nick Dedekind ]
  * Fix relative time formatter when using non-UTC timezone. (LP:
    #1378821)
  * Reset current item selection on deleted. (LP: #1378462)
  * Added timer to re-assert server value after indicator menu item
    activation. (LP: #1336715)

  [ Mirco Müller ]
  * Added dedicated swipe-to-act button for snap-decisions, which avoids
    accidental taps/button-presses. (LP: #1358343)

  [ Chris Gagnon ]
  * add missing unity-scope-click dependancy to unity8-autopilot package
    (LP: #1336276)

  [ Michael Terry ]
  * Don't lock phone if user tries to switch back to an active call.
    (LP: #1388156)

  [ Daniel d'Andrada ]
  * DirectionalDragArea: Update TODO comment in light of new events
  * TouchDispatcher: synthesize MouseButtonDblClick events

  [ Leonardo Arias Fonseca ]
  * Removed the tests for the alternate paths of the autopilot helpers.

 -- Ubuntu daily release <ps-jenkins@lists.canonical.com>  Tue, 04 Nov 2014 12:56:08 +0000

unity8 (8.01+15.04.20141030-0ubuntu1) vivid; urgency=medium

  [ Michael Terry ]
  * Provide 'passphrase' as a field of Components.Lockscreen
  * Fix a race between Qml loading and DBus registration that caused
    problems when jenkins tried to unlock the phone.
  * Set domain explicitly for the Dialogs component because the welcome
    wizard wants to import it. (LP: #1381731)
  * When greeter or lockscreen has focus, show active call panel. (LP:
    #1378872)

  [ Ted Gould ]
  * Set the default OOM score for the dash (LP: #1379786)

  [ Michał Sawicz ]
  * Revert lp:~unity-team/unity8/flickables-speed-workaround to avoid
    risk in RTM.
  * Updated behaviour for zoomable image, workaround for sourcesize (LP:
    #1333187)

  [ Michael Frey ]
  * Added a check for Proximity to determine if we show the lock screen.
    (LP: #1378012)

  [ Ying-Chun Liu ]
  * Add non-interactive code into GenericScopeView. (LP: #1384441)

  [ Mirco Müller ]
  * Also use modal nature of snap-decision notifications when
    greeter/lockscreen is shown. This fixes LP: #1378827. (LP: #1378827)

  [ Michael Zanetti ]
  * Make the launcher update on dconf changes (LP: #1376707)
  * exit spread on background tap (LP: #1368261)
  * Use an index instead of a scope id in DashCommunicator (LP:
    #1376044)

  [ Andrea Cimitan ]
  * Updated behaviour for zoomable image, workaround for sourcesize (LP:
    #1333187)

  [ Daniel d'Andrada ]
  * Make TouchGate synthesize QMouseEvents for mouse-based target items
  * Don't specify a distanceThreshold as it conflicts with
    hintDisplacment

 -- Ubuntu daily release <ps-jenkins@lists.canonical.com>  Thu, 30 Oct 2014 21:43:42 +0000

unity8 (8.00+15.04.20141030-0ubuntu1) vivid; urgency=low

  [ josharenson ]
  * Fix lp:1370240 by making stages interactive when a snap decision is
    dismissed. (LP: #1370240)

  [ Nick Dedekind ]
  * remove qml ownership confusion for caching unitymenumodels (LP:
    #1368856)
  * Implementation of expandable panel design (LP: #1368856)

  [ Albert Astals ]
  * CardAttributes: Specify column and row since the gridlayout gets
    confused sometimes (LP: #1381092)
  * Reset VerticalJournal until the cardTool settles (LP: #1381255)

  [ Mirco Müller ]
  * Added synchronous/confirmation notification support to unity8. (LP:
    #1232633)

  [ Michael Zanetti ]
  * Fix lp:1370240 by making stages interactive when a snap decision is
    dismissed. (LP: #1370240)
  * Drop all visual indication of "pinning" (LP: #1381054)

  [ Antti Kaijanmäki ]
  * Unlock all modems on boot. (LP: #1333121)

 -- Ubuntu daily release <ps-jenkins@lists.canonical.com>  Thu, 30 Oct 2014 10:51:17 +0000

unity8 (8.00+14.10.20141013.2-0ubuntu1) utopic; urgency=low

  [ Michael Terry ]
  * Don't show initial lockscreen during the edge demo. The user just
    set up their phone with a password, it's pointless to ask them
    again. (LP: #1358283)
  * Distinguish between incoming calls and other dialer-app opens. (LP:
    #1378218) (LP: #1378218)

  [ Andrea Cimitan ]
  * Fix flickable speed to be resolution independent, by subclassing
    components (LP: #1348557)

  [ Michał Sawicz ]
  * Fix the ShellWithPin test and some functionality.

  [ Albert Astals ]
  * Move Base.qml to DashCategoryBase
  * Fix first item positioning when m_clipItem->y() is not 0 (LP:
    #1251597)
  * Fix some small qml warnings

  [ Daniel d'Andrada ]
  * Add touch ownership logic on top of qt input handling

 -- Ubuntu daily release <ps-jenkins@lists.canonical.com>  Mon, 13 Oct 2014 15:43:03 +0000

unity8 (8.00+14.10.20141009.4-0ubuntu1) utopic; urgency=low

  [ Michał Sawicz ]
  * Rename datetime indicator in test

  [ Albert Astals ]
  * Close overview temp scope on show dash (LP: #1373819)
  * Enable QT_STRICT_ITERATORS
  * Make Base not clickable, since we don't use it in anywhere clickable
    (we only use it for Category delegates in the LVWPH) (LP: #1300709)
  * Hide preview if it was visible when going to a scope (LP: #1374548)
  * Remove contentScale variable

  [ Andrea Cimitan ]
  * Fix card implicitHeight when summary is declared, but its text is
    empty. Also fixes vertical journal height and clipping (LP:
    #1362160)
  * Redesign for pinned apps. Remove thindivider on top of ubuntu dash
    button (not needed anymore) (LP: #1377100)

  [ Ying-Chun Liu ]
  * Fix run_on_device.sh to let it run again.

  [ Nick Dedekind ]
  * Fixed indicator menu bindings to server toggle value broken by user
    interaction. (LP: #1336715)
  * Force rendering so we don't get stuck in "waitForRendering" loop in
    tests.

  [ Daniel d'Andrada ]
  * PhoneStage: focus the new topmost app after the current one closes
    itself (LP: #1375267)

  [ Michael Terry ]
  * Fix some security issues with the tablet greeter, which allowed the
    lockscreen to be bypassed. (LP: #1367715) (LP: #1367715)

  [ Michael Zanetti ]
  * scale down errorText label if necessary (LP: #1378848)

 -- Ubuntu daily release <ps-jenkins@lists.canonical.com>  Thu, 09 Oct 2014 14:05:54 +0000

unity8 (8.00+14.10.20141008-0ubuntu1) utopic; urgency=low

  [ Michael Zanetti ]
  * Dual SIM pin unlocking. Hook up the UI to the backend. (LP:
    #1267135)

  [ Antti Kaijanmäki ]
  * Dual SIM pin unlocking. Hook up the UI to the backend. (LP:
    #1267135)

  [ Ubuntu daily release ]
  * New rebuild forced

 -- Ubuntu daily release <ps-jenkins@lists.canonical.com>  Wed, 08 Oct 2014 09:41:32 +0000

unity8 (8.00+14.10.20141006-0ubuntu1) utopic; urgency=low

  [ Andrea Cimitan ]
  * Tweak card header to match the spec
  * Add preview image slideshow (LP: #1351537)

  [ Michał Sawicz ]
  * Cache more things in memory, so flicking scopes should be faster
    (LP: #1336724)
  * Tweak card header to match the spec
  * Save texture memory by limiting sourceSize (LP: #1338430)

  [ Ying-Chun Liu ]
  * Add attributes to Preview. (LP: #1282460)

  [ Albert Astals ]
  * Update pot
  * Cache more things in memory, so flicking scopes should be faster
    (LP: #1336724)
  * Save texture memory by limiting sourceSize (LP: #1338430)
  * Clip the settings list
  * Fix unlocking from the left again
  * Add wait_ makes tests more reliable

  [ Michael Zanetti ]
  * fix fading out the launcher instead of sliding it out on left-edge
    minimizing an app.
  * Make the DashCommunicator async and more flexible to handle a
    lifecycle-suspended dash (LP: #1339883)

  [ Michael Terry ]
  * Retry unlock-device script if it fails, as there is always a risk of
    a small race with boot-up. (LP: #1370644)
  * Add pull-to-refresh functionality to scopes. (LP: #1368336)

  [ CI bot ]
  * Resync trunk

 -- Ubuntu daily release <ps-jenkins@lists.canonical.com>  Mon, 06 Oct 2014 08:03:23 +0000

unity8 (8.00+14.10.20140930.2-0ubuntu1) utopic; urgency=low

  [ Alexandros Frantzis ]
  * Remove stale trusted socket before starting unity8 from upstart (LP:
    #1371597) (LP: #1371597)

  [ CI bot ]
  * Resync trunk

  [ Andrea Cimitan ]
  * Move activity indicator on top of keyboard (LP: #1354519)

  [ Gerry Boland ]
  * Cleanup: Remove unused member and fix small syntax error in
    OrientationLock

  [ josharenson ]
  * Fix lp:1367894 by correcting how the minute value is calculated in
    the panel. (LP: #1367894)

  [ Nick Dedekind ]
  * Fixed DefaultIndicatorPage test. Fixed warnings from test.

  [ Ying-Chun Liu ]
  * Remove maxLineCount in preview. (LP: 1328513) (LP: #1328513)

  [ Michael Terry ]
  * Fix some code that accidentally landed in trunk before it got
    cleaned up. The current code just has some duplication to it that
    should be unified.
  * Implement latest visual designs for passphrase lockscreen.
  * Make it easier to use the Lockscreen component from the welcome
    wizard.
  * Limit how much memory we reserve for the greeter background image,
    allowing giant images to appear correctly.

  [ Daniel d'Andrada ]
  * Add gdbTestComponentName build targets

 -- Ubuntu daily release <ps-jenkins@lists.canonical.com>  Tue, 30 Sep 2014 16:57:28 +0000

unity8 (8.00+14.10.20140926-0ubuntu1) utopic; urgency=low

  [ CI bot ]
  * Resync trunk

  [ Nick Dedekind ]
  * Visual changes for indicator RTM polishing (LP: #1329289)

  [ Ubuntu daily release ]
  * New rebuild forced

 -- Ubuntu daily release <ps-jenkins@lists.canonical.com>  Fri, 26 Sep 2014 19:12:39 +0000

unity8 (8.00+14.10.20140923-0ubuntu1) utopic; urgency=low

  [ Michael Zanetti ]
  * fix swiping away the launcher from the left edge
  * fix indicators AP test

  [ Florian Boucault ]
  * New Splash screen implementation that fakes real app

  [ Albert Astals ]
  * We need this in build-depends so that qmluitests pass in CI

  [ Daniel d'Andrada ]
  * New Splash screen implementation that fakes real app

  [ Michael Terry ]
  * Fix LC_ALL and test harder by making both manual runs of
    timeformattertest and the whole test suite use the same locale
    settings.

  [ CI bot ]
  * Resync trunk

 -- Ubuntu daily release <ps-jenkins@lists.canonical.com>  Tue, 23 Sep 2014 09:26:18 +0000

unity8 (8.00+14.10.20140918.3-0ubuntu1) utopic; urgency=low

  [ Michał Sawicz ]
  * Add -windowgeometry option to the Dash and drop any user-visible
    mentions of Dash
  * Dash: Fix issue when expanding a category and collapsing another one
    at the same time.

  [ Albert Astals ]
  * Dash: Fix issue when expanding a category and collapsing another one
    at the same time.
  * Make the categoryView invisible when we are in the preview mode (LP:
    #1341205)
  * Pixel pushing in the dash header (LP: #1365929)

  [ Ying-Chun Liu ]
  * Re-add restart button for power menu. (LP: 1358197) (LP: #1358197)

  [ Marcus Tomlinson ]
  * Don't show a preview if a null response is returned from
    scope.preview(result)

  [ Mirco Müller ]
  * Don't limit the number of text-lines for body-text. (LP: #1369438)

  [ Michael Zanetti ]
  * Don't hide launcher when nothing happens on long left edge swipes
    (LP: #1357333)
  * Rework LauncherBackend

  [ Michael Terry ]
  * When running qmluitests, make sure that they use LANGUAGE=C, fixing
    a test failure when running locally in the US.

  [ Daniel d'Andrada ]
  * Some ApplicationWindow test improvements

  [ Rodney Dawes ]
  * Check purchase state to determine if purchase was cancelled and hide
    progress. (LP: #1362622)

 -- Ubuntu daily release <ps-jenkins@lists.canonical.com>  Thu, 18 Sep 2014 21:26:42 +0000

unity8 (8.00+14.10.20140918-0ubuntu1) utopic; urgency=low

  [ Michael Zanetti ]
  * Focus first app if there are already some running when we're
    starting up (LP: #1339883)

  [ Michał Sawicz ]
  * Don't play empty urls in Notification.qml

  [ Daniel d'Andrada ]
  * Improve tst_Shell
  * Build without any warnings
  * Make tst_Card work from outside the source tree (LP:1359201) (LP:
    #1359201)

 -- Ubuntu daily release <ps-jenkins@lists.canonical.com>  Thu, 18 Sep 2014 09:44:06 +0000

unity8 (8.00+14.10.20140910.1-0ubuntu1) utopic; urgency=low

  [ Pete Woods ]
  * Disable OEM and Click scopes when system scopes are disabled

  [ CI bot ]
  * Resync trunk

  [ Pawel Stolowski ]
  * Set UNITY_SCOPES_NO_FAVORITES environment variable to make scopes
    plugin ignore favorite scopes and fix basic functionality of unity-
    scope-tool.

 -- Ubuntu daily release <ps-jenkins@lists.canonical.com>  Wed, 10 Sep 2014 08:53:57 +0000

unity8 (8.00+14.10.20140908.1-0ubuntu1) utopic; urgency=low

  [ Michał Sawicz ]
  * Use a single white pixel instead of the heavier checkers image.
  * Add support to unlock-device for the new adbd coming down the
    pipeline. Also fix autopilot tests and run scripts for that.
  * Make LVWPH non interactive while on header animation
  * Improve references to scope/scopeStyle in PreviewListView and
    PageHeader, add tests.

  [ Nick Dedekind ]
  * Support for nested prompt session. (LP: #1358388)

  [ Albert Astals ]
  * Remove unused hasAttributes variable
  * Disable dash overview if in temp scope preview
  * Block mouse events under scope overview bottombar (LP: #1362206)
  * Fix regression in focus handling due to SDK change
  * Fix warning 'Background.qml:81:21: Unable to assign bool to QUrl'
  * Fix launcher internationalization
  * Make swipe and home button press in the launcher dismiss the
    overview
  * GSV: Use proper variable since altnav renames
  * Fix some "Cannot read property 'luminance' of null" warnings
  * Make LVWPH non interactive while on header animation

  [ Mirco Müller ]
  * Implemented the needed visual updates on notifications requested by
    Design for RTM. (LP: #1348092)

  [ Michael Terry ]
  * Don't show greeter when screen turns off during a call, even if
    proximity sensor isn't active. (LP: #1347001)
  * Add support to unlock-device for the new adbd coming down the
    pipeline. Also fix autopilot tests and run scripts for that.

  [ Michael Zanetti ]
  * open the application when clicking on the title entry in the
    quicklist (LP: #1336380)
  * Don't animate x while dragging apps from the left edge (LP:
    #1360105)

  [ Diego Sarmentero ]
  * Reset button state on cancel (LP: #1362622)

 -- Ubuntu daily release <ps-jenkins@lists.canonical.com>  Mon, 08 Sep 2014 14:16:42 +0000

unity8 (8.00+14.10.20140903.1-0ubuntu1) utopic; urgency=low

  [ Nick Dedekind ]
  * Support for nested prompt session. (LP: #1358388)

 -- Ubuntu daily release <ps-jenkins@lists.canonical.com>  Wed, 03 Sep 2014 07:58:49 +0000

unity8 (8.00+14.10.20140828.1-0ubuntu1) utopic; urgency=low

  [ Michael Terry ]
  * Reverse default for the user option "allow launcher/panel in greeter
    when locked." And allow that property to be controlled by an
    AccountsService property. (LP: #1358340) (LP: #1358340)
  * With recent password support, we want to be able to unlock the
    device even with a password set. And we need to be able to do this
    once the new adbd lands. So I've added a DBus command to hide the
    greeter. This should be secure because all apps are constrained and
    if you're on the local session bus unconstrained, you already have
    access to anything you want.

 -- Ubuntu daily release <ps-jenkins@lists.canonical.com>  Thu, 28 Aug 2014 20:06:41 +0000

unity8 (8.00+14.10.20140827.2-0ubuntu1) utopic; urgency=low

  [ Michał Sawicz ]
  * Implement scope header customization options
  * Don't ignore empty attributes in CardAttributes.qml and improve its
    encapsulation (LP: #1355901)
  * Add support for preview button color customization. Deprecate
    support for action icons.
  * Add table preview widget
  * Make "See Less" get stuck at the bottom of the view
  * Support alternative navigation in the dash.
  * Add scope settings UI
  * Add scope favoriting support
  * Passcode, not PIN (LP: #1361114)

  [ Jussi Pakkanen ]
  * Use nullptr instead of NULL.

  [ Albert Astals ]
  * Add table preview widget
  * Make "See Less" get stuck at the bottom of the view
  * Support alternative navigation in the dash.
  * Make the PageHeaderLabelTest pass under valgrind

  [ Benjamin Zeller ]
  * Add support for scope:// url in the dash (LP: #1361349)

  [ Marcus Tomlinson ]
  * Handle the openScope signal in "tempScopeItem" (ScopesOverview.qml)
    as is done with "scopeItem" (Dash.qml) (LP: #1356410)

  [ Daniel d'Andrada ]
  * Make "See Less" get stuck at the bottom of the view

  [ Andrea Cimitan ]
  * Fix right padding on overlay card
  * Add scope settings UI

  [ Michael Zanetti ]
  * use a smaller asset for the app's dropshadow (LP: #1359157)

 -- Ubuntu daily release <ps-jenkins@lists.canonical.com>  Wed, 27 Aug 2014 15:37:05 +0000

unity8 (8.00+14.10.20140825.3-0ubuntu1) utopic; urgency=low

  [ Daniel d'Andrada ]
  * SpreadDelegate - properly transition between splash screen, surface
    and screenshot

  [ Michał Sawicz ]
  * Rename Ubuntu.Connectivity to Unity.Connectivity to avoid name clash

 -- Ubuntu daily release <ps-jenkins@lists.canonical.com>  Mon, 25 Aug 2014 13:10:57 +0000

unity8 (8.00+14.10.20140822-0ubuntu1) utopic; urgency=low

  [ Albert Astals ]
  * More stable dash overview tests
  * PreviewExpandable: "widgets" is a model, not an array

  [ Alberto Aguirre ]
  * Proxy inactivity timeout values from gsettings into Unity.Screen
    (LP: #1230345)

  [ Gerry Boland ]
  * Cancel open PAM interactions on shutdown - fixes hang on logout on
    desktop (LP: #1353041)

  [ Diego Sarmentero ]
  * Show progress bar on payment button click The payment process has a
    small delay before the UI comes up which might cause confusion. Show
    a progress bar with unknown value to indicate activity. (LP:
    #1354139)

  [ Mirco Müller ]
  * Made notification qml-test pass again by using Component.onCompleted
    instead of onOpacityChanged for the time being.

  [ Michael Zanetti ]
  * Implement new lockscreen designs

  [ Michael Terry ]
  * Show the SIM unlock dialog immediately after booting, and enable its
    emergency call button.
  * Always keep indicator/launcher locked state in sync with whether the
    user is authenticated. (LP:# 1357230) (LP: #1357230)
  * Allow logging into a desktop or tablet session again, by properly
    dismissing old PAM conversations. (LP: #1350878) In a desktop or
    tablet, we were accidentally starting two PAM conversations in
    sequence on startup. Which is a small bug; it shouldn't normally be
    a problem, since each new PAM conversation should kill the old
    one.But the way we were killing the old one was subject to a thread
    race condition. See, a PAM conversation thread won't exit until all
    its prompts are answered. And what we do when we kill a PAM
    conversation is to answer all prompts with empty strings.But it's
    possible that when we want to kill a PAM conversation that it hasn't
    actually gotten to the point of prompting us yet. And when those
    prompts do come through, we were treating them as prompts for the
    new PAM conversation.So I've changed the PAM conversation logic to
    include a pam_handle and compare the handle with the current handle
    when being prompted. If it's an old handle, we just dismiss the
    prompt with an empty string response.Oh, and I fixed the bug that
    caused two prompts on startup in the first place. (But we still need
    the above logic anyway, for when you switch users quickly.) (LP:
    #1350878)

  [ Martin Pitt ]
  * Mark for using language packs.

 -- Ubuntu daily release <ps-jenkins@lists.canonical.com>  Fri, 22 Aug 2014 09:29:41 +0000

unity8 (8.00+14.10.20140820-0ubuntu1) utopic; urgency=low

  [ CI bot ]
  * Resync trunk

  [ Nick Dedekind ]
  * Fixed CachedUnityMenuModel destruction unhinging indicators. (LP:
    #1328646)

  [ Mirco Müller ]
  * Temporarily disable any opacity-animation for notifications to
    unblock the train due to LP: 1354406. (LP: #1354406)

 -- Ubuntu daily release <ps-jenkins@lists.canonical.com>  Wed, 20 Aug 2014 20:03:55 +0000

unity8 (8.00+14.10.20140817-0ubuntu1) utopic; urgency=low

  [ CI bot ]
  * Resync trunk

  [ Michał Sawicz ]
  * Fix dash overview test and prevent crash in mock ApplicationInfo's
    d'tor. tryCompareFunction didn't work because .item threw.

 -- Ubuntu daily release <ps-jenkins@lists.canonical.com>  Sun, 17 Aug 2014 00:37:35 +0000

unity8 (8.00+14.10.20140815.1-0ubuntu1) utopic; urgency=low

  [ Michael Terry ]
  * Bring dialer to front on incoming call even when device is locked
    (LP: #1354532)

  [ CI bot ]
  * Resync trunk

  [ Michał Sawicz ]
  * Use palette's baseText for text colour in dash.
  * Update qmltypes definitions
  * Move PageHeader out of qml/Components into qml/Dash
  * Reshuffle and update dependencies
  * Fix cardtool test and make card creator output debugging info on
    errors.
  * Support previews for scopes in overview and hook up preview
    processing to activity indicator.
  * Fix notifications indicator title
  * Fix horizontal list activation and add test for it.

  [ Ying-Chun Liu ]
  * Add button colors and i18n for power off dialog. (LP: #1354506)

  [ Mirco Müller ]
  * Force plain-text rendering for summary- and body-text. (LP:
    #1335787)

 -- Ubuntu daily release <ps-jenkins@lists.canonical.com>  Fri, 15 Aug 2014 17:38:07 +0000

unity8 (8.00+14.10.20140814.1-0ubuntu1) utopic; urgency=low

  [ Michael Terry ]
  * Add --lightdm= argument to ./run.sh that lets developers choose
    which lightdm backend to use. Stop letting a user that is
    immediately denied via PAM into the shell by fixing some assumptions
    that a user which was not prompted was successfully authenticated.
    This is not a common situation, you'd have to manually change your
    PAM config. Fix a small console warning .
  * Make wrong-password handling much nicer by showing a pretty spinner
    while we wait for PAM, by improving the prompt text to match
    designs, by forcing the user to wait five seconds after every five
    failed attemps, and by supporting (but not yet enabling) an opt-in
    "factory-reset your phone after X failed attemps" feature.

  [ Michael Zanetti ]
  * bring back network caching in dash (LP: #1355729)

  [ Michał Sawicz ]
  * Add --lightdm= argument to ./run.sh that lets developers choose
    which lightdm backend to use. Stop letting a user that is
    immediately denied via PAM into the shell by fixing some assumptions
    that a user which was not prompted was successfully authenticated.
    This is not a common situation, you'd have to manually change your
    PAM config. Fix a small console warning .
  * Fix anchor in PreviewListView.qml.
  * Make wrong-password handling much nicer by showing a pretty spinner
    while we wait for PAM, by improving the prompt text to match
    designs, by forcing the user to wait five seconds after every five
    failed attemps, and by supporting (but not yet enabling) an opt-in
    "factory-reset your phone after X failed attemps" feature.
  * Add new horizontal list category layout. (LP: #1352226)
  * Fix qml tests - loader around PageHeader, more retries for selecting
    a scope and undefined attributes in mock overview scope.

  [ Leo Arias ]
  * Added autopilot helpers and tests for the launcher and dash icon.
  * Added an autopilot helper to click a scope item.
  * Added an autopilot test for focusing an app clicking the icon on the
    launcher.

  [ Mirco Müller ]
  * Allow ENTER/RETURN in a TextField to accept a snap-decision
    notification. (LP: #1305885)

 -- Ubuntu daily release <ps-jenkins@lists.canonical.com>  Thu, 14 Aug 2014 01:29:55 +0000

unity8 (8.00+14.10.20140811-0ubuntu1) utopic; urgency=low

  [ Andrea Cimitan ]
  * Add emblem support in dash cards.

  [ Michael Terry ]
  * Fix a variety of design nits with the current lockscreen: * disable
    indicators and launcher when locked * when reversing the direction
    of a greeter flick, treat it as a cancel * don't animate dots when
    changing the infographic data source * make cancelling a login
    nicer: * reduce the delay before greeter starts animating * show the
    greeter from the same side of the screen that it hid to * don't re-
    animate the infographic (LP: #1351027)

  [ Stephen M. Webb ]
  * enables the unity8 upstart job for desktop sessions (LP: #1353041)

  [ Albert Astals ]
  * Dash Overview (LP: #1317683)
  * GenericScopeView: On click only activate scope:// uris and
    clickscope items The rest of clicks result in a preview, also
    scope:// uris don't get a preview
  * Pass the scope search hint up to the search line

 -- Ubuntu daily release <ps-jenkins@lists.canonical.com>  Mon, 11 Aug 2014 19:03:41 +0000

unity8 (8.00+14.10.20140808-0ubuntu1) utopic; urgency=low

  [ CI bot ]
  * Resync trunk

  [ Nick Dedekind ]
  * Added application prompt surfaces to allow prompting application
    which have not yet created a surface.

 -- Ubuntu daily release <ps-jenkins@lists.canonical.com>  Fri, 08 Aug 2014 12:15:05 +0000

unity8 (8.00+14.10.20140806.1-0ubuntu1) utopic; urgency=low

  [ Michal Hruby ]
  * Work with the scopes-v4 branch + departments->navigation renaming

  [ Michał Sawicz ]
  * Hardcode art shape size for click scope local and predefined
    categories While at it, drop the fillmode of cards
  * Use the correct API in PageHeader. (LP: #1353048)
  * Refactor dash activity indicator. (LP: #1351539)

  [ Albert Astals ]
  * Dash Departments fixes Update maxHeight manually since it depends on
    the position of the item and its parents and it can't know when the
    binding has to be updated Make parent stuff non interactive when the
    department list is shown
  * PageHeader: when on search clip y-coordinates otherwise the
    background spills out when on search (LP: #1350398)
  * Dash: Implement OverlayColor support in Cards
  * Hardcode art shape size for click scope local and predefined
    categories While at it, drop the fillmode of cards
  * Make test_departments test more stable There's various
    DashDepartments on the dash, make sure we're working over the one
    that is on screen, otherwise clicks don't end up where they should
  * Work with the scopes-v4 branch + departments->navigation renaming
  * Fixes for dash as app Load i18n catalog Process command line options
    Add the posibility to have a mouse touch adaptor (LP: #1353351)
  * Implement the Expandable Preview Widget Now TextSummary is not
    expandable by itself anymore, you have to use it inside an
    Expandable to get the behaviour
  * Add test prefix to xml output, seems CI needs it

  [ Antti Kaijanmäki ]
  * Indicators: Adds new ModemInfoItem to be used with indicator-network
    (LP: #1329204)

  [ Michael Terry ]
  * When the edge demo is running, don't show the greeter if the screen
    is turned off. This avoids an odd interaction where parts of the
    greeter are disabled but the edge demo isn't visible until you slide
    the greeter away. (LP: #1283425)
  * Don't hardcode the phablet password in our testing script.

  [ Ying-Chun Liu ]
  * Add divider dots.

  [ Mirco Müller ]
  * Make sure the TextField of a snap-decision notification has the
    active focus upon creation, thus the osk shows up right away. (LP:
    #1346867)

  [ Andrea Cimitan ]
  * Add touchdown effect to dash cards.
  * Import Ubuntu.Components for preview image gallery to pick up
    default flicking speeds.

 -- Ubuntu daily release <ps-jenkins@lists.canonical.com>  Wed, 06 Aug 2014 19:40:05 +0000

unity8 (8.00+14.10.20140805-0ubuntu1) utopic; urgency=low

  [ Michael Zanetti ]
  * Split the dash from the shell into a separate app (LP: #1232687)

  [ Leo Arias ]
  * Update the autopilot tests to work with the new dash app.

  [ Daniel d'Andrada ]
  * Split the dash from the shell into a separate app (LP: #1232687)

 -- Ubuntu daily release <ps-jenkins@lists.canonical.com>  Tue, 05 Aug 2014 12:06:31 +0000

unity8 (8.00+14.10.20140731.1-0ubuntu1) utopic; urgency=low

  [ Gerry Boland ]
  * Fix the run.sh script - pretend to be running with qtmir and emit
    SIGSTOP at the right time

  [ Ying-Chun Liu ]
  * Implement Attribute UI. (LP: #1282460)

  [ Albert Astals ]
  * Hide search history popup as soon as you start typing As discussed
    with Mike and Saviq
  * Compile with for scopes-v3 unity-api
  * PageHeader: Unfocus search field when search entry is selected
  * Show search field if the search query changes
  * Test: Add a condition for art.height being > 0 means stuff has
    already been layouted a bit without it it can happen that we get 0
    for everything at startup and tests still pass
  * Remove leftover in test of an old headerless implementation

  [ Michael Zanetti ]
  * Drop Recent apps category from Dash (LP: #1281092)
  * update launcher count emblems to match new spec (LP: #1338984)

  [ Bill Filler ]
  * disable predictive text for dash search field (LP: #1340409)

  [ CI bot ]
  * Resync trunk

  [ Antti Kaijanmäki ]
  * DefaultIndicatorPage: use Loader status to determine the visible
    property. (LP: #1350555)

 -- Ubuntu daily release <ps-jenkins@lists.canonical.com>  Thu, 31 Jul 2014 16:51:01 +0000

unity8 (8.00+14.10.20140729.1-0ubuntu1) utopic; urgency=low

  [ Michael Terry ]
  * Check user's pin/password using PAM, instead of a plaintext keyfile.
    New build dependency: libpam0g-dev for phone unlock with PAM (LP:
    #1234983)

 -- Ubuntu daily release <ps-jenkins@lists.canonical.com>  Tue, 29 Jul 2014 23:36:30 +0000

unity8 (8.00+14.10.20140729-0ubuntu1) utopic; urgency=medium

  [ Gerry Boland ]
  [ Daniel d'Andrada ]
  * Re-architecture unity8 to use the QtMirCompositor library so that
    the Qt scenegraph renderer is used as the Mir compositor, and
    application surfaces are added to the QML scene as items.
    
  [ Michael Zanetti ]
  * Port phone right-edge spread code to use QtCompositor
  * Add right-edge spread animation for tablet

  [ Ubuntu daily release ]
  * New rebuild forced

 -- Ubuntu daily release <ps-jenkins@lists.canonical.com>  Tue, 29 Jul 2014 15:07:32 +0000

unity8 (7.90+14.10.20140725-0ubuntu1) utopic; urgency=low

  [ CI bot ]
  * Resync trunk

  [ Michał Sawicz ]
  * Fix the ap test for applications.

  [ Albert Astals ]
  * Use deleteLater instead of a direct delete We are seeing a crash in
    QQuickWindowPrivate::polishItems because LVWPH is deleting items to
    polish from it's updatePolish which means the set in
    QQuickWindowPrivate::polishItems may end up with some yet-to-
    process-but-now-deleted items. Switching to deleteLater fixes this

 -- Ubuntu daily release <ps-jenkins@lists.canonical.com>  Fri, 25 Jul 2014 10:47:34 +0000

unity8 (7.90+14.10.20140724.1-0ubuntu1) utopic; urgency=low

  [ Michael Zanetti ]
  * properly parent launcher items (LP: #1347902)

  [ Michał Sawicz ]
  * Move the PyDev project files to the root, supporting .py scripts
    outside of tests/autopilot. Add Autopilot Run and List launch
    configurations to easily support debugging in Eclipse. Use
    add_unity8_mock macro in the Telephony plugin.
  * Drop FilterGrid and refactor height animations in GenericScopeView.
    Also implement forced category expansion. (LP: #1326470)
  * Move expansion button from section header to category footer. (LP:
    #1261300)
  * Fix expect-sigstop enviroment variable name. (LP: #1346819)
  * Make headerless categories easier Instead of having no header
    category (which is a bit confusing since the LVWPH code was designed
    so that when a category has no header it is because it shares the
    category with the previous one) what we have for headerless
    categories is a header of height 0, this way everything works as it
    should and results in cleaner code in the LVWPH and in
    GenericScopeView
  * Add support for header links.
  * Add dash PageHeader styling.

  [ Albert Astals ]
  * Make headerless categories easier Instead of having no header
    category (which is a bit confusing since the LVWPH code was designed
    so that when a category has no header it is because it shares the
    category with the previous one) what we have for headerless
    categories is a header of height 0, this way everything works as it
    should and results in cleaner code in the LVWPH and in
    GenericScopeView

 -- Ubuntu daily release <ps-jenkins@lists.canonical.com>  Thu, 24 Jul 2014 20:41:29 +0000

unity8 (7.90+14.10.20140723.4-0ubuntu1) utopic; urgency=low

  [ thomas-voss ]
  * Explicitly select gcc version.

 -- Ubuntu daily release <ps-jenkins@lists.canonical.com>  Wed, 23 Jul 2014 15:32:41 +0000

unity8 (7.90+14.10.20140721.1-0ubuntu1) utopic; urgency=low

  [ Michael Terry ]
  * Allow running the dialer-app in emergency mode when the screen is
    locked.

  [ Michał Sawicz ]
  * Add missing nameOwner property to mock UnityMenuModel.

  [ Albert Astals ]
  * Fix name, There's nothing called pageHeader in this file

 -- Ubuntu daily release <ps-jenkins@lists.canonical.com>  Mon, 21 Jul 2014 14:57:08 +0000

unity8 (7.90+14.10.20140717.3-0ubuntu1) utopic; urgency=low

  [ Nick Dedekind ]
  * Added environment variable to upstart conf for mir trusted socket
  * Removed indicator menu dismissal on menu activation (LP: #1337771)

 -- Ubuntu daily release <ps-jenkins@lists.canonical.com>  Thu, 17 Jul 2014 16:35:52 +0000

unity8 (7.90+14.10.20140717.1-0ubuntu1) utopic; urgency=low

  [ Michał Sawicz ]
  * Only generate .qmltypes files manually, no need to do it build-time.
    It didn't work when cross-compiling either, and required builders to
    have otherwise unnecessary environment.
  * Fix CardCreator test. It got broken with a merge that got landed
    along side of it.

  [ Ying-Chun Liu ]
  * Add reboot/shutdown (LP: #1234062)

  [ Albert Astals ]
  * Make the departments test more stable

  [ Mirco Müller ]
  * Fixes gap at top of sim-unlock/fullscreen notification (point 1.),
    fixes blocking overlay if underlying UnityMenuModel vanishes from
    DBus (point 2.). The third bullet-point of the bug-report, lockup of
    shell-UI, could not be reproduced. (LP: #1308011)

  [ Michael Terry ]
  * Expose a new greeter DBus property, IsActive, which tells apps and
    indicators when the integrated-greeter screen is active. Useful for
    switching UI modes when the screen is locked.
  * Allow the session to bring up the greeter/lockscreen over DBus. The
    emergency dialer will need this support in order to cancel bringing
    it up.

  [ Michael Zanetti ]
  * Fixes gap at top of sim-unlock/fullscreen notification (point 1.),
    fixes blocking overlay if underlying UnityMenuModel vanishes from
    DBus (point 2.). The third bullet-point of the bug-report, lockup of
    shell-UI, could not be reproduced. (LP: #1308011)

 -- Ubuntu daily release <ps-jenkins@lists.canonical.com>  Thu, 17 Jul 2014 09:38:20 +0000

unity8 (7.90+14.10.20140714-0ubuntu1) utopic; urgency=low

  [ Michał Sawicz ]
  * Activate all results in click scope by default. (LP: #1341262)

  [ Mirco Müller ]
  * Added support for utilization of the ComboButton SDK-element for
    snap-decision notifications with many actions.

 -- Ubuntu daily release <ps-jenkins@lists.canonical.com>  Mon, 14 Jul 2014 18:20:25 +0000

unity8 (7.90+14.10.20140709.2-0ubuntu1) utopic; urgency=low

  [ Michal Hruby ]
  * Fix FTBFS when using latest unity-api.

  [ Michał Sawicz ]
  * Refactor carousel item activation.
  * Refactor ScopeItem into GenericScopeView.
  * Add initial support for scope customizations.
  * Make rating stars in PreviewReviewDisplay.qml non-interactive. (LP:
    #1337508)

  [ Nick Dedekind ]
  * Added active call hint A hint is displayed in the indicator panel
    when an call is active on the Telephony Serivce

  [ Albert Astals ]
  * We need to boostrap height also when we have 1 item ^_^ (LP:
    #1337408)
  * Add initial support for scope customizations.
  * CardCreator: Give a correct implicitHeight if we only have art The
    hasSubtitle change is really unrelated and not needed here, just
    sneaking it in to not create yet another review. (LP: #1330899)
  * Fake Scopes Plugin: Register PreviewModelInterface

  [ Michael Zanetti ]
  * make the launcher's drag'n'drop indicator more prominent (LP:
    #1332042)
  * make launcher items live having them non-live is not really required
    and reveals an issue in combination with UbuntuShape (LP: #1302761)
  * Fade out launcher in place instead of moving it to the left on long
    left edge swipes. (LP: #1332096)
  * update launcher icon glow as requested by design (LP: #1336725)
  * update header in dash to use the new header from the SDK (LP:
    #1335491)
  * fix testPreview with larger GRID_UNIT_PX values
  * clip the corner of pinned icons in the launcher as per new design
  * update launcher background according to latest design (LP: #1336314)
  * Update Launcher's home button design according to new spec. (LP:
    #1329331)

  [ CI bot ]
  * make launcher items live having them non-live is not really required
    and reveals an issue in combination with UbuntuShape (LP: #1302761)

 -- Ubuntu daily release <ps-jenkins@lists.canonical.com>  Wed, 09 Jul 2014 19:46:11 +0000

unity8 (7.90+14.10.20140707-0ubuntu1) utopic; urgency=low

  [ Nick Dedekind ]
  * Added support for TransferMenu

 -- Ubuntu daily release <ps-jenkins@lists.canonical.com>  Mon, 07 Jul 2014 11:40:59 +0000

unity8 (7.90+14.10.20140703.1-0ubuntu1) utopic; urgency=low

  [ Michał Sawicz ]
  * Initial code for a payment button widget, to handle purchasing apps
    from the click scope.

  [ Nick Dedekind ]
  * Moved [Message]MenuItemFacotory from Unity.Indicators plugin to qml
    folder.

  [ Albert Astals ]
  * EasingCurve: Initialize members
  * Fix valgrind warning by not emitting reset on model destructor That
    won't be supported until Qt 5.4 More info at https://bugreports.qt-
    project.org/browse/QTBUG-39780 Warning was ==16693== Invalid read of
    size 8 ==16693== at 0x72B19A0: QQmlContext::isValid() const
    (qqmlcontext.cpp:231) ==16693== by 0x736C82B:
    QQmlDelegateModelPrivate::emitChanges() (qqmldelegatemodel.cpp:1412)
    ==16693== by 0x7372AE6: QQmlDelegateModel::_q_modelReset()
    (qqmldelegatemodel.cpp:1463) ==16693== by 0x7397224:
    QQmlDelegateModel::qt_static_metacall(QObject*, QMetaObject::Call,
    int, void**) (moc_qqmldelegatemodel_p.cpp:196) ==16693== by
    0x739769E: QQmlDelegateModel::qt_metacall(QMetaObject::Call, int,
    void**) (moc_qqmldelegatemodel_p.cpp:292) ==16693== by 0x66379CC:
    QMetaObject::activate(QObject*, int, int, void**) (in
    /usr/lib/x86_64-linux-gnu/libQt5Core.so.5.3.0) ==16693== by
    0x65AEEFD: QAbstractItemModel::endResetModel() (in /usr/lib/x86_64-
    linux-gnu/libQt5Core.so.5.3.0) ==16693== by 0x23461EFD:
    FakeIndicatorsModel::unload() (fakeindicatorsmodel.cpp:53) ==16693==
    by 0x23461E13: FakeIndicatorsModel::~FakeIndicatorsModel()
    (fakeindicatorsmodel.cpp:34) ==16693== by 0x2345C073:
    QQmlPrivate::QQmlElement<FakeIndicatorsModel>::~QQmlElement() (in
    /home/tsdgeos_work/phablet/unity8/investigate_test_shell_crash/build
    dir/tests/mocks/Unity/Indicators/libIndicatorsFakeQml.so) ==16693==
    by 0x2345C0A3:
    QQmlPrivate::QQmlElement<FakeIndicatorsModel>::~QQmlElement()
    (qqmlprivate.h:106) ==16693== by 0x663636B:
    QObjectPrivate::deleteChildren() (in /usr/lib/x86_64-linux-
    gnu/libQt5Core.so.5.3.0) ==16693== Address 0x1862d448 is 8 bytes
    inside a block of size 16 free'd ==16693== at 0x4C2C2BC: operator
    delete(void*) (vg_replace_malloc.c:503) ==16693== by 0x72B21B8:
    QQmlContextData::destroy() (qqmlcontext.cpp:647) ==16693== by
    0x7293458: QQmlPrivate::qdeclarativeelement_destructor(QObject*)
    (qqmlengine.cpp:612) ==16693== by 0x6C0CADD:
    QQmlPrivate::QQmlElement<QQuickItem>::~QQmlElement()
    (qqmlprivate.h:105) ==16693== by 0x663636B:
    QObjectPrivate::deleteChildren() (in /usr/lib/x86_64-linux-
    gnu/libQt5Core.so.5.3.0) ==16693== by 0x663F0EB: QObject::~QObject()
    (in /usr/lib/x86_64-linux-gnu/libQt5Core.so.5.3.0) ==16693== by
    0x6BF64B5: QQuickItem::~QQuickItem() (qquickitem.cpp:2064) ==16693==
    by 0x6C0CAE5: QQmlPrivate::QQmlElement<QQuickItem>::~QQmlElement()
    (qqmlprivate.h:106) ==16693== by 0x663636B:
    QObjectPrivate::deleteChildren() (in /usr/lib/x86_64-linux-
    gnu/libQt5Core.so.5.3.0) ==16693== by 0x663F0EB: QObject::~QObject()
    (in /usr/lib/x86_64-linux-gnu/libQt5Core.so.5.3.0) ==16693== by
    0x6BF64B5: QQuickItem::~QQuickItem() (qquickitem.cpp:2064) ==16693==
    by 0x6C0CAE5: QQmlPrivate::QQmlElement<QQuickItem>::~QQmlElement()
    (qqmlprivate.h:106) (LP: #1332598)

  [ Michael Zanetti ]
  * drop launcher item spacing (LP: #1332022)
  * change wording in launcher quicklist (LP: #1332035)

  [ Alejandro J. Cura ]
  * Initial code for a payment button widget, to handle purchasing apps
    from the click scope.

  [ Rodney Dawes ]
  * Initial code for a payment button widget, to handle purchasing apps
    from the click scope.

  [ Renato Araujo Oliveira Filho ]
  * Create IndicatorsLight.qml component used to control indicator led.
    A blue led will pulse if the message indicator is blue and screen is
    off.

 -- Ubuntu daily release <ps-jenkins@lists.canonical.com>  Thu, 03 Jul 2014 14:47:46 +0000

unity8 (7.90+14.10.20140701.2-0ubuntu2) utopic; urgency=medium

  * debian/control: 
    list qtdeclarative5-ubuntu-ui-toolkit-plugin-gles as an alternative 
    choice, since provides are not versionned, should restore installability
    on amd64 and i386

 -- Sebastien Bacher <seb128@ubuntu.com>  Thu, 03 Jul 2014 13:26:38 +0200

unity8 (7.90+14.10.20140701.2-0ubuntu1) utopic; urgency=medium

  [ Michał Sawicz ]
  * Adapt to suru theme.

 -- Ubuntu daily release <ps-jenkins@lists.canonical.com>  Tue, 01 Jul 2014 15:10:35 +0000

unity8 (7.89+14.10.20140627-0ubuntu1) utopic; urgency=low

  [ Michael Terry ]
  * Fix path in launcher mock after moving our mock icons, to avoid a
    lot of "icon not found" warnings during qmluitests.
  * Fix the testMultiGreeter qmluitest. Incoming method variables are
    apparently read-only in Qt5.3. (LP: #1332488)

  [ CI bot ]
  * Resync trunk

  [ Michał Sawicz ]
  * Adapt scope mock to new api and quiet unused variable warnings.
  * Fix dynamic overlay height. (LP: #1334879)
  * Don't center items in CardVerticalJournal, kind of beats the
    purpose... Also don't bind unnecessarily.

  [ Ying-Chun Liu ]
  * Fix LP:1330957 Fix some failed test cases. (LP: #1330957)

  [ Albert Astals ]
  * Don't seem to need this waitForRendering And makes test fail in 5.3

 -- Ubuntu daily release <ps-jenkins@lists.canonical.com>  Fri, 27 Jun 2014 08:47:58 +0000

unity8 (7.89+14.10.20140624.1-0ubuntu1) utopic; urgency=low

  [ Alberto Aguirre ]
  * Update Powerd plugin and Shell.qml to accommodate changes in the
    display power state notification.

 -- Ubuntu daily release <ps-jenkins@lists.canonical.com>  Tue, 24 Jun 2014 17:11:08 +0000

unity8 (7.89+14.10.20140624-0ubuntu1) utopic; urgency=low

  [ Ying-Chun Liu ]
  * Add logout support. Reviewed by: Daniel d'Andrada (LP: #1302213)

 -- Ubuntu daily release <ps-jenkins@lists.canonical.com>  Tue, 24 Jun 2014 08:17:09 +0000

unity8 (7.89+14.10.20140623.1-0ubuntu1) utopic; urgency=low

  [ Michał Sawicz ]
  * Make so that fixedArtShapeSize actually fixes artShapeSize.

  [ Albert Astals ]
  * Add VerticalJournal integration to Dash/scopes/QML (LP: #1326467)
  * Make so that fixedArtShapeSize actually fixes artShapeSize.

  [ Mirco Müller ]
  * Added the frontend-part of sound-hint support for notifications with
    updated QML-tests.

 -- Ubuntu daily release <ps-jenkins@lists.canonical.com>  Mon, 23 Jun 2014 11:17:12 +0000

unity8 (7.89+14.10.20140619.3-0ubuntu1) utopic; urgency=low

  * New rebuild forced

 -- Ubuntu daily release <ps-jenkins@lists.canonical.com>  Thu, 19 Jun 2014 16:02:41 +0000

unity8 (7.89+14.10.20140619.2-0ubuntu1) utopic; urgency=low

  [ Albert Astals ]
  * Departments support (LP: #1320847)

 -- Ubuntu daily release <ps-jenkins@lists.canonical.com>  Thu, 19 Jun 2014 11:17:40 +0000

unity8 (7.89+14.10.20140616.1-0ubuntu1) utopic; urgency=low

  [ Pawel Stolowski ]
  * Extend the hack for click scope categories with the upcoming 'store'
    category: single-tap on results from the 'store' category should
    activate them, instead of requesting a preview. (LP: #1326292)

  [ Albert Astals ]
  * Drop the " Preview" suffix from Preview title As requested in
    https://bugs.launchpad.net/unity8/+bug/1316671 (LP: #1316671)

 -- Ubuntu daily release <ps-jenkins@lists.canonical.com>  Mon, 16 Jun 2014 14:43:01 +0000

unity8 (7.89+14.10.20140613-0ubuntu1) utopic; urgency=medium

  [ Michael Terry ]
  * Revert split greeter for now.  We will bring it back as an option
    for Desktop, but use a big hammer revert right now to get Touch back
    in shape.

  [ CI bot ]
  * Fix build problems. Reviewed by: Michael Terry (LP: #1328850)

 -- Ubuntu daily release <ps-jenkins@lists.canonical.com>  Fri, 13 Jun 2014 08:30:48 +0000

unity8 (7.88+14.10.20140606-0ubuntu1) utopic; urgency=low

  [ Michał Sawicz ]
  * Make lockscreen buttons translatable.

  [ Albert Astals ]
  * Correctly mark these functions as overrides
  * Remove connections to non existant signal
  * Better test name
  * Improvements for headerless categories LVPWH: No section name -> no
    header LVPWH: New hasSectionHeader context property for delegates
    GSV: Add topMargin if no hasSectionHeader (LP: #1326415)
  * Make tryVerticalJournal, tryHorizontalJournal and tryOrganicGrid
    work again

  [ Michael Zanetti ]
  * Don't crash when we get an invalid app from ApplicationManager (LP:
    #1309162)

  [ Andrea Cimitan ]
  * Workaround for lp1324159 (LP: #1322233, #1324159)

  [ CI bot ]
  * Resync trunk

  [ Florian Boucault ]
  * Application startup: changed splash rectangle to be black instead of
    white and added a neat little animation. (LP: #1124265)

 -- Ubuntu daily release <ps-jenkins@lists.canonical.com>  Fri, 06 Jun 2014 11:38:53 +0000

unity8 (7.88+14.10.20140603.1-0ubuntu1) utopic; urgency=medium

  [ Michael Terry ]
  * Bump version so ubuntu-touch-session can reference this one

 -- Ubuntu daily release <ps-jenkins@lists.canonical.com>  Tue, 03 Jun 2014 20:31:00 +0000

unity8 (7.87+14.10.20140603.1-0ubuntu1) utopic; urgency=low

  [ CI bot ]
  * Resync trunk

  [ Michał Sawicz ]
  * Move env setup past session init in greeter wrapper. (LP: #1325882)

 -- Ubuntu daily release <ps-jenkins@lists.canonical.com>  Tue, 03 Jun 2014 10:33:11 +0000

unity8 (7.87+14.10.20140530.1-0ubuntu3) utopic; urgency=medium

  * no change rebuild

 -- Oliver Grawert <ogra@ubuntu.com>  Mon, 02 Jun 2014 16:19:10 +0200

unity8 (7.87+14.10.20140530.1-0ubuntu2) utopic; urgency=medium

  * drop dbus-x11 dependency of unity8-greeter, it makes us end up with
    multiple session dbus daemons which breaks many AP tests in the lab

 -- Oliver Grawert <ogra@ubuntu.com>  Mon, 02 Jun 2014 14:50:59 +0200

unity8 (7.87+14.10.20140530.1-0ubuntu1) utopic; urgency=medium

  [ Michael Terry ]
  * Bump version for Breaks due to unity8-greeter
  * In split mode, determine whether the application identifiers in
    AccountsService are click packages or not, so we know the correct
    url prefix to use.
  * Start logrotate in the greeter's session.

 -- Ubuntu daily release <ps-jenkins@lists.canonical.com>  Fri, 30 May 2014 09:29:15 +0000

unity8 (7.86+14.10.20140527-0ubuntu1) utopic; urgency=low

  [ Andrea Cimitan ]
  * Passes to make tryCommand -qmljsdebugger=port:3768 to enable
    debug/profiling test apps
  * Fixes carousel shadow

  [ Michał Sawicz ]
  * Use dpkg-architecture, not gcc, to determine the machine triplet.

  [ Ying-Chun Liu ]
  * Fix ZoomableImage test failure. (LP: #1317254)

  [ Albert Astals ]
  * We don't need iconutils in this mock
  * Don't reserve space for mascot if no mascot is specified (LP:
    #1319343)
  * CardHeader is no more, remove stale line in CMakeLists.txt
  * GenericScopeViewTest: Wait a bit more Otherwise sometimes we end
    getting up the wrong delegate (maybe one that will be garbage
    collected?) (LP: #1322279)
  * Fix crash in organicgridtest

  [ Daniel d'Andrada ]
  * Remove Shell's underlay background image as it cannot be seen
    anymore Now that the Dash has its own, opaque, background, the
    underlay's background image can no longer be seen. So it's just a
    waste of resources to have it.

  [ Michael Terry ]
  * Use the same animation when dismissing a greeter slide from the
    launcher as from a normal greeter drag. (LP: #1316513)

  [ Michael Zanetti ]
  * enhance lockscreen add a retry indication label (e.g. 3 attempts
    left). add an additional label (e.g. phone number for multi sim).
    add a infoPopup (e.g. to display a warning for last retry). add min
    and max limit values. add tests for the above (LP: #1302050)

 -- Ubuntu daily release <ps-jenkins@lists.canonical.com>  Tue, 27 May 2014 07:47:11 +0000

unity8 (7.86+14.10.20140522-0ubuntu1) utopic; urgency=low

  [ Albert Astals ]
  * Use Interface classes from unity-api

 -- Ubuntu daily release <ps-jenkins@lists.canonical.com>  Thu, 22 May 2014 17:59:23 +0000

unity8 (7.86+14.10.20140519-0ubuntu1) utopic; urgency=low

  [ Ubuntu daily release ]
  * New rebuild forced

  [ Albert Astals ]
  * Use the new displayMargin feature Also port our DashViews to use
    same naming and behaviour + update tests

 -- Ubuntu daily release <ps-jenkins@lists.canonical.com>  Mon, 19 May 2014 07:35:51 +0000

unity8 (7.86+14.10.20140516.5-0ubuntu1) utopic; urgency=low

  [ Michal Hruby ]
  * Updated scope tool to create proper config files after recent
    libunity-scopes-api changes.

  [ Michał Sawicz ]
  * Refactor export_qmlfiles and export_qmlplugins to be more generic
    and clean up installed mocks.

  [ Albert Astals ]
  * Remove empty dirs
  * Set the tabbarmodel index as we do on real code It works better :D
    (LP: #1317255)

  [ Thomi Richards ]
  * Use new import location for ProcessSearchError in process_helpers
    script.

  [ Andrea Cimitan ]
  * Adds shadow for the carousel

  [ Daniel d'Andrada ]
  * Remove Revealer component It's not used anywhere anymore. It's been
    replaced by DragHandle.

  [ Andy Doan ]
  * unlock_device: support more complex reboot/wait cycles Currently
    this script only allows you to override how to "wait" on the device.
    This changes the logic to also support how you go about rebooting
    the device. This is handy for the ubuntu-emulator because adb-reboot
    is not currently supported. However, we also have a more
    sophisticated, fool-proof way we reboot/wait in the CI lab that
    would be nice to take advantage of:
    http://bazaar.launchpad.net/~ubuntu-test-case-dev/ubuntu-test-
    cases/touch/view/head:/scripts/reboot-and-wait

 -- Ubuntu daily release <ps-jenkins@lists.canonical.com>  Fri, 16 May 2014 18:46:32 +0000

unity8 (7.86+14.10.20140516.2-0ubuntu1) utopic; urgency=low

  [ CI bot ]
  * Resync trunk

  [ Michael Zanetti ]
  * support appid:// entries in gsettings schema and make
    findDesktopFile work with short-appid (LP: #1239750)

 -- Ubuntu daily release <ps-jenkins@lists.canonical.com>  Fri, 16 May 2014 12:32:40 +0000

unity8 (7.86+14.10.20140514.1-0ubuntu1) utopic; urgency=low

  [ Antti Kaijanmäki ]
  * Indicators/RootActionState: use g_variant_iter_loop to extract
    icons.

 -- Ubuntu daily release <ps-jenkins@lists.canonical.com>  Wed, 14 May 2014 11:43:55 +0000

unity8 (7.86+14.10.20140513-0ubuntu1) utopic; urgency=low

  [ Andrea Cimitan ]
  * Improve padding in Text preview widget. (LP: #1316683)

  [ CI bot ]
  * Resync trunk

  [ Nick Dedekind ]
  * Removed binding loop from Unity.Indicators.MenuContentActivator
    Change handler for QMLListProperty used by MenuContent.qml:
    menuActivator.content[index].active If we're already asking for the
    index, we know it exists already. No need to send a
    changeNotification on an implied creation.

  [ Josh Arenson ]
  * Implements usage-style documentation for unity8 executable. Fixes
    lp:1269282 (LP: #1269282)

  [ Albert Astals ]
  * Create specialized Card code in Javascript instead of having various
    copied&pasted files (LP: #1297197)

 -- Ubuntu daily release <ps-jenkins@lists.canonical.com>  Tue, 13 May 2014 08:34:02 +0000

unity8 (7.86+14.10.20140507.3-0ubuntu1) utopic; urgency=low

  [ Michał Sawicz ]
  * Remove HUD from the bottom edge. Again.

 -- Ubuntu daily release <ps-jenkins@lists.canonical.com>  Wed, 07 May 2014 11:14:30 +0000

unity8 (7.86+14.10.20140505-0ubuntu1) utopic; urgency=low

  [ Ted Gould ]
  * Provide a dbus interface for setting the count and countVisible
    properties. (LP: #1301400)

  [ Michał Sawicz ]
  * Pass env variables to initctl start.
  * Suffix .sh to our scripts and clean up debian/rules.
  * Adapt to Debian Qt package renames and drop unneeded Dee plugin
    dependency.

  [ Ying-Chun Liu ]
  * Add Zoomable Image for Preview widgets.

  [ Albert Astals ]
  * Remove support for Qt <= 5.2.1

  [ Mirco Müller ]
  * Implemented feature-request from Design for modal snap-decision
    notifications on the phone. See LP #1285712 (LP: #1285712)

  [ Andrea Cimitan ]
  * Make progressbas in preview widget big as the button

  [ CI bot ]
  * Resync trunk

 -- Ubuntu daily release <ps-jenkins@lists.canonical.com>  Mon, 05 May 2014 12:09:43 +0000

unity8 (7.86+14.10.20140502.6-0ubuntu1) utopic; urgency=low

  [ tpeeters ]
  * Adapt to new TabBar

  [ Tim Peeters ]
  * Adapt to new TabBar

 -- Ubuntu daily release <ps-jenkins@lists.canonical.com>  Fri, 02 May 2014 16:44:52 +0000

unity8 (7.86+14.10.20140429.2-0ubuntu1) utopic; urgency=medium

  [ Andrea Cimitan ]
  * Update upstart job to reflect latest unity-mir changes
  * Fix locale in qml tests and fixtimeformattertest (LP: #1301038)
  * Fix 1309135 (LP: #1309135)

  [ Michał Sawicz ]
  * Split out unity8-common package
  * Don't wait for indicator services to start, and drop Scope Tool's
    .desktop file. (LP: #1310172)

  [ Michael Terry ]
  * Stop clock from hiding when the 'show dash' button is pressed in
    greeter. (LP: #1308139)
  * Make swipe teases in the greeter more helpful and obvious (LP:
    #1267623)

  [ Nick Dedekind ]
  * Fixed datetime indicator appointment colour (LP: #1307048)

  [ Albert Astals ]
  * Improve Card creation time by adding loaders that make sure only
    what's needed is loaded (LP: #1297197)
  * CategoryDelegateRange: Fix condition for detecting overshooting
  * Make xvfbtests work in the DashView plugins
  * Fix binding loop in FilterGrid height

  [ Victor R. Ruiz ]
  * Move autopilot notification code to a helper method.

 -- Ubuntu daily release <ps-jenkins@lists.canonical.com>  Tue, 29 Apr 2014 15:21:33 +0000

unity8 (7.85+14.04.20140416-0ubuntu1) trusty; urgency=low

  [ Albert Astals ]
  * Fix last item X position Fixes clicking on the last item sometimes
    not working (LP: #1301871)
  * Use upstart in ./run Makes it so that you can use the lock button on
    the device without getting that nasty hwc crash
  * Remove AnimationControllerWithSignals.
  * Use the correct delegate base item for the Carousel test
  * Some simplification in DashContent Kill the ScopeDelegateMapper in
    favour of a simple if (that will eventually go away). Removal of all
    the fake scopes in the tests that added nothing of value to the
    tests. Removal of movementEnded signal that was unused. Removal of
    movementStarted and positionedAtBeginning signals that were being
    used as function calls. Rework DashContent tests so they what the
    function does what it is supposed to do instead of just making sure
    QML signals work .
  * Improve Card creation time by adding loaders that make sure only
    what's needed is loaded In my computer it goes from RESULT :
    qmltestrunner::benchmark_time:"cardTitleArtSubtitleMascotSummaryMode
    l": 3.217 msecs per iteration (total: 3,218, iterations: 1000)
    RESULT :
    qmltestrunner::benchmark_time:"cardTitleArtSubtitleMascotModel":
    1.647 msecs per iteration (total: 1,648, iterations: 1000) RESULT :
    qmltestrunner::benchmark_time:"cardTitleArtSubtitleModel": 1.514
    msecs per iteration (total: 1,515, iterations: 1000) RESULT :
    qmltestrunner::benchmark_time:"cardTitleArtModel": 1.471 msecs per
    iteration (total: 1,471, iterations: 1000) RESULT :
    qmltestrunner::benchmark_time:"cardArtModel": 1.447 msecs per
    iteration (total: 1,448, iterations: 1000) RESULT :
    qmltestrunner::benchmark_time:"cardTitleModel": 1.276 msecs per
    iteration (total: 1,276, iterations: 1000) to RESULT :
    qmltestrunner::benchmark_time:"cardTitleArtSubtitleMascotSummaryMode
    l": 2.916 msecs per iteration (total: 2,917, iterations: 1000)
    RESULT :
    qmltestrunner::benchmark_time:"cardTitleArtSubtitleMascotModel":
    1.504 msecs per iteration (total: 1,504, iterations: 1000) RESULT :
    qmltestrunner::benchmark_time:"cardTitleArtSubtitleModel": 1.060
    msecs per iteration (total: 1,061, iterations: 1000) RESULT :
    qmltestrunner::benchmark_time:"cardTitleArtModel": 1.052 msecs per
    iteration (total: 1,053, iterations: 1000) RESULT :
    qmltestrunner::benchmark_time:"cardArtModel": 0.727 msecs per
    iteration (total: 728, iterations: 1000) RESULT :
    qmltestrunner::benchmark_time:"cardTitleModel": 0.817 msecs per
    iteration (total: 818, iterations: 1000) (LP: #1297197)

  [ Allan LeSage ]
  * DashApps emulator get_applications should return a list ordered by
    visible y, x.

  [ Andrea Cimitan ]
  * Workaround for lp1301309 until fixes for palette in ui toolkit (LP:
    #1301309)

  [ Leo Arias ]
  * Reverted the change that returns application cards instead of
    titles.

  [ Nick Dedekind ]
  * Indicator services started by unity8 upstart configuration rather
    than manual emmision from indicator manager.

  [ Mirco Müller ]
  * Fix notification ap-test assertions.

  [ Michael Terry ]
  * Use new tablet and phone backgrounds from Design.

  [ Michael Zanetti ]
  * workaround the QTestLogger assertion issue with make tryXyz and our
    custom uqmlscene

 -- Ubuntu daily release <ps-jenkins@lists.canonical.com>  Wed, 16 Apr 2014 13:45:01 +0000

unity8 (7.85+14.04.20140415.2-0ubuntu1) trusty; urgency=low

  [ Michael Terry ]
  * When an application requests focus, handle it in Shell.qml by hiding
    the greeter and stopping any edge demo. (LP: #1227753)

  [ Leo Arias ]
  * Use subprocess.check_call when caling url-dispatcher, so an error
    will be raised if it fails.
  * Test application life cycle with fake apps, instead of messaging and
    address book.

 -- Ubuntu daily release <ps-jenkins@lists.canonical.com>  Tue, 15 Apr 2014 12:47:11 +0000

unity8 (7.85+14.04.20140410.1-0ubuntu1) trusty; urgency=medium

  [ Didier Roche ]
  * Resync trunk with previous revert upload

  [ Michał Sawicz ]
  * Set the Qt.ImhNoPredictiveText flag on wifi password field, fixes
    lp:1291575 (LP: #1291575)

  [ Albert Astals ]
  * Take into account the originY when specifying the delegate ranges
    Fixes bug #1300302 (LP: #1300302)

  [ CI bot ]
  * Resync trunk

  [ Allan LeSage ]
  * Swiping open an indicator must show its correct title--protect
    against lp:1253804 . (LP: #1253804)

  [ Alexander Sack ]
  * Fix TypeError: issue seen in system_integration autopilot test on
    image 279. (LP: #1303685)

  [ Bill Filler ]
  * Set the Qt.ImhNoPredictiveText flag on wifi password field, fixes
    lp:1291575 (LP: #1291575)

  [ Leo Arias ]
  * Added a search autopilot helper.

  [ Michael Terry ]
  * Provide a all-in-one script for getting a device to an unlocked
    state.

 -- Ubuntu daily release <ps-jenkins@lists.canonical.com>  Thu, 10 Apr 2014 10:03:31 +0000

unity8 (7.85+14.04.20140404.is.7.85+14.04.20140403.1-0ubuntu1) trusty; urgency=medium

  * Revert to previous version as it's linked to latest sdk change which
    is making gallery-app AP tests failing on the CI dashboard

 -- Didier Roche <didrocks@ubuntu.com>  Tue, 08 Apr 2014 13:53:47 +0200

unity8 (7.85+14.04.20140404-0ubuntu1) trusty; urgency=low

  [ Albert Astals ]
  * Adapt to new TabBar

 -- Ubuntu daily release <ps-jenkins@lists.canonical.com>  Fri, 04 Apr 2014 15:03:00 +0000

unity8 (7.85+14.04.20140403.1-0ubuntu1) trusty; urgency=low

  [ Michael Terry ]
  * Re-enable test_networkmanager_integration autopilot test on phone
    platforms

  [ CI bot ]
  * Resync trunk

  [ Leo Arias ]
  * Reverted the open_preview autopilot helper to return a Preview
    object.

  [ Albert Astals ]
  * If not running in Mir load the "fake" application manager (LP:
    #1301547)
  * Remove unused properties from DashRenderer

  [ Michael Zanetti ]
  * Fix tests after right edge merge. Drop old stages tests. Fix right
    edge tests if someone doesn't have the GRID_UNIT_PX exported. make
    GenericScopeView test more robust that broke because the ordering
    changed
  * add "make xvfbtestSomething" target to run qml tests in xvfb
  * make the "make test" commit hook work again

 -- Ubuntu daily release <ps-jenkins@lists.canonical.com>  Thu, 03 Apr 2014 10:38:53 +0000

unity8 (7.85+14.04.20140401.3-0ubuntu1) trusty; urgency=medium

  [ Michał Sawicz ]
  * Bump version to ensure incompatibility with previous Unity.Application
    implementations.
  * We'll only have the unity-mir and mock Ubuntu.Application plugins
    now, no need for mangling the import paths.

  [ Michal Hruby ]
  * Remove the albumart image provider. (LP: #1262711)
  * Don't reset search string after 2 seconds. (LP: #1297246)

  [ James Henstridge ]
  * Remove the albumart image provider. (LP: #1262711)

  [ Albert Astals ]
  * Carousel: Add test to make sure we only create the needed delegates
    and not more
  * LVWPH: Remove processEvents() call from updatePolish() It causes
    some reentrancy issues and in some times you end up in polishItems()
    with items that have been deleted because you called processEvents()
    This means i need a small tweak in itemGeometryChanged to not
    reposition items if we are inside a setContentHeight call and two
    small tweaks to tests since now things happen in a different order
    and numbers are different (though equivalent) (LP: #1297240)
  * Card.qml binding loops are gone. hooray \o/ Also made the aspect
    properties readonly

  [ Mirco Müller ]
  * A potential fix for "Cannot read property 'state' of null"-failure
    on Jenkins with the VisualSnapDecisionsQueue QML-test of
    notifications.

  [ Michael Terry ]
  * Pass user's preference for auto-brightness on to powerd. (LP:
    #1273174)

  [ Michael Zanetti ]
  * Registers a dummy QObject as QTestRootObject in uqmlscene in order
    to fix make trySomething with Qt 5.2.

 -- Ubuntu daily release <ps-jenkins@lists.canonical.com>  Tue, 01 Apr 2014 22:56:52 +0000

unity8 (7.84+14.04.20140327.1-0ubuntu2) trusty; urgency=medium

  * For now, have libunity-private depending on libunity-core-6.0-9 as the
    gsettings schema is here. The dependency wasn't direct and dropped from
    Touch image #271. Consequently, unity8 didn't start (gsettings
    segfaulting).
    Proper strategy will be to include the schema in another package to only
    pull it.

 -- Didier Roche <didrocks@ubuntu.com>  Tue, 01 Apr 2014 09:52:14 +0200

unity8 (7.84+14.04.20140327.1-0ubuntu1) trusty; urgency=low

  [ Michał Sawicz ]
  * Increase kill timeout so that crashes are not truncated.

  [ Ying-Chun Liu ]
  * Fix a small typo in LazyImage: scale -> scaleTo

  [ Albert Astals ]
  * Make geometry calls for autopilot work again -geometry is a internal
    Qt argument that only works for QWidget based apps Before it was
    being returned to us in -args but now it's eaten so we need to use a
    different one, -windowgeometry
  * Make "Recent" translatable and update pot file

  [ Mirco Müller ]
  * Make visual queue of (up to five) snap-decisions contract and expand
    according to visual design-spec.

  [ Michael Terry ]
  * Pass user's preference for auto-brightness on to powerd. (LP:
    #1273174)

  [ Michael Zanetti ]
  * allow executing a single test function example: make testShell
    FUNCTION="Shell::test_background"

 -- Ubuntu daily release <ps-jenkins@lists.canonical.com>  Thu, 27 Mar 2014 12:38:21 +0000

unity8 (7.84+14.04.20140324.4-0ubuntu1) trusty; urgency=low

  [ Michal Hruby ]
  * Change and extend the way non-installed scopes are started with the
    scope-tool.
  * Switch to new scope backend and apply required visual adaptations.
    (LP: #1294294)

  [ Gerry Boland ]
  * Switch to new scope backend and apply required visual adaptations.
    (LP: #1294294)

  [ Michał Sawicz ]
  * Fix rating input action to always be "rated", not dynamic. Based on
    http://developer.ubuntu.com/api/devel/ubuntu-14.04/cplusplus/unity-
    scopes/previewwidgets.html#rating-input
  * Switch to new scope backend and apply required visual adaptations.
    (LP: #1294294)

  [ Kevin Gunn ]
  * Switch to new scope backend and apply required visual adaptations.
    (LP: #1294294)

  [ Albert Astals ]
  * Switch to new scope backend and apply required visual adaptations.
    (LP: #1294294)
  * LVWPH: cull lost items lost items will be released on the next
    updatePolish cycle but meanwhile don't let them be visible

  [ Daniel d'Andrada ]
  * Switch to new scope backend and apply required visual adaptations.
    (LP: #1294294)

  [ Michał Karnicki ]
  * Switch to new scope backend and apply required visual adaptations.
    (LP: #1294294)

 -- Ubuntu daily release <ps-jenkins@lists.canonical.com>  Mon, 24 Mar 2014 16:10:24 +0000

unity8 (7.84+14.04.20140319.1-0ubuntu1) trusty; urgency=low

  [ Michał Sawicz ]
  * Work around bug #1293478 - make sure to send ints, not doubles for
    volume control. (LP: #1293478)

  [ Nick Dedekind ]
  * Fixed binding being cleared when manually changing slider value
    (lp#1283191). (LP: #1283191)

  [ Albert Astals ]
  * Fix indicators highlight position on 5.2 We need to take into
    account the list originX if we're using the list delegates x outside
    the list itself
  * LVWPH: Make sure m_firstVisibleIndex is correctly set on
    removeNonVisibleItems

 -- Ubuntu daily release <ps-jenkins@lists.canonical.com>  Wed, 19 Mar 2014 16:40:20 +0000

unity8 (7.84+14.04.20140317.2-0ubuntu1) trusty; urgency=low

  [ CI bot ]
  * Resync trunk

  [ Michał Sawicz ]
  * Revert disable-hud, we weren't ready to land it yet.

  [ Mirco Müller ]
  * The snap-decision AP-test for "incoming call"-case used the wrong
    objectName "notification0". It has to be "notification1".

 -- Ubuntu daily release <ps-jenkins@lists.canonical.com>  Mon, 17 Mar 2014 15:54:39 +0000

unity8 (7.84+14.04.20140314-0ubuntu1) trusty; urgency=low

  [ Michał Sawicz ]
  * Fix tests under Qt 5.2.
  * CardHeader improvements depending on background. Also drop prices,
    they need to be reworked into attributes.
  * Bring Cards closer to design
  * Add back the workaround for not being able scroll the image gallery
    Taken from AppPreview.qml (LP: #1281709)
  * Only allow searching when preview isn't open. (LP: #1282475)
  * Adds carousel dynamic switch

  [ Leo Arias ]
  * Update the url dispatcher test to use the fake app fixture from the
    toolkit.

  [ Albert Astals ]
  * Fix tests under Qt 5.2.
  * Workaround compiz/unity7 behaviour change/bug

  [ Michael Zanetti ]
  * Fix tests under Qt 5.2.
  * Disable HUD from the bottom edge.

  [ Andrea Cimitan ]
  * Adds carousel dynamic switch

  [ CI bot ]
  * Resync trunk

  [ Michał Karnicki ]
  * CardHeader improvements depending on background. Also drop prices,
    they need to be reworked into attributes.

 -- Ubuntu daily release <ps-jenkins@lists.canonical.com>  Fri, 14 Mar 2014 15:46:10 +0000

unity8 (7.84+14.04.20140307-0ubuntu1) trusty; urgency=low

  * New rebuild forced

 -- Ubuntu daily release <ps-jenkins@lists.canonical.com>  Fri, 07 Mar 2014 10:54:33 +0000

unity8 (7.84+14.04.20140306-0ubuntu1) trusty; urgency=low

  [ Bill Filler ]
  * Convert gallery and camera to click

  [ Michael Zanetti ]
  * Just disable HUD tests, without really disabling the HUD itself

  [ Sergio Schvezov ]
  * Convert gallery and camera to click

 -- Ubuntu daily release <ps-jenkins@lists.canonical.com>  Thu, 06 Mar 2014 16:45:46 +0000

unity8 (7.84+14.04.20140304-0ubuntu1) trusty; urgency=low

  [ Michael Terry ]
  * Ensure that the selected() signal is emitted by the greeter on
    startup, fixing the background on startup for the first user in
    tablet mode.

  [ Nick Dedekind ]
  * Remocked IndicatorModel to fix qt5.2.1 changes.

  [ Albert Astals ]
  * Initialize m_distance (LP: #1285385)
  * import Ubuntu.Components so we can use UbuntuAnimation

 -- Ubuntu daily release <ps-jenkins@lists.canonical.com>  Tue, 04 Mar 2014 11:43:04 +0000

unity8 (7.84+14.04.20140228-0ubuntu1) trusty; urgency=low

  [ Michał Sawicz ]
  * Fix CardHeader title font weight.
  * Delete stale sockets. (LP: #1285215)

  [ Dmitrijs Ledkovs ]
  * Ship python3 autopilot modules.

  [ Albert Astals ]
  * Cleanup DashContent Remove unused signals and properties

  [ Michał Karnicki ]
  * Take it easy on the logging.
  * Fix CardHeader title font weight.

  [ Nick Dedekind ]
  * Added ability to change indicator profile in shell (env
    UNITY_INDICATOR_PROFILE)

  [ Andrea Cimitan ]
  * Rename PreviewRating to PreviewRatingInput
  * Adds PreviewRatingDisplay

  [ Daniel d'Andrada ]
  * DirectionalDragArea: Reset status if disabled while dragging (LP:
    #1276122)

  [ Dimitri John Ledkov ]
  * Ship python3 autopilot modules.

 -- Ubuntu daily release <ps-jenkins@lists.canonical.com>  Fri, 28 Feb 2014 10:48:06 +0000

unity8 (7.84+14.04.20140221-0ubuntu1) trusty; urgency=low

  [ Michał Sawicz ]
  * Add card background support.
  * Increase the sidestage threshold.

  [ Jussi Pakkanen ]
  * Move downloads to their own threads so they don't muck about with
    the parent thread's event loop. (LP: #1240408)

 -- Ubuntu daily release <ps-jenkins@lists.canonical.com>  Fri, 21 Feb 2014 09:06:04 +0000

unity8 (7.84+14.04.20140218-0ubuntu1) trusty; urgency=low

  [ Michał Sawicz ]
  * Center-align title when it's alone in the header.

  [ Leo Arias ]
  * Prepare unity8 to the _uinput refactors in autopilot.

  [ Albert Astals ]
  * Progress Preview Widget
  * LWPH Fix crash from bug 1279434 (LP: #1279434)
  * Show the loading indicator of the screenshot in video playback

  [ Andrea Cimitan ]
  * Adds rating preview widget. Work on the rating widget

  [ Daniel d'Andrada ]
  * Make DirectionalDragArea work when rotated The drag gesture
    direction is in local coordinates, not in scene coordinates

  [ Michał Karnicki ]
  * Center-align title when it's alone in the header.

 -- Ubuntu daily release <ps-jenkins@lists.canonical.com>  Tue, 18 Feb 2014 11:41:58 +0000

unity8 (7.84+14.04.20140212-0ubuntu1) trusty; urgency=low

  [ Gerry Boland ]
  * Add InputFilterArea to sidestage handle to block input to mainstage
    app while moving sidestage (LP: #1275732)

  [ Leo Arias ]
  * On the autopilot helper to open a scope, wait for the dash content
    list to stop moving. (LP: #1277591)
  * Added a test to swipe out an application started by url-dispatcher.

  [ Nick Dedekind ]
  * Added a "-profile" option to the indicator-client to switch between
    indicator service profiles.
  * Fixed issue importing plugin qml files into qtcreator

  [ Albert Astals ]
  * Fix test_previewCycle
  * Don't move the list contentY unless there's a preview to show (LP:
    #1271676)
  * Add overlay to card. Fix implicit card height. .
  * PreviewHeader Is just a link of the widgetData with the CardHeader
  * Fix tst_Preview.qml
  * Scopes guys want the data back
  * Link the pageheader scope with the current scope So that the
    activity indicator on search works again (LP: #1279316)

  [ Andrea Cimitan ]
  * Add PreviewImage
  * Preview widget for video playback

  [ CI bot ]
  * Add overlay to card. Fix implicit card height. .

 -- Ubuntu daily release <ps-jenkins@lists.canonical.com>  Wed, 12 Feb 2014 15:15:03 +0000

unity8 (7.84+14.04.20140207.1-0ubuntu1) trusty; urgency=low

  [ Ted Gould ]
  * You can't tap anywhere

  [ Michał Sawicz ]
  * Wait for the indicator to appear.
  * Add CardTool to determine category-wide card properties based on the
    category template. Clean up test configurations, too.
  * Actions Preview Widget
  * Add Preview for new generation scopes.
  * Add overlay to card. Fix implicit card height. .

  [ Albert Astals ]
  * Basic ImageGallery widget for Previews Mostly a copy of the code
    used in AppPreview.qml but without the MouseArea hack that I'll wait
    to introduce until we start using this somewhere were it is needed
  * Actions Preview Widget

  [ Andrea Cimitan ]
  * First audio player widget for previews, with tests
  * Adds TextSummary preview widget

  [ Michał Karnicki ]
  * Add overlay to card. Fix implicit card height. .

  [ Michael Terry ]
  * Expand greeter demo support to include listing multiple users and
    specifying individual passwords and names.

 -- Ubuntu daily release <ps-jenkins@lists.canonical.com>  Fri, 07 Feb 2014 10:46:46 +0000

unity8 (7.84+14.04.20140204-0ubuntu1) trusty; urgency=low

  [ Michael Terry ]
  * Disable NM integration test, jenkins has a problem with it because
    logind isn't configured

  [ Ubuntu daily release ]
  * New rebuild forced

  [ Michał Sawicz ]
  * Add ubuntu-settings-components to build script. Revert workaround
    for bug #1268578, got fixed upstream. Drop GenericName from
    unity8.desktop. (LP: #1268578)
  * Improve Card and CardHeader layouts: anchor summary to art when no
    header. don't indent header when no mascot. reduce header and
    summary font sizes and weights. increase art shape radius .
  * Add doxygen-based documentation generator.
  * Add CardTool to determine category-wide card properties based on the
    category template. Clean up test configurations, too.
  * Move upstart kill timeout to the unity8 job itself.
  * Don't treat scope as active when preview open to inhibit model
    updates and reset processing on previewData changes. (LP: #1275832)

  [ Leo Arias ]
  * Added the DashPreview autopilot helper.

  [ Michał Karnicki ]
  * CardHeader mascot improvements.

 -- Ubuntu daily release <ps-jenkins@lists.canonical.com>  Tue, 04 Feb 2014 14:09:14 +0000

unity8 (7.84+14.04.20140130-0ubuntu1) trusty; urgency=low

  [ Michał Sawicz ]
  * Bring back libunity-mir1, it's dlopen'ed, so not linked to unity8,
    so not in shlibs.

 -- Ubuntu daily release <ps-jenkins@lists.canonical.com>  Thu, 30 Jan 2014 14:00:40 +0000

unity8 (7.84+14.04.20140129-0ubuntu1) trusty; urgency=low

  [ Nick Dedekind ]
  * Added Panel/VisibleIndicatorsModel for use with both indicator row &
    menuContent. This removes the need to hide indicators in the row and
    map inicator indexes between row & content. Fixes the indicator
    highlight line offset not bound by listView position.
  * Ported indicators to using ubuntu-settings-components

  [ Albert Astals ]
  * Prepend /sbin/ to initctl calls My phablet user does not have /sbin/
    in path and thus this calls fail
  * Call updateDelegateCreationRange when it's needed It depends on
    other variables than the ones we were using to call it, so need to
    call it if these change too Device manual test, go to apps scope,
    scroll down so that only part of the installed apps collapsed
    category is shown, expand it, see how previously some icons were not
    painted and now they are

  [ Mirco Müller ]
  * Fixed the failure of notification autopilot-test
    test_sd_incoming_call.

  [ Andrea Cimitan ]
  * Add AP test for policykit/network manager, which was causing issues
    with nested mir

  [ CI bot ]
  * Resync trunk

  [ Michał Karnicki ]
  * Don't display artShape when artImage source not set.
  * Fix FilterGrid rendering issues.

 -- Ubuntu daily release <ps-jenkins@lists.canonical.com>  Wed, 29 Jan 2014 16:11:20 +0000

unity8 (7.84+14.04.20140128-0ubuntu1) trusty; urgency=low

  [ Michal Hruby ]
  * Added unity-scope-tool, which will help when developing scopes.

  [ Michał Sawicz ]
  * Added unity-scope-tool, which will help when developing scopes.
  * Use full DashContent, not just GenericScopeView in ScopeTool.qml.
  * Bring Card and CardHeader over from new-scopes.
  * Work around bug #1268578. (LP: #1268578)
  * Drop unnecessary version dependencies.
  * Return null instead of undefined from findChild and
    findInvisibleChild.
  * Fix CardHeader and Card heights (empty Label does have non-zero
    height apparently). Also improve test robustness and reduce future
    diffs.

  [ Albert Astals ]
  * Do not assert if the item we are removing was not created yet
    (because e.g. it's not in the viewport).
  * Position correctly the pointer of the search history box .
  * Make test_filter_expand_expand less unstable in CI VMs Make sure
    header0 is the header0 we want to click On the CI VM stuff is a bit
    slower than on real hw and we were clicking in the wrong place.
  * Add TabBar to the Dash header navigation Changes this comes with: *
    DashBar at the bottom is gone * PageHeader doesn't have a Label
    anymore, it has the childItem property where you add which thing it
    has to contain * New: PageHeaderLabel mimics the old behaviour of
    PageHeader * The header of the LVWPH of GenericScopeView is now fake
    and only used for positioning. There is a single global floating
    header in DashContent (which is a PageHeader with a TabBar as
    childItem) * The GenericScopeView previewLoader and OpenEffect have
    been also moved to the DashContent so that the openEffect includes
    the floating header in the "animation" .
  * Introduce the HorizontalJournal.
  * If there are no items m_firstVisibleIndex has to be -1 .
  * Add some more documentation about tests to the CODING file.
  * Fixes to the journal cmake tests code * Output to the correct
    filename for the test * Don't output stuff from the tryXYZ targets.
  * Adapt to findChild return value changes .
  * Organic Grid for the Dash View.
  * Misc journal fixes Don't init *modelIndex to INT_MAX Makes no sense
    since we're not doing any qMin and the calling function also accepts
    any index >= 0 as valid so in some cases it may end up wanting to
    create an index that doesn't exist Don't refill if height() < 0,
    that gives bad ranges for from/to and the code gets confused .

  [ Michał Karnicki ]
  * Fix grid view column count.
  * Add test for minimum number of items in a carousel.

  [ Allan LeSage ]
  * Add stubs for indicators autopilot tests.

  [ Andrea Cimitan ]
  * Avoid input falling through notifications onto surfaces below, thus
    fixing LP: #1257312. (LP: #1257312)

  [ Leo Arias ]
  * Close the Touch devices after the tests. (LP: #1267600)
  * Added methods to scroll to other scopes on autopilot tests.
  * Added autopilot helpers for the app scope and the app preview.
    Install the fake scopes in order to use them on the tests. (LP:
    #1269114)
  * On autopilot helpers, wait for the scope category to appear.

  [ Nick Dedekind ]
  * Visual updates for indicator panel highlight and opening opacity.
  * Added inidcator tests for page & item factories.
  * Fixes visible indicator misalignment in indicator items/menus
    (lp#1264678). (LP: #1264678)

  [ Mirco Müller ]
  * Fixed the failure of notification autopilot-test
    test_sd_incoming_call.

  [ Michael Zanetti ]
  * clean up fullscreen notifications code.
  * import qml files into cmake, drop qmlproject.
  * also add qml files in tests directory.
  * Added autopilot helpers for the app scope and the app preview.
    Install the fake scopes in order to use them on the tests. (LP:
    #1269114)

  [ Michael Terry ]
  * Fix failure to build when using the ./build script with ninja-build
    installed. (LP: #1268525)
  * Point DBus-activated processes at unity8's MIR_SOCKET rather than
    the system socket.

  [ Daniel d'Andrada ]
  * DragHandle: Never restart hinting animation while still pressed (LP:
    #1269022)

  [ Bill Filler ]
  * fix for lp:1259294, turn off auto capitalization for wifi password
    field. (LP: #1259294)
  * disable predictive text in Dash search field as it interferes with
    built-in search (LP: #1273643)

 -- Ubuntu daily release <ps-jenkins@lists.canonical.com>  Tue, 28 Jan 2014 15:58:45 +0000

unity8 (7.84+14.04.20131220-0ubuntu1) trusty; urgency=low

  [ Michał Sawicz ]
  * Clean up root project file. Introduce include/ and qml/ and move
    files around to be where they fit, also adapt everything else to
    match.

  [ Michael Hall ]
  * Update CODING to reflect the fact that only 14.04 is supported
    currently.

  [ Christopher Lee ]
  * Make use of helpers in all tests. (LP: #1260860). (LP: #1260860)

  [ Nic ]
  * Added kill time 30 to unity8 override. Added install path. (LP:
    #1260379)

  [ Nick Dedekind ]
  * Added parser for strftime in TimeFormatter. Moved TimeFormatter to
    Utils plugin.

  [ Mirco Müller ]
  * Support fullscreen for special-case extended snap-decision of the
    pin-unlock dialog.

  [ Michael Zanetti ]
  * Change the default behaviour of the Lockscreen to have a variable
    PIN length, requiring the user to confirm with OK.

  [ Daniel d'Andrada ]
  * Update CODING with instructions on how to run tests.

  [ Dimitri John Ledkov ]
  * Fix cross-compilation.

  [ Albert Astals ]
  * Vertical journal Comes from lp:~aacid/+junk/verticalJournal.
  * Add code and tests for incremental inserting/removing from the end.

  [ Ubuntu daily release ]
  * Automatic snapshot from revision 603

 -- Ubuntu daily release <ps-jenkins@lists.canonical.com>  Fri, 20 Dec 2013 03:23:08 +0000

unity8 (7.84+14.04.20131212-0ubuntu1) trusty; urgency=low

  [ Michał Sawicz ]
  * Add PyDev project files for autopilot tests. Also tweak .bzrignore
    to not ignore generic Eclipse project definitions.
  * Retry unlocking the greeter three times.
  * Reduce code duplication and clean up CMakeLists and includes in
    indicator tests.

  [ Nick Dedekind ]
  * Replaced indicator page dynamic menuSelected binding with Connection
    to listview selectedIndex property. (LP: #1243146)
  * Indicators close when menu items are activated. (LP: #1238182)
  * Fixed up connections for changes to model data. (LP: #1253810)

  [ Albert Astals ]
  * dashItemSelected -> showDashHome Because we are not using the index
    at all in the upper layers.
  * Fix filtering colllapsing/expanding again Also the delegate creation
    range stuff flows up->down not down->up so rearrange the bindings.

  [ Ubuntu daily release ]
  * Automatic snapshot from revision 590

 -- Ubuntu daily release <ps-jenkins@lists.canonical.com>  Thu, 12 Dec 2013 21:41:19 +0000

unity8 (7.84+14.04.20131206.1-0ubuntu1) trusty; urgency=low

  [ Michal Hruby ]
  * Ensure DashContent's ListView's currentItem is set if the model is
    not empty.

  [ Michał Sawicz ]
  * Don't generate build-deps .deb twice and allow overriding
    QML2_IMPORT_PATH in ./run.

  [ Albert Astals ]
  * Remove unused Applications/ folder .
  * Implement an 'interface' for Dash Renderers.
  * Use deelistmodel's conversion method Instead of a copy of the code .
  * Remove icons we don't use .
  * Do not start apps or go to dash on demo If you are pulling the
    launcher out while in demo mode it doesn't make sense to let you
    start applications. Besides it locks you out because it starts the
    app and the demo is still not finished so you can't really use any
    of the edges to escape Bug #1233696. (LP: #1233696)
  * Add a test for the carousel showing the preview when being clicked .
  * Fix collapsing of categories not working and the
    expansion/collapsing animation +test.

  [ Timo Jyrinki ]
  * Depend on either Qt 5.2 or libqt5v8-5-private-dev.
  * qtdeclarative5-private-dev 5.0.2-6ubuntu5 now depends directly on Qt
    V8 private headers. The remaining "qtdeclarative5-private-dev"
    dependency is enough now both when compiling against 5.0.2 or 5.2.

  [ Pete Woods ]
  * Handle optional parameterized action properties. (LP: #1256258)

  [ Andrea Cimitan ]
  * Implement an 'interface' for Dash Renderers.

  [ Michael Zanetti ]
  * Added music preview.
  * rename some parameters from desktopFile to appId as scopes are now
    changed to give us the appId.
  * unhardcode launcher's search paths for .desktop files.
  * Enable teasing of the phone greeter even though we have a
    lockscreen.
  * check if variant is valid to avoid asserting in debug mode when the
    connection to AccountsService doesn't work for some reason .

  [ Michael Terry ]
  * Add the DBus greeter API from the desktop greeter into the unity8
    greeter.

  [ Daniel d'Andrada ]
  * Dash: disable close mode when you click outside app thumbnails To
    leave the termination mode you can now just mouse/touch press
    anywhere outside the running applications' thumbnails The other way,
    which still works, is long-pressing a thumbnail once more. (LP:
    #1193414)

  [ Ubuntu daily release ]
  * Automatic snapshot from revision 579

 -- Ubuntu daily release <ps-jenkins@lists.canonical.com>  Fri, 06 Dec 2013 13:15:57 +0000

unity8 (7.84+14.04.20131128.2-0ubuntu1) trusty; urgency=low

  [ Michal Hruby ]
  * Depend on the separate scopes plugin
  * Move the BottomBar* DBus communicator to the Utils plugin.

  [ Michał Sawicz ]
  * Wait for DashHome to be available in tst_Shell. (LP: #1254898)
  * Use plugindir from unity-shell-api.pc.
  * Expect stop in upstart job and raise in case of surfaceflinger. (LP:
    #1239876)

  [ Albert Astals ]
  * Fix time test in Qt 5.2 Make factors an array instead of a
    object/dict Objects/dicts are unordered by definition, it happened
    that Qt 5.0 gave them in the orrder we wanted, but with Qt 5.2 is
    failing, and we don't even need the "key", so array works as well
    :).
  * Test that the dash hswipe is disabled while the inner stuff is
    moving .
  * Skip restMaximizeVisibleAreaMoveUpAndShowHeader, it's causing too
    many failed runs And we are confident it's failing because of the
    suboptimal scenegraph run in 5.0.x.
  * Make Dash::test_show_scope_on_load more robust If we are testing
    showScopeOnLoaded make sure we force a scope reload after we set it,
    otherwise it may just happen that the scope has already been loaded
    and the expectaction that we'll change the list to it is just wrong.
  * Dash renderer signals: No need to pass the model up and down Whoever
    is listening to the signal has access to the item that emits the
    signal and has the model right there accessible if needs it.
  * LVWPH: Fix header going bad when setContentHeight ends up moving the
    viewport How to reproduce the bug easily without the patch: * In the
    Dash Home, search for london * Scroll to the bottom * Start moving
    to the apps scope very slowly * At around 3/4 of the move you'll see
    the header in the home scope went to a bad position * Go back to the
    Dash Home. (LP: #1237942, #1246351)
  * Remove unused AppInfo and VideoInfo files .
  * Kill unused ApplicationsFilterGrid.qml .
  * Unify ScopeView and GenericScopeView .
  * Fix header getting lost as per bug 1245824. (LP: #1245824)
  * Remove unused Time.js and its test .
  * Do not include the QtQml megaheader Include only qqml.h which is
    what we need in these files.
  * Don't do stuff if our parent context is gone We'll be gone soon too
    (and crash probably) so don't do anything. This looks a bit like a
    workaround, wait for 5.2 better painting/dispatching loop to see if
    this is not needed anymore, we find a better way to do it, or we
    decide this is fine.

  [ Lars Uebernickel ]
  * Allow setting different indicator positions for different profiles.

  [ Mirco Müller ]
  * Added checkbox for toggling between echo-modes of password-
    entryfields in ext. snap-decisions.
  * Fixes bug #1200569. (LP: #1200569)

  [ Andrea Cimitan ]
  * Switch to application scope when a dash swipe is taking place and an
    app is on foreground. (LP: #1231996)
  * Shifts wallpaper rendering for greeter lockscreen to be inline with
    shell. (LP: #1231731)
  * Dinamically load the Carousel/Filtergrid with more than 6 items.
    (LP: #1226288, #1234105)
  * Removes Math.js and its usage. Use SDK ones.

  [ Gerry Boland ]
  * DragHandle: javascript argument name clashes with local variable.
    Yes it works, but is a little unsafe.

  [ Nick Dedekind ]
  * Added UnityMenuModel submenu row removal awareness in
    UnityMenuModelStack.
  * Round indicator widget icon/label width up to closest gu for
    alignment. (LP: #1236267)
  * Indicator re-select by dragging from top when fully opened. (LP:
    #1213164)
  * Fixed a race condition causing search history popup to show up when
    it shouldn't. (LP: #1249369)

  [ Christopher Lee ]
  * Unity8 tests now make use of the helper functions (added in the pre-
    req branch) so that the helper functions are tested as part of daily
    business.

  [ Daniel d'Andrada ]
  * Improve DirectionalDragArea Removed Rejected status, simplifying
    state machine. Added compositionTime property. Multi-finger
    scenarios are better handled now. Refactored TimeSource in
    Ubuntu.Gestures plugin. Added an easy way to debug
    DirectionalDragArea by having switchable debug prints. Updated tests
    to also simulate the passage of time. Use touch point scene
    coordinates for gesture recognition so that moving the.
    DirectionalDragArea (as in a hinting DragHandle) won't affect it.
    (LP: #1228336)
  * Add right-edge drag hinting to Greeter To match with the existing
    teasing animation when you tap on the right half of the Greeter.
    Also has the side benefit of making the code look a bit nicer.
  * Refactor Ubuntu.Gesture tests to share common logic Take the common
    part out of tst_DirectionalDragArea and put it into a separate base
    class, GestureTest, so that it can be shared with other, future,
    tests. In CMakeLists.txt, create a macro out of DirectionalDragArea
    build script to be used by future tests with similar requirements
    and structure. Also add the "m_" prefix to member variables.
  * Remove dead code from Utils plugin They are not being used anywhere.

  [ Michael Terry ]
  * Make EdgeDemoOverlay test more reliable by testing for what we
    really care about, not an indirect indicator of it. (LP: #1248232)
  * Explicitly set MIR_SOCKET for other upstart jobs, rather than
    relying on the default socket, since that won't work once we move to
    a nested Mir.

  [ Michael Zanetti ]
  * don't add margins to RunningApplicationTile's label. (LP: #1245482)
  * allow SIM PIN entry to have a variable pin length (by adding a done-
    button). (LP: #1240561)
  * fix launcher wording for pinning actions. (LP: #1240891)
  * fix preview background positioning don't explicitly take originY
    into account as it's already in there implicitly. make sure we don't
    split the openeffect in a place where it can be covered by the
    header.
  * fix album artwork containing / in the name. (LP: #1237829)
  * small launcher tweaks fix fakeDragItem's initial position to match
    with real item. remove UbuntuShape's border glow. .
  * drop all references to LighDM from the Lockscreen This should make
    it generic enough to allow reusing it for SIM PIN entry .

  [ Omer Akram ]
  * make the non working code in the screen unlocker helper work.

  [ Nicolas d'Offay ]
  * Pushed up the z order of the clock in GreeterContent. (LP: #1233146)
  * Search history is now persistent across all scopes and remains in
    QML. (LP: #1226221)

  [ Ubuntu daily release ]
  * Automatic snapshot from revision 556

 -- Ubuntu daily release <ps-jenkins@lists.canonical.com>  Thu, 28 Nov 2013 18:09:17 +0000

unity8 (7.83+14.04.20131106-0ubuntu1) trusty; urgency=low

  [ Andrea Cimitan ]
  * Place ShaderEffectSource of UbuntuShapeForItem under the Shape Item.
    (LP: #1239317)

  [ Omer Akram ]
  * test: make sure the search indicator hides when an app has focus.

  [ Nick Dedekind ]
  * Fixed indicator slider menu item alignment to label field and icon.
    (LP: #1240756)

  [ chris.gagnon ]
  * Update to autopilot 1.4.

  [ Ubuntu daily release ]
  * Automatic snapshot from revision 500

 -- Ubuntu daily release <ps-jenkins@lists.canonical.com>  Wed, 06 Nov 2013 03:37:02 +0000

unity8 (7.83+14.04.20131105.1-0ubuntu1) trusty; urgency=low

  [ Michał Sawicz ]
  * Implement switching between previews by swiping. (LP: #1220651,
    #1088572)

  [ Nick Dedekind ]
  * Faster loading of indicator menus. (LP: #1226650)

  [ Albert Astals ]
  * Make sure we have ssh started when we need it .
  * Fix a few warnings in DashContent.qml on shutdown
    Dash/DashContent.qml:119: TypeError: Cannot read property
    'previewShown' of null Dash/DashContent.qml:120: TypeError: Cannot
    read property 'moving' of null .
  * Don't use deprecated Panel methods.

  [ Christopher Lee ]
  * Adds an easy to consume function that attempts to unlock the unity
    greeter. (LP: #1240261)

  [ Lars Uebernickel ]
  * Indicators: add TimeFormatter and use it in the messaging menu This
    component can be used to turn a timestamp and a format string into a
    string with the corresponding time and format. The string will
    change whenever the timezone changes. (LP: #1236413)

  [ Andrea Cimitan ]
  * Allow drag over bounds, but not overshoot. (LP: #1204300)
  * Threshold to activate the left edge swipe to reveal dash is now 26
    GU. (LP: #1236286)

  [ Michael Zanetti ]
  * replace the launcher quicklist's Popover with an own quicklist
    implementation The Popover probably won't ever support what the
    launcher needs.
  * Implement switching between previews by swiping. (LP: #1220651,
    #1088572)
  * don't trigger the greeter teasing during a movement of the greeter.

  [ Ubuntu daily release ]
  * Automatic snapshot from revision 495

 -- Ubuntu daily release <ps-jenkins@lists.canonical.com>  Tue, 05 Nov 2013 12:22:04 +0000

unity8 (7.83+14.04.20131031-0ubuntu1) trusty; urgency=low

  [ Michał Sawicz ]
  * Use setenv as early as possible to avoid setenv and getenv clashing
    in multi-threaded situations. (LP: #1240866)

  [ Ubuntu daily release ]
  * Automatic snapshot from revision 482

 -- Ubuntu daily release <ps-jenkins@lists.canonical.com>  Thu, 31 Oct 2013 20:10:56 +0000

unity8 (7.83+14.04.20131028.1-0ubuntu1) trusty; urgency=low

  * New rebuild forced
  * Automatic snapshot from revision 480

 -- Ubuntu daily release <ps-jenkins@lists.canonical.com>  Mon, 28 Oct 2013 22:42:07 +0000

unity8 (7.83+14.04.20131028-0ubuntu1) trusty; urgency=low

  [ Andrea Cimitan ]
  * Fix 1195349 by counting drawbuffer on the newContentX logic of the
    carousel When we changed carousel from repeater to listview, we
    added drawbuffer. this breaks the logic of newContentX, which was
    considered disabled and set to -1. The correct disabled value now
    has to take into account the drawbuffer. (LP: #1195349)

  [ Christopher Lee ]
  * Checks both then env and upstart env for the currently set
    XDG_DATA_DIRS so they can be set correctly for the test.

  [ Ubuntu daily release ]
  * Automatic snapshot from revision 479

 -- Ubuntu daily release <ps-jenkins@lists.canonical.com>  Mon, 28 Oct 2013 03:08:59 +0000

unity8 (7.83+13.10.20131016.2-0ubuntu1) saucy; urgency=low

  [ Loïc Minier ]
  * Merge ~lool/unity8/drop-setcap-conf. Drop unity8-setcap.conf as this
    breaks desktop installs (no boot-hook event is emitted, boot
    stalls); add maintscript snippet to rm_conffile on upgrades; this
    boot-hook is now shipped under a different name in lxc-android-
    config.

  [ Michał Sawicz ]
  * Ship a camera-app.desktop file and use a custom XDG_DATA_DIRS for
    testing.

  [ Ubuntu daily release ]
  * Automatic snapshot from revision 472

 -- Ubuntu daily release <ps-jenkins@lists.canonical.com>  Wed, 16 Oct 2013 23:15:48 +0000

unity8 (7.83+13.10.20131016.1-0ubuntu1) saucy; urgency=low

  [ Diego Sarmentero ]
  * Disable Preview interaction until the scope responds.

  [ Albert Astals ]
  * Hide placeholder notification.

  [ Ubuntu daily release ]
  * Automatic snapshot from revision 469

 -- Ubuntu daily release <ps-jenkins@lists.canonical.com>  Wed, 16 Oct 2013 17:29:36 +0000

unity8 (7.83+13.10.20131016-0ubuntu1) saucy; urgency=low

  [ Loïc Minier ]
  * Add upstart job to copy unity8 to a new tmpfs, setcap it, and bind-
    mount it back; this is an ugly hack to set CAP_SYS_RESOURCE until we
    have a root-helper for it.

  [ Michal Hruby ]
  * Enable definition of scope back references in overridden results.

  [ Ubuntu daily release ]
  * Automatic snapshot from revision 466

 -- Ubuntu daily release <ps-jenkins@lists.canonical.com>  Wed, 16 Oct 2013 11:29:52 +0000

unity8 (7.83+13.10.20131015.4-0ubuntu1) saucy; urgency=low

  [ Michał Sawicz ]
  * Replace ubuntu-touch-session's unity8.conf upstart job.
  * Revert r440 that made the dash collapse animation worse, rather than
    better.

  [ om26er@ubuntu.com ]
  * close the app only when the close button is tapped, not the entire
    thumbnail

  [ Nick Dedekind ]
  * Added missing Unity.Indicator mock objects causing qmltests to fail.
    Approved by: Michał Sawicz.

  [ Christopher Lee ]
  * Launch unity8 for autopilot with upstart, and bring unity8 session
    over from session-manager-touch.

  [ Pawel Stolowski ]
  * Temporarily disable category_order changed signal handling.

  [ Daniel d'Andrada ]
  * OSKController area shouldn't cover the indicators' bar Since ubuntu-
    keyboard surface area doesn't cover the indicators' bar,
    OSKController should follow suit. Otherwise the OSKContoller's
    internal InputFilterArea (and others) wouldn't perfectly overlap the
    graphical keyboard rendered by ubuntu-keyboard (i.e. the opaque part
    of ubuntu-keyboard's surface).

  [ Michael Zanetti ]
  * Initialize initialHeight/Width to height/width depending on scaleTo
    add checks for initialWidth/Height in the tests change sizes in
    tests to something else than the default for initialWidth/Height in
    order to catch failures there more easily

  [ Omer Akram ]
  * Only show search indicator while the Dash is focued.
  * Add 2dp left margin for music and video tiles' title.

  [ Nicolas d'Offay ]
  * Changed Infographics to use Ubuntu font.

  [ Ubuntu daily release ]
  * Automatic snapshot from revision 463

 -- Ubuntu daily release <ps-jenkins@lists.canonical.com>  Tue, 15 Oct 2013 11:05:04 +0000

unity8 (7.82+13.10.20131011.2-0ubuntu1) saucy; urgency=low

  [ Michał Sawicz ]
  * Work around Mir not delivering input to shell after restart, if the
    device isn't reinitialized.

  [ Albert Astals ]
  * Remove unused DashMusic/DashVideos.
  * Don't let the user change between scopes if the current one is
    moving up/down.
  * Fix two uninitialized variable uses reported by valgrind ==17988==
    Conditional jump or move depends on uninitialised value(s) ==17988==
    at 0x13839F3A: AccountsService::updateDemoEdges()
    (AccountsService.cpp:74) ==17988== by 0x13839DA5:
    AccountsService::setUser(QString const&) (AccountsService.cpp:45)
    ==17988== by 0x1383F67B:
    AccountsService::qt_metacall(QMetaObject::Call, int, void**)
    (moc_AccountsService.cpp:192) ==17988== by 0x496143D:
    StoreProperty(QV8Engine*, QObject*, QQmlPropertyData*,
    v8::Handle<v8::Value>) (in /usr/lib/arm-linux-
    gnueabihf/libQt5Qml.so.5.0.2) ==17988== ==17988== Conditional jump
    or move depends on uninitialised value(s) ==17988== at 0x1383A0F6:
    AccountsService::updateStatsWelcomeScreen() (AccountsService.cpp:92)
    ==17988== by 0x13839DB1: AccountsService::setUser(QString const&)
    (AccountsService.cpp:47) ==17988== by 0x1383F67B:
    AccountsService::qt_metacall(QMetaObject::Call, int, void**)
    (moc_AccountsService.cpp:192) ==17988== by 0x496143D:
    StoreProperty(QV8Engine*, QObject*, QQmlPropertyData*,
    v8::Handle<v8::Value>) (in /usr/lib/arm-linux-
    gnueabihf/libQt5Qml.so.5.0.2)
  * Fix unitialized variable in Scope ==18457== Conditional jump or move
    depends on uninitialised value(s) ==18457== at 0x15AD1FD6:
    Scope::setActive(bool) (scope.cpp:165) ==18457== by 0x15B0023D:
    Scope::qt_metacall(QMetaObject::Call, int, void**)
    (moc_scope.cpp:478) ==18457== by 0x48B709F:
    QQmlPropertyPrivate::write(QObject*, QQmlPropertyData const&,
    QVariant const&, QQmlContextData*,
    QFlags<QQmlPropertyPrivate::WriteFlag>) (in /usr/lib/arm-linux-
    gnueabihf/libQt5Qml.so.5.0.2)
  * Fix crash on the phone For some reason i'm getting v8 crashes
    without this when shuting down unity-mir

  [ Gerry Boland ]
  * Use focusRequested signal from AppManager. WM: AppManager has new
    signal to ask shell to request focus for app - use it to properly
    animate and focus the app. If app wants to be side stage, but no
    side stage available, override the application stage.

  [ Nick Dedekind ]
  * Only use the root action state as a unitymenumodel ActionStateParser
    when needed.

  [ Andrea Cimitan ]
  * Move the close app icon on top left.
  * The header of category list is already on screen after unlock

  [ Michael Zanetti ]
  * Make the greeter's clock update in sync with the indicators.

  [ Omer Akram ]
  * Increase dash header height to 5gu.

  [ Nicolas d'Offay ]
  * Standardised expansion speed in scopes.

  [ Ubuntu daily release ]
  * Automatic snapshot from revision 449

 -- Ubuntu daily release <ps-jenkins@lists.canonical.com>  Fri, 11 Oct 2013 17:26:34 +0000

unity8 (7.82+13.10.20131011.1-0ubuntu1) saucy; urgency=low

  [ Michał Sawicz ]
  * Fix frequent application IDs and drop old AppsAvailableForDownload
    model.
  * Unrevert r388 now that we have fixed the infinite loop it was
    causing in Qt.

  [ Steve Langasek ]
  * Don't keep a long-lived connection open to upstart when we only use
    it for two events, one at load time and one at unload time.

  [ Lars Uebernickel ]
  * VolumeControl: use 'volume' instead of 'scroll' action The volume
    action doesn't show a notification.

  [ Michael Terry ]
  * Disable DragHandle on right side of screen while the greeter is
    animating

  [ Marcus Tomlinson ]
  * Added missing "enabled" property to "progressMenu" component in the
    menu item factory.

  [ Michael Zanetti ]
  * Add scaleTo: "fit" mode support to LazyImage

  [ Andrea Cimitan ]
  * Add music and video renderers
  * Use shell.edgeSize for BottomBar's EdgeDragArea, detecting gestures
    only when they are within the edgeSize.

  [ Nick Dedekind ]
  * Removed greeter "toHome" animation (LP#1092976) (LP: #1092976)
  * Only show Snap Decision notification actions when available.

  [ Albert Astals ]
  * Dash: Set delegate creation range for inner itemviewss If it's above
    the list viewport we set it to the end of the list to precache the
    last items It it's below the list viewport we set it to the
    beginning to precache the first items Otherwise we set it to the
    part of the viewport in the view Approved by: Michał Sawicz.

  [ Ubuntu daily release ]
  * Automatic snapshot from revision 435

 -- Ubuntu daily release <ps-jenkins@lists.canonical.com>  Fri, 11 Oct 2013 09:05:30 +0000

unity8 (7.82+13.10.20131010-0ubuntu1) saucy; urgency=low

  [ David Callé ]
  * Small logic change in preview descriptions line breaks. Multiple new
    lines are now replaced by multiple br tags.

  [ Nick Dedekind ]
  * Use indicator identifier for indicators-client list item label.
  * Make sure overflow indicators are hidden and not the search label.

  [ Mirco Müller ]
  * Tweaks to notifications to improve spec-compliance. - updated
    notifications-qmltest to reflect the use of a variant-map for the
    hints - made text-fields as heigh as buttons - made the summary
    align horizontally to the icon - updated button-height and bubble-
    background.

  [ Pawel Stolowski ]
  * Handle category_order_changes signal from scopes (used in Home only)
    and reorder categories accordingly.
  * Implementation of albumart image provider for audio content.

  [ Michael Terry ]
  * Hide the greeter when an app is focused, fixing snap decisions
    launching an app in the greeter (like receiving a call).

  [ Michael Zanetti ]
  * Launcher - remove support for pinning items in the backend After the
    latest design changes, recent apps is everything that is contained
    in the ApplicationManager. So no need for storing anything else than
    pinned apps in the config.

  [ Michał Sawicz ]
  * Remove the mir socket before starting unity8 during autopilot tests.

  [ Ubuntu daily release ]
  * Automatic snapshot from revision 420

 -- Ubuntu daily release <ps-jenkins@lists.canonical.com>  Thu, 10 Oct 2013 04:15:13 +0000

unity8 (7.82+13.10.20131008.1-0ubuntu1) saucy; urgency=low

  [ Michal Hruby ]
  * Add Scope::isActive property and corresponding tests. (LP: #1230352)

  [ Daniel d'Andrada ]
  * Move OSKController to the front as it will now also block input
    meant to the OSK That's in the unity-mir implementation. The
    SurfaceFlinger one is still an empty noop. Currently, when the OSK
    is up, both shell and OSK get user input, thus we need the
    OSKController to shield our shell components from them. (LP:
    #1236773)

  [ Michał Sawicz ]
  * Add Scope::isActive property and corresponding tests. (LP: #1230352)
  * Force focus back on shell in case it loses it for some reason.

  [ Ubuntu daily release ]
  * Automatic snapshot from revision 409

 -- Ubuntu daily release <ps-jenkins@lists.canonical.com>  Tue, 08 Oct 2013 19:14:20 +0000

unity8 (7.82+13.10.20131008-0ubuntu1) saucy; urgency=low

  [ Michał Sawicz ]
  * update previews to match design. (LP: #1224555)
  * Add an InputFilterArea in Notifications. (LP: #1233411, #1235215)

  [ Ying-Chun Liu ]
  * update previews to match design. (LP: #1224555)

  [ Albert Astals ]
  * Unrevert 376 by reverting r395 and a small fix to fix the cpu
    hogging issue . (LP: #1124567)

  [ Michael Terry ]
  * Add Showable.showNow() method and use it in Shell to immediately
    show greeter when we blank the screen rather than animating it. (LP:
    #1233564)

  [ Michael Zanetti ]
  * update previews to match design. (LP: #1224555)

  [ Diego Sarmentero ]
  * update previews to match design. (LP: #1224555)

  [ Ubuntu daily release ]
  * Automatic snapshot from revision 404

 -- Ubuntu daily release <ps-jenkins@lists.canonical.com>  Tue, 08 Oct 2013 02:57:55 +0000

unity8 (7.82+13.10.20131007-0ubuntu1) saucy; urgency=low

  [ Michał Sawicz ]
  * Respect pre-set import and library paths and prevent segfault in
    startShell.

  [ Ubuntu daily release ]
  * Automatic snapshot from revision 399

 -- Ubuntu daily release <ps-jenkins@lists.canonical.com>  Mon, 07 Oct 2013 07:10:46 +0000

unity8 (7.82+13.10.20131005-0ubuntu1) saucy; urgency=low

  [ Michał Sawicz ]
  * Revert r376 that caused constant CPU usage due to the
    ActivityIndicator.

  [ Nick Dedekind ]
  * Removed indicators-client autopilot tests. (LP: #1234736)

  [ Albert Astals ]
  * Revert r388. (LP: #1235268)

  [ Christopher Lee ]
  * Removes passing -fullscreen to unity8 when on the device (as per bug
    #1235065). (LP: #1235065)

  [ Ubuntu daily release ]
  * Automatic snapshot from revision 396

 -- Ubuntu daily release <ps-jenkins@lists.canonical.com>  Sat, 05 Oct 2013 11:45:14 +0000

unity8 (7.82+13.10.20131004.2-0ubuntu1) saucy; urgency=low

  * Revert 7.82+13.10.20131004.1-0ubuntu1 back to
    7.81.3+13.10.20130927.3-0ubuntu1 due to CPU hogging issue with
    7.82+13.10.20131004.1-0ubuntu1.

 -- Loïc Minier <loic.minier@ubuntu.com>  Fri, 04 Oct 2013 21:22:29 +0200

unity8 (7.82+13.10.20131004.1-0ubuntu1) saucy; urgency=low

  [ Michał Sawicz ]
  * Bump to indicate support for extended snap decisions.
  * Make Tile themeable, add renderers for Dash Plugins and weather.
    (LP: #1231948)
  * Drop network agents now that they're in indicator-network instead.

  [ Michal Hruby ]
  * Differentiate generic and music carousels.
  * Use the thumbnailer image provider for scope results that don't
    specify icon as well as for previews.
  * Added an indicator which is displayed in the search bar whenever a
    search is in progress. Added accompanying test in tst_PageHeader.
  * Expose rendererHint to shell.

  [ Albert Astals ]
  * Update pot file. (LP: #1232374)
  * Only enable the animation when the item is on screen (i.e. !culled)
    . (LP: #1200374)
  * Do not crash on positionAtBeginning if the list is empty .
  * Enable/disable running apps height animation in a less error prone
    way.

  [ Michael Terry ]
  * Use a chevron after 'Skip intro' and drop the underlining.
  * Load testability driver when QT_LOAD_TESTABILITY is set. (LP:
    #1226234)
  * Listen to the system setting StatsWelcomeScreen, which tells us
    whether to show user-specific infographic data in the greeter. (LP:
    #1207857)

  [ Gerry Boland ]
  * WM: ensure focusedApplicationWhenUsingScreenshots reset when unused,
    and only used when set. Fixes window focus conflict between shell
    and ApplicationManager.

  [ Nick Dedekind ]
  * Removed deprecated Unity.IndicatorsLegacy plugin.
  * Added actionState parser to the indicators-client text printer so
    that we get the icon.
  * Moved indicator page titles to the root action state of menu model.
    (LP: #1223635)

  [ Mirco Müller ]
  * Added rendering- and interaction-support for the first three
    extended snap-decision dialog-cases password-entry, user-
    authentication and simunlock.

  [ Daniel d'Andrada ]
  * Revert the reversion of r304 since it doesn't seem to crash anymore
    Original commit was Reset apps scope when returning from app to dash
    (LP #1193419) If an app is on foreground and you perform a long
    left-edge swipe to minimize it, and therefore return to the dash,
    the dash should be in the Applications scope and showing the
    running/recents applications. (LP: #1193419)

  [ Andrea Cimitan ]
  * Add behaviours to the hud reveal. (LP: #1224480, #1224633)
  * Make Tile themeable, add renderers for Dash Plugins and weather.
    (LP: #1231948)

  [ Michael Zanetti ]
  * fix inserting into quicklistmodel.
  * Drop useStorage argument and use exising LAUNCHER_TESTING define for
    this decision.

  [ Omer Akram ]
  * Make the volume/brightness slider changes realtime. (LP: #1227595)

  [ Nicolas d'Offay ]
  * Fixed black colour on the first of the month due to division. (LP:
    #1233657)
  * Added an indicator which is displayed in the search bar whenever a
    search is in progress. Added accompanying test in tst_PageHeader.

  [ Ubuntu daily release ]
  * Automatic snapshot from revision 390

 -- Ubuntu daily release <ps-jenkins@lists.canonical.com>  Fri, 04 Oct 2013 06:55:16 +0000

unity8 (7.81.3+13.10.20130927.3-0ubuntu1) saucy; urgency=low

  [ Michal Hruby ]
  * Correctly handle image URI scheme in results.

  [ Michał Sawicz ]
  * Make SHOW_DASH and HIDE_DASH close the current preview. (LP:
    #1231404)
  * Add a LazyImage component that shows an activity spinner for long-
    loading images and handles aspect ratio properly.
  * Fix Qt 5.1 FTBFS and suppress some build warnings.

  [ Albert Astals ]
  * Make sure we always have least have one column in the gridview. (LP:
    #1225391)
  * LVWPH: Make sure we always overshoot vertically. (LP: #1229851)
  * Remember the expanded categoryId and not the expanded index The
    index can change on search, and we still want to maintain it
    expanded in that case. (LP: #1230216)
  * Fix showHeader in an edge case of notShownByItsOwn Not all the tests
    i've added fail without the code fix, but i've added them just to be
    more covered . (LP: #1230187)

  [ Diego Sarmentero ]
  * Handling error signal from the DownloadTracker plugin (BUG:
    #1229744). (LP: #1229744)
  * Remove "Reviews and Comments" section from Application Preview until
    the feature is ready (BUG: #1226632) - Detect when the keyboard is
    being shown to allow the user to scroll the Preview even more if
    necessary to interact with the components at the bottom of that
    preview, and don't leave those components obscured behind the
    keyboard (BUG: #1226638). (LP: #1226632, #1224717, #1226638)

  [ Nick Dedekind ]
  * Brought messaging indicator inline with UnityMenuModel &
    UnityMenuAction. (LP: #1217676, #1217678)

  [ Pawel Stolowski ]
  * Support canned search queries returned by Home Scope.
  * Cancel previous actions and previews on new activation / preview.
    Expose previewed data row in Preview object.

  [ Michael Terry ]
  * Only enable the Bottombar when the HUD is available. (LP: #1220306)
  * Increase the "Skip intro" clickable area, making dismissing the edge
    demo intro feel more natural. (LP: #1220632)

  [ Michael Zanetti ]
  * drop our CrossFadeImage in favor of the SDK one. (LP: #1227783)

  [ Ubuntu daily release ]
  * Automatic snapshot from revision 358

 -- Ubuntu daily release <ps-jenkins@lists.canonical.com>  Fri, 27 Sep 2013 14:13:22 +0000

unity8 (7.81.3+13.10.20130924.2-0ubuntu1) saucy; urgency=low

  [ Michal Hruby ]
  * Fix the signal prototypes on music grid renderer. (LP: #1228390)

  [ Michael Zanetti ]
  * use less auto variables, align coding style, constify and Qt'ify API
    in AccountsService plugin.

  [ Nick Dedekind ]
  * Re-enable MenuContentActivator in Indicators.

  [ Albert Astals ]
  * LVWPH: Update the section header on list change events.

  [ Pawel Stolowski ]
  * Check results model ptr returned by GetResultsFromCategory method
    from UnityCore. (LP: #1228097, #1211595)

  [ Ubuntu daily release ]
  * Automatic snapshot from revision 340

 -- Ubuntu daily release <ps-jenkins@lists.canonical.com>  Tue, 24 Sep 2013 14:40:01 +0000

unity8 (7.81.3+13.10.20130919.3-0ubuntu1) saucy; urgency=low

  [ Michal Hruby ]
  * Add support for music grid renderer to GenericScopeView.

  [ Nick Dedekind ]
  * Fixed the removal of messaging widget due to incompatible action
    state. (LP: #1225017)

  [ Christopher Lee ]
  * Addition of initial autopilot tests for the application lifecycle.

  [ Lars Uebernickel ]
  * VolumeControl: use action of the new indicator indicator-sound
    recently gained an action to increase and decrease the volume. This
    patch makes use of that to get rid of a bus round trip (to get the
    current volume) and a race (when the volume gets set between
    fetching the current volume and setting the new volume). (LP:
    #1219057)

  [ Michael Terry ]
  * When AccountsService.backgroundFile is unset/invalid, have the
    greeter fall back to whatever the shell background is.
  * Add a tiny SessionBroadcast plugin that listens to unity-greeter-
    session-broadcast for the ShowHome signal.

  [ Daniel d'Andrada ]
  * Remove obsolete, unused graphics.
  * Make MouseTouchAdaptor work with multiple QWindows.

  [ Michael Zanetti ]
  * change how icons are searched a) try to find it the Icon as is b)
    prepend with Path if a Path variable is given c) fall back to the
    image://theme/ with just the icon name . (LP: #1225186)
  * fix an issue with removing a running app from the launcher and
    always store pinning to the config.
  * collapse any open preview when programmatically switching current
    dash index. (LP: #1221137)

  [ Ubuntu daily release ]
  * Automatic snapshot from revision 333

 -- Ubuntu daily release <ps-jenkins@lists.canonical.com>  Thu, 19 Sep 2013 15:15:07 +0000

unity8 (7.81.3+13.10.20130916-0ubuntu1) saucy; urgency=low

  [ Michael Zanetti ]
  * allow left edge gesture to minimize apps even when launcher is
    already visible.
  * Don't hide the launcher on changes in the stages.
  * ssh is now installed per default, but it's set to manual in the
    ssh.override.

  [ Ubuntu daily release ]
  * Automatic snapshot from revision 320

 -- Ubuntu daily release <ps-jenkins@lists.canonical.com>  Mon, 16 Sep 2013 11:49:28 +0000

unity8 (7.81.3+13.10.20130912-0ubuntu1) saucy; urgency=low

  [ Michael Zanetti ]
  * add support for finding icons from click package apps in the
    launcher.
  * update to latest launcher API for better integration with the
    AppManager.

  [ Ricardo Mendoza ]
  * Fixes problems related to image 20130912.0, amongst: * Fix autopilot
    tests by preventing blocking of input during HUD button animations,
    only when fully visible * Fix loading of unity-mir library, major
    version wasn't specified so unless the dev package was there it
    would fail.

  [ Ubuntu daily release ]
  * Automatic snapshot from revision 316

 -- Ubuntu daily release <ps-jenkins@lists.canonical.com>  Thu, 12 Sep 2013 13:47:59 +0000

unity8 (7.81.3+13.10.20130911.1-0ubuntu1) saucy; urgency=low

  [ Michael Terry ]
  * Switch from deprecated image://gicon/ to new image://theme/.

  [ Gerry Boland ]
  * Add OSKController so shell can control OSK correctly on Mir.
  * Remove InputFilterArea for bottom edge swipes, as applications also
    listen for such swipes for Toolbar reveal.

  [ Ricardo Mendoza ]
  * Select the backend to use dynamically on runtime according to the
    QPA selected by the system.

  [ Ubuntu daily release ]
  * Automatic snapshot from revision 311

 -- Ubuntu daily release <ps-jenkins@lists.canonical.com>  Wed, 11 Sep 2013 16:22:55 +0000

unity8 (7.81.3+13.10.20130911-0ubuntu1) saucy; urgency=low

  [ Michal Hruby ]
  * Hide all gicon strings from the shell and use the image://theme icon
    provider that was recently added to the SDK.

  [ Gerry Boland ]
  * Convert to new ApplicationManager API.

  [ Nick Dedekind ]
  * Updated access point design as per spec.
  * Indicator visibility based on connection with backend service.

  [ Albert Astals ]
  * Dash: Make assignments bindings This way if the model changes the
    item value also changes.

  [ Michael Zanetti ]
  * adds support for highlighting the currently focused application in
    the launcher, adds tests.
  * include ~/.local/share/applications in launcher's .desktop file
    search path.
  * shrink size of area for revealing the HUD button and make it
    disappear on release again. fixes 1219035. (LP: #1219035)
  * revert revision 304 as it makes the Shell crash.

  [ Michael Terry ]
  * Allow testers to set custom password or pin in demo mode, rather
    than hardcoding them.
  * Have the greeter use AccountsService to determine its background.
    (LP: #1218402)
  * Listen to changes in the "show edge demo" AccountsService setting.

  [ Daniel d'Andrada ]
  * Update fake/mock plugins so that "./run --fake" works well again -
    You can now see the thumbnails of the fake running applications once
    again. - You no longer get hundreds of warnings due to icons not
    found.
  * Reset apps scope when returning from app to dash (LP #1193419) If an
    app is on foreground and you perform a long left-edge swipe to
    minimize it, and therefore return to the dash, the dash should be in
    the Applications scope and showing the running/recents applications.
    (LP: #1193419)

  [ Ubuntu daily release ]
  * Automatic snapshot from revision 306

 -- Ubuntu daily release <ps-jenkins@lists.canonical.com>  Wed, 11 Sep 2013 00:54:31 +0000

unity8 (7.81.3+13.10.20130905.2-0ubuntu1) saucy; urgency=low

  [ Michael Zanetti ]
  * Integrate Launcher with AppManager.

  [ Nick Dedekind ]
  * Removed FIXME from slider int->double conversion.

  [ Ubuntu daily release ]
  * Automatic snapshot from revision 291

 -- Ubuntu daily release <ps-jenkins@lists.canonical.com>  Thu, 05 Sep 2013 10:48:02 +0000

unity8 (7.81.3+13.10.20130904.1-0ubuntu1) saucy; urgency=low

  [ Nicolas d'Offay ]
  * Switched infographic background at design's request.

  [ Ubuntu daily release ]
  * Automatic snapshot from revision 287

 -- Ubuntu daily release <ps-jenkins@lists.canonical.com>  Wed, 04 Sep 2013 07:34:57 +0000

unity8 (7.81.3+13.10.20130904-0ubuntu1) saucy; urgency=low

  [ mhall119 ]
  * Add a little bit of text to the last step of the tour telling the
    user how to end it and get to their phone.

  [ Jussi Pakkanen ]
  * Use CCache if it is installed.

  [ Nick Dedekind ]
  * Multiple icon/label support for indicators.

  [ Albert Astals ]
  * Remove unneeded role.

  [ Lars Uebernickel ]
  * Fall back to "ubuntu-mobile" icon theme if $UBUNTU_ICON_THEME is
    unset.

  [ Michael Zanetti ]
  * Use MouseAreas in DashBar to enable clicking again.
  * load launcher default config from existing dconf key.

  [ Ubuntu daily release ]
  * Automatic snapshot from revision 285

 -- Ubuntu daily release <ps-jenkins@lists.canonical.com>  Wed, 04 Sep 2013 03:02:57 +0000

unity8 (7.81.3+13.10.20130903.1-0ubuntu1) saucy; urgency=low

  [ Michael Zanetti ]
  * workaround quicklist text color.

  [ Ubuntu daily release ]
  * Automatic snapshot from revision 277

 -- Ubuntu daily release <ps-jenkins@lists.canonical.com>  Tue, 03 Sep 2013 06:09:36 +0000

unity8 (7.81.3+13.10.20130830-0ubuntu1) saucy; urgency=low

  [ Pawel Stolowski ]
  * Implement a virtual 'All' filter option.

  [ Ubuntu daily release ]
  * Automatic snapshot from revision 275

 -- Ubuntu daily release <ps-jenkins@lists.canonical.com>  Fri, 30 Aug 2013 12:44:40 +0000

unity8 (7.81.3+13.10.20130829.2-0ubuntu1) saucy; urgency=low

  [ Michael Terry ]
  * Implement launcher item backend via AccountsService.

  [ Ubuntu daily release ]
  * Automatic snapshot from revision 272

 -- Ubuntu daily release <ps-jenkins@lists.canonical.com>  Thu, 29 Aug 2013 19:09:44 +0000

unity8 (7.81.3+13.10.20130829.1-0ubuntu1) saucy; urgency=low

  [ Michael Terry ]
  * Make sure greeter and lockscreen backgrounds are always defined,
    even if the wallpaper preference string is bogus. (LP: #1208889,
    #1208894)

  [ Ubuntu daily release ]
  * Automatic snapshot from revision 270

 -- Ubuntu daily release <ps-jenkins@lists.canonical.com>  Thu, 29 Aug 2013 11:09:43 +0000

unity8 (7.81.3+13.10.20130829-0ubuntu1) saucy; urgency=low

  [ Andrea Cimitan ]
  * Streamline some new HUD interactions to be more consistent with the
    Unity Launcher.

  [ Michael Zanetti ]
  * setting the launcher's extensionSize delayed to position the view
    correctly at the beginning .

  [ Bill Filler ]
  * add new telephony apps (dialer, messaging, contacts) to launcher and
    Home scope.

  [ Michael Terry ]
  * Implement edge demos on first boot. Build-Depends: +dbus-test-
    runner, +qtbase5-dev-tools.

  [ Ubuntu daily release ]
  * Automatic snapshot from revision 267

 -- Ubuntu daily release <ps-jenkins@lists.canonical.com>  Thu, 29 Aug 2013 02:10:38 +0000

unity8 (7.81.3+13.10.20130828.1-0ubuntu1) saucy; urgency=low

  [ Andrea Cimitan ]
  * Hide the LauncherPanel when it's really hidden, by changing visible
    to false.

  [ Gerry Boland ]
  * Fix sidestage applications - they were being ignored in the show-
    application-surface logic. (LP: #1217027, #1210079)

  [ Michał Sawicz ]
  * Raise the exception if typing failed in autopilot.

  [ Nick Dedekind ]
  * Added location indicator defaults.

  [ Michael Zanetti ]
  * increase minimal dragging width for dismissing apps with left edge
    make it a configurable parameter and adjust animation to look like
    requested in the bug report . (LP: #1213153)

  [ Ubuntu daily release ]
  * Automatic snapshot from revision 262

 -- Ubuntu daily release <ps-jenkins@lists.canonical.com>  Wed, 28 Aug 2013 11:55:46 +0000

unity8 (7.81.3+13.10.20130827.1-0ubuntu1) saucy; urgency=low

  [ Michael Zanetti ]
  * unset model in quicklist before closing it.

  [ Ubuntu daily release ]
  * Automatic snapshot from revision 256

 -- Ubuntu daily release <ps-jenkins@lists.canonical.com>  Tue, 27 Aug 2013 10:49:17 +0000

unity8 (7.81.3+13.10.20130827-0ubuntu1) saucy; urgency=low

  [ Michael Zanetti ]
  * Theme the Quicklist Popover.

  [ Albert Astals ]
  * Apply expandedIndex on delegate creation bug #1213033. (LP:
    #1213033)

  [ Ubuntu daily release ]
  * Automatic snapshot from revision 254

 -- Ubuntu daily release <ps-jenkins@lists.canonical.com>  Tue, 27 Aug 2013 02:10:43 +0000

unity8 (7.81.3+13.10.20130826.5-0ubuntu1) saucy; urgency=low

  [ Michael Zanetti ]
  * tweak launcher folding and visuals according to feedback from
    design: - increase foldingStartHeight - Introduces a
    foldingStopHeight. Folding only happens between the
    foldingStartHeight and the foldingStopHeight. - Only change
    brightness while folding - remove highlight of pressed icon -
    decrease launcher's width by half a grid unit.

  [ Ubuntu daily release ]
  * Automatic snapshot from revision 251

 -- Ubuntu daily release <ps-jenkins@lists.canonical.com>  Mon, 26 Aug 2013 22:09:43 +0000

unity8 (7.81.3+13.10.20130826.4-0ubuntu1) saucy; urgency=low

  [ Michał Sawicz ]
  * Add module entry in HudClient's qmldir.

  [ Jussi Pakkanen ]
  * Let Ninja parallelize itself.

  [ Nick Dedekind ]
  * Abstraction of indicator menu item properties prior to move into
    common components library.

  [ Christopher Lee ]
  * Added autopilot-tests for ephemeral, interactive and snap-decision
    notifications.

  [ Mirco Müller ]
  * Added autopilot-tests for ephemeral, interactive and snap-decision
    notifications.

  [ Michael Zanetti ]
  * only search visible children in findChild, add findInvisibleChild
    for others.
  * Added autopilot-tests for ephemeral, interactive and snap-decision
    notifications.

  [ Thomi Richards ]
  * Added autopilot-tests for ephemeral, interactive and snap-decision
    notifications.

  [ Ubuntu daily release ]
  * Automatic snapshot from revision 249

 -- Ubuntu daily release <ps-jenkins@lists.canonical.com>  Mon, 26 Aug 2013 18:34:44 +0000

unity8 (7.81.3+13.10.20130826.2-0ubuntu1) saucy; urgency=low

  [ Albert Astals ]
  * Don't include QtQML It includes LOTS of files we don't need.

  [ Ubuntu daily release ]
  * Automatic snapshot from revision 243

 -- Ubuntu daily release <ps-jenkins@lists.canonical.com>  Mon, 26 Aug 2013 10:08:52 +0000

unity8 (7.81.3+13.10.20130826.1-0ubuntu1) saucy; urgency=low

  * Automatic snapshot from revision 241

 -- Ubuntu daily release <ps-jenkins@lists.canonical.com>  Mon, 26 Aug 2013 06:08:33 +0000

unity8 (7.81.3+13.10.20130826-0ubuntu1) saucy; urgency=low

  [ Michael Zanetti ]
  * delay move operations if the start dragging operation is running
    This prevents items to left in wrong places when transitions clash.
  * add empty setUser to allow compiling in jenkins again until the
    branch that matches unity-api is ready to land. .
  * add count and progress overlay information to real model too.

  [ Pawel Stolowski ]
  * Changed the type of setActive argument from
    QVector<AbstractFilterOption *>::size_type to unsigned int.

  [ Ubuntu daily release ]
  * Automatic snapshot from revision 240

 -- Ubuntu daily release <ps-jenkins@lists.canonical.com>  Mon, 26 Aug 2013 02:31:42 +0000

unity8 (7.81.3+13.10.20130821.2-0ubuntu1) saucy; urgency=low

  [ Michael Terry ]
  * Listen to display-power-changed rather than system-power-changed
    signals when showing the greeter; ignore such signals when the
    proximity sensor is active. (LP: #1214477)

  [ Pawel Stolowski ]
  * Added a role for accessing progress-source property of categories.

  [ Ubuntu daily release ]
  * Automatic snapshot from revision 233

 -- Ubuntu daily release <ps-jenkins@lists.canonical.com>  Wed, 21 Aug 2013 22:09:53 +0000

unity8 (7.81.3+13.10.20130821.1-0ubuntu1) saucy; urgency=low

  [ Michael Zanetti ]
  * allow testing at 11:13. Old code failed because the text actually
    says "11:13 AM".
  * add some checks if we actually clicked an item or in the spacing
    between them gets rid of some warnings printed by the launcher .

  [ Michał Sawicz ]
  * Update runtime deps in the build script.

  [ Nick Dedekind ]
  * Added/Updated legacy network indicator components to use with new
    indicator backend.

  [ Albert Astals ]
  * Fix insertions/removals on the qlimitproxymodel . (LP: #1213959)

  [ Ubuntu daily release ]
  * Automatic snapshot from revision 230

 -- Ubuntu daily release <ps-jenkins@lists.canonical.com>  Wed, 21 Aug 2013 15:04:59 +0000

unity8 (7.81.3+13.10.20130821-0ubuntu1) saucy; urgency=low

  [ Michael Zanetti ]
  * added support for count emblems and progress overlays on the
    launcher.

  [ Pawel Stolowski ]
  * Add role for getting filter options model. Add method to activate
    option based on index or id.

  [ Ted Gould ]
  * Mark indicators-client as providing an indicator-renderer.

  [ Nick Dedekind ]
  * Added flatmenuproxymodel pass-through signals from qmenumodel.
  * Renamed indicator-messaging to indicator-messages.

  [ Gerry Boland ]
  * Typo fix in FrequentlyUsedAppsModel.

  [ Ubuntu daily release ]
  * Automatic snapshot from revision 224

 -- Ubuntu daily release <ps-jenkins@lists.canonical.com>  Wed, 21 Aug 2013 08:05:13 +0000

unity8 (7.81.3+13.10.20130820.2-0ubuntu1) saucy; urgency=low

  [ Michael Zanetti ]
  * initial support for quicklists For now they support pinning and
    removing of items.

  [ Ubuntu daily release ]
  * Automatic snapshot from revision 217

 -- Ubuntu daily release <ps-jenkins@lists.canonical.com>  Tue, 20 Aug 2013 10:09:36 +0000

unity8 (7.81.3+13.10.20130820-0ubuntu1) saucy; urgency=low

  [ Andrea Cimitan ]
  * Implement background changing through gsettings. Make sure it does
    fallback to default background when needed.

  [ Michael Zanetti ]
  * Implement background changing through gsettings. Make sure it does
    fallback to default background when needed.
  * Add Drag'n'drop support to Launcher As dragging an item pins it to
    the launcher this also contains initial quicklist and pinning
    support in the plugin part.

  [ Michał Sawicz ]
  * Fix generic preview wrapping and force rich text parsing.

  [ Michal Hruby ]
  * Remove the override for Apps available for download, click scope
    provides these now.
  * Hide rating widgets when scope provides rating set to < 0.0. Also
    fallback to regular preview image if there are no more_screenshots
    specified.

  [ Albert Astals ]
  * Make sure minYExtent is updated before setting the new content
    height Otherwise bad things can happen in the positioning .

  [ Ubuntu daily release ]
  * Automatic snapshot from revision 215

 -- Ubuntu daily release <ps-jenkins@lists.canonical.com>  Tue, 20 Aug 2013 02:08:42 +0000

unity8 (7.81.3+13.10.20130816.3-0ubuntu1) saucy; urgency=low

  [ Michal Hruby ]
  * Implement overrideResults() method, which allows us to seamlessly
    combine real scope data with mocked data.

  [ Michał Sawicz ]
  * Wait for activeFocus before typing in autopilot tests. (LP:
    #1212580)

  [ Nick Dedekind ]
  * Fixed network indicator password dialog not appearing. (LP:
    #1212730)
  * Remove time & battery indicator service info.

  [ Albert Astals ]
  * Dash category expansion.
  * Fix crash in the shell test Give the item a parent, otherwise the
    qml engine decides to adopt it and when we do the deleteLater on
    them, they have been already deleted. Since we are the parents, we
    don't need to call the deleteLAter eiether they'll be properly
    deleted on our deletion.

  [ Michael Zanetti ]
  * make entering text in lockscreen tests more robust. (LP: #1212580)

  [ Michael Terry ]
  * Define the 'build' target as PHONY so make doesn't get confused by
    our 'build' script.
  * Add a test for the Powerd plugin shell support.

  [ Pawel Stolowski ]
  * Bindings for filters.

  [ Ubuntu daily release ]
  * Automatic snapshot from revision 208

 -- Ubuntu daily release <ps-jenkins@lists.canonical.com>  Fri, 16 Aug 2013 14:11:35 +0000

unity8 (7.81.3+13.10.20130814.3-0ubuntu1) saucy; urgency=low

  [ Ted Gould ]
  * Upstart signals to control indicator services.

  [ Nick Dedekind ]
  * Replaced indicator menu listView with tabs view.
  * Transition Unity.Indicators to UnityMenuModel.

  [ Ubuntu daily release ]
  * Automatic snapshot from revision 197

 -- Ubuntu daily release <ps-jenkins@lists.canonical.com>  Wed, 14 Aug 2013 14:33:39 +0000

unity8 (7.81.3+13.10.20130814.1-0ubuntu1) saucy; urgency=low

  [ Michał Sawicz ]
  * Add AppPreview.

  [ Nick Dedekind ]
  * Use key from indicator service file to source indicator positions.

  [ Diego Sarmentero ]
  * Add AppPreview.

  [ Ubuntu daily release ]
  * Automatic snapshot from revision 193

 -- Ubuntu daily release <ps-jenkins@lists.canonical.com>  Wed, 14 Aug 2013 06:33:14 +0000

unity8 (7.81.3+13.10.20130813.1-0ubuntu1) saucy; urgency=low

  [ Michael Zanetti ]
  * don't scale the EARLY ALPHA warning text bigger than the screen is.

  [ Michał Sawicz ]
  * Add debug logging to passphrase entry.

  [ Albert Astals ]
  * Remove unneeded stuff from CMakelists.txt set(CMAKE_AUTOMOC ON)
    include(FindPkgConfig) find_package(Qt5Core REQUIRED)
    find_package(Qt5Quick REQUIRED) Are already on the top-level
    CMakeLists.txt so no need to write them again Well, actually the
    Qt5Core wasn't and i added it, it's not really necessary since it's
    pulled by the others that depend on it, but it doesn't hurt to be
    explicit.

  [ Ubuntu daily release ]
  * Automatic snapshot from revision 189

 -- Ubuntu daily release <ps-jenkins@lists.canonical.com>  Tue, 13 Aug 2013 14:08:32 +0000

unity8 (7.81.3+13.10.20130812.1-0ubuntu1) saucy; urgency=low

  [ Michael Zanetti ]
  * preserve lockscreen's background wallpaper's aspect ratio. (LP:
    #1208892)

  [ Ubuntu daily release ]
  * Automatic snapshot from revision 184

 -- Ubuntu daily release <ps-jenkins@lists.canonical.com>  Mon, 12 Aug 2013 19:14:35 +0000

unity8 (7.81.3+13.10.20130812-0ubuntu1) saucy; urgency=low

  [ Albert Astals ]
  * Fix uses of uninitialized values reported by valgrind.

  [ Ubuntu daily release ]
  * Automatic snapshot from revision 182

 -- Ubuntu daily release <ps-jenkins@lists.canonical.com>  Mon, 12 Aug 2013 14:33:29 +0000

unity8 (7.81.3+13.10.20130809.1-0ubuntu1) saucy; urgency=low

  [ Michal Hruby ]
  * Set phone form factor for scope requests.

  [ Michał Sawicz ]
  * Add support for plurals and update the translation template.

  [ Ubuntu daily release ]
  * Automatic snapshot from revision 179

 -- Ubuntu daily release <ps-jenkins@lists.canonical.com>  Fri, 09 Aug 2013 15:35:06 +0000

unity8 (7.81.3+13.10.20130809-0ubuntu1) saucy; urgency=low

  [ Michał Sawicz ]
  * Prepare unity8 for cross-building.

  [ Ubuntu daily release ]
  * Automatic snapshot from revision 176

 -- Ubuntu daily release <ps-jenkins@lists.canonical.com>  Fri, 09 Aug 2013 02:32:10 +0000

unity8 (7.81.3+13.10.20130808-0ubuntu1) saucy; urgency=low

  [ Michał Sawicz ]
  * Re-enable battery slider test.

  [ Nick Dedekind ]
  * Workaround for non-deletion of indicator page menu items. (LP:
    #1183065, #1206991)

  [ Albert Astals ]
  * LVPWH: Fix regression handling the sticky top section culling r166
    introduced the regression, this fixes it+tests.
  * Implement+test the maximizeVisibleArea function Tries to show as
    much possible of an index that is already shown on screen Will be
    used for the dash category expansion.

  [ Ubuntu daily release ]
  * Automatic snapshot from revision 174

 -- Ubuntu daily release <ps-jenkins@lists.canonical.com>  Thu, 08 Aug 2013 15:23:17 +0000

unity8 (7.81.3+13.10.20130807-0ubuntu1) saucy; urgency=low

  [ Michał Sawicz ]
  * Drop ppa:ubuntu-unity/next.
  * Revert revision 161 that causes issues with invalid background.

  [ Albert Astals ]
  * Fix off by one in the culling condition If you are on 0 and your
    height is 1 and viewport starts at 1 you have to be culled since you
    are not visible.

  [ Ubuntu daily release ]
  * Automatic snapshot from revision 168

 -- Ubuntu daily release <ps-jenkins@lists.canonical.com>  Wed, 07 Aug 2013 02:32:00 +0000

unity8 (7.81.3+13.10.20130806-0ubuntu1) saucy; urgency=low

  [ Michael Terry ]
  * Show the greeter when powerd tells us to, not just whenever we press
    the power key. (LP: #1186256)

  [ Ubuntu daily release ]
  * Automatic snapshot from revision 164

 -- Ubuntu daily release <ps-jenkins@lists.canonical.com>  Tue, 06 Aug 2013 03:43:01 +0000

unity8 (7.81.3+13.10.20130805-0ubuntu1) saucy; urgency=low

  [ Michael Terry ]
  * Fixes the lockscreen and swiping on the greeter still being possible
    even when in tablet mode. (LP: #1204984)
  * Watch powerd signals to notice a sleep and unfocus current app when
    that happens.

  [ Michael Zanetti ]
  * make findChild also find invisible childs This considerably
    increases the amount of items to be searched up to a level where
    testShell didn't finish any more with searching. Hence this commit
    also changes findChild to do a breadth-first instead of a depth-
    first search.
  * Read background from GSettings or fallback to default_background.

  [ Andrea Cimitan ]
  * Read background from GSettings or fallback to default_background.

  [ Albert Astals ]
  * Make LVWPH provide a delegateIndex for sectionHeaders This way we
    can match the sectionHeader to the model easier in the qml/js side .
  * Fix tryCompare call The 4th parameter of tryCompare is timeout not
    message .

  [ Daniel d'Andrada ]
  * Read background from GSettings or fallback to default_background.

  [ Ubuntu daily release ]
  * Automatic snapshot from revision 162

 -- Ubuntu daily release <ps-jenkins@lists.canonical.com>  Mon, 05 Aug 2013 02:32:05 +0000

unity8 (7.81.3+13.10.20130802-0ubuntu1) saucy; urgency=low

  [ Michael Terry ]
  * Make hud autopilot tests more reliable by fixing how it calculates
    relative coordinates.

  [ Albert Astals ]
  * Only update the "section" if we are not culling the item If the item
    is not shown we should not care about its section.

  [ Ubuntu daily release ]
  * Automatic snapshot from revision 155

 -- Ubuntu daily release <ps-jenkins@lists.canonical.com>  Fri, 02 Aug 2013 02:40:11 +0000

unity8 (7.81.3+13.10.20130801.1-0ubuntu1) saucy; urgency=low

  [ Michał Sawicz ]
  * Add a disclaimer for the fake applications plugin.

  [ Nick Dedekind ]
  * Removed animations from fake indicator pages.

  [ Ubuntu daily release ]
  * Automatic snapshot from revision 152

 -- Ubuntu daily release <ps-jenkins@lists.canonical.com>  Thu, 01 Aug 2013 14:30:40 +0000

unity8 (7.81.3+13.10.20130801ubuntu.unity.next-0ubuntu1) saucy; urgency=low

  [ Michael Zanetti ]
  * implemented new Lockscreen design.

  [ Michał Sawicz ]
  * Fix mock VideoPreview to use the string categoryId as well.

  [ Nick Dedekind ]
  * Added a text tree representation of the qmenumodel to the
    indicators-client application.

  [ Albert Astals ]
  * Don't need deelistmodel here.

  [ Ubuntu daily release ]
  * Automatic snapshot from revision 149 (ubuntu-unity/next)

 -- Ubuntu daily release <ps-jenkins@lists.canonical.com>  Thu, 01 Aug 2013 02:32:03 +0000

unity8 (7.81.3+13.10.20130730ubuntu.unity.next-0ubuntu1) saucy; urgency=low

  [ Michał Sawicz ]
  * Adapt to Qt 5.1.

  [ Albert Astals ]
  * Adapt to Qt 5.1.

  [ Ubuntu daily release ]
  * Automatic snapshot from revision 143 (ubuntu-unity/next)

 -- Ubuntu daily release <ps-jenkins@lists.canonical.com>  Tue, 30 Jul 2013 02:33:12 +0000

unity8 (7.81.3+13.10.20130729ubuntu.unity.next-0ubuntu1) saucy; urgency=low

  [ Michal Hruby ]
  * Remove the variant conversions methods as they were moved to dee-qt.

  [ Michał Sawicz ]
  * Re-enable passphrase tests under UInput.
  * Use the new string categoryIds in custom video and music scope
    views. (LP: #1199322)

  [ Nick Dedekind ]
  * Behavioural changes for indicators - Part 1 - Use standard
    animations. - Search bar animation less distracting. - Hinting
    animation shows header. - Vertical velocity detector to reduce
    accidental menu switches in dragging phase.

  [ Gustavo Pichorim Boiko ]
  * Add entries to the new applications resulted from the split of the
    phone-app.

  [ Ubuntu daily release ]
  * Automatic snapshot from revision 141 (ubuntu-unity/next)

 -- Ubuntu daily release <ps-jenkins@lists.canonical.com>  Mon, 29 Jul 2013 03:41:07 +0000

unity8 (7.81.3+13.10.20130726ubuntu.unity.next-0ubuntu1) saucy; urgency=low

  [ Michal Hruby ]
  * Expose real category ids and not just indices.
  * Provide fallbacks for default renderer.

  [ Daniel d'Andrada ]
  * Give a visual feedback on right-edge drag with no running apps (LP:
    #1116207). (LP: #1116207)

  [ Albert Astals ]
  * Update m_firstVisibleIndex if there's no visible items anymore Also
    remove the check for m_visibleItems.isEmpty() on insert, the
    m_firstVisibleIndex == 0 already protects us against that.

  [ Christopher Lee ]
  * Tests now use a default lightdm mock if not decorated. (LP:
    #1204772)

  [ Ubuntu daily release ]
  * Automatic snapshot from revision 135 (ubuntu-unity/next)

 -- Ubuntu daily release <ps-jenkins@lists.canonical.com>  Fri, 26 Jul 2013 07:06:08 +0000

unity8 (7.81.3+13.10.20130725ubuntu.unity.next-0ubuntu1) saucy; urgency=low

  [ Michal Hruby ]
  * Fix adding items into an empty LVWPH.

  [ Michał Sawicz ]
  * Move to using upstart in run_on_device.
  * Added heeding and qmltest for button-tint hint.
  * Refactoring and cleanup of the Unity8 Autopilot tests.
  * Hide the Unity launcher during autopiloting and skip battery tests
    if unavailable.

  [ Ying-Chun Liu ]
  * Let GenericScope support loading different renderers.

  [ Nick Dedekind ]
  * Removed overview from indicators.
  * Menus for indicators is now created prioritised by distance from
    current item to speed up user experience.
  * Add ApplicationArguments to know the geometry from start.

  [ Mirco Müller ]
  * Added heeding and qmltest for button-tint hint.

  [ Christopher Lee ]
  * Refactoring and cleanup of the Unity8 Autopilot tests.

  [ Thomi Richards ]
  * Refactoring and cleanup of the Unity8 Autopilot tests.

  [ Ubuntu daily release ]
  * Automatic snapshot from revision 129 (ubuntu-unity/next)

 -- Ubuntu daily release <ps-jenkins@lists.canonical.com>  Thu, 25 Jul 2013 03:02:12 +0000

unity8 (7.81.3+13.10.20130718ubuntu.unity.next-0ubuntu1) saucy; urgency=low

  [ Andrea Cimitan ]
  * Add support for the colour palette.

  [ Omer Akram ]
  * fix the calendar icon in the launcher. (LP: #1201905)

  [ Nick Dedekind ]
  * Export indicator plugin symbols using Q_DECL_EXPORT.

  [ Ying-Chun Liu ]
  * Don't include .moc in previewbindingstest.cpp.

  [ Ubuntu daily release ]
  * Automatic snapshot from revision 118 (ubuntu-unity/next)

 -- Ubuntu daily release <ps-jenkins@lists.canonical.com>  Thu, 18 Jul 2013 06:07:00 +0000

unity8 (7.81.3+13.10.20130717ubuntu.unity.next-0ubuntu1) saucy; urgency=low

  [ Daniel d'Andrada ]
  * Remove dead code: Showable::showWithoutAnimation.

  [ Nick Dedekind ]
  * Split Plugins export macro into export_qmlfiles and
    export_qmlplugins. Added qmltypes to indicators plugin.

  [ Ubuntu daily release ]
  * Automatic snapshot from revision 112 (ubuntu-unity/next)

 -- Ubuntu daily release <ps-jenkins@lists.canonical.com>  Wed, 17 Jul 2013 03:14:49 +0000

unity8 (7.81.3+13.10.20130716ubuntu.unity.next-0ubuntu1) saucy; urgency=low

  [ Pete Woods ]
  * Rename the demo user "single" to "phablet" Fix the infographics on
    the device At the moment the mock lightdm backend we are using says
    the current user is called "single", while in reality the processes
    all run as the "phablet" user.

  [ Michał Sawicz ]
  * Only use ppa:ubuntu-unity/next and clean build scripts and CODING,
    accordingly.
  * Do not recommend indicator-power and indicator-sound. On device
    they're provided by lp:indicator-server for the time being.
  * Fix the Network page to provide the correct token. (LP: #1201529)

  [ Ubuntu daily release ]
  * Automatic snapshot from revision 109 (ubuntu-unity/next)

 -- Ubuntu daily release <ps-jenkins@lists.canonical.com>  Tue, 16 Jul 2013 02:32:03 +0000

unity8 (7.81.3+13.10.20130714ubuntu.unity.next-0ubuntu1) saucy; urgency=low

  [ Michael Terry ]
  * Change Ok to OK. (LP: #1131842)

  [ Ubuntu daily release ]
  * Automatic snapshot from revision 104 (ubuntu-unity/next)

 -- Ubuntu daily release <ps-jenkins@lists.canonical.com>  Sun, 14 Jul 2013 02:31:57 +0000

unity8 (7.81.3+13.10.20130712ubuntu.unity.next-0ubuntu1) saucy; urgency=low

  [ Michael Zanetti ]
  * Make use of the launcher API defined in unity-api and separate the
    model from the backend.

  [ Michał Sawicz ]
  * Issue wrap-and-sort -abt on debian/.

  [ Nick Dedekind ]
  * Moved indicators-client code into unity8. (LP: #1191132, #1191822)

  [ Ubuntu daily release ]
  * Automatic snapshot from revision 102 (ubuntu-unity/next)

 -- Ubuntu daily release <ps-jenkins@lists.canonical.com>  Fri, 12 Jul 2013 02:31:59 +0000

unity8 (7.81.3+13.10.20130711ubuntu.unity.next-0ubuntu1) saucy; urgency=low

  [ Michael Zanetti ]
  * invert the home button too in case the whole panel is inverted. (LP:
    #1199622)

  [ Michał Sawicz ]
  * Make the OpenEffect non-live by default to improve performance. (LP:
    #1124584)

  [ Ying-Chun Liu ]
  * Add Generic Preview. Modify GenericScopeView to support activate and
    preview.

  [ Ubuntu daily release ]
  * Automatic snapshot from revision 98 (ubuntu-unity/next)

 -- Ubuntu daily release <ps-jenkins@lists.canonical.com>  Thu, 11 Jul 2013 03:00:53 +0000

unity8 (7.81.3+13.10.20130710ubuntu.unity.next-0ubuntu1) saucy; urgency=low

  [ Michael Zanetti ]
  * removed unused old file ShortcutsContainer.qml.

  [ Michał Sawicz ]
  * Fix fetching data from scopes in the custom scope pages. (LP:
    #1199322)

  [ Ying-Chun Liu ]
  * Fix references to scope data. (LP: #1199322)

  [ Albert Astals ]
  * Fix showHeader animation when the header is half shown at top .
  * Disable -pedantic on the private Qt headers .

  [ Pawel Stolowski ]
  * Bindings for SocialPreview.

  [ Ubuntu daily release ]
  * Automatic snapshot from revision 94 (ubuntu-unity/next)

 -- Ubuntu daily release <ps-jenkins@lists.canonical.com>  Wed, 10 Jul 2013 02:32:00 +0000

unity8 (7.81.3+13.10.20130709ubuntu.unity.next-0ubuntu1) saucy; urgency=low

  [ Michal Hruby ]
  * Implement CategoryResults based on DeeFilterModel.

  [ Nick Dedekind ]
  * Added plugin cmake procedure for qmltypes files.

  [ Ubuntu daily release ]
  * Automatic snapshot from revision 86 (ubuntu-unity/next)

 -- Ubuntu daily release <ps-jenkins@lists.canonical.com>  Tue, 09 Jul 2013 02:58:58 +0000

unity8 (7.81.3+13.10.20130708ubuntu.unity.next-0ubuntu1) saucy; urgency=low

  [ Michael Terry ]
  * Ensure the past circle animations complete Currently, all the
    animations stop as soon as the present circles are all visible. This
    change ensures that the animations run to completion.

  [ Michael Zanetti ]
  * improve launcher flicking bahavior - fix initial snapping - improve
    foldingAreas behavior - increase clickFlick speed to flick 4 items.

  [ Albert Astals ]
  * Remove workarounds for Qt bug 28403 . (LP: #28403)

  [ Ubuntu daily release ]
  * Automatic snapshot from revision 83 (ubuntu-unity/next)

 -- Ubuntu daily release <ps-jenkins@lists.canonical.com>  Mon, 08 Jul 2013 02:34:23 +0000

unity8 (7.81.3+13.10.20130704ubuntu.unity.next-0ubuntu1) saucy; urgency=low

  [ Didier Roche ]
  * Clean packaging for entering saucy and following daily release guidelines
  * Automatic snapshot from revision 49 (bootstrap)

  [ Michał Sawicz ]
  * Fix unity8.pot file.
  * Support the simplified theming from ubuntu-ui-toolkit.
  * Use AbstractButtons instead of Button { color: "transparent" } that
    doesn't work.

  [ Albert Astals ]
  * ListViewWithPageHeader implementation in C++. (LP: #1171918)
  * LVWPH: Do not crash on showHeader if we don't have a header .
  * Fix bug when setting the same model twice to a QLimitProxyModelQML.
  * Add some const & Saves us some microseconds in copying stuff.

  [ Daniel d'Andrada ]
  * Make Greeter and Stage use the new DragHandle component. So they no
    longer use Revealers. Now a directional drag gesture is required to
    start the animation that brings back a "minimized" application when
    the dash is on foreground. Besides that, now they have the following
    feature:  - Action only completes succesfully if you drag through at
    least half the    screen width or if your swipe is fast enough. The
    shorter the swipe, the faster it has to be for the action to auto-
    complete.
  * DirectionalDragArea: add touchSceneX, touchSceneY, and sceneDistance
    properties.
  * DirectionalDragArea: emit draggingChanged() on direct recognition
    draggingChanged() should be emited when status change from
    WaitingForTouch directly to Recognized.
  * update CODING instructions for building & running.
  * DragHandle: add stretch and hintDisplacement properties.
  * DragHandle: fix hinting Revision 64 had a bad interaction with
    revision 66 (that added line was lost in the merge/rebase process).
    tst_DragHandle::hintingAnimation() points out the problem (fails on
    line 388).
  * Make Panel use DragHandles instead of a Revealer - A directional
    drag gesture is needed reveal the panel when fullscreen. - better
    logic for deciding when to auto-complete the show/hide animation -
    hinting animation to close the panel - Tapping on menu bar no longer
    opens nearest indicator menu - No closing with handle click.

  [ mhall119 ]
  * Fix build script error from extra blank line. (LP: #1196322)

  [ Nick Dedekind ]
  * Changed shellImportPath to return a list of paths. Added
    prependImportPaths and changed appendImportPaths to check for
    duplicates.

  [ Mirco Müller ]
  * Added support and tests for expanding snap-decisions with more than
    2 actions passed in.

  [ Michael Zanetti ]
  * As requested by design, decreasing wobblyness in the
    WrongPasswordAnimation.
  * improve the bzr commit hook - don't run qmltests in here, it takes
    too long - don't abort commit on failed tests, its too annoying -
    instead, print a fat warning and backup the commit message to be
    reused after uncommitting and fixing the tests.
  * edge hinting tweaks - change edge hinting behavior to only happen on
    onPressed and immediately snap back - fix edge hinting to not happen
    if the Greeter is locked .

  [ Michael Terry ]
  * Fix "Tap to Unlock" text not appearing when in tablet greeter mode
    with only one user.
  * Use libusermetrics to provide infographic data.
  * Delete builddir/ when running "debuild clean".

  [ Pawel Stolowski ]
  * Bindings for preview and activation requests.

  [ Kevin Gunn ]
  * update CODING instructions for building & running.

  [ Ubuntu daily release ]
  * Automatic snapshot from revision 78 (ubuntu-unity/next)

 -- Ubuntu daily release <ps-jenkins@lists.canonical.com>  Thu, 04 Jul 2013 12:44:19 +0000

unity8 (7.81.3) UNRELEASED; urgency=low

  * Choose more appropriate values for edge-drag gestures (LP: #1194150)

 -- Daniel d'Andrada <daniel.dandrada@canonical.com>  Fri, 28 Jun 2013 16:28:24 -0300

unity8 (7.81.2) saucy; urgency=low

  * Translation updates.

  [ Michał Sawicz ]
  * Fix icons in ApplicationsFilterGrid.qml.
  * Support flipped image in run_on_device.
  
  [ Michael Zanetti ]
  * Don't clear lockscreen when it's fading out.
  * Reworked Launcher folding.
  * Tweak Launcher revealing.

  [ Michal Hruby ]
  * Add content_type property to category models.

 -- Michał Sawicz <michal.sawicz@canonical.com>  Wed, 26 Jun 2013 18:10:39 +0200

unity8 (7.81.1) saucy; urgency=low

  * Translation updates.

  [ Michał Sawicz ]
  * Don't limit installed apps.
  * Pre-optimize PNGs to speed-up builds.
  * Clean up build scripts.

  [ Daniel d'Andrada ]
  * Use DirectionalDragArea in BottomBar.

 -- Michał Sawicz <michal.sawicz@canonical.com>  Fri, 21 Jun 2013 17:37:02 +0200

unity8 (7.81.0) saucy; urgency=low

  * Translation updates.

  [ Michał Sawicz ]
  * Drop People lens.
  * Support git-backed checkout.
  * Revert focus stealing prevention for new apps. Fixes:
    https://bugs.launchpad.net/bugs/1190155.
  * Update CODING after unity8 rename.
  * Update translation template file.
  * Fix notification placement.

  [ Michael Terry ]
  * Show login list when not in narrow mode, instead of only when we have
    multiple users.

  [ Günter Schwann ]
  * Bring back ListView'ed Carousel now that Qt is fixed.

  [ Daniel d'Andrada ]
  * Stage: code cleanup.
  * DirectionalDragArea: added minSpeed and maxSilenceTime constraints.
  * Move Direction enum out of DirectionalDragArea.
  * Added uqmlscene tool and tryFoo targets for manual testing.

  [ Michael Zanetti ]
  * Add Lockscreens.
  * Added right edge hinting to greeter.

  [ Nick Dedekind ]
  * Added Dash tests.

  [ Nicolas d'Offay ]
  * Changed infographic gradient colours.

  [ Mirco Müller ]
  * Integrate notifications.

  [ Pawel Stołowski ]
  * New version with support for smart scopes.

 -- Michał Sawicz <michal.sawicz@canonical.com>  Fri, 14 Jun 2013 12:56:17 +0200

unity8 (7.80.0) saucy; urgency=low

  * Rename to unity8.

 -- Michał Sawicz <michal.sawicz@canonical.com>  Tue, 04 Jun 2013 14:45:29 +0200

qml-phone-shell (1.80) raring; urgency=low

  * Focus/unfocus apps on lock/unlock to make sure keyboard is hidden.

 -- Michał Sawicz <michal.sawicz@canonical.com>  Sat, 01 Jun 2013 00:31:03 +0200

qml-phone-shell (1.79) raring; urgency=low

  [ Michael Terry ]
  * Make greeter look like the desktop one
  
  [ Gerry Boland ]
  * Fix a bug where a minimized app gets focus after closing another app
  * Applied a workaround to reduce flickering when launching apps

  [ Ying-Chun Liu (PaulLiu) ]
  * Make the panel translatable

  [ Michael Zanetti ]
  * Limit people lens to max 50 people. More people can be found with search feature.

 -- Michael Zanetti <michael.zanetti@canonical.com>  Fri, 24 May 2013 17:06:05 +0200

qml-phone-shell (1.78) raring; urgency=low

  [ Sergio Schvezov ]
  * Replacing the music and ski safari mock apps with calendar and weather in 
    the launcher (LP: #1178262).

  [ Daniel d'Andrada ]
  * Support pointer-to-touch event conversion for desktop testing.
  * Use DirectionalDragArea in the Launcher.
  * Add AxisVelocityCalculator component.
  * Use touch instead of pointer interaction in autopilot.

  [ Nick Dedekind ]
  * Enable indicators in greeter.
  * Add DashContent tests.

  [ Michael Terry ]
  * Split mock and test LightDM plugins.
  * Add support for more PAM/LightDM features in the greeter.

  [ Ying-Chun Liu (PaulLiu) ]
  * Add i18n support.
  * Add libc6-dev to Build-Depends.

  [ Michał Sawicz ]
  * Unlock onFocusRequested to unlock on incoming call (LP: #1181654).
  * Use device-services in run_on_device.
  * Filter input in greeter. (LP: #1185443).

  [ Albert Astals Cid ]
  * Remove FilterGrid dimensions bahavior.

  [ Ubuntu Translators Team ]
  * Added translations for 36 languages. Thanks!

  [ Michael Zanetti ]
  * Fix autopilot tests on devices.

 -- Michał Sawicz <michal.sawicz@canonical.com>  Fri, 24 May 2013 17:06:05 +0200

qml-phone-shell (1.77) raring; urgency=low

  [ Mathieu Trudel-Lapierre ]
  * debian/control:
    - Drop indicators-client-plugin* Depends for qml-phone-shell to Recommends.
    - Add/update Vcs-Browser, Vcs-Bzr and add a notice to uploaders. 
  * debian/copyright: fix syntax.

  [ Michał Sawicz ]
  * Drop indicators-client-examples recommends altogether

  [ Renato Araujo Oliveira Filho ]
  * Renamed Media player files to match with new application name.

  [ Daniel d'Andrada ]
  * New: DirectionalDragArea component. An area that detects axis-aligned 
    single-finger drag gestures.
  * Make it possible to send touch events from within QML test code.

 -- Mathieu Trudel-Lapierre <mathieu-tl@ubuntu.com>  Fri, 26 Apr 2013 11:15:00 -0400

qml-phone-shell (1.76) raring; urgency=low

  [ Albert Astals Cid ]
  * Remove QSortFilterProxyModelQML::get() to ensure per-role fetching
  * Highlight matching strings in the HUD
  [ Michał Sawicz ]
  * Dropped support for 12.10
  [ Michael Zanetti ]
  * Update autopilot tests for 1.3 release
  [ Andrea Cimitan ]
  * Use SDK's Panel - enable swipe from bottom to reveal Dash bottom bar
  [ Michael Terry ]
  * Introduce a mock LightDM plugin to prepare for real switch
  [ Daniel d'Andrada ]
  * Move definition of global test targets to main tests CMakeLists file
  [ Mirco Müller ]
  * Introduce Notifications UI, currently only driven by tests

 -- Michał Sawicz <michal.sawicz@canonical.com>  Thu, 16 May 2013 15:52:18 +0200

qml-phone-shell (1.75) raring; urgency=low

  * Fix search history in the dash
  * Hud: No appstack anymore
  * Hud: Support having toolbar items enabled/disabled
  * Hud: remove the app quit toolbar item
  * Tweak to improve the switch application animation
  * Correctly load icons when running on the desktop
  * Use real enum from ApplicationInfo instead of its counterfeit local version
  * Added gdb debugging (-g/--gdb) run_on_device option
  * Drop support for quantal in build_unity script
  * Make out of source builds work in sibling directories
  * Clean up debian/control
  * Build with the new Qt 5.0.2 packages
  * Tests for:
    * IndicatorMenuWindow
    * PeopleFilterGrid

 -- Albert Astals Cid <albert.astals@canonical.com>  Thu, 09 May 2013 15:10:03 +0200

qml-phone-shell (1.74) raring; urgency=low

  [ Albert Astals Cid ]
  * Use new HUD api
  * Improvements to build and run scripts
  * Test for GenericLensView
  * Use -z defs for SHARED and MODULE libraries

 -- Sergio Schvezov <sergio.schvezov@canonical.com>  Fri, 26 Apr 2013 13:14:03 -0300

qml-phone-shell (1.73) raring; urgency=low

  [ Albert Astals ]
  * No need to include lens.h in peoplepreviewdata.h
  * Bumping libhud dependency to use the new libhud-client2

  [ Andrea Cimitan ]
  * Adds test for LensView

  [ Michael Zanetti ]
  * Fix execution of local autopilot tests

 -- Ricardo Salveti de Araujo <ricardo.salveti@canonical.com>  Thu, 25 Apr 2013 13:46:23 -0300

qml-phone-shell (1.72) raring; urgency=low

  * bring greeter closer to desktop design
  * simplify SortFilterProxyModel role management
  * CMake and build script improvements
  * enable volume slider in Overview
  * clean up .bzrignore
  * flatten qmluitests and unittests into generic qmltests
  * split out LimitProxyModel out of SortFilterProxyModel
  * replace fake QML wrappers for Ubuntu.Application with a mock
    implementation
  * hide Frequent and Available categories in Apps lens during search
    (LP: #1170495)
  * add first test utilities
  * use fake Unity plugin for Dash tests
  * generate and package API docs
  * close applications after long-press in dash
  * simplify preview calculation
  * tests for:
    * bad indentation
    * Panel
    * indicators Overview
    * IndicatorItem
    * ListViewWithPageHeader
    * Clock
    * OpenEffect
    * FilterGrids
    * MenuContent
    * header standalone compilation

 -- Michał Sawicz <michal.sawicz@canonical.com>  Fri, 19 Apr 2013 21:16:50 +0200

qml-phone-shell (1.71) quantal; urgency=low

  * add missing python3 dependency

 -- Michał Sawicz <michal.sawicz@canonical.com>  Thu, 11 Apr 2013 17:11:15 +0200

qml-phone-shell (1.70) quantal; urgency=low

  * CMake fixes
  * improve HUD PeakDetector performance
  * initial QML coverage measurement
  * enable coverage analysis for C/C++
  * require out-of-source builds
  * fix incorrect linkage in hudclient.cpp
  * reduce warnings
  * add an optional on-commit test hook
  * tests for:
    * IndicatorRow
    * Tile
    * SearchIndicator
    * trailing whitespace
    * PageHeader
    * SearchHistoryModel
    * ResponsiveFlowView
    * SideStage
    * Indicators
  * move tests into subdirectories
  * increase test setup consistency
  * remove some dead code
  * register CategoryFilter to QML
  * use a static python install path for autopilot
  * merge first stages of libunity-api
  * drop unneeded moc includes

 -- Michał Sawicz <michal.sawicz@canonical.com>  Thu, 11 Apr 2013 14:42:22 +0200

qml-phone-shell (1.69) quantal; urgency=low

  [ Sergio Schvezov ]
  * Removing mocks for calendar, clock and calculator.

  [ Michał Sawicz ]
  * Add entries needed in the .desktop file and change the name and comment.

 -- Sergio Schvezov <sergio.schvezov@canonical.com>  Thu, 04 Apr 2013 19:32:06 -0300

qml-phone-shell (1.68) quantal; urgency=low

  * fix launching SideStage apps when there's no side stage
  * CMake cleanups
  * prevent breakage of local builds
  * added README for qmluitests

 -- Michał Sawicz <michal.sawicz@canonical.com>  Thu, 04 Apr 2013 02:02:27 +0200

qml-phone-shell (1.67) quantal; urgency=low

  * use real data in Apps lens Installed category
  * add --clean option in build scripts
  * add CODING guide
  * install test dependencies in build scripts
  * fix phone app name
  * Tests for:
    * Showable
    * Launcher
    * HUD parametrized actions

 -- Michał Sawicz <michal.sawicz@canonical.com>  Wed, 03 Apr 2013 00:11:00 +0200

qml-phone-shell (1.66) quantal; urgency=low

  * Revert Carousel changes due to crash

 -- Michał Sawicz <michal.sawicz@canonical.com>  Thu, 28 Mar 2013 10:51:20 +0100

qml-phone-shell (1.65) quantal; urgency=low

  * Modifying build dep to require python

 -- Sergio Schvezov <sergio.schvezov@canonical.com>  Wed, 27 Mar 2013 16:07:10 -0300

qml-phone-shell (1.64) quantal; urgency=low

  * Rename ubuntu-gallery to gallery-app
  * Resetting Apps lens content position when swiping from left
  * Make the previews more flexible with different screen sizes
  * Tests for:
    * HUD
    * ResponsiveGridView

 -- Albert Astals Cid <albert.astals@canonical.com>  Wed, 20 Mar 2013 17:44:44 +0100

qml-phone-shell (1.63) quantal; urgency=low

  * Rename telephony-app to phone-app
  * notepad-qml has been renamed to notes-app
  * Use a ListView for the Carousel component for scalability
  * Make sure the greeter stays usable for smaller screens
  * Elide username in greeter when too long
  * Improve Carousel creation time
  * CrossFadeImage fixes
  * Fixed play button size
  * Remove unused files
  * Tests for:
    * Revealer
    * HUD
    * Greeter
    * FilterGrid
    * CrossFadeImage

 -- Albert Astals Cid <albert.astals@canonical.com>  Tue, 19 Mar 2013 17:43:21 +0100

qml-phone-shell (1.62) quantal; urgency=low

  * Use one SpecialItem in HUD AppStack
  * Remove outdated manual tests
  * Improve build scripts
  * Hook up other HUD Toolbar actions
  * Tests for:
    * HUD
    * Time.js
    * AnimationControllerWithSignals
    * Carousel
  * Autopilot test framework
  * Force build-dep at python2.7
  * Suppress warnings

 -- Michał Sawicz <michal.sawicz@canonical.com>  Fri, 15 Mar 2013 16:26:22 +0100

qml-phone-shell (1.61) quantal; urgency=low

  * Rename ubuntu-browser to webbrowser-app.

 -- Olivier Tilloy <olivier.tilloy@canonical.com>  Fri, 08 Mar 2013 15:55:36 +0100

qml-phone-shell (1.60) quantal; urgency=low

  * Fixes in sidestage
  * Reduce memory consumption
  * Introduced testing

 -- Michael Zanetti <michael.zanetti@canonical.com>  Thu, 07 Mar 2013 12:04:19 +0100

qml-phone-shell (1.59) quantal; urgency=low

  * Window management: update screenshots manually and only when an application in focus goes out out focus.
  * Dash apps lens: use screenshot of applications from cache when going back to dash.

 -- Florian Boucault <florian.boucault@canonical.com>  Sat, 23 Feb 2013 17:48:23 +0000

qml-phone-shell (1.58) quantal; urgency=low

  * Sidestage: make the handle bigger to make it easier to grab.

 -- Florian Boucault <florian.boucault@canonical.com>  Fri, 22 Feb 2013 23:20:16 +0000

qml-phone-shell (1.57) quantal; urgency=low

  * fix right-edge swipe breaking

 -- Gerry Boland <gerry.boland@canonical.com>  Wed, 20 Feb 2013 14:37:25 +0000

qml-phone-shell (1.56) quantal; urgency=low

  * use ApplicationManager.keyboardVisible and keyboardHeight for system-wide
    keyboard detection

 -- Florian Boucault <florian.boucault@canonical.com>  Wed, 20 Feb 2013 07:05:49 +0000

qml-phone-shell (1.55) quantal; urgency=low

  * fix seeing flash of previous application when launching a new one

 -- Florian Boucault <florian.boucault@canonical.com>  Wed, 20 Feb 2013 06:15:01 +0000

qml-phone-shell (1.54) quantal; urgency=low

  * fix quitting last application again

 -- Florian Boucault <florian.boucault@canonical.com>  Wed, 20 Feb 2013 03:39:17 +0000

qml-phone-shell (1.53) quantal; urgency=low

  * fix activation of incorrect application
  * fix home lens population and increase initial lens search delay
  * reduce the times of image reloads in carousels
  * reduce memory consumption by tweaking the background images
  * indicator visual and behaviour fixes
  * reduce search crash probability
  * fix panel over greeter when fullscreen app open
  * fix sidestage after quitting last mainstage app

 -- Michał Sawicz <michal.sawicz@canonical.com>  Wed, 20 Feb 2013 01:47:27 +0100

qml-phone-shell (1.52) quantal; urgency=low

  * fix launcher for password-protected users
  * fix ebay link for ebay web app
  * allow launching arbitrary apps from command line
  * show sidestage on sidestage app activation
  * add sidestage support to the HUD
  * disable main stage's right edge when sidestage is enabled
  * destroy greeter contents when hidden to save memory
  * fix indicators height
  * visual fixes to HUD
  * remove spotify from dash
  * show dash after closing last application
  * rename qmlproject to unity
  * add Lenses::loaded property to prevent acting on non-ready Lens
    objects

 -- Michał Sawicz <michal.sawicz@canonical.com>  Mon, 18 Feb 2013 17:51:34 +0100

qml-phone-shell (1.51) quantal; urgency=low

  * use lens data in home
  * increase flicking velocity in dash

 -- Michał Sawicz <michal.sawicz@canonical.com>  Sat, 16 Feb 2013 20:59:58 +0100

qml-phone-shell (1.50) quantal; urgency=low

  * New side stage feature.
  * Implemented support for volume control using hardware keys.
  * reduce the edge detection size to 2 GUs.
  * use mock music lens.
  * add an "expandable" property to FilterGrid.
  * Use the current time as a icon for Time&Date device menu item. Missing device menu plane and volume icons added.
  * decrease delegate height for those showing contact details.
  * adjust music and videos lens to latest design spec.

 -- Florian Boucault <florian.boucault@canonical.com>  Sat, 16 Feb 2013 02:50:24 +0000

qml-phone-shell (1.49) quantal; urgency=low

  * fix people preview
  * show page headers when switching lenses

 -- Michał Sawicz <michal.sawicz@canonical.com>  Fri, 15 Feb 2013 11:12:37 +0100

qml-phone-shell (1.48) quantal; urgency=low

  * more HUD fixes
  * bottom bar fullscreen behavior fix
  * clean up stage implementation
  * reduce memory footprint by reducing image sizes

 -- Michał Sawicz <michal.sawicz@canonical.com>  Fri, 15 Feb 2013 01:49:05 +0100

qml-phone-shell (1.47) quantal; urgency=low

  * darken view on open indicators
  * design tweaks for HUD, people lens and video preview
  * added carousel in music lens
  * workaround people lens performance
  * add carousel in people lens and use real data in Home people carousel

 -- Michał Sawicz <michal.sawicz@canonical.com>  Wed, 13 Feb 2013 22:00:32 +0100

qml-phone-shell (1.46) quantal; urgency=low

  * new people preview
  * HUD fixes
  * fullscreen mode support
  * use external mock lens for videos
  * rework bottombar communication due to PID mismatch
  * improve unity build script
  * rename ubuntu-gallery
  * connect up the HUD quit button
  * unfocus HUD text entry on speech recognition
  * carousel fixes for low item count
  * new greeter

 -- Michał Sawicz <michal.sawicz@canonical.com>  Tue, 12 Feb 2013 10:24:09 +0100

qml-phone-shell (1.45) quantal; urgency=low

  * new people carousel
  * integration of voice and parametrized actions in HUD
  * xml-based user list for greeter
  * new people lens layout
  * refactored top panel

 -- Michał Sawicz <michal.sawicz@canonical.com>  Sun, 10 Feb 2013 13:06:25 +0100

qml-phone-shell (1.44) quantal; urgency=low

  * latest designs for greeter and video preview
  * initial integration with HUD service
  * HUD parametrized actions UI
  * licensing and packaging fixes
  * asynchronous loading in video preview to reduce delay
  * search support in People and Generic lens views

 -- Michał Sawicz <michal.sawicz@canonical.com>  Fri, 08 Feb 2013 00:34:18 +0100

qml-phone-shell (1.43) quantal; urgency=low

  * carousel view in dash
  * smarter dash categories
  * generic lens view
  * fixes to HUD
  * fix launching gallery
  * close preview when launching player
  * run_on_device tweaks

 -- Michał Sawicz <michal.sawicz@canonical.com>  Wed, 06 Feb 2013 20:34:28 +0100

qml-phone-shell (1.42) quantal; urgency=low

  * restore video playback

 -- Michał Sawicz <michal.sawicz@canonical.com>  Tue, 05 Feb 2013 23:42:07 +0100

qml-phone-shell (1.41) quantal; urgency=low

  * Video previews
  * run_on_device is tunneled through adb forward

 -- Michael Zanetti <michael.zanetti@canonical.com>  Tue, 05 Feb 2013 17:46:57 +0100

qml-phone-shell (1.40) quantal; urgency=low

  * Fix missing installed files

 -- Albert Astals Cid  <albert.astals@canonical.com>  Tue, 05 Feb 2013 11:26:46 +0100

qml-phone-shell (1.39) quantal; urgency=low

  * HUD ui with fake data

 -- Albert Astals Cid  <albert.astals@canonical.com>  Mon, 04 Feb 2013 18:48:39 +0100

qml-phone-shell (1.38) quantal; urgency=low

  * fix launching of notepad 

 -- Bill Filler <bill.filler@canonical.com>  Fri, 01 Feb 2013 03:21:29 -0500

qml-phone-shell (1.37) quantal; urgency=low

  * QT_QPA_PLATFORM was renamed from hybris to ubuntu, so reflecting at the
    env variable to make it to work fullscreen at the devices again

 -- Ricardo Salveti de Araujo <ricardo.salveti@canonical.com>  Fri, 01 Feb 2013 02:35:44 -0500

qml-phone-shell (1.36) quantal; urgency=low

  * launch real notepad app 
  * fix launching of mock apps

 -- Bill Filler <bill.filler@canonical.com>  Thu, 31 Jan 2013 21:36:05 -0500

qml-phone-shell (1.35) quantal; urgency=low

  * integrate ubuntu-browser instead of snowshoe 

 -- Bill Filler <bill.filler@canonical.com>  Thu, 31 Jan 2013 17:33:37 -0500

qml-phone-shell (1.34) quantal; urgency=low

  * Qt5-proper release

 -- Michał Sawicz <michal.sawicz@canonical.com>  Thu, 31 Jan 2013 17:34:06 +0000

qml-phone-shell (1.33) quantal; urgency=low

  * New release

 -- Florian Boucault <florian.boucault@canonical.com>  Thu, 17 Jan 2013 07:39:47 +0700

qml-phone-shell (1.32) quantal; urgency=low

  * New release

 -- Michał Sawicz <michal.sawicz@canonical.com>  Fri, 21 Dec 2012 21:49:43 +0100

qml-phone-shell (1.31) quantal; urgency=low

  * New release

 -- Michał Sawicz <michal.sawicz@canonical.com>  Fri, 21 Dec 2012 02:06:37 +0100

qml-phone-shell (1.30) quantal; urgency=low

  * New release

 -- Michał Sawicz <michal.sawicz@canonical.com>  Wed, 19 Dec 2012 19:29:40 +0100

qml-phone-shell (1.29) quantal; urgency=low

  * New release

 -- Florian Boucault <florian.boucault@canonical.com>  Wed, 19 Dec 2012 00:07:55 +0000

qml-phone-shell (1.28) quantal; urgency=low

  * New release

 -- Florian Boucault <florian.boucault@canonical.com>  Tue, 18 Dec 2012 19:03:04 +0000

qml-phone-shell (1.27) quantal; urgency=low

  * New release

 -- Michał Sawicz <michal.sawicz@canonical.com>  Tue, 18 Dec 2012 02:22:35 +0100

qml-phone-shell (1.26) quantal; urgency=low

  * New release

 -- Florian Boucault <florian.boucault@canonical.com>  Fri, 14 Dec 2012 18:17:40 +0000

qml-phone-shell (1.25) quantal; urgency=low

  * New release

 -- Florian Boucault <florian.boucault@canonical.com>  Thu, 13 Dec 2012 22:51:56 +0000

qml-phone-shell (1.24) quantal; urgency=low

  * New release

 -- Florian Boucault <florian.boucault@canonical.com>  Wed, 12 Dec 2012 21:49:50 +0000

qml-phone-shell (1.23) quantal; urgency=low

  * New release

 -- Florian Boucault <florian.boucault@canonical.com>  Tue, 11 Dec 2012 20:38:08 +0000

qml-phone-shell (1.22) quantal; urgency=low

  * New release

 -- Florian Boucault <florian.boucault@canonical.com>  Tue, 11 Dec 2012 00:13:16 +0000

qml-phone-shell (1.21) quantal; urgency=low

  * New release with fullscreen launcher fixes 

 -- Bill Filler <bill.filler@canonical.com>  Fri, 07 Dec 2012 09:36:37 +0000

qml-phone-shell (1.20) quantal; urgency=low

  * New release

 -- Florian Boucault <florian.boucault@canonical.com>  Thu, 06 Dec 2012 16:53:05 +0000

qml-phone-shell (1.19) quantal; urgency=low

  * enable multi-threaded render for apps 

 -- Bill Filler <bill.filler@canonical.com>  Wed, 05 Dec 2012 17:34:09 +0000

qml-phone-shell (1.18) quantal; urgency=low

  [ Bill Filler ]
  * update launcher to use wk2-render (chromeless webkit) for facebook
    and twitter 

 -- Florian Boucault <florian.boucault@canonical.com>  Wed, 05 Dec 2012 12:20:50 +0000

qml-phone-shell (1.17) quantal; urgency=low

  * New release

 -- Florian Boucault <florian.boucault@canonical.com>  Sat, 01 Dec 2012 01:18:03 +0000

qml-phone-shell (1.16) quantal; urgency=low

  * fix to launch new gallery with correct args 

 -- Bill Filler <bill.filler@canonical.com>  Thu, 29 Nov 2012 17:04:36 -0500

qml-phone-shell (1.15) quantal; urgency=low

  * New release

 -- Florian Boucault <florian.boucault@canonical.com>  Wed, 28 Nov 2012 20:35:03 +0000

qml-phone-shell (1.14) quantal; urgency=low

  * New release

 -- Florian Boucault <florian.boucault@canonical.com>  Mon, 26 Nov 2012 21:39:36 +0000

qml-phone-shell (1.13) quantal; urgency=low

  * New release

 -- Florian Boucault <florian.boucault@canonical.com>  Fri, 23 Nov 2012 19:47:54 +0000

qml-phone-shell (1.12) quantal; urgency=low

  * Daily release

 -- Florian Boucault <florian.boucault@canonical.com>  Thu, 22 Nov 2012 10:21:11 +0000

qml-phone-shell (1.11) quantal; urgency=low

  * Daily release

 -- Florian Boucault <florian.boucault@canonical.com>  Wed, 21 Nov 2012 22:06:38 +0000

qml-phone-shell (1.10) quantal; urgency=low

  * Daily release

 -- Florian Boucault <florian.boucault@canonical.com>  Wed, 21 Nov 2012 01:04:32 +0000

qml-phone-shell (1.9) quantal; urgency=low

  * New release

 -- Florian Boucault <florian.boucault@canonical.com>  Mon, 19 Nov 2012 18:55:51 +0000

qml-phone-shell (1.8) quantal; urgency=low

  [ Michał Sawicz ]
  * new codebase

 -- Florian Boucault <florian.boucault@canonical.com>  Fri, 09 Nov 2012 00:15:19 +0000

qml-phone-shell (1.2) quantal; urgency=low

  * fix working dir for launch
  * launch script that sets up ofono and then calls telephony-app

 -- Bill Filler <bill.filler@canonical.com>  Mon, 05 Nov 2012 17:28:31 -0500

qml-phone-shell (1.1) quantal; urgency=low

  * comment out console.log() to prevent crash 

 -- Bill Filler <bill.filler@canonical.com>  Sun, 28 Oct 2012 22:18:36 +0100

qml-phone-shell (1.0) quantal; urgency=low

  * Remove install rule for qml-phone-shell.conf

 -- Ricardo Mendoza <ricardo.mendoza@canonical.com>  Fri, 26 Oct 2012 12:09:03 -0430

qml-phone-shell (0.9) quantal; urgency=low

  * Remove qml-phone-shell.conf to use new ubuntu-session.

 -- Ricardo Mendoza <ricardo.mendoza@canonical.com>  Fri, 26 Oct 2012 11:10:04 -0430

qml-phone-shell (0.8) quantal; urgency=low

  * Fix for both size and scrolling.

 -- Michael Frey <michael.frey@canonical.com>  Thu, 25 Oct 2012 14:28:46 +0200

qml-phone-shell (0.7) quantal; urgency=low

  [Michael Frey]
  * qml-phone-shell.conf: better setup of env vars and launch
    via dbus-luanch to properly setup session bus
  * shellapplication.cpp: don't setup custom env before launching
    processes 

 -- Bill Filler <bill.filler@canonical.com>  Sun, 21 Oct 2012 11:32:42 +0200

qml-phone-shell (0.6) quantal; urgency=low

  * added additional Android env vars to upstart script 

 -- Bill Filler <bill.filler@canonical.com>  Fri, 19 Oct 2012 09:35:25 -0400

qml-phone-shell (0.5) quantal; urgency=low

  * added support to launch telephony-app 

 -- Bill Filler <bill.filler@canonical.com>  Thu, 18 Oct 2012 13:45:25 -0400

qml-phone-shell (0.4) quantal; urgency=low

  * Creating a release

 -- Sergio Schvezov <sergio.schvezov@canonical.com>  Mon, 15 Oct 2012 13:05:34 -0300

qml-phone-shell (0.3) quantal; urgency=low

  * added support for launching applications

 -- Bill Filler <bill.filler@canonical.com>  Fri, 12 Oct 2012 12:42:33 -0400

qml-phone-shell (0.2) quantal; urgency=low

  * New release that includes upstart support.

 -- Tony Espy <espy@canonical.com>  Thu, 11 Oct 2012 17:18:07 -0400

qml-phone-shell (0.1) quantal; urgency=low

  * Initial release

 -- Bill Filler <bill.filler@canonical.com>  Wed, 10 Oct 2012 10:19:53 -0400<|MERGE_RESOLUTION|>--- conflicted
+++ resolved
@@ -1,5 +1,3 @@
-<<<<<<< HEAD
-=======
 unity8 (8.02+15.04.20150216.1-0ubuntu1) vivid; urgency=medium
 
   [ Andrea Cimitan ]
@@ -20,7 +18,6 @@
 
  -- CI Train Bot <ci-train-bot@canonical.com>  Mon, 16 Feb 2015 13:14:26 +0000
 
->>>>>>> f3e32b38
 unity8 (8.02+15.04.20150211-0ubuntu2) vivid; urgency=medium
 
   * No-change rebuild against Qt 5.4.0.

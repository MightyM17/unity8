<<<<<<< HEAD
=======
unity8 (8.14+16.10.20160831.3-0ubuntu1) yakkety; urgency=medium

  [ Daniel d'Andrada ]
  * Added implementation for MirSurfaceInterface::persistentId

 -- Ken VanDine <ken.vandine@canonical.com>  Wed, 31 Aug 2016 11:56:09 +0000

>>>>>>> 16ee79f1
unity8 (8.14+16.10.20160826-0ubuntu1) yakkety; urgency=medium

  * Make sure we emit sounds when taking a screenshot even after media-
    hub (LP: #1544477)

 -- Alfonso Sanchez-Beato <alfonso.sanchez-beato@canonical.com>  Fri, 26 Aug 2016 08:14:14 +0000

unity8 (8.14+16.10.20160819-0ubuntu1) yakkety; urgency=medium

  [ Lukáš Tinkl ]
  * Reset topmostIsFullscreen to correctly rotate the shell when
    dismissing SIM PIN screen (LP: #1614070)

 -- Michał Sawicz <michal.sawicz@canonical.com>  Fri, 19 Aug 2016 14:16:54 +0000

unity8 (8.14+16.10.20160811.1-0ubuntu1) yakkety; urgency=medium

  [ Albert Astals Cid ]
  * Take into account carousel selectedItemScaleFactor when setting card
    fixedArtShapeSize (LP: #1599238)
  * Remove unused LimitProxyModel
  * Do not calculate implicitHeight for Cards in a CardGrid
  * Small clazy fixes

  [ Daniel d'Andrada ]
  * Remove stage property from Application

  [ Larry Price ]
  * Allow libertine-scope to show empty search result hint unmodified.
    (LP: #1606693)

  [ Lukáš Tinkl ]
  * Open the quicklist (context) menu also using the Menu key (LP:
    #1608265)
  * Fix incorrect SIM PIN dialog position when entering a wrong PIN (LP:
    #1596076)
  * Apply the correct keymap also on prompt surfaces (LP: #1610124)
  * Implement an optional system update feature during OOBE wizard (LP:
    #1580785)
  * Implement a page for choosing HW keyboard layout in OOBE wizard

  [ Michael Zanetti ]
  * Clean up some build script legacy
  * Add a crossbuilder_post file to make crossbuilder restart unity8
    after deploying
  * fixes for the automatic switching between usage modes (LP: #1590944)

  [ Omer Akram ]
  * Add object names for setup wizard

 -- Michał Sawicz <michal.sawicz@canonical.com>  Thu, 11 Aug 2016 06:28:20 +0000

unity8 (8.14+16.10.20160803-0ubuntu1) yakkety; urgency=medium

  [ Albert Astals Cid ]
  * Fix DisabledScreenNotice::test_rotation
  * Make the delegate of DashNavigationList an async Loader
  * unity-scope-tool: Use parse instead of process
  * VerticalJournal improvements regarding model insertions and item
    height changes (LP: #1599754)
  * Add math.h includes for compilation in yakkety (LP: #1605502)

  [ Andrea Cimitan ]
  * Unfocus the search text field in the dash page header when requested
    (LP: #1590820)
  * Use binding for filter popover contentWidth (LP: #1595116)
  * Add few sourceSize for Image we forgot (LP: #1595113)
  * Replace Flickable with an Item inside DashPageHeader for
    headerContainer (LP: #1599235)

  [ Albert Astals Cid, Andrea Cimitan ]
  * Unbox the artshapeLoader

  [ Daniel d'Andrada ]
  * Fix splashscreen orientation when app rotates own contents (LP:
    #1586050)
  * tst_PreviewIconActions: Make test name match filename
  * Cursor: make its size grid unit based (LP: #1604014)
  * TouchEventSequenceWrapper: item might get deleted when touch
    sequence is committed (LP: #1607686)

  [ Lukáš Tinkl ]
  * Implement frontend support for running keyboard indicator
  * Provide window/surface close shortcuts across all the stages (LP:
    #1578392, #1606528)
  * Restart the location trust prompt service when exiting the wizard
    (LP: #1594430)
  * Implement clearing the search and closing the panel on pressing
    Escape key in the dash header
  * Fix log timestamps (LP: #1602196)
  * Don't display the mode switch warning dialog on tablets (LP:
    #1600290)

  [ Michael Terry ]
  * Fix indicator profile bug that caused sound indicator to say Mute
    instead of Silent Mode. (LP: #1604205)
  * Fix lockscreen appearing right after unlocking a locked session on
    the desktop. (LP: #1604374)

  [ Michał Sawicz ]
  * Add arm64 support, drop unnecessary B-D on web plugin

 -- Michał Sawicz <michal.sawicz@canonical.com>  Wed, 03 Aug 2016 15:56:27 +0000

unity8 (8.14+16.10.20160728-0ubuntu1) yakkety; urgency=medium

  [ Zoltán Balogh ]
  * Bump the version to secure UITK compatibility

  [ Albert Astals Cid ]
  * Pass the correct number of arguments to mapToItem (LP: #1606835)

 -- Michał Sawicz <michal.sawicz@canonical.com>  Thu, 28 Jul 2016 08:17:13 +0000

unity8 (8.13+16.10.20160714+fix1-0ubuntu2~1) yakkety; urgency=medium

  * Rebuild against Qt 5.6.
  * Add https://code.launchpad.net/~aacid/unity8/floor_includes/+merge/300850

 -- Timo Jyrinki <timo-jyrinki@ubuntu.com>  Fri, 22 Jul 2016 09:03:54 +0300

unity8 (8.13+16.10.20160714-0ubuntu1) yakkety; urgency=medium

  [ Daniel d'Andrada ]
  * Make use of MirSurface::inputBounds and drop UbuntuKeyboardInfo hack

 -- Michał Sawicz <michal.sawicz@canonical.com>  Thu, 14 Jul 2016 07:09:29 +0000

unity8 (8.12+16.10.20160711-0ubuntu1) yakkety; urgency=medium

  [ Josh Arenson ]
  * Add a SessionsModel to lightdm to support the greeter's session
    chooser
  * Add unity8-greeter package which contains a basic, but usable
    LightDM greeter. (LP: #1324602)

  [ Michael Terry ]
  * Make sure indicators and launcher hide when power button is pressed
    on greeter. (LP: #1595569)
  * Fix tablet greeter focus to be always-on, no longer hiding the OSK
    or forcing a mouse click to type a password. (LP: #1435923)

 -- Michael Terry <michael.terry@canonical.com>  Mon, 11 Jul 2016 17:24:20 +0000

unity8 (8.12+16.10.20160707-0ubuntu1) yakkety; urgency=medium

  [ Michael Zanetti ]
  * emit the correct role changed signal on count visible changed (LP:
    #1599925)

 -- Michał Sawicz <michal.sawicz@canonical.com>  Thu, 07 Jul 2016 16:49:32 +0000

unity8 (8.12+16.10.20160705-0ubuntu1) yakkety; urgency=medium

  [ Michael Zanetti ]
  * don't displace windows if the OSK is on another screen (LP:
    #1598917)

 -- Michał Sawicz <michal.sawicz@canonical.com>  Tue, 05 Jul 2016 10:00:57 +0000

unity8 (8.12+16.10.20160627.5-0ubuntu1) yakkety; urgency=medium

  [ Albert Astals Cid ]
  * Stop watching the old header item height once it's not our header
    anymore
  * LVWPH: cull the header item when not on view to save some painting
  * Adapt test to new mock behaviour
  * Don't let the mouse go outside the parentItem (LP: #1525350)
  * Use non deprecated package names
  * Mark system includes as such
  * Fix initialization order warning
  * Do not rely on deleteLater not crashing on null pointers
  * Add more headers of classes we use for automoc to be run
  * CardTool: Fix the fallback value to be a size and not an integer
  * CardTool: Include Ubuntu Components since we're using units.gu
  * Rework tst_PreviewRatingDisplayCreationRanges

  [ Daniel d'Andrada ]
  * Cursor: Let AnimatedSprite run only on animated cursors and while
    the display is on (LP: #1588873, #1594358)
  * Fix missing screenshot when orientation changes while shell rotation
    ongoing (LP: #1587796)

  [ Josh Arenson ]
  * Make PreviewRatingSingleDisplay visible again after editing a
    review. (LP: #1587097)
  * Correct errors in all png images to prevent libpng warnings.

  [ Lukáš Tinkl ]
  * Fix some smaller issues with OOBE wizard password pages (LP:
    #1590467)
  * Prevent mouse wheel events from going through shell elements (LP:
    #1536268)
  * Do not let mouse and wheel events pass thru the titlebar (LP:
    #1588424)
  * Hide the maximize window button based on size restrictions (LP:
    #1541982)

  [ Marco Trevisan (Treviño) ]
  * Unity8.conf: ensure MIR_SOCKET is set for future customers (such as
    the dash)
  * ClientIndicator: be more informative about loading failures for
    dynamically created objects

  [ Michael Terry ]
  * Stop unity8 from getting in a "switch-to-greeter" loop when locking
    on a desktop. (LP: #1593718)

  [ Michael Zanetti ]
  * set minimum window sizes on dash
  * displace application windows when the OSK would cover them

  [ Nick Dedekind ]
  * Force dash to always stay in the main stage. (lp:#1592404) (LP:
    #1592404)
  * Save the last surface stage on stage drop. (LP: #1579003)
  * Default portrait only apps to the side stage. (LP: #1573153)

  [ Albert Astals Cid, Andrea Cimitan, Michał Sawicz, Nick Dedekind ]
  * Added live video playback in dash previews

 -- Michael Zanetti <michael.zanetti@canonical.com>  Mon, 27 Jun 2016 18:48:59 +0000

unity8 (8.12+16.10.20160620.3-0ubuntu1) yakkety; urgency=medium

  [ Michael Terry, Michał Sawicz ]
  * Support unlocking via fingerprint, if one is registered.

 -- Michael Terry <michael.terry@canonical.com>  Mon, 20 Jun 2016 20:25:25 +0000

unity8 (8.12+16.10.20160617-0ubuntu1) yakkety; urgency=medium

  [ Michael Terry ]
  * Do not create Label/Icon if we don't need it
  * Fix Z-ordering of prompt surfaces (LP: #1586219)
  * Drop bottom edge tutorials completely and small fixes for other
    edges. (LP: #1565103)
  * Redo visuals for greeter prompt box. (LP: #1435923)
  * Make tutorial qmltests more robust. (LP: #1590810)
  * Stop showing an extra lockscreen in desktop unity8 sessions. (LP:
    #1582987)

  [ Albert Astals Cid ]
  * Improve dash plugin mock
  * Stabilize PreviewExpandableTest::test_all_widgets_height
  * Workaround QTBUG-53460
  * Split artShape code for cardTool card and regular card
  * Simplify the code since fixedArtSize code is mandatory for regular
    cards
  * Desktop stage: Support rotatesWindowContents (LP: #1547481)
  * Turn if if else into if elseif else
  * Fix leaks in QInputDeviceManagerPrivate::addDevice
  * Do not call |= on uninitialized sigterm.sa_flags
  * initialize udevMonitor
  * Make notifier and notifierFd function local variables
  * Fix crash if a component that is not an Item is given to
    sectionDelegate
  * Tests: Do not use dynamic_cast if we're not going to test it anyway
  * Minor coverity fixes
  * Fix warning about anchors.fill in ProportionalShape (LP: #1590963)
  * Make wait in cleanup() wait for snapTo animation to have finished

  [ Alexandros Frantzis ]
  * Improve the way notifications interact with power management (LP:
    #1570922)

  [ Andrea Cimitan ]
  * Correctly refresh cardcreator cache on artshapestyle changes (LP:
    #1588335)
  * Same tweaks we have for click scope now for libertine
  * add a timer to pull to refresh to work on small windows (LP:
    #1589060)

  [ Daniel d'Andrada ]
  * Clean up debug leftovers
  * Ensure mouse and window movement are pixel-aligned (LP: #1510382)
  * Fix SpreadDelegate rotation animations
  * No point in version-controlling files that are automatically
    generated
  * Center cursor on screen when it's first shown
  * Custom cursor name just have to start with "custom"
  * Work around AnimatedSprite infinite loop bug (LP: #1588929)

  [ Josh Arenson ]
  * Disable showDash when it is already shown. (LP: #1506708)
  * Add a timestamp to the dash log (LP: #1580074)
  * Add timestamp to unity8 log (LP: #1498169)

  [ Lukáš Tinkl ]
  * Implement keyboard shortcuts info panel
  * Implement window controls overlay activatable with 3 fingers tap
    (LP: #1489020)
  * Select correct Chinese input method for OSK in the wizard (LP:
    #1588633)

  [ Michael Zanetti ]
  * Add support for the launcher surface pips displaying the correct
    number of surfaces
  * Add support for the persistent alert state. (LP: #1575147, #1584348,
    #1586621)
  * send a Alt-release event on alt+tab instead of delaying it
    completely and invoking it later (LP: #1565236)

  [ Stephen M. Webb ]
  * added a new upstart $SESSION for unity8-desktop-session (LP:
    #1376715)

 -- Michael Terry <michael.terry@canonical.com>  Fri, 17 Jun 2016 01:22:57 +0000

unity8 (8.12+16.10.20160601.1-0ubuntu1) yakkety; urgency=medium

  [ Pawel Stolowski ]
  * Added apparmor profile for unity8-dash.

 -- Michał Sawicz <michal.sawicz@canonical.com>  Wed, 01 Jun 2016 20:59:03 +0000

unity8 (8.12+16.10.20160527-0ubuntu1) yakkety; urgency=medium

  [ Albert Astals Cid ]
  * Activate on click for SimpleMessages (LP: #1421696)
  * Add override
  * Change the art back to the cardData value if it changes from broken
    to valid image (LP: #1533577)
  * Concierge mode generated code optimization
  * Don't use context properties but properties of the delegates
  * Listen to contentItem::widthChanged instead of
    Flickable::contentWidthChanged (LP: #1565763)
  * Make some AP code faster
  * Make tests a bit more stable
  * Make unity8 and unity8-dash handle termination signals
  * Remove  workaround not needed anymore (LP: #1475643)
  * Resolve cardArtStyle on compile time
  * Set the theme earlier (LP: #1574048)

  [ Albert Astals Cid, Daniel d'Andrada ]
  * Remove DirectionalDragArea and libs/UbuntuGestures and port to SDK
    equivalents

  [ Andrea Cimitan ]
  * Hide the preview review input field when a rating is required (LP:
    #1541971)

  [ CI Train Bot ]
  * Resync trunk.

  [ Daniel d'Andrada ]
  * Fix DragHandle so it works in all directions
  * Support animated cursors
  * WindowInputMonitor - also map Qt::Key_HomePage to our home key
  * plugins/Cursor: properly register to the screen's QPlatformCursor
    when screen changes (LP: #1579742)

  [ Josh Arenson ]
  * Close the PageHeaderExtraPanel when a filter option is selected (LP:
    #1569498)
  * Wrap primaryFilter in a flickable to make it behave nicely. (LP:
    #1569492)

  [ Lukáš Tinkl ]
  * First snap decision should always be expanded, unless user decides
    otherwise (LP: #1580090, #1575045)
  * Fullscreen notification bug fixes (LP: #1583944, #1581498, #1422711)
  * Implement maximizing windows horizontally/vertically
  * Lock the session when putting the laptop into sleep (LP: #1581063)

  [ Lukáš Tinkl, Michael Terry ]
  * With a maximized window, "dragging" the panel down should restore it

  [ Michael Terry ]
  * Change some dash button colors from orange to green. (LP: #1581047)
  * Use PageHeader instead Ambiance's PageHeadStyle
  * Use new setTimeZone method to set user-friendly timezone name in the
    wizard. (LP: #1566295)

  [ Michael Zanetti ]
  * Remove the background dimming when the launcher is revealed by a
    drag (LP: #1575137)
  * reenable or drop disabled tests

 -- Michael Terry <michael.terry@canonical.com>  Fri, 27 May 2016 13:54:44 +0000

unity8 (8.12+16.10.20160520.1-0ubuntu1) yakkety; urgency=medium

  [ Lukáš Tinkl ]
  * Don't dim screen when the indicators are open (LP: #1564342)
  * Fix upcoming alarms ETA labels (LP: #1576741)
  * Stabilize flaky wizard tests (LP: #1582994)

  [ Michael Zanetti ]
  * fix the SIM PIN darkening after it got removed accidentally (LP:
    #1577147)

  [ Michał Sawicz, Nick Dedekind ]
  * Fixed saving current stage and loss of surface focus when switching
    stages

  [ Nick Dedekind ]
  * Fixed incorrect osk surface item resizing the surface.

 -- Michał Sawicz <michal.sawicz@canonical.com>  Fri, 20 May 2016 08:44:19 +0000

unity8 (8.12+16.04.20160518.1-0ubuntu1) xenial; urgency=medium

  [ CI Train Bot ]
  * Resync trunk.

  [ Daniel d'Andrada, Michał Sawicz ]
  * Move prompt surfaces from MirSurface to Application

 -- Nick Dedekind <ci-train-bot@canonical.com>  Wed, 18 May 2016 11:20:04 +0000

unity8 (8.12+16.04.20160504.2-0ubuntu1) xenial; urgency=medium

  [ Albert Astals Cid ]
  * Expandable Filter Widget
  * Pass the category correctly

  [ Albert Astals Cid, CI Train Bot ]
  * Make the previewActions react to the actions model changing (LP:
    #1485887)
  * Reload Preview Zoomable Image source if it gets updated
  * Update the icon also to the original one if that's what the scope
    wants

  [ Andrea Cimitan ]
  * Add social actions to cards

  [ CI Train Bot ]
  * Resync trunk.

 -- Pawel Stolowski <ci-train-bot@canonical.com>  Wed, 04 May 2016 18:09:33 +0000

unity8 (8.12+16.04.20160429.2-0ubuntu1) xenial; urgency=medium

  [ CI Train Bot ]
  * Resync trunk.

  [ Daniel d'Andrada ]
  * Ensure shell transformations use bindings as OrientedShell can get
    resized
  * Make shell rotation animation work on multimonitor scenarios.
  * Refactor screenshotting code and make it work in multimonitor
    scenarios

  [ Gerry Boland, Nick Dedekind ]
  * Indicators: set menu height binding while fully open/closed, fixes
    dynamic grid unit bug.

  [ Michael Zanetti ]
  * Call the dash sizing hack when units.gu changes
  * Temporary means to override GUs on the internal screen
  * reduce some paint layers.

 -- Michał Sawicz <michal.sawicz@canonical.com>  Fri, 29 Apr 2016 20:07:37 +0000

unity8 (8.12+16.04.20160427.3-0ubuntu1) xenial; urgency=medium

  [ Albert Astals Cid ]
  * Add env var to enable js debugging/profiling even if not built on
    debug mode
  * Better error message if the item does not exist
  * CardCreator: Remove ShaderEffectSource (LP: #1544875)
  * Compile with Qt 5.6 (LP: #1565632)
  * LVWPH: Account for contentHeight not really being "all" of the
    content height (LP: #1569976)
  * NotificationAudio: We don't need weird "ifdef" for multimedia 5.6 vs
    5.0 roles anymore
  * See all/less -> Show all/less (LP: #1349471)
  * Stabilize test_superTabToCycleLauncher
  * Take into account that sectionItem height can change
  * Turn verify intro tryCompareFunction
  * forceLayout before calling positionViewAtIndex (LP: #1553475)
  * rootObject can be null for a small moment after setSource is called
    (LP: #1560501)

  [ CI Train Bot ]
  * Resync trunk.

  [ Daniel van Vugt ]
  * Reinstate the touch performance/smoothness fix (LP: #1486341, LP:
    #1556763). (LP: #1556763, #1486341)

  [ Josh Arenson ]
  * Change the color of the activity pulse to blue (LP: #1568082)
  * Make scope filter settings button the same color as other foreground
    elements (LP: #1563357)

  [ Lukáš Tinkl ]
  * Drop OOBE wizard autopilot tests
  * Fix labels in desktop spread
  * Fix upcoming event ETAs falling out of sync (LP: #1557571)
  * Hide the close button for dash (LP: #1550056, #1564347)
  * Notifications visual update, close button on mouse hover (LP:
    #1564343)
  * Shell visual update
  * Stabilize wizard tests
  * Unity8 windows now cascade instead of opening all in the top left
    corner (LP: #1513813)

  [ Michael Terry ]
  * Fix some unreliable test code.
  * Ignore Home Key presses when the greeter is up. (LP: #1565818)

  [ Michael Zanetti ]
  * Drop the rotation lock for the dash (LP: #1465331, #1574165)
  * improve the pin lockscreen
  * install devices.conf by default

  [ Ted Gould ]
  * Switch to using uid/pwdent for getting username

 -- Michael Terry <michael.terry@canonical.com>  Wed, 27 Apr 2016 15:01:28 +0000

unity8 (8.12+16.04.20160421.1-0ubuntu1) xenial; urgency=medium

  [ Daniel d'Andrada ]
  * Refactor keymap switching code
  * Surface-based window management
  * Use Item.grabToImage() instead of qtmir's ApplicationScreenshot
    provider

  [ Michael Zanetti ]
  * Fixes for programmatically closing Applications

  [ Robert Bruce Park ]
  * Use new bileto_pre_release_hook

 -- Gerry Boland <ci-train-bot@canonical.com>  Thu, 21 Apr 2016 13:48:02 +0000

unity8 (8.12+16.04.20160414.1-0ubuntu1) xenial; urgency=medium

  [ Michael Terry ]
  * Make sure that usageMode is set on startup, fixing a problem with
    the tutorial not noticing that it is running on a desktop. (LP:
    #1564351)

  [ Michael Zanetti ]
  * make the edge drag area width configurable (LP: #1559512)

 -- Michael Zanetti <michael.zanetti@canonical.com>  Thu, 14 Apr 2016 21:20:28 +0000

unity8 (8.12+16.04.20160401-0ubuntu1) xenial; urgency=medium

  * Add missing Testsuite header
  * Skip the failing test until we have a working solution for bug
    #1564571 (LP: #1564571)

 -- Michał Sawicz <michal.sawicz@canonical.com>  Fri, 01 Apr 2016 08:32:16 +0000

unity8 (8.12+16.04.20160330-0ubuntu1) xenial; urgency=medium

  [ Albert Astals Cid ]
  * Use tutorialLeftLoader instead of tutorialLeft

  [ CI Train Bot ]
  * Update translation template

  [ Lukáš Tinkl ]
  * Fix the last chance popup colors/theme

  [ Michael Terry ]
  * Adjust text for desktop right edge tutorial to be accurate. (LP:
    #1563103)
  * Fix OOBE wizard not setting your name. (LP: #1562872)
  * Fix showing "Retry" in password prompt when turning on screen in
    tablet mode.

 -- Michał Sawicz <michal.sawicz@canonical.com>  Wed, 30 Mar 2016 07:46:51 +0000

unity8 (8.12+16.04.20160323.2-0ubuntu1) xenial; urgency=medium

  [ Michael Terry ]
  * 
  * Fix setting OSK layout in OOBE wizard
  * Stop the left edge tutorial from being shown when the bottom edge
    tutorial wants to be shown after receiving a call.

  [ Albert Astals Cid ]
  * Filter implementation with Option Selector filter as the only filter
  * Get the engine from the parent context
  * Implement the API changes due to filters
  * Match design visuals for the new dash navigation/page header popup
  * New Dash Navigation UX
  * Range Input filter
  * Value slider filter
  * Workaround SDK ListItem bug

  [ Albert Astals Cid, Lukáš Tinkl ]
  * Fix various tests

  [ CI Train Bot ]
  * Resync trunk.
  * Update translation template

  [ Lukáš Tinkl, Michael Terry ]
  * New first-run wizard for the phone (part of the OOBE effort) (LP:
    #1536688, #1536617, #1543790, #1555222)

  [ Lukáš Tinkl, Michał Sawicz ]
  * Keymap switching support (LP: #1524400, #1412492, #1491340)

  [ Michael Terry, Michael Zanetti ]
  * Redesign the first-boot edge tutorial

  [ Michael Zanetti ]
  * disabling some tests that are flaky in adt but can't be made fail on
    our machines

  [ Michael Zanetti, Michał Sawicz ]
  * Change the behavior alond with the switch in indicator-display (LP:
    #1538591)

  [ Michael Zanetti, Michał Sawicz, Nick Dedekind ]
  * Add support for low shell chrome. (LP: #1535397)
  * Sidestage load/unload redesign (LP: #1544479)

 -- Michael Zanetti <michael.zanetti@canonical.com>  Wed, 23 Mar 2016 09:53:17 +0000

unity8 (8.11+16.04.20160318.1-0ubuntu1) xenial; urgency=medium

  [ CI Train Bot ]
  * Update translation template

  [ Lukáš Tinkl ]
  * Fix notifications with the new UITK color schemes (LP: #1554616,
    #1556523)

  [ Lukáš Tinkl, Michael Zanetti, Nick Dedekind ]
  * more fixes for the new theme palette (LP: #1554616, #1557534)

 -- Michael Zanetti <michael.zanetti@canonical.com>  Fri, 18 Mar 2016 17:12:53 +0000

unity8 (8.11+16.04.20160310.4-0ubuntu1) xenial; urgency=medium

  [ Albert Astals Cid ]
  * Add context for Re-dock as asked by translators (LP: #1534608)
  * Add emblem to the preview header widget (LP: #1424720)
  * Add haptics to ScopesListCategoryItem buttons
  * Audio Cards: Make some of the image loading async (LP: #1533432)
  * Do not create fallback code for the card tool fake card (LP:
    #1545865)
  * Fix resizing the dash bringing temp scopes size out of sync (LP:
    #1543130)
  * Minor fixes for unity-scope-tool
  * Resolve title alignment on card creator time instead of on runtime
  * Use fixedHeaderHeight only in the non cardtool cards
  * Use the new undeprecated connectivityqt::Connectivity
  * asynchronous is only false on the fake card in cardtool
  * clazy fixes

  [ Albert Astals Cid, CI Train Bot ]
  * click scope: Add the else branch so we reset the card size in all
    situations

  [ Andrea Cimitan ]
  * PreviewSharing widget now accepts both string and array of
    widgetData["share-data"]["uri"] (LP: #1549056)
  * Update AP tests for new single preview
  * Use Text.Wrap for body notification text (LP: #1544909)

  [ Andrea Cimitan, Lukáš Tinkl, Michael Zanetti, Nick Dedekind ]
  * some fixes for the new palette (LP: #1554616)

  [ CI Train Bot ]
  * Resync trunk.
  * Update translation template

  [ CI Train Bot, Daniel d'Andrada ]
  * Ensure the QML engine doesn't delete our mock MirSurfaces on its
    own.

  [ Daniel d'Andrada ]
  * tst_Shell: Remove unused qml items

  [ Josh Arenson ]
  * Allow the shell to blacklist input devices and force the OSK shown.
    (LP: #1542224)

  [ Lukáš Tinkl ]
  * Disallow resizing windows up, past the Panel (LP: #1544766)
  * Elide the window title not to let it overflow into the indicators
    area (LP: #1535767)
  * Enable the PIN lockscreen to be used with a HW keyboard (LP:
    #1550359)
  * Fix tiny windows when switching stages
  * Provide a range of ports to QML JS Debugger
  * Watch for launcher item icon changes (LP: #1543290)

  [ Michael Terry ]
  * Proxy more mouse and touchpad properties to USC (LP: #1540398) (LP:
    #1543344, #1540398)
  * Refactor the AccountsService plugin and make it slightly faster.
  * To let the user log in if a mouse is connected, hide the greeter
    cover page on a mouse click (but NOT a touch click). (LP: #1540497)
  * Watch AccountsService for changes to the user's real name.  This was
    preventing us from noticing when the user set their name in the
    welcome wizard.

  [ Michael Zanetti ]
  * Allow alt+tabbing in staged mode too (LP: #1540502)
  * Allow invoking the staged mode spreads by mouse right edge pushes
    too (LP: #1540392)
  * Allow loading the device configuration from an external file
  * Implement Launcher's keyboard navigation and updated pip design
  * Make launcher scalable, allow it locking (LP: #1511015)
  * Properly parent launcher items in all cases (LP: #1495732)
  * Read inputMethod surface from the new property int QtMir (LP:
    #1545286)
  * Some visual updates and rotation lock for the virtual touchpad (LP:
    #1549087)
  * Visual updates for the windowed spread (LP: #1488148)
  * stabilize swipeAwayGreeter()

  [ Michał Sawicz ]
  * Add udev rules to make sure we have access to uinput
  * Make dash respawn indefinitely (LP: #1550056)
  * Use dpkg-architecture, not arch, to disable touch emulation

  [ Vesa Rautiainen ]
  * Fixing the vertical position of desktop spread item icon.

 -- Michał Sawicz <michal.sawicz@canonical.com>  Thu, 10 Mar 2016 22:44:16 +0000

unity8 (8.11+16.04.20160308-0ubuntu1) xenial; urgency=medium

  [ Albert Astals Cid ]
  * Make these tests pass with the new SDK

  [ Andrea Cimitan, Nick Dedekind ]
  * replace selected.backgroundText with normal.backgroundText in
    Splash, Notifications, Wizard

  [ CI Train Bot ]
  * Update translation template

  [ Michał Sawicz, Nick Dedekind ]
  * Fixed colours palette value set. Moved ModemItem to USC.

  [ Michał Sawicz, Tim Peeters ]
  * Update headers for Dash and Splash to work properly with the new UI
    toolkit release.

  [ Zoltán Balogh, Zsombor Egri ]
  * Use SuruDark theme instead of the deprecated SuruGradient.

 -- Zoltan Balogh <zoltan.balogh@canonical.com>  Tue, 08 Mar 2016 20:59:34 +0000

unity8 (8.11+16.04.20160307-0ubuntu1) xenial; urgency=medium

  [ CI Train Bot ]
  * Resync trunk.
  * Update translation template

  [ Rodney Dawes ]
  * Re-enable the purchaseCancelled signal.

 -- Rodney Dawes <ci-train-bot@canonical.com>  Mon, 07 Mar 2016 14:12:08 +0000

unity8 (8.11+16.04.20160301-0ubuntu1) xenial; urgency=medium

  [ Albert Astals Cid ]
  * Hook the new scope.activationInProgress property (LP: #1537132)

  [ Andrea Cimitan ]
  * Updated the Preview view to use a single PreviewModel instead old
    PreviewStack, using a Loader instead ListView (LP: #1541967)

  [ CI Train Bot ]
  * Resync trunk.
  * Update translation template

  [ Michał Sawicz ]
  * Add autopilot as DEP-8 tests added: debian/tests/autopilot.sh

 -- Pawel Stolowski <ci-train-bot@canonical.com>  Tue, 01 Mar 2016 10:28:52 +0000

unity8 (8.11+16.04.20160216.1-0ubuntu1) xenial; urgency=medium

  [ Albert Astals Cid ]
  * Make the audio previews create a playlist (LP: #1540477)

  [ CI Train Bot ]
  * Resync trunk. added: po/aa.po
  * Update translation template

 -- Pawel Stolowski <ci-train-bot@canonical.com>  Tue, 16 Feb 2016 03:24:46 +0000

unity8 (8.11+16.04.20160212-0ubuntu1) xenial; urgency=medium

  [ Albert Astals Cid ]
  * Do not use components in card creator generated code
  * Forward the makesurevisible signal from the inner preview widget
  * Make fallback also be fallback when the image is empty and not only
    on error (LP: #1531913)
  * Make the artShapeSize assignment be updated when using dynamic grid
    units
  * Visual improvements to the dash audio play cards
  * We don't use the unity-scope-scopes anymore (LP: #1439172)

  [ Andrea Cimitan ]
  * only request a bigger image if zoomable widget data property is
    true, otherwise just leave the screen size (LP: #1536814)

  [ CI Train Bot ]
  * Update translation template

  [ Daniel d'Andrada ]
  * Set initial surface size (LP: #1532974)

  [ Daniel d'Andrada, Michał Sawicz ]
  * Window Size Hints

  [ Florian Boucault ]
  * Splash screen: delay showing the ActivityIndicator by 2 seconds.

  [ Lukáš Tinkl ]
  * Replace the word "phone" with a more generic term "device" in the
    welcome wizard (LP: #1294732, #1543527)

  [ Michael Terry ]
  * Have the tablet greeter set appropriate OSK hints if the user has a
    passcode instead of a passphrase. (LP: #1544173)

  [ Michael Zanetti ]
  * Don't eat mouse events in the edgebarrer

  [ Michał Sawicz ]
  * Bump unity-api dependencies

  [ Nick Dedekind ]
  * Added support for secondary indicator actions (LP: #1398888)
  * Remove zombie if they're not animated. (LP: #1534541)
  * Removed unused panel resources

  [ Ted Gould ]
  * Start the indicators after Unity8 starts instead of before

 -- Michał Sawicz <michal.sawicz@canonical.com>  Fri, 12 Feb 2016 00:12:41 +0000

unity8 (8.11+16.04.20160208-0ubuntu1) xenial; urgency=medium

  [ Albert Astals Cid ]
  * LVWPH: Reset to initial values when list is empty (LP: #1540490)
  * Make LazyImage qmltest less flaky on CI

  [ Andrea Cimitan ]
  * Make LazyImage qmltest less flaky on CI

  [ CI Train Bot ]
  * Resync trunk.
  * Update translation template

  [ Michael Terry ]
  * Display the current user's real name on the tablet lockscreen. (LP:
    #1536714)

 -- Michał Sawicz <michal.sawicz@canonical.com>  Mon, 08 Feb 2016 09:38:00 +0000

unity8 (8.11+16.04.20160129-0ubuntu1) xenial; urgency=medium

  [ Albert Astals Cid ]
  * Audio Preview Button: Don't gain focus on press (LP: #1517830)
  * Better attempt at sanitization
  * Better looking application scopes for wide screens
  * Call printSettings correctly
  * Card test: Limit the precision we ask for doubles to be equal
  * Convert while into tryCompareFunction
  * Do not use the same filepath parameter for all the card creator
    createQmlObject calls (LP: #1536379)
  * Fix some test shells being unstable in the armhf builders
  * Make revealByEdgePush more stable
  * More reliable compares
  * Move the mouse over the bfb before waiting for rendering
  * Remove the DDAs constrains for every test
  * Set the background source size to the max we'll need + new
    background (LP: #1539011)

  [ Andrea Cimitan ]
  * Dynamically  change click scope card size according to size (LP:
    #1536745)
  * Should fix lazyimage test failures on fast machines

  [ CI Train Bot ]
  * Fix card tests on the phone
  * Update translation template

  [ Daniel d'Andrada ]
  * Desktop stage rotates only to follow screen orientation (LP:
    #1515977)

  [ Lukáš Tinkl ]
  * Hide/reveal the mouse pointer on touch/mouse events renamed:
    plugins/Utils/HomeKeyWatcher.cpp =>
    plugins/Utils/WindowInputMonitor.cpp plugins/Utils/HomeKeyWatcher.h
    => plugins/Utils/WindowInputMonitor.h
    tests/mocks/Utils/HomeKeyWatcher.qml =>
    tests/mocks/Utils/WindowInputMonitor.qml
    tests/plugins/Utils/HomeKeyWatcherTest.cpp =>
    tests/plugins/Utils/WindowInputMonitorTest.cpp

  [ Michael Terry ]
  * Synchronize the mouse-cursor-speed and touchpad-cursor-speed
    properties with USC. (LP: #1536383)

  [ Michael Zanetti ]
  * Add InputMethod to secondary screen
  * Add a virtual Touchpad while external screen is connected
  * Make big tablets switch to windowed mode by plugging a kbd only (LP:
    #1535399)
  * Prevent alt key presses from being dispatched to the app on alt+tab
    (LP: #1532862)

  [ Michał Sawicz ]
  * Make qmluitests.sh more robust and allow parallel test execution
  * Skip SessionBackendTest::testLogin1Capabilities until we talk to a
    mock instead (LP: #1532112, #1532113)

 -- Michał Sawicz <michal.sawicz@canonical.com>  Fri, 29 Jan 2016 11:53:27 +0000

unity8 (8.11+16.04.20160122-0ubuntu1) xenial; urgency=medium

  [ Albert Astals Cid ]
  * Fix bug #1536296 added: tests/plugins/Dash/cardcreator/10.tst (LP:
    #1536296)
  * Fix card tests on the phone

  [ CI Train Bot ]
  * Update translation template

 -- Michał Sawicz <michal.sawicz@canonical.com>  Fri, 22 Jan 2016 16:56:04 +0000

unity8 (8.11+16.04.20160111.1-0ubuntu1) xenial; urgency=medium

  [ Albert Astals Cid ]
  * Clear fake item icon name as soon as it goes invisible (LP:
    #1531172)
  * Fix LVWPH test failing on Xenial (Qt 5.5)
  * Fix dragging so that test passes on Xenial
  * Fix focus on the dash page header text field with new SDK (LP:
    #1528178)
  * Make the card creator test pass again
  * Quit the dash communicator thread before destroying it (LP:
    #1508485)
  * Remove duplicated override_dh_auto_clean
  * SDK changed the name they give to the buttons, follow

  [ Andrea Cimitan ]
  * Fix a broken binding

  [ CI Train Bot ]
  * Resync trunk.
  * Update translation template

  [ Daniel d'Andrada ]
  * Have "make tryFoo" work with Qt 5.5
  * Make DragHandle tests run again.

  [ Lukáš Tinkl ]
  * Fix dismissing the launcher when clicking/tapping outside (LP:
    #1531339, #1530940)
  * Fix panel drop shadow and click-to-focus of maximized apps (LP:
    #1531854)
  * Fix wifi access point indicator items signal strength icon on
    desktop

  [ Michael Terry ]
  * Guard against a couple odd timing scenarios for the too-many-failed-
    login-attempts lockout screen.
  * Skip the wizard's password screens if there is already a password
    set by other means. (LP: #1531268)
  * Stop the emergency dialer from accidentally exposing the mtp
    service. (LP: #1525981)

  [ Michael Zanetti ]
  * Make sure the triangle of the quicklist is in bounds (LP: #1531340)

  [ Pawel Stolowski ]
  * Changes 'shareData' and 'contentType' attributes to 'share-data' and
    'content-type', to match existing naming schema.

 -- Michał Sawicz <michal.sawicz@canonical.com>  Mon, 11 Jan 2016 17:38:49 +0000

unity8 (8.11+16.04.20160107-0ubuntu1) xenial; urgency=medium

  [ Albert Astals Cid ]
  * Introduce audio cards

  [ CI Train Bot ]
  * Update translation template

  [ Michael Zanetti ]
  * Introduce audio cards

 -- CI Train Bot <ci-train-bot@canonical.com>  Thu, 07 Jan 2016 08:04:47 +0000

unity8 (8.11+16.04.20160105.1-0ubuntu1) xenial; urgency=medium

  [ CI Train Bot ]
  * Resync trunk.
  * Update translation template

  [ Nick Dedekind ]
  * Use volume-sync action to resync the volume control. (LP: #1520548)

 -- Xavi Garcia <xavi.garcia.mena@canonical.com>  Tue, 05 Jan 2016 13:55:38 +0000

unity8 (8.11+16.04.20151208.1-0ubuntu1) xenial; urgency=medium

  [ Albert Astals Cid ]
  * Allow dragging launcher items with the quicklist open (LP: #1250861)
  * Create ratings on demand instead of all at the same time (LP:
    #1519898, #1492214)
  * LVWPH: Process correctly section changes (LP: #1519893)
  * Make sure that unfavoriting a scope gives us the next one
  * Move images only used in tests to tests folder

  [ Andrea Cimitan ]
  * Add shadows to ubuntu store icon

  [ Daniel d'Andrada ]
  * MirSurfaceItem got a new property: fillMode (LP: #1497083)
  * Session can have multiple surfaces now
  * plugins/Cursor: Do not force loading a specific cursor size (LP:
    #1517878)

  [ Lukáš Tinkl ]
  * Indicators convergence: use the "phone" profile everywhere (LP:
    #1520492)

  [ Michael Terry ]
  * Let qtmir know which apps are exempt from the lifecycle management.
    This way, it can manage its own wakelocks better (and stop
    preventing the system from deep sleeping).

  [ Michael Zanetti ]
  * Use proper z ordering instead of app index for occlusion detection
  * add some debug prints to the uinput backend
  * drop the ignoredMice hack again (LP: #1521580)

  [ Michał Sawicz ]
  * Let qtmir know which apps are exempt from the lifecycle management.
    This way, it can manage its own wakelocks better (and stop
    preventing the system from deep sleeping).
  * Update .pot file in debian/clean when in train

 -- Gerry Boland <ci-train-bot@canonical.com>  Tue, 08 Dec 2015 15:37:58 +0000

unity8 (8.11+16.04.20151126-0ubuntu2) xenial; urgency=medium

  * Rebuild against Qt 5.5.1.

 -- Timo Jyrinki <timo-jyrinki@ubuntu.com>  Mon, 30 Nov 2015 16:19:18 +0200

unity8 (8.11+16.04.20151126-0ubuntu1) xenial; urgency=medium

  [ Albert Astals Cid ]
  * Initialize the image to be transparent (LP: #1517128)
  * Update pot file
  * clazy improvements

  [ Andrea Cimitan ]
  * Shadows in launcher and dash using UbuntuShapeIcon

  [ CI Train Bot ]
  * Resync trunk.

  [ Daniel d'Andrada ]
  * Cursor plugin: add scroll wheel handling (LP: #1497091)
  * Cursor: Add more fallback names, a blank and custom cursor support
  * DesktopStage: swiping from right edge shows window spread
  * Don't stretch application surfaces when resizing (LP: #1497083)
  * Mouse has to push against edges to show launcher or apps spread (LP:
    #1510969)

  [ Josh Arenson ]
  * Don't let IntegratedLightDM muck with the username (LP: #1497081)

  [ Lukáš Tinkl ]
  * Implement new visuals for panel and window decorations (LP:
    #1493066, #1511020, #1497095)
  * Let systemd/logind handle the lid-close action
  * Make saving screenshots really async

  [ Michael Zanetti ]
  * detect touchpads too, not only mice (LP: #1518395)
  * move screenshots out of the Dash dir

 -- Michał Sawicz <michal.sawicz@canonical.com>  Thu, 26 Nov 2015 13:52:00 +0000

unity8 (8.11+16.04.20151112.1-0ubuntu1) xenial; urgency=medium

  [ Albert Astals Cid ]
  * Make cardWidth and cardHeight real
  * Reset instead of qFatal when removing things from the middle (LP:
    #1238979)
  * Warn we're using only the cache when not connected to the interwebs

  [ Andrea Cimitan ]
  * Add sharing widget to zoomable image and video playback

  [ Daniel d'Andrada ]
  * Cursor: properly initialize hotspot position (LP: #1510407)
  * Update GSettings mock in tst_OrientedShell

  [ Lukáš Tinkl ]
  * Restore windows when activating from the spread, maintain a focus
    stack

  [ Michael Terry ]
  * Make a few DBus calls asynchronous, for a smoother UX.

  [ Michael Zanetti ]
  * Add a warning dialog when disconnecting the external monitor.
  * added icon for the dash (LP: #1488146)
  * prevent windows to be moved under the panel (LP: #1438465)
  * update inputinfo api to the latest upstream snapshot
  * use UbuntuNumberAnimations instead of linear ones for window state
    transitions (LP: #1497097)

 -- Michael Zanetti <michael.zanetti@canonical.com>  Thu, 12 Nov 2015 20:41:02 +0000

unity8 (8.11+16.04.20151104-0ubuntu1) xenial; urgency=medium

  [ Albert Astals Cid ]
  * Add an Item that proxies for old and new audio roles (LP: #1493851)
  * CroppedImageMinimumSourceSize: Fix 'Binding loop detected for
    property "imageAspectRatio"'
  * Make the scope settings list scroll to text visible area (LP:
    #1499084)
  * Move to importing QtQuick 2.4 & friends
  * Use SDK 1.3 across all files (LP: #1503498, #1508363, #1449628)

  [ Andrea Cimitan ]
  * Add sharing widget to zoomable image and video playback
  * Make zoomable and video playback widgets edge to edge
  * Updated all 1.3 UbuntuShape to use new APIs where possible
  * Use SDK 1.3 across all files (LP: #1503498, #1508363, #1449628)

  [ CI Train Bot ]
  * Resync trunk.

  [ Christopher Lee ]
  * Quick spelling fix in process control output.

  [ Daniel d'Andrada ]
  * Enable support for overriding application orientations based on
    device type (LP: #1478637)
  * Use SDK 1.3 across all files (LP: #1503498, #1508363, #1449628)
  * Use SDK 1.3 across all files (LP: #1503498, #1508363, #1449628)

  [ Josh Arenson ]
  * Enable support for overriding application orientations based on
    device type (LP: #1478637)

  [ Michael Terry ]
  * Avoid showing the shutdown dialog when turning on the screen if your
    device is under heavy load. (LP: #1508563)
  * Handle lifecycle policy exceptions ourselves, instead of letting
    qtmir do it for us and allow non-Touch apps to opt-out of the Touch
    lifecycle.

  [ Michael Zanetti ]
  * Fixes for the panel buttons (LP: #1510360, #1504269, #1431566,
    #1443319)
  * Use SDK 1.3 across all files (LP: #1503498, #1508363, #1449628)

  [ Michał Sawicz ]
  * Add missing copyright to Cursor.qml
  * Enable support for overriding application orientations based on
    device type (LP: #1478637)
  * Support server->client visibility change to stop rendering
    (lp:#1475678) (LP: #1475678)

  [ Nick Dedekind ]
  * Support server->client visibility change to stop rendering
    (lp:#1475678) (LP: #1475678)

 -- Michał Sawicz <michal.sawicz@canonical.com>  Wed, 04 Nov 2015 14:58:41 +0000

unity8 (8.11+15.10.20151021-0ubuntu1) wily; urgency=medium

  [ Albert Astals Cid ]
  * Clazy fixes
  * Enable Efficient String Construction by default

  [ CI Train Bot ]
  * New rebuild forced.

  [ Daniel d'Andrada ]
  * Have unity8 drawing its own cursor (LP: #1488417)
  * Initial multi-monitor support

  [ Daniel van Vugt ]
  * Disable Qt's stuttering 'touch compression' to fix scrolling
    smoothness (LP: #1486341, #1488327)

  [ Lukáš Tinkl ]
  * Fix autopilot wizard test skipping the reporting page
  * Implement Unity.Platform plugin wrapping org.freedesktop.hostname1
    (LP: #1504318)
  * React to window title (aka surface name) changes (LP: #1497092)
  * Rotate the screenshots according to the actual orientation

  [ Michał Sawicz ]
  * Fix application API dependency
  * Have unity8 drawing its own cursor (LP: #1488417)
  * Initial multi-monitor support
  * Rotate the screenshots according to the actual orientation

  [ Nick Dedekind ]
  * Fixed leak in UnityMenuModelStackTest
  * Moved time translation to SDK (LP: #1372061)

 -- Michał Sawicz <michal.sawicz@canonical.com>  Wed, 21 Oct 2015 11:51:53 +0000

unity8 (8.11+15.10.20151009-0ubuntu1) wily; urgency=medium

  [ CI Train Bot ]
  * New rebuild forced.

  [ Pawel Stolowski ]
  * Store unity8 package version in /var/lib/.../version file for fast
    retrieval from the shell plugin.

 -- Pawel Stolowski <ci-train-bot@canonical.com>  Fri, 09 Oct 2015 09:13:03 +0000

unity8 (8.11+15.10.20151008-0ubuntu1) wily; urgency=medium

  [ Lukáš Tinkl ]
  * Revert to using plaintext instead of HTML-like markup for the
    notifications (LP: #1504256)

 -- Michał Sawicz <michal.sawicz@canonical.com>  Thu, 08 Oct 2015 20:46:26 +0000

unity8 (8.11+15.10.20151002-0ubuntu1) wily; urgency=medium

  [ CI Train Bot ]
  * Resync trunk.

  [ Lukáš Tinkl ]
  * Wizard: skip the reporting page if the system is configured not to
    report crashes (LP: #1494442)

 -- Ken VanDine <ken.vandine@canonical.com>  Fri, 02 Oct 2015 13:24:03 +0000

unity8 (8.11+15.10.20151001-0ubuntu1) wily; urgency=medium

  [ Alexandros Frantzis ]
  * Use power state change reason SnapDecision to turn screen on when a
    SnapDecision arrives (LP: #1291455)

  [ CI Train Bot ]
  * New rebuild forced.

 -- Alexandros Frantzis <alexandros.frantzis@canonical.com>  Thu, 01 Oct 2015 12:04:04 +0000

unity8 (8.11+15.10.20150930.1-0ubuntu1) wily; urgency=medium

  [ Albert Astals Cid ]
  * Make Launcher::test_quickListMenuOnRMB stable (LP: #1500359)

  [ CI Train Bot ]
  * New rebuild forced.

  [ Michael Zanetti ]
  * Stabilize Launcher DND test

 -- Michał Sawicz <michal.sawicz@canonical.com>  Wed, 30 Sep 2015 10:09:33 +0000

unity8 (8.11+15.10.20150925-0ubuntu1) wily; urgency=medium

  [ Albert Astals Cid ]
  * Improvements from running clazy over the code

  [ Daniel d'Andrada ]
  * PhoneStage: ensure you're left in a consistent state after being
    reset (LP: #1476757)

  [ Lukáš Tinkl ]
  * Improve the appearance and functionality of datetime and session
    indicators in Unity8 desktop.
  * Using InputInfo, determine if we need swipe or click to dismiss the
    notifications (e.g. incoming phone call)

  [ Michael Zanetti ]
  * further development on the Desktop Spread (LP: #1488147)

  [ Michał Sawicz ]
  * Bump application API version
  * Skip bluetooth check under wily, use expectFailure to notice when
    it's back

  [ Richard Somlói ]
  * Fix translator comments in time formatter

 -- Michał Sawicz <michal.sawicz@canonical.com>  Fri, 25 Sep 2015 12:13:20 +0000

unity8 (8.11+15.10.20150922.1-0ubuntu1) wily; urgency=medium

  [ Albert Astals Cid ]
  * Adapt test to code changes
  * Add DEP-8 test for all our UI and unit tests
  * Keep the PreviewStack around to avoid mem leaks (LP: #1495467)

  [ CI Train Bot ]
  * Resync trunk.

  [ Michael Terry ]
  * When libusermetrics gives us an empty string, still show the
    infographic circle rather than hiding it.  This is a follow-on to a
    branch [1] that changes the "no data available" label to the empty
    string.

  [ Michał Sawicz ]
  * Add DEP-8 test for all our UI and unit tests
  * Fix integrated LightDM path
  * Resync trunk

 -- Michał Sawicz <michal.sawicz@canonical.com>  Tue, 22 Sep 2015 12:57:15 +0000

unity8 (8.11+15.10.20150915-0ubuntu1) wily; urgency=medium

  [ Albert Astals Cid ]
  * Fix testNotifications
  * Make the wait longer to make tests pass in CI
  * New simplified CroppedImageMinimumSourceSize (LP: #1467740)
  * Stop animateTimer when starting the fadeOutAnimation
  * Use  AlreadyLaunchedUpstart so that tests passes
  * Workaround keyboard issues and make test pass again

  [ Daniel d'Andrada ]
  * DesktopStage: Refactor focus handling
  * Stabilize tstShell.test_launchedAppHasActiveFocus

  [ Gary.Wzl ]
  * Add widgetData["expanded"] property for expandable widget.

  [ Michael Terry ]
  * Fix typo that caused the tutorial to tease the launcher on top of
    the greeter.
  * Fix typo that caused the tutorial to tease the launcher on top of
    the greeter.

 -- Michael Zanetti <michael.zanetti@canonical.com>  Tue, 15 Sep 2015 12:06:06 +0000

unity8 (8.11+15.10.20150907-0ubuntu1) wily; urgency=medium

  [ Michal Sawicz ]
  * Resync wily with vivid

  [ Albert Astals Cid ]
  * Accomodate header height when using a card carousel with non
    overlayed header (LP: #1489309)
  * Fix restart unity8 from inside the phone more than two times (LP:
    #1487946)

  [ Gary.Wzl ]
  * Move textarea up automatically when inputmethod popup. (LP:
    #1485947)

  [ Lukáš Tinkl ]
  * Introduce a GlobalShortcut QML component for handling global
    keyboard shortcuts

  [ Michael Terry ]
  * Fix the fact that a user that is locked out from their account for
    five minutes after entering too many wrong passwords can simply
    reboot to try again. (LP: #1383086)
  * Fix the fact that a user that is locked out from their account for
    five minutes after entering too many wrong passwords can simply
    reboot to try again. (LP: #1383086)

  [ Michael Zanetti ]
  * Implement progressive autoscrolling in desktop spread
  * add an animation transition when invoking the spread by hitting the
    right edge

 -- CI Train Bot <ci-train-bot@canonical.com>  Mon, 07 Sep 2015 14:05:37 +0000

unity8 (8.11+15.10.20150826-0ubuntu1) wily; urgency=medium

  [ Michael Zanetti ]
  * release for wily

  [ CI Train Bot ]
  * New rebuild forced.

 -- CI Train Bot <ci-train-bot@canonical.com>  Wed, 26 Aug 2015 09:01:03 +0000

unity8 (8.11+15.04.20150831.2-0ubuntu1) vivid; urgency=medium

  [ Albert Astals Cid ]
  * Accept auto repeats for the power down button if timer is not yet
    running (LP: #1486953, #1488927)
  * Add tests for Shell+Dash interaction
  * Make clicking on launcher buttons have haptic feedback
  * Make test_greeter_hides_on_app_open more stable
  * Move connect() to new syntax
  * make pot_file (LP: #1488484)

  [ Gerry Boland ]
  * [spread] avoid changing sourceSize of snapshotted apps, it causes
    ghost apps in the spread (LP: #1474319)

  [ Josh Arenson ]
  * Refactor the greeter to enable dynamic loading of backend plugins.
  * Refactor the greeter to enable dynamic loading of backend plugins.

  [ Lukáš Tinkl ]
  * Don't show the volume notification when the sound indicator is shown
    (LP: #1484126)

  [ Michael Terry ]
  * Unify turn-on-screen-upon-notification logic from various daemons
    into unity8. (LP: #1426115, #1482317)

 -- CI Train Bot <ci-train-bot@canonical.com>  Mon, 31 Aug 2015 10:25:39 +0000

unity8 (8.11+15.04.20150827.1-0ubuntu1) vivid; urgency=medium

  [ Daniel d'Andrada ]
  * MirSurfaceItem is now a view+controller instantiated from QML (LP:
    #1483752)

 -- CI Train Bot <ci-train-bot@canonical.com>  Thu, 27 Aug 2015 14:00:05 +0000

unity8 (8.11+15.04.20150821-0ubuntu1) vivid; urgency=medium

  [ Michael Terry ]
  * Skip the tutorial entirely when in desktop mode.  This fixes the
    emulator not being able to pass the tutorial.
  * Skip the tutorial entirely when in desktop mode.  This fixes the
    emulator not being able to pass the tutorial.

 -- CI Train Bot <ci-train-bot@canonical.com>  Fri, 21 Aug 2015 14:34:50 +0000

unity8 (8.11+15.04.20150817-0ubuntu1) vivid; urgency=medium

  [ Albert Astals Cid ]
  * Drop gcc 4.9 requirement in debian/rules
  * Make the test more stable
  * Optimize scope.preview() calls (LP: #1478022)

  [ Alberto Mardegan ]
  * Set currentIndex after the model change is completed (LP: #1433442)

 -- CI Train Bot <ci-train-bot@canonical.com>  Mon, 17 Aug 2015 11:57:31 +0000

unity8 (8.11+15.04.20150814-0ubuntu1) vivid; urgency=medium

  [ Albert Astals Cid ]
  * Make the test pass again after rework of appmanager
  * fix testPhoneStage

  [ CI Train Bot ]
  * New rebuild forced.

  [ Daniel d'Andrada ]
  * Fix and clean up InputInfo plugin

  [ Rodney Dawes ]
  * Do not call verify in the payments button code. (LP: #1468038)

 -- CI Train Bot <ci-train-bot@canonical.com>  Fri, 14 Aug 2015 09:53:11 +0000

unity8 (8.11+15.04.20150812-0ubuntu1) vivid; urgency=medium

  [ Albert Astals Cid ]
  * Add a test that checks that items in an expandable are the correct
    size after expanding the expandable
  * Fix the expandable test
  * Replace some waitForRendering with wait(0)
  * Workaround for bug 1473471 (LP: #1473471)

  [ Gary.Wzl ]
  * Fix layout issue when adding audio track widget in expandable widget

  [ handsome_feng ]
  * Added indication for running apps. (LP: #1471577)
  * Adjust the color to highlighting indicator. (LP: #1457098)
  * Convert the MouseArea to MultiPointTouchArea to track multiple touch
    points. (LP: #1445472)

  [ handsome_feng<445865575@qq.com> ]
  * Convert the MouseArea to MultiPointTouchArea to track multiple touch
    points. (LP: #1445472)

 -- CI Train Bot <ci-train-bot@canonical.com>  Wed, 12 Aug 2015 08:41:24 +0000

unity8 (8.10+15.10.20150804-0ubuntu1) wily; urgency=medium

  [ Kevin Gunn ]
  * No change, rebuild for gcc5

  [ CI Train Bot ]
  * Resync trunk. added: po/cy.po
  * Resync trunk. added: po/cy.po

  [ Daniel d'Andrada ]
  * Stages now control the "requestedState" property of applications
  * Stages now control the "requestedState" property of applications

 -- CI Train Bot <ci-train-bot@canonical.com>  Tue, 04 Aug 2015 20:56:05 +0000

unity8 (8.10+15.10.20150729-0ubuntu1) wily; urgency=medium

  [ CI Train Bot ]
  * Resync trunk.
  * allow opening the manage dash area by clicking with a mouse on the
    arrow label (LP: #1431564)

  [ Daniel d'Andrada ]
  * TouchRegistry: remove null candidates from list of candidates (LP:
    #1473492)

  [ Lukáš Tinkl ]
  * Fix power dialogs on desktop
  * Provide DBUS compatibility with  various session services
    (suspend/hibernate, lock/unlock, screensaver, etc)
  * React on PrtScr keyboard shortcut for taking screenshots on desktop
    (LP: #1474149)
  * launcher parity: close apps from quicklist (LP: #1457201)

  [ Michael Zanetti ]
  * Implement first edition for a desktop Alt+Tab spread
  * drop the gcc-4.9 dependency (LP: #1452348)

  [ Mirco Müller ]
  * Added corresponding tests and visual tweaks to a launcher-item's
    progress-overlay.
  * Added corresponding tests and visual tweaks to a launcher-item's
    progress-overlay.
  * Implemented alert/wiggle feature for launcher-icons.
  * Implemented alert/wiggle feature for launcher-icons.

  [ handsome_feng ]
  * makes left swip reset the search string. (LP: #1413791)

  [ handsome_feng<445865575@qq.com> ]
  * Don't expand indicators when tap to return to call. (LP: #1453217)
  * makes left swip reset the search string. (LP: #1413791)

 -- CI Train Bot <ci-train-bot@canonical.com>  Wed, 29 Jul 2015 12:39:01 +0000

unity8 (8.10+15.10.20150708.2-0ubuntu1) wily; urgency=medium

  [ Albert Astals Cid ]
  * Make the card sizes a bit dependant on the total of gu of the dash

 -- CI Train Bot <ci-train-bot@canonical.com>  Wed, 08 Jul 2015 15:01:41 +0000

unity8 (8.10+15.10.20150702.2-0ubuntu1) wily; urgency=medium

  [ Albert Astals Cid ]
  * Save screenshots of suspended apps to disk
  * Set width of title label when inside the title row (LP: #1461979)
  * qmluitests was renamed to uitests

  [ CI Train Bot ]
  * Resync trunk.

  [ Daniel d'Andrada ]
  * Fix tst_OrientedShell and tst_Tutorial (LP: #1469761, #1466947)

  [ Leo Arias ]
  * Reorganized the python test helper modules. Deprecated the
    unity8.shell.emulators namespace. (LP: #1306340)

  [ Leonardo Arias Fonseca ]
  * Reorganized the python test helper modules. Deprecated the
    unity8.shell.emulators namespace. (LP: #1306340)

  [ Lukáš Tinkl ]
  * fix PO files extraction

  [ Michael Zanetti ]
  * Make use of QInputDeviceInfo in order to automatically switch
    between usage modes and hide the OSK.

  [ Nick Dedekind ]
  * Fixed qtmultimedia mock which was generating errors in tests

  [ Richard Huddie ]
  * Reorganized the python test helper modules. Deprecated the
    unity8.shell.emulators namespace. (LP: #1306340)

 -- CI Train Bot <ci-train-bot@canonical.com>  Thu, 02 Jul 2015 16:09:57 +0000

unity8 (8.10+15.10.20150618-0ubuntu1) wily; urgency=medium

  [ Albert Astals Cid ]
  * Refactor QmlTest.cmake module so that all tests can go through it.
    Also a bit of cleanup around tests.
  * Support fallback images for dash card and preview widgets (LP:
    #1324142)

  [ CI Train Bot ]
  * New rebuild forced.
  * Resync trunk.

  [ Daniel d'Andrada ]
  * Fix Shell tests

  [ Josh Arenson ]
  * Refactor greeter emulator to unlock the greeter via dbus

  [ Lukáš Tinkl ]
  * respect target window's devicePixelRatio in MouseTouchAdaptor

  [ Michael Zanetti ]
  * Refactor QmlTest.cmake module so that all tests can go through it.
    Also a bit of cleanup around tests.

  [ Michał Sawicz ]
  * Refactor QmlTest.cmake module so that all tests can go through it.
    Also a bit of cleanup around tests.

  [ handsome_feng ]
  * Forbid closing apps during the edge gesture. (LP: #1445572)
  * Removed the horizonal rule on pin unlock screen. (LP: #1368798)

  [ handsome_feng<445865575@qq.com> ]
  * Forbid closing apps during the edge gesture. (LP: #1445572)

 -- CI Train Bot <ci-train-bot@canonical.com>  Thu, 18 Jun 2015 19:40:06 +0000

unity8 (8.10+15.10.20150612-0ubuntu2) wily; urgency=medium

  * No-change rebuild against Qt 5.4.2.

 -- Timo Jyrinki <timo-jyrinki@ubuntu.com>  Mon, 15 Jun 2015 12:33:07 +0300

unity8 (8.10+15.10.20150612-0ubuntu1) wily; urgency=medium

  [ Michał Sawicz ]
  * Implement full-shell rotation (LP: #1210199)

  [ CI Train Bot ]
  * New rebuild forced.
  * Resync trunk.

  [ Daniel d'Andrada ]
  * Implemented autopilot-test and fake-sensors for shell-rotation.

  [ Mirco Müller ]
  * Implemented autopilot-test and fake-sensors for shell-rotation.

 -- CI Train Bot <ci-train-bot@canonical.com>  Fri, 12 Jun 2015 16:07:47 +0000

unity8 (8.10-0ubuntu1) UNRELEASED; urgency=medium

  * Implement full-shell rotation (LP: #1210199)

 -- Michał Sawicz <michal.sawicz@canonical.com>  Wed, 15 Apr 2015 14:47:17 +0200

unity8 (8.02+15.10.20150603.1-0ubuntu1) wily; urgency=medium

  [ CI Train Bot ]
  * New rebuild forced.
  * Resync trunk.

  [ Renato Araujo Oliveira Filho ]
  * Set the device led color to green. (LP: #1450894)

 -- CI Train Bot <ci-train-bot@canonical.com>  Wed, 03 Jun 2015 21:42:35 +0000

unity8 (8.02+15.10.20150518.1-0ubuntu1) wily; urgency=medium

  [ Albert Astals Cid ]
  * Add overrides to override functions
  * Implement "rating-edit" preview widget (LP: #1318144)
  * Make the DashContent::test_mainNavigation test more stable (LP:
    #1450809)
  * Use art height as implicitHeight when the header is overlayed and
    there's no summary

  [ CI Train Bot ]
  * New rebuild forced.
  * Resync trunk.

  [ Daniel d'Andrada ]
  * Introducing FloatingFlickable
  * Make Ubuntu.Gestures components install TouchRegistry by themselves

  [ Michael Terry ]
  * Fix a possible crash in our PAM threading code. (LP: #1425362) (LP:
    #1425362)
  * Fix the lockscreen becoming unresponsive after testing an app on the
    device from QtCreator. (LP: #1435364)

  [ Nick Dedekind ]
  * Fixed desktop stage app focus.
  * Fixed issue in laggy indicator autpilot tests (LP: #1446846)

 -- CI Train Bot <ci-train-bot@canonical.com>  Mon, 18 May 2015 23:04:39 +0000

unity8 (8.02+15.04.20150511-0ubuntu1) vivid; urgency=medium

  [ Albert Astals Cid ]
  * Workarounds for concierge mode.

  [ CI Train Bot ]
  * New rebuild forced.
  * Resync trunk.

 -- CI Train Bot <ci-train-bot@canonical.com>  Mon, 11 May 2015 08:29:58 +0000

unity8 (8.02+15.04.20150505-0ubuntu1) vivid; urgency=medium

  [ Albert Astals Cid ]
  * Make runtests fake a test error if make fails
  * Make the test more stable
  * Use dbus-test-runner instead of dbus-launch

  [ Daniel d'Andrada ]
  * DirectionalDragArea: improvements & API grooming (LP: #1417920)
  * Fix EdgeDragEvaluator when a drag can happen both ways
    (Direction.Horizontal)

  [ Josh Arenson ]
  * Remove panelHeight property as it is unused.

  [ Leo Arias ]
  * Initial clean up of the autopilot tests set up. Removed the touch
    device from the test case. Moved the restart of unity to a fixture.
    Removed the unused DragMixin. Updated the setUpClass to use
    process_helpers. Removed the workaround for bug #1238417, already
    fixed. Use the toolkit helper to set the testability environment
    variable. Fixed the indicators base class that was restarting unity
    twice. (LP: #1238417, #1447206)
  * Use the base class from the toolkit in autopilot tests.

  [ Michael Zanetti ]
  * emit application-stop when we're going down (LP: #1326513)

  [ Michał Sawicz ]
  * UNITY_SCOPES_LIST is no more

  [ handsome_feng<445865575@qq.com> ]
  * When click the favorite scope in Dash Manager , it just return to
    the corresponding scope page. (LP: #1447056)

 -- CI Train Bot <ci-train-bot@canonical.com>  Tue, 05 May 2015 14:47:24 +0000

unity8 (8.02+15.04.20150422-0ubuntu1) vivid; urgency=medium

  [ Albert Astals Cid ]
  * Compile with Qt 5.5 (LP: #1437238)
  * Different way of top aligning labels when the other one in the row
    is multiline (LP: #1442085)
  * make pot_file

  [ Andrea Cimitan ]
  * Set sourceSize for DashBackground.qml Image

  [ CI Train Bot ]
  * New rebuild forced.
  * Resync trunk. added: po/sk.po

  [ Daniel d'Andrada ]
  * Move handling of command line options to a separate class
  * Refactor tst_PhysicalKeysMapper.qml

  [ Leo Arias ]
  * For autopilot tests, use the device simulation scenarios from the
    toolkit.

  [ Leonardo Arias Fonseca ]
  * For autopilot tests, use the device simulation scenarios from the
    toolkit.

  [ Michael Zanetti ]
  * Make sure dnd mode is ended properly when drag gesture is cancelled
    (LP: #1444949)

  [ Michał Sawicz ]
  * Fix flake8 warnings (LP: #1444170)
  * Move mock indicator service to unity8-fake-env, as it's a binary-
    dependent package.

  [ Nick Dedekind ]
  * Use asynchronous dbus requests for property updates. (LP: #1436982)

 -- CI Train Bot <ci-train-bot@canonical.com>  Wed, 22 Apr 2015 14:46:31 +0000

unity8 (8.02+15.04.20150409.1-0ubuntu1) vivid; urgency=medium

  [ Albert Astals Cid ]
  * Focus the shutdown dialog (LP: #1417991)
  * Make url-dispatching scope activation when the dash is not on the
    main scopes (LP: #1364306)
  * We use autopilot3 now

  [ CI Train Bot ]
  * New rebuild forced.
  * Resync trunk. added: po/or.po

  [ Daniel d'Andrada ]
  * Make tst_PreviewListView and tst_GenericScopeView work in out-of-
    source builds
  * MouseArea that shows the indicators panel should cover the
    indicators bar only (LP: #1439318)
  * Surface gets active focus also with mouse clicks

  [ Josh Arenson ]
  * Add a mode option to unity8 for selecting greeter mode in the future
  * Remove PkgConfig include from Launcher plugin to fix cross-compile
    (LP: #1437702)

  [ Leo Arias ]
  * Fixed the check for string in the lock screen test. (LP: #1434518)

  [ Michael Terry ]
  * Make sure the edge tutorial is destroyed when we receive a call
    during the wizard. (LP: #1436349)
  * Skip parts of the edge tutorial that require a touch device (like
    spread and bottom edge). (LP: #1434712)

  [ Michael Zanetti ]
  * Don't hide stages just because they're empty (LP: #1439615)
  * [Launcher] fix bug where an item would disappear even though the app
    is running (LP: #1438172)

  [ Nick Dedekind ]
  * Fixed autopilot test failures related to udev input failure for
    power button.
  * Made improvements for laggy indicator backends (lp#1390136). (LP:
    #1390136)

  [ Pete Woods ]
  * GPS only goes active when the Dash is in the foreground (LP:
    #1434379)

  [ handsome_feng<445865575@qq.com> ]
  * Modified the wrong time format in ScreenGrabber (LP: #1436006)

 -- CI Train Bot <ci-train-bot@canonical.com>  Thu, 09 Apr 2015 14:01:11 +0000

unity8 (8.02+15.04.20150320-0ubuntu1) vivid; urgency=medium

  [ Albert Astals Cid ]
  * Fix regression making pan not possible in Zoomable Image (LP:
    #1433506)
  * Make sure m_firstVisibleIndex is correctly set after processing
    changeSet.removes (LP: #1433056)
  * make pot_file

  [ Daniel d'Andrada ]
  * Don't show the rotating rect in "make tryFoo".

  [ Michael Zanetti ]
  * make pinlockscreen adjust better to larger displays

 -- CI Train Bot <ci-train-bot@canonical.com>  Fri, 20 Mar 2015 11:56:41 +0000

unity8 (8.02+15.04.20150318-0ubuntu1) vivid; urgency=medium

  [ Albert Astals Cid ]
  * Add some context to tr calls (LP: #1431497)
  * Require binaries and .pc files we call from code
  * Test: More stubborn flick to the end

  [ Andrea Cimitan ]
  * Refactor PreviewOverlay to fix weird zoom out/in animations when
    previewing images from the Previews

  [ CI Train Bot ]
  * Resync trunk.

  [ Charles Kerr ]
  * Re-enable a rotation lock test now that the bug that broke that test
    has been fixed. (LP: #1410915)

  [ Daniel d'Andrada ]
  * Darkened area behind indicators menu should eat input until it fully
    disappears (LP: #1417967)
  * DesktopStage - fix focus switch when user taps on window (LP:
    #1431325)
  * Fix warnings when launching tutorial
  * Make MouseTouchAdaptor controllable from within QML
  * Make tst_Shell absorb tst_TabletShell

  [ Leo Arias ]
  * Changed the autopilot dependencies so they do not require qt4. (LP:
    #1429158)
  * Drop the support for python2 in autopilot tests. (LP: #1429163)
  * Stop using the deprecated toolkit emulators namespace in autopilot
    tests. (LP: #1341681)

  [ Michael Terry ]
  * Don't close wizard & edge tutorial when the unity8-dash closes (LP:
    #1425484)
  * Don't let the wizard sit indefinitely, waiting for a wizard page to
    finish preparing itself. (LP: #1425737)
  * Fix two broken qmluitest files by waiting for everything to settle
    before starting the tests.
  * Only call unlockAllModems once the wizard is done. (LP: #1425161)
    (LP: #1425161)
  * When we are locking the user out from too many login failures,
    notice when time passes even if the device is suspended. (LP:
    #1396817) (LP: #1396817)

  [ Michael Zanetti ]
  * Add a mouse area to the indicators panel so we can open them by
    clicking. (LP: #1417650)
  * fix launcher not reacting to first click when revealed by mouse
    hover, add tests
  * performance improvements (LP: #1430233, #1425087)

  [ Michał Sawicz ]
  * Remove the activity indicator from tests
  * Use targets instead of custom ld arguments for linking

  [ Mirco Müller ]
  * Updated the visuals of the SwipeToAct-widget for incoming-call snap-
    decision notifications according to new design-spec.
  * Updated the visuals of the SwipeToAct-widget for incoming-call snap-
    decision notifications according to new design-spec.

 -- CI Train Bot <ci-train-bot@canonical.com>  Wed, 18 Mar 2015 10:19:06 +0000

unity8 (8.02+15.04.20150302-0ubuntu2) vivid; urgency=medium

  * No-change rebuild against Qt 5.4.1.

 -- Timo Jyrinki <timo-jyrinki@ubuntu.com>  Wed, 11 Mar 2015 10:27:23 +0200

unity8 (8.02+15.04.20150302-0ubuntu1) vivid; urgency=medium

  [ Albert Astals ]
  * Don't precache items that are outisde the 1.5*height buffering area
    (LP: #1410131)

  [ Albert Astals Cid ]
  * Don't precache items that are outisde the 1.5*height buffering area
    (LP: #1410131)

  [ Chris Townsend ]
  * Add a wrapper for handling the
    /org/gnome/SessionManager/EndSessionDialog DBus object used by
    indicator-session. This allows indicator-session to properly talk to
    the Unity 8 session management functions. (LP: #1392187)
  * Allow for proper logout session management. This uses the
    EndSession() Upstart DBus method on the current session bus. (LP:
    #1360316)
  * Make the Unity 8 session dialogs behave in the same fashion as Unity
    7. From indicator-session: Clicking "Log Out" will now present a
    dialog to "Lock", "Log Out", or "Cancel". Clicking "Shut Down" will
    now present a dialog to "Reboot", "Shut Down", or "Cancel". (LP:
    #1416074)

  [ Daniel d'Andrada ]
  * Add NO_TESTS cmake option to skip tests and therefore speed up
    builds
  * Remove enums and properties that doesn't exist in the real
    ApplicationManager
  * Stabilize some Shell qml tests

  [ Josh Arenson ]
  * Create a PhysicalKeyMapper to handle all physical/hardware keys (LP:
    #1390393)

  [ Michael Terry ]
  * Make the draggable part of the right edge (during the tutorial) a
    constant size, instead of having it grow and shrink as the spread
    peeks out from the side.

  [ Michał Sawicz ]
  * Create a PhysicalKeyMapper to handle all physical/hardware keys (LP:
    #1390393)

  [ Robert Bruce Park ]
  * Launchpad automatic translations update.

 -- CI Train Bot <ci-train-bot@canonical.com>  Mon, 02 Mar 2015 12:11:21 +0000

unity8 (8.02+15.04.20150226-0ubuntu1) vivid; urgency=medium

  [ CI Train Bot ]
  * New rebuild forced.

  [ Pete Woods ]
  * Only set scopes active when the screen is on (LP: #1422879)

 -- CI Train Bot <ci-train-bot@canonical.com>  Thu, 26 Feb 2015 19:39:54 +0000

unity8 (8.02+15.04.20150224-0ubuntu1) vivid; urgency=medium

  [ Albert Astals Cid ]
  * Dash manage hint should not be visible in previews+test (LP:
    #1422260)
  * Do not declare the hostname property twice
  * Fix some warnings in Mock Notifications
  * Make qmluittests pass with Qt 5.4
  * Preserve the aspect ratio for the card attribute images (LP:
    #1411751)
  * Update qmltypes

  [ Andrea Cimitan ]
  * Add maximumLineCount for subtitle label in cards (LP: #1414870)

  [ Michael Terry ]
  * Move the gschema file to data/ and install it via cmake, not dpkg.
  * Refactor the greeter code to be more compartmented and isolatable.
  * Silence a couple qml warnings. (LP: #1423286)
  * Wait for libqofono to finish initializing before we decide whether
    to skip the wizard's SIM page or not.

  [ Michael Zanetti ]
  * enable revealing the launcher by hitting the left edge using the
    mouse

  [ Ying-Chun Liu ]
  * Add Autopilot Notification helper.

 -- CI Train Bot <ci-train-bot@canonical.com>  Tue, 24 Feb 2015 10:17:16 +0000

unity8 (8.02+15.04.20150216.1-0ubuntu1) vivid; urgency=medium

  [ Andrea Cimitan ]
  * Fix temp scopes opening temp scopes, correctly close previously
    opened temp scope with its preview (LP: #1410337)
  * Set sourcesize for scopes images in manage dash

  [ CI Train Bot ]
  * Resync trunk

  [ Albert Astals Cid ]
  * Test for bug #1316660 (LP: #1316660)
  * Hardcode tranlsation for internal.location field (LP: #1393438)
  * Make sure the height it's the height it will have

  [ Michael Zanetti ]
  * Cleanup cmake warning about missing Qt5Sql module

 -- CI Train Bot <ci-train-bot@canonical.com>  Mon, 16 Feb 2015 13:14:26 +0000

unity8 (8.02+15.04.20150211-0ubuntu2) vivid; urgency=medium

  * No-change rebuild against Qt 5.4.0.

 -- Timo Jyrinki <timo-jyrinki@ubuntu.com>  Fri, 13 Feb 2015 15:17:18 +0200

unity8 (8.02+15.04.20150211-0ubuntu1) vivid; urgency=medium

  [ Michael Terry ]
  * Redesign tutorial to match latest spec (just removing obsolete pages
    and redesigning look, no new pages yet)
  * Add new right-edge and bottom-edge screens to the first-boot edge
    tutorial (LP: #1383297)
  * Support switching the indicator profile on the fly, as the greeter
    appears and disappears. (But don't use it yet, not until the
    settings panel to control this is in place.)
  * Clip the infographic to its bounding box, instead of letting it
    bleed past the welcome page (visible when dragging the welcome page
    to the side).

  [ Michael Zanetti ]
  * Add an AccountService based launcher model to be used with split
    greeter
  * Launcher fixes for windowed mode
  * save and restore window size and position
  * Fix resizing windows when making it smaller than minSize and then
    larger again.

  [ handsome_feng<445865575@qq.com> ]
  * makes the header fully reveal when tapping the search icon. (LP:
    #1379327)

  [ Mirco Müller ]
  * Allow swipe-to-dismiss for contracted snap-decision notifications,
    interactive notifications and ephemeral notifications. (LP:
    #1355422, #1334855)

  [ Daniel d'Andrada ]
  * Make indicators bar eat all events
  * Improve Launcher tests, making them more reliable
  * Tapping on a surface gives it active focus

 -- Ubuntu daily release <ps-jenkins@lists.canonical.com>  Wed, 11 Feb 2015 17:13:16 +0000

unity8 (8.02+15.04.20150123.3-0ubuntu1) vivid; urgency=low

  [ Sebastien Bacher ]
  * Set text hint property for the messaging menus inline reply widget
    (LP: #1389234)

  [ Ying-Chun Liu ]
  * Added an initial set of autopilot tests for the display indicator.

  [ Nick Dedekind ]
  * Removed filtering the indicator model by visibility.

  [ Michael Zanetti ]
  * fixes left edge drag when in spread

  [ Albert Astals Cid ]
  * Fix ninja build in a different way The previous one was adding rpath
    to some .so that broke our tests that use LD_LIBRARY_PATH to change
    which one is picked up

  [ Leo Arias ]
  * Added an initial set of autopilot tests for the display indicator.

 -- Ubuntu daily release <ps-jenkins@lists.canonical.com>  Fri, 23 Jan 2015 12:12:41 +0000

unity8 (8.02+15.04.20150121.2-0ubuntu1) vivid; urgency=low

  [ Michael Terry ]
  * Don't show any power dialogs while the screen is off. This is a
    band-aid to avoid the symptom, while we still investigate the source
    of why the screen doesn't turn on (and why we seem to not handle the
    power-button-release event). (LP: #1409003, #1410830)
  * Don't refocus the dialer-app when a call is started by the user.
    Because of how qtmir works, this would cause the dialer-app to
    unfocus momentarily, causing interface oddities for the user. (LP:
    #1413065)

  [ CI Train Bot ]
  * Resync trunk

  [ Albert Astals Cid ]
  * Build with ninja
  * Fixes for Table Preview Widget (LP: #1410420)

  [ Michael Zanetti ]
  * Add support for earpiece media buttons (LP: #1398427)
  * Add a WindowMoveResizeArea and tests for it

 -- Ubuntu daily release <ps-jenkins@lists.canonical.com>  Wed, 21 Jan 2015 18:33:18 +0000

unity8 (8.02+15.04.20150113.1-0ubuntu1) vivid; urgency=low

  [ Andrea Cimitan ]
  * support background on horizontal cards with summary (LP: #1393008)

  [ Gerry Boland ]
  * DashCommunicator: replace QDBusInterface with a non-blocking
    simplification which does not introspect the service on creation
    (LP: #1403508)

  [ Leo Arias ]
  * Added an autopilot test for the edges demo.

  [ Albert Astals ]
  * Don't show the manage dash pull up arrow on temp scopes (LP:
    #1401869)
  * Remove hack, newer Qt already support keyClick(char)
  * Tests: Add Qt 5.5 removal TODOs
  * Make sure we use fPIC when compiling files for the static library
    too
  * Make sure changing a scope doesn't trigger creation/destruction of
    delegates until it's finished (LP: #1410122)

  [ Michael Zanetti ]
  * patch debian/control file before using it to make it work with mk-
    build-deps

 -- Ubuntu daily release <ps-jenkins@lists.canonical.com>  Tue, 13 Jan 2015 20:58:08 +0000

unity8 (8.02+15.04.20150109.2-0ubuntu1) vivid; urgency=low

  [ Michał Sawicz ]
  * We don't need the SIGSTOP in main() any more.
  * Add a test to make sure the shell always starts disabled until it is
    enabled by a complete PAM interaction.

  [ Leo Arias ]
  * Added an autopilot test for the edges demo.

  [ Nick Dedekind ]
  * Unhook Lights interface from indicator widgets (LP: #1385331)

  [ Albert Astals ]
  * Fix going to scopes when the Manage Dash is open (LP: #1403464)
  * QSortFilterProxyModelQML -> UnitySortFilterProxyModelQML
  * Clip the Scopes List header
  * Fix ScopesList not being under finger
  * Make waitForRendering with no item fail instead of crash
  * Disable Dash horizontal scroll while Navigation InverseMouseArea is
    pressed (LP: #1403048)
  * Test: Make sure the mouse area is enabled before clicking into it
  * Test: We actually need to click on the customBackButton and not on
    backButton
  * Test: By default mouseX act on the middle

  [ Michael Terry ]
  * Don't block handling power events on loading the greeter's qml and
    the background image.
  * Show OSK above the wizard. (LP: #1401213)
  * Unify the name of the Greeter DBus test, make it use our standard
    binary test macro (which also nicely exports xml results), and make
    the test a little more robust against timing issues.
  * Add a test to make sure the shell always starts disabled until it is
    enabled by a complete PAM interaction.

  [ Martin Pitt ]
  * tests: Fix Notify.Notification.add_action invocation to work also
    with unpatched libnotify API. (LP: #1223401)

  [ Rodney Dawes ]
  * Depend on :native version of g++ to allow cross-compiling to work.
    (LP: #1353855)

 -- Ubuntu daily release <ps-jenkins@lists.canonical.com>  Fri, 09 Jan 2015 10:43:06 +0000

unity8 (8.02+15.04.20141216.1-0ubuntu1) vivid; urgency=low

  [ Ubuntu daily release ]
  * New rebuild forced

  [ Albert Astals ]
  * Need to wait until loaded is true to use the count property
  * Manage Dash: Ellide properly

 -- Ubuntu daily release <ps-jenkins@lists.canonical.com>  Tue, 16 Dec 2014 11:03:37 +0000

unity8 (8.02+15.04.20141215.3-0ubuntu1) vivid; urgency=low

  [ Albert Astals Cid ]
  * ScopesList: Use the default scope style for the header

  [ Daniel d'Andrada ]
  * Refactor Dialogs.qml to use proper in-scene dialogs
  * Make Greeter nicely handle being resized

  [ Albert Astals ]
  * Rework how we set the ranges so we get some more asynchronousity
    from item views (LP: #1384374)
  * clickscope is back to being unfavoritable (LP: #1400762)
  * Fix clicking on the manage dash list after having moved the current
    scope
  * Make the drag range be a multiple of the drag "rate" value.
    Workarounds https://bugs.launchpad.net/mir/+bug/1399690

  [ Gerry Boland ]
  * MockAppMan: emit SIGSTOP so AP test apps are run (LP: #1394208)

 -- Ubuntu daily release <ps-jenkins@lists.canonical.com>  Mon, 15 Dec 2014 22:43:16 +0000

unity8 (8.02+15.04.20141212.1-0ubuntu1) vivid; urgency=low

  [ Ubuntu daily release ]
  * New rebuild forced

  [ Albert Astals ]
  * Make Navigation work when "jumping" to the non root

 -- Ubuntu daily release <ps-jenkins@lists.canonical.com>  Fri, 12 Dec 2014 12:28:10 +0000

unity8 (8.02+15.04.20141211.2-0ubuntu1) vivid; urgency=medium

  [ Michał Sawicz ]
  * Bump version due to new Manage Dash

  [ Gerry Boland ]
  * [indicators] Fix positioning on panel resize.

  [ Nick Dedekind ]
  * [indicators] Fix positioning on panel resize.

  [ Albert Astals ]
  * Fix the Dash Header hamburger menu background color
  * Fix tests (LP: #1400449)
  * Allow pulling manage dash if there's no favorite scopes (LP:
    #1400774)
  * Manage Dash: Make store button work even if you have no favorites
    (LP: #1400771)
  * Make pot_file

  [ CI Train Bot ]
  * Resync trunk

  [ Andrea Cimitan ]
  * Remove dismiss timer in Launcher (LP: #1368778)

  [ Michael Zanetti ]
  * decrease opacity changes in spread, move it to a separate surface.
  * Add an initial, rudimentary DesktopStage to get started
  * Uninvert Launcher in Desktop Mode
  * Add support for Wallpaper in Desktop stage
  * Add window control buttons to panel for fullscreen applications

  [ Rodney Dawes ]
  * Add dependency on gir1.2-notify-0.7 to unity8-autopilot package.
    (LP: #1400437)

 -- Ubuntu daily release <ps-jenkins@lists.canonical.com>  Thu, 11 Dec 2014 13:25:44 +0000

unity8 (8.01+15.04.20141205-0ubuntu1) vivid; urgency=low

  [ CI Train Bot ]
  * Resync trunk

  [ Albert Astals ]
  * Replace Scopes Overview by the new Manage Dash (LP: #1386698,
    #1368670)

 -- Ubuntu daily release <ps-jenkins@lists.canonical.com>  Fri, 05 Dec 2014 10:55:50 +0000

unity8 (8.01+15.04.20141204-0ubuntu1) vivid; urgency=low

  [ Michael Terry ]
  * Import wizard code from ubuntu-system-settings.
  * Convert the welcome wizard from a separate executable into a qml
    plugin (with a small C++ plugin for support).
  * Add tests for welcome wizard.

 -- Ubuntu daily release <ps-jenkins@lists.canonical.com>  Thu, 04 Dec 2014 20:55:11 +0000

unity8 (8.01+15.04.20141202-0ubuntu1) vivid; urgency=low

  [ Michael Terry ]
  * Make sure that there is no window of opportunity for swiping away
    greeter before the lockscreen appears.
  * Don't allow dragging the greeter out from the left edge if it's
    hidden there. (LP: #1372952)

  [ Michał Sawicz ]
  * Move from Theme colour to direct UbuntuColors.orange for activity
    indicator and preview buttons

  [ Albert Astals ]
  * Use QImageReader not to load the image into memory twice (LP:
    #1384374)
  * Don't create the whole current scope delegates, just height * 3 (LP:
    #1384393, #1384374)
  * Make CroppedImageSizer async
  * Use ubuntu::connectivity::NetworkingStatus instead of
    QNetworkConfigurationManager
  * Compile with Qt 5.4 (LP: #1395636)

  [ Michael Zanetti ]
  * close previews and temp scopes on left edge/BFB (LP: #1391798)
  * make spread reversible (LP: #1368668, #1355284, #1368677)

  [ Andrea Cimitan ]
  * Different drag behaviour for not closable apps in spread (LP:
    #1368287)

  [ Daniel d'Andrada ]
  * Make UnityTestCase.touchFlick properly map event coordinates

 -- Ubuntu daily release <ps-jenkins@lists.canonical.com>  Tue, 02 Dec 2014 09:26:49 +0000

unity8 (8.01+15.04.20141125.2-0ubuntu1) vivid; urgency=low

  [ Michael Zanetti ]
  * improve snapping after dragging
  * Make the launcher BFB rounded on one end (LP: #1382596)
  * disable swipeToClose while some snapping is happening (LP: #1378938)
  * increase threshold and avoid jumping in SpreadDelegate dragging (LP:
    #1352842, #1350803)

  [ Ying-Chun Liu ]
  * Notifications should be on right side when wide. (LP: 1379384) (LP:
    #1379384)

  [ Albert Astals ]
  * Fix qml warnings
  * Fix some qmluitests

  [ Lars Uebernickel ]
  * Use Icon instead of StatusIcon

 -- Ubuntu daily release <ps-jenkins@lists.canonical.com>  Tue, 25 Nov 2014 13:54:47 +0000

unity8 (8.01+15.04.20141117-0ubuntu1) vivid; urgency=low

  [ josharenson ]
  * Return focus to the application after a tusted session overlay is
    closing. (LP: #1381292)

  [ Josh Arenson ]
  * Return focus to the application after a tusted session overlay is
    closing. (LP: #1381292)

  [ Albert Astals ]
  * Remove unused ResponsiveFlowView
  * Fix a few cmake warnings when running ./build.sh in a clean checkout

  [ Mirco Müller ]
  * Make sure non-square icons are not cropped. (LP: #1378417)

  [ Michael Terry ]
  * Drop the "EARLY ALPHA" scare label when running in testing mode.

  [ Michael Zanetti ]
  * unify Greeter and Lockscreen wallpaper again
  * hide quicklist when launcher hides (LP: #1387088)
  * Keep applications suspended while lockscreen is shown (LP: #1378126)
  * change spread background color to 111111

  [ Omer Akram ]
  * show password when tapped on the 'Show password' label, not just the
    checkbox. (LP: #1389832)

 -- Ubuntu daily release <ps-jenkins@lists.canonical.com>  Mon, 17 Nov 2014 13:48:33 +0000

unity8 (8.01+15.04.20141107.2-0ubuntu2) vivid; urgency=medium

  * No-change rebuild against Qt 5.3.2.

 -- Timo Jyrinki <timo-jyrinki@ubuntu.com>  Sat, 08 Nov 2014 13:50:11 +0200

unity8 (8.01+15.04.20141107.2-0ubuntu1) vivid; urgency=low

  [ Michael Terry ]
  * Skip second SIM unlock dialog if user presses Emergency Call on
    first one (LP: #1387925)

  [ Michael Zanetti ]
  * fix positive/negative answer order on the new swipe notification
    (LP: #1358343)
  * Update PageHeader to use new SDK api
  * antialias surfaces when in spread (LP: #1351559)

  [ Albert Astals ]
  * Remove Hud

  [ Mirco Müller ]
  * Replace ComboButton in snap-decision notifications, used for
    additional actions (> 3 actions), with custom widget immune to
    accidental taps. (LP: #1384730)

 -- Ubuntu daily release <ps-jenkins@lists.canonical.com>  Fri, 07 Nov 2014 14:33:02 +0000

unity8 (8.01+15.04.20141104-0ubuntu1) vivid; urgency=low

  [ Sebastien Bacher ]
  * Drop workaround, it's not needed and create issues for desktop-next
    (LP: #1387671)

  [ Albert Astals ]
  * Do not append integer to char *
  * Remove unused end() function
  * Update build.sh
  * Fix i18n

  [ Michael Zanetti ]
  * rework launcher quicklist visuals to fit new design (LP: #1368660)
  * Fix DBusVariant conversion for launcher emblems (LP: #1387261)
  * Fix desktop file encoding in launcher (LP: #1387083)
  * Add a hinting animation to indicate changes in the backend (LP:
    #1376707)

  [ Alberto Aguirre ]
  * Add audioRole to QtMultimedia mock
  * Add a plugin to take screenshots on vol up + vol down

  [ CI bot ]
  * Fix relative time formatter when using non-UTC timezone. (LP:
    #1378821)

  [ Leo Arias ]
  * Removed the tests for the alternate paths of the autopilot helpers.

  [ Nick Dedekind ]
  * Fix relative time formatter when using non-UTC timezone. (LP:
    #1378821)
  * Reset current item selection on deleted. (LP: #1378462)
  * Added timer to re-assert server value after indicator menu item
    activation. (LP: #1336715)

  [ Mirco Müller ]
  * Added dedicated swipe-to-act button for snap-decisions, which avoids
    accidental taps/button-presses. (LP: #1358343)

  [ Chris Gagnon ]
  * add missing unity-scope-click dependancy to unity8-autopilot package
    (LP: #1336276)

  [ Michael Terry ]
  * Don't lock phone if user tries to switch back to an active call.
    (LP: #1388156)

  [ Daniel d'Andrada ]
  * DirectionalDragArea: Update TODO comment in light of new events
  * TouchDispatcher: synthesize MouseButtonDblClick events

  [ Leonardo Arias Fonseca ]
  * Removed the tests for the alternate paths of the autopilot helpers.

 -- Ubuntu daily release <ps-jenkins@lists.canonical.com>  Tue, 04 Nov 2014 12:56:08 +0000

unity8 (8.01+15.04.20141030-0ubuntu1) vivid; urgency=medium

  [ Michael Terry ]
  * Provide 'passphrase' as a field of Components.Lockscreen
  * Fix a race between Qml loading and DBus registration that caused
    problems when jenkins tried to unlock the phone.
  * Set domain explicitly for the Dialogs component because the welcome
    wizard wants to import it. (LP: #1381731)
  * When greeter or lockscreen has focus, show active call panel. (LP:
    #1378872)

  [ Ted Gould ]
  * Set the default OOM score for the dash (LP: #1379786)

  [ Michał Sawicz ]
  * Revert lp:~unity-team/unity8/flickables-speed-workaround to avoid
    risk in RTM.
  * Updated behaviour for zoomable image, workaround for sourcesize (LP:
    #1333187)

  [ Michael Frey ]
  * Added a check for Proximity to determine if we show the lock screen.
    (LP: #1378012)

  [ Ying-Chun Liu ]
  * Add non-interactive code into GenericScopeView. (LP: #1384441)

  [ Mirco Müller ]
  * Also use modal nature of snap-decision notifications when
    greeter/lockscreen is shown. This fixes LP: #1378827. (LP: #1378827)

  [ Michael Zanetti ]
  * Make the launcher update on dconf changes (LP: #1376707)
  * exit spread on background tap (LP: #1368261)
  * Use an index instead of a scope id in DashCommunicator (LP:
    #1376044)

  [ Andrea Cimitan ]
  * Updated behaviour for zoomable image, workaround for sourcesize (LP:
    #1333187)

  [ Daniel d'Andrada ]
  * Make TouchGate synthesize QMouseEvents for mouse-based target items
  * Don't specify a distanceThreshold as it conflicts with
    hintDisplacment

 -- Ubuntu daily release <ps-jenkins@lists.canonical.com>  Thu, 30 Oct 2014 21:43:42 +0000

unity8 (8.00+15.04.20141030-0ubuntu1) vivid; urgency=low

  [ josharenson ]
  * Fix lp:1370240 by making stages interactive when a snap decision is
    dismissed. (LP: #1370240)

  [ Nick Dedekind ]
  * remove qml ownership confusion for caching unitymenumodels (LP:
    #1368856)
  * Implementation of expandable panel design (LP: #1368856)

  [ Albert Astals ]
  * CardAttributes: Specify column and row since the gridlayout gets
    confused sometimes (LP: #1381092)
  * Reset VerticalJournal until the cardTool settles (LP: #1381255)

  [ Mirco Müller ]
  * Added synchronous/confirmation notification support to unity8. (LP:
    #1232633)

  [ Michael Zanetti ]
  * Fix lp:1370240 by making stages interactive when a snap decision is
    dismissed. (LP: #1370240)
  * Drop all visual indication of "pinning" (LP: #1381054)

  [ Antti Kaijanmäki ]
  * Unlock all modems on boot. (LP: #1333121)

 -- Ubuntu daily release <ps-jenkins@lists.canonical.com>  Thu, 30 Oct 2014 10:51:17 +0000

unity8 (8.00+14.10.20141013.2-0ubuntu1) utopic; urgency=low

  [ Michael Terry ]
  * Don't show initial lockscreen during the edge demo. The user just
    set up their phone with a password, it's pointless to ask them
    again. (LP: #1358283)
  * Distinguish between incoming calls and other dialer-app opens. (LP:
    #1378218) (LP: #1378218)

  [ Andrea Cimitan ]
  * Fix flickable speed to be resolution independent, by subclassing
    components (LP: #1348557)

  [ Michał Sawicz ]
  * Fix the ShellWithPin test and some functionality.

  [ Albert Astals ]
  * Move Base.qml to DashCategoryBase
  * Fix first item positioning when m_clipItem->y() is not 0 (LP:
    #1251597)
  * Fix some small qml warnings

  [ Daniel d'Andrada ]
  * Add touch ownership logic on top of qt input handling

 -- Ubuntu daily release <ps-jenkins@lists.canonical.com>  Mon, 13 Oct 2014 15:43:03 +0000

unity8 (8.00+14.10.20141009.4-0ubuntu1) utopic; urgency=low

  [ Michał Sawicz ]
  * Rename datetime indicator in test

  [ Albert Astals ]
  * Close overview temp scope on show dash (LP: #1373819)
  * Enable QT_STRICT_ITERATORS
  * Make Base not clickable, since we don't use it in anywhere clickable
    (we only use it for Category delegates in the LVWPH) (LP: #1300709)
  * Hide preview if it was visible when going to a scope (LP: #1374548)
  * Remove contentScale variable

  [ Andrea Cimitan ]
  * Fix card implicitHeight when summary is declared, but its text is
    empty. Also fixes vertical journal height and clipping (LP:
    #1362160)
  * Redesign for pinned apps. Remove thindivider on top of ubuntu dash
    button (not needed anymore) (LP: #1377100)

  [ Ying-Chun Liu ]
  * Fix run_on_device.sh to let it run again.

  [ Nick Dedekind ]
  * Fixed indicator menu bindings to server toggle value broken by user
    interaction. (LP: #1336715)
  * Force rendering so we don't get stuck in "waitForRendering" loop in
    tests.

  [ Daniel d'Andrada ]
  * PhoneStage: focus the new topmost app after the current one closes
    itself (LP: #1375267)

  [ Michael Terry ]
  * Fix some security issues with the tablet greeter, which allowed the
    lockscreen to be bypassed. (LP: #1367715) (LP: #1367715)

  [ Michael Zanetti ]
  * scale down errorText label if necessary (LP: #1378848)

 -- Ubuntu daily release <ps-jenkins@lists.canonical.com>  Thu, 09 Oct 2014 14:05:54 +0000

unity8 (8.00+14.10.20141008-0ubuntu1) utopic; urgency=low

  [ Michael Zanetti ]
  * Dual SIM pin unlocking. Hook up the UI to the backend. (LP:
    #1267135)

  [ Antti Kaijanmäki ]
  * Dual SIM pin unlocking. Hook up the UI to the backend. (LP:
    #1267135)

  [ Ubuntu daily release ]
  * New rebuild forced

 -- Ubuntu daily release <ps-jenkins@lists.canonical.com>  Wed, 08 Oct 2014 09:41:32 +0000

unity8 (8.00+14.10.20141006-0ubuntu1) utopic; urgency=low

  [ Andrea Cimitan ]
  * Tweak card header to match the spec
  * Add preview image slideshow (LP: #1351537)

  [ Michał Sawicz ]
  * Cache more things in memory, so flicking scopes should be faster
    (LP: #1336724)
  * Tweak card header to match the spec
  * Save texture memory by limiting sourceSize (LP: #1338430)

  [ Ying-Chun Liu ]
  * Add attributes to Preview. (LP: #1282460)

  [ Albert Astals ]
  * Update pot
  * Cache more things in memory, so flicking scopes should be faster
    (LP: #1336724)
  * Save texture memory by limiting sourceSize (LP: #1338430)
  * Clip the settings list
  * Fix unlocking from the left again
  * Add wait_ makes tests more reliable

  [ Michael Zanetti ]
  * fix fading out the launcher instead of sliding it out on left-edge
    minimizing an app.
  * Make the DashCommunicator async and more flexible to handle a
    lifecycle-suspended dash (LP: #1339883)

  [ Michael Terry ]
  * Retry unlock-device script if it fails, as there is always a risk of
    a small race with boot-up. (LP: #1370644)
  * Add pull-to-refresh functionality to scopes. (LP: #1368336)

  [ CI bot ]
  * Resync trunk

 -- Ubuntu daily release <ps-jenkins@lists.canonical.com>  Mon, 06 Oct 2014 08:03:23 +0000

unity8 (8.00+14.10.20140930.2-0ubuntu1) utopic; urgency=low

  [ Alexandros Frantzis ]
  * Remove stale trusted socket before starting unity8 from upstart (LP:
    #1371597) (LP: #1371597)

  [ CI bot ]
  * Resync trunk

  [ Andrea Cimitan ]
  * Move activity indicator on top of keyboard (LP: #1354519)

  [ Gerry Boland ]
  * Cleanup: Remove unused member and fix small syntax error in
    OrientationLock

  [ josharenson ]
  * Fix lp:1367894 by correcting how the minute value is calculated in
    the panel. (LP: #1367894)

  [ Nick Dedekind ]
  * Fixed DefaultIndicatorPage test. Fixed warnings from test.

  [ Ying-Chun Liu ]
  * Remove maxLineCount in preview. (LP: 1328513) (LP: #1328513)

  [ Michael Terry ]
  * Fix some code that accidentally landed in trunk before it got
    cleaned up. The current code just has some duplication to it that
    should be unified.
  * Implement latest visual designs for passphrase lockscreen.
  * Make it easier to use the Lockscreen component from the welcome
    wizard.
  * Limit how much memory we reserve for the greeter background image,
    allowing giant images to appear correctly.

  [ Daniel d'Andrada ]
  * Add gdbTestComponentName build targets

 -- Ubuntu daily release <ps-jenkins@lists.canonical.com>  Tue, 30 Sep 2014 16:57:28 +0000

unity8 (8.00+14.10.20140926-0ubuntu1) utopic; urgency=low

  [ CI bot ]
  * Resync trunk

  [ Nick Dedekind ]
  * Visual changes for indicator RTM polishing (LP: #1329289)

  [ Ubuntu daily release ]
  * New rebuild forced

 -- Ubuntu daily release <ps-jenkins@lists.canonical.com>  Fri, 26 Sep 2014 19:12:39 +0000

unity8 (8.00+14.10.20140923-0ubuntu1) utopic; urgency=low

  [ Michael Zanetti ]
  * fix swiping away the launcher from the left edge
  * fix indicators AP test

  [ Florian Boucault ]
  * New Splash screen implementation that fakes real app

  [ Albert Astals ]
  * We need this in build-depends so that qmluitests pass in CI

  [ Daniel d'Andrada ]
  * New Splash screen implementation that fakes real app

  [ Michael Terry ]
  * Fix LC_ALL and test harder by making both manual runs of
    timeformattertest and the whole test suite use the same locale
    settings.

  [ CI bot ]
  * Resync trunk

 -- Ubuntu daily release <ps-jenkins@lists.canonical.com>  Tue, 23 Sep 2014 09:26:18 +0000

unity8 (8.00+14.10.20140918.3-0ubuntu1) utopic; urgency=low

  [ Michał Sawicz ]
  * Add -windowgeometry option to the Dash and drop any user-visible
    mentions of Dash
  * Dash: Fix issue when expanding a category and collapsing another one
    at the same time.

  [ Albert Astals ]
  * Dash: Fix issue when expanding a category and collapsing another one
    at the same time.
  * Make the categoryView invisible when we are in the preview mode (LP:
    #1341205)
  * Pixel pushing in the dash header (LP: #1365929)

  [ Ying-Chun Liu ]
  * Re-add restart button for power menu. (LP: 1358197) (LP: #1358197)

  [ Marcus Tomlinson ]
  * Don't show a preview if a null response is returned from
    scope.preview(result)

  [ Mirco Müller ]
  * Don't limit the number of text-lines for body-text. (LP: #1369438)

  [ Michael Zanetti ]
  * Don't hide launcher when nothing happens on long left edge swipes
    (LP: #1357333)
  * Rework LauncherBackend

  [ Michael Terry ]
  * When running qmluitests, make sure that they use LANGUAGE=C, fixing
    a test failure when running locally in the US.

  [ Daniel d'Andrada ]
  * Some ApplicationWindow test improvements

  [ Rodney Dawes ]
  * Check purchase state to determine if purchase was cancelled and hide
    progress. (LP: #1362622)

 -- Ubuntu daily release <ps-jenkins@lists.canonical.com>  Thu, 18 Sep 2014 21:26:42 +0000

unity8 (8.00+14.10.20140918-0ubuntu1) utopic; urgency=low

  [ Michael Zanetti ]
  * Focus first app if there are already some running when we're
    starting up (LP: #1339883)

  [ Michał Sawicz ]
  * Don't play empty urls in Notification.qml

  [ Daniel d'Andrada ]
  * Improve tst_Shell
  * Build without any warnings
  * Make tst_Card work from outside the source tree (LP:1359201) (LP:
    #1359201)

 -- Ubuntu daily release <ps-jenkins@lists.canonical.com>  Thu, 18 Sep 2014 09:44:06 +0000

unity8 (8.00+14.10.20140910.1-0ubuntu1) utopic; urgency=low

  [ Pete Woods ]
  * Disable OEM and Click scopes when system scopes are disabled

  [ CI bot ]
  * Resync trunk

  [ Pawel Stolowski ]
  * Set UNITY_SCOPES_NO_FAVORITES environment variable to make scopes
    plugin ignore favorite scopes and fix basic functionality of unity-
    scope-tool.

 -- Ubuntu daily release <ps-jenkins@lists.canonical.com>  Wed, 10 Sep 2014 08:53:57 +0000

unity8 (8.00+14.10.20140908.1-0ubuntu1) utopic; urgency=low

  [ Michał Sawicz ]
  * Use a single white pixel instead of the heavier checkers image.
  * Add support to unlock-device for the new adbd coming down the
    pipeline. Also fix autopilot tests and run scripts for that.
  * Make LVWPH non interactive while on header animation
  * Improve references to scope/scopeStyle in PreviewListView and
    PageHeader, add tests.

  [ Nick Dedekind ]
  * Support for nested prompt session. (LP: #1358388)

  [ Albert Astals ]
  * Remove unused hasAttributes variable
  * Disable dash overview if in temp scope preview
  * Block mouse events under scope overview bottombar (LP: #1362206)
  * Fix regression in focus handling due to SDK change
  * Fix warning 'Background.qml:81:21: Unable to assign bool to QUrl'
  * Fix launcher internationalization
  * Make swipe and home button press in the launcher dismiss the
    overview
  * GSV: Use proper variable since altnav renames
  * Fix some "Cannot read property 'luminance' of null" warnings
  * Make LVWPH non interactive while on header animation

  [ Mirco Müller ]
  * Implemented the needed visual updates on notifications requested by
    Design for RTM. (LP: #1348092)

  [ Michael Terry ]
  * Don't show greeter when screen turns off during a call, even if
    proximity sensor isn't active. (LP: #1347001)
  * Add support to unlock-device for the new adbd coming down the
    pipeline. Also fix autopilot tests and run scripts for that.

  [ Michael Zanetti ]
  * open the application when clicking on the title entry in the
    quicklist (LP: #1336380)
  * Don't animate x while dragging apps from the left edge (LP:
    #1360105)

  [ Diego Sarmentero ]
  * Reset button state on cancel (LP: #1362622)

 -- Ubuntu daily release <ps-jenkins@lists.canonical.com>  Mon, 08 Sep 2014 14:16:42 +0000

unity8 (8.00+14.10.20140903.1-0ubuntu1) utopic; urgency=low

  [ Nick Dedekind ]
  * Support for nested prompt session. (LP: #1358388)

 -- Ubuntu daily release <ps-jenkins@lists.canonical.com>  Wed, 03 Sep 2014 07:58:49 +0000

unity8 (8.00+14.10.20140828.1-0ubuntu1) utopic; urgency=low

  [ Michael Terry ]
  * Reverse default for the user option "allow launcher/panel in greeter
    when locked." And allow that property to be controlled by an
    AccountsService property. (LP: #1358340) (LP: #1358340)
  * With recent password support, we want to be able to unlock the
    device even with a password set. And we need to be able to do this
    once the new adbd lands. So I've added a DBus command to hide the
    greeter. This should be secure because all apps are constrained and
    if you're on the local session bus unconstrained, you already have
    access to anything you want.

 -- Ubuntu daily release <ps-jenkins@lists.canonical.com>  Thu, 28 Aug 2014 20:06:41 +0000

unity8 (8.00+14.10.20140827.2-0ubuntu1) utopic; urgency=low

  [ Michał Sawicz ]
  * Implement scope header customization options
  * Don't ignore empty attributes in CardAttributes.qml and improve its
    encapsulation (LP: #1355901)
  * Add support for preview button color customization. Deprecate
    support for action icons.
  * Add table preview widget
  * Make "See Less" get stuck at the bottom of the view
  * Support alternative navigation in the dash.
  * Add scope settings UI
  * Add scope favoriting support
  * Passcode, not PIN (LP: #1361114)

  [ Jussi Pakkanen ]
  * Use nullptr instead of NULL.

  [ Albert Astals ]
  * Add table preview widget
  * Make "See Less" get stuck at the bottom of the view
  * Support alternative navigation in the dash.
  * Make the PageHeaderLabelTest pass under valgrind

  [ Benjamin Zeller ]
  * Add support for scope:// url in the dash (LP: #1361349)

  [ Marcus Tomlinson ]
  * Handle the openScope signal in "tempScopeItem" (ScopesOverview.qml)
    as is done with "scopeItem" (Dash.qml) (LP: #1356410)

  [ Daniel d'Andrada ]
  * Make "See Less" get stuck at the bottom of the view

  [ Andrea Cimitan ]
  * Fix right padding on overlay card
  * Add scope settings UI

  [ Michael Zanetti ]
  * use a smaller asset for the app's dropshadow (LP: #1359157)

 -- Ubuntu daily release <ps-jenkins@lists.canonical.com>  Wed, 27 Aug 2014 15:37:05 +0000

unity8 (8.00+14.10.20140825.3-0ubuntu1) utopic; urgency=low

  [ Daniel d'Andrada ]
  * SpreadDelegate - properly transition between splash screen, surface
    and screenshot

  [ Michał Sawicz ]
  * Rename Ubuntu.Connectivity to Unity.Connectivity to avoid name clash

 -- Ubuntu daily release <ps-jenkins@lists.canonical.com>  Mon, 25 Aug 2014 13:10:57 +0000

unity8 (8.00+14.10.20140822-0ubuntu1) utopic; urgency=low

  [ Albert Astals ]
  * More stable dash overview tests
  * PreviewExpandable: "widgets" is a model, not an array

  [ Alberto Aguirre ]
  * Proxy inactivity timeout values from gsettings into Unity.Screen
    (LP: #1230345)

  [ Gerry Boland ]
  * Cancel open PAM interactions on shutdown - fixes hang on logout on
    desktop (LP: #1353041)

  [ Diego Sarmentero ]
  * Show progress bar on payment button click The payment process has a
    small delay before the UI comes up which might cause confusion. Show
    a progress bar with unknown value to indicate activity. (LP:
    #1354139)

  [ Mirco Müller ]
  * Made notification qml-test pass again by using Component.onCompleted
    instead of onOpacityChanged for the time being.

  [ Michael Zanetti ]
  * Implement new lockscreen designs

  [ Michael Terry ]
  * Show the SIM unlock dialog immediately after booting, and enable its
    emergency call button.
  * Always keep indicator/launcher locked state in sync with whether the
    user is authenticated. (LP:# 1357230) (LP: #1357230)
  * Allow logging into a desktop or tablet session again, by properly
    dismissing old PAM conversations. (LP: #1350878) In a desktop or
    tablet, we were accidentally starting two PAM conversations in
    sequence on startup. Which is a small bug; it shouldn't normally be
    a problem, since each new PAM conversation should kill the old
    one.But the way we were killing the old one was subject to a thread
    race condition. See, a PAM conversation thread won't exit until all
    its prompts are answered. And what we do when we kill a PAM
    conversation is to answer all prompts with empty strings.But it's
    possible that when we want to kill a PAM conversation that it hasn't
    actually gotten to the point of prompting us yet. And when those
    prompts do come through, we were treating them as prompts for the
    new PAM conversation.So I've changed the PAM conversation logic to
    include a pam_handle and compare the handle with the current handle
    when being prompted. If it's an old handle, we just dismiss the
    prompt with an empty string response.Oh, and I fixed the bug that
    caused two prompts on startup in the first place. (But we still need
    the above logic anyway, for when you switch users quickly.) (LP:
    #1350878)

  [ Martin Pitt ]
  * Mark for using language packs.

 -- Ubuntu daily release <ps-jenkins@lists.canonical.com>  Fri, 22 Aug 2014 09:29:41 +0000

unity8 (8.00+14.10.20140820-0ubuntu1) utopic; urgency=low

  [ CI bot ]
  * Resync trunk

  [ Nick Dedekind ]
  * Fixed CachedUnityMenuModel destruction unhinging indicators. (LP:
    #1328646)

  [ Mirco Müller ]
  * Temporarily disable any opacity-animation for notifications to
    unblock the train due to LP: 1354406. (LP: #1354406)

 -- Ubuntu daily release <ps-jenkins@lists.canonical.com>  Wed, 20 Aug 2014 20:03:55 +0000

unity8 (8.00+14.10.20140817-0ubuntu1) utopic; urgency=low

  [ CI bot ]
  * Resync trunk

  [ Michał Sawicz ]
  * Fix dash overview test and prevent crash in mock ApplicationInfo's
    d'tor. tryCompareFunction didn't work because .item threw.

 -- Ubuntu daily release <ps-jenkins@lists.canonical.com>  Sun, 17 Aug 2014 00:37:35 +0000

unity8 (8.00+14.10.20140815.1-0ubuntu1) utopic; urgency=low

  [ Michael Terry ]
  * Bring dialer to front on incoming call even when device is locked
    (LP: #1354532)

  [ CI bot ]
  * Resync trunk

  [ Michał Sawicz ]
  * Use palette's baseText for text colour in dash.
  * Update qmltypes definitions
  * Move PageHeader out of qml/Components into qml/Dash
  * Reshuffle and update dependencies
  * Fix cardtool test and make card creator output debugging info on
    errors.
  * Support previews for scopes in overview and hook up preview
    processing to activity indicator.
  * Fix notifications indicator title
  * Fix horizontal list activation and add test for it.

  [ Ying-Chun Liu ]
  * Add button colors and i18n for power off dialog. (LP: #1354506)

  [ Mirco Müller ]
  * Force plain-text rendering for summary- and body-text. (LP:
    #1335787)

 -- Ubuntu daily release <ps-jenkins@lists.canonical.com>  Fri, 15 Aug 2014 17:38:07 +0000

unity8 (8.00+14.10.20140814.1-0ubuntu1) utopic; urgency=low

  [ Michael Terry ]
  * Add --lightdm= argument to ./run.sh that lets developers choose
    which lightdm backend to use. Stop letting a user that is
    immediately denied via PAM into the shell by fixing some assumptions
    that a user which was not prompted was successfully authenticated.
    This is not a common situation, you'd have to manually change your
    PAM config. Fix a small console warning .
  * Make wrong-password handling much nicer by showing a pretty spinner
    while we wait for PAM, by improving the prompt text to match
    designs, by forcing the user to wait five seconds after every five
    failed attemps, and by supporting (but not yet enabling) an opt-in
    "factory-reset your phone after X failed attemps" feature.

  [ Michael Zanetti ]
  * bring back network caching in dash (LP: #1355729)

  [ Michał Sawicz ]
  * Add --lightdm= argument to ./run.sh that lets developers choose
    which lightdm backend to use. Stop letting a user that is
    immediately denied via PAM into the shell by fixing some assumptions
    that a user which was not prompted was successfully authenticated.
    This is not a common situation, you'd have to manually change your
    PAM config. Fix a small console warning .
  * Fix anchor in PreviewListView.qml.
  * Make wrong-password handling much nicer by showing a pretty spinner
    while we wait for PAM, by improving the prompt text to match
    designs, by forcing the user to wait five seconds after every five
    failed attemps, and by supporting (but not yet enabling) an opt-in
    "factory-reset your phone after X failed attemps" feature.
  * Add new horizontal list category layout. (LP: #1352226)
  * Fix qml tests - loader around PageHeader, more retries for selecting
    a scope and undefined attributes in mock overview scope.

  [ Leo Arias ]
  * Added autopilot helpers and tests for the launcher and dash icon.
  * Added an autopilot helper to click a scope item.
  * Added an autopilot test for focusing an app clicking the icon on the
    launcher.

  [ Mirco Müller ]
  * Allow ENTER/RETURN in a TextField to accept a snap-decision
    notification. (LP: #1305885)

 -- Ubuntu daily release <ps-jenkins@lists.canonical.com>  Thu, 14 Aug 2014 01:29:55 +0000

unity8 (8.00+14.10.20140811-0ubuntu1) utopic; urgency=low

  [ Andrea Cimitan ]
  * Add emblem support in dash cards.

  [ Michael Terry ]
  * Fix a variety of design nits with the current lockscreen: * disable
    indicators and launcher when locked * when reversing the direction
    of a greeter flick, treat it as a cancel * don't animate dots when
    changing the infographic data source * make cancelling a login
    nicer: * reduce the delay before greeter starts animating * show the
    greeter from the same side of the screen that it hid to * don't re-
    animate the infographic (LP: #1351027)

  [ Stephen M. Webb ]
  * enables the unity8 upstart job for desktop sessions (LP: #1353041)

  [ Albert Astals ]
  * Dash Overview (LP: #1317683)
  * GenericScopeView: On click only activate scope:// uris and
    clickscope items The rest of clicks result in a preview, also
    scope:// uris don't get a preview
  * Pass the scope search hint up to the search line

 -- Ubuntu daily release <ps-jenkins@lists.canonical.com>  Mon, 11 Aug 2014 19:03:41 +0000

unity8 (8.00+14.10.20140808-0ubuntu1) utopic; urgency=low

  [ CI bot ]
  * Resync trunk

  [ Nick Dedekind ]
  * Added application prompt surfaces to allow prompting application
    which have not yet created a surface.

 -- Ubuntu daily release <ps-jenkins@lists.canonical.com>  Fri, 08 Aug 2014 12:15:05 +0000

unity8 (8.00+14.10.20140806.1-0ubuntu1) utopic; urgency=low

  [ Michal Hruby ]
  * Work with the scopes-v4 branch + departments->navigation renaming

  [ Michał Sawicz ]
  * Hardcode art shape size for click scope local and predefined
    categories While at it, drop the fillmode of cards
  * Use the correct API in PageHeader. (LP: #1353048)
  * Refactor dash activity indicator. (LP: #1351539)

  [ Albert Astals ]
  * Dash Departments fixes Update maxHeight manually since it depends on
    the position of the item and its parents and it can't know when the
    binding has to be updated Make parent stuff non interactive when the
    department list is shown
  * PageHeader: when on search clip y-coordinates otherwise the
    background spills out when on search (LP: #1350398)
  * Dash: Implement OverlayColor support in Cards
  * Hardcode art shape size for click scope local and predefined
    categories While at it, drop the fillmode of cards
  * Make test_departments test more stable There's various
    DashDepartments on the dash, make sure we're working over the one
    that is on screen, otherwise clicks don't end up where they should
  * Work with the scopes-v4 branch + departments->navigation renaming
  * Fixes for dash as app Load i18n catalog Process command line options
    Add the posibility to have a mouse touch adaptor (LP: #1353351)
  * Implement the Expandable Preview Widget Now TextSummary is not
    expandable by itself anymore, you have to use it inside an
    Expandable to get the behaviour
  * Add test prefix to xml output, seems CI needs it

  [ Antti Kaijanmäki ]
  * Indicators: Adds new ModemInfoItem to be used with indicator-network
    (LP: #1329204)

  [ Michael Terry ]
  * When the edge demo is running, don't show the greeter if the screen
    is turned off. This avoids an odd interaction where parts of the
    greeter are disabled but the edge demo isn't visible until you slide
    the greeter away. (LP: #1283425)
  * Don't hardcode the phablet password in our testing script.

  [ Ying-Chun Liu ]
  * Add divider dots.

  [ Mirco Müller ]
  * Make sure the TextField of a snap-decision notification has the
    active focus upon creation, thus the osk shows up right away. (LP:
    #1346867)

  [ Andrea Cimitan ]
  * Add touchdown effect to dash cards.
  * Import Ubuntu.Components for preview image gallery to pick up
    default flicking speeds.

 -- Ubuntu daily release <ps-jenkins@lists.canonical.com>  Wed, 06 Aug 2014 19:40:05 +0000

unity8 (8.00+14.10.20140805-0ubuntu1) utopic; urgency=low

  [ Michael Zanetti ]
  * Split the dash from the shell into a separate app (LP: #1232687)

  [ Leo Arias ]
  * Update the autopilot tests to work with the new dash app.

  [ Daniel d'Andrada ]
  * Split the dash from the shell into a separate app (LP: #1232687)

 -- Ubuntu daily release <ps-jenkins@lists.canonical.com>  Tue, 05 Aug 2014 12:06:31 +0000

unity8 (8.00+14.10.20140731.1-0ubuntu1) utopic; urgency=low

  [ Gerry Boland ]
  * Fix the run.sh script - pretend to be running with qtmir and emit
    SIGSTOP at the right time

  [ Ying-Chun Liu ]
  * Implement Attribute UI. (LP: #1282460)

  [ Albert Astals ]
  * Hide search history popup as soon as you start typing As discussed
    with Mike and Saviq
  * Compile with for scopes-v3 unity-api
  * PageHeader: Unfocus search field when search entry is selected
  * Show search field if the search query changes
  * Test: Add a condition for art.height being > 0 means stuff has
    already been layouted a bit without it it can happen that we get 0
    for everything at startup and tests still pass
  * Remove leftover in test of an old headerless implementation

  [ Michael Zanetti ]
  * Drop Recent apps category from Dash (LP: #1281092)
  * update launcher count emblems to match new spec (LP: #1338984)

  [ Bill Filler ]
  * disable predictive text for dash search field (LP: #1340409)

  [ CI bot ]
  * Resync trunk

  [ Antti Kaijanmäki ]
  * DefaultIndicatorPage: use Loader status to determine the visible
    property. (LP: #1350555)

 -- Ubuntu daily release <ps-jenkins@lists.canonical.com>  Thu, 31 Jul 2014 16:51:01 +0000

unity8 (8.00+14.10.20140729.1-0ubuntu1) utopic; urgency=low

  [ Michael Terry ]
  * Check user's pin/password using PAM, instead of a plaintext keyfile.
    New build dependency: libpam0g-dev for phone unlock with PAM (LP:
    #1234983)

 -- Ubuntu daily release <ps-jenkins@lists.canonical.com>  Tue, 29 Jul 2014 23:36:30 +0000

unity8 (8.00+14.10.20140729-0ubuntu1) utopic; urgency=medium

  [ Gerry Boland ]
  [ Daniel d'Andrada ]
  * Re-architecture unity8 to use the QtMirCompositor library so that
    the Qt scenegraph renderer is used as the Mir compositor, and
    application surfaces are added to the QML scene as items.
    
  [ Michael Zanetti ]
  * Port phone right-edge spread code to use QtCompositor
  * Add right-edge spread animation for tablet

  [ Ubuntu daily release ]
  * New rebuild forced

 -- Ubuntu daily release <ps-jenkins@lists.canonical.com>  Tue, 29 Jul 2014 15:07:32 +0000

unity8 (7.90+14.10.20140725-0ubuntu1) utopic; urgency=low

  [ CI bot ]
  * Resync trunk

  [ Michał Sawicz ]
  * Fix the ap test for applications.

  [ Albert Astals ]
  * Use deleteLater instead of a direct delete We are seeing a crash in
    QQuickWindowPrivate::polishItems because LVWPH is deleting items to
    polish from it's updatePolish which means the set in
    QQuickWindowPrivate::polishItems may end up with some yet-to-
    process-but-now-deleted items. Switching to deleteLater fixes this

 -- Ubuntu daily release <ps-jenkins@lists.canonical.com>  Fri, 25 Jul 2014 10:47:34 +0000

unity8 (7.90+14.10.20140724.1-0ubuntu1) utopic; urgency=low

  [ Michael Zanetti ]
  * properly parent launcher items (LP: #1347902)

  [ Michał Sawicz ]
  * Move the PyDev project files to the root, supporting .py scripts
    outside of tests/autopilot. Add Autopilot Run and List launch
    configurations to easily support debugging in Eclipse. Use
    add_unity8_mock macro in the Telephony plugin.
  * Drop FilterGrid and refactor height animations in GenericScopeView.
    Also implement forced category expansion. (LP: #1326470)
  * Move expansion button from section header to category footer. (LP:
    #1261300)
  * Fix expect-sigstop enviroment variable name. (LP: #1346819)
  * Make headerless categories easier Instead of having no header
    category (which is a bit confusing since the LVWPH code was designed
    so that when a category has no header it is because it shares the
    category with the previous one) what we have for headerless
    categories is a header of height 0, this way everything works as it
    should and results in cleaner code in the LVWPH and in
    GenericScopeView
  * Add support for header links.
  * Add dash PageHeader styling.

  [ Albert Astals ]
  * Make headerless categories easier Instead of having no header
    category (which is a bit confusing since the LVWPH code was designed
    so that when a category has no header it is because it shares the
    category with the previous one) what we have for headerless
    categories is a header of height 0, this way everything works as it
    should and results in cleaner code in the LVWPH and in
    GenericScopeView

 -- Ubuntu daily release <ps-jenkins@lists.canonical.com>  Thu, 24 Jul 2014 20:41:29 +0000

unity8 (7.90+14.10.20140723.4-0ubuntu1) utopic; urgency=low

  [ thomas-voss ]
  * Explicitly select gcc version.

 -- Ubuntu daily release <ps-jenkins@lists.canonical.com>  Wed, 23 Jul 2014 15:32:41 +0000

unity8 (7.90+14.10.20140721.1-0ubuntu1) utopic; urgency=low

  [ Michael Terry ]
  * Allow running the dialer-app in emergency mode when the screen is
    locked.

  [ Michał Sawicz ]
  * Add missing nameOwner property to mock UnityMenuModel.

  [ Albert Astals ]
  * Fix name, There's nothing called pageHeader in this file

 -- Ubuntu daily release <ps-jenkins@lists.canonical.com>  Mon, 21 Jul 2014 14:57:08 +0000

unity8 (7.90+14.10.20140717.3-0ubuntu1) utopic; urgency=low

  [ Nick Dedekind ]
  * Added environment variable to upstart conf for mir trusted socket
  * Removed indicator menu dismissal on menu activation (LP: #1337771)

 -- Ubuntu daily release <ps-jenkins@lists.canonical.com>  Thu, 17 Jul 2014 16:35:52 +0000

unity8 (7.90+14.10.20140717.1-0ubuntu1) utopic; urgency=low

  [ Michał Sawicz ]
  * Only generate .qmltypes files manually, no need to do it build-time.
    It didn't work when cross-compiling either, and required builders to
    have otherwise unnecessary environment.
  * Fix CardCreator test. It got broken with a merge that got landed
    along side of it.

  [ Ying-Chun Liu ]
  * Add reboot/shutdown (LP: #1234062)

  [ Albert Astals ]
  * Make the departments test more stable

  [ Mirco Müller ]
  * Fixes gap at top of sim-unlock/fullscreen notification (point 1.),
    fixes blocking overlay if underlying UnityMenuModel vanishes from
    DBus (point 2.). The third bullet-point of the bug-report, lockup of
    shell-UI, could not be reproduced. (LP: #1308011)

  [ Michael Terry ]
  * Expose a new greeter DBus property, IsActive, which tells apps and
    indicators when the integrated-greeter screen is active. Useful for
    switching UI modes when the screen is locked.
  * Allow the session to bring up the greeter/lockscreen over DBus. The
    emergency dialer will need this support in order to cancel bringing
    it up.

  [ Michael Zanetti ]
  * Fixes gap at top of sim-unlock/fullscreen notification (point 1.),
    fixes blocking overlay if underlying UnityMenuModel vanishes from
    DBus (point 2.). The third bullet-point of the bug-report, lockup of
    shell-UI, could not be reproduced. (LP: #1308011)

 -- Ubuntu daily release <ps-jenkins@lists.canonical.com>  Thu, 17 Jul 2014 09:38:20 +0000

unity8 (7.90+14.10.20140714-0ubuntu1) utopic; urgency=low

  [ Michał Sawicz ]
  * Activate all results in click scope by default. (LP: #1341262)

  [ Mirco Müller ]
  * Added support for utilization of the ComboButton SDK-element for
    snap-decision notifications with many actions.

 -- Ubuntu daily release <ps-jenkins@lists.canonical.com>  Mon, 14 Jul 2014 18:20:25 +0000

unity8 (7.90+14.10.20140709.2-0ubuntu1) utopic; urgency=low

  [ Michal Hruby ]
  * Fix FTBFS when using latest unity-api.

  [ Michał Sawicz ]
  * Refactor carousel item activation.
  * Refactor ScopeItem into GenericScopeView.
  * Add initial support for scope customizations.
  * Make rating stars in PreviewReviewDisplay.qml non-interactive. (LP:
    #1337508)

  [ Nick Dedekind ]
  * Added active call hint A hint is displayed in the indicator panel
    when an call is active on the Telephony Serivce

  [ Albert Astals ]
  * We need to boostrap height also when we have 1 item ^_^ (LP:
    #1337408)
  * Add initial support for scope customizations.
  * CardCreator: Give a correct implicitHeight if we only have art The
    hasSubtitle change is really unrelated and not needed here, just
    sneaking it in to not create yet another review. (LP: #1330899)
  * Fake Scopes Plugin: Register PreviewModelInterface

  [ Michael Zanetti ]
  * make the launcher's drag'n'drop indicator more prominent (LP:
    #1332042)
  * make launcher items live having them non-live is not really required
    and reveals an issue in combination with UbuntuShape (LP: #1302761)
  * Fade out launcher in place instead of moving it to the left on long
    left edge swipes. (LP: #1332096)
  * update launcher icon glow as requested by design (LP: #1336725)
  * update header in dash to use the new header from the SDK (LP:
    #1335491)
  * fix testPreview with larger GRID_UNIT_PX values
  * clip the corner of pinned icons in the launcher as per new design
  * update launcher background according to latest design (LP: #1336314)
  * Update Launcher's home button design according to new spec. (LP:
    #1329331)

  [ CI bot ]
  * make launcher items live having them non-live is not really required
    and reveals an issue in combination with UbuntuShape (LP: #1302761)

 -- Ubuntu daily release <ps-jenkins@lists.canonical.com>  Wed, 09 Jul 2014 19:46:11 +0000

unity8 (7.90+14.10.20140707-0ubuntu1) utopic; urgency=low

  [ Nick Dedekind ]
  * Added support for TransferMenu

 -- Ubuntu daily release <ps-jenkins@lists.canonical.com>  Mon, 07 Jul 2014 11:40:59 +0000

unity8 (7.90+14.10.20140703.1-0ubuntu1) utopic; urgency=low

  [ Michał Sawicz ]
  * Initial code for a payment button widget, to handle purchasing apps
    from the click scope.

  [ Nick Dedekind ]
  * Moved [Message]MenuItemFacotory from Unity.Indicators plugin to qml
    folder.

  [ Albert Astals ]
  * EasingCurve: Initialize members
  * Fix valgrind warning by not emitting reset on model destructor That
    won't be supported until Qt 5.4 More info at https://bugreports.qt-
    project.org/browse/QTBUG-39780 Warning was ==16693== Invalid read of
    size 8 ==16693== at 0x72B19A0: QQmlContext::isValid() const
    (qqmlcontext.cpp:231) ==16693== by 0x736C82B:
    QQmlDelegateModelPrivate::emitChanges() (qqmldelegatemodel.cpp:1412)
    ==16693== by 0x7372AE6: QQmlDelegateModel::_q_modelReset()
    (qqmldelegatemodel.cpp:1463) ==16693== by 0x7397224:
    QQmlDelegateModel::qt_static_metacall(QObject*, QMetaObject::Call,
    int, void**) (moc_qqmldelegatemodel_p.cpp:196) ==16693== by
    0x739769E: QQmlDelegateModel::qt_metacall(QMetaObject::Call, int,
    void**) (moc_qqmldelegatemodel_p.cpp:292) ==16693== by 0x66379CC:
    QMetaObject::activate(QObject*, int, int, void**) (in
    /usr/lib/x86_64-linux-gnu/libQt5Core.so.5.3.0) ==16693== by
    0x65AEEFD: QAbstractItemModel::endResetModel() (in /usr/lib/x86_64-
    linux-gnu/libQt5Core.so.5.3.0) ==16693== by 0x23461EFD:
    FakeIndicatorsModel::unload() (fakeindicatorsmodel.cpp:53) ==16693==
    by 0x23461E13: FakeIndicatorsModel::~FakeIndicatorsModel()
    (fakeindicatorsmodel.cpp:34) ==16693== by 0x2345C073:
    QQmlPrivate::QQmlElement<FakeIndicatorsModel>::~QQmlElement() (in
    /home/tsdgeos_work/phablet/unity8/investigate_test_shell_crash/build
    dir/tests/mocks/Unity/Indicators/libIndicatorsFakeQml.so) ==16693==
    by 0x2345C0A3:
    QQmlPrivate::QQmlElement<FakeIndicatorsModel>::~QQmlElement()
    (qqmlprivate.h:106) ==16693== by 0x663636B:
    QObjectPrivate::deleteChildren() (in /usr/lib/x86_64-linux-
    gnu/libQt5Core.so.5.3.0) ==16693== Address 0x1862d448 is 8 bytes
    inside a block of size 16 free'd ==16693== at 0x4C2C2BC: operator
    delete(void*) (vg_replace_malloc.c:503) ==16693== by 0x72B21B8:
    QQmlContextData::destroy() (qqmlcontext.cpp:647) ==16693== by
    0x7293458: QQmlPrivate::qdeclarativeelement_destructor(QObject*)
    (qqmlengine.cpp:612) ==16693== by 0x6C0CADD:
    QQmlPrivate::QQmlElement<QQuickItem>::~QQmlElement()
    (qqmlprivate.h:105) ==16693== by 0x663636B:
    QObjectPrivate::deleteChildren() (in /usr/lib/x86_64-linux-
    gnu/libQt5Core.so.5.3.0) ==16693== by 0x663F0EB: QObject::~QObject()
    (in /usr/lib/x86_64-linux-gnu/libQt5Core.so.5.3.0) ==16693== by
    0x6BF64B5: QQuickItem::~QQuickItem() (qquickitem.cpp:2064) ==16693==
    by 0x6C0CAE5: QQmlPrivate::QQmlElement<QQuickItem>::~QQmlElement()
    (qqmlprivate.h:106) ==16693== by 0x663636B:
    QObjectPrivate::deleteChildren() (in /usr/lib/x86_64-linux-
    gnu/libQt5Core.so.5.3.0) ==16693== by 0x663F0EB: QObject::~QObject()
    (in /usr/lib/x86_64-linux-gnu/libQt5Core.so.5.3.0) ==16693== by
    0x6BF64B5: QQuickItem::~QQuickItem() (qquickitem.cpp:2064) ==16693==
    by 0x6C0CAE5: QQmlPrivate::QQmlElement<QQuickItem>::~QQmlElement()
    (qqmlprivate.h:106) (LP: #1332598)

  [ Michael Zanetti ]
  * drop launcher item spacing (LP: #1332022)
  * change wording in launcher quicklist (LP: #1332035)

  [ Alejandro J. Cura ]
  * Initial code for a payment button widget, to handle purchasing apps
    from the click scope.

  [ Rodney Dawes ]
  * Initial code for a payment button widget, to handle purchasing apps
    from the click scope.

  [ Renato Araujo Oliveira Filho ]
  * Create IndicatorsLight.qml component used to control indicator led.
    A blue led will pulse if the message indicator is blue and screen is
    off.

 -- Ubuntu daily release <ps-jenkins@lists.canonical.com>  Thu, 03 Jul 2014 14:47:46 +0000

unity8 (7.90+14.10.20140701.2-0ubuntu2) utopic; urgency=medium

  * debian/control: 
    list qtdeclarative5-ubuntu-ui-toolkit-plugin-gles as an alternative 
    choice, since provides are not versionned, should restore installability
    on amd64 and i386

 -- Sebastien Bacher <seb128@ubuntu.com>  Thu, 03 Jul 2014 13:26:38 +0200

unity8 (7.90+14.10.20140701.2-0ubuntu1) utopic; urgency=medium

  [ Michał Sawicz ]
  * Adapt to suru theme.

 -- Ubuntu daily release <ps-jenkins@lists.canonical.com>  Tue, 01 Jul 2014 15:10:35 +0000

unity8 (7.89+14.10.20140627-0ubuntu1) utopic; urgency=low

  [ Michael Terry ]
  * Fix path in launcher mock after moving our mock icons, to avoid a
    lot of "icon not found" warnings during qmluitests.
  * Fix the testMultiGreeter qmluitest. Incoming method variables are
    apparently read-only in Qt5.3. (LP: #1332488)

  [ CI bot ]
  * Resync trunk

  [ Michał Sawicz ]
  * Adapt scope mock to new api and quiet unused variable warnings.
  * Fix dynamic overlay height. (LP: #1334879)
  * Don't center items in CardVerticalJournal, kind of beats the
    purpose... Also don't bind unnecessarily.

  [ Ying-Chun Liu ]
  * Fix LP:1330957 Fix some failed test cases. (LP: #1330957)

  [ Albert Astals ]
  * Don't seem to need this waitForRendering And makes test fail in 5.3

 -- Ubuntu daily release <ps-jenkins@lists.canonical.com>  Fri, 27 Jun 2014 08:47:58 +0000

unity8 (7.89+14.10.20140624.1-0ubuntu1) utopic; urgency=low

  [ Alberto Aguirre ]
  * Update Powerd plugin and Shell.qml to accommodate changes in the
    display power state notification.

 -- Ubuntu daily release <ps-jenkins@lists.canonical.com>  Tue, 24 Jun 2014 17:11:08 +0000

unity8 (7.89+14.10.20140624-0ubuntu1) utopic; urgency=low

  [ Ying-Chun Liu ]
  * Add logout support. Reviewed by: Daniel d'Andrada (LP: #1302213)

 -- Ubuntu daily release <ps-jenkins@lists.canonical.com>  Tue, 24 Jun 2014 08:17:09 +0000

unity8 (7.89+14.10.20140623.1-0ubuntu1) utopic; urgency=low

  [ Michał Sawicz ]
  * Make so that fixedArtShapeSize actually fixes artShapeSize.

  [ Albert Astals ]
  * Add VerticalJournal integration to Dash/scopes/QML (LP: #1326467)
  * Make so that fixedArtShapeSize actually fixes artShapeSize.

  [ Mirco Müller ]
  * Added the frontend-part of sound-hint support for notifications with
    updated QML-tests.

 -- Ubuntu daily release <ps-jenkins@lists.canonical.com>  Mon, 23 Jun 2014 11:17:12 +0000

unity8 (7.89+14.10.20140619.3-0ubuntu1) utopic; urgency=low

  * New rebuild forced

 -- Ubuntu daily release <ps-jenkins@lists.canonical.com>  Thu, 19 Jun 2014 16:02:41 +0000

unity8 (7.89+14.10.20140619.2-0ubuntu1) utopic; urgency=low

  [ Albert Astals ]
  * Departments support (LP: #1320847)

 -- Ubuntu daily release <ps-jenkins@lists.canonical.com>  Thu, 19 Jun 2014 11:17:40 +0000

unity8 (7.89+14.10.20140616.1-0ubuntu1) utopic; urgency=low

  [ Pawel Stolowski ]
  * Extend the hack for click scope categories with the upcoming 'store'
    category: single-tap on results from the 'store' category should
    activate them, instead of requesting a preview. (LP: #1326292)

  [ Albert Astals ]
  * Drop the " Preview" suffix from Preview title As requested in
    https://bugs.launchpad.net/unity8/+bug/1316671 (LP: #1316671)

 -- Ubuntu daily release <ps-jenkins@lists.canonical.com>  Mon, 16 Jun 2014 14:43:01 +0000

unity8 (7.89+14.10.20140613-0ubuntu1) utopic; urgency=medium

  [ Michael Terry ]
  * Revert split greeter for now.  We will bring it back as an option
    for Desktop, but use a big hammer revert right now to get Touch back
    in shape.

  [ CI bot ]
  * Fix build problems. Reviewed by: Michael Terry (LP: #1328850)

 -- Ubuntu daily release <ps-jenkins@lists.canonical.com>  Fri, 13 Jun 2014 08:30:48 +0000

unity8 (7.88+14.10.20140606-0ubuntu1) utopic; urgency=low

  [ Michał Sawicz ]
  * Make lockscreen buttons translatable.

  [ Albert Astals ]
  * Correctly mark these functions as overrides
  * Remove connections to non existant signal
  * Better test name
  * Improvements for headerless categories LVPWH: No section name -> no
    header LVPWH: New hasSectionHeader context property for delegates
    GSV: Add topMargin if no hasSectionHeader (LP: #1326415)
  * Make tryVerticalJournal, tryHorizontalJournal and tryOrganicGrid
    work again

  [ Michael Zanetti ]
  * Don't crash when we get an invalid app from ApplicationManager (LP:
    #1309162)

  [ Andrea Cimitan ]
  * Workaround for lp1324159 (LP: #1322233, #1324159)

  [ CI bot ]
  * Resync trunk

  [ Florian Boucault ]
  * Application startup: changed splash rectangle to be black instead of
    white and added a neat little animation. (LP: #1124265)

 -- Ubuntu daily release <ps-jenkins@lists.canonical.com>  Fri, 06 Jun 2014 11:38:53 +0000

unity8 (7.88+14.10.20140603.1-0ubuntu1) utopic; urgency=medium

  [ Michael Terry ]
  * Bump version so ubuntu-touch-session can reference this one

 -- Ubuntu daily release <ps-jenkins@lists.canonical.com>  Tue, 03 Jun 2014 20:31:00 +0000

unity8 (7.87+14.10.20140603.1-0ubuntu1) utopic; urgency=low

  [ CI bot ]
  * Resync trunk

  [ Michał Sawicz ]
  * Move env setup past session init in greeter wrapper. (LP: #1325882)

 -- Ubuntu daily release <ps-jenkins@lists.canonical.com>  Tue, 03 Jun 2014 10:33:11 +0000

unity8 (7.87+14.10.20140530.1-0ubuntu3) utopic; urgency=medium

  * no change rebuild

 -- Oliver Grawert <ogra@ubuntu.com>  Mon, 02 Jun 2014 16:19:10 +0200

unity8 (7.87+14.10.20140530.1-0ubuntu2) utopic; urgency=medium

  * drop dbus-x11 dependency of unity8-greeter, it makes us end up with
    multiple session dbus daemons which breaks many AP tests in the lab

 -- Oliver Grawert <ogra@ubuntu.com>  Mon, 02 Jun 2014 14:50:59 +0200

unity8 (7.87+14.10.20140530.1-0ubuntu1) utopic; urgency=medium

  [ Michael Terry ]
  * Bump version for Breaks due to unity8-greeter
  * In split mode, determine whether the application identifiers in
    AccountsService are click packages or not, so we know the correct
    url prefix to use.
  * Start logrotate in the greeter's session.

 -- Ubuntu daily release <ps-jenkins@lists.canonical.com>  Fri, 30 May 2014 09:29:15 +0000

unity8 (7.86+14.10.20140527-0ubuntu1) utopic; urgency=low

  [ Andrea Cimitan ]
  * Passes to make tryCommand -qmljsdebugger=port:3768 to enable
    debug/profiling test apps
  * Fixes carousel shadow

  [ Michał Sawicz ]
  * Use dpkg-architecture, not gcc, to determine the machine triplet.

  [ Ying-Chun Liu ]
  * Fix ZoomableImage test failure. (LP: #1317254)

  [ Albert Astals ]
  * We don't need iconutils in this mock
  * Don't reserve space for mascot if no mascot is specified (LP:
    #1319343)
  * CardHeader is no more, remove stale line in CMakeLists.txt
  * GenericScopeViewTest: Wait a bit more Otherwise sometimes we end
    getting up the wrong delegate (maybe one that will be garbage
    collected?) (LP: #1322279)
  * Fix crash in organicgridtest

  [ Daniel d'Andrada ]
  * Remove Shell's underlay background image as it cannot be seen
    anymore Now that the Dash has its own, opaque, background, the
    underlay's background image can no longer be seen. So it's just a
    waste of resources to have it.

  [ Michael Terry ]
  * Use the same animation when dismissing a greeter slide from the
    launcher as from a normal greeter drag. (LP: #1316513)

  [ Michael Zanetti ]
  * enhance lockscreen add a retry indication label (e.g. 3 attempts
    left). add an additional label (e.g. phone number for multi sim).
    add a infoPopup (e.g. to display a warning for last retry). add min
    and max limit values. add tests for the above (LP: #1302050)

 -- Ubuntu daily release <ps-jenkins@lists.canonical.com>  Tue, 27 May 2014 07:47:11 +0000

unity8 (7.86+14.10.20140522-0ubuntu1) utopic; urgency=low

  [ Albert Astals ]
  * Use Interface classes from unity-api

 -- Ubuntu daily release <ps-jenkins@lists.canonical.com>  Thu, 22 May 2014 17:59:23 +0000

unity8 (7.86+14.10.20140519-0ubuntu1) utopic; urgency=low

  [ Ubuntu daily release ]
  * New rebuild forced

  [ Albert Astals ]
  * Use the new displayMargin feature Also port our DashViews to use
    same naming and behaviour + update tests

 -- Ubuntu daily release <ps-jenkins@lists.canonical.com>  Mon, 19 May 2014 07:35:51 +0000

unity8 (7.86+14.10.20140516.5-0ubuntu1) utopic; urgency=low

  [ Michal Hruby ]
  * Updated scope tool to create proper config files after recent
    libunity-scopes-api changes.

  [ Michał Sawicz ]
  * Refactor export_qmlfiles and export_qmlplugins to be more generic
    and clean up installed mocks.

  [ Albert Astals ]
  * Remove empty dirs
  * Set the tabbarmodel index as we do on real code It works better :D
    (LP: #1317255)

  [ Thomi Richards ]
  * Use new import location for ProcessSearchError in process_helpers
    script.

  [ Andrea Cimitan ]
  * Adds shadow for the carousel

  [ Daniel d'Andrada ]
  * Remove Revealer component It's not used anywhere anymore. It's been
    replaced by DragHandle.

  [ Andy Doan ]
  * unlock_device: support more complex reboot/wait cycles Currently
    this script only allows you to override how to "wait" on the device.
    This changes the logic to also support how you go about rebooting
    the device. This is handy for the ubuntu-emulator because adb-reboot
    is not currently supported. However, we also have a more
    sophisticated, fool-proof way we reboot/wait in the CI lab that
    would be nice to take advantage of:
    http://bazaar.launchpad.net/~ubuntu-test-case-dev/ubuntu-test-
    cases/touch/view/head:/scripts/reboot-and-wait

 -- Ubuntu daily release <ps-jenkins@lists.canonical.com>  Fri, 16 May 2014 18:46:32 +0000

unity8 (7.86+14.10.20140516.2-0ubuntu1) utopic; urgency=low

  [ CI bot ]
  * Resync trunk

  [ Michael Zanetti ]
  * support appid:// entries in gsettings schema and make
    findDesktopFile work with short-appid (LP: #1239750)

 -- Ubuntu daily release <ps-jenkins@lists.canonical.com>  Fri, 16 May 2014 12:32:40 +0000

unity8 (7.86+14.10.20140514.1-0ubuntu1) utopic; urgency=low

  [ Antti Kaijanmäki ]
  * Indicators/RootActionState: use g_variant_iter_loop to extract
    icons.

 -- Ubuntu daily release <ps-jenkins@lists.canonical.com>  Wed, 14 May 2014 11:43:55 +0000

unity8 (7.86+14.10.20140513-0ubuntu1) utopic; urgency=low

  [ Andrea Cimitan ]
  * Improve padding in Text preview widget. (LP: #1316683)

  [ CI bot ]
  * Resync trunk

  [ Nick Dedekind ]
  * Removed binding loop from Unity.Indicators.MenuContentActivator
    Change handler for QMLListProperty used by MenuContent.qml:
    menuActivator.content[index].active If we're already asking for the
    index, we know it exists already. No need to send a
    changeNotification on an implied creation.

  [ Josh Arenson ]
  * Implements usage-style documentation for unity8 executable. Fixes
    lp:1269282 (LP: #1269282)

  [ Albert Astals ]
  * Create specialized Card code in Javascript instead of having various
    copied&pasted files (LP: #1297197)

 -- Ubuntu daily release <ps-jenkins@lists.canonical.com>  Tue, 13 May 2014 08:34:02 +0000

unity8 (7.86+14.10.20140507.3-0ubuntu1) utopic; urgency=low

  [ Michał Sawicz ]
  * Remove HUD from the bottom edge. Again.

 -- Ubuntu daily release <ps-jenkins@lists.canonical.com>  Wed, 07 May 2014 11:14:30 +0000

unity8 (7.86+14.10.20140505-0ubuntu1) utopic; urgency=low

  [ Ted Gould ]
  * Provide a dbus interface for setting the count and countVisible
    properties. (LP: #1301400)

  [ Michał Sawicz ]
  * Pass env variables to initctl start.
  * Suffix .sh to our scripts and clean up debian/rules.
  * Adapt to Debian Qt package renames and drop unneeded Dee plugin
    dependency.

  [ Ying-Chun Liu ]
  * Add Zoomable Image for Preview widgets.

  [ Albert Astals ]
  * Remove support for Qt <= 5.2.1

  [ Mirco Müller ]
  * Implemented feature-request from Design for modal snap-decision
    notifications on the phone. See LP #1285712 (LP: #1285712)

  [ Andrea Cimitan ]
  * Make progressbas in preview widget big as the button

  [ CI bot ]
  * Resync trunk

 -- Ubuntu daily release <ps-jenkins@lists.canonical.com>  Mon, 05 May 2014 12:09:43 +0000

unity8 (7.86+14.10.20140502.6-0ubuntu1) utopic; urgency=low

  [ tpeeters ]
  * Adapt to new TabBar

  [ Tim Peeters ]
  * Adapt to new TabBar

 -- Ubuntu daily release <ps-jenkins@lists.canonical.com>  Fri, 02 May 2014 16:44:52 +0000

unity8 (7.86+14.10.20140429.2-0ubuntu1) utopic; urgency=medium

  [ Andrea Cimitan ]
  * Update upstart job to reflect latest unity-mir changes
  * Fix locale in qml tests and fixtimeformattertest (LP: #1301038)
  * Fix 1309135 (LP: #1309135)

  [ Michał Sawicz ]
  * Split out unity8-common package
  * Don't wait for indicator services to start, and drop Scope Tool's
    .desktop file. (LP: #1310172)

  [ Michael Terry ]
  * Stop clock from hiding when the 'show dash' button is pressed in
    greeter. (LP: #1308139)
  * Make swipe teases in the greeter more helpful and obvious (LP:
    #1267623)

  [ Nick Dedekind ]
  * Fixed datetime indicator appointment colour (LP: #1307048)

  [ Albert Astals ]
  * Improve Card creation time by adding loaders that make sure only
    what's needed is loaded (LP: #1297197)
  * CategoryDelegateRange: Fix condition for detecting overshooting
  * Make xvfbtests work in the DashView plugins
  * Fix binding loop in FilterGrid height

  [ Victor R. Ruiz ]
  * Move autopilot notification code to a helper method.

 -- Ubuntu daily release <ps-jenkins@lists.canonical.com>  Tue, 29 Apr 2014 15:21:33 +0000

unity8 (7.85+14.04.20140416-0ubuntu1) trusty; urgency=low

  [ Albert Astals ]
  * Fix last item X position Fixes clicking on the last item sometimes
    not working (LP: #1301871)
  * Use upstart in ./run Makes it so that you can use the lock button on
    the device without getting that nasty hwc crash
  * Remove AnimationControllerWithSignals.
  * Use the correct delegate base item for the Carousel test
  * Some simplification in DashContent Kill the ScopeDelegateMapper in
    favour of a simple if (that will eventually go away). Removal of all
    the fake scopes in the tests that added nothing of value to the
    tests. Removal of movementEnded signal that was unused. Removal of
    movementStarted and positionedAtBeginning signals that were being
    used as function calls. Rework DashContent tests so they what the
    function does what it is supposed to do instead of just making sure
    QML signals work .
  * Improve Card creation time by adding loaders that make sure only
    what's needed is loaded In my computer it goes from RESULT :
    qmltestrunner::benchmark_time:"cardTitleArtSubtitleMascotSummaryMode
    l": 3.217 msecs per iteration (total: 3,218, iterations: 1000)
    RESULT :
    qmltestrunner::benchmark_time:"cardTitleArtSubtitleMascotModel":
    1.647 msecs per iteration (total: 1,648, iterations: 1000) RESULT :
    qmltestrunner::benchmark_time:"cardTitleArtSubtitleModel": 1.514
    msecs per iteration (total: 1,515, iterations: 1000) RESULT :
    qmltestrunner::benchmark_time:"cardTitleArtModel": 1.471 msecs per
    iteration (total: 1,471, iterations: 1000) RESULT :
    qmltestrunner::benchmark_time:"cardArtModel": 1.447 msecs per
    iteration (total: 1,448, iterations: 1000) RESULT :
    qmltestrunner::benchmark_time:"cardTitleModel": 1.276 msecs per
    iteration (total: 1,276, iterations: 1000) to RESULT :
    qmltestrunner::benchmark_time:"cardTitleArtSubtitleMascotSummaryMode
    l": 2.916 msecs per iteration (total: 2,917, iterations: 1000)
    RESULT :
    qmltestrunner::benchmark_time:"cardTitleArtSubtitleMascotModel":
    1.504 msecs per iteration (total: 1,504, iterations: 1000) RESULT :
    qmltestrunner::benchmark_time:"cardTitleArtSubtitleModel": 1.060
    msecs per iteration (total: 1,061, iterations: 1000) RESULT :
    qmltestrunner::benchmark_time:"cardTitleArtModel": 1.052 msecs per
    iteration (total: 1,053, iterations: 1000) RESULT :
    qmltestrunner::benchmark_time:"cardArtModel": 0.727 msecs per
    iteration (total: 728, iterations: 1000) RESULT :
    qmltestrunner::benchmark_time:"cardTitleModel": 0.817 msecs per
    iteration (total: 818, iterations: 1000) (LP: #1297197)

  [ Allan LeSage ]
  * DashApps emulator get_applications should return a list ordered by
    visible y, x.

  [ Andrea Cimitan ]
  * Workaround for lp1301309 until fixes for palette in ui toolkit (LP:
    #1301309)

  [ Leo Arias ]
  * Reverted the change that returns application cards instead of
    titles.

  [ Nick Dedekind ]
  * Indicator services started by unity8 upstart configuration rather
    than manual emmision from indicator manager.

  [ Mirco Müller ]
  * Fix notification ap-test assertions.

  [ Michael Terry ]
  * Use new tablet and phone backgrounds from Design.

  [ Michael Zanetti ]
  * workaround the QTestLogger assertion issue with make tryXyz and our
    custom uqmlscene

 -- Ubuntu daily release <ps-jenkins@lists.canonical.com>  Wed, 16 Apr 2014 13:45:01 +0000

unity8 (7.85+14.04.20140415.2-0ubuntu1) trusty; urgency=low

  [ Michael Terry ]
  * When an application requests focus, handle it in Shell.qml by hiding
    the greeter and stopping any edge demo. (LP: #1227753)

  [ Leo Arias ]
  * Use subprocess.check_call when caling url-dispatcher, so an error
    will be raised if it fails.
  * Test application life cycle with fake apps, instead of messaging and
    address book.

 -- Ubuntu daily release <ps-jenkins@lists.canonical.com>  Tue, 15 Apr 2014 12:47:11 +0000

unity8 (7.85+14.04.20140410.1-0ubuntu1) trusty; urgency=medium

  [ Didier Roche ]
  * Resync trunk with previous revert upload

  [ Michał Sawicz ]
  * Set the Qt.ImhNoPredictiveText flag on wifi password field, fixes
    lp:1291575 (LP: #1291575)

  [ Albert Astals ]
  * Take into account the originY when specifying the delegate ranges
    Fixes bug #1300302 (LP: #1300302)

  [ CI bot ]
  * Resync trunk

  [ Allan LeSage ]
  * Swiping open an indicator must show its correct title--protect
    against lp:1253804 . (LP: #1253804)

  [ Alexander Sack ]
  * Fix TypeError: issue seen in system_integration autopilot test on
    image 279. (LP: #1303685)

  [ Bill Filler ]
  * Set the Qt.ImhNoPredictiveText flag on wifi password field, fixes
    lp:1291575 (LP: #1291575)

  [ Leo Arias ]
  * Added a search autopilot helper.

  [ Michael Terry ]
  * Provide a all-in-one script for getting a device to an unlocked
    state.

 -- Ubuntu daily release <ps-jenkins@lists.canonical.com>  Thu, 10 Apr 2014 10:03:31 +0000

unity8 (7.85+14.04.20140404.is.7.85+14.04.20140403.1-0ubuntu1) trusty; urgency=medium

  * Revert to previous version as it's linked to latest sdk change which
    is making gallery-app AP tests failing on the CI dashboard

 -- Didier Roche <didrocks@ubuntu.com>  Tue, 08 Apr 2014 13:53:47 +0200

unity8 (7.85+14.04.20140404-0ubuntu1) trusty; urgency=low

  [ Albert Astals ]
  * Adapt to new TabBar

 -- Ubuntu daily release <ps-jenkins@lists.canonical.com>  Fri, 04 Apr 2014 15:03:00 +0000

unity8 (7.85+14.04.20140403.1-0ubuntu1) trusty; urgency=low

  [ Michael Terry ]
  * Re-enable test_networkmanager_integration autopilot test on phone
    platforms

  [ CI bot ]
  * Resync trunk

  [ Leo Arias ]
  * Reverted the open_preview autopilot helper to return a Preview
    object.

  [ Albert Astals ]
  * If not running in Mir load the "fake" application manager (LP:
    #1301547)
  * Remove unused properties from DashRenderer

  [ Michael Zanetti ]
  * Fix tests after right edge merge. Drop old stages tests. Fix right
    edge tests if someone doesn't have the GRID_UNIT_PX exported. make
    GenericScopeView test more robust that broke because the ordering
    changed
  * add "make xvfbtestSomething" target to run qml tests in xvfb
  * make the "make test" commit hook work again

 -- Ubuntu daily release <ps-jenkins@lists.canonical.com>  Thu, 03 Apr 2014 10:38:53 +0000

unity8 (7.85+14.04.20140401.3-0ubuntu1) trusty; urgency=medium

  [ Michał Sawicz ]
  * Bump version to ensure incompatibility with previous Unity.Application
    implementations.
  * We'll only have the unity-mir and mock Ubuntu.Application plugins
    now, no need for mangling the import paths.

  [ Michal Hruby ]
  * Remove the albumart image provider. (LP: #1262711)
  * Don't reset search string after 2 seconds. (LP: #1297246)

  [ James Henstridge ]
  * Remove the albumart image provider. (LP: #1262711)

  [ Albert Astals ]
  * Carousel: Add test to make sure we only create the needed delegates
    and not more
  * LVWPH: Remove processEvents() call from updatePolish() It causes
    some reentrancy issues and in some times you end up in polishItems()
    with items that have been deleted because you called processEvents()
    This means i need a small tweak in itemGeometryChanged to not
    reposition items if we are inside a setContentHeight call and two
    small tweaks to tests since now things happen in a different order
    and numbers are different (though equivalent) (LP: #1297240)
  * Card.qml binding loops are gone. hooray \o/ Also made the aspect
    properties readonly

  [ Mirco Müller ]
  * A potential fix for "Cannot read property 'state' of null"-failure
    on Jenkins with the VisualSnapDecisionsQueue QML-test of
    notifications.

  [ Michael Terry ]
  * Pass user's preference for auto-brightness on to powerd. (LP:
    #1273174)

  [ Michael Zanetti ]
  * Registers a dummy QObject as QTestRootObject in uqmlscene in order
    to fix make trySomething with Qt 5.2.

 -- Ubuntu daily release <ps-jenkins@lists.canonical.com>  Tue, 01 Apr 2014 22:56:52 +0000

unity8 (7.84+14.04.20140327.1-0ubuntu2) trusty; urgency=medium

  * For now, have libunity-private depending on libunity-core-6.0-9 as the
    gsettings schema is here. The dependency wasn't direct and dropped from
    Touch image #271. Consequently, unity8 didn't start (gsettings
    segfaulting).
    Proper strategy will be to include the schema in another package to only
    pull it.

 -- Didier Roche <didrocks@ubuntu.com>  Tue, 01 Apr 2014 09:52:14 +0200

unity8 (7.84+14.04.20140327.1-0ubuntu1) trusty; urgency=low

  [ Michał Sawicz ]
  * Increase kill timeout so that crashes are not truncated.

  [ Ying-Chun Liu ]
  * Fix a small typo in LazyImage: scale -> scaleTo

  [ Albert Astals ]
  * Make geometry calls for autopilot work again -geometry is a internal
    Qt argument that only works for QWidget based apps Before it was
    being returned to us in -args but now it's eaten so we need to use a
    different one, -windowgeometry
  * Make "Recent" translatable and update pot file

  [ Mirco Müller ]
  * Make visual queue of (up to five) snap-decisions contract and expand
    according to visual design-spec.

  [ Michael Terry ]
  * Pass user's preference for auto-brightness on to powerd. (LP:
    #1273174)

  [ Michael Zanetti ]
  * allow executing a single test function example: make testShell
    FUNCTION="Shell::test_background"

 -- Ubuntu daily release <ps-jenkins@lists.canonical.com>  Thu, 27 Mar 2014 12:38:21 +0000

unity8 (7.84+14.04.20140324.4-0ubuntu1) trusty; urgency=low

  [ Michal Hruby ]
  * Change and extend the way non-installed scopes are started with the
    scope-tool.
  * Switch to new scope backend and apply required visual adaptations.
    (LP: #1294294)

  [ Gerry Boland ]
  * Switch to new scope backend and apply required visual adaptations.
    (LP: #1294294)

  [ Michał Sawicz ]
  * Fix rating input action to always be "rated", not dynamic. Based on
    http://developer.ubuntu.com/api/devel/ubuntu-14.04/cplusplus/unity-
    scopes/previewwidgets.html#rating-input
  * Switch to new scope backend and apply required visual adaptations.
    (LP: #1294294)

  [ Kevin Gunn ]
  * Switch to new scope backend and apply required visual adaptations.
    (LP: #1294294)

  [ Albert Astals ]
  * Switch to new scope backend and apply required visual adaptations.
    (LP: #1294294)
  * LVWPH: cull lost items lost items will be released on the next
    updatePolish cycle but meanwhile don't let them be visible

  [ Daniel d'Andrada ]
  * Switch to new scope backend and apply required visual adaptations.
    (LP: #1294294)

  [ Michał Karnicki ]
  * Switch to new scope backend and apply required visual adaptations.
    (LP: #1294294)

 -- Ubuntu daily release <ps-jenkins@lists.canonical.com>  Mon, 24 Mar 2014 16:10:24 +0000

unity8 (7.84+14.04.20140319.1-0ubuntu1) trusty; urgency=low

  [ Michał Sawicz ]
  * Work around bug #1293478 - make sure to send ints, not doubles for
    volume control. (LP: #1293478)

  [ Nick Dedekind ]
  * Fixed binding being cleared when manually changing slider value
    (lp#1283191). (LP: #1283191)

  [ Albert Astals ]
  * Fix indicators highlight position on 5.2 We need to take into
    account the list originX if we're using the list delegates x outside
    the list itself
  * LVWPH: Make sure m_firstVisibleIndex is correctly set on
    removeNonVisibleItems

 -- Ubuntu daily release <ps-jenkins@lists.canonical.com>  Wed, 19 Mar 2014 16:40:20 +0000

unity8 (7.84+14.04.20140317.2-0ubuntu1) trusty; urgency=low

  [ CI bot ]
  * Resync trunk

  [ Michał Sawicz ]
  * Revert disable-hud, we weren't ready to land it yet.

  [ Mirco Müller ]
  * The snap-decision AP-test for "incoming call"-case used the wrong
    objectName "notification0". It has to be "notification1".

 -- Ubuntu daily release <ps-jenkins@lists.canonical.com>  Mon, 17 Mar 2014 15:54:39 +0000

unity8 (7.84+14.04.20140314-0ubuntu1) trusty; urgency=low

  [ Michał Sawicz ]
  * Fix tests under Qt 5.2.
  * CardHeader improvements depending on background. Also drop prices,
    they need to be reworked into attributes.
  * Bring Cards closer to design
  * Add back the workaround for not being able scroll the image gallery
    Taken from AppPreview.qml (LP: #1281709)
  * Only allow searching when preview isn't open. (LP: #1282475)
  * Adds carousel dynamic switch

  [ Leo Arias ]
  * Update the url dispatcher test to use the fake app fixture from the
    toolkit.

  [ Albert Astals ]
  * Fix tests under Qt 5.2.
  * Workaround compiz/unity7 behaviour change/bug

  [ Michael Zanetti ]
  * Fix tests under Qt 5.2.
  * Disable HUD from the bottom edge.

  [ Andrea Cimitan ]
  * Adds carousel dynamic switch

  [ CI bot ]
  * Resync trunk

  [ Michał Karnicki ]
  * CardHeader improvements depending on background. Also drop prices,
    they need to be reworked into attributes.

 -- Ubuntu daily release <ps-jenkins@lists.canonical.com>  Fri, 14 Mar 2014 15:46:10 +0000

unity8 (7.84+14.04.20140307-0ubuntu1) trusty; urgency=low

  * New rebuild forced

 -- Ubuntu daily release <ps-jenkins@lists.canonical.com>  Fri, 07 Mar 2014 10:54:33 +0000

unity8 (7.84+14.04.20140306-0ubuntu1) trusty; urgency=low

  [ Bill Filler ]
  * Convert gallery and camera to click

  [ Michael Zanetti ]
  * Just disable HUD tests, without really disabling the HUD itself

  [ Sergio Schvezov ]
  * Convert gallery and camera to click

 -- Ubuntu daily release <ps-jenkins@lists.canonical.com>  Thu, 06 Mar 2014 16:45:46 +0000

unity8 (7.84+14.04.20140304-0ubuntu1) trusty; urgency=low

  [ Michael Terry ]
  * Ensure that the selected() signal is emitted by the greeter on
    startup, fixing the background on startup for the first user in
    tablet mode.

  [ Nick Dedekind ]
  * Remocked IndicatorModel to fix qt5.2.1 changes.

  [ Albert Astals ]
  * Initialize m_distance (LP: #1285385)
  * import Ubuntu.Components so we can use UbuntuAnimation

 -- Ubuntu daily release <ps-jenkins@lists.canonical.com>  Tue, 04 Mar 2014 11:43:04 +0000

unity8 (7.84+14.04.20140228-0ubuntu1) trusty; urgency=low

  [ Michał Sawicz ]
  * Fix CardHeader title font weight.
  * Delete stale sockets. (LP: #1285215)

  [ Dmitrijs Ledkovs ]
  * Ship python3 autopilot modules.

  [ Albert Astals ]
  * Cleanup DashContent Remove unused signals and properties

  [ Michał Karnicki ]
  * Take it easy on the logging.
  * Fix CardHeader title font weight.

  [ Nick Dedekind ]
  * Added ability to change indicator profile in shell (env
    UNITY_INDICATOR_PROFILE)

  [ Andrea Cimitan ]
  * Rename PreviewRating to PreviewRatingInput
  * Adds PreviewRatingDisplay

  [ Daniel d'Andrada ]
  * DirectionalDragArea: Reset status if disabled while dragging (LP:
    #1276122)

  [ Dimitri John Ledkov ]
  * Ship python3 autopilot modules.

 -- Ubuntu daily release <ps-jenkins@lists.canonical.com>  Fri, 28 Feb 2014 10:48:06 +0000

unity8 (7.84+14.04.20140221-0ubuntu1) trusty; urgency=low

  [ Michał Sawicz ]
  * Add card background support.
  * Increase the sidestage threshold.

  [ Jussi Pakkanen ]
  * Move downloads to their own threads so they don't muck about with
    the parent thread's event loop. (LP: #1240408)

 -- Ubuntu daily release <ps-jenkins@lists.canonical.com>  Fri, 21 Feb 2014 09:06:04 +0000

unity8 (7.84+14.04.20140218-0ubuntu1) trusty; urgency=low

  [ Michał Sawicz ]
  * Center-align title when it's alone in the header.

  [ Leo Arias ]
  * Prepare unity8 to the _uinput refactors in autopilot.

  [ Albert Astals ]
  * Progress Preview Widget
  * LWPH Fix crash from bug 1279434 (LP: #1279434)
  * Show the loading indicator of the screenshot in video playback

  [ Andrea Cimitan ]
  * Adds rating preview widget. Work on the rating widget

  [ Daniel d'Andrada ]
  * Make DirectionalDragArea work when rotated The drag gesture
    direction is in local coordinates, not in scene coordinates

  [ Michał Karnicki ]
  * Center-align title when it's alone in the header.

 -- Ubuntu daily release <ps-jenkins@lists.canonical.com>  Tue, 18 Feb 2014 11:41:58 +0000

unity8 (7.84+14.04.20140212-0ubuntu1) trusty; urgency=low

  [ Gerry Boland ]
  * Add InputFilterArea to sidestage handle to block input to mainstage
    app while moving sidestage (LP: #1275732)

  [ Leo Arias ]
  * On the autopilot helper to open a scope, wait for the dash content
    list to stop moving. (LP: #1277591)
  * Added a test to swipe out an application started by url-dispatcher.

  [ Nick Dedekind ]
  * Added a "-profile" option to the indicator-client to switch between
    indicator service profiles.
  * Fixed issue importing plugin qml files into qtcreator

  [ Albert Astals ]
  * Fix test_previewCycle
  * Don't move the list contentY unless there's a preview to show (LP:
    #1271676)
  * Add overlay to card. Fix implicit card height. .
  * PreviewHeader Is just a link of the widgetData with the CardHeader
  * Fix tst_Preview.qml
  * Scopes guys want the data back
  * Link the pageheader scope with the current scope So that the
    activity indicator on search works again (LP: #1279316)

  [ Andrea Cimitan ]
  * Add PreviewImage
  * Preview widget for video playback

  [ CI bot ]
  * Add overlay to card. Fix implicit card height. .

 -- Ubuntu daily release <ps-jenkins@lists.canonical.com>  Wed, 12 Feb 2014 15:15:03 +0000

unity8 (7.84+14.04.20140207.1-0ubuntu1) trusty; urgency=low

  [ Ted Gould ]
  * You can't tap anywhere

  [ Michał Sawicz ]
  * Wait for the indicator to appear.
  * Add CardTool to determine category-wide card properties based on the
    category template. Clean up test configurations, too.
  * Actions Preview Widget
  * Add Preview for new generation scopes.
  * Add overlay to card. Fix implicit card height. .

  [ Albert Astals ]
  * Basic ImageGallery widget for Previews Mostly a copy of the code
    used in AppPreview.qml but without the MouseArea hack that I'll wait
    to introduce until we start using this somewhere were it is needed
  * Actions Preview Widget

  [ Andrea Cimitan ]
  * First audio player widget for previews, with tests
  * Adds TextSummary preview widget

  [ Michał Karnicki ]
  * Add overlay to card. Fix implicit card height. .

  [ Michael Terry ]
  * Expand greeter demo support to include listing multiple users and
    specifying individual passwords and names.

 -- Ubuntu daily release <ps-jenkins@lists.canonical.com>  Fri, 07 Feb 2014 10:46:46 +0000

unity8 (7.84+14.04.20140204-0ubuntu1) trusty; urgency=low

  [ Michael Terry ]
  * Disable NM integration test, jenkins has a problem with it because
    logind isn't configured

  [ Ubuntu daily release ]
  * New rebuild forced

  [ Michał Sawicz ]
  * Add ubuntu-settings-components to build script. Revert workaround
    for bug #1268578, got fixed upstream. Drop GenericName from
    unity8.desktop. (LP: #1268578)
  * Improve Card and CardHeader layouts: anchor summary to art when no
    header. don't indent header when no mascot. reduce header and
    summary font sizes and weights. increase art shape radius .
  * Add doxygen-based documentation generator.
  * Add CardTool to determine category-wide card properties based on the
    category template. Clean up test configurations, too.
  * Move upstart kill timeout to the unity8 job itself.
  * Don't treat scope as active when preview open to inhibit model
    updates and reset processing on previewData changes. (LP: #1275832)

  [ Leo Arias ]
  * Added the DashPreview autopilot helper.

  [ Michał Karnicki ]
  * CardHeader mascot improvements.

 -- Ubuntu daily release <ps-jenkins@lists.canonical.com>  Tue, 04 Feb 2014 14:09:14 +0000

unity8 (7.84+14.04.20140130-0ubuntu1) trusty; urgency=low

  [ Michał Sawicz ]
  * Bring back libunity-mir1, it's dlopen'ed, so not linked to unity8,
    so not in shlibs.

 -- Ubuntu daily release <ps-jenkins@lists.canonical.com>  Thu, 30 Jan 2014 14:00:40 +0000

unity8 (7.84+14.04.20140129-0ubuntu1) trusty; urgency=low

  [ Nick Dedekind ]
  * Added Panel/VisibleIndicatorsModel for use with both indicator row &
    menuContent. This removes the need to hide indicators in the row and
    map inicator indexes between row & content. Fixes the indicator
    highlight line offset not bound by listView position.
  * Ported indicators to using ubuntu-settings-components

  [ Albert Astals ]
  * Prepend /sbin/ to initctl calls My phablet user does not have /sbin/
    in path and thus this calls fail
  * Call updateDelegateCreationRange when it's needed It depends on
    other variables than the ones we were using to call it, so need to
    call it if these change too Device manual test, go to apps scope,
    scroll down so that only part of the installed apps collapsed
    category is shown, expand it, see how previously some icons were not
    painted and now they are

  [ Mirco Müller ]
  * Fixed the failure of notification autopilot-test
    test_sd_incoming_call.

  [ Andrea Cimitan ]
  * Add AP test for policykit/network manager, which was causing issues
    with nested mir

  [ CI bot ]
  * Resync trunk

  [ Michał Karnicki ]
  * Don't display artShape when artImage source not set.
  * Fix FilterGrid rendering issues.

 -- Ubuntu daily release <ps-jenkins@lists.canonical.com>  Wed, 29 Jan 2014 16:11:20 +0000

unity8 (7.84+14.04.20140128-0ubuntu1) trusty; urgency=low

  [ Michal Hruby ]
  * Added unity-scope-tool, which will help when developing scopes.

  [ Michał Sawicz ]
  * Added unity-scope-tool, which will help when developing scopes.
  * Use full DashContent, not just GenericScopeView in ScopeTool.qml.
  * Bring Card and CardHeader over from new-scopes.
  * Work around bug #1268578. (LP: #1268578)
  * Drop unnecessary version dependencies.
  * Return null instead of undefined from findChild and
    findInvisibleChild.
  * Fix CardHeader and Card heights (empty Label does have non-zero
    height apparently). Also improve test robustness and reduce future
    diffs.

  [ Albert Astals ]
  * Do not assert if the item we are removing was not created yet
    (because e.g. it's not in the viewport).
  * Position correctly the pointer of the search history box .
  * Make test_filter_expand_expand less unstable in CI VMs Make sure
    header0 is the header0 we want to click On the CI VM stuff is a bit
    slower than on real hw and we were clicking in the wrong place.
  * Add TabBar to the Dash header navigation Changes this comes with: *
    DashBar at the bottom is gone * PageHeader doesn't have a Label
    anymore, it has the childItem property where you add which thing it
    has to contain * New: PageHeaderLabel mimics the old behaviour of
    PageHeader * The header of the LVWPH of GenericScopeView is now fake
    and only used for positioning. There is a single global floating
    header in DashContent (which is a PageHeader with a TabBar as
    childItem) * The GenericScopeView previewLoader and OpenEffect have
    been also moved to the DashContent so that the openEffect includes
    the floating header in the "animation" .
  * Introduce the HorizontalJournal.
  * If there are no items m_firstVisibleIndex has to be -1 .
  * Add some more documentation about tests to the CODING file.
  * Fixes to the journal cmake tests code * Output to the correct
    filename for the test * Don't output stuff from the tryXYZ targets.
  * Adapt to findChild return value changes .
  * Organic Grid for the Dash View.
  * Misc journal fixes Don't init *modelIndex to INT_MAX Makes no sense
    since we're not doing any qMin and the calling function also accepts
    any index >= 0 as valid so in some cases it may end up wanting to
    create an index that doesn't exist Don't refill if height() < 0,
    that gives bad ranges for from/to and the code gets confused .

  [ Michał Karnicki ]
  * Fix grid view column count.
  * Add test for minimum number of items in a carousel.

  [ Allan LeSage ]
  * Add stubs for indicators autopilot tests.

  [ Andrea Cimitan ]
  * Avoid input falling through notifications onto surfaces below, thus
    fixing LP: #1257312. (LP: #1257312)

  [ Leo Arias ]
  * Close the Touch devices after the tests. (LP: #1267600)
  * Added methods to scroll to other scopes on autopilot tests.
  * Added autopilot helpers for the app scope and the app preview.
    Install the fake scopes in order to use them on the tests. (LP:
    #1269114)
  * On autopilot helpers, wait for the scope category to appear.

  [ Nick Dedekind ]
  * Visual updates for indicator panel highlight and opening opacity.
  * Added inidcator tests for page & item factories.
  * Fixes visible indicator misalignment in indicator items/menus
    (lp#1264678). (LP: #1264678)

  [ Mirco Müller ]
  * Fixed the failure of notification autopilot-test
    test_sd_incoming_call.

  [ Michael Zanetti ]
  * clean up fullscreen notifications code.
  * import qml files into cmake, drop qmlproject.
  * also add qml files in tests directory.
  * Added autopilot helpers for the app scope and the app preview.
    Install the fake scopes in order to use them on the tests. (LP:
    #1269114)

  [ Michael Terry ]
  * Fix failure to build when using the ./build script with ninja-build
    installed. (LP: #1268525)
  * Point DBus-activated processes at unity8's MIR_SOCKET rather than
    the system socket.

  [ Daniel d'Andrada ]
  * DragHandle: Never restart hinting animation while still pressed (LP:
    #1269022)

  [ Bill Filler ]
  * fix for lp:1259294, turn off auto capitalization for wifi password
    field. (LP: #1259294)
  * disable predictive text in Dash search field as it interferes with
    built-in search (LP: #1273643)

 -- Ubuntu daily release <ps-jenkins@lists.canonical.com>  Tue, 28 Jan 2014 15:58:45 +0000

unity8 (7.84+14.04.20131220-0ubuntu1) trusty; urgency=low

  [ Michał Sawicz ]
  * Clean up root project file. Introduce include/ and qml/ and move
    files around to be where they fit, also adapt everything else to
    match.

  [ Michael Hall ]
  * Update CODING to reflect the fact that only 14.04 is supported
    currently.

  [ Christopher Lee ]
  * Make use of helpers in all tests. (LP: #1260860). (LP: #1260860)

  [ Nic ]
  * Added kill time 30 to unity8 override. Added install path. (LP:
    #1260379)

  [ Nick Dedekind ]
  * Added parser for strftime in TimeFormatter. Moved TimeFormatter to
    Utils plugin.

  [ Mirco Müller ]
  * Support fullscreen for special-case extended snap-decision of the
    pin-unlock dialog.

  [ Michael Zanetti ]
  * Change the default behaviour of the Lockscreen to have a variable
    PIN length, requiring the user to confirm with OK.

  [ Daniel d'Andrada ]
  * Update CODING with instructions on how to run tests.

  [ Dimitri John Ledkov ]
  * Fix cross-compilation.

  [ Albert Astals ]
  * Vertical journal Comes from lp:~aacid/+junk/verticalJournal.
  * Add code and tests for incremental inserting/removing from the end.

  [ Ubuntu daily release ]
  * Automatic snapshot from revision 603

 -- Ubuntu daily release <ps-jenkins@lists.canonical.com>  Fri, 20 Dec 2013 03:23:08 +0000

unity8 (7.84+14.04.20131212-0ubuntu1) trusty; urgency=low

  [ Michał Sawicz ]
  * Add PyDev project files for autopilot tests. Also tweak .bzrignore
    to not ignore generic Eclipse project definitions.
  * Retry unlocking the greeter three times.
  * Reduce code duplication and clean up CMakeLists and includes in
    indicator tests.

  [ Nick Dedekind ]
  * Replaced indicator page dynamic menuSelected binding with Connection
    to listview selectedIndex property. (LP: #1243146)
  * Indicators close when menu items are activated. (LP: #1238182)
  * Fixed up connections for changes to model data. (LP: #1253810)

  [ Albert Astals ]
  * dashItemSelected -> showDashHome Because we are not using the index
    at all in the upper layers.
  * Fix filtering colllapsing/expanding again Also the delegate creation
    range stuff flows up->down not down->up so rearrange the bindings.

  [ Ubuntu daily release ]
  * Automatic snapshot from revision 590

 -- Ubuntu daily release <ps-jenkins@lists.canonical.com>  Thu, 12 Dec 2013 21:41:19 +0000

unity8 (7.84+14.04.20131206.1-0ubuntu1) trusty; urgency=low

  [ Michal Hruby ]
  * Ensure DashContent's ListView's currentItem is set if the model is
    not empty.

  [ Michał Sawicz ]
  * Don't generate build-deps .deb twice and allow overriding
    QML2_IMPORT_PATH in ./run.

  [ Albert Astals ]
  * Remove unused Applications/ folder .
  * Implement an 'interface' for Dash Renderers.
  * Use deelistmodel's conversion method Instead of a copy of the code .
  * Remove icons we don't use .
  * Do not start apps or go to dash on demo If you are pulling the
    launcher out while in demo mode it doesn't make sense to let you
    start applications. Besides it locks you out because it starts the
    app and the demo is still not finished so you can't really use any
    of the edges to escape Bug #1233696. (LP: #1233696)
  * Add a test for the carousel showing the preview when being clicked .
  * Fix collapsing of categories not working and the
    expansion/collapsing animation +test.

  [ Timo Jyrinki ]
  * Depend on either Qt 5.2 or libqt5v8-5-private-dev.
  * qtdeclarative5-private-dev 5.0.2-6ubuntu5 now depends directly on Qt
    V8 private headers. The remaining "qtdeclarative5-private-dev"
    dependency is enough now both when compiling against 5.0.2 or 5.2.

  [ Pete Woods ]
  * Handle optional parameterized action properties. (LP: #1256258)

  [ Andrea Cimitan ]
  * Implement an 'interface' for Dash Renderers.

  [ Michael Zanetti ]
  * Added music preview.
  * rename some parameters from desktopFile to appId as scopes are now
    changed to give us the appId.
  * unhardcode launcher's search paths for .desktop files.
  * Enable teasing of the phone greeter even though we have a
    lockscreen.
  * check if variant is valid to avoid asserting in debug mode when the
    connection to AccountsService doesn't work for some reason .

  [ Michael Terry ]
  * Add the DBus greeter API from the desktop greeter into the unity8
    greeter.

  [ Daniel d'Andrada ]
  * Dash: disable close mode when you click outside app thumbnails To
    leave the termination mode you can now just mouse/touch press
    anywhere outside the running applications' thumbnails The other way,
    which still works, is long-pressing a thumbnail once more. (LP:
    #1193414)

  [ Ubuntu daily release ]
  * Automatic snapshot from revision 579

 -- Ubuntu daily release <ps-jenkins@lists.canonical.com>  Fri, 06 Dec 2013 13:15:57 +0000

unity8 (7.84+14.04.20131128.2-0ubuntu1) trusty; urgency=low

  [ Michal Hruby ]
  * Depend on the separate scopes plugin
  * Move the BottomBar* DBus communicator to the Utils plugin.

  [ Michał Sawicz ]
  * Wait for DashHome to be available in tst_Shell. (LP: #1254898)
  * Use plugindir from unity-shell-api.pc.
  * Expect stop in upstart job and raise in case of surfaceflinger. (LP:
    #1239876)

  [ Albert Astals ]
  * Fix time test in Qt 5.2 Make factors an array instead of a
    object/dict Objects/dicts are unordered by definition, it happened
    that Qt 5.0 gave them in the orrder we wanted, but with Qt 5.2 is
    failing, and we don't even need the "key", so array works as well
    :).
  * Test that the dash hswipe is disabled while the inner stuff is
    moving .
  * Skip restMaximizeVisibleAreaMoveUpAndShowHeader, it's causing too
    many failed runs And we are confident it's failing because of the
    suboptimal scenegraph run in 5.0.x.
  * Make Dash::test_show_scope_on_load more robust If we are testing
    showScopeOnLoaded make sure we force a scope reload after we set it,
    otherwise it may just happen that the scope has already been loaded
    and the expectaction that we'll change the list to it is just wrong.
  * Dash renderer signals: No need to pass the model up and down Whoever
    is listening to the signal has access to the item that emits the
    signal and has the model right there accessible if needs it.
  * LVWPH: Fix header going bad when setContentHeight ends up moving the
    viewport How to reproduce the bug easily without the patch: * In the
    Dash Home, search for london * Scroll to the bottom * Start moving
    to the apps scope very slowly * At around 3/4 of the move you'll see
    the header in the home scope went to a bad position * Go back to the
    Dash Home. (LP: #1237942, #1246351)
  * Remove unused AppInfo and VideoInfo files .
  * Kill unused ApplicationsFilterGrid.qml .
  * Unify ScopeView and GenericScopeView .
  * Fix header getting lost as per bug 1245824. (LP: #1245824)
  * Remove unused Time.js and its test .
  * Do not include the QtQml megaheader Include only qqml.h which is
    what we need in these files.
  * Don't do stuff if our parent context is gone We'll be gone soon too
    (and crash probably) so don't do anything. This looks a bit like a
    workaround, wait for 5.2 better painting/dispatching loop to see if
    this is not needed anymore, we find a better way to do it, or we
    decide this is fine.

  [ Lars Uebernickel ]
  * Allow setting different indicator positions for different profiles.

  [ Mirco Müller ]
  * Added checkbox for toggling between echo-modes of password-
    entryfields in ext. snap-decisions.
  * Fixes bug #1200569. (LP: #1200569)

  [ Andrea Cimitan ]
  * Switch to application scope when a dash swipe is taking place and an
    app is on foreground. (LP: #1231996)
  * Shifts wallpaper rendering for greeter lockscreen to be inline with
    shell. (LP: #1231731)
  * Dinamically load the Carousel/Filtergrid with more than 6 items.
    (LP: #1226288, #1234105)
  * Removes Math.js and its usage. Use SDK ones.

  [ Gerry Boland ]
  * DragHandle: javascript argument name clashes with local variable.
    Yes it works, but is a little unsafe.

  [ Nick Dedekind ]
  * Added UnityMenuModel submenu row removal awareness in
    UnityMenuModelStack.
  * Round indicator widget icon/label width up to closest gu for
    alignment. (LP: #1236267)
  * Indicator re-select by dragging from top when fully opened. (LP:
    #1213164)
  * Fixed a race condition causing search history popup to show up when
    it shouldn't. (LP: #1249369)

  [ Christopher Lee ]
  * Unity8 tests now make use of the helper functions (added in the pre-
    req branch) so that the helper functions are tested as part of daily
    business.

  [ Daniel d'Andrada ]
  * Improve DirectionalDragArea Removed Rejected status, simplifying
    state machine. Added compositionTime property. Multi-finger
    scenarios are better handled now. Refactored TimeSource in
    Ubuntu.Gestures plugin. Added an easy way to debug
    DirectionalDragArea by having switchable debug prints. Updated tests
    to also simulate the passage of time. Use touch point scene
    coordinates for gesture recognition so that moving the.
    DirectionalDragArea (as in a hinting DragHandle) won't affect it.
    (LP: #1228336)
  * Add right-edge drag hinting to Greeter To match with the existing
    teasing animation when you tap on the right half of the Greeter.
    Also has the side benefit of making the code look a bit nicer.
  * Refactor Ubuntu.Gesture tests to share common logic Take the common
    part out of tst_DirectionalDragArea and put it into a separate base
    class, GestureTest, so that it can be shared with other, future,
    tests. In CMakeLists.txt, create a macro out of DirectionalDragArea
    build script to be used by future tests with similar requirements
    and structure. Also add the "m_" prefix to member variables.
  * Remove dead code from Utils plugin They are not being used anywhere.

  [ Michael Terry ]
  * Make EdgeDemoOverlay test more reliable by testing for what we
    really care about, not an indirect indicator of it. (LP: #1248232)
  * Explicitly set MIR_SOCKET for other upstart jobs, rather than
    relying on the default socket, since that won't work once we move to
    a nested Mir.

  [ Michael Zanetti ]
  * don't add margins to RunningApplicationTile's label. (LP: #1245482)
  * allow SIM PIN entry to have a variable pin length (by adding a done-
    button). (LP: #1240561)
  * fix launcher wording for pinning actions. (LP: #1240891)
  * fix preview background positioning don't explicitly take originY
    into account as it's already in there implicitly. make sure we don't
    split the openeffect in a place where it can be covered by the
    header.
  * fix album artwork containing / in the name. (LP: #1237829)
  * small launcher tweaks fix fakeDragItem's initial position to match
    with real item. remove UbuntuShape's border glow. .
  * drop all references to LighDM from the Lockscreen This should make
    it generic enough to allow reusing it for SIM PIN entry .

  [ Omer Akram ]
  * make the non working code in the screen unlocker helper work.

  [ Nicolas d'Offay ]
  * Pushed up the z order of the clock in GreeterContent. (LP: #1233146)
  * Search history is now persistent across all scopes and remains in
    QML. (LP: #1226221)

  [ Ubuntu daily release ]
  * Automatic snapshot from revision 556

 -- Ubuntu daily release <ps-jenkins@lists.canonical.com>  Thu, 28 Nov 2013 18:09:17 +0000

unity8 (7.83+14.04.20131106-0ubuntu1) trusty; urgency=low

  [ Andrea Cimitan ]
  * Place ShaderEffectSource of UbuntuShapeForItem under the Shape Item.
    (LP: #1239317)

  [ Omer Akram ]
  * test: make sure the search indicator hides when an app has focus.

  [ Nick Dedekind ]
  * Fixed indicator slider menu item alignment to label field and icon.
    (LP: #1240756)

  [ chris.gagnon ]
  * Update to autopilot 1.4.

  [ Ubuntu daily release ]
  * Automatic snapshot from revision 500

 -- Ubuntu daily release <ps-jenkins@lists.canonical.com>  Wed, 06 Nov 2013 03:37:02 +0000

unity8 (7.83+14.04.20131105.1-0ubuntu1) trusty; urgency=low

  [ Michał Sawicz ]
  * Implement switching between previews by swiping. (LP: #1220651,
    #1088572)

  [ Nick Dedekind ]
  * Faster loading of indicator menus. (LP: #1226650)

  [ Albert Astals ]
  * Make sure we have ssh started when we need it .
  * Fix a few warnings in DashContent.qml on shutdown
    Dash/DashContent.qml:119: TypeError: Cannot read property
    'previewShown' of null Dash/DashContent.qml:120: TypeError: Cannot
    read property 'moving' of null .
  * Don't use deprecated Panel methods.

  [ Christopher Lee ]
  * Adds an easy to consume function that attempts to unlock the unity
    greeter. (LP: #1240261)

  [ Lars Uebernickel ]
  * Indicators: add TimeFormatter and use it in the messaging menu This
    component can be used to turn a timestamp and a format string into a
    string with the corresponding time and format. The string will
    change whenever the timezone changes. (LP: #1236413)

  [ Andrea Cimitan ]
  * Allow drag over bounds, but not overshoot. (LP: #1204300)
  * Threshold to activate the left edge swipe to reveal dash is now 26
    GU. (LP: #1236286)

  [ Michael Zanetti ]
  * replace the launcher quicklist's Popover with an own quicklist
    implementation The Popover probably won't ever support what the
    launcher needs.
  * Implement switching between previews by swiping. (LP: #1220651,
    #1088572)
  * don't trigger the greeter teasing during a movement of the greeter.

  [ Ubuntu daily release ]
  * Automatic snapshot from revision 495

 -- Ubuntu daily release <ps-jenkins@lists.canonical.com>  Tue, 05 Nov 2013 12:22:04 +0000

unity8 (7.83+14.04.20131031-0ubuntu1) trusty; urgency=low

  [ Michał Sawicz ]
  * Use setenv as early as possible to avoid setenv and getenv clashing
    in multi-threaded situations. (LP: #1240866)

  [ Ubuntu daily release ]
  * Automatic snapshot from revision 482

 -- Ubuntu daily release <ps-jenkins@lists.canonical.com>  Thu, 31 Oct 2013 20:10:56 +0000

unity8 (7.83+14.04.20131028.1-0ubuntu1) trusty; urgency=low

  * New rebuild forced
  * Automatic snapshot from revision 480

 -- Ubuntu daily release <ps-jenkins@lists.canonical.com>  Mon, 28 Oct 2013 22:42:07 +0000

unity8 (7.83+14.04.20131028-0ubuntu1) trusty; urgency=low

  [ Andrea Cimitan ]
  * Fix 1195349 by counting drawbuffer on the newContentX logic of the
    carousel When we changed carousel from repeater to listview, we
    added drawbuffer. this breaks the logic of newContentX, which was
    considered disabled and set to -1. The correct disabled value now
    has to take into account the drawbuffer. (LP: #1195349)

  [ Christopher Lee ]
  * Checks both then env and upstart env for the currently set
    XDG_DATA_DIRS so they can be set correctly for the test.

  [ Ubuntu daily release ]
  * Automatic snapshot from revision 479

 -- Ubuntu daily release <ps-jenkins@lists.canonical.com>  Mon, 28 Oct 2013 03:08:59 +0000

unity8 (7.83+13.10.20131016.2-0ubuntu1) saucy; urgency=low

  [ Loïc Minier ]
  * Merge ~lool/unity8/drop-setcap-conf. Drop unity8-setcap.conf as this
    breaks desktop installs (no boot-hook event is emitted, boot
    stalls); add maintscript snippet to rm_conffile on upgrades; this
    boot-hook is now shipped under a different name in lxc-android-
    config.

  [ Michał Sawicz ]
  * Ship a camera-app.desktop file and use a custom XDG_DATA_DIRS for
    testing.

  [ Ubuntu daily release ]
  * Automatic snapshot from revision 472

 -- Ubuntu daily release <ps-jenkins@lists.canonical.com>  Wed, 16 Oct 2013 23:15:48 +0000

unity8 (7.83+13.10.20131016.1-0ubuntu1) saucy; urgency=low

  [ Diego Sarmentero ]
  * Disable Preview interaction until the scope responds.

  [ Albert Astals ]
  * Hide placeholder notification.

  [ Ubuntu daily release ]
  * Automatic snapshot from revision 469

 -- Ubuntu daily release <ps-jenkins@lists.canonical.com>  Wed, 16 Oct 2013 17:29:36 +0000

unity8 (7.83+13.10.20131016-0ubuntu1) saucy; urgency=low

  [ Loïc Minier ]
  * Add upstart job to copy unity8 to a new tmpfs, setcap it, and bind-
    mount it back; this is an ugly hack to set CAP_SYS_RESOURCE until we
    have a root-helper for it.

  [ Michal Hruby ]
  * Enable definition of scope back references in overridden results.

  [ Ubuntu daily release ]
  * Automatic snapshot from revision 466

 -- Ubuntu daily release <ps-jenkins@lists.canonical.com>  Wed, 16 Oct 2013 11:29:52 +0000

unity8 (7.83+13.10.20131015.4-0ubuntu1) saucy; urgency=low

  [ Michał Sawicz ]
  * Replace ubuntu-touch-session's unity8.conf upstart job.
  * Revert r440 that made the dash collapse animation worse, rather than
    better.

  [ om26er@ubuntu.com ]
  * close the app only when the close button is tapped, not the entire
    thumbnail

  [ Nick Dedekind ]
  * Added missing Unity.Indicator mock objects causing qmltests to fail.
    Approved by: Michał Sawicz.

  [ Christopher Lee ]
  * Launch unity8 for autopilot with upstart, and bring unity8 session
    over from session-manager-touch.

  [ Pawel Stolowski ]
  * Temporarily disable category_order changed signal handling.

  [ Daniel d'Andrada ]
  * OSKController area shouldn't cover the indicators' bar Since ubuntu-
    keyboard surface area doesn't cover the indicators' bar,
    OSKController should follow suit. Otherwise the OSKContoller's
    internal InputFilterArea (and others) wouldn't perfectly overlap the
    graphical keyboard rendered by ubuntu-keyboard (i.e. the opaque part
    of ubuntu-keyboard's surface).

  [ Michael Zanetti ]
  * Initialize initialHeight/Width to height/width depending on scaleTo
    add checks for initialWidth/Height in the tests change sizes in
    tests to something else than the default for initialWidth/Height in
    order to catch failures there more easily

  [ Omer Akram ]
  * Only show search indicator while the Dash is focued.
  * Add 2dp left margin for music and video tiles' title.

  [ Nicolas d'Offay ]
  * Changed Infographics to use Ubuntu font.

  [ Ubuntu daily release ]
  * Automatic snapshot from revision 463

 -- Ubuntu daily release <ps-jenkins@lists.canonical.com>  Tue, 15 Oct 2013 11:05:04 +0000

unity8 (7.82+13.10.20131011.2-0ubuntu1) saucy; urgency=low

  [ Michał Sawicz ]
  * Work around Mir not delivering input to shell after restart, if the
    device isn't reinitialized.

  [ Albert Astals ]
  * Remove unused DashMusic/DashVideos.
  * Don't let the user change between scopes if the current one is
    moving up/down.
  * Fix two uninitialized variable uses reported by valgrind ==17988==
    Conditional jump or move depends on uninitialised value(s) ==17988==
    at 0x13839F3A: AccountsService::updateDemoEdges()
    (AccountsService.cpp:74) ==17988== by 0x13839DA5:
    AccountsService::setUser(QString const&) (AccountsService.cpp:45)
    ==17988== by 0x1383F67B:
    AccountsService::qt_metacall(QMetaObject::Call, int, void**)
    (moc_AccountsService.cpp:192) ==17988== by 0x496143D:
    StoreProperty(QV8Engine*, QObject*, QQmlPropertyData*,
    v8::Handle<v8::Value>) (in /usr/lib/arm-linux-
    gnueabihf/libQt5Qml.so.5.0.2) ==17988== ==17988== Conditional jump
    or move depends on uninitialised value(s) ==17988== at 0x1383A0F6:
    AccountsService::updateStatsWelcomeScreen() (AccountsService.cpp:92)
    ==17988== by 0x13839DB1: AccountsService::setUser(QString const&)
    (AccountsService.cpp:47) ==17988== by 0x1383F67B:
    AccountsService::qt_metacall(QMetaObject::Call, int, void**)
    (moc_AccountsService.cpp:192) ==17988== by 0x496143D:
    StoreProperty(QV8Engine*, QObject*, QQmlPropertyData*,
    v8::Handle<v8::Value>) (in /usr/lib/arm-linux-
    gnueabihf/libQt5Qml.so.5.0.2)
  * Fix unitialized variable in Scope ==18457== Conditional jump or move
    depends on uninitialised value(s) ==18457== at 0x15AD1FD6:
    Scope::setActive(bool) (scope.cpp:165) ==18457== by 0x15B0023D:
    Scope::qt_metacall(QMetaObject::Call, int, void**)
    (moc_scope.cpp:478) ==18457== by 0x48B709F:
    QQmlPropertyPrivate::write(QObject*, QQmlPropertyData const&,
    QVariant const&, QQmlContextData*,
    QFlags<QQmlPropertyPrivate::WriteFlag>) (in /usr/lib/arm-linux-
    gnueabihf/libQt5Qml.so.5.0.2)
  * Fix crash on the phone For some reason i'm getting v8 crashes
    without this when shuting down unity-mir

  [ Gerry Boland ]
  * Use focusRequested signal from AppManager. WM: AppManager has new
    signal to ask shell to request focus for app - use it to properly
    animate and focus the app. If app wants to be side stage, but no
    side stage available, override the application stage.

  [ Nick Dedekind ]
  * Only use the root action state as a unitymenumodel ActionStateParser
    when needed.

  [ Andrea Cimitan ]
  * Move the close app icon on top left.
  * The header of category list is already on screen after unlock

  [ Michael Zanetti ]
  * Make the greeter's clock update in sync with the indicators.

  [ Omer Akram ]
  * Increase dash header height to 5gu.

  [ Nicolas d'Offay ]
  * Standardised expansion speed in scopes.

  [ Ubuntu daily release ]
  * Automatic snapshot from revision 449

 -- Ubuntu daily release <ps-jenkins@lists.canonical.com>  Fri, 11 Oct 2013 17:26:34 +0000

unity8 (7.82+13.10.20131011.1-0ubuntu1) saucy; urgency=low

  [ Michał Sawicz ]
  * Fix frequent application IDs and drop old AppsAvailableForDownload
    model.
  * Unrevert r388 now that we have fixed the infinite loop it was
    causing in Qt.

  [ Steve Langasek ]
  * Don't keep a long-lived connection open to upstart when we only use
    it for two events, one at load time and one at unload time.

  [ Lars Uebernickel ]
  * VolumeControl: use 'volume' instead of 'scroll' action The volume
    action doesn't show a notification.

  [ Michael Terry ]
  * Disable DragHandle on right side of screen while the greeter is
    animating

  [ Marcus Tomlinson ]
  * Added missing "enabled" property to "progressMenu" component in the
    menu item factory.

  [ Michael Zanetti ]
  * Add scaleTo: "fit" mode support to LazyImage

  [ Andrea Cimitan ]
  * Add music and video renderers
  * Use shell.edgeSize for BottomBar's EdgeDragArea, detecting gestures
    only when they are within the edgeSize.

  [ Nick Dedekind ]
  * Removed greeter "toHome" animation (LP#1092976) (LP: #1092976)
  * Only show Snap Decision notification actions when available.

  [ Albert Astals ]
  * Dash: Set delegate creation range for inner itemviewss If it's above
    the list viewport we set it to the end of the list to precache the
    last items It it's below the list viewport we set it to the
    beginning to precache the first items Otherwise we set it to the
    part of the viewport in the view Approved by: Michał Sawicz.

  [ Ubuntu daily release ]
  * Automatic snapshot from revision 435

 -- Ubuntu daily release <ps-jenkins@lists.canonical.com>  Fri, 11 Oct 2013 09:05:30 +0000

unity8 (7.82+13.10.20131010-0ubuntu1) saucy; urgency=low

  [ David Callé ]
  * Small logic change in preview descriptions line breaks. Multiple new
    lines are now replaced by multiple br tags.

  [ Nick Dedekind ]
  * Use indicator identifier for indicators-client list item label.
  * Make sure overflow indicators are hidden and not the search label.

  [ Mirco Müller ]
  * Tweaks to notifications to improve spec-compliance. - updated
    notifications-qmltest to reflect the use of a variant-map for the
    hints - made text-fields as heigh as buttons - made the summary
    align horizontally to the icon - updated button-height and bubble-
    background.

  [ Pawel Stolowski ]
  * Handle category_order_changes signal from scopes (used in Home only)
    and reorder categories accordingly.
  * Implementation of albumart image provider for audio content.

  [ Michael Terry ]
  * Hide the greeter when an app is focused, fixing snap decisions
    launching an app in the greeter (like receiving a call).

  [ Michael Zanetti ]
  * Launcher - remove support for pinning items in the backend After the
    latest design changes, recent apps is everything that is contained
    in the ApplicationManager. So no need for storing anything else than
    pinned apps in the config.

  [ Michał Sawicz ]
  * Remove the mir socket before starting unity8 during autopilot tests.

  [ Ubuntu daily release ]
  * Automatic snapshot from revision 420

 -- Ubuntu daily release <ps-jenkins@lists.canonical.com>  Thu, 10 Oct 2013 04:15:13 +0000

unity8 (7.82+13.10.20131008.1-0ubuntu1) saucy; urgency=low

  [ Michal Hruby ]
  * Add Scope::isActive property and corresponding tests. (LP: #1230352)

  [ Daniel d'Andrada ]
  * Move OSKController to the front as it will now also block input
    meant to the OSK That's in the unity-mir implementation. The
    SurfaceFlinger one is still an empty noop. Currently, when the OSK
    is up, both shell and OSK get user input, thus we need the
    OSKController to shield our shell components from them. (LP:
    #1236773)

  [ Michał Sawicz ]
  * Add Scope::isActive property and corresponding tests. (LP: #1230352)
  * Force focus back on shell in case it loses it for some reason.

  [ Ubuntu daily release ]
  * Automatic snapshot from revision 409

 -- Ubuntu daily release <ps-jenkins@lists.canonical.com>  Tue, 08 Oct 2013 19:14:20 +0000

unity8 (7.82+13.10.20131008-0ubuntu1) saucy; urgency=low

  [ Michał Sawicz ]
  * update previews to match design. (LP: #1224555)
  * Add an InputFilterArea in Notifications. (LP: #1233411, #1235215)

  [ Ying-Chun Liu ]
  * update previews to match design. (LP: #1224555)

  [ Albert Astals ]
  * Unrevert 376 by reverting r395 and a small fix to fix the cpu
    hogging issue . (LP: #1124567)

  [ Michael Terry ]
  * Add Showable.showNow() method and use it in Shell to immediately
    show greeter when we blank the screen rather than animating it. (LP:
    #1233564)

  [ Michael Zanetti ]
  * update previews to match design. (LP: #1224555)

  [ Diego Sarmentero ]
  * update previews to match design. (LP: #1224555)

  [ Ubuntu daily release ]
  * Automatic snapshot from revision 404

 -- Ubuntu daily release <ps-jenkins@lists.canonical.com>  Tue, 08 Oct 2013 02:57:55 +0000

unity8 (7.82+13.10.20131007-0ubuntu1) saucy; urgency=low

  [ Michał Sawicz ]
  * Respect pre-set import and library paths and prevent segfault in
    startShell.

  [ Ubuntu daily release ]
  * Automatic snapshot from revision 399

 -- Ubuntu daily release <ps-jenkins@lists.canonical.com>  Mon, 07 Oct 2013 07:10:46 +0000

unity8 (7.82+13.10.20131005-0ubuntu1) saucy; urgency=low

  [ Michał Sawicz ]
  * Revert r376 that caused constant CPU usage due to the
    ActivityIndicator.

  [ Nick Dedekind ]
  * Removed indicators-client autopilot tests. (LP: #1234736)

  [ Albert Astals ]
  * Revert r388. (LP: #1235268)

  [ Christopher Lee ]
  * Removes passing -fullscreen to unity8 when on the device (as per bug
    #1235065). (LP: #1235065)

  [ Ubuntu daily release ]
  * Automatic snapshot from revision 396

 -- Ubuntu daily release <ps-jenkins@lists.canonical.com>  Sat, 05 Oct 2013 11:45:14 +0000

unity8 (7.82+13.10.20131004.2-0ubuntu1) saucy; urgency=low

  * Revert 7.82+13.10.20131004.1-0ubuntu1 back to
    7.81.3+13.10.20130927.3-0ubuntu1 due to CPU hogging issue with
    7.82+13.10.20131004.1-0ubuntu1.

 -- Loïc Minier <loic.minier@ubuntu.com>  Fri, 04 Oct 2013 21:22:29 +0200

unity8 (7.82+13.10.20131004.1-0ubuntu1) saucy; urgency=low

  [ Michał Sawicz ]
  * Bump to indicate support for extended snap decisions.
  * Make Tile themeable, add renderers for Dash Plugins and weather.
    (LP: #1231948)
  * Drop network agents now that they're in indicator-network instead.

  [ Michal Hruby ]
  * Differentiate generic and music carousels.
  * Use the thumbnailer image provider for scope results that don't
    specify icon as well as for previews.
  * Added an indicator which is displayed in the search bar whenever a
    search is in progress. Added accompanying test in tst_PageHeader.
  * Expose rendererHint to shell.

  [ Albert Astals ]
  * Update pot file. (LP: #1232374)
  * Only enable the animation when the item is on screen (i.e. !culled)
    . (LP: #1200374)
  * Do not crash on positionAtBeginning if the list is empty .
  * Enable/disable running apps height animation in a less error prone
    way.

  [ Michael Terry ]
  * Use a chevron after 'Skip intro' and drop the underlining.
  * Load testability driver when QT_LOAD_TESTABILITY is set. (LP:
    #1226234)
  * Listen to the system setting StatsWelcomeScreen, which tells us
    whether to show user-specific infographic data in the greeter. (LP:
    #1207857)

  [ Gerry Boland ]
  * WM: ensure focusedApplicationWhenUsingScreenshots reset when unused,
    and only used when set. Fixes window focus conflict between shell
    and ApplicationManager.

  [ Nick Dedekind ]
  * Removed deprecated Unity.IndicatorsLegacy plugin.
  * Added actionState parser to the indicators-client text printer so
    that we get the icon.
  * Moved indicator page titles to the root action state of menu model.
    (LP: #1223635)

  [ Mirco Müller ]
  * Added rendering- and interaction-support for the first three
    extended snap-decision dialog-cases password-entry, user-
    authentication and simunlock.

  [ Daniel d'Andrada ]
  * Revert the reversion of r304 since it doesn't seem to crash anymore
    Original commit was Reset apps scope when returning from app to dash
    (LP #1193419) If an app is on foreground and you perform a long
    left-edge swipe to minimize it, and therefore return to the dash,
    the dash should be in the Applications scope and showing the
    running/recents applications. (LP: #1193419)

  [ Andrea Cimitan ]
  * Add behaviours to the hud reveal. (LP: #1224480, #1224633)
  * Make Tile themeable, add renderers for Dash Plugins and weather.
    (LP: #1231948)

  [ Michael Zanetti ]
  * fix inserting into quicklistmodel.
  * Drop useStorage argument and use exising LAUNCHER_TESTING define for
    this decision.

  [ Omer Akram ]
  * Make the volume/brightness slider changes realtime. (LP: #1227595)

  [ Nicolas d'Offay ]
  * Fixed black colour on the first of the month due to division. (LP:
    #1233657)
  * Added an indicator which is displayed in the search bar whenever a
    search is in progress. Added accompanying test in tst_PageHeader.

  [ Ubuntu daily release ]
  * Automatic snapshot from revision 390

 -- Ubuntu daily release <ps-jenkins@lists.canonical.com>  Fri, 04 Oct 2013 06:55:16 +0000

unity8 (7.81.3+13.10.20130927.3-0ubuntu1) saucy; urgency=low

  [ Michal Hruby ]
  * Correctly handle image URI scheme in results.

  [ Michał Sawicz ]
  * Make SHOW_DASH and HIDE_DASH close the current preview. (LP:
    #1231404)
  * Add a LazyImage component that shows an activity spinner for long-
    loading images and handles aspect ratio properly.
  * Fix Qt 5.1 FTBFS and suppress some build warnings.

  [ Albert Astals ]
  * Make sure we always have least have one column in the gridview. (LP:
    #1225391)
  * LVWPH: Make sure we always overshoot vertically. (LP: #1229851)
  * Remember the expanded categoryId and not the expanded index The
    index can change on search, and we still want to maintain it
    expanded in that case. (LP: #1230216)
  * Fix showHeader in an edge case of notShownByItsOwn Not all the tests
    i've added fail without the code fix, but i've added them just to be
    more covered . (LP: #1230187)

  [ Diego Sarmentero ]
  * Handling error signal from the DownloadTracker plugin (BUG:
    #1229744). (LP: #1229744)
  * Remove "Reviews and Comments" section from Application Preview until
    the feature is ready (BUG: #1226632) - Detect when the keyboard is
    being shown to allow the user to scroll the Preview even more if
    necessary to interact with the components at the bottom of that
    preview, and don't leave those components obscured behind the
    keyboard (BUG: #1226638). (LP: #1226632, #1224717, #1226638)

  [ Nick Dedekind ]
  * Brought messaging indicator inline with UnityMenuModel &
    UnityMenuAction. (LP: #1217676, #1217678)

  [ Pawel Stolowski ]
  * Support canned search queries returned by Home Scope.
  * Cancel previous actions and previews on new activation / preview.
    Expose previewed data row in Preview object.

  [ Michael Terry ]
  * Only enable the Bottombar when the HUD is available. (LP: #1220306)
  * Increase the "Skip intro" clickable area, making dismissing the edge
    demo intro feel more natural. (LP: #1220632)

  [ Michael Zanetti ]
  * drop our CrossFadeImage in favor of the SDK one. (LP: #1227783)

  [ Ubuntu daily release ]
  * Automatic snapshot from revision 358

 -- Ubuntu daily release <ps-jenkins@lists.canonical.com>  Fri, 27 Sep 2013 14:13:22 +0000

unity8 (7.81.3+13.10.20130924.2-0ubuntu1) saucy; urgency=low

  [ Michal Hruby ]
  * Fix the signal prototypes on music grid renderer. (LP: #1228390)

  [ Michael Zanetti ]
  * use less auto variables, align coding style, constify and Qt'ify API
    in AccountsService plugin.

  [ Nick Dedekind ]
  * Re-enable MenuContentActivator in Indicators.

  [ Albert Astals ]
  * LVWPH: Update the section header on list change events.

  [ Pawel Stolowski ]
  * Check results model ptr returned by GetResultsFromCategory method
    from UnityCore. (LP: #1228097, #1211595)

  [ Ubuntu daily release ]
  * Automatic snapshot from revision 340

 -- Ubuntu daily release <ps-jenkins@lists.canonical.com>  Tue, 24 Sep 2013 14:40:01 +0000

unity8 (7.81.3+13.10.20130919.3-0ubuntu1) saucy; urgency=low

  [ Michal Hruby ]
  * Add support for music grid renderer to GenericScopeView.

  [ Nick Dedekind ]
  * Fixed the removal of messaging widget due to incompatible action
    state. (LP: #1225017)

  [ Christopher Lee ]
  * Addition of initial autopilot tests for the application lifecycle.

  [ Lars Uebernickel ]
  * VolumeControl: use action of the new indicator indicator-sound
    recently gained an action to increase and decrease the volume. This
    patch makes use of that to get rid of a bus round trip (to get the
    current volume) and a race (when the volume gets set between
    fetching the current volume and setting the new volume). (LP:
    #1219057)

  [ Michael Terry ]
  * When AccountsService.backgroundFile is unset/invalid, have the
    greeter fall back to whatever the shell background is.
  * Add a tiny SessionBroadcast plugin that listens to unity-greeter-
    session-broadcast for the ShowHome signal.

  [ Daniel d'Andrada ]
  * Remove obsolete, unused graphics.
  * Make MouseTouchAdaptor work with multiple QWindows.

  [ Michael Zanetti ]
  * change how icons are searched a) try to find it the Icon as is b)
    prepend with Path if a Path variable is given c) fall back to the
    image://theme/ with just the icon name . (LP: #1225186)
  * fix an issue with removing a running app from the launcher and
    always store pinning to the config.
  * collapse any open preview when programmatically switching current
    dash index. (LP: #1221137)

  [ Ubuntu daily release ]
  * Automatic snapshot from revision 333

 -- Ubuntu daily release <ps-jenkins@lists.canonical.com>  Thu, 19 Sep 2013 15:15:07 +0000

unity8 (7.81.3+13.10.20130916-0ubuntu1) saucy; urgency=low

  [ Michael Zanetti ]
  * allow left edge gesture to minimize apps even when launcher is
    already visible.
  * Don't hide the launcher on changes in the stages.
  * ssh is now installed per default, but it's set to manual in the
    ssh.override.

  [ Ubuntu daily release ]
  * Automatic snapshot from revision 320

 -- Ubuntu daily release <ps-jenkins@lists.canonical.com>  Mon, 16 Sep 2013 11:49:28 +0000

unity8 (7.81.3+13.10.20130912-0ubuntu1) saucy; urgency=low

  [ Michael Zanetti ]
  * add support for finding icons from click package apps in the
    launcher.
  * update to latest launcher API for better integration with the
    AppManager.

  [ Ricardo Mendoza ]
  * Fixes problems related to image 20130912.0, amongst: * Fix autopilot
    tests by preventing blocking of input during HUD button animations,
    only when fully visible * Fix loading of unity-mir library, major
    version wasn't specified so unless the dev package was there it
    would fail.

  [ Ubuntu daily release ]
  * Automatic snapshot from revision 316

 -- Ubuntu daily release <ps-jenkins@lists.canonical.com>  Thu, 12 Sep 2013 13:47:59 +0000

unity8 (7.81.3+13.10.20130911.1-0ubuntu1) saucy; urgency=low

  [ Michael Terry ]
  * Switch from deprecated image://gicon/ to new image://theme/.

  [ Gerry Boland ]
  * Add OSKController so shell can control OSK correctly on Mir.
  * Remove InputFilterArea for bottom edge swipes, as applications also
    listen for such swipes for Toolbar reveal.

  [ Ricardo Mendoza ]
  * Select the backend to use dynamically on runtime according to the
    QPA selected by the system.

  [ Ubuntu daily release ]
  * Automatic snapshot from revision 311

 -- Ubuntu daily release <ps-jenkins@lists.canonical.com>  Wed, 11 Sep 2013 16:22:55 +0000

unity8 (7.81.3+13.10.20130911-0ubuntu1) saucy; urgency=low

  [ Michal Hruby ]
  * Hide all gicon strings from the shell and use the image://theme icon
    provider that was recently added to the SDK.

  [ Gerry Boland ]
  * Convert to new ApplicationManager API.

  [ Nick Dedekind ]
  * Updated access point design as per spec.
  * Indicator visibility based on connection with backend service.

  [ Albert Astals ]
  * Dash: Make assignments bindings This way if the model changes the
    item value also changes.

  [ Michael Zanetti ]
  * adds support for highlighting the currently focused application in
    the launcher, adds tests.
  * include ~/.local/share/applications in launcher's .desktop file
    search path.
  * shrink size of area for revealing the HUD button and make it
    disappear on release again. fixes 1219035. (LP: #1219035)
  * revert revision 304 as it makes the Shell crash.

  [ Michael Terry ]
  * Allow testers to set custom password or pin in demo mode, rather
    than hardcoding them.
  * Have the greeter use AccountsService to determine its background.
    (LP: #1218402)
  * Listen to changes in the "show edge demo" AccountsService setting.

  [ Daniel d'Andrada ]
  * Update fake/mock plugins so that "./run --fake" works well again -
    You can now see the thumbnails of the fake running applications once
    again. - You no longer get hundreds of warnings due to icons not
    found.
  * Reset apps scope when returning from app to dash (LP #1193419) If an
    app is on foreground and you perform a long left-edge swipe to
    minimize it, and therefore return to the dash, the dash should be in
    the Applications scope and showing the running/recents applications.
    (LP: #1193419)

  [ Ubuntu daily release ]
  * Automatic snapshot from revision 306

 -- Ubuntu daily release <ps-jenkins@lists.canonical.com>  Wed, 11 Sep 2013 00:54:31 +0000

unity8 (7.81.3+13.10.20130905.2-0ubuntu1) saucy; urgency=low

  [ Michael Zanetti ]
  * Integrate Launcher with AppManager.

  [ Nick Dedekind ]
  * Removed FIXME from slider int->double conversion.

  [ Ubuntu daily release ]
  * Automatic snapshot from revision 291

 -- Ubuntu daily release <ps-jenkins@lists.canonical.com>  Thu, 05 Sep 2013 10:48:02 +0000

unity8 (7.81.3+13.10.20130904.1-0ubuntu1) saucy; urgency=low

  [ Nicolas d'Offay ]
  * Switched infographic background at design's request.

  [ Ubuntu daily release ]
  * Automatic snapshot from revision 287

 -- Ubuntu daily release <ps-jenkins@lists.canonical.com>  Wed, 04 Sep 2013 07:34:57 +0000

unity8 (7.81.3+13.10.20130904-0ubuntu1) saucy; urgency=low

  [ mhall119 ]
  * Add a little bit of text to the last step of the tour telling the
    user how to end it and get to their phone.

  [ Jussi Pakkanen ]
  * Use CCache if it is installed.

  [ Nick Dedekind ]
  * Multiple icon/label support for indicators.

  [ Albert Astals ]
  * Remove unneeded role.

  [ Lars Uebernickel ]
  * Fall back to "ubuntu-mobile" icon theme if $UBUNTU_ICON_THEME is
    unset.

  [ Michael Zanetti ]
  * Use MouseAreas in DashBar to enable clicking again.
  * load launcher default config from existing dconf key.

  [ Ubuntu daily release ]
  * Automatic snapshot from revision 285

 -- Ubuntu daily release <ps-jenkins@lists.canonical.com>  Wed, 04 Sep 2013 03:02:57 +0000

unity8 (7.81.3+13.10.20130903.1-0ubuntu1) saucy; urgency=low

  [ Michael Zanetti ]
  * workaround quicklist text color.

  [ Ubuntu daily release ]
  * Automatic snapshot from revision 277

 -- Ubuntu daily release <ps-jenkins@lists.canonical.com>  Tue, 03 Sep 2013 06:09:36 +0000

unity8 (7.81.3+13.10.20130830-0ubuntu1) saucy; urgency=low

  [ Pawel Stolowski ]
  * Implement a virtual 'All' filter option.

  [ Ubuntu daily release ]
  * Automatic snapshot from revision 275

 -- Ubuntu daily release <ps-jenkins@lists.canonical.com>  Fri, 30 Aug 2013 12:44:40 +0000

unity8 (7.81.3+13.10.20130829.2-0ubuntu1) saucy; urgency=low

  [ Michael Terry ]
  * Implement launcher item backend via AccountsService.

  [ Ubuntu daily release ]
  * Automatic snapshot from revision 272

 -- Ubuntu daily release <ps-jenkins@lists.canonical.com>  Thu, 29 Aug 2013 19:09:44 +0000

unity8 (7.81.3+13.10.20130829.1-0ubuntu1) saucy; urgency=low

  [ Michael Terry ]
  * Make sure greeter and lockscreen backgrounds are always defined,
    even if the wallpaper preference string is bogus. (LP: #1208889,
    #1208894)

  [ Ubuntu daily release ]
  * Automatic snapshot from revision 270

 -- Ubuntu daily release <ps-jenkins@lists.canonical.com>  Thu, 29 Aug 2013 11:09:43 +0000

unity8 (7.81.3+13.10.20130829-0ubuntu1) saucy; urgency=low

  [ Andrea Cimitan ]
  * Streamline some new HUD interactions to be more consistent with the
    Unity Launcher.

  [ Michael Zanetti ]
  * setting the launcher's extensionSize delayed to position the view
    correctly at the beginning .

  [ Bill Filler ]
  * add new telephony apps (dialer, messaging, contacts) to launcher and
    Home scope.

  [ Michael Terry ]
  * Implement edge demos on first boot. Build-Depends: +dbus-test-
    runner, +qtbase5-dev-tools.

  [ Ubuntu daily release ]
  * Automatic snapshot from revision 267

 -- Ubuntu daily release <ps-jenkins@lists.canonical.com>  Thu, 29 Aug 2013 02:10:38 +0000

unity8 (7.81.3+13.10.20130828.1-0ubuntu1) saucy; urgency=low

  [ Andrea Cimitan ]
  * Hide the LauncherPanel when it's really hidden, by changing visible
    to false.

  [ Gerry Boland ]
  * Fix sidestage applications - they were being ignored in the show-
    application-surface logic. (LP: #1217027, #1210079)

  [ Michał Sawicz ]
  * Raise the exception if typing failed in autopilot.

  [ Nick Dedekind ]
  * Added location indicator defaults.

  [ Michael Zanetti ]
  * increase minimal dragging width for dismissing apps with left edge
    make it a configurable parameter and adjust animation to look like
    requested in the bug report . (LP: #1213153)

  [ Ubuntu daily release ]
  * Automatic snapshot from revision 262

 -- Ubuntu daily release <ps-jenkins@lists.canonical.com>  Wed, 28 Aug 2013 11:55:46 +0000

unity8 (7.81.3+13.10.20130827.1-0ubuntu1) saucy; urgency=low

  [ Michael Zanetti ]
  * unset model in quicklist before closing it.

  [ Ubuntu daily release ]
  * Automatic snapshot from revision 256

 -- Ubuntu daily release <ps-jenkins@lists.canonical.com>  Tue, 27 Aug 2013 10:49:17 +0000

unity8 (7.81.3+13.10.20130827-0ubuntu1) saucy; urgency=low

  [ Michael Zanetti ]
  * Theme the Quicklist Popover.

  [ Albert Astals ]
  * Apply expandedIndex on delegate creation bug #1213033. (LP:
    #1213033)

  [ Ubuntu daily release ]
  * Automatic snapshot from revision 254

 -- Ubuntu daily release <ps-jenkins@lists.canonical.com>  Tue, 27 Aug 2013 02:10:43 +0000

unity8 (7.81.3+13.10.20130826.5-0ubuntu1) saucy; urgency=low

  [ Michael Zanetti ]
  * tweak launcher folding and visuals according to feedback from
    design: - increase foldingStartHeight - Introduces a
    foldingStopHeight. Folding only happens between the
    foldingStartHeight and the foldingStopHeight. - Only change
    brightness while folding - remove highlight of pressed icon -
    decrease launcher's width by half a grid unit.

  [ Ubuntu daily release ]
  * Automatic snapshot from revision 251

 -- Ubuntu daily release <ps-jenkins@lists.canonical.com>  Mon, 26 Aug 2013 22:09:43 +0000

unity8 (7.81.3+13.10.20130826.4-0ubuntu1) saucy; urgency=low

  [ Michał Sawicz ]
  * Add module entry in HudClient's qmldir.

  [ Jussi Pakkanen ]
  * Let Ninja parallelize itself.

  [ Nick Dedekind ]
  * Abstraction of indicator menu item properties prior to move into
    common components library.

  [ Christopher Lee ]
  * Added autopilot-tests for ephemeral, interactive and snap-decision
    notifications.

  [ Mirco Müller ]
  * Added autopilot-tests for ephemeral, interactive and snap-decision
    notifications.

  [ Michael Zanetti ]
  * only search visible children in findChild, add findInvisibleChild
    for others.
  * Added autopilot-tests for ephemeral, interactive and snap-decision
    notifications.

  [ Thomi Richards ]
  * Added autopilot-tests for ephemeral, interactive and snap-decision
    notifications.

  [ Ubuntu daily release ]
  * Automatic snapshot from revision 249

 -- Ubuntu daily release <ps-jenkins@lists.canonical.com>  Mon, 26 Aug 2013 18:34:44 +0000

unity8 (7.81.3+13.10.20130826.2-0ubuntu1) saucy; urgency=low

  [ Albert Astals ]
  * Don't include QtQML It includes LOTS of files we don't need.

  [ Ubuntu daily release ]
  * Automatic snapshot from revision 243

 -- Ubuntu daily release <ps-jenkins@lists.canonical.com>  Mon, 26 Aug 2013 10:08:52 +0000

unity8 (7.81.3+13.10.20130826.1-0ubuntu1) saucy; urgency=low

  * Automatic snapshot from revision 241

 -- Ubuntu daily release <ps-jenkins@lists.canonical.com>  Mon, 26 Aug 2013 06:08:33 +0000

unity8 (7.81.3+13.10.20130826-0ubuntu1) saucy; urgency=low

  [ Michael Zanetti ]
  * delay move operations if the start dragging operation is running
    This prevents items to left in wrong places when transitions clash.
  * add empty setUser to allow compiling in jenkins again until the
    branch that matches unity-api is ready to land. .
  * add count and progress overlay information to real model too.

  [ Pawel Stolowski ]
  * Changed the type of setActive argument from
    QVector<AbstractFilterOption *>::size_type to unsigned int.

  [ Ubuntu daily release ]
  * Automatic snapshot from revision 240

 -- Ubuntu daily release <ps-jenkins@lists.canonical.com>  Mon, 26 Aug 2013 02:31:42 +0000

unity8 (7.81.3+13.10.20130821.2-0ubuntu1) saucy; urgency=low

  [ Michael Terry ]
  * Listen to display-power-changed rather than system-power-changed
    signals when showing the greeter; ignore such signals when the
    proximity sensor is active. (LP: #1214477)

  [ Pawel Stolowski ]
  * Added a role for accessing progress-source property of categories.

  [ Ubuntu daily release ]
  * Automatic snapshot from revision 233

 -- Ubuntu daily release <ps-jenkins@lists.canonical.com>  Wed, 21 Aug 2013 22:09:53 +0000

unity8 (7.81.3+13.10.20130821.1-0ubuntu1) saucy; urgency=low

  [ Michael Zanetti ]
  * allow testing at 11:13. Old code failed because the text actually
    says "11:13 AM".
  * add some checks if we actually clicked an item or in the spacing
    between them gets rid of some warnings printed by the launcher .

  [ Michał Sawicz ]
  * Update runtime deps in the build script.

  [ Nick Dedekind ]
  * Added/Updated legacy network indicator components to use with new
    indicator backend.

  [ Albert Astals ]
  * Fix insertions/removals on the qlimitproxymodel . (LP: #1213959)

  [ Ubuntu daily release ]
  * Automatic snapshot from revision 230

 -- Ubuntu daily release <ps-jenkins@lists.canonical.com>  Wed, 21 Aug 2013 15:04:59 +0000

unity8 (7.81.3+13.10.20130821-0ubuntu1) saucy; urgency=low

  [ Michael Zanetti ]
  * added support for count emblems and progress overlays on the
    launcher.

  [ Pawel Stolowski ]
  * Add role for getting filter options model. Add method to activate
    option based on index or id.

  [ Ted Gould ]
  * Mark indicators-client as providing an indicator-renderer.

  [ Nick Dedekind ]
  * Added flatmenuproxymodel pass-through signals from qmenumodel.
  * Renamed indicator-messaging to indicator-messages.

  [ Gerry Boland ]
  * Typo fix in FrequentlyUsedAppsModel.

  [ Ubuntu daily release ]
  * Automatic snapshot from revision 224

 -- Ubuntu daily release <ps-jenkins@lists.canonical.com>  Wed, 21 Aug 2013 08:05:13 +0000

unity8 (7.81.3+13.10.20130820.2-0ubuntu1) saucy; urgency=low

  [ Michael Zanetti ]
  * initial support for quicklists For now they support pinning and
    removing of items.

  [ Ubuntu daily release ]
  * Automatic snapshot from revision 217

 -- Ubuntu daily release <ps-jenkins@lists.canonical.com>  Tue, 20 Aug 2013 10:09:36 +0000

unity8 (7.81.3+13.10.20130820-0ubuntu1) saucy; urgency=low

  [ Andrea Cimitan ]
  * Implement background changing through gsettings. Make sure it does
    fallback to default background when needed.

  [ Michael Zanetti ]
  * Implement background changing through gsettings. Make sure it does
    fallback to default background when needed.
  * Add Drag'n'drop support to Launcher As dragging an item pins it to
    the launcher this also contains initial quicklist and pinning
    support in the plugin part.

  [ Michał Sawicz ]
  * Fix generic preview wrapping and force rich text parsing.

  [ Michal Hruby ]
  * Remove the override for Apps available for download, click scope
    provides these now.
  * Hide rating widgets when scope provides rating set to < 0.0. Also
    fallback to regular preview image if there are no more_screenshots
    specified.

  [ Albert Astals ]
  * Make sure minYExtent is updated before setting the new content
    height Otherwise bad things can happen in the positioning .

  [ Ubuntu daily release ]
  * Automatic snapshot from revision 215

 -- Ubuntu daily release <ps-jenkins@lists.canonical.com>  Tue, 20 Aug 2013 02:08:42 +0000

unity8 (7.81.3+13.10.20130816.3-0ubuntu1) saucy; urgency=low

  [ Michal Hruby ]
  * Implement overrideResults() method, which allows us to seamlessly
    combine real scope data with mocked data.

  [ Michał Sawicz ]
  * Wait for activeFocus before typing in autopilot tests. (LP:
    #1212580)

  [ Nick Dedekind ]
  * Fixed network indicator password dialog not appearing. (LP:
    #1212730)
  * Remove time & battery indicator service info.

  [ Albert Astals ]
  * Dash category expansion.
  * Fix crash in the shell test Give the item a parent, otherwise the
    qml engine decides to adopt it and when we do the deleteLater on
    them, they have been already deleted. Since we are the parents, we
    don't need to call the deleteLAter eiether they'll be properly
    deleted on our deletion.

  [ Michael Zanetti ]
  * make entering text in lockscreen tests more robust. (LP: #1212580)

  [ Michael Terry ]
  * Define the 'build' target as PHONY so make doesn't get confused by
    our 'build' script.
  * Add a test for the Powerd plugin shell support.

  [ Pawel Stolowski ]
  * Bindings for filters.

  [ Ubuntu daily release ]
  * Automatic snapshot from revision 208

 -- Ubuntu daily release <ps-jenkins@lists.canonical.com>  Fri, 16 Aug 2013 14:11:35 +0000

unity8 (7.81.3+13.10.20130814.3-0ubuntu1) saucy; urgency=low

  [ Ted Gould ]
  * Upstart signals to control indicator services.

  [ Nick Dedekind ]
  * Replaced indicator menu listView with tabs view.
  * Transition Unity.Indicators to UnityMenuModel.

  [ Ubuntu daily release ]
  * Automatic snapshot from revision 197

 -- Ubuntu daily release <ps-jenkins@lists.canonical.com>  Wed, 14 Aug 2013 14:33:39 +0000

unity8 (7.81.3+13.10.20130814.1-0ubuntu1) saucy; urgency=low

  [ Michał Sawicz ]
  * Add AppPreview.

  [ Nick Dedekind ]
  * Use key from indicator service file to source indicator positions.

  [ Diego Sarmentero ]
  * Add AppPreview.

  [ Ubuntu daily release ]
  * Automatic snapshot from revision 193

 -- Ubuntu daily release <ps-jenkins@lists.canonical.com>  Wed, 14 Aug 2013 06:33:14 +0000

unity8 (7.81.3+13.10.20130813.1-0ubuntu1) saucy; urgency=low

  [ Michael Zanetti ]
  * don't scale the EARLY ALPHA warning text bigger than the screen is.

  [ Michał Sawicz ]
  * Add debug logging to passphrase entry.

  [ Albert Astals ]
  * Remove unneeded stuff from CMakelists.txt set(CMAKE_AUTOMOC ON)
    include(FindPkgConfig) find_package(Qt5Core REQUIRED)
    find_package(Qt5Quick REQUIRED) Are already on the top-level
    CMakeLists.txt so no need to write them again Well, actually the
    Qt5Core wasn't and i added it, it's not really necessary since it's
    pulled by the others that depend on it, but it doesn't hurt to be
    explicit.

  [ Ubuntu daily release ]
  * Automatic snapshot from revision 189

 -- Ubuntu daily release <ps-jenkins@lists.canonical.com>  Tue, 13 Aug 2013 14:08:32 +0000

unity8 (7.81.3+13.10.20130812.1-0ubuntu1) saucy; urgency=low

  [ Michael Zanetti ]
  * preserve lockscreen's background wallpaper's aspect ratio. (LP:
    #1208892)

  [ Ubuntu daily release ]
  * Automatic snapshot from revision 184

 -- Ubuntu daily release <ps-jenkins@lists.canonical.com>  Mon, 12 Aug 2013 19:14:35 +0000

unity8 (7.81.3+13.10.20130812-0ubuntu1) saucy; urgency=low

  [ Albert Astals ]
  * Fix uses of uninitialized values reported by valgrind.

  [ Ubuntu daily release ]
  * Automatic snapshot from revision 182

 -- Ubuntu daily release <ps-jenkins@lists.canonical.com>  Mon, 12 Aug 2013 14:33:29 +0000

unity8 (7.81.3+13.10.20130809.1-0ubuntu1) saucy; urgency=low

  [ Michal Hruby ]
  * Set phone form factor for scope requests.

  [ Michał Sawicz ]
  * Add support for plurals and update the translation template.

  [ Ubuntu daily release ]
  * Automatic snapshot from revision 179

 -- Ubuntu daily release <ps-jenkins@lists.canonical.com>  Fri, 09 Aug 2013 15:35:06 +0000

unity8 (7.81.3+13.10.20130809-0ubuntu1) saucy; urgency=low

  [ Michał Sawicz ]
  * Prepare unity8 for cross-building.

  [ Ubuntu daily release ]
  * Automatic snapshot from revision 176

 -- Ubuntu daily release <ps-jenkins@lists.canonical.com>  Fri, 09 Aug 2013 02:32:10 +0000

unity8 (7.81.3+13.10.20130808-0ubuntu1) saucy; urgency=low

  [ Michał Sawicz ]
  * Re-enable battery slider test.

  [ Nick Dedekind ]
  * Workaround for non-deletion of indicator page menu items. (LP:
    #1183065, #1206991)

  [ Albert Astals ]
  * LVPWH: Fix regression handling the sticky top section culling r166
    introduced the regression, this fixes it+tests.
  * Implement+test the maximizeVisibleArea function Tries to show as
    much possible of an index that is already shown on screen Will be
    used for the dash category expansion.

  [ Ubuntu daily release ]
  * Automatic snapshot from revision 174

 -- Ubuntu daily release <ps-jenkins@lists.canonical.com>  Thu, 08 Aug 2013 15:23:17 +0000

unity8 (7.81.3+13.10.20130807-0ubuntu1) saucy; urgency=low

  [ Michał Sawicz ]
  * Drop ppa:ubuntu-unity/next.
  * Revert revision 161 that causes issues with invalid background.

  [ Albert Astals ]
  * Fix off by one in the culling condition If you are on 0 and your
    height is 1 and viewport starts at 1 you have to be culled since you
    are not visible.

  [ Ubuntu daily release ]
  * Automatic snapshot from revision 168

 -- Ubuntu daily release <ps-jenkins@lists.canonical.com>  Wed, 07 Aug 2013 02:32:00 +0000

unity8 (7.81.3+13.10.20130806-0ubuntu1) saucy; urgency=low

  [ Michael Terry ]
  * Show the greeter when powerd tells us to, not just whenever we press
    the power key. (LP: #1186256)

  [ Ubuntu daily release ]
  * Automatic snapshot from revision 164

 -- Ubuntu daily release <ps-jenkins@lists.canonical.com>  Tue, 06 Aug 2013 03:43:01 +0000

unity8 (7.81.3+13.10.20130805-0ubuntu1) saucy; urgency=low

  [ Michael Terry ]
  * Fixes the lockscreen and swiping on the greeter still being possible
    even when in tablet mode. (LP: #1204984)
  * Watch powerd signals to notice a sleep and unfocus current app when
    that happens.

  [ Michael Zanetti ]
  * make findChild also find invisible childs This considerably
    increases the amount of items to be searched up to a level where
    testShell didn't finish any more with searching. Hence this commit
    also changes findChild to do a breadth-first instead of a depth-
    first search.
  * Read background from GSettings or fallback to default_background.

  [ Andrea Cimitan ]
  * Read background from GSettings or fallback to default_background.

  [ Albert Astals ]
  * Make LVWPH provide a delegateIndex for sectionHeaders This way we
    can match the sectionHeader to the model easier in the qml/js side .
  * Fix tryCompare call The 4th parameter of tryCompare is timeout not
    message .

  [ Daniel d'Andrada ]
  * Read background from GSettings or fallback to default_background.

  [ Ubuntu daily release ]
  * Automatic snapshot from revision 162

 -- Ubuntu daily release <ps-jenkins@lists.canonical.com>  Mon, 05 Aug 2013 02:32:05 +0000

unity8 (7.81.3+13.10.20130802-0ubuntu1) saucy; urgency=low

  [ Michael Terry ]
  * Make hud autopilot tests more reliable by fixing how it calculates
    relative coordinates.

  [ Albert Astals ]
  * Only update the "section" if we are not culling the item If the item
    is not shown we should not care about its section.

  [ Ubuntu daily release ]
  * Automatic snapshot from revision 155

 -- Ubuntu daily release <ps-jenkins@lists.canonical.com>  Fri, 02 Aug 2013 02:40:11 +0000

unity8 (7.81.3+13.10.20130801.1-0ubuntu1) saucy; urgency=low

  [ Michał Sawicz ]
  * Add a disclaimer for the fake applications plugin.

  [ Nick Dedekind ]
  * Removed animations from fake indicator pages.

  [ Ubuntu daily release ]
  * Automatic snapshot from revision 152

 -- Ubuntu daily release <ps-jenkins@lists.canonical.com>  Thu, 01 Aug 2013 14:30:40 +0000

unity8 (7.81.3+13.10.20130801ubuntu.unity.next-0ubuntu1) saucy; urgency=low

  [ Michael Zanetti ]
  * implemented new Lockscreen design.

  [ Michał Sawicz ]
  * Fix mock VideoPreview to use the string categoryId as well.

  [ Nick Dedekind ]
  * Added a text tree representation of the qmenumodel to the
    indicators-client application.

  [ Albert Astals ]
  * Don't need deelistmodel here.

  [ Ubuntu daily release ]
  * Automatic snapshot from revision 149 (ubuntu-unity/next)

 -- Ubuntu daily release <ps-jenkins@lists.canonical.com>  Thu, 01 Aug 2013 02:32:03 +0000

unity8 (7.81.3+13.10.20130730ubuntu.unity.next-0ubuntu1) saucy; urgency=low

  [ Michał Sawicz ]
  * Adapt to Qt 5.1.

  [ Albert Astals ]
  * Adapt to Qt 5.1.

  [ Ubuntu daily release ]
  * Automatic snapshot from revision 143 (ubuntu-unity/next)

 -- Ubuntu daily release <ps-jenkins@lists.canonical.com>  Tue, 30 Jul 2013 02:33:12 +0000

unity8 (7.81.3+13.10.20130729ubuntu.unity.next-0ubuntu1) saucy; urgency=low

  [ Michal Hruby ]
  * Remove the variant conversions methods as they were moved to dee-qt.

  [ Michał Sawicz ]
  * Re-enable passphrase tests under UInput.
  * Use the new string categoryIds in custom video and music scope
    views. (LP: #1199322)

  [ Nick Dedekind ]
  * Behavioural changes for indicators - Part 1 - Use standard
    animations. - Search bar animation less distracting. - Hinting
    animation shows header. - Vertical velocity detector to reduce
    accidental menu switches in dragging phase.

  [ Gustavo Pichorim Boiko ]
  * Add entries to the new applications resulted from the split of the
    phone-app.

  [ Ubuntu daily release ]
  * Automatic snapshot from revision 141 (ubuntu-unity/next)

 -- Ubuntu daily release <ps-jenkins@lists.canonical.com>  Mon, 29 Jul 2013 03:41:07 +0000

unity8 (7.81.3+13.10.20130726ubuntu.unity.next-0ubuntu1) saucy; urgency=low

  [ Michal Hruby ]
  * Expose real category ids and not just indices.
  * Provide fallbacks for default renderer.

  [ Daniel d'Andrada ]
  * Give a visual feedback on right-edge drag with no running apps (LP:
    #1116207). (LP: #1116207)

  [ Albert Astals ]
  * Update m_firstVisibleIndex if there's no visible items anymore Also
    remove the check for m_visibleItems.isEmpty() on insert, the
    m_firstVisibleIndex == 0 already protects us against that.

  [ Christopher Lee ]
  * Tests now use a default lightdm mock if not decorated. (LP:
    #1204772)

  [ Ubuntu daily release ]
  * Automatic snapshot from revision 135 (ubuntu-unity/next)

 -- Ubuntu daily release <ps-jenkins@lists.canonical.com>  Fri, 26 Jul 2013 07:06:08 +0000

unity8 (7.81.3+13.10.20130725ubuntu.unity.next-0ubuntu1) saucy; urgency=low

  [ Michal Hruby ]
  * Fix adding items into an empty LVWPH.

  [ Michał Sawicz ]
  * Move to using upstart in run_on_device.
  * Added heeding and qmltest for button-tint hint.
  * Refactoring and cleanup of the Unity8 Autopilot tests.
  * Hide the Unity launcher during autopiloting and skip battery tests
    if unavailable.

  [ Ying-Chun Liu ]
  * Let GenericScope support loading different renderers.

  [ Nick Dedekind ]
  * Removed overview from indicators.
  * Menus for indicators is now created prioritised by distance from
    current item to speed up user experience.
  * Add ApplicationArguments to know the geometry from start.

  [ Mirco Müller ]
  * Added heeding and qmltest for button-tint hint.

  [ Christopher Lee ]
  * Refactoring and cleanup of the Unity8 Autopilot tests.

  [ Thomi Richards ]
  * Refactoring and cleanup of the Unity8 Autopilot tests.

  [ Ubuntu daily release ]
  * Automatic snapshot from revision 129 (ubuntu-unity/next)

 -- Ubuntu daily release <ps-jenkins@lists.canonical.com>  Thu, 25 Jul 2013 03:02:12 +0000

unity8 (7.81.3+13.10.20130718ubuntu.unity.next-0ubuntu1) saucy; urgency=low

  [ Andrea Cimitan ]
  * Add support for the colour palette.

  [ Omer Akram ]
  * fix the calendar icon in the launcher. (LP: #1201905)

  [ Nick Dedekind ]
  * Export indicator plugin symbols using Q_DECL_EXPORT.

  [ Ying-Chun Liu ]
  * Don't include .moc in previewbindingstest.cpp.

  [ Ubuntu daily release ]
  * Automatic snapshot from revision 118 (ubuntu-unity/next)

 -- Ubuntu daily release <ps-jenkins@lists.canonical.com>  Thu, 18 Jul 2013 06:07:00 +0000

unity8 (7.81.3+13.10.20130717ubuntu.unity.next-0ubuntu1) saucy; urgency=low

  [ Daniel d'Andrada ]
  * Remove dead code: Showable::showWithoutAnimation.

  [ Nick Dedekind ]
  * Split Plugins export macro into export_qmlfiles and
    export_qmlplugins. Added qmltypes to indicators plugin.

  [ Ubuntu daily release ]
  * Automatic snapshot from revision 112 (ubuntu-unity/next)

 -- Ubuntu daily release <ps-jenkins@lists.canonical.com>  Wed, 17 Jul 2013 03:14:49 +0000

unity8 (7.81.3+13.10.20130716ubuntu.unity.next-0ubuntu1) saucy; urgency=low

  [ Pete Woods ]
  * Rename the demo user "single" to "phablet" Fix the infographics on
    the device At the moment the mock lightdm backend we are using says
    the current user is called "single", while in reality the processes
    all run as the "phablet" user.

  [ Michał Sawicz ]
  * Only use ppa:ubuntu-unity/next and clean build scripts and CODING,
    accordingly.
  * Do not recommend indicator-power and indicator-sound. On device
    they're provided by lp:indicator-server for the time being.
  * Fix the Network page to provide the correct token. (LP: #1201529)

  [ Ubuntu daily release ]
  * Automatic snapshot from revision 109 (ubuntu-unity/next)

 -- Ubuntu daily release <ps-jenkins@lists.canonical.com>  Tue, 16 Jul 2013 02:32:03 +0000

unity8 (7.81.3+13.10.20130714ubuntu.unity.next-0ubuntu1) saucy; urgency=low

  [ Michael Terry ]
  * Change Ok to OK. (LP: #1131842)

  [ Ubuntu daily release ]
  * Automatic snapshot from revision 104 (ubuntu-unity/next)

 -- Ubuntu daily release <ps-jenkins@lists.canonical.com>  Sun, 14 Jul 2013 02:31:57 +0000

unity8 (7.81.3+13.10.20130712ubuntu.unity.next-0ubuntu1) saucy; urgency=low

  [ Michael Zanetti ]
  * Make use of the launcher API defined in unity-api and separate the
    model from the backend.

  [ Michał Sawicz ]
  * Issue wrap-and-sort -abt on debian/.

  [ Nick Dedekind ]
  * Moved indicators-client code into unity8. (LP: #1191132, #1191822)

  [ Ubuntu daily release ]
  * Automatic snapshot from revision 102 (ubuntu-unity/next)

 -- Ubuntu daily release <ps-jenkins@lists.canonical.com>  Fri, 12 Jul 2013 02:31:59 +0000

unity8 (7.81.3+13.10.20130711ubuntu.unity.next-0ubuntu1) saucy; urgency=low

  [ Michael Zanetti ]
  * invert the home button too in case the whole panel is inverted. (LP:
    #1199622)

  [ Michał Sawicz ]
  * Make the OpenEffect non-live by default to improve performance. (LP:
    #1124584)

  [ Ying-Chun Liu ]
  * Add Generic Preview. Modify GenericScopeView to support activate and
    preview.

  [ Ubuntu daily release ]
  * Automatic snapshot from revision 98 (ubuntu-unity/next)

 -- Ubuntu daily release <ps-jenkins@lists.canonical.com>  Thu, 11 Jul 2013 03:00:53 +0000

unity8 (7.81.3+13.10.20130710ubuntu.unity.next-0ubuntu1) saucy; urgency=low

  [ Michael Zanetti ]
  * removed unused old file ShortcutsContainer.qml.

  [ Michał Sawicz ]
  * Fix fetching data from scopes in the custom scope pages. (LP:
    #1199322)

  [ Ying-Chun Liu ]
  * Fix references to scope data. (LP: #1199322)

  [ Albert Astals ]
  * Fix showHeader animation when the header is half shown at top .
  * Disable -pedantic on the private Qt headers .

  [ Pawel Stolowski ]
  * Bindings for SocialPreview.

  [ Ubuntu daily release ]
  * Automatic snapshot from revision 94 (ubuntu-unity/next)

 -- Ubuntu daily release <ps-jenkins@lists.canonical.com>  Wed, 10 Jul 2013 02:32:00 +0000

unity8 (7.81.3+13.10.20130709ubuntu.unity.next-0ubuntu1) saucy; urgency=low

  [ Michal Hruby ]
  * Implement CategoryResults based on DeeFilterModel.

  [ Nick Dedekind ]
  * Added plugin cmake procedure for qmltypes files.

  [ Ubuntu daily release ]
  * Automatic snapshot from revision 86 (ubuntu-unity/next)

 -- Ubuntu daily release <ps-jenkins@lists.canonical.com>  Tue, 09 Jul 2013 02:58:58 +0000

unity8 (7.81.3+13.10.20130708ubuntu.unity.next-0ubuntu1) saucy; urgency=low

  [ Michael Terry ]
  * Ensure the past circle animations complete Currently, all the
    animations stop as soon as the present circles are all visible. This
    change ensures that the animations run to completion.

  [ Michael Zanetti ]
  * improve launcher flicking bahavior - fix initial snapping - improve
    foldingAreas behavior - increase clickFlick speed to flick 4 items.

  [ Albert Astals ]
  * Remove workarounds for Qt bug 28403 . (LP: #28403)

  [ Ubuntu daily release ]
  * Automatic snapshot from revision 83 (ubuntu-unity/next)

 -- Ubuntu daily release <ps-jenkins@lists.canonical.com>  Mon, 08 Jul 2013 02:34:23 +0000

unity8 (7.81.3+13.10.20130704ubuntu.unity.next-0ubuntu1) saucy; urgency=low

  [ Didier Roche ]
  * Clean packaging for entering saucy and following daily release guidelines
  * Automatic snapshot from revision 49 (bootstrap)

  [ Michał Sawicz ]
  * Fix unity8.pot file.
  * Support the simplified theming from ubuntu-ui-toolkit.
  * Use AbstractButtons instead of Button { color: "transparent" } that
    doesn't work.

  [ Albert Astals ]
  * ListViewWithPageHeader implementation in C++. (LP: #1171918)
  * LVWPH: Do not crash on showHeader if we don't have a header .
  * Fix bug when setting the same model twice to a QLimitProxyModelQML.
  * Add some const & Saves us some microseconds in copying stuff.

  [ Daniel d'Andrada ]
  * Make Greeter and Stage use the new DragHandle component. So they no
    longer use Revealers. Now a directional drag gesture is required to
    start the animation that brings back a "minimized" application when
    the dash is on foreground. Besides that, now they have the following
    feature:  - Action only completes succesfully if you drag through at
    least half the    screen width or if your swipe is fast enough. The
    shorter the swipe, the faster it has to be for the action to auto-
    complete.
  * DirectionalDragArea: add touchSceneX, touchSceneY, and sceneDistance
    properties.
  * DirectionalDragArea: emit draggingChanged() on direct recognition
    draggingChanged() should be emited when status change from
    WaitingForTouch directly to Recognized.
  * update CODING instructions for building & running.
  * DragHandle: add stretch and hintDisplacement properties.
  * DragHandle: fix hinting Revision 64 had a bad interaction with
    revision 66 (that added line was lost in the merge/rebase process).
    tst_DragHandle::hintingAnimation() points out the problem (fails on
    line 388).
  * Make Panel use DragHandles instead of a Revealer - A directional
    drag gesture is needed reveal the panel when fullscreen. - better
    logic for deciding when to auto-complete the show/hide animation -
    hinting animation to close the panel - Tapping on menu bar no longer
    opens nearest indicator menu - No closing with handle click.

  [ mhall119 ]
  * Fix build script error from extra blank line. (LP: #1196322)

  [ Nick Dedekind ]
  * Changed shellImportPath to return a list of paths. Added
    prependImportPaths and changed appendImportPaths to check for
    duplicates.

  [ Mirco Müller ]
  * Added support and tests for expanding snap-decisions with more than
    2 actions passed in.

  [ Michael Zanetti ]
  * As requested by design, decreasing wobblyness in the
    WrongPasswordAnimation.
  * improve the bzr commit hook - don't run qmltests in here, it takes
    too long - don't abort commit on failed tests, its too annoying -
    instead, print a fat warning and backup the commit message to be
    reused after uncommitting and fixing the tests.
  * edge hinting tweaks - change edge hinting behavior to only happen on
    onPressed and immediately snap back - fix edge hinting to not happen
    if the Greeter is locked .

  [ Michael Terry ]
  * Fix "Tap to Unlock" text not appearing when in tablet greeter mode
    with only one user.
  * Use libusermetrics to provide infographic data.
  * Delete builddir/ when running "debuild clean".

  [ Pawel Stolowski ]
  * Bindings for preview and activation requests.

  [ Kevin Gunn ]
  * update CODING instructions for building & running.

  [ Ubuntu daily release ]
  * Automatic snapshot from revision 78 (ubuntu-unity/next)

 -- Ubuntu daily release <ps-jenkins@lists.canonical.com>  Thu, 04 Jul 2013 12:44:19 +0000

unity8 (7.81.3) UNRELEASED; urgency=low

  * Choose more appropriate values for edge-drag gestures (LP: #1194150)

 -- Daniel d'Andrada <daniel.dandrada@canonical.com>  Fri, 28 Jun 2013 16:28:24 -0300

unity8 (7.81.2) saucy; urgency=low

  * Translation updates.

  [ Michał Sawicz ]
  * Fix icons in ApplicationsFilterGrid.qml.
  * Support flipped image in run_on_device.
  
  [ Michael Zanetti ]
  * Don't clear lockscreen when it's fading out.
  * Reworked Launcher folding.
  * Tweak Launcher revealing.

  [ Michal Hruby ]
  * Add content_type property to category models.

 -- Michał Sawicz <michal.sawicz@canonical.com>  Wed, 26 Jun 2013 18:10:39 +0200

unity8 (7.81.1) saucy; urgency=low

  * Translation updates.

  [ Michał Sawicz ]
  * Don't limit installed apps.
  * Pre-optimize PNGs to speed-up builds.
  * Clean up build scripts.

  [ Daniel d'Andrada ]
  * Use DirectionalDragArea in BottomBar.

 -- Michał Sawicz <michal.sawicz@canonical.com>  Fri, 21 Jun 2013 17:37:02 +0200

unity8 (7.81.0) saucy; urgency=low

  * Translation updates.

  [ Michał Sawicz ]
  * Drop People lens.
  * Support git-backed checkout.
  * Revert focus stealing prevention for new apps. Fixes:
    https://bugs.launchpad.net/bugs/1190155.
  * Update CODING after unity8 rename.
  * Update translation template file.
  * Fix notification placement.

  [ Michael Terry ]
  * Show login list when not in narrow mode, instead of only when we have
    multiple users.

  [ Günter Schwann ]
  * Bring back ListView'ed Carousel now that Qt is fixed.

  [ Daniel d'Andrada ]
  * Stage: code cleanup.
  * DirectionalDragArea: added minSpeed and maxSilenceTime constraints.
  * Move Direction enum out of DirectionalDragArea.
  * Added uqmlscene tool and tryFoo targets for manual testing.

  [ Michael Zanetti ]
  * Add Lockscreens.
  * Added right edge hinting to greeter.

  [ Nick Dedekind ]
  * Added Dash tests.

  [ Nicolas d'Offay ]
  * Changed infographic gradient colours.

  [ Mirco Müller ]
  * Integrate notifications.

  [ Pawel Stołowski ]
  * New version with support for smart scopes.

 -- Michał Sawicz <michal.sawicz@canonical.com>  Fri, 14 Jun 2013 12:56:17 +0200

unity8 (7.80.0) saucy; urgency=low

  * Rename to unity8.

 -- Michał Sawicz <michal.sawicz@canonical.com>  Tue, 04 Jun 2013 14:45:29 +0200

qml-phone-shell (1.80) raring; urgency=low

  * Focus/unfocus apps on lock/unlock to make sure keyboard is hidden.

 -- Michał Sawicz <michal.sawicz@canonical.com>  Sat, 01 Jun 2013 00:31:03 +0200

qml-phone-shell (1.79) raring; urgency=low

  [ Michael Terry ]
  * Make greeter look like the desktop one
  
  [ Gerry Boland ]
  * Fix a bug where a minimized app gets focus after closing another app
  * Applied a workaround to reduce flickering when launching apps

  [ Ying-Chun Liu (PaulLiu) ]
  * Make the panel translatable

  [ Michael Zanetti ]
  * Limit people lens to max 50 people. More people can be found with search feature.

 -- Michael Zanetti <michael.zanetti@canonical.com>  Fri, 24 May 2013 17:06:05 +0200

qml-phone-shell (1.78) raring; urgency=low

  [ Sergio Schvezov ]
  * Replacing the music and ski safari mock apps with calendar and weather in 
    the launcher (LP: #1178262).

  [ Daniel d'Andrada ]
  * Support pointer-to-touch event conversion for desktop testing.
  * Use DirectionalDragArea in the Launcher.
  * Add AxisVelocityCalculator component.
  * Use touch instead of pointer interaction in autopilot.

  [ Nick Dedekind ]
  * Enable indicators in greeter.
  * Add DashContent tests.

  [ Michael Terry ]
  * Split mock and test LightDM plugins.
  * Add support for more PAM/LightDM features in the greeter.

  [ Ying-Chun Liu (PaulLiu) ]
  * Add i18n support.
  * Add libc6-dev to Build-Depends.

  [ Michał Sawicz ]
  * Unlock onFocusRequested to unlock on incoming call (LP: #1181654).
  * Use device-services in run_on_device.
  * Filter input in greeter. (LP: #1185443).

  [ Albert Astals Cid ]
  * Remove FilterGrid dimensions bahavior.

  [ Ubuntu Translators Team ]
  * Added translations for 36 languages. Thanks!

  [ Michael Zanetti ]
  * Fix autopilot tests on devices.

 -- Michał Sawicz <michal.sawicz@canonical.com>  Fri, 24 May 2013 17:06:05 +0200

qml-phone-shell (1.77) raring; urgency=low

  [ Mathieu Trudel-Lapierre ]
  * debian/control:
    - Drop indicators-client-plugin* Depends for qml-phone-shell to Recommends.
    - Add/update Vcs-Browser, Vcs-Bzr and add a notice to uploaders. 
  * debian/copyright: fix syntax.

  [ Michał Sawicz ]
  * Drop indicators-client-examples recommends altogether

  [ Renato Araujo Oliveira Filho ]
  * Renamed Media player files to match with new application name.

  [ Daniel d'Andrada ]
  * New: DirectionalDragArea component. An area that detects axis-aligned 
    single-finger drag gestures.
  * Make it possible to send touch events from within QML test code.

 -- Mathieu Trudel-Lapierre <mathieu-tl@ubuntu.com>  Fri, 26 Apr 2013 11:15:00 -0400

qml-phone-shell (1.76) raring; urgency=low

  [ Albert Astals Cid ]
  * Remove QSortFilterProxyModelQML::get() to ensure per-role fetching
  * Highlight matching strings in the HUD
  [ Michał Sawicz ]
  * Dropped support for 12.10
  [ Michael Zanetti ]
  * Update autopilot tests for 1.3 release
  [ Andrea Cimitan ]
  * Use SDK's Panel - enable swipe from bottom to reveal Dash bottom bar
  [ Michael Terry ]
  * Introduce a mock LightDM plugin to prepare for real switch
  [ Daniel d'Andrada ]
  * Move definition of global test targets to main tests CMakeLists file
  [ Mirco Müller ]
  * Introduce Notifications UI, currently only driven by tests

 -- Michał Sawicz <michal.sawicz@canonical.com>  Thu, 16 May 2013 15:52:18 +0200

qml-phone-shell (1.75) raring; urgency=low

  * Fix search history in the dash
  * Hud: No appstack anymore
  * Hud: Support having toolbar items enabled/disabled
  * Hud: remove the app quit toolbar item
  * Tweak to improve the switch application animation
  * Correctly load icons when running on the desktop
  * Use real enum from ApplicationInfo instead of its counterfeit local version
  * Added gdb debugging (-g/--gdb) run_on_device option
  * Drop support for quantal in build_unity script
  * Make out of source builds work in sibling directories
  * Clean up debian/control
  * Build with the new Qt 5.0.2 packages
  * Tests for:
    * IndicatorMenuWindow
    * PeopleFilterGrid

 -- Albert Astals Cid <albert.astals@canonical.com>  Thu, 09 May 2013 15:10:03 +0200

qml-phone-shell (1.74) raring; urgency=low

  [ Albert Astals Cid ]
  * Use new HUD api
  * Improvements to build and run scripts
  * Test for GenericLensView
  * Use -z defs for SHARED and MODULE libraries

 -- Sergio Schvezov <sergio.schvezov@canonical.com>  Fri, 26 Apr 2013 13:14:03 -0300

qml-phone-shell (1.73) raring; urgency=low

  [ Albert Astals ]
  * No need to include lens.h in peoplepreviewdata.h
  * Bumping libhud dependency to use the new libhud-client2

  [ Andrea Cimitan ]
  * Adds test for LensView

  [ Michael Zanetti ]
  * Fix execution of local autopilot tests

 -- Ricardo Salveti de Araujo <ricardo.salveti@canonical.com>  Thu, 25 Apr 2013 13:46:23 -0300

qml-phone-shell (1.72) raring; urgency=low

  * bring greeter closer to desktop design
  * simplify SortFilterProxyModel role management
  * CMake and build script improvements
  * enable volume slider in Overview
  * clean up .bzrignore
  * flatten qmluitests and unittests into generic qmltests
  * split out LimitProxyModel out of SortFilterProxyModel
  * replace fake QML wrappers for Ubuntu.Application with a mock
    implementation
  * hide Frequent and Available categories in Apps lens during search
    (LP: #1170495)
  * add first test utilities
  * use fake Unity plugin for Dash tests
  * generate and package API docs
  * close applications after long-press in dash
  * simplify preview calculation
  * tests for:
    * bad indentation
    * Panel
    * indicators Overview
    * IndicatorItem
    * ListViewWithPageHeader
    * Clock
    * OpenEffect
    * FilterGrids
    * MenuContent
    * header standalone compilation

 -- Michał Sawicz <michal.sawicz@canonical.com>  Fri, 19 Apr 2013 21:16:50 +0200

qml-phone-shell (1.71) quantal; urgency=low

  * add missing python3 dependency

 -- Michał Sawicz <michal.sawicz@canonical.com>  Thu, 11 Apr 2013 17:11:15 +0200

qml-phone-shell (1.70) quantal; urgency=low

  * CMake fixes
  * improve HUD PeakDetector performance
  * initial QML coverage measurement
  * enable coverage analysis for C/C++
  * require out-of-source builds
  * fix incorrect linkage in hudclient.cpp
  * reduce warnings
  * add an optional on-commit test hook
  * tests for:
    * IndicatorRow
    * Tile
    * SearchIndicator
    * trailing whitespace
    * PageHeader
    * SearchHistoryModel
    * ResponsiveFlowView
    * SideStage
    * Indicators
  * move tests into subdirectories
  * increase test setup consistency
  * remove some dead code
  * register CategoryFilter to QML
  * use a static python install path for autopilot
  * merge first stages of libunity-api
  * drop unneeded moc includes

 -- Michał Sawicz <michal.sawicz@canonical.com>  Thu, 11 Apr 2013 14:42:22 +0200

qml-phone-shell (1.69) quantal; urgency=low

  [ Sergio Schvezov ]
  * Removing mocks for calendar, clock and calculator.

  [ Michał Sawicz ]
  * Add entries needed in the .desktop file and change the name and comment.

 -- Sergio Schvezov <sergio.schvezov@canonical.com>  Thu, 04 Apr 2013 19:32:06 -0300

qml-phone-shell (1.68) quantal; urgency=low

  * fix launching SideStage apps when there's no side stage
  * CMake cleanups
  * prevent breakage of local builds
  * added README for qmluitests

 -- Michał Sawicz <michal.sawicz@canonical.com>  Thu, 04 Apr 2013 02:02:27 +0200

qml-phone-shell (1.67) quantal; urgency=low

  * use real data in Apps lens Installed category
  * add --clean option in build scripts
  * add CODING guide
  * install test dependencies in build scripts
  * fix phone app name
  * Tests for:
    * Showable
    * Launcher
    * HUD parametrized actions

 -- Michał Sawicz <michal.sawicz@canonical.com>  Wed, 03 Apr 2013 00:11:00 +0200

qml-phone-shell (1.66) quantal; urgency=low

  * Revert Carousel changes due to crash

 -- Michał Sawicz <michal.sawicz@canonical.com>  Thu, 28 Mar 2013 10:51:20 +0100

qml-phone-shell (1.65) quantal; urgency=low

  * Modifying build dep to require python

 -- Sergio Schvezov <sergio.schvezov@canonical.com>  Wed, 27 Mar 2013 16:07:10 -0300

qml-phone-shell (1.64) quantal; urgency=low

  * Rename ubuntu-gallery to gallery-app
  * Resetting Apps lens content position when swiping from left
  * Make the previews more flexible with different screen sizes
  * Tests for:
    * HUD
    * ResponsiveGridView

 -- Albert Astals Cid <albert.astals@canonical.com>  Wed, 20 Mar 2013 17:44:44 +0100

qml-phone-shell (1.63) quantal; urgency=low

  * Rename telephony-app to phone-app
  * notepad-qml has been renamed to notes-app
  * Use a ListView for the Carousel component for scalability
  * Make sure the greeter stays usable for smaller screens
  * Elide username in greeter when too long
  * Improve Carousel creation time
  * CrossFadeImage fixes
  * Fixed play button size
  * Remove unused files
  * Tests for:
    * Revealer
    * HUD
    * Greeter
    * FilterGrid
    * CrossFadeImage

 -- Albert Astals Cid <albert.astals@canonical.com>  Tue, 19 Mar 2013 17:43:21 +0100

qml-phone-shell (1.62) quantal; urgency=low

  * Use one SpecialItem in HUD AppStack
  * Remove outdated manual tests
  * Improve build scripts
  * Hook up other HUD Toolbar actions
  * Tests for:
    * HUD
    * Time.js
    * AnimationControllerWithSignals
    * Carousel
  * Autopilot test framework
  * Force build-dep at python2.7
  * Suppress warnings

 -- Michał Sawicz <michal.sawicz@canonical.com>  Fri, 15 Mar 2013 16:26:22 +0100

qml-phone-shell (1.61) quantal; urgency=low

  * Rename ubuntu-browser to webbrowser-app.

 -- Olivier Tilloy <olivier.tilloy@canonical.com>  Fri, 08 Mar 2013 15:55:36 +0100

qml-phone-shell (1.60) quantal; urgency=low

  * Fixes in sidestage
  * Reduce memory consumption
  * Introduced testing

 -- Michael Zanetti <michael.zanetti@canonical.com>  Thu, 07 Mar 2013 12:04:19 +0100

qml-phone-shell (1.59) quantal; urgency=low

  * Window management: update screenshots manually and only when an application in focus goes out out focus.
  * Dash apps lens: use screenshot of applications from cache when going back to dash.

 -- Florian Boucault <florian.boucault@canonical.com>  Sat, 23 Feb 2013 17:48:23 +0000

qml-phone-shell (1.58) quantal; urgency=low

  * Sidestage: make the handle bigger to make it easier to grab.

 -- Florian Boucault <florian.boucault@canonical.com>  Fri, 22 Feb 2013 23:20:16 +0000

qml-phone-shell (1.57) quantal; urgency=low

  * fix right-edge swipe breaking

 -- Gerry Boland <gerry.boland@canonical.com>  Wed, 20 Feb 2013 14:37:25 +0000

qml-phone-shell (1.56) quantal; urgency=low

  * use ApplicationManager.keyboardVisible and keyboardHeight for system-wide
    keyboard detection

 -- Florian Boucault <florian.boucault@canonical.com>  Wed, 20 Feb 2013 07:05:49 +0000

qml-phone-shell (1.55) quantal; urgency=low

  * fix seeing flash of previous application when launching a new one

 -- Florian Boucault <florian.boucault@canonical.com>  Wed, 20 Feb 2013 06:15:01 +0000

qml-phone-shell (1.54) quantal; urgency=low

  * fix quitting last application again

 -- Florian Boucault <florian.boucault@canonical.com>  Wed, 20 Feb 2013 03:39:17 +0000

qml-phone-shell (1.53) quantal; urgency=low

  * fix activation of incorrect application
  * fix home lens population and increase initial lens search delay
  * reduce the times of image reloads in carousels
  * reduce memory consumption by tweaking the background images
  * indicator visual and behaviour fixes
  * reduce search crash probability
  * fix panel over greeter when fullscreen app open
  * fix sidestage after quitting last mainstage app

 -- Michał Sawicz <michal.sawicz@canonical.com>  Wed, 20 Feb 2013 01:47:27 +0100

qml-phone-shell (1.52) quantal; urgency=low

  * fix launcher for password-protected users
  * fix ebay link for ebay web app
  * allow launching arbitrary apps from command line
  * show sidestage on sidestage app activation
  * add sidestage support to the HUD
  * disable main stage's right edge when sidestage is enabled
  * destroy greeter contents when hidden to save memory
  * fix indicators height
  * visual fixes to HUD
  * remove spotify from dash
  * show dash after closing last application
  * rename qmlproject to unity
  * add Lenses::loaded property to prevent acting on non-ready Lens
    objects

 -- Michał Sawicz <michal.sawicz@canonical.com>  Mon, 18 Feb 2013 17:51:34 +0100

qml-phone-shell (1.51) quantal; urgency=low

  * use lens data in home
  * increase flicking velocity in dash

 -- Michał Sawicz <michal.sawicz@canonical.com>  Sat, 16 Feb 2013 20:59:58 +0100

qml-phone-shell (1.50) quantal; urgency=low

  * New side stage feature.
  * Implemented support for volume control using hardware keys.
  * reduce the edge detection size to 2 GUs.
  * use mock music lens.
  * add an "expandable" property to FilterGrid.
  * Use the current time as a icon for Time&Date device menu item. Missing device menu plane and volume icons added.
  * decrease delegate height for those showing contact details.
  * adjust music and videos lens to latest design spec.

 -- Florian Boucault <florian.boucault@canonical.com>  Sat, 16 Feb 2013 02:50:24 +0000

qml-phone-shell (1.49) quantal; urgency=low

  * fix people preview
  * show page headers when switching lenses

 -- Michał Sawicz <michal.sawicz@canonical.com>  Fri, 15 Feb 2013 11:12:37 +0100

qml-phone-shell (1.48) quantal; urgency=low

  * more HUD fixes
  * bottom bar fullscreen behavior fix
  * clean up stage implementation
  * reduce memory footprint by reducing image sizes

 -- Michał Sawicz <michal.sawicz@canonical.com>  Fri, 15 Feb 2013 01:49:05 +0100

qml-phone-shell (1.47) quantal; urgency=low

  * darken view on open indicators
  * design tweaks for HUD, people lens and video preview
  * added carousel in music lens
  * workaround people lens performance
  * add carousel in people lens and use real data in Home people carousel

 -- Michał Sawicz <michal.sawicz@canonical.com>  Wed, 13 Feb 2013 22:00:32 +0100

qml-phone-shell (1.46) quantal; urgency=low

  * new people preview
  * HUD fixes
  * fullscreen mode support
  * use external mock lens for videos
  * rework bottombar communication due to PID mismatch
  * improve unity build script
  * rename ubuntu-gallery
  * connect up the HUD quit button
  * unfocus HUD text entry on speech recognition
  * carousel fixes for low item count
  * new greeter

 -- Michał Sawicz <michal.sawicz@canonical.com>  Tue, 12 Feb 2013 10:24:09 +0100

qml-phone-shell (1.45) quantal; urgency=low

  * new people carousel
  * integration of voice and parametrized actions in HUD
  * xml-based user list for greeter
  * new people lens layout
  * refactored top panel

 -- Michał Sawicz <michal.sawicz@canonical.com>  Sun, 10 Feb 2013 13:06:25 +0100

qml-phone-shell (1.44) quantal; urgency=low

  * latest designs for greeter and video preview
  * initial integration with HUD service
  * HUD parametrized actions UI
  * licensing and packaging fixes
  * asynchronous loading in video preview to reduce delay
  * search support in People and Generic lens views

 -- Michał Sawicz <michal.sawicz@canonical.com>  Fri, 08 Feb 2013 00:34:18 +0100

qml-phone-shell (1.43) quantal; urgency=low

  * carousel view in dash
  * smarter dash categories
  * generic lens view
  * fixes to HUD
  * fix launching gallery
  * close preview when launching player
  * run_on_device tweaks

 -- Michał Sawicz <michal.sawicz@canonical.com>  Wed, 06 Feb 2013 20:34:28 +0100

qml-phone-shell (1.42) quantal; urgency=low

  * restore video playback

 -- Michał Sawicz <michal.sawicz@canonical.com>  Tue, 05 Feb 2013 23:42:07 +0100

qml-phone-shell (1.41) quantal; urgency=low

  * Video previews
  * run_on_device is tunneled through adb forward

 -- Michael Zanetti <michael.zanetti@canonical.com>  Tue, 05 Feb 2013 17:46:57 +0100

qml-phone-shell (1.40) quantal; urgency=low

  * Fix missing installed files

 -- Albert Astals Cid  <albert.astals@canonical.com>  Tue, 05 Feb 2013 11:26:46 +0100

qml-phone-shell (1.39) quantal; urgency=low

  * HUD ui with fake data

 -- Albert Astals Cid  <albert.astals@canonical.com>  Mon, 04 Feb 2013 18:48:39 +0100

qml-phone-shell (1.38) quantal; urgency=low

  * fix launching of notepad 

 -- Bill Filler <bill.filler@canonical.com>  Fri, 01 Feb 2013 03:21:29 -0500

qml-phone-shell (1.37) quantal; urgency=low

  * QT_QPA_PLATFORM was renamed from hybris to ubuntu, so reflecting at the
    env variable to make it to work fullscreen at the devices again

 -- Ricardo Salveti de Araujo <ricardo.salveti@canonical.com>  Fri, 01 Feb 2013 02:35:44 -0500

qml-phone-shell (1.36) quantal; urgency=low

  * launch real notepad app 
  * fix launching of mock apps

 -- Bill Filler <bill.filler@canonical.com>  Thu, 31 Jan 2013 21:36:05 -0500

qml-phone-shell (1.35) quantal; urgency=low

  * integrate ubuntu-browser instead of snowshoe 

 -- Bill Filler <bill.filler@canonical.com>  Thu, 31 Jan 2013 17:33:37 -0500

qml-phone-shell (1.34) quantal; urgency=low

  * Qt5-proper release

 -- Michał Sawicz <michal.sawicz@canonical.com>  Thu, 31 Jan 2013 17:34:06 +0000

qml-phone-shell (1.33) quantal; urgency=low

  * New release

 -- Florian Boucault <florian.boucault@canonical.com>  Thu, 17 Jan 2013 07:39:47 +0700

qml-phone-shell (1.32) quantal; urgency=low

  * New release

 -- Michał Sawicz <michal.sawicz@canonical.com>  Fri, 21 Dec 2012 21:49:43 +0100

qml-phone-shell (1.31) quantal; urgency=low

  * New release

 -- Michał Sawicz <michal.sawicz@canonical.com>  Fri, 21 Dec 2012 02:06:37 +0100

qml-phone-shell (1.30) quantal; urgency=low

  * New release

 -- Michał Sawicz <michal.sawicz@canonical.com>  Wed, 19 Dec 2012 19:29:40 +0100

qml-phone-shell (1.29) quantal; urgency=low

  * New release

 -- Florian Boucault <florian.boucault@canonical.com>  Wed, 19 Dec 2012 00:07:55 +0000

qml-phone-shell (1.28) quantal; urgency=low

  * New release

 -- Florian Boucault <florian.boucault@canonical.com>  Tue, 18 Dec 2012 19:03:04 +0000

qml-phone-shell (1.27) quantal; urgency=low

  * New release

 -- Michał Sawicz <michal.sawicz@canonical.com>  Tue, 18 Dec 2012 02:22:35 +0100

qml-phone-shell (1.26) quantal; urgency=low

  * New release

 -- Florian Boucault <florian.boucault@canonical.com>  Fri, 14 Dec 2012 18:17:40 +0000

qml-phone-shell (1.25) quantal; urgency=low

  * New release

 -- Florian Boucault <florian.boucault@canonical.com>  Thu, 13 Dec 2012 22:51:56 +0000

qml-phone-shell (1.24) quantal; urgency=low

  * New release

 -- Florian Boucault <florian.boucault@canonical.com>  Wed, 12 Dec 2012 21:49:50 +0000

qml-phone-shell (1.23) quantal; urgency=low

  * New release

 -- Florian Boucault <florian.boucault@canonical.com>  Tue, 11 Dec 2012 20:38:08 +0000

qml-phone-shell (1.22) quantal; urgency=low

  * New release

 -- Florian Boucault <florian.boucault@canonical.com>  Tue, 11 Dec 2012 00:13:16 +0000

qml-phone-shell (1.21) quantal; urgency=low

  * New release with fullscreen launcher fixes 

 -- Bill Filler <bill.filler@canonical.com>  Fri, 07 Dec 2012 09:36:37 +0000

qml-phone-shell (1.20) quantal; urgency=low

  * New release

 -- Florian Boucault <florian.boucault@canonical.com>  Thu, 06 Dec 2012 16:53:05 +0000

qml-phone-shell (1.19) quantal; urgency=low

  * enable multi-threaded render for apps 

 -- Bill Filler <bill.filler@canonical.com>  Wed, 05 Dec 2012 17:34:09 +0000

qml-phone-shell (1.18) quantal; urgency=low

  [ Bill Filler ]
  * update launcher to use wk2-render (chromeless webkit) for facebook
    and twitter 

 -- Florian Boucault <florian.boucault@canonical.com>  Wed, 05 Dec 2012 12:20:50 +0000

qml-phone-shell (1.17) quantal; urgency=low

  * New release

 -- Florian Boucault <florian.boucault@canonical.com>  Sat, 01 Dec 2012 01:18:03 +0000

qml-phone-shell (1.16) quantal; urgency=low

  * fix to launch new gallery with correct args 

 -- Bill Filler <bill.filler@canonical.com>  Thu, 29 Nov 2012 17:04:36 -0500

qml-phone-shell (1.15) quantal; urgency=low

  * New release

 -- Florian Boucault <florian.boucault@canonical.com>  Wed, 28 Nov 2012 20:35:03 +0000

qml-phone-shell (1.14) quantal; urgency=low

  * New release

 -- Florian Boucault <florian.boucault@canonical.com>  Mon, 26 Nov 2012 21:39:36 +0000

qml-phone-shell (1.13) quantal; urgency=low

  * New release

 -- Florian Boucault <florian.boucault@canonical.com>  Fri, 23 Nov 2012 19:47:54 +0000

qml-phone-shell (1.12) quantal; urgency=low

  * Daily release

 -- Florian Boucault <florian.boucault@canonical.com>  Thu, 22 Nov 2012 10:21:11 +0000

qml-phone-shell (1.11) quantal; urgency=low

  * Daily release

 -- Florian Boucault <florian.boucault@canonical.com>  Wed, 21 Nov 2012 22:06:38 +0000

qml-phone-shell (1.10) quantal; urgency=low

  * Daily release

 -- Florian Boucault <florian.boucault@canonical.com>  Wed, 21 Nov 2012 01:04:32 +0000

qml-phone-shell (1.9) quantal; urgency=low

  * New release

 -- Florian Boucault <florian.boucault@canonical.com>  Mon, 19 Nov 2012 18:55:51 +0000

qml-phone-shell (1.8) quantal; urgency=low

  [ Michał Sawicz ]
  * new codebase

 -- Florian Boucault <florian.boucault@canonical.com>  Fri, 09 Nov 2012 00:15:19 +0000

qml-phone-shell (1.2) quantal; urgency=low

  * fix working dir for launch
  * launch script that sets up ofono and then calls telephony-app

 -- Bill Filler <bill.filler@canonical.com>  Mon, 05 Nov 2012 17:28:31 -0500

qml-phone-shell (1.1) quantal; urgency=low

  * comment out console.log() to prevent crash 

 -- Bill Filler <bill.filler@canonical.com>  Sun, 28 Oct 2012 22:18:36 +0100

qml-phone-shell (1.0) quantal; urgency=low

  * Remove install rule for qml-phone-shell.conf

 -- Ricardo Mendoza <ricardo.mendoza@canonical.com>  Fri, 26 Oct 2012 12:09:03 -0430

qml-phone-shell (0.9) quantal; urgency=low

  * Remove qml-phone-shell.conf to use new ubuntu-session.

 -- Ricardo Mendoza <ricardo.mendoza@canonical.com>  Fri, 26 Oct 2012 11:10:04 -0430

qml-phone-shell (0.8) quantal; urgency=low

  * Fix for both size and scrolling.

 -- Michael Frey <michael.frey@canonical.com>  Thu, 25 Oct 2012 14:28:46 +0200

qml-phone-shell (0.7) quantal; urgency=low

  [Michael Frey]
  * qml-phone-shell.conf: better setup of env vars and launch
    via dbus-luanch to properly setup session bus
  * shellapplication.cpp: don't setup custom env before launching
    processes 

 -- Bill Filler <bill.filler@canonical.com>  Sun, 21 Oct 2012 11:32:42 +0200

qml-phone-shell (0.6) quantal; urgency=low

  * added additional Android env vars to upstart script 

 -- Bill Filler <bill.filler@canonical.com>  Fri, 19 Oct 2012 09:35:25 -0400

qml-phone-shell (0.5) quantal; urgency=low

  * added support to launch telephony-app 

 -- Bill Filler <bill.filler@canonical.com>  Thu, 18 Oct 2012 13:45:25 -0400

qml-phone-shell (0.4) quantal; urgency=low

  * Creating a release

 -- Sergio Schvezov <sergio.schvezov@canonical.com>  Mon, 15 Oct 2012 13:05:34 -0300

qml-phone-shell (0.3) quantal; urgency=low

  * added support for launching applications

 -- Bill Filler <bill.filler@canonical.com>  Fri, 12 Oct 2012 12:42:33 -0400

qml-phone-shell (0.2) quantal; urgency=low

  * New release that includes upstart support.

 -- Tony Espy <espy@canonical.com>  Thu, 11 Oct 2012 17:18:07 -0400

qml-phone-shell (0.1) quantal; urgency=low

  * Initial release

 -- Bill Filler <bill.filler@canonical.com>  Wed, 10 Oct 2012 10:19:53 -0400<|MERGE_RESOLUTION|>--- conflicted
+++ resolved
@@ -1,5 +1,3 @@
-<<<<<<< HEAD
-=======
 unity8 (8.14+16.10.20160831.3-0ubuntu1) yakkety; urgency=medium
 
   [ Daniel d'Andrada ]
@@ -7,7 +5,6 @@
 
  -- Ken VanDine <ken.vandine@canonical.com>  Wed, 31 Aug 2016 11:56:09 +0000
 
->>>>>>> 16ee79f1
 unity8 (8.14+16.10.20160826-0ubuntu1) yakkety; urgency=medium
 
   * Make sure we emit sounds when taking a screenshot even after media-

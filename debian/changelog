--- conflicted
+++ resolved
@@ -1,10 +1,9 @@
-<<<<<<< HEAD
 unity8 (8.13+15.04.20150914-0ubuntu1) UNRELEASED; urgency=medium
 
   * bump version to fix OOBE build
 
  -- Lukas Tinkl <ltinkl@canonical.com>  Mon, 14 Sep 2015 19:19:23 +0200
-=======
+
 unity8 (8.11+15.10.20151021-0ubuntu1) wily; urgency=medium
 
   [ Albert Astals Cid ]
@@ -40,7 +39,6 @@
   * Moved time translation to SDK (LP: #1372061)
 
  -- Michał Sawicz <michal.sawicz@canonical.com>  Wed, 21 Oct 2015 11:51:53 +0000
->>>>>>> a0a549e8
 
 unity8 (8.11+15.10.20151009-0ubuntu1) wily; urgency=medium
 

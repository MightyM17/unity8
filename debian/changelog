--- conflicted
+++ resolved
@@ -1,11 +1,3 @@
-<<<<<<< HEAD
-unity8 (7.81.1-0ubuntu1) UNRELEASED; urgency=low
-
-  * Clean packaging for entering saucy and following daily release guidelines
-  * Automatic snapshot from revision 46 (bootstrap)
-
- -- Didier Roche <didrocks@ubuntu.com>  Wed, 26 Jun 2013 11:01:09 +0200
-=======
 unity8 (7.81.2) saucy; urgency=low
 
   * Translation updates.
@@ -23,7 +15,13 @@
   * Add content_type property to category models.
 
  -- Michał Sawicz <michal.sawicz@canonical.com>  Wed, 26 Jun 2013 18:10:39 +0200
->>>>>>> a6fea5ca
+
+unity8 (7.81.1-0ubuntu1) UNRELEASED; urgency=low
+
+  * Clean packaging for entering saucy and following daily release guidelines
+  * Automatic snapshot from revision 46 (bootstrap)
+
+ -- Didier Roche <didrocks@ubuntu.com>  Wed, 26 Jun 2013 11:01:09 +0200
 
 unity8 (7.81.1) saucy; urgency=low
 

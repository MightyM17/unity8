--- conflicted
+++ resolved
@@ -1,4 +1,3 @@
-<<<<<<< HEAD
 unity8 (8.15) UNRELEASED; urgency=medium
 
   * MenuItemFactory: bind calendar backend properties to calendarMenu item
@@ -9,7 +8,7 @@
   * Bump version as USC breaks with unity8 << 8.14
 
  -- Marco Trevisan (Treviño) <marco@ubuntu.com>  Thu, 27 Oct 2016 14:03:03 +0200
-=======
+
 unity8 (8.14+17.04.20161109-0ubuntu1) zesty; urgency=medium
 
   [ Albert Astals Cid ]
@@ -61,7 +60,6 @@
     #1541125)
 
  -- Marco Trevisan (Treviño) <mail@3v1n0.net>  Thu, 27 Oct 2016 12:32:25 +0000
->>>>>>> 32f8b34e
 
 unity8 (8.14+17.04.20161024-0ubuntu1) zesty; urgency=medium
 

--- conflicted
+++ resolved
@@ -1,10 +1,9 @@
-<<<<<<< HEAD
 unity8 (7.87+14.10.20140505-0ubuntu1) UNRELEASED; urgency=medium
 
   * Bump version for Breaks due to unity8-greeter
 
  -- Michael Terry <mterry@ubuntu.com>  Wed, 02 Apr 2014 14:39:45 -0400
-=======
+
 unity8 (7.86+14.10.20140527-0ubuntu1) utopic; urgency=low
 
   [ Andrea Cimitan ]
@@ -45,7 +44,6 @@
     and max limit values. add tests for the above (LP: #1302050)
 
  -- Ubuntu daily release <ps-jenkins@lists.canonical.com>  Tue, 27 May 2014 07:47:11 +0000
->>>>>>> 39afe1f6
 
 unity8 (7.86+14.10.20140522-0ubuntu1) utopic; urgency=low
 

--- conflicted
+++ resolved
@@ -1,33 +1,3 @@
-<<<<<<< HEAD
-unity8 (8.02+15.04.20150205-0ubuntu1) vivid; urgency=medium
-
-  [ Andrea Cimitan ]
-  * Fix continue button in wifi wizard page, adds qml-module-
-    qtsysteminfo as unity8 dep (LP: #1363400)
-  * Background needs to be specified to be visible in horizontal cards
-    (LP: #1411748)
-
-  [ CI Train Bot ]
-  * Resync trunk
-
-  [ Michał Sawicz ]
-  * Add workaround for gcc ICE.
-
-  [ Albert Astals ]
-  * Implement proper updateRanges for horizontal items (i.e. Carousel,
-    Horizontal List)
-
-  [ Michael Terry ]
-  * Don't accept multiple "Finish" clicks during the last step of the
-    wizard
-
-  [ Daniel d'Andrada ]
-  * Unify all liblightdm mocks
-  * Ensure the greeter password field is not covered by the keyboard
-  * Don't show() the lockscreen if it's already being shown
-
- -- Ubuntu daily release <ps-jenkins@lists.canonical.com>  Thu, 05 Feb 2015 10:30:13 +0000
-=======
 unity8 (8.02+15.04.20150211-0ubuntu1) vivid; urgency=medium
 
   [ Michael Terry ]
@@ -65,7 +35,6 @@
   * Tapping on a surface gives it active focus
 
  -- Ubuntu daily release <ps-jenkins@lists.canonical.com>  Wed, 11 Feb 2015 17:13:16 +0000
->>>>>>> e0f1af46
 
 unity8 (8.02+15.04.20150123.3-0ubuntu1) vivid; urgency=low
 

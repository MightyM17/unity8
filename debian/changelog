--- conflicted
+++ resolved
@@ -1,10 +1,9 @@
-<<<<<<< HEAD
 unity8 (8.16+ubports) xenial; urgency=medium
 
   * Imported to UBports
 
  -- UBports auto importer <infra@ubports.com>  Mon, 31 Jul 2017 03:12:43 +0200
-=======
+
 unity8 (8.15+17.04.20170404.7-0ubuntu2) zesty; urgency=medium
 
   [ Michael Zanetti  ]
@@ -400,7 +399,6 @@
   * MenuItemFactory: Add subtitle support to SwitchItem widget
 
  -- Michał Sawicz <michal.sawicz@canonical.com>  Wed, 07 Dec 2016 13:49:24 +0000
->>>>>>> 4ae4ff90
 
 unity8 (8.15+17.04.20161129-0ubuntu1) zesty; urgency=medium
 

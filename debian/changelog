<<<<<<< HEAD
=======
unity8 (8.11+16.04.20160129-0ubuntu1) xenial; urgency=medium

  [ Albert Astals Cid ]
  * Audio Preview Button: Don't gain focus on press (LP: #1517830)
  * Better attempt at sanitization
  * Better looking application scopes for wide screens
  * Call printSettings correctly
  * Card test: Limit the precision we ask for doubles to be equal
  * Convert while into tryCompareFunction
  * Do not use the same filepath parameter for all the card creator
    createQmlObject calls (LP: #1536379)
  * Fix some test shells being unstable in the armhf builders
  * Make revealByEdgePush more stable
  * More reliable compares
  * Move the mouse over the bfb before waiting for rendering
  * Remove the DDAs constrains for every test
  * Set the background source size to the max we'll need + new
    background (LP: #1539011)

  [ Andrea Cimitan ]
  * Dynamically  change click scope card size according to size (LP:
    #1536745)
  * Should fix lazyimage test failures on fast machines

  [ CI Train Bot ]
  * Fix card tests on the phone
  * Update translation template

  [ Daniel d'Andrada ]
  * Desktop stage rotates only to follow screen orientation (LP:
    #1515977)

  [ Lukáš Tinkl ]
  * Hide/reveal the mouse pointer on touch/mouse events renamed:
    plugins/Utils/HomeKeyWatcher.cpp =>
    plugins/Utils/WindowInputMonitor.cpp plugins/Utils/HomeKeyWatcher.h
    => plugins/Utils/WindowInputMonitor.h
    tests/mocks/Utils/HomeKeyWatcher.qml =>
    tests/mocks/Utils/WindowInputMonitor.qml
    tests/plugins/Utils/HomeKeyWatcherTest.cpp =>
    tests/plugins/Utils/WindowInputMonitorTest.cpp

  [ Michael Terry ]
  * Synchronize the mouse-cursor-speed and touchpad-cursor-speed
    properties with USC. (LP: #1536383)

  [ Michael Zanetti ]
  * Add InputMethod to secondary screen
  * Add a virtual Touchpad while external screen is connected
  * Make big tablets switch to windowed mode by plugging a kbd only (LP:
    #1535399)
  * Prevent alt key presses from being dispatched to the app on alt+tab
    (LP: #1532862)

  [ Michał Sawicz ]
  * Make qmluitests.sh more robust and allow parallel test execution
  * Skip SessionBackendTest::testLogin1Capabilities until we talk to a
    mock instead (LP: #1532112, #1532113)

 -- Michał Sawicz <michal.sawicz@canonical.com>  Fri, 29 Jan 2016 11:53:27 +0000

>>>>>>> 861ebc50
unity8 (8.11+16.04.20160122-0ubuntu1) xenial; urgency=medium

  [ Albert Astals Cid ]
  * Fix bug #1536296 added: tests/plugins/Dash/cardcreator/10.tst (LP:
    #1536296)
  * Fix card tests on the phone

  [ CI Train Bot ]
  * Update translation template

 -- Michał Sawicz <michal.sawicz@canonical.com>  Fri, 22 Jan 2016 16:56:04 +0000

unity8 (8.11+16.04.20160111.1-0ubuntu1) xenial; urgency=medium

  [ Albert Astals Cid ]
  * Clear fake item icon name as soon as it goes invisible (LP:
    #1531172)
  * Fix LVWPH test failing on Xenial (Qt 5.5)
  * Fix dragging so that test passes on Xenial
  * Fix focus on the dash page header text field with new SDK (LP:
    #1528178)
  * Make the card creator test pass again
  * Quit the dash communicator thread before destroying it (LP:
    #1508485)
  * Remove duplicated override_dh_auto_clean
  * SDK changed the name they give to the buttons, follow

  [ Andrea Cimitan ]
  * Fix a broken binding

  [ CI Train Bot ]
  * Resync trunk.
  * Update translation template

  [ Daniel d'Andrada ]
  * Have "make tryFoo" work with Qt 5.5
  * Make DragHandle tests run again.

  [ Lukáš Tinkl ]
  * Fix dismissing the launcher when clicking/tapping outside (LP:
    #1531339, #1530940)
  * Fix panel drop shadow and click-to-focus of maximized apps (LP:
    #1531854)
  * Fix wifi access point indicator items signal strength icon on
    desktop

  [ Michael Terry ]
  * Guard against a couple odd timing scenarios for the too-many-failed-
    login-attempts lockout screen.
  * Skip the wizard's password screens if there is already a password
    set by other means. (LP: #1531268)
  * Stop the emergency dialer from accidentally exposing the mtp
    service. (LP: #1525981)

  [ Michael Zanetti ]
  * Make sure the triangle of the quicklist is in bounds (LP: #1531340)

  [ Pawel Stolowski ]
  * Changes 'shareData' and 'contentType' attributes to 'share-data' and
    'content-type', to match existing naming schema.

 -- Michał Sawicz <michal.sawicz@canonical.com>  Mon, 11 Jan 2016 17:38:49 +0000

unity8 (8.11+16.04.20160107-0ubuntu1) xenial; urgency=medium

  [ Albert Astals Cid ]
  * Introduce audio cards

  [ CI Train Bot ]
  * Update translation template

  [ Michael Zanetti ]
  * Introduce audio cards

 -- CI Train Bot <ci-train-bot@canonical.com>  Thu, 07 Jan 2016 08:04:47 +0000

unity8 (8.11+16.04.20160105.1-0ubuntu1) xenial; urgency=medium

  [ CI Train Bot ]
  * Resync trunk.
  * Update translation template

  [ Nick Dedekind ]
  * Use volume-sync action to resync the volume control. (LP: #1520548)

 -- Xavi Garcia <xavi.garcia.mena@canonical.com>  Tue, 05 Jan 2016 13:55:38 +0000

unity8 (8.11+16.04.20151208.1-0ubuntu1) xenial; urgency=medium

  [ Albert Astals Cid ]
  * Allow dragging launcher items with the quicklist open (LP: #1250861)
  * Create ratings on demand instead of all at the same time (LP:
    #1519898, #1492214)
  * LVWPH: Process correctly section changes (LP: #1519893)
  * Make sure that unfavoriting a scope gives us the next one
  * Move images only used in tests to tests folder

  [ Andrea Cimitan ]
  * Add shadows to ubuntu store icon

  [ Daniel d'Andrada ]
  * MirSurfaceItem got a new property: fillMode (LP: #1497083)
  * Session can have multiple surfaces now
  * plugins/Cursor: Do not force loading a specific cursor size (LP:
    #1517878)

  [ Lukáš Tinkl ]
  * Indicators convergence: use the "phone" profile everywhere (LP:
    #1520492)

  [ Michael Terry ]
  * Let qtmir know which apps are exempt from the lifecycle management.
    This way, it can manage its own wakelocks better (and stop
    preventing the system from deep sleeping).

  [ Michael Zanetti ]
  * Use proper z ordering instead of app index for occlusion detection
  * add some debug prints to the uinput backend
  * drop the ignoredMice hack again (LP: #1521580)

  [ Michał Sawicz ]
  * Let qtmir know which apps are exempt from the lifecycle management.
    This way, it can manage its own wakelocks better (and stop
    preventing the system from deep sleeping).
  * Update .pot file in debian/clean when in train

 -- Gerry Boland <ci-train-bot@canonical.com>  Tue, 08 Dec 2015 15:37:58 +0000

unity8 (8.11+16.04.20151126-0ubuntu2) xenial; urgency=medium

  * Rebuild against Qt 5.5.1.

 -- Timo Jyrinki <timo-jyrinki@ubuntu.com>  Mon, 30 Nov 2015 16:19:18 +0200

unity8 (8.11+16.04.20151126-0ubuntu1) xenial; urgency=medium

  [ Albert Astals Cid ]
  * Initialize the image to be transparent (LP: #1517128)
  * Update pot file
  * clazy improvements

  [ Andrea Cimitan ]
  * Shadows in launcher and dash using UbuntuShapeIcon

  [ CI Train Bot ]
  * Resync trunk.

  [ Daniel d'Andrada ]
  * Cursor plugin: add scroll wheel handling (LP: #1497091)
  * Cursor: Add more fallback names, a blank and custom cursor support
  * DesktopStage: swiping from right edge shows window spread
  * Don't stretch application surfaces when resizing (LP: #1497083)
  * Mouse has to push against edges to show launcher or apps spread (LP:
    #1510969)

  [ Josh Arenson ]
  * Don't let IntegratedLightDM muck with the username (LP: #1497081)

  [ Lukáš Tinkl ]
  * Implement new visuals for panel and window decorations (LP:
    #1493066, #1511020, #1497095)
  * Let systemd/logind handle the lid-close action
  * Make saving screenshots really async

  [ Michael Zanetti ]
  * detect touchpads too, not only mice (LP: #1518395)
  * move screenshots out of the Dash dir

 -- Michał Sawicz <michal.sawicz@canonical.com>  Thu, 26 Nov 2015 13:52:00 +0000

unity8 (8.11+16.04.20151112.1-0ubuntu1) xenial; urgency=medium

  [ Albert Astals Cid ]
  * Make cardWidth and cardHeight real
  * Reset instead of qFatal when removing things from the middle (LP:
    #1238979)
  * Warn we're using only the cache when not connected to the interwebs

  [ Andrea Cimitan ]
  * Add sharing widget to zoomable image and video playback

  [ Daniel d'Andrada ]
  * Cursor: properly initialize hotspot position (LP: #1510407)
  * Update GSettings mock in tst_OrientedShell

  [ Lukáš Tinkl ]
  * Restore windows when activating from the spread, maintain a focus
    stack

  [ Michael Terry ]
  * Make a few DBus calls asynchronous, for a smoother UX.

  [ Michael Zanetti ]
  * Add a warning dialog when disconnecting the external monitor.
  * added icon for the dash (LP: #1488146)
  * prevent windows to be moved under the panel (LP: #1438465)
  * update inputinfo api to the latest upstream snapshot
  * use UbuntuNumberAnimations instead of linear ones for window state
    transitions (LP: #1497097)

 -- Michael Zanetti <michael.zanetti@canonical.com>  Thu, 12 Nov 2015 20:41:02 +0000

unity8 (8.11+16.04.20151104-0ubuntu1) xenial; urgency=medium

  [ Albert Astals Cid ]
  * Add an Item that proxies for old and new audio roles (LP: #1493851)
  * CroppedImageMinimumSourceSize: Fix 'Binding loop detected for
    property "imageAspectRatio"'
  * Make the scope settings list scroll to text visible area (LP:
    #1499084)
  * Move to importing QtQuick 2.4 & friends
  * Use SDK 1.3 across all files (LP: #1503498, #1508363, #1449628)

  [ Andrea Cimitan ]
  * Add sharing widget to zoomable image and video playback
  * Make zoomable and video playback widgets edge to edge
  * Updated all 1.3 UbuntuShape to use new APIs where possible
  * Use SDK 1.3 across all files (LP: #1503498, #1508363, #1449628)

  [ CI Train Bot ]
  * Resync trunk.

  [ Christopher Lee ]
  * Quick spelling fix in process control output.

  [ Daniel d'Andrada ]
  * Enable support for overriding application orientations based on
    device type (LP: #1478637)
  * Use SDK 1.3 across all files (LP: #1503498, #1508363, #1449628)
  * Use SDK 1.3 across all files (LP: #1503498, #1508363, #1449628)

  [ Josh Arenson ]
  * Enable support for overriding application orientations based on
    device type (LP: #1478637)

  [ Michael Terry ]
  * Avoid showing the shutdown dialog when turning on the screen if your
    device is under heavy load. (LP: #1508563)
  * Handle lifecycle policy exceptions ourselves, instead of letting
    qtmir do it for us and allow non-Touch apps to opt-out of the Touch
    lifecycle.

  [ Michael Zanetti ]
  * Fixes for the panel buttons (LP: #1510360, #1504269, #1431566,
    #1443319)
  * Use SDK 1.3 across all files (LP: #1503498, #1508363, #1449628)

  [ Michał Sawicz ]
  * Add missing copyright to Cursor.qml
  * Enable support for overriding application orientations based on
    device type (LP: #1478637)
  * Support server->client visibility change to stop rendering
    (lp:#1475678) (LP: #1475678)

  [ Nick Dedekind ]
  * Support server->client visibility change to stop rendering
    (lp:#1475678) (LP: #1475678)

 -- Michał Sawicz <michal.sawicz@canonical.com>  Wed, 04 Nov 2015 14:58:41 +0000

unity8 (8.11+15.10.20151021-0ubuntu1) wily; urgency=medium

  [ Albert Astals Cid ]
  * Clazy fixes
  * Enable Efficient String Construction by default

  [ CI Train Bot ]
  * New rebuild forced.

  [ Daniel d'Andrada ]
  * Have unity8 drawing its own cursor (LP: #1488417)
  * Initial multi-monitor support

  [ Daniel van Vugt ]
  * Disable Qt's stuttering 'touch compression' to fix scrolling
    smoothness (LP: #1486341, #1488327)

  [ Lukáš Tinkl ]
  * Fix autopilot wizard test skipping the reporting page
  * Implement Unity.Platform plugin wrapping org.freedesktop.hostname1
    (LP: #1504318)
  * React to window title (aka surface name) changes (LP: #1497092)
  * Rotate the screenshots according to the actual orientation

  [ Michał Sawicz ]
  * Fix application API dependency
  * Have unity8 drawing its own cursor (LP: #1488417)
  * Initial multi-monitor support
  * Rotate the screenshots according to the actual orientation

  [ Nick Dedekind ]
  * Fixed leak in UnityMenuModelStackTest
  * Moved time translation to SDK (LP: #1372061)

 -- Michał Sawicz <michal.sawicz@canonical.com>  Wed, 21 Oct 2015 11:51:53 +0000

unity8 (8.11+15.10.20151009-0ubuntu1) wily; urgency=medium

  [ CI Train Bot ]
  * New rebuild forced.

  [ Pawel Stolowski ]
  * Store unity8 package version in /var/lib/.../version file for fast
    retrieval from the shell plugin.

 -- Pawel Stolowski <ci-train-bot@canonical.com>  Fri, 09 Oct 2015 09:13:03 +0000

unity8 (8.11+15.10.20151008-0ubuntu1) wily; urgency=medium

  [ Lukáš Tinkl ]
  * Revert to using plaintext instead of HTML-like markup for the
    notifications (LP: #1504256)

 -- Michał Sawicz <michal.sawicz@canonical.com>  Thu, 08 Oct 2015 20:46:26 +0000

unity8 (8.11+15.10.20151002-0ubuntu1) wily; urgency=medium

  [ CI Train Bot ]
  * Resync trunk.

  [ Lukáš Tinkl ]
  * Wizard: skip the reporting page if the system is configured not to
    report crashes (LP: #1494442)

 -- Ken VanDine <ken.vandine@canonical.com>  Fri, 02 Oct 2015 13:24:03 +0000

unity8 (8.11+15.10.20151001-0ubuntu1) wily; urgency=medium

  [ Alexandros Frantzis ]
  * Use power state change reason SnapDecision to turn screen on when a
    SnapDecision arrives (LP: #1291455)

  [ CI Train Bot ]
  * New rebuild forced.

 -- Alexandros Frantzis <alexandros.frantzis@canonical.com>  Thu, 01 Oct 2015 12:04:04 +0000

unity8 (8.11+15.10.20150930.1-0ubuntu1) wily; urgency=medium

  [ Albert Astals Cid ]
  * Make Launcher::test_quickListMenuOnRMB stable (LP: #1500359)

  [ CI Train Bot ]
  * New rebuild forced.

  [ Michael Zanetti ]
  * Stabilize Launcher DND test

 -- Michał Sawicz <michal.sawicz@canonical.com>  Wed, 30 Sep 2015 10:09:33 +0000

unity8 (8.11+15.10.20150925-0ubuntu1) wily; urgency=medium

  [ Albert Astals Cid ]
  * Improvements from running clazy over the code

  [ Daniel d'Andrada ]
  * PhoneStage: ensure you're left in a consistent state after being
    reset (LP: #1476757)

  [ Lukáš Tinkl ]
  * Improve the appearance and functionality of datetime and session
    indicators in Unity8 desktop.
  * Using InputInfo, determine if we need swipe or click to dismiss the
    notifications (e.g. incoming phone call)

  [ Michael Zanetti ]
  * further development on the Desktop Spread (LP: #1488147)

  [ Michał Sawicz ]
  * Bump application API version
  * Skip bluetooth check under wily, use expectFailure to notice when
    it's back

  [ Richard Somlói ]
  * Fix translator comments in time formatter

 -- Michał Sawicz <michal.sawicz@canonical.com>  Fri, 25 Sep 2015 12:13:20 +0000

unity8 (8.11+15.10.20150922.1-0ubuntu1) wily; urgency=medium

  [ Albert Astals Cid ]
  * Adapt test to code changes
  * Add DEP-8 test for all our UI and unit tests
  * Keep the PreviewStack around to avoid mem leaks (LP: #1495467)

  [ CI Train Bot ]
  * Resync trunk.

  [ Michael Terry ]
  * When libusermetrics gives us an empty string, still show the
    infographic circle rather than hiding it.  This is a follow-on to a
    branch [1] that changes the "no data available" label to the empty
    string.

  [ Michał Sawicz ]
  * Add DEP-8 test for all our UI and unit tests
  * Fix integrated LightDM path
  * Resync trunk

 -- Michał Sawicz <michal.sawicz@canonical.com>  Tue, 22 Sep 2015 12:57:15 +0000

unity8 (8.11+15.10.20150915-0ubuntu1) wily; urgency=medium

  [ Albert Astals Cid ]
  * Fix testNotifications
  * Make the wait longer to make tests pass in CI
  * New simplified CroppedImageMinimumSourceSize (LP: #1467740)
  * Stop animateTimer when starting the fadeOutAnimation
  * Use  AlreadyLaunchedUpstart so that tests passes
  * Workaround keyboard issues and make test pass again

  [ Daniel d'Andrada ]
  * DesktopStage: Refactor focus handling
  * Stabilize tstShell.test_launchedAppHasActiveFocus

  [ Gary.Wzl ]
  * Add widgetData["expanded"] property for expandable widget.

  [ Michael Terry ]
  * Fix typo that caused the tutorial to tease the launcher on top of
    the greeter.
  * Fix typo that caused the tutorial to tease the launcher on top of
    the greeter.

 -- Michael Zanetti <michael.zanetti@canonical.com>  Tue, 15 Sep 2015 12:06:06 +0000

unity8 (8.11+15.10.20150907-0ubuntu1) wily; urgency=medium

  [ Michal Sawicz ]
  * Resync wily with vivid

  [ Albert Astals Cid ]
  * Accomodate header height when using a card carousel with non
    overlayed header (LP: #1489309)
  * Fix restart unity8 from inside the phone more than two times (LP:
    #1487946)

  [ Gary.Wzl ]
  * Move textarea up automatically when inputmethod popup. (LP:
    #1485947)

  [ Lukáš Tinkl ]
  * Introduce a GlobalShortcut QML component for handling global
    keyboard shortcuts

  [ Michael Terry ]
  * Fix the fact that a user that is locked out from their account for
    five minutes after entering too many wrong passwords can simply
    reboot to try again. (LP: #1383086)
  * Fix the fact that a user that is locked out from their account for
    five minutes after entering too many wrong passwords can simply
    reboot to try again. (LP: #1383086)

  [ Michael Zanetti ]
  * Implement progressive autoscrolling in desktop spread
  * add an animation transition when invoking the spread by hitting the
    right edge

 -- CI Train Bot <ci-train-bot@canonical.com>  Mon, 07 Sep 2015 14:05:37 +0000

unity8 (8.11+15.10.20150826-0ubuntu1) wily; urgency=medium

  [ Michael Zanetti ]
  * release for wily

  [ CI Train Bot ]
  * New rebuild forced.

 -- CI Train Bot <ci-train-bot@canonical.com>  Wed, 26 Aug 2015 09:01:03 +0000

unity8 (8.11+15.04.20150831.2-0ubuntu1) vivid; urgency=medium

  [ Albert Astals Cid ]
  * Accept auto repeats for the power down button if timer is not yet
    running (LP: #1486953, #1488927)
  * Add tests for Shell+Dash interaction
  * Make clicking on launcher buttons have haptic feedback
  * Make test_greeter_hides_on_app_open more stable
  * Move connect() to new syntax
  * make pot_file (LP: #1488484)

  [ Gerry Boland ]
  * [spread] avoid changing sourceSize of snapshotted apps, it causes
    ghost apps in the spread (LP: #1474319)

  [ Josh Arenson ]
  * Refactor the greeter to enable dynamic loading of backend plugins.
  * Refactor the greeter to enable dynamic loading of backend plugins.

  [ Lukáš Tinkl ]
  * Don't show the volume notification when the sound indicator is shown
    (LP: #1484126)

  [ Michael Terry ]
  * Unify turn-on-screen-upon-notification logic from various daemons
    into unity8. (LP: #1426115, #1482317)

 -- CI Train Bot <ci-train-bot@canonical.com>  Mon, 31 Aug 2015 10:25:39 +0000

unity8 (8.11+15.04.20150827.1-0ubuntu1) vivid; urgency=medium

  [ Daniel d'Andrada ]
  * MirSurfaceItem is now a view+controller instantiated from QML (LP:
    #1483752)

 -- CI Train Bot <ci-train-bot@canonical.com>  Thu, 27 Aug 2015 14:00:05 +0000

unity8 (8.11+15.04.20150821-0ubuntu1) vivid; urgency=medium

  [ Michael Terry ]
  * Skip the tutorial entirely when in desktop mode.  This fixes the
    emulator not being able to pass the tutorial.
  * Skip the tutorial entirely when in desktop mode.  This fixes the
    emulator not being able to pass the tutorial.

 -- CI Train Bot <ci-train-bot@canonical.com>  Fri, 21 Aug 2015 14:34:50 +0000

unity8 (8.11+15.04.20150817-0ubuntu1) vivid; urgency=medium

  [ Albert Astals Cid ]
  * Drop gcc 4.9 requirement in debian/rules
  * Make the test more stable
  * Optimize scope.preview() calls (LP: #1478022)

  [ Alberto Mardegan ]
  * Set currentIndex after the model change is completed (LP: #1433442)

 -- CI Train Bot <ci-train-bot@canonical.com>  Mon, 17 Aug 2015 11:57:31 +0000

unity8 (8.11+15.04.20150814-0ubuntu1) vivid; urgency=medium

  [ Albert Astals Cid ]
  * Make the test pass again after rework of appmanager
  * fix testPhoneStage

  [ CI Train Bot ]
  * New rebuild forced.

  [ Daniel d'Andrada ]
  * Fix and clean up InputInfo plugin

  [ Rodney Dawes ]
  * Do not call verify in the payments button code. (LP: #1468038)

 -- CI Train Bot <ci-train-bot@canonical.com>  Fri, 14 Aug 2015 09:53:11 +0000

unity8 (8.11+15.04.20150812-0ubuntu1) vivid; urgency=medium

  [ Albert Astals Cid ]
  * Add a test that checks that items in an expandable are the correct
    size after expanding the expandable
  * Fix the expandable test
  * Replace some waitForRendering with wait(0)
  * Workaround for bug 1473471 (LP: #1473471)

  [ Gary.Wzl ]
  * Fix layout issue when adding audio track widget in expandable widget

  [ handsome_feng ]
  * Added indication for running apps. (LP: #1471577)
  * Adjust the color to highlighting indicator. (LP: #1457098)
  * Convert the MouseArea to MultiPointTouchArea to track multiple touch
    points. (LP: #1445472)

  [ handsome_feng<445865575@qq.com> ]
  * Convert the MouseArea to MultiPointTouchArea to track multiple touch
    points. (LP: #1445472)

 -- CI Train Bot <ci-train-bot@canonical.com>  Wed, 12 Aug 2015 08:41:24 +0000

unity8 (8.10+15.10.20150804-0ubuntu1) wily; urgency=medium

  [ Kevin Gunn ]
  * No change, rebuild for gcc5

  [ CI Train Bot ]
  * Resync trunk. added: po/cy.po
  * Resync trunk. added: po/cy.po

  [ Daniel d'Andrada ]
  * Stages now control the "requestedState" property of applications
  * Stages now control the "requestedState" property of applications

 -- CI Train Bot <ci-train-bot@canonical.com>  Tue, 04 Aug 2015 20:56:05 +0000

unity8 (8.10+15.10.20150729-0ubuntu1) wily; urgency=medium

  [ CI Train Bot ]
  * Resync trunk.
  * allow opening the manage dash area by clicking with a mouse on the
    arrow label (LP: #1431564)

  [ Daniel d'Andrada ]
  * TouchRegistry: remove null candidates from list of candidates (LP:
    #1473492)

  [ Lukáš Tinkl ]
  * Fix power dialogs on desktop
  * Provide DBUS compatibility with  various session services
    (suspend/hibernate, lock/unlock, screensaver, etc)
  * React on PrtScr keyboard shortcut for taking screenshots on desktop
    (LP: #1474149)
  * launcher parity: close apps from quicklist (LP: #1457201)

  [ Michael Zanetti ]
  * Implement first edition for a desktop Alt+Tab spread
  * drop the gcc-4.9 dependency (LP: #1452348)

  [ Mirco Müller ]
  * Added corresponding tests and visual tweaks to a launcher-item's
    progress-overlay.
  * Added corresponding tests and visual tweaks to a launcher-item's
    progress-overlay.
  * Implemented alert/wiggle feature for launcher-icons.
  * Implemented alert/wiggle feature for launcher-icons.

  [ handsome_feng ]
  * makes left swip reset the search string. (LP: #1413791)

  [ handsome_feng<445865575@qq.com> ]
  * Don't expand indicators when tap to return to call. (LP: #1453217)
  * makes left swip reset the search string. (LP: #1413791)

 -- CI Train Bot <ci-train-bot@canonical.com>  Wed, 29 Jul 2015 12:39:01 +0000

unity8 (8.10+15.10.20150708.2-0ubuntu1) wily; urgency=medium

  [ Albert Astals Cid ]
  * Make the card sizes a bit dependant on the total of gu of the dash

 -- CI Train Bot <ci-train-bot@canonical.com>  Wed, 08 Jul 2015 15:01:41 +0000

unity8 (8.10+15.10.20150702.2-0ubuntu1) wily; urgency=medium

  [ Albert Astals Cid ]
  * Save screenshots of suspended apps to disk
  * Set width of title label when inside the title row (LP: #1461979)
  * qmluitests was renamed to uitests

  [ CI Train Bot ]
  * Resync trunk.

  [ Daniel d'Andrada ]
  * Fix tst_OrientedShell and tst_Tutorial (LP: #1469761, #1466947)

  [ Leo Arias ]
  * Reorganized the python test helper modules. Deprecated the
    unity8.shell.emulators namespace. (LP: #1306340)

  [ Leonardo Arias Fonseca ]
  * Reorganized the python test helper modules. Deprecated the
    unity8.shell.emulators namespace. (LP: #1306340)

  [ Lukáš Tinkl ]
  * fix PO files extraction

  [ Michael Zanetti ]
  * Make use of QInputDeviceInfo in order to automatically switch
    between usage modes and hide the OSK.

  [ Nick Dedekind ]
  * Fixed qtmultimedia mock which was generating errors in tests

  [ Richard Huddie ]
  * Reorganized the python test helper modules. Deprecated the
    unity8.shell.emulators namespace. (LP: #1306340)

 -- CI Train Bot <ci-train-bot@canonical.com>  Thu, 02 Jul 2015 16:09:57 +0000

unity8 (8.10+15.10.20150618-0ubuntu1) wily; urgency=medium

  [ Albert Astals Cid ]
  * Refactor QmlTest.cmake module so that all tests can go through it.
    Also a bit of cleanup around tests.
  * Support fallback images for dash card and preview widgets (LP:
    #1324142)

  [ CI Train Bot ]
  * New rebuild forced.
  * Resync trunk.

  [ Daniel d'Andrada ]
  * Fix Shell tests

  [ Josh Arenson ]
  * Refactor greeter emulator to unlock the greeter via dbus

  [ Lukáš Tinkl ]
  * respect target window's devicePixelRatio in MouseTouchAdaptor

  [ Michael Zanetti ]
  * Refactor QmlTest.cmake module so that all tests can go through it.
    Also a bit of cleanup around tests.

  [ Michał Sawicz ]
  * Refactor QmlTest.cmake module so that all tests can go through it.
    Also a bit of cleanup around tests.

  [ handsome_feng ]
  * Forbid closing apps during the edge gesture. (LP: #1445572)
  * Removed the horizonal rule on pin unlock screen. (LP: #1368798)

  [ handsome_feng<445865575@qq.com> ]
  * Forbid closing apps during the edge gesture. (LP: #1445572)

 -- CI Train Bot <ci-train-bot@canonical.com>  Thu, 18 Jun 2015 19:40:06 +0000

unity8 (8.10+15.10.20150612-0ubuntu2) wily; urgency=medium

  * No-change rebuild against Qt 5.4.2.

 -- Timo Jyrinki <timo-jyrinki@ubuntu.com>  Mon, 15 Jun 2015 12:33:07 +0300

unity8 (8.10+15.10.20150612-0ubuntu1) wily; urgency=medium

  [ Michał Sawicz ]
  * Implement full-shell rotation (LP: #1210199)

  [ CI Train Bot ]
  * New rebuild forced.
  * Resync trunk.

  [ Daniel d'Andrada ]
  * Implemented autopilot-test and fake-sensors for shell-rotation.

  [ Mirco Müller ]
  * Implemented autopilot-test and fake-sensors for shell-rotation.

 -- CI Train Bot <ci-train-bot@canonical.com>  Fri, 12 Jun 2015 16:07:47 +0000

unity8 (8.10-0ubuntu1) UNRELEASED; urgency=medium

  * Implement full-shell rotation (LP: #1210199)

 -- Michał Sawicz <michal.sawicz@canonical.com>  Wed, 15 Apr 2015 14:47:17 +0200

unity8 (8.02+15.10.20150603.1-0ubuntu1) wily; urgency=medium

  [ CI Train Bot ]
  * New rebuild forced.
  * Resync trunk.

  [ Renato Araujo Oliveira Filho ]
  * Set the device led color to green. (LP: #1450894)

 -- CI Train Bot <ci-train-bot@canonical.com>  Wed, 03 Jun 2015 21:42:35 +0000

unity8 (8.02+15.10.20150518.1-0ubuntu1) wily; urgency=medium

  [ Albert Astals Cid ]
  * Add overrides to override functions
  * Implement "rating-edit" preview widget (LP: #1318144)
  * Make the DashContent::test_mainNavigation test more stable (LP:
    #1450809)
  * Use art height as implicitHeight when the header is overlayed and
    there's no summary

  [ CI Train Bot ]
  * New rebuild forced.
  * Resync trunk.

  [ Daniel d'Andrada ]
  * Introducing FloatingFlickable
  * Make Ubuntu.Gestures components install TouchRegistry by themselves

  [ Michael Terry ]
  * Fix a possible crash in our PAM threading code. (LP: #1425362) (LP:
    #1425362)
  * Fix the lockscreen becoming unresponsive after testing an app on the
    device from QtCreator. (LP: #1435364)

  [ Nick Dedekind ]
  * Fixed desktop stage app focus.
  * Fixed issue in laggy indicator autpilot tests (LP: #1446846)

 -- CI Train Bot <ci-train-bot@canonical.com>  Mon, 18 May 2015 23:04:39 +0000

unity8 (8.02+15.04.20150511-0ubuntu1) vivid; urgency=medium

  [ Albert Astals Cid ]
  * Workarounds for concierge mode.

  [ CI Train Bot ]
  * New rebuild forced.
  * Resync trunk.

 -- CI Train Bot <ci-train-bot@canonical.com>  Mon, 11 May 2015 08:29:58 +0000

unity8 (8.02+15.04.20150505-0ubuntu1) vivid; urgency=medium

  [ Albert Astals Cid ]
  * Make runtests fake a test error if make fails
  * Make the test more stable
  * Use dbus-test-runner instead of dbus-launch

  [ Daniel d'Andrada ]
  * DirectionalDragArea: improvements & API grooming (LP: #1417920)
  * Fix EdgeDragEvaluator when a drag can happen both ways
    (Direction.Horizontal)

  [ Josh Arenson ]
  * Remove panelHeight property as it is unused.

  [ Leo Arias ]
  * Initial clean up of the autopilot tests set up. Removed the touch
    device from the test case. Moved the restart of unity to a fixture.
    Removed the unused DragMixin. Updated the setUpClass to use
    process_helpers. Removed the workaround for bug #1238417, already
    fixed. Use the toolkit helper to set the testability environment
    variable. Fixed the indicators base class that was restarting unity
    twice. (LP: #1238417, #1447206)
  * Use the base class from the toolkit in autopilot tests.

  [ Michael Zanetti ]
  * emit application-stop when we're going down (LP: #1326513)

  [ Michał Sawicz ]
  * UNITY_SCOPES_LIST is no more

  [ handsome_feng<445865575@qq.com> ]
  * When click the favorite scope in Dash Manager , it just return to
    the corresponding scope page. (LP: #1447056)

 -- CI Train Bot <ci-train-bot@canonical.com>  Tue, 05 May 2015 14:47:24 +0000

unity8 (8.02+15.04.20150422-0ubuntu1) vivid; urgency=medium

  [ Albert Astals Cid ]
  * Compile with Qt 5.5 (LP: #1437238)
  * Different way of top aligning labels when the other one in the row
    is multiline (LP: #1442085)
  * make pot_file

  [ Andrea Cimitan ]
  * Set sourceSize for DashBackground.qml Image

  [ CI Train Bot ]
  * New rebuild forced.
  * Resync trunk. added: po/sk.po

  [ Daniel d'Andrada ]
  * Move handling of command line options to a separate class
  * Refactor tst_PhysicalKeysMapper.qml

  [ Leo Arias ]
  * For autopilot tests, use the device simulation scenarios from the
    toolkit.

  [ Leonardo Arias Fonseca ]
  * For autopilot tests, use the device simulation scenarios from the
    toolkit.

  [ Michael Zanetti ]
  * Make sure dnd mode is ended properly when drag gesture is cancelled
    (LP: #1444949)

  [ Michał Sawicz ]
  * Fix flake8 warnings (LP: #1444170)
  * Move mock indicator service to unity8-fake-env, as it's a binary-
    dependent package.

  [ Nick Dedekind ]
  * Use asynchronous dbus requests for property updates. (LP: #1436982)

 -- CI Train Bot <ci-train-bot@canonical.com>  Wed, 22 Apr 2015 14:46:31 +0000

unity8 (8.02+15.04.20150409.1-0ubuntu1) vivid; urgency=medium

  [ Albert Astals Cid ]
  * Focus the shutdown dialog (LP: #1417991)
  * Make url-dispatching scope activation when the dash is not on the
    main scopes (LP: #1364306)
  * We use autopilot3 now

  [ CI Train Bot ]
  * New rebuild forced.
  * Resync trunk. added: po/or.po

  [ Daniel d'Andrada ]
  * Make tst_PreviewListView and tst_GenericScopeView work in out-of-
    source builds
  * MouseArea that shows the indicators panel should cover the
    indicators bar only (LP: #1439318)
  * Surface gets active focus also with mouse clicks

  [ Josh Arenson ]
  * Add a mode option to unity8 for selecting greeter mode in the future
  * Remove PkgConfig include from Launcher plugin to fix cross-compile
    (LP: #1437702)

  [ Leo Arias ]
  * Fixed the check for string in the lock screen test. (LP: #1434518)

  [ Michael Terry ]
  * Make sure the edge tutorial is destroyed when we receive a call
    during the wizard. (LP: #1436349)
  * Skip parts of the edge tutorial that require a touch device (like
    spread and bottom edge). (LP: #1434712)

  [ Michael Zanetti ]
  * Don't hide stages just because they're empty (LP: #1439615)
  * [Launcher] fix bug where an item would disappear even though the app
    is running (LP: #1438172)

  [ Nick Dedekind ]
  * Fixed autopilot test failures related to udev input failure for
    power button.
  * Made improvements for laggy indicator backends (lp#1390136). (LP:
    #1390136)

  [ Pete Woods ]
  * GPS only goes active when the Dash is in the foreground (LP:
    #1434379)

  [ handsome_feng<445865575@qq.com> ]
  * Modified the wrong time format in ScreenGrabber (LP: #1436006)

 -- CI Train Bot <ci-train-bot@canonical.com>  Thu, 09 Apr 2015 14:01:11 +0000

unity8 (8.02+15.04.20150320-0ubuntu1) vivid; urgency=medium

  [ Albert Astals Cid ]
  * Fix regression making pan not possible in Zoomable Image (LP:
    #1433506)
  * Make sure m_firstVisibleIndex is correctly set after processing
    changeSet.removes (LP: #1433056)
  * make pot_file

  [ Daniel d'Andrada ]
  * Don't show the rotating rect in "make tryFoo".

  [ Michael Zanetti ]
  * make pinlockscreen adjust better to larger displays

 -- CI Train Bot <ci-train-bot@canonical.com>  Fri, 20 Mar 2015 11:56:41 +0000

unity8 (8.02+15.04.20150318-0ubuntu1) vivid; urgency=medium

  [ Albert Astals Cid ]
  * Add some context to tr calls (LP: #1431497)
  * Require binaries and .pc files we call from code
  * Test: More stubborn flick to the end

  [ Andrea Cimitan ]
  * Refactor PreviewOverlay to fix weird zoom out/in animations when
    previewing images from the Previews

  [ CI Train Bot ]
  * Resync trunk.

  [ Charles Kerr ]
  * Re-enable a rotation lock test now that the bug that broke that test
    has been fixed. (LP: #1410915)

  [ Daniel d'Andrada ]
  * Darkened area behind indicators menu should eat input until it fully
    disappears (LP: #1417967)
  * DesktopStage - fix focus switch when user taps on window (LP:
    #1431325)
  * Fix warnings when launching tutorial
  * Make MouseTouchAdaptor controllable from within QML
  * Make tst_Shell absorb tst_TabletShell

  [ Leo Arias ]
  * Changed the autopilot dependencies so they do not require qt4. (LP:
    #1429158)
  * Drop the support for python2 in autopilot tests. (LP: #1429163)
  * Stop using the deprecated toolkit emulators namespace in autopilot
    tests. (LP: #1341681)

  [ Michael Terry ]
  * Don't close wizard & edge tutorial when the unity8-dash closes (LP:
    #1425484)
  * Don't let the wizard sit indefinitely, waiting for a wizard page to
    finish preparing itself. (LP: #1425737)
  * Fix two broken qmluitest files by waiting for everything to settle
    before starting the tests.
  * Only call unlockAllModems once the wizard is done. (LP: #1425161)
    (LP: #1425161)
  * When we are locking the user out from too many login failures,
    notice when time passes even if the device is suspended. (LP:
    #1396817) (LP: #1396817)

  [ Michael Zanetti ]
  * Add a mouse area to the indicators panel so we can open them by
    clicking. (LP: #1417650)
  * fix launcher not reacting to first click when revealed by mouse
    hover, add tests
  * performance improvements (LP: #1430233, #1425087)

  [ Michał Sawicz ]
  * Remove the activity indicator from tests
  * Use targets instead of custom ld arguments for linking

  [ Mirco Müller ]
  * Updated the visuals of the SwipeToAct-widget for incoming-call snap-
    decision notifications according to new design-spec.
  * Updated the visuals of the SwipeToAct-widget for incoming-call snap-
    decision notifications according to new design-spec.

 -- CI Train Bot <ci-train-bot@canonical.com>  Wed, 18 Mar 2015 10:19:06 +0000

unity8 (8.02+15.04.20150302-0ubuntu2) vivid; urgency=medium

  * No-change rebuild against Qt 5.4.1.

 -- Timo Jyrinki <timo-jyrinki@ubuntu.com>  Wed, 11 Mar 2015 10:27:23 +0200

unity8 (8.02+15.04.20150302-0ubuntu1) vivid; urgency=medium

  [ Albert Astals ]
  * Don't precache items that are outisde the 1.5*height buffering area
    (LP: #1410131)

  [ Albert Astals Cid ]
  * Don't precache items that are outisde the 1.5*height buffering area
    (LP: #1410131)

  [ Chris Townsend ]
  * Add a wrapper for handling the
    /org/gnome/SessionManager/EndSessionDialog DBus object used by
    indicator-session. This allows indicator-session to properly talk to
    the Unity 8 session management functions. (LP: #1392187)
  * Allow for proper logout session management. This uses the
    EndSession() Upstart DBus method on the current session bus. (LP:
    #1360316)
  * Make the Unity 8 session dialogs behave in the same fashion as Unity
    7. From indicator-session: Clicking "Log Out" will now present a
    dialog to "Lock", "Log Out", or "Cancel". Clicking "Shut Down" will
    now present a dialog to "Reboot", "Shut Down", or "Cancel". (LP:
    #1416074)

  [ Daniel d'Andrada ]
  * Add NO_TESTS cmake option to skip tests and therefore speed up
    builds
  * Remove enums and properties that doesn't exist in the real
    ApplicationManager
  * Stabilize some Shell qml tests

  [ Josh Arenson ]
  * Create a PhysicalKeyMapper to handle all physical/hardware keys (LP:
    #1390393)

  [ Michael Terry ]
  * Make the draggable part of the right edge (during the tutorial) a
    constant size, instead of having it grow and shrink as the spread
    peeks out from the side.

  [ Michał Sawicz ]
  * Create a PhysicalKeyMapper to handle all physical/hardware keys (LP:
    #1390393)

  [ Robert Bruce Park ]
  * Launchpad automatic translations update.

 -- CI Train Bot <ci-train-bot@canonical.com>  Mon, 02 Mar 2015 12:11:21 +0000

unity8 (8.02+15.04.20150226-0ubuntu1) vivid; urgency=medium

  [ CI Train Bot ]
  * New rebuild forced.

  [ Pete Woods ]
  * Only set scopes active when the screen is on (LP: #1422879)

 -- CI Train Bot <ci-train-bot@canonical.com>  Thu, 26 Feb 2015 19:39:54 +0000

unity8 (8.02+15.04.20150224-0ubuntu1) vivid; urgency=medium

  [ Albert Astals Cid ]
  * Dash manage hint should not be visible in previews+test (LP:
    #1422260)
  * Do not declare the hostname property twice
  * Fix some warnings in Mock Notifications
  * Make qmluittests pass with Qt 5.4
  * Preserve the aspect ratio for the card attribute images (LP:
    #1411751)
  * Update qmltypes

  [ Andrea Cimitan ]
  * Add maximumLineCount for subtitle label in cards (LP: #1414870)

  [ Michael Terry ]
  * Move the gschema file to data/ and install it via cmake, not dpkg.
  * Refactor the greeter code to be more compartmented and isolatable.
  * Silence a couple qml warnings. (LP: #1423286)
  * Wait for libqofono to finish initializing before we decide whether
    to skip the wizard's SIM page or not.

  [ Michael Zanetti ]
  * enable revealing the launcher by hitting the left edge using the
    mouse

  [ Ying-Chun Liu ]
  * Add Autopilot Notification helper.

 -- CI Train Bot <ci-train-bot@canonical.com>  Tue, 24 Feb 2015 10:17:16 +0000

unity8 (8.02+15.04.20150216.1-0ubuntu1) vivid; urgency=medium

  [ Andrea Cimitan ]
  * Fix temp scopes opening temp scopes, correctly close previously
    opened temp scope with its preview (LP: #1410337)
  * Set sourcesize for scopes images in manage dash

  [ CI Train Bot ]
  * Resync trunk

  [ Albert Astals Cid ]
  * Test for bug #1316660 (LP: #1316660)
  * Hardcode tranlsation for internal.location field (LP: #1393438)
  * Make sure the height it's the height it will have

  [ Michael Zanetti ]
  * Cleanup cmake warning about missing Qt5Sql module

 -- CI Train Bot <ci-train-bot@canonical.com>  Mon, 16 Feb 2015 13:14:26 +0000

unity8 (8.02+15.04.20150211-0ubuntu2) vivid; urgency=medium

  * No-change rebuild against Qt 5.4.0.

 -- Timo Jyrinki <timo-jyrinki@ubuntu.com>  Fri, 13 Feb 2015 15:17:18 +0200

unity8 (8.02+15.04.20150211-0ubuntu1) vivid; urgency=medium

  [ Michael Terry ]
  * Redesign tutorial to match latest spec (just removing obsolete pages
    and redesigning look, no new pages yet)
  * Add new right-edge and bottom-edge screens to the first-boot edge
    tutorial (LP: #1383297)
  * Support switching the indicator profile on the fly, as the greeter
    appears and disappears. (But don't use it yet, not until the
    settings panel to control this is in place.)
  * Clip the infographic to its bounding box, instead of letting it
    bleed past the welcome page (visible when dragging the welcome page
    to the side).

  [ Michael Zanetti ]
  * Add an AccountService based launcher model to be used with split
    greeter
  * Launcher fixes for windowed mode
  * save and restore window size and position
  * Fix resizing windows when making it smaller than minSize and then
    larger again.

  [ handsome_feng<445865575@qq.com> ]
  * makes the header fully reveal when tapping the search icon. (LP:
    #1379327)

  [ Mirco Müller ]
  * Allow swipe-to-dismiss for contracted snap-decision notifications,
    interactive notifications and ephemeral notifications. (LP:
    #1355422, #1334855)

  [ Daniel d'Andrada ]
  * Make indicators bar eat all events
  * Improve Launcher tests, making them more reliable
  * Tapping on a surface gives it active focus

 -- Ubuntu daily release <ps-jenkins@lists.canonical.com>  Wed, 11 Feb 2015 17:13:16 +0000

unity8 (8.02+15.04.20150123.3-0ubuntu1) vivid; urgency=low

  [ Sebastien Bacher ]
  * Set text hint property for the messaging menus inline reply widget
    (LP: #1389234)

  [ Ying-Chun Liu ]
  * Added an initial set of autopilot tests for the display indicator.

  [ Nick Dedekind ]
  * Removed filtering the indicator model by visibility.

  [ Michael Zanetti ]
  * fixes left edge drag when in spread

  [ Albert Astals Cid ]
  * Fix ninja build in a different way The previous one was adding rpath
    to some .so that broke our tests that use LD_LIBRARY_PATH to change
    which one is picked up

  [ Leo Arias ]
  * Added an initial set of autopilot tests for the display indicator.

 -- Ubuntu daily release <ps-jenkins@lists.canonical.com>  Fri, 23 Jan 2015 12:12:41 +0000

unity8 (8.02+15.04.20150121.2-0ubuntu1) vivid; urgency=low

  [ Michael Terry ]
  * Don't show any power dialogs while the screen is off. This is a
    band-aid to avoid the symptom, while we still investigate the source
    of why the screen doesn't turn on (and why we seem to not handle the
    power-button-release event). (LP: #1409003, #1410830)
  * Don't refocus the dialer-app when a call is started by the user.
    Because of how qtmir works, this would cause the dialer-app to
    unfocus momentarily, causing interface oddities for the user. (LP:
    #1413065)

  [ CI Train Bot ]
  * Resync trunk

  [ Albert Astals Cid ]
  * Build with ninja
  * Fixes for Table Preview Widget (LP: #1410420)

  [ Michael Zanetti ]
  * Add support for earpiece media buttons (LP: #1398427)
  * Add a WindowMoveResizeArea and tests for it

 -- Ubuntu daily release <ps-jenkins@lists.canonical.com>  Wed, 21 Jan 2015 18:33:18 +0000

unity8 (8.02+15.04.20150113.1-0ubuntu1) vivid; urgency=low

  [ Andrea Cimitan ]
  * support background on horizontal cards with summary (LP: #1393008)

  [ Gerry Boland ]
  * DashCommunicator: replace QDBusInterface with a non-blocking
    simplification which does not introspect the service on creation
    (LP: #1403508)

  [ Leo Arias ]
  * Added an autopilot test for the edges demo.

  [ Albert Astals ]
  * Don't show the manage dash pull up arrow on temp scopes (LP:
    #1401869)
  * Remove hack, newer Qt already support keyClick(char)
  * Tests: Add Qt 5.5 removal TODOs
  * Make sure we use fPIC when compiling files for the static library
    too
  * Make sure changing a scope doesn't trigger creation/destruction of
    delegates until it's finished (LP: #1410122)

  [ Michael Zanetti ]
  * patch debian/control file before using it to make it work with mk-
    build-deps

 -- Ubuntu daily release <ps-jenkins@lists.canonical.com>  Tue, 13 Jan 2015 20:58:08 +0000

unity8 (8.02+15.04.20150109.2-0ubuntu1) vivid; urgency=low

  [ Michał Sawicz ]
  * We don't need the SIGSTOP in main() any more.
  * Add a test to make sure the shell always starts disabled until it is
    enabled by a complete PAM interaction.

  [ Leo Arias ]
  * Added an autopilot test for the edges demo.

  [ Nick Dedekind ]
  * Unhook Lights interface from indicator widgets (LP: #1385331)

  [ Albert Astals ]
  * Fix going to scopes when the Manage Dash is open (LP: #1403464)
  * QSortFilterProxyModelQML -> UnitySortFilterProxyModelQML
  * Clip the Scopes List header
  * Fix ScopesList not being under finger
  * Make waitForRendering with no item fail instead of crash
  * Disable Dash horizontal scroll while Navigation InverseMouseArea is
    pressed (LP: #1403048)
  * Test: Make sure the mouse area is enabled before clicking into it
  * Test: We actually need to click on the customBackButton and not on
    backButton
  * Test: By default mouseX act on the middle

  [ Michael Terry ]
  * Don't block handling power events on loading the greeter's qml and
    the background image.
  * Show OSK above the wizard. (LP: #1401213)
  * Unify the name of the Greeter DBus test, make it use our standard
    binary test macro (which also nicely exports xml results), and make
    the test a little more robust against timing issues.
  * Add a test to make sure the shell always starts disabled until it is
    enabled by a complete PAM interaction.

  [ Martin Pitt ]
  * tests: Fix Notify.Notification.add_action invocation to work also
    with unpatched libnotify API. (LP: #1223401)

  [ Rodney Dawes ]
  * Depend on :native version of g++ to allow cross-compiling to work.
    (LP: #1353855)

 -- Ubuntu daily release <ps-jenkins@lists.canonical.com>  Fri, 09 Jan 2015 10:43:06 +0000

unity8 (8.02+15.04.20141216.1-0ubuntu1) vivid; urgency=low

  [ Ubuntu daily release ]
  * New rebuild forced

  [ Albert Astals ]
  * Need to wait until loaded is true to use the count property
  * Manage Dash: Ellide properly

 -- Ubuntu daily release <ps-jenkins@lists.canonical.com>  Tue, 16 Dec 2014 11:03:37 +0000

unity8 (8.02+15.04.20141215.3-0ubuntu1) vivid; urgency=low

  [ Albert Astals Cid ]
  * ScopesList: Use the default scope style for the header

  [ Daniel d'Andrada ]
  * Refactor Dialogs.qml to use proper in-scene dialogs
  * Make Greeter nicely handle being resized

  [ Albert Astals ]
  * Rework how we set the ranges so we get some more asynchronousity
    from item views (LP: #1384374)
  * clickscope is back to being unfavoritable (LP: #1400762)
  * Fix clicking on the manage dash list after having moved the current
    scope
  * Make the drag range be a multiple of the drag "rate" value.
    Workarounds https://bugs.launchpad.net/mir/+bug/1399690

  [ Gerry Boland ]
  * MockAppMan: emit SIGSTOP so AP test apps are run (LP: #1394208)

 -- Ubuntu daily release <ps-jenkins@lists.canonical.com>  Mon, 15 Dec 2014 22:43:16 +0000

unity8 (8.02+15.04.20141212.1-0ubuntu1) vivid; urgency=low

  [ Ubuntu daily release ]
  * New rebuild forced

  [ Albert Astals ]
  * Make Navigation work when "jumping" to the non root

 -- Ubuntu daily release <ps-jenkins@lists.canonical.com>  Fri, 12 Dec 2014 12:28:10 +0000

unity8 (8.02+15.04.20141211.2-0ubuntu1) vivid; urgency=medium

  [ Michał Sawicz ]
  * Bump version due to new Manage Dash

  [ Gerry Boland ]
  * [indicators] Fix positioning on panel resize.

  [ Nick Dedekind ]
  * [indicators] Fix positioning on panel resize.

  [ Albert Astals ]
  * Fix the Dash Header hamburger menu background color
  * Fix tests (LP: #1400449)
  * Allow pulling manage dash if there's no favorite scopes (LP:
    #1400774)
  * Manage Dash: Make store button work even if you have no favorites
    (LP: #1400771)
  * Make pot_file

  [ CI Train Bot ]
  * Resync trunk

  [ Andrea Cimitan ]
  * Remove dismiss timer in Launcher (LP: #1368778)

  [ Michael Zanetti ]
  * decrease opacity changes in spread, move it to a separate surface.
  * Add an initial, rudimentary DesktopStage to get started
  * Uninvert Launcher in Desktop Mode
  * Add support for Wallpaper in Desktop stage
  * Add window control buttons to panel for fullscreen applications

  [ Rodney Dawes ]
  * Add dependency on gir1.2-notify-0.7 to unity8-autopilot package.
    (LP: #1400437)

 -- Ubuntu daily release <ps-jenkins@lists.canonical.com>  Thu, 11 Dec 2014 13:25:44 +0000

unity8 (8.01+15.04.20141205-0ubuntu1) vivid; urgency=low

  [ CI Train Bot ]
  * Resync trunk

  [ Albert Astals ]
  * Replace Scopes Overview by the new Manage Dash (LP: #1386698,
    #1368670)

 -- Ubuntu daily release <ps-jenkins@lists.canonical.com>  Fri, 05 Dec 2014 10:55:50 +0000

unity8 (8.01+15.04.20141204-0ubuntu1) vivid; urgency=low

  [ Michael Terry ]
  * Import wizard code from ubuntu-system-settings.
  * Convert the welcome wizard from a separate executable into a qml
    plugin (with a small C++ plugin for support).
  * Add tests for welcome wizard.

 -- Ubuntu daily release <ps-jenkins@lists.canonical.com>  Thu, 04 Dec 2014 20:55:11 +0000

unity8 (8.01+15.04.20141202-0ubuntu1) vivid; urgency=low

  [ Michael Terry ]
  * Make sure that there is no window of opportunity for swiping away
    greeter before the lockscreen appears.
  * Don't allow dragging the greeter out from the left edge if it's
    hidden there. (LP: #1372952)

  [ Michał Sawicz ]
  * Move from Theme colour to direct UbuntuColors.orange for activity
    indicator and preview buttons

  [ Albert Astals ]
  * Use QImageReader not to load the image into memory twice (LP:
    #1384374)
  * Don't create the whole current scope delegates, just height * 3 (LP:
    #1384393, #1384374)
  * Make CroppedImageSizer async
  * Use ubuntu::connectivity::NetworkingStatus instead of
    QNetworkConfigurationManager
  * Compile with Qt 5.4 (LP: #1395636)

  [ Michael Zanetti ]
  * close previews and temp scopes on left edge/BFB (LP: #1391798)
  * make spread reversible (LP: #1368668, #1355284, #1368677)

  [ Andrea Cimitan ]
  * Different drag behaviour for not closable apps in spread (LP:
    #1368287)

  [ Daniel d'Andrada ]
  * Make UnityTestCase.touchFlick properly map event coordinates

 -- Ubuntu daily release <ps-jenkins@lists.canonical.com>  Tue, 02 Dec 2014 09:26:49 +0000

unity8 (8.01+15.04.20141125.2-0ubuntu1) vivid; urgency=low

  [ Michael Zanetti ]
  * improve snapping after dragging
  * Make the launcher BFB rounded on one end (LP: #1382596)
  * disable swipeToClose while some snapping is happening (LP: #1378938)
  * increase threshold and avoid jumping in SpreadDelegate dragging (LP:
    #1352842, #1350803)

  [ Ying-Chun Liu ]
  * Notifications should be on right side when wide. (LP: 1379384) (LP:
    #1379384)

  [ Albert Astals ]
  * Fix qml warnings
  * Fix some qmluitests

  [ Lars Uebernickel ]
  * Use Icon instead of StatusIcon

 -- Ubuntu daily release <ps-jenkins@lists.canonical.com>  Tue, 25 Nov 2014 13:54:47 +0000

unity8 (8.01+15.04.20141117-0ubuntu1) vivid; urgency=low

  [ josharenson ]
  * Return focus to the application after a tusted session overlay is
    closing. (LP: #1381292)

  [ Josh Arenson ]
  * Return focus to the application after a tusted session overlay is
    closing. (LP: #1381292)

  [ Albert Astals ]
  * Remove unused ResponsiveFlowView
  * Fix a few cmake warnings when running ./build.sh in a clean checkout

  [ Mirco Müller ]
  * Make sure non-square icons are not cropped. (LP: #1378417)

  [ Michael Terry ]
  * Drop the "EARLY ALPHA" scare label when running in testing mode.

  [ Michael Zanetti ]
  * unify Greeter and Lockscreen wallpaper again
  * hide quicklist when launcher hides (LP: #1387088)
  * Keep applications suspended while lockscreen is shown (LP: #1378126)
  * change spread background color to 111111

  [ Omer Akram ]
  * show password when tapped on the 'Show password' label, not just the
    checkbox. (LP: #1389832)

 -- Ubuntu daily release <ps-jenkins@lists.canonical.com>  Mon, 17 Nov 2014 13:48:33 +0000

unity8 (8.01+15.04.20141107.2-0ubuntu2) vivid; urgency=medium

  * No-change rebuild against Qt 5.3.2.

 -- Timo Jyrinki <timo-jyrinki@ubuntu.com>  Sat, 08 Nov 2014 13:50:11 +0200

unity8 (8.01+15.04.20141107.2-0ubuntu1) vivid; urgency=low

  [ Michael Terry ]
  * Skip second SIM unlock dialog if user presses Emergency Call on
    first one (LP: #1387925)

  [ Michael Zanetti ]
  * fix positive/negative answer order on the new swipe notification
    (LP: #1358343)
  * Update PageHeader to use new SDK api
  * antialias surfaces when in spread (LP: #1351559)

  [ Albert Astals ]
  * Remove Hud

  [ Mirco Müller ]
  * Replace ComboButton in snap-decision notifications, used for
    additional actions (> 3 actions), with custom widget immune to
    accidental taps. (LP: #1384730)

 -- Ubuntu daily release <ps-jenkins@lists.canonical.com>  Fri, 07 Nov 2014 14:33:02 +0000

unity8 (8.01+15.04.20141104-0ubuntu1) vivid; urgency=low

  [ Sebastien Bacher ]
  * Drop workaround, it's not needed and create issues for desktop-next
    (LP: #1387671)

  [ Albert Astals ]
  * Do not append integer to char *
  * Remove unused end() function
  * Update build.sh
  * Fix i18n

  [ Michael Zanetti ]
  * rework launcher quicklist visuals to fit new design (LP: #1368660)
  * Fix DBusVariant conversion for launcher emblems (LP: #1387261)
  * Fix desktop file encoding in launcher (LP: #1387083)
  * Add a hinting animation to indicate changes in the backend (LP:
    #1376707)

  [ Alberto Aguirre ]
  * Add audioRole to QtMultimedia mock
  * Add a plugin to take screenshots on vol up + vol down

  [ CI bot ]
  * Fix relative time formatter when using non-UTC timezone. (LP:
    #1378821)

  [ Leo Arias ]
  * Removed the tests for the alternate paths of the autopilot helpers.

  [ Nick Dedekind ]
  * Fix relative time formatter when using non-UTC timezone. (LP:
    #1378821)
  * Reset current item selection on deleted. (LP: #1378462)
  * Added timer to re-assert server value after indicator menu item
    activation. (LP: #1336715)

  [ Mirco Müller ]
  * Added dedicated swipe-to-act button for snap-decisions, which avoids
    accidental taps/button-presses. (LP: #1358343)

  [ Chris Gagnon ]
  * add missing unity-scope-click dependancy to unity8-autopilot package
    (LP: #1336276)

  [ Michael Terry ]
  * Don't lock phone if user tries to switch back to an active call.
    (LP: #1388156)

  [ Daniel d'Andrada ]
  * DirectionalDragArea: Update TODO comment in light of new events
  * TouchDispatcher: synthesize MouseButtonDblClick events

  [ Leonardo Arias Fonseca ]
  * Removed the tests for the alternate paths of the autopilot helpers.

 -- Ubuntu daily release <ps-jenkins@lists.canonical.com>  Tue, 04 Nov 2014 12:56:08 +0000

unity8 (8.01+15.04.20141030-0ubuntu1) vivid; urgency=medium

  [ Michael Terry ]
  * Provide 'passphrase' as a field of Components.Lockscreen
  * Fix a race between Qml loading and DBus registration that caused
    problems when jenkins tried to unlock the phone.
  * Set domain explicitly for the Dialogs component because the welcome
    wizard wants to import it. (LP: #1381731)
  * When greeter or lockscreen has focus, show active call panel. (LP:
    #1378872)

  [ Ted Gould ]
  * Set the default OOM score for the dash (LP: #1379786)

  [ Michał Sawicz ]
  * Revert lp:~unity-team/unity8/flickables-speed-workaround to avoid
    risk in RTM.
  * Updated behaviour for zoomable image, workaround for sourcesize (LP:
    #1333187)

  [ Michael Frey ]
  * Added a check for Proximity to determine if we show the lock screen.
    (LP: #1378012)

  [ Ying-Chun Liu ]
  * Add non-interactive code into GenericScopeView. (LP: #1384441)

  [ Mirco Müller ]
  * Also use modal nature of snap-decision notifications when
    greeter/lockscreen is shown. This fixes LP: #1378827. (LP: #1378827)

  [ Michael Zanetti ]
  * Make the launcher update on dconf changes (LP: #1376707)
  * exit spread on background tap (LP: #1368261)
  * Use an index instead of a scope id in DashCommunicator (LP:
    #1376044)

  [ Andrea Cimitan ]
  * Updated behaviour for zoomable image, workaround for sourcesize (LP:
    #1333187)

  [ Daniel d'Andrada ]
  * Make TouchGate synthesize QMouseEvents for mouse-based target items
  * Don't specify a distanceThreshold as it conflicts with
    hintDisplacment

 -- Ubuntu daily release <ps-jenkins@lists.canonical.com>  Thu, 30 Oct 2014 21:43:42 +0000

unity8 (8.00+15.04.20141030-0ubuntu1) vivid; urgency=low

  [ josharenson ]
  * Fix lp:1370240 by making stages interactive when a snap decision is
    dismissed. (LP: #1370240)

  [ Nick Dedekind ]
  * remove qml ownership confusion for caching unitymenumodels (LP:
    #1368856)
  * Implementation of expandable panel design (LP: #1368856)

  [ Albert Astals ]
  * CardAttributes: Specify column and row since the gridlayout gets
    confused sometimes (LP: #1381092)
  * Reset VerticalJournal until the cardTool settles (LP: #1381255)

  [ Mirco Müller ]
  * Added synchronous/confirmation notification support to unity8. (LP:
    #1232633)

  [ Michael Zanetti ]
  * Fix lp:1370240 by making stages interactive when a snap decision is
    dismissed. (LP: #1370240)
  * Drop all visual indication of "pinning" (LP: #1381054)

  [ Antti Kaijanmäki ]
  * Unlock all modems on boot. (LP: #1333121)

 -- Ubuntu daily release <ps-jenkins@lists.canonical.com>  Thu, 30 Oct 2014 10:51:17 +0000

unity8 (8.00+14.10.20141013.2-0ubuntu1) utopic; urgency=low

  [ Michael Terry ]
  * Don't show initial lockscreen during the edge demo. The user just
    set up their phone with a password, it's pointless to ask them
    again. (LP: #1358283)
  * Distinguish between incoming calls and other dialer-app opens. (LP:
    #1378218) (LP: #1378218)

  [ Andrea Cimitan ]
  * Fix flickable speed to be resolution independent, by subclassing
    components (LP: #1348557)

  [ Michał Sawicz ]
  * Fix the ShellWithPin test and some functionality.

  [ Albert Astals ]
  * Move Base.qml to DashCategoryBase
  * Fix first item positioning when m_clipItem->y() is not 0 (LP:
    #1251597)
  * Fix some small qml warnings

  [ Daniel d'Andrada ]
  * Add touch ownership logic on top of qt input handling

 -- Ubuntu daily release <ps-jenkins@lists.canonical.com>  Mon, 13 Oct 2014 15:43:03 +0000

unity8 (8.00+14.10.20141009.4-0ubuntu1) utopic; urgency=low

  [ Michał Sawicz ]
  * Rename datetime indicator in test

  [ Albert Astals ]
  * Close overview temp scope on show dash (LP: #1373819)
  * Enable QT_STRICT_ITERATORS
  * Make Base not clickable, since we don't use it in anywhere clickable
    (we only use it for Category delegates in the LVWPH) (LP: #1300709)
  * Hide preview if it was visible when going to a scope (LP: #1374548)
  * Remove contentScale variable

  [ Andrea Cimitan ]
  * Fix card implicitHeight when summary is declared, but its text is
    empty. Also fixes vertical journal height and clipping (LP:
    #1362160)
  * Redesign for pinned apps. Remove thindivider on top of ubuntu dash
    button (not needed anymore) (LP: #1377100)

  [ Ying-Chun Liu ]
  * Fix run_on_device.sh to let it run again.

  [ Nick Dedekind ]
  * Fixed indicator menu bindings to server toggle value broken by user
    interaction. (LP: #1336715)
  * Force rendering so we don't get stuck in "waitForRendering" loop in
    tests.

  [ Daniel d'Andrada ]
  * PhoneStage: focus the new topmost app after the current one closes
    itself (LP: #1375267)

  [ Michael Terry ]
  * Fix some security issues with the tablet greeter, which allowed the
    lockscreen to be bypassed. (LP: #1367715) (LP: #1367715)

  [ Michael Zanetti ]
  * scale down errorText label if necessary (LP: #1378848)

 -- Ubuntu daily release <ps-jenkins@lists.canonical.com>  Thu, 09 Oct 2014 14:05:54 +0000

unity8 (8.00+14.10.20141008-0ubuntu1) utopic; urgency=low

  [ Michael Zanetti ]
  * Dual SIM pin unlocking. Hook up the UI to the backend. (LP:
    #1267135)

  [ Antti Kaijanmäki ]
  * Dual SIM pin unlocking. Hook up the UI to the backend. (LP:
    #1267135)

  [ Ubuntu daily release ]
  * New rebuild forced

 -- Ubuntu daily release <ps-jenkins@lists.canonical.com>  Wed, 08 Oct 2014 09:41:32 +0000

unity8 (8.00+14.10.20141006-0ubuntu1) utopic; urgency=low

  [ Andrea Cimitan ]
  * Tweak card header to match the spec
  * Add preview image slideshow (LP: #1351537)

  [ Michał Sawicz ]
  * Cache more things in memory, so flicking scopes should be faster
    (LP: #1336724)
  * Tweak card header to match the spec
  * Save texture memory by limiting sourceSize (LP: #1338430)

  [ Ying-Chun Liu ]
  * Add attributes to Preview. (LP: #1282460)

  [ Albert Astals ]
  * Update pot
  * Cache more things in memory, so flicking scopes should be faster
    (LP: #1336724)
  * Save texture memory by limiting sourceSize (LP: #1338430)
  * Clip the settings list
  * Fix unlocking from the left again
  * Add wait_ makes tests more reliable

  [ Michael Zanetti ]
  * fix fading out the launcher instead of sliding it out on left-edge
    minimizing an app.
  * Make the DashCommunicator async and more flexible to handle a
    lifecycle-suspended dash (LP: #1339883)

  [ Michael Terry ]
  * Retry unlock-device script if it fails, as there is always a risk of
    a small race with boot-up. (LP: #1370644)
  * Add pull-to-refresh functionality to scopes. (LP: #1368336)

  [ CI bot ]
  * Resync trunk

 -- Ubuntu daily release <ps-jenkins@lists.canonical.com>  Mon, 06 Oct 2014 08:03:23 +0000

unity8 (8.00+14.10.20140930.2-0ubuntu1) utopic; urgency=low

  [ Alexandros Frantzis ]
  * Remove stale trusted socket before starting unity8 from upstart (LP:
    #1371597) (LP: #1371597)

  [ CI bot ]
  * Resync trunk

  [ Andrea Cimitan ]
  * Move activity indicator on top of keyboard (LP: #1354519)

  [ Gerry Boland ]
  * Cleanup: Remove unused member and fix small syntax error in
    OrientationLock

  [ josharenson ]
  * Fix lp:1367894 by correcting how the minute value is calculated in
    the panel. (LP: #1367894)

  [ Nick Dedekind ]
  * Fixed DefaultIndicatorPage test. Fixed warnings from test.

  [ Ying-Chun Liu ]
  * Remove maxLineCount in preview. (LP: 1328513) (LP: #1328513)

  [ Michael Terry ]
  * Fix some code that accidentally landed in trunk before it got
    cleaned up. The current code just has some duplication to it that
    should be unified.
  * Implement latest visual designs for passphrase lockscreen.
  * Make it easier to use the Lockscreen component from the welcome
    wizard.
  * Limit how much memory we reserve for the greeter background image,
    allowing giant images to appear correctly.

  [ Daniel d'Andrada ]
  * Add gdbTestComponentName build targets

 -- Ubuntu daily release <ps-jenkins@lists.canonical.com>  Tue, 30 Sep 2014 16:57:28 +0000

unity8 (8.00+14.10.20140926-0ubuntu1) utopic; urgency=low

  [ CI bot ]
  * Resync trunk

  [ Nick Dedekind ]
  * Visual changes for indicator RTM polishing (LP: #1329289)

  [ Ubuntu daily release ]
  * New rebuild forced

 -- Ubuntu daily release <ps-jenkins@lists.canonical.com>  Fri, 26 Sep 2014 19:12:39 +0000

unity8 (8.00+14.10.20140923-0ubuntu1) utopic; urgency=low

  [ Michael Zanetti ]
  * fix swiping away the launcher from the left edge
  * fix indicators AP test

  [ Florian Boucault ]
  * New Splash screen implementation that fakes real app

  [ Albert Astals ]
  * We need this in build-depends so that qmluitests pass in CI

  [ Daniel d'Andrada ]
  * New Splash screen implementation that fakes real app

  [ Michael Terry ]
  * Fix LC_ALL and test harder by making both manual runs of
    timeformattertest and the whole test suite use the same locale
    settings.

  [ CI bot ]
  * Resync trunk

 -- Ubuntu daily release <ps-jenkins@lists.canonical.com>  Tue, 23 Sep 2014 09:26:18 +0000

unity8 (8.00+14.10.20140918.3-0ubuntu1) utopic; urgency=low

  [ Michał Sawicz ]
  * Add -windowgeometry option to the Dash and drop any user-visible
    mentions of Dash
  * Dash: Fix issue when expanding a category and collapsing another one
    at the same time.

  [ Albert Astals ]
  * Dash: Fix issue when expanding a category and collapsing another one
    at the same time.
  * Make the categoryView invisible when we are in the preview mode (LP:
    #1341205)
  * Pixel pushing in the dash header (LP: #1365929)

  [ Ying-Chun Liu ]
  * Re-add restart button for power menu. (LP: 1358197) (LP: #1358197)

  [ Marcus Tomlinson ]
  * Don't show a preview if a null response is returned from
    scope.preview(result)

  [ Mirco Müller ]
  * Don't limit the number of text-lines for body-text. (LP: #1369438)

  [ Michael Zanetti ]
  * Don't hide launcher when nothing happens on long left edge swipes
    (LP: #1357333)
  * Rework LauncherBackend

  [ Michael Terry ]
  * When running qmluitests, make sure that they use LANGUAGE=C, fixing
    a test failure when running locally in the US.

  [ Daniel d'Andrada ]
  * Some ApplicationWindow test improvements

  [ Rodney Dawes ]
  * Check purchase state to determine if purchase was cancelled and hide
    progress. (LP: #1362622)

 -- Ubuntu daily release <ps-jenkins@lists.canonical.com>  Thu, 18 Sep 2014 21:26:42 +0000

unity8 (8.00+14.10.20140918-0ubuntu1) utopic; urgency=low

  [ Michael Zanetti ]
  * Focus first app if there are already some running when we're
    starting up (LP: #1339883)

  [ Michał Sawicz ]
  * Don't play empty urls in Notification.qml

  [ Daniel d'Andrada ]
  * Improve tst_Shell
  * Build without any warnings
  * Make tst_Card work from outside the source tree (LP:1359201) (LP:
    #1359201)

 -- Ubuntu daily release <ps-jenkins@lists.canonical.com>  Thu, 18 Sep 2014 09:44:06 +0000

unity8 (8.00+14.10.20140910.1-0ubuntu1) utopic; urgency=low

  [ Pete Woods ]
  * Disable OEM and Click scopes when system scopes are disabled

  [ CI bot ]
  * Resync trunk

  [ Pawel Stolowski ]
  * Set UNITY_SCOPES_NO_FAVORITES environment variable to make scopes
    plugin ignore favorite scopes and fix basic functionality of unity-
    scope-tool.

 -- Ubuntu daily release <ps-jenkins@lists.canonical.com>  Wed, 10 Sep 2014 08:53:57 +0000

unity8 (8.00+14.10.20140908.1-0ubuntu1) utopic; urgency=low

  [ Michał Sawicz ]
  * Use a single white pixel instead of the heavier checkers image.
  * Add support to unlock-device for the new adbd coming down the
    pipeline. Also fix autopilot tests and run scripts for that.
  * Make LVWPH non interactive while on header animation
  * Improve references to scope/scopeStyle in PreviewListView and
    PageHeader, add tests.

  [ Nick Dedekind ]
  * Support for nested prompt session. (LP: #1358388)

  [ Albert Astals ]
  * Remove unused hasAttributes variable
  * Disable dash overview if in temp scope preview
  * Block mouse events under scope overview bottombar (LP: #1362206)
  * Fix regression in focus handling due to SDK change
  * Fix warning 'Background.qml:81:21: Unable to assign bool to QUrl'
  * Fix launcher internationalization
  * Make swipe and home button press in the launcher dismiss the
    overview
  * GSV: Use proper variable since altnav renames
  * Fix some "Cannot read property 'luminance' of null" warnings
  * Make LVWPH non interactive while on header animation

  [ Mirco Müller ]
  * Implemented the needed visual updates on notifications requested by
    Design for RTM. (LP: #1348092)

  [ Michael Terry ]
  * Don't show greeter when screen turns off during a call, even if
    proximity sensor isn't active. (LP: #1347001)
  * Add support to unlock-device for the new adbd coming down the
    pipeline. Also fix autopilot tests and run scripts for that.

  [ Michael Zanetti ]
  * open the application when clicking on the title entry in the
    quicklist (LP: #1336380)
  * Don't animate x while dragging apps from the left edge (LP:
    #1360105)

  [ Diego Sarmentero ]
  * Reset button state on cancel (LP: #1362622)

 -- Ubuntu daily release <ps-jenkins@lists.canonical.com>  Mon, 08 Sep 2014 14:16:42 +0000

unity8 (8.00+14.10.20140903.1-0ubuntu1) utopic; urgency=low

  [ Nick Dedekind ]
  * Support for nested prompt session. (LP: #1358388)

 -- Ubuntu daily release <ps-jenkins@lists.canonical.com>  Wed, 03 Sep 2014 07:58:49 +0000

unity8 (8.00+14.10.20140828.1-0ubuntu1) utopic; urgency=low

  [ Michael Terry ]
  * Reverse default for the user option "allow launcher/panel in greeter
    when locked." And allow that property to be controlled by an
    AccountsService property. (LP: #1358340) (LP: #1358340)
  * With recent password support, we want to be able to unlock the
    device even with a password set. And we need to be able to do this
    once the new adbd lands. So I've added a DBus command to hide the
    greeter. This should be secure because all apps are constrained and
    if you're on the local session bus unconstrained, you already have
    access to anything you want.

 -- Ubuntu daily release <ps-jenkins@lists.canonical.com>  Thu, 28 Aug 2014 20:06:41 +0000

unity8 (8.00+14.10.20140827.2-0ubuntu1) utopic; urgency=low

  [ Michał Sawicz ]
  * Implement scope header customization options
  * Don't ignore empty attributes in CardAttributes.qml and improve its
    encapsulation (LP: #1355901)
  * Add support for preview button color customization. Deprecate
    support for action icons.
  * Add table preview widget
  * Make "See Less" get stuck at the bottom of the view
  * Support alternative navigation in the dash.
  * Add scope settings UI
  * Add scope favoriting support
  * Passcode, not PIN (LP: #1361114)

  [ Jussi Pakkanen ]
  * Use nullptr instead of NULL.

  [ Albert Astals ]
  * Add table preview widget
  * Make "See Less" get stuck at the bottom of the view
  * Support alternative navigation in the dash.
  * Make the PageHeaderLabelTest pass under valgrind

  [ Benjamin Zeller ]
  * Add support for scope:// url in the dash (LP: #1361349)

  [ Marcus Tomlinson ]
  * Handle the openScope signal in "tempScopeItem" (ScopesOverview.qml)
    as is done with "scopeItem" (Dash.qml) (LP: #1356410)

  [ Daniel d'Andrada ]
  * Make "See Less" get stuck at the bottom of the view

  [ Andrea Cimitan ]
  * Fix right padding on overlay card
  * Add scope settings UI

  [ Michael Zanetti ]
  * use a smaller asset for the app's dropshadow (LP: #1359157)

 -- Ubuntu daily release <ps-jenkins@lists.canonical.com>  Wed, 27 Aug 2014 15:37:05 +0000

unity8 (8.00+14.10.20140825.3-0ubuntu1) utopic; urgency=low

  [ Daniel d'Andrada ]
  * SpreadDelegate - properly transition between splash screen, surface
    and screenshot

  [ Michał Sawicz ]
  * Rename Ubuntu.Connectivity to Unity.Connectivity to avoid name clash

 -- Ubuntu daily release <ps-jenkins@lists.canonical.com>  Mon, 25 Aug 2014 13:10:57 +0000

unity8 (8.00+14.10.20140822-0ubuntu1) utopic; urgency=low

  [ Albert Astals ]
  * More stable dash overview tests
  * PreviewExpandable: "widgets" is a model, not an array

  [ Alberto Aguirre ]
  * Proxy inactivity timeout values from gsettings into Unity.Screen
    (LP: #1230345)

  [ Gerry Boland ]
  * Cancel open PAM interactions on shutdown - fixes hang on logout on
    desktop (LP: #1353041)

  [ Diego Sarmentero ]
  * Show progress bar on payment button click The payment process has a
    small delay before the UI comes up which might cause confusion. Show
    a progress bar with unknown value to indicate activity. (LP:
    #1354139)

  [ Mirco Müller ]
  * Made notification qml-test pass again by using Component.onCompleted
    instead of onOpacityChanged for the time being.

  [ Michael Zanetti ]
  * Implement new lockscreen designs

  [ Michael Terry ]
  * Show the SIM unlock dialog immediately after booting, and enable its
    emergency call button.
  * Always keep indicator/launcher locked state in sync with whether the
    user is authenticated. (LP:# 1357230) (LP: #1357230)
  * Allow logging into a desktop or tablet session again, by properly
    dismissing old PAM conversations. (LP: #1350878) In a desktop or
    tablet, we were accidentally starting two PAM conversations in
    sequence on startup. Which is a small bug; it shouldn't normally be
    a problem, since each new PAM conversation should kill the old
    one.But the way we were killing the old one was subject to a thread
    race condition. See, a PAM conversation thread won't exit until all
    its prompts are answered. And what we do when we kill a PAM
    conversation is to answer all prompts with empty strings.But it's
    possible that when we want to kill a PAM conversation that it hasn't
    actually gotten to the point of prompting us yet. And when those
    prompts do come through, we were treating them as prompts for the
    new PAM conversation.So I've changed the PAM conversation logic to
    include a pam_handle and compare the handle with the current handle
    when being prompted. If it's an old handle, we just dismiss the
    prompt with an empty string response.Oh, and I fixed the bug that
    caused two prompts on startup in the first place. (But we still need
    the above logic anyway, for when you switch users quickly.) (LP:
    #1350878)

  [ Martin Pitt ]
  * Mark for using language packs.

 -- Ubuntu daily release <ps-jenkins@lists.canonical.com>  Fri, 22 Aug 2014 09:29:41 +0000

unity8 (8.00+14.10.20140820-0ubuntu1) utopic; urgency=low

  [ CI bot ]
  * Resync trunk

  [ Nick Dedekind ]
  * Fixed CachedUnityMenuModel destruction unhinging indicators. (LP:
    #1328646)

  [ Mirco Müller ]
  * Temporarily disable any opacity-animation for notifications to
    unblock the train due to LP: 1354406. (LP: #1354406)

 -- Ubuntu daily release <ps-jenkins@lists.canonical.com>  Wed, 20 Aug 2014 20:03:55 +0000

unity8 (8.00+14.10.20140817-0ubuntu1) utopic; urgency=low

  [ CI bot ]
  * Resync trunk

  [ Michał Sawicz ]
  * Fix dash overview test and prevent crash in mock ApplicationInfo's
    d'tor. tryCompareFunction didn't work because .item threw.

 -- Ubuntu daily release <ps-jenkins@lists.canonical.com>  Sun, 17 Aug 2014 00:37:35 +0000

unity8 (8.00+14.10.20140815.1-0ubuntu1) utopic; urgency=low

  [ Michael Terry ]
  * Bring dialer to front on incoming call even when device is locked
    (LP: #1354532)

  [ CI bot ]
  * Resync trunk

  [ Michał Sawicz ]
  * Use palette's baseText for text colour in dash.
  * Update qmltypes definitions
  * Move PageHeader out of qml/Components into qml/Dash
  * Reshuffle and update dependencies
  * Fix cardtool test and make card creator output debugging info on
    errors.
  * Support previews for scopes in overview and hook up preview
    processing to activity indicator.
  * Fix notifications indicator title
  * Fix horizontal list activation and add test for it.

  [ Ying-Chun Liu ]
  * Add button colors and i18n for power off dialog. (LP: #1354506)

  [ Mirco Müller ]
  * Force plain-text rendering for summary- and body-text. (LP:
    #1335787)

 -- Ubuntu daily release <ps-jenkins@lists.canonical.com>  Fri, 15 Aug 2014 17:38:07 +0000

unity8 (8.00+14.10.20140814.1-0ubuntu1) utopic; urgency=low

  [ Michael Terry ]
  * Add --lightdm= argument to ./run.sh that lets developers choose
    which lightdm backend to use. Stop letting a user that is
    immediately denied via PAM into the shell by fixing some assumptions
    that a user which was not prompted was successfully authenticated.
    This is not a common situation, you'd have to manually change your
    PAM config. Fix a small console warning .
  * Make wrong-password handling much nicer by showing a pretty spinner
    while we wait for PAM, by improving the prompt text to match
    designs, by forcing the user to wait five seconds after every five
    failed attemps, and by supporting (but not yet enabling) an opt-in
    "factory-reset your phone after X failed attemps" feature.

  [ Michael Zanetti ]
  * bring back network caching in dash (LP: #1355729)

  [ Michał Sawicz ]
  * Add --lightdm= argument to ./run.sh that lets developers choose
    which lightdm backend to use. Stop letting a user that is
    immediately denied via PAM into the shell by fixing some assumptions
    that a user which was not prompted was successfully authenticated.
    This is not a common situation, you'd have to manually change your
    PAM config. Fix a small console warning .
  * Fix anchor in PreviewListView.qml.
  * Make wrong-password handling much nicer by showing a pretty spinner
    while we wait for PAM, by improving the prompt text to match
    designs, by forcing the user to wait five seconds after every five
    failed attemps, and by supporting (but not yet enabling) an opt-in
    "factory-reset your phone after X failed attemps" feature.
  * Add new horizontal list category layout. (LP: #1352226)
  * Fix qml tests - loader around PageHeader, more retries for selecting
    a scope and undefined attributes in mock overview scope.

  [ Leo Arias ]
  * Added autopilot helpers and tests for the launcher and dash icon.
  * Added an autopilot helper to click a scope item.
  * Added an autopilot test for focusing an app clicking the icon on the
    launcher.

  [ Mirco Müller ]
  * Allow ENTER/RETURN in a TextField to accept a snap-decision
    notification. (LP: #1305885)

 -- Ubuntu daily release <ps-jenkins@lists.canonical.com>  Thu, 14 Aug 2014 01:29:55 +0000

unity8 (8.00+14.10.20140811-0ubuntu1) utopic; urgency=low

  [ Andrea Cimitan ]
  * Add emblem support in dash cards.

  [ Michael Terry ]
  * Fix a variety of design nits with the current lockscreen: * disable
    indicators and launcher when locked * when reversing the direction
    of a greeter flick, treat it as a cancel * don't animate dots when
    changing the infographic data source * make cancelling a login
    nicer: * reduce the delay before greeter starts animating * show the
    greeter from the same side of the screen that it hid to * don't re-
    animate the infographic (LP: #1351027)

  [ Stephen M. Webb ]
  * enables the unity8 upstart job for desktop sessions (LP: #1353041)

  [ Albert Astals ]
  * Dash Overview (LP: #1317683)
  * GenericScopeView: On click only activate scope:// uris and
    clickscope items The rest of clicks result in a preview, also
    scope:// uris don't get a preview
  * Pass the scope search hint up to the search line

 -- Ubuntu daily release <ps-jenkins@lists.canonical.com>  Mon, 11 Aug 2014 19:03:41 +0000

unity8 (8.00+14.10.20140808-0ubuntu1) utopic; urgency=low

  [ CI bot ]
  * Resync trunk

  [ Nick Dedekind ]
  * Added application prompt surfaces to allow prompting application
    which have not yet created a surface.

 -- Ubuntu daily release <ps-jenkins@lists.canonical.com>  Fri, 08 Aug 2014 12:15:05 +0000

unity8 (8.00+14.10.20140806.1-0ubuntu1) utopic; urgency=low

  [ Michal Hruby ]
  * Work with the scopes-v4 branch + departments->navigation renaming

  [ Michał Sawicz ]
  * Hardcode art shape size for click scope local and predefined
    categories While at it, drop the fillmode of cards
  * Use the correct API in PageHeader. (LP: #1353048)
  * Refactor dash activity indicator. (LP: #1351539)

  [ Albert Astals ]
  * Dash Departments fixes Update maxHeight manually since it depends on
    the position of the item and its parents and it can't know when the
    binding has to be updated Make parent stuff non interactive when the
    department list is shown
  * PageHeader: when on search clip y-coordinates otherwise the
    background spills out when on search (LP: #1350398)
  * Dash: Implement OverlayColor support in Cards
  * Hardcode art shape size for click scope local and predefined
    categories While at it, drop the fillmode of cards
  * Make test_departments test more stable There's various
    DashDepartments on the dash, make sure we're working over the one
    that is on screen, otherwise clicks don't end up where they should
  * Work with the scopes-v4 branch + departments->navigation renaming
  * Fixes for dash as app Load i18n catalog Process command line options
    Add the posibility to have a mouse touch adaptor (LP: #1353351)
  * Implement the Expandable Preview Widget Now TextSummary is not
    expandable by itself anymore, you have to use it inside an
    Expandable to get the behaviour
  * Add test prefix to xml output, seems CI needs it

  [ Antti Kaijanmäki ]
  * Indicators: Adds new ModemInfoItem to be used with indicator-network
    (LP: #1329204)

  [ Michael Terry ]
  * When the edge demo is running, don't show the greeter if the screen
    is turned off. This avoids an odd interaction where parts of the
    greeter are disabled but the edge demo isn't visible until you slide
    the greeter away. (LP: #1283425)
  * Don't hardcode the phablet password in our testing script.

  [ Ying-Chun Liu ]
  * Add divider dots.

  [ Mirco Müller ]
  * Make sure the TextField of a snap-decision notification has the
    active focus upon creation, thus the osk shows up right away. (LP:
    #1346867)

  [ Andrea Cimitan ]
  * Add touchdown effect to dash cards.
  * Import Ubuntu.Components for preview image gallery to pick up
    default flicking speeds.

 -- Ubuntu daily release <ps-jenkins@lists.canonical.com>  Wed, 06 Aug 2014 19:40:05 +0000

unity8 (8.00+14.10.20140805-0ubuntu1) utopic; urgency=low

  [ Michael Zanetti ]
  * Split the dash from the shell into a separate app (LP: #1232687)

  [ Leo Arias ]
  * Update the autopilot tests to work with the new dash app.

  [ Daniel d'Andrada ]
  * Split the dash from the shell into a separate app (LP: #1232687)

 -- Ubuntu daily release <ps-jenkins@lists.canonical.com>  Tue, 05 Aug 2014 12:06:31 +0000

unity8 (8.00+14.10.20140731.1-0ubuntu1) utopic; urgency=low

  [ Gerry Boland ]
  * Fix the run.sh script - pretend to be running with qtmir and emit
    SIGSTOP at the right time

  [ Ying-Chun Liu ]
  * Implement Attribute UI. (LP: #1282460)

  [ Albert Astals ]
  * Hide search history popup as soon as you start typing As discussed
    with Mike and Saviq
  * Compile with for scopes-v3 unity-api
  * PageHeader: Unfocus search field when search entry is selected
  * Show search field if the search query changes
  * Test: Add a condition for art.height being > 0 means stuff has
    already been layouted a bit without it it can happen that we get 0
    for everything at startup and tests still pass
  * Remove leftover in test of an old headerless implementation

  [ Michael Zanetti ]
  * Drop Recent apps category from Dash (LP: #1281092)
  * update launcher count emblems to match new spec (LP: #1338984)

  [ Bill Filler ]
  * disable predictive text for dash search field (LP: #1340409)

  [ CI bot ]
  * Resync trunk

  [ Antti Kaijanmäki ]
  * DefaultIndicatorPage: use Loader status to determine the visible
    property. (LP: #1350555)

 -- Ubuntu daily release <ps-jenkins@lists.canonical.com>  Thu, 31 Jul 2014 16:51:01 +0000

unity8 (8.00+14.10.20140729.1-0ubuntu1) utopic; urgency=low

  [ Michael Terry ]
  * Check user's pin/password using PAM, instead of a plaintext keyfile.
    New build dependency: libpam0g-dev for phone unlock with PAM (LP:
    #1234983)

 -- Ubuntu daily release <ps-jenkins@lists.canonical.com>  Tue, 29 Jul 2014 23:36:30 +0000

unity8 (8.00+14.10.20140729-0ubuntu1) utopic; urgency=medium

  [ Gerry Boland ]
  [ Daniel d'Andrada ]
  * Re-architecture unity8 to use the QtMirCompositor library so that
    the Qt scenegraph renderer is used as the Mir compositor, and
    application surfaces are added to the QML scene as items.
    
  [ Michael Zanetti ]
  * Port phone right-edge spread code to use QtCompositor
  * Add right-edge spread animation for tablet

  [ Ubuntu daily release ]
  * New rebuild forced

 -- Ubuntu daily release <ps-jenkins@lists.canonical.com>  Tue, 29 Jul 2014 15:07:32 +0000

unity8 (7.90+14.10.20140725-0ubuntu1) utopic; urgency=low

  [ CI bot ]
  * Resync trunk

  [ Michał Sawicz ]
  * Fix the ap test for applications.

  [ Albert Astals ]
  * Use deleteLater instead of a direct delete We are seeing a crash in
    QQuickWindowPrivate::polishItems because LVWPH is deleting items to
    polish from it's updatePolish which means the set in
    QQuickWindowPrivate::polishItems may end up with some yet-to-
    process-but-now-deleted items. Switching to deleteLater fixes this

 -- Ubuntu daily release <ps-jenkins@lists.canonical.com>  Fri, 25 Jul 2014 10:47:34 +0000

unity8 (7.90+14.10.20140724.1-0ubuntu1) utopic; urgency=low

  [ Michael Zanetti ]
  * properly parent launcher items (LP: #1347902)

  [ Michał Sawicz ]
  * Move the PyDev project files to the root, supporting .py scripts
    outside of tests/autopilot. Add Autopilot Run and List launch
    configurations to easily support debugging in Eclipse. Use
    add_unity8_mock macro in the Telephony plugin.
  * Drop FilterGrid and refactor height animations in GenericScopeView.
    Also implement forced category expansion. (LP: #1326470)
  * Move expansion button from section header to category footer. (LP:
    #1261300)
  * Fix expect-sigstop enviroment variable name. (LP: #1346819)
  * Make headerless categories easier Instead of having no header
    category (which is a bit confusing since the LVWPH code was designed
    so that when a category has no header it is because it shares the
    category with the previous one) what we have for headerless
    categories is a header of height 0, this way everything works as it
    should and results in cleaner code in the LVWPH and in
    GenericScopeView
  * Add support for header links.
  * Add dash PageHeader styling.

  [ Albert Astals ]
  * Make headerless categories easier Instead of having no header
    category (which is a bit confusing since the LVWPH code was designed
    so that when a category has no header it is because it shares the
    category with the previous one) what we have for headerless
    categories is a header of height 0, this way everything works as it
    should and results in cleaner code in the LVWPH and in
    GenericScopeView

 -- Ubuntu daily release <ps-jenkins@lists.canonical.com>  Thu, 24 Jul 2014 20:41:29 +0000

unity8 (7.90+14.10.20140723.4-0ubuntu1) utopic; urgency=low

  [ thomas-voss ]
  * Explicitly select gcc version.

 -- Ubuntu daily release <ps-jenkins@lists.canonical.com>  Wed, 23 Jul 2014 15:32:41 +0000

unity8 (7.90+14.10.20140721.1-0ubuntu1) utopic; urgency=low

  [ Michael Terry ]
  * Allow running the dialer-app in emergency mode when the screen is
    locked.

  [ Michał Sawicz ]
  * Add missing nameOwner property to mock UnityMenuModel.

  [ Albert Astals ]
  * Fix name, There's nothing called pageHeader in this file

 -- Ubuntu daily release <ps-jenkins@lists.canonical.com>  Mon, 21 Jul 2014 14:57:08 +0000

unity8 (7.90+14.10.20140717.3-0ubuntu1) utopic; urgency=low

  [ Nick Dedekind ]
  * Added environment variable to upstart conf for mir trusted socket
  * Removed indicator menu dismissal on menu activation (LP: #1337771)

 -- Ubuntu daily release <ps-jenkins@lists.canonical.com>  Thu, 17 Jul 2014 16:35:52 +0000

unity8 (7.90+14.10.20140717.1-0ubuntu1) utopic; urgency=low

  [ Michał Sawicz ]
  * Only generate .qmltypes files manually, no need to do it build-time.
    It didn't work when cross-compiling either, and required builders to
    have otherwise unnecessary environment.
  * Fix CardCreator test. It got broken with a merge that got landed
    along side of it.

  [ Ying-Chun Liu ]
  * Add reboot/shutdown (LP: #1234062)

  [ Albert Astals ]
  * Make the departments test more stable

  [ Mirco Müller ]
  * Fixes gap at top of sim-unlock/fullscreen notification (point 1.),
    fixes blocking overlay if underlying UnityMenuModel vanishes from
    DBus (point 2.). The third bullet-point of the bug-report, lockup of
    shell-UI, could not be reproduced. (LP: #1308011)

  [ Michael Terry ]
  * Expose a new greeter DBus property, IsActive, which tells apps and
    indicators when the integrated-greeter screen is active. Useful for
    switching UI modes when the screen is locked.
  * Allow the session to bring up the greeter/lockscreen over DBus. The
    emergency dialer will need this support in order to cancel bringing
    it up.

  [ Michael Zanetti ]
  * Fixes gap at top of sim-unlock/fullscreen notification (point 1.),
    fixes blocking overlay if underlying UnityMenuModel vanishes from
    DBus (point 2.). The third bullet-point of the bug-report, lockup of
    shell-UI, could not be reproduced. (LP: #1308011)

 -- Ubuntu daily release <ps-jenkins@lists.canonical.com>  Thu, 17 Jul 2014 09:38:20 +0000

unity8 (7.90+14.10.20140714-0ubuntu1) utopic; urgency=low

  [ Michał Sawicz ]
  * Activate all results in click scope by default. (LP: #1341262)

  [ Mirco Müller ]
  * Added support for utilization of the ComboButton SDK-element for
    snap-decision notifications with many actions.

 -- Ubuntu daily release <ps-jenkins@lists.canonical.com>  Mon, 14 Jul 2014 18:20:25 +0000

unity8 (7.90+14.10.20140709.2-0ubuntu1) utopic; urgency=low

  [ Michal Hruby ]
  * Fix FTBFS when using latest unity-api.

  [ Michał Sawicz ]
  * Refactor carousel item activation.
  * Refactor ScopeItem into GenericScopeView.
  * Add initial support for scope customizations.
  * Make rating stars in PreviewReviewDisplay.qml non-interactive. (LP:
    #1337508)

  [ Nick Dedekind ]
  * Added active call hint A hint is displayed in the indicator panel
    when an call is active on the Telephony Serivce

  [ Albert Astals ]
  * We need to boostrap height also when we have 1 item ^_^ (LP:
    #1337408)
  * Add initial support for scope customizations.
  * CardCreator: Give a correct implicitHeight if we only have art The
    hasSubtitle change is really unrelated and not needed here, just
    sneaking it in to not create yet another review. (LP: #1330899)
  * Fake Scopes Plugin: Register PreviewModelInterface

  [ Michael Zanetti ]
  * make the launcher's drag'n'drop indicator more prominent (LP:
    #1332042)
  * make launcher items live having them non-live is not really required
    and reveals an issue in combination with UbuntuShape (LP: #1302761)
  * Fade out launcher in place instead of moving it to the left on long
    left edge swipes. (LP: #1332096)
  * update launcher icon glow as requested by design (LP: #1336725)
  * update header in dash to use the new header from the SDK (LP:
    #1335491)
  * fix testPreview with larger GRID_UNIT_PX values
  * clip the corner of pinned icons in the launcher as per new design
  * update launcher background according to latest design (LP: #1336314)
  * Update Launcher's home button design according to new spec. (LP:
    #1329331)

  [ CI bot ]
  * make launcher items live having them non-live is not really required
    and reveals an issue in combination with UbuntuShape (LP: #1302761)

 -- Ubuntu daily release <ps-jenkins@lists.canonical.com>  Wed, 09 Jul 2014 19:46:11 +0000

unity8 (7.90+14.10.20140707-0ubuntu1) utopic; urgency=low

  [ Nick Dedekind ]
  * Added support for TransferMenu

 -- Ubuntu daily release <ps-jenkins@lists.canonical.com>  Mon, 07 Jul 2014 11:40:59 +0000

unity8 (7.90+14.10.20140703.1-0ubuntu1) utopic; urgency=low

  [ Michał Sawicz ]
  * Initial code for a payment button widget, to handle purchasing apps
    from the click scope.

  [ Nick Dedekind ]
  * Moved [Message]MenuItemFacotory from Unity.Indicators plugin to qml
    folder.

  [ Albert Astals ]
  * EasingCurve: Initialize members
  * Fix valgrind warning by not emitting reset on model destructor That
    won't be supported until Qt 5.4 More info at https://bugreports.qt-
    project.org/browse/QTBUG-39780 Warning was ==16693== Invalid read of
    size 8 ==16693== at 0x72B19A0: QQmlContext::isValid() const
    (qqmlcontext.cpp:231) ==16693== by 0x736C82B:
    QQmlDelegateModelPrivate::emitChanges() (qqmldelegatemodel.cpp:1412)
    ==16693== by 0x7372AE6: QQmlDelegateModel::_q_modelReset()
    (qqmldelegatemodel.cpp:1463) ==16693== by 0x7397224:
    QQmlDelegateModel::qt_static_metacall(QObject*, QMetaObject::Call,
    int, void**) (moc_qqmldelegatemodel_p.cpp:196) ==16693== by
    0x739769E: QQmlDelegateModel::qt_metacall(QMetaObject::Call, int,
    void**) (moc_qqmldelegatemodel_p.cpp:292) ==16693== by 0x66379CC:
    QMetaObject::activate(QObject*, int, int, void**) (in
    /usr/lib/x86_64-linux-gnu/libQt5Core.so.5.3.0) ==16693== by
    0x65AEEFD: QAbstractItemModel::endResetModel() (in /usr/lib/x86_64-
    linux-gnu/libQt5Core.so.5.3.0) ==16693== by 0x23461EFD:
    FakeIndicatorsModel::unload() (fakeindicatorsmodel.cpp:53) ==16693==
    by 0x23461E13: FakeIndicatorsModel::~FakeIndicatorsModel()
    (fakeindicatorsmodel.cpp:34) ==16693== by 0x2345C073:
    QQmlPrivate::QQmlElement<FakeIndicatorsModel>::~QQmlElement() (in
    /home/tsdgeos_work/phablet/unity8/investigate_test_shell_crash/build
    dir/tests/mocks/Unity/Indicators/libIndicatorsFakeQml.so) ==16693==
    by 0x2345C0A3:
    QQmlPrivate::QQmlElement<FakeIndicatorsModel>::~QQmlElement()
    (qqmlprivate.h:106) ==16693== by 0x663636B:
    QObjectPrivate::deleteChildren() (in /usr/lib/x86_64-linux-
    gnu/libQt5Core.so.5.3.0) ==16693== Address 0x1862d448 is 8 bytes
    inside a block of size 16 free'd ==16693== at 0x4C2C2BC: operator
    delete(void*) (vg_replace_malloc.c:503) ==16693== by 0x72B21B8:
    QQmlContextData::destroy() (qqmlcontext.cpp:647) ==16693== by
    0x7293458: QQmlPrivate::qdeclarativeelement_destructor(QObject*)
    (qqmlengine.cpp:612) ==16693== by 0x6C0CADD:
    QQmlPrivate::QQmlElement<QQuickItem>::~QQmlElement()
    (qqmlprivate.h:105) ==16693== by 0x663636B:
    QObjectPrivate::deleteChildren() (in /usr/lib/x86_64-linux-
    gnu/libQt5Core.so.5.3.0) ==16693== by 0x663F0EB: QObject::~QObject()
    (in /usr/lib/x86_64-linux-gnu/libQt5Core.so.5.3.0) ==16693== by
    0x6BF64B5: QQuickItem::~QQuickItem() (qquickitem.cpp:2064) ==16693==
    by 0x6C0CAE5: QQmlPrivate::QQmlElement<QQuickItem>::~QQmlElement()
    (qqmlprivate.h:106) ==16693== by 0x663636B:
    QObjectPrivate::deleteChildren() (in /usr/lib/x86_64-linux-
    gnu/libQt5Core.so.5.3.0) ==16693== by 0x663F0EB: QObject::~QObject()
    (in /usr/lib/x86_64-linux-gnu/libQt5Core.so.5.3.0) ==16693== by
    0x6BF64B5: QQuickItem::~QQuickItem() (qquickitem.cpp:2064) ==16693==
    by 0x6C0CAE5: QQmlPrivate::QQmlElement<QQuickItem>::~QQmlElement()
    (qqmlprivate.h:106) (LP: #1332598)

  [ Michael Zanetti ]
  * drop launcher item spacing (LP: #1332022)
  * change wording in launcher quicklist (LP: #1332035)

  [ Alejandro J. Cura ]
  * Initial code for a payment button widget, to handle purchasing apps
    from the click scope.

  [ Rodney Dawes ]
  * Initial code for a payment button widget, to handle purchasing apps
    from the click scope.

  [ Renato Araujo Oliveira Filho ]
  * Create IndicatorsLight.qml component used to control indicator led.
    A blue led will pulse if the message indicator is blue and screen is
    off.

 -- Ubuntu daily release <ps-jenkins@lists.canonical.com>  Thu, 03 Jul 2014 14:47:46 +0000

unity8 (7.90+14.10.20140701.2-0ubuntu2) utopic; urgency=medium

  * debian/control: 
    list qtdeclarative5-ubuntu-ui-toolkit-plugin-gles as an alternative 
    choice, since provides are not versionned, should restore installability
    on amd64 and i386

 -- Sebastien Bacher <seb128@ubuntu.com>  Thu, 03 Jul 2014 13:26:38 +0200

unity8 (7.90+14.10.20140701.2-0ubuntu1) utopic; urgency=medium

  [ Michał Sawicz ]
  * Adapt to suru theme.

 -- Ubuntu daily release <ps-jenkins@lists.canonical.com>  Tue, 01 Jul 2014 15:10:35 +0000

unity8 (7.89+14.10.20140627-0ubuntu1) utopic; urgency=low

  [ Michael Terry ]
  * Fix path in launcher mock after moving our mock icons, to avoid a
    lot of "icon not found" warnings during qmluitests.
  * Fix the testMultiGreeter qmluitest. Incoming method variables are
    apparently read-only in Qt5.3. (LP: #1332488)

  [ CI bot ]
  * Resync trunk

  [ Michał Sawicz ]
  * Adapt scope mock to new api and quiet unused variable warnings.
  * Fix dynamic overlay height. (LP: #1334879)
  * Don't center items in CardVerticalJournal, kind of beats the
    purpose... Also don't bind unnecessarily.

  [ Ying-Chun Liu ]
  * Fix LP:1330957 Fix some failed test cases. (LP: #1330957)

  [ Albert Astals ]
  * Don't seem to need this waitForRendering And makes test fail in 5.3

 -- Ubuntu daily release <ps-jenkins@lists.canonical.com>  Fri, 27 Jun 2014 08:47:58 +0000

unity8 (7.89+14.10.20140624.1-0ubuntu1) utopic; urgency=low

  [ Alberto Aguirre ]
  * Update Powerd plugin and Shell.qml to accommodate changes in the
    display power state notification.

 -- Ubuntu daily release <ps-jenkins@lists.canonical.com>  Tue, 24 Jun 2014 17:11:08 +0000

unity8 (7.89+14.10.20140624-0ubuntu1) utopic; urgency=low

  [ Ying-Chun Liu ]
  * Add logout support. Reviewed by: Daniel d'Andrada (LP: #1302213)

 -- Ubuntu daily release <ps-jenkins@lists.canonical.com>  Tue, 24 Jun 2014 08:17:09 +0000

unity8 (7.89+14.10.20140623.1-0ubuntu1) utopic; urgency=low

  [ Michał Sawicz ]
  * Make so that fixedArtShapeSize actually fixes artShapeSize.

  [ Albert Astals ]
  * Add VerticalJournal integration to Dash/scopes/QML (LP: #1326467)
  * Make so that fixedArtShapeSize actually fixes artShapeSize.

  [ Mirco Müller ]
  * Added the frontend-part of sound-hint support for notifications with
    updated QML-tests.

 -- Ubuntu daily release <ps-jenkins@lists.canonical.com>  Mon, 23 Jun 2014 11:17:12 +0000

unity8 (7.89+14.10.20140619.3-0ubuntu1) utopic; urgency=low

  * New rebuild forced

 -- Ubuntu daily release <ps-jenkins@lists.canonical.com>  Thu, 19 Jun 2014 16:02:41 +0000

unity8 (7.89+14.10.20140619.2-0ubuntu1) utopic; urgency=low

  [ Albert Astals ]
  * Departments support (LP: #1320847)

 -- Ubuntu daily release <ps-jenkins@lists.canonical.com>  Thu, 19 Jun 2014 11:17:40 +0000

unity8 (7.89+14.10.20140616.1-0ubuntu1) utopic; urgency=low

  [ Pawel Stolowski ]
  * Extend the hack for click scope categories with the upcoming 'store'
    category: single-tap on results from the 'store' category should
    activate them, instead of requesting a preview. (LP: #1326292)

  [ Albert Astals ]
  * Drop the " Preview" suffix from Preview title As requested in
    https://bugs.launchpad.net/unity8/+bug/1316671 (LP: #1316671)

 -- Ubuntu daily release <ps-jenkins@lists.canonical.com>  Mon, 16 Jun 2014 14:43:01 +0000

unity8 (7.89+14.10.20140613-0ubuntu1) utopic; urgency=medium

  [ Michael Terry ]
  * Revert split greeter for now.  We will bring it back as an option
    for Desktop, but use a big hammer revert right now to get Touch back
    in shape.

  [ CI bot ]
  * Fix build problems. Reviewed by: Michael Terry (LP: #1328850)

 -- Ubuntu daily release <ps-jenkins@lists.canonical.com>  Fri, 13 Jun 2014 08:30:48 +0000

unity8 (7.88+14.10.20140606-0ubuntu1) utopic; urgency=low

  [ Michał Sawicz ]
  * Make lockscreen buttons translatable.

  [ Albert Astals ]
  * Correctly mark these functions as overrides
  * Remove connections to non existant signal
  * Better test name
  * Improvements for headerless categories LVPWH: No section name -> no
    header LVPWH: New hasSectionHeader context property for delegates
    GSV: Add topMargin if no hasSectionHeader (LP: #1326415)
  * Make tryVerticalJournal, tryHorizontalJournal and tryOrganicGrid
    work again

  [ Michael Zanetti ]
  * Don't crash when we get an invalid app from ApplicationManager (LP:
    #1309162)

  [ Andrea Cimitan ]
  * Workaround for lp1324159 (LP: #1322233, #1324159)

  [ CI bot ]
  * Resync trunk

  [ Florian Boucault ]
  * Application startup: changed splash rectangle to be black instead of
    white and added a neat little animation. (LP: #1124265)

 -- Ubuntu daily release <ps-jenkins@lists.canonical.com>  Fri, 06 Jun 2014 11:38:53 +0000

unity8 (7.88+14.10.20140603.1-0ubuntu1) utopic; urgency=medium

  [ Michael Terry ]
  * Bump version so ubuntu-touch-session can reference this one

 -- Ubuntu daily release <ps-jenkins@lists.canonical.com>  Tue, 03 Jun 2014 20:31:00 +0000

unity8 (7.87+14.10.20140603.1-0ubuntu1) utopic; urgency=low

  [ CI bot ]
  * Resync trunk

  [ Michał Sawicz ]
  * Move env setup past session init in greeter wrapper. (LP: #1325882)

 -- Ubuntu daily release <ps-jenkins@lists.canonical.com>  Tue, 03 Jun 2014 10:33:11 +0000

unity8 (7.87+14.10.20140530.1-0ubuntu3) utopic; urgency=medium

  * no change rebuild

 -- Oliver Grawert <ogra@ubuntu.com>  Mon, 02 Jun 2014 16:19:10 +0200

unity8 (7.87+14.10.20140530.1-0ubuntu2) utopic; urgency=medium

  * drop dbus-x11 dependency of unity8-greeter, it makes us end up with
    multiple session dbus daemons which breaks many AP tests in the lab

 -- Oliver Grawert <ogra@ubuntu.com>  Mon, 02 Jun 2014 14:50:59 +0200

unity8 (7.87+14.10.20140530.1-0ubuntu1) utopic; urgency=medium

  [ Michael Terry ]
  * Bump version for Breaks due to unity8-greeter
  * In split mode, determine whether the application identifiers in
    AccountsService are click packages or not, so we know the correct
    url prefix to use.
  * Start logrotate in the greeter's session.

 -- Ubuntu daily release <ps-jenkins@lists.canonical.com>  Fri, 30 May 2014 09:29:15 +0000

unity8 (7.86+14.10.20140527-0ubuntu1) utopic; urgency=low

  [ Andrea Cimitan ]
  * Passes to make tryCommand -qmljsdebugger=port:3768 to enable
    debug/profiling test apps
  * Fixes carousel shadow

  [ Michał Sawicz ]
  * Use dpkg-architecture, not gcc, to determine the machine triplet.

  [ Ying-Chun Liu ]
  * Fix ZoomableImage test failure. (LP: #1317254)

  [ Albert Astals ]
  * We don't need iconutils in this mock
  * Don't reserve space for mascot if no mascot is specified (LP:
    #1319343)
  * CardHeader is no more, remove stale line in CMakeLists.txt
  * GenericScopeViewTest: Wait a bit more Otherwise sometimes we end
    getting up the wrong delegate (maybe one that will be garbage
    collected?) (LP: #1322279)
  * Fix crash in organicgridtest

  [ Daniel d'Andrada ]
  * Remove Shell's underlay background image as it cannot be seen
    anymore Now that the Dash has its own, opaque, background, the
    underlay's background image can no longer be seen. So it's just a
    waste of resources to have it.

  [ Michael Terry ]
  * Use the same animation when dismissing a greeter slide from the
    launcher as from a normal greeter drag. (LP: #1316513)

  [ Michael Zanetti ]
  * enhance lockscreen add a retry indication label (e.g. 3 attempts
    left). add an additional label (e.g. phone number for multi sim).
    add a infoPopup (e.g. to display a warning for last retry). add min
    and max limit values. add tests for the above (LP: #1302050)

 -- Ubuntu daily release <ps-jenkins@lists.canonical.com>  Tue, 27 May 2014 07:47:11 +0000

unity8 (7.86+14.10.20140522-0ubuntu1) utopic; urgency=low

  [ Albert Astals ]
  * Use Interface classes from unity-api

 -- Ubuntu daily release <ps-jenkins@lists.canonical.com>  Thu, 22 May 2014 17:59:23 +0000

unity8 (7.86+14.10.20140519-0ubuntu1) utopic; urgency=low

  [ Ubuntu daily release ]
  * New rebuild forced

  [ Albert Astals ]
  * Use the new displayMargin feature Also port our DashViews to use
    same naming and behaviour + update tests

 -- Ubuntu daily release <ps-jenkins@lists.canonical.com>  Mon, 19 May 2014 07:35:51 +0000

unity8 (7.86+14.10.20140516.5-0ubuntu1) utopic; urgency=low

  [ Michal Hruby ]
  * Updated scope tool to create proper config files after recent
    libunity-scopes-api changes.

  [ Michał Sawicz ]
  * Refactor export_qmlfiles and export_qmlplugins to be more generic
    and clean up installed mocks.

  [ Albert Astals ]
  * Remove empty dirs
  * Set the tabbarmodel index as we do on real code It works better :D
    (LP: #1317255)

  [ Thomi Richards ]
  * Use new import location for ProcessSearchError in process_helpers
    script.

  [ Andrea Cimitan ]
  * Adds shadow for the carousel

  [ Daniel d'Andrada ]
  * Remove Revealer component It's not used anywhere anymore. It's been
    replaced by DragHandle.

  [ Andy Doan ]
  * unlock_device: support more complex reboot/wait cycles Currently
    this script only allows you to override how to "wait" on the device.
    This changes the logic to also support how you go about rebooting
    the device. This is handy for the ubuntu-emulator because adb-reboot
    is not currently supported. However, we also have a more
    sophisticated, fool-proof way we reboot/wait in the CI lab that
    would be nice to take advantage of:
    http://bazaar.launchpad.net/~ubuntu-test-case-dev/ubuntu-test-
    cases/touch/view/head:/scripts/reboot-and-wait

 -- Ubuntu daily release <ps-jenkins@lists.canonical.com>  Fri, 16 May 2014 18:46:32 +0000

unity8 (7.86+14.10.20140516.2-0ubuntu1) utopic; urgency=low

  [ CI bot ]
  * Resync trunk

  [ Michael Zanetti ]
  * support appid:// entries in gsettings schema and make
    findDesktopFile work with short-appid (LP: #1239750)

 -- Ubuntu daily release <ps-jenkins@lists.canonical.com>  Fri, 16 May 2014 12:32:40 +0000

unity8 (7.86+14.10.20140514.1-0ubuntu1) utopic; urgency=low

  [ Antti Kaijanmäki ]
  * Indicators/RootActionState: use g_variant_iter_loop to extract
    icons.

 -- Ubuntu daily release <ps-jenkins@lists.canonical.com>  Wed, 14 May 2014 11:43:55 +0000

unity8 (7.86+14.10.20140513-0ubuntu1) utopic; urgency=low

  [ Andrea Cimitan ]
  * Improve padding in Text preview widget. (LP: #1316683)

  [ CI bot ]
  * Resync trunk

  [ Nick Dedekind ]
  * Removed binding loop from Unity.Indicators.MenuContentActivator
    Change handler for QMLListProperty used by MenuContent.qml:
    menuActivator.content[index].active If we're already asking for the
    index, we know it exists already. No need to send a
    changeNotification on an implied creation.

  [ Josh Arenson ]
  * Implements usage-style documentation for unity8 executable. Fixes
    lp:1269282 (LP: #1269282)

  [ Albert Astals ]
  * Create specialized Card code in Javascript instead of having various
    copied&pasted files (LP: #1297197)

 -- Ubuntu daily release <ps-jenkins@lists.canonical.com>  Tue, 13 May 2014 08:34:02 +0000

unity8 (7.86+14.10.20140507.3-0ubuntu1) utopic; urgency=low

  [ Michał Sawicz ]
  * Remove HUD from the bottom edge. Again.

 -- Ubuntu daily release <ps-jenkins@lists.canonical.com>  Wed, 07 May 2014 11:14:30 +0000

unity8 (7.86+14.10.20140505-0ubuntu1) utopic; urgency=low

  [ Ted Gould ]
  * Provide a dbus interface for setting the count and countVisible
    properties. (LP: #1301400)

  [ Michał Sawicz ]
  * Pass env variables to initctl start.
  * Suffix .sh to our scripts and clean up debian/rules.
  * Adapt to Debian Qt package renames and drop unneeded Dee plugin
    dependency.

  [ Ying-Chun Liu ]
  * Add Zoomable Image for Preview widgets.

  [ Albert Astals ]
  * Remove support for Qt <= 5.2.1

  [ Mirco Müller ]
  * Implemented feature-request from Design for modal snap-decision
    notifications on the phone. See LP #1285712 (LP: #1285712)

  [ Andrea Cimitan ]
  * Make progressbas in preview widget big as the button

  [ CI bot ]
  * Resync trunk

 -- Ubuntu daily release <ps-jenkins@lists.canonical.com>  Mon, 05 May 2014 12:09:43 +0000

unity8 (7.86+14.10.20140502.6-0ubuntu1) utopic; urgency=low

  [ tpeeters ]
  * Adapt to new TabBar

  [ Tim Peeters ]
  * Adapt to new TabBar

 -- Ubuntu daily release <ps-jenkins@lists.canonical.com>  Fri, 02 May 2014 16:44:52 +0000

unity8 (7.86+14.10.20140429.2-0ubuntu1) utopic; urgency=medium

  [ Andrea Cimitan ]
  * Update upstart job to reflect latest unity-mir changes
  * Fix locale in qml tests and fixtimeformattertest (LP: #1301038)
  * Fix 1309135 (LP: #1309135)

  [ Michał Sawicz ]
  * Split out unity8-common package
  * Don't wait for indicator services to start, and drop Scope Tool's
    .desktop file. (LP: #1310172)

  [ Michael Terry ]
  * Stop clock from hiding when the 'show dash' button is pressed in
    greeter. (LP: #1308139)
  * Make swipe teases in the greeter more helpful and obvious (LP:
    #1267623)

  [ Nick Dedekind ]
  * Fixed datetime indicator appointment colour (LP: #1307048)

  [ Albert Astals ]
  * Improve Card creation time by adding loaders that make sure only
    what's needed is loaded (LP: #1297197)
  * CategoryDelegateRange: Fix condition for detecting overshooting
  * Make xvfbtests work in the DashView plugins
  * Fix binding loop in FilterGrid height

  [ Victor R. Ruiz ]
  * Move autopilot notification code to a helper method.

 -- Ubuntu daily release <ps-jenkins@lists.canonical.com>  Tue, 29 Apr 2014 15:21:33 +0000

unity8 (7.85+14.04.20140416-0ubuntu1) trusty; urgency=low

  [ Albert Astals ]
  * Fix last item X position Fixes clicking on the last item sometimes
    not working (LP: #1301871)
  * Use upstart in ./run Makes it so that you can use the lock button on
    the device without getting that nasty hwc crash
  * Remove AnimationControllerWithSignals.
  * Use the correct delegate base item for the Carousel test
  * Some simplification in DashContent Kill the ScopeDelegateMapper in
    favour of a simple if (that will eventually go away). Removal of all
    the fake scopes in the tests that added nothing of value to the
    tests. Removal of movementEnded signal that was unused. Removal of
    movementStarted and positionedAtBeginning signals that were being
    used as function calls. Rework DashContent tests so they what the
    function does what it is supposed to do instead of just making sure
    QML signals work .
  * Improve Card creation time by adding loaders that make sure only
    what's needed is loaded In my computer it goes from RESULT :
    qmltestrunner::benchmark_time:"cardTitleArtSubtitleMascotSummaryMode
    l": 3.217 msecs per iteration (total: 3,218, iterations: 1000)
    RESULT :
    qmltestrunner::benchmark_time:"cardTitleArtSubtitleMascotModel":
    1.647 msecs per iteration (total: 1,648, iterations: 1000) RESULT :
    qmltestrunner::benchmark_time:"cardTitleArtSubtitleModel": 1.514
    msecs per iteration (total: 1,515, iterations: 1000) RESULT :
    qmltestrunner::benchmark_time:"cardTitleArtModel": 1.471 msecs per
    iteration (total: 1,471, iterations: 1000) RESULT :
    qmltestrunner::benchmark_time:"cardArtModel": 1.447 msecs per
    iteration (total: 1,448, iterations: 1000) RESULT :
    qmltestrunner::benchmark_time:"cardTitleModel": 1.276 msecs per
    iteration (total: 1,276, iterations: 1000) to RESULT :
    qmltestrunner::benchmark_time:"cardTitleArtSubtitleMascotSummaryMode
    l": 2.916 msecs per iteration (total: 2,917, iterations: 1000)
    RESULT :
    qmltestrunner::benchmark_time:"cardTitleArtSubtitleMascotModel":
    1.504 msecs per iteration (total: 1,504, iterations: 1000) RESULT :
    qmltestrunner::benchmark_time:"cardTitleArtSubtitleModel": 1.060
    msecs per iteration (total: 1,061, iterations: 1000) RESULT :
    qmltestrunner::benchmark_time:"cardTitleArtModel": 1.052 msecs per
    iteration (total: 1,053, iterations: 1000) RESULT :
    qmltestrunner::benchmark_time:"cardArtModel": 0.727 msecs per
    iteration (total: 728, iterations: 1000) RESULT :
    qmltestrunner::benchmark_time:"cardTitleModel": 0.817 msecs per
    iteration (total: 818, iterations: 1000) (LP: #1297197)

  [ Allan LeSage ]
  * DashApps emulator get_applications should return a list ordered by
    visible y, x.

  [ Andrea Cimitan ]
  * Workaround for lp1301309 until fixes for palette in ui toolkit (LP:
    #1301309)

  [ Leo Arias ]
  * Reverted the change that returns application cards instead of
    titles.

  [ Nick Dedekind ]
  * Indicator services started by unity8 upstart configuration rather
    than manual emmision from indicator manager.

  [ Mirco Müller ]
  * Fix notification ap-test assertions.

  [ Michael Terry ]
  * Use new tablet and phone backgrounds from Design.

  [ Michael Zanetti ]
  * workaround the QTestLogger assertion issue with make tryXyz and our
    custom uqmlscene

 -- Ubuntu daily release <ps-jenkins@lists.canonical.com>  Wed, 16 Apr 2014 13:45:01 +0000

unity8 (7.85+14.04.20140415.2-0ubuntu1) trusty; urgency=low

  [ Michael Terry ]
  * When an application requests focus, handle it in Shell.qml by hiding
    the greeter and stopping any edge demo. (LP: #1227753)

  [ Leo Arias ]
  * Use subprocess.check_call when caling url-dispatcher, so an error
    will be raised if it fails.
  * Test application life cycle with fake apps, instead of messaging and
    address book.

 -- Ubuntu daily release <ps-jenkins@lists.canonical.com>  Tue, 15 Apr 2014 12:47:11 +0000

unity8 (7.85+14.04.20140410.1-0ubuntu1) trusty; urgency=medium

  [ Didier Roche ]
  * Resync trunk with previous revert upload

  [ Michał Sawicz ]
  * Set the Qt.ImhNoPredictiveText flag on wifi password field, fixes
    lp:1291575 (LP: #1291575)

  [ Albert Astals ]
  * Take into account the originY when specifying the delegate ranges
    Fixes bug #1300302 (LP: #1300302)

  [ CI bot ]
  * Resync trunk

  [ Allan LeSage ]
  * Swiping open an indicator must show its correct title--protect
    against lp:1253804 . (LP: #1253804)

  [ Alexander Sack ]
  * Fix TypeError: issue seen in system_integration autopilot test on
    image 279. (LP: #1303685)

  [ Bill Filler ]
  * Set the Qt.ImhNoPredictiveText flag on wifi password field, fixes
    lp:1291575 (LP: #1291575)

  [ Leo Arias ]
  * Added a search autopilot helper.

  [ Michael Terry ]
  * Provide a all-in-one script for getting a device to an unlocked
    state.

 -- Ubuntu daily release <ps-jenkins@lists.canonical.com>  Thu, 10 Apr 2014 10:03:31 +0000

unity8 (7.85+14.04.20140404.is.7.85+14.04.20140403.1-0ubuntu1) trusty; urgency=medium

  * Revert to previous version as it's linked to latest sdk change which
    is making gallery-app AP tests failing on the CI dashboard

 -- Didier Roche <didrocks@ubuntu.com>  Tue, 08 Apr 2014 13:53:47 +0200

unity8 (7.85+14.04.20140404-0ubuntu1) trusty; urgency=low

  [ Albert Astals ]
  * Adapt to new TabBar

 -- Ubuntu daily release <ps-jenkins@lists.canonical.com>  Fri, 04 Apr 2014 15:03:00 +0000

unity8 (7.85+14.04.20140403.1-0ubuntu1) trusty; urgency=low

  [ Michael Terry ]
  * Re-enable test_networkmanager_integration autopilot test on phone
    platforms

  [ CI bot ]
  * Resync trunk

  [ Leo Arias ]
  * Reverted the open_preview autopilot helper to return a Preview
    object.

  [ Albert Astals ]
  * If not running in Mir load the "fake" application manager (LP:
    #1301547)
  * Remove unused properties from DashRenderer

  [ Michael Zanetti ]
  * Fix tests after right edge merge. Drop old stages tests. Fix right
    edge tests if someone doesn't have the GRID_UNIT_PX exported. make
    GenericScopeView test more robust that broke because the ordering
    changed
  * add "make xvfbtestSomething" target to run qml tests in xvfb
  * make the "make test" commit hook work again

 -- Ubuntu daily release <ps-jenkins@lists.canonical.com>  Thu, 03 Apr 2014 10:38:53 +0000

unity8 (7.85+14.04.20140401.3-0ubuntu1) trusty; urgency=medium

  [ Michał Sawicz ]
  * Bump version to ensure incompatibility with previous Unity.Application
    implementations.
  * We'll only have the unity-mir and mock Ubuntu.Application plugins
    now, no need for mangling the import paths.

  [ Michal Hruby ]
  * Remove the albumart image provider. (LP: #1262711)
  * Don't reset search string after 2 seconds. (LP: #1297246)

  [ James Henstridge ]
  * Remove the albumart image provider. (LP: #1262711)

  [ Albert Astals ]
  * Carousel: Add test to make sure we only create the needed delegates
    and not more
  * LVWPH: Remove processEvents() call from updatePolish() It causes
    some reentrancy issues and in some times you end up in polishItems()
    with items that have been deleted because you called processEvents()
    This means i need a small tweak in itemGeometryChanged to not
    reposition items if we are inside a setContentHeight call and two
    small tweaks to tests since now things happen in a different order
    and numbers are different (though equivalent) (LP: #1297240)
  * Card.qml binding loops are gone. hooray \o/ Also made the aspect
    properties readonly

  [ Mirco Müller ]
  * A potential fix for "Cannot read property 'state' of null"-failure
    on Jenkins with the VisualSnapDecisionsQueue QML-test of
    notifications.

  [ Michael Terry ]
  * Pass user's preference for auto-brightness on to powerd. (LP:
    #1273174)

  [ Michael Zanetti ]
  * Registers a dummy QObject as QTestRootObject in uqmlscene in order
    to fix make trySomething with Qt 5.2.

 -- Ubuntu daily release <ps-jenkins@lists.canonical.com>  Tue, 01 Apr 2014 22:56:52 +0000

unity8 (7.84+14.04.20140327.1-0ubuntu2) trusty; urgency=medium

  * For now, have libunity-private depending on libunity-core-6.0-9 as the
    gsettings schema is here. The dependency wasn't direct and dropped from
    Touch image #271. Consequently, unity8 didn't start (gsettings
    segfaulting).
    Proper strategy will be to include the schema in another package to only
    pull it.

 -- Didier Roche <didrocks@ubuntu.com>  Tue, 01 Apr 2014 09:52:14 +0200

unity8 (7.84+14.04.20140327.1-0ubuntu1) trusty; urgency=low

  [ Michał Sawicz ]
  * Increase kill timeout so that crashes are not truncated.

  [ Ying-Chun Liu ]
  * Fix a small typo in LazyImage: scale -> scaleTo

  [ Albert Astals ]
  * Make geometry calls for autopilot work again -geometry is a internal
    Qt argument that only works for QWidget based apps Before it was
    being returned to us in -args but now it's eaten so we need to use a
    different one, -windowgeometry
  * Make "Recent" translatable and update pot file

  [ Mirco Müller ]
  * Make visual queue of (up to five) snap-decisions contract and expand
    according to visual design-spec.

  [ Michael Terry ]
  * Pass user's preference for auto-brightness on to powerd. (LP:
    #1273174)

  [ Michael Zanetti ]
  * allow executing a single test function example: make testShell
    FUNCTION="Shell::test_background"

 -- Ubuntu daily release <ps-jenkins@lists.canonical.com>  Thu, 27 Mar 2014 12:38:21 +0000

unity8 (7.84+14.04.20140324.4-0ubuntu1) trusty; urgency=low

  [ Michal Hruby ]
  * Change and extend the way non-installed scopes are started with the
    scope-tool.
  * Switch to new scope backend and apply required visual adaptations.
    (LP: #1294294)

  [ Gerry Boland ]
  * Switch to new scope backend and apply required visual adaptations.
    (LP: #1294294)

  [ Michał Sawicz ]
  * Fix rating input action to always be "rated", not dynamic. Based on
    http://developer.ubuntu.com/api/devel/ubuntu-14.04/cplusplus/unity-
    scopes/previewwidgets.html#rating-input
  * Switch to new scope backend and apply required visual adaptations.
    (LP: #1294294)

  [ Kevin Gunn ]
  * Switch to new scope backend and apply required visual adaptations.
    (LP: #1294294)

  [ Albert Astals ]
  * Switch to new scope backend and apply required visual adaptations.
    (LP: #1294294)
  * LVWPH: cull lost items lost items will be released on the next
    updatePolish cycle but meanwhile don't let them be visible

  [ Daniel d'Andrada ]
  * Switch to new scope backend and apply required visual adaptations.
    (LP: #1294294)

  [ Michał Karnicki ]
  * Switch to new scope backend and apply required visual adaptations.
    (LP: #1294294)

 -- Ubuntu daily release <ps-jenkins@lists.canonical.com>  Mon, 24 Mar 2014 16:10:24 +0000

unity8 (7.84+14.04.20140319.1-0ubuntu1) trusty; urgency=low

  [ Michał Sawicz ]
  * Work around bug #1293478 - make sure to send ints, not doubles for
    volume control. (LP: #1293478)

  [ Nick Dedekind ]
  * Fixed binding being cleared when manually changing slider value
    (lp#1283191). (LP: #1283191)

  [ Albert Astals ]
  * Fix indicators highlight position on 5.2 We need to take into
    account the list originX if we're using the list delegates x outside
    the list itself
  * LVWPH: Make sure m_firstVisibleIndex is correctly set on
    removeNonVisibleItems

 -- Ubuntu daily release <ps-jenkins@lists.canonical.com>  Wed, 19 Mar 2014 16:40:20 +0000

unity8 (7.84+14.04.20140317.2-0ubuntu1) trusty; urgency=low

  [ CI bot ]
  * Resync trunk

  [ Michał Sawicz ]
  * Revert disable-hud, we weren't ready to land it yet.

  [ Mirco Müller ]
  * The snap-decision AP-test for "incoming call"-case used the wrong
    objectName "notification0". It has to be "notification1".

 -- Ubuntu daily release <ps-jenkins@lists.canonical.com>  Mon, 17 Mar 2014 15:54:39 +0000

unity8 (7.84+14.04.20140314-0ubuntu1) trusty; urgency=low

  [ Michał Sawicz ]
  * Fix tests under Qt 5.2.
  * CardHeader improvements depending on background. Also drop prices,
    they need to be reworked into attributes.
  * Bring Cards closer to design
  * Add back the workaround for not being able scroll the image gallery
    Taken from AppPreview.qml (LP: #1281709)
  * Only allow searching when preview isn't open. (LP: #1282475)
  * Adds carousel dynamic switch

  [ Leo Arias ]
  * Update the url dispatcher test to use the fake app fixture from the
    toolkit.

  [ Albert Astals ]
  * Fix tests under Qt 5.2.
  * Workaround compiz/unity7 behaviour change/bug

  [ Michael Zanetti ]
  * Fix tests under Qt 5.2.
  * Disable HUD from the bottom edge.

  [ Andrea Cimitan ]
  * Adds carousel dynamic switch

  [ CI bot ]
  * Resync trunk

  [ Michał Karnicki ]
  * CardHeader improvements depending on background. Also drop prices,
    they need to be reworked into attributes.

 -- Ubuntu daily release <ps-jenkins@lists.canonical.com>  Fri, 14 Mar 2014 15:46:10 +0000

unity8 (7.84+14.04.20140307-0ubuntu1) trusty; urgency=low

  * New rebuild forced

 -- Ubuntu daily release <ps-jenkins@lists.canonical.com>  Fri, 07 Mar 2014 10:54:33 +0000

unity8 (7.84+14.04.20140306-0ubuntu1) trusty; urgency=low

  [ Bill Filler ]
  * Convert gallery and camera to click

  [ Michael Zanetti ]
  * Just disable HUD tests, without really disabling the HUD itself

  [ Sergio Schvezov ]
  * Convert gallery and camera to click

 -- Ubuntu daily release <ps-jenkins@lists.canonical.com>  Thu, 06 Mar 2014 16:45:46 +0000

unity8 (7.84+14.04.20140304-0ubuntu1) trusty; urgency=low

  [ Michael Terry ]
  * Ensure that the selected() signal is emitted by the greeter on
    startup, fixing the background on startup for the first user in
    tablet mode.

  [ Nick Dedekind ]
  * Remocked IndicatorModel to fix qt5.2.1 changes.

  [ Albert Astals ]
  * Initialize m_distance (LP: #1285385)
  * import Ubuntu.Components so we can use UbuntuAnimation

 -- Ubuntu daily release <ps-jenkins@lists.canonical.com>  Tue, 04 Mar 2014 11:43:04 +0000

unity8 (7.84+14.04.20140228-0ubuntu1) trusty; urgency=low

  [ Michał Sawicz ]
  * Fix CardHeader title font weight.
  * Delete stale sockets. (LP: #1285215)

  [ Dmitrijs Ledkovs ]
  * Ship python3 autopilot modules.

  [ Albert Astals ]
  * Cleanup DashContent Remove unused signals and properties

  [ Michał Karnicki ]
  * Take it easy on the logging.
  * Fix CardHeader title font weight.

  [ Nick Dedekind ]
  * Added ability to change indicator profile in shell (env
    UNITY_INDICATOR_PROFILE)

  [ Andrea Cimitan ]
  * Rename PreviewRating to PreviewRatingInput
  * Adds PreviewRatingDisplay

  [ Daniel d'Andrada ]
  * DirectionalDragArea: Reset status if disabled while dragging (LP:
    #1276122)

  [ Dimitri John Ledkov ]
  * Ship python3 autopilot modules.

 -- Ubuntu daily release <ps-jenkins@lists.canonical.com>  Fri, 28 Feb 2014 10:48:06 +0000

unity8 (7.84+14.04.20140221-0ubuntu1) trusty; urgency=low

  [ Michał Sawicz ]
  * Add card background support.
  * Increase the sidestage threshold.

  [ Jussi Pakkanen ]
  * Move downloads to their own threads so they don't muck about with
    the parent thread's event loop. (LP: #1240408)

 -- Ubuntu daily release <ps-jenkins@lists.canonical.com>  Fri, 21 Feb 2014 09:06:04 +0000

unity8 (7.84+14.04.20140218-0ubuntu1) trusty; urgency=low

  [ Michał Sawicz ]
  * Center-align title when it's alone in the header.

  [ Leo Arias ]
  * Prepare unity8 to the _uinput refactors in autopilot.

  [ Albert Astals ]
  * Progress Preview Widget
  * LWPH Fix crash from bug 1279434 (LP: #1279434)
  * Show the loading indicator of the screenshot in video playback

  [ Andrea Cimitan ]
  * Adds rating preview widget. Work on the rating widget

  [ Daniel d'Andrada ]
  * Make DirectionalDragArea work when rotated The drag gesture
    direction is in local coordinates, not in scene coordinates

  [ Michał Karnicki ]
  * Center-align title when it's alone in the header.

 -- Ubuntu daily release <ps-jenkins@lists.canonical.com>  Tue, 18 Feb 2014 11:41:58 +0000

unity8 (7.84+14.04.20140212-0ubuntu1) trusty; urgency=low

  [ Gerry Boland ]
  * Add InputFilterArea to sidestage handle to block input to mainstage
    app while moving sidestage (LP: #1275732)

  [ Leo Arias ]
  * On the autopilot helper to open a scope, wait for the dash content
    list to stop moving. (LP: #1277591)
  * Added a test to swipe out an application started by url-dispatcher.

  [ Nick Dedekind ]
  * Added a "-profile" option to the indicator-client to switch between
    indicator service profiles.
  * Fixed issue importing plugin qml files into qtcreator

  [ Albert Astals ]
  * Fix test_previewCycle
  * Don't move the list contentY unless there's a preview to show (LP:
    #1271676)
  * Add overlay to card. Fix implicit card height. .
  * PreviewHeader Is just a link of the widgetData with the CardHeader
  * Fix tst_Preview.qml
  * Scopes guys want the data back
  * Link the pageheader scope with the current scope So that the
    activity indicator on search works again (LP: #1279316)

  [ Andrea Cimitan ]
  * Add PreviewImage
  * Preview widget for video playback

  [ CI bot ]
  * Add overlay to card. Fix implicit card height. .

 -- Ubuntu daily release <ps-jenkins@lists.canonical.com>  Wed, 12 Feb 2014 15:15:03 +0000

unity8 (7.84+14.04.20140207.1-0ubuntu1) trusty; urgency=low

  [ Ted Gould ]
  * You can't tap anywhere

  [ Michał Sawicz ]
  * Wait for the indicator to appear.
  * Add CardTool to determine category-wide card properties based on the
    category template. Clean up test configurations, too.
  * Actions Preview Widget
  * Add Preview for new generation scopes.
  * Add overlay to card. Fix implicit card height. .

  [ Albert Astals ]
  * Basic ImageGallery widget for Previews Mostly a copy of the code
    used in AppPreview.qml but without the MouseArea hack that I'll wait
    to introduce until we start using this somewhere were it is needed
  * Actions Preview Widget

  [ Andrea Cimitan ]
  * First audio player widget for previews, with tests
  * Adds TextSummary preview widget

  [ Michał Karnicki ]
  * Add overlay to card. Fix implicit card height. .

  [ Michael Terry ]
  * Expand greeter demo support to include listing multiple users and
    specifying individual passwords and names.

 -- Ubuntu daily release <ps-jenkins@lists.canonical.com>  Fri, 07 Feb 2014 10:46:46 +0000

unity8 (7.84+14.04.20140204-0ubuntu1) trusty; urgency=low

  [ Michael Terry ]
  * Disable NM integration test, jenkins has a problem with it because
    logind isn't configured

  [ Ubuntu daily release ]
  * New rebuild forced

  [ Michał Sawicz ]
  * Add ubuntu-settings-components to build script. Revert workaround
    for bug #1268578, got fixed upstream. Drop GenericName from
    unity8.desktop. (LP: #1268578)
  * Improve Card and CardHeader layouts: anchor summary to art when no
    header. don't indent header when no mascot. reduce header and
    summary font sizes and weights. increase art shape radius .
  * Add doxygen-based documentation generator.
  * Add CardTool to determine category-wide card properties based on the
    category template. Clean up test configurations, too.
  * Move upstart kill timeout to the unity8 job itself.
  * Don't treat scope as active when preview open to inhibit model
    updates and reset processing on previewData changes. (LP: #1275832)

  [ Leo Arias ]
  * Added the DashPreview autopilot helper.

  [ Michał Karnicki ]
  * CardHeader mascot improvements.

 -- Ubuntu daily release <ps-jenkins@lists.canonical.com>  Tue, 04 Feb 2014 14:09:14 +0000

unity8 (7.84+14.04.20140130-0ubuntu1) trusty; urgency=low

  [ Michał Sawicz ]
  * Bring back libunity-mir1, it's dlopen'ed, so not linked to unity8,
    so not in shlibs.

 -- Ubuntu daily release <ps-jenkins@lists.canonical.com>  Thu, 30 Jan 2014 14:00:40 +0000

unity8 (7.84+14.04.20140129-0ubuntu1) trusty; urgency=low

  [ Nick Dedekind ]
  * Added Panel/VisibleIndicatorsModel for use with both indicator row &
    menuContent. This removes the need to hide indicators in the row and
    map inicator indexes between row & content. Fixes the indicator
    highlight line offset not bound by listView position.
  * Ported indicators to using ubuntu-settings-components

  [ Albert Astals ]
  * Prepend /sbin/ to initctl calls My phablet user does not have /sbin/
    in path and thus this calls fail
  * Call updateDelegateCreationRange when it's needed It depends on
    other variables than the ones we were using to call it, so need to
    call it if these change too Device manual test, go to apps scope,
    scroll down so that only part of the installed apps collapsed
    category is shown, expand it, see how previously some icons were not
    painted and now they are

  [ Mirco Müller ]
  * Fixed the failure of notification autopilot-test
    test_sd_incoming_call.

  [ Andrea Cimitan ]
  * Add AP test for policykit/network manager, which was causing issues
    with nested mir

  [ CI bot ]
  * Resync trunk

  [ Michał Karnicki ]
  * Don't display artShape when artImage source not set.
  * Fix FilterGrid rendering issues.

 -- Ubuntu daily release <ps-jenkins@lists.canonical.com>  Wed, 29 Jan 2014 16:11:20 +0000

unity8 (7.84+14.04.20140128-0ubuntu1) trusty; urgency=low

  [ Michal Hruby ]
  * Added unity-scope-tool, which will help when developing scopes.

  [ Michał Sawicz ]
  * Added unity-scope-tool, which will help when developing scopes.
  * Use full DashContent, not just GenericScopeView in ScopeTool.qml.
  * Bring Card and CardHeader over from new-scopes.
  * Work around bug #1268578. (LP: #1268578)
  * Drop unnecessary version dependencies.
  * Return null instead of undefined from findChild and
    findInvisibleChild.
  * Fix CardHeader and Card heights (empty Label does have non-zero
    height apparently). Also improve test robustness and reduce future
    diffs.

  [ Albert Astals ]
  * Do not assert if the item we are removing was not created yet
    (because e.g. it's not in the viewport).
  * Position correctly the pointer of the search history box .
  * Make test_filter_expand_expand less unstable in CI VMs Make sure
    header0 is the header0 we want to click On the CI VM stuff is a bit
    slower than on real hw and we were clicking in the wrong place.
  * Add TabBar to the Dash header navigation Changes this comes with: *
    DashBar at the bottom is gone * PageHeader doesn't have a Label
    anymore, it has the childItem property where you add which thing it
    has to contain * New: PageHeaderLabel mimics the old behaviour of
    PageHeader * The header of the LVWPH of GenericScopeView is now fake
    and only used for positioning. There is a single global floating
    header in DashContent (which is a PageHeader with a TabBar as
    childItem) * The GenericScopeView previewLoader and OpenEffect have
    been also moved to the DashContent so that the openEffect includes
    the floating header in the "animation" .
  * Introduce the HorizontalJournal.
  * If there are no items m_firstVisibleIndex has to be -1 .
  * Add some more documentation about tests to the CODING file.
  * Fixes to the journal cmake tests code * Output to the correct
    filename for the test * Don't output stuff from the tryXYZ targets.
  * Adapt to findChild return value changes .
  * Organic Grid for the Dash View.
  * Misc journal fixes Don't init *modelIndex to INT_MAX Makes no sense
    since we're not doing any qMin and the calling function also accepts
    any index >= 0 as valid so in some cases it may end up wanting to
    create an index that doesn't exist Don't refill if height() < 0,
    that gives bad ranges for from/to and the code gets confused .

  [ Michał Karnicki ]
  * Fix grid view column count.
  * Add test for minimum number of items in a carousel.

  [ Allan LeSage ]
  * Add stubs for indicators autopilot tests.

  [ Andrea Cimitan ]
  * Avoid input falling through notifications onto surfaces below, thus
    fixing LP: #1257312. (LP: #1257312)

  [ Leo Arias ]
  * Close the Touch devices after the tests. (LP: #1267600)
  * Added methods to scroll to other scopes on autopilot tests.
  * Added autopilot helpers for the app scope and the app preview.
    Install the fake scopes in order to use them on the tests. (LP:
    #1269114)
  * On autopilot helpers, wait for the scope category to appear.

  [ Nick Dedekind ]
  * Visual updates for indicator panel highlight and opening opacity.
  * Added inidcator tests for page & item factories.
  * Fixes visible indicator misalignment in indicator items/menus
    (lp#1264678). (LP: #1264678)

  [ Mirco Müller ]
  * Fixed the failure of notification autopilot-test
    test_sd_incoming_call.

  [ Michael Zanetti ]
  * clean up fullscreen notifications code.
  * import qml files into cmake, drop qmlproject.
  * also add qml files in tests directory.
  * Added autopilot helpers for the app scope and the app preview.
    Install the fake scopes in order to use them on the tests. (LP:
    #1269114)

  [ Michael Terry ]
  * Fix failure to build when using the ./build script with ninja-build
    installed. (LP: #1268525)
  * Point DBus-activated processes at unity8's MIR_SOCKET rather than
    the system socket.

  [ Daniel d'Andrada ]
  * DragHandle: Never restart hinting animation while still pressed (LP:
    #1269022)

  [ Bill Filler ]
  * fix for lp:1259294, turn off auto capitalization for wifi password
    field. (LP: #1259294)
  * disable predictive text in Dash search field as it interferes with
    built-in search (LP: #1273643)

 -- Ubuntu daily release <ps-jenkins@lists.canonical.com>  Tue, 28 Jan 2014 15:58:45 +0000

unity8 (7.84+14.04.20131220-0ubuntu1) trusty; urgency=low

  [ Michał Sawicz ]
  * Clean up root project file. Introduce include/ and qml/ and move
    files around to be where they fit, also adapt everything else to
    match.

  [ Michael Hall ]
  * Update CODING to reflect the fact that only 14.04 is supported
    currently.

  [ Christopher Lee ]
  * Make use of helpers in all tests. (LP: #1260860). (LP: #1260860)

  [ Nic ]
  * Added kill time 30 to unity8 override. Added install path. (LP:
    #1260379)

  [ Nick Dedekind ]
  * Added parser for strftime in TimeFormatter. Moved TimeFormatter to
    Utils plugin.

  [ Mirco Müller ]
  * Support fullscreen for special-case extended snap-decision of the
    pin-unlock dialog.

  [ Michael Zanetti ]
  * Change the default behaviour of the Lockscreen to have a variable
    PIN length, requiring the user to confirm with OK.

  [ Daniel d'Andrada ]
  * Update CODING with instructions on how to run tests.

  [ Dimitri John Ledkov ]
  * Fix cross-compilation.

  [ Albert Astals ]
  * Vertical journal Comes from lp:~aacid/+junk/verticalJournal.
  * Add code and tests for incremental inserting/removing from the end.

  [ Ubuntu daily release ]
  * Automatic snapshot from revision 603

 -- Ubuntu daily release <ps-jenkins@lists.canonical.com>  Fri, 20 Dec 2013 03:23:08 +0000

unity8 (7.84+14.04.20131212-0ubuntu1) trusty; urgency=low

  [ Michał Sawicz ]
  * Add PyDev project files for autopilot tests. Also tweak .bzrignore
    to not ignore generic Eclipse project definitions.
  * Retry unlocking the greeter three times.
  * Reduce code duplication and clean up CMakeLists and includes in
    indicator tests.

  [ Nick Dedekind ]
  * Replaced indicator page dynamic menuSelected binding with Connection
    to listview selectedIndex property. (LP: #1243146)
  * Indicators close when menu items are activated. (LP: #1238182)
  * Fixed up connections for changes to model data. (LP: #1253810)

  [ Albert Astals ]
  * dashItemSelected -> showDashHome Because we are not using the index
    at all in the upper layers.
  * Fix filtering colllapsing/expanding again Also the delegate creation
    range stuff flows up->down not down->up so rearrange the bindings.

  [ Ubuntu daily release ]
  * Automatic snapshot from revision 590

 -- Ubuntu daily release <ps-jenkins@lists.canonical.com>  Thu, 12 Dec 2013 21:41:19 +0000

unity8 (7.84+14.04.20131206.1-0ubuntu1) trusty; urgency=low

  [ Michal Hruby ]
  * Ensure DashContent's ListView's currentItem is set if the model is
    not empty.

  [ Michał Sawicz ]
  * Don't generate build-deps .deb twice and allow overriding
    QML2_IMPORT_PATH in ./run.

  [ Albert Astals ]
  * Remove unused Applications/ folder .
  * Implement an 'interface' for Dash Renderers.
  * Use deelistmodel's conversion method Instead of a copy of the code .
  * Remove icons we don't use .
  * Do not start apps or go to dash on demo If you are pulling the
    launcher out while in demo mode it doesn't make sense to let you
    start applications. Besides it locks you out because it starts the
    app and the demo is still not finished so you can't really use any
    of the edges to escape Bug #1233696. (LP: #1233696)
  * Add a test for the carousel showing the preview when being clicked .
  * Fix collapsing of categories not working and the
    expansion/collapsing animation +test.

  [ Timo Jyrinki ]
  * Depend on either Qt 5.2 or libqt5v8-5-private-dev.
  * qtdeclarative5-private-dev 5.0.2-6ubuntu5 now depends directly on Qt
    V8 private headers. The remaining "qtdeclarative5-private-dev"
    dependency is enough now both when compiling against 5.0.2 or 5.2.

  [ Pete Woods ]
  * Handle optional parameterized action properties. (LP: #1256258)

  [ Andrea Cimitan ]
  * Implement an 'interface' for Dash Renderers.

  [ Michael Zanetti ]
  * Added music preview.
  * rename some parameters from desktopFile to appId as scopes are now
    changed to give us the appId.
  * unhardcode launcher's search paths for .desktop files.
  * Enable teasing of the phone greeter even though we have a
    lockscreen.
  * check if variant is valid to avoid asserting in debug mode when the
    connection to AccountsService doesn't work for some reason .

  [ Michael Terry ]
  * Add the DBus greeter API from the desktop greeter into the unity8
    greeter.

  [ Daniel d'Andrada ]
  * Dash: disable close mode when you click outside app thumbnails To
    leave the termination mode you can now just mouse/touch press
    anywhere outside the running applications' thumbnails The other way,
    which still works, is long-pressing a thumbnail once more. (LP:
    #1193414)

  [ Ubuntu daily release ]
  * Automatic snapshot from revision 579

 -- Ubuntu daily release <ps-jenkins@lists.canonical.com>  Fri, 06 Dec 2013 13:15:57 +0000

unity8 (7.84+14.04.20131128.2-0ubuntu1) trusty; urgency=low

  [ Michal Hruby ]
  * Depend on the separate scopes plugin
  * Move the BottomBar* DBus communicator to the Utils plugin.

  [ Michał Sawicz ]
  * Wait for DashHome to be available in tst_Shell. (LP: #1254898)
  * Use plugindir from unity-shell-api.pc.
  * Expect stop in upstart job and raise in case of surfaceflinger. (LP:
    #1239876)

  [ Albert Astals ]
  * Fix time test in Qt 5.2 Make factors an array instead of a
    object/dict Objects/dicts are unordered by definition, it happened
    that Qt 5.0 gave them in the orrder we wanted, but with Qt 5.2 is
    failing, and we don't even need the "key", so array works as well
    :).
  * Test that the dash hswipe is disabled while the inner stuff is
    moving .
  * Skip restMaximizeVisibleAreaMoveUpAndShowHeader, it's causing too
    many failed runs And we are confident it's failing because of the
    suboptimal scenegraph run in 5.0.x.
  * Make Dash::test_show_scope_on_load more robust If we are testing
    showScopeOnLoaded make sure we force a scope reload after we set it,
    otherwise it may just happen that the scope has already been loaded
    and the expectaction that we'll change the list to it is just wrong.
  * Dash renderer signals: No need to pass the model up and down Whoever
    is listening to the signal has access to the item that emits the
    signal and has the model right there accessible if needs it.
  * LVWPH: Fix header going bad when setContentHeight ends up moving the
    viewport How to reproduce the bug easily without the patch: * In the
    Dash Home, search for london * Scroll to the bottom * Start moving
    to the apps scope very slowly * At around 3/4 of the move you'll see
    the header in the home scope went to a bad position * Go back to the
    Dash Home. (LP: #1237942, #1246351)
  * Remove unused AppInfo and VideoInfo files .
  * Kill unused ApplicationsFilterGrid.qml .
  * Unify ScopeView and GenericScopeView .
  * Fix header getting lost as per bug 1245824. (LP: #1245824)
  * Remove unused Time.js and its test .
  * Do not include the QtQml megaheader Include only qqml.h which is
    what we need in these files.
  * Don't do stuff if our parent context is gone We'll be gone soon too
    (and crash probably) so don't do anything. This looks a bit like a
    workaround, wait for 5.2 better painting/dispatching loop to see if
    this is not needed anymore, we find a better way to do it, or we
    decide this is fine.

  [ Lars Uebernickel ]
  * Allow setting different indicator positions for different profiles.

  [ Mirco Müller ]
  * Added checkbox for toggling between echo-modes of password-
    entryfields in ext. snap-decisions.
  * Fixes bug #1200569. (LP: #1200569)

  [ Andrea Cimitan ]
  * Switch to application scope when a dash swipe is taking place and an
    app is on foreground. (LP: #1231996)
  * Shifts wallpaper rendering for greeter lockscreen to be inline with
    shell. (LP: #1231731)
  * Dinamically load the Carousel/Filtergrid with more than 6 items.
    (LP: #1226288, #1234105)
  * Removes Math.js and its usage. Use SDK ones.

  [ Gerry Boland ]
  * DragHandle: javascript argument name clashes with local variable.
    Yes it works, but is a little unsafe.

  [ Nick Dedekind ]
  * Added UnityMenuModel submenu row removal awareness in
    UnityMenuModelStack.
  * Round indicator widget icon/label width up to closest gu for
    alignment. (LP: #1236267)
  * Indicator re-select by dragging from top when fully opened. (LP:
    #1213164)
  * Fixed a race condition causing search history popup to show up when
    it shouldn't. (LP: #1249369)

  [ Christopher Lee ]
  * Unity8 tests now make use of the helper functions (added in the pre-
    req branch) so that the helper functions are tested as part of daily
    business.

  [ Daniel d'Andrada ]
  * Improve DirectionalDragArea Removed Rejected status, simplifying
    state machine. Added compositionTime property. Multi-finger
    scenarios are better handled now. Refactored TimeSource in
    Ubuntu.Gestures plugin. Added an easy way to debug
    DirectionalDragArea by having switchable debug prints. Updated tests
    to also simulate the passage of time. Use touch point scene
    coordinates for gesture recognition so that moving the.
    DirectionalDragArea (as in a hinting DragHandle) won't affect it.
    (LP: #1228336)
  * Add right-edge drag hinting to Greeter To match with the existing
    teasing animation when you tap on the right half of the Greeter.
    Also has the side benefit of making the code look a bit nicer.
  * Refactor Ubuntu.Gesture tests to share common logic Take the common
    part out of tst_DirectionalDragArea and put it into a separate base
    class, GestureTest, so that it can be shared with other, future,
    tests. In CMakeLists.txt, create a macro out of DirectionalDragArea
    build script to be used by future tests with similar requirements
    and structure. Also add the "m_" prefix to member variables.
  * Remove dead code from Utils plugin They are not being used anywhere.

  [ Michael Terry ]
  * Make EdgeDemoOverlay test more reliable by testing for what we
    really care about, not an indirect indicator of it. (LP: #1248232)
  * Explicitly set MIR_SOCKET for other upstart jobs, rather than
    relying on the default socket, since that won't work once we move to
    a nested Mir.

  [ Michael Zanetti ]
  * don't add margins to RunningApplicationTile's label. (LP: #1245482)
  * allow SIM PIN entry to have a variable pin length (by adding a done-
    button). (LP: #1240561)
  * fix launcher wording for pinning actions. (LP: #1240891)
  * fix preview background positioning don't explicitly take originY
    into account as it's already in there implicitly. make sure we don't
    split the openeffect in a place where it can be covered by the
    header.
  * fix album artwork containing / in the name. (LP: #1237829)
  * small launcher tweaks fix fakeDragItem's initial position to match
    with real item. remove UbuntuShape's border glow. .
  * drop all references to LighDM from the Lockscreen This should make
    it generic enough to allow reusing it for SIM PIN entry .

  [ Omer Akram ]
  * make the non working code in the screen unlocker helper work.

  [ Nicolas d'Offay ]
  * Pushed up the z order of the clock in GreeterContent. (LP: #1233146)
  * Search history is now persistent across all scopes and remains in
    QML. (LP: #1226221)

  [ Ubuntu daily release ]
  * Automatic snapshot from revision 556

 -- Ubuntu daily release <ps-jenkins@lists.canonical.com>  Thu, 28 Nov 2013 18:09:17 +0000

unity8 (7.83+14.04.20131106-0ubuntu1) trusty; urgency=low

  [ Andrea Cimitan ]
  * Place ShaderEffectSource of UbuntuShapeForItem under the Shape Item.
    (LP: #1239317)

  [ Omer Akram ]
  * test: make sure the search indicator hides when an app has focus.

  [ Nick Dedekind ]
  * Fixed indicator slider menu item alignment to label field and icon.
    (LP: #1240756)

  [ chris.gagnon ]
  * Update to autopilot 1.4.

  [ Ubuntu daily release ]
  * Automatic snapshot from revision 500

 -- Ubuntu daily release <ps-jenkins@lists.canonical.com>  Wed, 06 Nov 2013 03:37:02 +0000

unity8 (7.83+14.04.20131105.1-0ubuntu1) trusty; urgency=low

  [ Michał Sawicz ]
  * Implement switching between previews by swiping. (LP: #1220651,
    #1088572)

  [ Nick Dedekind ]
  * Faster loading of indicator menus. (LP: #1226650)

  [ Albert Astals ]
  * Make sure we have ssh started when we need it .
  * Fix a few warnings in DashContent.qml on shutdown
    Dash/DashContent.qml:119: TypeError: Cannot read property
    'previewShown' of null Dash/DashContent.qml:120: TypeError: Cannot
    read property 'moving' of null .
  * Don't use deprecated Panel methods.

  [ Christopher Lee ]
  * Adds an easy to consume function that attempts to unlock the unity
    greeter. (LP: #1240261)

  [ Lars Uebernickel ]
  * Indicators: add TimeFormatter and use it in the messaging menu This
    component can be used to turn a timestamp and a format string into a
    string with the corresponding time and format. The string will
    change whenever the timezone changes. (LP: #1236413)

  [ Andrea Cimitan ]
  * Allow drag over bounds, but not overshoot. (LP: #1204300)
  * Threshold to activate the left edge swipe to reveal dash is now 26
    GU. (LP: #1236286)

  [ Michael Zanetti ]
  * replace the launcher quicklist's Popover with an own quicklist
    implementation The Popover probably won't ever support what the
    launcher needs.
  * Implement switching between previews by swiping. (LP: #1220651,
    #1088572)
  * don't trigger the greeter teasing during a movement of the greeter.

  [ Ubuntu daily release ]
  * Automatic snapshot from revision 495

 -- Ubuntu daily release <ps-jenkins@lists.canonical.com>  Tue, 05 Nov 2013 12:22:04 +0000

unity8 (7.83+14.04.20131031-0ubuntu1) trusty; urgency=low

  [ Michał Sawicz ]
  * Use setenv as early as possible to avoid setenv and getenv clashing
    in multi-threaded situations. (LP: #1240866)

  [ Ubuntu daily release ]
  * Automatic snapshot from revision 482

 -- Ubuntu daily release <ps-jenkins@lists.canonical.com>  Thu, 31 Oct 2013 20:10:56 +0000

unity8 (7.83+14.04.20131028.1-0ubuntu1) trusty; urgency=low

  * New rebuild forced
  * Automatic snapshot from revision 480

 -- Ubuntu daily release <ps-jenkins@lists.canonical.com>  Mon, 28 Oct 2013 22:42:07 +0000

unity8 (7.83+14.04.20131028-0ubuntu1) trusty; urgency=low

  [ Andrea Cimitan ]
  * Fix 1195349 by counting drawbuffer on the newContentX logic of the
    carousel When we changed carousel from repeater to listview, we
    added drawbuffer. this breaks the logic of newContentX, which was
    considered disabled and set to -1. The correct disabled value now
    has to take into account the drawbuffer. (LP: #1195349)

  [ Christopher Lee ]
  * Checks both then env and upstart env for the currently set
    XDG_DATA_DIRS so they can be set correctly for the test.

  [ Ubuntu daily release ]
  * Automatic snapshot from revision 479

 -- Ubuntu daily release <ps-jenkins@lists.canonical.com>  Mon, 28 Oct 2013 03:08:59 +0000

unity8 (7.83+13.10.20131016.2-0ubuntu1) saucy; urgency=low

  [ Loïc Minier ]
  * Merge ~lool/unity8/drop-setcap-conf. Drop unity8-setcap.conf as this
    breaks desktop installs (no boot-hook event is emitted, boot
    stalls); add maintscript snippet to rm_conffile on upgrades; this
    boot-hook is now shipped under a different name in lxc-android-
    config.

  [ Michał Sawicz ]
  * Ship a camera-app.desktop file and use a custom XDG_DATA_DIRS for
    testing.

  [ Ubuntu daily release ]
  * Automatic snapshot from revision 472

 -- Ubuntu daily release <ps-jenkins@lists.canonical.com>  Wed, 16 Oct 2013 23:15:48 +0000

unity8 (7.83+13.10.20131016.1-0ubuntu1) saucy; urgency=low

  [ Diego Sarmentero ]
  * Disable Preview interaction until the scope responds.

  [ Albert Astals ]
  * Hide placeholder notification.

  [ Ubuntu daily release ]
  * Automatic snapshot from revision 469

 -- Ubuntu daily release <ps-jenkins@lists.canonical.com>  Wed, 16 Oct 2013 17:29:36 +0000

unity8 (7.83+13.10.20131016-0ubuntu1) saucy; urgency=low

  [ Loïc Minier ]
  * Add upstart job to copy unity8 to a new tmpfs, setcap it, and bind-
    mount it back; this is an ugly hack to set CAP_SYS_RESOURCE until we
    have a root-helper for it.

  [ Michal Hruby ]
  * Enable definition of scope back references in overridden results.

  [ Ubuntu daily release ]
  * Automatic snapshot from revision 466

 -- Ubuntu daily release <ps-jenkins@lists.canonical.com>  Wed, 16 Oct 2013 11:29:52 +0000

unity8 (7.83+13.10.20131015.4-0ubuntu1) saucy; urgency=low

  [ Michał Sawicz ]
  * Replace ubuntu-touch-session's unity8.conf upstart job.
  * Revert r440 that made the dash collapse animation worse, rather than
    better.

  [ om26er@ubuntu.com ]
  * close the app only when the close button is tapped, not the entire
    thumbnail

  [ Nick Dedekind ]
  * Added missing Unity.Indicator mock objects causing qmltests to fail.
    Approved by: Michał Sawicz.

  [ Christopher Lee ]
  * Launch unity8 for autopilot with upstart, and bring unity8 session
    over from session-manager-touch.

  [ Pawel Stolowski ]
  * Temporarily disable category_order changed signal handling.

  [ Daniel d'Andrada ]
  * OSKController area shouldn't cover the indicators' bar Since ubuntu-
    keyboard surface area doesn't cover the indicators' bar,
    OSKController should follow suit. Otherwise the OSKContoller's
    internal InputFilterArea (and others) wouldn't perfectly overlap the
    graphical keyboard rendered by ubuntu-keyboard (i.e. the opaque part
    of ubuntu-keyboard's surface).

  [ Michael Zanetti ]
  * Initialize initialHeight/Width to height/width depending on scaleTo
    add checks for initialWidth/Height in the tests change sizes in
    tests to something else than the default for initialWidth/Height in
    order to catch failures there more easily

  [ Omer Akram ]
  * Only show search indicator while the Dash is focued.
  * Add 2dp left margin for music and video tiles' title.

  [ Nicolas d'Offay ]
  * Changed Infographics to use Ubuntu font.

  [ Ubuntu daily release ]
  * Automatic snapshot from revision 463

 -- Ubuntu daily release <ps-jenkins@lists.canonical.com>  Tue, 15 Oct 2013 11:05:04 +0000

unity8 (7.82+13.10.20131011.2-0ubuntu1) saucy; urgency=low

  [ Michał Sawicz ]
  * Work around Mir not delivering input to shell after restart, if the
    device isn't reinitialized.

  [ Albert Astals ]
  * Remove unused DashMusic/DashVideos.
  * Don't let the user change between scopes if the current one is
    moving up/down.
  * Fix two uninitialized variable uses reported by valgrind ==17988==
    Conditional jump or move depends on uninitialised value(s) ==17988==
    at 0x13839F3A: AccountsService::updateDemoEdges()
    (AccountsService.cpp:74) ==17988== by 0x13839DA5:
    AccountsService::setUser(QString const&) (AccountsService.cpp:45)
    ==17988== by 0x1383F67B:
    AccountsService::qt_metacall(QMetaObject::Call, int, void**)
    (moc_AccountsService.cpp:192) ==17988== by 0x496143D:
    StoreProperty(QV8Engine*, QObject*, QQmlPropertyData*,
    v8::Handle<v8::Value>) (in /usr/lib/arm-linux-
    gnueabihf/libQt5Qml.so.5.0.2) ==17988== ==17988== Conditional jump
    or move depends on uninitialised value(s) ==17988== at 0x1383A0F6:
    AccountsService::updateStatsWelcomeScreen() (AccountsService.cpp:92)
    ==17988== by 0x13839DB1: AccountsService::setUser(QString const&)
    (AccountsService.cpp:47) ==17988== by 0x1383F67B:
    AccountsService::qt_metacall(QMetaObject::Call, int, void**)
    (moc_AccountsService.cpp:192) ==17988== by 0x496143D:
    StoreProperty(QV8Engine*, QObject*, QQmlPropertyData*,
    v8::Handle<v8::Value>) (in /usr/lib/arm-linux-
    gnueabihf/libQt5Qml.so.5.0.2)
  * Fix unitialized variable in Scope ==18457== Conditional jump or move
    depends on uninitialised value(s) ==18457== at 0x15AD1FD6:
    Scope::setActive(bool) (scope.cpp:165) ==18457== by 0x15B0023D:
    Scope::qt_metacall(QMetaObject::Call, int, void**)
    (moc_scope.cpp:478) ==18457== by 0x48B709F:
    QQmlPropertyPrivate::write(QObject*, QQmlPropertyData const&,
    QVariant const&, QQmlContextData*,
    QFlags<QQmlPropertyPrivate::WriteFlag>) (in /usr/lib/arm-linux-
    gnueabihf/libQt5Qml.so.5.0.2)
  * Fix crash on the phone For some reason i'm getting v8 crashes
    without this when shuting down unity-mir

  [ Gerry Boland ]
  * Use focusRequested signal from AppManager. WM: AppManager has new
    signal to ask shell to request focus for app - use it to properly
    animate and focus the app. If app wants to be side stage, but no
    side stage available, override the application stage.

  [ Nick Dedekind ]
  * Only use the root action state as a unitymenumodel ActionStateParser
    when needed.

  [ Andrea Cimitan ]
  * Move the close app icon on top left.
  * The header of category list is already on screen after unlock

  [ Michael Zanetti ]
  * Make the greeter's clock update in sync with the indicators.

  [ Omer Akram ]
  * Increase dash header height to 5gu.

  [ Nicolas d'Offay ]
  * Standardised expansion speed in scopes.

  [ Ubuntu daily release ]
  * Automatic snapshot from revision 449

 -- Ubuntu daily release <ps-jenkins@lists.canonical.com>  Fri, 11 Oct 2013 17:26:34 +0000

unity8 (7.82+13.10.20131011.1-0ubuntu1) saucy; urgency=low

  [ Michał Sawicz ]
  * Fix frequent application IDs and drop old AppsAvailableForDownload
    model.
  * Unrevert r388 now that we have fixed the infinite loop it was
    causing in Qt.

  [ Steve Langasek ]
  * Don't keep a long-lived connection open to upstart when we only use
    it for two events, one at load time and one at unload time.

  [ Lars Uebernickel ]
  * VolumeControl: use 'volume' instead of 'scroll' action The volume
    action doesn't show a notification.

  [ Michael Terry ]
  * Disable DragHandle on right side of screen while the greeter is
    animating

  [ Marcus Tomlinson ]
  * Added missing "enabled" property to "progressMenu" component in the
    menu item factory.

  [ Michael Zanetti ]
  * Add scaleTo: "fit" mode support to LazyImage

  [ Andrea Cimitan ]
  * Add music and video renderers
  * Use shell.edgeSize for BottomBar's EdgeDragArea, detecting gestures
    only when they are within the edgeSize.

  [ Nick Dedekind ]
  * Removed greeter "toHome" animation (LP#1092976) (LP: #1092976)
  * Only show Snap Decision notification actions when available.

  [ Albert Astals ]
  * Dash: Set delegate creation range for inner itemviewss If it's above
    the list viewport we set it to the end of the list to precache the
    last items It it's below the list viewport we set it to the
    beginning to precache the first items Otherwise we set it to the
    part of the viewport in the view Approved by: Michał Sawicz.

  [ Ubuntu daily release ]
  * Automatic snapshot from revision 435

 -- Ubuntu daily release <ps-jenkins@lists.canonical.com>  Fri, 11 Oct 2013 09:05:30 +0000

unity8 (7.82+13.10.20131010-0ubuntu1) saucy; urgency=low

  [ David Callé ]
  * Small logic change in preview descriptions line breaks. Multiple new
    lines are now replaced by multiple br tags.

  [ Nick Dedekind ]
  * Use indicator identifier for indicators-client list item label.
  * Make sure overflow indicators are hidden and not the search label.

  [ Mirco Müller ]
  * Tweaks to notifications to improve spec-compliance. - updated
    notifications-qmltest to reflect the use of a variant-map for the
    hints - made text-fields as heigh as buttons - made the summary
    align horizontally to the icon - updated button-height and bubble-
    background.

  [ Pawel Stolowski ]
  * Handle category_order_changes signal from scopes (used in Home only)
    and reorder categories accordingly.
  * Implementation of albumart image provider for audio content.

  [ Michael Terry ]
  * Hide the greeter when an app is focused, fixing snap decisions
    launching an app in the greeter (like receiving a call).

  [ Michael Zanetti ]
  * Launcher - remove support for pinning items in the backend After the
    latest design changes, recent apps is everything that is contained
    in the ApplicationManager. So no need for storing anything else than
    pinned apps in the config.

  [ Michał Sawicz ]
  * Remove the mir socket before starting unity8 during autopilot tests.

  [ Ubuntu daily release ]
  * Automatic snapshot from revision 420

 -- Ubuntu daily release <ps-jenkins@lists.canonical.com>  Thu, 10 Oct 2013 04:15:13 +0000

unity8 (7.82+13.10.20131008.1-0ubuntu1) saucy; urgency=low

  [ Michal Hruby ]
  * Add Scope::isActive property and corresponding tests. (LP: #1230352)

  [ Daniel d'Andrada ]
  * Move OSKController to the front as it will now also block input
    meant to the OSK That's in the unity-mir implementation. The
    SurfaceFlinger one is still an empty noop. Currently, when the OSK
    is up, both shell and OSK get user input, thus we need the
    OSKController to shield our shell components from them. (LP:
    #1236773)

  [ Michał Sawicz ]
  * Add Scope::isActive property and corresponding tests. (LP: #1230352)
  * Force focus back on shell in case it loses it for some reason.

  [ Ubuntu daily release ]
  * Automatic snapshot from revision 409

 -- Ubuntu daily release <ps-jenkins@lists.canonical.com>  Tue, 08 Oct 2013 19:14:20 +0000

unity8 (7.82+13.10.20131008-0ubuntu1) saucy; urgency=low

  [ Michał Sawicz ]
  * update previews to match design. (LP: #1224555)
  * Add an InputFilterArea in Notifications. (LP: #1233411, #1235215)

  [ Ying-Chun Liu ]
  * update previews to match design. (LP: #1224555)

  [ Albert Astals ]
  * Unrevert 376 by reverting r395 and a small fix to fix the cpu
    hogging issue . (LP: #1124567)

  [ Michael Terry ]
  * Add Showable.showNow() method and use it in Shell to immediately
    show greeter when we blank the screen rather than animating it. (LP:
    #1233564)

  [ Michael Zanetti ]
  * update previews to match design. (LP: #1224555)

  [ Diego Sarmentero ]
  * update previews to match design. (LP: #1224555)

  [ Ubuntu daily release ]
  * Automatic snapshot from revision 404

 -- Ubuntu daily release <ps-jenkins@lists.canonical.com>  Tue, 08 Oct 2013 02:57:55 +0000

unity8 (7.82+13.10.20131007-0ubuntu1) saucy; urgency=low

  [ Michał Sawicz ]
  * Respect pre-set import and library paths and prevent segfault in
    startShell.

  [ Ubuntu daily release ]
  * Automatic snapshot from revision 399

 -- Ubuntu daily release <ps-jenkins@lists.canonical.com>  Mon, 07 Oct 2013 07:10:46 +0000

unity8 (7.82+13.10.20131005-0ubuntu1) saucy; urgency=low

  [ Michał Sawicz ]
  * Revert r376 that caused constant CPU usage due to the
    ActivityIndicator.

  [ Nick Dedekind ]
  * Removed indicators-client autopilot tests. (LP: #1234736)

  [ Albert Astals ]
  * Revert r388. (LP: #1235268)

  [ Christopher Lee ]
  * Removes passing -fullscreen to unity8 when on the device (as per bug
    #1235065). (LP: #1235065)

  [ Ubuntu daily release ]
  * Automatic snapshot from revision 396

 -- Ubuntu daily release <ps-jenkins@lists.canonical.com>  Sat, 05 Oct 2013 11:45:14 +0000

unity8 (7.82+13.10.20131004.2-0ubuntu1) saucy; urgency=low

  * Revert 7.82+13.10.20131004.1-0ubuntu1 back to
    7.81.3+13.10.20130927.3-0ubuntu1 due to CPU hogging issue with
    7.82+13.10.20131004.1-0ubuntu1.

 -- Loïc Minier <loic.minier@ubuntu.com>  Fri, 04 Oct 2013 21:22:29 +0200

unity8 (7.82+13.10.20131004.1-0ubuntu1) saucy; urgency=low

  [ Michał Sawicz ]
  * Bump to indicate support for extended snap decisions.
  * Make Tile themeable, add renderers for Dash Plugins and weather.
    (LP: #1231948)
  * Drop network agents now that they're in indicator-network instead.

  [ Michal Hruby ]
  * Differentiate generic and music carousels.
  * Use the thumbnailer image provider for scope results that don't
    specify icon as well as for previews.
  * Added an indicator which is displayed in the search bar whenever a
    search is in progress. Added accompanying test in tst_PageHeader.
  * Expose rendererHint to shell.

  [ Albert Astals ]
  * Update pot file. (LP: #1232374)
  * Only enable the animation when the item is on screen (i.e. !culled)
    . (LP: #1200374)
  * Do not crash on positionAtBeginning if the list is empty .
  * Enable/disable running apps height animation in a less error prone
    way.

  [ Michael Terry ]
  * Use a chevron after 'Skip intro' and drop the underlining.
  * Load testability driver when QT_LOAD_TESTABILITY is set. (LP:
    #1226234)
  * Listen to the system setting StatsWelcomeScreen, which tells us
    whether to show user-specific infographic data in the greeter. (LP:
    #1207857)

  [ Gerry Boland ]
  * WM: ensure focusedApplicationWhenUsingScreenshots reset when unused,
    and only used when set. Fixes window focus conflict between shell
    and ApplicationManager.

  [ Nick Dedekind ]
  * Removed deprecated Unity.IndicatorsLegacy plugin.
  * Added actionState parser to the indicators-client text printer so
    that we get the icon.
  * Moved indicator page titles to the root action state of menu model.
    (LP: #1223635)

  [ Mirco Müller ]
  * Added rendering- and interaction-support for the first three
    extended snap-decision dialog-cases password-entry, user-
    authentication and simunlock.

  [ Daniel d'Andrada ]
  * Revert the reversion of r304 since it doesn't seem to crash anymore
    Original commit was Reset apps scope when returning from app to dash
    (LP #1193419) If an app is on foreground and you perform a long
    left-edge swipe to minimize it, and therefore return to the dash,
    the dash should be in the Applications scope and showing the
    running/recents applications. (LP: #1193419)

  [ Andrea Cimitan ]
  * Add behaviours to the hud reveal. (LP: #1224480, #1224633)
  * Make Tile themeable, add renderers for Dash Plugins and weather.
    (LP: #1231948)

  [ Michael Zanetti ]
  * fix inserting into quicklistmodel.
  * Drop useStorage argument and use exising LAUNCHER_TESTING define for
    this decision.

  [ Omer Akram ]
  * Make the volume/brightness slider changes realtime. (LP: #1227595)

  [ Nicolas d'Offay ]
  * Fixed black colour on the first of the month due to division. (LP:
    #1233657)
  * Added an indicator which is displayed in the search bar whenever a
    search is in progress. Added accompanying test in tst_PageHeader.

  [ Ubuntu daily release ]
  * Automatic snapshot from revision 390

 -- Ubuntu daily release <ps-jenkins@lists.canonical.com>  Fri, 04 Oct 2013 06:55:16 +0000

unity8 (7.81.3+13.10.20130927.3-0ubuntu1) saucy; urgency=low

  [ Michal Hruby ]
  * Correctly handle image URI scheme in results.

  [ Michał Sawicz ]
  * Make SHOW_DASH and HIDE_DASH close the current preview. (LP:
    #1231404)
  * Add a LazyImage component that shows an activity spinner for long-
    loading images and handles aspect ratio properly.
  * Fix Qt 5.1 FTBFS and suppress some build warnings.

  [ Albert Astals ]
  * Make sure we always have least have one column in the gridview. (LP:
    #1225391)
  * LVWPH: Make sure we always overshoot vertically. (LP: #1229851)
  * Remember the expanded categoryId and not the expanded index The
    index can change on search, and we still want to maintain it
    expanded in that case. (LP: #1230216)
  * Fix showHeader in an edge case of notShownByItsOwn Not all the tests
    i've added fail without the code fix, but i've added them just to be
    more covered . (LP: #1230187)

  [ Diego Sarmentero ]
  * Handling error signal from the DownloadTracker plugin (BUG:
    #1229744). (LP: #1229744)
  * Remove "Reviews and Comments" section from Application Preview until
    the feature is ready (BUG: #1226632) - Detect when the keyboard is
    being shown to allow the user to scroll the Preview even more if
    necessary to interact with the components at the bottom of that
    preview, and don't leave those components obscured behind the
    keyboard (BUG: #1226638). (LP: #1226632, #1224717, #1226638)

  [ Nick Dedekind ]
  * Brought messaging indicator inline with UnityMenuModel &
    UnityMenuAction. (LP: #1217676, #1217678)

  [ Pawel Stolowski ]
  * Support canned search queries returned by Home Scope.
  * Cancel previous actions and previews on new activation / preview.
    Expose previewed data row in Preview object.

  [ Michael Terry ]
  * Only enable the Bottombar when the HUD is available. (LP: #1220306)
  * Increase the "Skip intro" clickable area, making dismissing the edge
    demo intro feel more natural. (LP: #1220632)

  [ Michael Zanetti ]
  * drop our CrossFadeImage in favor of the SDK one. (LP: #1227783)

  [ Ubuntu daily release ]
  * Automatic snapshot from revision 358

 -- Ubuntu daily release <ps-jenkins@lists.canonical.com>  Fri, 27 Sep 2013 14:13:22 +0000

unity8 (7.81.3+13.10.20130924.2-0ubuntu1) saucy; urgency=low

  [ Michal Hruby ]
  * Fix the signal prototypes on music grid renderer. (LP: #1228390)

  [ Michael Zanetti ]
  * use less auto variables, align coding style, constify and Qt'ify API
    in AccountsService plugin.

  [ Nick Dedekind ]
  * Re-enable MenuContentActivator in Indicators.

  [ Albert Astals ]
  * LVWPH: Update the section header on list change events.

  [ Pawel Stolowski ]
  * Check results model ptr returned by GetResultsFromCategory method
    from UnityCore. (LP: #1228097, #1211595)

  [ Ubuntu daily release ]
  * Automatic snapshot from revision 340

 -- Ubuntu daily release <ps-jenkins@lists.canonical.com>  Tue, 24 Sep 2013 14:40:01 +0000

unity8 (7.81.3+13.10.20130919.3-0ubuntu1) saucy; urgency=low

  [ Michal Hruby ]
  * Add support for music grid renderer to GenericScopeView.

  [ Nick Dedekind ]
  * Fixed the removal of messaging widget due to incompatible action
    state. (LP: #1225017)

  [ Christopher Lee ]
  * Addition of initial autopilot tests for the application lifecycle.

  [ Lars Uebernickel ]
  * VolumeControl: use action of the new indicator indicator-sound
    recently gained an action to increase and decrease the volume. This
    patch makes use of that to get rid of a bus round trip (to get the
    current volume) and a race (when the volume gets set between
    fetching the current volume and setting the new volume). (LP:
    #1219057)

  [ Michael Terry ]
  * When AccountsService.backgroundFile is unset/invalid, have the
    greeter fall back to whatever the shell background is.
  * Add a tiny SessionBroadcast plugin that listens to unity-greeter-
    session-broadcast for the ShowHome signal.

  [ Daniel d'Andrada ]
  * Remove obsolete, unused graphics.
  * Make MouseTouchAdaptor work with multiple QWindows.

  [ Michael Zanetti ]
  * change how icons are searched a) try to find it the Icon as is b)
    prepend with Path if a Path variable is given c) fall back to the
    image://theme/ with just the icon name . (LP: #1225186)
  * fix an issue with removing a running app from the launcher and
    always store pinning to the config.
  * collapse any open preview when programmatically switching current
    dash index. (LP: #1221137)

  [ Ubuntu daily release ]
  * Automatic snapshot from revision 333

 -- Ubuntu daily release <ps-jenkins@lists.canonical.com>  Thu, 19 Sep 2013 15:15:07 +0000

unity8 (7.81.3+13.10.20130916-0ubuntu1) saucy; urgency=low

  [ Michael Zanetti ]
  * allow left edge gesture to minimize apps even when launcher is
    already visible.
  * Don't hide the launcher on changes in the stages.
  * ssh is now installed per default, but it's set to manual in the
    ssh.override.

  [ Ubuntu daily release ]
  * Automatic snapshot from revision 320

 -- Ubuntu daily release <ps-jenkins@lists.canonical.com>  Mon, 16 Sep 2013 11:49:28 +0000

unity8 (7.81.3+13.10.20130912-0ubuntu1) saucy; urgency=low

  [ Michael Zanetti ]
  * add support for finding icons from click package apps in the
    launcher.
  * update to latest launcher API for better integration with the
    AppManager.

  [ Ricardo Mendoza ]
  * Fixes problems related to image 20130912.0, amongst: * Fix autopilot
    tests by preventing blocking of input during HUD button animations,
    only when fully visible * Fix loading of unity-mir library, major
    version wasn't specified so unless the dev package was there it
    would fail.

  [ Ubuntu daily release ]
  * Automatic snapshot from revision 316

 -- Ubuntu daily release <ps-jenkins@lists.canonical.com>  Thu, 12 Sep 2013 13:47:59 +0000

unity8 (7.81.3+13.10.20130911.1-0ubuntu1) saucy; urgency=low

  [ Michael Terry ]
  * Switch from deprecated image://gicon/ to new image://theme/.

  [ Gerry Boland ]
  * Add OSKController so shell can control OSK correctly on Mir.
  * Remove InputFilterArea for bottom edge swipes, as applications also
    listen for such swipes for Toolbar reveal.

  [ Ricardo Mendoza ]
  * Select the backend to use dynamically on runtime according to the
    QPA selected by the system.

  [ Ubuntu daily release ]
  * Automatic snapshot from revision 311

 -- Ubuntu daily release <ps-jenkins@lists.canonical.com>  Wed, 11 Sep 2013 16:22:55 +0000

unity8 (7.81.3+13.10.20130911-0ubuntu1) saucy; urgency=low

  [ Michal Hruby ]
  * Hide all gicon strings from the shell and use the image://theme icon
    provider that was recently added to the SDK.

  [ Gerry Boland ]
  * Convert to new ApplicationManager API.

  [ Nick Dedekind ]
  * Updated access point design as per spec.
  * Indicator visibility based on connection with backend service.

  [ Albert Astals ]
  * Dash: Make assignments bindings This way if the model changes the
    item value also changes.

  [ Michael Zanetti ]
  * adds support for highlighting the currently focused application in
    the launcher, adds tests.
  * include ~/.local/share/applications in launcher's .desktop file
    search path.
  * shrink size of area for revealing the HUD button and make it
    disappear on release again. fixes 1219035. (LP: #1219035)
  * revert revision 304 as it makes the Shell crash.

  [ Michael Terry ]
  * Allow testers to set custom password or pin in demo mode, rather
    than hardcoding them.
  * Have the greeter use AccountsService to determine its background.
    (LP: #1218402)
  * Listen to changes in the "show edge demo" AccountsService setting.

  [ Daniel d'Andrada ]
  * Update fake/mock plugins so that "./run --fake" works well again -
    You can now see the thumbnails of the fake running applications once
    again. - You no longer get hundreds of warnings due to icons not
    found.
  * Reset apps scope when returning from app to dash (LP #1193419) If an
    app is on foreground and you perform a long left-edge swipe to
    minimize it, and therefore return to the dash, the dash should be in
    the Applications scope and showing the running/recents applications.
    (LP: #1193419)

  [ Ubuntu daily release ]
  * Automatic snapshot from revision 306

 -- Ubuntu daily release <ps-jenkins@lists.canonical.com>  Wed, 11 Sep 2013 00:54:31 +0000

unity8 (7.81.3+13.10.20130905.2-0ubuntu1) saucy; urgency=low

  [ Michael Zanetti ]
  * Integrate Launcher with AppManager.

  [ Nick Dedekind ]
  * Removed FIXME from slider int->double conversion.

  [ Ubuntu daily release ]
  * Automatic snapshot from revision 291

 -- Ubuntu daily release <ps-jenkins@lists.canonical.com>  Thu, 05 Sep 2013 10:48:02 +0000

unity8 (7.81.3+13.10.20130904.1-0ubuntu1) saucy; urgency=low

  [ Nicolas d'Offay ]
  * Switched infographic background at design's request.

  [ Ubuntu daily release ]
  * Automatic snapshot from revision 287

 -- Ubuntu daily release <ps-jenkins@lists.canonical.com>  Wed, 04 Sep 2013 07:34:57 +0000

unity8 (7.81.3+13.10.20130904-0ubuntu1) saucy; urgency=low

  [ mhall119 ]
  * Add a little bit of text to the last step of the tour telling the
    user how to end it and get to their phone.

  [ Jussi Pakkanen ]
  * Use CCache if it is installed.

  [ Nick Dedekind ]
  * Multiple icon/label support for indicators.

  [ Albert Astals ]
  * Remove unneeded role.

  [ Lars Uebernickel ]
  * Fall back to "ubuntu-mobile" icon theme if $UBUNTU_ICON_THEME is
    unset.

  [ Michael Zanetti ]
  * Use MouseAreas in DashBar to enable clicking again.
  * load launcher default config from existing dconf key.

  [ Ubuntu daily release ]
  * Automatic snapshot from revision 285

 -- Ubuntu daily release <ps-jenkins@lists.canonical.com>  Wed, 04 Sep 2013 03:02:57 +0000

unity8 (7.81.3+13.10.20130903.1-0ubuntu1) saucy; urgency=low

  [ Michael Zanetti ]
  * workaround quicklist text color.

  [ Ubuntu daily release ]
  * Automatic snapshot from revision 277

 -- Ubuntu daily release <ps-jenkins@lists.canonical.com>  Tue, 03 Sep 2013 06:09:36 +0000

unity8 (7.81.3+13.10.20130830-0ubuntu1) saucy; urgency=low

  [ Pawel Stolowski ]
  * Implement a virtual 'All' filter option.

  [ Ubuntu daily release ]
  * Automatic snapshot from revision 275

 -- Ubuntu daily release <ps-jenkins@lists.canonical.com>  Fri, 30 Aug 2013 12:44:40 +0000

unity8 (7.81.3+13.10.20130829.2-0ubuntu1) saucy; urgency=low

  [ Michael Terry ]
  * Implement launcher item backend via AccountsService.

  [ Ubuntu daily release ]
  * Automatic snapshot from revision 272

 -- Ubuntu daily release <ps-jenkins@lists.canonical.com>  Thu, 29 Aug 2013 19:09:44 +0000

unity8 (7.81.3+13.10.20130829.1-0ubuntu1) saucy; urgency=low

  [ Michael Terry ]
  * Make sure greeter and lockscreen backgrounds are always defined,
    even if the wallpaper preference string is bogus. (LP: #1208889,
    #1208894)

  [ Ubuntu daily release ]
  * Automatic snapshot from revision 270

 -- Ubuntu daily release <ps-jenkins@lists.canonical.com>  Thu, 29 Aug 2013 11:09:43 +0000

unity8 (7.81.3+13.10.20130829-0ubuntu1) saucy; urgency=low

  [ Andrea Cimitan ]
  * Streamline some new HUD interactions to be more consistent with the
    Unity Launcher.

  [ Michael Zanetti ]
  * setting the launcher's extensionSize delayed to position the view
    correctly at the beginning .

  [ Bill Filler ]
  * add new telephony apps (dialer, messaging, contacts) to launcher and
    Home scope.

  [ Michael Terry ]
  * Implement edge demos on first boot. Build-Depends: +dbus-test-
    runner, +qtbase5-dev-tools.

  [ Ubuntu daily release ]
  * Automatic snapshot from revision 267

 -- Ubuntu daily release <ps-jenkins@lists.canonical.com>  Thu, 29 Aug 2013 02:10:38 +0000

unity8 (7.81.3+13.10.20130828.1-0ubuntu1) saucy; urgency=low

  [ Andrea Cimitan ]
  * Hide the LauncherPanel when it's really hidden, by changing visible
    to false.

  [ Gerry Boland ]
  * Fix sidestage applications - they were being ignored in the show-
    application-surface logic. (LP: #1217027, #1210079)

  [ Michał Sawicz ]
  * Raise the exception if typing failed in autopilot.

  [ Nick Dedekind ]
  * Added location indicator defaults.

  [ Michael Zanetti ]
  * increase minimal dragging width for dismissing apps with left edge
    make it a configurable parameter and adjust animation to look like
    requested in the bug report . (LP: #1213153)

  [ Ubuntu daily release ]
  * Automatic snapshot from revision 262

 -- Ubuntu daily release <ps-jenkins@lists.canonical.com>  Wed, 28 Aug 2013 11:55:46 +0000

unity8 (7.81.3+13.10.20130827.1-0ubuntu1) saucy; urgency=low

  [ Michael Zanetti ]
  * unset model in quicklist before closing it.

  [ Ubuntu daily release ]
  * Automatic snapshot from revision 256

 -- Ubuntu daily release <ps-jenkins@lists.canonical.com>  Tue, 27 Aug 2013 10:49:17 +0000

unity8 (7.81.3+13.10.20130827-0ubuntu1) saucy; urgency=low

  [ Michael Zanetti ]
  * Theme the Quicklist Popover.

  [ Albert Astals ]
  * Apply expandedIndex on delegate creation bug #1213033. (LP:
    #1213033)

  [ Ubuntu daily release ]
  * Automatic snapshot from revision 254

 -- Ubuntu daily release <ps-jenkins@lists.canonical.com>  Tue, 27 Aug 2013 02:10:43 +0000

unity8 (7.81.3+13.10.20130826.5-0ubuntu1) saucy; urgency=low

  [ Michael Zanetti ]
  * tweak launcher folding and visuals according to feedback from
    design: - increase foldingStartHeight - Introduces a
    foldingStopHeight. Folding only happens between the
    foldingStartHeight and the foldingStopHeight. - Only change
    brightness while folding - remove highlight of pressed icon -
    decrease launcher's width by half a grid unit.

  [ Ubuntu daily release ]
  * Automatic snapshot from revision 251

 -- Ubuntu daily release <ps-jenkins@lists.canonical.com>  Mon, 26 Aug 2013 22:09:43 +0000

unity8 (7.81.3+13.10.20130826.4-0ubuntu1) saucy; urgency=low

  [ Michał Sawicz ]
  * Add module entry in HudClient's qmldir.

  [ Jussi Pakkanen ]
  * Let Ninja parallelize itself.

  [ Nick Dedekind ]
  * Abstraction of indicator menu item properties prior to move into
    common components library.

  [ Christopher Lee ]
  * Added autopilot-tests for ephemeral, interactive and snap-decision
    notifications.

  [ Mirco Müller ]
  * Added autopilot-tests for ephemeral, interactive and snap-decision
    notifications.

  [ Michael Zanetti ]
  * only search visible children in findChild, add findInvisibleChild
    for others.
  * Added autopilot-tests for ephemeral, interactive and snap-decision
    notifications.

  [ Thomi Richards ]
  * Added autopilot-tests for ephemeral, interactive and snap-decision
    notifications.

  [ Ubuntu daily release ]
  * Automatic snapshot from revision 249

 -- Ubuntu daily release <ps-jenkins@lists.canonical.com>  Mon, 26 Aug 2013 18:34:44 +0000

unity8 (7.81.3+13.10.20130826.2-0ubuntu1) saucy; urgency=low

  [ Albert Astals ]
  * Don't include QtQML It includes LOTS of files we don't need.

  [ Ubuntu daily release ]
  * Automatic snapshot from revision 243

 -- Ubuntu daily release <ps-jenkins@lists.canonical.com>  Mon, 26 Aug 2013 10:08:52 +0000

unity8 (7.81.3+13.10.20130826.1-0ubuntu1) saucy; urgency=low

  * Automatic snapshot from revision 241

 -- Ubuntu daily release <ps-jenkins@lists.canonical.com>  Mon, 26 Aug 2013 06:08:33 +0000

unity8 (7.81.3+13.10.20130826-0ubuntu1) saucy; urgency=low

  [ Michael Zanetti ]
  * delay move operations if the start dragging operation is running
    This prevents items to left in wrong places when transitions clash.
  * add empty setUser to allow compiling in jenkins again until the
    branch that matches unity-api is ready to land. .
  * add count and progress overlay information to real model too.

  [ Pawel Stolowski ]
  * Changed the type of setActive argument from
    QVector<AbstractFilterOption *>::size_type to unsigned int.

  [ Ubuntu daily release ]
  * Automatic snapshot from revision 240

 -- Ubuntu daily release <ps-jenkins@lists.canonical.com>  Mon, 26 Aug 2013 02:31:42 +0000

unity8 (7.81.3+13.10.20130821.2-0ubuntu1) saucy; urgency=low

  [ Michael Terry ]
  * Listen to display-power-changed rather than system-power-changed
    signals when showing the greeter; ignore such signals when the
    proximity sensor is active. (LP: #1214477)

  [ Pawel Stolowski ]
  * Added a role for accessing progress-source property of categories.

  [ Ubuntu daily release ]
  * Automatic snapshot from revision 233

 -- Ubuntu daily release <ps-jenkins@lists.canonical.com>  Wed, 21 Aug 2013 22:09:53 +0000

unity8 (7.81.3+13.10.20130821.1-0ubuntu1) saucy; urgency=low

  [ Michael Zanetti ]
  * allow testing at 11:13. Old code failed because the text actually
    says "11:13 AM".
  * add some checks if we actually clicked an item or in the spacing
    between them gets rid of some warnings printed by the launcher .

  [ Michał Sawicz ]
  * Update runtime deps in the build script.

  [ Nick Dedekind ]
  * Added/Updated legacy network indicator components to use with new
    indicator backend.

  [ Albert Astals ]
  * Fix insertions/removals on the qlimitproxymodel . (LP: #1213959)

  [ Ubuntu daily release ]
  * Automatic snapshot from revision 230

 -- Ubuntu daily release <ps-jenkins@lists.canonical.com>  Wed, 21 Aug 2013 15:04:59 +0000

unity8 (7.81.3+13.10.20130821-0ubuntu1) saucy; urgency=low

  [ Michael Zanetti ]
  * added support for count emblems and progress overlays on the
    launcher.

  [ Pawel Stolowski ]
  * Add role for getting filter options model. Add method to activate
    option based on index or id.

  [ Ted Gould ]
  * Mark indicators-client as providing an indicator-renderer.

  [ Nick Dedekind ]
  * Added flatmenuproxymodel pass-through signals from qmenumodel.
  * Renamed indicator-messaging to indicator-messages.

  [ Gerry Boland ]
  * Typo fix in FrequentlyUsedAppsModel.

  [ Ubuntu daily release ]
  * Automatic snapshot from revision 224

 -- Ubuntu daily release <ps-jenkins@lists.canonical.com>  Wed, 21 Aug 2013 08:05:13 +0000

unity8 (7.81.3+13.10.20130820.2-0ubuntu1) saucy; urgency=low

  [ Michael Zanetti ]
  * initial support for quicklists For now they support pinning and
    removing of items.

  [ Ubuntu daily release ]
  * Automatic snapshot from revision 217

 -- Ubuntu daily release <ps-jenkins@lists.canonical.com>  Tue, 20 Aug 2013 10:09:36 +0000

unity8 (7.81.3+13.10.20130820-0ubuntu1) saucy; urgency=low

  [ Andrea Cimitan ]
  * Implement background changing through gsettings. Make sure it does
    fallback to default background when needed.

  [ Michael Zanetti ]
  * Implement background changing through gsettings. Make sure it does
    fallback to default background when needed.
  * Add Drag'n'drop support to Launcher As dragging an item pins it to
    the launcher this also contains initial quicklist and pinning
    support in the plugin part.

  [ Michał Sawicz ]
  * Fix generic preview wrapping and force rich text parsing.

  [ Michal Hruby ]
  * Remove the override for Apps available for download, click scope
    provides these now.
  * Hide rating widgets when scope provides rating set to < 0.0. Also
    fallback to regular preview image if there are no more_screenshots
    specified.

  [ Albert Astals ]
  * Make sure minYExtent is updated before setting the new content
    height Otherwise bad things can happen in the positioning .

  [ Ubuntu daily release ]
  * Automatic snapshot from revision 215

 -- Ubuntu daily release <ps-jenkins@lists.canonical.com>  Tue, 20 Aug 2013 02:08:42 +0000

unity8 (7.81.3+13.10.20130816.3-0ubuntu1) saucy; urgency=low

  [ Michal Hruby ]
  * Implement overrideResults() method, which allows us to seamlessly
    combine real scope data with mocked data.

  [ Michał Sawicz ]
  * Wait for activeFocus before typing in autopilot tests. (LP:
    #1212580)

  [ Nick Dedekind ]
  * Fixed network indicator password dialog not appearing. (LP:
    #1212730)
  * Remove time & battery indicator service info.

  [ Albert Astals ]
  * Dash category expansion.
  * Fix crash in the shell test Give the item a parent, otherwise the
    qml engine decides to adopt it and when we do the deleteLater on
    them, they have been already deleted. Since we are the parents, we
    don't need to call the deleteLAter eiether they'll be properly
    deleted on our deletion.

  [ Michael Zanetti ]
  * make entering text in lockscreen tests more robust. (LP: #1212580)

  [ Michael Terry ]
  * Define the 'build' target as PHONY so make doesn't get confused by
    our 'build' script.
  * Add a test for the Powerd plugin shell support.

  [ Pawel Stolowski ]
  * Bindings for filters.

  [ Ubuntu daily release ]
  * Automatic snapshot from revision 208

 -- Ubuntu daily release <ps-jenkins@lists.canonical.com>  Fri, 16 Aug 2013 14:11:35 +0000

unity8 (7.81.3+13.10.20130814.3-0ubuntu1) saucy; urgency=low

  [ Ted Gould ]
  * Upstart signals to control indicator services.

  [ Nick Dedekind ]
  * Replaced indicator menu listView with tabs view.
  * Transition Unity.Indicators to UnityMenuModel.

  [ Ubuntu daily release ]
  * Automatic snapshot from revision 197

 -- Ubuntu daily release <ps-jenkins@lists.canonical.com>  Wed, 14 Aug 2013 14:33:39 +0000

unity8 (7.81.3+13.10.20130814.1-0ubuntu1) saucy; urgency=low

  [ Michał Sawicz ]
  * Add AppPreview.

  [ Nick Dedekind ]
  * Use key from indicator service file to source indicator positions.

  [ Diego Sarmentero ]
  * Add AppPreview.

  [ Ubuntu daily release ]
  * Automatic snapshot from revision 193

 -- Ubuntu daily release <ps-jenkins@lists.canonical.com>  Wed, 14 Aug 2013 06:33:14 +0000

unity8 (7.81.3+13.10.20130813.1-0ubuntu1) saucy; urgency=low

  [ Michael Zanetti ]
  * don't scale the EARLY ALPHA warning text bigger than the screen is.

  [ Michał Sawicz ]
  * Add debug logging to passphrase entry.

  [ Albert Astals ]
  * Remove unneeded stuff from CMakelists.txt set(CMAKE_AUTOMOC ON)
    include(FindPkgConfig) find_package(Qt5Core REQUIRED)
    find_package(Qt5Quick REQUIRED) Are already on the top-level
    CMakeLists.txt so no need to write them again Well, actually the
    Qt5Core wasn't and i added it, it's not really necessary since it's
    pulled by the others that depend on it, but it doesn't hurt to be
    explicit.

  [ Ubuntu daily release ]
  * Automatic snapshot from revision 189

 -- Ubuntu daily release <ps-jenkins@lists.canonical.com>  Tue, 13 Aug 2013 14:08:32 +0000

unity8 (7.81.3+13.10.20130812.1-0ubuntu1) saucy; urgency=low

  [ Michael Zanetti ]
  * preserve lockscreen's background wallpaper's aspect ratio. (LP:
    #1208892)

  [ Ubuntu daily release ]
  * Automatic snapshot from revision 184

 -- Ubuntu daily release <ps-jenkins@lists.canonical.com>  Mon, 12 Aug 2013 19:14:35 +0000

unity8 (7.81.3+13.10.20130812-0ubuntu1) saucy; urgency=low

  [ Albert Astals ]
  * Fix uses of uninitialized values reported by valgrind.

  [ Ubuntu daily release ]
  * Automatic snapshot from revision 182

 -- Ubuntu daily release <ps-jenkins@lists.canonical.com>  Mon, 12 Aug 2013 14:33:29 +0000

unity8 (7.81.3+13.10.20130809.1-0ubuntu1) saucy; urgency=low

  [ Michal Hruby ]
  * Set phone form factor for scope requests.

  [ Michał Sawicz ]
  * Add support for plurals and update the translation template.

  [ Ubuntu daily release ]
  * Automatic snapshot from revision 179

 -- Ubuntu daily release <ps-jenkins@lists.canonical.com>  Fri, 09 Aug 2013 15:35:06 +0000

unity8 (7.81.3+13.10.20130809-0ubuntu1) saucy; urgency=low

  [ Michał Sawicz ]
  * Prepare unity8 for cross-building.

  [ Ubuntu daily release ]
  * Automatic snapshot from revision 176

 -- Ubuntu daily release <ps-jenkins@lists.canonical.com>  Fri, 09 Aug 2013 02:32:10 +0000

unity8 (7.81.3+13.10.20130808-0ubuntu1) saucy; urgency=low

  [ Michał Sawicz ]
  * Re-enable battery slider test.

  [ Nick Dedekind ]
  * Workaround for non-deletion of indicator page menu items. (LP:
    #1183065, #1206991)

  [ Albert Astals ]
  * LVPWH: Fix regression handling the sticky top section culling r166
    introduced the regression, this fixes it+tests.
  * Implement+test the maximizeVisibleArea function Tries to show as
    much possible of an index that is already shown on screen Will be
    used for the dash category expansion.

  [ Ubuntu daily release ]
  * Automatic snapshot from revision 174

 -- Ubuntu daily release <ps-jenkins@lists.canonical.com>  Thu, 08 Aug 2013 15:23:17 +0000

unity8 (7.81.3+13.10.20130807-0ubuntu1) saucy; urgency=low

  [ Michał Sawicz ]
  * Drop ppa:ubuntu-unity/next.
  * Revert revision 161 that causes issues with invalid background.

  [ Albert Astals ]
  * Fix off by one in the culling condition If you are on 0 and your
    height is 1 and viewport starts at 1 you have to be culled since you
    are not visible.

  [ Ubuntu daily release ]
  * Automatic snapshot from revision 168

 -- Ubuntu daily release <ps-jenkins@lists.canonical.com>  Wed, 07 Aug 2013 02:32:00 +0000

unity8 (7.81.3+13.10.20130806-0ubuntu1) saucy; urgency=low

  [ Michael Terry ]
  * Show the greeter when powerd tells us to, not just whenever we press
    the power key. (LP: #1186256)

  [ Ubuntu daily release ]
  * Automatic snapshot from revision 164

 -- Ubuntu daily release <ps-jenkins@lists.canonical.com>  Tue, 06 Aug 2013 03:43:01 +0000

unity8 (7.81.3+13.10.20130805-0ubuntu1) saucy; urgency=low

  [ Michael Terry ]
  * Fixes the lockscreen and swiping on the greeter still being possible
    even when in tablet mode. (LP: #1204984)
  * Watch powerd signals to notice a sleep and unfocus current app when
    that happens.

  [ Michael Zanetti ]
  * make findChild also find invisible childs This considerably
    increases the amount of items to be searched up to a level where
    testShell didn't finish any more with searching. Hence this commit
    also changes findChild to do a breadth-first instead of a depth-
    first search.
  * Read background from GSettings or fallback to default_background.

  [ Andrea Cimitan ]
  * Read background from GSettings or fallback to default_background.

  [ Albert Astals ]
  * Make LVWPH provide a delegateIndex for sectionHeaders This way we
    can match the sectionHeader to the model easier in the qml/js side .
  * Fix tryCompare call The 4th parameter of tryCompare is timeout not
    message .

  [ Daniel d'Andrada ]
  * Read background from GSettings or fallback to default_background.

  [ Ubuntu daily release ]
  * Automatic snapshot from revision 162

 -- Ubuntu daily release <ps-jenkins@lists.canonical.com>  Mon, 05 Aug 2013 02:32:05 +0000

unity8 (7.81.3+13.10.20130802-0ubuntu1) saucy; urgency=low

  [ Michael Terry ]
  * Make hud autopilot tests more reliable by fixing how it calculates
    relative coordinates.

  [ Albert Astals ]
  * Only update the "section" if we are not culling the item If the item
    is not shown we should not care about its section.

  [ Ubuntu daily release ]
  * Automatic snapshot from revision 155

 -- Ubuntu daily release <ps-jenkins@lists.canonical.com>  Fri, 02 Aug 2013 02:40:11 +0000

unity8 (7.81.3+13.10.20130801.1-0ubuntu1) saucy; urgency=low

  [ Michał Sawicz ]
  * Add a disclaimer for the fake applications plugin.

  [ Nick Dedekind ]
  * Removed animations from fake indicator pages.

  [ Ubuntu daily release ]
  * Automatic snapshot from revision 152

 -- Ubuntu daily release <ps-jenkins@lists.canonical.com>  Thu, 01 Aug 2013 14:30:40 +0000

unity8 (7.81.3+13.10.20130801ubuntu.unity.next-0ubuntu1) saucy; urgency=low

  [ Michael Zanetti ]
  * implemented new Lockscreen design.

  [ Michał Sawicz ]
  * Fix mock VideoPreview to use the string categoryId as well.

  [ Nick Dedekind ]
  * Added a text tree representation of the qmenumodel to the
    indicators-client application.

  [ Albert Astals ]
  * Don't need deelistmodel here.

  [ Ubuntu daily release ]
  * Automatic snapshot from revision 149 (ubuntu-unity/next)

 -- Ubuntu daily release <ps-jenkins@lists.canonical.com>  Thu, 01 Aug 2013 02:32:03 +0000

unity8 (7.81.3+13.10.20130730ubuntu.unity.next-0ubuntu1) saucy; urgency=low

  [ Michał Sawicz ]
  * Adapt to Qt 5.1.

  [ Albert Astals ]
  * Adapt to Qt 5.1.

  [ Ubuntu daily release ]
  * Automatic snapshot from revision 143 (ubuntu-unity/next)

 -- Ubuntu daily release <ps-jenkins@lists.canonical.com>  Tue, 30 Jul 2013 02:33:12 +0000

unity8 (7.81.3+13.10.20130729ubuntu.unity.next-0ubuntu1) saucy; urgency=low

  [ Michal Hruby ]
  * Remove the variant conversions methods as they were moved to dee-qt.

  [ Michał Sawicz ]
  * Re-enable passphrase tests under UInput.
  * Use the new string categoryIds in custom video and music scope
    views. (LP: #1199322)

  [ Nick Dedekind ]
  * Behavioural changes for indicators - Part 1 - Use standard
    animations. - Search bar animation less distracting. - Hinting
    animation shows header. - Vertical velocity detector to reduce
    accidental menu switches in dragging phase.

  [ Gustavo Pichorim Boiko ]
  * Add entries to the new applications resulted from the split of the
    phone-app.

  [ Ubuntu daily release ]
  * Automatic snapshot from revision 141 (ubuntu-unity/next)

 -- Ubuntu daily release <ps-jenkins@lists.canonical.com>  Mon, 29 Jul 2013 03:41:07 +0000

unity8 (7.81.3+13.10.20130726ubuntu.unity.next-0ubuntu1) saucy; urgency=low

  [ Michal Hruby ]
  * Expose real category ids and not just indices.
  * Provide fallbacks for default renderer.

  [ Daniel d'Andrada ]
  * Give a visual feedback on right-edge drag with no running apps (LP:
    #1116207). (LP: #1116207)

  [ Albert Astals ]
  * Update m_firstVisibleIndex if there's no visible items anymore Also
    remove the check for m_visibleItems.isEmpty() on insert, the
    m_firstVisibleIndex == 0 already protects us against that.

  [ Christopher Lee ]
  * Tests now use a default lightdm mock if not decorated. (LP:
    #1204772)

  [ Ubuntu daily release ]
  * Automatic snapshot from revision 135 (ubuntu-unity/next)

 -- Ubuntu daily release <ps-jenkins@lists.canonical.com>  Fri, 26 Jul 2013 07:06:08 +0000

unity8 (7.81.3+13.10.20130725ubuntu.unity.next-0ubuntu1) saucy; urgency=low

  [ Michal Hruby ]
  * Fix adding items into an empty LVWPH.

  [ Michał Sawicz ]
  * Move to using upstart in run_on_device.
  * Added heeding and qmltest for button-tint hint.
  * Refactoring and cleanup of the Unity8 Autopilot tests.
  * Hide the Unity launcher during autopiloting and skip battery tests
    if unavailable.

  [ Ying-Chun Liu ]
  * Let GenericScope support loading different renderers.

  [ Nick Dedekind ]
  * Removed overview from indicators.
  * Menus for indicators is now created prioritised by distance from
    current item to speed up user experience.
  * Add ApplicationArguments to know the geometry from start.

  [ Mirco Müller ]
  * Added heeding and qmltest for button-tint hint.

  [ Christopher Lee ]
  * Refactoring and cleanup of the Unity8 Autopilot tests.

  [ Thomi Richards ]
  * Refactoring and cleanup of the Unity8 Autopilot tests.

  [ Ubuntu daily release ]
  * Automatic snapshot from revision 129 (ubuntu-unity/next)

 -- Ubuntu daily release <ps-jenkins@lists.canonical.com>  Thu, 25 Jul 2013 03:02:12 +0000

unity8 (7.81.3+13.10.20130718ubuntu.unity.next-0ubuntu1) saucy; urgency=low

  [ Andrea Cimitan ]
  * Add support for the colour palette.

  [ Omer Akram ]
  * fix the calendar icon in the launcher. (LP: #1201905)

  [ Nick Dedekind ]
  * Export indicator plugin symbols using Q_DECL_EXPORT.

  [ Ying-Chun Liu ]
  * Don't include .moc in previewbindingstest.cpp.

  [ Ubuntu daily release ]
  * Automatic snapshot from revision 118 (ubuntu-unity/next)

 -- Ubuntu daily release <ps-jenkins@lists.canonical.com>  Thu, 18 Jul 2013 06:07:00 +0000

unity8 (7.81.3+13.10.20130717ubuntu.unity.next-0ubuntu1) saucy; urgency=low

  [ Daniel d'Andrada ]
  * Remove dead code: Showable::showWithoutAnimation.

  [ Nick Dedekind ]
  * Split Plugins export macro into export_qmlfiles and
    export_qmlplugins. Added qmltypes to indicators plugin.

  [ Ubuntu daily release ]
  * Automatic snapshot from revision 112 (ubuntu-unity/next)

 -- Ubuntu daily release <ps-jenkins@lists.canonical.com>  Wed, 17 Jul 2013 03:14:49 +0000

unity8 (7.81.3+13.10.20130716ubuntu.unity.next-0ubuntu1) saucy; urgency=low

  [ Pete Woods ]
  * Rename the demo user "single" to "phablet" Fix the infographics on
    the device At the moment the mock lightdm backend we are using says
    the current user is called "single", while in reality the processes
    all run as the "phablet" user.

  [ Michał Sawicz ]
  * Only use ppa:ubuntu-unity/next and clean build scripts and CODING,
    accordingly.
  * Do not recommend indicator-power and indicator-sound. On device
    they're provided by lp:indicator-server for the time being.
  * Fix the Network page to provide the correct token. (LP: #1201529)

  [ Ubuntu daily release ]
  * Automatic snapshot from revision 109 (ubuntu-unity/next)

 -- Ubuntu daily release <ps-jenkins@lists.canonical.com>  Tue, 16 Jul 2013 02:32:03 +0000

unity8 (7.81.3+13.10.20130714ubuntu.unity.next-0ubuntu1) saucy; urgency=low

  [ Michael Terry ]
  * Change Ok to OK. (LP: #1131842)

  [ Ubuntu daily release ]
  * Automatic snapshot from revision 104 (ubuntu-unity/next)

 -- Ubuntu daily release <ps-jenkins@lists.canonical.com>  Sun, 14 Jul 2013 02:31:57 +0000

unity8 (7.81.3+13.10.20130712ubuntu.unity.next-0ubuntu1) saucy; urgency=low

  [ Michael Zanetti ]
  * Make use of the launcher API defined in unity-api and separate the
    model from the backend.

  [ Michał Sawicz ]
  * Issue wrap-and-sort -abt on debian/.

  [ Nick Dedekind ]
  * Moved indicators-client code into unity8. (LP: #1191132, #1191822)

  [ Ubuntu daily release ]
  * Automatic snapshot from revision 102 (ubuntu-unity/next)

 -- Ubuntu daily release <ps-jenkins@lists.canonical.com>  Fri, 12 Jul 2013 02:31:59 +0000

unity8 (7.81.3+13.10.20130711ubuntu.unity.next-0ubuntu1) saucy; urgency=low

  [ Michael Zanetti ]
  * invert the home button too in case the whole panel is inverted. (LP:
    #1199622)

  [ Michał Sawicz ]
  * Make the OpenEffect non-live by default to improve performance. (LP:
    #1124584)

  [ Ying-Chun Liu ]
  * Add Generic Preview. Modify GenericScopeView to support activate and
    preview.

  [ Ubuntu daily release ]
  * Automatic snapshot from revision 98 (ubuntu-unity/next)

 -- Ubuntu daily release <ps-jenkins@lists.canonical.com>  Thu, 11 Jul 2013 03:00:53 +0000

unity8 (7.81.3+13.10.20130710ubuntu.unity.next-0ubuntu1) saucy; urgency=low

  [ Michael Zanetti ]
  * removed unused old file ShortcutsContainer.qml.

  [ Michał Sawicz ]
  * Fix fetching data from scopes in the custom scope pages. (LP:
    #1199322)

  [ Ying-Chun Liu ]
  * Fix references to scope data. (LP: #1199322)

  [ Albert Astals ]
  * Fix showHeader animation when the header is half shown at top .
  * Disable -pedantic on the private Qt headers .

  [ Pawel Stolowski ]
  * Bindings for SocialPreview.

  [ Ubuntu daily release ]
  * Automatic snapshot from revision 94 (ubuntu-unity/next)

 -- Ubuntu daily release <ps-jenkins@lists.canonical.com>  Wed, 10 Jul 2013 02:32:00 +0000

unity8 (7.81.3+13.10.20130709ubuntu.unity.next-0ubuntu1) saucy; urgency=low

  [ Michal Hruby ]
  * Implement CategoryResults based on DeeFilterModel.

  [ Nick Dedekind ]
  * Added plugin cmake procedure for qmltypes files.

  [ Ubuntu daily release ]
  * Automatic snapshot from revision 86 (ubuntu-unity/next)

 -- Ubuntu daily release <ps-jenkins@lists.canonical.com>  Tue, 09 Jul 2013 02:58:58 +0000

unity8 (7.81.3+13.10.20130708ubuntu.unity.next-0ubuntu1) saucy; urgency=low

  [ Michael Terry ]
  * Ensure the past circle animations complete Currently, all the
    animations stop as soon as the present circles are all visible. This
    change ensures that the animations run to completion.

  [ Michael Zanetti ]
  * improve launcher flicking bahavior - fix initial snapping - improve
    foldingAreas behavior - increase clickFlick speed to flick 4 items.

  [ Albert Astals ]
  * Remove workarounds for Qt bug 28403 . (LP: #28403)

  [ Ubuntu daily release ]
  * Automatic snapshot from revision 83 (ubuntu-unity/next)

 -- Ubuntu daily release <ps-jenkins@lists.canonical.com>  Mon, 08 Jul 2013 02:34:23 +0000

unity8 (7.81.3+13.10.20130704ubuntu.unity.next-0ubuntu1) saucy; urgency=low

  [ Didier Roche ]
  * Clean packaging for entering saucy and following daily release guidelines
  * Automatic snapshot from revision 49 (bootstrap)

  [ Michał Sawicz ]
  * Fix unity8.pot file.
  * Support the simplified theming from ubuntu-ui-toolkit.
  * Use AbstractButtons instead of Button { color: "transparent" } that
    doesn't work.

  [ Albert Astals ]
  * ListViewWithPageHeader implementation in C++. (LP: #1171918)
  * LVWPH: Do not crash on showHeader if we don't have a header .
  * Fix bug when setting the same model twice to a QLimitProxyModelQML.
  * Add some const & Saves us some microseconds in copying stuff.

  [ Daniel d'Andrada ]
  * Make Greeter and Stage use the new DragHandle component. So they no
    longer use Revealers. Now a directional drag gesture is required to
    start the animation that brings back a "minimized" application when
    the dash is on foreground. Besides that, now they have the following
    feature:  - Action only completes succesfully if you drag through at
    least half the    screen width or if your swipe is fast enough. The
    shorter the swipe, the faster it has to be for the action to auto-
    complete.
  * DirectionalDragArea: add touchSceneX, touchSceneY, and sceneDistance
    properties.
  * DirectionalDragArea: emit draggingChanged() on direct recognition
    draggingChanged() should be emited when status change from
    WaitingForTouch directly to Recognized.
  * update CODING instructions for building & running.
  * DragHandle: add stretch and hintDisplacement properties.
  * DragHandle: fix hinting Revision 64 had a bad interaction with
    revision 66 (that added line was lost in the merge/rebase process).
    tst_DragHandle::hintingAnimation() points out the problem (fails on
    line 388).
  * Make Panel use DragHandles instead of a Revealer - A directional
    drag gesture is needed reveal the panel when fullscreen. - better
    logic for deciding when to auto-complete the show/hide animation -
    hinting animation to close the panel - Tapping on menu bar no longer
    opens nearest indicator menu - No closing with handle click.

  [ mhall119 ]
  * Fix build script error from extra blank line. (LP: #1196322)

  [ Nick Dedekind ]
  * Changed shellImportPath to return a list of paths. Added
    prependImportPaths and changed appendImportPaths to check for
    duplicates.

  [ Mirco Müller ]
  * Added support and tests for expanding snap-decisions with more than
    2 actions passed in.

  [ Michael Zanetti ]
  * As requested by design, decreasing wobblyness in the
    WrongPasswordAnimation.
  * improve the bzr commit hook - don't run qmltests in here, it takes
    too long - don't abort commit on failed tests, its too annoying -
    instead, print a fat warning and backup the commit message to be
    reused after uncommitting and fixing the tests.
  * edge hinting tweaks - change edge hinting behavior to only happen on
    onPressed and immediately snap back - fix edge hinting to not happen
    if the Greeter is locked .

  [ Michael Terry ]
  * Fix "Tap to Unlock" text not appearing when in tablet greeter mode
    with only one user.
  * Use libusermetrics to provide infographic data.
  * Delete builddir/ when running "debuild clean".

  [ Pawel Stolowski ]
  * Bindings for preview and activation requests.

  [ Kevin Gunn ]
  * update CODING instructions for building & running.

  [ Ubuntu daily release ]
  * Automatic snapshot from revision 78 (ubuntu-unity/next)

 -- Ubuntu daily release <ps-jenkins@lists.canonical.com>  Thu, 04 Jul 2013 12:44:19 +0000

unity8 (7.81.3) UNRELEASED; urgency=low

  * Choose more appropriate values for edge-drag gestures (LP: #1194150)

 -- Daniel d'Andrada <daniel.dandrada@canonical.com>  Fri, 28 Jun 2013 16:28:24 -0300

unity8 (7.81.2) saucy; urgency=low

  * Translation updates.

  [ Michał Sawicz ]
  * Fix icons in ApplicationsFilterGrid.qml.
  * Support flipped image in run_on_device.
  
  [ Michael Zanetti ]
  * Don't clear lockscreen when it's fading out.
  * Reworked Launcher folding.
  * Tweak Launcher revealing.

  [ Michal Hruby ]
  * Add content_type property to category models.

 -- Michał Sawicz <michal.sawicz@canonical.com>  Wed, 26 Jun 2013 18:10:39 +0200

unity8 (7.81.1) saucy; urgency=low

  * Translation updates.

  [ Michał Sawicz ]
  * Don't limit installed apps.
  * Pre-optimize PNGs to speed-up builds.
  * Clean up build scripts.

  [ Daniel d'Andrada ]
  * Use DirectionalDragArea in BottomBar.

 -- Michał Sawicz <michal.sawicz@canonical.com>  Fri, 21 Jun 2013 17:37:02 +0200

unity8 (7.81.0) saucy; urgency=low

  * Translation updates.

  [ Michał Sawicz ]
  * Drop People lens.
  * Support git-backed checkout.
  * Revert focus stealing prevention for new apps. Fixes:
    https://bugs.launchpad.net/bugs/1190155.
  * Update CODING after unity8 rename.
  * Update translation template file.
  * Fix notification placement.

  [ Michael Terry ]
  * Show login list when not in narrow mode, instead of only when we have
    multiple users.

  [ Günter Schwann ]
  * Bring back ListView'ed Carousel now that Qt is fixed.

  [ Daniel d'Andrada ]
  * Stage: code cleanup.
  * DirectionalDragArea: added minSpeed and maxSilenceTime constraints.
  * Move Direction enum out of DirectionalDragArea.
  * Added uqmlscene tool and tryFoo targets for manual testing.

  [ Michael Zanetti ]
  * Add Lockscreens.
  * Added right edge hinting to greeter.

  [ Nick Dedekind ]
  * Added Dash tests.

  [ Nicolas d'Offay ]
  * Changed infographic gradient colours.

  [ Mirco Müller ]
  * Integrate notifications.

  [ Pawel Stołowski ]
  * New version with support for smart scopes.

 -- Michał Sawicz <michal.sawicz@canonical.com>  Fri, 14 Jun 2013 12:56:17 +0200

unity8 (7.80.0) saucy; urgency=low

  * Rename to unity8.

 -- Michał Sawicz <michal.sawicz@canonical.com>  Tue, 04 Jun 2013 14:45:29 +0200

qml-phone-shell (1.80) raring; urgency=low

  * Focus/unfocus apps on lock/unlock to make sure keyboard is hidden.

 -- Michał Sawicz <michal.sawicz@canonical.com>  Sat, 01 Jun 2013 00:31:03 +0200

qml-phone-shell (1.79) raring; urgency=low

  [ Michael Terry ]
  * Make greeter look like the desktop one
  
  [ Gerry Boland ]
  * Fix a bug where a minimized app gets focus after closing another app
  * Applied a workaround to reduce flickering when launching apps

  [ Ying-Chun Liu (PaulLiu) ]
  * Make the panel translatable

  [ Michael Zanetti ]
  * Limit people lens to max 50 people. More people can be found with search feature.

 -- Michael Zanetti <michael.zanetti@canonical.com>  Fri, 24 May 2013 17:06:05 +0200

qml-phone-shell (1.78) raring; urgency=low

  [ Sergio Schvezov ]
  * Replacing the music and ski safari mock apps with calendar and weather in 
    the launcher (LP: #1178262).

  [ Daniel d'Andrada ]
  * Support pointer-to-touch event conversion for desktop testing.
  * Use DirectionalDragArea in the Launcher.
  * Add AxisVelocityCalculator component.
  * Use touch instead of pointer interaction in autopilot.

  [ Nick Dedekind ]
  * Enable indicators in greeter.
  * Add DashContent tests.

  [ Michael Terry ]
  * Split mock and test LightDM plugins.
  * Add support for more PAM/LightDM features in the greeter.

  [ Ying-Chun Liu (PaulLiu) ]
  * Add i18n support.
  * Add libc6-dev to Build-Depends.

  [ Michał Sawicz ]
  * Unlock onFocusRequested to unlock on incoming call (LP: #1181654).
  * Use device-services in run_on_device.
  * Filter input in greeter. (LP: #1185443).

  [ Albert Astals Cid ]
  * Remove FilterGrid dimensions bahavior.

  [ Ubuntu Translators Team ]
  * Added translations for 36 languages. Thanks!

  [ Michael Zanetti ]
  * Fix autopilot tests on devices.

 -- Michał Sawicz <michal.sawicz@canonical.com>  Fri, 24 May 2013 17:06:05 +0200

qml-phone-shell (1.77) raring; urgency=low

  [ Mathieu Trudel-Lapierre ]
  * debian/control:
    - Drop indicators-client-plugin* Depends for qml-phone-shell to Recommends.
    - Add/update Vcs-Browser, Vcs-Bzr and add a notice to uploaders. 
  * debian/copyright: fix syntax.

  [ Michał Sawicz ]
  * Drop indicators-client-examples recommends altogether

  [ Renato Araujo Oliveira Filho ]
  * Renamed Media player files to match with new application name.

  [ Daniel d'Andrada ]
  * New: DirectionalDragArea component. An area that detects axis-aligned 
    single-finger drag gestures.
  * Make it possible to send touch events from within QML test code.

 -- Mathieu Trudel-Lapierre <mathieu-tl@ubuntu.com>  Fri, 26 Apr 2013 11:15:00 -0400

qml-phone-shell (1.76) raring; urgency=low

  [ Albert Astals Cid ]
  * Remove QSortFilterProxyModelQML::get() to ensure per-role fetching
  * Highlight matching strings in the HUD
  [ Michał Sawicz ]
  * Dropped support for 12.10
  [ Michael Zanetti ]
  * Update autopilot tests for 1.3 release
  [ Andrea Cimitan ]
  * Use SDK's Panel - enable swipe from bottom to reveal Dash bottom bar
  [ Michael Terry ]
  * Introduce a mock LightDM plugin to prepare for real switch
  [ Daniel d'Andrada ]
  * Move definition of global test targets to main tests CMakeLists file
  [ Mirco Müller ]
  * Introduce Notifications UI, currently only driven by tests

 -- Michał Sawicz <michal.sawicz@canonical.com>  Thu, 16 May 2013 15:52:18 +0200

qml-phone-shell (1.75) raring; urgency=low

  * Fix search history in the dash
  * Hud: No appstack anymore
  * Hud: Support having toolbar items enabled/disabled
  * Hud: remove the app quit toolbar item
  * Tweak to improve the switch application animation
  * Correctly load icons when running on the desktop
  * Use real enum from ApplicationInfo instead of its counterfeit local version
  * Added gdb debugging (-g/--gdb) run_on_device option
  * Drop support for quantal in build_unity script
  * Make out of source builds work in sibling directories
  * Clean up debian/control
  * Build with the new Qt 5.0.2 packages
  * Tests for:
    * IndicatorMenuWindow
    * PeopleFilterGrid

 -- Albert Astals Cid <albert.astals@canonical.com>  Thu, 09 May 2013 15:10:03 +0200

qml-phone-shell (1.74) raring; urgency=low

  [ Albert Astals Cid ]
  * Use new HUD api
  * Improvements to build and run scripts
  * Test for GenericLensView
  * Use -z defs for SHARED and MODULE libraries

 -- Sergio Schvezov <sergio.schvezov@canonical.com>  Fri, 26 Apr 2013 13:14:03 -0300

qml-phone-shell (1.73) raring; urgency=low

  [ Albert Astals ]
  * No need to include lens.h in peoplepreviewdata.h
  * Bumping libhud dependency to use the new libhud-client2

  [ Andrea Cimitan ]
  * Adds test for LensView

  [ Michael Zanetti ]
  * Fix execution of local autopilot tests

 -- Ricardo Salveti de Araujo <ricardo.salveti@canonical.com>  Thu, 25 Apr 2013 13:46:23 -0300

qml-phone-shell (1.72) raring; urgency=low

  * bring greeter closer to desktop design
  * simplify SortFilterProxyModel role management
  * CMake and build script improvements
  * enable volume slider in Overview
  * clean up .bzrignore
  * flatten qmluitests and unittests into generic qmltests
  * split out LimitProxyModel out of SortFilterProxyModel
  * replace fake QML wrappers for Ubuntu.Application with a mock
    implementation
  * hide Frequent and Available categories in Apps lens during search
    (LP: #1170495)
  * add first test utilities
  * use fake Unity plugin for Dash tests
  * generate and package API docs
  * close applications after long-press in dash
  * simplify preview calculation
  * tests for:
    * bad indentation
    * Panel
    * indicators Overview
    * IndicatorItem
    * ListViewWithPageHeader
    * Clock
    * OpenEffect
    * FilterGrids
    * MenuContent
    * header standalone compilation

 -- Michał Sawicz <michal.sawicz@canonical.com>  Fri, 19 Apr 2013 21:16:50 +0200

qml-phone-shell (1.71) quantal; urgency=low

  * add missing python3 dependency

 -- Michał Sawicz <michal.sawicz@canonical.com>  Thu, 11 Apr 2013 17:11:15 +0200

qml-phone-shell (1.70) quantal; urgency=low

  * CMake fixes
  * improve HUD PeakDetector performance
  * initial QML coverage measurement
  * enable coverage analysis for C/C++
  * require out-of-source builds
  * fix incorrect linkage in hudclient.cpp
  * reduce warnings
  * add an optional on-commit test hook
  * tests for:
    * IndicatorRow
    * Tile
    * SearchIndicator
    * trailing whitespace
    * PageHeader
    * SearchHistoryModel
    * ResponsiveFlowView
    * SideStage
    * Indicators
  * move tests into subdirectories
  * increase test setup consistency
  * remove some dead code
  * register CategoryFilter to QML
  * use a static python install path for autopilot
  * merge first stages of libunity-api
  * drop unneeded moc includes

 -- Michał Sawicz <michal.sawicz@canonical.com>  Thu, 11 Apr 2013 14:42:22 +0200

qml-phone-shell (1.69) quantal; urgency=low

  [ Sergio Schvezov ]
  * Removing mocks for calendar, clock and calculator.

  [ Michał Sawicz ]
  * Add entries needed in the .desktop file and change the name and comment.

 -- Sergio Schvezov <sergio.schvezov@canonical.com>  Thu, 04 Apr 2013 19:32:06 -0300

qml-phone-shell (1.68) quantal; urgency=low

  * fix launching SideStage apps when there's no side stage
  * CMake cleanups
  * prevent breakage of local builds
  * added README for qmluitests

 -- Michał Sawicz <michal.sawicz@canonical.com>  Thu, 04 Apr 2013 02:02:27 +0200

qml-phone-shell (1.67) quantal; urgency=low

  * use real data in Apps lens Installed category
  * add --clean option in build scripts
  * add CODING guide
  * install test dependencies in build scripts
  * fix phone app name
  * Tests for:
    * Showable
    * Launcher
    * HUD parametrized actions

 -- Michał Sawicz <michal.sawicz@canonical.com>  Wed, 03 Apr 2013 00:11:00 +0200

qml-phone-shell (1.66) quantal; urgency=low

  * Revert Carousel changes due to crash

 -- Michał Sawicz <michal.sawicz@canonical.com>  Thu, 28 Mar 2013 10:51:20 +0100

qml-phone-shell (1.65) quantal; urgency=low

  * Modifying build dep to require python

 -- Sergio Schvezov <sergio.schvezov@canonical.com>  Wed, 27 Mar 2013 16:07:10 -0300

qml-phone-shell (1.64) quantal; urgency=low

  * Rename ubuntu-gallery to gallery-app
  * Resetting Apps lens content position when swiping from left
  * Make the previews more flexible with different screen sizes
  * Tests for:
    * HUD
    * ResponsiveGridView

 -- Albert Astals Cid <albert.astals@canonical.com>  Wed, 20 Mar 2013 17:44:44 +0100

qml-phone-shell (1.63) quantal; urgency=low

  * Rename telephony-app to phone-app
  * notepad-qml has been renamed to notes-app
  * Use a ListView for the Carousel component for scalability
  * Make sure the greeter stays usable for smaller screens
  * Elide username in greeter when too long
  * Improve Carousel creation time
  * CrossFadeImage fixes
  * Fixed play button size
  * Remove unused files
  * Tests for:
    * Revealer
    * HUD
    * Greeter
    * FilterGrid
    * CrossFadeImage

 -- Albert Astals Cid <albert.astals@canonical.com>  Tue, 19 Mar 2013 17:43:21 +0100

qml-phone-shell (1.62) quantal; urgency=low

  * Use one SpecialItem in HUD AppStack
  * Remove outdated manual tests
  * Improve build scripts
  * Hook up other HUD Toolbar actions
  * Tests for:
    * HUD
    * Time.js
    * AnimationControllerWithSignals
    * Carousel
  * Autopilot test framework
  * Force build-dep at python2.7
  * Suppress warnings

 -- Michał Sawicz <michal.sawicz@canonical.com>  Fri, 15 Mar 2013 16:26:22 +0100

qml-phone-shell (1.61) quantal; urgency=low

  * Rename ubuntu-browser to webbrowser-app.

 -- Olivier Tilloy <olivier.tilloy@canonical.com>  Fri, 08 Mar 2013 15:55:36 +0100

qml-phone-shell (1.60) quantal; urgency=low

  * Fixes in sidestage
  * Reduce memory consumption
  * Introduced testing

 -- Michael Zanetti <michael.zanetti@canonical.com>  Thu, 07 Mar 2013 12:04:19 +0100

qml-phone-shell (1.59) quantal; urgency=low

  * Window management: update screenshots manually and only when an application in focus goes out out focus.
  * Dash apps lens: use screenshot of applications from cache when going back to dash.

 -- Florian Boucault <florian.boucault@canonical.com>  Sat, 23 Feb 2013 17:48:23 +0000

qml-phone-shell (1.58) quantal; urgency=low

  * Sidestage: make the handle bigger to make it easier to grab.

 -- Florian Boucault <florian.boucault@canonical.com>  Fri, 22 Feb 2013 23:20:16 +0000

qml-phone-shell (1.57) quantal; urgency=low

  * fix right-edge swipe breaking

 -- Gerry Boland <gerry.boland@canonical.com>  Wed, 20 Feb 2013 14:37:25 +0000

qml-phone-shell (1.56) quantal; urgency=low

  * use ApplicationManager.keyboardVisible and keyboardHeight for system-wide
    keyboard detection

 -- Florian Boucault <florian.boucault@canonical.com>  Wed, 20 Feb 2013 07:05:49 +0000

qml-phone-shell (1.55) quantal; urgency=low

  * fix seeing flash of previous application when launching a new one

 -- Florian Boucault <florian.boucault@canonical.com>  Wed, 20 Feb 2013 06:15:01 +0000

qml-phone-shell (1.54) quantal; urgency=low

  * fix quitting last application again

 -- Florian Boucault <florian.boucault@canonical.com>  Wed, 20 Feb 2013 03:39:17 +0000

qml-phone-shell (1.53) quantal; urgency=low

  * fix activation of incorrect application
  * fix home lens population and increase initial lens search delay
  * reduce the times of image reloads in carousels
  * reduce memory consumption by tweaking the background images
  * indicator visual and behaviour fixes
  * reduce search crash probability
  * fix panel over greeter when fullscreen app open
  * fix sidestage after quitting last mainstage app

 -- Michał Sawicz <michal.sawicz@canonical.com>  Wed, 20 Feb 2013 01:47:27 +0100

qml-phone-shell (1.52) quantal; urgency=low

  * fix launcher for password-protected users
  * fix ebay link for ebay web app
  * allow launching arbitrary apps from command line
  * show sidestage on sidestage app activation
  * add sidestage support to the HUD
  * disable main stage's right edge when sidestage is enabled
  * destroy greeter contents when hidden to save memory
  * fix indicators height
  * visual fixes to HUD
  * remove spotify from dash
  * show dash after closing last application
  * rename qmlproject to unity
  * add Lenses::loaded property to prevent acting on non-ready Lens
    objects

 -- Michał Sawicz <michal.sawicz@canonical.com>  Mon, 18 Feb 2013 17:51:34 +0100

qml-phone-shell (1.51) quantal; urgency=low

  * use lens data in home
  * increase flicking velocity in dash

 -- Michał Sawicz <michal.sawicz@canonical.com>  Sat, 16 Feb 2013 20:59:58 +0100

qml-phone-shell (1.50) quantal; urgency=low

  * New side stage feature.
  * Implemented support for volume control using hardware keys.
  * reduce the edge detection size to 2 GUs.
  * use mock music lens.
  * add an "expandable" property to FilterGrid.
  * Use the current time as a icon for Time&Date device menu item. Missing device menu plane and volume icons added.
  * decrease delegate height for those showing contact details.
  * adjust music and videos lens to latest design spec.

 -- Florian Boucault <florian.boucault@canonical.com>  Sat, 16 Feb 2013 02:50:24 +0000

qml-phone-shell (1.49) quantal; urgency=low

  * fix people preview
  * show page headers when switching lenses

 -- Michał Sawicz <michal.sawicz@canonical.com>  Fri, 15 Feb 2013 11:12:37 +0100

qml-phone-shell (1.48) quantal; urgency=low

  * more HUD fixes
  * bottom bar fullscreen behavior fix
  * clean up stage implementation
  * reduce memory footprint by reducing image sizes

 -- Michał Sawicz <michal.sawicz@canonical.com>  Fri, 15 Feb 2013 01:49:05 +0100

qml-phone-shell (1.47) quantal; urgency=low

  * darken view on open indicators
  * design tweaks for HUD, people lens and video preview
  * added carousel in music lens
  * workaround people lens performance
  * add carousel in people lens and use real data in Home people carousel

 -- Michał Sawicz <michal.sawicz@canonical.com>  Wed, 13 Feb 2013 22:00:32 +0100

qml-phone-shell (1.46) quantal; urgency=low

  * new people preview
  * HUD fixes
  * fullscreen mode support
  * use external mock lens for videos
  * rework bottombar communication due to PID mismatch
  * improve unity build script
  * rename ubuntu-gallery
  * connect up the HUD quit button
  * unfocus HUD text entry on speech recognition
  * carousel fixes for low item count
  * new greeter

 -- Michał Sawicz <michal.sawicz@canonical.com>  Tue, 12 Feb 2013 10:24:09 +0100

qml-phone-shell (1.45) quantal; urgency=low

  * new people carousel
  * integration of voice and parametrized actions in HUD
  * xml-based user list for greeter
  * new people lens layout
  * refactored top panel

 -- Michał Sawicz <michal.sawicz@canonical.com>  Sun, 10 Feb 2013 13:06:25 +0100

qml-phone-shell (1.44) quantal; urgency=low

  * latest designs for greeter and video preview
  * initial integration with HUD service
  * HUD parametrized actions UI
  * licensing and packaging fixes
  * asynchronous loading in video preview to reduce delay
  * search support in People and Generic lens views

 -- Michał Sawicz <michal.sawicz@canonical.com>  Fri, 08 Feb 2013 00:34:18 +0100

qml-phone-shell (1.43) quantal; urgency=low

  * carousel view in dash
  * smarter dash categories
  * generic lens view
  * fixes to HUD
  * fix launching gallery
  * close preview when launching player
  * run_on_device tweaks

 -- Michał Sawicz <michal.sawicz@canonical.com>  Wed, 06 Feb 2013 20:34:28 +0100

qml-phone-shell (1.42) quantal; urgency=low

  * restore video playback

 -- Michał Sawicz <michal.sawicz@canonical.com>  Tue, 05 Feb 2013 23:42:07 +0100

qml-phone-shell (1.41) quantal; urgency=low

  * Video previews
  * run_on_device is tunneled through adb forward

 -- Michael Zanetti <michael.zanetti@canonical.com>  Tue, 05 Feb 2013 17:46:57 +0100

qml-phone-shell (1.40) quantal; urgency=low

  * Fix missing installed files

 -- Albert Astals Cid  <albert.astals@canonical.com>  Tue, 05 Feb 2013 11:26:46 +0100

qml-phone-shell (1.39) quantal; urgency=low

  * HUD ui with fake data

 -- Albert Astals Cid  <albert.astals@canonical.com>  Mon, 04 Feb 2013 18:48:39 +0100

qml-phone-shell (1.38) quantal; urgency=low

  * fix launching of notepad 

 -- Bill Filler <bill.filler@canonical.com>  Fri, 01 Feb 2013 03:21:29 -0500

qml-phone-shell (1.37) quantal; urgency=low

  * QT_QPA_PLATFORM was renamed from hybris to ubuntu, so reflecting at the
    env variable to make it to work fullscreen at the devices again

 -- Ricardo Salveti de Araujo <ricardo.salveti@canonical.com>  Fri, 01 Feb 2013 02:35:44 -0500

qml-phone-shell (1.36) quantal; urgency=low

  * launch real notepad app 
  * fix launching of mock apps

 -- Bill Filler <bill.filler@canonical.com>  Thu, 31 Jan 2013 21:36:05 -0500

qml-phone-shell (1.35) quantal; urgency=low

  * integrate ubuntu-browser instead of snowshoe 

 -- Bill Filler <bill.filler@canonical.com>  Thu, 31 Jan 2013 17:33:37 -0500

qml-phone-shell (1.34) quantal; urgency=low

  * Qt5-proper release

 -- Michał Sawicz <michal.sawicz@canonical.com>  Thu, 31 Jan 2013 17:34:06 +0000

qml-phone-shell (1.33) quantal; urgency=low

  * New release

 -- Florian Boucault <florian.boucault@canonical.com>  Thu, 17 Jan 2013 07:39:47 +0700

qml-phone-shell (1.32) quantal; urgency=low

  * New release

 -- Michał Sawicz <michal.sawicz@canonical.com>  Fri, 21 Dec 2012 21:49:43 +0100

qml-phone-shell (1.31) quantal; urgency=low

  * New release

 -- Michał Sawicz <michal.sawicz@canonical.com>  Fri, 21 Dec 2012 02:06:37 +0100

qml-phone-shell (1.30) quantal; urgency=low

  * New release

 -- Michał Sawicz <michal.sawicz@canonical.com>  Wed, 19 Dec 2012 19:29:40 +0100

qml-phone-shell (1.29) quantal; urgency=low

  * New release

 -- Florian Boucault <florian.boucault@canonical.com>  Wed, 19 Dec 2012 00:07:55 +0000

qml-phone-shell (1.28) quantal; urgency=low

  * New release

 -- Florian Boucault <florian.boucault@canonical.com>  Tue, 18 Dec 2012 19:03:04 +0000

qml-phone-shell (1.27) quantal; urgency=low

  * New release

 -- Michał Sawicz <michal.sawicz@canonical.com>  Tue, 18 Dec 2012 02:22:35 +0100

qml-phone-shell (1.26) quantal; urgency=low

  * New release

 -- Florian Boucault <florian.boucault@canonical.com>  Fri, 14 Dec 2012 18:17:40 +0000

qml-phone-shell (1.25) quantal; urgency=low

  * New release

 -- Florian Boucault <florian.boucault@canonical.com>  Thu, 13 Dec 2012 22:51:56 +0000

qml-phone-shell (1.24) quantal; urgency=low

  * New release

 -- Florian Boucault <florian.boucault@canonical.com>  Wed, 12 Dec 2012 21:49:50 +0000

qml-phone-shell (1.23) quantal; urgency=low

  * New release

 -- Florian Boucault <florian.boucault@canonical.com>  Tue, 11 Dec 2012 20:38:08 +0000

qml-phone-shell (1.22) quantal; urgency=low

  * New release

 -- Florian Boucault <florian.boucault@canonical.com>  Tue, 11 Dec 2012 00:13:16 +0000

qml-phone-shell (1.21) quantal; urgency=low

  * New release with fullscreen launcher fixes 

 -- Bill Filler <bill.filler@canonical.com>  Fri, 07 Dec 2012 09:36:37 +0000

qml-phone-shell (1.20) quantal; urgency=low

  * New release

 -- Florian Boucault <florian.boucault@canonical.com>  Thu, 06 Dec 2012 16:53:05 +0000

qml-phone-shell (1.19) quantal; urgency=low

  * enable multi-threaded render for apps 

 -- Bill Filler <bill.filler@canonical.com>  Wed, 05 Dec 2012 17:34:09 +0000

qml-phone-shell (1.18) quantal; urgency=low

  [ Bill Filler ]
  * update launcher to use wk2-render (chromeless webkit) for facebook
    and twitter 

 -- Florian Boucault <florian.boucault@canonical.com>  Wed, 05 Dec 2012 12:20:50 +0000

qml-phone-shell (1.17) quantal; urgency=low

  * New release

 -- Florian Boucault <florian.boucault@canonical.com>  Sat, 01 Dec 2012 01:18:03 +0000

qml-phone-shell (1.16) quantal; urgency=low

  * fix to launch new gallery with correct args 

 -- Bill Filler <bill.filler@canonical.com>  Thu, 29 Nov 2012 17:04:36 -0500

qml-phone-shell (1.15) quantal; urgency=low

  * New release

 -- Florian Boucault <florian.boucault@canonical.com>  Wed, 28 Nov 2012 20:35:03 +0000

qml-phone-shell (1.14) quantal; urgency=low

  * New release

 -- Florian Boucault <florian.boucault@canonical.com>  Mon, 26 Nov 2012 21:39:36 +0000

qml-phone-shell (1.13) quantal; urgency=low

  * New release

 -- Florian Boucault <florian.boucault@canonical.com>  Fri, 23 Nov 2012 19:47:54 +0000

qml-phone-shell (1.12) quantal; urgency=low

  * Daily release

 -- Florian Boucault <florian.boucault@canonical.com>  Thu, 22 Nov 2012 10:21:11 +0000

qml-phone-shell (1.11) quantal; urgency=low

  * Daily release

 -- Florian Boucault <florian.boucault@canonical.com>  Wed, 21 Nov 2012 22:06:38 +0000

qml-phone-shell (1.10) quantal; urgency=low

  * Daily release

 -- Florian Boucault <florian.boucault@canonical.com>  Wed, 21 Nov 2012 01:04:32 +0000

qml-phone-shell (1.9) quantal; urgency=low

  * New release

 -- Florian Boucault <florian.boucault@canonical.com>  Mon, 19 Nov 2012 18:55:51 +0000

qml-phone-shell (1.8) quantal; urgency=low

  [ Michał Sawicz ]
  * new codebase

 -- Florian Boucault <florian.boucault@canonical.com>  Fri, 09 Nov 2012 00:15:19 +0000

qml-phone-shell (1.2) quantal; urgency=low

  * fix working dir for launch
  * launch script that sets up ofono and then calls telephony-app

 -- Bill Filler <bill.filler@canonical.com>  Mon, 05 Nov 2012 17:28:31 -0500

qml-phone-shell (1.1) quantal; urgency=low

  * comment out console.log() to prevent crash 

 -- Bill Filler <bill.filler@canonical.com>  Sun, 28 Oct 2012 22:18:36 +0100

qml-phone-shell (1.0) quantal; urgency=low

  * Remove install rule for qml-phone-shell.conf

 -- Ricardo Mendoza <ricardo.mendoza@canonical.com>  Fri, 26 Oct 2012 12:09:03 -0430

qml-phone-shell (0.9) quantal; urgency=low

  * Remove qml-phone-shell.conf to use new ubuntu-session.

 -- Ricardo Mendoza <ricardo.mendoza@canonical.com>  Fri, 26 Oct 2012 11:10:04 -0430

qml-phone-shell (0.8) quantal; urgency=low

  * Fix for both size and scrolling.

 -- Michael Frey <michael.frey@canonical.com>  Thu, 25 Oct 2012 14:28:46 +0200

qml-phone-shell (0.7) quantal; urgency=low

  [Michael Frey]
  * qml-phone-shell.conf: better setup of env vars and launch
    via dbus-luanch to properly setup session bus
  * shellapplication.cpp: don't setup custom env before launching
    processes 

 -- Bill Filler <bill.filler@canonical.com>  Sun, 21 Oct 2012 11:32:42 +0200

qml-phone-shell (0.6) quantal; urgency=low

  * added additional Android env vars to upstart script 

 -- Bill Filler <bill.filler@canonical.com>  Fri, 19 Oct 2012 09:35:25 -0400

qml-phone-shell (0.5) quantal; urgency=low

  * added support to launch telephony-app 

 -- Bill Filler <bill.filler@canonical.com>  Thu, 18 Oct 2012 13:45:25 -0400

qml-phone-shell (0.4) quantal; urgency=low

  * Creating a release

 -- Sergio Schvezov <sergio.schvezov@canonical.com>  Mon, 15 Oct 2012 13:05:34 -0300

qml-phone-shell (0.3) quantal; urgency=low

  * added support for launching applications

 -- Bill Filler <bill.filler@canonical.com>  Fri, 12 Oct 2012 12:42:33 -0400

qml-phone-shell (0.2) quantal; urgency=low

  * New release that includes upstart support.

 -- Tony Espy <espy@canonical.com>  Thu, 11 Oct 2012 17:18:07 -0400

qml-phone-shell (0.1) quantal; urgency=low

  * Initial release

 -- Bill Filler <bill.filler@canonical.com>  Wed, 10 Oct 2012 10:19:53 -0400<|MERGE_RESOLUTION|>--- conflicted
+++ resolved
@@ -1,5 +1,3 @@
-<<<<<<< HEAD
-=======
 unity8 (8.11+16.04.20160129-0ubuntu1) xenial; urgency=medium
 
   [ Albert Astals Cid ]
@@ -61,7 +59,6 @@
 
  -- Michał Sawicz <michal.sawicz@canonical.com>  Fri, 29 Jan 2016 11:53:27 +0000
 
->>>>>>> 861ebc50
 unity8 (8.11+16.04.20160122-0ubuntu1) xenial; urgency=medium
 
   [ Albert Astals Cid ]

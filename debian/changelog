<<<<<<< HEAD
unity8 (7.86+14.04.20140306-0ubuntu1) UNRELEASED; urgency=medium

  * Bump version for Breaks due to unity8-greeter

 -- Michael Terry <mterry@ubuntu.com>  Wed, 02 Apr 2014 14:39:45 -0400
=======
unity8 (7.85+14.04.20140410.1-0ubuntu1) trusty; urgency=medium

  [ Didier Roche ]
  * Resync trunk with previous revert upload

  [ Michał Sawicz ]
  * Set the Qt.ImhNoPredictiveText flag on wifi password field, fixes
    lp:1291575 (LP: #1291575)

  [ Albert Astals ]
  * Take into account the originY when specifying the delegate ranges
    Fixes bug #1300302 (LP: #1300302)

  [ CI bot ]
  * Resync trunk

  [ Allan LeSage ]
  * Swiping open an indicator must show its correct title--protect
    against lp:1253804 . (LP: #1253804)

  [ Alexander Sack ]
  * Fix TypeError: issue seen in system_integration autopilot test on
    image 279. (LP: #1303685)

  [ Bill Filler ]
  * Set the Qt.ImhNoPredictiveText flag on wifi password field, fixes
    lp:1291575 (LP: #1291575)

  [ Leo Arias ]
  * Added a search autopilot helper.

  [ Michael Terry ]
  * Provide a all-in-one script for getting a device to an unlocked
    state.

 -- Ubuntu daily release <ps-jenkins@lists.canonical.com>  Thu, 10 Apr 2014 10:03:31 +0000

unity8 (7.85+14.04.20140404.is.7.85+14.04.20140403.1-0ubuntu1) trusty; urgency=medium

  * Revert to previous version as it's linked to latest sdk change which
    is making gallery-app AP tests failing on the CI dashboard

 -- Didier Roche <didrocks@ubuntu.com>  Tue, 08 Apr 2014 13:53:47 +0200
>>>>>>> 8cea9e86

unity8 (7.85+14.04.20140404-0ubuntu1) trusty; urgency=low

  [ Albert Astals ]
  * Adapt to new TabBar

 -- Ubuntu daily release <ps-jenkins@lists.canonical.com>  Fri, 04 Apr 2014 15:03:00 +0000

unity8 (7.85+14.04.20140403.1-0ubuntu1) trusty; urgency=low

  [ Michael Terry ]
  * Re-enable test_networkmanager_integration autopilot test on phone
    platforms

  [ CI bot ]
  * Resync trunk

  [ Leo Arias ]
  * Reverted the open_preview autopilot helper to return a Preview
    object.

  [ Albert Astals ]
  * If not running in Mir load the "fake" application manager (LP:
    #1301547)
  * Remove unused properties from DashRenderer

  [ Michael Zanetti ]
  * Fix tests after right edge merge. Drop old stages tests. Fix right
    edge tests if someone doesn't have the GRID_UNIT_PX exported. make
    GenericScopeView test more robust that broke because the ordering
    changed
  * add "make xvfbtestSomething" target to run qml tests in xvfb
  * make the "make test" commit hook work again

 -- Ubuntu daily release <ps-jenkins@lists.canonical.com>  Thu, 03 Apr 2014 10:38:53 +0000

unity8 (7.85+14.04.20140401.3-0ubuntu1) trusty; urgency=medium

  [ Michał Sawicz ]
  * Bump version to ensure incompatibility with previous Unity.Application
    implementations.
  * We'll only have the unity-mir and mock Ubuntu.Application plugins
    now, no need for mangling the import paths.

  [ Michal Hruby ]
  * Remove the albumart image provider. (LP: #1262711)
  * Don't reset search string after 2 seconds. (LP: #1297246)

  [ James Henstridge ]
  * Remove the albumart image provider. (LP: #1262711)

  [ Albert Astals ]
  * Carousel: Add test to make sure we only create the needed delegates
    and not more
  * LVWPH: Remove processEvents() call from updatePolish() It causes
    some reentrancy issues and in some times you end up in polishItems()
    with items that have been deleted because you called processEvents()
    This means i need a small tweak in itemGeometryChanged to not
    reposition items if we are inside a setContentHeight call and two
    small tweaks to tests since now things happen in a different order
    and numbers are different (though equivalent) (LP: #1297240)
  * Card.qml binding loops are gone. hooray \o/ Also made the aspect
    properties readonly

  [ Mirco Müller ]
  * A potential fix for "Cannot read property 'state' of null"-failure
    on Jenkins with the VisualSnapDecisionsQueue QML-test of
    notifications.

  [ Michael Terry ]
  * Pass user's preference for auto-brightness on to powerd. (LP:
    #1273174)

  [ Michael Zanetti ]
  * Registers a dummy QObject as QTestRootObject in uqmlscene in order
    to fix make trySomething with Qt 5.2.

 -- Ubuntu daily release <ps-jenkins@lists.canonical.com>  Tue, 01 Apr 2014 22:56:52 +0000

unity8 (7.84+14.04.20140327.1-0ubuntu2) trusty; urgency=medium

  * For now, have libunity-private depending on libunity-core-6.0-9 as the
    gsettings schema is here. The dependency wasn't direct and dropped from
    Touch image #271. Consequently, unity8 didn't start (gsettings
    segfaulting).
    Proper strategy will be to include the schema in another package to only
    pull it.

 -- Didier Roche <didrocks@ubuntu.com>  Tue, 01 Apr 2014 09:52:14 +0200

unity8 (7.84+14.04.20140327.1-0ubuntu1) trusty; urgency=low

  [ Michał Sawicz ]
  * Increase kill timeout so that crashes are not truncated.

  [ Ying-Chun Liu ]
  * Fix a small typo in LazyImage: scale -> scaleTo

  [ Albert Astals ]
  * Make geometry calls for autopilot work again -geometry is a internal
    Qt argument that only works for QWidget based apps Before it was
    being returned to us in -args but now it's eaten so we need to use a
    different one, -windowgeometry
  * Make "Recent" translatable and update pot file

  [ Mirco Müller ]
  * Make visual queue of (up to five) snap-decisions contract and expand
    according to visual design-spec.

  [ Michael Terry ]
  * Pass user's preference for auto-brightness on to powerd. (LP:
    #1273174)

  [ Michael Zanetti ]
  * allow executing a single test function example: make testShell
    FUNCTION="Shell::test_background"

 -- Ubuntu daily release <ps-jenkins@lists.canonical.com>  Thu, 27 Mar 2014 12:38:21 +0000

unity8 (7.84+14.04.20140324.4-0ubuntu1) trusty; urgency=low

  [ Michal Hruby ]
  * Change and extend the way non-installed scopes are started with the
    scope-tool.
  * Switch to new scope backend and apply required visual adaptations.
    (LP: #1294294)

  [ Gerry Boland ]
  * Switch to new scope backend and apply required visual adaptations.
    (LP: #1294294)

  [ Michał Sawicz ]
  * Fix rating input action to always be "rated", not dynamic. Based on
    http://developer.ubuntu.com/api/devel/ubuntu-14.04/cplusplus/unity-
    scopes/previewwidgets.html#rating-input
  * Switch to new scope backend and apply required visual adaptations.
    (LP: #1294294)

  [ Kevin Gunn ]
  * Switch to new scope backend and apply required visual adaptations.
    (LP: #1294294)

  [ Albert Astals ]
  * Switch to new scope backend and apply required visual adaptations.
    (LP: #1294294)
  * LVWPH: cull lost items lost items will be released on the next
    updatePolish cycle but meanwhile don't let them be visible

  [ Daniel d'Andrada ]
  * Switch to new scope backend and apply required visual adaptations.
    (LP: #1294294)

  [ Michał Karnicki ]
  * Switch to new scope backend and apply required visual adaptations.
    (LP: #1294294)

 -- Ubuntu daily release <ps-jenkins@lists.canonical.com>  Mon, 24 Mar 2014 16:10:24 +0000

unity8 (7.84+14.04.20140319.1-0ubuntu1) trusty; urgency=low

  [ Michał Sawicz ]
  * Work around bug #1293478 - make sure to send ints, not doubles for
    volume control. (LP: #1293478)

  [ Nick Dedekind ]
  * Fixed binding being cleared when manually changing slider value
    (lp#1283191). (LP: #1283191)

  [ Albert Astals ]
  * Fix indicators highlight position on 5.2 We need to take into
    account the list originX if we're using the list delegates x outside
    the list itself
  * LVWPH: Make sure m_firstVisibleIndex is correctly set on
    removeNonVisibleItems

 -- Ubuntu daily release <ps-jenkins@lists.canonical.com>  Wed, 19 Mar 2014 16:40:20 +0000

unity8 (7.84+14.04.20140317.2-0ubuntu1) trusty; urgency=low

  [ CI bot ]
  * Resync trunk

  [ Michał Sawicz ]
  * Revert disable-hud, we weren't ready to land it yet.

  [ Mirco Müller ]
  * The snap-decision AP-test for "incoming call"-case used the wrong
    objectName "notification0". It has to be "notification1".

 -- Ubuntu daily release <ps-jenkins@lists.canonical.com>  Mon, 17 Mar 2014 15:54:39 +0000

unity8 (7.84+14.04.20140314-0ubuntu1) trusty; urgency=low

  [ Michał Sawicz ]
  * Fix tests under Qt 5.2.
  * CardHeader improvements depending on background. Also drop prices,
    they need to be reworked into attributes.
  * Bring Cards closer to design
  * Add back the workaround for not being able scroll the image gallery
    Taken from AppPreview.qml (LP: #1281709)
  * Only allow searching when preview isn't open. (LP: #1282475)
  * Adds carousel dynamic switch

  [ Leo Arias ]
  * Update the url dispatcher test to use the fake app fixture from the
    toolkit.

  [ Albert Astals ]
  * Fix tests under Qt 5.2.
  * Workaround compiz/unity7 behaviour change/bug

  [ Michael Zanetti ]
  * Fix tests under Qt 5.2.
  * Disable HUD from the bottom edge.

  [ Andrea Cimitan ]
  * Adds carousel dynamic switch

  [ CI bot ]
  * Resync trunk

  [ Michał Karnicki ]
  * CardHeader improvements depending on background. Also drop prices,
    they need to be reworked into attributes.

 -- Ubuntu daily release <ps-jenkins@lists.canonical.com>  Fri, 14 Mar 2014 15:46:10 +0000

unity8 (7.84+14.04.20140307-0ubuntu1) trusty; urgency=low

  * New rebuild forced

 -- Ubuntu daily release <ps-jenkins@lists.canonical.com>  Fri, 07 Mar 2014 10:54:33 +0000

unity8 (7.84+14.04.20140306-0ubuntu1) trusty; urgency=low

  [ Bill Filler ]
  * Convert gallery and camera to click

  [ Michael Zanetti ]
  * Just disable HUD tests, without really disabling the HUD itself

  [ Sergio Schvezov ]
  * Convert gallery and camera to click

 -- Ubuntu daily release <ps-jenkins@lists.canonical.com>  Thu, 06 Mar 2014 16:45:46 +0000

unity8 (7.84+14.04.20140304-0ubuntu1) trusty; urgency=low

  [ Michael Terry ]
  * Ensure that the selected() signal is emitted by the greeter on
    startup, fixing the background on startup for the first user in
    tablet mode.

  [ Nick Dedekind ]
  * Remocked IndicatorModel to fix qt5.2.1 changes.

  [ Albert Astals ]
  * Initialize m_distance (LP: #1285385)
  * import Ubuntu.Components so we can use UbuntuAnimation

 -- Ubuntu daily release <ps-jenkins@lists.canonical.com>  Tue, 04 Mar 2014 11:43:04 +0000

unity8 (7.84+14.04.20140228-0ubuntu1) trusty; urgency=low

  [ Michał Sawicz ]
  * Fix CardHeader title font weight.
  * Delete stale sockets. (LP: #1285215)

  [ Dmitrijs Ledkovs ]
  * Ship python3 autopilot modules.

  [ Albert Astals ]
  * Cleanup DashContent Remove unused signals and properties

  [ Michał Karnicki ]
  * Take it easy on the logging.
  * Fix CardHeader title font weight.

  [ Nick Dedekind ]
  * Added ability to change indicator profile in shell (env
    UNITY_INDICATOR_PROFILE)

  [ Andrea Cimitan ]
  * Rename PreviewRating to PreviewRatingInput
  * Adds PreviewRatingDisplay

  [ Daniel d'Andrada ]
  * DirectionalDragArea: Reset status if disabled while dragging (LP:
    #1276122)

  [ Dimitri John Ledkov ]
  * Ship python3 autopilot modules.

 -- Ubuntu daily release <ps-jenkins@lists.canonical.com>  Fri, 28 Feb 2014 10:48:06 +0000

unity8 (7.84+14.04.20140221-0ubuntu1) trusty; urgency=low

  [ Michał Sawicz ]
  * Add card background support.
  * Increase the sidestage threshold.

  [ Jussi Pakkanen ]
  * Move downloads to their own threads so they don't muck about with
    the parent thread's event loop. (LP: #1240408)

 -- Ubuntu daily release <ps-jenkins@lists.canonical.com>  Fri, 21 Feb 2014 09:06:04 +0000

unity8 (7.84+14.04.20140218-0ubuntu1) trusty; urgency=low

  [ Michał Sawicz ]
  * Center-align title when it's alone in the header.

  [ Leo Arias ]
  * Prepare unity8 to the _uinput refactors in autopilot.

  [ Albert Astals ]
  * Progress Preview Widget
  * LWPH Fix crash from bug 1279434 (LP: #1279434)
  * Show the loading indicator of the screenshot in video playback

  [ Andrea Cimitan ]
  * Adds rating preview widget. Work on the rating widget

  [ Daniel d'Andrada ]
  * Make DirectionalDragArea work when rotated The drag gesture
    direction is in local coordinates, not in scene coordinates

  [ Michał Karnicki ]
  * Center-align title when it's alone in the header.

 -- Ubuntu daily release <ps-jenkins@lists.canonical.com>  Tue, 18 Feb 2014 11:41:58 +0000

unity8 (7.84+14.04.20140212-0ubuntu1) trusty; urgency=low

  [ Gerry Boland ]
  * Add InputFilterArea to sidestage handle to block input to mainstage
    app while moving sidestage (LP: #1275732)

  [ Leo Arias ]
  * On the autopilot helper to open a scope, wait for the dash content
    list to stop moving. (LP: #1277591)
  * Added a test to swipe out an application started by url-dispatcher.

  [ Nick Dedekind ]
  * Added a "-profile" option to the indicator-client to switch between
    indicator service profiles.
  * Fixed issue importing plugin qml files into qtcreator

  [ Albert Astals ]
  * Fix test_previewCycle
  * Don't move the list contentY unless there's a preview to show (LP:
    #1271676)
  * Add overlay to card. Fix implicit card height. .
  * PreviewHeader Is just a link of the widgetData with the CardHeader
  * Fix tst_Preview.qml
  * Scopes guys want the data back
  * Link the pageheader scope with the current scope So that the
    activity indicator on search works again (LP: #1279316)

  [ Andrea Cimitan ]
  * Add PreviewImage
  * Preview widget for video playback

  [ CI bot ]
  * Add overlay to card. Fix implicit card height. .

 -- Ubuntu daily release <ps-jenkins@lists.canonical.com>  Wed, 12 Feb 2014 15:15:03 +0000

unity8 (7.84+14.04.20140207.1-0ubuntu1) trusty; urgency=low

  [ Ted Gould ]
  * You can't tap anywhere

  [ Michał Sawicz ]
  * Wait for the indicator to appear.
  * Add CardTool to determine category-wide card properties based on the
    category template. Clean up test configurations, too.
  * Actions Preview Widget
  * Add Preview for new generation scopes.
  * Add overlay to card. Fix implicit card height. .

  [ Albert Astals ]
  * Basic ImageGallery widget for Previews Mostly a copy of the code
    used in AppPreview.qml but without the MouseArea hack that I'll wait
    to introduce until we start using this somewhere were it is needed
  * Actions Preview Widget

  [ Andrea Cimitan ]
  * First audio player widget for previews, with tests
  * Adds TextSummary preview widget

  [ Michał Karnicki ]
  * Add overlay to card. Fix implicit card height. .

  [ Michael Terry ]
  * Expand greeter demo support to include listing multiple users and
    specifying individual passwords and names.

 -- Ubuntu daily release <ps-jenkins@lists.canonical.com>  Fri, 07 Feb 2014 10:46:46 +0000

unity8 (7.84+14.04.20140204-0ubuntu1) trusty; urgency=low

  [ Michael Terry ]
  * Disable NM integration test, jenkins has a problem with it because
    logind isn't configured

  [ Ubuntu daily release ]
  * New rebuild forced

  [ Michał Sawicz ]
  * Add ubuntu-settings-components to build script. Revert workaround
    for bug #1268578, got fixed upstream. Drop GenericName from
    unity8.desktop. (LP: #1268578)
  * Improve Card and CardHeader layouts: anchor summary to art when no
    header. don't indent header when no mascot. reduce header and
    summary font sizes and weights. increase art shape radius .
  * Add doxygen-based documentation generator.
  * Add CardTool to determine category-wide card properties based on the
    category template. Clean up test configurations, too.
  * Move upstart kill timeout to the unity8 job itself.
  * Don't treat scope as active when preview open to inhibit model
    updates and reset processing on previewData changes. (LP: #1275832)

  [ Leo Arias ]
  * Added the DashPreview autopilot helper.

  [ Michał Karnicki ]
  * CardHeader mascot improvements.

 -- Ubuntu daily release <ps-jenkins@lists.canonical.com>  Tue, 04 Feb 2014 14:09:14 +0000

unity8 (7.84+14.04.20140130-0ubuntu1) trusty; urgency=low

  [ Michał Sawicz ]
  * Bring back libunity-mir1, it's dlopen'ed, so not linked to unity8,
    so not in shlibs.

 -- Ubuntu daily release <ps-jenkins@lists.canonical.com>  Thu, 30 Jan 2014 14:00:40 +0000

unity8 (7.84+14.04.20140129-0ubuntu1) trusty; urgency=low

  [ Nick Dedekind ]
  * Added Panel/VisibleIndicatorsModel for use with both indicator row &
    menuContent. This removes the need to hide indicators in the row and
    map inicator indexes between row & content. Fixes the indicator
    highlight line offset not bound by listView position.
  * Ported indicators to using ubuntu-settings-components

  [ Albert Astals ]
  * Prepend /sbin/ to initctl calls My phablet user does not have /sbin/
    in path and thus this calls fail
  * Call updateDelegateCreationRange when it's needed It depends on
    other variables than the ones we were using to call it, so need to
    call it if these change too Device manual test, go to apps scope,
    scroll down so that only part of the installed apps collapsed
    category is shown, expand it, see how previously some icons were not
    painted and now they are

  [ Mirco Müller ]
  * Fixed the failure of notification autopilot-test
    test_sd_incoming_call.

  [ Andrea Cimitan ]
  * Add AP test for policykit/network manager, which was causing issues
    with nested mir

  [ CI bot ]
  * Resync trunk

  [ Michał Karnicki ]
  * Don't display artShape when artImage source not set.
  * Fix FilterGrid rendering issues.

 -- Ubuntu daily release <ps-jenkins@lists.canonical.com>  Wed, 29 Jan 2014 16:11:20 +0000

unity8 (7.84+14.04.20140128-0ubuntu1) trusty; urgency=low

  [ Michal Hruby ]
  * Added unity-scope-tool, which will help when developing scopes.

  [ Michał Sawicz ]
  * Added unity-scope-tool, which will help when developing scopes.
  * Use full DashContent, not just GenericScopeView in ScopeTool.qml.
  * Bring Card and CardHeader over from new-scopes.
  * Work around bug #1268578. (LP: #1268578)
  * Drop unnecessary version dependencies.
  * Return null instead of undefined from findChild and
    findInvisibleChild.
  * Fix CardHeader and Card heights (empty Label does have non-zero
    height apparently). Also improve test robustness and reduce future
    diffs.

  [ Albert Astals ]
  * Do not assert if the item we are removing was not created yet
    (because e.g. it's not in the viewport).
  * Position correctly the pointer of the search history box .
  * Make test_filter_expand_expand less unstable in CI VMs Make sure
    header0 is the header0 we want to click On the CI VM stuff is a bit
    slower than on real hw and we were clicking in the wrong place.
  * Add TabBar to the Dash header navigation Changes this comes with: *
    DashBar at the bottom is gone * PageHeader doesn't have a Label
    anymore, it has the childItem property where you add which thing it
    has to contain * New: PageHeaderLabel mimics the old behaviour of
    PageHeader * The header of the LVWPH of GenericScopeView is now fake
    and only used for positioning. There is a single global floating
    header in DashContent (which is a PageHeader with a TabBar as
    childItem) * The GenericScopeView previewLoader and OpenEffect have
    been also moved to the DashContent so that the openEffect includes
    the floating header in the "animation" .
  * Introduce the HorizontalJournal.
  * If there are no items m_firstVisibleIndex has to be -1 .
  * Add some more documentation about tests to the CODING file.
  * Fixes to the journal cmake tests code * Output to the correct
    filename for the test * Don't output stuff from the tryXYZ targets.
  * Adapt to findChild return value changes .
  * Organic Grid for the Dash View.
  * Misc journal fixes Don't init *modelIndex to INT_MAX Makes no sense
    since we're not doing any qMin and the calling function also accepts
    any index >= 0 as valid so in some cases it may end up wanting to
    create an index that doesn't exist Don't refill if height() < 0,
    that gives bad ranges for from/to and the code gets confused .

  [ Michał Karnicki ]
  * Fix grid view column count.
  * Add test for minimum number of items in a carousel.

  [ Allan LeSage ]
  * Add stubs for indicators autopilot tests.

  [ Andrea Cimitan ]
  * Avoid input falling through notifications onto surfaces below, thus
    fixing LP: #1257312. (LP: #1257312)

  [ Leo Arias ]
  * Close the Touch devices after the tests. (LP: #1267600)
  * Added methods to scroll to other scopes on autopilot tests.
  * Added autopilot helpers for the app scope and the app preview.
    Install the fake scopes in order to use them on the tests. (LP:
    #1269114)
  * On autopilot helpers, wait for the scope category to appear.

  [ Nick Dedekind ]
  * Visual updates for indicator panel highlight and opening opacity.
  * Added inidcator tests for page & item factories.
  * Fixes visible indicator misalignment in indicator items/menus
    (lp#1264678). (LP: #1264678)

  [ Mirco Müller ]
  * Fixed the failure of notification autopilot-test
    test_sd_incoming_call.

  [ Michael Zanetti ]
  * clean up fullscreen notifications code.
  * import qml files into cmake, drop qmlproject.
  * also add qml files in tests directory.
  * Added autopilot helpers for the app scope and the app preview.
    Install the fake scopes in order to use them on the tests. (LP:
    #1269114)

  [ Michael Terry ]
  * Fix failure to build when using the ./build script with ninja-build
    installed. (LP: #1268525)
  * Point DBus-activated processes at unity8's MIR_SOCKET rather than
    the system socket.

  [ Daniel d'Andrada ]
  * DragHandle: Never restart hinting animation while still pressed (LP:
    #1269022)

  [ Bill Filler ]
  * fix for lp:1259294, turn off auto capitalization for wifi password
    field. (LP: #1259294)
  * disable predictive text in Dash search field as it interferes with
    built-in search (LP: #1273643)

 -- Ubuntu daily release <ps-jenkins@lists.canonical.com>  Tue, 28 Jan 2014 15:58:45 +0000

unity8 (7.84+14.04.20131220-0ubuntu1) trusty; urgency=low

  [ Michał Sawicz ]
  * Clean up root project file. Introduce include/ and qml/ and move
    files around to be where they fit, also adapt everything else to
    match.

  [ Michael Hall ]
  * Update CODING to reflect the fact that only 14.04 is supported
    currently.

  [ Christopher Lee ]
  * Make use of helpers in all tests. (LP: #1260860). (LP: #1260860)

  [ Nic ]
  * Added kill time 30 to unity8 override. Added install path. (LP:
    #1260379)

  [ Nick Dedekind ]
  * Added parser for strftime in TimeFormatter. Moved TimeFormatter to
    Utils plugin.

  [ Mirco Müller ]
  * Support fullscreen for special-case extended snap-decision of the
    pin-unlock dialog.

  [ Michael Zanetti ]
  * Change the default behaviour of the Lockscreen to have a variable
    PIN length, requiring the user to confirm with OK.

  [ Daniel d'Andrada ]
  * Update CODING with instructions on how to run tests.

  [ Dimitri John Ledkov ]
  * Fix cross-compilation.

  [ Albert Astals ]
  * Vertical journal Comes from lp:~aacid/+junk/verticalJournal.
  * Add code and tests for incremental inserting/removing from the end.

  [ Ubuntu daily release ]
  * Automatic snapshot from revision 603

 -- Ubuntu daily release <ps-jenkins@lists.canonical.com>  Fri, 20 Dec 2013 03:23:08 +0000

unity8 (7.84+14.04.20131212-0ubuntu1) trusty; urgency=low

  [ Michał Sawicz ]
  * Add PyDev project files for autopilot tests. Also tweak .bzrignore
    to not ignore generic Eclipse project definitions.
  * Retry unlocking the greeter three times.
  * Reduce code duplication and clean up CMakeLists and includes in
    indicator tests.

  [ Nick Dedekind ]
  * Replaced indicator page dynamic menuSelected binding with Connection
    to listview selectedIndex property. (LP: #1243146)
  * Indicators close when menu items are activated. (LP: #1238182)
  * Fixed up connections for changes to model data. (LP: #1253810)

  [ Albert Astals ]
  * dashItemSelected -> showDashHome Because we are not using the index
    at all in the upper layers.
  * Fix filtering colllapsing/expanding again Also the delegate creation
    range stuff flows up->down not down->up so rearrange the bindings.

  [ Ubuntu daily release ]
  * Automatic snapshot from revision 590

 -- Ubuntu daily release <ps-jenkins@lists.canonical.com>  Thu, 12 Dec 2013 21:41:19 +0000

unity8 (7.84+14.04.20131206.1-0ubuntu1) trusty; urgency=low

  [ Michal Hruby ]
  * Ensure DashContent's ListView's currentItem is set if the model is
    not empty.

  [ Michał Sawicz ]
  * Don't generate build-deps .deb twice and allow overriding
    QML2_IMPORT_PATH in ./run.

  [ Albert Astals ]
  * Remove unused Applications/ folder .
  * Implement an 'interface' for Dash Renderers.
  * Use deelistmodel's conversion method Instead of a copy of the code .
  * Remove icons we don't use .
  * Do not start apps or go to dash on demo If you are pulling the
    launcher out while in demo mode it doesn't make sense to let you
    start applications. Besides it locks you out because it starts the
    app and the demo is still not finished so you can't really use any
    of the edges to escape Bug #1233696. (LP: #1233696)
  * Add a test for the carousel showing the preview when being clicked .
  * Fix collapsing of categories not working and the
    expansion/collapsing animation +test.

  [ Timo Jyrinki ]
  * Depend on either Qt 5.2 or libqt5v8-5-private-dev.
  * qtdeclarative5-private-dev 5.0.2-6ubuntu5 now depends directly on Qt
    V8 private headers. The remaining "qtdeclarative5-private-dev"
    dependency is enough now both when compiling against 5.0.2 or 5.2.

  [ Pete Woods ]
  * Handle optional parameterized action properties. (LP: #1256258)

  [ Andrea Cimitan ]
  * Implement an 'interface' for Dash Renderers.

  [ Michael Zanetti ]
  * Added music preview.
  * rename some parameters from desktopFile to appId as scopes are now
    changed to give us the appId.
  * unhardcode launcher's search paths for .desktop files.
  * Enable teasing of the phone greeter even though we have a
    lockscreen.
  * check if variant is valid to avoid asserting in debug mode when the
    connection to AccountsService doesn't work for some reason .

  [ Michael Terry ]
  * Add the DBus greeter API from the desktop greeter into the unity8
    greeter.

  [ Daniel d'Andrada ]
  * Dash: disable close mode when you click outside app thumbnails To
    leave the termination mode you can now just mouse/touch press
    anywhere outside the running applications' thumbnails The other way,
    which still works, is long-pressing a thumbnail once more. (LP:
    #1193414)

  [ Ubuntu daily release ]
  * Automatic snapshot from revision 579

 -- Ubuntu daily release <ps-jenkins@lists.canonical.com>  Fri, 06 Dec 2013 13:15:57 +0000

unity8 (7.84+14.04.20131128.2-0ubuntu1) trusty; urgency=low

  [ Michal Hruby ]
  * Depend on the separate scopes plugin
  * Move the BottomBar* DBus communicator to the Utils plugin.

  [ Michał Sawicz ]
  * Wait for DashHome to be available in tst_Shell. (LP: #1254898)
  * Use plugindir from unity-shell-api.pc.
  * Expect stop in upstart job and raise in case of surfaceflinger. (LP:
    #1239876)

  [ Albert Astals ]
  * Fix time test in Qt 5.2 Make factors an array instead of a
    object/dict Objects/dicts are unordered by definition, it happened
    that Qt 5.0 gave them in the orrder we wanted, but with Qt 5.2 is
    failing, and we don't even need the "key", so array works as well
    :).
  * Test that the dash hswipe is disabled while the inner stuff is
    moving .
  * Skip restMaximizeVisibleAreaMoveUpAndShowHeader, it's causing too
    many failed runs And we are confident it's failing because of the
    suboptimal scenegraph run in 5.0.x.
  * Make Dash::test_show_scope_on_load more robust If we are testing
    showScopeOnLoaded make sure we force a scope reload after we set it,
    otherwise it may just happen that the scope has already been loaded
    and the expectaction that we'll change the list to it is just wrong.
  * Dash renderer signals: No need to pass the model up and down Whoever
    is listening to the signal has access to the item that emits the
    signal and has the model right there accessible if needs it.
  * LVWPH: Fix header going bad when setContentHeight ends up moving the
    viewport How to reproduce the bug easily without the patch: * In the
    Dash Home, search for london * Scroll to the bottom * Start moving
    to the apps scope very slowly * At around 3/4 of the move you'll see
    the header in the home scope went to a bad position * Go back to the
    Dash Home. (LP: #1237942, #1246351)
  * Remove unused AppInfo and VideoInfo files .
  * Kill unused ApplicationsFilterGrid.qml .
  * Unify ScopeView and GenericScopeView .
  * Fix header getting lost as per bug 1245824. (LP: #1245824)
  * Remove unused Time.js and its test .
  * Do not include the QtQml megaheader Include only qqml.h which is
    what we need in these files.
  * Don't do stuff if our parent context is gone We'll be gone soon too
    (and crash probably) so don't do anything. This looks a bit like a
    workaround, wait for 5.2 better painting/dispatching loop to see if
    this is not needed anymore, we find a better way to do it, or we
    decide this is fine.

  [ Lars Uebernickel ]
  * Allow setting different indicator positions for different profiles.

  [ Mirco Müller ]
  * Added checkbox for toggling between echo-modes of password-
    entryfields in ext. snap-decisions.
  * Fixes bug #1200569. (LP: #1200569)

  [ Andrea Cimitan ]
  * Switch to application scope when a dash swipe is taking place and an
    app is on foreground. (LP: #1231996)
  * Shifts wallpaper rendering for greeter lockscreen to be inline with
    shell. (LP: #1231731)
  * Dinamically load the Carousel/Filtergrid with more than 6 items.
    (LP: #1226288, #1234105)
  * Removes Math.js and its usage. Use SDK ones.

  [ Gerry Boland ]
  * DragHandle: javascript argument name clashes with local variable.
    Yes it works, but is a little unsafe.

  [ Nick Dedekind ]
  * Added UnityMenuModel submenu row removal awareness in
    UnityMenuModelStack.
  * Round indicator widget icon/label width up to closest gu for
    alignment. (LP: #1236267)
  * Indicator re-select by dragging from top when fully opened. (LP:
    #1213164)
  * Fixed a race condition causing search history popup to show up when
    it shouldn't. (LP: #1249369)

  [ Christopher Lee ]
  * Unity8 tests now make use of the helper functions (added in the pre-
    req branch) so that the helper functions are tested as part of daily
    business.

  [ Daniel d'Andrada ]
  * Improve DirectionalDragArea Removed Rejected status, simplifying
    state machine. Added compositionTime property. Multi-finger
    scenarios are better handled now. Refactored TimeSource in
    Ubuntu.Gestures plugin. Added an easy way to debug
    DirectionalDragArea by having switchable debug prints. Updated tests
    to also simulate the passage of time. Use touch point scene
    coordinates for gesture recognition so that moving the.
    DirectionalDragArea (as in a hinting DragHandle) won't affect it.
    (LP: #1228336)
  * Add right-edge drag hinting to Greeter To match with the existing
    teasing animation when you tap on the right half of the Greeter.
    Also has the side benefit of making the code look a bit nicer.
  * Refactor Ubuntu.Gesture tests to share common logic Take the common
    part out of tst_DirectionalDragArea and put it into a separate base
    class, GestureTest, so that it can be shared with other, future,
    tests. In CMakeLists.txt, create a macro out of DirectionalDragArea
    build script to be used by future tests with similar requirements
    and structure. Also add the "m_" prefix to member variables.
  * Remove dead code from Utils plugin They are not being used anywhere.

  [ Michael Terry ]
  * Make EdgeDemoOverlay test more reliable by testing for what we
    really care about, not an indirect indicator of it. (LP: #1248232)
  * Explicitly set MIR_SOCKET for other upstart jobs, rather than
    relying on the default socket, since that won't work once we move to
    a nested Mir.

  [ Michael Zanetti ]
  * don't add margins to RunningApplicationTile's label. (LP: #1245482)
  * allow SIM PIN entry to have a variable pin length (by adding a done-
    button). (LP: #1240561)
  * fix launcher wording for pinning actions. (LP: #1240891)
  * fix preview background positioning don't explicitly take originY
    into account as it's already in there implicitly. make sure we don't
    split the openeffect in a place where it can be covered by the
    header.
  * fix album artwork containing / in the name. (LP: #1237829)
  * small launcher tweaks fix fakeDragItem's initial position to match
    with real item. remove UbuntuShape's border glow. .
  * drop all references to LighDM from the Lockscreen This should make
    it generic enough to allow reusing it for SIM PIN entry .

  [ Omer Akram ]
  * make the non working code in the screen unlocker helper work.

  [ Nicolas d'Offay ]
  * Pushed up the z order of the clock in GreeterContent. (LP: #1233146)
  * Search history is now persistent across all scopes and remains in
    QML. (LP: #1226221)

  [ Ubuntu daily release ]
  * Automatic snapshot from revision 556

 -- Ubuntu daily release <ps-jenkins@lists.canonical.com>  Thu, 28 Nov 2013 18:09:17 +0000

unity8 (7.83+14.04.20131106-0ubuntu1) trusty; urgency=low

  [ Andrea Cimitan ]
  * Place ShaderEffectSource of UbuntuShapeForItem under the Shape Item.
    (LP: #1239317)

  [ Omer Akram ]
  * test: make sure the search indicator hides when an app has focus.

  [ Nick Dedekind ]
  * Fixed indicator slider menu item alignment to label field and icon.
    (LP: #1240756)

  [ chris.gagnon ]
  * Update to autopilot 1.4.

  [ Ubuntu daily release ]
  * Automatic snapshot from revision 500

 -- Ubuntu daily release <ps-jenkins@lists.canonical.com>  Wed, 06 Nov 2013 03:37:02 +0000

unity8 (7.83+14.04.20131105.1-0ubuntu1) trusty; urgency=low

  [ Michał Sawicz ]
  * Implement switching between previews by swiping. (LP: #1220651,
    #1088572)

  [ Nick Dedekind ]
  * Faster loading of indicator menus. (LP: #1226650)

  [ Albert Astals ]
  * Make sure we have ssh started when we need it .
  * Fix a few warnings in DashContent.qml on shutdown
    Dash/DashContent.qml:119: TypeError: Cannot read property
    'previewShown' of null Dash/DashContent.qml:120: TypeError: Cannot
    read property 'moving' of null .
  * Don't use deprecated Panel methods.

  [ Christopher Lee ]
  * Adds an easy to consume function that attempts to unlock the unity
    greeter. (LP: #1240261)

  [ Lars Uebernickel ]
  * Indicators: add TimeFormatter and use it in the messaging menu This
    component can be used to turn a timestamp and a format string into a
    string with the corresponding time and format. The string will
    change whenever the timezone changes. (LP: #1236413)

  [ Andrea Cimitan ]
  * Allow drag over bounds, but not overshoot. (LP: #1204300)
  * Threshold to activate the left edge swipe to reveal dash is now 26
    GU. (LP: #1236286)

  [ Michael Zanetti ]
  * replace the launcher quicklist's Popover with an own quicklist
    implementation The Popover probably won't ever support what the
    launcher needs.
  * Implement switching between previews by swiping. (LP: #1220651,
    #1088572)
  * don't trigger the greeter teasing during a movement of the greeter.

  [ Ubuntu daily release ]
  * Automatic snapshot from revision 495

 -- Ubuntu daily release <ps-jenkins@lists.canonical.com>  Tue, 05 Nov 2013 12:22:04 +0000

unity8 (7.83+14.04.20131031-0ubuntu1) trusty; urgency=low

  [ Michał Sawicz ]
  * Use setenv as early as possible to avoid setenv and getenv clashing
    in multi-threaded situations. (LP: #1240866)

  [ Ubuntu daily release ]
  * Automatic snapshot from revision 482

 -- Ubuntu daily release <ps-jenkins@lists.canonical.com>  Thu, 31 Oct 2013 20:10:56 +0000

unity8 (7.83+14.04.20131028.1-0ubuntu1) trusty; urgency=low

  * New rebuild forced
  * Automatic snapshot from revision 480

 -- Ubuntu daily release <ps-jenkins@lists.canonical.com>  Mon, 28 Oct 2013 22:42:07 +0000

unity8 (7.83+14.04.20131028-0ubuntu1) trusty; urgency=low

  [ Andrea Cimitan ]
  * Fix 1195349 by counting drawbuffer on the newContentX logic of the
    carousel When we changed carousel from repeater to listview, we
    added drawbuffer. this breaks the logic of newContentX, which was
    considered disabled and set to -1. The correct disabled value now
    has to take into account the drawbuffer. (LP: #1195349)

  [ Christopher Lee ]
  * Checks both then env and upstart env for the currently set
    XDG_DATA_DIRS so they can be set correctly for the test.

  [ Ubuntu daily release ]
  * Automatic snapshot from revision 479

 -- Ubuntu daily release <ps-jenkins@lists.canonical.com>  Mon, 28 Oct 2013 03:08:59 +0000

unity8 (7.83+13.10.20131016.2-0ubuntu1) saucy; urgency=low

  [ Loïc Minier ]
  * Merge ~lool/unity8/drop-setcap-conf. Drop unity8-setcap.conf as this
    breaks desktop installs (no boot-hook event is emitted, boot
    stalls); add maintscript snippet to rm_conffile on upgrades; this
    boot-hook is now shipped under a different name in lxc-android-
    config.

  [ Michał Sawicz ]
  * Ship a camera-app.desktop file and use a custom XDG_DATA_DIRS for
    testing.

  [ Ubuntu daily release ]
  * Automatic snapshot from revision 472

 -- Ubuntu daily release <ps-jenkins@lists.canonical.com>  Wed, 16 Oct 2013 23:15:48 +0000

unity8 (7.83+13.10.20131016.1-0ubuntu1) saucy; urgency=low

  [ Diego Sarmentero ]
  * Disable Preview interaction until the scope responds.

  [ Albert Astals ]
  * Hide placeholder notification.

  [ Ubuntu daily release ]
  * Automatic snapshot from revision 469

 -- Ubuntu daily release <ps-jenkins@lists.canonical.com>  Wed, 16 Oct 2013 17:29:36 +0000

unity8 (7.83+13.10.20131016-0ubuntu1) saucy; urgency=low

  [ Loïc Minier ]
  * Add upstart job to copy unity8 to a new tmpfs, setcap it, and bind-
    mount it back; this is an ugly hack to set CAP_SYS_RESOURCE until we
    have a root-helper for it.

  [ Michal Hruby ]
  * Enable definition of scope back references in overridden results.

  [ Ubuntu daily release ]
  * Automatic snapshot from revision 466

 -- Ubuntu daily release <ps-jenkins@lists.canonical.com>  Wed, 16 Oct 2013 11:29:52 +0000

unity8 (7.83+13.10.20131015.4-0ubuntu1) saucy; urgency=low

  [ Michał Sawicz ]
  * Replace ubuntu-touch-session's unity8.conf upstart job.
  * Revert r440 that made the dash collapse animation worse, rather than
    better.

  [ om26er@ubuntu.com ]
  * close the app only when the close button is tapped, not the entire
    thumbnail

  [ Nick Dedekind ]
  * Added missing Unity.Indicator mock objects causing qmltests to fail.
    Approved by: Michał Sawicz.

  [ Christopher Lee ]
  * Launch unity8 for autopilot with upstart, and bring unity8 session
    over from session-manager-touch.

  [ Pawel Stolowski ]
  * Temporarily disable category_order changed signal handling.

  [ Daniel d'Andrada ]
  * OSKController area shouldn't cover the indicators' bar Since ubuntu-
    keyboard surface area doesn't cover the indicators' bar,
    OSKController should follow suit. Otherwise the OSKContoller's
    internal InputFilterArea (and others) wouldn't perfectly overlap the
    graphical keyboard rendered by ubuntu-keyboard (i.e. the opaque part
    of ubuntu-keyboard's surface).

  [ Michael Zanetti ]
  * Initialize initialHeight/Width to height/width depending on scaleTo
    add checks for initialWidth/Height in the tests change sizes in
    tests to something else than the default for initialWidth/Height in
    order to catch failures there more easily

  [ Omer Akram ]
  * Only show search indicator while the Dash is focued.
  * Add 2dp left margin for music and video tiles' title.

  [ Nicolas d'Offay ]
  * Changed Infographics to use Ubuntu font.

  [ Ubuntu daily release ]
  * Automatic snapshot from revision 463

 -- Ubuntu daily release <ps-jenkins@lists.canonical.com>  Tue, 15 Oct 2013 11:05:04 +0000

unity8 (7.82+13.10.20131011.2-0ubuntu1) saucy; urgency=low

  [ Michał Sawicz ]
  * Work around Mir not delivering input to shell after restart, if the
    device isn't reinitialized.

  [ Albert Astals ]
  * Remove unused DashMusic/DashVideos.
  * Don't let the user change between scopes if the current one is
    moving up/down.
  * Fix two uninitialized variable uses reported by valgrind ==17988==
    Conditional jump or move depends on uninitialised value(s) ==17988==
    at 0x13839F3A: AccountsService::updateDemoEdges()
    (AccountsService.cpp:74) ==17988== by 0x13839DA5:
    AccountsService::setUser(QString const&) (AccountsService.cpp:45)
    ==17988== by 0x1383F67B:
    AccountsService::qt_metacall(QMetaObject::Call, int, void**)
    (moc_AccountsService.cpp:192) ==17988== by 0x496143D:
    StoreProperty(QV8Engine*, QObject*, QQmlPropertyData*,
    v8::Handle<v8::Value>) (in /usr/lib/arm-linux-
    gnueabihf/libQt5Qml.so.5.0.2) ==17988== ==17988== Conditional jump
    or move depends on uninitialised value(s) ==17988== at 0x1383A0F6:
    AccountsService::updateStatsWelcomeScreen() (AccountsService.cpp:92)
    ==17988== by 0x13839DB1: AccountsService::setUser(QString const&)
    (AccountsService.cpp:47) ==17988== by 0x1383F67B:
    AccountsService::qt_metacall(QMetaObject::Call, int, void**)
    (moc_AccountsService.cpp:192) ==17988== by 0x496143D:
    StoreProperty(QV8Engine*, QObject*, QQmlPropertyData*,
    v8::Handle<v8::Value>) (in /usr/lib/arm-linux-
    gnueabihf/libQt5Qml.so.5.0.2)
  * Fix unitialized variable in Scope ==18457== Conditional jump or move
    depends on uninitialised value(s) ==18457== at 0x15AD1FD6:
    Scope::setActive(bool) (scope.cpp:165) ==18457== by 0x15B0023D:
    Scope::qt_metacall(QMetaObject::Call, int, void**)
    (moc_scope.cpp:478) ==18457== by 0x48B709F:
    QQmlPropertyPrivate::write(QObject*, QQmlPropertyData const&,
    QVariant const&, QQmlContextData*,
    QFlags<QQmlPropertyPrivate::WriteFlag>) (in /usr/lib/arm-linux-
    gnueabihf/libQt5Qml.so.5.0.2)
  * Fix crash on the phone For some reason i'm getting v8 crashes
    without this when shuting down unity-mir

  [ Gerry Boland ]
  * Use focusRequested signal from AppManager. WM: AppManager has new
    signal to ask shell to request focus for app - use it to properly
    animate and focus the app. If app wants to be side stage, but no
    side stage available, override the application stage.

  [ Nick Dedekind ]
  * Only use the root action state as a unitymenumodel ActionStateParser
    when needed.

  [ Andrea Cimitan ]
  * Move the close app icon on top left.
  * The header of category list is already on screen after unlock

  [ Michael Zanetti ]
  * Make the greeter's clock update in sync with the indicators.

  [ Omer Akram ]
  * Increase dash header height to 5gu.

  [ Nicolas d'Offay ]
  * Standardised expansion speed in scopes.

  [ Ubuntu daily release ]
  * Automatic snapshot from revision 449

 -- Ubuntu daily release <ps-jenkins@lists.canonical.com>  Fri, 11 Oct 2013 17:26:34 +0000

unity8 (7.82+13.10.20131011.1-0ubuntu1) saucy; urgency=low

  [ Michał Sawicz ]
  * Fix frequent application IDs and drop old AppsAvailableForDownload
    model.
  * Unrevert r388 now that we have fixed the infinite loop it was
    causing in Qt.

  [ Steve Langasek ]
  * Don't keep a long-lived connection open to upstart when we only use
    it for two events, one at load time and one at unload time.

  [ Lars Uebernickel ]
  * VolumeControl: use 'volume' instead of 'scroll' action The volume
    action doesn't show a notification.

  [ Michael Terry ]
  * Disable DragHandle on right side of screen while the greeter is
    animating

  [ Marcus Tomlinson ]
  * Added missing "enabled" property to "progressMenu" component in the
    menu item factory.

  [ Michael Zanetti ]
  * Add scaleTo: "fit" mode support to LazyImage

  [ Andrea Cimitan ]
  * Add music and video renderers
  * Use shell.edgeSize for BottomBar's EdgeDragArea, detecting gestures
    only when they are within the edgeSize.

  [ Nick Dedekind ]
  * Removed greeter "toHome" animation (LP#1092976) (LP: #1092976)
  * Only show Snap Decision notification actions when available.

  [ Albert Astals ]
  * Dash: Set delegate creation range for inner itemviewss If it's above
    the list viewport we set it to the end of the list to precache the
    last items It it's below the list viewport we set it to the
    beginning to precache the first items Otherwise we set it to the
    part of the viewport in the view Approved by: Michał Sawicz.

  [ Ubuntu daily release ]
  * Automatic snapshot from revision 435

 -- Ubuntu daily release <ps-jenkins@lists.canonical.com>  Fri, 11 Oct 2013 09:05:30 +0000

unity8 (7.82+13.10.20131010-0ubuntu1) saucy; urgency=low

  [ David Callé ]
  * Small logic change in preview descriptions line breaks. Multiple new
    lines are now replaced by multiple br tags.

  [ Nick Dedekind ]
  * Use indicator identifier for indicators-client list item label.
  * Make sure overflow indicators are hidden and not the search label.

  [ Mirco Müller ]
  * Tweaks to notifications to improve spec-compliance. - updated
    notifications-qmltest to reflect the use of a variant-map for the
    hints - made text-fields as heigh as buttons - made the summary
    align horizontally to the icon - updated button-height and bubble-
    background.

  [ Pawel Stolowski ]
  * Handle category_order_changes signal from scopes (used in Home only)
    and reorder categories accordingly.
  * Implementation of albumart image provider for audio content.

  [ Michael Terry ]
  * Hide the greeter when an app is focused, fixing snap decisions
    launching an app in the greeter (like receiving a call).

  [ Michael Zanetti ]
  * Launcher - remove support for pinning items in the backend After the
    latest design changes, recent apps is everything that is contained
    in the ApplicationManager. So no need for storing anything else than
    pinned apps in the config.

  [ Michał Sawicz ]
  * Remove the mir socket before starting unity8 during autopilot tests.

  [ Ubuntu daily release ]
  * Automatic snapshot from revision 420

 -- Ubuntu daily release <ps-jenkins@lists.canonical.com>  Thu, 10 Oct 2013 04:15:13 +0000

unity8 (7.82+13.10.20131008.1-0ubuntu1) saucy; urgency=low

  [ Michal Hruby ]
  * Add Scope::isActive property and corresponding tests. (LP: #1230352)

  [ Daniel d'Andrada ]
  * Move OSKController to the front as it will now also block input
    meant to the OSK That's in the unity-mir implementation. The
    SurfaceFlinger one is still an empty noop. Currently, when the OSK
    is up, both shell and OSK get user input, thus we need the
    OSKController to shield our shell components from them. (LP:
    #1236773)

  [ Michał Sawicz ]
  * Add Scope::isActive property and corresponding tests. (LP: #1230352)
  * Force focus back on shell in case it loses it for some reason.

  [ Ubuntu daily release ]
  * Automatic snapshot from revision 409

 -- Ubuntu daily release <ps-jenkins@lists.canonical.com>  Tue, 08 Oct 2013 19:14:20 +0000

unity8 (7.82+13.10.20131008-0ubuntu1) saucy; urgency=low

  [ Michał Sawicz ]
  * update previews to match design. (LP: #1224555)
  * Add an InputFilterArea in Notifications. (LP: #1233411, #1235215)

  [ Ying-Chun Liu ]
  * update previews to match design. (LP: #1224555)

  [ Albert Astals ]
  * Unrevert 376 by reverting r395 and a small fix to fix the cpu
    hogging issue . (LP: #1124567)

  [ Michael Terry ]
  * Add Showable.showNow() method and use it in Shell to immediately
    show greeter when we blank the screen rather than animating it. (LP:
    #1233564)

  [ Michael Zanetti ]
  * update previews to match design. (LP: #1224555)

  [ Diego Sarmentero ]
  * update previews to match design. (LP: #1224555)

  [ Ubuntu daily release ]
  * Automatic snapshot from revision 404

 -- Ubuntu daily release <ps-jenkins@lists.canonical.com>  Tue, 08 Oct 2013 02:57:55 +0000

unity8 (7.82+13.10.20131007-0ubuntu1) saucy; urgency=low

  [ Michał Sawicz ]
  * Respect pre-set import and library paths and prevent segfault in
    startShell.

  [ Ubuntu daily release ]
  * Automatic snapshot from revision 399

 -- Ubuntu daily release <ps-jenkins@lists.canonical.com>  Mon, 07 Oct 2013 07:10:46 +0000

unity8 (7.82+13.10.20131005-0ubuntu1) saucy; urgency=low

  [ Michał Sawicz ]
  * Revert r376 that caused constant CPU usage due to the
    ActivityIndicator.

  [ Nick Dedekind ]
  * Removed indicators-client autopilot tests. (LP: #1234736)

  [ Albert Astals ]
  * Revert r388. (LP: #1235268)

  [ Christopher Lee ]
  * Removes passing -fullscreen to unity8 when on the device (as per bug
    #1235065). (LP: #1235065)

  [ Ubuntu daily release ]
  * Automatic snapshot from revision 396

 -- Ubuntu daily release <ps-jenkins@lists.canonical.com>  Sat, 05 Oct 2013 11:45:14 +0000

unity8 (7.82+13.10.20131004.2-0ubuntu1) saucy; urgency=low

  * Revert 7.82+13.10.20131004.1-0ubuntu1 back to
    7.81.3+13.10.20130927.3-0ubuntu1 due to CPU hogging issue with
    7.82+13.10.20131004.1-0ubuntu1.

 -- Loïc Minier <loic.minier@ubuntu.com>  Fri, 04 Oct 2013 21:22:29 +0200

unity8 (7.82+13.10.20131004.1-0ubuntu1) saucy; urgency=low

  [ Michał Sawicz ]
  * Bump to indicate support for extended snap decisions.
  * Make Tile themeable, add renderers for Dash Plugins and weather.
    (LP: #1231948)
  * Drop network agents now that they're in indicator-network instead.

  [ Michal Hruby ]
  * Differentiate generic and music carousels.
  * Use the thumbnailer image provider for scope results that don't
    specify icon as well as for previews.
  * Added an indicator which is displayed in the search bar whenever a
    search is in progress. Added accompanying test in tst_PageHeader.
  * Expose rendererHint to shell.

  [ Albert Astals ]
  * Update pot file. (LP: #1232374)
  * Only enable the animation when the item is on screen (i.e. !culled)
    . (LP: #1200374)
  * Do not crash on positionAtBeginning if the list is empty .
  * Enable/disable running apps height animation in a less error prone
    way.

  [ Michael Terry ]
  * Use a chevron after 'Skip intro' and drop the underlining.
  * Load testability driver when QT_LOAD_TESTABILITY is set. (LP:
    #1226234)
  * Listen to the system setting StatsWelcomeScreen, which tells us
    whether to show user-specific infographic data in the greeter. (LP:
    #1207857)

  [ Gerry Boland ]
  * WM: ensure focusedApplicationWhenUsingScreenshots reset when unused,
    and only used when set. Fixes window focus conflict between shell
    and ApplicationManager.

  [ Nick Dedekind ]
  * Removed deprecated Unity.IndicatorsLegacy plugin.
  * Added actionState parser to the indicators-client text printer so
    that we get the icon.
  * Moved indicator page titles to the root action state of menu model.
    (LP: #1223635)

  [ Mirco Müller ]
  * Added rendering- and interaction-support for the first three
    extended snap-decision dialog-cases password-entry, user-
    authentication and simunlock.

  [ Daniel d'Andrada ]
  * Revert the reversion of r304 since it doesn't seem to crash anymore
    Original commit was Reset apps scope when returning from app to dash
    (LP #1193419) If an app is on foreground and you perform a long
    left-edge swipe to minimize it, and therefore return to the dash,
    the dash should be in the Applications scope and showing the
    running/recents applications. (LP: #1193419)

  [ Andrea Cimitan ]
  * Add behaviours to the hud reveal. (LP: #1224480, #1224633)
  * Make Tile themeable, add renderers for Dash Plugins and weather.
    (LP: #1231948)

  [ Michael Zanetti ]
  * fix inserting into quicklistmodel.
  * Drop useStorage argument and use exising LAUNCHER_TESTING define for
    this decision.

  [ Omer Akram ]
  * Make the volume/brightness slider changes realtime. (LP: #1227595)

  [ Nicolas d'Offay ]
  * Fixed black colour on the first of the month due to division. (LP:
    #1233657)
  * Added an indicator which is displayed in the search bar whenever a
    search is in progress. Added accompanying test in tst_PageHeader.

  [ Ubuntu daily release ]
  * Automatic snapshot from revision 390

 -- Ubuntu daily release <ps-jenkins@lists.canonical.com>  Fri, 04 Oct 2013 06:55:16 +0000

unity8 (7.81.3+13.10.20130927.3-0ubuntu1) saucy; urgency=low

  [ Michal Hruby ]
  * Correctly handle image URI scheme in results.

  [ Michał Sawicz ]
  * Make SHOW_DASH and HIDE_DASH close the current preview. (LP:
    #1231404)
  * Add a LazyImage component that shows an activity spinner for long-
    loading images and handles aspect ratio properly.
  * Fix Qt 5.1 FTBFS and suppress some build warnings.

  [ Albert Astals ]
  * Make sure we always have least have one column in the gridview. (LP:
    #1225391)
  * LVWPH: Make sure we always overshoot vertically. (LP: #1229851)
  * Remember the expanded categoryId and not the expanded index The
    index can change on search, and we still want to maintain it
    expanded in that case. (LP: #1230216)
  * Fix showHeader in an edge case of notShownByItsOwn Not all the tests
    i've added fail without the code fix, but i've added them just to be
    more covered . (LP: #1230187)

  [ Diego Sarmentero ]
  * Handling error signal from the DownloadTracker plugin (BUG:
    #1229744). (LP: #1229744)
  * Remove "Reviews and Comments" section from Application Preview until
    the feature is ready (BUG: #1226632) - Detect when the keyboard is
    being shown to allow the user to scroll the Preview even more if
    necessary to interact with the components at the bottom of that
    preview, and don't leave those components obscured behind the
    keyboard (BUG: #1226638). (LP: #1226632, #1224717, #1226638)

  [ Nick Dedekind ]
  * Brought messaging indicator inline with UnityMenuModel &
    UnityMenuAction. (LP: #1217676, #1217678)

  [ Pawel Stolowski ]
  * Support canned search queries returned by Home Scope.
  * Cancel previous actions and previews on new activation / preview.
    Expose previewed data row in Preview object.

  [ Michael Terry ]
  * Only enable the Bottombar when the HUD is available. (LP: #1220306)
  * Increase the "Skip intro" clickable area, making dismissing the edge
    demo intro feel more natural. (LP: #1220632)

  [ Michael Zanetti ]
  * drop our CrossFadeImage in favor of the SDK one. (LP: #1227783)

  [ Ubuntu daily release ]
  * Automatic snapshot from revision 358

 -- Ubuntu daily release <ps-jenkins@lists.canonical.com>  Fri, 27 Sep 2013 14:13:22 +0000

unity8 (7.81.3+13.10.20130924.2-0ubuntu1) saucy; urgency=low

  [ Michal Hruby ]
  * Fix the signal prototypes on music grid renderer. (LP: #1228390)

  [ Michael Zanetti ]
  * use less auto variables, align coding style, constify and Qt'ify API
    in AccountsService plugin.

  [ Nick Dedekind ]
  * Re-enable MenuContentActivator in Indicators.

  [ Albert Astals ]
  * LVWPH: Update the section header on list change events.

  [ Pawel Stolowski ]
  * Check results model ptr returned by GetResultsFromCategory method
    from UnityCore. (LP: #1228097, #1211595)

  [ Ubuntu daily release ]
  * Automatic snapshot from revision 340

 -- Ubuntu daily release <ps-jenkins@lists.canonical.com>  Tue, 24 Sep 2013 14:40:01 +0000

unity8 (7.81.3+13.10.20130919.3-0ubuntu1) saucy; urgency=low

  [ Michal Hruby ]
  * Add support for music grid renderer to GenericScopeView.

  [ Nick Dedekind ]
  * Fixed the removal of messaging widget due to incompatible action
    state. (LP: #1225017)

  [ Christopher Lee ]
  * Addition of initial autopilot tests for the application lifecycle.

  [ Lars Uebernickel ]
  * VolumeControl: use action of the new indicator indicator-sound
    recently gained an action to increase and decrease the volume. This
    patch makes use of that to get rid of a bus round trip (to get the
    current volume) and a race (when the volume gets set between
    fetching the current volume and setting the new volume). (LP:
    #1219057)

  [ Michael Terry ]
  * When AccountsService.backgroundFile is unset/invalid, have the
    greeter fall back to whatever the shell background is.
  * Add a tiny SessionBroadcast plugin that listens to unity-greeter-
    session-broadcast for the ShowHome signal.

  [ Daniel d'Andrada ]
  * Remove obsolete, unused graphics.
  * Make MouseTouchAdaptor work with multiple QWindows.

  [ Michael Zanetti ]
  * change how icons are searched a) try to find it the Icon as is b)
    prepend with Path if a Path variable is given c) fall back to the
    image://theme/ with just the icon name . (LP: #1225186)
  * fix an issue with removing a running app from the launcher and
    always store pinning to the config.
  * collapse any open preview when programmatically switching current
    dash index. (LP: #1221137)

  [ Ubuntu daily release ]
  * Automatic snapshot from revision 333

 -- Ubuntu daily release <ps-jenkins@lists.canonical.com>  Thu, 19 Sep 2013 15:15:07 +0000

unity8 (7.81.3+13.10.20130916-0ubuntu1) saucy; urgency=low

  [ Michael Zanetti ]
  * allow left edge gesture to minimize apps even when launcher is
    already visible.
  * Don't hide the launcher on changes in the stages.
  * ssh is now installed per default, but it's set to manual in the
    ssh.override.

  [ Ubuntu daily release ]
  * Automatic snapshot from revision 320

 -- Ubuntu daily release <ps-jenkins@lists.canonical.com>  Mon, 16 Sep 2013 11:49:28 +0000

unity8 (7.81.3+13.10.20130912-0ubuntu1) saucy; urgency=low

  [ Michael Zanetti ]
  * add support for finding icons from click package apps in the
    launcher.
  * update to latest launcher API for better integration with the
    AppManager.

  [ Ricardo Mendoza ]
  * Fixes problems related to image 20130912.0, amongst: * Fix autopilot
    tests by preventing blocking of input during HUD button animations,
    only when fully visible * Fix loading of unity-mir library, major
    version wasn't specified so unless the dev package was there it
    would fail.

  [ Ubuntu daily release ]
  * Automatic snapshot from revision 316

 -- Ubuntu daily release <ps-jenkins@lists.canonical.com>  Thu, 12 Sep 2013 13:47:59 +0000

unity8 (7.81.3+13.10.20130911.1-0ubuntu1) saucy; urgency=low

  [ Michael Terry ]
  * Switch from deprecated image://gicon/ to new image://theme/.

  [ Gerry Boland ]
  * Add OSKController so shell can control OSK correctly on Mir.
  * Remove InputFilterArea for bottom edge swipes, as applications also
    listen for such swipes for Toolbar reveal.

  [ Ricardo Mendoza ]
  * Select the backend to use dynamically on runtime according to the
    QPA selected by the system.

  [ Ubuntu daily release ]
  * Automatic snapshot from revision 311

 -- Ubuntu daily release <ps-jenkins@lists.canonical.com>  Wed, 11 Sep 2013 16:22:55 +0000

unity8 (7.81.3+13.10.20130911-0ubuntu1) saucy; urgency=low

  [ Michal Hruby ]
  * Hide all gicon strings from the shell and use the image://theme icon
    provider that was recently added to the SDK.

  [ Gerry Boland ]
  * Convert to new ApplicationManager API.

  [ Nick Dedekind ]
  * Updated access point design as per spec.
  * Indicator visibility based on connection with backend service.

  [ Albert Astals ]
  * Dash: Make assignments bindings This way if the model changes the
    item value also changes.

  [ Michael Zanetti ]
  * adds support for highlighting the currently focused application in
    the launcher, adds tests.
  * include ~/.local/share/applications in launcher's .desktop file
    search path.
  * shrink size of area for revealing the HUD button and make it
    disappear on release again. fixes 1219035. (LP: #1219035)
  * revert revision 304 as it makes the Shell crash.

  [ Michael Terry ]
  * Allow testers to set custom password or pin in demo mode, rather
    than hardcoding them.
  * Have the greeter use AccountsService to determine its background.
    (LP: #1218402)
  * Listen to changes in the "show edge demo" AccountsService setting.

  [ Daniel d'Andrada ]
  * Update fake/mock plugins so that "./run --fake" works well again -
    You can now see the thumbnails of the fake running applications once
    again. - You no longer get hundreds of warnings due to icons not
    found.
  * Reset apps scope when returning from app to dash (LP #1193419) If an
    app is on foreground and you perform a long left-edge swipe to
    minimize it, and therefore return to the dash, the dash should be in
    the Applications scope and showing the running/recents applications.
    (LP: #1193419)

  [ Ubuntu daily release ]
  * Automatic snapshot from revision 306

 -- Ubuntu daily release <ps-jenkins@lists.canonical.com>  Wed, 11 Sep 2013 00:54:31 +0000

unity8 (7.81.3+13.10.20130905.2-0ubuntu1) saucy; urgency=low

  [ Michael Zanetti ]
  * Integrate Launcher with AppManager.

  [ Nick Dedekind ]
  * Removed FIXME from slider int->double conversion.

  [ Ubuntu daily release ]
  * Automatic snapshot from revision 291

 -- Ubuntu daily release <ps-jenkins@lists.canonical.com>  Thu, 05 Sep 2013 10:48:02 +0000

unity8 (7.81.3+13.10.20130904.1-0ubuntu1) saucy; urgency=low

  [ Nicolas d'Offay ]
  * Switched infographic background at design's request.

  [ Ubuntu daily release ]
  * Automatic snapshot from revision 287

 -- Ubuntu daily release <ps-jenkins@lists.canonical.com>  Wed, 04 Sep 2013 07:34:57 +0000

unity8 (7.81.3+13.10.20130904-0ubuntu1) saucy; urgency=low

  [ mhall119 ]
  * Add a little bit of text to the last step of the tour telling the
    user how to end it and get to their phone.

  [ Jussi Pakkanen ]
  * Use CCache if it is installed.

  [ Nick Dedekind ]
  * Multiple icon/label support for indicators.

  [ Albert Astals ]
  * Remove unneeded role.

  [ Lars Uebernickel ]
  * Fall back to "ubuntu-mobile" icon theme if $UBUNTU_ICON_THEME is
    unset.

  [ Michael Zanetti ]
  * Use MouseAreas in DashBar to enable clicking again.
  * load launcher default config from existing dconf key.

  [ Ubuntu daily release ]
  * Automatic snapshot from revision 285

 -- Ubuntu daily release <ps-jenkins@lists.canonical.com>  Wed, 04 Sep 2013 03:02:57 +0000

unity8 (7.81.3+13.10.20130903.1-0ubuntu1) saucy; urgency=low

  [ Michael Zanetti ]
  * workaround quicklist text color.

  [ Ubuntu daily release ]
  * Automatic snapshot from revision 277

 -- Ubuntu daily release <ps-jenkins@lists.canonical.com>  Tue, 03 Sep 2013 06:09:36 +0000

unity8 (7.81.3+13.10.20130830-0ubuntu1) saucy; urgency=low

  [ Pawel Stolowski ]
  * Implement a virtual 'All' filter option.

  [ Ubuntu daily release ]
  * Automatic snapshot from revision 275

 -- Ubuntu daily release <ps-jenkins@lists.canonical.com>  Fri, 30 Aug 2013 12:44:40 +0000

unity8 (7.81.3+13.10.20130829.2-0ubuntu1) saucy; urgency=low

  [ Michael Terry ]
  * Implement launcher item backend via AccountsService.

  [ Ubuntu daily release ]
  * Automatic snapshot from revision 272

 -- Ubuntu daily release <ps-jenkins@lists.canonical.com>  Thu, 29 Aug 2013 19:09:44 +0000

unity8 (7.81.3+13.10.20130829.1-0ubuntu1) saucy; urgency=low

  [ Michael Terry ]
  * Make sure greeter and lockscreen backgrounds are always defined,
    even if the wallpaper preference string is bogus. (LP: #1208889,
    #1208894)

  [ Ubuntu daily release ]
  * Automatic snapshot from revision 270

 -- Ubuntu daily release <ps-jenkins@lists.canonical.com>  Thu, 29 Aug 2013 11:09:43 +0000

unity8 (7.81.3+13.10.20130829-0ubuntu1) saucy; urgency=low

  [ Andrea Cimitan ]
  * Streamline some new HUD interactions to be more consistent with the
    Unity Launcher.

  [ Michael Zanetti ]
  * setting the launcher's extensionSize delayed to position the view
    correctly at the beginning .

  [ Bill Filler ]
  * add new telephony apps (dialer, messaging, contacts) to launcher and
    Home scope.

  [ Michael Terry ]
  * Implement edge demos on first boot. Build-Depends: +dbus-test-
    runner, +qtbase5-dev-tools.

  [ Ubuntu daily release ]
  * Automatic snapshot from revision 267

 -- Ubuntu daily release <ps-jenkins@lists.canonical.com>  Thu, 29 Aug 2013 02:10:38 +0000

unity8 (7.81.3+13.10.20130828.1-0ubuntu1) saucy; urgency=low

  [ Andrea Cimitan ]
  * Hide the LauncherPanel when it's really hidden, by changing visible
    to false.

  [ Gerry Boland ]
  * Fix sidestage applications - they were being ignored in the show-
    application-surface logic. (LP: #1217027, #1210079)

  [ Michał Sawicz ]
  * Raise the exception if typing failed in autopilot.

  [ Nick Dedekind ]
  * Added location indicator defaults.

  [ Michael Zanetti ]
  * increase minimal dragging width for dismissing apps with left edge
    make it a configurable parameter and adjust animation to look like
    requested in the bug report . (LP: #1213153)

  [ Ubuntu daily release ]
  * Automatic snapshot from revision 262

 -- Ubuntu daily release <ps-jenkins@lists.canonical.com>  Wed, 28 Aug 2013 11:55:46 +0000

unity8 (7.81.3+13.10.20130827.1-0ubuntu1) saucy; urgency=low

  [ Michael Zanetti ]
  * unset model in quicklist before closing it.

  [ Ubuntu daily release ]
  * Automatic snapshot from revision 256

 -- Ubuntu daily release <ps-jenkins@lists.canonical.com>  Tue, 27 Aug 2013 10:49:17 +0000

unity8 (7.81.3+13.10.20130827-0ubuntu1) saucy; urgency=low

  [ Michael Zanetti ]
  * Theme the Quicklist Popover.

  [ Albert Astals ]
  * Apply expandedIndex on delegate creation bug #1213033. (LP:
    #1213033)

  [ Ubuntu daily release ]
  * Automatic snapshot from revision 254

 -- Ubuntu daily release <ps-jenkins@lists.canonical.com>  Tue, 27 Aug 2013 02:10:43 +0000

unity8 (7.81.3+13.10.20130826.5-0ubuntu1) saucy; urgency=low

  [ Michael Zanetti ]
  * tweak launcher folding and visuals according to feedback from
    design: - increase foldingStartHeight - Introduces a
    foldingStopHeight. Folding only happens between the
    foldingStartHeight and the foldingStopHeight. - Only change
    brightness while folding - remove highlight of pressed icon -
    decrease launcher's width by half a grid unit.

  [ Ubuntu daily release ]
  * Automatic snapshot from revision 251

 -- Ubuntu daily release <ps-jenkins@lists.canonical.com>  Mon, 26 Aug 2013 22:09:43 +0000

unity8 (7.81.3+13.10.20130826.4-0ubuntu1) saucy; urgency=low

  [ Michał Sawicz ]
  * Add module entry in HudClient's qmldir.

  [ Jussi Pakkanen ]
  * Let Ninja parallelize itself.

  [ Nick Dedekind ]
  * Abstraction of indicator menu item properties prior to move into
    common components library.

  [ Christopher Lee ]
  * Added autopilot-tests for ephemeral, interactive and snap-decision
    notifications.

  [ Mirco Müller ]
  * Added autopilot-tests for ephemeral, interactive and snap-decision
    notifications.

  [ Michael Zanetti ]
  * only search visible children in findChild, add findInvisibleChild
    for others.
  * Added autopilot-tests for ephemeral, interactive and snap-decision
    notifications.

  [ Thomi Richards ]
  * Added autopilot-tests for ephemeral, interactive and snap-decision
    notifications.

  [ Ubuntu daily release ]
  * Automatic snapshot from revision 249

 -- Ubuntu daily release <ps-jenkins@lists.canonical.com>  Mon, 26 Aug 2013 18:34:44 +0000

unity8 (7.81.3+13.10.20130826.2-0ubuntu1) saucy; urgency=low

  [ Albert Astals ]
  * Don't include QtQML It includes LOTS of files we don't need.

  [ Ubuntu daily release ]
  * Automatic snapshot from revision 243

 -- Ubuntu daily release <ps-jenkins@lists.canonical.com>  Mon, 26 Aug 2013 10:08:52 +0000

unity8 (7.81.3+13.10.20130826.1-0ubuntu1) saucy; urgency=low

  * Automatic snapshot from revision 241

 -- Ubuntu daily release <ps-jenkins@lists.canonical.com>  Mon, 26 Aug 2013 06:08:33 +0000

unity8 (7.81.3+13.10.20130826-0ubuntu1) saucy; urgency=low

  [ Michael Zanetti ]
  * delay move operations if the start dragging operation is running
    This prevents items to left in wrong places when transitions clash.
  * add empty setUser to allow compiling in jenkins again until the
    branch that matches unity-api is ready to land. .
  * add count and progress overlay information to real model too.

  [ Pawel Stolowski ]
  * Changed the type of setActive argument from
    QVector<AbstractFilterOption *>::size_type to unsigned int.

  [ Ubuntu daily release ]
  * Automatic snapshot from revision 240

 -- Ubuntu daily release <ps-jenkins@lists.canonical.com>  Mon, 26 Aug 2013 02:31:42 +0000

unity8 (7.81.3+13.10.20130821.2-0ubuntu1) saucy; urgency=low

  [ Michael Terry ]
  * Listen to display-power-changed rather than system-power-changed
    signals when showing the greeter; ignore such signals when the
    proximity sensor is active. (LP: #1214477)

  [ Pawel Stolowski ]
  * Added a role for accessing progress-source property of categories.

  [ Ubuntu daily release ]
  * Automatic snapshot from revision 233

 -- Ubuntu daily release <ps-jenkins@lists.canonical.com>  Wed, 21 Aug 2013 22:09:53 +0000

unity8 (7.81.3+13.10.20130821.1-0ubuntu1) saucy; urgency=low

  [ Michael Zanetti ]
  * allow testing at 11:13. Old code failed because the text actually
    says "11:13 AM".
  * add some checks if we actually clicked an item or in the spacing
    between them gets rid of some warnings printed by the launcher .

  [ Michał Sawicz ]
  * Update runtime deps in the build script.

  [ Nick Dedekind ]
  * Added/Updated legacy network indicator components to use with new
    indicator backend.

  [ Albert Astals ]
  * Fix insertions/removals on the qlimitproxymodel . (LP: #1213959)

  [ Ubuntu daily release ]
  * Automatic snapshot from revision 230

 -- Ubuntu daily release <ps-jenkins@lists.canonical.com>  Wed, 21 Aug 2013 15:04:59 +0000

unity8 (7.81.3+13.10.20130821-0ubuntu1) saucy; urgency=low

  [ Michael Zanetti ]
  * added support for count emblems and progress overlays on the
    launcher.

  [ Pawel Stolowski ]
  * Add role for getting filter options model. Add method to activate
    option based on index or id.

  [ Ted Gould ]
  * Mark indicators-client as providing an indicator-renderer.

  [ Nick Dedekind ]
  * Added flatmenuproxymodel pass-through signals from qmenumodel.
  * Renamed indicator-messaging to indicator-messages.

  [ Gerry Boland ]
  * Typo fix in FrequentlyUsedAppsModel.

  [ Ubuntu daily release ]
  * Automatic snapshot from revision 224

 -- Ubuntu daily release <ps-jenkins@lists.canonical.com>  Wed, 21 Aug 2013 08:05:13 +0000

unity8 (7.81.3+13.10.20130820.2-0ubuntu1) saucy; urgency=low

  [ Michael Zanetti ]
  * initial support for quicklists For now they support pinning and
    removing of items.

  [ Ubuntu daily release ]
  * Automatic snapshot from revision 217

 -- Ubuntu daily release <ps-jenkins@lists.canonical.com>  Tue, 20 Aug 2013 10:09:36 +0000

unity8 (7.81.3+13.10.20130820-0ubuntu1) saucy; urgency=low

  [ Andrea Cimitan ]
  * Implement background changing through gsettings. Make sure it does
    fallback to default background when needed.

  [ Michael Zanetti ]
  * Implement background changing through gsettings. Make sure it does
    fallback to default background when needed.
  * Add Drag'n'drop support to Launcher As dragging an item pins it to
    the launcher this also contains initial quicklist and pinning
    support in the plugin part.

  [ Michał Sawicz ]
  * Fix generic preview wrapping and force rich text parsing.

  [ Michal Hruby ]
  * Remove the override for Apps available for download, click scope
    provides these now.
  * Hide rating widgets when scope provides rating set to < 0.0. Also
    fallback to regular preview image if there are no more_screenshots
    specified.

  [ Albert Astals ]
  * Make sure minYExtent is updated before setting the new content
    height Otherwise bad things can happen in the positioning .

  [ Ubuntu daily release ]
  * Automatic snapshot from revision 215

 -- Ubuntu daily release <ps-jenkins@lists.canonical.com>  Tue, 20 Aug 2013 02:08:42 +0000

unity8 (7.81.3+13.10.20130816.3-0ubuntu1) saucy; urgency=low

  [ Michal Hruby ]
  * Implement overrideResults() method, which allows us to seamlessly
    combine real scope data with mocked data.

  [ Michał Sawicz ]
  * Wait for activeFocus before typing in autopilot tests. (LP:
    #1212580)

  [ Nick Dedekind ]
  * Fixed network indicator password dialog not appearing. (LP:
    #1212730)
  * Remove time & battery indicator service info.

  [ Albert Astals ]
  * Dash category expansion.
  * Fix crash in the shell test Give the item a parent, otherwise the
    qml engine decides to adopt it and when we do the deleteLater on
    them, they have been already deleted. Since we are the parents, we
    don't need to call the deleteLAter eiether they'll be properly
    deleted on our deletion.

  [ Michael Zanetti ]
  * make entering text in lockscreen tests more robust. (LP: #1212580)

  [ Michael Terry ]
  * Define the 'build' target as PHONY so make doesn't get confused by
    our 'build' script.
  * Add a test for the Powerd plugin shell support.

  [ Pawel Stolowski ]
  * Bindings for filters.

  [ Ubuntu daily release ]
  * Automatic snapshot from revision 208

 -- Ubuntu daily release <ps-jenkins@lists.canonical.com>  Fri, 16 Aug 2013 14:11:35 +0000

unity8 (7.81.3+13.10.20130814.3-0ubuntu1) saucy; urgency=low

  [ Ted Gould ]
  * Upstart signals to control indicator services.

  [ Nick Dedekind ]
  * Replaced indicator menu listView with tabs view.
  * Transition Unity.Indicators to UnityMenuModel.

  [ Ubuntu daily release ]
  * Automatic snapshot from revision 197

 -- Ubuntu daily release <ps-jenkins@lists.canonical.com>  Wed, 14 Aug 2013 14:33:39 +0000

unity8 (7.81.3+13.10.20130814.1-0ubuntu1) saucy; urgency=low

  [ Michał Sawicz ]
  * Add AppPreview.

  [ Nick Dedekind ]
  * Use key from indicator service file to source indicator positions.

  [ Diego Sarmentero ]
  * Add AppPreview.

  [ Ubuntu daily release ]
  * Automatic snapshot from revision 193

 -- Ubuntu daily release <ps-jenkins@lists.canonical.com>  Wed, 14 Aug 2013 06:33:14 +0000

unity8 (7.81.3+13.10.20130813.1-0ubuntu1) saucy; urgency=low

  [ Michael Zanetti ]
  * don't scale the EARLY ALPHA warning text bigger than the screen is.

  [ Michał Sawicz ]
  * Add debug logging to passphrase entry.

  [ Albert Astals ]
  * Remove unneeded stuff from CMakelists.txt set(CMAKE_AUTOMOC ON)
    include(FindPkgConfig) find_package(Qt5Core REQUIRED)
    find_package(Qt5Quick REQUIRED) Are already on the top-level
    CMakeLists.txt so no need to write them again Well, actually the
    Qt5Core wasn't and i added it, it's not really necessary since it's
    pulled by the others that depend on it, but it doesn't hurt to be
    explicit.

  [ Ubuntu daily release ]
  * Automatic snapshot from revision 189

 -- Ubuntu daily release <ps-jenkins@lists.canonical.com>  Tue, 13 Aug 2013 14:08:32 +0000

unity8 (7.81.3+13.10.20130812.1-0ubuntu1) saucy; urgency=low

  [ Michael Zanetti ]
  * preserve lockscreen's background wallpaper's aspect ratio. (LP:
    #1208892)

  [ Ubuntu daily release ]
  * Automatic snapshot from revision 184

 -- Ubuntu daily release <ps-jenkins@lists.canonical.com>  Mon, 12 Aug 2013 19:14:35 +0000

unity8 (7.81.3+13.10.20130812-0ubuntu1) saucy; urgency=low

  [ Albert Astals ]
  * Fix uses of uninitialized values reported by valgrind.

  [ Ubuntu daily release ]
  * Automatic snapshot from revision 182

 -- Ubuntu daily release <ps-jenkins@lists.canonical.com>  Mon, 12 Aug 2013 14:33:29 +0000

unity8 (7.81.3+13.10.20130809.1-0ubuntu1) saucy; urgency=low

  [ Michal Hruby ]
  * Set phone form factor for scope requests.

  [ Michał Sawicz ]
  * Add support for plurals and update the translation template.

  [ Ubuntu daily release ]
  * Automatic snapshot from revision 179

 -- Ubuntu daily release <ps-jenkins@lists.canonical.com>  Fri, 09 Aug 2013 15:35:06 +0000

unity8 (7.81.3+13.10.20130809-0ubuntu1) saucy; urgency=low

  [ Michał Sawicz ]
  * Prepare unity8 for cross-building.

  [ Ubuntu daily release ]
  * Automatic snapshot from revision 176

 -- Ubuntu daily release <ps-jenkins@lists.canonical.com>  Fri, 09 Aug 2013 02:32:10 +0000

unity8 (7.81.3+13.10.20130808-0ubuntu1) saucy; urgency=low

  [ Michał Sawicz ]
  * Re-enable battery slider test.

  [ Nick Dedekind ]
  * Workaround for non-deletion of indicator page menu items. (LP:
    #1183065, #1206991)

  [ Albert Astals ]
  * LVPWH: Fix regression handling the sticky top section culling r166
    introduced the regression, this fixes it+tests.
  * Implement+test the maximizeVisibleArea function Tries to show as
    much possible of an index that is already shown on screen Will be
    used for the dash category expansion.

  [ Ubuntu daily release ]
  * Automatic snapshot from revision 174

 -- Ubuntu daily release <ps-jenkins@lists.canonical.com>  Thu, 08 Aug 2013 15:23:17 +0000

unity8 (7.81.3+13.10.20130807-0ubuntu1) saucy; urgency=low

  [ Michał Sawicz ]
  * Drop ppa:ubuntu-unity/next.
  * Revert revision 161 that causes issues with invalid background.

  [ Albert Astals ]
  * Fix off by one in the culling condition If you are on 0 and your
    height is 1 and viewport starts at 1 you have to be culled since you
    are not visible.

  [ Ubuntu daily release ]
  * Automatic snapshot from revision 168

 -- Ubuntu daily release <ps-jenkins@lists.canonical.com>  Wed, 07 Aug 2013 02:32:00 +0000

unity8 (7.81.3+13.10.20130806-0ubuntu1) saucy; urgency=low

  [ Michael Terry ]
  * Show the greeter when powerd tells us to, not just whenever we press
    the power key. (LP: #1186256)

  [ Ubuntu daily release ]
  * Automatic snapshot from revision 164

 -- Ubuntu daily release <ps-jenkins@lists.canonical.com>  Tue, 06 Aug 2013 03:43:01 +0000

unity8 (7.81.3+13.10.20130805-0ubuntu1) saucy; urgency=low

  [ Michael Terry ]
  * Fixes the lockscreen and swiping on the greeter still being possible
    even when in tablet mode. (LP: #1204984)
  * Watch powerd signals to notice a sleep and unfocus current app when
    that happens.

  [ Michael Zanetti ]
  * make findChild also find invisible childs This considerably
    increases the amount of items to be searched up to a level where
    testShell didn't finish any more with searching. Hence this commit
    also changes findChild to do a breadth-first instead of a depth-
    first search.
  * Read background from GSettings or fallback to default_background.

  [ Andrea Cimitan ]
  * Read background from GSettings or fallback to default_background.

  [ Albert Astals ]
  * Make LVWPH provide a delegateIndex for sectionHeaders This way we
    can match the sectionHeader to the model easier in the qml/js side .
  * Fix tryCompare call The 4th parameter of tryCompare is timeout not
    message .

  [ Daniel d'Andrada ]
  * Read background from GSettings or fallback to default_background.

  [ Ubuntu daily release ]
  * Automatic snapshot from revision 162

 -- Ubuntu daily release <ps-jenkins@lists.canonical.com>  Mon, 05 Aug 2013 02:32:05 +0000

unity8 (7.81.3+13.10.20130802-0ubuntu1) saucy; urgency=low

  [ Michael Terry ]
  * Make hud autopilot tests more reliable by fixing how it calculates
    relative coordinates.

  [ Albert Astals ]
  * Only update the "section" if we are not culling the item If the item
    is not shown we should not care about its section.

  [ Ubuntu daily release ]
  * Automatic snapshot from revision 155

 -- Ubuntu daily release <ps-jenkins@lists.canonical.com>  Fri, 02 Aug 2013 02:40:11 +0000

unity8 (7.81.3+13.10.20130801.1-0ubuntu1) saucy; urgency=low

  [ Michał Sawicz ]
  * Add a disclaimer for the fake applications plugin.

  [ Nick Dedekind ]
  * Removed animations from fake indicator pages.

  [ Ubuntu daily release ]
  * Automatic snapshot from revision 152

 -- Ubuntu daily release <ps-jenkins@lists.canonical.com>  Thu, 01 Aug 2013 14:30:40 +0000

unity8 (7.81.3+13.10.20130801ubuntu.unity.next-0ubuntu1) saucy; urgency=low

  [ Michael Zanetti ]
  * implemented new Lockscreen design.

  [ Michał Sawicz ]
  * Fix mock VideoPreview to use the string categoryId as well.

  [ Nick Dedekind ]
  * Added a text tree representation of the qmenumodel to the
    indicators-client application.

  [ Albert Astals ]
  * Don't need deelistmodel here.

  [ Ubuntu daily release ]
  * Automatic snapshot from revision 149 (ubuntu-unity/next)

 -- Ubuntu daily release <ps-jenkins@lists.canonical.com>  Thu, 01 Aug 2013 02:32:03 +0000

unity8 (7.81.3+13.10.20130730ubuntu.unity.next-0ubuntu1) saucy; urgency=low

  [ Michał Sawicz ]
  * Adapt to Qt 5.1.

  [ Albert Astals ]
  * Adapt to Qt 5.1.

  [ Ubuntu daily release ]
  * Automatic snapshot from revision 143 (ubuntu-unity/next)

 -- Ubuntu daily release <ps-jenkins@lists.canonical.com>  Tue, 30 Jul 2013 02:33:12 +0000

unity8 (7.81.3+13.10.20130729ubuntu.unity.next-0ubuntu1) saucy; urgency=low

  [ Michal Hruby ]
  * Remove the variant conversions methods as they were moved to dee-qt.

  [ Michał Sawicz ]
  * Re-enable passphrase tests under UInput.
  * Use the new string categoryIds in custom video and music scope
    views. (LP: #1199322)

  [ Nick Dedekind ]
  * Behavioural changes for indicators - Part 1 - Use standard
    animations. - Search bar animation less distracting. - Hinting
    animation shows header. - Vertical velocity detector to reduce
    accidental menu switches in dragging phase.

  [ Gustavo Pichorim Boiko ]
  * Add entries to the new applications resulted from the split of the
    phone-app.

  [ Ubuntu daily release ]
  * Automatic snapshot from revision 141 (ubuntu-unity/next)

 -- Ubuntu daily release <ps-jenkins@lists.canonical.com>  Mon, 29 Jul 2013 03:41:07 +0000

unity8 (7.81.3+13.10.20130726ubuntu.unity.next-0ubuntu1) saucy; urgency=low

  [ Michal Hruby ]
  * Expose real category ids and not just indices.
  * Provide fallbacks for default renderer.

  [ Daniel d'Andrada ]
  * Give a visual feedback on right-edge drag with no running apps (LP:
    #1116207). (LP: #1116207)

  [ Albert Astals ]
  * Update m_firstVisibleIndex if there's no visible items anymore Also
    remove the check for m_visibleItems.isEmpty() on insert, the
    m_firstVisibleIndex == 0 already protects us against that.

  [ Christopher Lee ]
  * Tests now use a default lightdm mock if not decorated. (LP:
    #1204772)

  [ Ubuntu daily release ]
  * Automatic snapshot from revision 135 (ubuntu-unity/next)

 -- Ubuntu daily release <ps-jenkins@lists.canonical.com>  Fri, 26 Jul 2013 07:06:08 +0000

unity8 (7.81.3+13.10.20130725ubuntu.unity.next-0ubuntu1) saucy; urgency=low

  [ Michal Hruby ]
  * Fix adding items into an empty LVWPH.

  [ Michał Sawicz ]
  * Move to using upstart in run_on_device.
  * Added heeding and qmltest for button-tint hint.
  * Refactoring and cleanup of the Unity8 Autopilot tests.
  * Hide the Unity launcher during autopiloting and skip battery tests
    if unavailable.

  [ Ying-Chun Liu ]
  * Let GenericScope support loading different renderers.

  [ Nick Dedekind ]
  * Removed overview from indicators.
  * Menus for indicators is now created prioritised by distance from
    current item to speed up user experience.
  * Add ApplicationArguments to know the geometry from start.

  [ Mirco Müller ]
  * Added heeding and qmltest for button-tint hint.

  [ Christopher Lee ]
  * Refactoring and cleanup of the Unity8 Autopilot tests.

  [ Thomi Richards ]
  * Refactoring and cleanup of the Unity8 Autopilot tests.

  [ Ubuntu daily release ]
  * Automatic snapshot from revision 129 (ubuntu-unity/next)

 -- Ubuntu daily release <ps-jenkins@lists.canonical.com>  Thu, 25 Jul 2013 03:02:12 +0000

unity8 (7.81.3+13.10.20130718ubuntu.unity.next-0ubuntu1) saucy; urgency=low

  [ Andrea Cimitan ]
  * Add support for the colour palette.

  [ Omer Akram ]
  * fix the calendar icon in the launcher. (LP: #1201905)

  [ Nick Dedekind ]
  * Export indicator plugin symbols using Q_DECL_EXPORT.

  [ Ying-Chun Liu ]
  * Don't include .moc in previewbindingstest.cpp.

  [ Ubuntu daily release ]
  * Automatic snapshot from revision 118 (ubuntu-unity/next)

 -- Ubuntu daily release <ps-jenkins@lists.canonical.com>  Thu, 18 Jul 2013 06:07:00 +0000

unity8 (7.81.3+13.10.20130717ubuntu.unity.next-0ubuntu1) saucy; urgency=low

  [ Daniel d'Andrada ]
  * Remove dead code: Showable::showWithoutAnimation.

  [ Nick Dedekind ]
  * Split Plugins export macro into export_qmlfiles and
    export_qmlplugins. Added qmltypes to indicators plugin.

  [ Ubuntu daily release ]
  * Automatic snapshot from revision 112 (ubuntu-unity/next)

 -- Ubuntu daily release <ps-jenkins@lists.canonical.com>  Wed, 17 Jul 2013 03:14:49 +0000

unity8 (7.81.3+13.10.20130716ubuntu.unity.next-0ubuntu1) saucy; urgency=low

  [ Pete Woods ]
  * Rename the demo user "single" to "phablet" Fix the infographics on
    the device At the moment the mock lightdm backend we are using says
    the current user is called "single", while in reality the processes
    all run as the "phablet" user.

  [ Michał Sawicz ]
  * Only use ppa:ubuntu-unity/next and clean build scripts and CODING,
    accordingly.
  * Do not recommend indicator-power and indicator-sound. On device
    they're provided by lp:indicator-server for the time being.
  * Fix the Network page to provide the correct token. (LP: #1201529)

  [ Ubuntu daily release ]
  * Automatic snapshot from revision 109 (ubuntu-unity/next)

 -- Ubuntu daily release <ps-jenkins@lists.canonical.com>  Tue, 16 Jul 2013 02:32:03 +0000

unity8 (7.81.3+13.10.20130714ubuntu.unity.next-0ubuntu1) saucy; urgency=low

  [ Michael Terry ]
  * Change Ok to OK. (LP: #1131842)

  [ Ubuntu daily release ]
  * Automatic snapshot from revision 104 (ubuntu-unity/next)

 -- Ubuntu daily release <ps-jenkins@lists.canonical.com>  Sun, 14 Jul 2013 02:31:57 +0000

unity8 (7.81.3+13.10.20130712ubuntu.unity.next-0ubuntu1) saucy; urgency=low

  [ Michael Zanetti ]
  * Make use of the launcher API defined in unity-api and separate the
    model from the backend.

  [ Michał Sawicz ]
  * Issue wrap-and-sort -abt on debian/.

  [ Nick Dedekind ]
  * Moved indicators-client code into unity8. (LP: #1191132, #1191822)

  [ Ubuntu daily release ]
  * Automatic snapshot from revision 102 (ubuntu-unity/next)

 -- Ubuntu daily release <ps-jenkins@lists.canonical.com>  Fri, 12 Jul 2013 02:31:59 +0000

unity8 (7.81.3+13.10.20130711ubuntu.unity.next-0ubuntu1) saucy; urgency=low

  [ Michael Zanetti ]
  * invert the home button too in case the whole panel is inverted. (LP:
    #1199622)

  [ Michał Sawicz ]
  * Make the OpenEffect non-live by default to improve performance. (LP:
    #1124584)

  [ Ying-Chun Liu ]
  * Add Generic Preview. Modify GenericScopeView to support activate and
    preview.

  [ Ubuntu daily release ]
  * Automatic snapshot from revision 98 (ubuntu-unity/next)

 -- Ubuntu daily release <ps-jenkins@lists.canonical.com>  Thu, 11 Jul 2013 03:00:53 +0000

unity8 (7.81.3+13.10.20130710ubuntu.unity.next-0ubuntu1) saucy; urgency=low

  [ Michael Zanetti ]
  * removed unused old file ShortcutsContainer.qml.

  [ Michał Sawicz ]
  * Fix fetching data from scopes in the custom scope pages. (LP:
    #1199322)

  [ Ying-Chun Liu ]
  * Fix references to scope data. (LP: #1199322)

  [ Albert Astals ]
  * Fix showHeader animation when the header is half shown at top .
  * Disable -pedantic on the private Qt headers .

  [ Pawel Stolowski ]
  * Bindings for SocialPreview.

  [ Ubuntu daily release ]
  * Automatic snapshot from revision 94 (ubuntu-unity/next)

 -- Ubuntu daily release <ps-jenkins@lists.canonical.com>  Wed, 10 Jul 2013 02:32:00 +0000

unity8 (7.81.3+13.10.20130709ubuntu.unity.next-0ubuntu1) saucy; urgency=low

  [ Michal Hruby ]
  * Implement CategoryResults based on DeeFilterModel.

  [ Nick Dedekind ]
  * Added plugin cmake procedure for qmltypes files.

  [ Ubuntu daily release ]
  * Automatic snapshot from revision 86 (ubuntu-unity/next)

 -- Ubuntu daily release <ps-jenkins@lists.canonical.com>  Tue, 09 Jul 2013 02:58:58 +0000

unity8 (7.81.3+13.10.20130708ubuntu.unity.next-0ubuntu1) saucy; urgency=low

  [ Michael Terry ]
  * Ensure the past circle animations complete Currently, all the
    animations stop as soon as the present circles are all visible. This
    change ensures that the animations run to completion.

  [ Michael Zanetti ]
  * improve launcher flicking bahavior - fix initial snapping - improve
    foldingAreas behavior - increase clickFlick speed to flick 4 items.

  [ Albert Astals ]
  * Remove workarounds for Qt bug 28403 . (LP: #28403)

  [ Ubuntu daily release ]
  * Automatic snapshot from revision 83 (ubuntu-unity/next)

 -- Ubuntu daily release <ps-jenkins@lists.canonical.com>  Mon, 08 Jul 2013 02:34:23 +0000

unity8 (7.81.3+13.10.20130704ubuntu.unity.next-0ubuntu1) saucy; urgency=low

  [ Didier Roche ]
  * Clean packaging for entering saucy and following daily release guidelines
  * Automatic snapshot from revision 49 (bootstrap)

  [ Michał Sawicz ]
  * Fix unity8.pot file.
  * Support the simplified theming from ubuntu-ui-toolkit.
  * Use AbstractButtons instead of Button { color: "transparent" } that
    doesn't work.

  [ Albert Astals ]
  * ListViewWithPageHeader implementation in C++. (LP: #1171918)
  * LVWPH: Do not crash on showHeader if we don't have a header .
  * Fix bug when setting the same model twice to a QLimitProxyModelQML.
  * Add some const & Saves us some microseconds in copying stuff.

  [ Daniel d'Andrada ]
  * Make Greeter and Stage use the new DragHandle component. So they no
    longer use Revealers. Now a directional drag gesture is required to
    start the animation that brings back a "minimized" application when
    the dash is on foreground. Besides that, now they have the following
    feature:  - Action only completes succesfully if you drag through at
    least half the    screen width or if your swipe is fast enough. The
    shorter the swipe, the faster it has to be for the action to auto-
    complete.
  * DirectionalDragArea: add touchSceneX, touchSceneY, and sceneDistance
    properties.
  * DirectionalDragArea: emit draggingChanged() on direct recognition
    draggingChanged() should be emited when status change from
    WaitingForTouch directly to Recognized.
  * update CODING instructions for building & running.
  * DragHandle: add stretch and hintDisplacement properties.
  * DragHandle: fix hinting Revision 64 had a bad interaction with
    revision 66 (that added line was lost in the merge/rebase process).
    tst_DragHandle::hintingAnimation() points out the problem (fails on
    line 388).
  * Make Panel use DragHandles instead of a Revealer - A directional
    drag gesture is needed reveal the panel when fullscreen. - better
    logic for deciding when to auto-complete the show/hide animation -
    hinting animation to close the panel - Tapping on menu bar no longer
    opens nearest indicator menu - No closing with handle click.

  [ mhall119 ]
  * Fix build script error from extra blank line. (LP: #1196322)

  [ Nick Dedekind ]
  * Changed shellImportPath to return a list of paths. Added
    prependImportPaths and changed appendImportPaths to check for
    duplicates.

  [ Mirco Müller ]
  * Added support and tests for expanding snap-decisions with more than
    2 actions passed in.

  [ Michael Zanetti ]
  * As requested by design, decreasing wobblyness in the
    WrongPasswordAnimation.
  * improve the bzr commit hook - don't run qmltests in here, it takes
    too long - don't abort commit on failed tests, its too annoying -
    instead, print a fat warning and backup the commit message to be
    reused after uncommitting and fixing the tests.
  * edge hinting tweaks - change edge hinting behavior to only happen on
    onPressed and immediately snap back - fix edge hinting to not happen
    if the Greeter is locked .

  [ Michael Terry ]
  * Fix "Tap to Unlock" text not appearing when in tablet greeter mode
    with only one user.
  * Use libusermetrics to provide infographic data.
  * Delete builddir/ when running "debuild clean".

  [ Pawel Stolowski ]
  * Bindings for preview and activation requests.

  [ Kevin Gunn ]
  * update CODING instructions for building & running.

  [ Ubuntu daily release ]
  * Automatic snapshot from revision 78 (ubuntu-unity/next)

 -- Ubuntu daily release <ps-jenkins@lists.canonical.com>  Thu, 04 Jul 2013 12:44:19 +0000

unity8 (7.81.3) UNRELEASED; urgency=low

  * Choose more appropriate values for edge-drag gestures (LP: #1194150)

 -- Daniel d'Andrada <daniel.dandrada@canonical.com>  Fri, 28 Jun 2013 16:28:24 -0300

unity8 (7.81.2) saucy; urgency=low

  * Translation updates.

  [ Michał Sawicz ]
  * Fix icons in ApplicationsFilterGrid.qml.
  * Support flipped image in run_on_device.
  
  [ Michael Zanetti ]
  * Don't clear lockscreen when it's fading out.
  * Reworked Launcher folding.
  * Tweak Launcher revealing.

  [ Michal Hruby ]
  * Add content_type property to category models.

 -- Michał Sawicz <michal.sawicz@canonical.com>  Wed, 26 Jun 2013 18:10:39 +0200

unity8 (7.81.1) saucy; urgency=low

  * Translation updates.

  [ Michał Sawicz ]
  * Don't limit installed apps.
  * Pre-optimize PNGs to speed-up builds.
  * Clean up build scripts.

  [ Daniel d'Andrada ]
  * Use DirectionalDragArea in BottomBar.

 -- Michał Sawicz <michal.sawicz@canonical.com>  Fri, 21 Jun 2013 17:37:02 +0200

unity8 (7.81.0) saucy; urgency=low

  * Translation updates.

  [ Michał Sawicz ]
  * Drop People lens.
  * Support git-backed checkout.
  * Revert focus stealing prevention for new apps. Fixes:
    https://bugs.launchpad.net/bugs/1190155.
  * Update CODING after unity8 rename.
  * Update translation template file.
  * Fix notification placement.

  [ Michael Terry ]
  * Show login list when not in narrow mode, instead of only when we have
    multiple users.

  [ Günter Schwann ]
  * Bring back ListView'ed Carousel now that Qt is fixed.

  [ Daniel d'Andrada ]
  * Stage: code cleanup.
  * DirectionalDragArea: added minSpeed and maxSilenceTime constraints.
  * Move Direction enum out of DirectionalDragArea.
  * Added uqmlscene tool and tryFoo targets for manual testing.

  [ Michael Zanetti ]
  * Add Lockscreens.
  * Added right edge hinting to greeter.

  [ Nick Dedekind ]
  * Added Dash tests.

  [ Nicolas d'Offay ]
  * Changed infographic gradient colours.

  [ Mirco Müller ]
  * Integrate notifications.

  [ Pawel Stołowski ]
  * New version with support for smart scopes.

 -- Michał Sawicz <michal.sawicz@canonical.com>  Fri, 14 Jun 2013 12:56:17 +0200

unity8 (7.80.0) saucy; urgency=low

  * Rename to unity8.

 -- Michał Sawicz <michal.sawicz@canonical.com>  Tue, 04 Jun 2013 14:45:29 +0200

qml-phone-shell (1.80) raring; urgency=low

  * Focus/unfocus apps on lock/unlock to make sure keyboard is hidden.

 -- Michał Sawicz <michal.sawicz@canonical.com>  Sat, 01 Jun 2013 00:31:03 +0200

qml-phone-shell (1.79) raring; urgency=low

  [ Michael Terry ]
  * Make greeter look like the desktop one
  
  [ Gerry Boland ]
  * Fix a bug where a minimized app gets focus after closing another app
  * Applied a workaround to reduce flickering when launching apps

  [ Ying-Chun Liu (PaulLiu) ]
  * Make the panel translatable

  [ Michael Zanetti ]
  * Limit people lens to max 50 people. More people can be found with search feature.

 -- Michael Zanetti <michael.zanetti@canonical.com>  Fri, 24 May 2013 17:06:05 +0200

qml-phone-shell (1.78) raring; urgency=low

  [ Sergio Schvezov ]
  * Replacing the music and ski safari mock apps with calendar and weather in 
    the launcher (LP: #1178262).

  [ Daniel d'Andrada ]
  * Support pointer-to-touch event conversion for desktop testing.
  * Use DirectionalDragArea in the Launcher.
  * Add AxisVelocityCalculator component.
  * Use touch instead of pointer interaction in autopilot.

  [ Nick Dedekind ]
  * Enable indicators in greeter.
  * Add DashContent tests.

  [ Michael Terry ]
  * Split mock and test LightDM plugins.
  * Add support for more PAM/LightDM features in the greeter.

  [ Ying-Chun Liu (PaulLiu) ]
  * Add i18n support.
  * Add libc6-dev to Build-Depends.

  [ Michał Sawicz ]
  * Unlock onFocusRequested to unlock on incoming call (LP: #1181654).
  * Use device-services in run_on_device.
  * Filter input in greeter. (LP: #1185443).

  [ Albert Astals Cid ]
  * Remove FilterGrid dimensions bahavior.

  [ Ubuntu Translators Team ]
  * Added translations for 36 languages. Thanks!

  [ Michael Zanetti ]
  * Fix autopilot tests on devices.

 -- Michał Sawicz <michal.sawicz@canonical.com>  Fri, 24 May 2013 17:06:05 +0200

qml-phone-shell (1.77) raring; urgency=low

  [ Mathieu Trudel-Lapierre ]
  * debian/control:
    - Drop indicators-client-plugin* Depends for qml-phone-shell to Recommends.
    - Add/update Vcs-Browser, Vcs-Bzr and add a notice to uploaders. 
  * debian/copyright: fix syntax.

  [ Michał Sawicz ]
  * Drop indicators-client-examples recommends altogether

  [ Renato Araujo Oliveira Filho ]
  * Renamed Media player files to match with new application name.

  [ Daniel d'Andrada ]
  * New: DirectionalDragArea component. An area that detects axis-aligned 
    single-finger drag gestures.
  * Make it possible to send touch events from within QML test code.

 -- Mathieu Trudel-Lapierre <mathieu-tl@ubuntu.com>  Fri, 26 Apr 2013 11:15:00 -0400

qml-phone-shell (1.76) raring; urgency=low

  [ Albert Astals Cid ]
  * Remove QSortFilterProxyModelQML::get() to ensure per-role fetching
  * Highlight matching strings in the HUD
  [ Michał Sawicz ]
  * Dropped support for 12.10
  [ Michael Zanetti ]
  * Update autopilot tests for 1.3 release
  [ Andrea Cimitan ]
  * Use SDK's Panel - enable swipe from bottom to reveal Dash bottom bar
  [ Michael Terry ]
  * Introduce a mock LightDM plugin to prepare for real switch
  [ Daniel d'Andrada ]
  * Move definition of global test targets to main tests CMakeLists file
  [ Mirco Müller ]
  * Introduce Notifications UI, currently only driven by tests

 -- Michał Sawicz <michal.sawicz@canonical.com>  Thu, 16 May 2013 15:52:18 +0200

qml-phone-shell (1.75) raring; urgency=low

  * Fix search history in the dash
  * Hud: No appstack anymore
  * Hud: Support having toolbar items enabled/disabled
  * Hud: remove the app quit toolbar item
  * Tweak to improve the switch application animation
  * Correctly load icons when running on the desktop
  * Use real enum from ApplicationInfo instead of its counterfeit local version
  * Added gdb debugging (-g/--gdb) run_on_device option
  * Drop support for quantal in build_unity script
  * Make out of source builds work in sibling directories
  * Clean up debian/control
  * Build with the new Qt 5.0.2 packages
  * Tests for:
    * IndicatorMenuWindow
    * PeopleFilterGrid

 -- Albert Astals Cid <albert.astals@canonical.com>  Thu, 09 May 2013 15:10:03 +0200

qml-phone-shell (1.74) raring; urgency=low

  [ Albert Astals Cid ]
  * Use new HUD api
  * Improvements to build and run scripts
  * Test for GenericLensView
  * Use -z defs for SHARED and MODULE libraries

 -- Sergio Schvezov <sergio.schvezov@canonical.com>  Fri, 26 Apr 2013 13:14:03 -0300

qml-phone-shell (1.73) raring; urgency=low

  [ Albert Astals ]
  * No need to include lens.h in peoplepreviewdata.h
  * Bumping libhud dependency to use the new libhud-client2

  [ Andrea Cimitan ]
  * Adds test for LensView

  [ Michael Zanetti ]
  * Fix execution of local autopilot tests

 -- Ricardo Salveti de Araujo <ricardo.salveti@canonical.com>  Thu, 25 Apr 2013 13:46:23 -0300

qml-phone-shell (1.72) raring; urgency=low

  * bring greeter closer to desktop design
  * simplify SortFilterProxyModel role management
  * CMake and build script improvements
  * enable volume slider in Overview
  * clean up .bzrignore
  * flatten qmluitests and unittests into generic qmltests
  * split out LimitProxyModel out of SortFilterProxyModel
  * replace fake QML wrappers for Ubuntu.Application with a mock
    implementation
  * hide Frequent and Available categories in Apps lens during search
    (LP: #1170495)
  * add first test utilities
  * use fake Unity plugin for Dash tests
  * generate and package API docs
  * close applications after long-press in dash
  * simplify preview calculation
  * tests for:
    * bad indentation
    * Panel
    * indicators Overview
    * IndicatorItem
    * ListViewWithPageHeader
    * Clock
    * OpenEffect
    * FilterGrids
    * MenuContent
    * header standalone compilation

 -- Michał Sawicz <michal.sawicz@canonical.com>  Fri, 19 Apr 2013 21:16:50 +0200

qml-phone-shell (1.71) quantal; urgency=low

  * add missing python3 dependency

 -- Michał Sawicz <michal.sawicz@canonical.com>  Thu, 11 Apr 2013 17:11:15 +0200

qml-phone-shell (1.70) quantal; urgency=low

  * CMake fixes
  * improve HUD PeakDetector performance
  * initial QML coverage measurement
  * enable coverage analysis for C/C++
  * require out-of-source builds
  * fix incorrect linkage in hudclient.cpp
  * reduce warnings
  * add an optional on-commit test hook
  * tests for:
    * IndicatorRow
    * Tile
    * SearchIndicator
    * trailing whitespace
    * PageHeader
    * SearchHistoryModel
    * ResponsiveFlowView
    * SideStage
    * Indicators
  * move tests into subdirectories
  * increase test setup consistency
  * remove some dead code
  * register CategoryFilter to QML
  * use a static python install path for autopilot
  * merge first stages of libunity-api
  * drop unneeded moc includes

 -- Michał Sawicz <michal.sawicz@canonical.com>  Thu, 11 Apr 2013 14:42:22 +0200

qml-phone-shell (1.69) quantal; urgency=low

  [ Sergio Schvezov ]
  * Removing mocks for calendar, clock and calculator.

  [ Michał Sawicz ]
  * Add entries needed in the .desktop file and change the name and comment.

 -- Sergio Schvezov <sergio.schvezov@canonical.com>  Thu, 04 Apr 2013 19:32:06 -0300

qml-phone-shell (1.68) quantal; urgency=low

  * fix launching SideStage apps when there's no side stage
  * CMake cleanups
  * prevent breakage of local builds
  * added README for qmluitests

 -- Michał Sawicz <michal.sawicz@canonical.com>  Thu, 04 Apr 2013 02:02:27 +0200

qml-phone-shell (1.67) quantal; urgency=low

  * use real data in Apps lens Installed category
  * add --clean option in build scripts
  * add CODING guide
  * install test dependencies in build scripts
  * fix phone app name
  * Tests for:
    * Showable
    * Launcher
    * HUD parametrized actions

 -- Michał Sawicz <michal.sawicz@canonical.com>  Wed, 03 Apr 2013 00:11:00 +0200

qml-phone-shell (1.66) quantal; urgency=low

  * Revert Carousel changes due to crash

 -- Michał Sawicz <michal.sawicz@canonical.com>  Thu, 28 Mar 2013 10:51:20 +0100

qml-phone-shell (1.65) quantal; urgency=low

  * Modifying build dep to require python

 -- Sergio Schvezov <sergio.schvezov@canonical.com>  Wed, 27 Mar 2013 16:07:10 -0300

qml-phone-shell (1.64) quantal; urgency=low

  * Rename ubuntu-gallery to gallery-app
  * Resetting Apps lens content position when swiping from left
  * Make the previews more flexible with different screen sizes
  * Tests for:
    * HUD
    * ResponsiveGridView

 -- Albert Astals Cid <albert.astals@canonical.com>  Wed, 20 Mar 2013 17:44:44 +0100

qml-phone-shell (1.63) quantal; urgency=low

  * Rename telephony-app to phone-app
  * notepad-qml has been renamed to notes-app
  * Use a ListView for the Carousel component for scalability
  * Make sure the greeter stays usable for smaller screens
  * Elide username in greeter when too long
  * Improve Carousel creation time
  * CrossFadeImage fixes
  * Fixed play button size
  * Remove unused files
  * Tests for:
    * Revealer
    * HUD
    * Greeter
    * FilterGrid
    * CrossFadeImage

 -- Albert Astals Cid <albert.astals@canonical.com>  Tue, 19 Mar 2013 17:43:21 +0100

qml-phone-shell (1.62) quantal; urgency=low

  * Use one SpecialItem in HUD AppStack
  * Remove outdated manual tests
  * Improve build scripts
  * Hook up other HUD Toolbar actions
  * Tests for:
    * HUD
    * Time.js
    * AnimationControllerWithSignals
    * Carousel
  * Autopilot test framework
  * Force build-dep at python2.7
  * Suppress warnings

 -- Michał Sawicz <michal.sawicz@canonical.com>  Fri, 15 Mar 2013 16:26:22 +0100

qml-phone-shell (1.61) quantal; urgency=low

  * Rename ubuntu-browser to webbrowser-app.

 -- Olivier Tilloy <olivier.tilloy@canonical.com>  Fri, 08 Mar 2013 15:55:36 +0100

qml-phone-shell (1.60) quantal; urgency=low

  * Fixes in sidestage
  * Reduce memory consumption
  * Introduced testing

 -- Michael Zanetti <michael.zanetti@canonical.com>  Thu, 07 Mar 2013 12:04:19 +0100

qml-phone-shell (1.59) quantal; urgency=low

  * Window management: update screenshots manually and only when an application in focus goes out out focus.
  * Dash apps lens: use screenshot of applications from cache when going back to dash.

 -- Florian Boucault <florian.boucault@canonical.com>  Sat, 23 Feb 2013 17:48:23 +0000

qml-phone-shell (1.58) quantal; urgency=low

  * Sidestage: make the handle bigger to make it easier to grab.

 -- Florian Boucault <florian.boucault@canonical.com>  Fri, 22 Feb 2013 23:20:16 +0000

qml-phone-shell (1.57) quantal; urgency=low

  * fix right-edge swipe breaking

 -- Gerry Boland <gerry.boland@canonical.com>  Wed, 20 Feb 2013 14:37:25 +0000

qml-phone-shell (1.56) quantal; urgency=low

  * use ApplicationManager.keyboardVisible and keyboardHeight for system-wide
    keyboard detection

 -- Florian Boucault <florian.boucault@canonical.com>  Wed, 20 Feb 2013 07:05:49 +0000

qml-phone-shell (1.55) quantal; urgency=low

  * fix seeing flash of previous application when launching a new one

 -- Florian Boucault <florian.boucault@canonical.com>  Wed, 20 Feb 2013 06:15:01 +0000

qml-phone-shell (1.54) quantal; urgency=low

  * fix quitting last application again

 -- Florian Boucault <florian.boucault@canonical.com>  Wed, 20 Feb 2013 03:39:17 +0000

qml-phone-shell (1.53) quantal; urgency=low

  * fix activation of incorrect application
  * fix home lens population and increase initial lens search delay
  * reduce the times of image reloads in carousels
  * reduce memory consumption by tweaking the background images
  * indicator visual and behaviour fixes
  * reduce search crash probability
  * fix panel over greeter when fullscreen app open
  * fix sidestage after quitting last mainstage app

 -- Michał Sawicz <michal.sawicz@canonical.com>  Wed, 20 Feb 2013 01:47:27 +0100

qml-phone-shell (1.52) quantal; urgency=low

  * fix launcher for password-protected users
  * fix ebay link for ebay web app
  * allow launching arbitrary apps from command line
  * show sidestage on sidestage app activation
  * add sidestage support to the HUD
  * disable main stage's right edge when sidestage is enabled
  * destroy greeter contents when hidden to save memory
  * fix indicators height
  * visual fixes to HUD
  * remove spotify from dash
  * show dash after closing last application
  * rename qmlproject to unity
  * add Lenses::loaded property to prevent acting on non-ready Lens
    objects

 -- Michał Sawicz <michal.sawicz@canonical.com>  Mon, 18 Feb 2013 17:51:34 +0100

qml-phone-shell (1.51) quantal; urgency=low

  * use lens data in home
  * increase flicking velocity in dash

 -- Michał Sawicz <michal.sawicz@canonical.com>  Sat, 16 Feb 2013 20:59:58 +0100

qml-phone-shell (1.50) quantal; urgency=low

  * New side stage feature.
  * Implemented support for volume control using hardware keys.
  * reduce the edge detection size to 2 GUs.
  * use mock music lens.
  * add an "expandable" property to FilterGrid.
  * Use the current time as a icon for Time&Date device menu item. Missing device menu plane and volume icons added.
  * decrease delegate height for those showing contact details.
  * adjust music and videos lens to latest design spec.

 -- Florian Boucault <florian.boucault@canonical.com>  Sat, 16 Feb 2013 02:50:24 +0000

qml-phone-shell (1.49) quantal; urgency=low

  * fix people preview
  * show page headers when switching lenses

 -- Michał Sawicz <michal.sawicz@canonical.com>  Fri, 15 Feb 2013 11:12:37 +0100

qml-phone-shell (1.48) quantal; urgency=low

  * more HUD fixes
  * bottom bar fullscreen behavior fix
  * clean up stage implementation
  * reduce memory footprint by reducing image sizes

 -- Michał Sawicz <michal.sawicz@canonical.com>  Fri, 15 Feb 2013 01:49:05 +0100

qml-phone-shell (1.47) quantal; urgency=low

  * darken view on open indicators
  * design tweaks for HUD, people lens and video preview
  * added carousel in music lens
  * workaround people lens performance
  * add carousel in people lens and use real data in Home people carousel

 -- Michał Sawicz <michal.sawicz@canonical.com>  Wed, 13 Feb 2013 22:00:32 +0100

qml-phone-shell (1.46) quantal; urgency=low

  * new people preview
  * HUD fixes
  * fullscreen mode support
  * use external mock lens for videos
  * rework bottombar communication due to PID mismatch
  * improve unity build script
  * rename ubuntu-gallery
  * connect up the HUD quit button
  * unfocus HUD text entry on speech recognition
  * carousel fixes for low item count
  * new greeter

 -- Michał Sawicz <michal.sawicz@canonical.com>  Tue, 12 Feb 2013 10:24:09 +0100

qml-phone-shell (1.45) quantal; urgency=low

  * new people carousel
  * integration of voice and parametrized actions in HUD
  * xml-based user list for greeter
  * new people lens layout
  * refactored top panel

 -- Michał Sawicz <michal.sawicz@canonical.com>  Sun, 10 Feb 2013 13:06:25 +0100

qml-phone-shell (1.44) quantal; urgency=low

  * latest designs for greeter and video preview
  * initial integration with HUD service
  * HUD parametrized actions UI
  * licensing and packaging fixes
  * asynchronous loading in video preview to reduce delay
  * search support in People and Generic lens views

 -- Michał Sawicz <michal.sawicz@canonical.com>  Fri, 08 Feb 2013 00:34:18 +0100

qml-phone-shell (1.43) quantal; urgency=low

  * carousel view in dash
  * smarter dash categories
  * generic lens view
  * fixes to HUD
  * fix launching gallery
  * close preview when launching player
  * run_on_device tweaks

 -- Michał Sawicz <michal.sawicz@canonical.com>  Wed, 06 Feb 2013 20:34:28 +0100

qml-phone-shell (1.42) quantal; urgency=low

  * restore video playback

 -- Michał Sawicz <michal.sawicz@canonical.com>  Tue, 05 Feb 2013 23:42:07 +0100

qml-phone-shell (1.41) quantal; urgency=low

  * Video previews
  * run_on_device is tunneled through adb forward

 -- Michael Zanetti <michael.zanetti@canonical.com>  Tue, 05 Feb 2013 17:46:57 +0100

qml-phone-shell (1.40) quantal; urgency=low

  * Fix missing installed files

 -- Albert Astals Cid  <albert.astals@canonical.com>  Tue, 05 Feb 2013 11:26:46 +0100

qml-phone-shell (1.39) quantal; urgency=low

  * HUD ui with fake data

 -- Albert Astals Cid  <albert.astals@canonical.com>  Mon, 04 Feb 2013 18:48:39 +0100

qml-phone-shell (1.38) quantal; urgency=low

  * fix launching of notepad 

 -- Bill Filler <bill.filler@canonical.com>  Fri, 01 Feb 2013 03:21:29 -0500

qml-phone-shell (1.37) quantal; urgency=low

  * QT_QPA_PLATFORM was renamed from hybris to ubuntu, so reflecting at the
    env variable to make it to work fullscreen at the devices again

 -- Ricardo Salveti de Araujo <ricardo.salveti@canonical.com>  Fri, 01 Feb 2013 02:35:44 -0500

qml-phone-shell (1.36) quantal; urgency=low

  * launch real notepad app 
  * fix launching of mock apps

 -- Bill Filler <bill.filler@canonical.com>  Thu, 31 Jan 2013 21:36:05 -0500

qml-phone-shell (1.35) quantal; urgency=low

  * integrate ubuntu-browser instead of snowshoe 

 -- Bill Filler <bill.filler@canonical.com>  Thu, 31 Jan 2013 17:33:37 -0500

qml-phone-shell (1.34) quantal; urgency=low

  * Qt5-proper release

 -- Michał Sawicz <michal.sawicz@canonical.com>  Thu, 31 Jan 2013 17:34:06 +0000

qml-phone-shell (1.33) quantal; urgency=low

  * New release

 -- Florian Boucault <florian.boucault@canonical.com>  Thu, 17 Jan 2013 07:39:47 +0700

qml-phone-shell (1.32) quantal; urgency=low

  * New release

 -- Michał Sawicz <michal.sawicz@canonical.com>  Fri, 21 Dec 2012 21:49:43 +0100

qml-phone-shell (1.31) quantal; urgency=low

  * New release

 -- Michał Sawicz <michal.sawicz@canonical.com>  Fri, 21 Dec 2012 02:06:37 +0100

qml-phone-shell (1.30) quantal; urgency=low

  * New release

 -- Michał Sawicz <michal.sawicz@canonical.com>  Wed, 19 Dec 2012 19:29:40 +0100

qml-phone-shell (1.29) quantal; urgency=low

  * New release

 -- Florian Boucault <florian.boucault@canonical.com>  Wed, 19 Dec 2012 00:07:55 +0000

qml-phone-shell (1.28) quantal; urgency=low

  * New release

 -- Florian Boucault <florian.boucault@canonical.com>  Tue, 18 Dec 2012 19:03:04 +0000

qml-phone-shell (1.27) quantal; urgency=low

  * New release

 -- Michał Sawicz <michal.sawicz@canonical.com>  Tue, 18 Dec 2012 02:22:35 +0100

qml-phone-shell (1.26) quantal; urgency=low

  * New release

 -- Florian Boucault <florian.boucault@canonical.com>  Fri, 14 Dec 2012 18:17:40 +0000

qml-phone-shell (1.25) quantal; urgency=low

  * New release

 -- Florian Boucault <florian.boucault@canonical.com>  Thu, 13 Dec 2012 22:51:56 +0000

qml-phone-shell (1.24) quantal; urgency=low

  * New release

 -- Florian Boucault <florian.boucault@canonical.com>  Wed, 12 Dec 2012 21:49:50 +0000

qml-phone-shell (1.23) quantal; urgency=low

  * New release

 -- Florian Boucault <florian.boucault@canonical.com>  Tue, 11 Dec 2012 20:38:08 +0000

qml-phone-shell (1.22) quantal; urgency=low

  * New release

 -- Florian Boucault <florian.boucault@canonical.com>  Tue, 11 Dec 2012 00:13:16 +0000

qml-phone-shell (1.21) quantal; urgency=low

  * New release with fullscreen launcher fixes 

 -- Bill Filler <bill.filler@canonical.com>  Fri, 07 Dec 2012 09:36:37 +0000

qml-phone-shell (1.20) quantal; urgency=low

  * New release

 -- Florian Boucault <florian.boucault@canonical.com>  Thu, 06 Dec 2012 16:53:05 +0000

qml-phone-shell (1.19) quantal; urgency=low

  * enable multi-threaded render for apps 

 -- Bill Filler <bill.filler@canonical.com>  Wed, 05 Dec 2012 17:34:09 +0000

qml-phone-shell (1.18) quantal; urgency=low

  [ Bill Filler ]
  * update launcher to use wk2-render (chromeless webkit) for facebook
    and twitter 

 -- Florian Boucault <florian.boucault@canonical.com>  Wed, 05 Dec 2012 12:20:50 +0000

qml-phone-shell (1.17) quantal; urgency=low

  * New release

 -- Florian Boucault <florian.boucault@canonical.com>  Sat, 01 Dec 2012 01:18:03 +0000

qml-phone-shell (1.16) quantal; urgency=low

  * fix to launch new gallery with correct args 

 -- Bill Filler <bill.filler@canonical.com>  Thu, 29 Nov 2012 17:04:36 -0500

qml-phone-shell (1.15) quantal; urgency=low

  * New release

 -- Florian Boucault <florian.boucault@canonical.com>  Wed, 28 Nov 2012 20:35:03 +0000

qml-phone-shell (1.14) quantal; urgency=low

  * New release

 -- Florian Boucault <florian.boucault@canonical.com>  Mon, 26 Nov 2012 21:39:36 +0000

qml-phone-shell (1.13) quantal; urgency=low

  * New release

 -- Florian Boucault <florian.boucault@canonical.com>  Fri, 23 Nov 2012 19:47:54 +0000

qml-phone-shell (1.12) quantal; urgency=low

  * Daily release

 -- Florian Boucault <florian.boucault@canonical.com>  Thu, 22 Nov 2012 10:21:11 +0000

qml-phone-shell (1.11) quantal; urgency=low

  * Daily release

 -- Florian Boucault <florian.boucault@canonical.com>  Wed, 21 Nov 2012 22:06:38 +0000

qml-phone-shell (1.10) quantal; urgency=low

  * Daily release

 -- Florian Boucault <florian.boucault@canonical.com>  Wed, 21 Nov 2012 01:04:32 +0000

qml-phone-shell (1.9) quantal; urgency=low

  * New release

 -- Florian Boucault <florian.boucault@canonical.com>  Mon, 19 Nov 2012 18:55:51 +0000

qml-phone-shell (1.8) quantal; urgency=low

  [ Michał Sawicz ]
  * new codebase

 -- Florian Boucault <florian.boucault@canonical.com>  Fri, 09 Nov 2012 00:15:19 +0000

qml-phone-shell (1.2) quantal; urgency=low

  * fix working dir for launch
  * launch script that sets up ofono and then calls telephony-app

 -- Bill Filler <bill.filler@canonical.com>  Mon, 05 Nov 2012 17:28:31 -0500

qml-phone-shell (1.1) quantal; urgency=low

  * comment out console.log() to prevent crash 

 -- Bill Filler <bill.filler@canonical.com>  Sun, 28 Oct 2012 22:18:36 +0100

qml-phone-shell (1.0) quantal; urgency=low

  * Remove install rule for qml-phone-shell.conf

 -- Ricardo Mendoza <ricardo.mendoza@canonical.com>  Fri, 26 Oct 2012 12:09:03 -0430

qml-phone-shell (0.9) quantal; urgency=low

  * Remove qml-phone-shell.conf to use new ubuntu-session.

 -- Ricardo Mendoza <ricardo.mendoza@canonical.com>  Fri, 26 Oct 2012 11:10:04 -0430

qml-phone-shell (0.8) quantal; urgency=low

  * Fix for both size and scrolling.

 -- Michael Frey <michael.frey@canonical.com>  Thu, 25 Oct 2012 14:28:46 +0200

qml-phone-shell (0.7) quantal; urgency=low

  [Michael Frey]
  * qml-phone-shell.conf: better setup of env vars and launch
    via dbus-luanch to properly setup session bus
  * shellapplication.cpp: don't setup custom env before launching
    processes 

 -- Bill Filler <bill.filler@canonical.com>  Sun, 21 Oct 2012 11:32:42 +0200

qml-phone-shell (0.6) quantal; urgency=low

  * added additional Android env vars to upstart script 

 -- Bill Filler <bill.filler@canonical.com>  Fri, 19 Oct 2012 09:35:25 -0400

qml-phone-shell (0.5) quantal; urgency=low

  * added support to launch telephony-app 

 -- Bill Filler <bill.filler@canonical.com>  Thu, 18 Oct 2012 13:45:25 -0400

qml-phone-shell (0.4) quantal; urgency=low

  * Creating a release

 -- Sergio Schvezov <sergio.schvezov@canonical.com>  Mon, 15 Oct 2012 13:05:34 -0300

qml-phone-shell (0.3) quantal; urgency=low

  * added support for launching applications

 -- Bill Filler <bill.filler@canonical.com>  Fri, 12 Oct 2012 12:42:33 -0400

qml-phone-shell (0.2) quantal; urgency=low

  * New release that includes upstart support.

 -- Tony Espy <espy@canonical.com>  Thu, 11 Oct 2012 17:18:07 -0400

qml-phone-shell (0.1) quantal; urgency=low

  * Initial release

 -- Bill Filler <bill.filler@canonical.com>  Wed, 10 Oct 2012 10:19:53 -0400<|MERGE_RESOLUTION|>--- conflicted
+++ resolved
@@ -1,10 +1,9 @@
-<<<<<<< HEAD
 unity8 (7.86+14.04.20140306-0ubuntu1) UNRELEASED; urgency=medium
 
   * Bump version for Breaks due to unity8-greeter
 
  -- Michael Terry <mterry@ubuntu.com>  Wed, 02 Apr 2014 14:39:45 -0400
-=======
+
 unity8 (7.85+14.04.20140410.1-0ubuntu1) trusty; urgency=medium
 
   [ Didier Roche ]
@@ -48,7 +47,6 @@
     is making gallery-app AP tests failing on the CI dashboard
 
  -- Didier Roche <didrocks@ubuntu.com>  Tue, 08 Apr 2014 13:53:47 +0200
->>>>>>> 8cea9e86
 
 unity8 (7.85+14.04.20140404-0ubuntu1) trusty; urgency=low
 

<<<<<<< HEAD
unity8 (8.13+16.10.20160714+fix1-0ubuntu2~1) yakkety; urgency=medium

  * Rebuild against Qt 5.6.
  * Add https://code.launchpad.net/~aacid/unity8/floor_includes/+merge/300850

 -- Timo Jyrinki <timo-jyrinki@ubuntu.com>  Fri, 22 Jul 2016 09:03:54 +0300
=======
unity8 (8.14-0ubuntu1) UNRELEASED; urgency=medium

  * Bump the version to secure UITK compatibility

 -- Zoltán Balogh <zoltan@bakter.hu>  Mon, 11 Jul 2016 12:42:29 +0200
>>>>>>> 06ad62df

unity8 (8.13+16.10.20160714-0ubuntu1) yakkety; urgency=medium

  [ Daniel d'Andrada ]
  * Make use of MirSurface::inputBounds and drop UbuntuKeyboardInfo hack

 -- Michał Sawicz <michal.sawicz@canonical.com>  Thu, 14 Jul 2016 07:09:29 +0000

unity8 (8.12+16.10.20160711-0ubuntu1) yakkety; urgency=medium

  [ Josh Arenson ]
  * Add a SessionsModel to lightdm to support the greeter's session
    chooser
  * Add unity8-greeter package which contains a basic, but usable
    LightDM greeter. (LP: #1324602)

  [ Michael Terry ]
  * Make sure indicators and launcher hide when power button is pressed
    on greeter. (LP: #1595569)
  * Fix tablet greeter focus to be always-on, no longer hiding the OSK
    or forcing a mouse click to type a password. (LP: #1435923)

 -- Michael Terry <michael.terry@canonical.com>  Mon, 11 Jul 2016 17:24:20 +0000

unity8 (8.12+16.10.20160707-0ubuntu1) yakkety; urgency=medium

  [ Michael Zanetti ]
  * emit the correct role changed signal on count visible changed (LP:
    #1599925)

 -- Michał Sawicz <michal.sawicz@canonical.com>  Thu, 07 Jul 2016 16:49:32 +0000

unity8 (8.12+16.10.20160705-0ubuntu1) yakkety; urgency=medium

  [ Michael Zanetti ]
  * don't displace windows if the OSK is on another screen (LP:
    #1598917)

 -- Michał Sawicz <michal.sawicz@canonical.com>  Tue, 05 Jul 2016 10:00:57 +0000

unity8 (8.12+16.10.20160627.5-0ubuntu1) yakkety; urgency=medium

  [ Albert Astals Cid ]
  * Stop watching the old header item height once it's not our header
    anymore
  * LVWPH: cull the header item when not on view to save some painting
  * Adapt test to new mock behaviour
  * Don't let the mouse go outside the parentItem (LP: #1525350)
  * Use non deprecated package names
  * Mark system includes as such
  * Fix initialization order warning
  * Do not rely on deleteLater not crashing on null pointers
  * Add more headers of classes we use for automoc to be run
  * CardTool: Fix the fallback value to be a size and not an integer
  * CardTool: Include Ubuntu Components since we're using units.gu
  * Rework tst_PreviewRatingDisplayCreationRanges

  [ Daniel d'Andrada ]
  * Cursor: Let AnimatedSprite run only on animated cursors and while
    the display is on (LP: #1588873, #1594358)
  * Fix missing screenshot when orientation changes while shell rotation
    ongoing (LP: #1587796)

  [ Josh Arenson ]
  * Make PreviewRatingSingleDisplay visible again after editing a
    review. (LP: #1587097)
  * Correct errors in all png images to prevent libpng warnings.

  [ Lukáš Tinkl ]
  * Fix some smaller issues with OOBE wizard password pages (LP:
    #1590467)
  * Prevent mouse wheel events from going through shell elements (LP:
    #1536268)
  * Do not let mouse and wheel events pass thru the titlebar (LP:
    #1588424)
  * Hide the maximize window button based on size restrictions (LP:
    #1541982)

  [ Marco Trevisan (Treviño) ]
  * Unity8.conf: ensure MIR_SOCKET is set for future customers (such as
    the dash)
  * ClientIndicator: be more informative about loading failures for
    dynamically created objects

  [ Michael Terry ]
  * Stop unity8 from getting in a "switch-to-greeter" loop when locking
    on a desktop. (LP: #1593718)

  [ Michael Zanetti ]
  * set minimum window sizes on dash
  * displace application windows when the OSK would cover them

  [ Nick Dedekind ]
  * Force dash to always stay in the main stage. (lp:#1592404) (LP:
    #1592404)
  * Save the last surface stage on stage drop. (LP: #1579003)
  * Default portrait only apps to the side stage. (LP: #1573153)

  [ Albert Astals Cid, Andrea Cimitan, Michał Sawicz, Nick Dedekind ]
  * Added live video playback in dash previews

 -- Michael Zanetti <michael.zanetti@canonical.com>  Mon, 27 Jun 2016 18:48:59 +0000

unity8 (8.12+16.10.20160620.3-0ubuntu1) yakkety; urgency=medium

  [ Michael Terry, Michał Sawicz ]
  * Support unlocking via fingerprint, if one is registered.

 -- Michael Terry <michael.terry@canonical.com>  Mon, 20 Jun 2016 20:25:25 +0000

unity8 (8.12+16.10.20160617-0ubuntu1) yakkety; urgency=medium

  [ Michael Terry ]
  * Do not create Label/Icon if we don't need it
  * Fix Z-ordering of prompt surfaces (LP: #1586219)
  * Drop bottom edge tutorials completely and small fixes for other
    edges. (LP: #1565103)
  * Redo visuals for greeter prompt box. (LP: #1435923)
  * Make tutorial qmltests more robust. (LP: #1590810)
  * Stop showing an extra lockscreen in desktop unity8 sessions. (LP:
    #1582987)

  [ Albert Astals Cid ]
  * Improve dash plugin mock
  * Stabilize PreviewExpandableTest::test_all_widgets_height
  * Workaround QTBUG-53460
  * Split artShape code for cardTool card and regular card
  * Simplify the code since fixedArtSize code is mandatory for regular
    cards
  * Desktop stage: Support rotatesWindowContents (LP: #1547481)
  * Turn if if else into if elseif else
  * Fix leaks in QInputDeviceManagerPrivate::addDevice
  * Do not call |= on uninitialized sigterm.sa_flags
  * initialize udevMonitor
  * Make notifier and notifierFd function local variables
  * Fix crash if a component that is not an Item is given to
    sectionDelegate
  * Tests: Do not use dynamic_cast if we're not going to test it anyway
  * Minor coverity fixes
  * Fix warning about anchors.fill in ProportionalShape (LP: #1590963)
  * Make wait in cleanup() wait for snapTo animation to have finished

  [ Alexandros Frantzis ]
  * Improve the way notifications interact with power management (LP:
    #1570922)

  [ Andrea Cimitan ]
  * Correctly refresh cardcreator cache on artshapestyle changes (LP:
    #1588335)
  * Same tweaks we have for click scope now for libertine
  * add a timer to pull to refresh to work on small windows (LP:
    #1589060)

  [ Daniel d'Andrada ]
  * Clean up debug leftovers
  * Ensure mouse and window movement are pixel-aligned (LP: #1510382)
  * Fix SpreadDelegate rotation animations
  * No point in version-controlling files that are automatically
    generated
  * Center cursor on screen when it's first shown
  * Custom cursor name just have to start with "custom"
  * Work around AnimatedSprite infinite loop bug (LP: #1588929)

  [ Josh Arenson ]
  * Disable showDash when it is already shown. (LP: #1506708)
  * Add a timestamp to the dash log (LP: #1580074)
  * Add timestamp to unity8 log (LP: #1498169)

  [ Lukáš Tinkl ]
  * Implement keyboard shortcuts info panel
  * Implement window controls overlay activatable with 3 fingers tap
    (LP: #1489020)
  * Select correct Chinese input method for OSK in the wizard (LP:
    #1588633)

  [ Michael Zanetti ]
  * Add support for the launcher surface pips displaying the correct
    number of surfaces
  * Add support for the persistent alert state. (LP: #1575147, #1584348,
    #1586621)
  * send a Alt-release event on alt+tab instead of delaying it
    completely and invoking it later (LP: #1565236)

  [ Stephen M. Webb ]
  * added a new upstart $SESSION for unity8-desktop-session (LP:
    #1376715)

 -- Michael Terry <michael.terry@canonical.com>  Fri, 17 Jun 2016 01:22:57 +0000

unity8 (8.12+16.10.20160601.1-0ubuntu1) yakkety; urgency=medium

  [ Pawel Stolowski ]
  * Added apparmor profile for unity8-dash.

 -- Michał Sawicz <michal.sawicz@canonical.com>  Wed, 01 Jun 2016 20:59:03 +0000

unity8 (8.12+16.10.20160527-0ubuntu1) yakkety; urgency=medium

  [ Albert Astals Cid ]
  * Activate on click for SimpleMessages (LP: #1421696)
  * Add override
  * Change the art back to the cardData value if it changes from broken
    to valid image (LP: #1533577)
  * Concierge mode generated code optimization
  * Don't use context properties but properties of the delegates
  * Listen to contentItem::widthChanged instead of
    Flickable::contentWidthChanged (LP: #1565763)
  * Make some AP code faster
  * Make tests a bit more stable
  * Make unity8 and unity8-dash handle termination signals
  * Remove  workaround not needed anymore (LP: #1475643)
  * Resolve cardArtStyle on compile time
  * Set the theme earlier (LP: #1574048)

  [ Albert Astals Cid, Daniel d'Andrada ]
  * Remove DirectionalDragArea and libs/UbuntuGestures and port to SDK
    equivalents

  [ Andrea Cimitan ]
  * Hide the preview review input field when a rating is required (LP:
    #1541971)

  [ CI Train Bot ]
  * Resync trunk.

  [ Daniel d'Andrada ]
  * Fix DragHandle so it works in all directions
  * Support animated cursors
  * WindowInputMonitor - also map Qt::Key_HomePage to our home key
  * plugins/Cursor: properly register to the screen's QPlatformCursor
    when screen changes (LP: #1579742)

  [ Josh Arenson ]
  * Close the PageHeaderExtraPanel when a filter option is selected (LP:
    #1569498)
  * Wrap primaryFilter in a flickable to make it behave nicely. (LP:
    #1569492)

  [ Lukáš Tinkl ]
  * First snap decision should always be expanded, unless user decides
    otherwise (LP: #1580090, #1575045)
  * Fullscreen notification bug fixes (LP: #1583944, #1581498, #1422711)
  * Implement maximizing windows horizontally/vertically
  * Lock the session when putting the laptop into sleep (LP: #1581063)

  [ Lukáš Tinkl, Michael Terry ]
  * With a maximized window, "dragging" the panel down should restore it

  [ Michael Terry ]
  * Change some dash button colors from orange to green. (LP: #1581047)
  * Use PageHeader instead Ambiance's PageHeadStyle
  * Use new setTimeZone method to set user-friendly timezone name in the
    wizard. (LP: #1566295)

  [ Michael Zanetti ]
  * Remove the background dimming when the launcher is revealed by a
    drag (LP: #1575137)
  * reenable or drop disabled tests

 -- Michael Terry <michael.terry@canonical.com>  Fri, 27 May 2016 13:54:44 +0000

unity8 (8.12+16.10.20160520.1-0ubuntu1) yakkety; urgency=medium

  [ Lukáš Tinkl ]
  * Don't dim screen when the indicators are open (LP: #1564342)
  * Fix upcoming alarms ETA labels (LP: #1576741)
  * Stabilize flaky wizard tests (LP: #1582994)

  [ Michael Zanetti ]
  * fix the SIM PIN darkening after it got removed accidentally (LP:
    #1577147)

  [ Michał Sawicz, Nick Dedekind ]
  * Fixed saving current stage and loss of surface focus when switching
    stages

  [ Nick Dedekind ]
  * Fixed incorrect osk surface item resizing the surface.

 -- Michał Sawicz <michal.sawicz@canonical.com>  Fri, 20 May 2016 08:44:19 +0000

unity8 (8.12+16.04.20160518.1-0ubuntu1) xenial; urgency=medium

  [ CI Train Bot ]
  * Resync trunk.

  [ Daniel d'Andrada, Michał Sawicz ]
  * Move prompt surfaces from MirSurface to Application

 -- Nick Dedekind <ci-train-bot@canonical.com>  Wed, 18 May 2016 11:20:04 +0000

unity8 (8.12+16.04.20160504.2-0ubuntu1) xenial; urgency=medium

  [ Albert Astals Cid ]
  * Expandable Filter Widget
  * Pass the category correctly

  [ Albert Astals Cid, CI Train Bot ]
  * Make the previewActions react to the actions model changing (LP:
    #1485887)
  * Reload Preview Zoomable Image source if it gets updated
  * Update the icon also to the original one if that's what the scope
    wants

  [ Andrea Cimitan ]
  * Add social actions to cards

  [ CI Train Bot ]
  * Resync trunk.

 -- Pawel Stolowski <ci-train-bot@canonical.com>  Wed, 04 May 2016 18:09:33 +0000

unity8 (8.12+16.04.20160429.2-0ubuntu1) xenial; urgency=medium

  [ CI Train Bot ]
  * Resync trunk.

  [ Daniel d'Andrada ]
  * Ensure shell transformations use bindings as OrientedShell can get
    resized
  * Make shell rotation animation work on multimonitor scenarios.
  * Refactor screenshotting code and make it work in multimonitor
    scenarios

  [ Gerry Boland, Nick Dedekind ]
  * Indicators: set menu height binding while fully open/closed, fixes
    dynamic grid unit bug.

  [ Michael Zanetti ]
  * Call the dash sizing hack when units.gu changes
  * Temporary means to override GUs on the internal screen
  * reduce some paint layers.

 -- Michał Sawicz <michal.sawicz@canonical.com>  Fri, 29 Apr 2016 20:07:37 +0000

unity8 (8.12+16.04.20160427.3-0ubuntu1) xenial; urgency=medium

  [ Albert Astals Cid ]
  * Add env var to enable js debugging/profiling even if not built on
    debug mode
  * Better error message if the item does not exist
  * CardCreator: Remove ShaderEffectSource (LP: #1544875)
  * Compile with Qt 5.6 (LP: #1565632)
  * LVWPH: Account for contentHeight not really being "all" of the
    content height (LP: #1569976)
  * NotificationAudio: We don't need weird "ifdef" for multimedia 5.6 vs
    5.0 roles anymore
  * See all/less -> Show all/less (LP: #1349471)
  * Stabilize test_superTabToCycleLauncher
  * Take into account that sectionItem height can change
  * Turn verify intro tryCompareFunction
  * forceLayout before calling positionViewAtIndex (LP: #1553475)
  * rootObject can be null for a small moment after setSource is called
    (LP: #1560501)

  [ CI Train Bot ]
  * Resync trunk.

  [ Daniel van Vugt ]
  * Reinstate the touch performance/smoothness fix (LP: #1486341, LP:
    #1556763). (LP: #1556763, #1486341)

  [ Josh Arenson ]
  * Change the color of the activity pulse to blue (LP: #1568082)
  * Make scope filter settings button the same color as other foreground
    elements (LP: #1563357)

  [ Lukáš Tinkl ]
  * Drop OOBE wizard autopilot tests
  * Fix labels in desktop spread
  * Fix upcoming event ETAs falling out of sync (LP: #1557571)
  * Hide the close button for dash (LP: #1550056, #1564347)
  * Notifications visual update, close button on mouse hover (LP:
    #1564343)
  * Shell visual update
  * Stabilize wizard tests
  * Unity8 windows now cascade instead of opening all in the top left
    corner (LP: #1513813)

  [ Michael Terry ]
  * Fix some unreliable test code.
  * Ignore Home Key presses when the greeter is up. (LP: #1565818)

  [ Michael Zanetti ]
  * Drop the rotation lock for the dash (LP: #1465331, #1574165)
  * improve the pin lockscreen
  * install devices.conf by default

  [ Ted Gould ]
  * Switch to using uid/pwdent for getting username

 -- Michael Terry <michael.terry@canonical.com>  Wed, 27 Apr 2016 15:01:28 +0000

unity8 (8.12+16.04.20160421.1-0ubuntu1) xenial; urgency=medium

  [ Daniel d'Andrada ]
  * Refactor keymap switching code
  * Surface-based window management
  * Use Item.grabToImage() instead of qtmir's ApplicationScreenshot
    provider

  [ Michael Zanetti ]
  * Fixes for programmatically closing Applications

  [ Robert Bruce Park ]
  * Use new bileto_pre_release_hook

 -- Gerry Boland <ci-train-bot@canonical.com>  Thu, 21 Apr 2016 13:48:02 +0000

unity8 (8.12+16.04.20160414.1-0ubuntu1) xenial; urgency=medium

  [ Michael Terry ]
  * Make sure that usageMode is set on startup, fixing a problem with
    the tutorial not noticing that it is running on a desktop. (LP:
    #1564351)

  [ Michael Zanetti ]
  * make the edge drag area width configurable (LP: #1559512)

 -- Michael Zanetti <michael.zanetti@canonical.com>  Thu, 14 Apr 2016 21:20:28 +0000

unity8 (8.12+16.04.20160401-0ubuntu1) xenial; urgency=medium

  * Add missing Testsuite header
  * Skip the failing test until we have a working solution for bug
    #1564571 (LP: #1564571)

 -- Michał Sawicz <michal.sawicz@canonical.com>  Fri, 01 Apr 2016 08:32:16 +0000

unity8 (8.12+16.04.20160330-0ubuntu1) xenial; urgency=medium

  [ Albert Astals Cid ]
  * Use tutorialLeftLoader instead of tutorialLeft

  [ CI Train Bot ]
  * Update translation template

  [ Lukáš Tinkl ]
  * Fix the last chance popup colors/theme

  [ Michael Terry ]
  * Adjust text for desktop right edge tutorial to be accurate. (LP:
    #1563103)
  * Fix OOBE wizard not setting your name. (LP: #1562872)
  * Fix showing "Retry" in password prompt when turning on screen in
    tablet mode.

 -- Michał Sawicz <michal.sawicz@canonical.com>  Wed, 30 Mar 2016 07:46:51 +0000

unity8 (8.12+16.04.20160323.2-0ubuntu1) xenial; urgency=medium

  [ Michael Terry ]
  * 
  * Fix setting OSK layout in OOBE wizard
  * Stop the left edge tutorial from being shown when the bottom edge
    tutorial wants to be shown after receiving a call.

  [ Albert Astals Cid ]
  * Filter implementation with Option Selector filter as the only filter
  * Get the engine from the parent context
  * Implement the API changes due to filters
  * Match design visuals for the new dash navigation/page header popup
  * New Dash Navigation UX
  * Range Input filter
  * Value slider filter
  * Workaround SDK ListItem bug

  [ Albert Astals Cid, Lukáš Tinkl ]
  * Fix various tests

  [ CI Train Bot ]
  * Resync trunk.
  * Update translation template

  [ Lukáš Tinkl, Michael Terry ]
  * New first-run wizard for the phone (part of the OOBE effort) (LP:
    #1536688, #1536617, #1543790, #1555222)

  [ Lukáš Tinkl, Michał Sawicz ]
  * Keymap switching support (LP: #1524400, #1412492, #1491340)

  [ Michael Terry, Michael Zanetti ]
  * Redesign the first-boot edge tutorial

  [ Michael Zanetti ]
  * disabling some tests that are flaky in adt but can't be made fail on
    our machines

  [ Michael Zanetti, Michał Sawicz ]
  * Change the behavior alond with the switch in indicator-display (LP:
    #1538591)

  [ Michael Zanetti, Michał Sawicz, Nick Dedekind ]
  * Add support for low shell chrome. (LP: #1535397)
  * Sidestage load/unload redesign (LP: #1544479)

 -- Michael Zanetti <michael.zanetti@canonical.com>  Wed, 23 Mar 2016 09:53:17 +0000

unity8 (8.11+16.04.20160318.1-0ubuntu1) xenial; urgency=medium

  [ CI Train Bot ]
  * Update translation template

  [ Lukáš Tinkl ]
  * Fix notifications with the new UITK color schemes (LP: #1554616,
    #1556523)

  [ Lukáš Tinkl, Michael Zanetti, Nick Dedekind ]
  * more fixes for the new theme palette (LP: #1554616, #1557534)

 -- Michael Zanetti <michael.zanetti@canonical.com>  Fri, 18 Mar 2016 17:12:53 +0000

unity8 (8.11+16.04.20160310.4-0ubuntu1) xenial; urgency=medium

  [ Albert Astals Cid ]
  * Add context for Re-dock as asked by translators (LP: #1534608)
  * Add emblem to the preview header widget (LP: #1424720)
  * Add haptics to ScopesListCategoryItem buttons
  * Audio Cards: Make some of the image loading async (LP: #1533432)
  * Do not create fallback code for the card tool fake card (LP:
    #1545865)
  * Fix resizing the dash bringing temp scopes size out of sync (LP:
    #1543130)
  * Minor fixes for unity-scope-tool
  * Resolve title alignment on card creator time instead of on runtime
  * Use fixedHeaderHeight only in the non cardtool cards
  * Use the new undeprecated connectivityqt::Connectivity
  * asynchronous is only false on the fake card in cardtool
  * clazy fixes

  [ Albert Astals Cid, CI Train Bot ]
  * click scope: Add the else branch so we reset the card size in all
    situations

  [ Andrea Cimitan ]
  * PreviewSharing widget now accepts both string and array of
    widgetData["share-data"]["uri"] (LP: #1549056)
  * Update AP tests for new single preview
  * Use Text.Wrap for body notification text (LP: #1544909)

  [ Andrea Cimitan, Lukáš Tinkl, Michael Zanetti, Nick Dedekind ]
  * some fixes for the new palette (LP: #1554616)

  [ CI Train Bot ]
  * Resync trunk.
  * Update translation template

  [ CI Train Bot, Daniel d'Andrada ]
  * Ensure the QML engine doesn't delete our mock MirSurfaces on its
    own.

  [ Daniel d'Andrada ]
  * tst_Shell: Remove unused qml items

  [ Josh Arenson ]
  * Allow the shell to blacklist input devices and force the OSK shown.
    (LP: #1542224)

  [ Lukáš Tinkl ]
  * Disallow resizing windows up, past the Panel (LP: #1544766)
  * Elide the window title not to let it overflow into the indicators
    area (LP: #1535767)
  * Enable the PIN lockscreen to be used with a HW keyboard (LP:
    #1550359)
  * Fix tiny windows when switching stages
  * Provide a range of ports to QML JS Debugger
  * Watch for launcher item icon changes (LP: #1543290)

  [ Michael Terry ]
  * Proxy more mouse and touchpad properties to USC (LP: #1540398) (LP:
    #1543344, #1540398)
  * Refactor the AccountsService plugin and make it slightly faster.
  * To let the user log in if a mouse is connected, hide the greeter
    cover page on a mouse click (but NOT a touch click). (LP: #1540497)
  * Watch AccountsService for changes to the user's real name.  This was
    preventing us from noticing when the user set their name in the
    welcome wizard.

  [ Michael Zanetti ]
  * Allow alt+tabbing in staged mode too (LP: #1540502)
  * Allow invoking the staged mode spreads by mouse right edge pushes
    too (LP: #1540392)
  * Allow loading the device configuration from an external file
  * Implement Launcher's keyboard navigation and updated pip design
  * Make launcher scalable, allow it locking (LP: #1511015)
  * Properly parent launcher items in all cases (LP: #1495732)
  * Read inputMethod surface from the new property int QtMir (LP:
    #1545286)
  * Some visual updates and rotation lock for the virtual touchpad (LP:
    #1549087)
  * Visual updates for the windowed spread (LP: #1488148)
  * stabilize swipeAwayGreeter()

  [ Michał Sawicz ]
  * Add udev rules to make sure we have access to uinput
  * Make dash respawn indefinitely (LP: #1550056)
  * Use dpkg-architecture, not arch, to disable touch emulation

  [ Vesa Rautiainen ]
  * Fixing the vertical position of desktop spread item icon.

 -- Michał Sawicz <michal.sawicz@canonical.com>  Thu, 10 Mar 2016 22:44:16 +0000

unity8 (8.11+16.04.20160308-0ubuntu1) xenial; urgency=medium

  [ Albert Astals Cid ]
  * Make these tests pass with the new SDK

  [ Andrea Cimitan, Nick Dedekind ]
  * replace selected.backgroundText with normal.backgroundText in
    Splash, Notifications, Wizard

  [ CI Train Bot ]
  * Update translation template

  [ Michał Sawicz, Nick Dedekind ]
  * Fixed colours palette value set. Moved ModemItem to USC.

  [ Michał Sawicz, Tim Peeters ]
  * Update headers for Dash and Splash to work properly with the new UI
    toolkit release.

  [ Zoltán Balogh, Zsombor Egri ]
  * Use SuruDark theme instead of the deprecated SuruGradient.

 -- Zoltan Balogh <zoltan.balogh@canonical.com>  Tue, 08 Mar 2016 20:59:34 +0000

unity8 (8.11+16.04.20160307-0ubuntu1) xenial; urgency=medium

  [ CI Train Bot ]
  * Resync trunk.
  * Update translation template

  [ Rodney Dawes ]
  * Re-enable the purchaseCancelled signal.

 -- Rodney Dawes <ci-train-bot@canonical.com>  Mon, 07 Mar 2016 14:12:08 +0000

unity8 (8.11+16.04.20160301-0ubuntu1) xenial; urgency=medium

  [ Albert Astals Cid ]
  * Hook the new scope.activationInProgress property (LP: #1537132)

  [ Andrea Cimitan ]
  * Updated the Preview view to use a single PreviewModel instead old
    PreviewStack, using a Loader instead ListView (LP: #1541967)

  [ CI Train Bot ]
  * Resync trunk.
  * Update translation template

  [ Michał Sawicz ]
  * Add autopilot as DEP-8 tests added: debian/tests/autopilot.sh

 -- Pawel Stolowski <ci-train-bot@canonical.com>  Tue, 01 Mar 2016 10:28:52 +0000

unity8 (8.11+16.04.20160216.1-0ubuntu1) xenial; urgency=medium

  [ Albert Astals Cid ]
  * Make the audio previews create a playlist (LP: #1540477)

  [ CI Train Bot ]
  * Resync trunk. added: po/aa.po
  * Update translation template

 -- Pawel Stolowski <ci-train-bot@canonical.com>  Tue, 16 Feb 2016 03:24:46 +0000

unity8 (8.11+16.04.20160212-0ubuntu1) xenial; urgency=medium

  [ Albert Astals Cid ]
  * Do not use components in card creator generated code
  * Forward the makesurevisible signal from the inner preview widget
  * Make fallback also be fallback when the image is empty and not only
    on error (LP: #1531913)
  * Make the artShapeSize assignment be updated when using dynamic grid
    units
  * Visual improvements to the dash audio play cards
  * We don't use the unity-scope-scopes anymore (LP: #1439172)

  [ Andrea Cimitan ]
  * only request a bigger image if zoomable widget data property is
    true, otherwise just leave the screen size (LP: #1536814)

  [ CI Train Bot ]
  * Update translation template

  [ Daniel d'Andrada ]
  * Set initial surface size (LP: #1532974)

  [ Daniel d'Andrada, Michał Sawicz ]
  * Window Size Hints

  [ Florian Boucault ]
  * Splash screen: delay showing the ActivityIndicator by 2 seconds.

  [ Lukáš Tinkl ]
  * Replace the word "phone" with a more generic term "device" in the
    welcome wizard (LP: #1294732, #1543527)

  [ Michael Terry ]
  * Have the tablet greeter set appropriate OSK hints if the user has a
    passcode instead of a passphrase. (LP: #1544173)

  [ Michael Zanetti ]
  * Don't eat mouse events in the edgebarrer

  [ Michał Sawicz ]
  * Bump unity-api dependencies

  [ Nick Dedekind ]
  * Added support for secondary indicator actions (LP: #1398888)
  * Remove zombie if they're not animated. (LP: #1534541)
  * Removed unused panel resources

  [ Ted Gould ]
  * Start the indicators after Unity8 starts instead of before

 -- Michał Sawicz <michal.sawicz@canonical.com>  Fri, 12 Feb 2016 00:12:41 +0000

unity8 (8.11+16.04.20160208-0ubuntu1) xenial; urgency=medium

  [ Albert Astals Cid ]
  * LVWPH: Reset to initial values when list is empty (LP: #1540490)
  * Make LazyImage qmltest less flaky on CI

  [ Andrea Cimitan ]
  * Make LazyImage qmltest less flaky on CI

  [ CI Train Bot ]
  * Resync trunk.
  * Update translation template

  [ Michael Terry ]
  * Display the current user's real name on the tablet lockscreen. (LP:
    #1536714)

 -- Michał Sawicz <michal.sawicz@canonical.com>  Mon, 08 Feb 2016 09:38:00 +0000

unity8 (8.11+16.04.20160129-0ubuntu1) xenial; urgency=medium

  [ Albert Astals Cid ]
  * Audio Preview Button: Don't gain focus on press (LP: #1517830)
  * Better attempt at sanitization
  * Better looking application scopes for wide screens
  * Call printSettings correctly
  * Card test: Limit the precision we ask for doubles to be equal
  * Convert while into tryCompareFunction
  * Do not use the same filepath parameter for all the card creator
    createQmlObject calls (LP: #1536379)
  * Fix some test shells being unstable in the armhf builders
  * Make revealByEdgePush more stable
  * More reliable compares
  * Move the mouse over the bfb before waiting for rendering
  * Remove the DDAs constrains for every test
  * Set the background source size to the max we'll need + new
    background (LP: #1539011)

  [ Andrea Cimitan ]
  * Dynamically  change click scope card size according to size (LP:
    #1536745)
  * Should fix lazyimage test failures on fast machines

  [ CI Train Bot ]
  * Fix card tests on the phone
  * Update translation template

  [ Daniel d'Andrada ]
  * Desktop stage rotates only to follow screen orientation (LP:
    #1515977)

  [ Lukáš Tinkl ]
  * Hide/reveal the mouse pointer on touch/mouse events renamed:
    plugins/Utils/HomeKeyWatcher.cpp =>
    plugins/Utils/WindowInputMonitor.cpp plugins/Utils/HomeKeyWatcher.h
    => plugins/Utils/WindowInputMonitor.h
    tests/mocks/Utils/HomeKeyWatcher.qml =>
    tests/mocks/Utils/WindowInputMonitor.qml
    tests/plugins/Utils/HomeKeyWatcherTest.cpp =>
    tests/plugins/Utils/WindowInputMonitorTest.cpp

  [ Michael Terry ]
  * Synchronize the mouse-cursor-speed and touchpad-cursor-speed
    properties with USC. (LP: #1536383)

  [ Michael Zanetti ]
  * Add InputMethod to secondary screen
  * Add a virtual Touchpad while external screen is connected
  * Make big tablets switch to windowed mode by plugging a kbd only (LP:
    #1535399)
  * Prevent alt key presses from being dispatched to the app on alt+tab
    (LP: #1532862)

  [ Michał Sawicz ]
  * Make qmluitests.sh more robust and allow parallel test execution
  * Skip SessionBackendTest::testLogin1Capabilities until we talk to a
    mock instead (LP: #1532112, #1532113)

 -- Michał Sawicz <michal.sawicz@canonical.com>  Fri, 29 Jan 2016 11:53:27 +0000

unity8 (8.11+16.04.20160122-0ubuntu1) xenial; urgency=medium

  [ Albert Astals Cid ]
  * Fix bug #1536296 added: tests/plugins/Dash/cardcreator/10.tst (LP:
    #1536296)
  * Fix card tests on the phone

  [ CI Train Bot ]
  * Update translation template

 -- Michał Sawicz <michal.sawicz@canonical.com>  Fri, 22 Jan 2016 16:56:04 +0000

unity8 (8.11+16.04.20160111.1-0ubuntu1) xenial; urgency=medium

  [ Albert Astals Cid ]
  * Clear fake item icon name as soon as it goes invisible (LP:
    #1531172)
  * Fix LVWPH test failing on Xenial (Qt 5.5)
  * Fix dragging so that test passes on Xenial
  * Fix focus on the dash page header text field with new SDK (LP:
    #1528178)
  * Make the card creator test pass again
  * Quit the dash communicator thread before destroying it (LP:
    #1508485)
  * Remove duplicated override_dh_auto_clean
  * SDK changed the name they give to the buttons, follow

  [ Andrea Cimitan ]
  * Fix a broken binding

  [ CI Train Bot ]
  * Resync trunk.
  * Update translation template

  [ Daniel d'Andrada ]
  * Have "make tryFoo" work with Qt 5.5
  * Make DragHandle tests run again.

  [ Lukáš Tinkl ]
  * Fix dismissing the launcher when clicking/tapping outside (LP:
    #1531339, #1530940)
  * Fix panel drop shadow and click-to-focus of maximized apps (LP:
    #1531854)
  * Fix wifi access point indicator items signal strength icon on
    desktop

  [ Michael Terry ]
  * Guard against a couple odd timing scenarios for the too-many-failed-
    login-attempts lockout screen.
  * Skip the wizard's password screens if there is already a password
    set by other means. (LP: #1531268)
  * Stop the emergency dialer from accidentally exposing the mtp
    service. (LP: #1525981)

  [ Michael Zanetti ]
  * Make sure the triangle of the quicklist is in bounds (LP: #1531340)

  [ Pawel Stolowski ]
  * Changes 'shareData' and 'contentType' attributes to 'share-data' and
    'content-type', to match existing naming schema.

 -- Michał Sawicz <michal.sawicz@canonical.com>  Mon, 11 Jan 2016 17:38:49 +0000

unity8 (8.11+16.04.20160107-0ubuntu1) xenial; urgency=medium

  [ Albert Astals Cid ]
  * Introduce audio cards

  [ CI Train Bot ]
  * Update translation template

  [ Michael Zanetti ]
  * Introduce audio cards

 -- CI Train Bot <ci-train-bot@canonical.com>  Thu, 07 Jan 2016 08:04:47 +0000

unity8 (8.11+16.04.20160105.1-0ubuntu1) xenial; urgency=medium

  [ CI Train Bot ]
  * Resync trunk.
  * Update translation template

  [ Nick Dedekind ]
  * Use volume-sync action to resync the volume control. (LP: #1520548)

 -- Xavi Garcia <xavi.garcia.mena@canonical.com>  Tue, 05 Jan 2016 13:55:38 +0000

unity8 (8.11+16.04.20151208.1-0ubuntu1) xenial; urgency=medium

  [ Albert Astals Cid ]
  * Allow dragging launcher items with the quicklist open (LP: #1250861)
  * Create ratings on demand instead of all at the same time (LP:
    #1519898, #1492214)
  * LVWPH: Process correctly section changes (LP: #1519893)
  * Make sure that unfavoriting a scope gives us the next one
  * Move images only used in tests to tests folder

  [ Andrea Cimitan ]
  * Add shadows to ubuntu store icon

  [ Daniel d'Andrada ]
  * MirSurfaceItem got a new property: fillMode (LP: #1497083)
  * Session can have multiple surfaces now
  * plugins/Cursor: Do not force loading a specific cursor size (LP:
    #1517878)

  [ Lukáš Tinkl ]
  * Indicators convergence: use the "phone" profile everywhere (LP:
    #1520492)

  [ Michael Terry ]
  * Let qtmir know which apps are exempt from the lifecycle management.
    This way, it can manage its own wakelocks better (and stop
    preventing the system from deep sleeping).

  [ Michael Zanetti ]
  * Use proper z ordering instead of app index for occlusion detection
  * add some debug prints to the uinput backend
  * drop the ignoredMice hack again (LP: #1521580)

  [ Michał Sawicz ]
  * Let qtmir know which apps are exempt from the lifecycle management.
    This way, it can manage its own wakelocks better (and stop
    preventing the system from deep sleeping).
  * Update .pot file in debian/clean when in train

 -- Gerry Boland <ci-train-bot@canonical.com>  Tue, 08 Dec 2015 15:37:58 +0000

unity8 (8.11+16.04.20151126-0ubuntu2) xenial; urgency=medium

  * Rebuild against Qt 5.5.1.

 -- Timo Jyrinki <timo-jyrinki@ubuntu.com>  Mon, 30 Nov 2015 16:19:18 +0200

unity8 (8.11+16.04.20151126-0ubuntu1) xenial; urgency=medium

  [ Albert Astals Cid ]
  * Initialize the image to be transparent (LP: #1517128)
  * Update pot file
  * clazy improvements

  [ Andrea Cimitan ]
  * Shadows in launcher and dash using UbuntuShapeIcon

  [ CI Train Bot ]
  * Resync trunk.

  [ Daniel d'Andrada ]
  * Cursor plugin: add scroll wheel handling (LP: #1497091)
  * Cursor: Add more fallback names, a blank and custom cursor support
  * DesktopStage: swiping from right edge shows window spread
  * Don't stretch application surfaces when resizing (LP: #1497083)
  * Mouse has to push against edges to show launcher or apps spread (LP:
    #1510969)

  [ Josh Arenson ]
  * Don't let IntegratedLightDM muck with the username (LP: #1497081)

  [ Lukáš Tinkl ]
  * Implement new visuals for panel and window decorations (LP:
    #1493066, #1511020, #1497095)
  * Let systemd/logind handle the lid-close action
  * Make saving screenshots really async

  [ Michael Zanetti ]
  * detect touchpads too, not only mice (LP: #1518395)
  * move screenshots out of the Dash dir

 -- Michał Sawicz <michal.sawicz@canonical.com>  Thu, 26 Nov 2015 13:52:00 +0000

unity8 (8.11+16.04.20151112.1-0ubuntu1) xenial; urgency=medium

  [ Albert Astals Cid ]
  * Make cardWidth and cardHeight real
  * Reset instead of qFatal when removing things from the middle (LP:
    #1238979)
  * Warn we're using only the cache when not connected to the interwebs

  [ Andrea Cimitan ]
  * Add sharing widget to zoomable image and video playback

  [ Daniel d'Andrada ]
  * Cursor: properly initialize hotspot position (LP: #1510407)
  * Update GSettings mock in tst_OrientedShell

  [ Lukáš Tinkl ]
  * Restore windows when activating from the spread, maintain a focus
    stack

  [ Michael Terry ]
  * Make a few DBus calls asynchronous, for a smoother UX.

  [ Michael Zanetti ]
  * Add a warning dialog when disconnecting the external monitor.
  * added icon for the dash (LP: #1488146)
  * prevent windows to be moved under the panel (LP: #1438465)
  * update inputinfo api to the latest upstream snapshot
  * use UbuntuNumberAnimations instead of linear ones for window state
    transitions (LP: #1497097)

 -- Michael Zanetti <michael.zanetti@canonical.com>  Thu, 12 Nov 2015 20:41:02 +0000

unity8 (8.11+16.04.20151104-0ubuntu1) xenial; urgency=medium

  [ Albert Astals Cid ]
  * Add an Item that proxies for old and new audio roles (LP: #1493851)
  * CroppedImageMinimumSourceSize: Fix 'Binding loop detected for
    property "imageAspectRatio"'
  * Make the scope settings list scroll to text visible area (LP:
    #1499084)
  * Move to importing QtQuick 2.4 & friends
  * Use SDK 1.3 across all files (LP: #1503498, #1508363, #1449628)

  [ Andrea Cimitan ]
  * Add sharing widget to zoomable image and video playback
  * Make zoomable and video playback widgets edge to edge
  * Updated all 1.3 UbuntuShape to use new APIs where possible
  * Use SDK 1.3 across all files (LP: #1503498, #1508363, #1449628)

  [ CI Train Bot ]
  * Resync trunk.

  [ Christopher Lee ]
  * Quick spelling fix in process control output.

  [ Daniel d'Andrada ]
  * Enable support for overriding application orientations based on
    device type (LP: #1478637)
  * Use SDK 1.3 across all files (LP: #1503498, #1508363, #1449628)
  * Use SDK 1.3 across all files (LP: #1503498, #1508363, #1449628)

  [ Josh Arenson ]
  * Enable support for overriding application orientations based on
    device type (LP: #1478637)

  [ Michael Terry ]
  * Avoid showing the shutdown dialog when turning on the screen if your
    device is under heavy load. (LP: #1508563)
  * Handle lifecycle policy exceptions ourselves, instead of letting
    qtmir do it for us and allow non-Touch apps to opt-out of the Touch
    lifecycle.

  [ Michael Zanetti ]
  * Fixes for the panel buttons (LP: #1510360, #1504269, #1431566,
    #1443319)
  * Use SDK 1.3 across all files (LP: #1503498, #1508363, #1449628)

  [ Michał Sawicz ]
  * Add missing copyright to Cursor.qml
  * Enable support for overriding application orientations based on
    device type (LP: #1478637)
  * Support server->client visibility change to stop rendering
    (lp:#1475678) (LP: #1475678)

  [ Nick Dedekind ]
  * Support server->client visibility change to stop rendering
    (lp:#1475678) (LP: #1475678)

 -- Michał Sawicz <michal.sawicz@canonical.com>  Wed, 04 Nov 2015 14:58:41 +0000

unity8 (8.11+15.10.20151021-0ubuntu1) wily; urgency=medium

  [ Albert Astals Cid ]
  * Clazy fixes
  * Enable Efficient String Construction by default

  [ CI Train Bot ]
  * New rebuild forced.

  [ Daniel d'Andrada ]
  * Have unity8 drawing its own cursor (LP: #1488417)
  * Initial multi-monitor support

  [ Daniel van Vugt ]
  * Disable Qt's stuttering 'touch compression' to fix scrolling
    smoothness (LP: #1486341, #1488327)

  [ Lukáš Tinkl ]
  * Fix autopilot wizard test skipping the reporting page
  * Implement Unity.Platform plugin wrapping org.freedesktop.hostname1
    (LP: #1504318)
  * React to window title (aka surface name) changes (LP: #1497092)
  * Rotate the screenshots according to the actual orientation

  [ Michał Sawicz ]
  * Fix application API dependency
  * Have unity8 drawing its own cursor (LP: #1488417)
  * Initial multi-monitor support
  * Rotate the screenshots according to the actual orientation

  [ Nick Dedekind ]
  * Fixed leak in UnityMenuModelStackTest
  * Moved time translation to SDK (LP: #1372061)

 -- Michał Sawicz <michal.sawicz@canonical.com>  Wed, 21 Oct 2015 11:51:53 +0000

unity8 (8.11+15.10.20151009-0ubuntu1) wily; urgency=medium

  [ CI Train Bot ]
  * New rebuild forced.

  [ Pawel Stolowski ]
  * Store unity8 package version in /var/lib/.../version file for fast
    retrieval from the shell plugin.

 -- Pawel Stolowski <ci-train-bot@canonical.com>  Fri, 09 Oct 2015 09:13:03 +0000

unity8 (8.11+15.10.20151008-0ubuntu1) wily; urgency=medium

  [ Lukáš Tinkl ]
  * Revert to using plaintext instead of HTML-like markup for the
    notifications (LP: #1504256)

 -- Michał Sawicz <michal.sawicz@canonical.com>  Thu, 08 Oct 2015 20:46:26 +0000

unity8 (8.11+15.10.20151002-0ubuntu1) wily; urgency=medium

  [ CI Train Bot ]
  * Resync trunk.

  [ Lukáš Tinkl ]
  * Wizard: skip the reporting page if the system is configured not to
    report crashes (LP: #1494442)

 -- Ken VanDine <ken.vandine@canonical.com>  Fri, 02 Oct 2015 13:24:03 +0000

unity8 (8.11+15.10.20151001-0ubuntu1) wily; urgency=medium

  [ Alexandros Frantzis ]
  * Use power state change reason SnapDecision to turn screen on when a
    SnapDecision arrives (LP: #1291455)

  [ CI Train Bot ]
  * New rebuild forced.

 -- Alexandros Frantzis <alexandros.frantzis@canonical.com>  Thu, 01 Oct 2015 12:04:04 +0000

unity8 (8.11+15.10.20150930.1-0ubuntu1) wily; urgency=medium

  [ Albert Astals Cid ]
  * Make Launcher::test_quickListMenuOnRMB stable (LP: #1500359)

  [ CI Train Bot ]
  * New rebuild forced.

  [ Michael Zanetti ]
  * Stabilize Launcher DND test

 -- Michał Sawicz <michal.sawicz@canonical.com>  Wed, 30 Sep 2015 10:09:33 +0000

unity8 (8.11+15.10.20150925-0ubuntu1) wily; urgency=medium

  [ Albert Astals Cid ]
  * Improvements from running clazy over the code

  [ Daniel d'Andrada ]
  * PhoneStage: ensure you're left in a consistent state after being
    reset (LP: #1476757)

  [ Lukáš Tinkl ]
  * Improve the appearance and functionality of datetime and session
    indicators in Unity8 desktop.
  * Using InputInfo, determine if we need swipe or click to dismiss the
    notifications (e.g. incoming phone call)

  [ Michael Zanetti ]
  * further development on the Desktop Spread (LP: #1488147)

  [ Michał Sawicz ]
  * Bump application API version
  * Skip bluetooth check under wily, use expectFailure to notice when
    it's back

  [ Richard Somlói ]
  * Fix translator comments in time formatter

 -- Michał Sawicz <michal.sawicz@canonical.com>  Fri, 25 Sep 2015 12:13:20 +0000

unity8 (8.11+15.10.20150922.1-0ubuntu1) wily; urgency=medium

  [ Albert Astals Cid ]
  * Adapt test to code changes
  * Add DEP-8 test for all our UI and unit tests
  * Keep the PreviewStack around to avoid mem leaks (LP: #1495467)

  [ CI Train Bot ]
  * Resync trunk.

  [ Michael Terry ]
  * When libusermetrics gives us an empty string, still show the
    infographic circle rather than hiding it.  This is a follow-on to a
    branch [1] that changes the "no data available" label to the empty
    string.

  [ Michał Sawicz ]
  * Add DEP-8 test for all our UI and unit tests
  * Fix integrated LightDM path
  * Resync trunk

 -- Michał Sawicz <michal.sawicz@canonical.com>  Tue, 22 Sep 2015 12:57:15 +0000

unity8 (8.11+15.10.20150915-0ubuntu1) wily; urgency=medium

  [ Albert Astals Cid ]
  * Fix testNotifications
  * Make the wait longer to make tests pass in CI
  * New simplified CroppedImageMinimumSourceSize (LP: #1467740)
  * Stop animateTimer when starting the fadeOutAnimation
  * Use  AlreadyLaunchedUpstart so that tests passes
  * Workaround keyboard issues and make test pass again

  [ Daniel d'Andrada ]
  * DesktopStage: Refactor focus handling
  * Stabilize tstShell.test_launchedAppHasActiveFocus

  [ Gary.Wzl ]
  * Add widgetData["expanded"] property for expandable widget.

  [ Michael Terry ]
  * Fix typo that caused the tutorial to tease the launcher on top of
    the greeter.
  * Fix typo that caused the tutorial to tease the launcher on top of
    the greeter.

 -- Michael Zanetti <michael.zanetti@canonical.com>  Tue, 15 Sep 2015 12:06:06 +0000

unity8 (8.11+15.10.20150907-0ubuntu1) wily; urgency=medium

  [ Michal Sawicz ]
  * Resync wily with vivid

  [ Albert Astals Cid ]
  * Accomodate header height when using a card carousel with non
    overlayed header (LP: #1489309)
  * Fix restart unity8 from inside the phone more than two times (LP:
    #1487946)

  [ Gary.Wzl ]
  * Move textarea up automatically when inputmethod popup. (LP:
    #1485947)

  [ Lukáš Tinkl ]
  * Introduce a GlobalShortcut QML component for handling global
    keyboard shortcuts

  [ Michael Terry ]
  * Fix the fact that a user that is locked out from their account for
    five minutes after entering too many wrong passwords can simply
    reboot to try again. (LP: #1383086)
  * Fix the fact that a user that is locked out from their account for
    five minutes after entering too many wrong passwords can simply
    reboot to try again. (LP: #1383086)

  [ Michael Zanetti ]
  * Implement progressive autoscrolling in desktop spread
  * add an animation transition when invoking the spread by hitting the
    right edge

 -- CI Train Bot <ci-train-bot@canonical.com>  Mon, 07 Sep 2015 14:05:37 +0000

unity8 (8.11+15.10.20150826-0ubuntu1) wily; urgency=medium

  [ Michael Zanetti ]
  * release for wily

  [ CI Train Bot ]
  * New rebuild forced.

 -- CI Train Bot <ci-train-bot@canonical.com>  Wed, 26 Aug 2015 09:01:03 +0000

unity8 (8.11+15.04.20150831.2-0ubuntu1) vivid; urgency=medium

  [ Albert Astals Cid ]
  * Accept auto repeats for the power down button if timer is not yet
    running (LP: #1486953, #1488927)
  * Add tests for Shell+Dash interaction
  * Make clicking on launcher buttons have haptic feedback
  * Make test_greeter_hides_on_app_open more stable
  * Move connect() to new syntax
  * make pot_file (LP: #1488484)

  [ Gerry Boland ]
  * [spread] avoid changing sourceSize of snapshotted apps, it causes
    ghost apps in the spread (LP: #1474319)

  [ Josh Arenson ]
  * Refactor the greeter to enable dynamic loading of backend plugins.
  * Refactor the greeter to enable dynamic loading of backend plugins.

  [ Lukáš Tinkl ]
  * Don't show the volume notification when the sound indicator is shown
    (LP: #1484126)

  [ Michael Terry ]
  * Unify turn-on-screen-upon-notification logic from various daemons
    into unity8. (LP: #1426115, #1482317)

 -- CI Train Bot <ci-train-bot@canonical.com>  Mon, 31 Aug 2015 10:25:39 +0000

unity8 (8.11+15.04.20150827.1-0ubuntu1) vivid; urgency=medium

  [ Daniel d'Andrada ]
  * MirSurfaceItem is now a view+controller instantiated from QML (LP:
    #1483752)

 -- CI Train Bot <ci-train-bot@canonical.com>  Thu, 27 Aug 2015 14:00:05 +0000

unity8 (8.11+15.04.20150821-0ubuntu1) vivid; urgency=medium

  [ Michael Terry ]
  * Skip the tutorial entirely when in desktop mode.  This fixes the
    emulator not being able to pass the tutorial.
  * Skip the tutorial entirely when in desktop mode.  This fixes the
    emulator not being able to pass the tutorial.

 -- CI Train Bot <ci-train-bot@canonical.com>  Fri, 21 Aug 2015 14:34:50 +0000

unity8 (8.11+15.04.20150817-0ubuntu1) vivid; urgency=medium

  [ Albert Astals Cid ]
  * Drop gcc 4.9 requirement in debian/rules
  * Make the test more stable
  * Optimize scope.preview() calls (LP: #1478022)

  [ Alberto Mardegan ]
  * Set currentIndex after the model change is completed (LP: #1433442)

 -- CI Train Bot <ci-train-bot@canonical.com>  Mon, 17 Aug 2015 11:57:31 +0000

unity8 (8.11+15.04.20150814-0ubuntu1) vivid; urgency=medium

  [ Albert Astals Cid ]
  * Make the test pass again after rework of appmanager
  * fix testPhoneStage

  [ CI Train Bot ]
  * New rebuild forced.

  [ Daniel d'Andrada ]
  * Fix and clean up InputInfo plugin

  [ Rodney Dawes ]
  * Do not call verify in the payments button code. (LP: #1468038)

 -- CI Train Bot <ci-train-bot@canonical.com>  Fri, 14 Aug 2015 09:53:11 +0000

unity8 (8.11+15.04.20150812-0ubuntu1) vivid; urgency=medium

  [ Albert Astals Cid ]
  * Add a test that checks that items in an expandable are the correct
    size after expanding the expandable
  * Fix the expandable test
  * Replace some waitForRendering with wait(0)
  * Workaround for bug 1473471 (LP: #1473471)

  [ Gary.Wzl ]
  * Fix layout issue when adding audio track widget in expandable widget

  [ handsome_feng ]
  * Added indication for running apps. (LP: #1471577)
  * Adjust the color to highlighting indicator. (LP: #1457098)
  * Convert the MouseArea to MultiPointTouchArea to track multiple touch
    points. (LP: #1445472)

  [ handsome_feng<445865575@qq.com> ]
  * Convert the MouseArea to MultiPointTouchArea to track multiple touch
    points. (LP: #1445472)

 -- CI Train Bot <ci-train-bot@canonical.com>  Wed, 12 Aug 2015 08:41:24 +0000

unity8 (8.10+15.10.20150804-0ubuntu1) wily; urgency=medium

  [ Kevin Gunn ]
  * No change, rebuild for gcc5

  [ CI Train Bot ]
  * Resync trunk. added: po/cy.po
  * Resync trunk. added: po/cy.po

  [ Daniel d'Andrada ]
  * Stages now control the "requestedState" property of applications
  * Stages now control the "requestedState" property of applications

 -- CI Train Bot <ci-train-bot@canonical.com>  Tue, 04 Aug 2015 20:56:05 +0000

unity8 (8.10+15.10.20150729-0ubuntu1) wily; urgency=medium

  [ CI Train Bot ]
  * Resync trunk.
  * allow opening the manage dash area by clicking with a mouse on the
    arrow label (LP: #1431564)

  [ Daniel d'Andrada ]
  * TouchRegistry: remove null candidates from list of candidates (LP:
    #1473492)

  [ Lukáš Tinkl ]
  * Fix power dialogs on desktop
  * Provide DBUS compatibility with  various session services
    (suspend/hibernate, lock/unlock, screensaver, etc)
  * React on PrtScr keyboard shortcut for taking screenshots on desktop
    (LP: #1474149)
  * launcher parity: close apps from quicklist (LP: #1457201)

  [ Michael Zanetti ]
  * Implement first edition for a desktop Alt+Tab spread
  * drop the gcc-4.9 dependency (LP: #1452348)

  [ Mirco Müller ]
  * Added corresponding tests and visual tweaks to a launcher-item's
    progress-overlay.
  * Added corresponding tests and visual tweaks to a launcher-item's
    progress-overlay.
  * Implemented alert/wiggle feature for launcher-icons.
  * Implemented alert/wiggle feature for launcher-icons.

  [ handsome_feng ]
  * makes left swip reset the search string. (LP: #1413791)

  [ handsome_feng<445865575@qq.com> ]
  * Don't expand indicators when tap to return to call. (LP: #1453217)
  * makes left swip reset the search string. (LP: #1413791)

 -- CI Train Bot <ci-train-bot@canonical.com>  Wed, 29 Jul 2015 12:39:01 +0000

unity8 (8.10+15.10.20150708.2-0ubuntu1) wily; urgency=medium

  [ Albert Astals Cid ]
  * Make the card sizes a bit dependant on the total of gu of the dash

 -- CI Train Bot <ci-train-bot@canonical.com>  Wed, 08 Jul 2015 15:01:41 +0000

unity8 (8.10+15.10.20150702.2-0ubuntu1) wily; urgency=medium

  [ Albert Astals Cid ]
  * Save screenshots of suspended apps to disk
  * Set width of title label when inside the title row (LP: #1461979)
  * qmluitests was renamed to uitests

  [ CI Train Bot ]
  * Resync trunk.

  [ Daniel d'Andrada ]
  * Fix tst_OrientedShell and tst_Tutorial (LP: #1469761, #1466947)

  [ Leo Arias ]
  * Reorganized the python test helper modules. Deprecated the
    unity8.shell.emulators namespace. (LP: #1306340)

  [ Leonardo Arias Fonseca ]
  * Reorganized the python test helper modules. Deprecated the
    unity8.shell.emulators namespace. (LP: #1306340)

  [ Lukáš Tinkl ]
  * fix PO files extraction

  [ Michael Zanetti ]
  * Make use of QInputDeviceInfo in order to automatically switch
    between usage modes and hide the OSK.

  [ Nick Dedekind ]
  * Fixed qtmultimedia mock which was generating errors in tests

  [ Richard Huddie ]
  * Reorganized the python test helper modules. Deprecated the
    unity8.shell.emulators namespace. (LP: #1306340)

 -- CI Train Bot <ci-train-bot@canonical.com>  Thu, 02 Jul 2015 16:09:57 +0000

unity8 (8.10+15.10.20150618-0ubuntu1) wily; urgency=medium

  [ Albert Astals Cid ]
  * Refactor QmlTest.cmake module so that all tests can go through it.
    Also a bit of cleanup around tests.
  * Support fallback images for dash card and preview widgets (LP:
    #1324142)

  [ CI Train Bot ]
  * New rebuild forced.
  * Resync trunk.

  [ Daniel d'Andrada ]
  * Fix Shell tests

  [ Josh Arenson ]
  * Refactor greeter emulator to unlock the greeter via dbus

  [ Lukáš Tinkl ]
  * respect target window's devicePixelRatio in MouseTouchAdaptor

  [ Michael Zanetti ]
  * Refactor QmlTest.cmake module so that all tests can go through it.
    Also a bit of cleanup around tests.

  [ Michał Sawicz ]
  * Refactor QmlTest.cmake module so that all tests can go through it.
    Also a bit of cleanup around tests.

  [ handsome_feng ]
  * Forbid closing apps during the edge gesture. (LP: #1445572)
  * Removed the horizonal rule on pin unlock screen. (LP: #1368798)

  [ handsome_feng<445865575@qq.com> ]
  * Forbid closing apps during the edge gesture. (LP: #1445572)

 -- CI Train Bot <ci-train-bot@canonical.com>  Thu, 18 Jun 2015 19:40:06 +0000

unity8 (8.10+15.10.20150612-0ubuntu2) wily; urgency=medium

  * No-change rebuild against Qt 5.4.2.

 -- Timo Jyrinki <timo-jyrinki@ubuntu.com>  Mon, 15 Jun 2015 12:33:07 +0300

unity8 (8.10+15.10.20150612-0ubuntu1) wily; urgency=medium

  [ Michał Sawicz ]
  * Implement full-shell rotation (LP: #1210199)

  [ CI Train Bot ]
  * New rebuild forced.
  * Resync trunk.

  [ Daniel d'Andrada ]
  * Implemented autopilot-test and fake-sensors for shell-rotation.

  [ Mirco Müller ]
  * Implemented autopilot-test and fake-sensors for shell-rotation.

 -- CI Train Bot <ci-train-bot@canonical.com>  Fri, 12 Jun 2015 16:07:47 +0000

unity8 (8.10-0ubuntu1) UNRELEASED; urgency=medium

  * Implement full-shell rotation (LP: #1210199)

 -- Michał Sawicz <michal.sawicz@canonical.com>  Wed, 15 Apr 2015 14:47:17 +0200

unity8 (8.02+15.10.20150603.1-0ubuntu1) wily; urgency=medium

  [ CI Train Bot ]
  * New rebuild forced.
  * Resync trunk.

  [ Renato Araujo Oliveira Filho ]
  * Set the device led color to green. (LP: #1450894)

 -- CI Train Bot <ci-train-bot@canonical.com>  Wed, 03 Jun 2015 21:42:35 +0000

unity8 (8.02+15.10.20150518.1-0ubuntu1) wily; urgency=medium

  [ Albert Astals Cid ]
  * Add overrides to override functions
  * Implement "rating-edit" preview widget (LP: #1318144)
  * Make the DashContent::test_mainNavigation test more stable (LP:
    #1450809)
  * Use art height as implicitHeight when the header is overlayed and
    there's no summary

  [ CI Train Bot ]
  * New rebuild forced.
  * Resync trunk.

  [ Daniel d'Andrada ]
  * Introducing FloatingFlickable
  * Make Ubuntu.Gestures components install TouchRegistry by themselves

  [ Michael Terry ]
  * Fix a possible crash in our PAM threading code. (LP: #1425362) (LP:
    #1425362)
  * Fix the lockscreen becoming unresponsive after testing an app on the
    device from QtCreator. (LP: #1435364)

  [ Nick Dedekind ]
  * Fixed desktop stage app focus.
  * Fixed issue in laggy indicator autpilot tests (LP: #1446846)

 -- CI Train Bot <ci-train-bot@canonical.com>  Mon, 18 May 2015 23:04:39 +0000

unity8 (8.02+15.04.20150511-0ubuntu1) vivid; urgency=medium

  [ Albert Astals Cid ]
  * Workarounds for concierge mode.

  [ CI Train Bot ]
  * New rebuild forced.
  * Resync trunk.

 -- CI Train Bot <ci-train-bot@canonical.com>  Mon, 11 May 2015 08:29:58 +0000

unity8 (8.02+15.04.20150505-0ubuntu1) vivid; urgency=medium

  [ Albert Astals Cid ]
  * Make runtests fake a test error if make fails
  * Make the test more stable
  * Use dbus-test-runner instead of dbus-launch

  [ Daniel d'Andrada ]
  * DirectionalDragArea: improvements & API grooming (LP: #1417920)
  * Fix EdgeDragEvaluator when a drag can happen both ways
    (Direction.Horizontal)

  [ Josh Arenson ]
  * Remove panelHeight property as it is unused.

  [ Leo Arias ]
  * Initial clean up of the autopilot tests set up. Removed the touch
    device from the test case. Moved the restart of unity to a fixture.
    Removed the unused DragMixin. Updated the setUpClass to use
    process_helpers. Removed the workaround for bug #1238417, already
    fixed. Use the toolkit helper to set the testability environment
    variable. Fixed the indicators base class that was restarting unity
    twice. (LP: #1238417, #1447206)
  * Use the base class from the toolkit in autopilot tests.

  [ Michael Zanetti ]
  * emit application-stop when we're going down (LP: #1326513)

  [ Michał Sawicz ]
  * UNITY_SCOPES_LIST is no more

  [ handsome_feng<445865575@qq.com> ]
  * When click the favorite scope in Dash Manager , it just return to
    the corresponding scope page. (LP: #1447056)

 -- CI Train Bot <ci-train-bot@canonical.com>  Tue, 05 May 2015 14:47:24 +0000

unity8 (8.02+15.04.20150422-0ubuntu1) vivid; urgency=medium

  [ Albert Astals Cid ]
  * Compile with Qt 5.5 (LP: #1437238)
  * Different way of top aligning labels when the other one in the row
    is multiline (LP: #1442085)
  * make pot_file

  [ Andrea Cimitan ]
  * Set sourceSize for DashBackground.qml Image

  [ CI Train Bot ]
  * New rebuild forced.
  * Resync trunk. added: po/sk.po

  [ Daniel d'Andrada ]
  * Move handling of command line options to a separate class
  * Refactor tst_PhysicalKeysMapper.qml

  [ Leo Arias ]
  * For autopilot tests, use the device simulation scenarios from the
    toolkit.

  [ Leonardo Arias Fonseca ]
  * For autopilot tests, use the device simulation scenarios from the
    toolkit.

  [ Michael Zanetti ]
  * Make sure dnd mode is ended properly when drag gesture is cancelled
    (LP: #1444949)

  [ Michał Sawicz ]
  * Fix flake8 warnings (LP: #1444170)
  * Move mock indicator service to unity8-fake-env, as it's a binary-
    dependent package.

  [ Nick Dedekind ]
  * Use asynchronous dbus requests for property updates. (LP: #1436982)

 -- CI Train Bot <ci-train-bot@canonical.com>  Wed, 22 Apr 2015 14:46:31 +0000

unity8 (8.02+15.04.20150409.1-0ubuntu1) vivid; urgency=medium

  [ Albert Astals Cid ]
  * Focus the shutdown dialog (LP: #1417991)
  * Make url-dispatching scope activation when the dash is not on the
    main scopes (LP: #1364306)
  * We use autopilot3 now

  [ CI Train Bot ]
  * New rebuild forced.
  * Resync trunk. added: po/or.po

  [ Daniel d'Andrada ]
  * Make tst_PreviewListView and tst_GenericScopeView work in out-of-
    source builds
  * MouseArea that shows the indicators panel should cover the
    indicators bar only (LP: #1439318)
  * Surface gets active focus also with mouse clicks

  [ Josh Arenson ]
  * Add a mode option to unity8 for selecting greeter mode in the future
  * Remove PkgConfig include from Launcher plugin to fix cross-compile
    (LP: #1437702)

  [ Leo Arias ]
  * Fixed the check for string in the lock screen test. (LP: #1434518)

  [ Michael Terry ]
  * Make sure the edge tutorial is destroyed when we receive a call
    during the wizard. (LP: #1436349)
  * Skip parts of the edge tutorial that require a touch device (like
    spread and bottom edge). (LP: #1434712)

  [ Michael Zanetti ]
  * Don't hide stages just because they're empty (LP: #1439615)
  * [Launcher] fix bug where an item would disappear even though the app
    is running (LP: #1438172)

  [ Nick Dedekind ]
  * Fixed autopilot test failures related to udev input failure for
    power button.
  * Made improvements for laggy indicator backends (lp#1390136). (LP:
    #1390136)

  [ Pete Woods ]
  * GPS only goes active when the Dash is in the foreground (LP:
    #1434379)

  [ handsome_feng<445865575@qq.com> ]
  * Modified the wrong time format in ScreenGrabber (LP: #1436006)

 -- CI Train Bot <ci-train-bot@canonical.com>  Thu, 09 Apr 2015 14:01:11 +0000

unity8 (8.02+15.04.20150320-0ubuntu1) vivid; urgency=medium

  [ Albert Astals Cid ]
  * Fix regression making pan not possible in Zoomable Image (LP:
    #1433506)
  * Make sure m_firstVisibleIndex is correctly set after processing
    changeSet.removes (LP: #1433056)
  * make pot_file

  [ Daniel d'Andrada ]
  * Don't show the rotating rect in "make tryFoo".

  [ Michael Zanetti ]
  * make pinlockscreen adjust better to larger displays

 -- CI Train Bot <ci-train-bot@canonical.com>  Fri, 20 Mar 2015 11:56:41 +0000

unity8 (8.02+15.04.20150318-0ubuntu1) vivid; urgency=medium

  [ Albert Astals Cid ]
  * Add some context to tr calls (LP: #1431497)
  * Require binaries and .pc files we call from code
  * Test: More stubborn flick to the end

  [ Andrea Cimitan ]
  * Refactor PreviewOverlay to fix weird zoom out/in animations when
    previewing images from the Previews

  [ CI Train Bot ]
  * Resync trunk.

  [ Charles Kerr ]
  * Re-enable a rotation lock test now that the bug that broke that test
    has been fixed. (LP: #1410915)

  [ Daniel d'Andrada ]
  * Darkened area behind indicators menu should eat input until it fully
    disappears (LP: #1417967)
  * DesktopStage - fix focus switch when user taps on window (LP:
    #1431325)
  * Fix warnings when launching tutorial
  * Make MouseTouchAdaptor controllable from within QML
  * Make tst_Shell absorb tst_TabletShell

  [ Leo Arias ]
  * Changed the autopilot dependencies so they do not require qt4. (LP:
    #1429158)
  * Drop the support for python2 in autopilot tests. (LP: #1429163)
  * Stop using the deprecated toolkit emulators namespace in autopilot
    tests. (LP: #1341681)

  [ Michael Terry ]
  * Don't close wizard & edge tutorial when the unity8-dash closes (LP:
    #1425484)
  * Don't let the wizard sit indefinitely, waiting for a wizard page to
    finish preparing itself. (LP: #1425737)
  * Fix two broken qmluitest files by waiting for everything to settle
    before starting the tests.
  * Only call unlockAllModems once the wizard is done. (LP: #1425161)
    (LP: #1425161)
  * When we are locking the user out from too many login failures,
    notice when time passes even if the device is suspended. (LP:
    #1396817) (LP: #1396817)

  [ Michael Zanetti ]
  * Add a mouse area to the indicators panel so we can open them by
    clicking. (LP: #1417650)
  * fix launcher not reacting to first click when revealed by mouse
    hover, add tests
  * performance improvements (LP: #1430233, #1425087)

  [ Michał Sawicz ]
  * Remove the activity indicator from tests
  * Use targets instead of custom ld arguments for linking

  [ Mirco Müller ]
  * Updated the visuals of the SwipeToAct-widget for incoming-call snap-
    decision notifications according to new design-spec.
  * Updated the visuals of the SwipeToAct-widget for incoming-call snap-
    decision notifications according to new design-spec.

 -- CI Train Bot <ci-train-bot@canonical.com>  Wed, 18 Mar 2015 10:19:06 +0000

unity8 (8.02+15.04.20150302-0ubuntu2) vivid; urgency=medium

  * No-change rebuild against Qt 5.4.1.

 -- Timo Jyrinki <timo-jyrinki@ubuntu.com>  Wed, 11 Mar 2015 10:27:23 +0200

unity8 (8.02+15.04.20150302-0ubuntu1) vivid; urgency=medium

  [ Albert Astals ]
  * Don't precache items that are outisde the 1.5*height buffering area
    (LP: #1410131)

  [ Albert Astals Cid ]
  * Don't precache items that are outisde the 1.5*height buffering area
    (LP: #1410131)

  [ Chris Townsend ]
  * Add a wrapper for handling the
    /org/gnome/SessionManager/EndSessionDialog DBus object used by
    indicator-session. This allows indicator-session to properly talk to
    the Unity 8 session management functions. (LP: #1392187)
  * Allow for proper logout session management. This uses the
    EndSession() Upstart DBus method on the current session bus. (LP:
    #1360316)
  * Make the Unity 8 session dialogs behave in the same fashion as Unity
    7. From indicator-session: Clicking "Log Out" will now present a
    dialog to "Lock", "Log Out", or "Cancel". Clicking "Shut Down" will
    now present a dialog to "Reboot", "Shut Down", or "Cancel". (LP:
    #1416074)

  [ Daniel d'Andrada ]
  * Add NO_TESTS cmake option to skip tests and therefore speed up
    builds
  * Remove enums and properties that doesn't exist in the real
    ApplicationManager
  * Stabilize some Shell qml tests

  [ Josh Arenson ]
  * Create a PhysicalKeyMapper to handle all physical/hardware keys (LP:
    #1390393)

  [ Michael Terry ]
  * Make the draggable part of the right edge (during the tutorial) a
    constant size, instead of having it grow and shrink as the spread
    peeks out from the side.

  [ Michał Sawicz ]
  * Create a PhysicalKeyMapper to handle all physical/hardware keys (LP:
    #1390393)

  [ Robert Bruce Park ]
  * Launchpad automatic translations update.

 -- CI Train Bot <ci-train-bot@canonical.com>  Mon, 02 Mar 2015 12:11:21 +0000

unity8 (8.02+15.04.20150226-0ubuntu1) vivid; urgency=medium

  [ CI Train Bot ]
  * New rebuild forced.

  [ Pete Woods ]
  * Only set scopes active when the screen is on (LP: #1422879)

 -- CI Train Bot <ci-train-bot@canonical.com>  Thu, 26 Feb 2015 19:39:54 +0000

unity8 (8.02+15.04.20150224-0ubuntu1) vivid; urgency=medium

  [ Albert Astals Cid ]
  * Dash manage hint should not be visible in previews+test (LP:
    #1422260)
  * Do not declare the hostname property twice
  * Fix some warnings in Mock Notifications
  * Make qmluittests pass with Qt 5.4
  * Preserve the aspect ratio for the card attribute images (LP:
    #1411751)
  * Update qmltypes

  [ Andrea Cimitan ]
  * Add maximumLineCount for subtitle label in cards (LP: #1414870)

  [ Michael Terry ]
  * Move the gschema file to data/ and install it via cmake, not dpkg.
  * Refactor the greeter code to be more compartmented and isolatable.
  * Silence a couple qml warnings. (LP: #1423286)
  * Wait for libqofono to finish initializing before we decide whether
    to skip the wizard's SIM page or not.

  [ Michael Zanetti ]
  * enable revealing the launcher by hitting the left edge using the
    mouse

  [ Ying-Chun Liu ]
  * Add Autopilot Notification helper.

 -- CI Train Bot <ci-train-bot@canonical.com>  Tue, 24 Feb 2015 10:17:16 +0000

unity8 (8.02+15.04.20150216.1-0ubuntu1) vivid; urgency=medium

  [ Andrea Cimitan ]
  * Fix temp scopes opening temp scopes, correctly close previously
    opened temp scope with its preview (LP: #1410337)
  * Set sourcesize for scopes images in manage dash

  [ CI Train Bot ]
  * Resync trunk

  [ Albert Astals Cid ]
  * Test for bug #1316660 (LP: #1316660)
  * Hardcode tranlsation for internal.location field (LP: #1393438)
  * Make sure the height it's the height it will have

  [ Michael Zanetti ]
  * Cleanup cmake warning about missing Qt5Sql module

 -- CI Train Bot <ci-train-bot@canonical.com>  Mon, 16 Feb 2015 13:14:26 +0000

unity8 (8.02+15.04.20150211-0ubuntu2) vivid; urgency=medium

  * No-change rebuild against Qt 5.4.0.

 -- Timo Jyrinki <timo-jyrinki@ubuntu.com>  Fri, 13 Feb 2015 15:17:18 +0200

unity8 (8.02+15.04.20150211-0ubuntu1) vivid; urgency=medium

  [ Michael Terry ]
  * Redesign tutorial to match latest spec (just removing obsolete pages
    and redesigning look, no new pages yet)
  * Add new right-edge and bottom-edge screens to the first-boot edge
    tutorial (LP: #1383297)
  * Support switching the indicator profile on the fly, as the greeter
    appears and disappears. (But don't use it yet, not until the
    settings panel to control this is in place.)
  * Clip the infographic to its bounding box, instead of letting it
    bleed past the welcome page (visible when dragging the welcome page
    to the side).

  [ Michael Zanetti ]
  * Add an AccountService based launcher model to be used with split
    greeter
  * Launcher fixes for windowed mode
  * save and restore window size and position
  * Fix resizing windows when making it smaller than minSize and then
    larger again.

  [ handsome_feng<445865575@qq.com> ]
  * makes the header fully reveal when tapping the search icon. (LP:
    #1379327)

  [ Mirco Müller ]
  * Allow swipe-to-dismiss for contracted snap-decision notifications,
    interactive notifications and ephemeral notifications. (LP:
    #1355422, #1334855)

  [ Daniel d'Andrada ]
  * Make indicators bar eat all events
  * Improve Launcher tests, making them more reliable
  * Tapping on a surface gives it active focus

 -- Ubuntu daily release <ps-jenkins@lists.canonical.com>  Wed, 11 Feb 2015 17:13:16 +0000

unity8 (8.02+15.04.20150123.3-0ubuntu1) vivid; urgency=low

  [ Sebastien Bacher ]
  * Set text hint property for the messaging menus inline reply widget
    (LP: #1389234)

  [ Ying-Chun Liu ]
  * Added an initial set of autopilot tests for the display indicator.

  [ Nick Dedekind ]
  * Removed filtering the indicator model by visibility.

  [ Michael Zanetti ]
  * fixes left edge drag when in spread

  [ Albert Astals Cid ]
  * Fix ninja build in a different way The previous one was adding rpath
    to some .so that broke our tests that use LD_LIBRARY_PATH to change
    which one is picked up

  [ Leo Arias ]
  * Added an initial set of autopilot tests for the display indicator.

 -- Ubuntu daily release <ps-jenkins@lists.canonical.com>  Fri, 23 Jan 2015 12:12:41 +0000

unity8 (8.02+15.04.20150121.2-0ubuntu1) vivid; urgency=low

  [ Michael Terry ]
  * Don't show any power dialogs while the screen is off. This is a
    band-aid to avoid the symptom, while we still investigate the source
    of why the screen doesn't turn on (and why we seem to not handle the
    power-button-release event). (LP: #1409003, #1410830)
  * Don't refocus the dialer-app when a call is started by the user.
    Because of how qtmir works, this would cause the dialer-app to
    unfocus momentarily, causing interface oddities for the user. (LP:
    #1413065)

  [ CI Train Bot ]
  * Resync trunk

  [ Albert Astals Cid ]
  * Build with ninja
  * Fixes for Table Preview Widget (LP: #1410420)

  [ Michael Zanetti ]
  * Add support for earpiece media buttons (LP: #1398427)
  * Add a WindowMoveResizeArea and tests for it

 -- Ubuntu daily release <ps-jenkins@lists.canonical.com>  Wed, 21 Jan 2015 18:33:18 +0000

unity8 (8.02+15.04.20150113.1-0ubuntu1) vivid; urgency=low

  [ Andrea Cimitan ]
  * support background on horizontal cards with summary (LP: #1393008)

  [ Gerry Boland ]
  * DashCommunicator: replace QDBusInterface with a non-blocking
    simplification which does not introspect the service on creation
    (LP: #1403508)

  [ Leo Arias ]
  * Added an autopilot test for the edges demo.

  [ Albert Astals ]
  * Don't show the manage dash pull up arrow on temp scopes (LP:
    #1401869)
  * Remove hack, newer Qt already support keyClick(char)
  * Tests: Add Qt 5.5 removal TODOs
  * Make sure we use fPIC when compiling files for the static library
    too
  * Make sure changing a scope doesn't trigger creation/destruction of
    delegates until it's finished (LP: #1410122)

  [ Michael Zanetti ]
  * patch debian/control file before using it to make it work with mk-
    build-deps

 -- Ubuntu daily release <ps-jenkins@lists.canonical.com>  Tue, 13 Jan 2015 20:58:08 +0000

unity8 (8.02+15.04.20150109.2-0ubuntu1) vivid; urgency=low

  [ Michał Sawicz ]
  * We don't need the SIGSTOP in main() any more.
  * Add a test to make sure the shell always starts disabled until it is
    enabled by a complete PAM interaction.

  [ Leo Arias ]
  * Added an autopilot test for the edges demo.

  [ Nick Dedekind ]
  * Unhook Lights interface from indicator widgets (LP: #1385331)

  [ Albert Astals ]
  * Fix going to scopes when the Manage Dash is open (LP: #1403464)
  * QSortFilterProxyModelQML -> UnitySortFilterProxyModelQML
  * Clip the Scopes List header
  * Fix ScopesList not being under finger
  * Make waitForRendering with no item fail instead of crash
  * Disable Dash horizontal scroll while Navigation InverseMouseArea is
    pressed (LP: #1403048)
  * Test: Make sure the mouse area is enabled before clicking into it
  * Test: We actually need to click on the customBackButton and not on
    backButton
  * Test: By default mouseX act on the middle

  [ Michael Terry ]
  * Don't block handling power events on loading the greeter's qml and
    the background image.
  * Show OSK above the wizard. (LP: #1401213)
  * Unify the name of the Greeter DBus test, make it use our standard
    binary test macro (which also nicely exports xml results), and make
    the test a little more robust against timing issues.
  * Add a test to make sure the shell always starts disabled until it is
    enabled by a complete PAM interaction.

  [ Martin Pitt ]
  * tests: Fix Notify.Notification.add_action invocation to work also
    with unpatched libnotify API. (LP: #1223401)

  [ Rodney Dawes ]
  * Depend on :native version of g++ to allow cross-compiling to work.
    (LP: #1353855)

 -- Ubuntu daily release <ps-jenkins@lists.canonical.com>  Fri, 09 Jan 2015 10:43:06 +0000

unity8 (8.02+15.04.20141216.1-0ubuntu1) vivid; urgency=low

  [ Ubuntu daily release ]
  * New rebuild forced

  [ Albert Astals ]
  * Need to wait until loaded is true to use the count property
  * Manage Dash: Ellide properly

 -- Ubuntu daily release <ps-jenkins@lists.canonical.com>  Tue, 16 Dec 2014 11:03:37 +0000

unity8 (8.02+15.04.20141215.3-0ubuntu1) vivid; urgency=low

  [ Albert Astals Cid ]
  * ScopesList: Use the default scope style for the header

  [ Daniel d'Andrada ]
  * Refactor Dialogs.qml to use proper in-scene dialogs
  * Make Greeter nicely handle being resized

  [ Albert Astals ]
  * Rework how we set the ranges so we get some more asynchronousity
    from item views (LP: #1384374)
  * clickscope is back to being unfavoritable (LP: #1400762)
  * Fix clicking on the manage dash list after having moved the current
    scope
  * Make the drag range be a multiple of the drag "rate" value.
    Workarounds https://bugs.launchpad.net/mir/+bug/1399690

  [ Gerry Boland ]
  * MockAppMan: emit SIGSTOP so AP test apps are run (LP: #1394208)

 -- Ubuntu daily release <ps-jenkins@lists.canonical.com>  Mon, 15 Dec 2014 22:43:16 +0000

unity8 (8.02+15.04.20141212.1-0ubuntu1) vivid; urgency=low

  [ Ubuntu daily release ]
  * New rebuild forced

  [ Albert Astals ]
  * Make Navigation work when "jumping" to the non root

 -- Ubuntu daily release <ps-jenkins@lists.canonical.com>  Fri, 12 Dec 2014 12:28:10 +0000

unity8 (8.02+15.04.20141211.2-0ubuntu1) vivid; urgency=medium

  [ Michał Sawicz ]
  * Bump version due to new Manage Dash

  [ Gerry Boland ]
  * [indicators] Fix positioning on panel resize.

  [ Nick Dedekind ]
  * [indicators] Fix positioning on panel resize.

  [ Albert Astals ]
  * Fix the Dash Header hamburger menu background color
  * Fix tests (LP: #1400449)
  * Allow pulling manage dash if there's no favorite scopes (LP:
    #1400774)
  * Manage Dash: Make store button work even if you have no favorites
    (LP: #1400771)
  * Make pot_file

  [ CI Train Bot ]
  * Resync trunk

  [ Andrea Cimitan ]
  * Remove dismiss timer in Launcher (LP: #1368778)

  [ Michael Zanetti ]
  * decrease opacity changes in spread, move it to a separate surface.
  * Add an initial, rudimentary DesktopStage to get started
  * Uninvert Launcher in Desktop Mode
  * Add support for Wallpaper in Desktop stage
  * Add window control buttons to panel for fullscreen applications

  [ Rodney Dawes ]
  * Add dependency on gir1.2-notify-0.7 to unity8-autopilot package.
    (LP: #1400437)

 -- Ubuntu daily release <ps-jenkins@lists.canonical.com>  Thu, 11 Dec 2014 13:25:44 +0000

unity8 (8.01+15.04.20141205-0ubuntu1) vivid; urgency=low

  [ CI Train Bot ]
  * Resync trunk

  [ Albert Astals ]
  * Replace Scopes Overview by the new Manage Dash (LP: #1386698,
    #1368670)

 -- Ubuntu daily release <ps-jenkins@lists.canonical.com>  Fri, 05 Dec 2014 10:55:50 +0000

unity8 (8.01+15.04.20141204-0ubuntu1) vivid; urgency=low

  [ Michael Terry ]
  * Import wizard code from ubuntu-system-settings.
  * Convert the welcome wizard from a separate executable into a qml
    plugin (with a small C++ plugin for support).
  * Add tests for welcome wizard.

 -- Ubuntu daily release <ps-jenkins@lists.canonical.com>  Thu, 04 Dec 2014 20:55:11 +0000

unity8 (8.01+15.04.20141202-0ubuntu1) vivid; urgency=low

  [ Michael Terry ]
  * Make sure that there is no window of opportunity for swiping away
    greeter before the lockscreen appears.
  * Don't allow dragging the greeter out from the left edge if it's
    hidden there. (LP: #1372952)

  [ Michał Sawicz ]
  * Move from Theme colour to direct UbuntuColors.orange for activity
    indicator and preview buttons

  [ Albert Astals ]
  * Use QImageReader not to load the image into memory twice (LP:
    #1384374)
  * Don't create the whole current scope delegates, just height * 3 (LP:
    #1384393, #1384374)
  * Make CroppedImageSizer async
  * Use ubuntu::connectivity::NetworkingStatus instead of
    QNetworkConfigurationManager
  * Compile with Qt 5.4 (LP: #1395636)

  [ Michael Zanetti ]
  * close previews and temp scopes on left edge/BFB (LP: #1391798)
  * make spread reversible (LP: #1368668, #1355284, #1368677)

  [ Andrea Cimitan ]
  * Different drag behaviour for not closable apps in spread (LP:
    #1368287)

  [ Daniel d'Andrada ]
  * Make UnityTestCase.touchFlick properly map event coordinates

 -- Ubuntu daily release <ps-jenkins@lists.canonical.com>  Tue, 02 Dec 2014 09:26:49 +0000

unity8 (8.01+15.04.20141125.2-0ubuntu1) vivid; urgency=low

  [ Michael Zanetti ]
  * improve snapping after dragging
  * Make the launcher BFB rounded on one end (LP: #1382596)
  * disable swipeToClose while some snapping is happening (LP: #1378938)
  * increase threshold and avoid jumping in SpreadDelegate dragging (LP:
    #1352842, #1350803)

  [ Ying-Chun Liu ]
  * Notifications should be on right side when wide. (LP: 1379384) (LP:
    #1379384)

  [ Albert Astals ]
  * Fix qml warnings
  * Fix some qmluitests

  [ Lars Uebernickel ]
  * Use Icon instead of StatusIcon

 -- Ubuntu daily release <ps-jenkins@lists.canonical.com>  Tue, 25 Nov 2014 13:54:47 +0000

unity8 (8.01+15.04.20141117-0ubuntu1) vivid; urgency=low

  [ josharenson ]
  * Return focus to the application after a tusted session overlay is
    closing. (LP: #1381292)

  [ Josh Arenson ]
  * Return focus to the application after a tusted session overlay is
    closing. (LP: #1381292)

  [ Albert Astals ]
  * Remove unused ResponsiveFlowView
  * Fix a few cmake warnings when running ./build.sh in a clean checkout

  [ Mirco Müller ]
  * Make sure non-square icons are not cropped. (LP: #1378417)

  [ Michael Terry ]
  * Drop the "EARLY ALPHA" scare label when running in testing mode.

  [ Michael Zanetti ]
  * unify Greeter and Lockscreen wallpaper again
  * hide quicklist when launcher hides (LP: #1387088)
  * Keep applications suspended while lockscreen is shown (LP: #1378126)
  * change spread background color to 111111

  [ Omer Akram ]
  * show password when tapped on the 'Show password' label, not just the
    checkbox. (LP: #1389832)

 -- Ubuntu daily release <ps-jenkins@lists.canonical.com>  Mon, 17 Nov 2014 13:48:33 +0000

unity8 (8.01+15.04.20141107.2-0ubuntu2) vivid; urgency=medium

  * No-change rebuild against Qt 5.3.2.

 -- Timo Jyrinki <timo-jyrinki@ubuntu.com>  Sat, 08 Nov 2014 13:50:11 +0200

unity8 (8.01+15.04.20141107.2-0ubuntu1) vivid; urgency=low

  [ Michael Terry ]
  * Skip second SIM unlock dialog if user presses Emergency Call on
    first one (LP: #1387925)

  [ Michael Zanetti ]
  * fix positive/negative answer order on the new swipe notification
    (LP: #1358343)
  * Update PageHeader to use new SDK api
  * antialias surfaces when in spread (LP: #1351559)

  [ Albert Astals ]
  * Remove Hud

  [ Mirco Müller ]
  * Replace ComboButton in snap-decision notifications, used for
    additional actions (> 3 actions), with custom widget immune to
    accidental taps. (LP: #1384730)

 -- Ubuntu daily release <ps-jenkins@lists.canonical.com>  Fri, 07 Nov 2014 14:33:02 +0000

unity8 (8.01+15.04.20141104-0ubuntu1) vivid; urgency=low

  [ Sebastien Bacher ]
  * Drop workaround, it's not needed and create issues for desktop-next
    (LP: #1387671)

  [ Albert Astals ]
  * Do not append integer to char *
  * Remove unused end() function
  * Update build.sh
  * Fix i18n

  [ Michael Zanetti ]
  * rework launcher quicklist visuals to fit new design (LP: #1368660)
  * Fix DBusVariant conversion for launcher emblems (LP: #1387261)
  * Fix desktop file encoding in launcher (LP: #1387083)
  * Add a hinting animation to indicate changes in the backend (LP:
    #1376707)

  [ Alberto Aguirre ]
  * Add audioRole to QtMultimedia mock
  * Add a plugin to take screenshots on vol up + vol down

  [ CI bot ]
  * Fix relative time formatter when using non-UTC timezone. (LP:
    #1378821)

  [ Leo Arias ]
  * Removed the tests for the alternate paths of the autopilot helpers.

  [ Nick Dedekind ]
  * Fix relative time formatter when using non-UTC timezone. (LP:
    #1378821)
  * Reset current item selection on deleted. (LP: #1378462)
  * Added timer to re-assert server value after indicator menu item
    activation. (LP: #1336715)

  [ Mirco Müller ]
  * Added dedicated swipe-to-act button for snap-decisions, which avoids
    accidental taps/button-presses. (LP: #1358343)

  [ Chris Gagnon ]
  * add missing unity-scope-click dependancy to unity8-autopilot package
    (LP: #1336276)

  [ Michael Terry ]
  * Don't lock phone if user tries to switch back to an active call.
    (LP: #1388156)

  [ Daniel d'Andrada ]
  * DirectionalDragArea: Update TODO comment in light of new events
  * TouchDispatcher: synthesize MouseButtonDblClick events

  [ Leonardo Arias Fonseca ]
  * Removed the tests for the alternate paths of the autopilot helpers.

 -- Ubuntu daily release <ps-jenkins@lists.canonical.com>  Tue, 04 Nov 2014 12:56:08 +0000

unity8 (8.01+15.04.20141030-0ubuntu1) vivid; urgency=medium

  [ Michael Terry ]
  * Provide 'passphrase' as a field of Components.Lockscreen
  * Fix a race between Qml loading and DBus registration that caused
    problems when jenkins tried to unlock the phone.
  * Set domain explicitly for the Dialogs component because the welcome
    wizard wants to import it. (LP: #1381731)
  * When greeter or lockscreen has focus, show active call panel. (LP:
    #1378872)

  [ Ted Gould ]
  * Set the default OOM score for the dash (LP: #1379786)

  [ Michał Sawicz ]
  * Revert lp:~unity-team/unity8/flickables-speed-workaround to avoid
    risk in RTM.
  * Updated behaviour for zoomable image, workaround for sourcesize (LP:
    #1333187)

  [ Michael Frey ]
  * Added a check for Proximity to determine if we show the lock screen.
    (LP: #1378012)

  [ Ying-Chun Liu ]
  * Add non-interactive code into GenericScopeView. (LP: #1384441)

  [ Mirco Müller ]
  * Also use modal nature of snap-decision notifications when
    greeter/lockscreen is shown. This fixes LP: #1378827. (LP: #1378827)

  [ Michael Zanetti ]
  * Make the launcher update on dconf changes (LP: #1376707)
  * exit spread on background tap (LP: #1368261)
  * Use an index instead of a scope id in DashCommunicator (LP:
    #1376044)

  [ Andrea Cimitan ]
  * Updated behaviour for zoomable image, workaround for sourcesize (LP:
    #1333187)

  [ Daniel d'Andrada ]
  * Make TouchGate synthesize QMouseEvents for mouse-based target items
  * Don't specify a distanceThreshold as it conflicts with
    hintDisplacment

 -- Ubuntu daily release <ps-jenkins@lists.canonical.com>  Thu, 30 Oct 2014 21:43:42 +0000

unity8 (8.00+15.04.20141030-0ubuntu1) vivid; urgency=low

  [ josharenson ]
  * Fix lp:1370240 by making stages interactive when a snap decision is
    dismissed. (LP: #1370240)

  [ Nick Dedekind ]
  * remove qml ownership confusion for caching unitymenumodels (LP:
    #1368856)
  * Implementation of expandable panel design (LP: #1368856)

  [ Albert Astals ]
  * CardAttributes: Specify column and row since the gridlayout gets
    confused sometimes (LP: #1381092)
  * Reset VerticalJournal until the cardTool settles (LP: #1381255)

  [ Mirco Müller ]
  * Added synchronous/confirmation notification support to unity8. (LP:
    #1232633)

  [ Michael Zanetti ]
  * Fix lp:1370240 by making stages interactive when a snap decision is
    dismissed. (LP: #1370240)
  * Drop all visual indication of "pinning" (LP: #1381054)

  [ Antti Kaijanmäki ]
  * Unlock all modems on boot. (LP: #1333121)

 -- Ubuntu daily release <ps-jenkins@lists.canonical.com>  Thu, 30 Oct 2014 10:51:17 +0000

unity8 (8.00+14.10.20141013.2-0ubuntu1) utopic; urgency=low

  [ Michael Terry ]
  * Don't show initial lockscreen during the edge demo. The user just
    set up their phone with a password, it's pointless to ask them
    again. (LP: #1358283)
  * Distinguish between incoming calls and other dialer-app opens. (LP:
    #1378218) (LP: #1378218)

  [ Andrea Cimitan ]
  * Fix flickable speed to be resolution independent, by subclassing
    components (LP: #1348557)

  [ Michał Sawicz ]
  * Fix the ShellWithPin test and some functionality.

  [ Albert Astals ]
  * Move Base.qml to DashCategoryBase
  * Fix first item positioning when m_clipItem->y() is not 0 (LP:
    #1251597)
  * Fix some small qml warnings

  [ Daniel d'Andrada ]
  * Add touch ownership logic on top of qt input handling

 -- Ubuntu daily release <ps-jenkins@lists.canonical.com>  Mon, 13 Oct 2014 15:43:03 +0000

unity8 (8.00+14.10.20141009.4-0ubuntu1) utopic; urgency=low

  [ Michał Sawicz ]
  * Rename datetime indicator in test

  [ Albert Astals ]
  * Close overview temp scope on show dash (LP: #1373819)
  * Enable QT_STRICT_ITERATORS
  * Make Base not clickable, since we don't use it in anywhere clickable
    (we only use it for Category delegates in the LVWPH) (LP: #1300709)
  * Hide preview if it was visible when going to a scope (LP: #1374548)
  * Remove contentScale variable

  [ Andrea Cimitan ]
  * Fix card implicitHeight when summary is declared, but its text is
    empty. Also fixes vertical journal height and clipping (LP:
    #1362160)
  * Redesign for pinned apps. Remove thindivider on top of ubuntu dash
    button (not needed anymore) (LP: #1377100)

  [ Ying-Chun Liu ]
  * Fix run_on_device.sh to let it run again.

  [ Nick Dedekind ]
  * Fixed indicator menu bindings to server toggle value broken by user
    interaction. (LP: #1336715)
  * Force rendering so we don't get stuck in "waitForRendering" loop in
    tests.

  [ Daniel d'Andrada ]
  * PhoneStage: focus the new topmost app after the current one closes
    itself (LP: #1375267)

  [ Michael Terry ]
  * Fix some security issues with the tablet greeter, which allowed the
    lockscreen to be bypassed. (LP: #1367715) (LP: #1367715)

  [ Michael Zanetti ]
  * scale down errorText label if necessary (LP: #1378848)

 -- Ubuntu daily release <ps-jenkins@lists.canonical.com>  Thu, 09 Oct 2014 14:05:54 +0000

unity8 (8.00+14.10.20141008-0ubuntu1) utopic; urgency=low

  [ Michael Zanetti ]
  * Dual SIM pin unlocking. Hook up the UI to the backend. (LP:
    #1267135)

  [ Antti Kaijanmäki ]
  * Dual SIM pin unlocking. Hook up the UI to the backend. (LP:
    #1267135)

  [ Ubuntu daily release ]
  * New rebuild forced

 -- Ubuntu daily release <ps-jenkins@lists.canonical.com>  Wed, 08 Oct 2014 09:41:32 +0000

unity8 (8.00+14.10.20141006-0ubuntu1) utopic; urgency=low

  [ Andrea Cimitan ]
  * Tweak card header to match the spec
  * Add preview image slideshow (LP: #1351537)

  [ Michał Sawicz ]
  * Cache more things in memory, so flicking scopes should be faster
    (LP: #1336724)
  * Tweak card header to match the spec
  * Save texture memory by limiting sourceSize (LP: #1338430)

  [ Ying-Chun Liu ]
  * Add attributes to Preview. (LP: #1282460)

  [ Albert Astals ]
  * Update pot
  * Cache more things in memory, so flicking scopes should be faster
    (LP: #1336724)
  * Save texture memory by limiting sourceSize (LP: #1338430)
  * Clip the settings list
  * Fix unlocking from the left again
  * Add wait_ makes tests more reliable

  [ Michael Zanetti ]
  * fix fading out the launcher instead of sliding it out on left-edge
    minimizing an app.
  * Make the DashCommunicator async and more flexible to handle a
    lifecycle-suspended dash (LP: #1339883)

  [ Michael Terry ]
  * Retry unlock-device script if it fails, as there is always a risk of
    a small race with boot-up. (LP: #1370644)
  * Add pull-to-refresh functionality to scopes. (LP: #1368336)

  [ CI bot ]
  * Resync trunk

 -- Ubuntu daily release <ps-jenkins@lists.canonical.com>  Mon, 06 Oct 2014 08:03:23 +0000

unity8 (8.00+14.10.20140930.2-0ubuntu1) utopic; urgency=low

  [ Alexandros Frantzis ]
  * Remove stale trusted socket before starting unity8 from upstart (LP:
    #1371597) (LP: #1371597)

  [ CI bot ]
  * Resync trunk

  [ Andrea Cimitan ]
  * Move activity indicator on top of keyboard (LP: #1354519)

  [ Gerry Boland ]
  * Cleanup: Remove unused member and fix small syntax error in
    OrientationLock

  [ josharenson ]
  * Fix lp:1367894 by correcting how the minute value is calculated in
    the panel. (LP: #1367894)

  [ Nick Dedekind ]
  * Fixed DefaultIndicatorPage test. Fixed warnings from test.

  [ Ying-Chun Liu ]
  * Remove maxLineCount in preview. (LP: 1328513) (LP: #1328513)

  [ Michael Terry ]
  * Fix some code that accidentally landed in trunk before it got
    cleaned up. The current code just has some duplication to it that
    should be unified.
  * Implement latest visual designs for passphrase lockscreen.
  * Make it easier to use the Lockscreen component from the welcome
    wizard.
  * Limit how much memory we reserve for the greeter background image,
    allowing giant images to appear correctly.

  [ Daniel d'Andrada ]
  * Add gdbTestComponentName build targets

 -- Ubuntu daily release <ps-jenkins@lists.canonical.com>  Tue, 30 Sep 2014 16:57:28 +0000

unity8 (8.00+14.10.20140926-0ubuntu1) utopic; urgency=low

  [ CI bot ]
  * Resync trunk

  [ Nick Dedekind ]
  * Visual changes for indicator RTM polishing (LP: #1329289)

  [ Ubuntu daily release ]
  * New rebuild forced

 -- Ubuntu daily release <ps-jenkins@lists.canonical.com>  Fri, 26 Sep 2014 19:12:39 +0000

unity8 (8.00+14.10.20140923-0ubuntu1) utopic; urgency=low

  [ Michael Zanetti ]
  * fix swiping away the launcher from the left edge
  * fix indicators AP test

  [ Florian Boucault ]
  * New Splash screen implementation that fakes real app

  [ Albert Astals ]
  * We need this in build-depends so that qmluitests pass in CI

  [ Daniel d'Andrada ]
  * New Splash screen implementation that fakes real app

  [ Michael Terry ]
  * Fix LC_ALL and test harder by making both manual runs of
    timeformattertest and the whole test suite use the same locale
    settings.

  [ CI bot ]
  * Resync trunk

 -- Ubuntu daily release <ps-jenkins@lists.canonical.com>  Tue, 23 Sep 2014 09:26:18 +0000

unity8 (8.00+14.10.20140918.3-0ubuntu1) utopic; urgency=low

  [ Michał Sawicz ]
  * Add -windowgeometry option to the Dash and drop any user-visible
    mentions of Dash
  * Dash: Fix issue when expanding a category and collapsing another one
    at the same time.

  [ Albert Astals ]
  * Dash: Fix issue when expanding a category and collapsing another one
    at the same time.
  * Make the categoryView invisible when we are in the preview mode (LP:
    #1341205)
  * Pixel pushing in the dash header (LP: #1365929)

  [ Ying-Chun Liu ]
  * Re-add restart button for power menu. (LP: 1358197) (LP: #1358197)

  [ Marcus Tomlinson ]
  * Don't show a preview if a null response is returned from
    scope.preview(result)

  [ Mirco Müller ]
  * Don't limit the number of text-lines for body-text. (LP: #1369438)

  [ Michael Zanetti ]
  * Don't hide launcher when nothing happens on long left edge swipes
    (LP: #1357333)
  * Rework LauncherBackend

  [ Michael Terry ]
  * When running qmluitests, make sure that they use LANGUAGE=C, fixing
    a test failure when running locally in the US.

  [ Daniel d'Andrada ]
  * Some ApplicationWindow test improvements

  [ Rodney Dawes ]
  * Check purchase state to determine if purchase was cancelled and hide
    progress. (LP: #1362622)

 -- Ubuntu daily release <ps-jenkins@lists.canonical.com>  Thu, 18 Sep 2014 21:26:42 +0000

unity8 (8.00+14.10.20140918-0ubuntu1) utopic; urgency=low

  [ Michael Zanetti ]
  * Focus first app if there are already some running when we're
    starting up (LP: #1339883)

  [ Michał Sawicz ]
  * Don't play empty urls in Notification.qml

  [ Daniel d'Andrada ]
  * Improve tst_Shell
  * Build without any warnings
  * Make tst_Card work from outside the source tree (LP:1359201) (LP:
    #1359201)

 -- Ubuntu daily release <ps-jenkins@lists.canonical.com>  Thu, 18 Sep 2014 09:44:06 +0000

unity8 (8.00+14.10.20140910.1-0ubuntu1) utopic; urgency=low

  [ Pete Woods ]
  * Disable OEM and Click scopes when system scopes are disabled

  [ CI bot ]
  * Resync trunk

  [ Pawel Stolowski ]
  * Set UNITY_SCOPES_NO_FAVORITES environment variable to make scopes
    plugin ignore favorite scopes and fix basic functionality of unity-
    scope-tool.

 -- Ubuntu daily release <ps-jenkins@lists.canonical.com>  Wed, 10 Sep 2014 08:53:57 +0000

unity8 (8.00+14.10.20140908.1-0ubuntu1) utopic; urgency=low

  [ Michał Sawicz ]
  * Use a single white pixel instead of the heavier checkers image.
  * Add support to unlock-device for the new adbd coming down the
    pipeline. Also fix autopilot tests and run scripts for that.
  * Make LVWPH non interactive while on header animation
  * Improve references to scope/scopeStyle in PreviewListView and
    PageHeader, add tests.

  [ Nick Dedekind ]
  * Support for nested prompt session. (LP: #1358388)

  [ Albert Astals ]
  * Remove unused hasAttributes variable
  * Disable dash overview if in temp scope preview
  * Block mouse events under scope overview bottombar (LP: #1362206)
  * Fix regression in focus handling due to SDK change
  * Fix warning 'Background.qml:81:21: Unable to assign bool to QUrl'
  * Fix launcher internationalization
  * Make swipe and home button press in the launcher dismiss the
    overview
  * GSV: Use proper variable since altnav renames
  * Fix some "Cannot read property 'luminance' of null" warnings
  * Make LVWPH non interactive while on header animation

  [ Mirco Müller ]
  * Implemented the needed visual updates on notifications requested by
    Design for RTM. (LP: #1348092)

  [ Michael Terry ]
  * Don't show greeter when screen turns off during a call, even if
    proximity sensor isn't active. (LP: #1347001)
  * Add support to unlock-device for the new adbd coming down the
    pipeline. Also fix autopilot tests and run scripts for that.

  [ Michael Zanetti ]
  * open the application when clicking on the title entry in the
    quicklist (LP: #1336380)
  * Don't animate x while dragging apps from the left edge (LP:
    #1360105)

  [ Diego Sarmentero ]
  * Reset button state on cancel (LP: #1362622)

 -- Ubuntu daily release <ps-jenkins@lists.canonical.com>  Mon, 08 Sep 2014 14:16:42 +0000

unity8 (8.00+14.10.20140903.1-0ubuntu1) utopic; urgency=low

  [ Nick Dedekind ]
  * Support for nested prompt session. (LP: #1358388)

 -- Ubuntu daily release <ps-jenkins@lists.canonical.com>  Wed, 03 Sep 2014 07:58:49 +0000

unity8 (8.00+14.10.20140828.1-0ubuntu1) utopic; urgency=low

  [ Michael Terry ]
  * Reverse default for the user option "allow launcher/panel in greeter
    when locked." And allow that property to be controlled by an
    AccountsService property. (LP: #1358340) (LP: #1358340)
  * With recent password support, we want to be able to unlock the
    device even with a password set. And we need to be able to do this
    once the new adbd lands. So I've added a DBus command to hide the
    greeter. This should be secure because all apps are constrained and
    if you're on the local session bus unconstrained, you already have
    access to anything you want.

 -- Ubuntu daily release <ps-jenkins@lists.canonical.com>  Thu, 28 Aug 2014 20:06:41 +0000

unity8 (8.00+14.10.20140827.2-0ubuntu1) utopic; urgency=low

  [ Michał Sawicz ]
  * Implement scope header customization options
  * Don't ignore empty attributes in CardAttributes.qml and improve its
    encapsulation (LP: #1355901)
  * Add support for preview button color customization. Deprecate
    support for action icons.
  * Add table preview widget
  * Make "See Less" get stuck at the bottom of the view
  * Support alternative navigation in the dash.
  * Add scope settings UI
  * Add scope favoriting support
  * Passcode, not PIN (LP: #1361114)

  [ Jussi Pakkanen ]
  * Use nullptr instead of NULL.

  [ Albert Astals ]
  * Add table preview widget
  * Make "See Less" get stuck at the bottom of the view
  * Support alternative navigation in the dash.
  * Make the PageHeaderLabelTest pass under valgrind

  [ Benjamin Zeller ]
  * Add support for scope:// url in the dash (LP: #1361349)

  [ Marcus Tomlinson ]
  * Handle the openScope signal in "tempScopeItem" (ScopesOverview.qml)
    as is done with "scopeItem" (Dash.qml) (LP: #1356410)

  [ Daniel d'Andrada ]
  * Make "See Less" get stuck at the bottom of the view

  [ Andrea Cimitan ]
  * Fix right padding on overlay card
  * Add scope settings UI

  [ Michael Zanetti ]
  * use a smaller asset for the app's dropshadow (LP: #1359157)

 -- Ubuntu daily release <ps-jenkins@lists.canonical.com>  Wed, 27 Aug 2014 15:37:05 +0000

unity8 (8.00+14.10.20140825.3-0ubuntu1) utopic; urgency=low

  [ Daniel d'Andrada ]
  * SpreadDelegate - properly transition between splash screen, surface
    and screenshot

  [ Michał Sawicz ]
  * Rename Ubuntu.Connectivity to Unity.Connectivity to avoid name clash

 -- Ubuntu daily release <ps-jenkins@lists.canonical.com>  Mon, 25 Aug 2014 13:10:57 +0000

unity8 (8.00+14.10.20140822-0ubuntu1) utopic; urgency=low

  [ Albert Astals ]
  * More stable dash overview tests
  * PreviewExpandable: "widgets" is a model, not an array

  [ Alberto Aguirre ]
  * Proxy inactivity timeout values from gsettings into Unity.Screen
    (LP: #1230345)

  [ Gerry Boland ]
  * Cancel open PAM interactions on shutdown - fixes hang on logout on
    desktop (LP: #1353041)

  [ Diego Sarmentero ]
  * Show progress bar on payment button click The payment process has a
    small delay before the UI comes up which might cause confusion. Show
    a progress bar with unknown value to indicate activity. (LP:
    #1354139)

  [ Mirco Müller ]
  * Made notification qml-test pass again by using Component.onCompleted
    instead of onOpacityChanged for the time being.

  [ Michael Zanetti ]
  * Implement new lockscreen designs

  [ Michael Terry ]
  * Show the SIM unlock dialog immediately after booting, and enable its
    emergency call button.
  * Always keep indicator/launcher locked state in sync with whether the
    user is authenticated. (LP:# 1357230) (LP: #1357230)
  * Allow logging into a desktop or tablet session again, by properly
    dismissing old PAM conversations. (LP: #1350878) In a desktop or
    tablet, we were accidentally starting two PAM conversations in
    sequence on startup. Which is a small bug; it shouldn't normally be
    a problem, since each new PAM conversation should kill the old
    one.But the way we were killing the old one was subject to a thread
    race condition. See, a PAM conversation thread won't exit until all
    its prompts are answered. And what we do when we kill a PAM
    conversation is to answer all prompts with empty strings.But it's
    possible that when we want to kill a PAM conversation that it hasn't
    actually gotten to the point of prompting us yet. And when those
    prompts do come through, we were treating them as prompts for the
    new PAM conversation.So I've changed the PAM conversation logic to
    include a pam_handle and compare the handle with the current handle
    when being prompted. If it's an old handle, we just dismiss the
    prompt with an empty string response.Oh, and I fixed the bug that
    caused two prompts on startup in the first place. (But we still need
    the above logic anyway, for when you switch users quickly.) (LP:
    #1350878)

  [ Martin Pitt ]
  * Mark for using language packs.

 -- Ubuntu daily release <ps-jenkins@lists.canonical.com>  Fri, 22 Aug 2014 09:29:41 +0000

unity8 (8.00+14.10.20140820-0ubuntu1) utopic; urgency=low

  [ CI bot ]
  * Resync trunk

  [ Nick Dedekind ]
  * Fixed CachedUnityMenuModel destruction unhinging indicators. (LP:
    #1328646)

  [ Mirco Müller ]
  * Temporarily disable any opacity-animation for notifications to
    unblock the train due to LP: 1354406. (LP: #1354406)

 -- Ubuntu daily release <ps-jenkins@lists.canonical.com>  Wed, 20 Aug 2014 20:03:55 +0000

unity8 (8.00+14.10.20140817-0ubuntu1) utopic; urgency=low

  [ CI bot ]
  * Resync trunk

  [ Michał Sawicz ]
  * Fix dash overview test and prevent crash in mock ApplicationInfo's
    d'tor. tryCompareFunction didn't work because .item threw.

 -- Ubuntu daily release <ps-jenkins@lists.canonical.com>  Sun, 17 Aug 2014 00:37:35 +0000

unity8 (8.00+14.10.20140815.1-0ubuntu1) utopic; urgency=low

  [ Michael Terry ]
  * Bring dialer to front on incoming call even when device is locked
    (LP: #1354532)

  [ CI bot ]
  * Resync trunk

  [ Michał Sawicz ]
  * Use palette's baseText for text colour in dash.
  * Update qmltypes definitions
  * Move PageHeader out of qml/Components into qml/Dash
  * Reshuffle and update dependencies
  * Fix cardtool test and make card creator output debugging info on
    errors.
  * Support previews for scopes in overview and hook up preview
    processing to activity indicator.
  * Fix notifications indicator title
  * Fix horizontal list activation and add test for it.

  [ Ying-Chun Liu ]
  * Add button colors and i18n for power off dialog. (LP: #1354506)

  [ Mirco Müller ]
  * Force plain-text rendering for summary- and body-text. (LP:
    #1335787)

 -- Ubuntu daily release <ps-jenkins@lists.canonical.com>  Fri, 15 Aug 2014 17:38:07 +0000

unity8 (8.00+14.10.20140814.1-0ubuntu1) utopic; urgency=low

  [ Michael Terry ]
  * Add --lightdm= argument to ./run.sh that lets developers choose
    which lightdm backend to use. Stop letting a user that is
    immediately denied via PAM into the shell by fixing some assumptions
    that a user which was not prompted was successfully authenticated.
    This is not a common situation, you'd have to manually change your
    PAM config. Fix a small console warning .
  * Make wrong-password handling much nicer by showing a pretty spinner
    while we wait for PAM, by improving the prompt text to match
    designs, by forcing the user to wait five seconds after every five
    failed attemps, and by supporting (but not yet enabling) an opt-in
    "factory-reset your phone after X failed attemps" feature.

  [ Michael Zanetti ]
  * bring back network caching in dash (LP: #1355729)

  [ Michał Sawicz ]
  * Add --lightdm= argument to ./run.sh that lets developers choose
    which lightdm backend to use. Stop letting a user that is
    immediately denied via PAM into the shell by fixing some assumptions
    that a user which was not prompted was successfully authenticated.
    This is not a common situation, you'd have to manually change your
    PAM config. Fix a small console warning .
  * Fix anchor in PreviewListView.qml.
  * Make wrong-password handling much nicer by showing a pretty spinner
    while we wait for PAM, by improving the prompt text to match
    designs, by forcing the user to wait five seconds after every five
    failed attemps, and by supporting (but not yet enabling) an opt-in
    "factory-reset your phone after X failed attemps" feature.
  * Add new horizontal list category layout. (LP: #1352226)
  * Fix qml tests - loader around PageHeader, more retries for selecting
    a scope and undefined attributes in mock overview scope.

  [ Leo Arias ]
  * Added autopilot helpers and tests for the launcher and dash icon.
  * Added an autopilot helper to click a scope item.
  * Added an autopilot test for focusing an app clicking the icon on the
    launcher.

  [ Mirco Müller ]
  * Allow ENTER/RETURN in a TextField to accept a snap-decision
    notification. (LP: #1305885)

 -- Ubuntu daily release <ps-jenkins@lists.canonical.com>  Thu, 14 Aug 2014 01:29:55 +0000

unity8 (8.00+14.10.20140811-0ubuntu1) utopic; urgency=low

  [ Andrea Cimitan ]
  * Add emblem support in dash cards.

  [ Michael Terry ]
  * Fix a variety of design nits with the current lockscreen: * disable
    indicators and launcher when locked * when reversing the direction
    of a greeter flick, treat it as a cancel * don't animate dots when
    changing the infographic data source * make cancelling a login
    nicer: * reduce the delay before greeter starts animating * show the
    greeter from the same side of the screen that it hid to * don't re-
    animate the infographic (LP: #1351027)

  [ Stephen M. Webb ]
  * enables the unity8 upstart job for desktop sessions (LP: #1353041)

  [ Albert Astals ]
  * Dash Overview (LP: #1317683)
  * GenericScopeView: On click only activate scope:// uris and
    clickscope items The rest of clicks result in a preview, also
    scope:// uris don't get a preview
  * Pass the scope search hint up to the search line

 -- Ubuntu daily release <ps-jenkins@lists.canonical.com>  Mon, 11 Aug 2014 19:03:41 +0000

unity8 (8.00+14.10.20140808-0ubuntu1) utopic; urgency=low

  [ CI bot ]
  * Resync trunk

  [ Nick Dedekind ]
  * Added application prompt surfaces to allow prompting application
    which have not yet created a surface.

 -- Ubuntu daily release <ps-jenkins@lists.canonical.com>  Fri, 08 Aug 2014 12:15:05 +0000

unity8 (8.00+14.10.20140806.1-0ubuntu1) utopic; urgency=low

  [ Michal Hruby ]
  * Work with the scopes-v4 branch + departments->navigation renaming

  [ Michał Sawicz ]
  * Hardcode art shape size for click scope local and predefined
    categories While at it, drop the fillmode of cards
  * Use the correct API in PageHeader. (LP: #1353048)
  * Refactor dash activity indicator. (LP: #1351539)

  [ Albert Astals ]
  * Dash Departments fixes Update maxHeight manually since it depends on
    the position of the item and its parents and it can't know when the
    binding has to be updated Make parent stuff non interactive when the
    department list is shown
  * PageHeader: when on search clip y-coordinates otherwise the
    background spills out when on search (LP: #1350398)
  * Dash: Implement OverlayColor support in Cards
  * Hardcode art shape size for click scope local and predefined
    categories While at it, drop the fillmode of cards
  * Make test_departments test more stable There's various
    DashDepartments on the dash, make sure we're working over the one
    that is on screen, otherwise clicks don't end up where they should
  * Work with the scopes-v4 branch + departments->navigation renaming
  * Fixes for dash as app Load i18n catalog Process command line options
    Add the posibility to have a mouse touch adaptor (LP: #1353351)
  * Implement the Expandable Preview Widget Now TextSummary is not
    expandable by itself anymore, you have to use it inside an
    Expandable to get the behaviour
  * Add test prefix to xml output, seems CI needs it

  [ Antti Kaijanmäki ]
  * Indicators: Adds new ModemInfoItem to be used with indicator-network
    (LP: #1329204)

  [ Michael Terry ]
  * When the edge demo is running, don't show the greeter if the screen
    is turned off. This avoids an odd interaction where parts of the
    greeter are disabled but the edge demo isn't visible until you slide
    the greeter away. (LP: #1283425)
  * Don't hardcode the phablet password in our testing script.

  [ Ying-Chun Liu ]
  * Add divider dots.

  [ Mirco Müller ]
  * Make sure the TextField of a snap-decision notification has the
    active focus upon creation, thus the osk shows up right away. (LP:
    #1346867)

  [ Andrea Cimitan ]
  * Add touchdown effect to dash cards.
  * Import Ubuntu.Components for preview image gallery to pick up
    default flicking speeds.

 -- Ubuntu daily release <ps-jenkins@lists.canonical.com>  Wed, 06 Aug 2014 19:40:05 +0000

unity8 (8.00+14.10.20140805-0ubuntu1) utopic; urgency=low

  [ Michael Zanetti ]
  * Split the dash from the shell into a separate app (LP: #1232687)

  [ Leo Arias ]
  * Update the autopilot tests to work with the new dash app.

  [ Daniel d'Andrada ]
  * Split the dash from the shell into a separate app (LP: #1232687)

 -- Ubuntu daily release <ps-jenkins@lists.canonical.com>  Tue, 05 Aug 2014 12:06:31 +0000

unity8 (8.00+14.10.20140731.1-0ubuntu1) utopic; urgency=low

  [ Gerry Boland ]
  * Fix the run.sh script - pretend to be running with qtmir and emit
    SIGSTOP at the right time

  [ Ying-Chun Liu ]
  * Implement Attribute UI. (LP: #1282460)

  [ Albert Astals ]
  * Hide search history popup as soon as you start typing As discussed
    with Mike and Saviq
  * Compile with for scopes-v3 unity-api
  * PageHeader: Unfocus search field when search entry is selected
  * Show search field if the search query changes
  * Test: Add a condition for art.height being > 0 means stuff has
    already been layouted a bit without it it can happen that we get 0
    for everything at startup and tests still pass
  * Remove leftover in test of an old headerless implementation

  [ Michael Zanetti ]
  * Drop Recent apps category from Dash (LP: #1281092)
  * update launcher count emblems to match new spec (LP: #1338984)

  [ Bill Filler ]
  * disable predictive text for dash search field (LP: #1340409)

  [ CI bot ]
  * Resync trunk

  [ Antti Kaijanmäki ]
  * DefaultIndicatorPage: use Loader status to determine the visible
    property. (LP: #1350555)

 -- Ubuntu daily release <ps-jenkins@lists.canonical.com>  Thu, 31 Jul 2014 16:51:01 +0000

unity8 (8.00+14.10.20140729.1-0ubuntu1) utopic; urgency=low

  [ Michael Terry ]
  * Check user's pin/password using PAM, instead of a plaintext keyfile.
    New build dependency: libpam0g-dev for phone unlock with PAM (LP:
    #1234983)

 -- Ubuntu daily release <ps-jenkins@lists.canonical.com>  Tue, 29 Jul 2014 23:36:30 +0000

unity8 (8.00+14.10.20140729-0ubuntu1) utopic; urgency=medium

  [ Gerry Boland ]
  [ Daniel d'Andrada ]
  * Re-architecture unity8 to use the QtMirCompositor library so that
    the Qt scenegraph renderer is used as the Mir compositor, and
    application surfaces are added to the QML scene as items.
    
  [ Michael Zanetti ]
  * Port phone right-edge spread code to use QtCompositor
  * Add right-edge spread animation for tablet

  [ Ubuntu daily release ]
  * New rebuild forced

 -- Ubuntu daily release <ps-jenkins@lists.canonical.com>  Tue, 29 Jul 2014 15:07:32 +0000

unity8 (7.90+14.10.20140725-0ubuntu1) utopic; urgency=low

  [ CI bot ]
  * Resync trunk

  [ Michał Sawicz ]
  * Fix the ap test for applications.

  [ Albert Astals ]
  * Use deleteLater instead of a direct delete We are seeing a crash in
    QQuickWindowPrivate::polishItems because LVWPH is deleting items to
    polish from it's updatePolish which means the set in
    QQuickWindowPrivate::polishItems may end up with some yet-to-
    process-but-now-deleted items. Switching to deleteLater fixes this

 -- Ubuntu daily release <ps-jenkins@lists.canonical.com>  Fri, 25 Jul 2014 10:47:34 +0000

unity8 (7.90+14.10.20140724.1-0ubuntu1) utopic; urgency=low

  [ Michael Zanetti ]
  * properly parent launcher items (LP: #1347902)

  [ Michał Sawicz ]
  * Move the PyDev project files to the root, supporting .py scripts
    outside of tests/autopilot. Add Autopilot Run and List launch
    configurations to easily support debugging in Eclipse. Use
    add_unity8_mock macro in the Telephony plugin.
  * Drop FilterGrid and refactor height animations in GenericScopeView.
    Also implement forced category expansion. (LP: #1326470)
  * Move expansion button from section header to category footer. (LP:
    #1261300)
  * Fix expect-sigstop enviroment variable name. (LP: #1346819)
  * Make headerless categories easier Instead of having no header
    category (which is a bit confusing since the LVWPH code was designed
    so that when a category has no header it is because it shares the
    category with the previous one) what we have for headerless
    categories is a header of height 0, this way everything works as it
    should and results in cleaner code in the LVWPH and in
    GenericScopeView
  * Add support for header links.
  * Add dash PageHeader styling.

  [ Albert Astals ]
  * Make headerless categories easier Instead of having no header
    category (which is a bit confusing since the LVWPH code was designed
    so that when a category has no header it is because it shares the
    category with the previous one) what we have for headerless
    categories is a header of height 0, this way everything works as it
    should and results in cleaner code in the LVWPH and in
    GenericScopeView

 -- Ubuntu daily release <ps-jenkins@lists.canonical.com>  Thu, 24 Jul 2014 20:41:29 +0000

unity8 (7.90+14.10.20140723.4-0ubuntu1) utopic; urgency=low

  [ thomas-voss ]
  * Explicitly select gcc version.

 -- Ubuntu daily release <ps-jenkins@lists.canonical.com>  Wed, 23 Jul 2014 15:32:41 +0000

unity8 (7.90+14.10.20140721.1-0ubuntu1) utopic; urgency=low

  [ Michael Terry ]
  * Allow running the dialer-app in emergency mode when the screen is
    locked.

  [ Michał Sawicz ]
  * Add missing nameOwner property to mock UnityMenuModel.

  [ Albert Astals ]
  * Fix name, There's nothing called pageHeader in this file

 -- Ubuntu daily release <ps-jenkins@lists.canonical.com>  Mon, 21 Jul 2014 14:57:08 +0000

unity8 (7.90+14.10.20140717.3-0ubuntu1) utopic; urgency=low

  [ Nick Dedekind ]
  * Added environment variable to upstart conf for mir trusted socket
  * Removed indicator menu dismissal on menu activation (LP: #1337771)

 -- Ubuntu daily release <ps-jenkins@lists.canonical.com>  Thu, 17 Jul 2014 16:35:52 +0000

unity8 (7.90+14.10.20140717.1-0ubuntu1) utopic; urgency=low

  [ Michał Sawicz ]
  * Only generate .qmltypes files manually, no need to do it build-time.
    It didn't work when cross-compiling either, and required builders to
    have otherwise unnecessary environment.
  * Fix CardCreator test. It got broken with a merge that got landed
    along side of it.

  [ Ying-Chun Liu ]
  * Add reboot/shutdown (LP: #1234062)

  [ Albert Astals ]
  * Make the departments test more stable

  [ Mirco Müller ]
  * Fixes gap at top of sim-unlock/fullscreen notification (point 1.),
    fixes blocking overlay if underlying UnityMenuModel vanishes from
    DBus (point 2.). The third bullet-point of the bug-report, lockup of
    shell-UI, could not be reproduced. (LP: #1308011)

  [ Michael Terry ]
  * Expose a new greeter DBus property, IsActive, which tells apps and
    indicators when the integrated-greeter screen is active. Useful for
    switching UI modes when the screen is locked.
  * Allow the session to bring up the greeter/lockscreen over DBus. The
    emergency dialer will need this support in order to cancel bringing
    it up.

  [ Michael Zanetti ]
  * Fixes gap at top of sim-unlock/fullscreen notification (point 1.),
    fixes blocking overlay if underlying UnityMenuModel vanishes from
    DBus (point 2.). The third bullet-point of the bug-report, lockup of
    shell-UI, could not be reproduced. (LP: #1308011)

 -- Ubuntu daily release <ps-jenkins@lists.canonical.com>  Thu, 17 Jul 2014 09:38:20 +0000

unity8 (7.90+14.10.20140714-0ubuntu1) utopic; urgency=low

  [ Michał Sawicz ]
  * Activate all results in click scope by default. (LP: #1341262)

  [ Mirco Müller ]
  * Added support for utilization of the ComboButton SDK-element for
    snap-decision notifications with many actions.

 -- Ubuntu daily release <ps-jenkins@lists.canonical.com>  Mon, 14 Jul 2014 18:20:25 +0000

unity8 (7.90+14.10.20140709.2-0ubuntu1) utopic; urgency=low

  [ Michal Hruby ]
  * Fix FTBFS when using latest unity-api.

  [ Michał Sawicz ]
  * Refactor carousel item activation.
  * Refactor ScopeItem into GenericScopeView.
  * Add initial support for scope customizations.
  * Make rating stars in PreviewReviewDisplay.qml non-interactive. (LP:
    #1337508)

  [ Nick Dedekind ]
  * Added active call hint A hint is displayed in the indicator panel
    when an call is active on the Telephony Serivce

  [ Albert Astals ]
  * We need to boostrap height also when we have 1 item ^_^ (LP:
    #1337408)
  * Add initial support for scope customizations.
  * CardCreator: Give a correct implicitHeight if we only have art The
    hasSubtitle change is really unrelated and not needed here, just
    sneaking it in to not create yet another review. (LP: #1330899)
  * Fake Scopes Plugin: Register PreviewModelInterface

  [ Michael Zanetti ]
  * make the launcher's drag'n'drop indicator more prominent (LP:
    #1332042)
  * make launcher items live having them non-live is not really required
    and reveals an issue in combination with UbuntuShape (LP: #1302761)
  * Fade out launcher in place instead of moving it to the left on long
    left edge swipes. (LP: #1332096)
  * update launcher icon glow as requested by design (LP: #1336725)
  * update header in dash to use the new header from the SDK (LP:
    #1335491)
  * fix testPreview with larger GRID_UNIT_PX values
  * clip the corner of pinned icons in the launcher as per new design
  * update launcher background according to latest design (LP: #1336314)
  * Update Launcher's home button design according to new spec. (LP:
    #1329331)

  [ CI bot ]
  * make launcher items live having them non-live is not really required
    and reveals an issue in combination with UbuntuShape (LP: #1302761)

 -- Ubuntu daily release <ps-jenkins@lists.canonical.com>  Wed, 09 Jul 2014 19:46:11 +0000

unity8 (7.90+14.10.20140707-0ubuntu1) utopic; urgency=low

  [ Nick Dedekind ]
  * Added support for TransferMenu

 -- Ubuntu daily release <ps-jenkins@lists.canonical.com>  Mon, 07 Jul 2014 11:40:59 +0000

unity8 (7.90+14.10.20140703.1-0ubuntu1) utopic; urgency=low

  [ Michał Sawicz ]
  * Initial code for a payment button widget, to handle purchasing apps
    from the click scope.

  [ Nick Dedekind ]
  * Moved [Message]MenuItemFacotory from Unity.Indicators plugin to qml
    folder.

  [ Albert Astals ]
  * EasingCurve: Initialize members
  * Fix valgrind warning by not emitting reset on model destructor That
    won't be supported until Qt 5.4 More info at https://bugreports.qt-
    project.org/browse/QTBUG-39780 Warning was ==16693== Invalid read of
    size 8 ==16693== at 0x72B19A0: QQmlContext::isValid() const
    (qqmlcontext.cpp:231) ==16693== by 0x736C82B:
    QQmlDelegateModelPrivate::emitChanges() (qqmldelegatemodel.cpp:1412)
    ==16693== by 0x7372AE6: QQmlDelegateModel::_q_modelReset()
    (qqmldelegatemodel.cpp:1463) ==16693== by 0x7397224:
    QQmlDelegateModel::qt_static_metacall(QObject*, QMetaObject::Call,
    int, void**) (moc_qqmldelegatemodel_p.cpp:196) ==16693== by
    0x739769E: QQmlDelegateModel::qt_metacall(QMetaObject::Call, int,
    void**) (moc_qqmldelegatemodel_p.cpp:292) ==16693== by 0x66379CC:
    QMetaObject::activate(QObject*, int, int, void**) (in
    /usr/lib/x86_64-linux-gnu/libQt5Core.so.5.3.0) ==16693== by
    0x65AEEFD: QAbstractItemModel::endResetModel() (in /usr/lib/x86_64-
    linux-gnu/libQt5Core.so.5.3.0) ==16693== by 0x23461EFD:
    FakeIndicatorsModel::unload() (fakeindicatorsmodel.cpp:53) ==16693==
    by 0x23461E13: FakeIndicatorsModel::~FakeIndicatorsModel()
    (fakeindicatorsmodel.cpp:34) ==16693== by 0x2345C073:
    QQmlPrivate::QQmlElement<FakeIndicatorsModel>::~QQmlElement() (in
    /home/tsdgeos_work/phablet/unity8/investigate_test_shell_crash/build
    dir/tests/mocks/Unity/Indicators/libIndicatorsFakeQml.so) ==16693==
    by 0x2345C0A3:
    QQmlPrivate::QQmlElement<FakeIndicatorsModel>::~QQmlElement()
    (qqmlprivate.h:106) ==16693== by 0x663636B:
    QObjectPrivate::deleteChildren() (in /usr/lib/x86_64-linux-
    gnu/libQt5Core.so.5.3.0) ==16693== Address 0x1862d448 is 8 bytes
    inside a block of size 16 free'd ==16693== at 0x4C2C2BC: operator
    delete(void*) (vg_replace_malloc.c:503) ==16693== by 0x72B21B8:
    QQmlContextData::destroy() (qqmlcontext.cpp:647) ==16693== by
    0x7293458: QQmlPrivate::qdeclarativeelement_destructor(QObject*)
    (qqmlengine.cpp:612) ==16693== by 0x6C0CADD:
    QQmlPrivate::QQmlElement<QQuickItem>::~QQmlElement()
    (qqmlprivate.h:105) ==16693== by 0x663636B:
    QObjectPrivate::deleteChildren() (in /usr/lib/x86_64-linux-
    gnu/libQt5Core.so.5.3.0) ==16693== by 0x663F0EB: QObject::~QObject()
    (in /usr/lib/x86_64-linux-gnu/libQt5Core.so.5.3.0) ==16693== by
    0x6BF64B5: QQuickItem::~QQuickItem() (qquickitem.cpp:2064) ==16693==
    by 0x6C0CAE5: QQmlPrivate::QQmlElement<QQuickItem>::~QQmlElement()
    (qqmlprivate.h:106) ==16693== by 0x663636B:
    QObjectPrivate::deleteChildren() (in /usr/lib/x86_64-linux-
    gnu/libQt5Core.so.5.3.0) ==16693== by 0x663F0EB: QObject::~QObject()
    (in /usr/lib/x86_64-linux-gnu/libQt5Core.so.5.3.0) ==16693== by
    0x6BF64B5: QQuickItem::~QQuickItem() (qquickitem.cpp:2064) ==16693==
    by 0x6C0CAE5: QQmlPrivate::QQmlElement<QQuickItem>::~QQmlElement()
    (qqmlprivate.h:106) (LP: #1332598)

  [ Michael Zanetti ]
  * drop launcher item spacing (LP: #1332022)
  * change wording in launcher quicklist (LP: #1332035)

  [ Alejandro J. Cura ]
  * Initial code for a payment button widget, to handle purchasing apps
    from the click scope.

  [ Rodney Dawes ]
  * Initial code for a payment button widget, to handle purchasing apps
    from the click scope.

  [ Renato Araujo Oliveira Filho ]
  * Create IndicatorsLight.qml component used to control indicator led.
    A blue led will pulse if the message indicator is blue and screen is
    off.

 -- Ubuntu daily release <ps-jenkins@lists.canonical.com>  Thu, 03 Jul 2014 14:47:46 +0000

unity8 (7.90+14.10.20140701.2-0ubuntu2) utopic; urgency=medium

  * debian/control: 
    list qtdeclarative5-ubuntu-ui-toolkit-plugin-gles as an alternative 
    choice, since provides are not versionned, should restore installability
    on amd64 and i386

 -- Sebastien Bacher <seb128@ubuntu.com>  Thu, 03 Jul 2014 13:26:38 +0200

unity8 (7.90+14.10.20140701.2-0ubuntu1) utopic; urgency=medium

  [ Michał Sawicz ]
  * Adapt to suru theme.

 -- Ubuntu daily release <ps-jenkins@lists.canonical.com>  Tue, 01 Jul 2014 15:10:35 +0000

unity8 (7.89+14.10.20140627-0ubuntu1) utopic; urgency=low

  [ Michael Terry ]
  * Fix path in launcher mock after moving our mock icons, to avoid a
    lot of "icon not found" warnings during qmluitests.
  * Fix the testMultiGreeter qmluitest. Incoming method variables are
    apparently read-only in Qt5.3. (LP: #1332488)

  [ CI bot ]
  * Resync trunk

  [ Michał Sawicz ]
  * Adapt scope mock to new api and quiet unused variable warnings.
  * Fix dynamic overlay height. (LP: #1334879)
  * Don't center items in CardVerticalJournal, kind of beats the
    purpose... Also don't bind unnecessarily.

  [ Ying-Chun Liu ]
  * Fix LP:1330957 Fix some failed test cases. (LP: #1330957)

  [ Albert Astals ]
  * Don't seem to need this waitForRendering And makes test fail in 5.3

 -- Ubuntu daily release <ps-jenkins@lists.canonical.com>  Fri, 27 Jun 2014 08:47:58 +0000

unity8 (7.89+14.10.20140624.1-0ubuntu1) utopic; urgency=low

  [ Alberto Aguirre ]
  * Update Powerd plugin and Shell.qml to accommodate changes in the
    display power state notification.

 -- Ubuntu daily release <ps-jenkins@lists.canonical.com>  Tue, 24 Jun 2014 17:11:08 +0000

unity8 (7.89+14.10.20140624-0ubuntu1) utopic; urgency=low

  [ Ying-Chun Liu ]
  * Add logout support. Reviewed by: Daniel d'Andrada (LP: #1302213)

 -- Ubuntu daily release <ps-jenkins@lists.canonical.com>  Tue, 24 Jun 2014 08:17:09 +0000

unity8 (7.89+14.10.20140623.1-0ubuntu1) utopic; urgency=low

  [ Michał Sawicz ]
  * Make so that fixedArtShapeSize actually fixes artShapeSize.

  [ Albert Astals ]
  * Add VerticalJournal integration to Dash/scopes/QML (LP: #1326467)
  * Make so that fixedArtShapeSize actually fixes artShapeSize.

  [ Mirco Müller ]
  * Added the frontend-part of sound-hint support for notifications with
    updated QML-tests.

 -- Ubuntu daily release <ps-jenkins@lists.canonical.com>  Mon, 23 Jun 2014 11:17:12 +0000

unity8 (7.89+14.10.20140619.3-0ubuntu1) utopic; urgency=low

  * New rebuild forced

 -- Ubuntu daily release <ps-jenkins@lists.canonical.com>  Thu, 19 Jun 2014 16:02:41 +0000

unity8 (7.89+14.10.20140619.2-0ubuntu1) utopic; urgency=low

  [ Albert Astals ]
  * Departments support (LP: #1320847)

 -- Ubuntu daily release <ps-jenkins@lists.canonical.com>  Thu, 19 Jun 2014 11:17:40 +0000

unity8 (7.89+14.10.20140616.1-0ubuntu1) utopic; urgency=low

  [ Pawel Stolowski ]
  * Extend the hack for click scope categories with the upcoming 'store'
    category: single-tap on results from the 'store' category should
    activate them, instead of requesting a preview. (LP: #1326292)

  [ Albert Astals ]
  * Drop the " Preview" suffix from Preview title As requested in
    https://bugs.launchpad.net/unity8/+bug/1316671 (LP: #1316671)

 -- Ubuntu daily release <ps-jenkins@lists.canonical.com>  Mon, 16 Jun 2014 14:43:01 +0000

unity8 (7.89+14.10.20140613-0ubuntu1) utopic; urgency=medium

  [ Michael Terry ]
  * Revert split greeter for now.  We will bring it back as an option
    for Desktop, but use a big hammer revert right now to get Touch back
    in shape.

  [ CI bot ]
  * Fix build problems. Reviewed by: Michael Terry (LP: #1328850)

 -- Ubuntu daily release <ps-jenkins@lists.canonical.com>  Fri, 13 Jun 2014 08:30:48 +0000

unity8 (7.88+14.10.20140606-0ubuntu1) utopic; urgency=low

  [ Michał Sawicz ]
  * Make lockscreen buttons translatable.

  [ Albert Astals ]
  * Correctly mark these functions as overrides
  * Remove connections to non existant signal
  * Better test name
  * Improvements for headerless categories LVPWH: No section name -> no
    header LVPWH: New hasSectionHeader context property for delegates
    GSV: Add topMargin if no hasSectionHeader (LP: #1326415)
  * Make tryVerticalJournal, tryHorizontalJournal and tryOrganicGrid
    work again

  [ Michael Zanetti ]
  * Don't crash when we get an invalid app from ApplicationManager (LP:
    #1309162)

  [ Andrea Cimitan ]
  * Workaround for lp1324159 (LP: #1322233, #1324159)

  [ CI bot ]
  * Resync trunk

  [ Florian Boucault ]
  * Application startup: changed splash rectangle to be black instead of
    white and added a neat little animation. (LP: #1124265)

 -- Ubuntu daily release <ps-jenkins@lists.canonical.com>  Fri, 06 Jun 2014 11:38:53 +0000

unity8 (7.88+14.10.20140603.1-0ubuntu1) utopic; urgency=medium

  [ Michael Terry ]
  * Bump version so ubuntu-touch-session can reference this one

 -- Ubuntu daily release <ps-jenkins@lists.canonical.com>  Tue, 03 Jun 2014 20:31:00 +0000

unity8 (7.87+14.10.20140603.1-0ubuntu1) utopic; urgency=low

  [ CI bot ]
  * Resync trunk

  [ Michał Sawicz ]
  * Move env setup past session init in greeter wrapper. (LP: #1325882)

 -- Ubuntu daily release <ps-jenkins@lists.canonical.com>  Tue, 03 Jun 2014 10:33:11 +0000

unity8 (7.87+14.10.20140530.1-0ubuntu3) utopic; urgency=medium

  * no change rebuild

 -- Oliver Grawert <ogra@ubuntu.com>  Mon, 02 Jun 2014 16:19:10 +0200

unity8 (7.87+14.10.20140530.1-0ubuntu2) utopic; urgency=medium

  * drop dbus-x11 dependency of unity8-greeter, it makes us end up with
    multiple session dbus daemons which breaks many AP tests in the lab

 -- Oliver Grawert <ogra@ubuntu.com>  Mon, 02 Jun 2014 14:50:59 +0200

unity8 (7.87+14.10.20140530.1-0ubuntu1) utopic; urgency=medium

  [ Michael Terry ]
  * Bump version for Breaks due to unity8-greeter
  * In split mode, determine whether the application identifiers in
    AccountsService are click packages or not, so we know the correct
    url prefix to use.
  * Start logrotate in the greeter's session.

 -- Ubuntu daily release <ps-jenkins@lists.canonical.com>  Fri, 30 May 2014 09:29:15 +0000

unity8 (7.86+14.10.20140527-0ubuntu1) utopic; urgency=low

  [ Andrea Cimitan ]
  * Passes to make tryCommand -qmljsdebugger=port:3768 to enable
    debug/profiling test apps
  * Fixes carousel shadow

  [ Michał Sawicz ]
  * Use dpkg-architecture, not gcc, to determine the machine triplet.

  [ Ying-Chun Liu ]
  * Fix ZoomableImage test failure. (LP: #1317254)

  [ Albert Astals ]
  * We don't need iconutils in this mock
  * Don't reserve space for mascot if no mascot is specified (LP:
    #1319343)
  * CardHeader is no more, remove stale line in CMakeLists.txt
  * GenericScopeViewTest: Wait a bit more Otherwise sometimes we end
    getting up the wrong delegate (maybe one that will be garbage
    collected?) (LP: #1322279)
  * Fix crash in organicgridtest

  [ Daniel d'Andrada ]
  * Remove Shell's underlay background image as it cannot be seen
    anymore Now that the Dash has its own, opaque, background, the
    underlay's background image can no longer be seen. So it's just a
    waste of resources to have it.

  [ Michael Terry ]
  * Use the same animation when dismissing a greeter slide from the
    launcher as from a normal greeter drag. (LP: #1316513)

  [ Michael Zanetti ]
  * enhance lockscreen add a retry indication label (e.g. 3 attempts
    left). add an additional label (e.g. phone number for multi sim).
    add a infoPopup (e.g. to display a warning for last retry). add min
    and max limit values. add tests for the above (LP: #1302050)

 -- Ubuntu daily release <ps-jenkins@lists.canonical.com>  Tue, 27 May 2014 07:47:11 +0000

unity8 (7.86+14.10.20140522-0ubuntu1) utopic; urgency=low

  [ Albert Astals ]
  * Use Interface classes from unity-api

 -- Ubuntu daily release <ps-jenkins@lists.canonical.com>  Thu, 22 May 2014 17:59:23 +0000

unity8 (7.86+14.10.20140519-0ubuntu1) utopic; urgency=low

  [ Ubuntu daily release ]
  * New rebuild forced

  [ Albert Astals ]
  * Use the new displayMargin feature Also port our DashViews to use
    same naming and behaviour + update tests

 -- Ubuntu daily release <ps-jenkins@lists.canonical.com>  Mon, 19 May 2014 07:35:51 +0000

unity8 (7.86+14.10.20140516.5-0ubuntu1) utopic; urgency=low

  [ Michal Hruby ]
  * Updated scope tool to create proper config files after recent
    libunity-scopes-api changes.

  [ Michał Sawicz ]
  * Refactor export_qmlfiles and export_qmlplugins to be more generic
    and clean up installed mocks.

  [ Albert Astals ]
  * Remove empty dirs
  * Set the tabbarmodel index as we do on real code It works better :D
    (LP: #1317255)

  [ Thomi Richards ]
  * Use new import location for ProcessSearchError in process_helpers
    script.

  [ Andrea Cimitan ]
  * Adds shadow for the carousel

  [ Daniel d'Andrada ]
  * Remove Revealer component It's not used anywhere anymore. It's been
    replaced by DragHandle.

  [ Andy Doan ]
  * unlock_device: support more complex reboot/wait cycles Currently
    this script only allows you to override how to "wait" on the device.
    This changes the logic to also support how you go about rebooting
    the device. This is handy for the ubuntu-emulator because adb-reboot
    is not currently supported. However, we also have a more
    sophisticated, fool-proof way we reboot/wait in the CI lab that
    would be nice to take advantage of:
    http://bazaar.launchpad.net/~ubuntu-test-case-dev/ubuntu-test-
    cases/touch/view/head:/scripts/reboot-and-wait

 -- Ubuntu daily release <ps-jenkins@lists.canonical.com>  Fri, 16 May 2014 18:46:32 +0000

unity8 (7.86+14.10.20140516.2-0ubuntu1) utopic; urgency=low

  [ CI bot ]
  * Resync trunk

  [ Michael Zanetti ]
  * support appid:// entries in gsettings schema and make
    findDesktopFile work with short-appid (LP: #1239750)

 -- Ubuntu daily release <ps-jenkins@lists.canonical.com>  Fri, 16 May 2014 12:32:40 +0000

unity8 (7.86+14.10.20140514.1-0ubuntu1) utopic; urgency=low

  [ Antti Kaijanmäki ]
  * Indicators/RootActionState: use g_variant_iter_loop to extract
    icons.

 -- Ubuntu daily release <ps-jenkins@lists.canonical.com>  Wed, 14 May 2014 11:43:55 +0000

unity8 (7.86+14.10.20140513-0ubuntu1) utopic; urgency=low

  [ Andrea Cimitan ]
  * Improve padding in Text preview widget. (LP: #1316683)

  [ CI bot ]
  * Resync trunk

  [ Nick Dedekind ]
  * Removed binding loop from Unity.Indicators.MenuContentActivator
    Change handler for QMLListProperty used by MenuContent.qml:
    menuActivator.content[index].active If we're already asking for the
    index, we know it exists already. No need to send a
    changeNotification on an implied creation.

  [ Josh Arenson ]
  * Implements usage-style documentation for unity8 executable. Fixes
    lp:1269282 (LP: #1269282)

  [ Albert Astals ]
  * Create specialized Card code in Javascript instead of having various
    copied&pasted files (LP: #1297197)

 -- Ubuntu daily release <ps-jenkins@lists.canonical.com>  Tue, 13 May 2014 08:34:02 +0000

unity8 (7.86+14.10.20140507.3-0ubuntu1) utopic; urgency=low

  [ Michał Sawicz ]
  * Remove HUD from the bottom edge. Again.

 -- Ubuntu daily release <ps-jenkins@lists.canonical.com>  Wed, 07 May 2014 11:14:30 +0000

unity8 (7.86+14.10.20140505-0ubuntu1) utopic; urgency=low

  [ Ted Gould ]
  * Provide a dbus interface for setting the count and countVisible
    properties. (LP: #1301400)

  [ Michał Sawicz ]
  * Pass env variables to initctl start.
  * Suffix .sh to our scripts and clean up debian/rules.
  * Adapt to Debian Qt package renames and drop unneeded Dee plugin
    dependency.

  [ Ying-Chun Liu ]
  * Add Zoomable Image for Preview widgets.

  [ Albert Astals ]
  * Remove support for Qt <= 5.2.1

  [ Mirco Müller ]
  * Implemented feature-request from Design for modal snap-decision
    notifications on the phone. See LP #1285712 (LP: #1285712)

  [ Andrea Cimitan ]
  * Make progressbas in preview widget big as the button

  [ CI bot ]
  * Resync trunk

 -- Ubuntu daily release <ps-jenkins@lists.canonical.com>  Mon, 05 May 2014 12:09:43 +0000

unity8 (7.86+14.10.20140502.6-0ubuntu1) utopic; urgency=low

  [ tpeeters ]
  * Adapt to new TabBar

  [ Tim Peeters ]
  * Adapt to new TabBar

 -- Ubuntu daily release <ps-jenkins@lists.canonical.com>  Fri, 02 May 2014 16:44:52 +0000

unity8 (7.86+14.10.20140429.2-0ubuntu1) utopic; urgency=medium

  [ Andrea Cimitan ]
  * Update upstart job to reflect latest unity-mir changes
  * Fix locale in qml tests and fixtimeformattertest (LP: #1301038)
  * Fix 1309135 (LP: #1309135)

  [ Michał Sawicz ]
  * Split out unity8-common package
  * Don't wait for indicator services to start, and drop Scope Tool's
    .desktop file. (LP: #1310172)

  [ Michael Terry ]
  * Stop clock from hiding when the 'show dash' button is pressed in
    greeter. (LP: #1308139)
  * Make swipe teases in the greeter more helpful and obvious (LP:
    #1267623)

  [ Nick Dedekind ]
  * Fixed datetime indicator appointment colour (LP: #1307048)

  [ Albert Astals ]
  * Improve Card creation time by adding loaders that make sure only
    what's needed is loaded (LP: #1297197)
  * CategoryDelegateRange: Fix condition for detecting overshooting
  * Make xvfbtests work in the DashView plugins
  * Fix binding loop in FilterGrid height

  [ Victor R. Ruiz ]
  * Move autopilot notification code to a helper method.

 -- Ubuntu daily release <ps-jenkins@lists.canonical.com>  Tue, 29 Apr 2014 15:21:33 +0000

unity8 (7.85+14.04.20140416-0ubuntu1) trusty; urgency=low

  [ Albert Astals ]
  * Fix last item X position Fixes clicking on the last item sometimes
    not working (LP: #1301871)
  * Use upstart in ./run Makes it so that you can use the lock button on
    the device without getting that nasty hwc crash
  * Remove AnimationControllerWithSignals.
  * Use the correct delegate base item for the Carousel test
  * Some simplification in DashContent Kill the ScopeDelegateMapper in
    favour of a simple if (that will eventually go away). Removal of all
    the fake scopes in the tests that added nothing of value to the
    tests. Removal of movementEnded signal that was unused. Removal of
    movementStarted and positionedAtBeginning signals that were being
    used as function calls. Rework DashContent tests so they what the
    function does what it is supposed to do instead of just making sure
    QML signals work .
  * Improve Card creation time by adding loaders that make sure only
    what's needed is loaded In my computer it goes from RESULT :
    qmltestrunner::benchmark_time:"cardTitleArtSubtitleMascotSummaryMode
    l": 3.217 msecs per iteration (total: 3,218, iterations: 1000)
    RESULT :
    qmltestrunner::benchmark_time:"cardTitleArtSubtitleMascotModel":
    1.647 msecs per iteration (total: 1,648, iterations: 1000) RESULT :
    qmltestrunner::benchmark_time:"cardTitleArtSubtitleModel": 1.514
    msecs per iteration (total: 1,515, iterations: 1000) RESULT :
    qmltestrunner::benchmark_time:"cardTitleArtModel": 1.471 msecs per
    iteration (total: 1,471, iterations: 1000) RESULT :
    qmltestrunner::benchmark_time:"cardArtModel": 1.447 msecs per
    iteration (total: 1,448, iterations: 1000) RESULT :
    qmltestrunner::benchmark_time:"cardTitleModel": 1.276 msecs per
    iteration (total: 1,276, iterations: 1000) to RESULT :
    qmltestrunner::benchmark_time:"cardTitleArtSubtitleMascotSummaryMode
    l": 2.916 msecs per iteration (total: 2,917, iterations: 1000)
    RESULT :
    qmltestrunner::benchmark_time:"cardTitleArtSubtitleMascotModel":
    1.504 msecs per iteration (total: 1,504, iterations: 1000) RESULT :
    qmltestrunner::benchmark_time:"cardTitleArtSubtitleModel": 1.060
    msecs per iteration (total: 1,061, iterations: 1000) RESULT :
    qmltestrunner::benchmark_time:"cardTitleArtModel": 1.052 msecs per
    iteration (total: 1,053, iterations: 1000) RESULT :
    qmltestrunner::benchmark_time:"cardArtModel": 0.727 msecs per
    iteration (total: 728, iterations: 1000) RESULT :
    qmltestrunner::benchmark_time:"cardTitleModel": 0.817 msecs per
    iteration (total: 818, iterations: 1000) (LP: #1297197)

  [ Allan LeSage ]
  * DashApps emulator get_applications should return a list ordered by
    visible y, x.

  [ Andrea Cimitan ]
  * Workaround for lp1301309 until fixes for palette in ui toolkit (LP:
    #1301309)

  [ Leo Arias ]
  * Reverted the change that returns application cards instead of
    titles.

  [ Nick Dedekind ]
  * Indicator services started by unity8 upstart configuration rather
    than manual emmision from indicator manager.

  [ Mirco Müller ]
  * Fix notification ap-test assertions.

  [ Michael Terry ]
  * Use new tablet and phone backgrounds from Design.

  [ Michael Zanetti ]
  * workaround the QTestLogger assertion issue with make tryXyz and our
    custom uqmlscene

 -- Ubuntu daily release <ps-jenkins@lists.canonical.com>  Wed, 16 Apr 2014 13:45:01 +0000

unity8 (7.85+14.04.20140415.2-0ubuntu1) trusty; urgency=low

  [ Michael Terry ]
  * When an application requests focus, handle it in Shell.qml by hiding
    the greeter and stopping any edge demo. (LP: #1227753)

  [ Leo Arias ]
  * Use subprocess.check_call when caling url-dispatcher, so an error
    will be raised if it fails.
  * Test application life cycle with fake apps, instead of messaging and
    address book.

 -- Ubuntu daily release <ps-jenkins@lists.canonical.com>  Tue, 15 Apr 2014 12:47:11 +0000

unity8 (7.85+14.04.20140410.1-0ubuntu1) trusty; urgency=medium

  [ Didier Roche ]
  * Resync trunk with previous revert upload

  [ Michał Sawicz ]
  * Set the Qt.ImhNoPredictiveText flag on wifi password field, fixes
    lp:1291575 (LP: #1291575)

  [ Albert Astals ]
  * Take into account the originY when specifying the delegate ranges
    Fixes bug #1300302 (LP: #1300302)

  [ CI bot ]
  * Resync trunk

  [ Allan LeSage ]
  * Swiping open an indicator must show its correct title--protect
    against lp:1253804 . (LP: #1253804)

  [ Alexander Sack ]
  * Fix TypeError: issue seen in system_integration autopilot test on
    image 279. (LP: #1303685)

  [ Bill Filler ]
  * Set the Qt.ImhNoPredictiveText flag on wifi password field, fixes
    lp:1291575 (LP: #1291575)

  [ Leo Arias ]
  * Added a search autopilot helper.

  [ Michael Terry ]
  * Provide a all-in-one script for getting a device to an unlocked
    state.

 -- Ubuntu daily release <ps-jenkins@lists.canonical.com>  Thu, 10 Apr 2014 10:03:31 +0000

unity8 (7.85+14.04.20140404.is.7.85+14.04.20140403.1-0ubuntu1) trusty; urgency=medium

  * Revert to previous version as it's linked to latest sdk change which
    is making gallery-app AP tests failing on the CI dashboard

 -- Didier Roche <didrocks@ubuntu.com>  Tue, 08 Apr 2014 13:53:47 +0200

unity8 (7.85+14.04.20140404-0ubuntu1) trusty; urgency=low

  [ Albert Astals ]
  * Adapt to new TabBar

 -- Ubuntu daily release <ps-jenkins@lists.canonical.com>  Fri, 04 Apr 2014 15:03:00 +0000

unity8 (7.85+14.04.20140403.1-0ubuntu1) trusty; urgency=low

  [ Michael Terry ]
  * Re-enable test_networkmanager_integration autopilot test on phone
    platforms

  [ CI bot ]
  * Resync trunk

  [ Leo Arias ]
  * Reverted the open_preview autopilot helper to return a Preview
    object.

  [ Albert Astals ]
  * If not running in Mir load the "fake" application manager (LP:
    #1301547)
  * Remove unused properties from DashRenderer

  [ Michael Zanetti ]
  * Fix tests after right edge merge. Drop old stages tests. Fix right
    edge tests if someone doesn't have the GRID_UNIT_PX exported. make
    GenericScopeView test more robust that broke because the ordering
    changed
  * add "make xvfbtestSomething" target to run qml tests in xvfb
  * make the "make test" commit hook work again

 -- Ubuntu daily release <ps-jenkins@lists.canonical.com>  Thu, 03 Apr 2014 10:38:53 +0000

unity8 (7.85+14.04.20140401.3-0ubuntu1) trusty; urgency=medium

  [ Michał Sawicz ]
  * Bump version to ensure incompatibility with previous Unity.Application
    implementations.
  * We'll only have the unity-mir and mock Ubuntu.Application plugins
    now, no need for mangling the import paths.

  [ Michal Hruby ]
  * Remove the albumart image provider. (LP: #1262711)
  * Don't reset search string after 2 seconds. (LP: #1297246)

  [ James Henstridge ]
  * Remove the albumart image provider. (LP: #1262711)

  [ Albert Astals ]
  * Carousel: Add test to make sure we only create the needed delegates
    and not more
  * LVWPH: Remove processEvents() call from updatePolish() It causes
    some reentrancy issues and in some times you end up in polishItems()
    with items that have been deleted because you called processEvents()
    This means i need a small tweak in itemGeometryChanged to not
    reposition items if we are inside a setContentHeight call and two
    small tweaks to tests since now things happen in a different order
    and numbers are different (though equivalent) (LP: #1297240)
  * Card.qml binding loops are gone. hooray \o/ Also made the aspect
    properties readonly

  [ Mirco Müller ]
  * A potential fix for "Cannot read property 'state' of null"-failure
    on Jenkins with the VisualSnapDecisionsQueue QML-test of
    notifications.

  [ Michael Terry ]
  * Pass user's preference for auto-brightness on to powerd. (LP:
    #1273174)

  [ Michael Zanetti ]
  * Registers a dummy QObject as QTestRootObject in uqmlscene in order
    to fix make trySomething with Qt 5.2.

 -- Ubuntu daily release <ps-jenkins@lists.canonical.com>  Tue, 01 Apr 2014 22:56:52 +0000

unity8 (7.84+14.04.20140327.1-0ubuntu2) trusty; urgency=medium

  * For now, have libunity-private depending on libunity-core-6.0-9 as the
    gsettings schema is here. The dependency wasn't direct and dropped from
    Touch image #271. Consequently, unity8 didn't start (gsettings
    segfaulting).
    Proper strategy will be to include the schema in another package to only
    pull it.

 -- Didier Roche <didrocks@ubuntu.com>  Tue, 01 Apr 2014 09:52:14 +0200

unity8 (7.84+14.04.20140327.1-0ubuntu1) trusty; urgency=low

  [ Michał Sawicz ]
  * Increase kill timeout so that crashes are not truncated.

  [ Ying-Chun Liu ]
  * Fix a small typo in LazyImage: scale -> scaleTo

  [ Albert Astals ]
  * Make geometry calls for autopilot work again -geometry is a internal
    Qt argument that only works for QWidget based apps Before it was
    being returned to us in -args but now it's eaten so we need to use a
    different one, -windowgeometry
  * Make "Recent" translatable and update pot file

  [ Mirco Müller ]
  * Make visual queue of (up to five) snap-decisions contract and expand
    according to visual design-spec.

  [ Michael Terry ]
  * Pass user's preference for auto-brightness on to powerd. (LP:
    #1273174)

  [ Michael Zanetti ]
  * allow executing a single test function example: make testShell
    FUNCTION="Shell::test_background"

 -- Ubuntu daily release <ps-jenkins@lists.canonical.com>  Thu, 27 Mar 2014 12:38:21 +0000

unity8 (7.84+14.04.20140324.4-0ubuntu1) trusty; urgency=low

  [ Michal Hruby ]
  * Change and extend the way non-installed scopes are started with the
    scope-tool.
  * Switch to new scope backend and apply required visual adaptations.
    (LP: #1294294)

  [ Gerry Boland ]
  * Switch to new scope backend and apply required visual adaptations.
    (LP: #1294294)

  [ Michał Sawicz ]
  * Fix rating input action to always be "rated", not dynamic. Based on
    http://developer.ubuntu.com/api/devel/ubuntu-14.04/cplusplus/unity-
    scopes/previewwidgets.html#rating-input
  * Switch to new scope backend and apply required visual adaptations.
    (LP: #1294294)

  [ Kevin Gunn ]
  * Switch to new scope backend and apply required visual adaptations.
    (LP: #1294294)

  [ Albert Astals ]
  * Switch to new scope backend and apply required visual adaptations.
    (LP: #1294294)
  * LVWPH: cull lost items lost items will be released on the next
    updatePolish cycle but meanwhile don't let them be visible

  [ Daniel d'Andrada ]
  * Switch to new scope backend and apply required visual adaptations.
    (LP: #1294294)

  [ Michał Karnicki ]
  * Switch to new scope backend and apply required visual adaptations.
    (LP: #1294294)

 -- Ubuntu daily release <ps-jenkins@lists.canonical.com>  Mon, 24 Mar 2014 16:10:24 +0000

unity8 (7.84+14.04.20140319.1-0ubuntu1) trusty; urgency=low

  [ Michał Sawicz ]
  * Work around bug #1293478 - make sure to send ints, not doubles for
    volume control. (LP: #1293478)

  [ Nick Dedekind ]
  * Fixed binding being cleared when manually changing slider value
    (lp#1283191). (LP: #1283191)

  [ Albert Astals ]
  * Fix indicators highlight position on 5.2 We need to take into
    account the list originX if we're using the list delegates x outside
    the list itself
  * LVWPH: Make sure m_firstVisibleIndex is correctly set on
    removeNonVisibleItems

 -- Ubuntu daily release <ps-jenkins@lists.canonical.com>  Wed, 19 Mar 2014 16:40:20 +0000

unity8 (7.84+14.04.20140317.2-0ubuntu1) trusty; urgency=low

  [ CI bot ]
  * Resync trunk

  [ Michał Sawicz ]
  * Revert disable-hud, we weren't ready to land it yet.

  [ Mirco Müller ]
  * The snap-decision AP-test for "incoming call"-case used the wrong
    objectName "notification0". It has to be "notification1".

 -- Ubuntu daily release <ps-jenkins@lists.canonical.com>  Mon, 17 Mar 2014 15:54:39 +0000

unity8 (7.84+14.04.20140314-0ubuntu1) trusty; urgency=low

  [ Michał Sawicz ]
  * Fix tests under Qt 5.2.
  * CardHeader improvements depending on background. Also drop prices,
    they need to be reworked into attributes.
  * Bring Cards closer to design
  * Add back the workaround for not being able scroll the image gallery
    Taken from AppPreview.qml (LP: #1281709)
  * Only allow searching when preview isn't open. (LP: #1282475)
  * Adds carousel dynamic switch

  [ Leo Arias ]
  * Update the url dispatcher test to use the fake app fixture from the
    toolkit.

  [ Albert Astals ]
  * Fix tests under Qt 5.2.
  * Workaround compiz/unity7 behaviour change/bug

  [ Michael Zanetti ]
  * Fix tests under Qt 5.2.
  * Disable HUD from the bottom edge.

  [ Andrea Cimitan ]
  * Adds carousel dynamic switch

  [ CI bot ]
  * Resync trunk

  [ Michał Karnicki ]
  * CardHeader improvements depending on background. Also drop prices,
    they need to be reworked into attributes.

 -- Ubuntu daily release <ps-jenkins@lists.canonical.com>  Fri, 14 Mar 2014 15:46:10 +0000

unity8 (7.84+14.04.20140307-0ubuntu1) trusty; urgency=low

  * New rebuild forced

 -- Ubuntu daily release <ps-jenkins@lists.canonical.com>  Fri, 07 Mar 2014 10:54:33 +0000

unity8 (7.84+14.04.20140306-0ubuntu1) trusty; urgency=low

  [ Bill Filler ]
  * Convert gallery and camera to click

  [ Michael Zanetti ]
  * Just disable HUD tests, without really disabling the HUD itself

  [ Sergio Schvezov ]
  * Convert gallery and camera to click

 -- Ubuntu daily release <ps-jenkins@lists.canonical.com>  Thu, 06 Mar 2014 16:45:46 +0000

unity8 (7.84+14.04.20140304-0ubuntu1) trusty; urgency=low

  [ Michael Terry ]
  * Ensure that the selected() signal is emitted by the greeter on
    startup, fixing the background on startup for the first user in
    tablet mode.

  [ Nick Dedekind ]
  * Remocked IndicatorModel to fix qt5.2.1 changes.

  [ Albert Astals ]
  * Initialize m_distance (LP: #1285385)
  * import Ubuntu.Components so we can use UbuntuAnimation

 -- Ubuntu daily release <ps-jenkins@lists.canonical.com>  Tue, 04 Mar 2014 11:43:04 +0000

unity8 (7.84+14.04.20140228-0ubuntu1) trusty; urgency=low

  [ Michał Sawicz ]
  * Fix CardHeader title font weight.
  * Delete stale sockets. (LP: #1285215)

  [ Dmitrijs Ledkovs ]
  * Ship python3 autopilot modules.

  [ Albert Astals ]
  * Cleanup DashContent Remove unused signals and properties

  [ Michał Karnicki ]
  * Take it easy on the logging.
  * Fix CardHeader title font weight.

  [ Nick Dedekind ]
  * Added ability to change indicator profile in shell (env
    UNITY_INDICATOR_PROFILE)

  [ Andrea Cimitan ]
  * Rename PreviewRating to PreviewRatingInput
  * Adds PreviewRatingDisplay

  [ Daniel d'Andrada ]
  * DirectionalDragArea: Reset status if disabled while dragging (LP:
    #1276122)

  [ Dimitri John Ledkov ]
  * Ship python3 autopilot modules.

 -- Ubuntu daily release <ps-jenkins@lists.canonical.com>  Fri, 28 Feb 2014 10:48:06 +0000

unity8 (7.84+14.04.20140221-0ubuntu1) trusty; urgency=low

  [ Michał Sawicz ]
  * Add card background support.
  * Increase the sidestage threshold.

  [ Jussi Pakkanen ]
  * Move downloads to their own threads so they don't muck about with
    the parent thread's event loop. (LP: #1240408)

 -- Ubuntu daily release <ps-jenkins@lists.canonical.com>  Fri, 21 Feb 2014 09:06:04 +0000

unity8 (7.84+14.04.20140218-0ubuntu1) trusty; urgency=low

  [ Michał Sawicz ]
  * Center-align title when it's alone in the header.

  [ Leo Arias ]
  * Prepare unity8 to the _uinput refactors in autopilot.

  [ Albert Astals ]
  * Progress Preview Widget
  * LWPH Fix crash from bug 1279434 (LP: #1279434)
  * Show the loading indicator of the screenshot in video playback

  [ Andrea Cimitan ]
  * Adds rating preview widget. Work on the rating widget

  [ Daniel d'Andrada ]
  * Make DirectionalDragArea work when rotated The drag gesture
    direction is in local coordinates, not in scene coordinates

  [ Michał Karnicki ]
  * Center-align title when it's alone in the header.

 -- Ubuntu daily release <ps-jenkins@lists.canonical.com>  Tue, 18 Feb 2014 11:41:58 +0000

unity8 (7.84+14.04.20140212-0ubuntu1) trusty; urgency=low

  [ Gerry Boland ]
  * Add InputFilterArea to sidestage handle to block input to mainstage
    app while moving sidestage (LP: #1275732)

  [ Leo Arias ]
  * On the autopilot helper to open a scope, wait for the dash content
    list to stop moving. (LP: #1277591)
  * Added a test to swipe out an application started by url-dispatcher.

  [ Nick Dedekind ]
  * Added a "-profile" option to the indicator-client to switch between
    indicator service profiles.
  * Fixed issue importing plugin qml files into qtcreator

  [ Albert Astals ]
  * Fix test_previewCycle
  * Don't move the list contentY unless there's a preview to show (LP:
    #1271676)
  * Add overlay to card. Fix implicit card height. .
  * PreviewHeader Is just a link of the widgetData with the CardHeader
  * Fix tst_Preview.qml
  * Scopes guys want the data back
  * Link the pageheader scope with the current scope So that the
    activity indicator on search works again (LP: #1279316)

  [ Andrea Cimitan ]
  * Add PreviewImage
  * Preview widget for video playback

  [ CI bot ]
  * Add overlay to card. Fix implicit card height. .

 -- Ubuntu daily release <ps-jenkins@lists.canonical.com>  Wed, 12 Feb 2014 15:15:03 +0000

unity8 (7.84+14.04.20140207.1-0ubuntu1) trusty; urgency=low

  [ Ted Gould ]
  * You can't tap anywhere

  [ Michał Sawicz ]
  * Wait for the indicator to appear.
  * Add CardTool to determine category-wide card properties based on the
    category template. Clean up test configurations, too.
  * Actions Preview Widget
  * Add Preview for new generation scopes.
  * Add overlay to card. Fix implicit card height. .

  [ Albert Astals ]
  * Basic ImageGallery widget for Previews Mostly a copy of the code
    used in AppPreview.qml but without the MouseArea hack that I'll wait
    to introduce until we start using this somewhere were it is needed
  * Actions Preview Widget

  [ Andrea Cimitan ]
  * First audio player widget for previews, with tests
  * Adds TextSummary preview widget

  [ Michał Karnicki ]
  * Add overlay to card. Fix implicit card height. .

  [ Michael Terry ]
  * Expand greeter demo support to include listing multiple users and
    specifying individual passwords and names.

 -- Ubuntu daily release <ps-jenkins@lists.canonical.com>  Fri, 07 Feb 2014 10:46:46 +0000

unity8 (7.84+14.04.20140204-0ubuntu1) trusty; urgency=low

  [ Michael Terry ]
  * Disable NM integration test, jenkins has a problem with it because
    logind isn't configured

  [ Ubuntu daily release ]
  * New rebuild forced

  [ Michał Sawicz ]
  * Add ubuntu-settings-components to build script. Revert workaround
    for bug #1268578, got fixed upstream. Drop GenericName from
    unity8.desktop. (LP: #1268578)
  * Improve Card and CardHeader layouts: anchor summary to art when no
    header. don't indent header when no mascot. reduce header and
    summary font sizes and weights. increase art shape radius .
  * Add doxygen-based documentation generator.
  * Add CardTool to determine category-wide card properties based on the
    category template. Clean up test configurations, too.
  * Move upstart kill timeout to the unity8 job itself.
  * Don't treat scope as active when preview open to inhibit model
    updates and reset processing on previewData changes. (LP: #1275832)

  [ Leo Arias ]
  * Added the DashPreview autopilot helper.

  [ Michał Karnicki ]
  * CardHeader mascot improvements.

 -- Ubuntu daily release <ps-jenkins@lists.canonical.com>  Tue, 04 Feb 2014 14:09:14 +0000

unity8 (7.84+14.04.20140130-0ubuntu1) trusty; urgency=low

  [ Michał Sawicz ]
  * Bring back libunity-mir1, it's dlopen'ed, so not linked to unity8,
    so not in shlibs.

 -- Ubuntu daily release <ps-jenkins@lists.canonical.com>  Thu, 30 Jan 2014 14:00:40 +0000

unity8 (7.84+14.04.20140129-0ubuntu1) trusty; urgency=low

  [ Nick Dedekind ]
  * Added Panel/VisibleIndicatorsModel for use with both indicator row &
    menuContent. This removes the need to hide indicators in the row and
    map inicator indexes between row & content. Fixes the indicator
    highlight line offset not bound by listView position.
  * Ported indicators to using ubuntu-settings-components

  [ Albert Astals ]
  * Prepend /sbin/ to initctl calls My phablet user does not have /sbin/
    in path and thus this calls fail
  * Call updateDelegateCreationRange when it's needed It depends on
    other variables than the ones we were using to call it, so need to
    call it if these change too Device manual test, go to apps scope,
    scroll down so that only part of the installed apps collapsed
    category is shown, expand it, see how previously some icons were not
    painted and now they are

  [ Mirco Müller ]
  * Fixed the failure of notification autopilot-test
    test_sd_incoming_call.

  [ Andrea Cimitan ]
  * Add AP test for policykit/network manager, which was causing issues
    with nested mir

  [ CI bot ]
  * Resync trunk

  [ Michał Karnicki ]
  * Don't display artShape when artImage source not set.
  * Fix FilterGrid rendering issues.

 -- Ubuntu daily release <ps-jenkins@lists.canonical.com>  Wed, 29 Jan 2014 16:11:20 +0000

unity8 (7.84+14.04.20140128-0ubuntu1) trusty; urgency=low

  [ Michal Hruby ]
  * Added unity-scope-tool, which will help when developing scopes.

  [ Michał Sawicz ]
  * Added unity-scope-tool, which will help when developing scopes.
  * Use full DashContent, not just GenericScopeView in ScopeTool.qml.
  * Bring Card and CardHeader over from new-scopes.
  * Work around bug #1268578. (LP: #1268578)
  * Drop unnecessary version dependencies.
  * Return null instead of undefined from findChild and
    findInvisibleChild.
  * Fix CardHeader and Card heights (empty Label does have non-zero
    height apparently). Also improve test robustness and reduce future
    diffs.

  [ Albert Astals ]
  * Do not assert if the item we are removing was not created yet
    (because e.g. it's not in the viewport).
  * Position correctly the pointer of the search history box .
  * Make test_filter_expand_expand less unstable in CI VMs Make sure
    header0 is the header0 we want to click On the CI VM stuff is a bit
    slower than on real hw and we were clicking in the wrong place.
  * Add TabBar to the Dash header navigation Changes this comes with: *
    DashBar at the bottom is gone * PageHeader doesn't have a Label
    anymore, it has the childItem property where you add which thing it
    has to contain * New: PageHeaderLabel mimics the old behaviour of
    PageHeader * The header of the LVWPH of GenericScopeView is now fake
    and only used for positioning. There is a single global floating
    header in DashContent (which is a PageHeader with a TabBar as
    childItem) * The GenericScopeView previewLoader and OpenEffect have
    been also moved to the DashContent so that the openEffect includes
    the floating header in the "animation" .
  * Introduce the HorizontalJournal.
  * If there are no items m_firstVisibleIndex has to be -1 .
  * Add some more documentation about tests to the CODING file.
  * Fixes to the journal cmake tests code * Output to the correct
    filename for the test * Don't output stuff from the tryXYZ targets.
  * Adapt to findChild return value changes .
  * Organic Grid for the Dash View.
  * Misc journal fixes Don't init *modelIndex to INT_MAX Makes no sense
    since we're not doing any qMin and the calling function also accepts
    any index >= 0 as valid so in some cases it may end up wanting to
    create an index that doesn't exist Don't refill if height() < 0,
    that gives bad ranges for from/to and the code gets confused .

  [ Michał Karnicki ]
  * Fix grid view column count.
  * Add test for minimum number of items in a carousel.

  [ Allan LeSage ]
  * Add stubs for indicators autopilot tests.

  [ Andrea Cimitan ]
  * Avoid input falling through notifications onto surfaces below, thus
    fixing LP: #1257312. (LP: #1257312)

  [ Leo Arias ]
  * Close the Touch devices after the tests. (LP: #1267600)
  * Added methods to scroll to other scopes on autopilot tests.
  * Added autopilot helpers for the app scope and the app preview.
    Install the fake scopes in order to use them on the tests. (LP:
    #1269114)
  * On autopilot helpers, wait for the scope category to appear.

  [ Nick Dedekind ]
  * Visual updates for indicator panel highlight and opening opacity.
  * Added inidcator tests for page & item factories.
  * Fixes visible indicator misalignment in indicator items/menus
    (lp#1264678). (LP: #1264678)

  [ Mirco Müller ]
  * Fixed the failure of notification autopilot-test
    test_sd_incoming_call.

  [ Michael Zanetti ]
  * clean up fullscreen notifications code.
  * import qml files into cmake, drop qmlproject.
  * also add qml files in tests directory.
  * Added autopilot helpers for the app scope and the app preview.
    Install the fake scopes in order to use them on the tests. (LP:
    #1269114)

  [ Michael Terry ]
  * Fix failure to build when using the ./build script with ninja-build
    installed. (LP: #1268525)
  * Point DBus-activated processes at unity8's MIR_SOCKET rather than
    the system socket.

  [ Daniel d'Andrada ]
  * DragHandle: Never restart hinting animation while still pressed (LP:
    #1269022)

  [ Bill Filler ]
  * fix for lp:1259294, turn off auto capitalization for wifi password
    field. (LP: #1259294)
  * disable predictive text in Dash search field as it interferes with
    built-in search (LP: #1273643)

 -- Ubuntu daily release <ps-jenkins@lists.canonical.com>  Tue, 28 Jan 2014 15:58:45 +0000

unity8 (7.84+14.04.20131220-0ubuntu1) trusty; urgency=low

  [ Michał Sawicz ]
  * Clean up root project file. Introduce include/ and qml/ and move
    files around to be where they fit, also adapt everything else to
    match.

  [ Michael Hall ]
  * Update CODING to reflect the fact that only 14.04 is supported
    currently.

  [ Christopher Lee ]
  * Make use of helpers in all tests. (LP: #1260860). (LP: #1260860)

  [ Nic ]
  * Added kill time 30 to unity8 override. Added install path. (LP:
    #1260379)

  [ Nick Dedekind ]
  * Added parser for strftime in TimeFormatter. Moved TimeFormatter to
    Utils plugin.

  [ Mirco Müller ]
  * Support fullscreen for special-case extended snap-decision of the
    pin-unlock dialog.

  [ Michael Zanetti ]
  * Change the default behaviour of the Lockscreen to have a variable
    PIN length, requiring the user to confirm with OK.

  [ Daniel d'Andrada ]
  * Update CODING with instructions on how to run tests.

  [ Dimitri John Ledkov ]
  * Fix cross-compilation.

  [ Albert Astals ]
  * Vertical journal Comes from lp:~aacid/+junk/verticalJournal.
  * Add code and tests for incremental inserting/removing from the end.

  [ Ubuntu daily release ]
  * Automatic snapshot from revision 603

 -- Ubuntu daily release <ps-jenkins@lists.canonical.com>  Fri, 20 Dec 2013 03:23:08 +0000

unity8 (7.84+14.04.20131212-0ubuntu1) trusty; urgency=low

  [ Michał Sawicz ]
  * Add PyDev project files for autopilot tests. Also tweak .bzrignore
    to not ignore generic Eclipse project definitions.
  * Retry unlocking the greeter three times.
  * Reduce code duplication and clean up CMakeLists and includes in
    indicator tests.

  [ Nick Dedekind ]
  * Replaced indicator page dynamic menuSelected binding with Connection
    to listview selectedIndex property. (LP: #1243146)
  * Indicators close when menu items are activated. (LP: #1238182)
  * Fixed up connections for changes to model data. (LP: #1253810)

  [ Albert Astals ]
  * dashItemSelected -> showDashHome Because we are not using the index
    at all in the upper layers.
  * Fix filtering colllapsing/expanding again Also the delegate creation
    range stuff flows up->down not down->up so rearrange the bindings.

  [ Ubuntu daily release ]
  * Automatic snapshot from revision 590

 -- Ubuntu daily release <ps-jenkins@lists.canonical.com>  Thu, 12 Dec 2013 21:41:19 +0000

unity8 (7.84+14.04.20131206.1-0ubuntu1) trusty; urgency=low

  [ Michal Hruby ]
  * Ensure DashContent's ListView's currentItem is set if the model is
    not empty.

  [ Michał Sawicz ]
  * Don't generate build-deps .deb twice and allow overriding
    QML2_IMPORT_PATH in ./run.

  [ Albert Astals ]
  * Remove unused Applications/ folder .
  * Implement an 'interface' for Dash Renderers.
  * Use deelistmodel's conversion method Instead of a copy of the code .
  * Remove icons we don't use .
  * Do not start apps or go to dash on demo If you are pulling the
    launcher out while in demo mode it doesn't make sense to let you
    start applications. Besides it locks you out because it starts the
    app and the demo is still not finished so you can't really use any
    of the edges to escape Bug #1233696. (LP: #1233696)
  * Add a test for the carousel showing the preview when being clicked .
  * Fix collapsing of categories not working and the
    expansion/collapsing animation +test.

  [ Timo Jyrinki ]
  * Depend on either Qt 5.2 or libqt5v8-5-private-dev.
  * qtdeclarative5-private-dev 5.0.2-6ubuntu5 now depends directly on Qt
    V8 private headers. The remaining "qtdeclarative5-private-dev"
    dependency is enough now both when compiling against 5.0.2 or 5.2.

  [ Pete Woods ]
  * Handle optional parameterized action properties. (LP: #1256258)

  [ Andrea Cimitan ]
  * Implement an 'interface' for Dash Renderers.

  [ Michael Zanetti ]
  * Added music preview.
  * rename some parameters from desktopFile to appId as scopes are now
    changed to give us the appId.
  * unhardcode launcher's search paths for .desktop files.
  * Enable teasing of the phone greeter even though we have a
    lockscreen.
  * check if variant is valid to avoid asserting in debug mode when the
    connection to AccountsService doesn't work for some reason .

  [ Michael Terry ]
  * Add the DBus greeter API from the desktop greeter into the unity8
    greeter.

  [ Daniel d'Andrada ]
  * Dash: disable close mode when you click outside app thumbnails To
    leave the termination mode you can now just mouse/touch press
    anywhere outside the running applications' thumbnails The other way,
    which still works, is long-pressing a thumbnail once more. (LP:
    #1193414)

  [ Ubuntu daily release ]
  * Automatic snapshot from revision 579

 -- Ubuntu daily release <ps-jenkins@lists.canonical.com>  Fri, 06 Dec 2013 13:15:57 +0000

unity8 (7.84+14.04.20131128.2-0ubuntu1) trusty; urgency=low

  [ Michal Hruby ]
  * Depend on the separate scopes plugin
  * Move the BottomBar* DBus communicator to the Utils plugin.

  [ Michał Sawicz ]
  * Wait for DashHome to be available in tst_Shell. (LP: #1254898)
  * Use plugindir from unity-shell-api.pc.
  * Expect stop in upstart job and raise in case of surfaceflinger. (LP:
    #1239876)

  [ Albert Astals ]
  * Fix time test in Qt 5.2 Make factors an array instead of a
    object/dict Objects/dicts are unordered by definition, it happened
    that Qt 5.0 gave them in the orrder we wanted, but with Qt 5.2 is
    failing, and we don't even need the "key", so array works as well
    :).
  * Test that the dash hswipe is disabled while the inner stuff is
    moving .
  * Skip restMaximizeVisibleAreaMoveUpAndShowHeader, it's causing too
    many failed runs And we are confident it's failing because of the
    suboptimal scenegraph run in 5.0.x.
  * Make Dash::test_show_scope_on_load more robust If we are testing
    showScopeOnLoaded make sure we force a scope reload after we set it,
    otherwise it may just happen that the scope has already been loaded
    and the expectaction that we'll change the list to it is just wrong.
  * Dash renderer signals: No need to pass the model up and down Whoever
    is listening to the signal has access to the item that emits the
    signal and has the model right there accessible if needs it.
  * LVWPH: Fix header going bad when setContentHeight ends up moving the
    viewport How to reproduce the bug easily without the patch: * In the
    Dash Home, search for london * Scroll to the bottom * Start moving
    to the apps scope very slowly * At around 3/4 of the move you'll see
    the header in the home scope went to a bad position * Go back to the
    Dash Home. (LP: #1237942, #1246351)
  * Remove unused AppInfo and VideoInfo files .
  * Kill unused ApplicationsFilterGrid.qml .
  * Unify ScopeView and GenericScopeView .
  * Fix header getting lost as per bug 1245824. (LP: #1245824)
  * Remove unused Time.js and its test .
  * Do not include the QtQml megaheader Include only qqml.h which is
    what we need in these files.
  * Don't do stuff if our parent context is gone We'll be gone soon too
    (and crash probably) so don't do anything. This looks a bit like a
    workaround, wait for 5.2 better painting/dispatching loop to see if
    this is not needed anymore, we find a better way to do it, or we
    decide this is fine.

  [ Lars Uebernickel ]
  * Allow setting different indicator positions for different profiles.

  [ Mirco Müller ]
  * Added checkbox for toggling between echo-modes of password-
    entryfields in ext. snap-decisions.
  * Fixes bug #1200569. (LP: #1200569)

  [ Andrea Cimitan ]
  * Switch to application scope when a dash swipe is taking place and an
    app is on foreground. (LP: #1231996)
  * Shifts wallpaper rendering for greeter lockscreen to be inline with
    shell. (LP: #1231731)
  * Dinamically load the Carousel/Filtergrid with more than 6 items.
    (LP: #1226288, #1234105)
  * Removes Math.js and its usage. Use SDK ones.

  [ Gerry Boland ]
  * DragHandle: javascript argument name clashes with local variable.
    Yes it works, but is a little unsafe.

  [ Nick Dedekind ]
  * Added UnityMenuModel submenu row removal awareness in
    UnityMenuModelStack.
  * Round indicator widget icon/label width up to closest gu for
    alignment. (LP: #1236267)
  * Indicator re-select by dragging from top when fully opened. (LP:
    #1213164)
  * Fixed a race condition causing search history popup to show up when
    it shouldn't. (LP: #1249369)

  [ Christopher Lee ]
  * Unity8 tests now make use of the helper functions (added in the pre-
    req branch) so that the helper functions are tested as part of daily
    business.

  [ Daniel d'Andrada ]
  * Improve DirectionalDragArea Removed Rejected status, simplifying
    state machine. Added compositionTime property. Multi-finger
    scenarios are better handled now. Refactored TimeSource in
    Ubuntu.Gestures plugin. Added an easy way to debug
    DirectionalDragArea by having switchable debug prints. Updated tests
    to also simulate the passage of time. Use touch point scene
    coordinates for gesture recognition so that moving the.
    DirectionalDragArea (as in a hinting DragHandle) won't affect it.
    (LP: #1228336)
  * Add right-edge drag hinting to Greeter To match with the existing
    teasing animation when you tap on the right half of the Greeter.
    Also has the side benefit of making the code look a bit nicer.
  * Refactor Ubuntu.Gesture tests to share common logic Take the common
    part out of tst_DirectionalDragArea and put it into a separate base
    class, GestureTest, so that it can be shared with other, future,
    tests. In CMakeLists.txt, create a macro out of DirectionalDragArea
    build script to be used by future tests with similar requirements
    and structure. Also add the "m_" prefix to member variables.
  * Remove dead code from Utils plugin They are not being used anywhere.

  [ Michael Terry ]
  * Make EdgeDemoOverlay test more reliable by testing for what we
    really care about, not an indirect indicator of it. (LP: #1248232)
  * Explicitly set MIR_SOCKET for other upstart jobs, rather than
    relying on the default socket, since that won't work once we move to
    a nested Mir.

  [ Michael Zanetti ]
  * don't add margins to RunningApplicationTile's label. (LP: #1245482)
  * allow SIM PIN entry to have a variable pin length (by adding a done-
    button). (LP: #1240561)
  * fix launcher wording for pinning actions. (LP: #1240891)
  * fix preview background positioning don't explicitly take originY
    into account as it's already in there implicitly. make sure we don't
    split the openeffect in a place where it can be covered by the
    header.
  * fix album artwork containing / in the name. (LP: #1237829)
  * small launcher tweaks fix fakeDragItem's initial position to match
    with real item. remove UbuntuShape's border glow. .
  * drop all references to LighDM from the Lockscreen This should make
    it generic enough to allow reusing it for SIM PIN entry .

  [ Omer Akram ]
  * make the non working code in the screen unlocker helper work.

  [ Nicolas d'Offay ]
  * Pushed up the z order of the clock in GreeterContent. (LP: #1233146)
  * Search history is now persistent across all scopes and remains in
    QML. (LP: #1226221)

  [ Ubuntu daily release ]
  * Automatic snapshot from revision 556

 -- Ubuntu daily release <ps-jenkins@lists.canonical.com>  Thu, 28 Nov 2013 18:09:17 +0000

unity8 (7.83+14.04.20131106-0ubuntu1) trusty; urgency=low

  [ Andrea Cimitan ]
  * Place ShaderEffectSource of UbuntuShapeForItem under the Shape Item.
    (LP: #1239317)

  [ Omer Akram ]
  * test: make sure the search indicator hides when an app has focus.

  [ Nick Dedekind ]
  * Fixed indicator slider menu item alignment to label field and icon.
    (LP: #1240756)

  [ chris.gagnon ]
  * Update to autopilot 1.4.

  [ Ubuntu daily release ]
  * Automatic snapshot from revision 500

 -- Ubuntu daily release <ps-jenkins@lists.canonical.com>  Wed, 06 Nov 2013 03:37:02 +0000

unity8 (7.83+14.04.20131105.1-0ubuntu1) trusty; urgency=low

  [ Michał Sawicz ]
  * Implement switching between previews by swiping. (LP: #1220651,
    #1088572)

  [ Nick Dedekind ]
  * Faster loading of indicator menus. (LP: #1226650)

  [ Albert Astals ]
  * Make sure we have ssh started when we need it .
  * Fix a few warnings in DashContent.qml on shutdown
    Dash/DashContent.qml:119: TypeError: Cannot read property
    'previewShown' of null Dash/DashContent.qml:120: TypeError: Cannot
    read property 'moving' of null .
  * Don't use deprecated Panel methods.

  [ Christopher Lee ]
  * Adds an easy to consume function that attempts to unlock the unity
    greeter. (LP: #1240261)

  [ Lars Uebernickel ]
  * Indicators: add TimeFormatter and use it in the messaging menu This
    component can be used to turn a timestamp and a format string into a
    string with the corresponding time and format. The string will
    change whenever the timezone changes. (LP: #1236413)

  [ Andrea Cimitan ]
  * Allow drag over bounds, but not overshoot. (LP: #1204300)
  * Threshold to activate the left edge swipe to reveal dash is now 26
    GU. (LP: #1236286)

  [ Michael Zanetti ]
  * replace the launcher quicklist's Popover with an own quicklist
    implementation The Popover probably won't ever support what the
    launcher needs.
  * Implement switching between previews by swiping. (LP: #1220651,
    #1088572)
  * don't trigger the greeter teasing during a movement of the greeter.

  [ Ubuntu daily release ]
  * Automatic snapshot from revision 495

 -- Ubuntu daily release <ps-jenkins@lists.canonical.com>  Tue, 05 Nov 2013 12:22:04 +0000

unity8 (7.83+14.04.20131031-0ubuntu1) trusty; urgency=low

  [ Michał Sawicz ]
  * Use setenv as early as possible to avoid setenv and getenv clashing
    in multi-threaded situations. (LP: #1240866)

  [ Ubuntu daily release ]
  * Automatic snapshot from revision 482

 -- Ubuntu daily release <ps-jenkins@lists.canonical.com>  Thu, 31 Oct 2013 20:10:56 +0000

unity8 (7.83+14.04.20131028.1-0ubuntu1) trusty; urgency=low

  * New rebuild forced
  * Automatic snapshot from revision 480

 -- Ubuntu daily release <ps-jenkins@lists.canonical.com>  Mon, 28 Oct 2013 22:42:07 +0000

unity8 (7.83+14.04.20131028-0ubuntu1) trusty; urgency=low

  [ Andrea Cimitan ]
  * Fix 1195349 by counting drawbuffer on the newContentX logic of the
    carousel When we changed carousel from repeater to listview, we
    added drawbuffer. this breaks the logic of newContentX, which was
    considered disabled and set to -1. The correct disabled value now
    has to take into account the drawbuffer. (LP: #1195349)

  [ Christopher Lee ]
  * Checks both then env and upstart env for the currently set
    XDG_DATA_DIRS so they can be set correctly for the test.

  [ Ubuntu daily release ]
  * Automatic snapshot from revision 479

 -- Ubuntu daily release <ps-jenkins@lists.canonical.com>  Mon, 28 Oct 2013 03:08:59 +0000

unity8 (7.83+13.10.20131016.2-0ubuntu1) saucy; urgency=low

  [ Loïc Minier ]
  * Merge ~lool/unity8/drop-setcap-conf. Drop unity8-setcap.conf as this
    breaks desktop installs (no boot-hook event is emitted, boot
    stalls); add maintscript snippet to rm_conffile on upgrades; this
    boot-hook is now shipped under a different name in lxc-android-
    config.

  [ Michał Sawicz ]
  * Ship a camera-app.desktop file and use a custom XDG_DATA_DIRS for
    testing.

  [ Ubuntu daily release ]
  * Automatic snapshot from revision 472

 -- Ubuntu daily release <ps-jenkins@lists.canonical.com>  Wed, 16 Oct 2013 23:15:48 +0000

unity8 (7.83+13.10.20131016.1-0ubuntu1) saucy; urgency=low

  [ Diego Sarmentero ]
  * Disable Preview interaction until the scope responds.

  [ Albert Astals ]
  * Hide placeholder notification.

  [ Ubuntu daily release ]
  * Automatic snapshot from revision 469

 -- Ubuntu daily release <ps-jenkins@lists.canonical.com>  Wed, 16 Oct 2013 17:29:36 +0000

unity8 (7.83+13.10.20131016-0ubuntu1) saucy; urgency=low

  [ Loïc Minier ]
  * Add upstart job to copy unity8 to a new tmpfs, setcap it, and bind-
    mount it back; this is an ugly hack to set CAP_SYS_RESOURCE until we
    have a root-helper for it.

  [ Michal Hruby ]
  * Enable definition of scope back references in overridden results.

  [ Ubuntu daily release ]
  * Automatic snapshot from revision 466

 -- Ubuntu daily release <ps-jenkins@lists.canonical.com>  Wed, 16 Oct 2013 11:29:52 +0000

unity8 (7.83+13.10.20131015.4-0ubuntu1) saucy; urgency=low

  [ Michał Sawicz ]
  * Replace ubuntu-touch-session's unity8.conf upstart job.
  * Revert r440 that made the dash collapse animation worse, rather than
    better.

  [ om26er@ubuntu.com ]
  * close the app only when the close button is tapped, not the entire
    thumbnail

  [ Nick Dedekind ]
  * Added missing Unity.Indicator mock objects causing qmltests to fail.
    Approved by: Michał Sawicz.

  [ Christopher Lee ]
  * Launch unity8 for autopilot with upstart, and bring unity8 session
    over from session-manager-touch.

  [ Pawel Stolowski ]
  * Temporarily disable category_order changed signal handling.

  [ Daniel d'Andrada ]
  * OSKController area shouldn't cover the indicators' bar Since ubuntu-
    keyboard surface area doesn't cover the indicators' bar,
    OSKController should follow suit. Otherwise the OSKContoller's
    internal InputFilterArea (and others) wouldn't perfectly overlap the
    graphical keyboard rendered by ubuntu-keyboard (i.e. the opaque part
    of ubuntu-keyboard's surface).

  [ Michael Zanetti ]
  * Initialize initialHeight/Width to height/width depending on scaleTo
    add checks for initialWidth/Height in the tests change sizes in
    tests to something else than the default for initialWidth/Height in
    order to catch failures there more easily

  [ Omer Akram ]
  * Only show search indicator while the Dash is focued.
  * Add 2dp left margin for music and video tiles' title.

  [ Nicolas d'Offay ]
  * Changed Infographics to use Ubuntu font.

  [ Ubuntu daily release ]
  * Automatic snapshot from revision 463

 -- Ubuntu daily release <ps-jenkins@lists.canonical.com>  Tue, 15 Oct 2013 11:05:04 +0000

unity8 (7.82+13.10.20131011.2-0ubuntu1) saucy; urgency=low

  [ Michał Sawicz ]
  * Work around Mir not delivering input to shell after restart, if the
    device isn't reinitialized.

  [ Albert Astals ]
  * Remove unused DashMusic/DashVideos.
  * Don't let the user change between scopes if the current one is
    moving up/down.
  * Fix two uninitialized variable uses reported by valgrind ==17988==
    Conditional jump or move depends on uninitialised value(s) ==17988==
    at 0x13839F3A: AccountsService::updateDemoEdges()
    (AccountsService.cpp:74) ==17988== by 0x13839DA5:
    AccountsService::setUser(QString const&) (AccountsService.cpp:45)
    ==17988== by 0x1383F67B:
    AccountsService::qt_metacall(QMetaObject::Call, int, void**)
    (moc_AccountsService.cpp:192) ==17988== by 0x496143D:
    StoreProperty(QV8Engine*, QObject*, QQmlPropertyData*,
    v8::Handle<v8::Value>) (in /usr/lib/arm-linux-
    gnueabihf/libQt5Qml.so.5.0.2) ==17988== ==17988== Conditional jump
    or move depends on uninitialised value(s) ==17988== at 0x1383A0F6:
    AccountsService::updateStatsWelcomeScreen() (AccountsService.cpp:92)
    ==17988== by 0x13839DB1: AccountsService::setUser(QString const&)
    (AccountsService.cpp:47) ==17988== by 0x1383F67B:
    AccountsService::qt_metacall(QMetaObject::Call, int, void**)
    (moc_AccountsService.cpp:192) ==17988== by 0x496143D:
    StoreProperty(QV8Engine*, QObject*, QQmlPropertyData*,
    v8::Handle<v8::Value>) (in /usr/lib/arm-linux-
    gnueabihf/libQt5Qml.so.5.0.2)
  * Fix unitialized variable in Scope ==18457== Conditional jump or move
    depends on uninitialised value(s) ==18457== at 0x15AD1FD6:
    Scope::setActive(bool) (scope.cpp:165) ==18457== by 0x15B0023D:
    Scope::qt_metacall(QMetaObject::Call, int, void**)
    (moc_scope.cpp:478) ==18457== by 0x48B709F:
    QQmlPropertyPrivate::write(QObject*, QQmlPropertyData const&,
    QVariant const&, QQmlContextData*,
    QFlags<QQmlPropertyPrivate::WriteFlag>) (in /usr/lib/arm-linux-
    gnueabihf/libQt5Qml.so.5.0.2)
  * Fix crash on the phone For some reason i'm getting v8 crashes
    without this when shuting down unity-mir

  [ Gerry Boland ]
  * Use focusRequested signal from AppManager. WM: AppManager has new
    signal to ask shell to request focus for app - use it to properly
    animate and focus the app. If app wants to be side stage, but no
    side stage available, override the application stage.

  [ Nick Dedekind ]
  * Only use the root action state as a unitymenumodel ActionStateParser
    when needed.

  [ Andrea Cimitan ]
  * Move the close app icon on top left.
  * The header of category list is already on screen after unlock

  [ Michael Zanetti ]
  * Make the greeter's clock update in sync with the indicators.

  [ Omer Akram ]
  * Increase dash header height to 5gu.

  [ Nicolas d'Offay ]
  * Standardised expansion speed in scopes.

  [ Ubuntu daily release ]
  * Automatic snapshot from revision 449

 -- Ubuntu daily release <ps-jenkins@lists.canonical.com>  Fri, 11 Oct 2013 17:26:34 +0000

unity8 (7.82+13.10.20131011.1-0ubuntu1) saucy; urgency=low

  [ Michał Sawicz ]
  * Fix frequent application IDs and drop old AppsAvailableForDownload
    model.
  * Unrevert r388 now that we have fixed the infinite loop it was
    causing in Qt.

  [ Steve Langasek ]
  * Don't keep a long-lived connection open to upstart when we only use
    it for two events, one at load time and one at unload time.

  [ Lars Uebernickel ]
  * VolumeControl: use 'volume' instead of 'scroll' action The volume
    action doesn't show a notification.

  [ Michael Terry ]
  * Disable DragHandle on right side of screen while the greeter is
    animating

  [ Marcus Tomlinson ]
  * Added missing "enabled" property to "progressMenu" component in the
    menu item factory.

  [ Michael Zanetti ]
  * Add scaleTo: "fit" mode support to LazyImage

  [ Andrea Cimitan ]
  * Add music and video renderers
  * Use shell.edgeSize for BottomBar's EdgeDragArea, detecting gestures
    only when they are within the edgeSize.

  [ Nick Dedekind ]
  * Removed greeter "toHome" animation (LP#1092976) (LP: #1092976)
  * Only show Snap Decision notification actions when available.

  [ Albert Astals ]
  * Dash: Set delegate creation range for inner itemviewss If it's above
    the list viewport we set it to the end of the list to precache the
    last items It it's below the list viewport we set it to the
    beginning to precache the first items Otherwise we set it to the
    part of the viewport in the view Approved by: Michał Sawicz.

  [ Ubuntu daily release ]
  * Automatic snapshot from revision 435

 -- Ubuntu daily release <ps-jenkins@lists.canonical.com>  Fri, 11 Oct 2013 09:05:30 +0000

unity8 (7.82+13.10.20131010-0ubuntu1) saucy; urgency=low

  [ David Callé ]
  * Small logic change in preview descriptions line breaks. Multiple new
    lines are now replaced by multiple br tags.

  [ Nick Dedekind ]
  * Use indicator identifier for indicators-client list item label.
  * Make sure overflow indicators are hidden and not the search label.

  [ Mirco Müller ]
  * Tweaks to notifications to improve spec-compliance. - updated
    notifications-qmltest to reflect the use of a variant-map for the
    hints - made text-fields as heigh as buttons - made the summary
    align horizontally to the icon - updated button-height and bubble-
    background.

  [ Pawel Stolowski ]
  * Handle category_order_changes signal from scopes (used in Home only)
    and reorder categories accordingly.
  * Implementation of albumart image provider for audio content.

  [ Michael Terry ]
  * Hide the greeter when an app is focused, fixing snap decisions
    launching an app in the greeter (like receiving a call).

  [ Michael Zanetti ]
  * Launcher - remove support for pinning items in the backend After the
    latest design changes, recent apps is everything that is contained
    in the ApplicationManager. So no need for storing anything else than
    pinned apps in the config.

  [ Michał Sawicz ]
  * Remove the mir socket before starting unity8 during autopilot tests.

  [ Ubuntu daily release ]
  * Automatic snapshot from revision 420

 -- Ubuntu daily release <ps-jenkins@lists.canonical.com>  Thu, 10 Oct 2013 04:15:13 +0000

unity8 (7.82+13.10.20131008.1-0ubuntu1) saucy; urgency=low

  [ Michal Hruby ]
  * Add Scope::isActive property and corresponding tests. (LP: #1230352)

  [ Daniel d'Andrada ]
  * Move OSKController to the front as it will now also block input
    meant to the OSK That's in the unity-mir implementation. The
    SurfaceFlinger one is still an empty noop. Currently, when the OSK
    is up, both shell and OSK get user input, thus we need the
    OSKController to shield our shell components from them. (LP:
    #1236773)

  [ Michał Sawicz ]
  * Add Scope::isActive property and corresponding tests. (LP: #1230352)
  * Force focus back on shell in case it loses it for some reason.

  [ Ubuntu daily release ]
  * Automatic snapshot from revision 409

 -- Ubuntu daily release <ps-jenkins@lists.canonical.com>  Tue, 08 Oct 2013 19:14:20 +0000

unity8 (7.82+13.10.20131008-0ubuntu1) saucy; urgency=low

  [ Michał Sawicz ]
  * update previews to match design. (LP: #1224555)
  * Add an InputFilterArea in Notifications. (LP: #1233411, #1235215)

  [ Ying-Chun Liu ]
  * update previews to match design. (LP: #1224555)

  [ Albert Astals ]
  * Unrevert 376 by reverting r395 and a small fix to fix the cpu
    hogging issue . (LP: #1124567)

  [ Michael Terry ]
  * Add Showable.showNow() method and use it in Shell to immediately
    show greeter when we blank the screen rather than animating it. (LP:
    #1233564)

  [ Michael Zanetti ]
  * update previews to match design. (LP: #1224555)

  [ Diego Sarmentero ]
  * update previews to match design. (LP: #1224555)

  [ Ubuntu daily release ]
  * Automatic snapshot from revision 404

 -- Ubuntu daily release <ps-jenkins@lists.canonical.com>  Tue, 08 Oct 2013 02:57:55 +0000

unity8 (7.82+13.10.20131007-0ubuntu1) saucy; urgency=low

  [ Michał Sawicz ]
  * Respect pre-set import and library paths and prevent segfault in
    startShell.

  [ Ubuntu daily release ]
  * Automatic snapshot from revision 399

 -- Ubuntu daily release <ps-jenkins@lists.canonical.com>  Mon, 07 Oct 2013 07:10:46 +0000

unity8 (7.82+13.10.20131005-0ubuntu1) saucy; urgency=low

  [ Michał Sawicz ]
  * Revert r376 that caused constant CPU usage due to the
    ActivityIndicator.

  [ Nick Dedekind ]
  * Removed indicators-client autopilot tests. (LP: #1234736)

  [ Albert Astals ]
  * Revert r388. (LP: #1235268)

  [ Christopher Lee ]
  * Removes passing -fullscreen to unity8 when on the device (as per bug
    #1235065). (LP: #1235065)

  [ Ubuntu daily release ]
  * Automatic snapshot from revision 396

 -- Ubuntu daily release <ps-jenkins@lists.canonical.com>  Sat, 05 Oct 2013 11:45:14 +0000

unity8 (7.82+13.10.20131004.2-0ubuntu1) saucy; urgency=low

  * Revert 7.82+13.10.20131004.1-0ubuntu1 back to
    7.81.3+13.10.20130927.3-0ubuntu1 due to CPU hogging issue with
    7.82+13.10.20131004.1-0ubuntu1.

 -- Loïc Minier <loic.minier@ubuntu.com>  Fri, 04 Oct 2013 21:22:29 +0200

unity8 (7.82+13.10.20131004.1-0ubuntu1) saucy; urgency=low

  [ Michał Sawicz ]
  * Bump to indicate support for extended snap decisions.
  * Make Tile themeable, add renderers for Dash Plugins and weather.
    (LP: #1231948)
  * Drop network agents now that they're in indicator-network instead.

  [ Michal Hruby ]
  * Differentiate generic and music carousels.
  * Use the thumbnailer image provider for scope results that don't
    specify icon as well as for previews.
  * Added an indicator which is displayed in the search bar whenever a
    search is in progress. Added accompanying test in tst_PageHeader.
  * Expose rendererHint to shell.

  [ Albert Astals ]
  * Update pot file. (LP: #1232374)
  * Only enable the animation when the item is on screen (i.e. !culled)
    . (LP: #1200374)
  * Do not crash on positionAtBeginning if the list is empty .
  * Enable/disable running apps height animation in a less error prone
    way.

  [ Michael Terry ]
  * Use a chevron after 'Skip intro' and drop the underlining.
  * Load testability driver when QT_LOAD_TESTABILITY is set. (LP:
    #1226234)
  * Listen to the system setting StatsWelcomeScreen, which tells us
    whether to show user-specific infographic data in the greeter. (LP:
    #1207857)

  [ Gerry Boland ]
  * WM: ensure focusedApplicationWhenUsingScreenshots reset when unused,
    and only used when set. Fixes window focus conflict between shell
    and ApplicationManager.

  [ Nick Dedekind ]
  * Removed deprecated Unity.IndicatorsLegacy plugin.
  * Added actionState parser to the indicators-client text printer so
    that we get the icon.
  * Moved indicator page titles to the root action state of menu model.
    (LP: #1223635)

  [ Mirco Müller ]
  * Added rendering- and interaction-support for the first three
    extended snap-decision dialog-cases password-entry, user-
    authentication and simunlock.

  [ Daniel d'Andrada ]
  * Revert the reversion of r304 since it doesn't seem to crash anymore
    Original commit was Reset apps scope when returning from app to dash
    (LP #1193419) If an app is on foreground and you perform a long
    left-edge swipe to minimize it, and therefore return to the dash,
    the dash should be in the Applications scope and showing the
    running/recents applications. (LP: #1193419)

  [ Andrea Cimitan ]
  * Add behaviours to the hud reveal. (LP: #1224480, #1224633)
  * Make Tile themeable, add renderers for Dash Plugins and weather.
    (LP: #1231948)

  [ Michael Zanetti ]
  * fix inserting into quicklistmodel.
  * Drop useStorage argument and use exising LAUNCHER_TESTING define for
    this decision.

  [ Omer Akram ]
  * Make the volume/brightness slider changes realtime. (LP: #1227595)

  [ Nicolas d'Offay ]
  * Fixed black colour on the first of the month due to division. (LP:
    #1233657)
  * Added an indicator which is displayed in the search bar whenever a
    search is in progress. Added accompanying test in tst_PageHeader.

  [ Ubuntu daily release ]
  * Automatic snapshot from revision 390

 -- Ubuntu daily release <ps-jenkins@lists.canonical.com>  Fri, 04 Oct 2013 06:55:16 +0000

unity8 (7.81.3+13.10.20130927.3-0ubuntu1) saucy; urgency=low

  [ Michal Hruby ]
  * Correctly handle image URI scheme in results.

  [ Michał Sawicz ]
  * Make SHOW_DASH and HIDE_DASH close the current preview. (LP:
    #1231404)
  * Add a LazyImage component that shows an activity spinner for long-
    loading images and handles aspect ratio properly.
  * Fix Qt 5.1 FTBFS and suppress some build warnings.

  [ Albert Astals ]
  * Make sure we always have least have one column in the gridview. (LP:
    #1225391)
  * LVWPH: Make sure we always overshoot vertically. (LP: #1229851)
  * Remember the expanded categoryId and not the expanded index The
    index can change on search, and we still want to maintain it
    expanded in that case. (LP: #1230216)
  * Fix showHeader in an edge case of notShownByItsOwn Not all the tests
    i've added fail without the code fix, but i've added them just to be
    more covered . (LP: #1230187)

  [ Diego Sarmentero ]
  * Handling error signal from the DownloadTracker plugin (BUG:
    #1229744). (LP: #1229744)
  * Remove "Reviews and Comments" section from Application Preview until
    the feature is ready (BUG: #1226632) - Detect when the keyboard is
    being shown to allow the user to scroll the Preview even more if
    necessary to interact with the components at the bottom of that
    preview, and don't leave those components obscured behind the
    keyboard (BUG: #1226638). (LP: #1226632, #1224717, #1226638)

  [ Nick Dedekind ]
  * Brought messaging indicator inline with UnityMenuModel &
    UnityMenuAction. (LP: #1217676, #1217678)

  [ Pawel Stolowski ]
  * Support canned search queries returned by Home Scope.
  * Cancel previous actions and previews on new activation / preview.
    Expose previewed data row in Preview object.

  [ Michael Terry ]
  * Only enable the Bottombar when the HUD is available. (LP: #1220306)
  * Increase the "Skip intro" clickable area, making dismissing the edge
    demo intro feel more natural. (LP: #1220632)

  [ Michael Zanetti ]
  * drop our CrossFadeImage in favor of the SDK one. (LP: #1227783)

  [ Ubuntu daily release ]
  * Automatic snapshot from revision 358

 -- Ubuntu daily release <ps-jenkins@lists.canonical.com>  Fri, 27 Sep 2013 14:13:22 +0000

unity8 (7.81.3+13.10.20130924.2-0ubuntu1) saucy; urgency=low

  [ Michal Hruby ]
  * Fix the signal prototypes on music grid renderer. (LP: #1228390)

  [ Michael Zanetti ]
  * use less auto variables, align coding style, constify and Qt'ify API
    in AccountsService plugin.

  [ Nick Dedekind ]
  * Re-enable MenuContentActivator in Indicators.

  [ Albert Astals ]
  * LVWPH: Update the section header on list change events.

  [ Pawel Stolowski ]
  * Check results model ptr returned by GetResultsFromCategory method
    from UnityCore. (LP: #1228097, #1211595)

  [ Ubuntu daily release ]
  * Automatic snapshot from revision 340

 -- Ubuntu daily release <ps-jenkins@lists.canonical.com>  Tue, 24 Sep 2013 14:40:01 +0000

unity8 (7.81.3+13.10.20130919.3-0ubuntu1) saucy; urgency=low

  [ Michal Hruby ]
  * Add support for music grid renderer to GenericScopeView.

  [ Nick Dedekind ]
  * Fixed the removal of messaging widget due to incompatible action
    state. (LP: #1225017)

  [ Christopher Lee ]
  * Addition of initial autopilot tests for the application lifecycle.

  [ Lars Uebernickel ]
  * VolumeControl: use action of the new indicator indicator-sound
    recently gained an action to increase and decrease the volume. This
    patch makes use of that to get rid of a bus round trip (to get the
    current volume) and a race (when the volume gets set between
    fetching the current volume and setting the new volume). (LP:
    #1219057)

  [ Michael Terry ]
  * When AccountsService.backgroundFile is unset/invalid, have the
    greeter fall back to whatever the shell background is.
  * Add a tiny SessionBroadcast plugin that listens to unity-greeter-
    session-broadcast for the ShowHome signal.

  [ Daniel d'Andrada ]
  * Remove obsolete, unused graphics.
  * Make MouseTouchAdaptor work with multiple QWindows.

  [ Michael Zanetti ]
  * change how icons are searched a) try to find it the Icon as is b)
    prepend with Path if a Path variable is given c) fall back to the
    image://theme/ with just the icon name . (LP: #1225186)
  * fix an issue with removing a running app from the launcher and
    always store pinning to the config.
  * collapse any open preview when programmatically switching current
    dash index. (LP: #1221137)

  [ Ubuntu daily release ]
  * Automatic snapshot from revision 333

 -- Ubuntu daily release <ps-jenkins@lists.canonical.com>  Thu, 19 Sep 2013 15:15:07 +0000

unity8 (7.81.3+13.10.20130916-0ubuntu1) saucy; urgency=low

  [ Michael Zanetti ]
  * allow left edge gesture to minimize apps even when launcher is
    already visible.
  * Don't hide the launcher on changes in the stages.
  * ssh is now installed per default, but it's set to manual in the
    ssh.override.

  [ Ubuntu daily release ]
  * Automatic snapshot from revision 320

 -- Ubuntu daily release <ps-jenkins@lists.canonical.com>  Mon, 16 Sep 2013 11:49:28 +0000

unity8 (7.81.3+13.10.20130912-0ubuntu1) saucy; urgency=low

  [ Michael Zanetti ]
  * add support for finding icons from click package apps in the
    launcher.
  * update to latest launcher API for better integration with the
    AppManager.

  [ Ricardo Mendoza ]
  * Fixes problems related to image 20130912.0, amongst: * Fix autopilot
    tests by preventing blocking of input during HUD button animations,
    only when fully visible * Fix loading of unity-mir library, major
    version wasn't specified so unless the dev package was there it
    would fail.

  [ Ubuntu daily release ]
  * Automatic snapshot from revision 316

 -- Ubuntu daily release <ps-jenkins@lists.canonical.com>  Thu, 12 Sep 2013 13:47:59 +0000

unity8 (7.81.3+13.10.20130911.1-0ubuntu1) saucy; urgency=low

  [ Michael Terry ]
  * Switch from deprecated image://gicon/ to new image://theme/.

  [ Gerry Boland ]
  * Add OSKController so shell can control OSK correctly on Mir.
  * Remove InputFilterArea for bottom edge swipes, as applications also
    listen for such swipes for Toolbar reveal.

  [ Ricardo Mendoza ]
  * Select the backend to use dynamically on runtime according to the
    QPA selected by the system.

  [ Ubuntu daily release ]
  * Automatic snapshot from revision 311

 -- Ubuntu daily release <ps-jenkins@lists.canonical.com>  Wed, 11 Sep 2013 16:22:55 +0000

unity8 (7.81.3+13.10.20130911-0ubuntu1) saucy; urgency=low

  [ Michal Hruby ]
  * Hide all gicon strings from the shell and use the image://theme icon
    provider that was recently added to the SDK.

  [ Gerry Boland ]
  * Convert to new ApplicationManager API.

  [ Nick Dedekind ]
  * Updated access point design as per spec.
  * Indicator visibility based on connection with backend service.

  [ Albert Astals ]
  * Dash: Make assignments bindings This way if the model changes the
    item value also changes.

  [ Michael Zanetti ]
  * adds support for highlighting the currently focused application in
    the launcher, adds tests.
  * include ~/.local/share/applications in launcher's .desktop file
    search path.
  * shrink size of area for revealing the HUD button and make it
    disappear on release again. fixes 1219035. (LP: #1219035)
  * revert revision 304 as it makes the Shell crash.

  [ Michael Terry ]
  * Allow testers to set custom password or pin in demo mode, rather
    than hardcoding them.
  * Have the greeter use AccountsService to determine its background.
    (LP: #1218402)
  * Listen to changes in the "show edge demo" AccountsService setting.

  [ Daniel d'Andrada ]
  * Update fake/mock plugins so that "./run --fake" works well again -
    You can now see the thumbnails of the fake running applications once
    again. - You no longer get hundreds of warnings due to icons not
    found.
  * Reset apps scope when returning from app to dash (LP #1193419) If an
    app is on foreground and you perform a long left-edge swipe to
    minimize it, and therefore return to the dash, the dash should be in
    the Applications scope and showing the running/recents applications.
    (LP: #1193419)

  [ Ubuntu daily release ]
  * Automatic snapshot from revision 306

 -- Ubuntu daily release <ps-jenkins@lists.canonical.com>  Wed, 11 Sep 2013 00:54:31 +0000

unity8 (7.81.3+13.10.20130905.2-0ubuntu1) saucy; urgency=low

  [ Michael Zanetti ]
  * Integrate Launcher with AppManager.

  [ Nick Dedekind ]
  * Removed FIXME from slider int->double conversion.

  [ Ubuntu daily release ]
  * Automatic snapshot from revision 291

 -- Ubuntu daily release <ps-jenkins@lists.canonical.com>  Thu, 05 Sep 2013 10:48:02 +0000

unity8 (7.81.3+13.10.20130904.1-0ubuntu1) saucy; urgency=low

  [ Nicolas d'Offay ]
  * Switched infographic background at design's request.

  [ Ubuntu daily release ]
  * Automatic snapshot from revision 287

 -- Ubuntu daily release <ps-jenkins@lists.canonical.com>  Wed, 04 Sep 2013 07:34:57 +0000

unity8 (7.81.3+13.10.20130904-0ubuntu1) saucy; urgency=low

  [ mhall119 ]
  * Add a little bit of text to the last step of the tour telling the
    user how to end it and get to their phone.

  [ Jussi Pakkanen ]
  * Use CCache if it is installed.

  [ Nick Dedekind ]
  * Multiple icon/label support for indicators.

  [ Albert Astals ]
  * Remove unneeded role.

  [ Lars Uebernickel ]
  * Fall back to "ubuntu-mobile" icon theme if $UBUNTU_ICON_THEME is
    unset.

  [ Michael Zanetti ]
  * Use MouseAreas in DashBar to enable clicking again.
  * load launcher default config from existing dconf key.

  [ Ubuntu daily release ]
  * Automatic snapshot from revision 285

 -- Ubuntu daily release <ps-jenkins@lists.canonical.com>  Wed, 04 Sep 2013 03:02:57 +0000

unity8 (7.81.3+13.10.20130903.1-0ubuntu1) saucy; urgency=low

  [ Michael Zanetti ]
  * workaround quicklist text color.

  [ Ubuntu daily release ]
  * Automatic snapshot from revision 277

 -- Ubuntu daily release <ps-jenkins@lists.canonical.com>  Tue, 03 Sep 2013 06:09:36 +0000

unity8 (7.81.3+13.10.20130830-0ubuntu1) saucy; urgency=low

  [ Pawel Stolowski ]
  * Implement a virtual 'All' filter option.

  [ Ubuntu daily release ]
  * Automatic snapshot from revision 275

 -- Ubuntu daily release <ps-jenkins@lists.canonical.com>  Fri, 30 Aug 2013 12:44:40 +0000

unity8 (7.81.3+13.10.20130829.2-0ubuntu1) saucy; urgency=low

  [ Michael Terry ]
  * Implement launcher item backend via AccountsService.

  [ Ubuntu daily release ]
  * Automatic snapshot from revision 272

 -- Ubuntu daily release <ps-jenkins@lists.canonical.com>  Thu, 29 Aug 2013 19:09:44 +0000

unity8 (7.81.3+13.10.20130829.1-0ubuntu1) saucy; urgency=low

  [ Michael Terry ]
  * Make sure greeter and lockscreen backgrounds are always defined,
    even if the wallpaper preference string is bogus. (LP: #1208889,
    #1208894)

  [ Ubuntu daily release ]
  * Automatic snapshot from revision 270

 -- Ubuntu daily release <ps-jenkins@lists.canonical.com>  Thu, 29 Aug 2013 11:09:43 +0000

unity8 (7.81.3+13.10.20130829-0ubuntu1) saucy; urgency=low

  [ Andrea Cimitan ]
  * Streamline some new HUD interactions to be more consistent with the
    Unity Launcher.

  [ Michael Zanetti ]
  * setting the launcher's extensionSize delayed to position the view
    correctly at the beginning .

  [ Bill Filler ]
  * add new telephony apps (dialer, messaging, contacts) to launcher and
    Home scope.

  [ Michael Terry ]
  * Implement edge demos on first boot. Build-Depends: +dbus-test-
    runner, +qtbase5-dev-tools.

  [ Ubuntu daily release ]
  * Automatic snapshot from revision 267

 -- Ubuntu daily release <ps-jenkins@lists.canonical.com>  Thu, 29 Aug 2013 02:10:38 +0000

unity8 (7.81.3+13.10.20130828.1-0ubuntu1) saucy; urgency=low

  [ Andrea Cimitan ]
  * Hide the LauncherPanel when it's really hidden, by changing visible
    to false.

  [ Gerry Boland ]
  * Fix sidestage applications - they were being ignored in the show-
    application-surface logic. (LP: #1217027, #1210079)

  [ Michał Sawicz ]
  * Raise the exception if typing failed in autopilot.

  [ Nick Dedekind ]
  * Added location indicator defaults.

  [ Michael Zanetti ]
  * increase minimal dragging width for dismissing apps with left edge
    make it a configurable parameter and adjust animation to look like
    requested in the bug report . (LP: #1213153)

  [ Ubuntu daily release ]
  * Automatic snapshot from revision 262

 -- Ubuntu daily release <ps-jenkins@lists.canonical.com>  Wed, 28 Aug 2013 11:55:46 +0000

unity8 (7.81.3+13.10.20130827.1-0ubuntu1) saucy; urgency=low

  [ Michael Zanetti ]
  * unset model in quicklist before closing it.

  [ Ubuntu daily release ]
  * Automatic snapshot from revision 256

 -- Ubuntu daily release <ps-jenkins@lists.canonical.com>  Tue, 27 Aug 2013 10:49:17 +0000

unity8 (7.81.3+13.10.20130827-0ubuntu1) saucy; urgency=low

  [ Michael Zanetti ]
  * Theme the Quicklist Popover.

  [ Albert Astals ]
  * Apply expandedIndex on delegate creation bug #1213033. (LP:
    #1213033)

  [ Ubuntu daily release ]
  * Automatic snapshot from revision 254

 -- Ubuntu daily release <ps-jenkins@lists.canonical.com>  Tue, 27 Aug 2013 02:10:43 +0000

unity8 (7.81.3+13.10.20130826.5-0ubuntu1) saucy; urgency=low

  [ Michael Zanetti ]
  * tweak launcher folding and visuals according to feedback from
    design: - increase foldingStartHeight - Introduces a
    foldingStopHeight. Folding only happens between the
    foldingStartHeight and the foldingStopHeight. - Only change
    brightness while folding - remove highlight of pressed icon -
    decrease launcher's width by half a grid unit.

  [ Ubuntu daily release ]
  * Automatic snapshot from revision 251

 -- Ubuntu daily release <ps-jenkins@lists.canonical.com>  Mon, 26 Aug 2013 22:09:43 +0000

unity8 (7.81.3+13.10.20130826.4-0ubuntu1) saucy; urgency=low

  [ Michał Sawicz ]
  * Add module entry in HudClient's qmldir.

  [ Jussi Pakkanen ]
  * Let Ninja parallelize itself.

  [ Nick Dedekind ]
  * Abstraction of indicator menu item properties prior to move into
    common components library.

  [ Christopher Lee ]
  * Added autopilot-tests for ephemeral, interactive and snap-decision
    notifications.

  [ Mirco Müller ]
  * Added autopilot-tests for ephemeral, interactive and snap-decision
    notifications.

  [ Michael Zanetti ]
  * only search visible children in findChild, add findInvisibleChild
    for others.
  * Added autopilot-tests for ephemeral, interactive and snap-decision
    notifications.

  [ Thomi Richards ]
  * Added autopilot-tests for ephemeral, interactive and snap-decision
    notifications.

  [ Ubuntu daily release ]
  * Automatic snapshot from revision 249

 -- Ubuntu daily release <ps-jenkins@lists.canonical.com>  Mon, 26 Aug 2013 18:34:44 +0000

unity8 (7.81.3+13.10.20130826.2-0ubuntu1) saucy; urgency=low

  [ Albert Astals ]
  * Don't include QtQML It includes LOTS of files we don't need.

  [ Ubuntu daily release ]
  * Automatic snapshot from revision 243

 -- Ubuntu daily release <ps-jenkins@lists.canonical.com>  Mon, 26 Aug 2013 10:08:52 +0000

unity8 (7.81.3+13.10.20130826.1-0ubuntu1) saucy; urgency=low

  * Automatic snapshot from revision 241

 -- Ubuntu daily release <ps-jenkins@lists.canonical.com>  Mon, 26 Aug 2013 06:08:33 +0000

unity8 (7.81.3+13.10.20130826-0ubuntu1) saucy; urgency=low

  [ Michael Zanetti ]
  * delay move operations if the start dragging operation is running
    This prevents items to left in wrong places when transitions clash.
  * add empty setUser to allow compiling in jenkins again until the
    branch that matches unity-api is ready to land. .
  * add count and progress overlay information to real model too.

  [ Pawel Stolowski ]
  * Changed the type of setActive argument from
    QVector<AbstractFilterOption *>::size_type to unsigned int.

  [ Ubuntu daily release ]
  * Automatic snapshot from revision 240

 -- Ubuntu daily release <ps-jenkins@lists.canonical.com>  Mon, 26 Aug 2013 02:31:42 +0000

unity8 (7.81.3+13.10.20130821.2-0ubuntu1) saucy; urgency=low

  [ Michael Terry ]
  * Listen to display-power-changed rather than system-power-changed
    signals when showing the greeter; ignore such signals when the
    proximity sensor is active. (LP: #1214477)

  [ Pawel Stolowski ]
  * Added a role for accessing progress-source property of categories.

  [ Ubuntu daily release ]
  * Automatic snapshot from revision 233

 -- Ubuntu daily release <ps-jenkins@lists.canonical.com>  Wed, 21 Aug 2013 22:09:53 +0000

unity8 (7.81.3+13.10.20130821.1-0ubuntu1) saucy; urgency=low

  [ Michael Zanetti ]
  * allow testing at 11:13. Old code failed because the text actually
    says "11:13 AM".
  * add some checks if we actually clicked an item or in the spacing
    between them gets rid of some warnings printed by the launcher .

  [ Michał Sawicz ]
  * Update runtime deps in the build script.

  [ Nick Dedekind ]
  * Added/Updated legacy network indicator components to use with new
    indicator backend.

  [ Albert Astals ]
  * Fix insertions/removals on the qlimitproxymodel . (LP: #1213959)

  [ Ubuntu daily release ]
  * Automatic snapshot from revision 230

 -- Ubuntu daily release <ps-jenkins@lists.canonical.com>  Wed, 21 Aug 2013 15:04:59 +0000

unity8 (7.81.3+13.10.20130821-0ubuntu1) saucy; urgency=low

  [ Michael Zanetti ]
  * added support for count emblems and progress overlays on the
    launcher.

  [ Pawel Stolowski ]
  * Add role for getting filter options model. Add method to activate
    option based on index or id.

  [ Ted Gould ]
  * Mark indicators-client as providing an indicator-renderer.

  [ Nick Dedekind ]
  * Added flatmenuproxymodel pass-through signals from qmenumodel.
  * Renamed indicator-messaging to indicator-messages.

  [ Gerry Boland ]
  * Typo fix in FrequentlyUsedAppsModel.

  [ Ubuntu daily release ]
  * Automatic snapshot from revision 224

 -- Ubuntu daily release <ps-jenkins@lists.canonical.com>  Wed, 21 Aug 2013 08:05:13 +0000

unity8 (7.81.3+13.10.20130820.2-0ubuntu1) saucy; urgency=low

  [ Michael Zanetti ]
  * initial support for quicklists For now they support pinning and
    removing of items.

  [ Ubuntu daily release ]
  * Automatic snapshot from revision 217

 -- Ubuntu daily release <ps-jenkins@lists.canonical.com>  Tue, 20 Aug 2013 10:09:36 +0000

unity8 (7.81.3+13.10.20130820-0ubuntu1) saucy; urgency=low

  [ Andrea Cimitan ]
  * Implement background changing through gsettings. Make sure it does
    fallback to default background when needed.

  [ Michael Zanetti ]
  * Implement background changing through gsettings. Make sure it does
    fallback to default background when needed.
  * Add Drag'n'drop support to Launcher As dragging an item pins it to
    the launcher this also contains initial quicklist and pinning
    support in the plugin part.

  [ Michał Sawicz ]
  * Fix generic preview wrapping and force rich text parsing.

  [ Michal Hruby ]
  * Remove the override for Apps available for download, click scope
    provides these now.
  * Hide rating widgets when scope provides rating set to < 0.0. Also
    fallback to regular preview image if there are no more_screenshots
    specified.

  [ Albert Astals ]
  * Make sure minYExtent is updated before setting the new content
    height Otherwise bad things can happen in the positioning .

  [ Ubuntu daily release ]
  * Automatic snapshot from revision 215

 -- Ubuntu daily release <ps-jenkins@lists.canonical.com>  Tue, 20 Aug 2013 02:08:42 +0000

unity8 (7.81.3+13.10.20130816.3-0ubuntu1) saucy; urgency=low

  [ Michal Hruby ]
  * Implement overrideResults() method, which allows us to seamlessly
    combine real scope data with mocked data.

  [ Michał Sawicz ]
  * Wait for activeFocus before typing in autopilot tests. (LP:
    #1212580)

  [ Nick Dedekind ]
  * Fixed network indicator password dialog not appearing. (LP:
    #1212730)
  * Remove time & battery indicator service info.

  [ Albert Astals ]
  * Dash category expansion.
  * Fix crash in the shell test Give the item a parent, otherwise the
    qml engine decides to adopt it and when we do the deleteLater on
    them, they have been already deleted. Since we are the parents, we
    don't need to call the deleteLAter eiether they'll be properly
    deleted on our deletion.

  [ Michael Zanetti ]
  * make entering text in lockscreen tests more robust. (LP: #1212580)

  [ Michael Terry ]
  * Define the 'build' target as PHONY so make doesn't get confused by
    our 'build' script.
  * Add a test for the Powerd plugin shell support.

  [ Pawel Stolowski ]
  * Bindings for filters.

  [ Ubuntu daily release ]
  * Automatic snapshot from revision 208

 -- Ubuntu daily release <ps-jenkins@lists.canonical.com>  Fri, 16 Aug 2013 14:11:35 +0000

unity8 (7.81.3+13.10.20130814.3-0ubuntu1) saucy; urgency=low

  [ Ted Gould ]
  * Upstart signals to control indicator services.

  [ Nick Dedekind ]
  * Replaced indicator menu listView with tabs view.
  * Transition Unity.Indicators to UnityMenuModel.

  [ Ubuntu daily release ]
  * Automatic snapshot from revision 197

 -- Ubuntu daily release <ps-jenkins@lists.canonical.com>  Wed, 14 Aug 2013 14:33:39 +0000

unity8 (7.81.3+13.10.20130814.1-0ubuntu1) saucy; urgency=low

  [ Michał Sawicz ]
  * Add AppPreview.

  [ Nick Dedekind ]
  * Use key from indicator service file to source indicator positions.

  [ Diego Sarmentero ]
  * Add AppPreview.

  [ Ubuntu daily release ]
  * Automatic snapshot from revision 193

 -- Ubuntu daily release <ps-jenkins@lists.canonical.com>  Wed, 14 Aug 2013 06:33:14 +0000

unity8 (7.81.3+13.10.20130813.1-0ubuntu1) saucy; urgency=low

  [ Michael Zanetti ]
  * don't scale the EARLY ALPHA warning text bigger than the screen is.

  [ Michał Sawicz ]
  * Add debug logging to passphrase entry.

  [ Albert Astals ]
  * Remove unneeded stuff from CMakelists.txt set(CMAKE_AUTOMOC ON)
    include(FindPkgConfig) find_package(Qt5Core REQUIRED)
    find_package(Qt5Quick REQUIRED) Are already on the top-level
    CMakeLists.txt so no need to write them again Well, actually the
    Qt5Core wasn't and i added it, it's not really necessary since it's
    pulled by the others that depend on it, but it doesn't hurt to be
    explicit.

  [ Ubuntu daily release ]
  * Automatic snapshot from revision 189

 -- Ubuntu daily release <ps-jenkins@lists.canonical.com>  Tue, 13 Aug 2013 14:08:32 +0000

unity8 (7.81.3+13.10.20130812.1-0ubuntu1) saucy; urgency=low

  [ Michael Zanetti ]
  * preserve lockscreen's background wallpaper's aspect ratio. (LP:
    #1208892)

  [ Ubuntu daily release ]
  * Automatic snapshot from revision 184

 -- Ubuntu daily release <ps-jenkins@lists.canonical.com>  Mon, 12 Aug 2013 19:14:35 +0000

unity8 (7.81.3+13.10.20130812-0ubuntu1) saucy; urgency=low

  [ Albert Astals ]
  * Fix uses of uninitialized values reported by valgrind.

  [ Ubuntu daily release ]
  * Automatic snapshot from revision 182

 -- Ubuntu daily release <ps-jenkins@lists.canonical.com>  Mon, 12 Aug 2013 14:33:29 +0000

unity8 (7.81.3+13.10.20130809.1-0ubuntu1) saucy; urgency=low

  [ Michal Hruby ]
  * Set phone form factor for scope requests.

  [ Michał Sawicz ]
  * Add support for plurals and update the translation template.

  [ Ubuntu daily release ]
  * Automatic snapshot from revision 179

 -- Ubuntu daily release <ps-jenkins@lists.canonical.com>  Fri, 09 Aug 2013 15:35:06 +0000

unity8 (7.81.3+13.10.20130809-0ubuntu1) saucy; urgency=low

  [ Michał Sawicz ]
  * Prepare unity8 for cross-building.

  [ Ubuntu daily release ]
  * Automatic snapshot from revision 176

 -- Ubuntu daily release <ps-jenkins@lists.canonical.com>  Fri, 09 Aug 2013 02:32:10 +0000

unity8 (7.81.3+13.10.20130808-0ubuntu1) saucy; urgency=low

  [ Michał Sawicz ]
  * Re-enable battery slider test.

  [ Nick Dedekind ]
  * Workaround for non-deletion of indicator page menu items. (LP:
    #1183065, #1206991)

  [ Albert Astals ]
  * LVPWH: Fix regression handling the sticky top section culling r166
    introduced the regression, this fixes it+tests.
  * Implement+test the maximizeVisibleArea function Tries to show as
    much possible of an index that is already shown on screen Will be
    used for the dash category expansion.

  [ Ubuntu daily release ]
  * Automatic snapshot from revision 174

 -- Ubuntu daily release <ps-jenkins@lists.canonical.com>  Thu, 08 Aug 2013 15:23:17 +0000

unity8 (7.81.3+13.10.20130807-0ubuntu1) saucy; urgency=low

  [ Michał Sawicz ]
  * Drop ppa:ubuntu-unity/next.
  * Revert revision 161 that causes issues with invalid background.

  [ Albert Astals ]
  * Fix off by one in the culling condition If you are on 0 and your
    height is 1 and viewport starts at 1 you have to be culled since you
    are not visible.

  [ Ubuntu daily release ]
  * Automatic snapshot from revision 168

 -- Ubuntu daily release <ps-jenkins@lists.canonical.com>  Wed, 07 Aug 2013 02:32:00 +0000

unity8 (7.81.3+13.10.20130806-0ubuntu1) saucy; urgency=low

  [ Michael Terry ]
  * Show the greeter when powerd tells us to, not just whenever we press
    the power key. (LP: #1186256)

  [ Ubuntu daily release ]
  * Automatic snapshot from revision 164

 -- Ubuntu daily release <ps-jenkins@lists.canonical.com>  Tue, 06 Aug 2013 03:43:01 +0000

unity8 (7.81.3+13.10.20130805-0ubuntu1) saucy; urgency=low

  [ Michael Terry ]
  * Fixes the lockscreen and swiping on the greeter still being possible
    even when in tablet mode. (LP: #1204984)
  * Watch powerd signals to notice a sleep and unfocus current app when
    that happens.

  [ Michael Zanetti ]
  * make findChild also find invisible childs This considerably
    increases the amount of items to be searched up to a level where
    testShell didn't finish any more with searching. Hence this commit
    also changes findChild to do a breadth-first instead of a depth-
    first search.
  * Read background from GSettings or fallback to default_background.

  [ Andrea Cimitan ]
  * Read background from GSettings or fallback to default_background.

  [ Albert Astals ]
  * Make LVWPH provide a delegateIndex for sectionHeaders This way we
    can match the sectionHeader to the model easier in the qml/js side .
  * Fix tryCompare call The 4th parameter of tryCompare is timeout not
    message .

  [ Daniel d'Andrada ]
  * Read background from GSettings or fallback to default_background.

  [ Ubuntu daily release ]
  * Automatic snapshot from revision 162

 -- Ubuntu daily release <ps-jenkins@lists.canonical.com>  Mon, 05 Aug 2013 02:32:05 +0000

unity8 (7.81.3+13.10.20130802-0ubuntu1) saucy; urgency=low

  [ Michael Terry ]
  * Make hud autopilot tests more reliable by fixing how it calculates
    relative coordinates.

  [ Albert Astals ]
  * Only update the "section" if we are not culling the item If the item
    is not shown we should not care about its section.

  [ Ubuntu daily release ]
  * Automatic snapshot from revision 155

 -- Ubuntu daily release <ps-jenkins@lists.canonical.com>  Fri, 02 Aug 2013 02:40:11 +0000

unity8 (7.81.3+13.10.20130801.1-0ubuntu1) saucy; urgency=low

  [ Michał Sawicz ]
  * Add a disclaimer for the fake applications plugin.

  [ Nick Dedekind ]
  * Removed animations from fake indicator pages.

  [ Ubuntu daily release ]
  * Automatic snapshot from revision 152

 -- Ubuntu daily release <ps-jenkins@lists.canonical.com>  Thu, 01 Aug 2013 14:30:40 +0000

unity8 (7.81.3+13.10.20130801ubuntu.unity.next-0ubuntu1) saucy; urgency=low

  [ Michael Zanetti ]
  * implemented new Lockscreen design.

  [ Michał Sawicz ]
  * Fix mock VideoPreview to use the string categoryId as well.

  [ Nick Dedekind ]
  * Added a text tree representation of the qmenumodel to the
    indicators-client application.

  [ Albert Astals ]
  * Don't need deelistmodel here.

  [ Ubuntu daily release ]
  * Automatic snapshot from revision 149 (ubuntu-unity/next)

 -- Ubuntu daily release <ps-jenkins@lists.canonical.com>  Thu, 01 Aug 2013 02:32:03 +0000

unity8 (7.81.3+13.10.20130730ubuntu.unity.next-0ubuntu1) saucy; urgency=low

  [ Michał Sawicz ]
  * Adapt to Qt 5.1.

  [ Albert Astals ]
  * Adapt to Qt 5.1.

  [ Ubuntu daily release ]
  * Automatic snapshot from revision 143 (ubuntu-unity/next)

 -- Ubuntu daily release <ps-jenkins@lists.canonical.com>  Tue, 30 Jul 2013 02:33:12 +0000

unity8 (7.81.3+13.10.20130729ubuntu.unity.next-0ubuntu1) saucy; urgency=low

  [ Michal Hruby ]
  * Remove the variant conversions methods as they were moved to dee-qt.

  [ Michał Sawicz ]
  * Re-enable passphrase tests under UInput.
  * Use the new string categoryIds in custom video and music scope
    views. (LP: #1199322)

  [ Nick Dedekind ]
  * Behavioural changes for indicators - Part 1 - Use standard
    animations. - Search bar animation less distracting. - Hinting
    animation shows header. - Vertical velocity detector to reduce
    accidental menu switches in dragging phase.

  [ Gustavo Pichorim Boiko ]
  * Add entries to the new applications resulted from the split of the
    phone-app.

  [ Ubuntu daily release ]
  * Automatic snapshot from revision 141 (ubuntu-unity/next)

 -- Ubuntu daily release <ps-jenkins@lists.canonical.com>  Mon, 29 Jul 2013 03:41:07 +0000

unity8 (7.81.3+13.10.20130726ubuntu.unity.next-0ubuntu1) saucy; urgency=low

  [ Michal Hruby ]
  * Expose real category ids and not just indices.
  * Provide fallbacks for default renderer.

  [ Daniel d'Andrada ]
  * Give a visual feedback on right-edge drag with no running apps (LP:
    #1116207). (LP: #1116207)

  [ Albert Astals ]
  * Update m_firstVisibleIndex if there's no visible items anymore Also
    remove the check for m_visibleItems.isEmpty() on insert, the
    m_firstVisibleIndex == 0 already protects us against that.

  [ Christopher Lee ]
  * Tests now use a default lightdm mock if not decorated. (LP:
    #1204772)

  [ Ubuntu daily release ]
  * Automatic snapshot from revision 135 (ubuntu-unity/next)

 -- Ubuntu daily release <ps-jenkins@lists.canonical.com>  Fri, 26 Jul 2013 07:06:08 +0000

unity8 (7.81.3+13.10.20130725ubuntu.unity.next-0ubuntu1) saucy; urgency=low

  [ Michal Hruby ]
  * Fix adding items into an empty LVWPH.

  [ Michał Sawicz ]
  * Move to using upstart in run_on_device.
  * Added heeding and qmltest for button-tint hint.
  * Refactoring and cleanup of the Unity8 Autopilot tests.
  * Hide the Unity launcher during autopiloting and skip battery tests
    if unavailable.

  [ Ying-Chun Liu ]
  * Let GenericScope support loading different renderers.

  [ Nick Dedekind ]
  * Removed overview from indicators.
  * Menus for indicators is now created prioritised by distance from
    current item to speed up user experience.
  * Add ApplicationArguments to know the geometry from start.

  [ Mirco Müller ]
  * Added heeding and qmltest for button-tint hint.

  [ Christopher Lee ]
  * Refactoring and cleanup of the Unity8 Autopilot tests.

  [ Thomi Richards ]
  * Refactoring and cleanup of the Unity8 Autopilot tests.

  [ Ubuntu daily release ]
  * Automatic snapshot from revision 129 (ubuntu-unity/next)

 -- Ubuntu daily release <ps-jenkins@lists.canonical.com>  Thu, 25 Jul 2013 03:02:12 +0000

unity8 (7.81.3+13.10.20130718ubuntu.unity.next-0ubuntu1) saucy; urgency=low

  [ Andrea Cimitan ]
  * Add support for the colour palette.

  [ Omer Akram ]
  * fix the calendar icon in the launcher. (LP: #1201905)

  [ Nick Dedekind ]
  * Export indicator plugin symbols using Q_DECL_EXPORT.

  [ Ying-Chun Liu ]
  * Don't include .moc in previewbindingstest.cpp.

  [ Ubuntu daily release ]
  * Automatic snapshot from revision 118 (ubuntu-unity/next)

 -- Ubuntu daily release <ps-jenkins@lists.canonical.com>  Thu, 18 Jul 2013 06:07:00 +0000

unity8 (7.81.3+13.10.20130717ubuntu.unity.next-0ubuntu1) saucy; urgency=low

  [ Daniel d'Andrada ]
  * Remove dead code: Showable::showWithoutAnimation.

  [ Nick Dedekind ]
  * Split Plugins export macro into export_qmlfiles and
    export_qmlplugins. Added qmltypes to indicators plugin.

  [ Ubuntu daily release ]
  * Automatic snapshot from revision 112 (ubuntu-unity/next)

 -- Ubuntu daily release <ps-jenkins@lists.canonical.com>  Wed, 17 Jul 2013 03:14:49 +0000

unity8 (7.81.3+13.10.20130716ubuntu.unity.next-0ubuntu1) saucy; urgency=low

  [ Pete Woods ]
  * Rename the demo user "single" to "phablet" Fix the infographics on
    the device At the moment the mock lightdm backend we are using says
    the current user is called "single", while in reality the processes
    all run as the "phablet" user.

  [ Michał Sawicz ]
  * Only use ppa:ubuntu-unity/next and clean build scripts and CODING,
    accordingly.
  * Do not recommend indicator-power and indicator-sound. On device
    they're provided by lp:indicator-server for the time being.
  * Fix the Network page to provide the correct token. (LP: #1201529)

  [ Ubuntu daily release ]
  * Automatic snapshot from revision 109 (ubuntu-unity/next)

 -- Ubuntu daily release <ps-jenkins@lists.canonical.com>  Tue, 16 Jul 2013 02:32:03 +0000

unity8 (7.81.3+13.10.20130714ubuntu.unity.next-0ubuntu1) saucy; urgency=low

  [ Michael Terry ]
  * Change Ok to OK. (LP: #1131842)

  [ Ubuntu daily release ]
  * Automatic snapshot from revision 104 (ubuntu-unity/next)

 -- Ubuntu daily release <ps-jenkins@lists.canonical.com>  Sun, 14 Jul 2013 02:31:57 +0000

unity8 (7.81.3+13.10.20130712ubuntu.unity.next-0ubuntu1) saucy; urgency=low

  [ Michael Zanetti ]
  * Make use of the launcher API defined in unity-api and separate the
    model from the backend.

  [ Michał Sawicz ]
  * Issue wrap-and-sort -abt on debian/.

  [ Nick Dedekind ]
  * Moved indicators-client code into unity8. (LP: #1191132, #1191822)

  [ Ubuntu daily release ]
  * Automatic snapshot from revision 102 (ubuntu-unity/next)

 -- Ubuntu daily release <ps-jenkins@lists.canonical.com>  Fri, 12 Jul 2013 02:31:59 +0000

unity8 (7.81.3+13.10.20130711ubuntu.unity.next-0ubuntu1) saucy; urgency=low

  [ Michael Zanetti ]
  * invert the home button too in case the whole panel is inverted. (LP:
    #1199622)

  [ Michał Sawicz ]
  * Make the OpenEffect non-live by default to improve performance. (LP:
    #1124584)

  [ Ying-Chun Liu ]
  * Add Generic Preview. Modify GenericScopeView to support activate and
    preview.

  [ Ubuntu daily release ]
  * Automatic snapshot from revision 98 (ubuntu-unity/next)

 -- Ubuntu daily release <ps-jenkins@lists.canonical.com>  Thu, 11 Jul 2013 03:00:53 +0000

unity8 (7.81.3+13.10.20130710ubuntu.unity.next-0ubuntu1) saucy; urgency=low

  [ Michael Zanetti ]
  * removed unused old file ShortcutsContainer.qml.

  [ Michał Sawicz ]
  * Fix fetching data from scopes in the custom scope pages. (LP:
    #1199322)

  [ Ying-Chun Liu ]
  * Fix references to scope data. (LP: #1199322)

  [ Albert Astals ]
  * Fix showHeader animation when the header is half shown at top .
  * Disable -pedantic on the private Qt headers .

  [ Pawel Stolowski ]
  * Bindings for SocialPreview.

  [ Ubuntu daily release ]
  * Automatic snapshot from revision 94 (ubuntu-unity/next)

 -- Ubuntu daily release <ps-jenkins@lists.canonical.com>  Wed, 10 Jul 2013 02:32:00 +0000

unity8 (7.81.3+13.10.20130709ubuntu.unity.next-0ubuntu1) saucy; urgency=low

  [ Michal Hruby ]
  * Implement CategoryResults based on DeeFilterModel.

  [ Nick Dedekind ]
  * Added plugin cmake procedure for qmltypes files.

  [ Ubuntu daily release ]
  * Automatic snapshot from revision 86 (ubuntu-unity/next)

 -- Ubuntu daily release <ps-jenkins@lists.canonical.com>  Tue, 09 Jul 2013 02:58:58 +0000

unity8 (7.81.3+13.10.20130708ubuntu.unity.next-0ubuntu1) saucy; urgency=low

  [ Michael Terry ]
  * Ensure the past circle animations complete Currently, all the
    animations stop as soon as the present circles are all visible. This
    change ensures that the animations run to completion.

  [ Michael Zanetti ]
  * improve launcher flicking bahavior - fix initial snapping - improve
    foldingAreas behavior - increase clickFlick speed to flick 4 items.

  [ Albert Astals ]
  * Remove workarounds for Qt bug 28403 . (LP: #28403)

  [ Ubuntu daily release ]
  * Automatic snapshot from revision 83 (ubuntu-unity/next)

 -- Ubuntu daily release <ps-jenkins@lists.canonical.com>  Mon, 08 Jul 2013 02:34:23 +0000

unity8 (7.81.3+13.10.20130704ubuntu.unity.next-0ubuntu1) saucy; urgency=low

  [ Didier Roche ]
  * Clean packaging for entering saucy and following daily release guidelines
  * Automatic snapshot from revision 49 (bootstrap)

  [ Michał Sawicz ]
  * Fix unity8.pot file.
  * Support the simplified theming from ubuntu-ui-toolkit.
  * Use AbstractButtons instead of Button { color: "transparent" } that
    doesn't work.

  [ Albert Astals ]
  * ListViewWithPageHeader implementation in C++. (LP: #1171918)
  * LVWPH: Do not crash on showHeader if we don't have a header .
  * Fix bug when setting the same model twice to a QLimitProxyModelQML.
  * Add some const & Saves us some microseconds in copying stuff.

  [ Daniel d'Andrada ]
  * Make Greeter and Stage use the new DragHandle component. So they no
    longer use Revealers. Now a directional drag gesture is required to
    start the animation that brings back a "minimized" application when
    the dash is on foreground. Besides that, now they have the following
    feature:  - Action only completes succesfully if you drag through at
    least half the    screen width or if your swipe is fast enough. The
    shorter the swipe, the faster it has to be for the action to auto-
    complete.
  * DirectionalDragArea: add touchSceneX, touchSceneY, and sceneDistance
    properties.
  * DirectionalDragArea: emit draggingChanged() on direct recognition
    draggingChanged() should be emited when status change from
    WaitingForTouch directly to Recognized.
  * update CODING instructions for building & running.
  * DragHandle: add stretch and hintDisplacement properties.
  * DragHandle: fix hinting Revision 64 had a bad interaction with
    revision 66 (that added line was lost in the merge/rebase process).
    tst_DragHandle::hintingAnimation() points out the problem (fails on
    line 388).
  * Make Panel use DragHandles instead of a Revealer - A directional
    drag gesture is needed reveal the panel when fullscreen. - better
    logic for deciding when to auto-complete the show/hide animation -
    hinting animation to close the panel - Tapping on menu bar no longer
    opens nearest indicator menu - No closing with handle click.

  [ mhall119 ]
  * Fix build script error from extra blank line. (LP: #1196322)

  [ Nick Dedekind ]
  * Changed shellImportPath to return a list of paths. Added
    prependImportPaths and changed appendImportPaths to check for
    duplicates.

  [ Mirco Müller ]
  * Added support and tests for expanding snap-decisions with more than
    2 actions passed in.

  [ Michael Zanetti ]
  * As requested by design, decreasing wobblyness in the
    WrongPasswordAnimation.
  * improve the bzr commit hook - don't run qmltests in here, it takes
    too long - don't abort commit on failed tests, its too annoying -
    instead, print a fat warning and backup the commit message to be
    reused after uncommitting and fixing the tests.
  * edge hinting tweaks - change edge hinting behavior to only happen on
    onPressed and immediately snap back - fix edge hinting to not happen
    if the Greeter is locked .

  [ Michael Terry ]
  * Fix "Tap to Unlock" text not appearing when in tablet greeter mode
    with only one user.
  * Use libusermetrics to provide infographic data.
  * Delete builddir/ when running "debuild clean".

  [ Pawel Stolowski ]
  * Bindings for preview and activation requests.

  [ Kevin Gunn ]
  * update CODING instructions for building & running.

  [ Ubuntu daily release ]
  * Automatic snapshot from revision 78 (ubuntu-unity/next)

 -- Ubuntu daily release <ps-jenkins@lists.canonical.com>  Thu, 04 Jul 2013 12:44:19 +0000

unity8 (7.81.3) UNRELEASED; urgency=low

  * Choose more appropriate values for edge-drag gestures (LP: #1194150)

 -- Daniel d'Andrada <daniel.dandrada@canonical.com>  Fri, 28 Jun 2013 16:28:24 -0300

unity8 (7.81.2) saucy; urgency=low

  * Translation updates.

  [ Michał Sawicz ]
  * Fix icons in ApplicationsFilterGrid.qml.
  * Support flipped image in run_on_device.
  
  [ Michael Zanetti ]
  * Don't clear lockscreen when it's fading out.
  * Reworked Launcher folding.
  * Tweak Launcher revealing.

  [ Michal Hruby ]
  * Add content_type property to category models.

 -- Michał Sawicz <michal.sawicz@canonical.com>  Wed, 26 Jun 2013 18:10:39 +0200

unity8 (7.81.1) saucy; urgency=low

  * Translation updates.

  [ Michał Sawicz ]
  * Don't limit installed apps.
  * Pre-optimize PNGs to speed-up builds.
  * Clean up build scripts.

  [ Daniel d'Andrada ]
  * Use DirectionalDragArea in BottomBar.

 -- Michał Sawicz <michal.sawicz@canonical.com>  Fri, 21 Jun 2013 17:37:02 +0200

unity8 (7.81.0) saucy; urgency=low

  * Translation updates.

  [ Michał Sawicz ]
  * Drop People lens.
  * Support git-backed checkout.
  * Revert focus stealing prevention for new apps. Fixes:
    https://bugs.launchpad.net/bugs/1190155.
  * Update CODING after unity8 rename.
  * Update translation template file.
  * Fix notification placement.

  [ Michael Terry ]
  * Show login list when not in narrow mode, instead of only when we have
    multiple users.

  [ Günter Schwann ]
  * Bring back ListView'ed Carousel now that Qt is fixed.

  [ Daniel d'Andrada ]
  * Stage: code cleanup.
  * DirectionalDragArea: added minSpeed and maxSilenceTime constraints.
  * Move Direction enum out of DirectionalDragArea.
  * Added uqmlscene tool and tryFoo targets for manual testing.

  [ Michael Zanetti ]
  * Add Lockscreens.
  * Added right edge hinting to greeter.

  [ Nick Dedekind ]
  * Added Dash tests.

  [ Nicolas d'Offay ]
  * Changed infographic gradient colours.

  [ Mirco Müller ]
  * Integrate notifications.

  [ Pawel Stołowski ]
  * New version with support for smart scopes.

 -- Michał Sawicz <michal.sawicz@canonical.com>  Fri, 14 Jun 2013 12:56:17 +0200

unity8 (7.80.0) saucy; urgency=low

  * Rename to unity8.

 -- Michał Sawicz <michal.sawicz@canonical.com>  Tue, 04 Jun 2013 14:45:29 +0200

qml-phone-shell (1.80) raring; urgency=low

  * Focus/unfocus apps on lock/unlock to make sure keyboard is hidden.

 -- Michał Sawicz <michal.sawicz@canonical.com>  Sat, 01 Jun 2013 00:31:03 +0200

qml-phone-shell (1.79) raring; urgency=low

  [ Michael Terry ]
  * Make greeter look like the desktop one
  
  [ Gerry Boland ]
  * Fix a bug where a minimized app gets focus after closing another app
  * Applied a workaround to reduce flickering when launching apps

  [ Ying-Chun Liu (PaulLiu) ]
  * Make the panel translatable

  [ Michael Zanetti ]
  * Limit people lens to max 50 people. More people can be found with search feature.

 -- Michael Zanetti <michael.zanetti@canonical.com>  Fri, 24 May 2013 17:06:05 +0200

qml-phone-shell (1.78) raring; urgency=low

  [ Sergio Schvezov ]
  * Replacing the music and ski safari mock apps with calendar and weather in 
    the launcher (LP: #1178262).

  [ Daniel d'Andrada ]
  * Support pointer-to-touch event conversion for desktop testing.
  * Use DirectionalDragArea in the Launcher.
  * Add AxisVelocityCalculator component.
  * Use touch instead of pointer interaction in autopilot.

  [ Nick Dedekind ]
  * Enable indicators in greeter.
  * Add DashContent tests.

  [ Michael Terry ]
  * Split mock and test LightDM plugins.
  * Add support for more PAM/LightDM features in the greeter.

  [ Ying-Chun Liu (PaulLiu) ]
  * Add i18n support.
  * Add libc6-dev to Build-Depends.

  [ Michał Sawicz ]
  * Unlock onFocusRequested to unlock on incoming call (LP: #1181654).
  * Use device-services in run_on_device.
  * Filter input in greeter. (LP: #1185443).

  [ Albert Astals Cid ]
  * Remove FilterGrid dimensions bahavior.

  [ Ubuntu Translators Team ]
  * Added translations for 36 languages. Thanks!

  [ Michael Zanetti ]
  * Fix autopilot tests on devices.

 -- Michał Sawicz <michal.sawicz@canonical.com>  Fri, 24 May 2013 17:06:05 +0200

qml-phone-shell (1.77) raring; urgency=low

  [ Mathieu Trudel-Lapierre ]
  * debian/control:
    - Drop indicators-client-plugin* Depends for qml-phone-shell to Recommends.
    - Add/update Vcs-Browser, Vcs-Bzr and add a notice to uploaders. 
  * debian/copyright: fix syntax.

  [ Michał Sawicz ]
  * Drop indicators-client-examples recommends altogether

  [ Renato Araujo Oliveira Filho ]
  * Renamed Media player files to match with new application name.

  [ Daniel d'Andrada ]
  * New: DirectionalDragArea component. An area that detects axis-aligned 
    single-finger drag gestures.
  * Make it possible to send touch events from within QML test code.

 -- Mathieu Trudel-Lapierre <mathieu-tl@ubuntu.com>  Fri, 26 Apr 2013 11:15:00 -0400

qml-phone-shell (1.76) raring; urgency=low

  [ Albert Astals Cid ]
  * Remove QSortFilterProxyModelQML::get() to ensure per-role fetching
  * Highlight matching strings in the HUD
  [ Michał Sawicz ]
  * Dropped support for 12.10
  [ Michael Zanetti ]
  * Update autopilot tests for 1.3 release
  [ Andrea Cimitan ]
  * Use SDK's Panel - enable swipe from bottom to reveal Dash bottom bar
  [ Michael Terry ]
  * Introduce a mock LightDM plugin to prepare for real switch
  [ Daniel d'Andrada ]
  * Move definition of global test targets to main tests CMakeLists file
  [ Mirco Müller ]
  * Introduce Notifications UI, currently only driven by tests

 -- Michał Sawicz <michal.sawicz@canonical.com>  Thu, 16 May 2013 15:52:18 +0200

qml-phone-shell (1.75) raring; urgency=low

  * Fix search history in the dash
  * Hud: No appstack anymore
  * Hud: Support having toolbar items enabled/disabled
  * Hud: remove the app quit toolbar item
  * Tweak to improve the switch application animation
  * Correctly load icons when running on the desktop
  * Use real enum from ApplicationInfo instead of its counterfeit local version
  * Added gdb debugging (-g/--gdb) run_on_device option
  * Drop support for quantal in build_unity script
  * Make out of source builds work in sibling directories
  * Clean up debian/control
  * Build with the new Qt 5.0.2 packages
  * Tests for:
    * IndicatorMenuWindow
    * PeopleFilterGrid

 -- Albert Astals Cid <albert.astals@canonical.com>  Thu, 09 May 2013 15:10:03 +0200

qml-phone-shell (1.74) raring; urgency=low

  [ Albert Astals Cid ]
  * Use new HUD api
  * Improvements to build and run scripts
  * Test for GenericLensView
  * Use -z defs for SHARED and MODULE libraries

 -- Sergio Schvezov <sergio.schvezov@canonical.com>  Fri, 26 Apr 2013 13:14:03 -0300

qml-phone-shell (1.73) raring; urgency=low

  [ Albert Astals ]
  * No need to include lens.h in peoplepreviewdata.h
  * Bumping libhud dependency to use the new libhud-client2

  [ Andrea Cimitan ]
  * Adds test for LensView

  [ Michael Zanetti ]
  * Fix execution of local autopilot tests

 -- Ricardo Salveti de Araujo <ricardo.salveti@canonical.com>  Thu, 25 Apr 2013 13:46:23 -0300

qml-phone-shell (1.72) raring; urgency=low

  * bring greeter closer to desktop design
  * simplify SortFilterProxyModel role management
  * CMake and build script improvements
  * enable volume slider in Overview
  * clean up .bzrignore
  * flatten qmluitests and unittests into generic qmltests
  * split out LimitProxyModel out of SortFilterProxyModel
  * replace fake QML wrappers for Ubuntu.Application with a mock
    implementation
  * hide Frequent and Available categories in Apps lens during search
    (LP: #1170495)
  * add first test utilities
  * use fake Unity plugin for Dash tests
  * generate and package API docs
  * close applications after long-press in dash
  * simplify preview calculation
  * tests for:
    * bad indentation
    * Panel
    * indicators Overview
    * IndicatorItem
    * ListViewWithPageHeader
    * Clock
    * OpenEffect
    * FilterGrids
    * MenuContent
    * header standalone compilation

 -- Michał Sawicz <michal.sawicz@canonical.com>  Fri, 19 Apr 2013 21:16:50 +0200

qml-phone-shell (1.71) quantal; urgency=low

  * add missing python3 dependency

 -- Michał Sawicz <michal.sawicz@canonical.com>  Thu, 11 Apr 2013 17:11:15 +0200

qml-phone-shell (1.70) quantal; urgency=low

  * CMake fixes
  * improve HUD PeakDetector performance
  * initial QML coverage measurement
  * enable coverage analysis for C/C++
  * require out-of-source builds
  * fix incorrect linkage in hudclient.cpp
  * reduce warnings
  * add an optional on-commit test hook
  * tests for:
    * IndicatorRow
    * Tile
    * SearchIndicator
    * trailing whitespace
    * PageHeader
    * SearchHistoryModel
    * ResponsiveFlowView
    * SideStage
    * Indicators
  * move tests into subdirectories
  * increase test setup consistency
  * remove some dead code
  * register CategoryFilter to QML
  * use a static python install path for autopilot
  * merge first stages of libunity-api
  * drop unneeded moc includes

 -- Michał Sawicz <michal.sawicz@canonical.com>  Thu, 11 Apr 2013 14:42:22 +0200

qml-phone-shell (1.69) quantal; urgency=low

  [ Sergio Schvezov ]
  * Removing mocks for calendar, clock and calculator.

  [ Michał Sawicz ]
  * Add entries needed in the .desktop file and change the name and comment.

 -- Sergio Schvezov <sergio.schvezov@canonical.com>  Thu, 04 Apr 2013 19:32:06 -0300

qml-phone-shell (1.68) quantal; urgency=low

  * fix launching SideStage apps when there's no side stage
  * CMake cleanups
  * prevent breakage of local builds
  * added README for qmluitests

 -- Michał Sawicz <michal.sawicz@canonical.com>  Thu, 04 Apr 2013 02:02:27 +0200

qml-phone-shell (1.67) quantal; urgency=low

  * use real data in Apps lens Installed category
  * add --clean option in build scripts
  * add CODING guide
  * install test dependencies in build scripts
  * fix phone app name
  * Tests for:
    * Showable
    * Launcher
    * HUD parametrized actions

 -- Michał Sawicz <michal.sawicz@canonical.com>  Wed, 03 Apr 2013 00:11:00 +0200

qml-phone-shell (1.66) quantal; urgency=low

  * Revert Carousel changes due to crash

 -- Michał Sawicz <michal.sawicz@canonical.com>  Thu, 28 Mar 2013 10:51:20 +0100

qml-phone-shell (1.65) quantal; urgency=low

  * Modifying build dep to require python

 -- Sergio Schvezov <sergio.schvezov@canonical.com>  Wed, 27 Mar 2013 16:07:10 -0300

qml-phone-shell (1.64) quantal; urgency=low

  * Rename ubuntu-gallery to gallery-app
  * Resetting Apps lens content position when swiping from left
  * Make the previews more flexible with different screen sizes
  * Tests for:
    * HUD
    * ResponsiveGridView

 -- Albert Astals Cid <albert.astals@canonical.com>  Wed, 20 Mar 2013 17:44:44 +0100

qml-phone-shell (1.63) quantal; urgency=low

  * Rename telephony-app to phone-app
  * notepad-qml has been renamed to notes-app
  * Use a ListView for the Carousel component for scalability
  * Make sure the greeter stays usable for smaller screens
  * Elide username in greeter when too long
  * Improve Carousel creation time
  * CrossFadeImage fixes
  * Fixed play button size
  * Remove unused files
  * Tests for:
    * Revealer
    * HUD
    * Greeter
    * FilterGrid
    * CrossFadeImage

 -- Albert Astals Cid <albert.astals@canonical.com>  Tue, 19 Mar 2013 17:43:21 +0100

qml-phone-shell (1.62) quantal; urgency=low

  * Use one SpecialItem in HUD AppStack
  * Remove outdated manual tests
  * Improve build scripts
  * Hook up other HUD Toolbar actions
  * Tests for:
    * HUD
    * Time.js
    * AnimationControllerWithSignals
    * Carousel
  * Autopilot test framework
  * Force build-dep at python2.7
  * Suppress warnings

 -- Michał Sawicz <michal.sawicz@canonical.com>  Fri, 15 Mar 2013 16:26:22 +0100

qml-phone-shell (1.61) quantal; urgency=low

  * Rename ubuntu-browser to webbrowser-app.

 -- Olivier Tilloy <olivier.tilloy@canonical.com>  Fri, 08 Mar 2013 15:55:36 +0100

qml-phone-shell (1.60) quantal; urgency=low

  * Fixes in sidestage
  * Reduce memory consumption
  * Introduced testing

 -- Michael Zanetti <michael.zanetti@canonical.com>  Thu, 07 Mar 2013 12:04:19 +0100

qml-phone-shell (1.59) quantal; urgency=low

  * Window management: update screenshots manually and only when an application in focus goes out out focus.
  * Dash apps lens: use screenshot of applications from cache when going back to dash.

 -- Florian Boucault <florian.boucault@canonical.com>  Sat, 23 Feb 2013 17:48:23 +0000

qml-phone-shell (1.58) quantal; urgency=low

  * Sidestage: make the handle bigger to make it easier to grab.

 -- Florian Boucault <florian.boucault@canonical.com>  Fri, 22 Feb 2013 23:20:16 +0000

qml-phone-shell (1.57) quantal; urgency=low

  * fix right-edge swipe breaking

 -- Gerry Boland <gerry.boland@canonical.com>  Wed, 20 Feb 2013 14:37:25 +0000

qml-phone-shell (1.56) quantal; urgency=low

  * use ApplicationManager.keyboardVisible and keyboardHeight for system-wide
    keyboard detection

 -- Florian Boucault <florian.boucault@canonical.com>  Wed, 20 Feb 2013 07:05:49 +0000

qml-phone-shell (1.55) quantal; urgency=low

  * fix seeing flash of previous application when launching a new one

 -- Florian Boucault <florian.boucault@canonical.com>  Wed, 20 Feb 2013 06:15:01 +0000

qml-phone-shell (1.54) quantal; urgency=low

  * fix quitting last application again

 -- Florian Boucault <florian.boucault@canonical.com>  Wed, 20 Feb 2013 03:39:17 +0000

qml-phone-shell (1.53) quantal; urgency=low

  * fix activation of incorrect application
  * fix home lens population and increase initial lens search delay
  * reduce the times of image reloads in carousels
  * reduce memory consumption by tweaking the background images
  * indicator visual and behaviour fixes
  * reduce search crash probability
  * fix panel over greeter when fullscreen app open
  * fix sidestage after quitting last mainstage app

 -- Michał Sawicz <michal.sawicz@canonical.com>  Wed, 20 Feb 2013 01:47:27 +0100

qml-phone-shell (1.52) quantal; urgency=low

  * fix launcher for password-protected users
  * fix ebay link for ebay web app
  * allow launching arbitrary apps from command line
  * show sidestage on sidestage app activation
  * add sidestage support to the HUD
  * disable main stage's right edge when sidestage is enabled
  * destroy greeter contents when hidden to save memory
  * fix indicators height
  * visual fixes to HUD
  * remove spotify from dash
  * show dash after closing last application
  * rename qmlproject to unity
  * add Lenses::loaded property to prevent acting on non-ready Lens
    objects

 -- Michał Sawicz <michal.sawicz@canonical.com>  Mon, 18 Feb 2013 17:51:34 +0100

qml-phone-shell (1.51) quantal; urgency=low

  * use lens data in home
  * increase flicking velocity in dash

 -- Michał Sawicz <michal.sawicz@canonical.com>  Sat, 16 Feb 2013 20:59:58 +0100

qml-phone-shell (1.50) quantal; urgency=low

  * New side stage feature.
  * Implemented support for volume control using hardware keys.
  * reduce the edge detection size to 2 GUs.
  * use mock music lens.
  * add an "expandable" property to FilterGrid.
  * Use the current time as a icon for Time&Date device menu item. Missing device menu plane and volume icons added.
  * decrease delegate height for those showing contact details.
  * adjust music and videos lens to latest design spec.

 -- Florian Boucault <florian.boucault@canonical.com>  Sat, 16 Feb 2013 02:50:24 +0000

qml-phone-shell (1.49) quantal; urgency=low

  * fix people preview
  * show page headers when switching lenses

 -- Michał Sawicz <michal.sawicz@canonical.com>  Fri, 15 Feb 2013 11:12:37 +0100

qml-phone-shell (1.48) quantal; urgency=low

  * more HUD fixes
  * bottom bar fullscreen behavior fix
  * clean up stage implementation
  * reduce memory footprint by reducing image sizes

 -- Michał Sawicz <michal.sawicz@canonical.com>  Fri, 15 Feb 2013 01:49:05 +0100

qml-phone-shell (1.47) quantal; urgency=low

  * darken view on open indicators
  * design tweaks for HUD, people lens and video preview
  * added carousel in music lens
  * workaround people lens performance
  * add carousel in people lens and use real data in Home people carousel

 -- Michał Sawicz <michal.sawicz@canonical.com>  Wed, 13 Feb 2013 22:00:32 +0100

qml-phone-shell (1.46) quantal; urgency=low

  * new people preview
  * HUD fixes
  * fullscreen mode support
  * use external mock lens for videos
  * rework bottombar communication due to PID mismatch
  * improve unity build script
  * rename ubuntu-gallery
  * connect up the HUD quit button
  * unfocus HUD text entry on speech recognition
  * carousel fixes for low item count
  * new greeter

 -- Michał Sawicz <michal.sawicz@canonical.com>  Tue, 12 Feb 2013 10:24:09 +0100

qml-phone-shell (1.45) quantal; urgency=low

  * new people carousel
  * integration of voice and parametrized actions in HUD
  * xml-based user list for greeter
  * new people lens layout
  * refactored top panel

 -- Michał Sawicz <michal.sawicz@canonical.com>  Sun, 10 Feb 2013 13:06:25 +0100

qml-phone-shell (1.44) quantal; urgency=low

  * latest designs for greeter and video preview
  * initial integration with HUD service
  * HUD parametrized actions UI
  * licensing and packaging fixes
  * asynchronous loading in video preview to reduce delay
  * search support in People and Generic lens views

 -- Michał Sawicz <michal.sawicz@canonical.com>  Fri, 08 Feb 2013 00:34:18 +0100

qml-phone-shell (1.43) quantal; urgency=low

  * carousel view in dash
  * smarter dash categories
  * generic lens view
  * fixes to HUD
  * fix launching gallery
  * close preview when launching player
  * run_on_device tweaks

 -- Michał Sawicz <michal.sawicz@canonical.com>  Wed, 06 Feb 2013 20:34:28 +0100

qml-phone-shell (1.42) quantal; urgency=low

  * restore video playback

 -- Michał Sawicz <michal.sawicz@canonical.com>  Tue, 05 Feb 2013 23:42:07 +0100

qml-phone-shell (1.41) quantal; urgency=low

  * Video previews
  * run_on_device is tunneled through adb forward

 -- Michael Zanetti <michael.zanetti@canonical.com>  Tue, 05 Feb 2013 17:46:57 +0100

qml-phone-shell (1.40) quantal; urgency=low

  * Fix missing installed files

 -- Albert Astals Cid  <albert.astals@canonical.com>  Tue, 05 Feb 2013 11:26:46 +0100

qml-phone-shell (1.39) quantal; urgency=low

  * HUD ui with fake data

 -- Albert Astals Cid  <albert.astals@canonical.com>  Mon, 04 Feb 2013 18:48:39 +0100

qml-phone-shell (1.38) quantal; urgency=low

  * fix launching of notepad 

 -- Bill Filler <bill.filler@canonical.com>  Fri, 01 Feb 2013 03:21:29 -0500

qml-phone-shell (1.37) quantal; urgency=low

  * QT_QPA_PLATFORM was renamed from hybris to ubuntu, so reflecting at the
    env variable to make it to work fullscreen at the devices again

 -- Ricardo Salveti de Araujo <ricardo.salveti@canonical.com>  Fri, 01 Feb 2013 02:35:44 -0500

qml-phone-shell (1.36) quantal; urgency=low

  * launch real notepad app 
  * fix launching of mock apps

 -- Bill Filler <bill.filler@canonical.com>  Thu, 31 Jan 2013 21:36:05 -0500

qml-phone-shell (1.35) quantal; urgency=low

  * integrate ubuntu-browser instead of snowshoe 

 -- Bill Filler <bill.filler@canonical.com>  Thu, 31 Jan 2013 17:33:37 -0500

qml-phone-shell (1.34) quantal; urgency=low

  * Qt5-proper release

 -- Michał Sawicz <michal.sawicz@canonical.com>  Thu, 31 Jan 2013 17:34:06 +0000

qml-phone-shell (1.33) quantal; urgency=low

  * New release

 -- Florian Boucault <florian.boucault@canonical.com>  Thu, 17 Jan 2013 07:39:47 +0700

qml-phone-shell (1.32) quantal; urgency=low

  * New release

 -- Michał Sawicz <michal.sawicz@canonical.com>  Fri, 21 Dec 2012 21:49:43 +0100

qml-phone-shell (1.31) quantal; urgency=low

  * New release

 -- Michał Sawicz <michal.sawicz@canonical.com>  Fri, 21 Dec 2012 02:06:37 +0100

qml-phone-shell (1.30) quantal; urgency=low

  * New release

 -- Michał Sawicz <michal.sawicz@canonical.com>  Wed, 19 Dec 2012 19:29:40 +0100

qml-phone-shell (1.29) quantal; urgency=low

  * New release

 -- Florian Boucault <florian.boucault@canonical.com>  Wed, 19 Dec 2012 00:07:55 +0000

qml-phone-shell (1.28) quantal; urgency=low

  * New release

 -- Florian Boucault <florian.boucault@canonical.com>  Tue, 18 Dec 2012 19:03:04 +0000

qml-phone-shell (1.27) quantal; urgency=low

  * New release

 -- Michał Sawicz <michal.sawicz@canonical.com>  Tue, 18 Dec 2012 02:22:35 +0100

qml-phone-shell (1.26) quantal; urgency=low

  * New release

 -- Florian Boucault <florian.boucault@canonical.com>  Fri, 14 Dec 2012 18:17:40 +0000

qml-phone-shell (1.25) quantal; urgency=low

  * New release

 -- Florian Boucault <florian.boucault@canonical.com>  Thu, 13 Dec 2012 22:51:56 +0000

qml-phone-shell (1.24) quantal; urgency=low

  * New release

 -- Florian Boucault <florian.boucault@canonical.com>  Wed, 12 Dec 2012 21:49:50 +0000

qml-phone-shell (1.23) quantal; urgency=low

  * New release

 -- Florian Boucault <florian.boucault@canonical.com>  Tue, 11 Dec 2012 20:38:08 +0000

qml-phone-shell (1.22) quantal; urgency=low

  * New release

 -- Florian Boucault <florian.boucault@canonical.com>  Tue, 11 Dec 2012 00:13:16 +0000

qml-phone-shell (1.21) quantal; urgency=low

  * New release with fullscreen launcher fixes 

 -- Bill Filler <bill.filler@canonical.com>  Fri, 07 Dec 2012 09:36:37 +0000

qml-phone-shell (1.20) quantal; urgency=low

  * New release

 -- Florian Boucault <florian.boucault@canonical.com>  Thu, 06 Dec 2012 16:53:05 +0000

qml-phone-shell (1.19) quantal; urgency=low

  * enable multi-threaded render for apps 

 -- Bill Filler <bill.filler@canonical.com>  Wed, 05 Dec 2012 17:34:09 +0000

qml-phone-shell (1.18) quantal; urgency=low

  [ Bill Filler ]
  * update launcher to use wk2-render (chromeless webkit) for facebook
    and twitter 

 -- Florian Boucault <florian.boucault@canonical.com>  Wed, 05 Dec 2012 12:20:50 +0000

qml-phone-shell (1.17) quantal; urgency=low

  * New release

 -- Florian Boucault <florian.boucault@canonical.com>  Sat, 01 Dec 2012 01:18:03 +0000

qml-phone-shell (1.16) quantal; urgency=low

  * fix to launch new gallery with correct args 

 -- Bill Filler <bill.filler@canonical.com>  Thu, 29 Nov 2012 17:04:36 -0500

qml-phone-shell (1.15) quantal; urgency=low

  * New release

 -- Florian Boucault <florian.boucault@canonical.com>  Wed, 28 Nov 2012 20:35:03 +0000

qml-phone-shell (1.14) quantal; urgency=low

  * New release

 -- Florian Boucault <florian.boucault@canonical.com>  Mon, 26 Nov 2012 21:39:36 +0000

qml-phone-shell (1.13) quantal; urgency=low

  * New release

 -- Florian Boucault <florian.boucault@canonical.com>  Fri, 23 Nov 2012 19:47:54 +0000

qml-phone-shell (1.12) quantal; urgency=low

  * Daily release

 -- Florian Boucault <florian.boucault@canonical.com>  Thu, 22 Nov 2012 10:21:11 +0000

qml-phone-shell (1.11) quantal; urgency=low

  * Daily release

 -- Florian Boucault <florian.boucault@canonical.com>  Wed, 21 Nov 2012 22:06:38 +0000

qml-phone-shell (1.10) quantal; urgency=low

  * Daily release

 -- Florian Boucault <florian.boucault@canonical.com>  Wed, 21 Nov 2012 01:04:32 +0000

qml-phone-shell (1.9) quantal; urgency=low

  * New release

 -- Florian Boucault <florian.boucault@canonical.com>  Mon, 19 Nov 2012 18:55:51 +0000

qml-phone-shell (1.8) quantal; urgency=low

  [ Michał Sawicz ]
  * new codebase

 -- Florian Boucault <florian.boucault@canonical.com>  Fri, 09 Nov 2012 00:15:19 +0000

qml-phone-shell (1.2) quantal; urgency=low

  * fix working dir for launch
  * launch script that sets up ofono and then calls telephony-app

 -- Bill Filler <bill.filler@canonical.com>  Mon, 05 Nov 2012 17:28:31 -0500

qml-phone-shell (1.1) quantal; urgency=low

  * comment out console.log() to prevent crash 

 -- Bill Filler <bill.filler@canonical.com>  Sun, 28 Oct 2012 22:18:36 +0100

qml-phone-shell (1.0) quantal; urgency=low

  * Remove install rule for qml-phone-shell.conf

 -- Ricardo Mendoza <ricardo.mendoza@canonical.com>  Fri, 26 Oct 2012 12:09:03 -0430

qml-phone-shell (0.9) quantal; urgency=low

  * Remove qml-phone-shell.conf to use new ubuntu-session.

 -- Ricardo Mendoza <ricardo.mendoza@canonical.com>  Fri, 26 Oct 2012 11:10:04 -0430

qml-phone-shell (0.8) quantal; urgency=low

  * Fix for both size and scrolling.

 -- Michael Frey <michael.frey@canonical.com>  Thu, 25 Oct 2012 14:28:46 +0200

qml-phone-shell (0.7) quantal; urgency=low

  [Michael Frey]
  * qml-phone-shell.conf: better setup of env vars and launch
    via dbus-luanch to properly setup session bus
  * shellapplication.cpp: don't setup custom env before launching
    processes 

 -- Bill Filler <bill.filler@canonical.com>  Sun, 21 Oct 2012 11:32:42 +0200

qml-phone-shell (0.6) quantal; urgency=low

  * added additional Android env vars to upstart script 

 -- Bill Filler <bill.filler@canonical.com>  Fri, 19 Oct 2012 09:35:25 -0400

qml-phone-shell (0.5) quantal; urgency=low

  * added support to launch telephony-app 

 -- Bill Filler <bill.filler@canonical.com>  Thu, 18 Oct 2012 13:45:25 -0400

qml-phone-shell (0.4) quantal; urgency=low

  * Creating a release

 -- Sergio Schvezov <sergio.schvezov@canonical.com>  Mon, 15 Oct 2012 13:05:34 -0300

qml-phone-shell (0.3) quantal; urgency=low

  * added support for launching applications

 -- Bill Filler <bill.filler@canonical.com>  Fri, 12 Oct 2012 12:42:33 -0400

qml-phone-shell (0.2) quantal; urgency=low

  * New release that includes upstart support.

 -- Tony Espy <espy@canonical.com>  Thu, 11 Oct 2012 17:18:07 -0400

qml-phone-shell (0.1) quantal; urgency=low

  * Initial release

 -- Bill Filler <bill.filler@canonical.com>  Wed, 10 Oct 2012 10:19:53 -0400<|MERGE_RESOLUTION|>--- conflicted
+++ resolved
@@ -1,17 +1,15 @@
-<<<<<<< HEAD
+unity8 (8.14-0ubuntu1) UNRELEASED; urgency=medium
+
+  * Bump the version to secure UITK compatibility
+
+ -- Zoltán Balogh <zoltan@bakter.hu>  Mon, 11 Jul 2016 12:42:29 +0200
+
 unity8 (8.13+16.10.20160714+fix1-0ubuntu2~1) yakkety; urgency=medium
 
   * Rebuild against Qt 5.6.
   * Add https://code.launchpad.net/~aacid/unity8/floor_includes/+merge/300850
 
  -- Timo Jyrinki <timo-jyrinki@ubuntu.com>  Fri, 22 Jul 2016 09:03:54 +0300
-=======
-unity8 (8.14-0ubuntu1) UNRELEASED; urgency=medium
-
-  * Bump the version to secure UITK compatibility
-
- -- Zoltán Balogh <zoltan@bakter.hu>  Mon, 11 Jul 2016 12:42:29 +0200
->>>>>>> 06ad62df
 
 unity8 (8.13+16.10.20160714-0ubuntu1) yakkety; urgency=medium
 

<<<<<<< HEAD
unity8 (8.00) UNRELEASED; urgency=medium

  [ Gerry Boland ]
  [ Daniel d'Andrada ]
  * Re-architecture unity8 to use the QtMirCompositor library so that
    the Qt scenegraph renderer is used as the Mir compositor, and
    application surfaces are added to the QML scene as items.
    
  [ Michael Zanetti ]
  * Port phone right-edge spread code to use QtCompositor
  * Add right-edge spread animation for tablet

 -- Gerry Boland <gerry.boland@canonical.com>  Thu, 10 Jul 2014 10:34:18 +0100
=======
unity8 (7.90+14.10.20140717.3-0ubuntu1) utopic; urgency=low

  [ Nick Dedekind ]
  * Added environment variable to upstart conf for mir trusted socket
  * Removed indicator menu dismissal on menu activation (LP: #1337771)

 -- Ubuntu daily release <ps-jenkins@lists.canonical.com>  Thu, 17 Jul 2014 16:35:52 +0000
>>>>>>> 15cea47c

unity8 (7.90+14.10.20140717.1-0ubuntu1) utopic; urgency=low

  [ Michał Sawicz ]
  * Only generate .qmltypes files manually, no need to do it build-time.
    It didn't work when cross-compiling either, and required builders to
    have otherwise unnecessary environment.
  * Fix CardCreator test. It got broken with a merge that got landed
    along side of it.

  [ Ying-Chun Liu ]
  * Add reboot/shutdown (LP: #1234062)

  [ Albert Astals ]
  * Make the departments test more stable

  [ Mirco Müller ]
  * Fixes gap at top of sim-unlock/fullscreen notification (point 1.),
    fixes blocking overlay if underlying UnityMenuModel vanishes from
    DBus (point 2.). The third bullet-point of the bug-report, lockup of
    shell-UI, could not be reproduced. (LP: #1308011)

  [ Michael Terry ]
  * Expose a new greeter DBus property, IsActive, which tells apps and
    indicators when the integrated-greeter screen is active. Useful for
    switching UI modes when the screen is locked.
  * Allow the session to bring up the greeter/lockscreen over DBus. The
    emergency dialer will need this support in order to cancel bringing
    it up.

  [ Michael Zanetti ]
  * Fixes gap at top of sim-unlock/fullscreen notification (point 1.),
    fixes blocking overlay if underlying UnityMenuModel vanishes from
    DBus (point 2.). The third bullet-point of the bug-report, lockup of
    shell-UI, could not be reproduced. (LP: #1308011)

 -- Ubuntu daily release <ps-jenkins@lists.canonical.com>  Thu, 17 Jul 2014 09:38:20 +0000

unity8 (7.90+14.10.20140714-0ubuntu1) utopic; urgency=low

  [ Michał Sawicz ]
  * Activate all results in click scope by default. (LP: #1341262)

  [ Mirco Müller ]
  * Added support for utilization of the ComboButton SDK-element for
    snap-decision notifications with many actions.

 -- Ubuntu daily release <ps-jenkins@lists.canonical.com>  Mon, 14 Jul 2014 18:20:25 +0000

unity8 (7.90+14.10.20140709.2-0ubuntu1) utopic; urgency=low

  [ Michal Hruby ]
  * Fix FTBFS when using latest unity-api.

  [ Michał Sawicz ]
  * Refactor carousel item activation.
  * Refactor ScopeItem into GenericScopeView.
  * Add initial support for scope customizations.
  * Make rating stars in PreviewReviewDisplay.qml non-interactive. (LP:
    #1337508)

  [ Nick Dedekind ]
  * Added active call hint A hint is displayed in the indicator panel
    when an call is active on the Telephony Serivce

  [ Albert Astals ]
  * We need to boostrap height also when we have 1 item ^_^ (LP:
    #1337408)
  * Add initial support for scope customizations.
  * CardCreator: Give a correct implicitHeight if we only have art The
    hasSubtitle change is really unrelated and not needed here, just
    sneaking it in to not create yet another review. (LP: #1330899)
  * Fake Scopes Plugin: Register PreviewModelInterface

  [ Michael Zanetti ]
  * make the launcher's drag'n'drop indicator more prominent (LP:
    #1332042)
  * make launcher items live having them non-live is not really required
    and reveals an issue in combination with UbuntuShape (LP: #1302761)
  * Fade out launcher in place instead of moving it to the left on long
    left edge swipes. (LP: #1332096)
  * update launcher icon glow as requested by design (LP: #1336725)
  * update header in dash to use the new header from the SDK (LP:
    #1335491)
  * fix testPreview with larger GRID_UNIT_PX values
  * clip the corner of pinned icons in the launcher as per new design
  * update launcher background according to latest design (LP: #1336314)
  * Update Launcher's home button design according to new spec. (LP:
    #1329331)

  [ CI bot ]
  * make launcher items live having them non-live is not really required
    and reveals an issue in combination with UbuntuShape (LP: #1302761)

 -- Ubuntu daily release <ps-jenkins@lists.canonical.com>  Wed, 09 Jul 2014 19:46:11 +0000

unity8 (7.90+14.10.20140707-0ubuntu1) utopic; urgency=low

  [ Nick Dedekind ]
  * Added support for TransferMenu

 -- Ubuntu daily release <ps-jenkins@lists.canonical.com>  Mon, 07 Jul 2014 11:40:59 +0000

unity8 (7.90+14.10.20140703.1-0ubuntu1) utopic; urgency=low

  [ Michał Sawicz ]
  * Initial code for a payment button widget, to handle purchasing apps
    from the click scope.

  [ Nick Dedekind ]
  * Moved [Message]MenuItemFacotory from Unity.Indicators plugin to qml
    folder.

  [ Albert Astals ]
  * EasingCurve: Initialize members
  * Fix valgrind warning by not emitting reset on model destructor That
    won't be supported until Qt 5.4 More info at https://bugreports.qt-
    project.org/browse/QTBUG-39780 Warning was ==16693== Invalid read of
    size 8 ==16693== at 0x72B19A0: QQmlContext::isValid() const
    (qqmlcontext.cpp:231) ==16693== by 0x736C82B:
    QQmlDelegateModelPrivate::emitChanges() (qqmldelegatemodel.cpp:1412)
    ==16693== by 0x7372AE6: QQmlDelegateModel::_q_modelReset()
    (qqmldelegatemodel.cpp:1463) ==16693== by 0x7397224:
    QQmlDelegateModel::qt_static_metacall(QObject*, QMetaObject::Call,
    int, void**) (moc_qqmldelegatemodel_p.cpp:196) ==16693== by
    0x739769E: QQmlDelegateModel::qt_metacall(QMetaObject::Call, int,
    void**) (moc_qqmldelegatemodel_p.cpp:292) ==16693== by 0x66379CC:
    QMetaObject::activate(QObject*, int, int, void**) (in
    /usr/lib/x86_64-linux-gnu/libQt5Core.so.5.3.0) ==16693== by
    0x65AEEFD: QAbstractItemModel::endResetModel() (in /usr/lib/x86_64-
    linux-gnu/libQt5Core.so.5.3.0) ==16693== by 0x23461EFD:
    FakeIndicatorsModel::unload() (fakeindicatorsmodel.cpp:53) ==16693==
    by 0x23461E13: FakeIndicatorsModel::~FakeIndicatorsModel()
    (fakeindicatorsmodel.cpp:34) ==16693== by 0x2345C073:
    QQmlPrivate::QQmlElement<FakeIndicatorsModel>::~QQmlElement() (in
    /home/tsdgeos_work/phablet/unity8/investigate_test_shell_crash/build
    dir/tests/mocks/Unity/Indicators/libIndicatorsFakeQml.so) ==16693==
    by 0x2345C0A3:
    QQmlPrivate::QQmlElement<FakeIndicatorsModel>::~QQmlElement()
    (qqmlprivate.h:106) ==16693== by 0x663636B:
    QObjectPrivate::deleteChildren() (in /usr/lib/x86_64-linux-
    gnu/libQt5Core.so.5.3.0) ==16693== Address 0x1862d448 is 8 bytes
    inside a block of size 16 free'd ==16693== at 0x4C2C2BC: operator
    delete(void*) (vg_replace_malloc.c:503) ==16693== by 0x72B21B8:
    QQmlContextData::destroy() (qqmlcontext.cpp:647) ==16693== by
    0x7293458: QQmlPrivate::qdeclarativeelement_destructor(QObject*)
    (qqmlengine.cpp:612) ==16693== by 0x6C0CADD:
    QQmlPrivate::QQmlElement<QQuickItem>::~QQmlElement()
    (qqmlprivate.h:105) ==16693== by 0x663636B:
    QObjectPrivate::deleteChildren() (in /usr/lib/x86_64-linux-
    gnu/libQt5Core.so.5.3.0) ==16693== by 0x663F0EB: QObject::~QObject()
    (in /usr/lib/x86_64-linux-gnu/libQt5Core.so.5.3.0) ==16693== by
    0x6BF64B5: QQuickItem::~QQuickItem() (qquickitem.cpp:2064) ==16693==
    by 0x6C0CAE5: QQmlPrivate::QQmlElement<QQuickItem>::~QQmlElement()
    (qqmlprivate.h:106) ==16693== by 0x663636B:
    QObjectPrivate::deleteChildren() (in /usr/lib/x86_64-linux-
    gnu/libQt5Core.so.5.3.0) ==16693== by 0x663F0EB: QObject::~QObject()
    (in /usr/lib/x86_64-linux-gnu/libQt5Core.so.5.3.0) ==16693== by
    0x6BF64B5: QQuickItem::~QQuickItem() (qquickitem.cpp:2064) ==16693==
    by 0x6C0CAE5: QQmlPrivate::QQmlElement<QQuickItem>::~QQmlElement()
    (qqmlprivate.h:106) (LP: #1332598)

  [ Michael Zanetti ]
  * drop launcher item spacing (LP: #1332022)
  * change wording in launcher quicklist (LP: #1332035)

  [ Alejandro J. Cura ]
  * Initial code for a payment button widget, to handle purchasing apps
    from the click scope.

  [ Rodney Dawes ]
  * Initial code for a payment button widget, to handle purchasing apps
    from the click scope.

  [ Renato Araujo Oliveira Filho ]
  * Create IndicatorsLight.qml component used to control indicator led.
    A blue led will pulse if the message indicator is blue and screen is
    off.

 -- Ubuntu daily release <ps-jenkins@lists.canonical.com>  Thu, 03 Jul 2014 14:47:46 +0000

unity8 (7.90+14.10.20140701.2-0ubuntu2) utopic; urgency=medium

  * debian/control: 
    list qtdeclarative5-ubuntu-ui-toolkit-plugin-gles as an alternative 
    choice, since provides are not versionned, should restore installability
    on amd64 and i386

 -- Sebastien Bacher <seb128@ubuntu.com>  Thu, 03 Jul 2014 13:26:38 +0200

unity8 (7.90+14.10.20140701.2-0ubuntu1) utopic; urgency=medium

  [ Michał Sawicz ]
  * Adapt to suru theme.

 -- Ubuntu daily release <ps-jenkins@lists.canonical.com>  Tue, 01 Jul 2014 15:10:35 +0000

unity8 (7.89+14.10.20140627-0ubuntu1) utopic; urgency=low

  [ Michael Terry ]
  * Fix path in launcher mock after moving our mock icons, to avoid a
    lot of "icon not found" warnings during qmluitests.
  * Fix the testMultiGreeter qmluitest. Incoming method variables are
    apparently read-only in Qt5.3. (LP: #1332488)

  [ CI bot ]
  * Resync trunk

  [ Michał Sawicz ]
  * Adapt scope mock to new api and quiet unused variable warnings.
  * Fix dynamic overlay height. (LP: #1334879)
  * Don't center items in CardVerticalJournal, kind of beats the
    purpose... Also don't bind unnecessarily.

  [ Ying-Chun Liu ]
  * Fix LP:1330957 Fix some failed test cases. (LP: #1330957)

  [ Albert Astals ]
  * Don't seem to need this waitForRendering And makes test fail in 5.3

 -- Ubuntu daily release <ps-jenkins@lists.canonical.com>  Fri, 27 Jun 2014 08:47:58 +0000

unity8 (7.89+14.10.20140624.1-0ubuntu1) utopic; urgency=low

  [ Alberto Aguirre ]
  * Update Powerd plugin and Shell.qml to accommodate changes in the
    display power state notification.

 -- Ubuntu daily release <ps-jenkins@lists.canonical.com>  Tue, 24 Jun 2014 17:11:08 +0000

unity8 (7.89+14.10.20140624-0ubuntu1) utopic; urgency=low

  [ Ying-Chun Liu ]
  * Add logout support. Reviewed by: Daniel d'Andrada (LP: #1302213)

 -- Ubuntu daily release <ps-jenkins@lists.canonical.com>  Tue, 24 Jun 2014 08:17:09 +0000

unity8 (7.89+14.10.20140623.1-0ubuntu1) utopic; urgency=low

  [ Michał Sawicz ]
  * Make so that fixedArtShapeSize actually fixes artShapeSize.

  [ Albert Astals ]
  * Add VerticalJournal integration to Dash/scopes/QML (LP: #1326467)
  * Make so that fixedArtShapeSize actually fixes artShapeSize.

  [ Mirco Müller ]
  * Added the frontend-part of sound-hint support for notifications with
    updated QML-tests.

 -- Ubuntu daily release <ps-jenkins@lists.canonical.com>  Mon, 23 Jun 2014 11:17:12 +0000

unity8 (7.89+14.10.20140619.3-0ubuntu1) utopic; urgency=low

  * New rebuild forced

 -- Ubuntu daily release <ps-jenkins@lists.canonical.com>  Thu, 19 Jun 2014 16:02:41 +0000

unity8 (7.89+14.10.20140619.2-0ubuntu1) utopic; urgency=low

  [ Albert Astals ]
  * Departments support (LP: #1320847)

 -- Ubuntu daily release <ps-jenkins@lists.canonical.com>  Thu, 19 Jun 2014 11:17:40 +0000

unity8 (7.89+14.10.20140616.1-0ubuntu1) utopic; urgency=low

  [ Pawel Stolowski ]
  * Extend the hack for click scope categories with the upcoming 'store'
    category: single-tap on results from the 'store' category should
    activate them, instead of requesting a preview. (LP: #1326292)

  [ Albert Astals ]
  * Drop the " Preview" suffix from Preview title As requested in
    https://bugs.launchpad.net/unity8/+bug/1316671 (LP: #1316671)

 -- Ubuntu daily release <ps-jenkins@lists.canonical.com>  Mon, 16 Jun 2014 14:43:01 +0000

unity8 (7.89+14.10.20140613-0ubuntu1) utopic; urgency=medium

  [ Michael Terry ]
  * Revert split greeter for now.  We will bring it back as an option
    for Desktop, but use a big hammer revert right now to get Touch back
    in shape.

  [ CI bot ]
  * Fix build problems. Reviewed by: Michael Terry (LP: #1328850)

 -- Ubuntu daily release <ps-jenkins@lists.canonical.com>  Fri, 13 Jun 2014 08:30:48 +0000

unity8 (7.88+14.10.20140606-0ubuntu1) utopic; urgency=low

  [ Michał Sawicz ]
  * Make lockscreen buttons translatable.

  [ Albert Astals ]
  * Correctly mark these functions as overrides
  * Remove connections to non existant signal
  * Better test name
  * Improvements for headerless categories LVPWH: No section name -> no
    header LVPWH: New hasSectionHeader context property for delegates
    GSV: Add topMargin if no hasSectionHeader (LP: #1326415)
  * Make tryVerticalJournal, tryHorizontalJournal and tryOrganicGrid
    work again

  [ Michael Zanetti ]
  * Don't crash when we get an invalid app from ApplicationManager (LP:
    #1309162)

  [ Andrea Cimitan ]
  * Workaround for lp1324159 (LP: #1322233, #1324159)

  [ CI bot ]
  * Resync trunk

  [ Florian Boucault ]
  * Application startup: changed splash rectangle to be black instead of
    white and added a neat little animation. (LP: #1124265)

 -- Ubuntu daily release <ps-jenkins@lists.canonical.com>  Fri, 06 Jun 2014 11:38:53 +0000

unity8 (7.88+14.10.20140603.1-0ubuntu1) utopic; urgency=medium

  [ Michael Terry ]
  * Bump version so ubuntu-touch-session can reference this one

 -- Ubuntu daily release <ps-jenkins@lists.canonical.com>  Tue, 03 Jun 2014 20:31:00 +0000

unity8 (7.87+14.10.20140603.1-0ubuntu1) utopic; urgency=low

  [ CI bot ]
  * Resync trunk

  [ Michał Sawicz ]
  * Move env setup past session init in greeter wrapper. (LP: #1325882)

 -- Ubuntu daily release <ps-jenkins@lists.canonical.com>  Tue, 03 Jun 2014 10:33:11 +0000

unity8 (7.87+14.10.20140530.1-0ubuntu3) utopic; urgency=medium

  * no change rebuild

 -- Oliver Grawert <ogra@ubuntu.com>  Mon, 02 Jun 2014 16:19:10 +0200

unity8 (7.87+14.10.20140530.1-0ubuntu2) utopic; urgency=medium

  * drop dbus-x11 dependency of unity8-greeter, it makes us end up with
    multiple session dbus daemons which breaks many AP tests in the lab

 -- Oliver Grawert <ogra@ubuntu.com>  Mon, 02 Jun 2014 14:50:59 +0200

unity8 (7.87+14.10.20140530.1-0ubuntu1) utopic; urgency=medium

  [ Michael Terry ]
  * Bump version for Breaks due to unity8-greeter
  * In split mode, determine whether the application identifiers in
    AccountsService are click packages or not, so we know the correct
    url prefix to use.
  * Start logrotate in the greeter's session.

 -- Ubuntu daily release <ps-jenkins@lists.canonical.com>  Fri, 30 May 2014 09:29:15 +0000

unity8 (7.86+14.10.20140527-0ubuntu1) utopic; urgency=low

  [ Andrea Cimitan ]
  * Passes to make tryCommand -qmljsdebugger=port:3768 to enable
    debug/profiling test apps
  * Fixes carousel shadow

  [ Michał Sawicz ]
  * Use dpkg-architecture, not gcc, to determine the machine triplet.

  [ Ying-Chun Liu ]
  * Fix ZoomableImage test failure. (LP: #1317254)

  [ Albert Astals ]
  * We don't need iconutils in this mock
  * Don't reserve space for mascot if no mascot is specified (LP:
    #1319343)
  * CardHeader is no more, remove stale line in CMakeLists.txt
  * GenericScopeViewTest: Wait a bit more Otherwise sometimes we end
    getting up the wrong delegate (maybe one that will be garbage
    collected?) (LP: #1322279)
  * Fix crash in organicgridtest

  [ Daniel d'Andrada ]
  * Remove Shell's underlay background image as it cannot be seen
    anymore Now that the Dash has its own, opaque, background, the
    underlay's background image can no longer be seen. So it's just a
    waste of resources to have it.

  [ Michael Terry ]
  * Use the same animation when dismissing a greeter slide from the
    launcher as from a normal greeter drag. (LP: #1316513)

  [ Michael Zanetti ]
  * enhance lockscreen add a retry indication label (e.g. 3 attempts
    left). add an additional label (e.g. phone number for multi sim).
    add a infoPopup (e.g. to display a warning for last retry). add min
    and max limit values. add tests for the above (LP: #1302050)

 -- Ubuntu daily release <ps-jenkins@lists.canonical.com>  Tue, 27 May 2014 07:47:11 +0000

unity8 (7.86+14.10.20140522-0ubuntu1) utopic; urgency=low

  [ Albert Astals ]
  * Use Interface classes from unity-api

 -- Ubuntu daily release <ps-jenkins@lists.canonical.com>  Thu, 22 May 2014 17:59:23 +0000

unity8 (7.86+14.10.20140519-0ubuntu1) utopic; urgency=low

  [ Ubuntu daily release ]
  * New rebuild forced

  [ Albert Astals ]
  * Use the new displayMargin feature Also port our DashViews to use
    same naming and behaviour + update tests

 -- Ubuntu daily release <ps-jenkins@lists.canonical.com>  Mon, 19 May 2014 07:35:51 +0000

unity8 (7.86+14.10.20140516.5-0ubuntu1) utopic; urgency=low

  [ Michal Hruby ]
  * Updated scope tool to create proper config files after recent
    libunity-scopes-api changes.

  [ Michał Sawicz ]
  * Refactor export_qmlfiles and export_qmlplugins to be more generic
    and clean up installed mocks.

  [ Albert Astals ]
  * Remove empty dirs
  * Set the tabbarmodel index as we do on real code It works better :D
    (LP: #1317255)

  [ Thomi Richards ]
  * Use new import location for ProcessSearchError in process_helpers
    script.

  [ Andrea Cimitan ]
  * Adds shadow for the carousel

  [ Daniel d'Andrada ]
  * Remove Revealer component It's not used anywhere anymore. It's been
    replaced by DragHandle.

  [ Andy Doan ]
  * unlock_device: support more complex reboot/wait cycles Currently
    this script only allows you to override how to "wait" on the device.
    This changes the logic to also support how you go about rebooting
    the device. This is handy for the ubuntu-emulator because adb-reboot
    is not currently supported. However, we also have a more
    sophisticated, fool-proof way we reboot/wait in the CI lab that
    would be nice to take advantage of:
    http://bazaar.launchpad.net/~ubuntu-test-case-dev/ubuntu-test-
    cases/touch/view/head:/scripts/reboot-and-wait

 -- Ubuntu daily release <ps-jenkins@lists.canonical.com>  Fri, 16 May 2014 18:46:32 +0000

unity8 (7.86+14.10.20140516.2-0ubuntu1) utopic; urgency=low

  [ CI bot ]
  * Resync trunk

  [ Michael Zanetti ]
  * support appid:// entries in gsettings schema and make
    findDesktopFile work with short-appid (LP: #1239750)

 -- Ubuntu daily release <ps-jenkins@lists.canonical.com>  Fri, 16 May 2014 12:32:40 +0000

unity8 (7.86+14.10.20140514.1-0ubuntu1) utopic; urgency=low

  [ Antti Kaijanmäki ]
  * Indicators/RootActionState: use g_variant_iter_loop to extract
    icons.

 -- Ubuntu daily release <ps-jenkins@lists.canonical.com>  Wed, 14 May 2014 11:43:55 +0000

unity8 (7.86+14.10.20140513-0ubuntu1) utopic; urgency=low

  [ Andrea Cimitan ]
  * Improve padding in Text preview widget. (LP: #1316683)

  [ CI bot ]
  * Resync trunk

  [ Nick Dedekind ]
  * Removed binding loop from Unity.Indicators.MenuContentActivator
    Change handler for QMLListProperty used by MenuContent.qml:
    menuActivator.content[index].active If we're already asking for the
    index, we know it exists already. No need to send a
    changeNotification on an implied creation.

  [ Josh Arenson ]
  * Implements usage-style documentation for unity8 executable. Fixes
    lp:1269282 (LP: #1269282)

  [ Albert Astals ]
  * Create specialized Card code in Javascript instead of having various
    copied&pasted files (LP: #1297197)

 -- Ubuntu daily release <ps-jenkins@lists.canonical.com>  Tue, 13 May 2014 08:34:02 +0000

unity8 (7.86+14.10.20140507.3-0ubuntu1) utopic; urgency=low

  [ Michał Sawicz ]
  * Remove HUD from the bottom edge. Again.

 -- Ubuntu daily release <ps-jenkins@lists.canonical.com>  Wed, 07 May 2014 11:14:30 +0000

unity8 (7.86+14.10.20140505-0ubuntu1) utopic; urgency=low

  [ Ted Gould ]
  * Provide a dbus interface for setting the count and countVisible
    properties. (LP: #1301400)

  [ Michał Sawicz ]
  * Pass env variables to initctl start.
  * Suffix .sh to our scripts and clean up debian/rules.
  * Adapt to Debian Qt package renames and drop unneeded Dee plugin
    dependency.

  [ Ying-Chun Liu ]
  * Add Zoomable Image for Preview widgets.

  [ Albert Astals ]
  * Remove support for Qt <= 5.2.1

  [ Mirco Müller ]
  * Implemented feature-request from Design for modal snap-decision
    notifications on the phone. See LP #1285712 (LP: #1285712)

  [ Andrea Cimitan ]
  * Make progressbas in preview widget big as the button

  [ CI bot ]
  * Resync trunk

 -- Ubuntu daily release <ps-jenkins@lists.canonical.com>  Mon, 05 May 2014 12:09:43 +0000

unity8 (7.86+14.10.20140502.6-0ubuntu1) utopic; urgency=low

  [ tpeeters ]
  * Adapt to new TabBar

  [ Tim Peeters ]
  * Adapt to new TabBar

 -- Ubuntu daily release <ps-jenkins@lists.canonical.com>  Fri, 02 May 2014 16:44:52 +0000

unity8 (7.86+14.10.20140429.2-0ubuntu1) utopic; urgency=medium

  [ Andrea Cimitan ]
  * Update upstart job to reflect latest unity-mir changes
  * Fix locale in qml tests and fixtimeformattertest (LP: #1301038)
  * Fix 1309135 (LP: #1309135)

  [ Michał Sawicz ]
  * Split out unity8-common package
  * Don't wait for indicator services to start, and drop Scope Tool's
    .desktop file. (LP: #1310172)

  [ Michael Terry ]
  * Stop clock from hiding when the 'show dash' button is pressed in
    greeter. (LP: #1308139)
  * Make swipe teases in the greeter more helpful and obvious (LP:
    #1267623)

  [ Nick Dedekind ]
  * Fixed datetime indicator appointment colour (LP: #1307048)

  [ Albert Astals ]
  * Improve Card creation time by adding loaders that make sure only
    what's needed is loaded (LP: #1297197)
  * CategoryDelegateRange: Fix condition for detecting overshooting
  * Make xvfbtests work in the DashView plugins
  * Fix binding loop in FilterGrid height

  [ Victor R. Ruiz ]
  * Move autopilot notification code to a helper method.

 -- Ubuntu daily release <ps-jenkins@lists.canonical.com>  Tue, 29 Apr 2014 15:21:33 +0000

unity8 (7.85+14.04.20140416-0ubuntu1) trusty; urgency=low

  [ Albert Astals ]
  * Fix last item X position Fixes clicking on the last item sometimes
    not working (LP: #1301871)
  * Use upstart in ./run Makes it so that you can use the lock button on
    the device without getting that nasty hwc crash
  * Remove AnimationControllerWithSignals.
  * Use the correct delegate base item for the Carousel test
  * Some simplification in DashContent Kill the ScopeDelegateMapper in
    favour of a simple if (that will eventually go away). Removal of all
    the fake scopes in the tests that added nothing of value to the
    tests. Removal of movementEnded signal that was unused. Removal of
    movementStarted and positionedAtBeginning signals that were being
    used as function calls. Rework DashContent tests so they what the
    function does what it is supposed to do instead of just making sure
    QML signals work .
  * Improve Card creation time by adding loaders that make sure only
    what's needed is loaded In my computer it goes from RESULT :
    qmltestrunner::benchmark_time:"cardTitleArtSubtitleMascotSummaryMode
    l": 3.217 msecs per iteration (total: 3,218, iterations: 1000)
    RESULT :
    qmltestrunner::benchmark_time:"cardTitleArtSubtitleMascotModel":
    1.647 msecs per iteration (total: 1,648, iterations: 1000) RESULT :
    qmltestrunner::benchmark_time:"cardTitleArtSubtitleModel": 1.514
    msecs per iteration (total: 1,515, iterations: 1000) RESULT :
    qmltestrunner::benchmark_time:"cardTitleArtModel": 1.471 msecs per
    iteration (total: 1,471, iterations: 1000) RESULT :
    qmltestrunner::benchmark_time:"cardArtModel": 1.447 msecs per
    iteration (total: 1,448, iterations: 1000) RESULT :
    qmltestrunner::benchmark_time:"cardTitleModel": 1.276 msecs per
    iteration (total: 1,276, iterations: 1000) to RESULT :
    qmltestrunner::benchmark_time:"cardTitleArtSubtitleMascotSummaryMode
    l": 2.916 msecs per iteration (total: 2,917, iterations: 1000)
    RESULT :
    qmltestrunner::benchmark_time:"cardTitleArtSubtitleMascotModel":
    1.504 msecs per iteration (total: 1,504, iterations: 1000) RESULT :
    qmltestrunner::benchmark_time:"cardTitleArtSubtitleModel": 1.060
    msecs per iteration (total: 1,061, iterations: 1000) RESULT :
    qmltestrunner::benchmark_time:"cardTitleArtModel": 1.052 msecs per
    iteration (total: 1,053, iterations: 1000) RESULT :
    qmltestrunner::benchmark_time:"cardArtModel": 0.727 msecs per
    iteration (total: 728, iterations: 1000) RESULT :
    qmltestrunner::benchmark_time:"cardTitleModel": 0.817 msecs per
    iteration (total: 818, iterations: 1000) (LP: #1297197)

  [ Allan LeSage ]
  * DashApps emulator get_applications should return a list ordered by
    visible y, x.

  [ Andrea Cimitan ]
  * Workaround for lp1301309 until fixes for palette in ui toolkit (LP:
    #1301309)

  [ Leo Arias ]
  * Reverted the change that returns application cards instead of
    titles.

  [ Nick Dedekind ]
  * Indicator services started by unity8 upstart configuration rather
    than manual emmision from indicator manager.

  [ Mirco Müller ]
  * Fix notification ap-test assertions.

  [ Michael Terry ]
  * Use new tablet and phone backgrounds from Design.

  [ Michael Zanetti ]
  * workaround the QTestLogger assertion issue with make tryXyz and our
    custom uqmlscene

 -- Ubuntu daily release <ps-jenkins@lists.canonical.com>  Wed, 16 Apr 2014 13:45:01 +0000

unity8 (7.85+14.04.20140415.2-0ubuntu1) trusty; urgency=low

  [ Michael Terry ]
  * When an application requests focus, handle it in Shell.qml by hiding
    the greeter and stopping any edge demo. (LP: #1227753)

  [ Leo Arias ]
  * Use subprocess.check_call when caling url-dispatcher, so an error
    will be raised if it fails.
  * Test application life cycle with fake apps, instead of messaging and
    address book.

 -- Ubuntu daily release <ps-jenkins@lists.canonical.com>  Tue, 15 Apr 2014 12:47:11 +0000

unity8 (7.85+14.04.20140410.1-0ubuntu1) trusty; urgency=medium

  [ Didier Roche ]
  * Resync trunk with previous revert upload

  [ Michał Sawicz ]
  * Set the Qt.ImhNoPredictiveText flag on wifi password field, fixes
    lp:1291575 (LP: #1291575)

  [ Albert Astals ]
  * Take into account the originY when specifying the delegate ranges
    Fixes bug #1300302 (LP: #1300302)

  [ CI bot ]
  * Resync trunk

  [ Allan LeSage ]
  * Swiping open an indicator must show its correct title--protect
    against lp:1253804 . (LP: #1253804)

  [ Alexander Sack ]
  * Fix TypeError: issue seen in system_integration autopilot test on
    image 279. (LP: #1303685)

  [ Bill Filler ]
  * Set the Qt.ImhNoPredictiveText flag on wifi password field, fixes
    lp:1291575 (LP: #1291575)

  [ Leo Arias ]
  * Added a search autopilot helper.

  [ Michael Terry ]
  * Provide a all-in-one script for getting a device to an unlocked
    state.

 -- Ubuntu daily release <ps-jenkins@lists.canonical.com>  Thu, 10 Apr 2014 10:03:31 +0000

unity8 (7.85+14.04.20140404.is.7.85+14.04.20140403.1-0ubuntu1) trusty; urgency=medium

  * Revert to previous version as it's linked to latest sdk change which
    is making gallery-app AP tests failing on the CI dashboard

 -- Didier Roche <didrocks@ubuntu.com>  Tue, 08 Apr 2014 13:53:47 +0200

unity8 (7.85+14.04.20140404-0ubuntu1) trusty; urgency=low

  [ Albert Astals ]
  * Adapt to new TabBar

 -- Ubuntu daily release <ps-jenkins@lists.canonical.com>  Fri, 04 Apr 2014 15:03:00 +0000

unity8 (7.85+14.04.20140403.1-0ubuntu1) trusty; urgency=low

  [ Michael Terry ]
  * Re-enable test_networkmanager_integration autopilot test on phone
    platforms

  [ CI bot ]
  * Resync trunk

  [ Leo Arias ]
  * Reverted the open_preview autopilot helper to return a Preview
    object.

  [ Albert Astals ]
  * If not running in Mir load the "fake" application manager (LP:
    #1301547)
  * Remove unused properties from DashRenderer

  [ Michael Zanetti ]
  * Fix tests after right edge merge. Drop old stages tests. Fix right
    edge tests if someone doesn't have the GRID_UNIT_PX exported. make
    GenericScopeView test more robust that broke because the ordering
    changed
  * add "make xvfbtestSomething" target to run qml tests in xvfb
  * make the "make test" commit hook work again

 -- Ubuntu daily release <ps-jenkins@lists.canonical.com>  Thu, 03 Apr 2014 10:38:53 +0000

unity8 (7.85+14.04.20140401.3-0ubuntu1) trusty; urgency=medium

  [ Michał Sawicz ]
  * Bump version to ensure incompatibility with previous Unity.Application
    implementations.
  * We'll only have the unity-mir and mock Ubuntu.Application plugins
    now, no need for mangling the import paths.

  [ Michal Hruby ]
  * Remove the albumart image provider. (LP: #1262711)
  * Don't reset search string after 2 seconds. (LP: #1297246)

  [ James Henstridge ]
  * Remove the albumart image provider. (LP: #1262711)

  [ Albert Astals ]
  * Carousel: Add test to make sure we only create the needed delegates
    and not more
  * LVWPH: Remove processEvents() call from updatePolish() It causes
    some reentrancy issues and in some times you end up in polishItems()
    with items that have been deleted because you called processEvents()
    This means i need a small tweak in itemGeometryChanged to not
    reposition items if we are inside a setContentHeight call and two
    small tweaks to tests since now things happen in a different order
    and numbers are different (though equivalent) (LP: #1297240)
  * Card.qml binding loops are gone. hooray \o/ Also made the aspect
    properties readonly

  [ Mirco Müller ]
  * A potential fix for "Cannot read property 'state' of null"-failure
    on Jenkins with the VisualSnapDecisionsQueue QML-test of
    notifications.

  [ Michael Terry ]
  * Pass user's preference for auto-brightness on to powerd. (LP:
    #1273174)

  [ Michael Zanetti ]
  * Registers a dummy QObject as QTestRootObject in uqmlscene in order
    to fix make trySomething with Qt 5.2.

 -- Ubuntu daily release <ps-jenkins@lists.canonical.com>  Tue, 01 Apr 2014 22:56:52 +0000

unity8 (7.84+14.04.20140327.1-0ubuntu2) trusty; urgency=medium

  * For now, have libunity-private depending on libunity-core-6.0-9 as the
    gsettings schema is here. The dependency wasn't direct and dropped from
    Touch image #271. Consequently, unity8 didn't start (gsettings
    segfaulting).
    Proper strategy will be to include the schema in another package to only
    pull it.

 -- Didier Roche <didrocks@ubuntu.com>  Tue, 01 Apr 2014 09:52:14 +0200

unity8 (7.84+14.04.20140327.1-0ubuntu1) trusty; urgency=low

  [ Michał Sawicz ]
  * Increase kill timeout so that crashes are not truncated.

  [ Ying-Chun Liu ]
  * Fix a small typo in LazyImage: scale -> scaleTo

  [ Albert Astals ]
  * Make geometry calls for autopilot work again -geometry is a internal
    Qt argument that only works for QWidget based apps Before it was
    being returned to us in -args but now it's eaten so we need to use a
    different one, -windowgeometry
  * Make "Recent" translatable and update pot file

  [ Mirco Müller ]
  * Make visual queue of (up to five) snap-decisions contract and expand
    according to visual design-spec.

  [ Michael Terry ]
  * Pass user's preference for auto-brightness on to powerd. (LP:
    #1273174)

  [ Michael Zanetti ]
  * allow executing a single test function example: make testShell
    FUNCTION="Shell::test_background"

 -- Ubuntu daily release <ps-jenkins@lists.canonical.com>  Thu, 27 Mar 2014 12:38:21 +0000

unity8 (7.84+14.04.20140324.4-0ubuntu1) trusty; urgency=low

  [ Michal Hruby ]
  * Change and extend the way non-installed scopes are started with the
    scope-tool.
  * Switch to new scope backend and apply required visual adaptations.
    (LP: #1294294)

  [ Gerry Boland ]
  * Switch to new scope backend and apply required visual adaptations.
    (LP: #1294294)

  [ Michał Sawicz ]
  * Fix rating input action to always be "rated", not dynamic. Based on
    http://developer.ubuntu.com/api/devel/ubuntu-14.04/cplusplus/unity-
    scopes/previewwidgets.html#rating-input
  * Switch to new scope backend and apply required visual adaptations.
    (LP: #1294294)

  [ Kevin Gunn ]
  * Switch to new scope backend and apply required visual adaptations.
    (LP: #1294294)

  [ Albert Astals ]
  * Switch to new scope backend and apply required visual adaptations.
    (LP: #1294294)
  * LVWPH: cull lost items lost items will be released on the next
    updatePolish cycle but meanwhile don't let them be visible

  [ Daniel d'Andrada ]
  * Switch to new scope backend and apply required visual adaptations.
    (LP: #1294294)

  [ Michał Karnicki ]
  * Switch to new scope backend and apply required visual adaptations.
    (LP: #1294294)

 -- Ubuntu daily release <ps-jenkins@lists.canonical.com>  Mon, 24 Mar 2014 16:10:24 +0000

unity8 (7.84+14.04.20140319.1-0ubuntu1) trusty; urgency=low

  [ Michał Sawicz ]
  * Work around bug #1293478 - make sure to send ints, not doubles for
    volume control. (LP: #1293478)

  [ Nick Dedekind ]
  * Fixed binding being cleared when manually changing slider value
    (lp#1283191). (LP: #1283191)

  [ Albert Astals ]
  * Fix indicators highlight position on 5.2 We need to take into
    account the list originX if we're using the list delegates x outside
    the list itself
  * LVWPH: Make sure m_firstVisibleIndex is correctly set on
    removeNonVisibleItems

 -- Ubuntu daily release <ps-jenkins@lists.canonical.com>  Wed, 19 Mar 2014 16:40:20 +0000

unity8 (7.84+14.04.20140317.2-0ubuntu1) trusty; urgency=low

  [ CI bot ]
  * Resync trunk

  [ Michał Sawicz ]
  * Revert disable-hud, we weren't ready to land it yet.

  [ Mirco Müller ]
  * The snap-decision AP-test for "incoming call"-case used the wrong
    objectName "notification0". It has to be "notification1".

 -- Ubuntu daily release <ps-jenkins@lists.canonical.com>  Mon, 17 Mar 2014 15:54:39 +0000

unity8 (7.84+14.04.20140314-0ubuntu1) trusty; urgency=low

  [ Michał Sawicz ]
  * Fix tests under Qt 5.2.
  * CardHeader improvements depending on background. Also drop prices,
    they need to be reworked into attributes.
  * Bring Cards closer to design
  * Add back the workaround for not being able scroll the image gallery
    Taken from AppPreview.qml (LP: #1281709)
  * Only allow searching when preview isn't open. (LP: #1282475)
  * Adds carousel dynamic switch

  [ Leo Arias ]
  * Update the url dispatcher test to use the fake app fixture from the
    toolkit.

  [ Albert Astals ]
  * Fix tests under Qt 5.2.
  * Workaround compiz/unity7 behaviour change/bug

  [ Michael Zanetti ]
  * Fix tests under Qt 5.2.
  * Disable HUD from the bottom edge.

  [ Andrea Cimitan ]
  * Adds carousel dynamic switch

  [ CI bot ]
  * Resync trunk

  [ Michał Karnicki ]
  * CardHeader improvements depending on background. Also drop prices,
    they need to be reworked into attributes.

 -- Ubuntu daily release <ps-jenkins@lists.canonical.com>  Fri, 14 Mar 2014 15:46:10 +0000

unity8 (7.84+14.04.20140307-0ubuntu1) trusty; urgency=low

  * New rebuild forced

 -- Ubuntu daily release <ps-jenkins@lists.canonical.com>  Fri, 07 Mar 2014 10:54:33 +0000

unity8 (7.84+14.04.20140306-0ubuntu1) trusty; urgency=low

  [ Bill Filler ]
  * Convert gallery and camera to click

  [ Michael Zanetti ]
  * Just disable HUD tests, without really disabling the HUD itself

  [ Sergio Schvezov ]
  * Convert gallery and camera to click

 -- Ubuntu daily release <ps-jenkins@lists.canonical.com>  Thu, 06 Mar 2014 16:45:46 +0000

unity8 (7.84+14.04.20140304-0ubuntu1) trusty; urgency=low

  [ Michael Terry ]
  * Ensure that the selected() signal is emitted by the greeter on
    startup, fixing the background on startup for the first user in
    tablet mode.

  [ Nick Dedekind ]
  * Remocked IndicatorModel to fix qt5.2.1 changes.

  [ Albert Astals ]
  * Initialize m_distance (LP: #1285385)
  * import Ubuntu.Components so we can use UbuntuAnimation

 -- Ubuntu daily release <ps-jenkins@lists.canonical.com>  Tue, 04 Mar 2014 11:43:04 +0000

unity8 (7.84+14.04.20140228-0ubuntu1) trusty; urgency=low

  [ Michał Sawicz ]
  * Fix CardHeader title font weight.
  * Delete stale sockets. (LP: #1285215)

  [ Dmitrijs Ledkovs ]
  * Ship python3 autopilot modules.

  [ Albert Astals ]
  * Cleanup DashContent Remove unused signals and properties

  [ Michał Karnicki ]
  * Take it easy on the logging.
  * Fix CardHeader title font weight.

  [ Nick Dedekind ]
  * Added ability to change indicator profile in shell (env
    UNITY_INDICATOR_PROFILE)

  [ Andrea Cimitan ]
  * Rename PreviewRating to PreviewRatingInput
  * Adds PreviewRatingDisplay

  [ Daniel d'Andrada ]
  * DirectionalDragArea: Reset status if disabled while dragging (LP:
    #1276122)

  [ Dimitri John Ledkov ]
  * Ship python3 autopilot modules.

 -- Ubuntu daily release <ps-jenkins@lists.canonical.com>  Fri, 28 Feb 2014 10:48:06 +0000

unity8 (7.84+14.04.20140221-0ubuntu1) trusty; urgency=low

  [ Michał Sawicz ]
  * Add card background support.
  * Increase the sidestage threshold.

  [ Jussi Pakkanen ]
  * Move downloads to their own threads so they don't muck about with
    the parent thread's event loop. (LP: #1240408)

 -- Ubuntu daily release <ps-jenkins@lists.canonical.com>  Fri, 21 Feb 2014 09:06:04 +0000

unity8 (7.84+14.04.20140218-0ubuntu1) trusty; urgency=low

  [ Michał Sawicz ]
  * Center-align title when it's alone in the header.

  [ Leo Arias ]
  * Prepare unity8 to the _uinput refactors in autopilot.

  [ Albert Astals ]
  * Progress Preview Widget
  * LWPH Fix crash from bug 1279434 (LP: #1279434)
  * Show the loading indicator of the screenshot in video playback

  [ Andrea Cimitan ]
  * Adds rating preview widget. Work on the rating widget

  [ Daniel d'Andrada ]
  * Make DirectionalDragArea work when rotated The drag gesture
    direction is in local coordinates, not in scene coordinates

  [ Michał Karnicki ]
  * Center-align title when it's alone in the header.

 -- Ubuntu daily release <ps-jenkins@lists.canonical.com>  Tue, 18 Feb 2014 11:41:58 +0000

unity8 (7.84+14.04.20140212-0ubuntu1) trusty; urgency=low

  [ Gerry Boland ]
  * Add InputFilterArea to sidestage handle to block input to mainstage
    app while moving sidestage (LP: #1275732)

  [ Leo Arias ]
  * On the autopilot helper to open a scope, wait for the dash content
    list to stop moving. (LP: #1277591)
  * Added a test to swipe out an application started by url-dispatcher.

  [ Nick Dedekind ]
  * Added a "-profile" option to the indicator-client to switch between
    indicator service profiles.
  * Fixed issue importing plugin qml files into qtcreator

  [ Albert Astals ]
  * Fix test_previewCycle
  * Don't move the list contentY unless there's a preview to show (LP:
    #1271676)
  * Add overlay to card. Fix implicit card height. .
  * PreviewHeader Is just a link of the widgetData with the CardHeader
  * Fix tst_Preview.qml
  * Scopes guys want the data back
  * Link the pageheader scope with the current scope So that the
    activity indicator on search works again (LP: #1279316)

  [ Andrea Cimitan ]
  * Add PreviewImage
  * Preview widget for video playback

  [ CI bot ]
  * Add overlay to card. Fix implicit card height. .

 -- Ubuntu daily release <ps-jenkins@lists.canonical.com>  Wed, 12 Feb 2014 15:15:03 +0000

unity8 (7.84+14.04.20140207.1-0ubuntu1) trusty; urgency=low

  [ Ted Gould ]
  * You can't tap anywhere

  [ Michał Sawicz ]
  * Wait for the indicator to appear.
  * Add CardTool to determine category-wide card properties based on the
    category template. Clean up test configurations, too.
  * Actions Preview Widget
  * Add Preview for new generation scopes.
  * Add overlay to card. Fix implicit card height. .

  [ Albert Astals ]
  * Basic ImageGallery widget for Previews Mostly a copy of the code
    used in AppPreview.qml but without the MouseArea hack that I'll wait
    to introduce until we start using this somewhere were it is needed
  * Actions Preview Widget

  [ Andrea Cimitan ]
  * First audio player widget for previews, with tests
  * Adds TextSummary preview widget

  [ Michał Karnicki ]
  * Add overlay to card. Fix implicit card height. .

  [ Michael Terry ]
  * Expand greeter demo support to include listing multiple users and
    specifying individual passwords and names.

 -- Ubuntu daily release <ps-jenkins@lists.canonical.com>  Fri, 07 Feb 2014 10:46:46 +0000

unity8 (7.84+14.04.20140204-0ubuntu1) trusty; urgency=low

  [ Michael Terry ]
  * Disable NM integration test, jenkins has a problem with it because
    logind isn't configured

  [ Ubuntu daily release ]
  * New rebuild forced

  [ Michał Sawicz ]
  * Add ubuntu-settings-components to build script. Revert workaround
    for bug #1268578, got fixed upstream. Drop GenericName from
    unity8.desktop. (LP: #1268578)
  * Improve Card and CardHeader layouts: anchor summary to art when no
    header. don't indent header when no mascot. reduce header and
    summary font sizes and weights. increase art shape radius .
  * Add doxygen-based documentation generator.
  * Add CardTool to determine category-wide card properties based on the
    category template. Clean up test configurations, too.
  * Move upstart kill timeout to the unity8 job itself.
  * Don't treat scope as active when preview open to inhibit model
    updates and reset processing on previewData changes. (LP: #1275832)

  [ Leo Arias ]
  * Added the DashPreview autopilot helper.

  [ Michał Karnicki ]
  * CardHeader mascot improvements.

 -- Ubuntu daily release <ps-jenkins@lists.canonical.com>  Tue, 04 Feb 2014 14:09:14 +0000

unity8 (7.84+14.04.20140130-0ubuntu1) trusty; urgency=low

  [ Michał Sawicz ]
  * Bring back libunity-mir1, it's dlopen'ed, so not linked to unity8,
    so not in shlibs.

 -- Ubuntu daily release <ps-jenkins@lists.canonical.com>  Thu, 30 Jan 2014 14:00:40 +0000

unity8 (7.84+14.04.20140129-0ubuntu1) trusty; urgency=low

  [ Nick Dedekind ]
  * Added Panel/VisibleIndicatorsModel for use with both indicator row &
    menuContent. This removes the need to hide indicators in the row and
    map inicator indexes between row & content. Fixes the indicator
    highlight line offset not bound by listView position.
  * Ported indicators to using ubuntu-settings-components

  [ Albert Astals ]
  * Prepend /sbin/ to initctl calls My phablet user does not have /sbin/
    in path and thus this calls fail
  * Call updateDelegateCreationRange when it's needed It depends on
    other variables than the ones we were using to call it, so need to
    call it if these change too Device manual test, go to apps scope,
    scroll down so that only part of the installed apps collapsed
    category is shown, expand it, see how previously some icons were not
    painted and now they are

  [ Mirco Müller ]
  * Fixed the failure of notification autopilot-test
    test_sd_incoming_call.

  [ Andrea Cimitan ]
  * Add AP test for policykit/network manager, which was causing issues
    with nested mir

  [ CI bot ]
  * Resync trunk

  [ Michał Karnicki ]
  * Don't display artShape when artImage source not set.
  * Fix FilterGrid rendering issues.

 -- Ubuntu daily release <ps-jenkins@lists.canonical.com>  Wed, 29 Jan 2014 16:11:20 +0000

unity8 (7.84+14.04.20140128-0ubuntu1) trusty; urgency=low

  [ Michal Hruby ]
  * Added unity-scope-tool, which will help when developing scopes.

  [ Michał Sawicz ]
  * Added unity-scope-tool, which will help when developing scopes.
  * Use full DashContent, not just GenericScopeView in ScopeTool.qml.
  * Bring Card and CardHeader over from new-scopes.
  * Work around bug #1268578. (LP: #1268578)
  * Drop unnecessary version dependencies.
  * Return null instead of undefined from findChild and
    findInvisibleChild.
  * Fix CardHeader and Card heights (empty Label does have non-zero
    height apparently). Also improve test robustness and reduce future
    diffs.

  [ Albert Astals ]
  * Do not assert if the item we are removing was not created yet
    (because e.g. it's not in the viewport).
  * Position correctly the pointer of the search history box .
  * Make test_filter_expand_expand less unstable in CI VMs Make sure
    header0 is the header0 we want to click On the CI VM stuff is a bit
    slower than on real hw and we were clicking in the wrong place.
  * Add TabBar to the Dash header navigation Changes this comes with: *
    DashBar at the bottom is gone * PageHeader doesn't have a Label
    anymore, it has the childItem property where you add which thing it
    has to contain * New: PageHeaderLabel mimics the old behaviour of
    PageHeader * The header of the LVWPH of GenericScopeView is now fake
    and only used for positioning. There is a single global floating
    header in DashContent (which is a PageHeader with a TabBar as
    childItem) * The GenericScopeView previewLoader and OpenEffect have
    been also moved to the DashContent so that the openEffect includes
    the floating header in the "animation" .
  * Introduce the HorizontalJournal.
  * If there are no items m_firstVisibleIndex has to be -1 .
  * Add some more documentation about tests to the CODING file.
  * Fixes to the journal cmake tests code * Output to the correct
    filename for the test * Don't output stuff from the tryXYZ targets.
  * Adapt to findChild return value changes .
  * Organic Grid for the Dash View.
  * Misc journal fixes Don't init *modelIndex to INT_MAX Makes no sense
    since we're not doing any qMin and the calling function also accepts
    any index >= 0 as valid so in some cases it may end up wanting to
    create an index that doesn't exist Don't refill if height() < 0,
    that gives bad ranges for from/to and the code gets confused .

  [ Michał Karnicki ]
  * Fix grid view column count.
  * Add test for minimum number of items in a carousel.

  [ Allan LeSage ]
  * Add stubs for indicators autopilot tests.

  [ Andrea Cimitan ]
  * Avoid input falling through notifications onto surfaces below, thus
    fixing LP: #1257312. (LP: #1257312)

  [ Leo Arias ]
  * Close the Touch devices after the tests. (LP: #1267600)
  * Added methods to scroll to other scopes on autopilot tests.
  * Added autopilot helpers for the app scope and the app preview.
    Install the fake scopes in order to use them on the tests. (LP:
    #1269114)
  * On autopilot helpers, wait for the scope category to appear.

  [ Nick Dedekind ]
  * Visual updates for indicator panel highlight and opening opacity.
  * Added inidcator tests for page & item factories.
  * Fixes visible indicator misalignment in indicator items/menus
    (lp#1264678). (LP: #1264678)

  [ Mirco Müller ]
  * Fixed the failure of notification autopilot-test
    test_sd_incoming_call.

  [ Michael Zanetti ]
  * clean up fullscreen notifications code.
  * import qml files into cmake, drop qmlproject.
  * also add qml files in tests directory.
  * Added autopilot helpers for the app scope and the app preview.
    Install the fake scopes in order to use them on the tests. (LP:
    #1269114)

  [ Michael Terry ]
  * Fix failure to build when using the ./build script with ninja-build
    installed. (LP: #1268525)
  * Point DBus-activated processes at unity8's MIR_SOCKET rather than
    the system socket.

  [ Daniel d'Andrada ]
  * DragHandle: Never restart hinting animation while still pressed (LP:
    #1269022)

  [ Bill Filler ]
  * fix for lp:1259294, turn off auto capitalization for wifi password
    field. (LP: #1259294)
  * disable predictive text in Dash search field as it interferes with
    built-in search (LP: #1273643)

 -- Ubuntu daily release <ps-jenkins@lists.canonical.com>  Tue, 28 Jan 2014 15:58:45 +0000

unity8 (7.84+14.04.20131220-0ubuntu1) trusty; urgency=low

  [ Michał Sawicz ]
  * Clean up root project file. Introduce include/ and qml/ and move
    files around to be where they fit, also adapt everything else to
    match.

  [ Michael Hall ]
  * Update CODING to reflect the fact that only 14.04 is supported
    currently.

  [ Christopher Lee ]
  * Make use of helpers in all tests. (LP: #1260860). (LP: #1260860)

  [ Nic ]
  * Added kill time 30 to unity8 override. Added install path. (LP:
    #1260379)

  [ Nick Dedekind ]
  * Added parser for strftime in TimeFormatter. Moved TimeFormatter to
    Utils plugin.

  [ Mirco Müller ]
  * Support fullscreen for special-case extended snap-decision of the
    pin-unlock dialog.

  [ Michael Zanetti ]
  * Change the default behaviour of the Lockscreen to have a variable
    PIN length, requiring the user to confirm with OK.

  [ Daniel d'Andrada ]
  * Update CODING with instructions on how to run tests.

  [ Dimitri John Ledkov ]
  * Fix cross-compilation.

  [ Albert Astals ]
  * Vertical journal Comes from lp:~aacid/+junk/verticalJournal.
  * Add code and tests for incremental inserting/removing from the end.

  [ Ubuntu daily release ]
  * Automatic snapshot from revision 603

 -- Ubuntu daily release <ps-jenkins@lists.canonical.com>  Fri, 20 Dec 2013 03:23:08 +0000

unity8 (7.84+14.04.20131212-0ubuntu1) trusty; urgency=low

  [ Michał Sawicz ]
  * Add PyDev project files for autopilot tests. Also tweak .bzrignore
    to not ignore generic Eclipse project definitions.
  * Retry unlocking the greeter three times.
  * Reduce code duplication and clean up CMakeLists and includes in
    indicator tests.

  [ Nick Dedekind ]
  * Replaced indicator page dynamic menuSelected binding with Connection
    to listview selectedIndex property. (LP: #1243146)
  * Indicators close when menu items are activated. (LP: #1238182)
  * Fixed up connections for changes to model data. (LP: #1253810)

  [ Albert Astals ]
  * dashItemSelected -> showDashHome Because we are not using the index
    at all in the upper layers.
  * Fix filtering colllapsing/expanding again Also the delegate creation
    range stuff flows up->down not down->up so rearrange the bindings.

  [ Ubuntu daily release ]
  * Automatic snapshot from revision 590

 -- Ubuntu daily release <ps-jenkins@lists.canonical.com>  Thu, 12 Dec 2013 21:41:19 +0000

unity8 (7.84+14.04.20131206.1-0ubuntu1) trusty; urgency=low

  [ Michal Hruby ]
  * Ensure DashContent's ListView's currentItem is set if the model is
    not empty.

  [ Michał Sawicz ]
  * Don't generate build-deps .deb twice and allow overriding
    QML2_IMPORT_PATH in ./run.

  [ Albert Astals ]
  * Remove unused Applications/ folder .
  * Implement an 'interface' for Dash Renderers.
  * Use deelistmodel's conversion method Instead of a copy of the code .
  * Remove icons we don't use .
  * Do not start apps or go to dash on demo If you are pulling the
    launcher out while in demo mode it doesn't make sense to let you
    start applications. Besides it locks you out because it starts the
    app and the demo is still not finished so you can't really use any
    of the edges to escape Bug #1233696. (LP: #1233696)
  * Add a test for the carousel showing the preview when being clicked .
  * Fix collapsing of categories not working and the
    expansion/collapsing animation +test.

  [ Timo Jyrinki ]
  * Depend on either Qt 5.2 or libqt5v8-5-private-dev.
  * qtdeclarative5-private-dev 5.0.2-6ubuntu5 now depends directly on Qt
    V8 private headers. The remaining "qtdeclarative5-private-dev"
    dependency is enough now both when compiling against 5.0.2 or 5.2.

  [ Pete Woods ]
  * Handle optional parameterized action properties. (LP: #1256258)

  [ Andrea Cimitan ]
  * Implement an 'interface' for Dash Renderers.

  [ Michael Zanetti ]
  * Added music preview.
  * rename some parameters from desktopFile to appId as scopes are now
    changed to give us the appId.
  * unhardcode launcher's search paths for .desktop files.
  * Enable teasing of the phone greeter even though we have a
    lockscreen.
  * check if variant is valid to avoid asserting in debug mode when the
    connection to AccountsService doesn't work for some reason .

  [ Michael Terry ]
  * Add the DBus greeter API from the desktop greeter into the unity8
    greeter.

  [ Daniel d'Andrada ]
  * Dash: disable close mode when you click outside app thumbnails To
    leave the termination mode you can now just mouse/touch press
    anywhere outside the running applications' thumbnails The other way,
    which still works, is long-pressing a thumbnail once more. (LP:
    #1193414)

  [ Ubuntu daily release ]
  * Automatic snapshot from revision 579

 -- Ubuntu daily release <ps-jenkins@lists.canonical.com>  Fri, 06 Dec 2013 13:15:57 +0000

unity8 (7.84+14.04.20131128.2-0ubuntu1) trusty; urgency=low

  [ Michal Hruby ]
  * Depend on the separate scopes plugin
  * Move the BottomBar* DBus communicator to the Utils plugin.

  [ Michał Sawicz ]
  * Wait for DashHome to be available in tst_Shell. (LP: #1254898)
  * Use plugindir from unity-shell-api.pc.
  * Expect stop in upstart job and raise in case of surfaceflinger. (LP:
    #1239876)

  [ Albert Astals ]
  * Fix time test in Qt 5.2 Make factors an array instead of a
    object/dict Objects/dicts are unordered by definition, it happened
    that Qt 5.0 gave them in the orrder we wanted, but with Qt 5.2 is
    failing, and we don't even need the "key", so array works as well
    :).
  * Test that the dash hswipe is disabled while the inner stuff is
    moving .
  * Skip restMaximizeVisibleAreaMoveUpAndShowHeader, it's causing too
    many failed runs And we are confident it's failing because of the
    suboptimal scenegraph run in 5.0.x.
  * Make Dash::test_show_scope_on_load more robust If we are testing
    showScopeOnLoaded make sure we force a scope reload after we set it,
    otherwise it may just happen that the scope has already been loaded
    and the expectaction that we'll change the list to it is just wrong.
  * Dash renderer signals: No need to pass the model up and down Whoever
    is listening to the signal has access to the item that emits the
    signal and has the model right there accessible if needs it.
  * LVWPH: Fix header going bad when setContentHeight ends up moving the
    viewport How to reproduce the bug easily without the patch: * In the
    Dash Home, search for london * Scroll to the bottom * Start moving
    to the apps scope very slowly * At around 3/4 of the move you'll see
    the header in the home scope went to a bad position * Go back to the
    Dash Home. (LP: #1237942, #1246351)
  * Remove unused AppInfo and VideoInfo files .
  * Kill unused ApplicationsFilterGrid.qml .
  * Unify ScopeView and GenericScopeView .
  * Fix header getting lost as per bug 1245824. (LP: #1245824)
  * Remove unused Time.js and its test .
  * Do not include the QtQml megaheader Include only qqml.h which is
    what we need in these files.
  * Don't do stuff if our parent context is gone We'll be gone soon too
    (and crash probably) so don't do anything. This looks a bit like a
    workaround, wait for 5.2 better painting/dispatching loop to see if
    this is not needed anymore, we find a better way to do it, or we
    decide this is fine.

  [ Lars Uebernickel ]
  * Allow setting different indicator positions for different profiles.

  [ Mirco Müller ]
  * Added checkbox for toggling between echo-modes of password-
    entryfields in ext. snap-decisions.
  * Fixes bug #1200569. (LP: #1200569)

  [ Andrea Cimitan ]
  * Switch to application scope when a dash swipe is taking place and an
    app is on foreground. (LP: #1231996)
  * Shifts wallpaper rendering for greeter lockscreen to be inline with
    shell. (LP: #1231731)
  * Dinamically load the Carousel/Filtergrid with more than 6 items.
    (LP: #1226288, #1234105)
  * Removes Math.js and its usage. Use SDK ones.

  [ Gerry Boland ]
  * DragHandle: javascript argument name clashes with local variable.
    Yes it works, but is a little unsafe.

  [ Nick Dedekind ]
  * Added UnityMenuModel submenu row removal awareness in
    UnityMenuModelStack.
  * Round indicator widget icon/label width up to closest gu for
    alignment. (LP: #1236267)
  * Indicator re-select by dragging from top when fully opened. (LP:
    #1213164)
  * Fixed a race condition causing search history popup to show up when
    it shouldn't. (LP: #1249369)

  [ Christopher Lee ]
  * Unity8 tests now make use of the helper functions (added in the pre-
    req branch) so that the helper functions are tested as part of daily
    business.

  [ Daniel d'Andrada ]
  * Improve DirectionalDragArea Removed Rejected status, simplifying
    state machine. Added compositionTime property. Multi-finger
    scenarios are better handled now. Refactored TimeSource in
    Ubuntu.Gestures plugin. Added an easy way to debug
    DirectionalDragArea by having switchable debug prints. Updated tests
    to also simulate the passage of time. Use touch point scene
    coordinates for gesture recognition so that moving the.
    DirectionalDragArea (as in a hinting DragHandle) won't affect it.
    (LP: #1228336)
  * Add right-edge drag hinting to Greeter To match with the existing
    teasing animation when you tap on the right half of the Greeter.
    Also has the side benefit of making the code look a bit nicer.
  * Refactor Ubuntu.Gesture tests to share common logic Take the common
    part out of tst_DirectionalDragArea and put it into a separate base
    class, GestureTest, so that it can be shared with other, future,
    tests. In CMakeLists.txt, create a macro out of DirectionalDragArea
    build script to be used by future tests with similar requirements
    and structure. Also add the "m_" prefix to member variables.
  * Remove dead code from Utils plugin They are not being used anywhere.

  [ Michael Terry ]
  * Make EdgeDemoOverlay test more reliable by testing for what we
    really care about, not an indirect indicator of it. (LP: #1248232)
  * Explicitly set MIR_SOCKET for other upstart jobs, rather than
    relying on the default socket, since that won't work once we move to
    a nested Mir.

  [ Michael Zanetti ]
  * don't add margins to RunningApplicationTile's label. (LP: #1245482)
  * allow SIM PIN entry to have a variable pin length (by adding a done-
    button). (LP: #1240561)
  * fix launcher wording for pinning actions. (LP: #1240891)
  * fix preview background positioning don't explicitly take originY
    into account as it's already in there implicitly. make sure we don't
    split the openeffect in a place where it can be covered by the
    header.
  * fix album artwork containing / in the name. (LP: #1237829)
  * small launcher tweaks fix fakeDragItem's initial position to match
    with real item. remove UbuntuShape's border glow. .
  * drop all references to LighDM from the Lockscreen This should make
    it generic enough to allow reusing it for SIM PIN entry .

  [ Omer Akram ]
  * make the non working code in the screen unlocker helper work.

  [ Nicolas d'Offay ]
  * Pushed up the z order of the clock in GreeterContent. (LP: #1233146)
  * Search history is now persistent across all scopes and remains in
    QML. (LP: #1226221)

  [ Ubuntu daily release ]
  * Automatic snapshot from revision 556

 -- Ubuntu daily release <ps-jenkins@lists.canonical.com>  Thu, 28 Nov 2013 18:09:17 +0000

unity8 (7.83+14.04.20131106-0ubuntu1) trusty; urgency=low

  [ Andrea Cimitan ]
  * Place ShaderEffectSource of UbuntuShapeForItem under the Shape Item.
    (LP: #1239317)

  [ Omer Akram ]
  * test: make sure the search indicator hides when an app has focus.

  [ Nick Dedekind ]
  * Fixed indicator slider menu item alignment to label field and icon.
    (LP: #1240756)

  [ chris.gagnon ]
  * Update to autopilot 1.4.

  [ Ubuntu daily release ]
  * Automatic snapshot from revision 500

 -- Ubuntu daily release <ps-jenkins@lists.canonical.com>  Wed, 06 Nov 2013 03:37:02 +0000

unity8 (7.83+14.04.20131105.1-0ubuntu1) trusty; urgency=low

  [ Michał Sawicz ]
  * Implement switching between previews by swiping. (LP: #1220651,
    #1088572)

  [ Nick Dedekind ]
  * Faster loading of indicator menus. (LP: #1226650)

  [ Albert Astals ]
  * Make sure we have ssh started when we need it .
  * Fix a few warnings in DashContent.qml on shutdown
    Dash/DashContent.qml:119: TypeError: Cannot read property
    'previewShown' of null Dash/DashContent.qml:120: TypeError: Cannot
    read property 'moving' of null .
  * Don't use deprecated Panel methods.

  [ Christopher Lee ]
  * Adds an easy to consume function that attempts to unlock the unity
    greeter. (LP: #1240261)

  [ Lars Uebernickel ]
  * Indicators: add TimeFormatter and use it in the messaging menu This
    component can be used to turn a timestamp and a format string into a
    string with the corresponding time and format. The string will
    change whenever the timezone changes. (LP: #1236413)

  [ Andrea Cimitan ]
  * Allow drag over bounds, but not overshoot. (LP: #1204300)
  * Threshold to activate the left edge swipe to reveal dash is now 26
    GU. (LP: #1236286)

  [ Michael Zanetti ]
  * replace the launcher quicklist's Popover with an own quicklist
    implementation The Popover probably won't ever support what the
    launcher needs.
  * Implement switching between previews by swiping. (LP: #1220651,
    #1088572)
  * don't trigger the greeter teasing during a movement of the greeter.

  [ Ubuntu daily release ]
  * Automatic snapshot from revision 495

 -- Ubuntu daily release <ps-jenkins@lists.canonical.com>  Tue, 05 Nov 2013 12:22:04 +0000

unity8 (7.83+14.04.20131031-0ubuntu1) trusty; urgency=low

  [ Michał Sawicz ]
  * Use setenv as early as possible to avoid setenv and getenv clashing
    in multi-threaded situations. (LP: #1240866)

  [ Ubuntu daily release ]
  * Automatic snapshot from revision 482

 -- Ubuntu daily release <ps-jenkins@lists.canonical.com>  Thu, 31 Oct 2013 20:10:56 +0000

unity8 (7.83+14.04.20131028.1-0ubuntu1) trusty; urgency=low

  * New rebuild forced
  * Automatic snapshot from revision 480

 -- Ubuntu daily release <ps-jenkins@lists.canonical.com>  Mon, 28 Oct 2013 22:42:07 +0000

unity8 (7.83+14.04.20131028-0ubuntu1) trusty; urgency=low

  [ Andrea Cimitan ]
  * Fix 1195349 by counting drawbuffer on the newContentX logic of the
    carousel When we changed carousel from repeater to listview, we
    added drawbuffer. this breaks the logic of newContentX, which was
    considered disabled and set to -1. The correct disabled value now
    has to take into account the drawbuffer. (LP: #1195349)

  [ Christopher Lee ]
  * Checks both then env and upstart env for the currently set
    XDG_DATA_DIRS so they can be set correctly for the test.

  [ Ubuntu daily release ]
  * Automatic snapshot from revision 479

 -- Ubuntu daily release <ps-jenkins@lists.canonical.com>  Mon, 28 Oct 2013 03:08:59 +0000

unity8 (7.83+13.10.20131016.2-0ubuntu1) saucy; urgency=low

  [ Loïc Minier ]
  * Merge ~lool/unity8/drop-setcap-conf. Drop unity8-setcap.conf as this
    breaks desktop installs (no boot-hook event is emitted, boot
    stalls); add maintscript snippet to rm_conffile on upgrades; this
    boot-hook is now shipped under a different name in lxc-android-
    config.

  [ Michał Sawicz ]
  * Ship a camera-app.desktop file and use a custom XDG_DATA_DIRS for
    testing.

  [ Ubuntu daily release ]
  * Automatic snapshot from revision 472

 -- Ubuntu daily release <ps-jenkins@lists.canonical.com>  Wed, 16 Oct 2013 23:15:48 +0000

unity8 (7.83+13.10.20131016.1-0ubuntu1) saucy; urgency=low

  [ Diego Sarmentero ]
  * Disable Preview interaction until the scope responds.

  [ Albert Astals ]
  * Hide placeholder notification.

  [ Ubuntu daily release ]
  * Automatic snapshot from revision 469

 -- Ubuntu daily release <ps-jenkins@lists.canonical.com>  Wed, 16 Oct 2013 17:29:36 +0000

unity8 (7.83+13.10.20131016-0ubuntu1) saucy; urgency=low

  [ Loïc Minier ]
  * Add upstart job to copy unity8 to a new tmpfs, setcap it, and bind-
    mount it back; this is an ugly hack to set CAP_SYS_RESOURCE until we
    have a root-helper for it.

  [ Michal Hruby ]
  * Enable definition of scope back references in overridden results.

  [ Ubuntu daily release ]
  * Automatic snapshot from revision 466

 -- Ubuntu daily release <ps-jenkins@lists.canonical.com>  Wed, 16 Oct 2013 11:29:52 +0000

unity8 (7.83+13.10.20131015.4-0ubuntu1) saucy; urgency=low

  [ Michał Sawicz ]
  * Replace ubuntu-touch-session's unity8.conf upstart job.
  * Revert r440 that made the dash collapse animation worse, rather than
    better.

  [ om26er@ubuntu.com ]
  * close the app only when the close button is tapped, not the entire
    thumbnail

  [ Nick Dedekind ]
  * Added missing Unity.Indicator mock objects causing qmltests to fail.
    Approved by: Michał Sawicz.

  [ Christopher Lee ]
  * Launch unity8 for autopilot with upstart, and bring unity8 session
    over from session-manager-touch.

  [ Pawel Stolowski ]
  * Temporarily disable category_order changed signal handling.

  [ Daniel d'Andrada ]
  * OSKController area shouldn't cover the indicators' bar Since ubuntu-
    keyboard surface area doesn't cover the indicators' bar,
    OSKController should follow suit. Otherwise the OSKContoller's
    internal InputFilterArea (and others) wouldn't perfectly overlap the
    graphical keyboard rendered by ubuntu-keyboard (i.e. the opaque part
    of ubuntu-keyboard's surface).

  [ Michael Zanetti ]
  * Initialize initialHeight/Width to height/width depending on scaleTo
    add checks for initialWidth/Height in the tests change sizes in
    tests to something else than the default for initialWidth/Height in
    order to catch failures there more easily

  [ Omer Akram ]
  * Only show search indicator while the Dash is focued.
  * Add 2dp left margin for music and video tiles' title.

  [ Nicolas d'Offay ]
  * Changed Infographics to use Ubuntu font.

  [ Ubuntu daily release ]
  * Automatic snapshot from revision 463

 -- Ubuntu daily release <ps-jenkins@lists.canonical.com>  Tue, 15 Oct 2013 11:05:04 +0000

unity8 (7.82+13.10.20131011.2-0ubuntu1) saucy; urgency=low

  [ Michał Sawicz ]
  * Work around Mir not delivering input to shell after restart, if the
    device isn't reinitialized.

  [ Albert Astals ]
  * Remove unused DashMusic/DashVideos.
  * Don't let the user change between scopes if the current one is
    moving up/down.
  * Fix two uninitialized variable uses reported by valgrind ==17988==
    Conditional jump or move depends on uninitialised value(s) ==17988==
    at 0x13839F3A: AccountsService::updateDemoEdges()
    (AccountsService.cpp:74) ==17988== by 0x13839DA5:
    AccountsService::setUser(QString const&) (AccountsService.cpp:45)
    ==17988== by 0x1383F67B:
    AccountsService::qt_metacall(QMetaObject::Call, int, void**)
    (moc_AccountsService.cpp:192) ==17988== by 0x496143D:
    StoreProperty(QV8Engine*, QObject*, QQmlPropertyData*,
    v8::Handle<v8::Value>) (in /usr/lib/arm-linux-
    gnueabihf/libQt5Qml.so.5.0.2) ==17988== ==17988== Conditional jump
    or move depends on uninitialised value(s) ==17988== at 0x1383A0F6:
    AccountsService::updateStatsWelcomeScreen() (AccountsService.cpp:92)
    ==17988== by 0x13839DB1: AccountsService::setUser(QString const&)
    (AccountsService.cpp:47) ==17988== by 0x1383F67B:
    AccountsService::qt_metacall(QMetaObject::Call, int, void**)
    (moc_AccountsService.cpp:192) ==17988== by 0x496143D:
    StoreProperty(QV8Engine*, QObject*, QQmlPropertyData*,
    v8::Handle<v8::Value>) (in /usr/lib/arm-linux-
    gnueabihf/libQt5Qml.so.5.0.2)
  * Fix unitialized variable in Scope ==18457== Conditional jump or move
    depends on uninitialised value(s) ==18457== at 0x15AD1FD6:
    Scope::setActive(bool) (scope.cpp:165) ==18457== by 0x15B0023D:
    Scope::qt_metacall(QMetaObject::Call, int, void**)
    (moc_scope.cpp:478) ==18457== by 0x48B709F:
    QQmlPropertyPrivate::write(QObject*, QQmlPropertyData const&,
    QVariant const&, QQmlContextData*,
    QFlags<QQmlPropertyPrivate::WriteFlag>) (in /usr/lib/arm-linux-
    gnueabihf/libQt5Qml.so.5.0.2)
  * Fix crash on the phone For some reason i'm getting v8 crashes
    without this when shuting down unity-mir

  [ Gerry Boland ]
  * Use focusRequested signal from AppManager. WM: AppManager has new
    signal to ask shell to request focus for app - use it to properly
    animate and focus the app. If app wants to be side stage, but no
    side stage available, override the application stage.

  [ Nick Dedekind ]
  * Only use the root action state as a unitymenumodel ActionStateParser
    when needed.

  [ Andrea Cimitan ]
  * Move the close app icon on top left.
  * The header of category list is already on screen after unlock

  [ Michael Zanetti ]
  * Make the greeter's clock update in sync with the indicators.

  [ Omer Akram ]
  * Increase dash header height to 5gu.

  [ Nicolas d'Offay ]
  * Standardised expansion speed in scopes.

  [ Ubuntu daily release ]
  * Automatic snapshot from revision 449

 -- Ubuntu daily release <ps-jenkins@lists.canonical.com>  Fri, 11 Oct 2013 17:26:34 +0000

unity8 (7.82+13.10.20131011.1-0ubuntu1) saucy; urgency=low

  [ Michał Sawicz ]
  * Fix frequent application IDs and drop old AppsAvailableForDownload
    model.
  * Unrevert r388 now that we have fixed the infinite loop it was
    causing in Qt.

  [ Steve Langasek ]
  * Don't keep a long-lived connection open to upstart when we only use
    it for two events, one at load time and one at unload time.

  [ Lars Uebernickel ]
  * VolumeControl: use 'volume' instead of 'scroll' action The volume
    action doesn't show a notification.

  [ Michael Terry ]
  * Disable DragHandle on right side of screen while the greeter is
    animating

  [ Marcus Tomlinson ]
  * Added missing "enabled" property to "progressMenu" component in the
    menu item factory.

  [ Michael Zanetti ]
  * Add scaleTo: "fit" mode support to LazyImage

  [ Andrea Cimitan ]
  * Add music and video renderers
  * Use shell.edgeSize for BottomBar's EdgeDragArea, detecting gestures
    only when they are within the edgeSize.

  [ Nick Dedekind ]
  * Removed greeter "toHome" animation (LP#1092976) (LP: #1092976)
  * Only show Snap Decision notification actions when available.

  [ Albert Astals ]
  * Dash: Set delegate creation range for inner itemviewss If it's above
    the list viewport we set it to the end of the list to precache the
    last items It it's below the list viewport we set it to the
    beginning to precache the first items Otherwise we set it to the
    part of the viewport in the view Approved by: Michał Sawicz.

  [ Ubuntu daily release ]
  * Automatic snapshot from revision 435

 -- Ubuntu daily release <ps-jenkins@lists.canonical.com>  Fri, 11 Oct 2013 09:05:30 +0000

unity8 (7.82+13.10.20131010-0ubuntu1) saucy; urgency=low

  [ David Callé ]
  * Small logic change in preview descriptions line breaks. Multiple new
    lines are now replaced by multiple br tags.

  [ Nick Dedekind ]
  * Use indicator identifier for indicators-client list item label.
  * Make sure overflow indicators are hidden and not the search label.

  [ Mirco Müller ]
  * Tweaks to notifications to improve spec-compliance. - updated
    notifications-qmltest to reflect the use of a variant-map for the
    hints - made text-fields as heigh as buttons - made the summary
    align horizontally to the icon - updated button-height and bubble-
    background.

  [ Pawel Stolowski ]
  * Handle category_order_changes signal from scopes (used in Home only)
    and reorder categories accordingly.
  * Implementation of albumart image provider for audio content.

  [ Michael Terry ]
  * Hide the greeter when an app is focused, fixing snap decisions
    launching an app in the greeter (like receiving a call).

  [ Michael Zanetti ]
  * Launcher - remove support for pinning items in the backend After the
    latest design changes, recent apps is everything that is contained
    in the ApplicationManager. So no need for storing anything else than
    pinned apps in the config.

  [ Michał Sawicz ]
  * Remove the mir socket before starting unity8 during autopilot tests.

  [ Ubuntu daily release ]
  * Automatic snapshot from revision 420

 -- Ubuntu daily release <ps-jenkins@lists.canonical.com>  Thu, 10 Oct 2013 04:15:13 +0000

unity8 (7.82+13.10.20131008.1-0ubuntu1) saucy; urgency=low

  [ Michal Hruby ]
  * Add Scope::isActive property and corresponding tests. (LP: #1230352)

  [ Daniel d'Andrada ]
  * Move OSKController to the front as it will now also block input
    meant to the OSK That's in the unity-mir implementation. The
    SurfaceFlinger one is still an empty noop. Currently, when the OSK
    is up, both shell and OSK get user input, thus we need the
    OSKController to shield our shell components from them. (LP:
    #1236773)

  [ Michał Sawicz ]
  * Add Scope::isActive property and corresponding tests. (LP: #1230352)
  * Force focus back on shell in case it loses it for some reason.

  [ Ubuntu daily release ]
  * Automatic snapshot from revision 409

 -- Ubuntu daily release <ps-jenkins@lists.canonical.com>  Tue, 08 Oct 2013 19:14:20 +0000

unity8 (7.82+13.10.20131008-0ubuntu1) saucy; urgency=low

  [ Michał Sawicz ]
  * update previews to match design. (LP: #1224555)
  * Add an InputFilterArea in Notifications. (LP: #1233411, #1235215)

  [ Ying-Chun Liu ]
  * update previews to match design. (LP: #1224555)

  [ Albert Astals ]
  * Unrevert 376 by reverting r395 and a small fix to fix the cpu
    hogging issue . (LP: #1124567)

  [ Michael Terry ]
  * Add Showable.showNow() method and use it in Shell to immediately
    show greeter when we blank the screen rather than animating it. (LP:
    #1233564)

  [ Michael Zanetti ]
  * update previews to match design. (LP: #1224555)

  [ Diego Sarmentero ]
  * update previews to match design. (LP: #1224555)

  [ Ubuntu daily release ]
  * Automatic snapshot from revision 404

 -- Ubuntu daily release <ps-jenkins@lists.canonical.com>  Tue, 08 Oct 2013 02:57:55 +0000

unity8 (7.82+13.10.20131007-0ubuntu1) saucy; urgency=low

  [ Michał Sawicz ]
  * Respect pre-set import and library paths and prevent segfault in
    startShell.

  [ Ubuntu daily release ]
  * Automatic snapshot from revision 399

 -- Ubuntu daily release <ps-jenkins@lists.canonical.com>  Mon, 07 Oct 2013 07:10:46 +0000

unity8 (7.82+13.10.20131005-0ubuntu1) saucy; urgency=low

  [ Michał Sawicz ]
  * Revert r376 that caused constant CPU usage due to the
    ActivityIndicator.

  [ Nick Dedekind ]
  * Removed indicators-client autopilot tests. (LP: #1234736)

  [ Albert Astals ]
  * Revert r388. (LP: #1235268)

  [ Christopher Lee ]
  * Removes passing -fullscreen to unity8 when on the device (as per bug
    #1235065). (LP: #1235065)

  [ Ubuntu daily release ]
  * Automatic snapshot from revision 396

 -- Ubuntu daily release <ps-jenkins@lists.canonical.com>  Sat, 05 Oct 2013 11:45:14 +0000

unity8 (7.82+13.10.20131004.2-0ubuntu1) saucy; urgency=low

  * Revert 7.82+13.10.20131004.1-0ubuntu1 back to
    7.81.3+13.10.20130927.3-0ubuntu1 due to CPU hogging issue with
    7.82+13.10.20131004.1-0ubuntu1.

 -- Loïc Minier <loic.minier@ubuntu.com>  Fri, 04 Oct 2013 21:22:29 +0200

unity8 (7.82+13.10.20131004.1-0ubuntu1) saucy; urgency=low

  [ Michał Sawicz ]
  * Bump to indicate support for extended snap decisions.
  * Make Tile themeable, add renderers for Dash Plugins and weather.
    (LP: #1231948)
  * Drop network agents now that they're in indicator-network instead.

  [ Michal Hruby ]
  * Differentiate generic and music carousels.
  * Use the thumbnailer image provider for scope results that don't
    specify icon as well as for previews.
  * Added an indicator which is displayed in the search bar whenever a
    search is in progress. Added accompanying test in tst_PageHeader.
  * Expose rendererHint to shell.

  [ Albert Astals ]
  * Update pot file. (LP: #1232374)
  * Only enable the animation when the item is on screen (i.e. !culled)
    . (LP: #1200374)
  * Do not crash on positionAtBeginning if the list is empty .
  * Enable/disable running apps height animation in a less error prone
    way.

  [ Michael Terry ]
  * Use a chevron after 'Skip intro' and drop the underlining.
  * Load testability driver when QT_LOAD_TESTABILITY is set. (LP:
    #1226234)
  * Listen to the system setting StatsWelcomeScreen, which tells us
    whether to show user-specific infographic data in the greeter. (LP:
    #1207857)

  [ Gerry Boland ]
  * WM: ensure focusedApplicationWhenUsingScreenshots reset when unused,
    and only used when set. Fixes window focus conflict between shell
    and ApplicationManager.

  [ Nick Dedekind ]
  * Removed deprecated Unity.IndicatorsLegacy plugin.
  * Added actionState parser to the indicators-client text printer so
    that we get the icon.
  * Moved indicator page titles to the root action state of menu model.
    (LP: #1223635)

  [ Mirco Müller ]
  * Added rendering- and interaction-support for the first three
    extended snap-decision dialog-cases password-entry, user-
    authentication and simunlock.

  [ Daniel d'Andrada ]
  * Revert the reversion of r304 since it doesn't seem to crash anymore
    Original commit was Reset apps scope when returning from app to dash
    (LP #1193419) If an app is on foreground and you perform a long
    left-edge swipe to minimize it, and therefore return to the dash,
    the dash should be in the Applications scope and showing the
    running/recents applications. (LP: #1193419)

  [ Andrea Cimitan ]
  * Add behaviours to the hud reveal. (LP: #1224480, #1224633)
  * Make Tile themeable, add renderers for Dash Plugins and weather.
    (LP: #1231948)

  [ Michael Zanetti ]
  * fix inserting into quicklistmodel.
  * Drop useStorage argument and use exising LAUNCHER_TESTING define for
    this decision.

  [ Omer Akram ]
  * Make the volume/brightness slider changes realtime. (LP: #1227595)

  [ Nicolas d'Offay ]
  * Fixed black colour on the first of the month due to division. (LP:
    #1233657)
  * Added an indicator which is displayed in the search bar whenever a
    search is in progress. Added accompanying test in tst_PageHeader.

  [ Ubuntu daily release ]
  * Automatic snapshot from revision 390

 -- Ubuntu daily release <ps-jenkins@lists.canonical.com>  Fri, 04 Oct 2013 06:55:16 +0000

unity8 (7.81.3+13.10.20130927.3-0ubuntu1) saucy; urgency=low

  [ Michal Hruby ]
  * Correctly handle image URI scheme in results.

  [ Michał Sawicz ]
  * Make SHOW_DASH and HIDE_DASH close the current preview. (LP:
    #1231404)
  * Add a LazyImage component that shows an activity spinner for long-
    loading images and handles aspect ratio properly.
  * Fix Qt 5.1 FTBFS and suppress some build warnings.

  [ Albert Astals ]
  * Make sure we always have least have one column in the gridview. (LP:
    #1225391)
  * LVWPH: Make sure we always overshoot vertically. (LP: #1229851)
  * Remember the expanded categoryId and not the expanded index The
    index can change on search, and we still want to maintain it
    expanded in that case. (LP: #1230216)
  * Fix showHeader in an edge case of notShownByItsOwn Not all the tests
    i've added fail without the code fix, but i've added them just to be
    more covered . (LP: #1230187)

  [ Diego Sarmentero ]
  * Handling error signal from the DownloadTracker plugin (BUG:
    #1229744). (LP: #1229744)
  * Remove "Reviews and Comments" section from Application Preview until
    the feature is ready (BUG: #1226632) - Detect when the keyboard is
    being shown to allow the user to scroll the Preview even more if
    necessary to interact with the components at the bottom of that
    preview, and don't leave those components obscured behind the
    keyboard (BUG: #1226638). (LP: #1226632, #1224717, #1226638)

  [ Nick Dedekind ]
  * Brought messaging indicator inline with UnityMenuModel &
    UnityMenuAction. (LP: #1217676, #1217678)

  [ Pawel Stolowski ]
  * Support canned search queries returned by Home Scope.
  * Cancel previous actions and previews on new activation / preview.
    Expose previewed data row in Preview object.

  [ Michael Terry ]
  * Only enable the Bottombar when the HUD is available. (LP: #1220306)
  * Increase the "Skip intro" clickable area, making dismissing the edge
    demo intro feel more natural. (LP: #1220632)

  [ Michael Zanetti ]
  * drop our CrossFadeImage in favor of the SDK one. (LP: #1227783)

  [ Ubuntu daily release ]
  * Automatic snapshot from revision 358

 -- Ubuntu daily release <ps-jenkins@lists.canonical.com>  Fri, 27 Sep 2013 14:13:22 +0000

unity8 (7.81.3+13.10.20130924.2-0ubuntu1) saucy; urgency=low

  [ Michal Hruby ]
  * Fix the signal prototypes on music grid renderer. (LP: #1228390)

  [ Michael Zanetti ]
  * use less auto variables, align coding style, constify and Qt'ify API
    in AccountsService plugin.

  [ Nick Dedekind ]
  * Re-enable MenuContentActivator in Indicators.

  [ Albert Astals ]
  * LVWPH: Update the section header on list change events.

  [ Pawel Stolowski ]
  * Check results model ptr returned by GetResultsFromCategory method
    from UnityCore. (LP: #1228097, #1211595)

  [ Ubuntu daily release ]
  * Automatic snapshot from revision 340

 -- Ubuntu daily release <ps-jenkins@lists.canonical.com>  Tue, 24 Sep 2013 14:40:01 +0000

unity8 (7.81.3+13.10.20130919.3-0ubuntu1) saucy; urgency=low

  [ Michal Hruby ]
  * Add support for music grid renderer to GenericScopeView.

  [ Nick Dedekind ]
  * Fixed the removal of messaging widget due to incompatible action
    state. (LP: #1225017)

  [ Christopher Lee ]
  * Addition of initial autopilot tests for the application lifecycle.

  [ Lars Uebernickel ]
  * VolumeControl: use action of the new indicator indicator-sound
    recently gained an action to increase and decrease the volume. This
    patch makes use of that to get rid of a bus round trip (to get the
    current volume) and a race (when the volume gets set between
    fetching the current volume and setting the new volume). (LP:
    #1219057)

  [ Michael Terry ]
  * When AccountsService.backgroundFile is unset/invalid, have the
    greeter fall back to whatever the shell background is.
  * Add a tiny SessionBroadcast plugin that listens to unity-greeter-
    session-broadcast for the ShowHome signal.

  [ Daniel d'Andrada ]
  * Remove obsolete, unused graphics.
  * Make MouseTouchAdaptor work with multiple QWindows.

  [ Michael Zanetti ]
  * change how icons are searched a) try to find it the Icon as is b)
    prepend with Path if a Path variable is given c) fall back to the
    image://theme/ with just the icon name . (LP: #1225186)
  * fix an issue with removing a running app from the launcher and
    always store pinning to the config.
  * collapse any open preview when programmatically switching current
    dash index. (LP: #1221137)

  [ Ubuntu daily release ]
  * Automatic snapshot from revision 333

 -- Ubuntu daily release <ps-jenkins@lists.canonical.com>  Thu, 19 Sep 2013 15:15:07 +0000

unity8 (7.81.3+13.10.20130916-0ubuntu1) saucy; urgency=low

  [ Michael Zanetti ]
  * allow left edge gesture to minimize apps even when launcher is
    already visible.
  * Don't hide the launcher on changes in the stages.
  * ssh is now installed per default, but it's set to manual in the
    ssh.override.

  [ Ubuntu daily release ]
  * Automatic snapshot from revision 320

 -- Ubuntu daily release <ps-jenkins@lists.canonical.com>  Mon, 16 Sep 2013 11:49:28 +0000

unity8 (7.81.3+13.10.20130912-0ubuntu1) saucy; urgency=low

  [ Michael Zanetti ]
  * add support for finding icons from click package apps in the
    launcher.
  * update to latest launcher API for better integration with the
    AppManager.

  [ Ricardo Mendoza ]
  * Fixes problems related to image 20130912.0, amongst: * Fix autopilot
    tests by preventing blocking of input during HUD button animations,
    only when fully visible * Fix loading of unity-mir library, major
    version wasn't specified so unless the dev package was there it
    would fail.

  [ Ubuntu daily release ]
  * Automatic snapshot from revision 316

 -- Ubuntu daily release <ps-jenkins@lists.canonical.com>  Thu, 12 Sep 2013 13:47:59 +0000

unity8 (7.81.3+13.10.20130911.1-0ubuntu1) saucy; urgency=low

  [ Michael Terry ]
  * Switch from deprecated image://gicon/ to new image://theme/.

  [ Gerry Boland ]
  * Add OSKController so shell can control OSK correctly on Mir.
  * Remove InputFilterArea for bottom edge swipes, as applications also
    listen for such swipes for Toolbar reveal.

  [ Ricardo Mendoza ]
  * Select the backend to use dynamically on runtime according to the
    QPA selected by the system.

  [ Ubuntu daily release ]
  * Automatic snapshot from revision 311

 -- Ubuntu daily release <ps-jenkins@lists.canonical.com>  Wed, 11 Sep 2013 16:22:55 +0000

unity8 (7.81.3+13.10.20130911-0ubuntu1) saucy; urgency=low

  [ Michal Hruby ]
  * Hide all gicon strings from the shell and use the image://theme icon
    provider that was recently added to the SDK.

  [ Gerry Boland ]
  * Convert to new ApplicationManager API.

  [ Nick Dedekind ]
  * Updated access point design as per spec.
  * Indicator visibility based on connection with backend service.

  [ Albert Astals ]
  * Dash: Make assignments bindings This way if the model changes the
    item value also changes.

  [ Michael Zanetti ]
  * adds support for highlighting the currently focused application in
    the launcher, adds tests.
  * include ~/.local/share/applications in launcher's .desktop file
    search path.
  * shrink size of area for revealing the HUD button and make it
    disappear on release again. fixes 1219035. (LP: #1219035)
  * revert revision 304 as it makes the Shell crash.

  [ Michael Terry ]
  * Allow testers to set custom password or pin in demo mode, rather
    than hardcoding them.
  * Have the greeter use AccountsService to determine its background.
    (LP: #1218402)
  * Listen to changes in the "show edge demo" AccountsService setting.

  [ Daniel d'Andrada ]
  * Update fake/mock plugins so that "./run --fake" works well again -
    You can now see the thumbnails of the fake running applications once
    again. - You no longer get hundreds of warnings due to icons not
    found.
  * Reset apps scope when returning from app to dash (LP #1193419) If an
    app is on foreground and you perform a long left-edge swipe to
    minimize it, and therefore return to the dash, the dash should be in
    the Applications scope and showing the running/recents applications.
    (LP: #1193419)

  [ Ubuntu daily release ]
  * Automatic snapshot from revision 306

 -- Ubuntu daily release <ps-jenkins@lists.canonical.com>  Wed, 11 Sep 2013 00:54:31 +0000

unity8 (7.81.3+13.10.20130905.2-0ubuntu1) saucy; urgency=low

  [ Michael Zanetti ]
  * Integrate Launcher with AppManager.

  [ Nick Dedekind ]
  * Removed FIXME from slider int->double conversion.

  [ Ubuntu daily release ]
  * Automatic snapshot from revision 291

 -- Ubuntu daily release <ps-jenkins@lists.canonical.com>  Thu, 05 Sep 2013 10:48:02 +0000

unity8 (7.81.3+13.10.20130904.1-0ubuntu1) saucy; urgency=low

  [ Nicolas d'Offay ]
  * Switched infographic background at design's request.

  [ Ubuntu daily release ]
  * Automatic snapshot from revision 287

 -- Ubuntu daily release <ps-jenkins@lists.canonical.com>  Wed, 04 Sep 2013 07:34:57 +0000

unity8 (7.81.3+13.10.20130904-0ubuntu1) saucy; urgency=low

  [ mhall119 ]
  * Add a little bit of text to the last step of the tour telling the
    user how to end it and get to their phone.

  [ Jussi Pakkanen ]
  * Use CCache if it is installed.

  [ Nick Dedekind ]
  * Multiple icon/label support for indicators.

  [ Albert Astals ]
  * Remove unneeded role.

  [ Lars Uebernickel ]
  * Fall back to "ubuntu-mobile" icon theme if $UBUNTU_ICON_THEME is
    unset.

  [ Michael Zanetti ]
  * Use MouseAreas in DashBar to enable clicking again.
  * load launcher default config from existing dconf key.

  [ Ubuntu daily release ]
  * Automatic snapshot from revision 285

 -- Ubuntu daily release <ps-jenkins@lists.canonical.com>  Wed, 04 Sep 2013 03:02:57 +0000

unity8 (7.81.3+13.10.20130903.1-0ubuntu1) saucy; urgency=low

  [ Michael Zanetti ]
  * workaround quicklist text color.

  [ Ubuntu daily release ]
  * Automatic snapshot from revision 277

 -- Ubuntu daily release <ps-jenkins@lists.canonical.com>  Tue, 03 Sep 2013 06:09:36 +0000

unity8 (7.81.3+13.10.20130830-0ubuntu1) saucy; urgency=low

  [ Pawel Stolowski ]
  * Implement a virtual 'All' filter option.

  [ Ubuntu daily release ]
  * Automatic snapshot from revision 275

 -- Ubuntu daily release <ps-jenkins@lists.canonical.com>  Fri, 30 Aug 2013 12:44:40 +0000

unity8 (7.81.3+13.10.20130829.2-0ubuntu1) saucy; urgency=low

  [ Michael Terry ]
  * Implement launcher item backend via AccountsService.

  [ Ubuntu daily release ]
  * Automatic snapshot from revision 272

 -- Ubuntu daily release <ps-jenkins@lists.canonical.com>  Thu, 29 Aug 2013 19:09:44 +0000

unity8 (7.81.3+13.10.20130829.1-0ubuntu1) saucy; urgency=low

  [ Michael Terry ]
  * Make sure greeter and lockscreen backgrounds are always defined,
    even if the wallpaper preference string is bogus. (LP: #1208889,
    #1208894)

  [ Ubuntu daily release ]
  * Automatic snapshot from revision 270

 -- Ubuntu daily release <ps-jenkins@lists.canonical.com>  Thu, 29 Aug 2013 11:09:43 +0000

unity8 (7.81.3+13.10.20130829-0ubuntu1) saucy; urgency=low

  [ Andrea Cimitan ]
  * Streamline some new HUD interactions to be more consistent with the
    Unity Launcher.

  [ Michael Zanetti ]
  * setting the launcher's extensionSize delayed to position the view
    correctly at the beginning .

  [ Bill Filler ]
  * add new telephony apps (dialer, messaging, contacts) to launcher and
    Home scope.

  [ Michael Terry ]
  * Implement edge demos on first boot. Build-Depends: +dbus-test-
    runner, +qtbase5-dev-tools.

  [ Ubuntu daily release ]
  * Automatic snapshot from revision 267

 -- Ubuntu daily release <ps-jenkins@lists.canonical.com>  Thu, 29 Aug 2013 02:10:38 +0000

unity8 (7.81.3+13.10.20130828.1-0ubuntu1) saucy; urgency=low

  [ Andrea Cimitan ]
  * Hide the LauncherPanel when it's really hidden, by changing visible
    to false.

  [ Gerry Boland ]
  * Fix sidestage applications - they were being ignored in the show-
    application-surface logic. (LP: #1217027, #1210079)

  [ Michał Sawicz ]
  * Raise the exception if typing failed in autopilot.

  [ Nick Dedekind ]
  * Added location indicator defaults.

  [ Michael Zanetti ]
  * increase minimal dragging width for dismissing apps with left edge
    make it a configurable parameter and adjust animation to look like
    requested in the bug report . (LP: #1213153)

  [ Ubuntu daily release ]
  * Automatic snapshot from revision 262

 -- Ubuntu daily release <ps-jenkins@lists.canonical.com>  Wed, 28 Aug 2013 11:55:46 +0000

unity8 (7.81.3+13.10.20130827.1-0ubuntu1) saucy; urgency=low

  [ Michael Zanetti ]
  * unset model in quicklist before closing it.

  [ Ubuntu daily release ]
  * Automatic snapshot from revision 256

 -- Ubuntu daily release <ps-jenkins@lists.canonical.com>  Tue, 27 Aug 2013 10:49:17 +0000

unity8 (7.81.3+13.10.20130827-0ubuntu1) saucy; urgency=low

  [ Michael Zanetti ]
  * Theme the Quicklist Popover.

  [ Albert Astals ]
  * Apply expandedIndex on delegate creation bug #1213033. (LP:
    #1213033)

  [ Ubuntu daily release ]
  * Automatic snapshot from revision 254

 -- Ubuntu daily release <ps-jenkins@lists.canonical.com>  Tue, 27 Aug 2013 02:10:43 +0000

unity8 (7.81.3+13.10.20130826.5-0ubuntu1) saucy; urgency=low

  [ Michael Zanetti ]
  * tweak launcher folding and visuals according to feedback from
    design: - increase foldingStartHeight - Introduces a
    foldingStopHeight. Folding only happens between the
    foldingStartHeight and the foldingStopHeight. - Only change
    brightness while folding - remove highlight of pressed icon -
    decrease launcher's width by half a grid unit.

  [ Ubuntu daily release ]
  * Automatic snapshot from revision 251

 -- Ubuntu daily release <ps-jenkins@lists.canonical.com>  Mon, 26 Aug 2013 22:09:43 +0000

unity8 (7.81.3+13.10.20130826.4-0ubuntu1) saucy; urgency=low

  [ Michał Sawicz ]
  * Add module entry in HudClient's qmldir.

  [ Jussi Pakkanen ]
  * Let Ninja parallelize itself.

  [ Nick Dedekind ]
  * Abstraction of indicator menu item properties prior to move into
    common components library.

  [ Christopher Lee ]
  * Added autopilot-tests for ephemeral, interactive and snap-decision
    notifications.

  [ Mirco Müller ]
  * Added autopilot-tests for ephemeral, interactive and snap-decision
    notifications.

  [ Michael Zanetti ]
  * only search visible children in findChild, add findInvisibleChild
    for others.
  * Added autopilot-tests for ephemeral, interactive and snap-decision
    notifications.

  [ Thomi Richards ]
  * Added autopilot-tests for ephemeral, interactive and snap-decision
    notifications.

  [ Ubuntu daily release ]
  * Automatic snapshot from revision 249

 -- Ubuntu daily release <ps-jenkins@lists.canonical.com>  Mon, 26 Aug 2013 18:34:44 +0000

unity8 (7.81.3+13.10.20130826.2-0ubuntu1) saucy; urgency=low

  [ Albert Astals ]
  * Don't include QtQML It includes LOTS of files we don't need.

  [ Ubuntu daily release ]
  * Automatic snapshot from revision 243

 -- Ubuntu daily release <ps-jenkins@lists.canonical.com>  Mon, 26 Aug 2013 10:08:52 +0000

unity8 (7.81.3+13.10.20130826.1-0ubuntu1) saucy; urgency=low

  * Automatic snapshot from revision 241

 -- Ubuntu daily release <ps-jenkins@lists.canonical.com>  Mon, 26 Aug 2013 06:08:33 +0000

unity8 (7.81.3+13.10.20130826-0ubuntu1) saucy; urgency=low

  [ Michael Zanetti ]
  * delay move operations if the start dragging operation is running
    This prevents items to left in wrong places when transitions clash.
  * add empty setUser to allow compiling in jenkins again until the
    branch that matches unity-api is ready to land. .
  * add count and progress overlay information to real model too.

  [ Pawel Stolowski ]
  * Changed the type of setActive argument from
    QVector<AbstractFilterOption *>::size_type to unsigned int.

  [ Ubuntu daily release ]
  * Automatic snapshot from revision 240

 -- Ubuntu daily release <ps-jenkins@lists.canonical.com>  Mon, 26 Aug 2013 02:31:42 +0000

unity8 (7.81.3+13.10.20130821.2-0ubuntu1) saucy; urgency=low

  [ Michael Terry ]
  * Listen to display-power-changed rather than system-power-changed
    signals when showing the greeter; ignore such signals when the
    proximity sensor is active. (LP: #1214477)

  [ Pawel Stolowski ]
  * Added a role for accessing progress-source property of categories.

  [ Ubuntu daily release ]
  * Automatic snapshot from revision 233

 -- Ubuntu daily release <ps-jenkins@lists.canonical.com>  Wed, 21 Aug 2013 22:09:53 +0000

unity8 (7.81.3+13.10.20130821.1-0ubuntu1) saucy; urgency=low

  [ Michael Zanetti ]
  * allow testing at 11:13. Old code failed because the text actually
    says "11:13 AM".
  * add some checks if we actually clicked an item or in the spacing
    between them gets rid of some warnings printed by the launcher .

  [ Michał Sawicz ]
  * Update runtime deps in the build script.

  [ Nick Dedekind ]
  * Added/Updated legacy network indicator components to use with new
    indicator backend.

  [ Albert Astals ]
  * Fix insertions/removals on the qlimitproxymodel . (LP: #1213959)

  [ Ubuntu daily release ]
  * Automatic snapshot from revision 230

 -- Ubuntu daily release <ps-jenkins@lists.canonical.com>  Wed, 21 Aug 2013 15:04:59 +0000

unity8 (7.81.3+13.10.20130821-0ubuntu1) saucy; urgency=low

  [ Michael Zanetti ]
  * added support for count emblems and progress overlays on the
    launcher.

  [ Pawel Stolowski ]
  * Add role for getting filter options model. Add method to activate
    option based on index or id.

  [ Ted Gould ]
  * Mark indicators-client as providing an indicator-renderer.

  [ Nick Dedekind ]
  * Added flatmenuproxymodel pass-through signals from qmenumodel.
  * Renamed indicator-messaging to indicator-messages.

  [ Gerry Boland ]
  * Typo fix in FrequentlyUsedAppsModel.

  [ Ubuntu daily release ]
  * Automatic snapshot from revision 224

 -- Ubuntu daily release <ps-jenkins@lists.canonical.com>  Wed, 21 Aug 2013 08:05:13 +0000

unity8 (7.81.3+13.10.20130820.2-0ubuntu1) saucy; urgency=low

  [ Michael Zanetti ]
  * initial support for quicklists For now they support pinning and
    removing of items.

  [ Ubuntu daily release ]
  * Automatic snapshot from revision 217

 -- Ubuntu daily release <ps-jenkins@lists.canonical.com>  Tue, 20 Aug 2013 10:09:36 +0000

unity8 (7.81.3+13.10.20130820-0ubuntu1) saucy; urgency=low

  [ Andrea Cimitan ]
  * Implement background changing through gsettings. Make sure it does
    fallback to default background when needed.

  [ Michael Zanetti ]
  * Implement background changing through gsettings. Make sure it does
    fallback to default background when needed.
  * Add Drag'n'drop support to Launcher As dragging an item pins it to
    the launcher this also contains initial quicklist and pinning
    support in the plugin part.

  [ Michał Sawicz ]
  * Fix generic preview wrapping and force rich text parsing.

  [ Michal Hruby ]
  * Remove the override for Apps available for download, click scope
    provides these now.
  * Hide rating widgets when scope provides rating set to < 0.0. Also
    fallback to regular preview image if there are no more_screenshots
    specified.

  [ Albert Astals ]
  * Make sure minYExtent is updated before setting the new content
    height Otherwise bad things can happen in the positioning .

  [ Ubuntu daily release ]
  * Automatic snapshot from revision 215

 -- Ubuntu daily release <ps-jenkins@lists.canonical.com>  Tue, 20 Aug 2013 02:08:42 +0000

unity8 (7.81.3+13.10.20130816.3-0ubuntu1) saucy; urgency=low

  [ Michal Hruby ]
  * Implement overrideResults() method, which allows us to seamlessly
    combine real scope data with mocked data.

  [ Michał Sawicz ]
  * Wait for activeFocus before typing in autopilot tests. (LP:
    #1212580)

  [ Nick Dedekind ]
  * Fixed network indicator password dialog not appearing. (LP:
    #1212730)
  * Remove time & battery indicator service info.

  [ Albert Astals ]
  * Dash category expansion.
  * Fix crash in the shell test Give the item a parent, otherwise the
    qml engine decides to adopt it and when we do the deleteLater on
    them, they have been already deleted. Since we are the parents, we
    don't need to call the deleteLAter eiether they'll be properly
    deleted on our deletion.

  [ Michael Zanetti ]
  * make entering text in lockscreen tests more robust. (LP: #1212580)

  [ Michael Terry ]
  * Define the 'build' target as PHONY so make doesn't get confused by
    our 'build' script.
  * Add a test for the Powerd plugin shell support.

  [ Pawel Stolowski ]
  * Bindings for filters.

  [ Ubuntu daily release ]
  * Automatic snapshot from revision 208

 -- Ubuntu daily release <ps-jenkins@lists.canonical.com>  Fri, 16 Aug 2013 14:11:35 +0000

unity8 (7.81.3+13.10.20130814.3-0ubuntu1) saucy; urgency=low

  [ Ted Gould ]
  * Upstart signals to control indicator services.

  [ Nick Dedekind ]
  * Replaced indicator menu listView with tabs view.
  * Transition Unity.Indicators to UnityMenuModel.

  [ Ubuntu daily release ]
  * Automatic snapshot from revision 197

 -- Ubuntu daily release <ps-jenkins@lists.canonical.com>  Wed, 14 Aug 2013 14:33:39 +0000

unity8 (7.81.3+13.10.20130814.1-0ubuntu1) saucy; urgency=low

  [ Michał Sawicz ]
  * Add AppPreview.

  [ Nick Dedekind ]
  * Use key from indicator service file to source indicator positions.

  [ Diego Sarmentero ]
  * Add AppPreview.

  [ Ubuntu daily release ]
  * Automatic snapshot from revision 193

 -- Ubuntu daily release <ps-jenkins@lists.canonical.com>  Wed, 14 Aug 2013 06:33:14 +0000

unity8 (7.81.3+13.10.20130813.1-0ubuntu1) saucy; urgency=low

  [ Michael Zanetti ]
  * don't scale the EARLY ALPHA warning text bigger than the screen is.

  [ Michał Sawicz ]
  * Add debug logging to passphrase entry.

  [ Albert Astals ]
  * Remove unneeded stuff from CMakelists.txt set(CMAKE_AUTOMOC ON)
    include(FindPkgConfig) find_package(Qt5Core REQUIRED)
    find_package(Qt5Quick REQUIRED) Are already on the top-level
    CMakeLists.txt so no need to write them again Well, actually the
    Qt5Core wasn't and i added it, it's not really necessary since it's
    pulled by the others that depend on it, but it doesn't hurt to be
    explicit.

  [ Ubuntu daily release ]
  * Automatic snapshot from revision 189

 -- Ubuntu daily release <ps-jenkins@lists.canonical.com>  Tue, 13 Aug 2013 14:08:32 +0000

unity8 (7.81.3+13.10.20130812.1-0ubuntu1) saucy; urgency=low

  [ Michael Zanetti ]
  * preserve lockscreen's background wallpaper's aspect ratio. (LP:
    #1208892)

  [ Ubuntu daily release ]
  * Automatic snapshot from revision 184

 -- Ubuntu daily release <ps-jenkins@lists.canonical.com>  Mon, 12 Aug 2013 19:14:35 +0000

unity8 (7.81.3+13.10.20130812-0ubuntu1) saucy; urgency=low

  [ Albert Astals ]
  * Fix uses of uninitialized values reported by valgrind.

  [ Ubuntu daily release ]
  * Automatic snapshot from revision 182

 -- Ubuntu daily release <ps-jenkins@lists.canonical.com>  Mon, 12 Aug 2013 14:33:29 +0000

unity8 (7.81.3+13.10.20130809.1-0ubuntu1) saucy; urgency=low

  [ Michal Hruby ]
  * Set phone form factor for scope requests.

  [ Michał Sawicz ]
  * Add support for plurals and update the translation template.

  [ Ubuntu daily release ]
  * Automatic snapshot from revision 179

 -- Ubuntu daily release <ps-jenkins@lists.canonical.com>  Fri, 09 Aug 2013 15:35:06 +0000

unity8 (7.81.3+13.10.20130809-0ubuntu1) saucy; urgency=low

  [ Michał Sawicz ]
  * Prepare unity8 for cross-building.

  [ Ubuntu daily release ]
  * Automatic snapshot from revision 176

 -- Ubuntu daily release <ps-jenkins@lists.canonical.com>  Fri, 09 Aug 2013 02:32:10 +0000

unity8 (7.81.3+13.10.20130808-0ubuntu1) saucy; urgency=low

  [ Michał Sawicz ]
  * Re-enable battery slider test.

  [ Nick Dedekind ]
  * Workaround for non-deletion of indicator page menu items. (LP:
    #1183065, #1206991)

  [ Albert Astals ]
  * LVPWH: Fix regression handling the sticky top section culling r166
    introduced the regression, this fixes it+tests.
  * Implement+test the maximizeVisibleArea function Tries to show as
    much possible of an index that is already shown on screen Will be
    used for the dash category expansion.

  [ Ubuntu daily release ]
  * Automatic snapshot from revision 174

 -- Ubuntu daily release <ps-jenkins@lists.canonical.com>  Thu, 08 Aug 2013 15:23:17 +0000

unity8 (7.81.3+13.10.20130807-0ubuntu1) saucy; urgency=low

  [ Michał Sawicz ]
  * Drop ppa:ubuntu-unity/next.
  * Revert revision 161 that causes issues with invalid background.

  [ Albert Astals ]
  * Fix off by one in the culling condition If you are on 0 and your
    height is 1 and viewport starts at 1 you have to be culled since you
    are not visible.

  [ Ubuntu daily release ]
  * Automatic snapshot from revision 168

 -- Ubuntu daily release <ps-jenkins@lists.canonical.com>  Wed, 07 Aug 2013 02:32:00 +0000

unity8 (7.81.3+13.10.20130806-0ubuntu1) saucy; urgency=low

  [ Michael Terry ]
  * Show the greeter when powerd tells us to, not just whenever we press
    the power key. (LP: #1186256)

  [ Ubuntu daily release ]
  * Automatic snapshot from revision 164

 -- Ubuntu daily release <ps-jenkins@lists.canonical.com>  Tue, 06 Aug 2013 03:43:01 +0000

unity8 (7.81.3+13.10.20130805-0ubuntu1) saucy; urgency=low

  [ Michael Terry ]
  * Fixes the lockscreen and swiping on the greeter still being possible
    even when in tablet mode. (LP: #1204984)
  * Watch powerd signals to notice a sleep and unfocus current app when
    that happens.

  [ Michael Zanetti ]
  * make findChild also find invisible childs This considerably
    increases the amount of items to be searched up to a level where
    testShell didn't finish any more with searching. Hence this commit
    also changes findChild to do a breadth-first instead of a depth-
    first search.
  * Read background from GSettings or fallback to default_background.

  [ Andrea Cimitan ]
  * Read background from GSettings or fallback to default_background.

  [ Albert Astals ]
  * Make LVWPH provide a delegateIndex for sectionHeaders This way we
    can match the sectionHeader to the model easier in the qml/js side .
  * Fix tryCompare call The 4th parameter of tryCompare is timeout not
    message .

  [ Daniel d'Andrada ]
  * Read background from GSettings or fallback to default_background.

  [ Ubuntu daily release ]
  * Automatic snapshot from revision 162

 -- Ubuntu daily release <ps-jenkins@lists.canonical.com>  Mon, 05 Aug 2013 02:32:05 +0000

unity8 (7.81.3+13.10.20130802-0ubuntu1) saucy; urgency=low

  [ Michael Terry ]
  * Make hud autopilot tests more reliable by fixing how it calculates
    relative coordinates.

  [ Albert Astals ]
  * Only update the "section" if we are not culling the item If the item
    is not shown we should not care about its section.

  [ Ubuntu daily release ]
  * Automatic snapshot from revision 155

 -- Ubuntu daily release <ps-jenkins@lists.canonical.com>  Fri, 02 Aug 2013 02:40:11 +0000

unity8 (7.81.3+13.10.20130801.1-0ubuntu1) saucy; urgency=low

  [ Michał Sawicz ]
  * Add a disclaimer for the fake applications plugin.

  [ Nick Dedekind ]
  * Removed animations from fake indicator pages.

  [ Ubuntu daily release ]
  * Automatic snapshot from revision 152

 -- Ubuntu daily release <ps-jenkins@lists.canonical.com>  Thu, 01 Aug 2013 14:30:40 +0000

unity8 (7.81.3+13.10.20130801ubuntu.unity.next-0ubuntu1) saucy; urgency=low

  [ Michael Zanetti ]
  * implemented new Lockscreen design.

  [ Michał Sawicz ]
  * Fix mock VideoPreview to use the string categoryId as well.

  [ Nick Dedekind ]
  * Added a text tree representation of the qmenumodel to the
    indicators-client application.

  [ Albert Astals ]
  * Don't need deelistmodel here.

  [ Ubuntu daily release ]
  * Automatic snapshot from revision 149 (ubuntu-unity/next)

 -- Ubuntu daily release <ps-jenkins@lists.canonical.com>  Thu, 01 Aug 2013 02:32:03 +0000

unity8 (7.81.3+13.10.20130730ubuntu.unity.next-0ubuntu1) saucy; urgency=low

  [ Michał Sawicz ]
  * Adapt to Qt 5.1.

  [ Albert Astals ]
  * Adapt to Qt 5.1.

  [ Ubuntu daily release ]
  * Automatic snapshot from revision 143 (ubuntu-unity/next)

 -- Ubuntu daily release <ps-jenkins@lists.canonical.com>  Tue, 30 Jul 2013 02:33:12 +0000

unity8 (7.81.3+13.10.20130729ubuntu.unity.next-0ubuntu1) saucy; urgency=low

  [ Michal Hruby ]
  * Remove the variant conversions methods as they were moved to dee-qt.

  [ Michał Sawicz ]
  * Re-enable passphrase tests under UInput.
  * Use the new string categoryIds in custom video and music scope
    views. (LP: #1199322)

  [ Nick Dedekind ]
  * Behavioural changes for indicators - Part 1 - Use standard
    animations. - Search bar animation less distracting. - Hinting
    animation shows header. - Vertical velocity detector to reduce
    accidental menu switches in dragging phase.

  [ Gustavo Pichorim Boiko ]
  * Add entries to the new applications resulted from the split of the
    phone-app.

  [ Ubuntu daily release ]
  * Automatic snapshot from revision 141 (ubuntu-unity/next)

 -- Ubuntu daily release <ps-jenkins@lists.canonical.com>  Mon, 29 Jul 2013 03:41:07 +0000

unity8 (7.81.3+13.10.20130726ubuntu.unity.next-0ubuntu1) saucy; urgency=low

  [ Michal Hruby ]
  * Expose real category ids and not just indices.
  * Provide fallbacks for default renderer.

  [ Daniel d'Andrada ]
  * Give a visual feedback on right-edge drag with no running apps (LP:
    #1116207). (LP: #1116207)

  [ Albert Astals ]
  * Update m_firstVisibleIndex if there's no visible items anymore Also
    remove the check for m_visibleItems.isEmpty() on insert, the
    m_firstVisibleIndex == 0 already protects us against that.

  [ Christopher Lee ]
  * Tests now use a default lightdm mock if not decorated. (LP:
    #1204772)

  [ Ubuntu daily release ]
  * Automatic snapshot from revision 135 (ubuntu-unity/next)

 -- Ubuntu daily release <ps-jenkins@lists.canonical.com>  Fri, 26 Jul 2013 07:06:08 +0000

unity8 (7.81.3+13.10.20130725ubuntu.unity.next-0ubuntu1) saucy; urgency=low

  [ Michal Hruby ]
  * Fix adding items into an empty LVWPH.

  [ Michał Sawicz ]
  * Move to using upstart in run_on_device.
  * Added heeding and qmltest for button-tint hint.
  * Refactoring and cleanup of the Unity8 Autopilot tests.
  * Hide the Unity launcher during autopiloting and skip battery tests
    if unavailable.

  [ Ying-Chun Liu ]
  * Let GenericScope support loading different renderers.

  [ Nick Dedekind ]
  * Removed overview from indicators.
  * Menus for indicators is now created prioritised by distance from
    current item to speed up user experience.
  * Add ApplicationArguments to know the geometry from start.

  [ Mirco Müller ]
  * Added heeding and qmltest for button-tint hint.

  [ Christopher Lee ]
  * Refactoring and cleanup of the Unity8 Autopilot tests.

  [ Thomi Richards ]
  * Refactoring and cleanup of the Unity8 Autopilot tests.

  [ Ubuntu daily release ]
  * Automatic snapshot from revision 129 (ubuntu-unity/next)

 -- Ubuntu daily release <ps-jenkins@lists.canonical.com>  Thu, 25 Jul 2013 03:02:12 +0000

unity8 (7.81.3+13.10.20130718ubuntu.unity.next-0ubuntu1) saucy; urgency=low

  [ Andrea Cimitan ]
  * Add support for the colour palette.

  [ Omer Akram ]
  * fix the calendar icon in the launcher. (LP: #1201905)

  [ Nick Dedekind ]
  * Export indicator plugin symbols using Q_DECL_EXPORT.

  [ Ying-Chun Liu ]
  * Don't include .moc in previewbindingstest.cpp.

  [ Ubuntu daily release ]
  * Automatic snapshot from revision 118 (ubuntu-unity/next)

 -- Ubuntu daily release <ps-jenkins@lists.canonical.com>  Thu, 18 Jul 2013 06:07:00 +0000

unity8 (7.81.3+13.10.20130717ubuntu.unity.next-0ubuntu1) saucy; urgency=low

  [ Daniel d'Andrada ]
  * Remove dead code: Showable::showWithoutAnimation.

  [ Nick Dedekind ]
  * Split Plugins export macro into export_qmlfiles and
    export_qmlplugins. Added qmltypes to indicators plugin.

  [ Ubuntu daily release ]
  * Automatic snapshot from revision 112 (ubuntu-unity/next)

 -- Ubuntu daily release <ps-jenkins@lists.canonical.com>  Wed, 17 Jul 2013 03:14:49 +0000

unity8 (7.81.3+13.10.20130716ubuntu.unity.next-0ubuntu1) saucy; urgency=low

  [ Pete Woods ]
  * Rename the demo user "single" to "phablet" Fix the infographics on
    the device At the moment the mock lightdm backend we are using says
    the current user is called "single", while in reality the processes
    all run as the "phablet" user.

  [ Michał Sawicz ]
  * Only use ppa:ubuntu-unity/next and clean build scripts and CODING,
    accordingly.
  * Do not recommend indicator-power and indicator-sound. On device
    they're provided by lp:indicator-server for the time being.
  * Fix the Network page to provide the correct token. (LP: #1201529)

  [ Ubuntu daily release ]
  * Automatic snapshot from revision 109 (ubuntu-unity/next)

 -- Ubuntu daily release <ps-jenkins@lists.canonical.com>  Tue, 16 Jul 2013 02:32:03 +0000

unity8 (7.81.3+13.10.20130714ubuntu.unity.next-0ubuntu1) saucy; urgency=low

  [ Michael Terry ]
  * Change Ok to OK. (LP: #1131842)

  [ Ubuntu daily release ]
  * Automatic snapshot from revision 104 (ubuntu-unity/next)

 -- Ubuntu daily release <ps-jenkins@lists.canonical.com>  Sun, 14 Jul 2013 02:31:57 +0000

unity8 (7.81.3+13.10.20130712ubuntu.unity.next-0ubuntu1) saucy; urgency=low

  [ Michael Zanetti ]
  * Make use of the launcher API defined in unity-api and separate the
    model from the backend.

  [ Michał Sawicz ]
  * Issue wrap-and-sort -abt on debian/.

  [ Nick Dedekind ]
  * Moved indicators-client code into unity8. (LP: #1191132, #1191822)

  [ Ubuntu daily release ]
  * Automatic snapshot from revision 102 (ubuntu-unity/next)

 -- Ubuntu daily release <ps-jenkins@lists.canonical.com>  Fri, 12 Jul 2013 02:31:59 +0000

unity8 (7.81.3+13.10.20130711ubuntu.unity.next-0ubuntu1) saucy; urgency=low

  [ Michael Zanetti ]
  * invert the home button too in case the whole panel is inverted. (LP:
    #1199622)

  [ Michał Sawicz ]
  * Make the OpenEffect non-live by default to improve performance. (LP:
    #1124584)

  [ Ying-Chun Liu ]
  * Add Generic Preview. Modify GenericScopeView to support activate and
    preview.

  [ Ubuntu daily release ]
  * Automatic snapshot from revision 98 (ubuntu-unity/next)

 -- Ubuntu daily release <ps-jenkins@lists.canonical.com>  Thu, 11 Jul 2013 03:00:53 +0000

unity8 (7.81.3+13.10.20130710ubuntu.unity.next-0ubuntu1) saucy; urgency=low

  [ Michael Zanetti ]
  * removed unused old file ShortcutsContainer.qml.

  [ Michał Sawicz ]
  * Fix fetching data from scopes in the custom scope pages. (LP:
    #1199322)

  [ Ying-Chun Liu ]
  * Fix references to scope data. (LP: #1199322)

  [ Albert Astals ]
  * Fix showHeader animation when the header is half shown at top .
  * Disable -pedantic on the private Qt headers .

  [ Pawel Stolowski ]
  * Bindings for SocialPreview.

  [ Ubuntu daily release ]
  * Automatic snapshot from revision 94 (ubuntu-unity/next)

 -- Ubuntu daily release <ps-jenkins@lists.canonical.com>  Wed, 10 Jul 2013 02:32:00 +0000

unity8 (7.81.3+13.10.20130709ubuntu.unity.next-0ubuntu1) saucy; urgency=low

  [ Michal Hruby ]
  * Implement CategoryResults based on DeeFilterModel.

  [ Nick Dedekind ]
  * Added plugin cmake procedure for qmltypes files.

  [ Ubuntu daily release ]
  * Automatic snapshot from revision 86 (ubuntu-unity/next)

 -- Ubuntu daily release <ps-jenkins@lists.canonical.com>  Tue, 09 Jul 2013 02:58:58 +0000

unity8 (7.81.3+13.10.20130708ubuntu.unity.next-0ubuntu1) saucy; urgency=low

  [ Michael Terry ]
  * Ensure the past circle animations complete Currently, all the
    animations stop as soon as the present circles are all visible. This
    change ensures that the animations run to completion.

  [ Michael Zanetti ]
  * improve launcher flicking bahavior - fix initial snapping - improve
    foldingAreas behavior - increase clickFlick speed to flick 4 items.

  [ Albert Astals ]
  * Remove workarounds for Qt bug 28403 . (LP: #28403)

  [ Ubuntu daily release ]
  * Automatic snapshot from revision 83 (ubuntu-unity/next)

 -- Ubuntu daily release <ps-jenkins@lists.canonical.com>  Mon, 08 Jul 2013 02:34:23 +0000

unity8 (7.81.3+13.10.20130704ubuntu.unity.next-0ubuntu1) saucy; urgency=low

  [ Didier Roche ]
  * Clean packaging for entering saucy and following daily release guidelines
  * Automatic snapshot from revision 49 (bootstrap)

  [ Michał Sawicz ]
  * Fix unity8.pot file.
  * Support the simplified theming from ubuntu-ui-toolkit.
  * Use AbstractButtons instead of Button { color: "transparent" } that
    doesn't work.

  [ Albert Astals ]
  * ListViewWithPageHeader implementation in C++. (LP: #1171918)
  * LVWPH: Do not crash on showHeader if we don't have a header .
  * Fix bug when setting the same model twice to a QLimitProxyModelQML.
  * Add some const & Saves us some microseconds in copying stuff.

  [ Daniel d'Andrada ]
  * Make Greeter and Stage use the new DragHandle component. So they no
    longer use Revealers. Now a directional drag gesture is required to
    start the animation that brings back a "minimized" application when
    the dash is on foreground. Besides that, now they have the following
    feature:  - Action only completes succesfully if you drag through at
    least half the    screen width or if your swipe is fast enough. The
    shorter the swipe, the faster it has to be for the action to auto-
    complete.
  * DirectionalDragArea: add touchSceneX, touchSceneY, and sceneDistance
    properties.
  * DirectionalDragArea: emit draggingChanged() on direct recognition
    draggingChanged() should be emited when status change from
    WaitingForTouch directly to Recognized.
  * update CODING instructions for building & running.
  * DragHandle: add stretch and hintDisplacement properties.
  * DragHandle: fix hinting Revision 64 had a bad interaction with
    revision 66 (that added line was lost in the merge/rebase process).
    tst_DragHandle::hintingAnimation() points out the problem (fails on
    line 388).
  * Make Panel use DragHandles instead of a Revealer - A directional
    drag gesture is needed reveal the panel when fullscreen. - better
    logic for deciding when to auto-complete the show/hide animation -
    hinting animation to close the panel - Tapping on menu bar no longer
    opens nearest indicator menu - No closing with handle click.

  [ mhall119 ]
  * Fix build script error from extra blank line. (LP: #1196322)

  [ Nick Dedekind ]
  * Changed shellImportPath to return a list of paths. Added
    prependImportPaths and changed appendImportPaths to check for
    duplicates.

  [ Mirco Müller ]
  * Added support and tests for expanding snap-decisions with more than
    2 actions passed in.

  [ Michael Zanetti ]
  * As requested by design, decreasing wobblyness in the
    WrongPasswordAnimation.
  * improve the bzr commit hook - don't run qmltests in here, it takes
    too long - don't abort commit on failed tests, its too annoying -
    instead, print a fat warning and backup the commit message to be
    reused after uncommitting and fixing the tests.
  * edge hinting tweaks - change edge hinting behavior to only happen on
    onPressed and immediately snap back - fix edge hinting to not happen
    if the Greeter is locked .

  [ Michael Terry ]
  * Fix "Tap to Unlock" text not appearing when in tablet greeter mode
    with only one user.
  * Use libusermetrics to provide infographic data.
  * Delete builddir/ when running "debuild clean".

  [ Pawel Stolowski ]
  * Bindings for preview and activation requests.

  [ Kevin Gunn ]
  * update CODING instructions for building & running.

  [ Ubuntu daily release ]
  * Automatic snapshot from revision 78 (ubuntu-unity/next)

 -- Ubuntu daily release <ps-jenkins@lists.canonical.com>  Thu, 04 Jul 2013 12:44:19 +0000

unity8 (7.81.3) UNRELEASED; urgency=low

  * Choose more appropriate values for edge-drag gestures (LP: #1194150)

 -- Daniel d'Andrada <daniel.dandrada@canonical.com>  Fri, 28 Jun 2013 16:28:24 -0300

unity8 (7.81.2) saucy; urgency=low

  * Translation updates.

  [ Michał Sawicz ]
  * Fix icons in ApplicationsFilterGrid.qml.
  * Support flipped image in run_on_device.
  
  [ Michael Zanetti ]
  * Don't clear lockscreen when it's fading out.
  * Reworked Launcher folding.
  * Tweak Launcher revealing.

  [ Michal Hruby ]
  * Add content_type property to category models.

 -- Michał Sawicz <michal.sawicz@canonical.com>  Wed, 26 Jun 2013 18:10:39 +0200

unity8 (7.81.1) saucy; urgency=low

  * Translation updates.

  [ Michał Sawicz ]
  * Don't limit installed apps.
  * Pre-optimize PNGs to speed-up builds.
  * Clean up build scripts.

  [ Daniel d'Andrada ]
  * Use DirectionalDragArea in BottomBar.

 -- Michał Sawicz <michal.sawicz@canonical.com>  Fri, 21 Jun 2013 17:37:02 +0200

unity8 (7.81.0) saucy; urgency=low

  * Translation updates.

  [ Michał Sawicz ]
  * Drop People lens.
  * Support git-backed checkout.
  * Revert focus stealing prevention for new apps. Fixes:
    https://bugs.launchpad.net/bugs/1190155.
  * Update CODING after unity8 rename.
  * Update translation template file.
  * Fix notification placement.

  [ Michael Terry ]
  * Show login list when not in narrow mode, instead of only when we have
    multiple users.

  [ Günter Schwann ]
  * Bring back ListView'ed Carousel now that Qt is fixed.

  [ Daniel d'Andrada ]
  * Stage: code cleanup.
  * DirectionalDragArea: added minSpeed and maxSilenceTime constraints.
  * Move Direction enum out of DirectionalDragArea.
  * Added uqmlscene tool and tryFoo targets for manual testing.

  [ Michael Zanetti ]
  * Add Lockscreens.
  * Added right edge hinting to greeter.

  [ Nick Dedekind ]
  * Added Dash tests.

  [ Nicolas d'Offay ]
  * Changed infographic gradient colours.

  [ Mirco Müller ]
  * Integrate notifications.

  [ Pawel Stołowski ]
  * New version with support for smart scopes.

 -- Michał Sawicz <michal.sawicz@canonical.com>  Fri, 14 Jun 2013 12:56:17 +0200

unity8 (7.80.0) saucy; urgency=low

  * Rename to unity8.

 -- Michał Sawicz <michal.sawicz@canonical.com>  Tue, 04 Jun 2013 14:45:29 +0200

qml-phone-shell (1.80) raring; urgency=low

  * Focus/unfocus apps on lock/unlock to make sure keyboard is hidden.

 -- Michał Sawicz <michal.sawicz@canonical.com>  Sat, 01 Jun 2013 00:31:03 +0200

qml-phone-shell (1.79) raring; urgency=low

  [ Michael Terry ]
  * Make greeter look like the desktop one
  
  [ Gerry Boland ]
  * Fix a bug where a minimized app gets focus after closing another app
  * Applied a workaround to reduce flickering when launching apps

  [ Ying-Chun Liu (PaulLiu) ]
  * Make the panel translatable

  [ Michael Zanetti ]
  * Limit people lens to max 50 people. More people can be found with search feature.

 -- Michael Zanetti <michael.zanetti@canonical.com>  Fri, 24 May 2013 17:06:05 +0200

qml-phone-shell (1.78) raring; urgency=low

  [ Sergio Schvezov ]
  * Replacing the music and ski safari mock apps with calendar and weather in 
    the launcher (LP: #1178262).

  [ Daniel d'Andrada ]
  * Support pointer-to-touch event conversion for desktop testing.
  * Use DirectionalDragArea in the Launcher.
  * Add AxisVelocityCalculator component.
  * Use touch instead of pointer interaction in autopilot.

  [ Nick Dedekind ]
  * Enable indicators in greeter.
  * Add DashContent tests.

  [ Michael Terry ]
  * Split mock and test LightDM plugins.
  * Add support for more PAM/LightDM features in the greeter.

  [ Ying-Chun Liu (PaulLiu) ]
  * Add i18n support.
  * Add libc6-dev to Build-Depends.

  [ Michał Sawicz ]
  * Unlock onFocusRequested to unlock on incoming call (LP: #1181654).
  * Use device-services in run_on_device.
  * Filter input in greeter. (LP: #1185443).

  [ Albert Astals Cid ]
  * Remove FilterGrid dimensions bahavior.

  [ Ubuntu Translators Team ]
  * Added translations for 36 languages. Thanks!

  [ Michael Zanetti ]
  * Fix autopilot tests on devices.

 -- Michał Sawicz <michal.sawicz@canonical.com>  Fri, 24 May 2013 17:06:05 +0200

qml-phone-shell (1.77) raring; urgency=low

  [ Mathieu Trudel-Lapierre ]
  * debian/control:
    - Drop indicators-client-plugin* Depends for qml-phone-shell to Recommends.
    - Add/update Vcs-Browser, Vcs-Bzr and add a notice to uploaders. 
  * debian/copyright: fix syntax.

  [ Michał Sawicz ]
  * Drop indicators-client-examples recommends altogether

  [ Renato Araujo Oliveira Filho ]
  * Renamed Media player files to match with new application name.

  [ Daniel d'Andrada ]
  * New: DirectionalDragArea component. An area that detects axis-aligned 
    single-finger drag gestures.
  * Make it possible to send touch events from within QML test code.

 -- Mathieu Trudel-Lapierre <mathieu-tl@ubuntu.com>  Fri, 26 Apr 2013 11:15:00 -0400

qml-phone-shell (1.76) raring; urgency=low

  [ Albert Astals Cid ]
  * Remove QSortFilterProxyModelQML::get() to ensure per-role fetching
  * Highlight matching strings in the HUD
  [ Michał Sawicz ]
  * Dropped support for 12.10
  [ Michael Zanetti ]
  * Update autopilot tests for 1.3 release
  [ Andrea Cimitan ]
  * Use SDK's Panel - enable swipe from bottom to reveal Dash bottom bar
  [ Michael Terry ]
  * Introduce a mock LightDM plugin to prepare for real switch
  [ Daniel d'Andrada ]
  * Move definition of global test targets to main tests CMakeLists file
  [ Mirco Müller ]
  * Introduce Notifications UI, currently only driven by tests

 -- Michał Sawicz <michal.sawicz@canonical.com>  Thu, 16 May 2013 15:52:18 +0200

qml-phone-shell (1.75) raring; urgency=low

  * Fix search history in the dash
  * Hud: No appstack anymore
  * Hud: Support having toolbar items enabled/disabled
  * Hud: remove the app quit toolbar item
  * Tweak to improve the switch application animation
  * Correctly load icons when running on the desktop
  * Use real enum from ApplicationInfo instead of its counterfeit local version
  * Added gdb debugging (-g/--gdb) run_on_device option
  * Drop support for quantal in build_unity script
  * Make out of source builds work in sibling directories
  * Clean up debian/control
  * Build with the new Qt 5.0.2 packages
  * Tests for:
    * IndicatorMenuWindow
    * PeopleFilterGrid

 -- Albert Astals Cid <albert.astals@canonical.com>  Thu, 09 May 2013 15:10:03 +0200

qml-phone-shell (1.74) raring; urgency=low

  [ Albert Astals Cid ]
  * Use new HUD api
  * Improvements to build and run scripts
  * Test for GenericLensView
  * Use -z defs for SHARED and MODULE libraries

 -- Sergio Schvezov <sergio.schvezov@canonical.com>  Fri, 26 Apr 2013 13:14:03 -0300

qml-phone-shell (1.73) raring; urgency=low

  [ Albert Astals ]
  * No need to include lens.h in peoplepreviewdata.h
  * Bumping libhud dependency to use the new libhud-client2

  [ Andrea Cimitan ]
  * Adds test for LensView

  [ Michael Zanetti ]
  * Fix execution of local autopilot tests

 -- Ricardo Salveti de Araujo <ricardo.salveti@canonical.com>  Thu, 25 Apr 2013 13:46:23 -0300

qml-phone-shell (1.72) raring; urgency=low

  * bring greeter closer to desktop design
  * simplify SortFilterProxyModel role management
  * CMake and build script improvements
  * enable volume slider in Overview
  * clean up .bzrignore
  * flatten qmluitests and unittests into generic qmltests
  * split out LimitProxyModel out of SortFilterProxyModel
  * replace fake QML wrappers for Ubuntu.Application with a mock
    implementation
  * hide Frequent and Available categories in Apps lens during search
    (LP: #1170495)
  * add first test utilities
  * use fake Unity plugin for Dash tests
  * generate and package API docs
  * close applications after long-press in dash
  * simplify preview calculation
  * tests for:
    * bad indentation
    * Panel
    * indicators Overview
    * IndicatorItem
    * ListViewWithPageHeader
    * Clock
    * OpenEffect
    * FilterGrids
    * MenuContent
    * header standalone compilation

 -- Michał Sawicz <michal.sawicz@canonical.com>  Fri, 19 Apr 2013 21:16:50 +0200

qml-phone-shell (1.71) quantal; urgency=low

  * add missing python3 dependency

 -- Michał Sawicz <michal.sawicz@canonical.com>  Thu, 11 Apr 2013 17:11:15 +0200

qml-phone-shell (1.70) quantal; urgency=low

  * CMake fixes
  * improve HUD PeakDetector performance
  * initial QML coverage measurement
  * enable coverage analysis for C/C++
  * require out-of-source builds
  * fix incorrect linkage in hudclient.cpp
  * reduce warnings
  * add an optional on-commit test hook
  * tests for:
    * IndicatorRow
    * Tile
    * SearchIndicator
    * trailing whitespace
    * PageHeader
    * SearchHistoryModel
    * ResponsiveFlowView
    * SideStage
    * Indicators
  * move tests into subdirectories
  * increase test setup consistency
  * remove some dead code
  * register CategoryFilter to QML
  * use a static python install path for autopilot
  * merge first stages of libunity-api
  * drop unneeded moc includes

 -- Michał Sawicz <michal.sawicz@canonical.com>  Thu, 11 Apr 2013 14:42:22 +0200

qml-phone-shell (1.69) quantal; urgency=low

  [ Sergio Schvezov ]
  * Removing mocks for calendar, clock and calculator.

  [ Michał Sawicz ]
  * Add entries needed in the .desktop file and change the name and comment.

 -- Sergio Schvezov <sergio.schvezov@canonical.com>  Thu, 04 Apr 2013 19:32:06 -0300

qml-phone-shell (1.68) quantal; urgency=low

  * fix launching SideStage apps when there's no side stage
  * CMake cleanups
  * prevent breakage of local builds
  * added README for qmluitests

 -- Michał Sawicz <michal.sawicz@canonical.com>  Thu, 04 Apr 2013 02:02:27 +0200

qml-phone-shell (1.67) quantal; urgency=low

  * use real data in Apps lens Installed category
  * add --clean option in build scripts
  * add CODING guide
  * install test dependencies in build scripts
  * fix phone app name
  * Tests for:
    * Showable
    * Launcher
    * HUD parametrized actions

 -- Michał Sawicz <michal.sawicz@canonical.com>  Wed, 03 Apr 2013 00:11:00 +0200

qml-phone-shell (1.66) quantal; urgency=low

  * Revert Carousel changes due to crash

 -- Michał Sawicz <michal.sawicz@canonical.com>  Thu, 28 Mar 2013 10:51:20 +0100

qml-phone-shell (1.65) quantal; urgency=low

  * Modifying build dep to require python

 -- Sergio Schvezov <sergio.schvezov@canonical.com>  Wed, 27 Mar 2013 16:07:10 -0300

qml-phone-shell (1.64) quantal; urgency=low

  * Rename ubuntu-gallery to gallery-app
  * Resetting Apps lens content position when swiping from left
  * Make the previews more flexible with different screen sizes
  * Tests for:
    * HUD
    * ResponsiveGridView

 -- Albert Astals Cid <albert.astals@canonical.com>  Wed, 20 Mar 2013 17:44:44 +0100

qml-phone-shell (1.63) quantal; urgency=low

  * Rename telephony-app to phone-app
  * notepad-qml has been renamed to notes-app
  * Use a ListView for the Carousel component for scalability
  * Make sure the greeter stays usable for smaller screens
  * Elide username in greeter when too long
  * Improve Carousel creation time
  * CrossFadeImage fixes
  * Fixed play button size
  * Remove unused files
  * Tests for:
    * Revealer
    * HUD
    * Greeter
    * FilterGrid
    * CrossFadeImage

 -- Albert Astals Cid <albert.astals@canonical.com>  Tue, 19 Mar 2013 17:43:21 +0100

qml-phone-shell (1.62) quantal; urgency=low

  * Use one SpecialItem in HUD AppStack
  * Remove outdated manual tests
  * Improve build scripts
  * Hook up other HUD Toolbar actions
  * Tests for:
    * HUD
    * Time.js
    * AnimationControllerWithSignals
    * Carousel
  * Autopilot test framework
  * Force build-dep at python2.7
  * Suppress warnings

 -- Michał Sawicz <michal.sawicz@canonical.com>  Fri, 15 Mar 2013 16:26:22 +0100

qml-phone-shell (1.61) quantal; urgency=low

  * Rename ubuntu-browser to webbrowser-app.

 -- Olivier Tilloy <olivier.tilloy@canonical.com>  Fri, 08 Mar 2013 15:55:36 +0100

qml-phone-shell (1.60) quantal; urgency=low

  * Fixes in sidestage
  * Reduce memory consumption
  * Introduced testing

 -- Michael Zanetti <michael.zanetti@canonical.com>  Thu, 07 Mar 2013 12:04:19 +0100

qml-phone-shell (1.59) quantal; urgency=low

  * Window management: update screenshots manually and only when an application in focus goes out out focus.
  * Dash apps lens: use screenshot of applications from cache when going back to dash.

 -- Florian Boucault <florian.boucault@canonical.com>  Sat, 23 Feb 2013 17:48:23 +0000

qml-phone-shell (1.58) quantal; urgency=low

  * Sidestage: make the handle bigger to make it easier to grab.

 -- Florian Boucault <florian.boucault@canonical.com>  Fri, 22 Feb 2013 23:20:16 +0000

qml-phone-shell (1.57) quantal; urgency=low

  * fix right-edge swipe breaking

 -- Gerry Boland <gerry.boland@canonical.com>  Wed, 20 Feb 2013 14:37:25 +0000

qml-phone-shell (1.56) quantal; urgency=low

  * use ApplicationManager.keyboardVisible and keyboardHeight for system-wide
    keyboard detection

 -- Florian Boucault <florian.boucault@canonical.com>  Wed, 20 Feb 2013 07:05:49 +0000

qml-phone-shell (1.55) quantal; urgency=low

  * fix seeing flash of previous application when launching a new one

 -- Florian Boucault <florian.boucault@canonical.com>  Wed, 20 Feb 2013 06:15:01 +0000

qml-phone-shell (1.54) quantal; urgency=low

  * fix quitting last application again

 -- Florian Boucault <florian.boucault@canonical.com>  Wed, 20 Feb 2013 03:39:17 +0000

qml-phone-shell (1.53) quantal; urgency=low

  * fix activation of incorrect application
  * fix home lens population and increase initial lens search delay
  * reduce the times of image reloads in carousels
  * reduce memory consumption by tweaking the background images
  * indicator visual and behaviour fixes
  * reduce search crash probability
  * fix panel over greeter when fullscreen app open
  * fix sidestage after quitting last mainstage app

 -- Michał Sawicz <michal.sawicz@canonical.com>  Wed, 20 Feb 2013 01:47:27 +0100

qml-phone-shell (1.52) quantal; urgency=low

  * fix launcher for password-protected users
  * fix ebay link for ebay web app
  * allow launching arbitrary apps from command line
  * show sidestage on sidestage app activation
  * add sidestage support to the HUD
  * disable main stage's right edge when sidestage is enabled
  * destroy greeter contents when hidden to save memory
  * fix indicators height
  * visual fixes to HUD
  * remove spotify from dash
  * show dash after closing last application
  * rename qmlproject to unity
  * add Lenses::loaded property to prevent acting on non-ready Lens
    objects

 -- Michał Sawicz <michal.sawicz@canonical.com>  Mon, 18 Feb 2013 17:51:34 +0100

qml-phone-shell (1.51) quantal; urgency=low

  * use lens data in home
  * increase flicking velocity in dash

 -- Michał Sawicz <michal.sawicz@canonical.com>  Sat, 16 Feb 2013 20:59:58 +0100

qml-phone-shell (1.50) quantal; urgency=low

  * New side stage feature.
  * Implemented support for volume control using hardware keys.
  * reduce the edge detection size to 2 GUs.
  * use mock music lens.
  * add an "expandable" property to FilterGrid.
  * Use the current time as a icon for Time&Date device menu item. Missing device menu plane and volume icons added.
  * decrease delegate height for those showing contact details.
  * adjust music and videos lens to latest design spec.

 -- Florian Boucault <florian.boucault@canonical.com>  Sat, 16 Feb 2013 02:50:24 +0000

qml-phone-shell (1.49) quantal; urgency=low

  * fix people preview
  * show page headers when switching lenses

 -- Michał Sawicz <michal.sawicz@canonical.com>  Fri, 15 Feb 2013 11:12:37 +0100

qml-phone-shell (1.48) quantal; urgency=low

  * more HUD fixes
  * bottom bar fullscreen behavior fix
  * clean up stage implementation
  * reduce memory footprint by reducing image sizes

 -- Michał Sawicz <michal.sawicz@canonical.com>  Fri, 15 Feb 2013 01:49:05 +0100

qml-phone-shell (1.47) quantal; urgency=low

  * darken view on open indicators
  * design tweaks for HUD, people lens and video preview
  * added carousel in music lens
  * workaround people lens performance
  * add carousel in people lens and use real data in Home people carousel

 -- Michał Sawicz <michal.sawicz@canonical.com>  Wed, 13 Feb 2013 22:00:32 +0100

qml-phone-shell (1.46) quantal; urgency=low

  * new people preview
  * HUD fixes
  * fullscreen mode support
  * use external mock lens for videos
  * rework bottombar communication due to PID mismatch
  * improve unity build script
  * rename ubuntu-gallery
  * connect up the HUD quit button
  * unfocus HUD text entry on speech recognition
  * carousel fixes for low item count
  * new greeter

 -- Michał Sawicz <michal.sawicz@canonical.com>  Tue, 12 Feb 2013 10:24:09 +0100

qml-phone-shell (1.45) quantal; urgency=low

  * new people carousel
  * integration of voice and parametrized actions in HUD
  * xml-based user list for greeter
  * new people lens layout
  * refactored top panel

 -- Michał Sawicz <michal.sawicz@canonical.com>  Sun, 10 Feb 2013 13:06:25 +0100

qml-phone-shell (1.44) quantal; urgency=low

  * latest designs for greeter and video preview
  * initial integration with HUD service
  * HUD parametrized actions UI
  * licensing and packaging fixes
  * asynchronous loading in video preview to reduce delay
  * search support in People and Generic lens views

 -- Michał Sawicz <michal.sawicz@canonical.com>  Fri, 08 Feb 2013 00:34:18 +0100

qml-phone-shell (1.43) quantal; urgency=low

  * carousel view in dash
  * smarter dash categories
  * generic lens view
  * fixes to HUD
  * fix launching gallery
  * close preview when launching player
  * run_on_device tweaks

 -- Michał Sawicz <michal.sawicz@canonical.com>  Wed, 06 Feb 2013 20:34:28 +0100

qml-phone-shell (1.42) quantal; urgency=low

  * restore video playback

 -- Michał Sawicz <michal.sawicz@canonical.com>  Tue, 05 Feb 2013 23:42:07 +0100

qml-phone-shell (1.41) quantal; urgency=low

  * Video previews
  * run_on_device is tunneled through adb forward

 -- Michael Zanetti <michael.zanetti@canonical.com>  Tue, 05 Feb 2013 17:46:57 +0100

qml-phone-shell (1.40) quantal; urgency=low

  * Fix missing installed files

 -- Albert Astals Cid  <albert.astals@canonical.com>  Tue, 05 Feb 2013 11:26:46 +0100

qml-phone-shell (1.39) quantal; urgency=low

  * HUD ui with fake data

 -- Albert Astals Cid  <albert.astals@canonical.com>  Mon, 04 Feb 2013 18:48:39 +0100

qml-phone-shell (1.38) quantal; urgency=low

  * fix launching of notepad 

 -- Bill Filler <bill.filler@canonical.com>  Fri, 01 Feb 2013 03:21:29 -0500

qml-phone-shell (1.37) quantal; urgency=low

  * QT_QPA_PLATFORM was renamed from hybris to ubuntu, so reflecting at the
    env variable to make it to work fullscreen at the devices again

 -- Ricardo Salveti de Araujo <ricardo.salveti@canonical.com>  Fri, 01 Feb 2013 02:35:44 -0500

qml-phone-shell (1.36) quantal; urgency=low

  * launch real notepad app 
  * fix launching of mock apps

 -- Bill Filler <bill.filler@canonical.com>  Thu, 31 Jan 2013 21:36:05 -0500

qml-phone-shell (1.35) quantal; urgency=low

  * integrate ubuntu-browser instead of snowshoe 

 -- Bill Filler <bill.filler@canonical.com>  Thu, 31 Jan 2013 17:33:37 -0500

qml-phone-shell (1.34) quantal; urgency=low

  * Qt5-proper release

 -- Michał Sawicz <michal.sawicz@canonical.com>  Thu, 31 Jan 2013 17:34:06 +0000

qml-phone-shell (1.33) quantal; urgency=low

  * New release

 -- Florian Boucault <florian.boucault@canonical.com>  Thu, 17 Jan 2013 07:39:47 +0700

qml-phone-shell (1.32) quantal; urgency=low

  * New release

 -- Michał Sawicz <michal.sawicz@canonical.com>  Fri, 21 Dec 2012 21:49:43 +0100

qml-phone-shell (1.31) quantal; urgency=low

  * New release

 -- Michał Sawicz <michal.sawicz@canonical.com>  Fri, 21 Dec 2012 02:06:37 +0100

qml-phone-shell (1.30) quantal; urgency=low

  * New release

 -- Michał Sawicz <michal.sawicz@canonical.com>  Wed, 19 Dec 2012 19:29:40 +0100

qml-phone-shell (1.29) quantal; urgency=low

  * New release

 -- Florian Boucault <florian.boucault@canonical.com>  Wed, 19 Dec 2012 00:07:55 +0000

qml-phone-shell (1.28) quantal; urgency=low

  * New release

 -- Florian Boucault <florian.boucault@canonical.com>  Tue, 18 Dec 2012 19:03:04 +0000

qml-phone-shell (1.27) quantal; urgency=low

  * New release

 -- Michał Sawicz <michal.sawicz@canonical.com>  Tue, 18 Dec 2012 02:22:35 +0100

qml-phone-shell (1.26) quantal; urgency=low

  * New release

 -- Florian Boucault <florian.boucault@canonical.com>  Fri, 14 Dec 2012 18:17:40 +0000

qml-phone-shell (1.25) quantal; urgency=low

  * New release

 -- Florian Boucault <florian.boucault@canonical.com>  Thu, 13 Dec 2012 22:51:56 +0000

qml-phone-shell (1.24) quantal; urgency=low

  * New release

 -- Florian Boucault <florian.boucault@canonical.com>  Wed, 12 Dec 2012 21:49:50 +0000

qml-phone-shell (1.23) quantal; urgency=low

  * New release

 -- Florian Boucault <florian.boucault@canonical.com>  Tue, 11 Dec 2012 20:38:08 +0000

qml-phone-shell (1.22) quantal; urgency=low

  * New release

 -- Florian Boucault <florian.boucault@canonical.com>  Tue, 11 Dec 2012 00:13:16 +0000

qml-phone-shell (1.21) quantal; urgency=low

  * New release with fullscreen launcher fixes 

 -- Bill Filler <bill.filler@canonical.com>  Fri, 07 Dec 2012 09:36:37 +0000

qml-phone-shell (1.20) quantal; urgency=low

  * New release

 -- Florian Boucault <florian.boucault@canonical.com>  Thu, 06 Dec 2012 16:53:05 +0000

qml-phone-shell (1.19) quantal; urgency=low

  * enable multi-threaded render for apps 

 -- Bill Filler <bill.filler@canonical.com>  Wed, 05 Dec 2012 17:34:09 +0000

qml-phone-shell (1.18) quantal; urgency=low

  [ Bill Filler ]
  * update launcher to use wk2-render (chromeless webkit) for facebook
    and twitter 

 -- Florian Boucault <florian.boucault@canonical.com>  Wed, 05 Dec 2012 12:20:50 +0000

qml-phone-shell (1.17) quantal; urgency=low

  * New release

 -- Florian Boucault <florian.boucault@canonical.com>  Sat, 01 Dec 2012 01:18:03 +0000

qml-phone-shell (1.16) quantal; urgency=low

  * fix to launch new gallery with correct args 

 -- Bill Filler <bill.filler@canonical.com>  Thu, 29 Nov 2012 17:04:36 -0500

qml-phone-shell (1.15) quantal; urgency=low

  * New release

 -- Florian Boucault <florian.boucault@canonical.com>  Wed, 28 Nov 2012 20:35:03 +0000

qml-phone-shell (1.14) quantal; urgency=low

  * New release

 -- Florian Boucault <florian.boucault@canonical.com>  Mon, 26 Nov 2012 21:39:36 +0000

qml-phone-shell (1.13) quantal; urgency=low

  * New release

 -- Florian Boucault <florian.boucault@canonical.com>  Fri, 23 Nov 2012 19:47:54 +0000

qml-phone-shell (1.12) quantal; urgency=low

  * Daily release

 -- Florian Boucault <florian.boucault@canonical.com>  Thu, 22 Nov 2012 10:21:11 +0000

qml-phone-shell (1.11) quantal; urgency=low

  * Daily release

 -- Florian Boucault <florian.boucault@canonical.com>  Wed, 21 Nov 2012 22:06:38 +0000

qml-phone-shell (1.10) quantal; urgency=low

  * Daily release

 -- Florian Boucault <florian.boucault@canonical.com>  Wed, 21 Nov 2012 01:04:32 +0000

qml-phone-shell (1.9) quantal; urgency=low

  * New release

 -- Florian Boucault <florian.boucault@canonical.com>  Mon, 19 Nov 2012 18:55:51 +0000

qml-phone-shell (1.8) quantal; urgency=low

  [ Michał Sawicz ]
  * new codebase

 -- Florian Boucault <florian.boucault@canonical.com>  Fri, 09 Nov 2012 00:15:19 +0000

qml-phone-shell (1.2) quantal; urgency=low

  * fix working dir for launch
  * launch script that sets up ofono and then calls telephony-app

 -- Bill Filler <bill.filler@canonical.com>  Mon, 05 Nov 2012 17:28:31 -0500

qml-phone-shell (1.1) quantal; urgency=low

  * comment out console.log() to prevent crash 

 -- Bill Filler <bill.filler@canonical.com>  Sun, 28 Oct 2012 22:18:36 +0100

qml-phone-shell (1.0) quantal; urgency=low

  * Remove install rule for qml-phone-shell.conf

 -- Ricardo Mendoza <ricardo.mendoza@canonical.com>  Fri, 26 Oct 2012 12:09:03 -0430

qml-phone-shell (0.9) quantal; urgency=low

  * Remove qml-phone-shell.conf to use new ubuntu-session.

 -- Ricardo Mendoza <ricardo.mendoza@canonical.com>  Fri, 26 Oct 2012 11:10:04 -0430

qml-phone-shell (0.8) quantal; urgency=low

  * Fix for both size and scrolling.

 -- Michael Frey <michael.frey@canonical.com>  Thu, 25 Oct 2012 14:28:46 +0200

qml-phone-shell (0.7) quantal; urgency=low

  [Michael Frey]
  * qml-phone-shell.conf: better setup of env vars and launch
    via dbus-luanch to properly setup session bus
  * shellapplication.cpp: don't setup custom env before launching
    processes 

 -- Bill Filler <bill.filler@canonical.com>  Sun, 21 Oct 2012 11:32:42 +0200

qml-phone-shell (0.6) quantal; urgency=low

  * added additional Android env vars to upstart script 

 -- Bill Filler <bill.filler@canonical.com>  Fri, 19 Oct 2012 09:35:25 -0400

qml-phone-shell (0.5) quantal; urgency=low

  * added support to launch telephony-app 

 -- Bill Filler <bill.filler@canonical.com>  Thu, 18 Oct 2012 13:45:25 -0400

qml-phone-shell (0.4) quantal; urgency=low

  * Creating a release

 -- Sergio Schvezov <sergio.schvezov@canonical.com>  Mon, 15 Oct 2012 13:05:34 -0300

qml-phone-shell (0.3) quantal; urgency=low

  * added support for launching applications

 -- Bill Filler <bill.filler@canonical.com>  Fri, 12 Oct 2012 12:42:33 -0400

qml-phone-shell (0.2) quantal; urgency=low

  * New release that includes upstart support.

 -- Tony Espy <espy@canonical.com>  Thu, 11 Oct 2012 17:18:07 -0400

qml-phone-shell (0.1) quantal; urgency=low

  * Initial release

 -- Bill Filler <bill.filler@canonical.com>  Wed, 10 Oct 2012 10:19:53 -0400<|MERGE_RESOLUTION|>--- conflicted
+++ resolved
@@ -1,4 +1,3 @@
-<<<<<<< HEAD
 unity8 (8.00) UNRELEASED; urgency=medium
 
   [ Gerry Boland ]
@@ -12,7 +11,7 @@
   * Add right-edge spread animation for tablet
 
  -- Gerry Boland <gerry.boland@canonical.com>  Thu, 10 Jul 2014 10:34:18 +0100
-=======
+
 unity8 (7.90+14.10.20140717.3-0ubuntu1) utopic; urgency=low
 
   [ Nick Dedekind ]
@@ -20,7 +19,6 @@
   * Removed indicator menu dismissal on menu activation (LP: #1337771)
 
  -- Ubuntu daily release <ps-jenkins@lists.canonical.com>  Thu, 17 Jul 2014 16:35:52 +0000
->>>>>>> 15cea47c
 
 unity8 (7.90+14.10.20140717.1-0ubuntu1) utopic; urgency=low
 

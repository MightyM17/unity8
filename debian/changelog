<<<<<<< HEAD
=======
unity8 (8.00+14.10.20141013.2-0ubuntu1) utopic; urgency=low

  [ Michael Terry ]
  * Don't show initial lockscreen during the edge demo. The user just
    set up their phone with a password, it's pointless to ask them
    again. (LP: #1358283)
  * Distinguish between incoming calls and other dialer-app opens. (LP:
    #1378218) (LP: #1378218)

  [ Andrea Cimitan ]
  * Fix flickable speed to be resolution independent, by subclassing
    components (LP: #1348557)

  [ Michał Sawicz ]
  * Fix the ShellWithPin test and some functionality.

  [ Albert Astals ]
  * Move Base.qml to DashCategoryBase
  * Fix first item positioning when m_clipItem->y() is not 0 (LP:
    #1251597)
  * Fix some small qml warnings

  [ Daniel d'Andrada ]
  * Add touch ownership logic on top of qt input handling

 -- Ubuntu daily release <ps-jenkins@lists.canonical.com>  Mon, 13 Oct 2014 15:43:03 +0000

>>>>>>> 10ac5e3d
unity8 (8.00+14.10.20141009.4-0ubuntu1) utopic; urgency=low

  [ Michał Sawicz ]
  * Rename datetime indicator in test

  [ Albert Astals ]
  * Close overview temp scope on show dash (LP: #1373819)
  * Enable QT_STRICT_ITERATORS
  * Make Base not clickable, since we don't use it in anywhere clickable
    (we only use it for Category delegates in the LVWPH) (LP: #1300709)
  * Hide preview if it was visible when going to a scope (LP: #1374548)
  * Remove contentScale variable

  [ Andrea Cimitan ]
  * Fix card implicitHeight when summary is declared, but its text is
    empty. Also fixes vertical journal height and clipping (LP:
    #1362160)
  * Redesign for pinned apps. Remove thindivider on top of ubuntu dash
    button (not needed anymore) (LP: #1377100)

  [ Ying-Chun Liu ]
  * Fix run_on_device.sh to let it run again.

  [ Nick Dedekind ]
  * Fixed indicator menu bindings to server toggle value broken by user
    interaction. (LP: #1336715)
  * Force rendering so we don't get stuck in "waitForRendering" loop in
    tests.

  [ Daniel d'Andrada ]
  * PhoneStage: focus the new topmost app after the current one closes
    itself (LP: #1375267)

  [ Michael Terry ]
  * Fix some security issues with the tablet greeter, which allowed the
    lockscreen to be bypassed. (LP: #1367715) (LP: #1367715)

  [ Michael Zanetti ]
  * scale down errorText label if necessary (LP: #1378848)

 -- Ubuntu daily release <ps-jenkins@lists.canonical.com>  Thu, 09 Oct 2014 14:05:54 +0000

unity8 (8.00+14.10.20141008-0ubuntu1) utopic; urgency=low

  [ Michael Zanetti ]
  * Dual SIM pin unlocking. Hook up the UI to the backend. (LP:
    #1267135)

  [ Antti Kaijanmäki ]
  * Dual SIM pin unlocking. Hook up the UI to the backend. (LP:
    #1267135)

  [ Ubuntu daily release ]
  * New rebuild forced

 -- Ubuntu daily release <ps-jenkins@lists.canonical.com>  Wed, 08 Oct 2014 09:41:32 +0000

unity8 (8.00+14.10.20141006-0ubuntu1) utopic; urgency=low

  [ Andrea Cimitan ]
  * Tweak card header to match the spec
  * Add preview image slideshow (LP: #1351537)

  [ Michał Sawicz ]
  * Cache more things in memory, so flicking scopes should be faster
    (LP: #1336724)
  * Tweak card header to match the spec
  * Save texture memory by limiting sourceSize (LP: #1338430)

  [ Ying-Chun Liu ]
  * Add attributes to Preview. (LP: #1282460)

  [ Albert Astals ]
  * Update pot
  * Cache more things in memory, so flicking scopes should be faster
    (LP: #1336724)
  * Save texture memory by limiting sourceSize (LP: #1338430)
  * Clip the settings list
  * Fix unlocking from the left again
  * Add wait_ makes tests more reliable

  [ Michael Zanetti ]
  * fix fading out the launcher instead of sliding it out on left-edge
    minimizing an app.
  * Make the DashCommunicator async and more flexible to handle a
    lifecycle-suspended dash (LP: #1339883)

  [ Michael Terry ]
  * Retry unlock-device script if it fails, as there is always a risk of
    a small race with boot-up. (LP: #1370644)
  * Add pull-to-refresh functionality to scopes. (LP: #1368336)

  [ CI bot ]
  * Resync trunk

 -- Ubuntu daily release <ps-jenkins@lists.canonical.com>  Mon, 06 Oct 2014 08:03:23 +0000

unity8 (8.00+14.10.20140930.2-0ubuntu1) utopic; urgency=low

  [ Alexandros Frantzis ]
  * Remove stale trusted socket before starting unity8 from upstart (LP:
    #1371597) (LP: #1371597)

  [ CI bot ]
  * Resync trunk

  [ Andrea Cimitan ]
  * Move activity indicator on top of keyboard (LP: #1354519)

  [ Gerry Boland ]
  * Cleanup: Remove unused member and fix small syntax error in
    OrientationLock

  [ josharenson ]
  * Fix lp:1367894 by correcting how the minute value is calculated in
    the panel. (LP: #1367894)

  [ Nick Dedekind ]
  * Fixed DefaultIndicatorPage test. Fixed warnings from test.

  [ Ying-Chun Liu ]
  * Remove maxLineCount in preview. (LP: 1328513) (LP: #1328513)

  [ Michael Terry ]
  * Fix some code that accidentally landed in trunk before it got
    cleaned up. The current code just has some duplication to it that
    should be unified.
  * Implement latest visual designs for passphrase lockscreen.
  * Make it easier to use the Lockscreen component from the welcome
    wizard.
  * Limit how much memory we reserve for the greeter background image,
    allowing giant images to appear correctly.

  [ Daniel d'Andrada ]
  * Add gdbTestComponentName build targets

 -- Ubuntu daily release <ps-jenkins@lists.canonical.com>  Tue, 30 Sep 2014 16:57:28 +0000

unity8 (8.00+14.10.20140926-0ubuntu1) utopic; urgency=low

  [ CI bot ]
  * Resync trunk

  [ Nick Dedekind ]
  * Visual changes for indicator RTM polishing (LP: #1329289)

  [ Ubuntu daily release ]
  * New rebuild forced

 -- Ubuntu daily release <ps-jenkins@lists.canonical.com>  Fri, 26 Sep 2014 19:12:39 +0000

unity8 (8.00+14.10.20140923-0ubuntu1) utopic; urgency=low

  [ Michael Zanetti ]
  * fix swiping away the launcher from the left edge
  * fix indicators AP test

  [ Florian Boucault ]
  * New Splash screen implementation that fakes real app

  [ Albert Astals ]
  * We need this in build-depends so that qmluitests pass in CI

  [ Daniel d'Andrada ]
  * New Splash screen implementation that fakes real app

  [ Michael Terry ]
  * Fix LC_ALL and test harder by making both manual runs of
    timeformattertest and the whole test suite use the same locale
    settings.

  [ CI bot ]
  * Resync trunk

 -- Ubuntu daily release <ps-jenkins@lists.canonical.com>  Tue, 23 Sep 2014 09:26:18 +0000

unity8 (8.00+14.10.20140918.3-0ubuntu1) utopic; urgency=low

  [ Michał Sawicz ]
  * Add -windowgeometry option to the Dash and drop any user-visible
    mentions of Dash
  * Dash: Fix issue when expanding a category and collapsing another one
    at the same time.

  [ Albert Astals ]
  * Dash: Fix issue when expanding a category and collapsing another one
    at the same time.
  * Make the categoryView invisible when we are in the preview mode (LP:
    #1341205)
  * Pixel pushing in the dash header (LP: #1365929)

  [ Ying-Chun Liu ]
  * Re-add restart button for power menu. (LP: 1358197) (LP: #1358197)

  [ Marcus Tomlinson ]
  * Don't show a preview if a null response is returned from
    scope.preview(result)

  [ Mirco Müller ]
  * Don't limit the number of text-lines for body-text. (LP: #1369438)

  [ Michael Zanetti ]
  * Don't hide launcher when nothing happens on long left edge swipes
    (LP: #1357333)
  * Rework LauncherBackend

  [ Michael Terry ]
  * When running qmluitests, make sure that they use LANGUAGE=C, fixing
    a test failure when running locally in the US.

  [ Daniel d'Andrada ]
  * Some ApplicationWindow test improvements

  [ Rodney Dawes ]
  * Check purchase state to determine if purchase was cancelled and hide
    progress. (LP: #1362622)

 -- Ubuntu daily release <ps-jenkins@lists.canonical.com>  Thu, 18 Sep 2014 21:26:42 +0000

unity8 (8.00+14.10.20140918-0ubuntu1) utopic; urgency=low

  [ Michael Zanetti ]
  * Focus first app if there are already some running when we're
    starting up (LP: #1339883)

  [ Michał Sawicz ]
  * Don't play empty urls in Notification.qml

  [ Daniel d'Andrada ]
  * Improve tst_Shell
  * Build without any warnings
  * Make tst_Card work from outside the source tree (LP:1359201) (LP:
    #1359201)

 -- Ubuntu daily release <ps-jenkins@lists.canonical.com>  Thu, 18 Sep 2014 09:44:06 +0000

unity8 (8.00+14.10.20140910.1-0ubuntu1) utopic; urgency=low

  [ Pete Woods ]
  * Disable OEM and Click scopes when system scopes are disabled

  [ CI bot ]
  * Resync trunk

  [ Pawel Stolowski ]
  * Set UNITY_SCOPES_NO_FAVORITES environment variable to make scopes
    plugin ignore favorite scopes and fix basic functionality of unity-
    scope-tool.

 -- Ubuntu daily release <ps-jenkins@lists.canonical.com>  Wed, 10 Sep 2014 08:53:57 +0000

unity8 (8.00+14.10.20140908.1-0ubuntu1) utopic; urgency=low

  [ Michał Sawicz ]
  * Use a single white pixel instead of the heavier checkers image.
  * Add support to unlock-device for the new adbd coming down the
    pipeline. Also fix autopilot tests and run scripts for that.
  * Make LVWPH non interactive while on header animation
  * Improve references to scope/scopeStyle in PreviewListView and
    PageHeader, add tests.

  [ Nick Dedekind ]
  * Support for nested prompt session. (LP: #1358388)

  [ Albert Astals ]
  * Remove unused hasAttributes variable
  * Disable dash overview if in temp scope preview
  * Block mouse events under scope overview bottombar (LP: #1362206)
  * Fix regression in focus handling due to SDK change
  * Fix warning 'Background.qml:81:21: Unable to assign bool to QUrl'
  * Fix launcher internationalization
  * Make swipe and home button press in the launcher dismiss the
    overview
  * GSV: Use proper variable since altnav renames
  * Fix some "Cannot read property 'luminance' of null" warnings
  * Make LVWPH non interactive while on header animation

  [ Mirco Müller ]
  * Implemented the needed visual updates on notifications requested by
    Design for RTM. (LP: #1348092)

  [ Michael Terry ]
  * Don't show greeter when screen turns off during a call, even if
    proximity sensor isn't active. (LP: #1347001)
  * Add support to unlock-device for the new adbd coming down the
    pipeline. Also fix autopilot tests and run scripts for that.

  [ Michael Zanetti ]
  * open the application when clicking on the title entry in the
    quicklist (LP: #1336380)
  * Don't animate x while dragging apps from the left edge (LP:
    #1360105)

  [ Diego Sarmentero ]
  * Reset button state on cancel (LP: #1362622)

 -- Ubuntu daily release <ps-jenkins@lists.canonical.com>  Mon, 08 Sep 2014 14:16:42 +0000

unity8 (8.00+14.10.20140903.1-0ubuntu1) utopic; urgency=low

  [ Nick Dedekind ]
  * Support for nested prompt session. (LP: #1358388)

 -- Ubuntu daily release <ps-jenkins@lists.canonical.com>  Wed, 03 Sep 2014 07:58:49 +0000

unity8 (8.00+14.10.20140828.1-0ubuntu1) utopic; urgency=low

  [ Michael Terry ]
  * Reverse default for the user option "allow launcher/panel in greeter
    when locked." And allow that property to be controlled by an
    AccountsService property. (LP: #1358340) (LP: #1358340)
  * With recent password support, we want to be able to unlock the
    device even with a password set. And we need to be able to do this
    once the new adbd lands. So I've added a DBus command to hide the
    greeter. This should be secure because all apps are constrained and
    if you're on the local session bus unconstrained, you already have
    access to anything you want.

 -- Ubuntu daily release <ps-jenkins@lists.canonical.com>  Thu, 28 Aug 2014 20:06:41 +0000

unity8 (8.00+14.10.20140827.2-0ubuntu1) utopic; urgency=low

  [ Michał Sawicz ]
  * Implement scope header customization options
  * Don't ignore empty attributes in CardAttributes.qml and improve its
    encapsulation (LP: #1355901)
  * Add support for preview button color customization. Deprecate
    support for action icons.
  * Add table preview widget
  * Make "See Less" get stuck at the bottom of the view
  * Support alternative navigation in the dash.
  * Add scope settings UI
  * Add scope favoriting support
  * Passcode, not PIN (LP: #1361114)

  [ Jussi Pakkanen ]
  * Use nullptr instead of NULL.

  [ Albert Astals ]
  * Add table preview widget
  * Make "See Less" get stuck at the bottom of the view
  * Support alternative navigation in the dash.
  * Make the PageHeaderLabelTest pass under valgrind

  [ Benjamin Zeller ]
  * Add support for scope:// url in the dash (LP: #1361349)

  [ Marcus Tomlinson ]
  * Handle the openScope signal in "tempScopeItem" (ScopesOverview.qml)
    as is done with "scopeItem" (Dash.qml) (LP: #1356410)

  [ Daniel d'Andrada ]
  * Make "See Less" get stuck at the bottom of the view

  [ Andrea Cimitan ]
  * Fix right padding on overlay card
  * Add scope settings UI

  [ Michael Zanetti ]
  * use a smaller asset for the app's dropshadow (LP: #1359157)

 -- Ubuntu daily release <ps-jenkins@lists.canonical.com>  Wed, 27 Aug 2014 15:37:05 +0000

unity8 (8.00+14.10.20140825.3-0ubuntu1) utopic; urgency=low

  [ Daniel d'Andrada ]
  * SpreadDelegate - properly transition between splash screen, surface
    and screenshot

  [ Michał Sawicz ]
  * Rename Ubuntu.Connectivity to Unity.Connectivity to avoid name clash

 -- Ubuntu daily release <ps-jenkins@lists.canonical.com>  Mon, 25 Aug 2014 13:10:57 +0000

unity8 (8.00+14.10.20140822-0ubuntu1) utopic; urgency=low

  [ Albert Astals ]
  * More stable dash overview tests
  * PreviewExpandable: "widgets" is a model, not an array

  [ Alberto Aguirre ]
  * Proxy inactivity timeout values from gsettings into Unity.Screen
    (LP: #1230345)

  [ Gerry Boland ]
  * Cancel open PAM interactions on shutdown - fixes hang on logout on
    desktop (LP: #1353041)

  [ Diego Sarmentero ]
  * Show progress bar on payment button click The payment process has a
    small delay before the UI comes up which might cause confusion. Show
    a progress bar with unknown value to indicate activity. (LP:
    #1354139)

  [ Mirco Müller ]
  * Made notification qml-test pass again by using Component.onCompleted
    instead of onOpacityChanged for the time being.

  [ Michael Zanetti ]
  * Implement new lockscreen designs

  [ Michael Terry ]
  * Show the SIM unlock dialog immediately after booting, and enable its
    emergency call button.
  * Always keep indicator/launcher locked state in sync with whether the
    user is authenticated. (LP:# 1357230) (LP: #1357230)
  * Allow logging into a desktop or tablet session again, by properly
    dismissing old PAM conversations. (LP: #1350878) In a desktop or
    tablet, we were accidentally starting two PAM conversations in
    sequence on startup. Which is a small bug; it shouldn't normally be
    a problem, since each new PAM conversation should kill the old
    one.But the way we were killing the old one was subject to a thread
    race condition. See, a PAM conversation thread won't exit until all
    its prompts are answered. And what we do when we kill a PAM
    conversation is to answer all prompts with empty strings.But it's
    possible that when we want to kill a PAM conversation that it hasn't
    actually gotten to the point of prompting us yet. And when those
    prompts do come through, we were treating them as prompts for the
    new PAM conversation.So I've changed the PAM conversation logic to
    include a pam_handle and compare the handle with the current handle
    when being prompted. If it's an old handle, we just dismiss the
    prompt with an empty string response.Oh, and I fixed the bug that
    caused two prompts on startup in the first place. (But we still need
    the above logic anyway, for when you switch users quickly.) (LP:
    #1350878)

  [ Martin Pitt ]
  * Mark for using language packs.

 -- Ubuntu daily release <ps-jenkins@lists.canonical.com>  Fri, 22 Aug 2014 09:29:41 +0000

unity8 (8.00+14.10.20140820-0ubuntu1) utopic; urgency=low

  [ CI bot ]
  * Resync trunk

  [ Nick Dedekind ]
  * Fixed CachedUnityMenuModel destruction unhinging indicators. (LP:
    #1328646)

  [ Mirco Müller ]
  * Temporarily disable any opacity-animation for notifications to
    unblock the train due to LP: 1354406. (LP: #1354406)

 -- Ubuntu daily release <ps-jenkins@lists.canonical.com>  Wed, 20 Aug 2014 20:03:55 +0000

unity8 (8.00+14.10.20140817-0ubuntu1) utopic; urgency=low

  [ CI bot ]
  * Resync trunk

  [ Michał Sawicz ]
  * Fix dash overview test and prevent crash in mock ApplicationInfo's
    d'tor. tryCompareFunction didn't work because .item threw.

 -- Ubuntu daily release <ps-jenkins@lists.canonical.com>  Sun, 17 Aug 2014 00:37:35 +0000

unity8 (8.00+14.10.20140815.1-0ubuntu1) utopic; urgency=low

  [ Michael Terry ]
  * Bring dialer to front on incoming call even when device is locked
    (LP: #1354532)

  [ CI bot ]
  * Resync trunk

  [ Michał Sawicz ]
  * Use palette's baseText for text colour in dash.
  * Update qmltypes definitions
  * Move PageHeader out of qml/Components into qml/Dash
  * Reshuffle and update dependencies
  * Fix cardtool test and make card creator output debugging info on
    errors.
  * Support previews for scopes in overview and hook up preview
    processing to activity indicator.
  * Fix notifications indicator title
  * Fix horizontal list activation and add test for it.

  [ Ying-Chun Liu ]
  * Add button colors and i18n for power off dialog. (LP: #1354506)

  [ Mirco Müller ]
  * Force plain-text rendering for summary- and body-text. (LP:
    #1335787)

 -- Ubuntu daily release <ps-jenkins@lists.canonical.com>  Fri, 15 Aug 2014 17:38:07 +0000

unity8 (8.00+14.10.20140814.1-0ubuntu1) utopic; urgency=low

  [ Michael Terry ]
  * Add --lightdm= argument to ./run.sh that lets developers choose
    which lightdm backend to use. Stop letting a user that is
    immediately denied via PAM into the shell by fixing some assumptions
    that a user which was not prompted was successfully authenticated.
    This is not a common situation, you'd have to manually change your
    PAM config. Fix a small console warning .
  * Make wrong-password handling much nicer by showing a pretty spinner
    while we wait for PAM, by improving the prompt text to match
    designs, by forcing the user to wait five seconds after every five
    failed attemps, and by supporting (but not yet enabling) an opt-in
    "factory-reset your phone after X failed attemps" feature.

  [ Michael Zanetti ]
  * bring back network caching in dash (LP: #1355729)

  [ Michał Sawicz ]
  * Add --lightdm= argument to ./run.sh that lets developers choose
    which lightdm backend to use. Stop letting a user that is
    immediately denied via PAM into the shell by fixing some assumptions
    that a user which was not prompted was successfully authenticated.
    This is not a common situation, you'd have to manually change your
    PAM config. Fix a small console warning .
  * Fix anchor in PreviewListView.qml.
  * Make wrong-password handling much nicer by showing a pretty spinner
    while we wait for PAM, by improving the prompt text to match
    designs, by forcing the user to wait five seconds after every five
    failed attemps, and by supporting (but not yet enabling) an opt-in
    "factory-reset your phone after X failed attemps" feature.
  * Add new horizontal list category layout. (LP: #1352226)
  * Fix qml tests - loader around PageHeader, more retries for selecting
    a scope and undefined attributes in mock overview scope.

  [ Leo Arias ]
  * Added autopilot helpers and tests for the launcher and dash icon.
  * Added an autopilot helper to click a scope item.
  * Added an autopilot test for focusing an app clicking the icon on the
    launcher.

  [ Mirco Müller ]
  * Allow ENTER/RETURN in a TextField to accept a snap-decision
    notification. (LP: #1305885)

 -- Ubuntu daily release <ps-jenkins@lists.canonical.com>  Thu, 14 Aug 2014 01:29:55 +0000

unity8 (8.00+14.10.20140811-0ubuntu1) utopic; urgency=low

  [ Andrea Cimitan ]
  * Add emblem support in dash cards.

  [ Michael Terry ]
  * Fix a variety of design nits with the current lockscreen: * disable
    indicators and launcher when locked * when reversing the direction
    of a greeter flick, treat it as a cancel * don't animate dots when
    changing the infographic data source * make cancelling a login
    nicer: * reduce the delay before greeter starts animating * show the
    greeter from the same side of the screen that it hid to * don't re-
    animate the infographic (LP: #1351027)

  [ Stephen M. Webb ]
  * enables the unity8 upstart job for desktop sessions (LP: #1353041)

  [ Albert Astals ]
  * Dash Overview (LP: #1317683)
  * GenericScopeView: On click only activate scope:// uris and
    clickscope items The rest of clicks result in a preview, also
    scope:// uris don't get a preview
  * Pass the scope search hint up to the search line

 -- Ubuntu daily release <ps-jenkins@lists.canonical.com>  Mon, 11 Aug 2014 19:03:41 +0000

unity8 (8.00+14.10.20140808-0ubuntu1) utopic; urgency=low

  [ CI bot ]
  * Resync trunk

  [ Nick Dedekind ]
  * Added application prompt surfaces to allow prompting application
    which have not yet created a surface.

 -- Ubuntu daily release <ps-jenkins@lists.canonical.com>  Fri, 08 Aug 2014 12:15:05 +0000

unity8 (8.00+14.10.20140806.1-0ubuntu1) utopic; urgency=low

  [ Michal Hruby ]
  * Work with the scopes-v4 branch + departments->navigation renaming

  [ Michał Sawicz ]
  * Hardcode art shape size for click scope local and predefined
    categories While at it, drop the fillmode of cards
  * Use the correct API in PageHeader. (LP: #1353048)
  * Refactor dash activity indicator. (LP: #1351539)

  [ Albert Astals ]
  * Dash Departments fixes Update maxHeight manually since it depends on
    the position of the item and its parents and it can't know when the
    binding has to be updated Make parent stuff non interactive when the
    department list is shown
  * PageHeader: when on search clip y-coordinates otherwise the
    background spills out when on search (LP: #1350398)
  * Dash: Implement OverlayColor support in Cards
  * Hardcode art shape size for click scope local and predefined
    categories While at it, drop the fillmode of cards
  * Make test_departments test more stable There's various
    DashDepartments on the dash, make sure we're working over the one
    that is on screen, otherwise clicks don't end up where they should
  * Work with the scopes-v4 branch + departments->navigation renaming
  * Fixes for dash as app Load i18n catalog Process command line options
    Add the posibility to have a mouse touch adaptor (LP: #1353351)
  * Implement the Expandable Preview Widget Now TextSummary is not
    expandable by itself anymore, you have to use it inside an
    Expandable to get the behaviour
  * Add test prefix to xml output, seems CI needs it

  [ Antti Kaijanmäki ]
  * Indicators: Adds new ModemInfoItem to be used with indicator-network
    (LP: #1329204)

  [ Michael Terry ]
  * When the edge demo is running, don't show the greeter if the screen
    is turned off. This avoids an odd interaction where parts of the
    greeter are disabled but the edge demo isn't visible until you slide
    the greeter away. (LP: #1283425)
  * Don't hardcode the phablet password in our testing script.

  [ Ying-Chun Liu ]
  * Add divider dots.

  [ Mirco Müller ]
  * Make sure the TextField of a snap-decision notification has the
    active focus upon creation, thus the osk shows up right away. (LP:
    #1346867)

  [ Andrea Cimitan ]
  * Add touchdown effect to dash cards.
  * Import Ubuntu.Components for preview image gallery to pick up
    default flicking speeds.

 -- Ubuntu daily release <ps-jenkins@lists.canonical.com>  Wed, 06 Aug 2014 19:40:05 +0000

unity8 (8.00+14.10.20140805-0ubuntu1) utopic; urgency=low

  [ Michael Zanetti ]
  * Split the dash from the shell into a separate app (LP: #1232687)

  [ Leo Arias ]
  * Update the autopilot tests to work with the new dash app.

  [ Daniel d'Andrada ]
  * Split the dash from the shell into a separate app (LP: #1232687)

 -- Ubuntu daily release <ps-jenkins@lists.canonical.com>  Tue, 05 Aug 2014 12:06:31 +0000

unity8 (8.00+14.10.20140731.1-0ubuntu1) utopic; urgency=low

  [ Gerry Boland ]
  * Fix the run.sh script - pretend to be running with qtmir and emit
    SIGSTOP at the right time

  [ Ying-Chun Liu ]
  * Implement Attribute UI. (LP: #1282460)

  [ Albert Astals ]
  * Hide search history popup as soon as you start typing As discussed
    with Mike and Saviq
  * Compile with for scopes-v3 unity-api
  * PageHeader: Unfocus search field when search entry is selected
  * Show search field if the search query changes
  * Test: Add a condition for art.height being > 0 means stuff has
    already been layouted a bit without it it can happen that we get 0
    for everything at startup and tests still pass
  * Remove leftover in test of an old headerless implementation

  [ Michael Zanetti ]
  * Drop Recent apps category from Dash (LP: #1281092)
  * update launcher count emblems to match new spec (LP: #1338984)

  [ Bill Filler ]
  * disable predictive text for dash search field (LP: #1340409)

  [ CI bot ]
  * Resync trunk

  [ Antti Kaijanmäki ]
  * DefaultIndicatorPage: use Loader status to determine the visible
    property. (LP: #1350555)

 -- Ubuntu daily release <ps-jenkins@lists.canonical.com>  Thu, 31 Jul 2014 16:51:01 +0000

unity8 (8.00+14.10.20140729.1-0ubuntu1) utopic; urgency=low

  [ Michael Terry ]
  * Check user's pin/password using PAM, instead of a plaintext keyfile.
    New build dependency: libpam0g-dev for phone unlock with PAM (LP:
    #1234983)

 -- Ubuntu daily release <ps-jenkins@lists.canonical.com>  Tue, 29 Jul 2014 23:36:30 +0000

unity8 (8.00+14.10.20140729-0ubuntu1) utopic; urgency=medium

  [ Gerry Boland ]
  [ Daniel d'Andrada ]
  * Re-architecture unity8 to use the QtMirCompositor library so that
    the Qt scenegraph renderer is used as the Mir compositor, and
    application surfaces are added to the QML scene as items.
    
  [ Michael Zanetti ]
  * Port phone right-edge spread code to use QtCompositor
  * Add right-edge spread animation for tablet

  [ Ubuntu daily release ]
  * New rebuild forced

 -- Ubuntu daily release <ps-jenkins@lists.canonical.com>  Tue, 29 Jul 2014 15:07:32 +0000

unity8 (7.90+14.10.20140725-0ubuntu1) utopic; urgency=low

  [ CI bot ]
  * Resync trunk

  [ Michał Sawicz ]
  * Fix the ap test for applications.

  [ Albert Astals ]
  * Use deleteLater instead of a direct delete We are seeing a crash in
    QQuickWindowPrivate::polishItems because LVWPH is deleting items to
    polish from it's updatePolish which means the set in
    QQuickWindowPrivate::polishItems may end up with some yet-to-
    process-but-now-deleted items. Switching to deleteLater fixes this

 -- Ubuntu daily release <ps-jenkins@lists.canonical.com>  Fri, 25 Jul 2014 10:47:34 +0000

unity8 (7.90+14.10.20140724.1-0ubuntu1) utopic; urgency=low

  [ Michael Zanetti ]
  * properly parent launcher items (LP: #1347902)

  [ Michał Sawicz ]
  * Move the PyDev project files to the root, supporting .py scripts
    outside of tests/autopilot. Add Autopilot Run and List launch
    configurations to easily support debugging in Eclipse. Use
    add_unity8_mock macro in the Telephony plugin.
  * Drop FilterGrid and refactor height animations in GenericScopeView.
    Also implement forced category expansion. (LP: #1326470)
  * Move expansion button from section header to category footer. (LP:
    #1261300)
  * Fix expect-sigstop enviroment variable name. (LP: #1346819)
  * Make headerless categories easier Instead of having no header
    category (which is a bit confusing since the LVWPH code was designed
    so that when a category has no header it is because it shares the
    category with the previous one) what we have for headerless
    categories is a header of height 0, this way everything works as it
    should and results in cleaner code in the LVWPH and in
    GenericScopeView
  * Add support for header links.
  * Add dash PageHeader styling.

  [ Albert Astals ]
  * Make headerless categories easier Instead of having no header
    category (which is a bit confusing since the LVWPH code was designed
    so that when a category has no header it is because it shares the
    category with the previous one) what we have for headerless
    categories is a header of height 0, this way everything works as it
    should and results in cleaner code in the LVWPH and in
    GenericScopeView

 -- Ubuntu daily release <ps-jenkins@lists.canonical.com>  Thu, 24 Jul 2014 20:41:29 +0000

unity8 (7.90+14.10.20140723.4-0ubuntu1) utopic; urgency=low

  [ thomas-voss ]
  * Explicitly select gcc version.

 -- Ubuntu daily release <ps-jenkins@lists.canonical.com>  Wed, 23 Jul 2014 15:32:41 +0000

unity8 (7.90+14.10.20140721.1-0ubuntu1) utopic; urgency=low

  [ Michael Terry ]
  * Allow running the dialer-app in emergency mode when the screen is
    locked.

  [ Michał Sawicz ]
  * Add missing nameOwner property to mock UnityMenuModel.

  [ Albert Astals ]
  * Fix name, There's nothing called pageHeader in this file

 -- Ubuntu daily release <ps-jenkins@lists.canonical.com>  Mon, 21 Jul 2014 14:57:08 +0000

unity8 (7.90+14.10.20140717.3-0ubuntu1) utopic; urgency=low

  [ Nick Dedekind ]
  * Added environment variable to upstart conf for mir trusted socket
  * Removed indicator menu dismissal on menu activation (LP: #1337771)

 -- Ubuntu daily release <ps-jenkins@lists.canonical.com>  Thu, 17 Jul 2014 16:35:52 +0000

unity8 (7.90+14.10.20140717.1-0ubuntu1) utopic; urgency=low

  [ Michał Sawicz ]
  * Only generate .qmltypes files manually, no need to do it build-time.
    It didn't work when cross-compiling either, and required builders to
    have otherwise unnecessary environment.
  * Fix CardCreator test. It got broken with a merge that got landed
    along side of it.

  [ Ying-Chun Liu ]
  * Add reboot/shutdown (LP: #1234062)

  [ Albert Astals ]
  * Make the departments test more stable

  [ Mirco Müller ]
  * Fixes gap at top of sim-unlock/fullscreen notification (point 1.),
    fixes blocking overlay if underlying UnityMenuModel vanishes from
    DBus (point 2.). The third bullet-point of the bug-report, lockup of
    shell-UI, could not be reproduced. (LP: #1308011)

  [ Michael Terry ]
  * Expose a new greeter DBus property, IsActive, which tells apps and
    indicators when the integrated-greeter screen is active. Useful for
    switching UI modes when the screen is locked.
  * Allow the session to bring up the greeter/lockscreen over DBus. The
    emergency dialer will need this support in order to cancel bringing
    it up.

  [ Michael Zanetti ]
  * Fixes gap at top of sim-unlock/fullscreen notification (point 1.),
    fixes blocking overlay if underlying UnityMenuModel vanishes from
    DBus (point 2.). The third bullet-point of the bug-report, lockup of
    shell-UI, could not be reproduced. (LP: #1308011)

 -- Ubuntu daily release <ps-jenkins@lists.canonical.com>  Thu, 17 Jul 2014 09:38:20 +0000

unity8 (7.90+14.10.20140714-0ubuntu1) utopic; urgency=low

  [ Michał Sawicz ]
  * Activate all results in click scope by default. (LP: #1341262)

  [ Mirco Müller ]
  * Added support for utilization of the ComboButton SDK-element for
    snap-decision notifications with many actions.

 -- Ubuntu daily release <ps-jenkins@lists.canonical.com>  Mon, 14 Jul 2014 18:20:25 +0000

unity8 (7.90+14.10.20140709.2-0ubuntu1) utopic; urgency=low

  [ Michal Hruby ]
  * Fix FTBFS when using latest unity-api.

  [ Michał Sawicz ]
  * Refactor carousel item activation.
  * Refactor ScopeItem into GenericScopeView.
  * Add initial support for scope customizations.
  * Make rating stars in PreviewReviewDisplay.qml non-interactive. (LP:
    #1337508)

  [ Nick Dedekind ]
  * Added active call hint A hint is displayed in the indicator panel
    when an call is active on the Telephony Serivce

  [ Albert Astals ]
  * We need to boostrap height also when we have 1 item ^_^ (LP:
    #1337408)
  * Add initial support for scope customizations.
  * CardCreator: Give a correct implicitHeight if we only have art The
    hasSubtitle change is really unrelated and not needed here, just
    sneaking it in to not create yet another review. (LP: #1330899)
  * Fake Scopes Plugin: Register PreviewModelInterface

  [ Michael Zanetti ]
  * make the launcher's drag'n'drop indicator more prominent (LP:
    #1332042)
  * make launcher items live having them non-live is not really required
    and reveals an issue in combination with UbuntuShape (LP: #1302761)
  * Fade out launcher in place instead of moving it to the left on long
    left edge swipes. (LP: #1332096)
  * update launcher icon glow as requested by design (LP: #1336725)
  * update header in dash to use the new header from the SDK (LP:
    #1335491)
  * fix testPreview with larger GRID_UNIT_PX values
  * clip the corner of pinned icons in the launcher as per new design
  * update launcher background according to latest design (LP: #1336314)
  * Update Launcher's home button design according to new spec. (LP:
    #1329331)

  [ CI bot ]
  * make launcher items live having them non-live is not really required
    and reveals an issue in combination with UbuntuShape (LP: #1302761)

 -- Ubuntu daily release <ps-jenkins@lists.canonical.com>  Wed, 09 Jul 2014 19:46:11 +0000

unity8 (7.90+14.10.20140707-0ubuntu1) utopic; urgency=low

  [ Nick Dedekind ]
  * Added support for TransferMenu

 -- Ubuntu daily release <ps-jenkins@lists.canonical.com>  Mon, 07 Jul 2014 11:40:59 +0000

unity8 (7.90+14.10.20140703.1-0ubuntu1) utopic; urgency=low

  [ Michał Sawicz ]
  * Initial code for a payment button widget, to handle purchasing apps
    from the click scope.

  [ Nick Dedekind ]
  * Moved [Message]MenuItemFacotory from Unity.Indicators plugin to qml
    folder.

  [ Albert Astals ]
  * EasingCurve: Initialize members
  * Fix valgrind warning by not emitting reset on model destructor That
    won't be supported until Qt 5.4 More info at https://bugreports.qt-
    project.org/browse/QTBUG-39780 Warning was ==16693== Invalid read of
    size 8 ==16693== at 0x72B19A0: QQmlContext::isValid() const
    (qqmlcontext.cpp:231) ==16693== by 0x736C82B:
    QQmlDelegateModelPrivate::emitChanges() (qqmldelegatemodel.cpp:1412)
    ==16693== by 0x7372AE6: QQmlDelegateModel::_q_modelReset()
    (qqmldelegatemodel.cpp:1463) ==16693== by 0x7397224:
    QQmlDelegateModel::qt_static_metacall(QObject*, QMetaObject::Call,
    int, void**) (moc_qqmldelegatemodel_p.cpp:196) ==16693== by
    0x739769E: QQmlDelegateModel::qt_metacall(QMetaObject::Call, int,
    void**) (moc_qqmldelegatemodel_p.cpp:292) ==16693== by 0x66379CC:
    QMetaObject::activate(QObject*, int, int, void**) (in
    /usr/lib/x86_64-linux-gnu/libQt5Core.so.5.3.0) ==16693== by
    0x65AEEFD: QAbstractItemModel::endResetModel() (in /usr/lib/x86_64-
    linux-gnu/libQt5Core.so.5.3.0) ==16693== by 0x23461EFD:
    FakeIndicatorsModel::unload() (fakeindicatorsmodel.cpp:53) ==16693==
    by 0x23461E13: FakeIndicatorsModel::~FakeIndicatorsModel()
    (fakeindicatorsmodel.cpp:34) ==16693== by 0x2345C073:
    QQmlPrivate::QQmlElement<FakeIndicatorsModel>::~QQmlElement() (in
    /home/tsdgeos_work/phablet/unity8/investigate_test_shell_crash/build
    dir/tests/mocks/Unity/Indicators/libIndicatorsFakeQml.so) ==16693==
    by 0x2345C0A3:
    QQmlPrivate::QQmlElement<FakeIndicatorsModel>::~QQmlElement()
    (qqmlprivate.h:106) ==16693== by 0x663636B:
    QObjectPrivate::deleteChildren() (in /usr/lib/x86_64-linux-
    gnu/libQt5Core.so.5.3.0) ==16693== Address 0x1862d448 is 8 bytes
    inside a block of size 16 free'd ==16693== at 0x4C2C2BC: operator
    delete(void*) (vg_replace_malloc.c:503) ==16693== by 0x72B21B8:
    QQmlContextData::destroy() (qqmlcontext.cpp:647) ==16693== by
    0x7293458: QQmlPrivate::qdeclarativeelement_destructor(QObject*)
    (qqmlengine.cpp:612) ==16693== by 0x6C0CADD:
    QQmlPrivate::QQmlElement<QQuickItem>::~QQmlElement()
    (qqmlprivate.h:105) ==16693== by 0x663636B:
    QObjectPrivate::deleteChildren() (in /usr/lib/x86_64-linux-
    gnu/libQt5Core.so.5.3.0) ==16693== by 0x663F0EB: QObject::~QObject()
    (in /usr/lib/x86_64-linux-gnu/libQt5Core.so.5.3.0) ==16693== by
    0x6BF64B5: QQuickItem::~QQuickItem() (qquickitem.cpp:2064) ==16693==
    by 0x6C0CAE5: QQmlPrivate::QQmlElement<QQuickItem>::~QQmlElement()
    (qqmlprivate.h:106) ==16693== by 0x663636B:
    QObjectPrivate::deleteChildren() (in /usr/lib/x86_64-linux-
    gnu/libQt5Core.so.5.3.0) ==16693== by 0x663F0EB: QObject::~QObject()
    (in /usr/lib/x86_64-linux-gnu/libQt5Core.so.5.3.0) ==16693== by
    0x6BF64B5: QQuickItem::~QQuickItem() (qquickitem.cpp:2064) ==16693==
    by 0x6C0CAE5: QQmlPrivate::QQmlElement<QQuickItem>::~QQmlElement()
    (qqmlprivate.h:106) (LP: #1332598)

  [ Michael Zanetti ]
  * drop launcher item spacing (LP: #1332022)
  * change wording in launcher quicklist (LP: #1332035)

  [ Alejandro J. Cura ]
  * Initial code for a payment button widget, to handle purchasing apps
    from the click scope.

  [ Rodney Dawes ]
  * Initial code for a payment button widget, to handle purchasing apps
    from the click scope.

  [ Renato Araujo Oliveira Filho ]
  * Create IndicatorsLight.qml component used to control indicator led.
    A blue led will pulse if the message indicator is blue and screen is
    off.

 -- Ubuntu daily release <ps-jenkins@lists.canonical.com>  Thu, 03 Jul 2014 14:47:46 +0000

unity8 (7.90+14.10.20140701.2-0ubuntu2) utopic; urgency=medium

  * debian/control: 
    list qtdeclarative5-ubuntu-ui-toolkit-plugin-gles as an alternative 
    choice, since provides are not versionned, should restore installability
    on amd64 and i386

 -- Sebastien Bacher <seb128@ubuntu.com>  Thu, 03 Jul 2014 13:26:38 +0200

unity8 (7.90+14.10.20140701.2-0ubuntu1) utopic; urgency=medium

  [ Michał Sawicz ]
  * Adapt to suru theme.

 -- Ubuntu daily release <ps-jenkins@lists.canonical.com>  Tue, 01 Jul 2014 15:10:35 +0000

unity8 (7.89+14.10.20140627-0ubuntu1) utopic; urgency=low

  [ Michael Terry ]
  * Fix path in launcher mock after moving our mock icons, to avoid a
    lot of "icon not found" warnings during qmluitests.
  * Fix the testMultiGreeter qmluitest. Incoming method variables are
    apparently read-only in Qt5.3. (LP: #1332488)

  [ CI bot ]
  * Resync trunk

  [ Michał Sawicz ]
  * Adapt scope mock to new api and quiet unused variable warnings.
  * Fix dynamic overlay height. (LP: #1334879)
  * Don't center items in CardVerticalJournal, kind of beats the
    purpose... Also don't bind unnecessarily.

  [ Ying-Chun Liu ]
  * Fix LP:1330957 Fix some failed test cases. (LP: #1330957)

  [ Albert Astals ]
  * Don't seem to need this waitForRendering And makes test fail in 5.3

 -- Ubuntu daily release <ps-jenkins@lists.canonical.com>  Fri, 27 Jun 2014 08:47:58 +0000

unity8 (7.89+14.10.20140624.1-0ubuntu1) utopic; urgency=low

  [ Alberto Aguirre ]
  * Update Powerd plugin and Shell.qml to accommodate changes in the
    display power state notification.

 -- Ubuntu daily release <ps-jenkins@lists.canonical.com>  Tue, 24 Jun 2014 17:11:08 +0000

unity8 (7.89+14.10.20140624-0ubuntu1) utopic; urgency=low

  [ Ying-Chun Liu ]
  * Add logout support. Reviewed by: Daniel d'Andrada (LP: #1302213)

 -- Ubuntu daily release <ps-jenkins@lists.canonical.com>  Tue, 24 Jun 2014 08:17:09 +0000

unity8 (7.89+14.10.20140623.1-0ubuntu1) utopic; urgency=low

  [ Michał Sawicz ]
  * Make so that fixedArtShapeSize actually fixes artShapeSize.

  [ Albert Astals ]
  * Add VerticalJournal integration to Dash/scopes/QML (LP: #1326467)
  * Make so that fixedArtShapeSize actually fixes artShapeSize.

  [ Mirco Müller ]
  * Added the frontend-part of sound-hint support for notifications with
    updated QML-tests.

 -- Ubuntu daily release <ps-jenkins@lists.canonical.com>  Mon, 23 Jun 2014 11:17:12 +0000

unity8 (7.89+14.10.20140619.3-0ubuntu1) utopic; urgency=low

  * New rebuild forced

 -- Ubuntu daily release <ps-jenkins@lists.canonical.com>  Thu, 19 Jun 2014 16:02:41 +0000

unity8 (7.89+14.10.20140619.2-0ubuntu1) utopic; urgency=low

  [ Albert Astals ]
  * Departments support (LP: #1320847)

 -- Ubuntu daily release <ps-jenkins@lists.canonical.com>  Thu, 19 Jun 2014 11:17:40 +0000

unity8 (7.89+14.10.20140616.1-0ubuntu1) utopic; urgency=low

  [ Pawel Stolowski ]
  * Extend the hack for click scope categories with the upcoming 'store'
    category: single-tap on results from the 'store' category should
    activate them, instead of requesting a preview. (LP: #1326292)

  [ Albert Astals ]
  * Drop the " Preview" suffix from Preview title As requested in
    https://bugs.launchpad.net/unity8/+bug/1316671 (LP: #1316671)

 -- Ubuntu daily release <ps-jenkins@lists.canonical.com>  Mon, 16 Jun 2014 14:43:01 +0000

unity8 (7.89+14.10.20140613-0ubuntu1) utopic; urgency=medium

  [ Michael Terry ]
  * Revert split greeter for now.  We will bring it back as an option
    for Desktop, but use a big hammer revert right now to get Touch back
    in shape.

  [ CI bot ]
  * Fix build problems. Reviewed by: Michael Terry (LP: #1328850)

 -- Ubuntu daily release <ps-jenkins@lists.canonical.com>  Fri, 13 Jun 2014 08:30:48 +0000

unity8 (7.88+14.10.20140606-0ubuntu1) utopic; urgency=low

  [ Michał Sawicz ]
  * Make lockscreen buttons translatable.

  [ Albert Astals ]
  * Correctly mark these functions as overrides
  * Remove connections to non existant signal
  * Better test name
  * Improvements for headerless categories LVPWH: No section name -> no
    header LVPWH: New hasSectionHeader context property for delegates
    GSV: Add topMargin if no hasSectionHeader (LP: #1326415)
  * Make tryVerticalJournal, tryHorizontalJournal and tryOrganicGrid
    work again

  [ Michael Zanetti ]
  * Don't crash when we get an invalid app from ApplicationManager (LP:
    #1309162)

  [ Andrea Cimitan ]
  * Workaround for lp1324159 (LP: #1322233, #1324159)

  [ CI bot ]
  * Resync trunk

  [ Florian Boucault ]
  * Application startup: changed splash rectangle to be black instead of
    white and added a neat little animation. (LP: #1124265)

 -- Ubuntu daily release <ps-jenkins@lists.canonical.com>  Fri, 06 Jun 2014 11:38:53 +0000

unity8 (7.88+14.10.20140603.1-0ubuntu1) utopic; urgency=medium

  [ Michael Terry ]
  * Bump version so ubuntu-touch-session can reference this one

 -- Ubuntu daily release <ps-jenkins@lists.canonical.com>  Tue, 03 Jun 2014 20:31:00 +0000

unity8 (7.87+14.10.20140603.1-0ubuntu1) utopic; urgency=low

  [ CI bot ]
  * Resync trunk

  [ Michał Sawicz ]
  * Move env setup past session init in greeter wrapper. (LP: #1325882)

 -- Ubuntu daily release <ps-jenkins@lists.canonical.com>  Tue, 03 Jun 2014 10:33:11 +0000

unity8 (7.87+14.10.20140530.1-0ubuntu3) utopic; urgency=medium

  * no change rebuild

 -- Oliver Grawert <ogra@ubuntu.com>  Mon, 02 Jun 2014 16:19:10 +0200

unity8 (7.87+14.10.20140530.1-0ubuntu2) utopic; urgency=medium

  * drop dbus-x11 dependency of unity8-greeter, it makes us end up with
    multiple session dbus daemons which breaks many AP tests in the lab

 -- Oliver Grawert <ogra@ubuntu.com>  Mon, 02 Jun 2014 14:50:59 +0200

unity8 (7.87+14.10.20140530.1-0ubuntu1) utopic; urgency=medium

  [ Michael Terry ]
  * Bump version for Breaks due to unity8-greeter
  * In split mode, determine whether the application identifiers in
    AccountsService are click packages or not, so we know the correct
    url prefix to use.
  * Start logrotate in the greeter's session.

 -- Ubuntu daily release <ps-jenkins@lists.canonical.com>  Fri, 30 May 2014 09:29:15 +0000

unity8 (7.86+14.10.20140527-0ubuntu1) utopic; urgency=low

  [ Andrea Cimitan ]
  * Passes to make tryCommand -qmljsdebugger=port:3768 to enable
    debug/profiling test apps
  * Fixes carousel shadow

  [ Michał Sawicz ]
  * Use dpkg-architecture, not gcc, to determine the machine triplet.

  [ Ying-Chun Liu ]
  * Fix ZoomableImage test failure. (LP: #1317254)

  [ Albert Astals ]
  * We don't need iconutils in this mock
  * Don't reserve space for mascot if no mascot is specified (LP:
    #1319343)
  * CardHeader is no more, remove stale line in CMakeLists.txt
  * GenericScopeViewTest: Wait a bit more Otherwise sometimes we end
    getting up the wrong delegate (maybe one that will be garbage
    collected?) (LP: #1322279)
  * Fix crash in organicgridtest

  [ Daniel d'Andrada ]
  * Remove Shell's underlay background image as it cannot be seen
    anymore Now that the Dash has its own, opaque, background, the
    underlay's background image can no longer be seen. So it's just a
    waste of resources to have it.

  [ Michael Terry ]
  * Use the same animation when dismissing a greeter slide from the
    launcher as from a normal greeter drag. (LP: #1316513)

  [ Michael Zanetti ]
  * enhance lockscreen add a retry indication label (e.g. 3 attempts
    left). add an additional label (e.g. phone number for multi sim).
    add a infoPopup (e.g. to display a warning for last retry). add min
    and max limit values. add tests for the above (LP: #1302050)

 -- Ubuntu daily release <ps-jenkins@lists.canonical.com>  Tue, 27 May 2014 07:47:11 +0000

unity8 (7.86+14.10.20140522-0ubuntu1) utopic; urgency=low

  [ Albert Astals ]
  * Use Interface classes from unity-api

 -- Ubuntu daily release <ps-jenkins@lists.canonical.com>  Thu, 22 May 2014 17:59:23 +0000

unity8 (7.86+14.10.20140519-0ubuntu1) utopic; urgency=low

  [ Ubuntu daily release ]
  * New rebuild forced

  [ Albert Astals ]
  * Use the new displayMargin feature Also port our DashViews to use
    same naming and behaviour + update tests

 -- Ubuntu daily release <ps-jenkins@lists.canonical.com>  Mon, 19 May 2014 07:35:51 +0000

unity8 (7.86+14.10.20140516.5-0ubuntu1) utopic; urgency=low

  [ Michal Hruby ]
  * Updated scope tool to create proper config files after recent
    libunity-scopes-api changes.

  [ Michał Sawicz ]
  * Refactor export_qmlfiles and export_qmlplugins to be more generic
    and clean up installed mocks.

  [ Albert Astals ]
  * Remove empty dirs
  * Set the tabbarmodel index as we do on real code It works better :D
    (LP: #1317255)

  [ Thomi Richards ]
  * Use new import location for ProcessSearchError in process_helpers
    script.

  [ Andrea Cimitan ]
  * Adds shadow for the carousel

  [ Daniel d'Andrada ]
  * Remove Revealer component It's not used anywhere anymore. It's been
    replaced by DragHandle.

  [ Andy Doan ]
  * unlock_device: support more complex reboot/wait cycles Currently
    this script only allows you to override how to "wait" on the device.
    This changes the logic to also support how you go about rebooting
    the device. This is handy for the ubuntu-emulator because adb-reboot
    is not currently supported. However, we also have a more
    sophisticated, fool-proof way we reboot/wait in the CI lab that
    would be nice to take advantage of:
    http://bazaar.launchpad.net/~ubuntu-test-case-dev/ubuntu-test-
    cases/touch/view/head:/scripts/reboot-and-wait

 -- Ubuntu daily release <ps-jenkins@lists.canonical.com>  Fri, 16 May 2014 18:46:32 +0000

unity8 (7.86+14.10.20140516.2-0ubuntu1) utopic; urgency=low

  [ CI bot ]
  * Resync trunk

  [ Michael Zanetti ]
  * support appid:// entries in gsettings schema and make
    findDesktopFile work with short-appid (LP: #1239750)

 -- Ubuntu daily release <ps-jenkins@lists.canonical.com>  Fri, 16 May 2014 12:32:40 +0000

unity8 (7.86+14.10.20140514.1-0ubuntu1) utopic; urgency=low

  [ Antti Kaijanmäki ]
  * Indicators/RootActionState: use g_variant_iter_loop to extract
    icons.

 -- Ubuntu daily release <ps-jenkins@lists.canonical.com>  Wed, 14 May 2014 11:43:55 +0000

unity8 (7.86+14.10.20140513-0ubuntu1) utopic; urgency=low

  [ Andrea Cimitan ]
  * Improve padding in Text preview widget. (LP: #1316683)

  [ CI bot ]
  * Resync trunk

  [ Nick Dedekind ]
  * Removed binding loop from Unity.Indicators.MenuContentActivator
    Change handler for QMLListProperty used by MenuContent.qml:
    menuActivator.content[index].active If we're already asking for the
    index, we know it exists already. No need to send a
    changeNotification on an implied creation.

  [ Josh Arenson ]
  * Implements usage-style documentation for unity8 executable. Fixes
    lp:1269282 (LP: #1269282)

  [ Albert Astals ]
  * Create specialized Card code in Javascript instead of having various
    copied&pasted files (LP: #1297197)

 -- Ubuntu daily release <ps-jenkins@lists.canonical.com>  Tue, 13 May 2014 08:34:02 +0000

unity8 (7.86+14.10.20140507.3-0ubuntu1) utopic; urgency=low

  [ Michał Sawicz ]
  * Remove HUD from the bottom edge. Again.

 -- Ubuntu daily release <ps-jenkins@lists.canonical.com>  Wed, 07 May 2014 11:14:30 +0000

unity8 (7.86+14.10.20140505-0ubuntu1) utopic; urgency=low

  [ Ted Gould ]
  * Provide a dbus interface for setting the count and countVisible
    properties. (LP: #1301400)

  [ Michał Sawicz ]
  * Pass env variables to initctl start.
  * Suffix .sh to our scripts and clean up debian/rules.
  * Adapt to Debian Qt package renames and drop unneeded Dee plugin
    dependency.

  [ Ying-Chun Liu ]
  * Add Zoomable Image for Preview widgets.

  [ Albert Astals ]
  * Remove support for Qt <= 5.2.1

  [ Mirco Müller ]
  * Implemented feature-request from Design for modal snap-decision
    notifications on the phone. See LP #1285712 (LP: #1285712)

  [ Andrea Cimitan ]
  * Make progressbas in preview widget big as the button

  [ CI bot ]
  * Resync trunk

 -- Ubuntu daily release <ps-jenkins@lists.canonical.com>  Mon, 05 May 2014 12:09:43 +0000

unity8 (7.86+14.10.20140502.6-0ubuntu1) utopic; urgency=low

  [ tpeeters ]
  * Adapt to new TabBar

  [ Tim Peeters ]
  * Adapt to new TabBar

 -- Ubuntu daily release <ps-jenkins@lists.canonical.com>  Fri, 02 May 2014 16:44:52 +0000

unity8 (7.86+14.10.20140429.2-0ubuntu1) utopic; urgency=medium

  [ Andrea Cimitan ]
  * Update upstart job to reflect latest unity-mir changes
  * Fix locale in qml tests and fixtimeformattertest (LP: #1301038)
  * Fix 1309135 (LP: #1309135)

  [ Michał Sawicz ]
  * Split out unity8-common package
  * Don't wait for indicator services to start, and drop Scope Tool's
    .desktop file. (LP: #1310172)

  [ Michael Terry ]
  * Stop clock from hiding when the 'show dash' button is pressed in
    greeter. (LP: #1308139)
  * Make swipe teases in the greeter more helpful and obvious (LP:
    #1267623)

  [ Nick Dedekind ]
  * Fixed datetime indicator appointment colour (LP: #1307048)

  [ Albert Astals ]
  * Improve Card creation time by adding loaders that make sure only
    what's needed is loaded (LP: #1297197)
  * CategoryDelegateRange: Fix condition for detecting overshooting
  * Make xvfbtests work in the DashView plugins
  * Fix binding loop in FilterGrid height

  [ Victor R. Ruiz ]
  * Move autopilot notification code to a helper method.

 -- Ubuntu daily release <ps-jenkins@lists.canonical.com>  Tue, 29 Apr 2014 15:21:33 +0000

unity8 (7.85+14.04.20140416-0ubuntu1) trusty; urgency=low

  [ Albert Astals ]
  * Fix last item X position Fixes clicking on the last item sometimes
    not working (LP: #1301871)
  * Use upstart in ./run Makes it so that you can use the lock button on
    the device without getting that nasty hwc crash
  * Remove AnimationControllerWithSignals.
  * Use the correct delegate base item for the Carousel test
  * Some simplification in DashContent Kill the ScopeDelegateMapper in
    favour of a simple if (that will eventually go away). Removal of all
    the fake scopes in the tests that added nothing of value to the
    tests. Removal of movementEnded signal that was unused. Removal of
    movementStarted and positionedAtBeginning signals that were being
    used as function calls. Rework DashContent tests so they what the
    function does what it is supposed to do instead of just making sure
    QML signals work .
  * Improve Card creation time by adding loaders that make sure only
    what's needed is loaded In my computer it goes from RESULT :
    qmltestrunner::benchmark_time:"cardTitleArtSubtitleMascotSummaryMode
    l": 3.217 msecs per iteration (total: 3,218, iterations: 1000)
    RESULT :
    qmltestrunner::benchmark_time:"cardTitleArtSubtitleMascotModel":
    1.647 msecs per iteration (total: 1,648, iterations: 1000) RESULT :
    qmltestrunner::benchmark_time:"cardTitleArtSubtitleModel": 1.514
    msecs per iteration (total: 1,515, iterations: 1000) RESULT :
    qmltestrunner::benchmark_time:"cardTitleArtModel": 1.471 msecs per
    iteration (total: 1,471, iterations: 1000) RESULT :
    qmltestrunner::benchmark_time:"cardArtModel": 1.447 msecs per
    iteration (total: 1,448, iterations: 1000) RESULT :
    qmltestrunner::benchmark_time:"cardTitleModel": 1.276 msecs per
    iteration (total: 1,276, iterations: 1000) to RESULT :
    qmltestrunner::benchmark_time:"cardTitleArtSubtitleMascotSummaryMode
    l": 2.916 msecs per iteration (total: 2,917, iterations: 1000)
    RESULT :
    qmltestrunner::benchmark_time:"cardTitleArtSubtitleMascotModel":
    1.504 msecs per iteration (total: 1,504, iterations: 1000) RESULT :
    qmltestrunner::benchmark_time:"cardTitleArtSubtitleModel": 1.060
    msecs per iteration (total: 1,061, iterations: 1000) RESULT :
    qmltestrunner::benchmark_time:"cardTitleArtModel": 1.052 msecs per
    iteration (total: 1,053, iterations: 1000) RESULT :
    qmltestrunner::benchmark_time:"cardArtModel": 0.727 msecs per
    iteration (total: 728, iterations: 1000) RESULT :
    qmltestrunner::benchmark_time:"cardTitleModel": 0.817 msecs per
    iteration (total: 818, iterations: 1000) (LP: #1297197)

  [ Allan LeSage ]
  * DashApps emulator get_applications should return a list ordered by
    visible y, x.

  [ Andrea Cimitan ]
  * Workaround for lp1301309 until fixes for palette in ui toolkit (LP:
    #1301309)

  [ Leo Arias ]
  * Reverted the change that returns application cards instead of
    titles.

  [ Nick Dedekind ]
  * Indicator services started by unity8 upstart configuration rather
    than manual emmision from indicator manager.

  [ Mirco Müller ]
  * Fix notification ap-test assertions.

  [ Michael Terry ]
  * Use new tablet and phone backgrounds from Design.

  [ Michael Zanetti ]
  * workaround the QTestLogger assertion issue with make tryXyz and our
    custom uqmlscene

 -- Ubuntu daily release <ps-jenkins@lists.canonical.com>  Wed, 16 Apr 2014 13:45:01 +0000

unity8 (7.85+14.04.20140415.2-0ubuntu1) trusty; urgency=low

  [ Michael Terry ]
  * When an application requests focus, handle it in Shell.qml by hiding
    the greeter and stopping any edge demo. (LP: #1227753)

  [ Leo Arias ]
  * Use subprocess.check_call when caling url-dispatcher, so an error
    will be raised if it fails.
  * Test application life cycle with fake apps, instead of messaging and
    address book.

 -- Ubuntu daily release <ps-jenkins@lists.canonical.com>  Tue, 15 Apr 2014 12:47:11 +0000

unity8 (7.85+14.04.20140410.1-0ubuntu1) trusty; urgency=medium

  [ Didier Roche ]
  * Resync trunk with previous revert upload

  [ Michał Sawicz ]
  * Set the Qt.ImhNoPredictiveText flag on wifi password field, fixes
    lp:1291575 (LP: #1291575)

  [ Albert Astals ]
  * Take into account the originY when specifying the delegate ranges
    Fixes bug #1300302 (LP: #1300302)

  [ CI bot ]
  * Resync trunk

  [ Allan LeSage ]
  * Swiping open an indicator must show its correct title--protect
    against lp:1253804 . (LP: #1253804)

  [ Alexander Sack ]
  * Fix TypeError: issue seen in system_integration autopilot test on
    image 279. (LP: #1303685)

  [ Bill Filler ]
  * Set the Qt.ImhNoPredictiveText flag on wifi password field, fixes
    lp:1291575 (LP: #1291575)

  [ Leo Arias ]
  * Added a search autopilot helper.

  [ Michael Terry ]
  * Provide a all-in-one script for getting a device to an unlocked
    state.

 -- Ubuntu daily release <ps-jenkins@lists.canonical.com>  Thu, 10 Apr 2014 10:03:31 +0000

unity8 (7.85+14.04.20140404.is.7.85+14.04.20140403.1-0ubuntu1) trusty; urgency=medium

  * Revert to previous version as it's linked to latest sdk change which
    is making gallery-app AP tests failing on the CI dashboard

 -- Didier Roche <didrocks@ubuntu.com>  Tue, 08 Apr 2014 13:53:47 +0200

unity8 (7.85+14.04.20140404-0ubuntu1) trusty; urgency=low

  [ Albert Astals ]
  * Adapt to new TabBar

 -- Ubuntu daily release <ps-jenkins@lists.canonical.com>  Fri, 04 Apr 2014 15:03:00 +0000

unity8 (7.85+14.04.20140403.1-0ubuntu1) trusty; urgency=low

  [ Michael Terry ]
  * Re-enable test_networkmanager_integration autopilot test on phone
    platforms

  [ CI bot ]
  * Resync trunk

  [ Leo Arias ]
  * Reverted the open_preview autopilot helper to return a Preview
    object.

  [ Albert Astals ]
  * If not running in Mir load the "fake" application manager (LP:
    #1301547)
  * Remove unused properties from DashRenderer

  [ Michael Zanetti ]
  * Fix tests after right edge merge. Drop old stages tests. Fix right
    edge tests if someone doesn't have the GRID_UNIT_PX exported. make
    GenericScopeView test more robust that broke because the ordering
    changed
  * add "make xvfbtestSomething" target to run qml tests in xvfb
  * make the "make test" commit hook work again

 -- Ubuntu daily release <ps-jenkins@lists.canonical.com>  Thu, 03 Apr 2014 10:38:53 +0000

unity8 (7.85+14.04.20140401.3-0ubuntu1) trusty; urgency=medium

  [ Michał Sawicz ]
  * Bump version to ensure incompatibility with previous Unity.Application
    implementations.
  * We'll only have the unity-mir and mock Ubuntu.Application plugins
    now, no need for mangling the import paths.

  [ Michal Hruby ]
  * Remove the albumart image provider. (LP: #1262711)
  * Don't reset search string after 2 seconds. (LP: #1297246)

  [ James Henstridge ]
  * Remove the albumart image provider. (LP: #1262711)

  [ Albert Astals ]
  * Carousel: Add test to make sure we only create the needed delegates
    and not more
  * LVWPH: Remove processEvents() call from updatePolish() It causes
    some reentrancy issues and in some times you end up in polishItems()
    with items that have been deleted because you called processEvents()
    This means i need a small tweak in itemGeometryChanged to not
    reposition items if we are inside a setContentHeight call and two
    small tweaks to tests since now things happen in a different order
    and numbers are different (though equivalent) (LP: #1297240)
  * Card.qml binding loops are gone. hooray \o/ Also made the aspect
    properties readonly

  [ Mirco Müller ]
  * A potential fix for "Cannot read property 'state' of null"-failure
    on Jenkins with the VisualSnapDecisionsQueue QML-test of
    notifications.

  [ Michael Terry ]
  * Pass user's preference for auto-brightness on to powerd. (LP:
    #1273174)

  [ Michael Zanetti ]
  * Registers a dummy QObject as QTestRootObject in uqmlscene in order
    to fix make trySomething with Qt 5.2.

 -- Ubuntu daily release <ps-jenkins@lists.canonical.com>  Tue, 01 Apr 2014 22:56:52 +0000

unity8 (7.84+14.04.20140327.1-0ubuntu2) trusty; urgency=medium

  * For now, have libunity-private depending on libunity-core-6.0-9 as the
    gsettings schema is here. The dependency wasn't direct and dropped from
    Touch image #271. Consequently, unity8 didn't start (gsettings
    segfaulting).
    Proper strategy will be to include the schema in another package to only
    pull it.

 -- Didier Roche <didrocks@ubuntu.com>  Tue, 01 Apr 2014 09:52:14 +0200

unity8 (7.84+14.04.20140327.1-0ubuntu1) trusty; urgency=low

  [ Michał Sawicz ]
  * Increase kill timeout so that crashes are not truncated.

  [ Ying-Chun Liu ]
  * Fix a small typo in LazyImage: scale -> scaleTo

  [ Albert Astals ]
  * Make geometry calls for autopilot work again -geometry is a internal
    Qt argument that only works for QWidget based apps Before it was
    being returned to us in -args but now it's eaten so we need to use a
    different one, -windowgeometry
  * Make "Recent" translatable and update pot file

  [ Mirco Müller ]
  * Make visual queue of (up to five) snap-decisions contract and expand
    according to visual design-spec.

  [ Michael Terry ]
  * Pass user's preference for auto-brightness on to powerd. (LP:
    #1273174)

  [ Michael Zanetti ]
  * allow executing a single test function example: make testShell
    FUNCTION="Shell::test_background"

 -- Ubuntu daily release <ps-jenkins@lists.canonical.com>  Thu, 27 Mar 2014 12:38:21 +0000

unity8 (7.84+14.04.20140324.4-0ubuntu1) trusty; urgency=low

  [ Michal Hruby ]
  * Change and extend the way non-installed scopes are started with the
    scope-tool.
  * Switch to new scope backend and apply required visual adaptations.
    (LP: #1294294)

  [ Gerry Boland ]
  * Switch to new scope backend and apply required visual adaptations.
    (LP: #1294294)

  [ Michał Sawicz ]
  * Fix rating input action to always be "rated", not dynamic. Based on
    http://developer.ubuntu.com/api/devel/ubuntu-14.04/cplusplus/unity-
    scopes/previewwidgets.html#rating-input
  * Switch to new scope backend and apply required visual adaptations.
    (LP: #1294294)

  [ Kevin Gunn ]
  * Switch to new scope backend and apply required visual adaptations.
    (LP: #1294294)

  [ Albert Astals ]
  * Switch to new scope backend and apply required visual adaptations.
    (LP: #1294294)
  * LVWPH: cull lost items lost items will be released on the next
    updatePolish cycle but meanwhile don't let them be visible

  [ Daniel d'Andrada ]
  * Switch to new scope backend and apply required visual adaptations.
    (LP: #1294294)

  [ Michał Karnicki ]
  * Switch to new scope backend and apply required visual adaptations.
    (LP: #1294294)

 -- Ubuntu daily release <ps-jenkins@lists.canonical.com>  Mon, 24 Mar 2014 16:10:24 +0000

unity8 (7.84+14.04.20140319.1-0ubuntu1) trusty; urgency=low

  [ Michał Sawicz ]
  * Work around bug #1293478 - make sure to send ints, not doubles for
    volume control. (LP: #1293478)

  [ Nick Dedekind ]
  * Fixed binding being cleared when manually changing slider value
    (lp#1283191). (LP: #1283191)

  [ Albert Astals ]
  * Fix indicators highlight position on 5.2 We need to take into
    account the list originX if we're using the list delegates x outside
    the list itself
  * LVWPH: Make sure m_firstVisibleIndex is correctly set on
    removeNonVisibleItems

 -- Ubuntu daily release <ps-jenkins@lists.canonical.com>  Wed, 19 Mar 2014 16:40:20 +0000

unity8 (7.84+14.04.20140317.2-0ubuntu1) trusty; urgency=low

  [ CI bot ]
  * Resync trunk

  [ Michał Sawicz ]
  * Revert disable-hud, we weren't ready to land it yet.

  [ Mirco Müller ]
  * The snap-decision AP-test for "incoming call"-case used the wrong
    objectName "notification0". It has to be "notification1".

 -- Ubuntu daily release <ps-jenkins@lists.canonical.com>  Mon, 17 Mar 2014 15:54:39 +0000

unity8 (7.84+14.04.20140314-0ubuntu1) trusty; urgency=low

  [ Michał Sawicz ]
  * Fix tests under Qt 5.2.
  * CardHeader improvements depending on background. Also drop prices,
    they need to be reworked into attributes.
  * Bring Cards closer to design
  * Add back the workaround for not being able scroll the image gallery
    Taken from AppPreview.qml (LP: #1281709)
  * Only allow searching when preview isn't open. (LP: #1282475)
  * Adds carousel dynamic switch

  [ Leo Arias ]
  * Update the url dispatcher test to use the fake app fixture from the
    toolkit.

  [ Albert Astals ]
  * Fix tests under Qt 5.2.
  * Workaround compiz/unity7 behaviour change/bug

  [ Michael Zanetti ]
  * Fix tests under Qt 5.2.
  * Disable HUD from the bottom edge.

  [ Andrea Cimitan ]
  * Adds carousel dynamic switch

  [ CI bot ]
  * Resync trunk

  [ Michał Karnicki ]
  * CardHeader improvements depending on background. Also drop prices,
    they need to be reworked into attributes.

 -- Ubuntu daily release <ps-jenkins@lists.canonical.com>  Fri, 14 Mar 2014 15:46:10 +0000

unity8 (7.84+14.04.20140307-0ubuntu1) trusty; urgency=low

  * New rebuild forced

 -- Ubuntu daily release <ps-jenkins@lists.canonical.com>  Fri, 07 Mar 2014 10:54:33 +0000

unity8 (7.84+14.04.20140306-0ubuntu1) trusty; urgency=low

  [ Bill Filler ]
  * Convert gallery and camera to click

  [ Michael Zanetti ]
  * Just disable HUD tests, without really disabling the HUD itself

  [ Sergio Schvezov ]
  * Convert gallery and camera to click

 -- Ubuntu daily release <ps-jenkins@lists.canonical.com>  Thu, 06 Mar 2014 16:45:46 +0000

unity8 (7.84+14.04.20140304-0ubuntu1) trusty; urgency=low

  [ Michael Terry ]
  * Ensure that the selected() signal is emitted by the greeter on
    startup, fixing the background on startup for the first user in
    tablet mode.

  [ Nick Dedekind ]
  * Remocked IndicatorModel to fix qt5.2.1 changes.

  [ Albert Astals ]
  * Initialize m_distance (LP: #1285385)
  * import Ubuntu.Components so we can use UbuntuAnimation

 -- Ubuntu daily release <ps-jenkins@lists.canonical.com>  Tue, 04 Mar 2014 11:43:04 +0000

unity8 (7.84+14.04.20140228-0ubuntu1) trusty; urgency=low

  [ Michał Sawicz ]
  * Fix CardHeader title font weight.
  * Delete stale sockets. (LP: #1285215)

  [ Dmitrijs Ledkovs ]
  * Ship python3 autopilot modules.

  [ Albert Astals ]
  * Cleanup DashContent Remove unused signals and properties

  [ Michał Karnicki ]
  * Take it easy on the logging.
  * Fix CardHeader title font weight.

  [ Nick Dedekind ]
  * Added ability to change indicator profile in shell (env
    UNITY_INDICATOR_PROFILE)

  [ Andrea Cimitan ]
  * Rename PreviewRating to PreviewRatingInput
  * Adds PreviewRatingDisplay

  [ Daniel d'Andrada ]
  * DirectionalDragArea: Reset status if disabled while dragging (LP:
    #1276122)

  [ Dimitri John Ledkov ]
  * Ship python3 autopilot modules.

 -- Ubuntu daily release <ps-jenkins@lists.canonical.com>  Fri, 28 Feb 2014 10:48:06 +0000

unity8 (7.84+14.04.20140221-0ubuntu1) trusty; urgency=low

  [ Michał Sawicz ]
  * Add card background support.
  * Increase the sidestage threshold.

  [ Jussi Pakkanen ]
  * Move downloads to their own threads so they don't muck about with
    the parent thread's event loop. (LP: #1240408)

 -- Ubuntu daily release <ps-jenkins@lists.canonical.com>  Fri, 21 Feb 2014 09:06:04 +0000

unity8 (7.84+14.04.20140218-0ubuntu1) trusty; urgency=low

  [ Michał Sawicz ]
  * Center-align title when it's alone in the header.

  [ Leo Arias ]
  * Prepare unity8 to the _uinput refactors in autopilot.

  [ Albert Astals ]
  * Progress Preview Widget
  * LWPH Fix crash from bug 1279434 (LP: #1279434)
  * Show the loading indicator of the screenshot in video playback

  [ Andrea Cimitan ]
  * Adds rating preview widget. Work on the rating widget

  [ Daniel d'Andrada ]
  * Make DirectionalDragArea work when rotated The drag gesture
    direction is in local coordinates, not in scene coordinates

  [ Michał Karnicki ]
  * Center-align title when it's alone in the header.

 -- Ubuntu daily release <ps-jenkins@lists.canonical.com>  Tue, 18 Feb 2014 11:41:58 +0000

unity8 (7.84+14.04.20140212-0ubuntu1) trusty; urgency=low

  [ Gerry Boland ]
  * Add InputFilterArea to sidestage handle to block input to mainstage
    app while moving sidestage (LP: #1275732)

  [ Leo Arias ]
  * On the autopilot helper to open a scope, wait for the dash content
    list to stop moving. (LP: #1277591)
  * Added a test to swipe out an application started by url-dispatcher.

  [ Nick Dedekind ]
  * Added a "-profile" option to the indicator-client to switch between
    indicator service profiles.
  * Fixed issue importing plugin qml files into qtcreator

  [ Albert Astals ]
  * Fix test_previewCycle
  * Don't move the list contentY unless there's a preview to show (LP:
    #1271676)
  * Add overlay to card. Fix implicit card height. .
  * PreviewHeader Is just a link of the widgetData with the CardHeader
  * Fix tst_Preview.qml
  * Scopes guys want the data back
  * Link the pageheader scope with the current scope So that the
    activity indicator on search works again (LP: #1279316)

  [ Andrea Cimitan ]
  * Add PreviewImage
  * Preview widget for video playback

  [ CI bot ]
  * Add overlay to card. Fix implicit card height. .

 -- Ubuntu daily release <ps-jenkins@lists.canonical.com>  Wed, 12 Feb 2014 15:15:03 +0000

unity8 (7.84+14.04.20140207.1-0ubuntu1) trusty; urgency=low

  [ Ted Gould ]
  * You can't tap anywhere

  [ Michał Sawicz ]
  * Wait for the indicator to appear.
  * Add CardTool to determine category-wide card properties based on the
    category template. Clean up test configurations, too.
  * Actions Preview Widget
  * Add Preview for new generation scopes.
  * Add overlay to card. Fix implicit card height. .

  [ Albert Astals ]
  * Basic ImageGallery widget for Previews Mostly a copy of the code
    used in AppPreview.qml but without the MouseArea hack that I'll wait
    to introduce until we start using this somewhere were it is needed
  * Actions Preview Widget

  [ Andrea Cimitan ]
  * First audio player widget for previews, with tests
  * Adds TextSummary preview widget

  [ Michał Karnicki ]
  * Add overlay to card. Fix implicit card height. .

  [ Michael Terry ]
  * Expand greeter demo support to include listing multiple users and
    specifying individual passwords and names.

 -- Ubuntu daily release <ps-jenkins@lists.canonical.com>  Fri, 07 Feb 2014 10:46:46 +0000

unity8 (7.84+14.04.20140204-0ubuntu1) trusty; urgency=low

  [ Michael Terry ]
  * Disable NM integration test, jenkins has a problem with it because
    logind isn't configured

  [ Ubuntu daily release ]
  * New rebuild forced

  [ Michał Sawicz ]
  * Add ubuntu-settings-components to build script. Revert workaround
    for bug #1268578, got fixed upstream. Drop GenericName from
    unity8.desktop. (LP: #1268578)
  * Improve Card and CardHeader layouts: anchor summary to art when no
    header. don't indent header when no mascot. reduce header and
    summary font sizes and weights. increase art shape radius .
  * Add doxygen-based documentation generator.
  * Add CardTool to determine category-wide card properties based on the
    category template. Clean up test configurations, too.
  * Move upstart kill timeout to the unity8 job itself.
  * Don't treat scope as active when preview open to inhibit model
    updates and reset processing on previewData changes. (LP: #1275832)

  [ Leo Arias ]
  * Added the DashPreview autopilot helper.

  [ Michał Karnicki ]
  * CardHeader mascot improvements.

 -- Ubuntu daily release <ps-jenkins@lists.canonical.com>  Tue, 04 Feb 2014 14:09:14 +0000

unity8 (7.84+14.04.20140130-0ubuntu1) trusty; urgency=low

  [ Michał Sawicz ]
  * Bring back libunity-mir1, it's dlopen'ed, so not linked to unity8,
    so not in shlibs.

 -- Ubuntu daily release <ps-jenkins@lists.canonical.com>  Thu, 30 Jan 2014 14:00:40 +0000

unity8 (7.84+14.04.20140129-0ubuntu1) trusty; urgency=low

  [ Nick Dedekind ]
  * Added Panel/VisibleIndicatorsModel for use with both indicator row &
    menuContent. This removes the need to hide indicators in the row and
    map inicator indexes between row & content. Fixes the indicator
    highlight line offset not bound by listView position.
  * Ported indicators to using ubuntu-settings-components

  [ Albert Astals ]
  * Prepend /sbin/ to initctl calls My phablet user does not have /sbin/
    in path and thus this calls fail
  * Call updateDelegateCreationRange when it's needed It depends on
    other variables than the ones we were using to call it, so need to
    call it if these change too Device manual test, go to apps scope,
    scroll down so that only part of the installed apps collapsed
    category is shown, expand it, see how previously some icons were not
    painted and now they are

  [ Mirco Müller ]
  * Fixed the failure of notification autopilot-test
    test_sd_incoming_call.

  [ Andrea Cimitan ]
  * Add AP test for policykit/network manager, which was causing issues
    with nested mir

  [ CI bot ]
  * Resync trunk

  [ Michał Karnicki ]
  * Don't display artShape when artImage source not set.
  * Fix FilterGrid rendering issues.

 -- Ubuntu daily release <ps-jenkins@lists.canonical.com>  Wed, 29 Jan 2014 16:11:20 +0000

unity8 (7.84+14.04.20140128-0ubuntu1) trusty; urgency=low

  [ Michal Hruby ]
  * Added unity-scope-tool, which will help when developing scopes.

  [ Michał Sawicz ]
  * Added unity-scope-tool, which will help when developing scopes.
  * Use full DashContent, not just GenericScopeView in ScopeTool.qml.
  * Bring Card and CardHeader over from new-scopes.
  * Work around bug #1268578. (LP: #1268578)
  * Drop unnecessary version dependencies.
  * Return null instead of undefined from findChild and
    findInvisibleChild.
  * Fix CardHeader and Card heights (empty Label does have non-zero
    height apparently). Also improve test robustness and reduce future
    diffs.

  [ Albert Astals ]
  * Do not assert if the item we are removing was not created yet
    (because e.g. it's not in the viewport).
  * Position correctly the pointer of the search history box .
  * Make test_filter_expand_expand less unstable in CI VMs Make sure
    header0 is the header0 we want to click On the CI VM stuff is a bit
    slower than on real hw and we were clicking in the wrong place.
  * Add TabBar to the Dash header navigation Changes this comes with: *
    DashBar at the bottom is gone * PageHeader doesn't have a Label
    anymore, it has the childItem property where you add which thing it
    has to contain * New: PageHeaderLabel mimics the old behaviour of
    PageHeader * The header of the LVWPH of GenericScopeView is now fake
    and only used for positioning. There is a single global floating
    header in DashContent (which is a PageHeader with a TabBar as
    childItem) * The GenericScopeView previewLoader and OpenEffect have
    been also moved to the DashContent so that the openEffect includes
    the floating header in the "animation" .
  * Introduce the HorizontalJournal.
  * If there are no items m_firstVisibleIndex has to be -1 .
  * Add some more documentation about tests to the CODING file.
  * Fixes to the journal cmake tests code * Output to the correct
    filename for the test * Don't output stuff from the tryXYZ targets.
  * Adapt to findChild return value changes .
  * Organic Grid for the Dash View.
  * Misc journal fixes Don't init *modelIndex to INT_MAX Makes no sense
    since we're not doing any qMin and the calling function also accepts
    any index >= 0 as valid so in some cases it may end up wanting to
    create an index that doesn't exist Don't refill if height() < 0,
    that gives bad ranges for from/to and the code gets confused .

  [ Michał Karnicki ]
  * Fix grid view column count.
  * Add test for minimum number of items in a carousel.

  [ Allan LeSage ]
  * Add stubs for indicators autopilot tests.

  [ Andrea Cimitan ]
  * Avoid input falling through notifications onto surfaces below, thus
    fixing LP: #1257312. (LP: #1257312)

  [ Leo Arias ]
  * Close the Touch devices after the tests. (LP: #1267600)
  * Added methods to scroll to other scopes on autopilot tests.
  * Added autopilot helpers for the app scope and the app preview.
    Install the fake scopes in order to use them on the tests. (LP:
    #1269114)
  * On autopilot helpers, wait for the scope category to appear.

  [ Nick Dedekind ]
  * Visual updates for indicator panel highlight and opening opacity.
  * Added inidcator tests for page & item factories.
  * Fixes visible indicator misalignment in indicator items/menus
    (lp#1264678). (LP: #1264678)

  [ Mirco Müller ]
  * Fixed the failure of notification autopilot-test
    test_sd_incoming_call.

  [ Michael Zanetti ]
  * clean up fullscreen notifications code.
  * import qml files into cmake, drop qmlproject.
  * also add qml files in tests directory.
  * Added autopilot helpers for the app scope and the app preview.
    Install the fake scopes in order to use them on the tests. (LP:
    #1269114)

  [ Michael Terry ]
  * Fix failure to build when using the ./build script with ninja-build
    installed. (LP: #1268525)
  * Point DBus-activated processes at unity8's MIR_SOCKET rather than
    the system socket.

  [ Daniel d'Andrada ]
  * DragHandle: Never restart hinting animation while still pressed (LP:
    #1269022)

  [ Bill Filler ]
  * fix for lp:1259294, turn off auto capitalization for wifi password
    field. (LP: #1259294)
  * disable predictive text in Dash search field as it interferes with
    built-in search (LP: #1273643)

 -- Ubuntu daily release <ps-jenkins@lists.canonical.com>  Tue, 28 Jan 2014 15:58:45 +0000

unity8 (7.84+14.04.20131220-0ubuntu1) trusty; urgency=low

  [ Michał Sawicz ]
  * Clean up root project file. Introduce include/ and qml/ and move
    files around to be where they fit, also adapt everything else to
    match.

  [ Michael Hall ]
  * Update CODING to reflect the fact that only 14.04 is supported
    currently.

  [ Christopher Lee ]
  * Make use of helpers in all tests. (LP: #1260860). (LP: #1260860)

  [ Nic ]
  * Added kill time 30 to unity8 override. Added install path. (LP:
    #1260379)

  [ Nick Dedekind ]
  * Added parser for strftime in TimeFormatter. Moved TimeFormatter to
    Utils plugin.

  [ Mirco Müller ]
  * Support fullscreen for special-case extended snap-decision of the
    pin-unlock dialog.

  [ Michael Zanetti ]
  * Change the default behaviour of the Lockscreen to have a variable
    PIN length, requiring the user to confirm with OK.

  [ Daniel d'Andrada ]
  * Update CODING with instructions on how to run tests.

  [ Dimitri John Ledkov ]
  * Fix cross-compilation.

  [ Albert Astals ]
  * Vertical journal Comes from lp:~aacid/+junk/verticalJournal.
  * Add code and tests for incremental inserting/removing from the end.

  [ Ubuntu daily release ]
  * Automatic snapshot from revision 603

 -- Ubuntu daily release <ps-jenkins@lists.canonical.com>  Fri, 20 Dec 2013 03:23:08 +0000

unity8 (7.84+14.04.20131212-0ubuntu1) trusty; urgency=low

  [ Michał Sawicz ]
  * Add PyDev project files for autopilot tests. Also tweak .bzrignore
    to not ignore generic Eclipse project definitions.
  * Retry unlocking the greeter three times.
  * Reduce code duplication and clean up CMakeLists and includes in
    indicator tests.

  [ Nick Dedekind ]
  * Replaced indicator page dynamic menuSelected binding with Connection
    to listview selectedIndex property. (LP: #1243146)
  * Indicators close when menu items are activated. (LP: #1238182)
  * Fixed up connections for changes to model data. (LP: #1253810)

  [ Albert Astals ]
  * dashItemSelected -> showDashHome Because we are not using the index
    at all in the upper layers.
  * Fix filtering colllapsing/expanding again Also the delegate creation
    range stuff flows up->down not down->up so rearrange the bindings.

  [ Ubuntu daily release ]
  * Automatic snapshot from revision 590

 -- Ubuntu daily release <ps-jenkins@lists.canonical.com>  Thu, 12 Dec 2013 21:41:19 +0000

unity8 (7.84+14.04.20131206.1-0ubuntu1) trusty; urgency=low

  [ Michal Hruby ]
  * Ensure DashContent's ListView's currentItem is set if the model is
    not empty.

  [ Michał Sawicz ]
  * Don't generate build-deps .deb twice and allow overriding
    QML2_IMPORT_PATH in ./run.

  [ Albert Astals ]
  * Remove unused Applications/ folder .
  * Implement an 'interface' for Dash Renderers.
  * Use deelistmodel's conversion method Instead of a copy of the code .
  * Remove icons we don't use .
  * Do not start apps or go to dash on demo If you are pulling the
    launcher out while in demo mode it doesn't make sense to let you
    start applications. Besides it locks you out because it starts the
    app and the demo is still not finished so you can't really use any
    of the edges to escape Bug #1233696. (LP: #1233696)
  * Add a test for the carousel showing the preview when being clicked .
  * Fix collapsing of categories not working and the
    expansion/collapsing animation +test.

  [ Timo Jyrinki ]
  * Depend on either Qt 5.2 or libqt5v8-5-private-dev.
  * qtdeclarative5-private-dev 5.0.2-6ubuntu5 now depends directly on Qt
    V8 private headers. The remaining "qtdeclarative5-private-dev"
    dependency is enough now both when compiling against 5.0.2 or 5.2.

  [ Pete Woods ]
  * Handle optional parameterized action properties. (LP: #1256258)

  [ Andrea Cimitan ]
  * Implement an 'interface' for Dash Renderers.

  [ Michael Zanetti ]
  * Added music preview.
  * rename some parameters from desktopFile to appId as scopes are now
    changed to give us the appId.
  * unhardcode launcher's search paths for .desktop files.
  * Enable teasing of the phone greeter even though we have a
    lockscreen.
  * check if variant is valid to avoid asserting in debug mode when the
    connection to AccountsService doesn't work for some reason .

  [ Michael Terry ]
  * Add the DBus greeter API from the desktop greeter into the unity8
    greeter.

  [ Daniel d'Andrada ]
  * Dash: disable close mode when you click outside app thumbnails To
    leave the termination mode you can now just mouse/touch press
    anywhere outside the running applications' thumbnails The other way,
    which still works, is long-pressing a thumbnail once more. (LP:
    #1193414)

  [ Ubuntu daily release ]
  * Automatic snapshot from revision 579

 -- Ubuntu daily release <ps-jenkins@lists.canonical.com>  Fri, 06 Dec 2013 13:15:57 +0000

unity8 (7.84+14.04.20131128.2-0ubuntu1) trusty; urgency=low

  [ Michal Hruby ]
  * Depend on the separate scopes plugin
  * Move the BottomBar* DBus communicator to the Utils plugin.

  [ Michał Sawicz ]
  * Wait for DashHome to be available in tst_Shell. (LP: #1254898)
  * Use plugindir from unity-shell-api.pc.
  * Expect stop in upstart job and raise in case of surfaceflinger. (LP:
    #1239876)

  [ Albert Astals ]
  * Fix time test in Qt 5.2 Make factors an array instead of a
    object/dict Objects/dicts are unordered by definition, it happened
    that Qt 5.0 gave them in the orrder we wanted, but with Qt 5.2 is
    failing, and we don't even need the "key", so array works as well
    :).
  * Test that the dash hswipe is disabled while the inner stuff is
    moving .
  * Skip restMaximizeVisibleAreaMoveUpAndShowHeader, it's causing too
    many failed runs And we are confident it's failing because of the
    suboptimal scenegraph run in 5.0.x.
  * Make Dash::test_show_scope_on_load more robust If we are testing
    showScopeOnLoaded make sure we force a scope reload after we set it,
    otherwise it may just happen that the scope has already been loaded
    and the expectaction that we'll change the list to it is just wrong.
  * Dash renderer signals: No need to pass the model up and down Whoever
    is listening to the signal has access to the item that emits the
    signal and has the model right there accessible if needs it.
  * LVWPH: Fix header going bad when setContentHeight ends up moving the
    viewport How to reproduce the bug easily without the patch: * In the
    Dash Home, search for london * Scroll to the bottom * Start moving
    to the apps scope very slowly * At around 3/4 of the move you'll see
    the header in the home scope went to a bad position * Go back to the
    Dash Home. (LP: #1237942, #1246351)
  * Remove unused AppInfo and VideoInfo files .
  * Kill unused ApplicationsFilterGrid.qml .
  * Unify ScopeView and GenericScopeView .
  * Fix header getting lost as per bug 1245824. (LP: #1245824)
  * Remove unused Time.js and its test .
  * Do not include the QtQml megaheader Include only qqml.h which is
    what we need in these files.
  * Don't do stuff if our parent context is gone We'll be gone soon too
    (and crash probably) so don't do anything. This looks a bit like a
    workaround, wait for 5.2 better painting/dispatching loop to see if
    this is not needed anymore, we find a better way to do it, or we
    decide this is fine.

  [ Lars Uebernickel ]
  * Allow setting different indicator positions for different profiles.

  [ Mirco Müller ]
  * Added checkbox for toggling between echo-modes of password-
    entryfields in ext. snap-decisions.
  * Fixes bug #1200569. (LP: #1200569)

  [ Andrea Cimitan ]
  * Switch to application scope when a dash swipe is taking place and an
    app is on foreground. (LP: #1231996)
  * Shifts wallpaper rendering for greeter lockscreen to be inline with
    shell. (LP: #1231731)
  * Dinamically load the Carousel/Filtergrid with more than 6 items.
    (LP: #1226288, #1234105)
  * Removes Math.js and its usage. Use SDK ones.

  [ Gerry Boland ]
  * DragHandle: javascript argument name clashes with local variable.
    Yes it works, but is a little unsafe.

  [ Nick Dedekind ]
  * Added UnityMenuModel submenu row removal awareness in
    UnityMenuModelStack.
  * Round indicator widget icon/label width up to closest gu for
    alignment. (LP: #1236267)
  * Indicator re-select by dragging from top when fully opened. (LP:
    #1213164)
  * Fixed a race condition causing search history popup to show up when
    it shouldn't. (LP: #1249369)

  [ Christopher Lee ]
  * Unity8 tests now make use of the helper functions (added in the pre-
    req branch) so that the helper functions are tested as part of daily
    business.

  [ Daniel d'Andrada ]
  * Improve DirectionalDragArea Removed Rejected status, simplifying
    state machine. Added compositionTime property. Multi-finger
    scenarios are better handled now. Refactored TimeSource in
    Ubuntu.Gestures plugin. Added an easy way to debug
    DirectionalDragArea by having switchable debug prints. Updated tests
    to also simulate the passage of time. Use touch point scene
    coordinates for gesture recognition so that moving the.
    DirectionalDragArea (as in a hinting DragHandle) won't affect it.
    (LP: #1228336)
  * Add right-edge drag hinting to Greeter To match with the existing
    teasing animation when you tap on the right half of the Greeter.
    Also has the side benefit of making the code look a bit nicer.
  * Refactor Ubuntu.Gesture tests to share common logic Take the common
    part out of tst_DirectionalDragArea and put it into a separate base
    class, GestureTest, so that it can be shared with other, future,
    tests. In CMakeLists.txt, create a macro out of DirectionalDragArea
    build script to be used by future tests with similar requirements
    and structure. Also add the "m_" prefix to member variables.
  * Remove dead code from Utils plugin They are not being used anywhere.

  [ Michael Terry ]
  * Make EdgeDemoOverlay test more reliable by testing for what we
    really care about, not an indirect indicator of it. (LP: #1248232)
  * Explicitly set MIR_SOCKET for other upstart jobs, rather than
    relying on the default socket, since that won't work once we move to
    a nested Mir.

  [ Michael Zanetti ]
  * don't add margins to RunningApplicationTile's label. (LP: #1245482)
  * allow SIM PIN entry to have a variable pin length (by adding a done-
    button). (LP: #1240561)
  * fix launcher wording for pinning actions. (LP: #1240891)
  * fix preview background positioning don't explicitly take originY
    into account as it's already in there implicitly. make sure we don't
    split the openeffect in a place where it can be covered by the
    header.
  * fix album artwork containing / in the name. (LP: #1237829)
  * small launcher tweaks fix fakeDragItem's initial position to match
    with real item. remove UbuntuShape's border glow. .
  * drop all references to LighDM from the Lockscreen This should make
    it generic enough to allow reusing it for SIM PIN entry .

  [ Omer Akram ]
  * make the non working code in the screen unlocker helper work.

  [ Nicolas d'Offay ]
  * Pushed up the z order of the clock in GreeterContent. (LP: #1233146)
  * Search history is now persistent across all scopes and remains in
    QML. (LP: #1226221)

  [ Ubuntu daily release ]
  * Automatic snapshot from revision 556

 -- Ubuntu daily release <ps-jenkins@lists.canonical.com>  Thu, 28 Nov 2013 18:09:17 +0000

unity8 (7.83+14.04.20131106-0ubuntu1) trusty; urgency=low

  [ Andrea Cimitan ]
  * Place ShaderEffectSource of UbuntuShapeForItem under the Shape Item.
    (LP: #1239317)

  [ Omer Akram ]
  * test: make sure the search indicator hides when an app has focus.

  [ Nick Dedekind ]
  * Fixed indicator slider menu item alignment to label field and icon.
    (LP: #1240756)

  [ chris.gagnon ]
  * Update to autopilot 1.4.

  [ Ubuntu daily release ]
  * Automatic snapshot from revision 500

 -- Ubuntu daily release <ps-jenkins@lists.canonical.com>  Wed, 06 Nov 2013 03:37:02 +0000

unity8 (7.83+14.04.20131105.1-0ubuntu1) trusty; urgency=low

  [ Michał Sawicz ]
  * Implement switching between previews by swiping. (LP: #1220651,
    #1088572)

  [ Nick Dedekind ]
  * Faster loading of indicator menus. (LP: #1226650)

  [ Albert Astals ]
  * Make sure we have ssh started when we need it .
  * Fix a few warnings in DashContent.qml on shutdown
    Dash/DashContent.qml:119: TypeError: Cannot read property
    'previewShown' of null Dash/DashContent.qml:120: TypeError: Cannot
    read property 'moving' of null .
  * Don't use deprecated Panel methods.

  [ Christopher Lee ]
  * Adds an easy to consume function that attempts to unlock the unity
    greeter. (LP: #1240261)

  [ Lars Uebernickel ]
  * Indicators: add TimeFormatter and use it in the messaging menu This
    component can be used to turn a timestamp and a format string into a
    string with the corresponding time and format. The string will
    change whenever the timezone changes. (LP: #1236413)

  [ Andrea Cimitan ]
  * Allow drag over bounds, but not overshoot. (LP: #1204300)
  * Threshold to activate the left edge swipe to reveal dash is now 26
    GU. (LP: #1236286)

  [ Michael Zanetti ]
  * replace the launcher quicklist's Popover with an own quicklist
    implementation The Popover probably won't ever support what the
    launcher needs.
  * Implement switching between previews by swiping. (LP: #1220651,
    #1088572)
  * don't trigger the greeter teasing during a movement of the greeter.

  [ Ubuntu daily release ]
  * Automatic snapshot from revision 495

 -- Ubuntu daily release <ps-jenkins@lists.canonical.com>  Tue, 05 Nov 2013 12:22:04 +0000

unity8 (7.83+14.04.20131031-0ubuntu1) trusty; urgency=low

  [ Michał Sawicz ]
  * Use setenv as early as possible to avoid setenv and getenv clashing
    in multi-threaded situations. (LP: #1240866)

  [ Ubuntu daily release ]
  * Automatic snapshot from revision 482

 -- Ubuntu daily release <ps-jenkins@lists.canonical.com>  Thu, 31 Oct 2013 20:10:56 +0000

unity8 (7.83+14.04.20131028.1-0ubuntu1) trusty; urgency=low

  * New rebuild forced
  * Automatic snapshot from revision 480

 -- Ubuntu daily release <ps-jenkins@lists.canonical.com>  Mon, 28 Oct 2013 22:42:07 +0000

unity8 (7.83+14.04.20131028-0ubuntu1) trusty; urgency=low

  [ Andrea Cimitan ]
  * Fix 1195349 by counting drawbuffer on the newContentX logic of the
    carousel When we changed carousel from repeater to listview, we
    added drawbuffer. this breaks the logic of newContentX, which was
    considered disabled and set to -1. The correct disabled value now
    has to take into account the drawbuffer. (LP: #1195349)

  [ Christopher Lee ]
  * Checks both then env and upstart env for the currently set
    XDG_DATA_DIRS so they can be set correctly for the test.

  [ Ubuntu daily release ]
  * Automatic snapshot from revision 479

 -- Ubuntu daily release <ps-jenkins@lists.canonical.com>  Mon, 28 Oct 2013 03:08:59 +0000

unity8 (7.83+13.10.20131016.2-0ubuntu1) saucy; urgency=low

  [ Loïc Minier ]
  * Merge ~lool/unity8/drop-setcap-conf. Drop unity8-setcap.conf as this
    breaks desktop installs (no boot-hook event is emitted, boot
    stalls); add maintscript snippet to rm_conffile on upgrades; this
    boot-hook is now shipped under a different name in lxc-android-
    config.

  [ Michał Sawicz ]
  * Ship a camera-app.desktop file and use a custom XDG_DATA_DIRS for
    testing.

  [ Ubuntu daily release ]
  * Automatic snapshot from revision 472

 -- Ubuntu daily release <ps-jenkins@lists.canonical.com>  Wed, 16 Oct 2013 23:15:48 +0000

unity8 (7.83+13.10.20131016.1-0ubuntu1) saucy; urgency=low

  [ Diego Sarmentero ]
  * Disable Preview interaction until the scope responds.

  [ Albert Astals ]
  * Hide placeholder notification.

  [ Ubuntu daily release ]
  * Automatic snapshot from revision 469

 -- Ubuntu daily release <ps-jenkins@lists.canonical.com>  Wed, 16 Oct 2013 17:29:36 +0000

unity8 (7.83+13.10.20131016-0ubuntu1) saucy; urgency=low

  [ Loïc Minier ]
  * Add upstart job to copy unity8 to a new tmpfs, setcap it, and bind-
    mount it back; this is an ugly hack to set CAP_SYS_RESOURCE until we
    have a root-helper for it.

  [ Michal Hruby ]
  * Enable definition of scope back references in overridden results.

  [ Ubuntu daily release ]
  * Automatic snapshot from revision 466

 -- Ubuntu daily release <ps-jenkins@lists.canonical.com>  Wed, 16 Oct 2013 11:29:52 +0000

unity8 (7.83+13.10.20131015.4-0ubuntu1) saucy; urgency=low

  [ Michał Sawicz ]
  * Replace ubuntu-touch-session's unity8.conf upstart job.
  * Revert r440 that made the dash collapse animation worse, rather than
    better.

  [ om26er@ubuntu.com ]
  * close the app only when the close button is tapped, not the entire
    thumbnail

  [ Nick Dedekind ]
  * Added missing Unity.Indicator mock objects causing qmltests to fail.
    Approved by: Michał Sawicz.

  [ Christopher Lee ]
  * Launch unity8 for autopilot with upstart, and bring unity8 session
    over from session-manager-touch.

  [ Pawel Stolowski ]
  * Temporarily disable category_order changed signal handling.

  [ Daniel d'Andrada ]
  * OSKController area shouldn't cover the indicators' bar Since ubuntu-
    keyboard surface area doesn't cover the indicators' bar,
    OSKController should follow suit. Otherwise the OSKContoller's
    internal InputFilterArea (and others) wouldn't perfectly overlap the
    graphical keyboard rendered by ubuntu-keyboard (i.e. the opaque part
    of ubuntu-keyboard's surface).

  [ Michael Zanetti ]
  * Initialize initialHeight/Width to height/width depending on scaleTo
    add checks for initialWidth/Height in the tests change sizes in
    tests to something else than the default for initialWidth/Height in
    order to catch failures there more easily

  [ Omer Akram ]
  * Only show search indicator while the Dash is focued.
  * Add 2dp left margin for music and video tiles' title.

  [ Nicolas d'Offay ]
  * Changed Infographics to use Ubuntu font.

  [ Ubuntu daily release ]
  * Automatic snapshot from revision 463

 -- Ubuntu daily release <ps-jenkins@lists.canonical.com>  Tue, 15 Oct 2013 11:05:04 +0000

unity8 (7.82+13.10.20131011.2-0ubuntu1) saucy; urgency=low

  [ Michał Sawicz ]
  * Work around Mir not delivering input to shell after restart, if the
    device isn't reinitialized.

  [ Albert Astals ]
  * Remove unused DashMusic/DashVideos.
  * Don't let the user change between scopes if the current one is
    moving up/down.
  * Fix two uninitialized variable uses reported by valgrind ==17988==
    Conditional jump or move depends on uninitialised value(s) ==17988==
    at 0x13839F3A: AccountsService::updateDemoEdges()
    (AccountsService.cpp:74) ==17988== by 0x13839DA5:
    AccountsService::setUser(QString const&) (AccountsService.cpp:45)
    ==17988== by 0x1383F67B:
    AccountsService::qt_metacall(QMetaObject::Call, int, void**)
    (moc_AccountsService.cpp:192) ==17988== by 0x496143D:
    StoreProperty(QV8Engine*, QObject*, QQmlPropertyData*,
    v8::Handle<v8::Value>) (in /usr/lib/arm-linux-
    gnueabihf/libQt5Qml.so.5.0.2) ==17988== ==17988== Conditional jump
    or move depends on uninitialised value(s) ==17988== at 0x1383A0F6:
    AccountsService::updateStatsWelcomeScreen() (AccountsService.cpp:92)
    ==17988== by 0x13839DB1: AccountsService::setUser(QString const&)
    (AccountsService.cpp:47) ==17988== by 0x1383F67B:
    AccountsService::qt_metacall(QMetaObject::Call, int, void**)
    (moc_AccountsService.cpp:192) ==17988== by 0x496143D:
    StoreProperty(QV8Engine*, QObject*, QQmlPropertyData*,
    v8::Handle<v8::Value>) (in /usr/lib/arm-linux-
    gnueabihf/libQt5Qml.so.5.0.2)
  * Fix unitialized variable in Scope ==18457== Conditional jump or move
    depends on uninitialised value(s) ==18457== at 0x15AD1FD6:
    Scope::setActive(bool) (scope.cpp:165) ==18457== by 0x15B0023D:
    Scope::qt_metacall(QMetaObject::Call, int, void**)
    (moc_scope.cpp:478) ==18457== by 0x48B709F:
    QQmlPropertyPrivate::write(QObject*, QQmlPropertyData const&,
    QVariant const&, QQmlContextData*,
    QFlags<QQmlPropertyPrivate::WriteFlag>) (in /usr/lib/arm-linux-
    gnueabihf/libQt5Qml.so.5.0.2)
  * Fix crash on the phone For some reason i'm getting v8 crashes
    without this when shuting down unity-mir

  [ Gerry Boland ]
  * Use focusRequested signal from AppManager. WM: AppManager has new
    signal to ask shell to request focus for app - use it to properly
    animate and focus the app. If app wants to be side stage, but no
    side stage available, override the application stage.

  [ Nick Dedekind ]
  * Only use the root action state as a unitymenumodel ActionStateParser
    when needed.

  [ Andrea Cimitan ]
  * Move the close app icon on top left.
  * The header of category list is already on screen after unlock

  [ Michael Zanetti ]
  * Make the greeter's clock update in sync with the indicators.

  [ Omer Akram ]
  * Increase dash header height to 5gu.

  [ Nicolas d'Offay ]
  * Standardised expansion speed in scopes.

  [ Ubuntu daily release ]
  * Automatic snapshot from revision 449

 -- Ubuntu daily release <ps-jenkins@lists.canonical.com>  Fri, 11 Oct 2013 17:26:34 +0000

unity8 (7.82+13.10.20131011.1-0ubuntu1) saucy; urgency=low

  [ Michał Sawicz ]
  * Fix frequent application IDs and drop old AppsAvailableForDownload
    model.
  * Unrevert r388 now that we have fixed the infinite loop it was
    causing in Qt.

  [ Steve Langasek ]
  * Don't keep a long-lived connection open to upstart when we only use
    it for two events, one at load time and one at unload time.

  [ Lars Uebernickel ]
  * VolumeControl: use 'volume' instead of 'scroll' action The volume
    action doesn't show a notification.

  [ Michael Terry ]
  * Disable DragHandle on right side of screen while the greeter is
    animating

  [ Marcus Tomlinson ]
  * Added missing "enabled" property to "progressMenu" component in the
    menu item factory.

  [ Michael Zanetti ]
  * Add scaleTo: "fit" mode support to LazyImage

  [ Andrea Cimitan ]
  * Add music and video renderers
  * Use shell.edgeSize for BottomBar's EdgeDragArea, detecting gestures
    only when they are within the edgeSize.

  [ Nick Dedekind ]
  * Removed greeter "toHome" animation (LP#1092976) (LP: #1092976)
  * Only show Snap Decision notification actions when available.

  [ Albert Astals ]
  * Dash: Set delegate creation range for inner itemviewss If it's above
    the list viewport we set it to the end of the list to precache the
    last items It it's below the list viewport we set it to the
    beginning to precache the first items Otherwise we set it to the
    part of the viewport in the view Approved by: Michał Sawicz.

  [ Ubuntu daily release ]
  * Automatic snapshot from revision 435

 -- Ubuntu daily release <ps-jenkins@lists.canonical.com>  Fri, 11 Oct 2013 09:05:30 +0000

unity8 (7.82+13.10.20131010-0ubuntu1) saucy; urgency=low

  [ David Callé ]
  * Small logic change in preview descriptions line breaks. Multiple new
    lines are now replaced by multiple br tags.

  [ Nick Dedekind ]
  * Use indicator identifier for indicators-client list item label.
  * Make sure overflow indicators are hidden and not the search label.

  [ Mirco Müller ]
  * Tweaks to notifications to improve spec-compliance. - updated
    notifications-qmltest to reflect the use of a variant-map for the
    hints - made text-fields as heigh as buttons - made the summary
    align horizontally to the icon - updated button-height and bubble-
    background.

  [ Pawel Stolowski ]
  * Handle category_order_changes signal from scopes (used in Home only)
    and reorder categories accordingly.
  * Implementation of albumart image provider for audio content.

  [ Michael Terry ]
  * Hide the greeter when an app is focused, fixing snap decisions
    launching an app in the greeter (like receiving a call).

  [ Michael Zanetti ]
  * Launcher - remove support for pinning items in the backend After the
    latest design changes, recent apps is everything that is contained
    in the ApplicationManager. So no need for storing anything else than
    pinned apps in the config.

  [ Michał Sawicz ]
  * Remove the mir socket before starting unity8 during autopilot tests.

  [ Ubuntu daily release ]
  * Automatic snapshot from revision 420

 -- Ubuntu daily release <ps-jenkins@lists.canonical.com>  Thu, 10 Oct 2013 04:15:13 +0000

unity8 (7.82+13.10.20131008.1-0ubuntu1) saucy; urgency=low

  [ Michal Hruby ]
  * Add Scope::isActive property and corresponding tests. (LP: #1230352)

  [ Daniel d'Andrada ]
  * Move OSKController to the front as it will now also block input
    meant to the OSK That's in the unity-mir implementation. The
    SurfaceFlinger one is still an empty noop. Currently, when the OSK
    is up, both shell and OSK get user input, thus we need the
    OSKController to shield our shell components from them. (LP:
    #1236773)

  [ Michał Sawicz ]
  * Add Scope::isActive property and corresponding tests. (LP: #1230352)
  * Force focus back on shell in case it loses it for some reason.

  [ Ubuntu daily release ]
  * Automatic snapshot from revision 409

 -- Ubuntu daily release <ps-jenkins@lists.canonical.com>  Tue, 08 Oct 2013 19:14:20 +0000

unity8 (7.82+13.10.20131008-0ubuntu1) saucy; urgency=low

  [ Michał Sawicz ]
  * update previews to match design. (LP: #1224555)
  * Add an InputFilterArea in Notifications. (LP: #1233411, #1235215)

  [ Ying-Chun Liu ]
  * update previews to match design. (LP: #1224555)

  [ Albert Astals ]
  * Unrevert 376 by reverting r395 and a small fix to fix the cpu
    hogging issue . (LP: #1124567)

  [ Michael Terry ]
  * Add Showable.showNow() method and use it in Shell to immediately
    show greeter when we blank the screen rather than animating it. (LP:
    #1233564)

  [ Michael Zanetti ]
  * update previews to match design. (LP: #1224555)

  [ Diego Sarmentero ]
  * update previews to match design. (LP: #1224555)

  [ Ubuntu daily release ]
  * Automatic snapshot from revision 404

 -- Ubuntu daily release <ps-jenkins@lists.canonical.com>  Tue, 08 Oct 2013 02:57:55 +0000

unity8 (7.82+13.10.20131007-0ubuntu1) saucy; urgency=low

  [ Michał Sawicz ]
  * Respect pre-set import and library paths and prevent segfault in
    startShell.

  [ Ubuntu daily release ]
  * Automatic snapshot from revision 399

 -- Ubuntu daily release <ps-jenkins@lists.canonical.com>  Mon, 07 Oct 2013 07:10:46 +0000

unity8 (7.82+13.10.20131005-0ubuntu1) saucy; urgency=low

  [ Michał Sawicz ]
  * Revert r376 that caused constant CPU usage due to the
    ActivityIndicator.

  [ Nick Dedekind ]
  * Removed indicators-client autopilot tests. (LP: #1234736)

  [ Albert Astals ]
  * Revert r388. (LP: #1235268)

  [ Christopher Lee ]
  * Removes passing -fullscreen to unity8 when on the device (as per bug
    #1235065). (LP: #1235065)

  [ Ubuntu daily release ]
  * Automatic snapshot from revision 396

 -- Ubuntu daily release <ps-jenkins@lists.canonical.com>  Sat, 05 Oct 2013 11:45:14 +0000

unity8 (7.82+13.10.20131004.2-0ubuntu1) saucy; urgency=low

  * Revert 7.82+13.10.20131004.1-0ubuntu1 back to
    7.81.3+13.10.20130927.3-0ubuntu1 due to CPU hogging issue with
    7.82+13.10.20131004.1-0ubuntu1.

 -- Loïc Minier <loic.minier@ubuntu.com>  Fri, 04 Oct 2013 21:22:29 +0200

unity8 (7.82+13.10.20131004.1-0ubuntu1) saucy; urgency=low

  [ Michał Sawicz ]
  * Bump to indicate support for extended snap decisions.
  * Make Tile themeable, add renderers for Dash Plugins and weather.
    (LP: #1231948)
  * Drop network agents now that they're in indicator-network instead.

  [ Michal Hruby ]
  * Differentiate generic and music carousels.
  * Use the thumbnailer image provider for scope results that don't
    specify icon as well as for previews.
  * Added an indicator which is displayed in the search bar whenever a
    search is in progress. Added accompanying test in tst_PageHeader.
  * Expose rendererHint to shell.

  [ Albert Astals ]
  * Update pot file. (LP: #1232374)
  * Only enable the animation when the item is on screen (i.e. !culled)
    . (LP: #1200374)
  * Do not crash on positionAtBeginning if the list is empty .
  * Enable/disable running apps height animation in a less error prone
    way.

  [ Michael Terry ]
  * Use a chevron after 'Skip intro' and drop the underlining.
  * Load testability driver when QT_LOAD_TESTABILITY is set. (LP:
    #1226234)
  * Listen to the system setting StatsWelcomeScreen, which tells us
    whether to show user-specific infographic data in the greeter. (LP:
    #1207857)

  [ Gerry Boland ]
  * WM: ensure focusedApplicationWhenUsingScreenshots reset when unused,
    and only used when set. Fixes window focus conflict between shell
    and ApplicationManager.

  [ Nick Dedekind ]
  * Removed deprecated Unity.IndicatorsLegacy plugin.
  * Added actionState parser to the indicators-client text printer so
    that we get the icon.
  * Moved indicator page titles to the root action state of menu model.
    (LP: #1223635)

  [ Mirco Müller ]
  * Added rendering- and interaction-support for the first three
    extended snap-decision dialog-cases password-entry, user-
    authentication and simunlock.

  [ Daniel d'Andrada ]
  * Revert the reversion of r304 since it doesn't seem to crash anymore
    Original commit was Reset apps scope when returning from app to dash
    (LP #1193419) If an app is on foreground and you perform a long
    left-edge swipe to minimize it, and therefore return to the dash,
    the dash should be in the Applications scope and showing the
    running/recents applications. (LP: #1193419)

  [ Andrea Cimitan ]
  * Add behaviours to the hud reveal. (LP: #1224480, #1224633)
  * Make Tile themeable, add renderers for Dash Plugins and weather.
    (LP: #1231948)

  [ Michael Zanetti ]
  * fix inserting into quicklistmodel.
  * Drop useStorage argument and use exising LAUNCHER_TESTING define for
    this decision.

  [ Omer Akram ]
  * Make the volume/brightness slider changes realtime. (LP: #1227595)

  [ Nicolas d'Offay ]
  * Fixed black colour on the first of the month due to division. (LP:
    #1233657)
  * Added an indicator which is displayed in the search bar whenever a
    search is in progress. Added accompanying test in tst_PageHeader.

  [ Ubuntu daily release ]
  * Automatic snapshot from revision 390

 -- Ubuntu daily release <ps-jenkins@lists.canonical.com>  Fri, 04 Oct 2013 06:55:16 +0000

unity8 (7.81.3+13.10.20130927.3-0ubuntu1) saucy; urgency=low

  [ Michal Hruby ]
  * Correctly handle image URI scheme in results.

  [ Michał Sawicz ]
  * Make SHOW_DASH and HIDE_DASH close the current preview. (LP:
    #1231404)
  * Add a LazyImage component that shows an activity spinner for long-
    loading images and handles aspect ratio properly.
  * Fix Qt 5.1 FTBFS and suppress some build warnings.

  [ Albert Astals ]
  * Make sure we always have least have one column in the gridview. (LP:
    #1225391)
  * LVWPH: Make sure we always overshoot vertically. (LP: #1229851)
  * Remember the expanded categoryId and not the expanded index The
    index can change on search, and we still want to maintain it
    expanded in that case. (LP: #1230216)
  * Fix showHeader in an edge case of notShownByItsOwn Not all the tests
    i've added fail without the code fix, but i've added them just to be
    more covered . (LP: #1230187)

  [ Diego Sarmentero ]
  * Handling error signal from the DownloadTracker plugin (BUG:
    #1229744). (LP: #1229744)
  * Remove "Reviews and Comments" section from Application Preview until
    the feature is ready (BUG: #1226632) - Detect when the keyboard is
    being shown to allow the user to scroll the Preview even more if
    necessary to interact with the components at the bottom of that
    preview, and don't leave those components obscured behind the
    keyboard (BUG: #1226638). (LP: #1226632, #1224717, #1226638)

  [ Nick Dedekind ]
  * Brought messaging indicator inline with UnityMenuModel &
    UnityMenuAction. (LP: #1217676, #1217678)

  [ Pawel Stolowski ]
  * Support canned search queries returned by Home Scope.
  * Cancel previous actions and previews on new activation / preview.
    Expose previewed data row in Preview object.

  [ Michael Terry ]
  * Only enable the Bottombar when the HUD is available. (LP: #1220306)
  * Increase the "Skip intro" clickable area, making dismissing the edge
    demo intro feel more natural. (LP: #1220632)

  [ Michael Zanetti ]
  * drop our CrossFadeImage in favor of the SDK one. (LP: #1227783)

  [ Ubuntu daily release ]
  * Automatic snapshot from revision 358

 -- Ubuntu daily release <ps-jenkins@lists.canonical.com>  Fri, 27 Sep 2013 14:13:22 +0000

unity8 (7.81.3+13.10.20130924.2-0ubuntu1) saucy; urgency=low

  [ Michal Hruby ]
  * Fix the signal prototypes on music grid renderer. (LP: #1228390)

  [ Michael Zanetti ]
  * use less auto variables, align coding style, constify and Qt'ify API
    in AccountsService plugin.

  [ Nick Dedekind ]
  * Re-enable MenuContentActivator in Indicators.

  [ Albert Astals ]
  * LVWPH: Update the section header on list change events.

  [ Pawel Stolowski ]
  * Check results model ptr returned by GetResultsFromCategory method
    from UnityCore. (LP: #1228097, #1211595)

  [ Ubuntu daily release ]
  * Automatic snapshot from revision 340

 -- Ubuntu daily release <ps-jenkins@lists.canonical.com>  Tue, 24 Sep 2013 14:40:01 +0000

unity8 (7.81.3+13.10.20130919.3-0ubuntu1) saucy; urgency=low

  [ Michal Hruby ]
  * Add support for music grid renderer to GenericScopeView.

  [ Nick Dedekind ]
  * Fixed the removal of messaging widget due to incompatible action
    state. (LP: #1225017)

  [ Christopher Lee ]
  * Addition of initial autopilot tests for the application lifecycle.

  [ Lars Uebernickel ]
  * VolumeControl: use action of the new indicator indicator-sound
    recently gained an action to increase and decrease the volume. This
    patch makes use of that to get rid of a bus round trip (to get the
    current volume) and a race (when the volume gets set between
    fetching the current volume and setting the new volume). (LP:
    #1219057)

  [ Michael Terry ]
  * When AccountsService.backgroundFile is unset/invalid, have the
    greeter fall back to whatever the shell background is.
  * Add a tiny SessionBroadcast plugin that listens to unity-greeter-
    session-broadcast for the ShowHome signal.

  [ Daniel d'Andrada ]
  * Remove obsolete, unused graphics.
  * Make MouseTouchAdaptor work with multiple QWindows.

  [ Michael Zanetti ]
  * change how icons are searched a) try to find it the Icon as is b)
    prepend with Path if a Path variable is given c) fall back to the
    image://theme/ with just the icon name . (LP: #1225186)
  * fix an issue with removing a running app from the launcher and
    always store pinning to the config.
  * collapse any open preview when programmatically switching current
    dash index. (LP: #1221137)

  [ Ubuntu daily release ]
  * Automatic snapshot from revision 333

 -- Ubuntu daily release <ps-jenkins@lists.canonical.com>  Thu, 19 Sep 2013 15:15:07 +0000

unity8 (7.81.3+13.10.20130916-0ubuntu1) saucy; urgency=low

  [ Michael Zanetti ]
  * allow left edge gesture to minimize apps even when launcher is
    already visible.
  * Don't hide the launcher on changes in the stages.
  * ssh is now installed per default, but it's set to manual in the
    ssh.override.

  [ Ubuntu daily release ]
  * Automatic snapshot from revision 320

 -- Ubuntu daily release <ps-jenkins@lists.canonical.com>  Mon, 16 Sep 2013 11:49:28 +0000

unity8 (7.81.3+13.10.20130912-0ubuntu1) saucy; urgency=low

  [ Michael Zanetti ]
  * add support for finding icons from click package apps in the
    launcher.
  * update to latest launcher API for better integration with the
    AppManager.

  [ Ricardo Mendoza ]
  * Fixes problems related to image 20130912.0, amongst: * Fix autopilot
    tests by preventing blocking of input during HUD button animations,
    only when fully visible * Fix loading of unity-mir library, major
    version wasn't specified so unless the dev package was there it
    would fail.

  [ Ubuntu daily release ]
  * Automatic snapshot from revision 316

 -- Ubuntu daily release <ps-jenkins@lists.canonical.com>  Thu, 12 Sep 2013 13:47:59 +0000

unity8 (7.81.3+13.10.20130911.1-0ubuntu1) saucy; urgency=low

  [ Michael Terry ]
  * Switch from deprecated image://gicon/ to new image://theme/.

  [ Gerry Boland ]
  * Add OSKController so shell can control OSK correctly on Mir.
  * Remove InputFilterArea for bottom edge swipes, as applications also
    listen for such swipes for Toolbar reveal.

  [ Ricardo Mendoza ]
  * Select the backend to use dynamically on runtime according to the
    QPA selected by the system.

  [ Ubuntu daily release ]
  * Automatic snapshot from revision 311

 -- Ubuntu daily release <ps-jenkins@lists.canonical.com>  Wed, 11 Sep 2013 16:22:55 +0000

unity8 (7.81.3+13.10.20130911-0ubuntu1) saucy; urgency=low

  [ Michal Hruby ]
  * Hide all gicon strings from the shell and use the image://theme icon
    provider that was recently added to the SDK.

  [ Gerry Boland ]
  * Convert to new ApplicationManager API.

  [ Nick Dedekind ]
  * Updated access point design as per spec.
  * Indicator visibility based on connection with backend service.

  [ Albert Astals ]
  * Dash: Make assignments bindings This way if the model changes the
    item value also changes.

  [ Michael Zanetti ]
  * adds support for highlighting the currently focused application in
    the launcher, adds tests.
  * include ~/.local/share/applications in launcher's .desktop file
    search path.
  * shrink size of area for revealing the HUD button and make it
    disappear on release again. fixes 1219035. (LP: #1219035)
  * revert revision 304 as it makes the Shell crash.

  [ Michael Terry ]
  * Allow testers to set custom password or pin in demo mode, rather
    than hardcoding them.
  * Have the greeter use AccountsService to determine its background.
    (LP: #1218402)
  * Listen to changes in the "show edge demo" AccountsService setting.

  [ Daniel d'Andrada ]
  * Update fake/mock plugins so that "./run --fake" works well again -
    You can now see the thumbnails of the fake running applications once
    again. - You no longer get hundreds of warnings due to icons not
    found.
  * Reset apps scope when returning from app to dash (LP #1193419) If an
    app is on foreground and you perform a long left-edge swipe to
    minimize it, and therefore return to the dash, the dash should be in
    the Applications scope and showing the running/recents applications.
    (LP: #1193419)

  [ Ubuntu daily release ]
  * Automatic snapshot from revision 306

 -- Ubuntu daily release <ps-jenkins@lists.canonical.com>  Wed, 11 Sep 2013 00:54:31 +0000

unity8 (7.81.3+13.10.20130905.2-0ubuntu1) saucy; urgency=low

  [ Michael Zanetti ]
  * Integrate Launcher with AppManager.

  [ Nick Dedekind ]
  * Removed FIXME from slider int->double conversion.

  [ Ubuntu daily release ]
  * Automatic snapshot from revision 291

 -- Ubuntu daily release <ps-jenkins@lists.canonical.com>  Thu, 05 Sep 2013 10:48:02 +0000

unity8 (7.81.3+13.10.20130904.1-0ubuntu1) saucy; urgency=low

  [ Nicolas d'Offay ]
  * Switched infographic background at design's request.

  [ Ubuntu daily release ]
  * Automatic snapshot from revision 287

 -- Ubuntu daily release <ps-jenkins@lists.canonical.com>  Wed, 04 Sep 2013 07:34:57 +0000

unity8 (7.81.3+13.10.20130904-0ubuntu1) saucy; urgency=low

  [ mhall119 ]
  * Add a little bit of text to the last step of the tour telling the
    user how to end it and get to their phone.

  [ Jussi Pakkanen ]
  * Use CCache if it is installed.

  [ Nick Dedekind ]
  * Multiple icon/label support for indicators.

  [ Albert Astals ]
  * Remove unneeded role.

  [ Lars Uebernickel ]
  * Fall back to "ubuntu-mobile" icon theme if $UBUNTU_ICON_THEME is
    unset.

  [ Michael Zanetti ]
  * Use MouseAreas in DashBar to enable clicking again.
  * load launcher default config from existing dconf key.

  [ Ubuntu daily release ]
  * Automatic snapshot from revision 285

 -- Ubuntu daily release <ps-jenkins@lists.canonical.com>  Wed, 04 Sep 2013 03:02:57 +0000

unity8 (7.81.3+13.10.20130903.1-0ubuntu1) saucy; urgency=low

  [ Michael Zanetti ]
  * workaround quicklist text color.

  [ Ubuntu daily release ]
  * Automatic snapshot from revision 277

 -- Ubuntu daily release <ps-jenkins@lists.canonical.com>  Tue, 03 Sep 2013 06:09:36 +0000

unity8 (7.81.3+13.10.20130830-0ubuntu1) saucy; urgency=low

  [ Pawel Stolowski ]
  * Implement a virtual 'All' filter option.

  [ Ubuntu daily release ]
  * Automatic snapshot from revision 275

 -- Ubuntu daily release <ps-jenkins@lists.canonical.com>  Fri, 30 Aug 2013 12:44:40 +0000

unity8 (7.81.3+13.10.20130829.2-0ubuntu1) saucy; urgency=low

  [ Michael Terry ]
  * Implement launcher item backend via AccountsService.

  [ Ubuntu daily release ]
  * Automatic snapshot from revision 272

 -- Ubuntu daily release <ps-jenkins@lists.canonical.com>  Thu, 29 Aug 2013 19:09:44 +0000

unity8 (7.81.3+13.10.20130829.1-0ubuntu1) saucy; urgency=low

  [ Michael Terry ]
  * Make sure greeter and lockscreen backgrounds are always defined,
    even if the wallpaper preference string is bogus. (LP: #1208889,
    #1208894)

  [ Ubuntu daily release ]
  * Automatic snapshot from revision 270

 -- Ubuntu daily release <ps-jenkins@lists.canonical.com>  Thu, 29 Aug 2013 11:09:43 +0000

unity8 (7.81.3+13.10.20130829-0ubuntu1) saucy; urgency=low

  [ Andrea Cimitan ]
  * Streamline some new HUD interactions to be more consistent with the
    Unity Launcher.

  [ Michael Zanetti ]
  * setting the launcher's extensionSize delayed to position the view
    correctly at the beginning .

  [ Bill Filler ]
  * add new telephony apps (dialer, messaging, contacts) to launcher and
    Home scope.

  [ Michael Terry ]
  * Implement edge demos on first boot. Build-Depends: +dbus-test-
    runner, +qtbase5-dev-tools.

  [ Ubuntu daily release ]
  * Automatic snapshot from revision 267

 -- Ubuntu daily release <ps-jenkins@lists.canonical.com>  Thu, 29 Aug 2013 02:10:38 +0000

unity8 (7.81.3+13.10.20130828.1-0ubuntu1) saucy; urgency=low

  [ Andrea Cimitan ]
  * Hide the LauncherPanel when it's really hidden, by changing visible
    to false.

  [ Gerry Boland ]
  * Fix sidestage applications - they were being ignored in the show-
    application-surface logic. (LP: #1217027, #1210079)

  [ Michał Sawicz ]
  * Raise the exception if typing failed in autopilot.

  [ Nick Dedekind ]
  * Added location indicator defaults.

  [ Michael Zanetti ]
  * increase minimal dragging width for dismissing apps with left edge
    make it a configurable parameter and adjust animation to look like
    requested in the bug report . (LP: #1213153)

  [ Ubuntu daily release ]
  * Automatic snapshot from revision 262

 -- Ubuntu daily release <ps-jenkins@lists.canonical.com>  Wed, 28 Aug 2013 11:55:46 +0000

unity8 (7.81.3+13.10.20130827.1-0ubuntu1) saucy; urgency=low

  [ Michael Zanetti ]
  * unset model in quicklist before closing it.

  [ Ubuntu daily release ]
  * Automatic snapshot from revision 256

 -- Ubuntu daily release <ps-jenkins@lists.canonical.com>  Tue, 27 Aug 2013 10:49:17 +0000

unity8 (7.81.3+13.10.20130827-0ubuntu1) saucy; urgency=low

  [ Michael Zanetti ]
  * Theme the Quicklist Popover.

  [ Albert Astals ]
  * Apply expandedIndex on delegate creation bug #1213033. (LP:
    #1213033)

  [ Ubuntu daily release ]
  * Automatic snapshot from revision 254

 -- Ubuntu daily release <ps-jenkins@lists.canonical.com>  Tue, 27 Aug 2013 02:10:43 +0000

unity8 (7.81.3+13.10.20130826.5-0ubuntu1) saucy; urgency=low

  [ Michael Zanetti ]
  * tweak launcher folding and visuals according to feedback from
    design: - increase foldingStartHeight - Introduces a
    foldingStopHeight. Folding only happens between the
    foldingStartHeight and the foldingStopHeight. - Only change
    brightness while folding - remove highlight of pressed icon -
    decrease launcher's width by half a grid unit.

  [ Ubuntu daily release ]
  * Automatic snapshot from revision 251

 -- Ubuntu daily release <ps-jenkins@lists.canonical.com>  Mon, 26 Aug 2013 22:09:43 +0000

unity8 (7.81.3+13.10.20130826.4-0ubuntu1) saucy; urgency=low

  [ Michał Sawicz ]
  * Add module entry in HudClient's qmldir.

  [ Jussi Pakkanen ]
  * Let Ninja parallelize itself.

  [ Nick Dedekind ]
  * Abstraction of indicator menu item properties prior to move into
    common components library.

  [ Christopher Lee ]
  * Added autopilot-tests for ephemeral, interactive and snap-decision
    notifications.

  [ Mirco Müller ]
  * Added autopilot-tests for ephemeral, interactive and snap-decision
    notifications.

  [ Michael Zanetti ]
  * only search visible children in findChild, add findInvisibleChild
    for others.
  * Added autopilot-tests for ephemeral, interactive and snap-decision
    notifications.

  [ Thomi Richards ]
  * Added autopilot-tests for ephemeral, interactive and snap-decision
    notifications.

  [ Ubuntu daily release ]
  * Automatic snapshot from revision 249

 -- Ubuntu daily release <ps-jenkins@lists.canonical.com>  Mon, 26 Aug 2013 18:34:44 +0000

unity8 (7.81.3+13.10.20130826.2-0ubuntu1) saucy; urgency=low

  [ Albert Astals ]
  * Don't include QtQML It includes LOTS of files we don't need.

  [ Ubuntu daily release ]
  * Automatic snapshot from revision 243

 -- Ubuntu daily release <ps-jenkins@lists.canonical.com>  Mon, 26 Aug 2013 10:08:52 +0000

unity8 (7.81.3+13.10.20130826.1-0ubuntu1) saucy; urgency=low

  * Automatic snapshot from revision 241

 -- Ubuntu daily release <ps-jenkins@lists.canonical.com>  Mon, 26 Aug 2013 06:08:33 +0000

unity8 (7.81.3+13.10.20130826-0ubuntu1) saucy; urgency=low

  [ Michael Zanetti ]
  * delay move operations if the start dragging operation is running
    This prevents items to left in wrong places when transitions clash.
  * add empty setUser to allow compiling in jenkins again until the
    branch that matches unity-api is ready to land. .
  * add count and progress overlay information to real model too.

  [ Pawel Stolowski ]
  * Changed the type of setActive argument from
    QVector<AbstractFilterOption *>::size_type to unsigned int.

  [ Ubuntu daily release ]
  * Automatic snapshot from revision 240

 -- Ubuntu daily release <ps-jenkins@lists.canonical.com>  Mon, 26 Aug 2013 02:31:42 +0000

unity8 (7.81.3+13.10.20130821.2-0ubuntu1) saucy; urgency=low

  [ Michael Terry ]
  * Listen to display-power-changed rather than system-power-changed
    signals when showing the greeter; ignore such signals when the
    proximity sensor is active. (LP: #1214477)

  [ Pawel Stolowski ]
  * Added a role for accessing progress-source property of categories.

  [ Ubuntu daily release ]
  * Automatic snapshot from revision 233

 -- Ubuntu daily release <ps-jenkins@lists.canonical.com>  Wed, 21 Aug 2013 22:09:53 +0000

unity8 (7.81.3+13.10.20130821.1-0ubuntu1) saucy; urgency=low

  [ Michael Zanetti ]
  * allow testing at 11:13. Old code failed because the text actually
    says "11:13 AM".
  * add some checks if we actually clicked an item or in the spacing
    between them gets rid of some warnings printed by the launcher .

  [ Michał Sawicz ]
  * Update runtime deps in the build script.

  [ Nick Dedekind ]
  * Added/Updated legacy network indicator components to use with new
    indicator backend.

  [ Albert Astals ]
  * Fix insertions/removals on the qlimitproxymodel . (LP: #1213959)

  [ Ubuntu daily release ]
  * Automatic snapshot from revision 230

 -- Ubuntu daily release <ps-jenkins@lists.canonical.com>  Wed, 21 Aug 2013 15:04:59 +0000

unity8 (7.81.3+13.10.20130821-0ubuntu1) saucy; urgency=low

  [ Michael Zanetti ]
  * added support for count emblems and progress overlays on the
    launcher.

  [ Pawel Stolowski ]
  * Add role for getting filter options model. Add method to activate
    option based on index or id.

  [ Ted Gould ]
  * Mark indicators-client as providing an indicator-renderer.

  [ Nick Dedekind ]
  * Added flatmenuproxymodel pass-through signals from qmenumodel.
  * Renamed indicator-messaging to indicator-messages.

  [ Gerry Boland ]
  * Typo fix in FrequentlyUsedAppsModel.

  [ Ubuntu daily release ]
  * Automatic snapshot from revision 224

 -- Ubuntu daily release <ps-jenkins@lists.canonical.com>  Wed, 21 Aug 2013 08:05:13 +0000

unity8 (7.81.3+13.10.20130820.2-0ubuntu1) saucy; urgency=low

  [ Michael Zanetti ]
  * initial support for quicklists For now they support pinning and
    removing of items.

  [ Ubuntu daily release ]
  * Automatic snapshot from revision 217

 -- Ubuntu daily release <ps-jenkins@lists.canonical.com>  Tue, 20 Aug 2013 10:09:36 +0000

unity8 (7.81.3+13.10.20130820-0ubuntu1) saucy; urgency=low

  [ Andrea Cimitan ]
  * Implement background changing through gsettings. Make sure it does
    fallback to default background when needed.

  [ Michael Zanetti ]
  * Implement background changing through gsettings. Make sure it does
    fallback to default background when needed.
  * Add Drag'n'drop support to Launcher As dragging an item pins it to
    the launcher this also contains initial quicklist and pinning
    support in the plugin part.

  [ Michał Sawicz ]
  * Fix generic preview wrapping and force rich text parsing.

  [ Michal Hruby ]
  * Remove the override for Apps available for download, click scope
    provides these now.
  * Hide rating widgets when scope provides rating set to < 0.0. Also
    fallback to regular preview image if there are no more_screenshots
    specified.

  [ Albert Astals ]
  * Make sure minYExtent is updated before setting the new content
    height Otherwise bad things can happen in the positioning .

  [ Ubuntu daily release ]
  * Automatic snapshot from revision 215

 -- Ubuntu daily release <ps-jenkins@lists.canonical.com>  Tue, 20 Aug 2013 02:08:42 +0000

unity8 (7.81.3+13.10.20130816.3-0ubuntu1) saucy; urgency=low

  [ Michal Hruby ]
  * Implement overrideResults() method, which allows us to seamlessly
    combine real scope data with mocked data.

  [ Michał Sawicz ]
  * Wait for activeFocus before typing in autopilot tests. (LP:
    #1212580)

  [ Nick Dedekind ]
  * Fixed network indicator password dialog not appearing. (LP:
    #1212730)
  * Remove time & battery indicator service info.

  [ Albert Astals ]
  * Dash category expansion.
  * Fix crash in the shell test Give the item a parent, otherwise the
    qml engine decides to adopt it and when we do the deleteLater on
    them, they have been already deleted. Since we are the parents, we
    don't need to call the deleteLAter eiether they'll be properly
    deleted on our deletion.

  [ Michael Zanetti ]
  * make entering text in lockscreen tests more robust. (LP: #1212580)

  [ Michael Terry ]
  * Define the 'build' target as PHONY so make doesn't get confused by
    our 'build' script.
  * Add a test for the Powerd plugin shell support.

  [ Pawel Stolowski ]
  * Bindings for filters.

  [ Ubuntu daily release ]
  * Automatic snapshot from revision 208

 -- Ubuntu daily release <ps-jenkins@lists.canonical.com>  Fri, 16 Aug 2013 14:11:35 +0000

unity8 (7.81.3+13.10.20130814.3-0ubuntu1) saucy; urgency=low

  [ Ted Gould ]
  * Upstart signals to control indicator services.

  [ Nick Dedekind ]
  * Replaced indicator menu listView with tabs view.
  * Transition Unity.Indicators to UnityMenuModel.

  [ Ubuntu daily release ]
  * Automatic snapshot from revision 197

 -- Ubuntu daily release <ps-jenkins@lists.canonical.com>  Wed, 14 Aug 2013 14:33:39 +0000

unity8 (7.81.3+13.10.20130814.1-0ubuntu1) saucy; urgency=low

  [ Michał Sawicz ]
  * Add AppPreview.

  [ Nick Dedekind ]
  * Use key from indicator service file to source indicator positions.

  [ Diego Sarmentero ]
  * Add AppPreview.

  [ Ubuntu daily release ]
  * Automatic snapshot from revision 193

 -- Ubuntu daily release <ps-jenkins@lists.canonical.com>  Wed, 14 Aug 2013 06:33:14 +0000

unity8 (7.81.3+13.10.20130813.1-0ubuntu1) saucy; urgency=low

  [ Michael Zanetti ]
  * don't scale the EARLY ALPHA warning text bigger than the screen is.

  [ Michał Sawicz ]
  * Add debug logging to passphrase entry.

  [ Albert Astals ]
  * Remove unneeded stuff from CMakelists.txt set(CMAKE_AUTOMOC ON)
    include(FindPkgConfig) find_package(Qt5Core REQUIRED)
    find_package(Qt5Quick REQUIRED) Are already on the top-level
    CMakeLists.txt so no need to write them again Well, actually the
    Qt5Core wasn't and i added it, it's not really necessary since it's
    pulled by the others that depend on it, but it doesn't hurt to be
    explicit.

  [ Ubuntu daily release ]
  * Automatic snapshot from revision 189

 -- Ubuntu daily release <ps-jenkins@lists.canonical.com>  Tue, 13 Aug 2013 14:08:32 +0000

unity8 (7.81.3+13.10.20130812.1-0ubuntu1) saucy; urgency=low

  [ Michael Zanetti ]
  * preserve lockscreen's background wallpaper's aspect ratio. (LP:
    #1208892)

  [ Ubuntu daily release ]
  * Automatic snapshot from revision 184

 -- Ubuntu daily release <ps-jenkins@lists.canonical.com>  Mon, 12 Aug 2013 19:14:35 +0000

unity8 (7.81.3+13.10.20130812-0ubuntu1) saucy; urgency=low

  [ Albert Astals ]
  * Fix uses of uninitialized values reported by valgrind.

  [ Ubuntu daily release ]
  * Automatic snapshot from revision 182

 -- Ubuntu daily release <ps-jenkins@lists.canonical.com>  Mon, 12 Aug 2013 14:33:29 +0000

unity8 (7.81.3+13.10.20130809.1-0ubuntu1) saucy; urgency=low

  [ Michal Hruby ]
  * Set phone form factor for scope requests.

  [ Michał Sawicz ]
  * Add support for plurals and update the translation template.

  [ Ubuntu daily release ]
  * Automatic snapshot from revision 179

 -- Ubuntu daily release <ps-jenkins@lists.canonical.com>  Fri, 09 Aug 2013 15:35:06 +0000

unity8 (7.81.3+13.10.20130809-0ubuntu1) saucy; urgency=low

  [ Michał Sawicz ]
  * Prepare unity8 for cross-building.

  [ Ubuntu daily release ]
  * Automatic snapshot from revision 176

 -- Ubuntu daily release <ps-jenkins@lists.canonical.com>  Fri, 09 Aug 2013 02:32:10 +0000

unity8 (7.81.3+13.10.20130808-0ubuntu1) saucy; urgency=low

  [ Michał Sawicz ]
  * Re-enable battery slider test.

  [ Nick Dedekind ]
  * Workaround for non-deletion of indicator page menu items. (LP:
    #1183065, #1206991)

  [ Albert Astals ]
  * LVPWH: Fix regression handling the sticky top section culling r166
    introduced the regression, this fixes it+tests.
  * Implement+test the maximizeVisibleArea function Tries to show as
    much possible of an index that is already shown on screen Will be
    used for the dash category expansion.

  [ Ubuntu daily release ]
  * Automatic snapshot from revision 174

 -- Ubuntu daily release <ps-jenkins@lists.canonical.com>  Thu, 08 Aug 2013 15:23:17 +0000

unity8 (7.81.3+13.10.20130807-0ubuntu1) saucy; urgency=low

  [ Michał Sawicz ]
  * Drop ppa:ubuntu-unity/next.
  * Revert revision 161 that causes issues with invalid background.

  [ Albert Astals ]
  * Fix off by one in the culling condition If you are on 0 and your
    height is 1 and viewport starts at 1 you have to be culled since you
    are not visible.

  [ Ubuntu daily release ]
  * Automatic snapshot from revision 168

 -- Ubuntu daily release <ps-jenkins@lists.canonical.com>  Wed, 07 Aug 2013 02:32:00 +0000

unity8 (7.81.3+13.10.20130806-0ubuntu1) saucy; urgency=low

  [ Michael Terry ]
  * Show the greeter when powerd tells us to, not just whenever we press
    the power key. (LP: #1186256)

  [ Ubuntu daily release ]
  * Automatic snapshot from revision 164

 -- Ubuntu daily release <ps-jenkins@lists.canonical.com>  Tue, 06 Aug 2013 03:43:01 +0000

unity8 (7.81.3+13.10.20130805-0ubuntu1) saucy; urgency=low

  [ Michael Terry ]
  * Fixes the lockscreen and swiping on the greeter still being possible
    even when in tablet mode. (LP: #1204984)
  * Watch powerd signals to notice a sleep and unfocus current app when
    that happens.

  [ Michael Zanetti ]
  * make findChild also find invisible childs This considerably
    increases the amount of items to be searched up to a level where
    testShell didn't finish any more with searching. Hence this commit
    also changes findChild to do a breadth-first instead of a depth-
    first search.
  * Read background from GSettings or fallback to default_background.

  [ Andrea Cimitan ]
  * Read background from GSettings or fallback to default_background.

  [ Albert Astals ]
  * Make LVWPH provide a delegateIndex for sectionHeaders This way we
    can match the sectionHeader to the model easier in the qml/js side .
  * Fix tryCompare call The 4th parameter of tryCompare is timeout not
    message .

  [ Daniel d'Andrada ]
  * Read background from GSettings or fallback to default_background.

  [ Ubuntu daily release ]
  * Automatic snapshot from revision 162

 -- Ubuntu daily release <ps-jenkins@lists.canonical.com>  Mon, 05 Aug 2013 02:32:05 +0000

unity8 (7.81.3+13.10.20130802-0ubuntu1) saucy; urgency=low

  [ Michael Terry ]
  * Make hud autopilot tests more reliable by fixing how it calculates
    relative coordinates.

  [ Albert Astals ]
  * Only update the "section" if we are not culling the item If the item
    is not shown we should not care about its section.

  [ Ubuntu daily release ]
  * Automatic snapshot from revision 155

 -- Ubuntu daily release <ps-jenkins@lists.canonical.com>  Fri, 02 Aug 2013 02:40:11 +0000

unity8 (7.81.3+13.10.20130801.1-0ubuntu1) saucy; urgency=low

  [ Michał Sawicz ]
  * Add a disclaimer for the fake applications plugin.

  [ Nick Dedekind ]
  * Removed animations from fake indicator pages.

  [ Ubuntu daily release ]
  * Automatic snapshot from revision 152

 -- Ubuntu daily release <ps-jenkins@lists.canonical.com>  Thu, 01 Aug 2013 14:30:40 +0000

unity8 (7.81.3+13.10.20130801ubuntu.unity.next-0ubuntu1) saucy; urgency=low

  [ Michael Zanetti ]
  * implemented new Lockscreen design.

  [ Michał Sawicz ]
  * Fix mock VideoPreview to use the string categoryId as well.

  [ Nick Dedekind ]
  * Added a text tree representation of the qmenumodel to the
    indicators-client application.

  [ Albert Astals ]
  * Don't need deelistmodel here.

  [ Ubuntu daily release ]
  * Automatic snapshot from revision 149 (ubuntu-unity/next)

 -- Ubuntu daily release <ps-jenkins@lists.canonical.com>  Thu, 01 Aug 2013 02:32:03 +0000

unity8 (7.81.3+13.10.20130730ubuntu.unity.next-0ubuntu1) saucy; urgency=low

  [ Michał Sawicz ]
  * Adapt to Qt 5.1.

  [ Albert Astals ]
  * Adapt to Qt 5.1.

  [ Ubuntu daily release ]
  * Automatic snapshot from revision 143 (ubuntu-unity/next)

 -- Ubuntu daily release <ps-jenkins@lists.canonical.com>  Tue, 30 Jul 2013 02:33:12 +0000

unity8 (7.81.3+13.10.20130729ubuntu.unity.next-0ubuntu1) saucy; urgency=low

  [ Michal Hruby ]
  * Remove the variant conversions methods as they were moved to dee-qt.

  [ Michał Sawicz ]
  * Re-enable passphrase tests under UInput.
  * Use the new string categoryIds in custom video and music scope
    views. (LP: #1199322)

  [ Nick Dedekind ]
  * Behavioural changes for indicators - Part 1 - Use standard
    animations. - Search bar animation less distracting. - Hinting
    animation shows header. - Vertical velocity detector to reduce
    accidental menu switches in dragging phase.

  [ Gustavo Pichorim Boiko ]
  * Add entries to the new applications resulted from the split of the
    phone-app.

  [ Ubuntu daily release ]
  * Automatic snapshot from revision 141 (ubuntu-unity/next)

 -- Ubuntu daily release <ps-jenkins@lists.canonical.com>  Mon, 29 Jul 2013 03:41:07 +0000

unity8 (7.81.3+13.10.20130726ubuntu.unity.next-0ubuntu1) saucy; urgency=low

  [ Michal Hruby ]
  * Expose real category ids and not just indices.
  * Provide fallbacks for default renderer.

  [ Daniel d'Andrada ]
  * Give a visual feedback on right-edge drag with no running apps (LP:
    #1116207). (LP: #1116207)

  [ Albert Astals ]
  * Update m_firstVisibleIndex if there's no visible items anymore Also
    remove the check for m_visibleItems.isEmpty() on insert, the
    m_firstVisibleIndex == 0 already protects us against that.

  [ Christopher Lee ]
  * Tests now use a default lightdm mock if not decorated. (LP:
    #1204772)

  [ Ubuntu daily release ]
  * Automatic snapshot from revision 135 (ubuntu-unity/next)

 -- Ubuntu daily release <ps-jenkins@lists.canonical.com>  Fri, 26 Jul 2013 07:06:08 +0000

unity8 (7.81.3+13.10.20130725ubuntu.unity.next-0ubuntu1) saucy; urgency=low

  [ Michal Hruby ]
  * Fix adding items into an empty LVWPH.

  [ Michał Sawicz ]
  * Move to using upstart in run_on_device.
  * Added heeding and qmltest for button-tint hint.
  * Refactoring and cleanup of the Unity8 Autopilot tests.
  * Hide the Unity launcher during autopiloting and skip battery tests
    if unavailable.

  [ Ying-Chun Liu ]
  * Let GenericScope support loading different renderers.

  [ Nick Dedekind ]
  * Removed overview from indicators.
  * Menus for indicators is now created prioritised by distance from
    current item to speed up user experience.
  * Add ApplicationArguments to know the geometry from start.

  [ Mirco Müller ]
  * Added heeding and qmltest for button-tint hint.

  [ Christopher Lee ]
  * Refactoring and cleanup of the Unity8 Autopilot tests.

  [ Thomi Richards ]
  * Refactoring and cleanup of the Unity8 Autopilot tests.

  [ Ubuntu daily release ]
  * Automatic snapshot from revision 129 (ubuntu-unity/next)

 -- Ubuntu daily release <ps-jenkins@lists.canonical.com>  Thu, 25 Jul 2013 03:02:12 +0000

unity8 (7.81.3+13.10.20130718ubuntu.unity.next-0ubuntu1) saucy; urgency=low

  [ Andrea Cimitan ]
  * Add support for the colour palette.

  [ Omer Akram ]
  * fix the calendar icon in the launcher. (LP: #1201905)

  [ Nick Dedekind ]
  * Export indicator plugin symbols using Q_DECL_EXPORT.

  [ Ying-Chun Liu ]
  * Don't include .moc in previewbindingstest.cpp.

  [ Ubuntu daily release ]
  * Automatic snapshot from revision 118 (ubuntu-unity/next)

 -- Ubuntu daily release <ps-jenkins@lists.canonical.com>  Thu, 18 Jul 2013 06:07:00 +0000

unity8 (7.81.3+13.10.20130717ubuntu.unity.next-0ubuntu1) saucy; urgency=low

  [ Daniel d'Andrada ]
  * Remove dead code: Showable::showWithoutAnimation.

  [ Nick Dedekind ]
  * Split Plugins export macro into export_qmlfiles and
    export_qmlplugins. Added qmltypes to indicators plugin.

  [ Ubuntu daily release ]
  * Automatic snapshot from revision 112 (ubuntu-unity/next)

 -- Ubuntu daily release <ps-jenkins@lists.canonical.com>  Wed, 17 Jul 2013 03:14:49 +0000

unity8 (7.81.3+13.10.20130716ubuntu.unity.next-0ubuntu1) saucy; urgency=low

  [ Pete Woods ]
  * Rename the demo user "single" to "phablet" Fix the infographics on
    the device At the moment the mock lightdm backend we are using says
    the current user is called "single", while in reality the processes
    all run as the "phablet" user.

  [ Michał Sawicz ]
  * Only use ppa:ubuntu-unity/next and clean build scripts and CODING,
    accordingly.
  * Do not recommend indicator-power and indicator-sound. On device
    they're provided by lp:indicator-server for the time being.
  * Fix the Network page to provide the correct token. (LP: #1201529)

  [ Ubuntu daily release ]
  * Automatic snapshot from revision 109 (ubuntu-unity/next)

 -- Ubuntu daily release <ps-jenkins@lists.canonical.com>  Tue, 16 Jul 2013 02:32:03 +0000

unity8 (7.81.3+13.10.20130714ubuntu.unity.next-0ubuntu1) saucy; urgency=low

  [ Michael Terry ]
  * Change Ok to OK. (LP: #1131842)

  [ Ubuntu daily release ]
  * Automatic snapshot from revision 104 (ubuntu-unity/next)

 -- Ubuntu daily release <ps-jenkins@lists.canonical.com>  Sun, 14 Jul 2013 02:31:57 +0000

unity8 (7.81.3+13.10.20130712ubuntu.unity.next-0ubuntu1) saucy; urgency=low

  [ Michael Zanetti ]
  * Make use of the launcher API defined in unity-api and separate the
    model from the backend.

  [ Michał Sawicz ]
  * Issue wrap-and-sort -abt on debian/.

  [ Nick Dedekind ]
  * Moved indicators-client code into unity8. (LP: #1191132, #1191822)

  [ Ubuntu daily release ]
  * Automatic snapshot from revision 102 (ubuntu-unity/next)

 -- Ubuntu daily release <ps-jenkins@lists.canonical.com>  Fri, 12 Jul 2013 02:31:59 +0000

unity8 (7.81.3+13.10.20130711ubuntu.unity.next-0ubuntu1) saucy; urgency=low

  [ Michael Zanetti ]
  * invert the home button too in case the whole panel is inverted. (LP:
    #1199622)

  [ Michał Sawicz ]
  * Make the OpenEffect non-live by default to improve performance. (LP:
    #1124584)

  [ Ying-Chun Liu ]
  * Add Generic Preview. Modify GenericScopeView to support activate and
    preview.

  [ Ubuntu daily release ]
  * Automatic snapshot from revision 98 (ubuntu-unity/next)

 -- Ubuntu daily release <ps-jenkins@lists.canonical.com>  Thu, 11 Jul 2013 03:00:53 +0000

unity8 (7.81.3+13.10.20130710ubuntu.unity.next-0ubuntu1) saucy; urgency=low

  [ Michael Zanetti ]
  * removed unused old file ShortcutsContainer.qml.

  [ Michał Sawicz ]
  * Fix fetching data from scopes in the custom scope pages. (LP:
    #1199322)

  [ Ying-Chun Liu ]
  * Fix references to scope data. (LP: #1199322)

  [ Albert Astals ]
  * Fix showHeader animation when the header is half shown at top .
  * Disable -pedantic on the private Qt headers .

  [ Pawel Stolowski ]
  * Bindings for SocialPreview.

  [ Ubuntu daily release ]
  * Automatic snapshot from revision 94 (ubuntu-unity/next)

 -- Ubuntu daily release <ps-jenkins@lists.canonical.com>  Wed, 10 Jul 2013 02:32:00 +0000

unity8 (7.81.3+13.10.20130709ubuntu.unity.next-0ubuntu1) saucy; urgency=low

  [ Michal Hruby ]
  * Implement CategoryResults based on DeeFilterModel.

  [ Nick Dedekind ]
  * Added plugin cmake procedure for qmltypes files.

  [ Ubuntu daily release ]
  * Automatic snapshot from revision 86 (ubuntu-unity/next)

 -- Ubuntu daily release <ps-jenkins@lists.canonical.com>  Tue, 09 Jul 2013 02:58:58 +0000

unity8 (7.81.3+13.10.20130708ubuntu.unity.next-0ubuntu1) saucy; urgency=low

  [ Michael Terry ]
  * Ensure the past circle animations complete Currently, all the
    animations stop as soon as the present circles are all visible. This
    change ensures that the animations run to completion.

  [ Michael Zanetti ]
  * improve launcher flicking bahavior - fix initial snapping - improve
    foldingAreas behavior - increase clickFlick speed to flick 4 items.

  [ Albert Astals ]
  * Remove workarounds for Qt bug 28403 . (LP: #28403)

  [ Ubuntu daily release ]
  * Automatic snapshot from revision 83 (ubuntu-unity/next)

 -- Ubuntu daily release <ps-jenkins@lists.canonical.com>  Mon, 08 Jul 2013 02:34:23 +0000

unity8 (7.81.3+13.10.20130704ubuntu.unity.next-0ubuntu1) saucy; urgency=low

  [ Didier Roche ]
  * Clean packaging for entering saucy and following daily release guidelines
  * Automatic snapshot from revision 49 (bootstrap)

  [ Michał Sawicz ]
  * Fix unity8.pot file.
  * Support the simplified theming from ubuntu-ui-toolkit.
  * Use AbstractButtons instead of Button { color: "transparent" } that
    doesn't work.

  [ Albert Astals ]
  * ListViewWithPageHeader implementation in C++. (LP: #1171918)
  * LVWPH: Do not crash on showHeader if we don't have a header .
  * Fix bug when setting the same model twice to a QLimitProxyModelQML.
  * Add some const & Saves us some microseconds in copying stuff.

  [ Daniel d'Andrada ]
  * Make Greeter and Stage use the new DragHandle component. So they no
    longer use Revealers. Now a directional drag gesture is required to
    start the animation that brings back a "minimized" application when
    the dash is on foreground. Besides that, now they have the following
    feature:  - Action only completes succesfully if you drag through at
    least half the    screen width or if your swipe is fast enough. The
    shorter the swipe, the faster it has to be for the action to auto-
    complete.
  * DirectionalDragArea: add touchSceneX, touchSceneY, and sceneDistance
    properties.
  * DirectionalDragArea: emit draggingChanged() on direct recognition
    draggingChanged() should be emited when status change from
    WaitingForTouch directly to Recognized.
  * update CODING instructions for building & running.
  * DragHandle: add stretch and hintDisplacement properties.
  * DragHandle: fix hinting Revision 64 had a bad interaction with
    revision 66 (that added line was lost in the merge/rebase process).
    tst_DragHandle::hintingAnimation() points out the problem (fails on
    line 388).
  * Make Panel use DragHandles instead of a Revealer - A directional
    drag gesture is needed reveal the panel when fullscreen. - better
    logic for deciding when to auto-complete the show/hide animation -
    hinting animation to close the panel - Tapping on menu bar no longer
    opens nearest indicator menu - No closing with handle click.

  [ mhall119 ]
  * Fix build script error from extra blank line. (LP: #1196322)

  [ Nick Dedekind ]
  * Changed shellImportPath to return a list of paths. Added
    prependImportPaths and changed appendImportPaths to check for
    duplicates.

  [ Mirco Müller ]
  * Added support and tests for expanding snap-decisions with more than
    2 actions passed in.

  [ Michael Zanetti ]
  * As requested by design, decreasing wobblyness in the
    WrongPasswordAnimation.
  * improve the bzr commit hook - don't run qmltests in here, it takes
    too long - don't abort commit on failed tests, its too annoying -
    instead, print a fat warning and backup the commit message to be
    reused after uncommitting and fixing the tests.
  * edge hinting tweaks - change edge hinting behavior to only happen on
    onPressed and immediately snap back - fix edge hinting to not happen
    if the Greeter is locked .

  [ Michael Terry ]
  * Fix "Tap to Unlock" text not appearing when in tablet greeter mode
    with only one user.
  * Use libusermetrics to provide infographic data.
  * Delete builddir/ when running "debuild clean".

  [ Pawel Stolowski ]
  * Bindings for preview and activation requests.

  [ Kevin Gunn ]
  * update CODING instructions for building & running.

  [ Ubuntu daily release ]
  * Automatic snapshot from revision 78 (ubuntu-unity/next)

 -- Ubuntu daily release <ps-jenkins@lists.canonical.com>  Thu, 04 Jul 2013 12:44:19 +0000

unity8 (7.81.3) UNRELEASED; urgency=low

  * Choose more appropriate values for edge-drag gestures (LP: #1194150)

 -- Daniel d'Andrada <daniel.dandrada@canonical.com>  Fri, 28 Jun 2013 16:28:24 -0300

unity8 (7.81.2) saucy; urgency=low

  * Translation updates.

  [ Michał Sawicz ]
  * Fix icons in ApplicationsFilterGrid.qml.
  * Support flipped image in run_on_device.
  
  [ Michael Zanetti ]
  * Don't clear lockscreen when it's fading out.
  * Reworked Launcher folding.
  * Tweak Launcher revealing.

  [ Michal Hruby ]
  * Add content_type property to category models.

 -- Michał Sawicz <michal.sawicz@canonical.com>  Wed, 26 Jun 2013 18:10:39 +0200

unity8 (7.81.1) saucy; urgency=low

  * Translation updates.

  [ Michał Sawicz ]
  * Don't limit installed apps.
  * Pre-optimize PNGs to speed-up builds.
  * Clean up build scripts.

  [ Daniel d'Andrada ]
  * Use DirectionalDragArea in BottomBar.

 -- Michał Sawicz <michal.sawicz@canonical.com>  Fri, 21 Jun 2013 17:37:02 +0200

unity8 (7.81.0) saucy; urgency=low

  * Translation updates.

  [ Michał Sawicz ]
  * Drop People lens.
  * Support git-backed checkout.
  * Revert focus stealing prevention for new apps. Fixes:
    https://bugs.launchpad.net/bugs/1190155.
  * Update CODING after unity8 rename.
  * Update translation template file.
  * Fix notification placement.

  [ Michael Terry ]
  * Show login list when not in narrow mode, instead of only when we have
    multiple users.

  [ Günter Schwann ]
  * Bring back ListView'ed Carousel now that Qt is fixed.

  [ Daniel d'Andrada ]
  * Stage: code cleanup.
  * DirectionalDragArea: added minSpeed and maxSilenceTime constraints.
  * Move Direction enum out of DirectionalDragArea.
  * Added uqmlscene tool and tryFoo targets for manual testing.

  [ Michael Zanetti ]
  * Add Lockscreens.
  * Added right edge hinting to greeter.

  [ Nick Dedekind ]
  * Added Dash tests.

  [ Nicolas d'Offay ]
  * Changed infographic gradient colours.

  [ Mirco Müller ]
  * Integrate notifications.

  [ Pawel Stołowski ]
  * New version with support for smart scopes.

 -- Michał Sawicz <michal.sawicz@canonical.com>  Fri, 14 Jun 2013 12:56:17 +0200

unity8 (7.80.0) saucy; urgency=low

  * Rename to unity8.

 -- Michał Sawicz <michal.sawicz@canonical.com>  Tue, 04 Jun 2013 14:45:29 +0200

qml-phone-shell (1.80) raring; urgency=low

  * Focus/unfocus apps on lock/unlock to make sure keyboard is hidden.

 -- Michał Sawicz <michal.sawicz@canonical.com>  Sat, 01 Jun 2013 00:31:03 +0200

qml-phone-shell (1.79) raring; urgency=low

  [ Michael Terry ]
  * Make greeter look like the desktop one
  
  [ Gerry Boland ]
  * Fix a bug where a minimized app gets focus after closing another app
  * Applied a workaround to reduce flickering when launching apps

  [ Ying-Chun Liu (PaulLiu) ]
  * Make the panel translatable

  [ Michael Zanetti ]
  * Limit people lens to max 50 people. More people can be found with search feature.

 -- Michael Zanetti <michael.zanetti@canonical.com>  Fri, 24 May 2013 17:06:05 +0200

qml-phone-shell (1.78) raring; urgency=low

  [ Sergio Schvezov ]
  * Replacing the music and ski safari mock apps with calendar and weather in 
    the launcher (LP: #1178262).

  [ Daniel d'Andrada ]
  * Support pointer-to-touch event conversion for desktop testing.
  * Use DirectionalDragArea in the Launcher.
  * Add AxisVelocityCalculator component.
  * Use touch instead of pointer interaction in autopilot.

  [ Nick Dedekind ]
  * Enable indicators in greeter.
  * Add DashContent tests.

  [ Michael Terry ]
  * Split mock and test LightDM plugins.
  * Add support for more PAM/LightDM features in the greeter.

  [ Ying-Chun Liu (PaulLiu) ]
  * Add i18n support.
  * Add libc6-dev to Build-Depends.

  [ Michał Sawicz ]
  * Unlock onFocusRequested to unlock on incoming call (LP: #1181654).
  * Use device-services in run_on_device.
  * Filter input in greeter. (LP: #1185443).

  [ Albert Astals Cid ]
  * Remove FilterGrid dimensions bahavior.

  [ Ubuntu Translators Team ]
  * Added translations for 36 languages. Thanks!

  [ Michael Zanetti ]
  * Fix autopilot tests on devices.

 -- Michał Sawicz <michal.sawicz@canonical.com>  Fri, 24 May 2013 17:06:05 +0200

qml-phone-shell (1.77) raring; urgency=low

  [ Mathieu Trudel-Lapierre ]
  * debian/control:
    - Drop indicators-client-plugin* Depends for qml-phone-shell to Recommends.
    - Add/update Vcs-Browser, Vcs-Bzr and add a notice to uploaders. 
  * debian/copyright: fix syntax.

  [ Michał Sawicz ]
  * Drop indicators-client-examples recommends altogether

  [ Renato Araujo Oliveira Filho ]
  * Renamed Media player files to match with new application name.

  [ Daniel d'Andrada ]
  * New: DirectionalDragArea component. An area that detects axis-aligned 
    single-finger drag gestures.
  * Make it possible to send touch events from within QML test code.

 -- Mathieu Trudel-Lapierre <mathieu-tl@ubuntu.com>  Fri, 26 Apr 2013 11:15:00 -0400

qml-phone-shell (1.76) raring; urgency=low

  [ Albert Astals Cid ]
  * Remove QSortFilterProxyModelQML::get() to ensure per-role fetching
  * Highlight matching strings in the HUD
  [ Michał Sawicz ]
  * Dropped support for 12.10
  [ Michael Zanetti ]
  * Update autopilot tests for 1.3 release
  [ Andrea Cimitan ]
  * Use SDK's Panel - enable swipe from bottom to reveal Dash bottom bar
  [ Michael Terry ]
  * Introduce a mock LightDM plugin to prepare for real switch
  [ Daniel d'Andrada ]
  * Move definition of global test targets to main tests CMakeLists file
  [ Mirco Müller ]
  * Introduce Notifications UI, currently only driven by tests

 -- Michał Sawicz <michal.sawicz@canonical.com>  Thu, 16 May 2013 15:52:18 +0200

qml-phone-shell (1.75) raring; urgency=low

  * Fix search history in the dash
  * Hud: No appstack anymore
  * Hud: Support having toolbar items enabled/disabled
  * Hud: remove the app quit toolbar item
  * Tweak to improve the switch application animation
  * Correctly load icons when running on the desktop
  * Use real enum from ApplicationInfo instead of its counterfeit local version
  * Added gdb debugging (-g/--gdb) run_on_device option
  * Drop support for quantal in build_unity script
  * Make out of source builds work in sibling directories
  * Clean up debian/control
  * Build with the new Qt 5.0.2 packages
  * Tests for:
    * IndicatorMenuWindow
    * PeopleFilterGrid

 -- Albert Astals Cid <albert.astals@canonical.com>  Thu, 09 May 2013 15:10:03 +0200

qml-phone-shell (1.74) raring; urgency=low

  [ Albert Astals Cid ]
  * Use new HUD api
  * Improvements to build and run scripts
  * Test for GenericLensView
  * Use -z defs for SHARED and MODULE libraries

 -- Sergio Schvezov <sergio.schvezov@canonical.com>  Fri, 26 Apr 2013 13:14:03 -0300

qml-phone-shell (1.73) raring; urgency=low

  [ Albert Astals ]
  * No need to include lens.h in peoplepreviewdata.h
  * Bumping libhud dependency to use the new libhud-client2

  [ Andrea Cimitan ]
  * Adds test for LensView

  [ Michael Zanetti ]
  * Fix execution of local autopilot tests

 -- Ricardo Salveti de Araujo <ricardo.salveti@canonical.com>  Thu, 25 Apr 2013 13:46:23 -0300

qml-phone-shell (1.72) raring; urgency=low

  * bring greeter closer to desktop design
  * simplify SortFilterProxyModel role management
  * CMake and build script improvements
  * enable volume slider in Overview
  * clean up .bzrignore
  * flatten qmluitests and unittests into generic qmltests
  * split out LimitProxyModel out of SortFilterProxyModel
  * replace fake QML wrappers for Ubuntu.Application with a mock
    implementation
  * hide Frequent and Available categories in Apps lens during search
    (LP: #1170495)
  * add first test utilities
  * use fake Unity plugin for Dash tests
  * generate and package API docs
  * close applications after long-press in dash
  * simplify preview calculation
  * tests for:
    * bad indentation
    * Panel
    * indicators Overview
    * IndicatorItem
    * ListViewWithPageHeader
    * Clock
    * OpenEffect
    * FilterGrids
    * MenuContent
    * header standalone compilation

 -- Michał Sawicz <michal.sawicz@canonical.com>  Fri, 19 Apr 2013 21:16:50 +0200

qml-phone-shell (1.71) quantal; urgency=low

  * add missing python3 dependency

 -- Michał Sawicz <michal.sawicz@canonical.com>  Thu, 11 Apr 2013 17:11:15 +0200

qml-phone-shell (1.70) quantal; urgency=low

  * CMake fixes
  * improve HUD PeakDetector performance
  * initial QML coverage measurement
  * enable coverage analysis for C/C++
  * require out-of-source builds
  * fix incorrect linkage in hudclient.cpp
  * reduce warnings
  * add an optional on-commit test hook
  * tests for:
    * IndicatorRow
    * Tile
    * SearchIndicator
    * trailing whitespace
    * PageHeader
    * SearchHistoryModel
    * ResponsiveFlowView
    * SideStage
    * Indicators
  * move tests into subdirectories
  * increase test setup consistency
  * remove some dead code
  * register CategoryFilter to QML
  * use a static python install path for autopilot
  * merge first stages of libunity-api
  * drop unneeded moc includes

 -- Michał Sawicz <michal.sawicz@canonical.com>  Thu, 11 Apr 2013 14:42:22 +0200

qml-phone-shell (1.69) quantal; urgency=low

  [ Sergio Schvezov ]
  * Removing mocks for calendar, clock and calculator.

  [ Michał Sawicz ]
  * Add entries needed in the .desktop file and change the name and comment.

 -- Sergio Schvezov <sergio.schvezov@canonical.com>  Thu, 04 Apr 2013 19:32:06 -0300

qml-phone-shell (1.68) quantal; urgency=low

  * fix launching SideStage apps when there's no side stage
  * CMake cleanups
  * prevent breakage of local builds
  * added README for qmluitests

 -- Michał Sawicz <michal.sawicz@canonical.com>  Thu, 04 Apr 2013 02:02:27 +0200

qml-phone-shell (1.67) quantal; urgency=low

  * use real data in Apps lens Installed category
  * add --clean option in build scripts
  * add CODING guide
  * install test dependencies in build scripts
  * fix phone app name
  * Tests for:
    * Showable
    * Launcher
    * HUD parametrized actions

 -- Michał Sawicz <michal.sawicz@canonical.com>  Wed, 03 Apr 2013 00:11:00 +0200

qml-phone-shell (1.66) quantal; urgency=low

  * Revert Carousel changes due to crash

 -- Michał Sawicz <michal.sawicz@canonical.com>  Thu, 28 Mar 2013 10:51:20 +0100

qml-phone-shell (1.65) quantal; urgency=low

  * Modifying build dep to require python

 -- Sergio Schvezov <sergio.schvezov@canonical.com>  Wed, 27 Mar 2013 16:07:10 -0300

qml-phone-shell (1.64) quantal; urgency=low

  * Rename ubuntu-gallery to gallery-app
  * Resetting Apps lens content position when swiping from left
  * Make the previews more flexible with different screen sizes
  * Tests for:
    * HUD
    * ResponsiveGridView

 -- Albert Astals Cid <albert.astals@canonical.com>  Wed, 20 Mar 2013 17:44:44 +0100

qml-phone-shell (1.63) quantal; urgency=low

  * Rename telephony-app to phone-app
  * notepad-qml has been renamed to notes-app
  * Use a ListView for the Carousel component for scalability
  * Make sure the greeter stays usable for smaller screens
  * Elide username in greeter when too long
  * Improve Carousel creation time
  * CrossFadeImage fixes
  * Fixed play button size
  * Remove unused files
  * Tests for:
    * Revealer
    * HUD
    * Greeter
    * FilterGrid
    * CrossFadeImage

 -- Albert Astals Cid <albert.astals@canonical.com>  Tue, 19 Mar 2013 17:43:21 +0100

qml-phone-shell (1.62) quantal; urgency=low

  * Use one SpecialItem in HUD AppStack
  * Remove outdated manual tests
  * Improve build scripts
  * Hook up other HUD Toolbar actions
  * Tests for:
    * HUD
    * Time.js
    * AnimationControllerWithSignals
    * Carousel
  * Autopilot test framework
  * Force build-dep at python2.7
  * Suppress warnings

 -- Michał Sawicz <michal.sawicz@canonical.com>  Fri, 15 Mar 2013 16:26:22 +0100

qml-phone-shell (1.61) quantal; urgency=low

  * Rename ubuntu-browser to webbrowser-app.

 -- Olivier Tilloy <olivier.tilloy@canonical.com>  Fri, 08 Mar 2013 15:55:36 +0100

qml-phone-shell (1.60) quantal; urgency=low

  * Fixes in sidestage
  * Reduce memory consumption
  * Introduced testing

 -- Michael Zanetti <michael.zanetti@canonical.com>  Thu, 07 Mar 2013 12:04:19 +0100

qml-phone-shell (1.59) quantal; urgency=low

  * Window management: update screenshots manually and only when an application in focus goes out out focus.
  * Dash apps lens: use screenshot of applications from cache when going back to dash.

 -- Florian Boucault <florian.boucault@canonical.com>  Sat, 23 Feb 2013 17:48:23 +0000

qml-phone-shell (1.58) quantal; urgency=low

  * Sidestage: make the handle bigger to make it easier to grab.

 -- Florian Boucault <florian.boucault@canonical.com>  Fri, 22 Feb 2013 23:20:16 +0000

qml-phone-shell (1.57) quantal; urgency=low

  * fix right-edge swipe breaking

 -- Gerry Boland <gerry.boland@canonical.com>  Wed, 20 Feb 2013 14:37:25 +0000

qml-phone-shell (1.56) quantal; urgency=low

  * use ApplicationManager.keyboardVisible and keyboardHeight for system-wide
    keyboard detection

 -- Florian Boucault <florian.boucault@canonical.com>  Wed, 20 Feb 2013 07:05:49 +0000

qml-phone-shell (1.55) quantal; urgency=low

  * fix seeing flash of previous application when launching a new one

 -- Florian Boucault <florian.boucault@canonical.com>  Wed, 20 Feb 2013 06:15:01 +0000

qml-phone-shell (1.54) quantal; urgency=low

  * fix quitting last application again

 -- Florian Boucault <florian.boucault@canonical.com>  Wed, 20 Feb 2013 03:39:17 +0000

qml-phone-shell (1.53) quantal; urgency=low

  * fix activation of incorrect application
  * fix home lens population and increase initial lens search delay
  * reduce the times of image reloads in carousels
  * reduce memory consumption by tweaking the background images
  * indicator visual and behaviour fixes
  * reduce search crash probability
  * fix panel over greeter when fullscreen app open
  * fix sidestage after quitting last mainstage app

 -- Michał Sawicz <michal.sawicz@canonical.com>  Wed, 20 Feb 2013 01:47:27 +0100

qml-phone-shell (1.52) quantal; urgency=low

  * fix launcher for password-protected users
  * fix ebay link for ebay web app
  * allow launching arbitrary apps from command line
  * show sidestage on sidestage app activation
  * add sidestage support to the HUD
  * disable main stage's right edge when sidestage is enabled
  * destroy greeter contents when hidden to save memory
  * fix indicators height
  * visual fixes to HUD
  * remove spotify from dash
  * show dash after closing last application
  * rename qmlproject to unity
  * add Lenses::loaded property to prevent acting on non-ready Lens
    objects

 -- Michał Sawicz <michal.sawicz@canonical.com>  Mon, 18 Feb 2013 17:51:34 +0100

qml-phone-shell (1.51) quantal; urgency=low

  * use lens data in home
  * increase flicking velocity in dash

 -- Michał Sawicz <michal.sawicz@canonical.com>  Sat, 16 Feb 2013 20:59:58 +0100

qml-phone-shell (1.50) quantal; urgency=low

  * New side stage feature.
  * Implemented support for volume control using hardware keys.
  * reduce the edge detection size to 2 GUs.
  * use mock music lens.
  * add an "expandable" property to FilterGrid.
  * Use the current time as a icon for Time&Date device menu item. Missing device menu plane and volume icons added.
  * decrease delegate height for those showing contact details.
  * adjust music and videos lens to latest design spec.

 -- Florian Boucault <florian.boucault@canonical.com>  Sat, 16 Feb 2013 02:50:24 +0000

qml-phone-shell (1.49) quantal; urgency=low

  * fix people preview
  * show page headers when switching lenses

 -- Michał Sawicz <michal.sawicz@canonical.com>  Fri, 15 Feb 2013 11:12:37 +0100

qml-phone-shell (1.48) quantal; urgency=low

  * more HUD fixes
  * bottom bar fullscreen behavior fix
  * clean up stage implementation
  * reduce memory footprint by reducing image sizes

 -- Michał Sawicz <michal.sawicz@canonical.com>  Fri, 15 Feb 2013 01:49:05 +0100

qml-phone-shell (1.47) quantal; urgency=low

  * darken view on open indicators
  * design tweaks for HUD, people lens and video preview
  * added carousel in music lens
  * workaround people lens performance
  * add carousel in people lens and use real data in Home people carousel

 -- Michał Sawicz <michal.sawicz@canonical.com>  Wed, 13 Feb 2013 22:00:32 +0100

qml-phone-shell (1.46) quantal; urgency=low

  * new people preview
  * HUD fixes
  * fullscreen mode support
  * use external mock lens for videos
  * rework bottombar communication due to PID mismatch
  * improve unity build script
  * rename ubuntu-gallery
  * connect up the HUD quit button
  * unfocus HUD text entry on speech recognition
  * carousel fixes for low item count
  * new greeter

 -- Michał Sawicz <michal.sawicz@canonical.com>  Tue, 12 Feb 2013 10:24:09 +0100

qml-phone-shell (1.45) quantal; urgency=low

  * new people carousel
  * integration of voice and parametrized actions in HUD
  * xml-based user list for greeter
  * new people lens layout
  * refactored top panel

 -- Michał Sawicz <michal.sawicz@canonical.com>  Sun, 10 Feb 2013 13:06:25 +0100

qml-phone-shell (1.44) quantal; urgency=low

  * latest designs for greeter and video preview
  * initial integration with HUD service
  * HUD parametrized actions UI
  * licensing and packaging fixes
  * asynchronous loading in video preview to reduce delay
  * search support in People and Generic lens views

 -- Michał Sawicz <michal.sawicz@canonical.com>  Fri, 08 Feb 2013 00:34:18 +0100

qml-phone-shell (1.43) quantal; urgency=low

  * carousel view in dash
  * smarter dash categories
  * generic lens view
  * fixes to HUD
  * fix launching gallery
  * close preview when launching player
  * run_on_device tweaks

 -- Michał Sawicz <michal.sawicz@canonical.com>  Wed, 06 Feb 2013 20:34:28 +0100

qml-phone-shell (1.42) quantal; urgency=low

  * restore video playback

 -- Michał Sawicz <michal.sawicz@canonical.com>  Tue, 05 Feb 2013 23:42:07 +0100

qml-phone-shell (1.41) quantal; urgency=low

  * Video previews
  * run_on_device is tunneled through adb forward

 -- Michael Zanetti <michael.zanetti@canonical.com>  Tue, 05 Feb 2013 17:46:57 +0100

qml-phone-shell (1.40) quantal; urgency=low

  * Fix missing installed files

 -- Albert Astals Cid  <albert.astals@canonical.com>  Tue, 05 Feb 2013 11:26:46 +0100

qml-phone-shell (1.39) quantal; urgency=low

  * HUD ui with fake data

 -- Albert Astals Cid  <albert.astals@canonical.com>  Mon, 04 Feb 2013 18:48:39 +0100

qml-phone-shell (1.38) quantal; urgency=low

  * fix launching of notepad 

 -- Bill Filler <bill.filler@canonical.com>  Fri, 01 Feb 2013 03:21:29 -0500

qml-phone-shell (1.37) quantal; urgency=low

  * QT_QPA_PLATFORM was renamed from hybris to ubuntu, so reflecting at the
    env variable to make it to work fullscreen at the devices again

 -- Ricardo Salveti de Araujo <ricardo.salveti@canonical.com>  Fri, 01 Feb 2013 02:35:44 -0500

qml-phone-shell (1.36) quantal; urgency=low

  * launch real notepad app 
  * fix launching of mock apps

 -- Bill Filler <bill.filler@canonical.com>  Thu, 31 Jan 2013 21:36:05 -0500

qml-phone-shell (1.35) quantal; urgency=low

  * integrate ubuntu-browser instead of snowshoe 

 -- Bill Filler <bill.filler@canonical.com>  Thu, 31 Jan 2013 17:33:37 -0500

qml-phone-shell (1.34) quantal; urgency=low

  * Qt5-proper release

 -- Michał Sawicz <michal.sawicz@canonical.com>  Thu, 31 Jan 2013 17:34:06 +0000

qml-phone-shell (1.33) quantal; urgency=low

  * New release

 -- Florian Boucault <florian.boucault@canonical.com>  Thu, 17 Jan 2013 07:39:47 +0700

qml-phone-shell (1.32) quantal; urgency=low

  * New release

 -- Michał Sawicz <michal.sawicz@canonical.com>  Fri, 21 Dec 2012 21:49:43 +0100

qml-phone-shell (1.31) quantal; urgency=low

  * New release

 -- Michał Sawicz <michal.sawicz@canonical.com>  Fri, 21 Dec 2012 02:06:37 +0100

qml-phone-shell (1.30) quantal; urgency=low

  * New release

 -- Michał Sawicz <michal.sawicz@canonical.com>  Wed, 19 Dec 2012 19:29:40 +0100

qml-phone-shell (1.29) quantal; urgency=low

  * New release

 -- Florian Boucault <florian.boucault@canonical.com>  Wed, 19 Dec 2012 00:07:55 +0000

qml-phone-shell (1.28) quantal; urgency=low

  * New release

 -- Florian Boucault <florian.boucault@canonical.com>  Tue, 18 Dec 2012 19:03:04 +0000

qml-phone-shell (1.27) quantal; urgency=low

  * New release

 -- Michał Sawicz <michal.sawicz@canonical.com>  Tue, 18 Dec 2012 02:22:35 +0100

qml-phone-shell (1.26) quantal; urgency=low

  * New release

 -- Florian Boucault <florian.boucault@canonical.com>  Fri, 14 Dec 2012 18:17:40 +0000

qml-phone-shell (1.25) quantal; urgency=low

  * New release

 -- Florian Boucault <florian.boucault@canonical.com>  Thu, 13 Dec 2012 22:51:56 +0000

qml-phone-shell (1.24) quantal; urgency=low

  * New release

 -- Florian Boucault <florian.boucault@canonical.com>  Wed, 12 Dec 2012 21:49:50 +0000

qml-phone-shell (1.23) quantal; urgency=low

  * New release

 -- Florian Boucault <florian.boucault@canonical.com>  Tue, 11 Dec 2012 20:38:08 +0000

qml-phone-shell (1.22) quantal; urgency=low

  * New release

 -- Florian Boucault <florian.boucault@canonical.com>  Tue, 11 Dec 2012 00:13:16 +0000

qml-phone-shell (1.21) quantal; urgency=low

  * New release with fullscreen launcher fixes 

 -- Bill Filler <bill.filler@canonical.com>  Fri, 07 Dec 2012 09:36:37 +0000

qml-phone-shell (1.20) quantal; urgency=low

  * New release

 -- Florian Boucault <florian.boucault@canonical.com>  Thu, 06 Dec 2012 16:53:05 +0000

qml-phone-shell (1.19) quantal; urgency=low

  * enable multi-threaded render for apps 

 -- Bill Filler <bill.filler@canonical.com>  Wed, 05 Dec 2012 17:34:09 +0000

qml-phone-shell (1.18) quantal; urgency=low

  [ Bill Filler ]
  * update launcher to use wk2-render (chromeless webkit) for facebook
    and twitter 

 -- Florian Boucault <florian.boucault@canonical.com>  Wed, 05 Dec 2012 12:20:50 +0000

qml-phone-shell (1.17) quantal; urgency=low

  * New release

 -- Florian Boucault <florian.boucault@canonical.com>  Sat, 01 Dec 2012 01:18:03 +0000

qml-phone-shell (1.16) quantal; urgency=low

  * fix to launch new gallery with correct args 

 -- Bill Filler <bill.filler@canonical.com>  Thu, 29 Nov 2012 17:04:36 -0500

qml-phone-shell (1.15) quantal; urgency=low

  * New release

 -- Florian Boucault <florian.boucault@canonical.com>  Wed, 28 Nov 2012 20:35:03 +0000

qml-phone-shell (1.14) quantal; urgency=low

  * New release

 -- Florian Boucault <florian.boucault@canonical.com>  Mon, 26 Nov 2012 21:39:36 +0000

qml-phone-shell (1.13) quantal; urgency=low

  * New release

 -- Florian Boucault <florian.boucault@canonical.com>  Fri, 23 Nov 2012 19:47:54 +0000

qml-phone-shell (1.12) quantal; urgency=low

  * Daily release

 -- Florian Boucault <florian.boucault@canonical.com>  Thu, 22 Nov 2012 10:21:11 +0000

qml-phone-shell (1.11) quantal; urgency=low

  * Daily release

 -- Florian Boucault <florian.boucault@canonical.com>  Wed, 21 Nov 2012 22:06:38 +0000

qml-phone-shell (1.10) quantal; urgency=low

  * Daily release

 -- Florian Boucault <florian.boucault@canonical.com>  Wed, 21 Nov 2012 01:04:32 +0000

qml-phone-shell (1.9) quantal; urgency=low

  * New release

 -- Florian Boucault <florian.boucault@canonical.com>  Mon, 19 Nov 2012 18:55:51 +0000

qml-phone-shell (1.8) quantal; urgency=low

  [ Michał Sawicz ]
  * new codebase

 -- Florian Boucault <florian.boucault@canonical.com>  Fri, 09 Nov 2012 00:15:19 +0000

qml-phone-shell (1.2) quantal; urgency=low

  * fix working dir for launch
  * launch script that sets up ofono and then calls telephony-app

 -- Bill Filler <bill.filler@canonical.com>  Mon, 05 Nov 2012 17:28:31 -0500

qml-phone-shell (1.1) quantal; urgency=low

  * comment out console.log() to prevent crash 

 -- Bill Filler <bill.filler@canonical.com>  Sun, 28 Oct 2012 22:18:36 +0100

qml-phone-shell (1.0) quantal; urgency=low

  * Remove install rule for qml-phone-shell.conf

 -- Ricardo Mendoza <ricardo.mendoza@canonical.com>  Fri, 26 Oct 2012 12:09:03 -0430

qml-phone-shell (0.9) quantal; urgency=low

  * Remove qml-phone-shell.conf to use new ubuntu-session.

 -- Ricardo Mendoza <ricardo.mendoza@canonical.com>  Fri, 26 Oct 2012 11:10:04 -0430

qml-phone-shell (0.8) quantal; urgency=low

  * Fix for both size and scrolling.

 -- Michael Frey <michael.frey@canonical.com>  Thu, 25 Oct 2012 14:28:46 +0200

qml-phone-shell (0.7) quantal; urgency=low

  [Michael Frey]
  * qml-phone-shell.conf: better setup of env vars and launch
    via dbus-luanch to properly setup session bus
  * shellapplication.cpp: don't setup custom env before launching
    processes 

 -- Bill Filler <bill.filler@canonical.com>  Sun, 21 Oct 2012 11:32:42 +0200

qml-phone-shell (0.6) quantal; urgency=low

  * added additional Android env vars to upstart script 

 -- Bill Filler <bill.filler@canonical.com>  Fri, 19 Oct 2012 09:35:25 -0400

qml-phone-shell (0.5) quantal; urgency=low

  * added support to launch telephony-app 

 -- Bill Filler <bill.filler@canonical.com>  Thu, 18 Oct 2012 13:45:25 -0400

qml-phone-shell (0.4) quantal; urgency=low

  * Creating a release

 -- Sergio Schvezov <sergio.schvezov@canonical.com>  Mon, 15 Oct 2012 13:05:34 -0300

qml-phone-shell (0.3) quantal; urgency=low

  * added support for launching applications

 -- Bill Filler <bill.filler@canonical.com>  Fri, 12 Oct 2012 12:42:33 -0400

qml-phone-shell (0.2) quantal; urgency=low

  * New release that includes upstart support.

 -- Tony Espy <espy@canonical.com>  Thu, 11 Oct 2012 17:18:07 -0400

qml-phone-shell (0.1) quantal; urgency=low

  * Initial release

 -- Bill Filler <bill.filler@canonical.com>  Wed, 10 Oct 2012 10:19:53 -0400<|MERGE_RESOLUTION|>--- conflicted
+++ resolved
@@ -1,5 +1,3 @@
-<<<<<<< HEAD
-=======
 unity8 (8.00+14.10.20141013.2-0ubuntu1) utopic; urgency=low
 
   [ Michael Terry ]
@@ -27,7 +25,6 @@
 
  -- Ubuntu daily release <ps-jenkins@lists.canonical.com>  Mon, 13 Oct 2014 15:43:03 +0000
 
->>>>>>> 10ac5e3d
 unity8 (8.00+14.10.20141009.4-0ubuntu1) utopic; urgency=low
 
   [ Michał Sawicz ]

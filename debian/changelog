unity8 (7.84-0ubuntu1) UNRELEASED; urgency=low

<<<<<<< HEAD
  * Bump version so it can be referenced in debian/control

 -- Michael Terry <mterry@ubuntu.com>  Thu, 21 Nov 2013 17:12:26 -0500
=======
  * Depend on the separate scopes plugin

 -- Michal Hruby <michal.hruby@canonical.com>  Wed, 13 Nov 2013 12:43:39 +0000
>>>>>>> 36f751da

unity8 (7.83+14.04.20131106-0ubuntu1) trusty; urgency=low

  [ Andrea Cimitan ]
  * Place ShaderEffectSource of UbuntuShapeForItem under the Shape Item.
    (LP: #1239317)

  [ Omer Akram ]
  * test: make sure the search indicator hides when an app has focus.

  [ Nick Dedekind ]
  * Fixed indicator slider menu item alignment to label field and icon.
    (LP: #1240756)

  [ chris.gagnon ]
  * Update to autopilot 1.4.

  [ Ubuntu daily release ]
  * Automatic snapshot from revision 500

 -- Ubuntu daily release <ps-jenkins@lists.canonical.com>  Wed, 06 Nov 2013 03:37:02 +0000

unity8 (7.83+14.04.20131105.1-0ubuntu1) trusty; urgency=low

  [ Michał Sawicz ]
  * Implement switching between previews by swiping. (LP: #1220651,
    #1088572)

  [ Nick Dedekind ]
  * Faster loading of indicator menus. (LP: #1226650)

  [ Albert Astals ]
  * Make sure we have ssh started when we need it .
  * Fix a few warnings in DashContent.qml on shutdown
    Dash/DashContent.qml:119: TypeError: Cannot read property
    'previewShown' of null Dash/DashContent.qml:120: TypeError: Cannot
    read property 'moving' of null .
  * Don't use deprecated Panel methods.

  [ Christopher Lee ]
  * Adds an easy to consume function that attempts to unlock the unity
    greeter. (LP: #1240261)

  [ Lars Uebernickel ]
  * Indicators: add TimeFormatter and use it in the messaging menu This
    component can be used to turn a timestamp and a format string into a
    string with the corresponding time and format. The string will
    change whenever the timezone changes. (LP: #1236413)

  [ Andrea Cimitan ]
  * Allow drag over bounds, but not overshoot. (LP: #1204300)
  * Threshold to activate the left edge swipe to reveal dash is now 26
    GU. (LP: #1236286)

  [ Michael Zanetti ]
  * replace the launcher quicklist's Popover with an own quicklist
    implementation The Popover probably won't ever support what the
    launcher needs.
  * Implement switching between previews by swiping. (LP: #1220651,
    #1088572)
  * don't trigger the greeter teasing during a movement of the greeter.

  [ Ubuntu daily release ]
  * Automatic snapshot from revision 495

 -- Ubuntu daily release <ps-jenkins@lists.canonical.com>  Tue, 05 Nov 2013 12:22:04 +0000

unity8 (7.83+14.04.20131031-0ubuntu1) trusty; urgency=low

  [ Michał Sawicz ]
  * Use setenv as early as possible to avoid setenv and getenv clashing
    in multi-threaded situations. (LP: #1240866)

  [ Ubuntu daily release ]
  * Automatic snapshot from revision 482

 -- Ubuntu daily release <ps-jenkins@lists.canonical.com>  Thu, 31 Oct 2013 20:10:56 +0000

unity8 (7.83+14.04.20131028.1-0ubuntu1) trusty; urgency=low

  * New rebuild forced
  * Automatic snapshot from revision 480

 -- Ubuntu daily release <ps-jenkins@lists.canonical.com>  Mon, 28 Oct 2013 22:42:07 +0000

unity8 (7.83+14.04.20131028-0ubuntu1) trusty; urgency=low

  [ Andrea Cimitan ]
  * Fix 1195349 by counting drawbuffer on the newContentX logic of the
    carousel When we changed carousel from repeater to listview, we
    added drawbuffer. this breaks the logic of newContentX, which was
    considered disabled and set to -1. The correct disabled value now
    has to take into account the drawbuffer. (LP: #1195349)

  [ Christopher Lee ]
  * Checks both then env and upstart env for the currently set
    XDG_DATA_DIRS so they can be set correctly for the test.

  [ Ubuntu daily release ]
  * Automatic snapshot from revision 479

 -- Ubuntu daily release <ps-jenkins@lists.canonical.com>  Mon, 28 Oct 2013 03:08:59 +0000

unity8 (7.83+13.10.20131016.2-0ubuntu1) saucy; urgency=low

  [ Loïc Minier ]
  * Merge ~lool/unity8/drop-setcap-conf. Drop unity8-setcap.conf as this
    breaks desktop installs (no boot-hook event is emitted, boot
    stalls); add maintscript snippet to rm_conffile on upgrades; this
    boot-hook is now shipped under a different name in lxc-android-
    config.

  [ Michał Sawicz ]
  * Ship a camera-app.desktop file and use a custom XDG_DATA_DIRS for
    testing.

  [ Ubuntu daily release ]
  * Automatic snapshot from revision 472

 -- Ubuntu daily release <ps-jenkins@lists.canonical.com>  Wed, 16 Oct 2013 23:15:48 +0000

unity8 (7.83+13.10.20131016.1-0ubuntu1) saucy; urgency=low

  [ Diego Sarmentero ]
  * Disable Preview interaction until the scope responds.

  [ Albert Astals ]
  * Hide placeholder notification.

  [ Ubuntu daily release ]
  * Automatic snapshot from revision 469

 -- Ubuntu daily release <ps-jenkins@lists.canonical.com>  Wed, 16 Oct 2013 17:29:36 +0000

unity8 (7.83+13.10.20131016-0ubuntu1) saucy; urgency=low

  [ Loïc Minier ]
  * Add upstart job to copy unity8 to a new tmpfs, setcap it, and bind-
    mount it back; this is an ugly hack to set CAP_SYS_RESOURCE until we
    have a root-helper for it.

  [ Michal Hruby ]
  * Enable definition of scope back references in overridden results.

  [ Ubuntu daily release ]
  * Automatic snapshot from revision 466

 -- Ubuntu daily release <ps-jenkins@lists.canonical.com>  Wed, 16 Oct 2013 11:29:52 +0000

unity8 (7.83+13.10.20131015.4-0ubuntu1) saucy; urgency=low

  [ Michał Sawicz ]
  * Replace ubuntu-touch-session's unity8.conf upstart job.
  * Revert r440 that made the dash collapse animation worse, rather than
    better.

  [ om26er@ubuntu.com ]
  * close the app only when the close button is tapped, not the entire
    thumbnail

  [ Nick Dedekind ]
  * Added missing Unity.Indicator mock objects causing qmltests to fail.
    Approved by: Michał Sawicz.

  [ Christopher Lee ]
  * Launch unity8 for autopilot with upstart, and bring unity8 session
    over from session-manager-touch.

  [ Pawel Stolowski ]
  * Temporarily disable category_order changed signal handling.

  [ Daniel d'Andrada ]
  * OSKController area shouldn't cover the indicators' bar Since ubuntu-
    keyboard surface area doesn't cover the indicators' bar,
    OSKController should follow suit. Otherwise the OSKContoller's
    internal InputFilterArea (and others) wouldn't perfectly overlap the
    graphical keyboard rendered by ubuntu-keyboard (i.e. the opaque part
    of ubuntu-keyboard's surface).

  [ Michael Zanetti ]
  * Initialize initialHeight/Width to height/width depending on scaleTo
    add checks for initialWidth/Height in the tests change sizes in
    tests to something else than the default for initialWidth/Height in
    order to catch failures there more easily

  [ Omer Akram ]
  * Only show search indicator while the Dash is focued.
  * Add 2dp left margin for music and video tiles' title.

  [ Nicolas d'Offay ]
  * Changed Infographics to use Ubuntu font.

  [ Ubuntu daily release ]
  * Automatic snapshot from revision 463

 -- Ubuntu daily release <ps-jenkins@lists.canonical.com>  Tue, 15 Oct 2013 11:05:04 +0000

unity8 (7.82+13.10.20131011.2-0ubuntu1) saucy; urgency=low

  [ Michał Sawicz ]
  * Work around Mir not delivering input to shell after restart, if the
    device isn't reinitialized.

  [ Albert Astals ]
  * Remove unused DashMusic/DashVideos.
  * Don't let the user change between scopes if the current one is
    moving up/down.
  * Fix two uninitialized variable uses reported by valgrind ==17988==
    Conditional jump or move depends on uninitialised value(s) ==17988==
    at 0x13839F3A: AccountsService::updateDemoEdges()
    (AccountsService.cpp:74) ==17988== by 0x13839DA5:
    AccountsService::setUser(QString const&) (AccountsService.cpp:45)
    ==17988== by 0x1383F67B:
    AccountsService::qt_metacall(QMetaObject::Call, int, void**)
    (moc_AccountsService.cpp:192) ==17988== by 0x496143D:
    StoreProperty(QV8Engine*, QObject*, QQmlPropertyData*,
    v8::Handle<v8::Value>) (in /usr/lib/arm-linux-
    gnueabihf/libQt5Qml.so.5.0.2) ==17988== ==17988== Conditional jump
    or move depends on uninitialised value(s) ==17988== at 0x1383A0F6:
    AccountsService::updateStatsWelcomeScreen() (AccountsService.cpp:92)
    ==17988== by 0x13839DB1: AccountsService::setUser(QString const&)
    (AccountsService.cpp:47) ==17988== by 0x1383F67B:
    AccountsService::qt_metacall(QMetaObject::Call, int, void**)
    (moc_AccountsService.cpp:192) ==17988== by 0x496143D:
    StoreProperty(QV8Engine*, QObject*, QQmlPropertyData*,
    v8::Handle<v8::Value>) (in /usr/lib/arm-linux-
    gnueabihf/libQt5Qml.so.5.0.2)
  * Fix unitialized variable in Scope ==18457== Conditional jump or move
    depends on uninitialised value(s) ==18457== at 0x15AD1FD6:
    Scope::setActive(bool) (scope.cpp:165) ==18457== by 0x15B0023D:
    Scope::qt_metacall(QMetaObject::Call, int, void**)
    (moc_scope.cpp:478) ==18457== by 0x48B709F:
    QQmlPropertyPrivate::write(QObject*, QQmlPropertyData const&,
    QVariant const&, QQmlContextData*,
    QFlags<QQmlPropertyPrivate::WriteFlag>) (in /usr/lib/arm-linux-
    gnueabihf/libQt5Qml.so.5.0.2)
  * Fix crash on the phone For some reason i'm getting v8 crashes
    without this when shuting down unity-mir

  [ Gerry Boland ]
  * Use focusRequested signal from AppManager. WM: AppManager has new
    signal to ask shell to request focus for app - use it to properly
    animate and focus the app. If app wants to be side stage, but no
    side stage available, override the application stage.

  [ Nick Dedekind ]
  * Only use the root action state as a unitymenumodel ActionStateParser
    when needed.

  [ Andrea Cimitan ]
  * Move the close app icon on top left.
  * The header of category list is already on screen after unlock

  [ Michael Zanetti ]
  * Make the greeter's clock update in sync with the indicators.

  [ Omer Akram ]
  * Increase dash header height to 5gu.

  [ Nicolas d'Offay ]
  * Standardised expansion speed in scopes.

  [ Ubuntu daily release ]
  * Automatic snapshot from revision 449

 -- Ubuntu daily release <ps-jenkins@lists.canonical.com>  Fri, 11 Oct 2013 17:26:34 +0000

unity8 (7.82+13.10.20131011.1-0ubuntu1) saucy; urgency=low

  [ Michał Sawicz ]
  * Fix frequent application IDs and drop old AppsAvailableForDownload
    model.
  * Unrevert r388 now that we have fixed the infinite loop it was
    causing in Qt.

  [ Steve Langasek ]
  * Don't keep a long-lived connection open to upstart when we only use
    it for two events, one at load time and one at unload time.

  [ Lars Uebernickel ]
  * VolumeControl: use 'volume' instead of 'scroll' action The volume
    action doesn't show a notification.

  [ Michael Terry ]
  * Disable DragHandle on right side of screen while the greeter is
    animating

  [ Marcus Tomlinson ]
  * Added missing "enabled" property to "progressMenu" component in the
    menu item factory.

  [ Michael Zanetti ]
  * Add scaleTo: "fit" mode support to LazyImage

  [ Andrea Cimitan ]
  * Add music and video renderers
  * Use shell.edgeSize for BottomBar's EdgeDragArea, detecting gestures
    only when they are within the edgeSize.

  [ Nick Dedekind ]
  * Removed greeter "toHome" animation (LP#1092976) (LP: #1092976)
  * Only show Snap Decision notification actions when available.

  [ Albert Astals ]
  * Dash: Set delegate creation range for inner itemviewss If it's above
    the list viewport we set it to the end of the list to precache the
    last items It it's below the list viewport we set it to the
    beginning to precache the first items Otherwise we set it to the
    part of the viewport in the view Approved by: Michał Sawicz.

  [ Ubuntu daily release ]
  * Automatic snapshot from revision 435

 -- Ubuntu daily release <ps-jenkins@lists.canonical.com>  Fri, 11 Oct 2013 09:05:30 +0000

unity8 (7.82+13.10.20131010-0ubuntu1) saucy; urgency=low

  [ David Callé ]
  * Small logic change in preview descriptions line breaks. Multiple new
    lines are now replaced by multiple br tags.

  [ Nick Dedekind ]
  * Use indicator identifier for indicators-client list item label.
  * Make sure overflow indicators are hidden and not the search label.

  [ Mirco Müller ]
  * Tweaks to notifications to improve spec-compliance. - updated
    notifications-qmltest to reflect the use of a variant-map for the
    hints - made text-fields as heigh as buttons - made the summary
    align horizontally to the icon - updated button-height and bubble-
    background.

  [ Pawel Stolowski ]
  * Handle category_order_changes signal from scopes (used in Home only)
    and reorder categories accordingly.
  * Implementation of albumart image provider for audio content.

  [ Michael Terry ]
  * Hide the greeter when an app is focused, fixing snap decisions
    launching an app in the greeter (like receiving a call).

  [ Michael Zanetti ]
  * Launcher - remove support for pinning items in the backend After the
    latest design changes, recent apps is everything that is contained
    in the ApplicationManager. So no need for storing anything else than
    pinned apps in the config.

  [ Michał Sawicz ]
  * Remove the mir socket before starting unity8 during autopilot tests.

  [ Ubuntu daily release ]
  * Automatic snapshot from revision 420

 -- Ubuntu daily release <ps-jenkins@lists.canonical.com>  Thu, 10 Oct 2013 04:15:13 +0000

unity8 (7.82+13.10.20131008.1-0ubuntu1) saucy; urgency=low

  [ Michal Hruby ]
  * Add Scope::isActive property and corresponding tests. (LP: #1230352)

  [ Daniel d'Andrada ]
  * Move OSKController to the front as it will now also block input
    meant to the OSK That's in the unity-mir implementation. The
    SurfaceFlinger one is still an empty noop. Currently, when the OSK
    is up, both shell and OSK get user input, thus we need the
    OSKController to shield our shell components from them. (LP:
    #1236773)

  [ Michał Sawicz ]
  * Add Scope::isActive property and corresponding tests. (LP: #1230352)
  * Force focus back on shell in case it loses it for some reason.

  [ Ubuntu daily release ]
  * Automatic snapshot from revision 409

 -- Ubuntu daily release <ps-jenkins@lists.canonical.com>  Tue, 08 Oct 2013 19:14:20 +0000

unity8 (7.82+13.10.20131008-0ubuntu1) saucy; urgency=low

  [ Michał Sawicz ]
  * update previews to match design. (LP: #1224555)
  * Add an InputFilterArea in Notifications. (LP: #1233411, #1235215)

  [ Ying-Chun Liu ]
  * update previews to match design. (LP: #1224555)

  [ Albert Astals ]
  * Unrevert 376 by reverting r395 and a small fix to fix the cpu
    hogging issue . (LP: #1124567)

  [ Michael Terry ]
  * Add Showable.showNow() method and use it in Shell to immediately
    show greeter when we blank the screen rather than animating it. (LP:
    #1233564)

  [ Michael Zanetti ]
  * update previews to match design. (LP: #1224555)

  [ Diego Sarmentero ]
  * update previews to match design. (LP: #1224555)

  [ Ubuntu daily release ]
  * Automatic snapshot from revision 404

 -- Ubuntu daily release <ps-jenkins@lists.canonical.com>  Tue, 08 Oct 2013 02:57:55 +0000

unity8 (7.82+13.10.20131007-0ubuntu1) saucy; urgency=low

  [ Michał Sawicz ]
  * Respect pre-set import and library paths and prevent segfault in
    startShell.

  [ Ubuntu daily release ]
  * Automatic snapshot from revision 399

 -- Ubuntu daily release <ps-jenkins@lists.canonical.com>  Mon, 07 Oct 2013 07:10:46 +0000

unity8 (7.82+13.10.20131005-0ubuntu1) saucy; urgency=low

  [ Michał Sawicz ]
  * Revert r376 that caused constant CPU usage due to the
    ActivityIndicator.

  [ Nick Dedekind ]
  * Removed indicators-client autopilot tests. (LP: #1234736)

  [ Albert Astals ]
  * Revert r388. (LP: #1235268)

  [ Christopher Lee ]
  * Removes passing -fullscreen to unity8 when on the device (as per bug
    #1235065). (LP: #1235065)

  [ Ubuntu daily release ]
  * Automatic snapshot from revision 396

 -- Ubuntu daily release <ps-jenkins@lists.canonical.com>  Sat, 05 Oct 2013 11:45:14 +0000

unity8 (7.82+13.10.20131004.2-0ubuntu1) saucy; urgency=low

  * Revert 7.82+13.10.20131004.1-0ubuntu1 back to
    7.81.3+13.10.20130927.3-0ubuntu1 due to CPU hogging issue with
    7.82+13.10.20131004.1-0ubuntu1.

 -- Loïc Minier <loic.minier@ubuntu.com>  Fri, 04 Oct 2013 21:22:29 +0200

unity8 (7.82+13.10.20131004.1-0ubuntu1) saucy; urgency=low

  [ Michał Sawicz ]
  * Bump to indicate support for extended snap decisions.
  * Make Tile themeable, add renderers for Dash Plugins and weather.
    (LP: #1231948)
  * Drop network agents now that they're in indicator-network instead.

  [ Michal Hruby ]
  * Differentiate generic and music carousels.
  * Use the thumbnailer image provider for scope results that don't
    specify icon as well as for previews.
  * Added an indicator which is displayed in the search bar whenever a
    search is in progress. Added accompanying test in tst_PageHeader.
  * Expose rendererHint to shell.

  [ Albert Astals ]
  * Update pot file. (LP: #1232374)
  * Only enable the animation when the item is on screen (i.e. !culled)
    . (LP: #1200374)
  * Do not crash on positionAtBeginning if the list is empty .
  * Enable/disable running apps height animation in a less error prone
    way.

  [ Michael Terry ]
  * Use a chevron after 'Skip intro' and drop the underlining.
  * Load testability driver when QT_LOAD_TESTABILITY is set. (LP:
    #1226234)
  * Listen to the system setting StatsWelcomeScreen, which tells us
    whether to show user-specific infographic data in the greeter. (LP:
    #1207857)

  [ Gerry Boland ]
  * WM: ensure focusedApplicationWhenUsingScreenshots reset when unused,
    and only used when set. Fixes window focus conflict between shell
    and ApplicationManager.

  [ Nick Dedekind ]
  * Removed deprecated Unity.IndicatorsLegacy plugin.
  * Added actionState parser to the indicators-client text printer so
    that we get the icon.
  * Moved indicator page titles to the root action state of menu model.
    (LP: #1223635)

  [ Mirco Müller ]
  * Added rendering- and interaction-support for the first three
    extended snap-decision dialog-cases password-entry, user-
    authentication and simunlock.

  [ Daniel d'Andrada ]
  * Revert the reversion of r304 since it doesn't seem to crash anymore
    Original commit was Reset apps scope when returning from app to dash
    (LP #1193419) If an app is on foreground and you perform a long
    left-edge swipe to minimize it, and therefore return to the dash,
    the dash should be in the Applications scope and showing the
    running/recents applications. (LP: #1193419)

  [ Andrea Cimitan ]
  * Add behaviours to the hud reveal. (LP: #1224480, #1224633)
  * Make Tile themeable, add renderers for Dash Plugins and weather.
    (LP: #1231948)

  [ Michael Zanetti ]
  * fix inserting into quicklistmodel.
  * Drop useStorage argument and use exising LAUNCHER_TESTING define for
    this decision.

  [ Omer Akram ]
  * Make the volume/brightness slider changes realtime. (LP: #1227595)

  [ Nicolas d'Offay ]
  * Fixed black colour on the first of the month due to division. (LP:
    #1233657)
  * Added an indicator which is displayed in the search bar whenever a
    search is in progress. Added accompanying test in tst_PageHeader.

  [ Ubuntu daily release ]
  * Automatic snapshot from revision 390

 -- Ubuntu daily release <ps-jenkins@lists.canonical.com>  Fri, 04 Oct 2013 06:55:16 +0000

unity8 (7.81.3+13.10.20130927.3-0ubuntu1) saucy; urgency=low

  [ Michal Hruby ]
  * Correctly handle image URI scheme in results.

  [ Michał Sawicz ]
  * Make SHOW_DASH and HIDE_DASH close the current preview. (LP:
    #1231404)
  * Add a LazyImage component that shows an activity spinner for long-
    loading images and handles aspect ratio properly.
  * Fix Qt 5.1 FTBFS and suppress some build warnings.

  [ Albert Astals ]
  * Make sure we always have least have one column in the gridview. (LP:
    #1225391)
  * LVWPH: Make sure we always overshoot vertically. (LP: #1229851)
  * Remember the expanded categoryId and not the expanded index The
    index can change on search, and we still want to maintain it
    expanded in that case. (LP: #1230216)
  * Fix showHeader in an edge case of notShownByItsOwn Not all the tests
    i've added fail without the code fix, but i've added them just to be
    more covered . (LP: #1230187)

  [ Diego Sarmentero ]
  * Handling error signal from the DownloadTracker plugin (BUG:
    #1229744). (LP: #1229744)
  * Remove "Reviews and Comments" section from Application Preview until
    the feature is ready (BUG: #1226632) - Detect when the keyboard is
    being shown to allow the user to scroll the Preview even more if
    necessary to interact with the components at the bottom of that
    preview, and don't leave those components obscured behind the
    keyboard (BUG: #1226638). (LP: #1226632, #1224717, #1226638)

  [ Nick Dedekind ]
  * Brought messaging indicator inline with UnityMenuModel &
    UnityMenuAction. (LP: #1217676, #1217678)

  [ Pawel Stolowski ]
  * Support canned search queries returned by Home Scope.
  * Cancel previous actions and previews on new activation / preview.
    Expose previewed data row in Preview object.

  [ Michael Terry ]
  * Only enable the Bottombar when the HUD is available. (LP: #1220306)
  * Increase the "Skip intro" clickable area, making dismissing the edge
    demo intro feel more natural. (LP: #1220632)

  [ Michael Zanetti ]
  * drop our CrossFadeImage in favor of the SDK one. (LP: #1227783)

  [ Ubuntu daily release ]
  * Automatic snapshot from revision 358

 -- Ubuntu daily release <ps-jenkins@lists.canonical.com>  Fri, 27 Sep 2013 14:13:22 +0000

unity8 (7.81.3+13.10.20130924.2-0ubuntu1) saucy; urgency=low

  [ Michal Hruby ]
  * Fix the signal prototypes on music grid renderer. (LP: #1228390)

  [ Michael Zanetti ]
  * use less auto variables, align coding style, constify and Qt'ify API
    in AccountsService plugin.

  [ Nick Dedekind ]
  * Re-enable MenuContentActivator in Indicators.

  [ Albert Astals ]
  * LVWPH: Update the section header on list change events.

  [ Pawel Stolowski ]
  * Check results model ptr returned by GetResultsFromCategory method
    from UnityCore. (LP: #1228097, #1211595)

  [ Ubuntu daily release ]
  * Automatic snapshot from revision 340

 -- Ubuntu daily release <ps-jenkins@lists.canonical.com>  Tue, 24 Sep 2013 14:40:01 +0000

unity8 (7.81.3+13.10.20130919.3-0ubuntu1) saucy; urgency=low

  [ Michal Hruby ]
  * Add support for music grid renderer to GenericScopeView.

  [ Nick Dedekind ]
  * Fixed the removal of messaging widget due to incompatible action
    state. (LP: #1225017)

  [ Christopher Lee ]
  * Addition of initial autopilot tests for the application lifecycle.

  [ Lars Uebernickel ]
  * VolumeControl: use action of the new indicator indicator-sound
    recently gained an action to increase and decrease the volume. This
    patch makes use of that to get rid of a bus round trip (to get the
    current volume) and a race (when the volume gets set between
    fetching the current volume and setting the new volume). (LP:
    #1219057)

  [ Michael Terry ]
  * When AccountsService.backgroundFile is unset/invalid, have the
    greeter fall back to whatever the shell background is.
  * Add a tiny SessionBroadcast plugin that listens to unity-greeter-
    session-broadcast for the ShowHome signal.

  [ Daniel d'Andrada ]
  * Remove obsolete, unused graphics.
  * Make MouseTouchAdaptor work with multiple QWindows.

  [ Michael Zanetti ]
  * change how icons are searched a) try to find it the Icon as is b)
    prepend with Path if a Path variable is given c) fall back to the
    image://theme/ with just the icon name . (LP: #1225186)
  * fix an issue with removing a running app from the launcher and
    always store pinning to the config.
  * collapse any open preview when programmatically switching current
    dash index. (LP: #1221137)

  [ Ubuntu daily release ]
  * Automatic snapshot from revision 333

 -- Ubuntu daily release <ps-jenkins@lists.canonical.com>  Thu, 19 Sep 2013 15:15:07 +0000

unity8 (7.81.3+13.10.20130916-0ubuntu1) saucy; urgency=low

  [ Michael Zanetti ]
  * allow left edge gesture to minimize apps even when launcher is
    already visible.
  * Don't hide the launcher on changes in the stages.
  * ssh is now installed per default, but it's set to manual in the
    ssh.override.

  [ Ubuntu daily release ]
  * Automatic snapshot from revision 320

 -- Ubuntu daily release <ps-jenkins@lists.canonical.com>  Mon, 16 Sep 2013 11:49:28 +0000

unity8 (7.81.3+13.10.20130912-0ubuntu1) saucy; urgency=low

  [ Michael Zanetti ]
  * add support for finding icons from click package apps in the
    launcher.
  * update to latest launcher API for better integration with the
    AppManager.

  [ Ricardo Mendoza ]
  * Fixes problems related to image 20130912.0, amongst: * Fix autopilot
    tests by preventing blocking of input during HUD button animations,
    only when fully visible * Fix loading of unity-mir library, major
    version wasn't specified so unless the dev package was there it
    would fail.

  [ Ubuntu daily release ]
  * Automatic snapshot from revision 316

 -- Ubuntu daily release <ps-jenkins@lists.canonical.com>  Thu, 12 Sep 2013 13:47:59 +0000

unity8 (7.81.3+13.10.20130911.1-0ubuntu1) saucy; urgency=low

  [ Michael Terry ]
  * Switch from deprecated image://gicon/ to new image://theme/.

  [ Gerry Boland ]
  * Add OSKController so shell can control OSK correctly on Mir.
  * Remove InputFilterArea for bottom edge swipes, as applications also
    listen for such swipes for Toolbar reveal.

  [ Ricardo Mendoza ]
  * Select the backend to use dynamically on runtime according to the
    QPA selected by the system.

  [ Ubuntu daily release ]
  * Automatic snapshot from revision 311

 -- Ubuntu daily release <ps-jenkins@lists.canonical.com>  Wed, 11 Sep 2013 16:22:55 +0000

unity8 (7.81.3+13.10.20130911-0ubuntu1) saucy; urgency=low

  [ Michal Hruby ]
  * Hide all gicon strings from the shell and use the image://theme icon
    provider that was recently added to the SDK.

  [ Gerry Boland ]
  * Convert to new ApplicationManager API.

  [ Nick Dedekind ]
  * Updated access point design as per spec.
  * Indicator visibility based on connection with backend service.

  [ Albert Astals ]
  * Dash: Make assignments bindings This way if the model changes the
    item value also changes.

  [ Michael Zanetti ]
  * adds support for highlighting the currently focused application in
    the launcher, adds tests.
  * include ~/.local/share/applications in launcher's .desktop file
    search path.
  * shrink size of area for revealing the HUD button and make it
    disappear on release again. fixes 1219035. (LP: #1219035)
  * revert revision 304 as it makes the Shell crash.

  [ Michael Terry ]
  * Allow testers to set custom password or pin in demo mode, rather
    than hardcoding them.
  * Have the greeter use AccountsService to determine its background.
    (LP: #1218402)
  * Listen to changes in the "show edge demo" AccountsService setting.

  [ Daniel d'Andrada ]
  * Update fake/mock plugins so that "./run --fake" works well again -
    You can now see the thumbnails of the fake running applications once
    again. - You no longer get hundreds of warnings due to icons not
    found.
  * Reset apps scope when returning from app to dash (LP #1193419) If an
    app is on foreground and you perform a long left-edge swipe to
    minimize it, and therefore return to the dash, the dash should be in
    the Applications scope and showing the running/recents applications.
    (LP: #1193419)

  [ Ubuntu daily release ]
  * Automatic snapshot from revision 306

 -- Ubuntu daily release <ps-jenkins@lists.canonical.com>  Wed, 11 Sep 2013 00:54:31 +0000

unity8 (7.81.3+13.10.20130905.2-0ubuntu1) saucy; urgency=low

  [ Michael Zanetti ]
  * Integrate Launcher with AppManager.

  [ Nick Dedekind ]
  * Removed FIXME from slider int->double conversion.

  [ Ubuntu daily release ]
  * Automatic snapshot from revision 291

 -- Ubuntu daily release <ps-jenkins@lists.canonical.com>  Thu, 05 Sep 2013 10:48:02 +0000

unity8 (7.81.3+13.10.20130904.1-0ubuntu1) saucy; urgency=low

  [ Nicolas d'Offay ]
  * Switched infographic background at design's request.

  [ Ubuntu daily release ]
  * Automatic snapshot from revision 287

 -- Ubuntu daily release <ps-jenkins@lists.canonical.com>  Wed, 04 Sep 2013 07:34:57 +0000

unity8 (7.81.3+13.10.20130904-0ubuntu1) saucy; urgency=low

  [ mhall119 ]
  * Add a little bit of text to the last step of the tour telling the
    user how to end it and get to their phone.

  [ Jussi Pakkanen ]
  * Use CCache if it is installed.

  [ Nick Dedekind ]
  * Multiple icon/label support for indicators.

  [ Albert Astals ]
  * Remove unneeded role.

  [ Lars Uebernickel ]
  * Fall back to "ubuntu-mobile" icon theme if $UBUNTU_ICON_THEME is
    unset.

  [ Michael Zanetti ]
  * Use MouseAreas in DashBar to enable clicking again.
  * load launcher default config from existing dconf key.

  [ Ubuntu daily release ]
  * Automatic snapshot from revision 285

 -- Ubuntu daily release <ps-jenkins@lists.canonical.com>  Wed, 04 Sep 2013 03:02:57 +0000

unity8 (7.81.3+13.10.20130903.1-0ubuntu1) saucy; urgency=low

  [ Michael Zanetti ]
  * workaround quicklist text color.

  [ Ubuntu daily release ]
  * Automatic snapshot from revision 277

 -- Ubuntu daily release <ps-jenkins@lists.canonical.com>  Tue, 03 Sep 2013 06:09:36 +0000

unity8 (7.81.3+13.10.20130830-0ubuntu1) saucy; urgency=low

  [ Pawel Stolowski ]
  * Implement a virtual 'All' filter option.

  [ Ubuntu daily release ]
  * Automatic snapshot from revision 275

 -- Ubuntu daily release <ps-jenkins@lists.canonical.com>  Fri, 30 Aug 2013 12:44:40 +0000

unity8 (7.81.3+13.10.20130829.2-0ubuntu1) saucy; urgency=low

  [ Michael Terry ]
  * Implement launcher item backend via AccountsService.

  [ Ubuntu daily release ]
  * Automatic snapshot from revision 272

 -- Ubuntu daily release <ps-jenkins@lists.canonical.com>  Thu, 29 Aug 2013 19:09:44 +0000

unity8 (7.81.3+13.10.20130829.1-0ubuntu1) saucy; urgency=low

  [ Michael Terry ]
  * Make sure greeter and lockscreen backgrounds are always defined,
    even if the wallpaper preference string is bogus. (LP: #1208889,
    #1208894)

  [ Ubuntu daily release ]
  * Automatic snapshot from revision 270

 -- Ubuntu daily release <ps-jenkins@lists.canonical.com>  Thu, 29 Aug 2013 11:09:43 +0000

unity8 (7.81.3+13.10.20130829-0ubuntu1) saucy; urgency=low

  [ Andrea Cimitan ]
  * Streamline some new HUD interactions to be more consistent with the
    Unity Launcher.

  [ Michael Zanetti ]
  * setting the launcher's extensionSize delayed to position the view
    correctly at the beginning .

  [ Bill Filler ]
  * add new telephony apps (dialer, messaging, contacts) to launcher and
    Home scope.

  [ Michael Terry ]
  * Implement edge demos on first boot. Build-Depends: +dbus-test-
    runner, +qtbase5-dev-tools.

  [ Ubuntu daily release ]
  * Automatic snapshot from revision 267

 -- Ubuntu daily release <ps-jenkins@lists.canonical.com>  Thu, 29 Aug 2013 02:10:38 +0000

unity8 (7.81.3+13.10.20130828.1-0ubuntu1) saucy; urgency=low

  [ Andrea Cimitan ]
  * Hide the LauncherPanel when it's really hidden, by changing visible
    to false.

  [ Gerry Boland ]
  * Fix sidestage applications - they were being ignored in the show-
    application-surface logic. (LP: #1217027, #1210079)

  [ Michał Sawicz ]
  * Raise the exception if typing failed in autopilot.

  [ Nick Dedekind ]
  * Added location indicator defaults.

  [ Michael Zanetti ]
  * increase minimal dragging width for dismissing apps with left edge
    make it a configurable parameter and adjust animation to look like
    requested in the bug report . (LP: #1213153)

  [ Ubuntu daily release ]
  * Automatic snapshot from revision 262

 -- Ubuntu daily release <ps-jenkins@lists.canonical.com>  Wed, 28 Aug 2013 11:55:46 +0000

unity8 (7.81.3+13.10.20130827.1-0ubuntu1) saucy; urgency=low

  [ Michael Zanetti ]
  * unset model in quicklist before closing it.

  [ Ubuntu daily release ]
  * Automatic snapshot from revision 256

 -- Ubuntu daily release <ps-jenkins@lists.canonical.com>  Tue, 27 Aug 2013 10:49:17 +0000

unity8 (7.81.3+13.10.20130827-0ubuntu1) saucy; urgency=low

  [ Michael Zanetti ]
  * Theme the Quicklist Popover.

  [ Albert Astals ]
  * Apply expandedIndex on delegate creation bug #1213033. (LP:
    #1213033)

  [ Ubuntu daily release ]
  * Automatic snapshot from revision 254

 -- Ubuntu daily release <ps-jenkins@lists.canonical.com>  Tue, 27 Aug 2013 02:10:43 +0000

unity8 (7.81.3+13.10.20130826.5-0ubuntu1) saucy; urgency=low

  [ Michael Zanetti ]
  * tweak launcher folding and visuals according to feedback from
    design: - increase foldingStartHeight - Introduces a
    foldingStopHeight. Folding only happens between the
    foldingStartHeight and the foldingStopHeight. - Only change
    brightness while folding - remove highlight of pressed icon -
    decrease launcher's width by half a grid unit.

  [ Ubuntu daily release ]
  * Automatic snapshot from revision 251

 -- Ubuntu daily release <ps-jenkins@lists.canonical.com>  Mon, 26 Aug 2013 22:09:43 +0000

unity8 (7.81.3+13.10.20130826.4-0ubuntu1) saucy; urgency=low

  [ Michał Sawicz ]
  * Add module entry in HudClient's qmldir.

  [ Jussi Pakkanen ]
  * Let Ninja parallelize itself.

  [ Nick Dedekind ]
  * Abstraction of indicator menu item properties prior to move into
    common components library.

  [ Christopher Lee ]
  * Added autopilot-tests for ephemeral, interactive and snap-decision
    notifications.

  [ Mirco Müller ]
  * Added autopilot-tests for ephemeral, interactive and snap-decision
    notifications.

  [ Michael Zanetti ]
  * only search visible children in findChild, add findInvisibleChild
    for others.
  * Added autopilot-tests for ephemeral, interactive and snap-decision
    notifications.

  [ Thomi Richards ]
  * Added autopilot-tests for ephemeral, interactive and snap-decision
    notifications.

  [ Ubuntu daily release ]
  * Automatic snapshot from revision 249

 -- Ubuntu daily release <ps-jenkins@lists.canonical.com>  Mon, 26 Aug 2013 18:34:44 +0000

unity8 (7.81.3+13.10.20130826.2-0ubuntu1) saucy; urgency=low

  [ Albert Astals ]
  * Don't include QtQML It includes LOTS of files we don't need.

  [ Ubuntu daily release ]
  * Automatic snapshot from revision 243

 -- Ubuntu daily release <ps-jenkins@lists.canonical.com>  Mon, 26 Aug 2013 10:08:52 +0000

unity8 (7.81.3+13.10.20130826.1-0ubuntu1) saucy; urgency=low

  * Automatic snapshot from revision 241

 -- Ubuntu daily release <ps-jenkins@lists.canonical.com>  Mon, 26 Aug 2013 06:08:33 +0000

unity8 (7.81.3+13.10.20130826-0ubuntu1) saucy; urgency=low

  [ Michael Zanetti ]
  * delay move operations if the start dragging operation is running
    This prevents items to left in wrong places when transitions clash.
  * add empty setUser to allow compiling in jenkins again until the
    branch that matches unity-api is ready to land. .
  * add count and progress overlay information to real model too.

  [ Pawel Stolowski ]
  * Changed the type of setActive argument from
    QVector<AbstractFilterOption *>::size_type to unsigned int.

  [ Ubuntu daily release ]
  * Automatic snapshot from revision 240

 -- Ubuntu daily release <ps-jenkins@lists.canonical.com>  Mon, 26 Aug 2013 02:31:42 +0000

unity8 (7.81.3+13.10.20130821.2-0ubuntu1) saucy; urgency=low

  [ Michael Terry ]
  * Listen to display-power-changed rather than system-power-changed
    signals when showing the greeter; ignore such signals when the
    proximity sensor is active. (LP: #1214477)

  [ Pawel Stolowski ]
  * Added a role for accessing progress-source property of categories.

  [ Ubuntu daily release ]
  * Automatic snapshot from revision 233

 -- Ubuntu daily release <ps-jenkins@lists.canonical.com>  Wed, 21 Aug 2013 22:09:53 +0000

unity8 (7.81.3+13.10.20130821.1-0ubuntu1) saucy; urgency=low

  [ Michael Zanetti ]
  * allow testing at 11:13. Old code failed because the text actually
    says "11:13 AM".
  * add some checks if we actually clicked an item or in the spacing
    between them gets rid of some warnings printed by the launcher .

  [ Michał Sawicz ]
  * Update runtime deps in the build script.

  [ Nick Dedekind ]
  * Added/Updated legacy network indicator components to use with new
    indicator backend.

  [ Albert Astals ]
  * Fix insertions/removals on the qlimitproxymodel . (LP: #1213959)

  [ Ubuntu daily release ]
  * Automatic snapshot from revision 230

 -- Ubuntu daily release <ps-jenkins@lists.canonical.com>  Wed, 21 Aug 2013 15:04:59 +0000

unity8 (7.81.3+13.10.20130821-0ubuntu1) saucy; urgency=low

  [ Michael Zanetti ]
  * added support for count emblems and progress overlays on the
    launcher.

  [ Pawel Stolowski ]
  * Add role for getting filter options model. Add method to activate
    option based on index or id.

  [ Ted Gould ]
  * Mark indicators-client as providing an indicator-renderer.

  [ Nick Dedekind ]
  * Added flatmenuproxymodel pass-through signals from qmenumodel.
  * Renamed indicator-messaging to indicator-messages.

  [ Gerry Boland ]
  * Typo fix in FrequentlyUsedAppsModel.

  [ Ubuntu daily release ]
  * Automatic snapshot from revision 224

 -- Ubuntu daily release <ps-jenkins@lists.canonical.com>  Wed, 21 Aug 2013 08:05:13 +0000

unity8 (7.81.3+13.10.20130820.2-0ubuntu1) saucy; urgency=low

  [ Michael Zanetti ]
  * initial support for quicklists For now they support pinning and
    removing of items.

  [ Ubuntu daily release ]
  * Automatic snapshot from revision 217

 -- Ubuntu daily release <ps-jenkins@lists.canonical.com>  Tue, 20 Aug 2013 10:09:36 +0000

unity8 (7.81.3+13.10.20130820-0ubuntu1) saucy; urgency=low

  [ Andrea Cimitan ]
  * Implement background changing through gsettings. Make sure it does
    fallback to default background when needed.

  [ Michael Zanetti ]
  * Implement background changing through gsettings. Make sure it does
    fallback to default background when needed.
  * Add Drag'n'drop support to Launcher As dragging an item pins it to
    the launcher this also contains initial quicklist and pinning
    support in the plugin part.

  [ Michał Sawicz ]
  * Fix generic preview wrapping and force rich text parsing.

  [ Michal Hruby ]
  * Remove the override for Apps available for download, click scope
    provides these now.
  * Hide rating widgets when scope provides rating set to < 0.0. Also
    fallback to regular preview image if there are no more_screenshots
    specified.

  [ Albert Astals ]
  * Make sure minYExtent is updated before setting the new content
    height Otherwise bad things can happen in the positioning .

  [ Ubuntu daily release ]
  * Automatic snapshot from revision 215

 -- Ubuntu daily release <ps-jenkins@lists.canonical.com>  Tue, 20 Aug 2013 02:08:42 +0000

unity8 (7.81.3+13.10.20130816.3-0ubuntu1) saucy; urgency=low

  [ Michal Hruby ]
  * Implement overrideResults() method, which allows us to seamlessly
    combine real scope data with mocked data.

  [ Michał Sawicz ]
  * Wait for activeFocus before typing in autopilot tests. (LP:
    #1212580)

  [ Nick Dedekind ]
  * Fixed network indicator password dialog not appearing. (LP:
    #1212730)
  * Remove time & battery indicator service info.

  [ Albert Astals ]
  * Dash category expansion.
  * Fix crash in the shell test Give the item a parent, otherwise the
    qml engine decides to adopt it and when we do the deleteLater on
    them, they have been already deleted. Since we are the parents, we
    don't need to call the deleteLAter eiether they'll be properly
    deleted on our deletion.

  [ Michael Zanetti ]
  * make entering text in lockscreen tests more robust. (LP: #1212580)

  [ Michael Terry ]
  * Define the 'build' target as PHONY so make doesn't get confused by
    our 'build' script.
  * Add a test for the Powerd plugin shell support.

  [ Pawel Stolowski ]
  * Bindings for filters.

  [ Ubuntu daily release ]
  * Automatic snapshot from revision 208

 -- Ubuntu daily release <ps-jenkins@lists.canonical.com>  Fri, 16 Aug 2013 14:11:35 +0000

unity8 (7.81.3+13.10.20130814.3-0ubuntu1) saucy; urgency=low

  [ Ted Gould ]
  * Upstart signals to control indicator services.

  [ Nick Dedekind ]
  * Replaced indicator menu listView with tabs view.
  * Transition Unity.Indicators to UnityMenuModel.

  [ Ubuntu daily release ]
  * Automatic snapshot from revision 197

 -- Ubuntu daily release <ps-jenkins@lists.canonical.com>  Wed, 14 Aug 2013 14:33:39 +0000

unity8 (7.81.3+13.10.20130814.1-0ubuntu1) saucy; urgency=low

  [ Michał Sawicz ]
  * Add AppPreview.

  [ Nick Dedekind ]
  * Use key from indicator service file to source indicator positions.

  [ Diego Sarmentero ]
  * Add AppPreview.

  [ Ubuntu daily release ]
  * Automatic snapshot from revision 193

 -- Ubuntu daily release <ps-jenkins@lists.canonical.com>  Wed, 14 Aug 2013 06:33:14 +0000

unity8 (7.81.3+13.10.20130813.1-0ubuntu1) saucy; urgency=low

  [ Michael Zanetti ]
  * don't scale the EARLY ALPHA warning text bigger than the screen is.

  [ Michał Sawicz ]
  * Add debug logging to passphrase entry.

  [ Albert Astals ]
  * Remove unneeded stuff from CMakelists.txt set(CMAKE_AUTOMOC ON)
    include(FindPkgConfig) find_package(Qt5Core REQUIRED)
    find_package(Qt5Quick REQUIRED) Are already on the top-level
    CMakeLists.txt so no need to write them again Well, actually the
    Qt5Core wasn't and i added it, it's not really necessary since it's
    pulled by the others that depend on it, but it doesn't hurt to be
    explicit.

  [ Ubuntu daily release ]
  * Automatic snapshot from revision 189

 -- Ubuntu daily release <ps-jenkins@lists.canonical.com>  Tue, 13 Aug 2013 14:08:32 +0000

unity8 (7.81.3+13.10.20130812.1-0ubuntu1) saucy; urgency=low

  [ Michael Zanetti ]
  * preserve lockscreen's background wallpaper's aspect ratio. (LP:
    #1208892)

  [ Ubuntu daily release ]
  * Automatic snapshot from revision 184

 -- Ubuntu daily release <ps-jenkins@lists.canonical.com>  Mon, 12 Aug 2013 19:14:35 +0000

unity8 (7.81.3+13.10.20130812-0ubuntu1) saucy; urgency=low

  [ Albert Astals ]
  * Fix uses of uninitialized values reported by valgrind.

  [ Ubuntu daily release ]
  * Automatic snapshot from revision 182

 -- Ubuntu daily release <ps-jenkins@lists.canonical.com>  Mon, 12 Aug 2013 14:33:29 +0000

unity8 (7.81.3+13.10.20130809.1-0ubuntu1) saucy; urgency=low

  [ Michal Hruby ]
  * Set phone form factor for scope requests.

  [ Michał Sawicz ]
  * Add support for plurals and update the translation template.

  [ Ubuntu daily release ]
  * Automatic snapshot from revision 179

 -- Ubuntu daily release <ps-jenkins@lists.canonical.com>  Fri, 09 Aug 2013 15:35:06 +0000

unity8 (7.81.3+13.10.20130809-0ubuntu1) saucy; urgency=low

  [ Michał Sawicz ]
  * Prepare unity8 for cross-building.

  [ Ubuntu daily release ]
  * Automatic snapshot from revision 176

 -- Ubuntu daily release <ps-jenkins@lists.canonical.com>  Fri, 09 Aug 2013 02:32:10 +0000

unity8 (7.81.3+13.10.20130808-0ubuntu1) saucy; urgency=low

  [ Michał Sawicz ]
  * Re-enable battery slider test.

  [ Nick Dedekind ]
  * Workaround for non-deletion of indicator page menu items. (LP:
    #1183065, #1206991)

  [ Albert Astals ]
  * LVPWH: Fix regression handling the sticky top section culling r166
    introduced the regression, this fixes it+tests.
  * Implement+test the maximizeVisibleArea function Tries to show as
    much possible of an index that is already shown on screen Will be
    used for the dash category expansion.

  [ Ubuntu daily release ]
  * Automatic snapshot from revision 174

 -- Ubuntu daily release <ps-jenkins@lists.canonical.com>  Thu, 08 Aug 2013 15:23:17 +0000

unity8 (7.81.3+13.10.20130807-0ubuntu1) saucy; urgency=low

  [ Michał Sawicz ]
  * Drop ppa:ubuntu-unity/next.
  * Revert revision 161 that causes issues with invalid background.

  [ Albert Astals ]
  * Fix off by one in the culling condition If you are on 0 and your
    height is 1 and viewport starts at 1 you have to be culled since you
    are not visible.

  [ Ubuntu daily release ]
  * Automatic snapshot from revision 168

 -- Ubuntu daily release <ps-jenkins@lists.canonical.com>  Wed, 07 Aug 2013 02:32:00 +0000

unity8 (7.81.3+13.10.20130806-0ubuntu1) saucy; urgency=low

  [ Michael Terry ]
  * Show the greeter when powerd tells us to, not just whenever we press
    the power key. (LP: #1186256)

  [ Ubuntu daily release ]
  * Automatic snapshot from revision 164

 -- Ubuntu daily release <ps-jenkins@lists.canonical.com>  Tue, 06 Aug 2013 03:43:01 +0000

unity8 (7.81.3+13.10.20130805-0ubuntu1) saucy; urgency=low

  [ Michael Terry ]
  * Fixes the lockscreen and swiping on the greeter still being possible
    even when in tablet mode. (LP: #1204984)
  * Watch powerd signals to notice a sleep and unfocus current app when
    that happens.

  [ Michael Zanetti ]
  * make findChild also find invisible childs This considerably
    increases the amount of items to be searched up to a level where
    testShell didn't finish any more with searching. Hence this commit
    also changes findChild to do a breadth-first instead of a depth-
    first search.
  * Read background from GSettings or fallback to default_background.

  [ Andrea Cimitan ]
  * Read background from GSettings or fallback to default_background.

  [ Albert Astals ]
  * Make LVWPH provide a delegateIndex for sectionHeaders This way we
    can match the sectionHeader to the model easier in the qml/js side .
  * Fix tryCompare call The 4th parameter of tryCompare is timeout not
    message .

  [ Daniel d'Andrada ]
  * Read background from GSettings or fallback to default_background.

  [ Ubuntu daily release ]
  * Automatic snapshot from revision 162

 -- Ubuntu daily release <ps-jenkins@lists.canonical.com>  Mon, 05 Aug 2013 02:32:05 +0000

unity8 (7.81.3+13.10.20130802-0ubuntu1) saucy; urgency=low

  [ Michael Terry ]
  * Make hud autopilot tests more reliable by fixing how it calculates
    relative coordinates.

  [ Albert Astals ]
  * Only update the "section" if we are not culling the item If the item
    is not shown we should not care about its section.

  [ Ubuntu daily release ]
  * Automatic snapshot from revision 155

 -- Ubuntu daily release <ps-jenkins@lists.canonical.com>  Fri, 02 Aug 2013 02:40:11 +0000

unity8 (7.81.3+13.10.20130801.1-0ubuntu1) saucy; urgency=low

  [ Michał Sawicz ]
  * Add a disclaimer for the fake applications plugin.

  [ Nick Dedekind ]
  * Removed animations from fake indicator pages.

  [ Ubuntu daily release ]
  * Automatic snapshot from revision 152

 -- Ubuntu daily release <ps-jenkins@lists.canonical.com>  Thu, 01 Aug 2013 14:30:40 +0000

unity8 (7.81.3+13.10.20130801ubuntu.unity.next-0ubuntu1) saucy; urgency=low

  [ Michael Zanetti ]
  * implemented new Lockscreen design.

  [ Michał Sawicz ]
  * Fix mock VideoPreview to use the string categoryId as well.

  [ Nick Dedekind ]
  * Added a text tree representation of the qmenumodel to the
    indicators-client application.

  [ Albert Astals ]
  * Don't need deelistmodel here.

  [ Ubuntu daily release ]
  * Automatic snapshot from revision 149 (ubuntu-unity/next)

 -- Ubuntu daily release <ps-jenkins@lists.canonical.com>  Thu, 01 Aug 2013 02:32:03 +0000

unity8 (7.81.3+13.10.20130730ubuntu.unity.next-0ubuntu1) saucy; urgency=low

  [ Michał Sawicz ]
  * Adapt to Qt 5.1.

  [ Albert Astals ]
  * Adapt to Qt 5.1.

  [ Ubuntu daily release ]
  * Automatic snapshot from revision 143 (ubuntu-unity/next)

 -- Ubuntu daily release <ps-jenkins@lists.canonical.com>  Tue, 30 Jul 2013 02:33:12 +0000

unity8 (7.81.3+13.10.20130729ubuntu.unity.next-0ubuntu1) saucy; urgency=low

  [ Michal Hruby ]
  * Remove the variant conversions methods as they were moved to dee-qt.

  [ Michał Sawicz ]
  * Re-enable passphrase tests under UInput.
  * Use the new string categoryIds in custom video and music scope
    views. (LP: #1199322)

  [ Nick Dedekind ]
  * Behavioural changes for indicators - Part 1 - Use standard
    animations. - Search bar animation less distracting. - Hinting
    animation shows header. - Vertical velocity detector to reduce
    accidental menu switches in dragging phase.

  [ Gustavo Pichorim Boiko ]
  * Add entries to the new applications resulted from the split of the
    phone-app.

  [ Ubuntu daily release ]
  * Automatic snapshot from revision 141 (ubuntu-unity/next)

 -- Ubuntu daily release <ps-jenkins@lists.canonical.com>  Mon, 29 Jul 2013 03:41:07 +0000

unity8 (7.81.3+13.10.20130726ubuntu.unity.next-0ubuntu1) saucy; urgency=low

  [ Michal Hruby ]
  * Expose real category ids and not just indices.
  * Provide fallbacks for default renderer.

  [ Daniel d'Andrada ]
  * Give a visual feedback on right-edge drag with no running apps (LP:
    #1116207). (LP: #1116207)

  [ Albert Astals ]
  * Update m_firstVisibleIndex if there's no visible items anymore Also
    remove the check for m_visibleItems.isEmpty() on insert, the
    m_firstVisibleIndex == 0 already protects us against that.

  [ Christopher Lee ]
  * Tests now use a default lightdm mock if not decorated. (LP:
    #1204772)

  [ Ubuntu daily release ]
  * Automatic snapshot from revision 135 (ubuntu-unity/next)

 -- Ubuntu daily release <ps-jenkins@lists.canonical.com>  Fri, 26 Jul 2013 07:06:08 +0000

unity8 (7.81.3+13.10.20130725ubuntu.unity.next-0ubuntu1) saucy; urgency=low

  [ Michal Hruby ]
  * Fix adding items into an empty LVWPH.

  [ Michał Sawicz ]
  * Move to using upstart in run_on_device.
  * Added heeding and qmltest for button-tint hint.
  * Refactoring and cleanup of the Unity8 Autopilot tests.
  * Hide the Unity launcher during autopiloting and skip battery tests
    if unavailable.

  [ Ying-Chun Liu ]
  * Let GenericScope support loading different renderers.

  [ Nick Dedekind ]
  * Removed overview from indicators.
  * Menus for indicators is now created prioritised by distance from
    current item to speed up user experience.
  * Add ApplicationArguments to know the geometry from start.

  [ Mirco Müller ]
  * Added heeding and qmltest for button-tint hint.

  [ Christopher Lee ]
  * Refactoring and cleanup of the Unity8 Autopilot tests.

  [ Thomi Richards ]
  * Refactoring and cleanup of the Unity8 Autopilot tests.

  [ Ubuntu daily release ]
  * Automatic snapshot from revision 129 (ubuntu-unity/next)

 -- Ubuntu daily release <ps-jenkins@lists.canonical.com>  Thu, 25 Jul 2013 03:02:12 +0000

unity8 (7.81.3+13.10.20130718ubuntu.unity.next-0ubuntu1) saucy; urgency=low

  [ Andrea Cimitan ]
  * Add support for the colour palette.

  [ Omer Akram ]
  * fix the calendar icon in the launcher. (LP: #1201905)

  [ Nick Dedekind ]
  * Export indicator plugin symbols using Q_DECL_EXPORT.

  [ Ying-Chun Liu ]
  * Don't include .moc in previewbindingstest.cpp.

  [ Ubuntu daily release ]
  * Automatic snapshot from revision 118 (ubuntu-unity/next)

 -- Ubuntu daily release <ps-jenkins@lists.canonical.com>  Thu, 18 Jul 2013 06:07:00 +0000

unity8 (7.81.3+13.10.20130717ubuntu.unity.next-0ubuntu1) saucy; urgency=low

  [ Daniel d'Andrada ]
  * Remove dead code: Showable::showWithoutAnimation.

  [ Nick Dedekind ]
  * Split Plugins export macro into export_qmlfiles and
    export_qmlplugins. Added qmltypes to indicators plugin.

  [ Ubuntu daily release ]
  * Automatic snapshot from revision 112 (ubuntu-unity/next)

 -- Ubuntu daily release <ps-jenkins@lists.canonical.com>  Wed, 17 Jul 2013 03:14:49 +0000

unity8 (7.81.3+13.10.20130716ubuntu.unity.next-0ubuntu1) saucy; urgency=low

  [ Pete Woods ]
  * Rename the demo user "single" to "phablet" Fix the infographics on
    the device At the moment the mock lightdm backend we are using says
    the current user is called "single", while in reality the processes
    all run as the "phablet" user.

  [ Michał Sawicz ]
  * Only use ppa:ubuntu-unity/next and clean build scripts and CODING,
    accordingly.
  * Do not recommend indicator-power and indicator-sound. On device
    they're provided by lp:indicator-server for the time being.
  * Fix the Network page to provide the correct token. (LP: #1201529)

  [ Ubuntu daily release ]
  * Automatic snapshot from revision 109 (ubuntu-unity/next)

 -- Ubuntu daily release <ps-jenkins@lists.canonical.com>  Tue, 16 Jul 2013 02:32:03 +0000

unity8 (7.81.3+13.10.20130714ubuntu.unity.next-0ubuntu1) saucy; urgency=low

  [ Michael Terry ]
  * Change Ok to OK. (LP: #1131842)

  [ Ubuntu daily release ]
  * Automatic snapshot from revision 104 (ubuntu-unity/next)

 -- Ubuntu daily release <ps-jenkins@lists.canonical.com>  Sun, 14 Jul 2013 02:31:57 +0000

unity8 (7.81.3+13.10.20130712ubuntu.unity.next-0ubuntu1) saucy; urgency=low

  [ Michael Zanetti ]
  * Make use of the launcher API defined in unity-api and separate the
    model from the backend.

  [ Michał Sawicz ]
  * Issue wrap-and-sort -abt on debian/.

  [ Nick Dedekind ]
  * Moved indicators-client code into unity8. (LP: #1191132, #1191822)

  [ Ubuntu daily release ]
  * Automatic snapshot from revision 102 (ubuntu-unity/next)

 -- Ubuntu daily release <ps-jenkins@lists.canonical.com>  Fri, 12 Jul 2013 02:31:59 +0000

unity8 (7.81.3+13.10.20130711ubuntu.unity.next-0ubuntu1) saucy; urgency=low

  [ Michael Zanetti ]
  * invert the home button too in case the whole panel is inverted. (LP:
    #1199622)

  [ Michał Sawicz ]
  * Make the OpenEffect non-live by default to improve performance. (LP:
    #1124584)

  [ Ying-Chun Liu ]
  * Add Generic Preview. Modify GenericScopeView to support activate and
    preview.

  [ Ubuntu daily release ]
  * Automatic snapshot from revision 98 (ubuntu-unity/next)

 -- Ubuntu daily release <ps-jenkins@lists.canonical.com>  Thu, 11 Jul 2013 03:00:53 +0000

unity8 (7.81.3+13.10.20130710ubuntu.unity.next-0ubuntu1) saucy; urgency=low

  [ Michael Zanetti ]
  * removed unused old file ShortcutsContainer.qml.

  [ Michał Sawicz ]
  * Fix fetching data from scopes in the custom scope pages. (LP:
    #1199322)

  [ Ying-Chun Liu ]
  * Fix references to scope data. (LP: #1199322)

  [ Albert Astals ]
  * Fix showHeader animation when the header is half shown at top .
  * Disable -pedantic on the private Qt headers .

  [ Pawel Stolowski ]
  * Bindings for SocialPreview.

  [ Ubuntu daily release ]
  * Automatic snapshot from revision 94 (ubuntu-unity/next)

 -- Ubuntu daily release <ps-jenkins@lists.canonical.com>  Wed, 10 Jul 2013 02:32:00 +0000

unity8 (7.81.3+13.10.20130709ubuntu.unity.next-0ubuntu1) saucy; urgency=low

  [ Michal Hruby ]
  * Implement CategoryResults based on DeeFilterModel.

  [ Nick Dedekind ]
  * Added plugin cmake procedure for qmltypes files.

  [ Ubuntu daily release ]
  * Automatic snapshot from revision 86 (ubuntu-unity/next)

 -- Ubuntu daily release <ps-jenkins@lists.canonical.com>  Tue, 09 Jul 2013 02:58:58 +0000

unity8 (7.81.3+13.10.20130708ubuntu.unity.next-0ubuntu1) saucy; urgency=low

  [ Michael Terry ]
  * Ensure the past circle animations complete Currently, all the
    animations stop as soon as the present circles are all visible. This
    change ensures that the animations run to completion.

  [ Michael Zanetti ]
  * improve launcher flicking bahavior - fix initial snapping - improve
    foldingAreas behavior - increase clickFlick speed to flick 4 items.

  [ Albert Astals ]
  * Remove workarounds for Qt bug 28403 . (LP: #28403)

  [ Ubuntu daily release ]
  * Automatic snapshot from revision 83 (ubuntu-unity/next)

 -- Ubuntu daily release <ps-jenkins@lists.canonical.com>  Mon, 08 Jul 2013 02:34:23 +0000

unity8 (7.81.3+13.10.20130704ubuntu.unity.next-0ubuntu1) saucy; urgency=low

  [ Didier Roche ]
  * Clean packaging for entering saucy and following daily release guidelines
  * Automatic snapshot from revision 49 (bootstrap)

  [ Michał Sawicz ]
  * Fix unity8.pot file.
  * Support the simplified theming from ubuntu-ui-toolkit.
  * Use AbstractButtons instead of Button { color: "transparent" } that
    doesn't work.

  [ Albert Astals ]
  * ListViewWithPageHeader implementation in C++. (LP: #1171918)
  * LVWPH: Do not crash on showHeader if we don't have a header .
  * Fix bug when setting the same model twice to a QLimitProxyModelQML.
  * Add some const & Saves us some microseconds in copying stuff.

  [ Daniel d'Andrada ]
  * Make Greeter and Stage use the new DragHandle component. So they no
    longer use Revealers. Now a directional drag gesture is required to
    start the animation that brings back a "minimized" application when
    the dash is on foreground. Besides that, now they have the following
    feature:  - Action only completes succesfully if you drag through at
    least half the    screen width or if your swipe is fast enough. The
    shorter the swipe, the faster it has to be for the action to auto-
    complete.
  * DirectionalDragArea: add touchSceneX, touchSceneY, and sceneDistance
    properties.
  * DirectionalDragArea: emit draggingChanged() on direct recognition
    draggingChanged() should be emited when status change from
    WaitingForTouch directly to Recognized.
  * update CODING instructions for building & running.
  * DragHandle: add stretch and hintDisplacement properties.
  * DragHandle: fix hinting Revision 64 had a bad interaction with
    revision 66 (that added line was lost in the merge/rebase process).
    tst_DragHandle::hintingAnimation() points out the problem (fails on
    line 388).
  * Make Panel use DragHandles instead of a Revealer - A directional
    drag gesture is needed reveal the panel when fullscreen. - better
    logic for deciding when to auto-complete the show/hide animation -
    hinting animation to close the panel - Tapping on menu bar no longer
    opens nearest indicator menu - No closing with handle click.

  [ mhall119 ]
  * Fix build script error from extra blank line. (LP: #1196322)

  [ Nick Dedekind ]
  * Changed shellImportPath to return a list of paths. Added
    prependImportPaths and changed appendImportPaths to check for
    duplicates.

  [ Mirco Müller ]
  * Added support and tests for expanding snap-decisions with more than
    2 actions passed in.

  [ Michael Zanetti ]
  * As requested by design, decreasing wobblyness in the
    WrongPasswordAnimation.
  * improve the bzr commit hook - don't run qmltests in here, it takes
    too long - don't abort commit on failed tests, its too annoying -
    instead, print a fat warning and backup the commit message to be
    reused after uncommitting and fixing the tests.
  * edge hinting tweaks - change edge hinting behavior to only happen on
    onPressed and immediately snap back - fix edge hinting to not happen
    if the Greeter is locked .

  [ Michael Terry ]
  * Fix "Tap to Unlock" text not appearing when in tablet greeter mode
    with only one user.
  * Use libusermetrics to provide infographic data.
  * Delete builddir/ when running "debuild clean".

  [ Pawel Stolowski ]
  * Bindings for preview and activation requests.

  [ Kevin Gunn ]
  * update CODING instructions for building & running.

  [ Ubuntu daily release ]
  * Automatic snapshot from revision 78 (ubuntu-unity/next)

 -- Ubuntu daily release <ps-jenkins@lists.canonical.com>  Thu, 04 Jul 2013 12:44:19 +0000

unity8 (7.81.3) UNRELEASED; urgency=low

  * Choose more appropriate values for edge-drag gestures (LP: #1194150)

 -- Daniel d'Andrada <daniel.dandrada@canonical.com>  Fri, 28 Jun 2013 16:28:24 -0300

unity8 (7.81.2) saucy; urgency=low

  * Translation updates.

  [ Michał Sawicz ]
  * Fix icons in ApplicationsFilterGrid.qml.
  * Support flipped image in run_on_device.
  
  [ Michael Zanetti ]
  * Don't clear lockscreen when it's fading out.
  * Reworked Launcher folding.
  * Tweak Launcher revealing.

  [ Michal Hruby ]
  * Add content_type property to category models.

 -- Michał Sawicz <michal.sawicz@canonical.com>  Wed, 26 Jun 2013 18:10:39 +0200

unity8 (7.81.1) saucy; urgency=low

  * Translation updates.

  [ Michał Sawicz ]
  * Don't limit installed apps.
  * Pre-optimize PNGs to speed-up builds.
  * Clean up build scripts.

  [ Daniel d'Andrada ]
  * Use DirectionalDragArea in BottomBar.

 -- Michał Sawicz <michal.sawicz@canonical.com>  Fri, 21 Jun 2013 17:37:02 +0200

unity8 (7.81.0) saucy; urgency=low

  * Translation updates.

  [ Michał Sawicz ]
  * Drop People lens.
  * Support git-backed checkout.
  * Revert focus stealing prevention for new apps. Fixes:
    https://bugs.launchpad.net/bugs/1190155.
  * Update CODING after unity8 rename.
  * Update translation template file.
  * Fix notification placement.

  [ Michael Terry ]
  * Show login list when not in narrow mode, instead of only when we have
    multiple users.

  [ Günter Schwann ]
  * Bring back ListView'ed Carousel now that Qt is fixed.

  [ Daniel d'Andrada ]
  * Stage: code cleanup.
  * DirectionalDragArea: added minSpeed and maxSilenceTime constraints.
  * Move Direction enum out of DirectionalDragArea.
  * Added uqmlscene tool and tryFoo targets for manual testing.

  [ Michael Zanetti ]
  * Add Lockscreens.
  * Added right edge hinting to greeter.

  [ Nick Dedekind ]
  * Added Dash tests.

  [ Nicolas d'Offay ]
  * Changed infographic gradient colours.

  [ Mirco Müller ]
  * Integrate notifications.

  [ Pawel Stołowski ]
  * New version with support for smart scopes.

 -- Michał Sawicz <michal.sawicz@canonical.com>  Fri, 14 Jun 2013 12:56:17 +0200

unity8 (7.80.0) saucy; urgency=low

  * Rename to unity8.

 -- Michał Sawicz <michal.sawicz@canonical.com>  Tue, 04 Jun 2013 14:45:29 +0200

qml-phone-shell (1.80) raring; urgency=low

  * Focus/unfocus apps on lock/unlock to make sure keyboard is hidden.

 -- Michał Sawicz <michal.sawicz@canonical.com>  Sat, 01 Jun 2013 00:31:03 +0200

qml-phone-shell (1.79) raring; urgency=low

  [ Michael Terry ]
  * Make greeter look like the desktop one
  
  [ Gerry Boland ]
  * Fix a bug where a minimized app gets focus after closing another app
  * Applied a workaround to reduce flickering when launching apps

  [ Ying-Chun Liu (PaulLiu) ]
  * Make the panel translatable

  [ Michael Zanetti ]
  * Limit people lens to max 50 people. More people can be found with search feature.

 -- Michael Zanetti <michael.zanetti@canonical.com>  Fri, 24 May 2013 17:06:05 +0200

qml-phone-shell (1.78) raring; urgency=low

  [ Sergio Schvezov ]
  * Replacing the music and ski safari mock apps with calendar and weather in 
    the launcher (LP: #1178262).

  [ Daniel d'Andrada ]
  * Support pointer-to-touch event conversion for desktop testing.
  * Use DirectionalDragArea in the Launcher.
  * Add AxisVelocityCalculator component.
  * Use touch instead of pointer interaction in autopilot.

  [ Nick Dedekind ]
  * Enable indicators in greeter.
  * Add DashContent tests.

  [ Michael Terry ]
  * Split mock and test LightDM plugins.
  * Add support for more PAM/LightDM features in the greeter.

  [ Ying-Chun Liu (PaulLiu) ]
  * Add i18n support.
  * Add libc6-dev to Build-Depends.

  [ Michał Sawicz ]
  * Unlock onFocusRequested to unlock on incoming call (LP: #1181654).
  * Use device-services in run_on_device.
  * Filter input in greeter. (LP: #1185443).

  [ Albert Astals Cid ]
  * Remove FilterGrid dimensions bahavior.

  [ Ubuntu Translators Team ]
  * Added translations for 36 languages. Thanks!

  [ Michael Zanetti ]
  * Fix autopilot tests on devices.

 -- Michał Sawicz <michal.sawicz@canonical.com>  Fri, 24 May 2013 17:06:05 +0200

qml-phone-shell (1.77) raring; urgency=low

  [ Mathieu Trudel-Lapierre ]
  * debian/control:
    - Drop indicators-client-plugin* Depends for qml-phone-shell to Recommends.
    - Add/update Vcs-Browser, Vcs-Bzr and add a notice to uploaders. 
  * debian/copyright: fix syntax.

  [ Michał Sawicz ]
  * Drop indicators-client-examples recommends altogether

  [ Renato Araujo Oliveira Filho ]
  * Renamed Media player files to match with new application name.

  [ Daniel d'Andrada ]
  * New: DirectionalDragArea component. An area that detects axis-aligned 
    single-finger drag gestures.
  * Make it possible to send touch events from within QML test code.

 -- Mathieu Trudel-Lapierre <mathieu-tl@ubuntu.com>  Fri, 26 Apr 2013 11:15:00 -0400

qml-phone-shell (1.76) raring; urgency=low

  [ Albert Astals Cid ]
  * Remove QSortFilterProxyModelQML::get() to ensure per-role fetching
  * Highlight matching strings in the HUD
  [ Michał Sawicz ]
  * Dropped support for 12.10
  [ Michael Zanetti ]
  * Update autopilot tests for 1.3 release
  [ Andrea Cimitan ]
  * Use SDK's Panel - enable swipe from bottom to reveal Dash bottom bar
  [ Michael Terry ]
  * Introduce a mock LightDM plugin to prepare for real switch
  [ Daniel d'Andrada ]
  * Move definition of global test targets to main tests CMakeLists file
  [ Mirco Müller ]
  * Introduce Notifications UI, currently only driven by tests

 -- Michał Sawicz <michal.sawicz@canonical.com>  Thu, 16 May 2013 15:52:18 +0200

qml-phone-shell (1.75) raring; urgency=low

  * Fix search history in the dash
  * Hud: No appstack anymore
  * Hud: Support having toolbar items enabled/disabled
  * Hud: remove the app quit toolbar item
  * Tweak to improve the switch application animation
  * Correctly load icons when running on the desktop
  * Use real enum from ApplicationInfo instead of its counterfeit local version
  * Added gdb debugging (-g/--gdb) run_on_device option
  * Drop support for quantal in build_unity script
  * Make out of source builds work in sibling directories
  * Clean up debian/control
  * Build with the new Qt 5.0.2 packages
  * Tests for:
    * IndicatorMenuWindow
    * PeopleFilterGrid

 -- Albert Astals Cid <albert.astals@canonical.com>  Thu, 09 May 2013 15:10:03 +0200

qml-phone-shell (1.74) raring; urgency=low

  [ Albert Astals Cid ]
  * Use new HUD api
  * Improvements to build and run scripts
  * Test for GenericLensView
  * Use -z defs for SHARED and MODULE libraries

 -- Sergio Schvezov <sergio.schvezov@canonical.com>  Fri, 26 Apr 2013 13:14:03 -0300

qml-phone-shell (1.73) raring; urgency=low

  [ Albert Astals ]
  * No need to include lens.h in peoplepreviewdata.h
  * Bumping libhud dependency to use the new libhud-client2

  [ Andrea Cimitan ]
  * Adds test for LensView

  [ Michael Zanetti ]
  * Fix execution of local autopilot tests

 -- Ricardo Salveti de Araujo <ricardo.salveti@canonical.com>  Thu, 25 Apr 2013 13:46:23 -0300

qml-phone-shell (1.72) raring; urgency=low

  * bring greeter closer to desktop design
  * simplify SortFilterProxyModel role management
  * CMake and build script improvements
  * enable volume slider in Overview
  * clean up .bzrignore
  * flatten qmluitests and unittests into generic qmltests
  * split out LimitProxyModel out of SortFilterProxyModel
  * replace fake QML wrappers for Ubuntu.Application with a mock
    implementation
  * hide Frequent and Available categories in Apps lens during search
    (LP: #1170495)
  * add first test utilities
  * use fake Unity plugin for Dash tests
  * generate and package API docs
  * close applications after long-press in dash
  * simplify preview calculation
  * tests for:
    * bad indentation
    * Panel
    * indicators Overview
    * IndicatorItem
    * ListViewWithPageHeader
    * Clock
    * OpenEffect
    * FilterGrids
    * MenuContent
    * header standalone compilation

 -- Michał Sawicz <michal.sawicz@canonical.com>  Fri, 19 Apr 2013 21:16:50 +0200

qml-phone-shell (1.71) quantal; urgency=low

  * add missing python3 dependency

 -- Michał Sawicz <michal.sawicz@canonical.com>  Thu, 11 Apr 2013 17:11:15 +0200

qml-phone-shell (1.70) quantal; urgency=low

  * CMake fixes
  * improve HUD PeakDetector performance
  * initial QML coverage measurement
  * enable coverage analysis for C/C++
  * require out-of-source builds
  * fix incorrect linkage in hudclient.cpp
  * reduce warnings
  * add an optional on-commit test hook
  * tests for:
    * IndicatorRow
    * Tile
    * SearchIndicator
    * trailing whitespace
    * PageHeader
    * SearchHistoryModel
    * ResponsiveFlowView
    * SideStage
    * Indicators
  * move tests into subdirectories
  * increase test setup consistency
  * remove some dead code
  * register CategoryFilter to QML
  * use a static python install path for autopilot
  * merge first stages of libunity-api
  * drop unneeded moc includes

 -- Michał Sawicz <michal.sawicz@canonical.com>  Thu, 11 Apr 2013 14:42:22 +0200

qml-phone-shell (1.69) quantal; urgency=low

  [ Sergio Schvezov ]
  * Removing mocks for calendar, clock and calculator.

  [ Michał Sawicz ]
  * Add entries needed in the .desktop file and change the name and comment.

 -- Sergio Schvezov <sergio.schvezov@canonical.com>  Thu, 04 Apr 2013 19:32:06 -0300

qml-phone-shell (1.68) quantal; urgency=low

  * fix launching SideStage apps when there's no side stage
  * CMake cleanups
  * prevent breakage of local builds
  * added README for qmluitests

 -- Michał Sawicz <michal.sawicz@canonical.com>  Thu, 04 Apr 2013 02:02:27 +0200

qml-phone-shell (1.67) quantal; urgency=low

  * use real data in Apps lens Installed category
  * add --clean option in build scripts
  * add CODING guide
  * install test dependencies in build scripts
  * fix phone app name
  * Tests for:
    * Showable
    * Launcher
    * HUD parametrized actions

 -- Michał Sawicz <michal.sawicz@canonical.com>  Wed, 03 Apr 2013 00:11:00 +0200

qml-phone-shell (1.66) quantal; urgency=low

  * Revert Carousel changes due to crash

 -- Michał Sawicz <michal.sawicz@canonical.com>  Thu, 28 Mar 2013 10:51:20 +0100

qml-phone-shell (1.65) quantal; urgency=low

  * Modifying build dep to require python

 -- Sergio Schvezov <sergio.schvezov@canonical.com>  Wed, 27 Mar 2013 16:07:10 -0300

qml-phone-shell (1.64) quantal; urgency=low

  * Rename ubuntu-gallery to gallery-app
  * Resetting Apps lens content position when swiping from left
  * Make the previews more flexible with different screen sizes
  * Tests for:
    * HUD
    * ResponsiveGridView

 -- Albert Astals Cid <albert.astals@canonical.com>  Wed, 20 Mar 2013 17:44:44 +0100

qml-phone-shell (1.63) quantal; urgency=low

  * Rename telephony-app to phone-app
  * notepad-qml has been renamed to notes-app
  * Use a ListView for the Carousel component for scalability
  * Make sure the greeter stays usable for smaller screens
  * Elide username in greeter when too long
  * Improve Carousel creation time
  * CrossFadeImage fixes
  * Fixed play button size
  * Remove unused files
  * Tests for:
    * Revealer
    * HUD
    * Greeter
    * FilterGrid
    * CrossFadeImage

 -- Albert Astals Cid <albert.astals@canonical.com>  Tue, 19 Mar 2013 17:43:21 +0100

qml-phone-shell (1.62) quantal; urgency=low

  * Use one SpecialItem in HUD AppStack
  * Remove outdated manual tests
  * Improve build scripts
  * Hook up other HUD Toolbar actions
  * Tests for:
    * HUD
    * Time.js
    * AnimationControllerWithSignals
    * Carousel
  * Autopilot test framework
  * Force build-dep at python2.7
  * Suppress warnings

 -- Michał Sawicz <michal.sawicz@canonical.com>  Fri, 15 Mar 2013 16:26:22 +0100

qml-phone-shell (1.61) quantal; urgency=low

  * Rename ubuntu-browser to webbrowser-app.

 -- Olivier Tilloy <olivier.tilloy@canonical.com>  Fri, 08 Mar 2013 15:55:36 +0100

qml-phone-shell (1.60) quantal; urgency=low

  * Fixes in sidestage
  * Reduce memory consumption
  * Introduced testing

 -- Michael Zanetti <michael.zanetti@canonical.com>  Thu, 07 Mar 2013 12:04:19 +0100

qml-phone-shell (1.59) quantal; urgency=low

  * Window management: update screenshots manually and only when an application in focus goes out out focus.
  * Dash apps lens: use screenshot of applications from cache when going back to dash.

 -- Florian Boucault <florian.boucault@canonical.com>  Sat, 23 Feb 2013 17:48:23 +0000

qml-phone-shell (1.58) quantal; urgency=low

  * Sidestage: make the handle bigger to make it easier to grab.

 -- Florian Boucault <florian.boucault@canonical.com>  Fri, 22 Feb 2013 23:20:16 +0000

qml-phone-shell (1.57) quantal; urgency=low

  * fix right-edge swipe breaking

 -- Gerry Boland <gerry.boland@canonical.com>  Wed, 20 Feb 2013 14:37:25 +0000

qml-phone-shell (1.56) quantal; urgency=low

  * use ApplicationManager.keyboardVisible and keyboardHeight for system-wide
    keyboard detection

 -- Florian Boucault <florian.boucault@canonical.com>  Wed, 20 Feb 2013 07:05:49 +0000

qml-phone-shell (1.55) quantal; urgency=low

  * fix seeing flash of previous application when launching a new one

 -- Florian Boucault <florian.boucault@canonical.com>  Wed, 20 Feb 2013 06:15:01 +0000

qml-phone-shell (1.54) quantal; urgency=low

  * fix quitting last application again

 -- Florian Boucault <florian.boucault@canonical.com>  Wed, 20 Feb 2013 03:39:17 +0000

qml-phone-shell (1.53) quantal; urgency=low

  * fix activation of incorrect application
  * fix home lens population and increase initial lens search delay
  * reduce the times of image reloads in carousels
  * reduce memory consumption by tweaking the background images
  * indicator visual and behaviour fixes
  * reduce search crash probability
  * fix panel over greeter when fullscreen app open
  * fix sidestage after quitting last mainstage app

 -- Michał Sawicz <michal.sawicz@canonical.com>  Wed, 20 Feb 2013 01:47:27 +0100

qml-phone-shell (1.52) quantal; urgency=low

  * fix launcher for password-protected users
  * fix ebay link for ebay web app
  * allow launching arbitrary apps from command line
  * show sidestage on sidestage app activation
  * add sidestage support to the HUD
  * disable main stage's right edge when sidestage is enabled
  * destroy greeter contents when hidden to save memory
  * fix indicators height
  * visual fixes to HUD
  * remove spotify from dash
  * show dash after closing last application
  * rename qmlproject to unity
  * add Lenses::loaded property to prevent acting on non-ready Lens
    objects

 -- Michał Sawicz <michal.sawicz@canonical.com>  Mon, 18 Feb 2013 17:51:34 +0100

qml-phone-shell (1.51) quantal; urgency=low

  * use lens data in home
  * increase flicking velocity in dash

 -- Michał Sawicz <michal.sawicz@canonical.com>  Sat, 16 Feb 2013 20:59:58 +0100

qml-phone-shell (1.50) quantal; urgency=low

  * New side stage feature.
  * Implemented support for volume control using hardware keys.
  * reduce the edge detection size to 2 GUs.
  * use mock music lens.
  * add an "expandable" property to FilterGrid.
  * Use the current time as a icon for Time&Date device menu item. Missing device menu plane and volume icons added.
  * decrease delegate height for those showing contact details.
  * adjust music and videos lens to latest design spec.

 -- Florian Boucault <florian.boucault@canonical.com>  Sat, 16 Feb 2013 02:50:24 +0000

qml-phone-shell (1.49) quantal; urgency=low

  * fix people preview
  * show page headers when switching lenses

 -- Michał Sawicz <michal.sawicz@canonical.com>  Fri, 15 Feb 2013 11:12:37 +0100

qml-phone-shell (1.48) quantal; urgency=low

  * more HUD fixes
  * bottom bar fullscreen behavior fix
  * clean up stage implementation
  * reduce memory footprint by reducing image sizes

 -- Michał Sawicz <michal.sawicz@canonical.com>  Fri, 15 Feb 2013 01:49:05 +0100

qml-phone-shell (1.47) quantal; urgency=low

  * darken view on open indicators
  * design tweaks for HUD, people lens and video preview
  * added carousel in music lens
  * workaround people lens performance
  * add carousel in people lens and use real data in Home people carousel

 -- Michał Sawicz <michal.sawicz@canonical.com>  Wed, 13 Feb 2013 22:00:32 +0100

qml-phone-shell (1.46) quantal; urgency=low

  * new people preview
  * HUD fixes
  * fullscreen mode support
  * use external mock lens for videos
  * rework bottombar communication due to PID mismatch
  * improve unity build script
  * rename ubuntu-gallery
  * connect up the HUD quit button
  * unfocus HUD text entry on speech recognition
  * carousel fixes for low item count
  * new greeter

 -- Michał Sawicz <michal.sawicz@canonical.com>  Tue, 12 Feb 2013 10:24:09 +0100

qml-phone-shell (1.45) quantal; urgency=low

  * new people carousel
  * integration of voice and parametrized actions in HUD
  * xml-based user list for greeter
  * new people lens layout
  * refactored top panel

 -- Michał Sawicz <michal.sawicz@canonical.com>  Sun, 10 Feb 2013 13:06:25 +0100

qml-phone-shell (1.44) quantal; urgency=low

  * latest designs for greeter and video preview
  * initial integration with HUD service
  * HUD parametrized actions UI
  * licensing and packaging fixes
  * asynchronous loading in video preview to reduce delay
  * search support in People and Generic lens views

 -- Michał Sawicz <michal.sawicz@canonical.com>  Fri, 08 Feb 2013 00:34:18 +0100

qml-phone-shell (1.43) quantal; urgency=low

  * carousel view in dash
  * smarter dash categories
  * generic lens view
  * fixes to HUD
  * fix launching gallery
  * close preview when launching player
  * run_on_device tweaks

 -- Michał Sawicz <michal.sawicz@canonical.com>  Wed, 06 Feb 2013 20:34:28 +0100

qml-phone-shell (1.42) quantal; urgency=low

  * restore video playback

 -- Michał Sawicz <michal.sawicz@canonical.com>  Tue, 05 Feb 2013 23:42:07 +0100

qml-phone-shell (1.41) quantal; urgency=low

  * Video previews
  * run_on_device is tunneled through adb forward

 -- Michael Zanetti <michael.zanetti@canonical.com>  Tue, 05 Feb 2013 17:46:57 +0100

qml-phone-shell (1.40) quantal; urgency=low

  * Fix missing installed files

 -- Albert Astals Cid  <albert.astals@canonical.com>  Tue, 05 Feb 2013 11:26:46 +0100

qml-phone-shell (1.39) quantal; urgency=low

  * HUD ui with fake data

 -- Albert Astals Cid  <albert.astals@canonical.com>  Mon, 04 Feb 2013 18:48:39 +0100

qml-phone-shell (1.38) quantal; urgency=low

  * fix launching of notepad 

 -- Bill Filler <bill.filler@canonical.com>  Fri, 01 Feb 2013 03:21:29 -0500

qml-phone-shell (1.37) quantal; urgency=low

  * QT_QPA_PLATFORM was renamed from hybris to ubuntu, so reflecting at the
    env variable to make it to work fullscreen at the devices again

 -- Ricardo Salveti de Araujo <ricardo.salveti@canonical.com>  Fri, 01 Feb 2013 02:35:44 -0500

qml-phone-shell (1.36) quantal; urgency=low

  * launch real notepad app 
  * fix launching of mock apps

 -- Bill Filler <bill.filler@canonical.com>  Thu, 31 Jan 2013 21:36:05 -0500

qml-phone-shell (1.35) quantal; urgency=low

  * integrate ubuntu-browser instead of snowshoe 

 -- Bill Filler <bill.filler@canonical.com>  Thu, 31 Jan 2013 17:33:37 -0500

qml-phone-shell (1.34) quantal; urgency=low

  * Qt5-proper release

 -- Michał Sawicz <michal.sawicz@canonical.com>  Thu, 31 Jan 2013 17:34:06 +0000

qml-phone-shell (1.33) quantal; urgency=low

  * New release

 -- Florian Boucault <florian.boucault@canonical.com>  Thu, 17 Jan 2013 07:39:47 +0700

qml-phone-shell (1.32) quantal; urgency=low

  * New release

 -- Michał Sawicz <michal.sawicz@canonical.com>  Fri, 21 Dec 2012 21:49:43 +0100

qml-phone-shell (1.31) quantal; urgency=low

  * New release

 -- Michał Sawicz <michal.sawicz@canonical.com>  Fri, 21 Dec 2012 02:06:37 +0100

qml-phone-shell (1.30) quantal; urgency=low

  * New release

 -- Michał Sawicz <michal.sawicz@canonical.com>  Wed, 19 Dec 2012 19:29:40 +0100

qml-phone-shell (1.29) quantal; urgency=low

  * New release

 -- Florian Boucault <florian.boucault@canonical.com>  Wed, 19 Dec 2012 00:07:55 +0000

qml-phone-shell (1.28) quantal; urgency=low

  * New release

 -- Florian Boucault <florian.boucault@canonical.com>  Tue, 18 Dec 2012 19:03:04 +0000

qml-phone-shell (1.27) quantal; urgency=low

  * New release

 -- Michał Sawicz <michal.sawicz@canonical.com>  Tue, 18 Dec 2012 02:22:35 +0100

qml-phone-shell (1.26) quantal; urgency=low

  * New release

 -- Florian Boucault <florian.boucault@canonical.com>  Fri, 14 Dec 2012 18:17:40 +0000

qml-phone-shell (1.25) quantal; urgency=low

  * New release

 -- Florian Boucault <florian.boucault@canonical.com>  Thu, 13 Dec 2012 22:51:56 +0000

qml-phone-shell (1.24) quantal; urgency=low

  * New release

 -- Florian Boucault <florian.boucault@canonical.com>  Wed, 12 Dec 2012 21:49:50 +0000

qml-phone-shell (1.23) quantal; urgency=low

  * New release

 -- Florian Boucault <florian.boucault@canonical.com>  Tue, 11 Dec 2012 20:38:08 +0000

qml-phone-shell (1.22) quantal; urgency=low

  * New release

 -- Florian Boucault <florian.boucault@canonical.com>  Tue, 11 Dec 2012 00:13:16 +0000

qml-phone-shell (1.21) quantal; urgency=low

  * New release with fullscreen launcher fixes 

 -- Bill Filler <bill.filler@canonical.com>  Fri, 07 Dec 2012 09:36:37 +0000

qml-phone-shell (1.20) quantal; urgency=low

  * New release

 -- Florian Boucault <florian.boucault@canonical.com>  Thu, 06 Dec 2012 16:53:05 +0000

qml-phone-shell (1.19) quantal; urgency=low

  * enable multi-threaded render for apps 

 -- Bill Filler <bill.filler@canonical.com>  Wed, 05 Dec 2012 17:34:09 +0000

qml-phone-shell (1.18) quantal; urgency=low

  [ Bill Filler ]
  * update launcher to use wk2-render (chromeless webkit) for facebook
    and twitter 

 -- Florian Boucault <florian.boucault@canonical.com>  Wed, 05 Dec 2012 12:20:50 +0000

qml-phone-shell (1.17) quantal; urgency=low

  * New release

 -- Florian Boucault <florian.boucault@canonical.com>  Sat, 01 Dec 2012 01:18:03 +0000

qml-phone-shell (1.16) quantal; urgency=low

  * fix to launch new gallery with correct args 

 -- Bill Filler <bill.filler@canonical.com>  Thu, 29 Nov 2012 17:04:36 -0500

qml-phone-shell (1.15) quantal; urgency=low

  * New release

 -- Florian Boucault <florian.boucault@canonical.com>  Wed, 28 Nov 2012 20:35:03 +0000

qml-phone-shell (1.14) quantal; urgency=low

  * New release

 -- Florian Boucault <florian.boucault@canonical.com>  Mon, 26 Nov 2012 21:39:36 +0000

qml-phone-shell (1.13) quantal; urgency=low

  * New release

 -- Florian Boucault <florian.boucault@canonical.com>  Fri, 23 Nov 2012 19:47:54 +0000

qml-phone-shell (1.12) quantal; urgency=low

  * Daily release

 -- Florian Boucault <florian.boucault@canonical.com>  Thu, 22 Nov 2012 10:21:11 +0000

qml-phone-shell (1.11) quantal; urgency=low

  * Daily release

 -- Florian Boucault <florian.boucault@canonical.com>  Wed, 21 Nov 2012 22:06:38 +0000

qml-phone-shell (1.10) quantal; urgency=low

  * Daily release

 -- Florian Boucault <florian.boucault@canonical.com>  Wed, 21 Nov 2012 01:04:32 +0000

qml-phone-shell (1.9) quantal; urgency=low

  * New release

 -- Florian Boucault <florian.boucault@canonical.com>  Mon, 19 Nov 2012 18:55:51 +0000

qml-phone-shell (1.8) quantal; urgency=low

  [ Michał Sawicz ]
  * new codebase

 -- Florian Boucault <florian.boucault@canonical.com>  Fri, 09 Nov 2012 00:15:19 +0000

qml-phone-shell (1.2) quantal; urgency=low

  * fix working dir for launch
  * launch script that sets up ofono and then calls telephony-app

 -- Bill Filler <bill.filler@canonical.com>  Mon, 05 Nov 2012 17:28:31 -0500

qml-phone-shell (1.1) quantal; urgency=low

  * comment out console.log() to prevent crash 

 -- Bill Filler <bill.filler@canonical.com>  Sun, 28 Oct 2012 22:18:36 +0100

qml-phone-shell (1.0) quantal; urgency=low

  * Remove install rule for qml-phone-shell.conf

 -- Ricardo Mendoza <ricardo.mendoza@canonical.com>  Fri, 26 Oct 2012 12:09:03 -0430

qml-phone-shell (0.9) quantal; urgency=low

  * Remove qml-phone-shell.conf to use new ubuntu-session.

 -- Ricardo Mendoza <ricardo.mendoza@canonical.com>  Fri, 26 Oct 2012 11:10:04 -0430

qml-phone-shell (0.8) quantal; urgency=low

  * Fix for both size and scrolling.

 -- Michael Frey <michael.frey@canonical.com>  Thu, 25 Oct 2012 14:28:46 +0200

qml-phone-shell (0.7) quantal; urgency=low

  [Michael Frey]
  * qml-phone-shell.conf: better setup of env vars and launch
    via dbus-luanch to properly setup session bus
  * shellapplication.cpp: don't setup custom env before launching
    processes 

 -- Bill Filler <bill.filler@canonical.com>  Sun, 21 Oct 2012 11:32:42 +0200

qml-phone-shell (0.6) quantal; urgency=low

  * added additional Android env vars to upstart script 

 -- Bill Filler <bill.filler@canonical.com>  Fri, 19 Oct 2012 09:35:25 -0400

qml-phone-shell (0.5) quantal; urgency=low

  * added support to launch telephony-app 

 -- Bill Filler <bill.filler@canonical.com>  Thu, 18 Oct 2012 13:45:25 -0400

qml-phone-shell (0.4) quantal; urgency=low

  * Creating a release

 -- Sergio Schvezov <sergio.schvezov@canonical.com>  Mon, 15 Oct 2012 13:05:34 -0300

qml-phone-shell (0.3) quantal; urgency=low

  * added support for launching applications

 -- Bill Filler <bill.filler@canonical.com>  Fri, 12 Oct 2012 12:42:33 -0400

qml-phone-shell (0.2) quantal; urgency=low

  * New release that includes upstart support.

 -- Tony Espy <espy@canonical.com>  Thu, 11 Oct 2012 17:18:07 -0400

qml-phone-shell (0.1) quantal; urgency=low

  * Initial release

 -- Bill Filler <bill.filler@canonical.com>  Wed, 10 Oct 2012 10:19:53 -0400<|MERGE_RESOLUTION|>--- conflicted
+++ resolved
@@ -1,14 +1,8 @@
 unity8 (7.84-0ubuntu1) UNRELEASED; urgency=low
 
-<<<<<<< HEAD
-  * Bump version so it can be referenced in debian/control
-
- -- Michael Terry <mterry@ubuntu.com>  Thu, 21 Nov 2013 17:12:26 -0500
-=======
   * Depend on the separate scopes plugin
 
  -- Michal Hruby <michal.hruby@canonical.com>  Wed, 13 Nov 2013 12:43:39 +0000
->>>>>>> 36f751da
 
 unity8 (7.83+14.04.20131106-0ubuntu1) trusty; urgency=low
 

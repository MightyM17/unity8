<<<<<<< HEAD
unity8 (7.87+14.10.20140505-0ubuntu1) UNRELEASED; urgency=medium

  * Bump version for Breaks due to unity8-greeter

 -- Michael Terry <mterry@ubuntu.com>  Wed, 02 Apr 2014 14:39:45 -0400
=======
unity8 (7.86+14.10.20140507.3-0ubuntu1) utopic; urgency=low

  [ Michał Sawicz ]
  * Remove HUD from the bottom edge. Again.

 -- Ubuntu daily release <ps-jenkins@lists.canonical.com>  Wed, 07 May 2014 11:14:30 +0000
>>>>>>> cae7d3f4

unity8 (7.86+14.10.20140505-0ubuntu1) utopic; urgency=low

  [ Ted Gould ]
  * Provide a dbus interface for setting the count and countVisible
    properties. (LP: #1301400)

  [ Michał Sawicz ]
  * Pass env variables to initctl start.
  * Suffix .sh to our scripts and clean up debian/rules.
  * Adapt to Debian Qt package renames and drop unneeded Dee plugin
    dependency.

  [ Ying-Chun Liu ]
  * Add Zoomable Image for Preview widgets.

  [ Albert Astals ]
  * Remove support for Qt <= 5.2.1

  [ Mirco Müller ]
  * Implemented feature-request from Design for modal snap-decision
    notifications on the phone. See LP #1285712 (LP: #1285712)

  [ Andrea Cimitan ]
  * Make progressbas in preview widget big as the button

  [ CI bot ]
  * Resync trunk

 -- Ubuntu daily release <ps-jenkins@lists.canonical.com>  Mon, 05 May 2014 12:09:43 +0000

unity8 (7.86+14.10.20140502.6-0ubuntu1) utopic; urgency=low

  [ tpeeters ]
  * Adapt to new TabBar

  [ Tim Peeters ]
  * Adapt to new TabBar

 -- Ubuntu daily release <ps-jenkins@lists.canonical.com>  Fri, 02 May 2014 16:44:52 +0000

unity8 (7.86+14.10.20140429.2-0ubuntu1) utopic; urgency=medium

  [ Andrea Cimitan ]
  * Update upstart job to reflect latest unity-mir changes
  * Fix locale in qml tests and fixtimeformattertest (LP: #1301038)
  * Fix 1309135 (LP: #1309135)

  [ Michał Sawicz ]
  * Split out unity8-common package
  * Don't wait for indicator services to start, and drop Scope Tool's
    .desktop file. (LP: #1310172)

  [ Michael Terry ]
  * Stop clock from hiding when the 'show dash' button is pressed in
    greeter. (LP: #1308139)
  * Make swipe teases in the greeter more helpful and obvious (LP:
    #1267623)

  [ Nick Dedekind ]
  * Fixed datetime indicator appointment colour (LP: #1307048)

  [ Albert Astals ]
  * Improve Card creation time by adding loaders that make sure only
    what's needed is loaded (LP: #1297197)
  * CategoryDelegateRange: Fix condition for detecting overshooting
  * Make xvfbtests work in the DashView plugins
  * Fix binding loop in FilterGrid height

  [ Victor R. Ruiz ]
  * Move autopilot notification code to a helper method.

 -- Ubuntu daily release <ps-jenkins@lists.canonical.com>  Tue, 29 Apr 2014 15:21:33 +0000

unity8 (7.85+14.04.20140416-0ubuntu1) trusty; urgency=low

  [ Albert Astals ]
  * Fix last item X position Fixes clicking on the last item sometimes
    not working (LP: #1301871)
  * Use upstart in ./run Makes it so that you can use the lock button on
    the device without getting that nasty hwc crash
  * Remove AnimationControllerWithSignals.
  * Use the correct delegate base item for the Carousel test
  * Some simplification in DashContent Kill the ScopeDelegateMapper in
    favour of a simple if (that will eventually go away). Removal of all
    the fake scopes in the tests that added nothing of value to the
    tests. Removal of movementEnded signal that was unused. Removal of
    movementStarted and positionedAtBeginning signals that were being
    used as function calls. Rework DashContent tests so they what the
    function does what it is supposed to do instead of just making sure
    QML signals work .
  * Improve Card creation time by adding loaders that make sure only
    what's needed is loaded In my computer it goes from RESULT :
    qmltestrunner::benchmark_time:"cardTitleArtSubtitleMascotSummaryMode
    l": 3.217 msecs per iteration (total: 3,218, iterations: 1000)
    RESULT :
    qmltestrunner::benchmark_time:"cardTitleArtSubtitleMascotModel":
    1.647 msecs per iteration (total: 1,648, iterations: 1000) RESULT :
    qmltestrunner::benchmark_time:"cardTitleArtSubtitleModel": 1.514
    msecs per iteration (total: 1,515, iterations: 1000) RESULT :
    qmltestrunner::benchmark_time:"cardTitleArtModel": 1.471 msecs per
    iteration (total: 1,471, iterations: 1000) RESULT :
    qmltestrunner::benchmark_time:"cardArtModel": 1.447 msecs per
    iteration (total: 1,448, iterations: 1000) RESULT :
    qmltestrunner::benchmark_time:"cardTitleModel": 1.276 msecs per
    iteration (total: 1,276, iterations: 1000) to RESULT :
    qmltestrunner::benchmark_time:"cardTitleArtSubtitleMascotSummaryMode
    l": 2.916 msecs per iteration (total: 2,917, iterations: 1000)
    RESULT :
    qmltestrunner::benchmark_time:"cardTitleArtSubtitleMascotModel":
    1.504 msecs per iteration (total: 1,504, iterations: 1000) RESULT :
    qmltestrunner::benchmark_time:"cardTitleArtSubtitleModel": 1.060
    msecs per iteration (total: 1,061, iterations: 1000) RESULT :
    qmltestrunner::benchmark_time:"cardTitleArtModel": 1.052 msecs per
    iteration (total: 1,053, iterations: 1000) RESULT :
    qmltestrunner::benchmark_time:"cardArtModel": 0.727 msecs per
    iteration (total: 728, iterations: 1000) RESULT :
    qmltestrunner::benchmark_time:"cardTitleModel": 0.817 msecs per
    iteration (total: 818, iterations: 1000) (LP: #1297197)

  [ Allan LeSage ]
  * DashApps emulator get_applications should return a list ordered by
    visible y, x.

  [ Andrea Cimitan ]
  * Workaround for lp1301309 until fixes for palette in ui toolkit (LP:
    #1301309)

  [ Leo Arias ]
  * Reverted the change that returns application cards instead of
    titles.

  [ Nick Dedekind ]
  * Indicator services started by unity8 upstart configuration rather
    than manual emmision from indicator manager.

  [ Mirco Müller ]
  * Fix notification ap-test assertions.

  [ Michael Terry ]
  * Use new tablet and phone backgrounds from Design.

  [ Michael Zanetti ]
  * workaround the QTestLogger assertion issue with make tryXyz and our
    custom uqmlscene

 -- Ubuntu daily release <ps-jenkins@lists.canonical.com>  Wed, 16 Apr 2014 13:45:01 +0000

unity8 (7.85+14.04.20140415.2-0ubuntu1) trusty; urgency=low

  [ Michael Terry ]
  * When an application requests focus, handle it in Shell.qml by hiding
    the greeter and stopping any edge demo. (LP: #1227753)

  [ Leo Arias ]
  * Use subprocess.check_call when caling url-dispatcher, so an error
    will be raised if it fails.
  * Test application life cycle with fake apps, instead of messaging and
    address book.

 -- Ubuntu daily release <ps-jenkins@lists.canonical.com>  Tue, 15 Apr 2014 12:47:11 +0000

unity8 (7.85+14.04.20140410.1-0ubuntu1) trusty; urgency=medium

  [ Didier Roche ]
  * Resync trunk with previous revert upload

  [ Michał Sawicz ]
  * Set the Qt.ImhNoPredictiveText flag on wifi password field, fixes
    lp:1291575 (LP: #1291575)

  [ Albert Astals ]
  * Take into account the originY when specifying the delegate ranges
    Fixes bug #1300302 (LP: #1300302)

  [ CI bot ]
  * Resync trunk

  [ Allan LeSage ]
  * Swiping open an indicator must show its correct title--protect
    against lp:1253804 . (LP: #1253804)

  [ Alexander Sack ]
  * Fix TypeError: issue seen in system_integration autopilot test on
    image 279. (LP: #1303685)

  [ Bill Filler ]
  * Set the Qt.ImhNoPredictiveText flag on wifi password field, fixes
    lp:1291575 (LP: #1291575)

  [ Leo Arias ]
  * Added a search autopilot helper.

  [ Michael Terry ]
  * Provide a all-in-one script for getting a device to an unlocked
    state.

 -- Ubuntu daily release <ps-jenkins@lists.canonical.com>  Thu, 10 Apr 2014 10:03:31 +0000

unity8 (7.85+14.04.20140404.is.7.85+14.04.20140403.1-0ubuntu1) trusty; urgency=medium

  * Revert to previous version as it's linked to latest sdk change which
    is making gallery-app AP tests failing on the CI dashboard

 -- Didier Roche <didrocks@ubuntu.com>  Tue, 08 Apr 2014 13:53:47 +0200

unity8 (7.85+14.04.20140404-0ubuntu1) trusty; urgency=low

  [ Albert Astals ]
  * Adapt to new TabBar

 -- Ubuntu daily release <ps-jenkins@lists.canonical.com>  Fri, 04 Apr 2014 15:03:00 +0000

unity8 (7.85+14.04.20140403.1-0ubuntu1) trusty; urgency=low

  [ Michael Terry ]
  * Re-enable test_networkmanager_integration autopilot test on phone
    platforms

  [ CI bot ]
  * Resync trunk

  [ Leo Arias ]
  * Reverted the open_preview autopilot helper to return a Preview
    object.

  [ Albert Astals ]
  * If not running in Mir load the "fake" application manager (LP:
    #1301547)
  * Remove unused properties from DashRenderer

  [ Michael Zanetti ]
  * Fix tests after right edge merge. Drop old stages tests. Fix right
    edge tests if someone doesn't have the GRID_UNIT_PX exported. make
    GenericScopeView test more robust that broke because the ordering
    changed
  * add "make xvfbtestSomething" target to run qml tests in xvfb
  * make the "make test" commit hook work again

 -- Ubuntu daily release <ps-jenkins@lists.canonical.com>  Thu, 03 Apr 2014 10:38:53 +0000

unity8 (7.85+14.04.20140401.3-0ubuntu1) trusty; urgency=medium

  [ Michał Sawicz ]
  * Bump version to ensure incompatibility with previous Unity.Application
    implementations.
  * We'll only have the unity-mir and mock Ubuntu.Application plugins
    now, no need for mangling the import paths.

  [ Michal Hruby ]
  * Remove the albumart image provider. (LP: #1262711)
  * Don't reset search string after 2 seconds. (LP: #1297246)

  [ James Henstridge ]
  * Remove the albumart image provider. (LP: #1262711)

  [ Albert Astals ]
  * Carousel: Add test to make sure we only create the needed delegates
    and not more
  * LVWPH: Remove processEvents() call from updatePolish() It causes
    some reentrancy issues and in some times you end up in polishItems()
    with items that have been deleted because you called processEvents()
    This means i need a small tweak in itemGeometryChanged to not
    reposition items if we are inside a setContentHeight call and two
    small tweaks to tests since now things happen in a different order
    and numbers are different (though equivalent) (LP: #1297240)
  * Card.qml binding loops are gone. hooray \o/ Also made the aspect
    properties readonly

  [ Mirco Müller ]
  * A potential fix for "Cannot read property 'state' of null"-failure
    on Jenkins with the VisualSnapDecisionsQueue QML-test of
    notifications.

  [ Michael Terry ]
  * Pass user's preference for auto-brightness on to powerd. (LP:
    #1273174)

  [ Michael Zanetti ]
  * Registers a dummy QObject as QTestRootObject in uqmlscene in order
    to fix make trySomething with Qt 5.2.

 -- Ubuntu daily release <ps-jenkins@lists.canonical.com>  Tue, 01 Apr 2014 22:56:52 +0000

unity8 (7.84+14.04.20140327.1-0ubuntu2) trusty; urgency=medium

  * For now, have libunity-private depending on libunity-core-6.0-9 as the
    gsettings schema is here. The dependency wasn't direct and dropped from
    Touch image #271. Consequently, unity8 didn't start (gsettings
    segfaulting).
    Proper strategy will be to include the schema in another package to only
    pull it.

 -- Didier Roche <didrocks@ubuntu.com>  Tue, 01 Apr 2014 09:52:14 +0200

unity8 (7.84+14.04.20140327.1-0ubuntu1) trusty; urgency=low

  [ Michał Sawicz ]
  * Increase kill timeout so that crashes are not truncated.

  [ Ying-Chun Liu ]
  * Fix a small typo in LazyImage: scale -> scaleTo

  [ Albert Astals ]
  * Make geometry calls for autopilot work again -geometry is a internal
    Qt argument that only works for QWidget based apps Before it was
    being returned to us in -args but now it's eaten so we need to use a
    different one, -windowgeometry
  * Make "Recent" translatable and update pot file

  [ Mirco Müller ]
  * Make visual queue of (up to five) snap-decisions contract and expand
    according to visual design-spec.

  [ Michael Terry ]
  * Pass user's preference for auto-brightness on to powerd. (LP:
    #1273174)

  [ Michael Zanetti ]
  * allow executing a single test function example: make testShell
    FUNCTION="Shell::test_background"

 -- Ubuntu daily release <ps-jenkins@lists.canonical.com>  Thu, 27 Mar 2014 12:38:21 +0000

unity8 (7.84+14.04.20140324.4-0ubuntu1) trusty; urgency=low

  [ Michal Hruby ]
  * Change and extend the way non-installed scopes are started with the
    scope-tool.
  * Switch to new scope backend and apply required visual adaptations.
    (LP: #1294294)

  [ Gerry Boland ]
  * Switch to new scope backend and apply required visual adaptations.
    (LP: #1294294)

  [ Michał Sawicz ]
  * Fix rating input action to always be "rated", not dynamic. Based on
    http://developer.ubuntu.com/api/devel/ubuntu-14.04/cplusplus/unity-
    scopes/previewwidgets.html#rating-input
  * Switch to new scope backend and apply required visual adaptations.
    (LP: #1294294)

  [ Kevin Gunn ]
  * Switch to new scope backend and apply required visual adaptations.
    (LP: #1294294)

  [ Albert Astals ]
  * Switch to new scope backend and apply required visual adaptations.
    (LP: #1294294)
  * LVWPH: cull lost items lost items will be released on the next
    updatePolish cycle but meanwhile don't let them be visible

  [ Daniel d'Andrada ]
  * Switch to new scope backend and apply required visual adaptations.
    (LP: #1294294)

  [ Michał Karnicki ]
  * Switch to new scope backend and apply required visual adaptations.
    (LP: #1294294)

 -- Ubuntu daily release <ps-jenkins@lists.canonical.com>  Mon, 24 Mar 2014 16:10:24 +0000

unity8 (7.84+14.04.20140319.1-0ubuntu1) trusty; urgency=low

  [ Michał Sawicz ]
  * Work around bug #1293478 - make sure to send ints, not doubles for
    volume control. (LP: #1293478)

  [ Nick Dedekind ]
  * Fixed binding being cleared when manually changing slider value
    (lp#1283191). (LP: #1283191)

  [ Albert Astals ]
  * Fix indicators highlight position on 5.2 We need to take into
    account the list originX if we're using the list delegates x outside
    the list itself
  * LVWPH: Make sure m_firstVisibleIndex is correctly set on
    removeNonVisibleItems

 -- Ubuntu daily release <ps-jenkins@lists.canonical.com>  Wed, 19 Mar 2014 16:40:20 +0000

unity8 (7.84+14.04.20140317.2-0ubuntu1) trusty; urgency=low

  [ CI bot ]
  * Resync trunk

  [ Michał Sawicz ]
  * Revert disable-hud, we weren't ready to land it yet.

  [ Mirco Müller ]
  * The snap-decision AP-test for "incoming call"-case used the wrong
    objectName "notification0". It has to be "notification1".

 -- Ubuntu daily release <ps-jenkins@lists.canonical.com>  Mon, 17 Mar 2014 15:54:39 +0000

unity8 (7.84+14.04.20140314-0ubuntu1) trusty; urgency=low

  [ Michał Sawicz ]
  * Fix tests under Qt 5.2.
  * CardHeader improvements depending on background. Also drop prices,
    they need to be reworked into attributes.
  * Bring Cards closer to design
  * Add back the workaround for not being able scroll the image gallery
    Taken from AppPreview.qml (LP: #1281709)
  * Only allow searching when preview isn't open. (LP: #1282475)
  * Adds carousel dynamic switch

  [ Leo Arias ]
  * Update the url dispatcher test to use the fake app fixture from the
    toolkit.

  [ Albert Astals ]
  * Fix tests under Qt 5.2.
  * Workaround compiz/unity7 behaviour change/bug

  [ Michael Zanetti ]
  * Fix tests under Qt 5.2.
  * Disable HUD from the bottom edge.

  [ Andrea Cimitan ]
  * Adds carousel dynamic switch

  [ CI bot ]
  * Resync trunk

  [ Michał Karnicki ]
  * CardHeader improvements depending on background. Also drop prices,
    they need to be reworked into attributes.

 -- Ubuntu daily release <ps-jenkins@lists.canonical.com>  Fri, 14 Mar 2014 15:46:10 +0000

unity8 (7.84+14.04.20140307-0ubuntu1) trusty; urgency=low

  * New rebuild forced

 -- Ubuntu daily release <ps-jenkins@lists.canonical.com>  Fri, 07 Mar 2014 10:54:33 +0000

unity8 (7.84+14.04.20140306-0ubuntu1) trusty; urgency=low

  [ Bill Filler ]
  * Convert gallery and camera to click

  [ Michael Zanetti ]
  * Just disable HUD tests, without really disabling the HUD itself

  [ Sergio Schvezov ]
  * Convert gallery and camera to click

 -- Ubuntu daily release <ps-jenkins@lists.canonical.com>  Thu, 06 Mar 2014 16:45:46 +0000

unity8 (7.84+14.04.20140304-0ubuntu1) trusty; urgency=low

  [ Michael Terry ]
  * Ensure that the selected() signal is emitted by the greeter on
    startup, fixing the background on startup for the first user in
    tablet mode.

  [ Nick Dedekind ]
  * Remocked IndicatorModel to fix qt5.2.1 changes.

  [ Albert Astals ]
  * Initialize m_distance (LP: #1285385)
  * import Ubuntu.Components so we can use UbuntuAnimation

 -- Ubuntu daily release <ps-jenkins@lists.canonical.com>  Tue, 04 Mar 2014 11:43:04 +0000

unity8 (7.84+14.04.20140228-0ubuntu1) trusty; urgency=low

  [ Michał Sawicz ]
  * Fix CardHeader title font weight.
  * Delete stale sockets. (LP: #1285215)

  [ Dmitrijs Ledkovs ]
  * Ship python3 autopilot modules.

  [ Albert Astals ]
  * Cleanup DashContent Remove unused signals and properties

  [ Michał Karnicki ]
  * Take it easy on the logging.
  * Fix CardHeader title font weight.

  [ Nick Dedekind ]
  * Added ability to change indicator profile in shell (env
    UNITY_INDICATOR_PROFILE)

  [ Andrea Cimitan ]
  * Rename PreviewRating to PreviewRatingInput
  * Adds PreviewRatingDisplay

  [ Daniel d'Andrada ]
  * DirectionalDragArea: Reset status if disabled while dragging (LP:
    #1276122)

  [ Dimitri John Ledkov ]
  * Ship python3 autopilot modules.

 -- Ubuntu daily release <ps-jenkins@lists.canonical.com>  Fri, 28 Feb 2014 10:48:06 +0000

unity8 (7.84+14.04.20140221-0ubuntu1) trusty; urgency=low

  [ Michał Sawicz ]
  * Add card background support.
  * Increase the sidestage threshold.

  [ Jussi Pakkanen ]
  * Move downloads to their own threads so they don't muck about with
    the parent thread's event loop. (LP: #1240408)

 -- Ubuntu daily release <ps-jenkins@lists.canonical.com>  Fri, 21 Feb 2014 09:06:04 +0000

unity8 (7.84+14.04.20140218-0ubuntu1) trusty; urgency=low

  [ Michał Sawicz ]
  * Center-align title when it's alone in the header.

  [ Leo Arias ]
  * Prepare unity8 to the _uinput refactors in autopilot.

  [ Albert Astals ]
  * Progress Preview Widget
  * LWPH Fix crash from bug 1279434 (LP: #1279434)
  * Show the loading indicator of the screenshot in video playback

  [ Andrea Cimitan ]
  * Adds rating preview widget. Work on the rating widget

  [ Daniel d'Andrada ]
  * Make DirectionalDragArea work when rotated The drag gesture
    direction is in local coordinates, not in scene coordinates

  [ Michał Karnicki ]
  * Center-align title when it's alone in the header.

 -- Ubuntu daily release <ps-jenkins@lists.canonical.com>  Tue, 18 Feb 2014 11:41:58 +0000

unity8 (7.84+14.04.20140212-0ubuntu1) trusty; urgency=low

  [ Gerry Boland ]
  * Add InputFilterArea to sidestage handle to block input to mainstage
    app while moving sidestage (LP: #1275732)

  [ Leo Arias ]
  * On the autopilot helper to open a scope, wait for the dash content
    list to stop moving. (LP: #1277591)
  * Added a test to swipe out an application started by url-dispatcher.

  [ Nick Dedekind ]
  * Added a "-profile" option to the indicator-client to switch between
    indicator service profiles.
  * Fixed issue importing plugin qml files into qtcreator

  [ Albert Astals ]
  * Fix test_previewCycle
  * Don't move the list contentY unless there's a preview to show (LP:
    #1271676)
  * Add overlay to card. Fix implicit card height. .
  * PreviewHeader Is just a link of the widgetData with the CardHeader
  * Fix tst_Preview.qml
  * Scopes guys want the data back
  * Link the pageheader scope with the current scope So that the
    activity indicator on search works again (LP: #1279316)

  [ Andrea Cimitan ]
  * Add PreviewImage
  * Preview widget for video playback

  [ CI bot ]
  * Add overlay to card. Fix implicit card height. .

 -- Ubuntu daily release <ps-jenkins@lists.canonical.com>  Wed, 12 Feb 2014 15:15:03 +0000

unity8 (7.84+14.04.20140207.1-0ubuntu1) trusty; urgency=low

  [ Ted Gould ]
  * You can't tap anywhere

  [ Michał Sawicz ]
  * Wait for the indicator to appear.
  * Add CardTool to determine category-wide card properties based on the
    category template. Clean up test configurations, too.
  * Actions Preview Widget
  * Add Preview for new generation scopes.
  * Add overlay to card. Fix implicit card height. .

  [ Albert Astals ]
  * Basic ImageGallery widget for Previews Mostly a copy of the code
    used in AppPreview.qml but without the MouseArea hack that I'll wait
    to introduce until we start using this somewhere were it is needed
  * Actions Preview Widget

  [ Andrea Cimitan ]
  * First audio player widget for previews, with tests
  * Adds TextSummary preview widget

  [ Michał Karnicki ]
  * Add overlay to card. Fix implicit card height. .

  [ Michael Terry ]
  * Expand greeter demo support to include listing multiple users and
    specifying individual passwords and names.

 -- Ubuntu daily release <ps-jenkins@lists.canonical.com>  Fri, 07 Feb 2014 10:46:46 +0000

unity8 (7.84+14.04.20140204-0ubuntu1) trusty; urgency=low

  [ Michael Terry ]
  * Disable NM integration test, jenkins has a problem with it because
    logind isn't configured

  [ Ubuntu daily release ]
  * New rebuild forced

  [ Michał Sawicz ]
  * Add ubuntu-settings-components to build script. Revert workaround
    for bug #1268578, got fixed upstream. Drop GenericName from
    unity8.desktop. (LP: #1268578)
  * Improve Card and CardHeader layouts: anchor summary to art when no
    header. don't indent header when no mascot. reduce header and
    summary font sizes and weights. increase art shape radius .
  * Add doxygen-based documentation generator.
  * Add CardTool to determine category-wide card properties based on the
    category template. Clean up test configurations, too.
  * Move upstart kill timeout to the unity8 job itself.
  * Don't treat scope as active when preview open to inhibit model
    updates and reset processing on previewData changes. (LP: #1275832)

  [ Leo Arias ]
  * Added the DashPreview autopilot helper.

  [ Michał Karnicki ]
  * CardHeader mascot improvements.

 -- Ubuntu daily release <ps-jenkins@lists.canonical.com>  Tue, 04 Feb 2014 14:09:14 +0000

unity8 (7.84+14.04.20140130-0ubuntu1) trusty; urgency=low

  [ Michał Sawicz ]
  * Bring back libunity-mir1, it's dlopen'ed, so not linked to unity8,
    so not in shlibs.

 -- Ubuntu daily release <ps-jenkins@lists.canonical.com>  Thu, 30 Jan 2014 14:00:40 +0000

unity8 (7.84+14.04.20140129-0ubuntu1) trusty; urgency=low

  [ Nick Dedekind ]
  * Added Panel/VisibleIndicatorsModel for use with both indicator row &
    menuContent. This removes the need to hide indicators in the row and
    map inicator indexes between row & content. Fixes the indicator
    highlight line offset not bound by listView position.
  * Ported indicators to using ubuntu-settings-components

  [ Albert Astals ]
  * Prepend /sbin/ to initctl calls My phablet user does not have /sbin/
    in path and thus this calls fail
  * Call updateDelegateCreationRange when it's needed It depends on
    other variables than the ones we were using to call it, so need to
    call it if these change too Device manual test, go to apps scope,
    scroll down so that only part of the installed apps collapsed
    category is shown, expand it, see how previously some icons were not
    painted and now they are

  [ Mirco Müller ]
  * Fixed the failure of notification autopilot-test
    test_sd_incoming_call.

  [ Andrea Cimitan ]
  * Add AP test for policykit/network manager, which was causing issues
    with nested mir

  [ CI bot ]
  * Resync trunk

  [ Michał Karnicki ]
  * Don't display artShape when artImage source not set.
  * Fix FilterGrid rendering issues.

 -- Ubuntu daily release <ps-jenkins@lists.canonical.com>  Wed, 29 Jan 2014 16:11:20 +0000

unity8 (7.84+14.04.20140128-0ubuntu1) trusty; urgency=low

  [ Michal Hruby ]
  * Added unity-scope-tool, which will help when developing scopes.

  [ Michał Sawicz ]
  * Added unity-scope-tool, which will help when developing scopes.
  * Use full DashContent, not just GenericScopeView in ScopeTool.qml.
  * Bring Card and CardHeader over from new-scopes.
  * Work around bug #1268578. (LP: #1268578)
  * Drop unnecessary version dependencies.
  * Return null instead of undefined from findChild and
    findInvisibleChild.
  * Fix CardHeader and Card heights (empty Label does have non-zero
    height apparently). Also improve test robustness and reduce future
    diffs.

  [ Albert Astals ]
  * Do not assert if the item we are removing was not created yet
    (because e.g. it's not in the viewport).
  * Position correctly the pointer of the search history box .
  * Make test_filter_expand_expand less unstable in CI VMs Make sure
    header0 is the header0 we want to click On the CI VM stuff is a bit
    slower than on real hw and we were clicking in the wrong place.
  * Add TabBar to the Dash header navigation Changes this comes with: *
    DashBar at the bottom is gone * PageHeader doesn't have a Label
    anymore, it has the childItem property where you add which thing it
    has to contain * New: PageHeaderLabel mimics the old behaviour of
    PageHeader * The header of the LVWPH of GenericScopeView is now fake
    and only used for positioning. There is a single global floating
    header in DashContent (which is a PageHeader with a TabBar as
    childItem) * The GenericScopeView previewLoader and OpenEffect have
    been also moved to the DashContent so that the openEffect includes
    the floating header in the "animation" .
  * Introduce the HorizontalJournal.
  * If there are no items m_firstVisibleIndex has to be -1 .
  * Add some more documentation about tests to the CODING file.
  * Fixes to the journal cmake tests code * Output to the correct
    filename for the test * Don't output stuff from the tryXYZ targets.
  * Adapt to findChild return value changes .
  * Organic Grid for the Dash View.
  * Misc journal fixes Don't init *modelIndex to INT_MAX Makes no sense
    since we're not doing any qMin and the calling function also accepts
    any index >= 0 as valid so in some cases it may end up wanting to
    create an index that doesn't exist Don't refill if height() < 0,
    that gives bad ranges for from/to and the code gets confused .

  [ Michał Karnicki ]
  * Fix grid view column count.
  * Add test for minimum number of items in a carousel.

  [ Allan LeSage ]
  * Add stubs for indicators autopilot tests.

  [ Andrea Cimitan ]
  * Avoid input falling through notifications onto surfaces below, thus
    fixing LP: #1257312. (LP: #1257312)

  [ Leo Arias ]
  * Close the Touch devices after the tests. (LP: #1267600)
  * Added methods to scroll to other scopes on autopilot tests.
  * Added autopilot helpers for the app scope and the app preview.
    Install the fake scopes in order to use them on the tests. (LP:
    #1269114)
  * On autopilot helpers, wait for the scope category to appear.

  [ Nick Dedekind ]
  * Visual updates for indicator panel highlight and opening opacity.
  * Added inidcator tests for page & item factories.
  * Fixes visible indicator misalignment in indicator items/menus
    (lp#1264678). (LP: #1264678)

  [ Mirco Müller ]
  * Fixed the failure of notification autopilot-test
    test_sd_incoming_call.

  [ Michael Zanetti ]
  * clean up fullscreen notifications code.
  * import qml files into cmake, drop qmlproject.
  * also add qml files in tests directory.
  * Added autopilot helpers for the app scope and the app preview.
    Install the fake scopes in order to use them on the tests. (LP:
    #1269114)

  [ Michael Terry ]
  * Fix failure to build when using the ./build script with ninja-build
    installed. (LP: #1268525)
  * Point DBus-activated processes at unity8's MIR_SOCKET rather than
    the system socket.

  [ Daniel d'Andrada ]
  * DragHandle: Never restart hinting animation while still pressed (LP:
    #1269022)

  [ Bill Filler ]
  * fix for lp:1259294, turn off auto capitalization for wifi password
    field. (LP: #1259294)
  * disable predictive text in Dash search field as it interferes with
    built-in search (LP: #1273643)

 -- Ubuntu daily release <ps-jenkins@lists.canonical.com>  Tue, 28 Jan 2014 15:58:45 +0000

unity8 (7.84+14.04.20131220-0ubuntu1) trusty; urgency=low

  [ Michał Sawicz ]
  * Clean up root project file. Introduce include/ and qml/ and move
    files around to be where they fit, also adapt everything else to
    match.

  [ Michael Hall ]
  * Update CODING to reflect the fact that only 14.04 is supported
    currently.

  [ Christopher Lee ]
  * Make use of helpers in all tests. (LP: #1260860). (LP: #1260860)

  [ Nic ]
  * Added kill time 30 to unity8 override. Added install path. (LP:
    #1260379)

  [ Nick Dedekind ]
  * Added parser for strftime in TimeFormatter. Moved TimeFormatter to
    Utils plugin.

  [ Mirco Müller ]
  * Support fullscreen for special-case extended snap-decision of the
    pin-unlock dialog.

  [ Michael Zanetti ]
  * Change the default behaviour of the Lockscreen to have a variable
    PIN length, requiring the user to confirm with OK.

  [ Daniel d'Andrada ]
  * Update CODING with instructions on how to run tests.

  [ Dimitri John Ledkov ]
  * Fix cross-compilation.

  [ Albert Astals ]
  * Vertical journal Comes from lp:~aacid/+junk/verticalJournal.
  * Add code and tests for incremental inserting/removing from the end.

  [ Ubuntu daily release ]
  * Automatic snapshot from revision 603

 -- Ubuntu daily release <ps-jenkins@lists.canonical.com>  Fri, 20 Dec 2013 03:23:08 +0000

unity8 (7.84+14.04.20131212-0ubuntu1) trusty; urgency=low

  [ Michał Sawicz ]
  * Add PyDev project files for autopilot tests. Also tweak .bzrignore
    to not ignore generic Eclipse project definitions.
  * Retry unlocking the greeter three times.
  * Reduce code duplication and clean up CMakeLists and includes in
    indicator tests.

  [ Nick Dedekind ]
  * Replaced indicator page dynamic menuSelected binding with Connection
    to listview selectedIndex property. (LP: #1243146)
  * Indicators close when menu items are activated. (LP: #1238182)
  * Fixed up connections for changes to model data. (LP: #1253810)

  [ Albert Astals ]
  * dashItemSelected -> showDashHome Because we are not using the index
    at all in the upper layers.
  * Fix filtering colllapsing/expanding again Also the delegate creation
    range stuff flows up->down not down->up so rearrange the bindings.

  [ Ubuntu daily release ]
  * Automatic snapshot from revision 590

 -- Ubuntu daily release <ps-jenkins@lists.canonical.com>  Thu, 12 Dec 2013 21:41:19 +0000

unity8 (7.84+14.04.20131206.1-0ubuntu1) trusty; urgency=low

  [ Michal Hruby ]
  * Ensure DashContent's ListView's currentItem is set if the model is
    not empty.

  [ Michał Sawicz ]
  * Don't generate build-deps .deb twice and allow overriding
    QML2_IMPORT_PATH in ./run.

  [ Albert Astals ]
  * Remove unused Applications/ folder .
  * Implement an 'interface' for Dash Renderers.
  * Use deelistmodel's conversion method Instead of a copy of the code .
  * Remove icons we don't use .
  * Do not start apps or go to dash on demo If you are pulling the
    launcher out while in demo mode it doesn't make sense to let you
    start applications. Besides it locks you out because it starts the
    app and the demo is still not finished so you can't really use any
    of the edges to escape Bug #1233696. (LP: #1233696)
  * Add a test for the carousel showing the preview when being clicked .
  * Fix collapsing of categories not working and the
    expansion/collapsing animation +test.

  [ Timo Jyrinki ]
  * Depend on either Qt 5.2 or libqt5v8-5-private-dev.
  * qtdeclarative5-private-dev 5.0.2-6ubuntu5 now depends directly on Qt
    V8 private headers. The remaining "qtdeclarative5-private-dev"
    dependency is enough now both when compiling against 5.0.2 or 5.2.

  [ Pete Woods ]
  * Handle optional parameterized action properties. (LP: #1256258)

  [ Andrea Cimitan ]
  * Implement an 'interface' for Dash Renderers.

  [ Michael Zanetti ]
  * Added music preview.
  * rename some parameters from desktopFile to appId as scopes are now
    changed to give us the appId.
  * unhardcode launcher's search paths for .desktop files.
  * Enable teasing of the phone greeter even though we have a
    lockscreen.
  * check if variant is valid to avoid asserting in debug mode when the
    connection to AccountsService doesn't work for some reason .

  [ Michael Terry ]
  * Add the DBus greeter API from the desktop greeter into the unity8
    greeter.

  [ Daniel d'Andrada ]
  * Dash: disable close mode when you click outside app thumbnails To
    leave the termination mode you can now just mouse/touch press
    anywhere outside the running applications' thumbnails The other way,
    which still works, is long-pressing a thumbnail once more. (LP:
    #1193414)

  [ Ubuntu daily release ]
  * Automatic snapshot from revision 579

 -- Ubuntu daily release <ps-jenkins@lists.canonical.com>  Fri, 06 Dec 2013 13:15:57 +0000

unity8 (7.84+14.04.20131128.2-0ubuntu1) trusty; urgency=low

  [ Michal Hruby ]
  * Depend on the separate scopes plugin
  * Move the BottomBar* DBus communicator to the Utils plugin.

  [ Michał Sawicz ]
  * Wait for DashHome to be available in tst_Shell. (LP: #1254898)
  * Use plugindir from unity-shell-api.pc.
  * Expect stop in upstart job and raise in case of surfaceflinger. (LP:
    #1239876)

  [ Albert Astals ]
  * Fix time test in Qt 5.2 Make factors an array instead of a
    object/dict Objects/dicts are unordered by definition, it happened
    that Qt 5.0 gave them in the orrder we wanted, but with Qt 5.2 is
    failing, and we don't even need the "key", so array works as well
    :).
  * Test that the dash hswipe is disabled while the inner stuff is
    moving .
  * Skip restMaximizeVisibleAreaMoveUpAndShowHeader, it's causing too
    many failed runs And we are confident it's failing because of the
    suboptimal scenegraph run in 5.0.x.
  * Make Dash::test_show_scope_on_load more robust If we are testing
    showScopeOnLoaded make sure we force a scope reload after we set it,
    otherwise it may just happen that the scope has already been loaded
    and the expectaction that we'll change the list to it is just wrong.
  * Dash renderer signals: No need to pass the model up and down Whoever
    is listening to the signal has access to the item that emits the
    signal and has the model right there accessible if needs it.
  * LVWPH: Fix header going bad when setContentHeight ends up moving the
    viewport How to reproduce the bug easily without the patch: * In the
    Dash Home, search for london * Scroll to the bottom * Start moving
    to the apps scope very slowly * At around 3/4 of the move you'll see
    the header in the home scope went to a bad position * Go back to the
    Dash Home. (LP: #1237942, #1246351)
  * Remove unused AppInfo and VideoInfo files .
  * Kill unused ApplicationsFilterGrid.qml .
  * Unify ScopeView and GenericScopeView .
  * Fix header getting lost as per bug 1245824. (LP: #1245824)
  * Remove unused Time.js and its test .
  * Do not include the QtQml megaheader Include only qqml.h which is
    what we need in these files.
  * Don't do stuff if our parent context is gone We'll be gone soon too
    (and crash probably) so don't do anything. This looks a bit like a
    workaround, wait for 5.2 better painting/dispatching loop to see if
    this is not needed anymore, we find a better way to do it, or we
    decide this is fine.

  [ Lars Uebernickel ]
  * Allow setting different indicator positions for different profiles.

  [ Mirco Müller ]
  * Added checkbox for toggling between echo-modes of password-
    entryfields in ext. snap-decisions.
  * Fixes bug #1200569. (LP: #1200569)

  [ Andrea Cimitan ]
  * Switch to application scope when a dash swipe is taking place and an
    app is on foreground. (LP: #1231996)
  * Shifts wallpaper rendering for greeter lockscreen to be inline with
    shell. (LP: #1231731)
  * Dinamically load the Carousel/Filtergrid with more than 6 items.
    (LP: #1226288, #1234105)
  * Removes Math.js and its usage. Use SDK ones.

  [ Gerry Boland ]
  * DragHandle: javascript argument name clashes with local variable.
    Yes it works, but is a little unsafe.

  [ Nick Dedekind ]
  * Added UnityMenuModel submenu row removal awareness in
    UnityMenuModelStack.
  * Round indicator widget icon/label width up to closest gu for
    alignment. (LP: #1236267)
  * Indicator re-select by dragging from top when fully opened. (LP:
    #1213164)
  * Fixed a race condition causing search history popup to show up when
    it shouldn't. (LP: #1249369)

  [ Christopher Lee ]
  * Unity8 tests now make use of the helper functions (added in the pre-
    req branch) so that the helper functions are tested as part of daily
    business.

  [ Daniel d'Andrada ]
  * Improve DirectionalDragArea Removed Rejected status, simplifying
    state machine. Added compositionTime property. Multi-finger
    scenarios are better handled now. Refactored TimeSource in
    Ubuntu.Gestures plugin. Added an easy way to debug
    DirectionalDragArea by having switchable debug prints. Updated tests
    to also simulate the passage of time. Use touch point scene
    coordinates for gesture recognition so that moving the.
    DirectionalDragArea (as in a hinting DragHandle) won't affect it.
    (LP: #1228336)
  * Add right-edge drag hinting to Greeter To match with the existing
    teasing animation when you tap on the right half of the Greeter.
    Also has the side benefit of making the code look a bit nicer.
  * Refactor Ubuntu.Gesture tests to share common logic Take the common
    part out of tst_DirectionalDragArea and put it into a separate base
    class, GestureTest, so that it can be shared with other, future,
    tests. In CMakeLists.txt, create a macro out of DirectionalDragArea
    build script to be used by future tests with similar requirements
    and structure. Also add the "m_" prefix to member variables.
  * Remove dead code from Utils plugin They are not being used anywhere.

  [ Michael Terry ]
  * Make EdgeDemoOverlay test more reliable by testing for what we
    really care about, not an indirect indicator of it. (LP: #1248232)
  * Explicitly set MIR_SOCKET for other upstart jobs, rather than
    relying on the default socket, since that won't work once we move to
    a nested Mir.

  [ Michael Zanetti ]
  * don't add margins to RunningApplicationTile's label. (LP: #1245482)
  * allow SIM PIN entry to have a variable pin length (by adding a done-
    button). (LP: #1240561)
  * fix launcher wording for pinning actions. (LP: #1240891)
  * fix preview background positioning don't explicitly take originY
    into account as it's already in there implicitly. make sure we don't
    split the openeffect in a place where it can be covered by the
    header.
  * fix album artwork containing / in the name. (LP: #1237829)
  * small launcher tweaks fix fakeDragItem's initial position to match
    with real item. remove UbuntuShape's border glow. .
  * drop all references to LighDM from the Lockscreen This should make
    it generic enough to allow reusing it for SIM PIN entry .

  [ Omer Akram ]
  * make the non working code in the screen unlocker helper work.

  [ Nicolas d'Offay ]
  * Pushed up the z order of the clock in GreeterContent. (LP: #1233146)
  * Search history is now persistent across all scopes and remains in
    QML. (LP: #1226221)

  [ Ubuntu daily release ]
  * Automatic snapshot from revision 556

 -- Ubuntu daily release <ps-jenkins@lists.canonical.com>  Thu, 28 Nov 2013 18:09:17 +0000

unity8 (7.83+14.04.20131106-0ubuntu1) trusty; urgency=low

  [ Andrea Cimitan ]
  * Place ShaderEffectSource of UbuntuShapeForItem under the Shape Item.
    (LP: #1239317)

  [ Omer Akram ]
  * test: make sure the search indicator hides when an app has focus.

  [ Nick Dedekind ]
  * Fixed indicator slider menu item alignment to label field and icon.
    (LP: #1240756)

  [ chris.gagnon ]
  * Update to autopilot 1.4.

  [ Ubuntu daily release ]
  * Automatic snapshot from revision 500

 -- Ubuntu daily release <ps-jenkins@lists.canonical.com>  Wed, 06 Nov 2013 03:37:02 +0000

unity8 (7.83+14.04.20131105.1-0ubuntu1) trusty; urgency=low

  [ Michał Sawicz ]
  * Implement switching between previews by swiping. (LP: #1220651,
    #1088572)

  [ Nick Dedekind ]
  * Faster loading of indicator menus. (LP: #1226650)

  [ Albert Astals ]
  * Make sure we have ssh started when we need it .
  * Fix a few warnings in DashContent.qml on shutdown
    Dash/DashContent.qml:119: TypeError: Cannot read property
    'previewShown' of null Dash/DashContent.qml:120: TypeError: Cannot
    read property 'moving' of null .
  * Don't use deprecated Panel methods.

  [ Christopher Lee ]
  * Adds an easy to consume function that attempts to unlock the unity
    greeter. (LP: #1240261)

  [ Lars Uebernickel ]
  * Indicators: add TimeFormatter and use it in the messaging menu This
    component can be used to turn a timestamp and a format string into a
    string with the corresponding time and format. The string will
    change whenever the timezone changes. (LP: #1236413)

  [ Andrea Cimitan ]
  * Allow drag over bounds, but not overshoot. (LP: #1204300)
  * Threshold to activate the left edge swipe to reveal dash is now 26
    GU. (LP: #1236286)

  [ Michael Zanetti ]
  * replace the launcher quicklist's Popover with an own quicklist
    implementation The Popover probably won't ever support what the
    launcher needs.
  * Implement switching between previews by swiping. (LP: #1220651,
    #1088572)
  * don't trigger the greeter teasing during a movement of the greeter.

  [ Ubuntu daily release ]
  * Automatic snapshot from revision 495

 -- Ubuntu daily release <ps-jenkins@lists.canonical.com>  Tue, 05 Nov 2013 12:22:04 +0000

unity8 (7.83+14.04.20131031-0ubuntu1) trusty; urgency=low

  [ Michał Sawicz ]
  * Use setenv as early as possible to avoid setenv and getenv clashing
    in multi-threaded situations. (LP: #1240866)

  [ Ubuntu daily release ]
  * Automatic snapshot from revision 482

 -- Ubuntu daily release <ps-jenkins@lists.canonical.com>  Thu, 31 Oct 2013 20:10:56 +0000

unity8 (7.83+14.04.20131028.1-0ubuntu1) trusty; urgency=low

  * New rebuild forced
  * Automatic snapshot from revision 480

 -- Ubuntu daily release <ps-jenkins@lists.canonical.com>  Mon, 28 Oct 2013 22:42:07 +0000

unity8 (7.83+14.04.20131028-0ubuntu1) trusty; urgency=low

  [ Andrea Cimitan ]
  * Fix 1195349 by counting drawbuffer on the newContentX logic of the
    carousel When we changed carousel from repeater to listview, we
    added drawbuffer. this breaks the logic of newContentX, which was
    considered disabled and set to -1. The correct disabled value now
    has to take into account the drawbuffer. (LP: #1195349)

  [ Christopher Lee ]
  * Checks both then env and upstart env for the currently set
    XDG_DATA_DIRS so they can be set correctly for the test.

  [ Ubuntu daily release ]
  * Automatic snapshot from revision 479

 -- Ubuntu daily release <ps-jenkins@lists.canonical.com>  Mon, 28 Oct 2013 03:08:59 +0000

unity8 (7.83+13.10.20131016.2-0ubuntu1) saucy; urgency=low

  [ Loïc Minier ]
  * Merge ~lool/unity8/drop-setcap-conf. Drop unity8-setcap.conf as this
    breaks desktop installs (no boot-hook event is emitted, boot
    stalls); add maintscript snippet to rm_conffile on upgrades; this
    boot-hook is now shipped under a different name in lxc-android-
    config.

  [ Michał Sawicz ]
  * Ship a camera-app.desktop file and use a custom XDG_DATA_DIRS for
    testing.

  [ Ubuntu daily release ]
  * Automatic snapshot from revision 472

 -- Ubuntu daily release <ps-jenkins@lists.canonical.com>  Wed, 16 Oct 2013 23:15:48 +0000

unity8 (7.83+13.10.20131016.1-0ubuntu1) saucy; urgency=low

  [ Diego Sarmentero ]
  * Disable Preview interaction until the scope responds.

  [ Albert Astals ]
  * Hide placeholder notification.

  [ Ubuntu daily release ]
  * Automatic snapshot from revision 469

 -- Ubuntu daily release <ps-jenkins@lists.canonical.com>  Wed, 16 Oct 2013 17:29:36 +0000

unity8 (7.83+13.10.20131016-0ubuntu1) saucy; urgency=low

  [ Loïc Minier ]
  * Add upstart job to copy unity8 to a new tmpfs, setcap it, and bind-
    mount it back; this is an ugly hack to set CAP_SYS_RESOURCE until we
    have a root-helper for it.

  [ Michal Hruby ]
  * Enable definition of scope back references in overridden results.

  [ Ubuntu daily release ]
  * Automatic snapshot from revision 466

 -- Ubuntu daily release <ps-jenkins@lists.canonical.com>  Wed, 16 Oct 2013 11:29:52 +0000

unity8 (7.83+13.10.20131015.4-0ubuntu1) saucy; urgency=low

  [ Michał Sawicz ]
  * Replace ubuntu-touch-session's unity8.conf upstart job.
  * Revert r440 that made the dash collapse animation worse, rather than
    better.

  [ om26er@ubuntu.com ]
  * close the app only when the close button is tapped, not the entire
    thumbnail

  [ Nick Dedekind ]
  * Added missing Unity.Indicator mock objects causing qmltests to fail.
    Approved by: Michał Sawicz.

  [ Christopher Lee ]
  * Launch unity8 for autopilot with upstart, and bring unity8 session
    over from session-manager-touch.

  [ Pawel Stolowski ]
  * Temporarily disable category_order changed signal handling.

  [ Daniel d'Andrada ]
  * OSKController area shouldn't cover the indicators' bar Since ubuntu-
    keyboard surface area doesn't cover the indicators' bar,
    OSKController should follow suit. Otherwise the OSKContoller's
    internal InputFilterArea (and others) wouldn't perfectly overlap the
    graphical keyboard rendered by ubuntu-keyboard (i.e. the opaque part
    of ubuntu-keyboard's surface).

  [ Michael Zanetti ]
  * Initialize initialHeight/Width to height/width depending on scaleTo
    add checks for initialWidth/Height in the tests change sizes in
    tests to something else than the default for initialWidth/Height in
    order to catch failures there more easily

  [ Omer Akram ]
  * Only show search indicator while the Dash is focued.
  * Add 2dp left margin for music and video tiles' title.

  [ Nicolas d'Offay ]
  * Changed Infographics to use Ubuntu font.

  [ Ubuntu daily release ]
  * Automatic snapshot from revision 463

 -- Ubuntu daily release <ps-jenkins@lists.canonical.com>  Tue, 15 Oct 2013 11:05:04 +0000

unity8 (7.82+13.10.20131011.2-0ubuntu1) saucy; urgency=low

  [ Michał Sawicz ]
  * Work around Mir not delivering input to shell after restart, if the
    device isn't reinitialized.

  [ Albert Astals ]
  * Remove unused DashMusic/DashVideos.
  * Don't let the user change between scopes if the current one is
    moving up/down.
  * Fix two uninitialized variable uses reported by valgrind ==17988==
    Conditional jump or move depends on uninitialised value(s) ==17988==
    at 0x13839F3A: AccountsService::updateDemoEdges()
    (AccountsService.cpp:74) ==17988== by 0x13839DA5:
    AccountsService::setUser(QString const&) (AccountsService.cpp:45)
    ==17988== by 0x1383F67B:
    AccountsService::qt_metacall(QMetaObject::Call, int, void**)
    (moc_AccountsService.cpp:192) ==17988== by 0x496143D:
    StoreProperty(QV8Engine*, QObject*, QQmlPropertyData*,
    v8::Handle<v8::Value>) (in /usr/lib/arm-linux-
    gnueabihf/libQt5Qml.so.5.0.2) ==17988== ==17988== Conditional jump
    or move depends on uninitialised value(s) ==17988== at 0x1383A0F6:
    AccountsService::updateStatsWelcomeScreen() (AccountsService.cpp:92)
    ==17988== by 0x13839DB1: AccountsService::setUser(QString const&)
    (AccountsService.cpp:47) ==17988== by 0x1383F67B:
    AccountsService::qt_metacall(QMetaObject::Call, int, void**)
    (moc_AccountsService.cpp:192) ==17988== by 0x496143D:
    StoreProperty(QV8Engine*, QObject*, QQmlPropertyData*,
    v8::Handle<v8::Value>) (in /usr/lib/arm-linux-
    gnueabihf/libQt5Qml.so.5.0.2)
  * Fix unitialized variable in Scope ==18457== Conditional jump or move
    depends on uninitialised value(s) ==18457== at 0x15AD1FD6:
    Scope::setActive(bool) (scope.cpp:165) ==18457== by 0x15B0023D:
    Scope::qt_metacall(QMetaObject::Call, int, void**)
    (moc_scope.cpp:478) ==18457== by 0x48B709F:
    QQmlPropertyPrivate::write(QObject*, QQmlPropertyData const&,
    QVariant const&, QQmlContextData*,
    QFlags<QQmlPropertyPrivate::WriteFlag>) (in /usr/lib/arm-linux-
    gnueabihf/libQt5Qml.so.5.0.2)
  * Fix crash on the phone For some reason i'm getting v8 crashes
    without this when shuting down unity-mir

  [ Gerry Boland ]
  * Use focusRequested signal from AppManager. WM: AppManager has new
    signal to ask shell to request focus for app - use it to properly
    animate and focus the app. If app wants to be side stage, but no
    side stage available, override the application stage.

  [ Nick Dedekind ]
  * Only use the root action state as a unitymenumodel ActionStateParser
    when needed.

  [ Andrea Cimitan ]
  * Move the close app icon on top left.
  * The header of category list is already on screen after unlock

  [ Michael Zanetti ]
  * Make the greeter's clock update in sync with the indicators.

  [ Omer Akram ]
  * Increase dash header height to 5gu.

  [ Nicolas d'Offay ]
  * Standardised expansion speed in scopes.

  [ Ubuntu daily release ]
  * Automatic snapshot from revision 449

 -- Ubuntu daily release <ps-jenkins@lists.canonical.com>  Fri, 11 Oct 2013 17:26:34 +0000

unity8 (7.82+13.10.20131011.1-0ubuntu1) saucy; urgency=low

  [ Michał Sawicz ]
  * Fix frequent application IDs and drop old AppsAvailableForDownload
    model.
  * Unrevert r388 now that we have fixed the infinite loop it was
    causing in Qt.

  [ Steve Langasek ]
  * Don't keep a long-lived connection open to upstart when we only use
    it for two events, one at load time and one at unload time.

  [ Lars Uebernickel ]
  * VolumeControl: use 'volume' instead of 'scroll' action The volume
    action doesn't show a notification.

  [ Michael Terry ]
  * Disable DragHandle on right side of screen while the greeter is
    animating

  [ Marcus Tomlinson ]
  * Added missing "enabled" property to "progressMenu" component in the
    menu item factory.

  [ Michael Zanetti ]
  * Add scaleTo: "fit" mode support to LazyImage

  [ Andrea Cimitan ]
  * Add music and video renderers
  * Use shell.edgeSize for BottomBar's EdgeDragArea, detecting gestures
    only when they are within the edgeSize.

  [ Nick Dedekind ]
  * Removed greeter "toHome" animation (LP#1092976) (LP: #1092976)
  * Only show Snap Decision notification actions when available.

  [ Albert Astals ]
  * Dash: Set delegate creation range for inner itemviewss If it's above
    the list viewport we set it to the end of the list to precache the
    last items It it's below the list viewport we set it to the
    beginning to precache the first items Otherwise we set it to the
    part of the viewport in the view Approved by: Michał Sawicz.

  [ Ubuntu daily release ]
  * Automatic snapshot from revision 435

 -- Ubuntu daily release <ps-jenkins@lists.canonical.com>  Fri, 11 Oct 2013 09:05:30 +0000

unity8 (7.82+13.10.20131010-0ubuntu1) saucy; urgency=low

  [ David Callé ]
  * Small logic change in preview descriptions line breaks. Multiple new
    lines are now replaced by multiple br tags.

  [ Nick Dedekind ]
  * Use indicator identifier for indicators-client list item label.
  * Make sure overflow indicators are hidden and not the search label.

  [ Mirco Müller ]
  * Tweaks to notifications to improve spec-compliance. - updated
    notifications-qmltest to reflect the use of a variant-map for the
    hints - made text-fields as heigh as buttons - made the summary
    align horizontally to the icon - updated button-height and bubble-
    background.

  [ Pawel Stolowski ]
  * Handle category_order_changes signal from scopes (used in Home only)
    and reorder categories accordingly.
  * Implementation of albumart image provider for audio content.

  [ Michael Terry ]
  * Hide the greeter when an app is focused, fixing snap decisions
    launching an app in the greeter (like receiving a call).

  [ Michael Zanetti ]
  * Launcher - remove support for pinning items in the backend After the
    latest design changes, recent apps is everything that is contained
    in the ApplicationManager. So no need for storing anything else than
    pinned apps in the config.

  [ Michał Sawicz ]
  * Remove the mir socket before starting unity8 during autopilot tests.

  [ Ubuntu daily release ]
  * Automatic snapshot from revision 420

 -- Ubuntu daily release <ps-jenkins@lists.canonical.com>  Thu, 10 Oct 2013 04:15:13 +0000

unity8 (7.82+13.10.20131008.1-0ubuntu1) saucy; urgency=low

  [ Michal Hruby ]
  * Add Scope::isActive property and corresponding tests. (LP: #1230352)

  [ Daniel d'Andrada ]
  * Move OSKController to the front as it will now also block input
    meant to the OSK That's in the unity-mir implementation. The
    SurfaceFlinger one is still an empty noop. Currently, when the OSK
    is up, both shell and OSK get user input, thus we need the
    OSKController to shield our shell components from them. (LP:
    #1236773)

  [ Michał Sawicz ]
  * Add Scope::isActive property and corresponding tests. (LP: #1230352)
  * Force focus back on shell in case it loses it for some reason.

  [ Ubuntu daily release ]
  * Automatic snapshot from revision 409

 -- Ubuntu daily release <ps-jenkins@lists.canonical.com>  Tue, 08 Oct 2013 19:14:20 +0000

unity8 (7.82+13.10.20131008-0ubuntu1) saucy; urgency=low

  [ Michał Sawicz ]
  * update previews to match design. (LP: #1224555)
  * Add an InputFilterArea in Notifications. (LP: #1233411, #1235215)

  [ Ying-Chun Liu ]
  * update previews to match design. (LP: #1224555)

  [ Albert Astals ]
  * Unrevert 376 by reverting r395 and a small fix to fix the cpu
    hogging issue . (LP: #1124567)

  [ Michael Terry ]
  * Add Showable.showNow() method and use it in Shell to immediately
    show greeter when we blank the screen rather than animating it. (LP:
    #1233564)

  [ Michael Zanetti ]
  * update previews to match design. (LP: #1224555)

  [ Diego Sarmentero ]
  * update previews to match design. (LP: #1224555)

  [ Ubuntu daily release ]
  * Automatic snapshot from revision 404

 -- Ubuntu daily release <ps-jenkins@lists.canonical.com>  Tue, 08 Oct 2013 02:57:55 +0000

unity8 (7.82+13.10.20131007-0ubuntu1) saucy; urgency=low

  [ Michał Sawicz ]
  * Respect pre-set import and library paths and prevent segfault in
    startShell.

  [ Ubuntu daily release ]
  * Automatic snapshot from revision 399

 -- Ubuntu daily release <ps-jenkins@lists.canonical.com>  Mon, 07 Oct 2013 07:10:46 +0000

unity8 (7.82+13.10.20131005-0ubuntu1) saucy; urgency=low

  [ Michał Sawicz ]
  * Revert r376 that caused constant CPU usage due to the
    ActivityIndicator.

  [ Nick Dedekind ]
  * Removed indicators-client autopilot tests. (LP: #1234736)

  [ Albert Astals ]
  * Revert r388. (LP: #1235268)

  [ Christopher Lee ]
  * Removes passing -fullscreen to unity8 when on the device (as per bug
    #1235065). (LP: #1235065)

  [ Ubuntu daily release ]
  * Automatic snapshot from revision 396

 -- Ubuntu daily release <ps-jenkins@lists.canonical.com>  Sat, 05 Oct 2013 11:45:14 +0000

unity8 (7.82+13.10.20131004.2-0ubuntu1) saucy; urgency=low

  * Revert 7.82+13.10.20131004.1-0ubuntu1 back to
    7.81.3+13.10.20130927.3-0ubuntu1 due to CPU hogging issue with
    7.82+13.10.20131004.1-0ubuntu1.

 -- Loïc Minier <loic.minier@ubuntu.com>  Fri, 04 Oct 2013 21:22:29 +0200

unity8 (7.82+13.10.20131004.1-0ubuntu1) saucy; urgency=low

  [ Michał Sawicz ]
  * Bump to indicate support for extended snap decisions.
  * Make Tile themeable, add renderers for Dash Plugins and weather.
    (LP: #1231948)
  * Drop network agents now that they're in indicator-network instead.

  [ Michal Hruby ]
  * Differentiate generic and music carousels.
  * Use the thumbnailer image provider for scope results that don't
    specify icon as well as for previews.
  * Added an indicator which is displayed in the search bar whenever a
    search is in progress. Added accompanying test in tst_PageHeader.
  * Expose rendererHint to shell.

  [ Albert Astals ]
  * Update pot file. (LP: #1232374)
  * Only enable the animation when the item is on screen (i.e. !culled)
    . (LP: #1200374)
  * Do not crash on positionAtBeginning if the list is empty .
  * Enable/disable running apps height animation in a less error prone
    way.

  [ Michael Terry ]
  * Use a chevron after 'Skip intro' and drop the underlining.
  * Load testability driver when QT_LOAD_TESTABILITY is set. (LP:
    #1226234)
  * Listen to the system setting StatsWelcomeScreen, which tells us
    whether to show user-specific infographic data in the greeter. (LP:
    #1207857)

  [ Gerry Boland ]
  * WM: ensure focusedApplicationWhenUsingScreenshots reset when unused,
    and only used when set. Fixes window focus conflict between shell
    and ApplicationManager.

  [ Nick Dedekind ]
  * Removed deprecated Unity.IndicatorsLegacy plugin.
  * Added actionState parser to the indicators-client text printer so
    that we get the icon.
  * Moved indicator page titles to the root action state of menu model.
    (LP: #1223635)

  [ Mirco Müller ]
  * Added rendering- and interaction-support for the first three
    extended snap-decision dialog-cases password-entry, user-
    authentication and simunlock.

  [ Daniel d'Andrada ]
  * Revert the reversion of r304 since it doesn't seem to crash anymore
    Original commit was Reset apps scope when returning from app to dash
    (LP #1193419) If an app is on foreground and you perform a long
    left-edge swipe to minimize it, and therefore return to the dash,
    the dash should be in the Applications scope and showing the
    running/recents applications. (LP: #1193419)

  [ Andrea Cimitan ]
  * Add behaviours to the hud reveal. (LP: #1224480, #1224633)
  * Make Tile themeable, add renderers for Dash Plugins and weather.
    (LP: #1231948)

  [ Michael Zanetti ]
  * fix inserting into quicklistmodel.
  * Drop useStorage argument and use exising LAUNCHER_TESTING define for
    this decision.

  [ Omer Akram ]
  * Make the volume/brightness slider changes realtime. (LP: #1227595)

  [ Nicolas d'Offay ]
  * Fixed black colour on the first of the month due to division. (LP:
    #1233657)
  * Added an indicator which is displayed in the search bar whenever a
    search is in progress. Added accompanying test in tst_PageHeader.

  [ Ubuntu daily release ]
  * Automatic snapshot from revision 390

 -- Ubuntu daily release <ps-jenkins@lists.canonical.com>  Fri, 04 Oct 2013 06:55:16 +0000

unity8 (7.81.3+13.10.20130927.3-0ubuntu1) saucy; urgency=low

  [ Michal Hruby ]
  * Correctly handle image URI scheme in results.

  [ Michał Sawicz ]
  * Make SHOW_DASH and HIDE_DASH close the current preview. (LP:
    #1231404)
  * Add a LazyImage component that shows an activity spinner for long-
    loading images and handles aspect ratio properly.
  * Fix Qt 5.1 FTBFS and suppress some build warnings.

  [ Albert Astals ]
  * Make sure we always have least have one column in the gridview. (LP:
    #1225391)
  * LVWPH: Make sure we always overshoot vertically. (LP: #1229851)
  * Remember the expanded categoryId and not the expanded index The
    index can change on search, and we still want to maintain it
    expanded in that case. (LP: #1230216)
  * Fix showHeader in an edge case of notShownByItsOwn Not all the tests
    i've added fail without the code fix, but i've added them just to be
    more covered . (LP: #1230187)

  [ Diego Sarmentero ]
  * Handling error signal from the DownloadTracker plugin (BUG:
    #1229744). (LP: #1229744)
  * Remove "Reviews and Comments" section from Application Preview until
    the feature is ready (BUG: #1226632) - Detect when the keyboard is
    being shown to allow the user to scroll the Preview even more if
    necessary to interact with the components at the bottom of that
    preview, and don't leave those components obscured behind the
    keyboard (BUG: #1226638). (LP: #1226632, #1224717, #1226638)

  [ Nick Dedekind ]
  * Brought messaging indicator inline with UnityMenuModel &
    UnityMenuAction. (LP: #1217676, #1217678)

  [ Pawel Stolowski ]
  * Support canned search queries returned by Home Scope.
  * Cancel previous actions and previews on new activation / preview.
    Expose previewed data row in Preview object.

  [ Michael Terry ]
  * Only enable the Bottombar when the HUD is available. (LP: #1220306)
  * Increase the "Skip intro" clickable area, making dismissing the edge
    demo intro feel more natural. (LP: #1220632)

  [ Michael Zanetti ]
  * drop our CrossFadeImage in favor of the SDK one. (LP: #1227783)

  [ Ubuntu daily release ]
  * Automatic snapshot from revision 358

 -- Ubuntu daily release <ps-jenkins@lists.canonical.com>  Fri, 27 Sep 2013 14:13:22 +0000

unity8 (7.81.3+13.10.20130924.2-0ubuntu1) saucy; urgency=low

  [ Michal Hruby ]
  * Fix the signal prototypes on music grid renderer. (LP: #1228390)

  [ Michael Zanetti ]
  * use less auto variables, align coding style, constify and Qt'ify API
    in AccountsService plugin.

  [ Nick Dedekind ]
  * Re-enable MenuContentActivator in Indicators.

  [ Albert Astals ]
  * LVWPH: Update the section header on list change events.

  [ Pawel Stolowski ]
  * Check results model ptr returned by GetResultsFromCategory method
    from UnityCore. (LP: #1228097, #1211595)

  [ Ubuntu daily release ]
  * Automatic snapshot from revision 340

 -- Ubuntu daily release <ps-jenkins@lists.canonical.com>  Tue, 24 Sep 2013 14:40:01 +0000

unity8 (7.81.3+13.10.20130919.3-0ubuntu1) saucy; urgency=low

  [ Michal Hruby ]
  * Add support for music grid renderer to GenericScopeView.

  [ Nick Dedekind ]
  * Fixed the removal of messaging widget due to incompatible action
    state. (LP: #1225017)

  [ Christopher Lee ]
  * Addition of initial autopilot tests for the application lifecycle.

  [ Lars Uebernickel ]
  * VolumeControl: use action of the new indicator indicator-sound
    recently gained an action to increase and decrease the volume. This
    patch makes use of that to get rid of a bus round trip (to get the
    current volume) and a race (when the volume gets set between
    fetching the current volume and setting the new volume). (LP:
    #1219057)

  [ Michael Terry ]
  * When AccountsService.backgroundFile is unset/invalid, have the
    greeter fall back to whatever the shell background is.
  * Add a tiny SessionBroadcast plugin that listens to unity-greeter-
    session-broadcast for the ShowHome signal.

  [ Daniel d'Andrada ]
  * Remove obsolete, unused graphics.
  * Make MouseTouchAdaptor work with multiple QWindows.

  [ Michael Zanetti ]
  * change how icons are searched a) try to find it the Icon as is b)
    prepend with Path if a Path variable is given c) fall back to the
    image://theme/ with just the icon name . (LP: #1225186)
  * fix an issue with removing a running app from the launcher and
    always store pinning to the config.
  * collapse any open preview when programmatically switching current
    dash index. (LP: #1221137)

  [ Ubuntu daily release ]
  * Automatic snapshot from revision 333

 -- Ubuntu daily release <ps-jenkins@lists.canonical.com>  Thu, 19 Sep 2013 15:15:07 +0000

unity8 (7.81.3+13.10.20130916-0ubuntu1) saucy; urgency=low

  [ Michael Zanetti ]
  * allow left edge gesture to minimize apps even when launcher is
    already visible.
  * Don't hide the launcher on changes in the stages.
  * ssh is now installed per default, but it's set to manual in the
    ssh.override.

  [ Ubuntu daily release ]
  * Automatic snapshot from revision 320

 -- Ubuntu daily release <ps-jenkins@lists.canonical.com>  Mon, 16 Sep 2013 11:49:28 +0000

unity8 (7.81.3+13.10.20130912-0ubuntu1) saucy; urgency=low

  [ Michael Zanetti ]
  * add support for finding icons from click package apps in the
    launcher.
  * update to latest launcher API for better integration with the
    AppManager.

  [ Ricardo Mendoza ]
  * Fixes problems related to image 20130912.0, amongst: * Fix autopilot
    tests by preventing blocking of input during HUD button animations,
    only when fully visible * Fix loading of unity-mir library, major
    version wasn't specified so unless the dev package was there it
    would fail.

  [ Ubuntu daily release ]
  * Automatic snapshot from revision 316

 -- Ubuntu daily release <ps-jenkins@lists.canonical.com>  Thu, 12 Sep 2013 13:47:59 +0000

unity8 (7.81.3+13.10.20130911.1-0ubuntu1) saucy; urgency=low

  [ Michael Terry ]
  * Switch from deprecated image://gicon/ to new image://theme/.

  [ Gerry Boland ]
  * Add OSKController so shell can control OSK correctly on Mir.
  * Remove InputFilterArea for bottom edge swipes, as applications also
    listen for such swipes for Toolbar reveal.

  [ Ricardo Mendoza ]
  * Select the backend to use dynamically on runtime according to the
    QPA selected by the system.

  [ Ubuntu daily release ]
  * Automatic snapshot from revision 311

 -- Ubuntu daily release <ps-jenkins@lists.canonical.com>  Wed, 11 Sep 2013 16:22:55 +0000

unity8 (7.81.3+13.10.20130911-0ubuntu1) saucy; urgency=low

  [ Michal Hruby ]
  * Hide all gicon strings from the shell and use the image://theme icon
    provider that was recently added to the SDK.

  [ Gerry Boland ]
  * Convert to new ApplicationManager API.

  [ Nick Dedekind ]
  * Updated access point design as per spec.
  * Indicator visibility based on connection with backend service.

  [ Albert Astals ]
  * Dash: Make assignments bindings This way if the model changes the
    item value also changes.

  [ Michael Zanetti ]
  * adds support for highlighting the currently focused application in
    the launcher, adds tests.
  * include ~/.local/share/applications in launcher's .desktop file
    search path.
  * shrink size of area for revealing the HUD button and make it
    disappear on release again. fixes 1219035. (LP: #1219035)
  * revert revision 304 as it makes the Shell crash.

  [ Michael Terry ]
  * Allow testers to set custom password or pin in demo mode, rather
    than hardcoding them.
  * Have the greeter use AccountsService to determine its background.
    (LP: #1218402)
  * Listen to changes in the "show edge demo" AccountsService setting.

  [ Daniel d'Andrada ]
  * Update fake/mock plugins so that "./run --fake" works well again -
    You can now see the thumbnails of the fake running applications once
    again. - You no longer get hundreds of warnings due to icons not
    found.
  * Reset apps scope when returning from app to dash (LP #1193419) If an
    app is on foreground and you perform a long left-edge swipe to
    minimize it, and therefore return to the dash, the dash should be in
    the Applications scope and showing the running/recents applications.
    (LP: #1193419)

  [ Ubuntu daily release ]
  * Automatic snapshot from revision 306

 -- Ubuntu daily release <ps-jenkins@lists.canonical.com>  Wed, 11 Sep 2013 00:54:31 +0000

unity8 (7.81.3+13.10.20130905.2-0ubuntu1) saucy; urgency=low

  [ Michael Zanetti ]
  * Integrate Launcher with AppManager.

  [ Nick Dedekind ]
  * Removed FIXME from slider int->double conversion.

  [ Ubuntu daily release ]
  * Automatic snapshot from revision 291

 -- Ubuntu daily release <ps-jenkins@lists.canonical.com>  Thu, 05 Sep 2013 10:48:02 +0000

unity8 (7.81.3+13.10.20130904.1-0ubuntu1) saucy; urgency=low

  [ Nicolas d'Offay ]
  * Switched infographic background at design's request.

  [ Ubuntu daily release ]
  * Automatic snapshot from revision 287

 -- Ubuntu daily release <ps-jenkins@lists.canonical.com>  Wed, 04 Sep 2013 07:34:57 +0000

unity8 (7.81.3+13.10.20130904-0ubuntu1) saucy; urgency=low

  [ mhall119 ]
  * Add a little bit of text to the last step of the tour telling the
    user how to end it and get to their phone.

  [ Jussi Pakkanen ]
  * Use CCache if it is installed.

  [ Nick Dedekind ]
  * Multiple icon/label support for indicators.

  [ Albert Astals ]
  * Remove unneeded role.

  [ Lars Uebernickel ]
  * Fall back to "ubuntu-mobile" icon theme if $UBUNTU_ICON_THEME is
    unset.

  [ Michael Zanetti ]
  * Use MouseAreas in DashBar to enable clicking again.
  * load launcher default config from existing dconf key.

  [ Ubuntu daily release ]
  * Automatic snapshot from revision 285

 -- Ubuntu daily release <ps-jenkins@lists.canonical.com>  Wed, 04 Sep 2013 03:02:57 +0000

unity8 (7.81.3+13.10.20130903.1-0ubuntu1) saucy; urgency=low

  [ Michael Zanetti ]
  * workaround quicklist text color.

  [ Ubuntu daily release ]
  * Automatic snapshot from revision 277

 -- Ubuntu daily release <ps-jenkins@lists.canonical.com>  Tue, 03 Sep 2013 06:09:36 +0000

unity8 (7.81.3+13.10.20130830-0ubuntu1) saucy; urgency=low

  [ Pawel Stolowski ]
  * Implement a virtual 'All' filter option.

  [ Ubuntu daily release ]
  * Automatic snapshot from revision 275

 -- Ubuntu daily release <ps-jenkins@lists.canonical.com>  Fri, 30 Aug 2013 12:44:40 +0000

unity8 (7.81.3+13.10.20130829.2-0ubuntu1) saucy; urgency=low

  [ Michael Terry ]
  * Implement launcher item backend via AccountsService.

  [ Ubuntu daily release ]
  * Automatic snapshot from revision 272

 -- Ubuntu daily release <ps-jenkins@lists.canonical.com>  Thu, 29 Aug 2013 19:09:44 +0000

unity8 (7.81.3+13.10.20130829.1-0ubuntu1) saucy; urgency=low

  [ Michael Terry ]
  * Make sure greeter and lockscreen backgrounds are always defined,
    even if the wallpaper preference string is bogus. (LP: #1208889,
    #1208894)

  [ Ubuntu daily release ]
  * Automatic snapshot from revision 270

 -- Ubuntu daily release <ps-jenkins@lists.canonical.com>  Thu, 29 Aug 2013 11:09:43 +0000

unity8 (7.81.3+13.10.20130829-0ubuntu1) saucy; urgency=low

  [ Andrea Cimitan ]
  * Streamline some new HUD interactions to be more consistent with the
    Unity Launcher.

  [ Michael Zanetti ]
  * setting the launcher's extensionSize delayed to position the view
    correctly at the beginning .

  [ Bill Filler ]
  * add new telephony apps (dialer, messaging, contacts) to launcher and
    Home scope.

  [ Michael Terry ]
  * Implement edge demos on first boot. Build-Depends: +dbus-test-
    runner, +qtbase5-dev-tools.

  [ Ubuntu daily release ]
  * Automatic snapshot from revision 267

 -- Ubuntu daily release <ps-jenkins@lists.canonical.com>  Thu, 29 Aug 2013 02:10:38 +0000

unity8 (7.81.3+13.10.20130828.1-0ubuntu1) saucy; urgency=low

  [ Andrea Cimitan ]
  * Hide the LauncherPanel when it's really hidden, by changing visible
    to false.

  [ Gerry Boland ]
  * Fix sidestage applications - they were being ignored in the show-
    application-surface logic. (LP: #1217027, #1210079)

  [ Michał Sawicz ]
  * Raise the exception if typing failed in autopilot.

  [ Nick Dedekind ]
  * Added location indicator defaults.

  [ Michael Zanetti ]
  * increase minimal dragging width for dismissing apps with left edge
    make it a configurable parameter and adjust animation to look like
    requested in the bug report . (LP: #1213153)

  [ Ubuntu daily release ]
  * Automatic snapshot from revision 262

 -- Ubuntu daily release <ps-jenkins@lists.canonical.com>  Wed, 28 Aug 2013 11:55:46 +0000

unity8 (7.81.3+13.10.20130827.1-0ubuntu1) saucy; urgency=low

  [ Michael Zanetti ]
  * unset model in quicklist before closing it.

  [ Ubuntu daily release ]
  * Automatic snapshot from revision 256

 -- Ubuntu daily release <ps-jenkins@lists.canonical.com>  Tue, 27 Aug 2013 10:49:17 +0000

unity8 (7.81.3+13.10.20130827-0ubuntu1) saucy; urgency=low

  [ Michael Zanetti ]
  * Theme the Quicklist Popover.

  [ Albert Astals ]
  * Apply expandedIndex on delegate creation bug #1213033. (LP:
    #1213033)

  [ Ubuntu daily release ]
  * Automatic snapshot from revision 254

 -- Ubuntu daily release <ps-jenkins@lists.canonical.com>  Tue, 27 Aug 2013 02:10:43 +0000

unity8 (7.81.3+13.10.20130826.5-0ubuntu1) saucy; urgency=low

  [ Michael Zanetti ]
  * tweak launcher folding and visuals according to feedback from
    design: - increase foldingStartHeight - Introduces a
    foldingStopHeight. Folding only happens between the
    foldingStartHeight and the foldingStopHeight. - Only change
    brightness while folding - remove highlight of pressed icon -
    decrease launcher's width by half a grid unit.

  [ Ubuntu daily release ]
  * Automatic snapshot from revision 251

 -- Ubuntu daily release <ps-jenkins@lists.canonical.com>  Mon, 26 Aug 2013 22:09:43 +0000

unity8 (7.81.3+13.10.20130826.4-0ubuntu1) saucy; urgency=low

  [ Michał Sawicz ]
  * Add module entry in HudClient's qmldir.

  [ Jussi Pakkanen ]
  * Let Ninja parallelize itself.

  [ Nick Dedekind ]
  * Abstraction of indicator menu item properties prior to move into
    common components library.

  [ Christopher Lee ]
  * Added autopilot-tests for ephemeral, interactive and snap-decision
    notifications.

  [ Mirco Müller ]
  * Added autopilot-tests for ephemeral, interactive and snap-decision
    notifications.

  [ Michael Zanetti ]
  * only search visible children in findChild, add findInvisibleChild
    for others.
  * Added autopilot-tests for ephemeral, interactive and snap-decision
    notifications.

  [ Thomi Richards ]
  * Added autopilot-tests for ephemeral, interactive and snap-decision
    notifications.

  [ Ubuntu daily release ]
  * Automatic snapshot from revision 249

 -- Ubuntu daily release <ps-jenkins@lists.canonical.com>  Mon, 26 Aug 2013 18:34:44 +0000

unity8 (7.81.3+13.10.20130826.2-0ubuntu1) saucy; urgency=low

  [ Albert Astals ]
  * Don't include QtQML It includes LOTS of files we don't need.

  [ Ubuntu daily release ]
  * Automatic snapshot from revision 243

 -- Ubuntu daily release <ps-jenkins@lists.canonical.com>  Mon, 26 Aug 2013 10:08:52 +0000

unity8 (7.81.3+13.10.20130826.1-0ubuntu1) saucy; urgency=low

  * Automatic snapshot from revision 241

 -- Ubuntu daily release <ps-jenkins@lists.canonical.com>  Mon, 26 Aug 2013 06:08:33 +0000

unity8 (7.81.3+13.10.20130826-0ubuntu1) saucy; urgency=low

  [ Michael Zanetti ]
  * delay move operations if the start dragging operation is running
    This prevents items to left in wrong places when transitions clash.
  * add empty setUser to allow compiling in jenkins again until the
    branch that matches unity-api is ready to land. .
  * add count and progress overlay information to real model too.

  [ Pawel Stolowski ]
  * Changed the type of setActive argument from
    QVector<AbstractFilterOption *>::size_type to unsigned int.

  [ Ubuntu daily release ]
  * Automatic snapshot from revision 240

 -- Ubuntu daily release <ps-jenkins@lists.canonical.com>  Mon, 26 Aug 2013 02:31:42 +0000

unity8 (7.81.3+13.10.20130821.2-0ubuntu1) saucy; urgency=low

  [ Michael Terry ]
  * Listen to display-power-changed rather than system-power-changed
    signals when showing the greeter; ignore such signals when the
    proximity sensor is active. (LP: #1214477)

  [ Pawel Stolowski ]
  * Added a role for accessing progress-source property of categories.

  [ Ubuntu daily release ]
  * Automatic snapshot from revision 233

 -- Ubuntu daily release <ps-jenkins@lists.canonical.com>  Wed, 21 Aug 2013 22:09:53 +0000

unity8 (7.81.3+13.10.20130821.1-0ubuntu1) saucy; urgency=low

  [ Michael Zanetti ]
  * allow testing at 11:13. Old code failed because the text actually
    says "11:13 AM".
  * add some checks if we actually clicked an item or in the spacing
    between them gets rid of some warnings printed by the launcher .

  [ Michał Sawicz ]
  * Update runtime deps in the build script.

  [ Nick Dedekind ]
  * Added/Updated legacy network indicator components to use with new
    indicator backend.

  [ Albert Astals ]
  * Fix insertions/removals on the qlimitproxymodel . (LP: #1213959)

  [ Ubuntu daily release ]
  * Automatic snapshot from revision 230

 -- Ubuntu daily release <ps-jenkins@lists.canonical.com>  Wed, 21 Aug 2013 15:04:59 +0000

unity8 (7.81.3+13.10.20130821-0ubuntu1) saucy; urgency=low

  [ Michael Zanetti ]
  * added support for count emblems and progress overlays on the
    launcher.

  [ Pawel Stolowski ]
  * Add role for getting filter options model. Add method to activate
    option based on index or id.

  [ Ted Gould ]
  * Mark indicators-client as providing an indicator-renderer.

  [ Nick Dedekind ]
  * Added flatmenuproxymodel pass-through signals from qmenumodel.
  * Renamed indicator-messaging to indicator-messages.

  [ Gerry Boland ]
  * Typo fix in FrequentlyUsedAppsModel.

  [ Ubuntu daily release ]
  * Automatic snapshot from revision 224

 -- Ubuntu daily release <ps-jenkins@lists.canonical.com>  Wed, 21 Aug 2013 08:05:13 +0000

unity8 (7.81.3+13.10.20130820.2-0ubuntu1) saucy; urgency=low

  [ Michael Zanetti ]
  * initial support for quicklists For now they support pinning and
    removing of items.

  [ Ubuntu daily release ]
  * Automatic snapshot from revision 217

 -- Ubuntu daily release <ps-jenkins@lists.canonical.com>  Tue, 20 Aug 2013 10:09:36 +0000

unity8 (7.81.3+13.10.20130820-0ubuntu1) saucy; urgency=low

  [ Andrea Cimitan ]
  * Implement background changing through gsettings. Make sure it does
    fallback to default background when needed.

  [ Michael Zanetti ]
  * Implement background changing through gsettings. Make sure it does
    fallback to default background when needed.
  * Add Drag'n'drop support to Launcher As dragging an item pins it to
    the launcher this also contains initial quicklist and pinning
    support in the plugin part.

  [ Michał Sawicz ]
  * Fix generic preview wrapping and force rich text parsing.

  [ Michal Hruby ]
  * Remove the override for Apps available for download, click scope
    provides these now.
  * Hide rating widgets when scope provides rating set to < 0.0. Also
    fallback to regular preview image if there are no more_screenshots
    specified.

  [ Albert Astals ]
  * Make sure minYExtent is updated before setting the new content
    height Otherwise bad things can happen in the positioning .

  [ Ubuntu daily release ]
  * Automatic snapshot from revision 215

 -- Ubuntu daily release <ps-jenkins@lists.canonical.com>  Tue, 20 Aug 2013 02:08:42 +0000

unity8 (7.81.3+13.10.20130816.3-0ubuntu1) saucy; urgency=low

  [ Michal Hruby ]
  * Implement overrideResults() method, which allows us to seamlessly
    combine real scope data with mocked data.

  [ Michał Sawicz ]
  * Wait for activeFocus before typing in autopilot tests. (LP:
    #1212580)

  [ Nick Dedekind ]
  * Fixed network indicator password dialog not appearing. (LP:
    #1212730)
  * Remove time & battery indicator service info.

  [ Albert Astals ]
  * Dash category expansion.
  * Fix crash in the shell test Give the item a parent, otherwise the
    qml engine decides to adopt it and when we do the deleteLater on
    them, they have been already deleted. Since we are the parents, we
    don't need to call the deleteLAter eiether they'll be properly
    deleted on our deletion.

  [ Michael Zanetti ]
  * make entering text in lockscreen tests more robust. (LP: #1212580)

  [ Michael Terry ]
  * Define the 'build' target as PHONY so make doesn't get confused by
    our 'build' script.
  * Add a test for the Powerd plugin shell support.

  [ Pawel Stolowski ]
  * Bindings for filters.

  [ Ubuntu daily release ]
  * Automatic snapshot from revision 208

 -- Ubuntu daily release <ps-jenkins@lists.canonical.com>  Fri, 16 Aug 2013 14:11:35 +0000

unity8 (7.81.3+13.10.20130814.3-0ubuntu1) saucy; urgency=low

  [ Ted Gould ]
  * Upstart signals to control indicator services.

  [ Nick Dedekind ]
  * Replaced indicator menu listView with tabs view.
  * Transition Unity.Indicators to UnityMenuModel.

  [ Ubuntu daily release ]
  * Automatic snapshot from revision 197

 -- Ubuntu daily release <ps-jenkins@lists.canonical.com>  Wed, 14 Aug 2013 14:33:39 +0000

unity8 (7.81.3+13.10.20130814.1-0ubuntu1) saucy; urgency=low

  [ Michał Sawicz ]
  * Add AppPreview.

  [ Nick Dedekind ]
  * Use key from indicator service file to source indicator positions.

  [ Diego Sarmentero ]
  * Add AppPreview.

  [ Ubuntu daily release ]
  * Automatic snapshot from revision 193

 -- Ubuntu daily release <ps-jenkins@lists.canonical.com>  Wed, 14 Aug 2013 06:33:14 +0000

unity8 (7.81.3+13.10.20130813.1-0ubuntu1) saucy; urgency=low

  [ Michael Zanetti ]
  * don't scale the EARLY ALPHA warning text bigger than the screen is.

  [ Michał Sawicz ]
  * Add debug logging to passphrase entry.

  [ Albert Astals ]
  * Remove unneeded stuff from CMakelists.txt set(CMAKE_AUTOMOC ON)
    include(FindPkgConfig) find_package(Qt5Core REQUIRED)
    find_package(Qt5Quick REQUIRED) Are already on the top-level
    CMakeLists.txt so no need to write them again Well, actually the
    Qt5Core wasn't and i added it, it's not really necessary since it's
    pulled by the others that depend on it, but it doesn't hurt to be
    explicit.

  [ Ubuntu daily release ]
  * Automatic snapshot from revision 189

 -- Ubuntu daily release <ps-jenkins@lists.canonical.com>  Tue, 13 Aug 2013 14:08:32 +0000

unity8 (7.81.3+13.10.20130812.1-0ubuntu1) saucy; urgency=low

  [ Michael Zanetti ]
  * preserve lockscreen's background wallpaper's aspect ratio. (LP:
    #1208892)

  [ Ubuntu daily release ]
  * Automatic snapshot from revision 184

 -- Ubuntu daily release <ps-jenkins@lists.canonical.com>  Mon, 12 Aug 2013 19:14:35 +0000

unity8 (7.81.3+13.10.20130812-0ubuntu1) saucy; urgency=low

  [ Albert Astals ]
  * Fix uses of uninitialized values reported by valgrind.

  [ Ubuntu daily release ]
  * Automatic snapshot from revision 182

 -- Ubuntu daily release <ps-jenkins@lists.canonical.com>  Mon, 12 Aug 2013 14:33:29 +0000

unity8 (7.81.3+13.10.20130809.1-0ubuntu1) saucy; urgency=low

  [ Michal Hruby ]
  * Set phone form factor for scope requests.

  [ Michał Sawicz ]
  * Add support for plurals and update the translation template.

  [ Ubuntu daily release ]
  * Automatic snapshot from revision 179

 -- Ubuntu daily release <ps-jenkins@lists.canonical.com>  Fri, 09 Aug 2013 15:35:06 +0000

unity8 (7.81.3+13.10.20130809-0ubuntu1) saucy; urgency=low

  [ Michał Sawicz ]
  * Prepare unity8 for cross-building.

  [ Ubuntu daily release ]
  * Automatic snapshot from revision 176

 -- Ubuntu daily release <ps-jenkins@lists.canonical.com>  Fri, 09 Aug 2013 02:32:10 +0000

unity8 (7.81.3+13.10.20130808-0ubuntu1) saucy; urgency=low

  [ Michał Sawicz ]
  * Re-enable battery slider test.

  [ Nick Dedekind ]
  * Workaround for non-deletion of indicator page menu items. (LP:
    #1183065, #1206991)

  [ Albert Astals ]
  * LVPWH: Fix regression handling the sticky top section culling r166
    introduced the regression, this fixes it+tests.
  * Implement+test the maximizeVisibleArea function Tries to show as
    much possible of an index that is already shown on screen Will be
    used for the dash category expansion.

  [ Ubuntu daily release ]
  * Automatic snapshot from revision 174

 -- Ubuntu daily release <ps-jenkins@lists.canonical.com>  Thu, 08 Aug 2013 15:23:17 +0000

unity8 (7.81.3+13.10.20130807-0ubuntu1) saucy; urgency=low

  [ Michał Sawicz ]
  * Drop ppa:ubuntu-unity/next.
  * Revert revision 161 that causes issues with invalid background.

  [ Albert Astals ]
  * Fix off by one in the culling condition If you are on 0 and your
    height is 1 and viewport starts at 1 you have to be culled since you
    are not visible.

  [ Ubuntu daily release ]
  * Automatic snapshot from revision 168

 -- Ubuntu daily release <ps-jenkins@lists.canonical.com>  Wed, 07 Aug 2013 02:32:00 +0000

unity8 (7.81.3+13.10.20130806-0ubuntu1) saucy; urgency=low

  [ Michael Terry ]
  * Show the greeter when powerd tells us to, not just whenever we press
    the power key. (LP: #1186256)

  [ Ubuntu daily release ]
  * Automatic snapshot from revision 164

 -- Ubuntu daily release <ps-jenkins@lists.canonical.com>  Tue, 06 Aug 2013 03:43:01 +0000

unity8 (7.81.3+13.10.20130805-0ubuntu1) saucy; urgency=low

  [ Michael Terry ]
  * Fixes the lockscreen and swiping on the greeter still being possible
    even when in tablet mode. (LP: #1204984)
  * Watch powerd signals to notice a sleep and unfocus current app when
    that happens.

  [ Michael Zanetti ]
  * make findChild also find invisible childs This considerably
    increases the amount of items to be searched up to a level where
    testShell didn't finish any more with searching. Hence this commit
    also changes findChild to do a breadth-first instead of a depth-
    first search.
  * Read background from GSettings or fallback to default_background.

  [ Andrea Cimitan ]
  * Read background from GSettings or fallback to default_background.

  [ Albert Astals ]
  * Make LVWPH provide a delegateIndex for sectionHeaders This way we
    can match the sectionHeader to the model easier in the qml/js side .
  * Fix tryCompare call The 4th parameter of tryCompare is timeout not
    message .

  [ Daniel d'Andrada ]
  * Read background from GSettings or fallback to default_background.

  [ Ubuntu daily release ]
  * Automatic snapshot from revision 162

 -- Ubuntu daily release <ps-jenkins@lists.canonical.com>  Mon, 05 Aug 2013 02:32:05 +0000

unity8 (7.81.3+13.10.20130802-0ubuntu1) saucy; urgency=low

  [ Michael Terry ]
  * Make hud autopilot tests more reliable by fixing how it calculates
    relative coordinates.

  [ Albert Astals ]
  * Only update the "section" if we are not culling the item If the item
    is not shown we should not care about its section.

  [ Ubuntu daily release ]
  * Automatic snapshot from revision 155

 -- Ubuntu daily release <ps-jenkins@lists.canonical.com>  Fri, 02 Aug 2013 02:40:11 +0000

unity8 (7.81.3+13.10.20130801.1-0ubuntu1) saucy; urgency=low

  [ Michał Sawicz ]
  * Add a disclaimer for the fake applications plugin.

  [ Nick Dedekind ]
  * Removed animations from fake indicator pages.

  [ Ubuntu daily release ]
  * Automatic snapshot from revision 152

 -- Ubuntu daily release <ps-jenkins@lists.canonical.com>  Thu, 01 Aug 2013 14:30:40 +0000

unity8 (7.81.3+13.10.20130801ubuntu.unity.next-0ubuntu1) saucy; urgency=low

  [ Michael Zanetti ]
  * implemented new Lockscreen design.

  [ Michał Sawicz ]
  * Fix mock VideoPreview to use the string categoryId as well.

  [ Nick Dedekind ]
  * Added a text tree representation of the qmenumodel to the
    indicators-client application.

  [ Albert Astals ]
  * Don't need deelistmodel here.

  [ Ubuntu daily release ]
  * Automatic snapshot from revision 149 (ubuntu-unity/next)

 -- Ubuntu daily release <ps-jenkins@lists.canonical.com>  Thu, 01 Aug 2013 02:32:03 +0000

unity8 (7.81.3+13.10.20130730ubuntu.unity.next-0ubuntu1) saucy; urgency=low

  [ Michał Sawicz ]
  * Adapt to Qt 5.1.

  [ Albert Astals ]
  * Adapt to Qt 5.1.

  [ Ubuntu daily release ]
  * Automatic snapshot from revision 143 (ubuntu-unity/next)

 -- Ubuntu daily release <ps-jenkins@lists.canonical.com>  Tue, 30 Jul 2013 02:33:12 +0000

unity8 (7.81.3+13.10.20130729ubuntu.unity.next-0ubuntu1) saucy; urgency=low

  [ Michal Hruby ]
  * Remove the variant conversions methods as they were moved to dee-qt.

  [ Michał Sawicz ]
  * Re-enable passphrase tests under UInput.
  * Use the new string categoryIds in custom video and music scope
    views. (LP: #1199322)

  [ Nick Dedekind ]
  * Behavioural changes for indicators - Part 1 - Use standard
    animations. - Search bar animation less distracting. - Hinting
    animation shows header. - Vertical velocity detector to reduce
    accidental menu switches in dragging phase.

  [ Gustavo Pichorim Boiko ]
  * Add entries to the new applications resulted from the split of the
    phone-app.

  [ Ubuntu daily release ]
  * Automatic snapshot from revision 141 (ubuntu-unity/next)

 -- Ubuntu daily release <ps-jenkins@lists.canonical.com>  Mon, 29 Jul 2013 03:41:07 +0000

unity8 (7.81.3+13.10.20130726ubuntu.unity.next-0ubuntu1) saucy; urgency=low

  [ Michal Hruby ]
  * Expose real category ids and not just indices.
  * Provide fallbacks for default renderer.

  [ Daniel d'Andrada ]
  * Give a visual feedback on right-edge drag with no running apps (LP:
    #1116207). (LP: #1116207)

  [ Albert Astals ]
  * Update m_firstVisibleIndex if there's no visible items anymore Also
    remove the check for m_visibleItems.isEmpty() on insert, the
    m_firstVisibleIndex == 0 already protects us against that.

  [ Christopher Lee ]
  * Tests now use a default lightdm mock if not decorated. (LP:
    #1204772)

  [ Ubuntu daily release ]
  * Automatic snapshot from revision 135 (ubuntu-unity/next)

 -- Ubuntu daily release <ps-jenkins@lists.canonical.com>  Fri, 26 Jul 2013 07:06:08 +0000

unity8 (7.81.3+13.10.20130725ubuntu.unity.next-0ubuntu1) saucy; urgency=low

  [ Michal Hruby ]
  * Fix adding items into an empty LVWPH.

  [ Michał Sawicz ]
  * Move to using upstart in run_on_device.
  * Added heeding and qmltest for button-tint hint.
  * Refactoring and cleanup of the Unity8 Autopilot tests.
  * Hide the Unity launcher during autopiloting and skip battery tests
    if unavailable.

  [ Ying-Chun Liu ]
  * Let GenericScope support loading different renderers.

  [ Nick Dedekind ]
  * Removed overview from indicators.
  * Menus for indicators is now created prioritised by distance from
    current item to speed up user experience.
  * Add ApplicationArguments to know the geometry from start.

  [ Mirco Müller ]
  * Added heeding and qmltest for button-tint hint.

  [ Christopher Lee ]
  * Refactoring and cleanup of the Unity8 Autopilot tests.

  [ Thomi Richards ]
  * Refactoring and cleanup of the Unity8 Autopilot tests.

  [ Ubuntu daily release ]
  * Automatic snapshot from revision 129 (ubuntu-unity/next)

 -- Ubuntu daily release <ps-jenkins@lists.canonical.com>  Thu, 25 Jul 2013 03:02:12 +0000

unity8 (7.81.3+13.10.20130718ubuntu.unity.next-0ubuntu1) saucy; urgency=low

  [ Andrea Cimitan ]
  * Add support for the colour palette.

  [ Omer Akram ]
  * fix the calendar icon in the launcher. (LP: #1201905)

  [ Nick Dedekind ]
  * Export indicator plugin symbols using Q_DECL_EXPORT.

  [ Ying-Chun Liu ]
  * Don't include .moc in previewbindingstest.cpp.

  [ Ubuntu daily release ]
  * Automatic snapshot from revision 118 (ubuntu-unity/next)

 -- Ubuntu daily release <ps-jenkins@lists.canonical.com>  Thu, 18 Jul 2013 06:07:00 +0000

unity8 (7.81.3+13.10.20130717ubuntu.unity.next-0ubuntu1) saucy; urgency=low

  [ Daniel d'Andrada ]
  * Remove dead code: Showable::showWithoutAnimation.

  [ Nick Dedekind ]
  * Split Plugins export macro into export_qmlfiles and
    export_qmlplugins. Added qmltypes to indicators plugin.

  [ Ubuntu daily release ]
  * Automatic snapshot from revision 112 (ubuntu-unity/next)

 -- Ubuntu daily release <ps-jenkins@lists.canonical.com>  Wed, 17 Jul 2013 03:14:49 +0000

unity8 (7.81.3+13.10.20130716ubuntu.unity.next-0ubuntu1) saucy; urgency=low

  [ Pete Woods ]
  * Rename the demo user "single" to "phablet" Fix the infographics on
    the device At the moment the mock lightdm backend we are using says
    the current user is called "single", while in reality the processes
    all run as the "phablet" user.

  [ Michał Sawicz ]
  * Only use ppa:ubuntu-unity/next and clean build scripts and CODING,
    accordingly.
  * Do not recommend indicator-power and indicator-sound. On device
    they're provided by lp:indicator-server for the time being.
  * Fix the Network page to provide the correct token. (LP: #1201529)

  [ Ubuntu daily release ]
  * Automatic snapshot from revision 109 (ubuntu-unity/next)

 -- Ubuntu daily release <ps-jenkins@lists.canonical.com>  Tue, 16 Jul 2013 02:32:03 +0000

unity8 (7.81.3+13.10.20130714ubuntu.unity.next-0ubuntu1) saucy; urgency=low

  [ Michael Terry ]
  * Change Ok to OK. (LP: #1131842)

  [ Ubuntu daily release ]
  * Automatic snapshot from revision 104 (ubuntu-unity/next)

 -- Ubuntu daily release <ps-jenkins@lists.canonical.com>  Sun, 14 Jul 2013 02:31:57 +0000

unity8 (7.81.3+13.10.20130712ubuntu.unity.next-0ubuntu1) saucy; urgency=low

  [ Michael Zanetti ]
  * Make use of the launcher API defined in unity-api and separate the
    model from the backend.

  [ Michał Sawicz ]
  * Issue wrap-and-sort -abt on debian/.

  [ Nick Dedekind ]
  * Moved indicators-client code into unity8. (LP: #1191132, #1191822)

  [ Ubuntu daily release ]
  * Automatic snapshot from revision 102 (ubuntu-unity/next)

 -- Ubuntu daily release <ps-jenkins@lists.canonical.com>  Fri, 12 Jul 2013 02:31:59 +0000

unity8 (7.81.3+13.10.20130711ubuntu.unity.next-0ubuntu1) saucy; urgency=low

  [ Michael Zanetti ]
  * invert the home button too in case the whole panel is inverted. (LP:
    #1199622)

  [ Michał Sawicz ]
  * Make the OpenEffect non-live by default to improve performance. (LP:
    #1124584)

  [ Ying-Chun Liu ]
  * Add Generic Preview. Modify GenericScopeView to support activate and
    preview.

  [ Ubuntu daily release ]
  * Automatic snapshot from revision 98 (ubuntu-unity/next)

 -- Ubuntu daily release <ps-jenkins@lists.canonical.com>  Thu, 11 Jul 2013 03:00:53 +0000

unity8 (7.81.3+13.10.20130710ubuntu.unity.next-0ubuntu1) saucy; urgency=low

  [ Michael Zanetti ]
  * removed unused old file ShortcutsContainer.qml.

  [ Michał Sawicz ]
  * Fix fetching data from scopes in the custom scope pages. (LP:
    #1199322)

  [ Ying-Chun Liu ]
  * Fix references to scope data. (LP: #1199322)

  [ Albert Astals ]
  * Fix showHeader animation when the header is half shown at top .
  * Disable -pedantic on the private Qt headers .

  [ Pawel Stolowski ]
  * Bindings for SocialPreview.

  [ Ubuntu daily release ]
  * Automatic snapshot from revision 94 (ubuntu-unity/next)

 -- Ubuntu daily release <ps-jenkins@lists.canonical.com>  Wed, 10 Jul 2013 02:32:00 +0000

unity8 (7.81.3+13.10.20130709ubuntu.unity.next-0ubuntu1) saucy; urgency=low

  [ Michal Hruby ]
  * Implement CategoryResults based on DeeFilterModel.

  [ Nick Dedekind ]
  * Added plugin cmake procedure for qmltypes files.

  [ Ubuntu daily release ]
  * Automatic snapshot from revision 86 (ubuntu-unity/next)

 -- Ubuntu daily release <ps-jenkins@lists.canonical.com>  Tue, 09 Jul 2013 02:58:58 +0000

unity8 (7.81.3+13.10.20130708ubuntu.unity.next-0ubuntu1) saucy; urgency=low

  [ Michael Terry ]
  * Ensure the past circle animations complete Currently, all the
    animations stop as soon as the present circles are all visible. This
    change ensures that the animations run to completion.

  [ Michael Zanetti ]
  * improve launcher flicking bahavior - fix initial snapping - improve
    foldingAreas behavior - increase clickFlick speed to flick 4 items.

  [ Albert Astals ]
  * Remove workarounds for Qt bug 28403 . (LP: #28403)

  [ Ubuntu daily release ]
  * Automatic snapshot from revision 83 (ubuntu-unity/next)

 -- Ubuntu daily release <ps-jenkins@lists.canonical.com>  Mon, 08 Jul 2013 02:34:23 +0000

unity8 (7.81.3+13.10.20130704ubuntu.unity.next-0ubuntu1) saucy; urgency=low

  [ Didier Roche ]
  * Clean packaging for entering saucy and following daily release guidelines
  * Automatic snapshot from revision 49 (bootstrap)

  [ Michał Sawicz ]
  * Fix unity8.pot file.
  * Support the simplified theming from ubuntu-ui-toolkit.
  * Use AbstractButtons instead of Button { color: "transparent" } that
    doesn't work.

  [ Albert Astals ]
  * ListViewWithPageHeader implementation in C++. (LP: #1171918)
  * LVWPH: Do not crash on showHeader if we don't have a header .
  * Fix bug when setting the same model twice to a QLimitProxyModelQML.
  * Add some const & Saves us some microseconds in copying stuff.

  [ Daniel d'Andrada ]
  * Make Greeter and Stage use the new DragHandle component. So they no
    longer use Revealers. Now a directional drag gesture is required to
    start the animation that brings back a "minimized" application when
    the dash is on foreground. Besides that, now they have the following
    feature:  - Action only completes succesfully if you drag through at
    least half the    screen width or if your swipe is fast enough. The
    shorter the swipe, the faster it has to be for the action to auto-
    complete.
  * DirectionalDragArea: add touchSceneX, touchSceneY, and sceneDistance
    properties.
  * DirectionalDragArea: emit draggingChanged() on direct recognition
    draggingChanged() should be emited when status change from
    WaitingForTouch directly to Recognized.
  * update CODING instructions for building & running.
  * DragHandle: add stretch and hintDisplacement properties.
  * DragHandle: fix hinting Revision 64 had a bad interaction with
    revision 66 (that added line was lost in the merge/rebase process).
    tst_DragHandle::hintingAnimation() points out the problem (fails on
    line 388).
  * Make Panel use DragHandles instead of a Revealer - A directional
    drag gesture is needed reveal the panel when fullscreen. - better
    logic for deciding when to auto-complete the show/hide animation -
    hinting animation to close the panel - Tapping on menu bar no longer
    opens nearest indicator menu - No closing with handle click.

  [ mhall119 ]
  * Fix build script error from extra blank line. (LP: #1196322)

  [ Nick Dedekind ]
  * Changed shellImportPath to return a list of paths. Added
    prependImportPaths and changed appendImportPaths to check for
    duplicates.

  [ Mirco Müller ]
  * Added support and tests for expanding snap-decisions with more than
    2 actions passed in.

  [ Michael Zanetti ]
  * As requested by design, decreasing wobblyness in the
    WrongPasswordAnimation.
  * improve the bzr commit hook - don't run qmltests in here, it takes
    too long - don't abort commit on failed tests, its too annoying -
    instead, print a fat warning and backup the commit message to be
    reused after uncommitting and fixing the tests.
  * edge hinting tweaks - change edge hinting behavior to only happen on
    onPressed and immediately snap back - fix edge hinting to not happen
    if the Greeter is locked .

  [ Michael Terry ]
  * Fix "Tap to Unlock" text not appearing when in tablet greeter mode
    with only one user.
  * Use libusermetrics to provide infographic data.
  * Delete builddir/ when running "debuild clean".

  [ Pawel Stolowski ]
  * Bindings for preview and activation requests.

  [ Kevin Gunn ]
  * update CODING instructions for building & running.

  [ Ubuntu daily release ]
  * Automatic snapshot from revision 78 (ubuntu-unity/next)

 -- Ubuntu daily release <ps-jenkins@lists.canonical.com>  Thu, 04 Jul 2013 12:44:19 +0000

unity8 (7.81.3) UNRELEASED; urgency=low

  * Choose more appropriate values for edge-drag gestures (LP: #1194150)

 -- Daniel d'Andrada <daniel.dandrada@canonical.com>  Fri, 28 Jun 2013 16:28:24 -0300

unity8 (7.81.2) saucy; urgency=low

  * Translation updates.

  [ Michał Sawicz ]
  * Fix icons in ApplicationsFilterGrid.qml.
  * Support flipped image in run_on_device.
  
  [ Michael Zanetti ]
  * Don't clear lockscreen when it's fading out.
  * Reworked Launcher folding.
  * Tweak Launcher revealing.

  [ Michal Hruby ]
  * Add content_type property to category models.

 -- Michał Sawicz <michal.sawicz@canonical.com>  Wed, 26 Jun 2013 18:10:39 +0200

unity8 (7.81.1) saucy; urgency=low

  * Translation updates.

  [ Michał Sawicz ]
  * Don't limit installed apps.
  * Pre-optimize PNGs to speed-up builds.
  * Clean up build scripts.

  [ Daniel d'Andrada ]
  * Use DirectionalDragArea in BottomBar.

 -- Michał Sawicz <michal.sawicz@canonical.com>  Fri, 21 Jun 2013 17:37:02 +0200

unity8 (7.81.0) saucy; urgency=low

  * Translation updates.

  [ Michał Sawicz ]
  * Drop People lens.
  * Support git-backed checkout.
  * Revert focus stealing prevention for new apps. Fixes:
    https://bugs.launchpad.net/bugs/1190155.
  * Update CODING after unity8 rename.
  * Update translation template file.
  * Fix notification placement.

  [ Michael Terry ]
  * Show login list when not in narrow mode, instead of only when we have
    multiple users.

  [ Günter Schwann ]
  * Bring back ListView'ed Carousel now that Qt is fixed.

  [ Daniel d'Andrada ]
  * Stage: code cleanup.
  * DirectionalDragArea: added minSpeed and maxSilenceTime constraints.
  * Move Direction enum out of DirectionalDragArea.
  * Added uqmlscene tool and tryFoo targets for manual testing.

  [ Michael Zanetti ]
  * Add Lockscreens.
  * Added right edge hinting to greeter.

  [ Nick Dedekind ]
  * Added Dash tests.

  [ Nicolas d'Offay ]
  * Changed infographic gradient colours.

  [ Mirco Müller ]
  * Integrate notifications.

  [ Pawel Stołowski ]
  * New version with support for smart scopes.

 -- Michał Sawicz <michal.sawicz@canonical.com>  Fri, 14 Jun 2013 12:56:17 +0200

unity8 (7.80.0) saucy; urgency=low

  * Rename to unity8.

 -- Michał Sawicz <michal.sawicz@canonical.com>  Tue, 04 Jun 2013 14:45:29 +0200

qml-phone-shell (1.80) raring; urgency=low

  * Focus/unfocus apps on lock/unlock to make sure keyboard is hidden.

 -- Michał Sawicz <michal.sawicz@canonical.com>  Sat, 01 Jun 2013 00:31:03 +0200

qml-phone-shell (1.79) raring; urgency=low

  [ Michael Terry ]
  * Make greeter look like the desktop one
  
  [ Gerry Boland ]
  * Fix a bug where a minimized app gets focus after closing another app
  * Applied a workaround to reduce flickering when launching apps

  [ Ying-Chun Liu (PaulLiu) ]
  * Make the panel translatable

  [ Michael Zanetti ]
  * Limit people lens to max 50 people. More people can be found with search feature.

 -- Michael Zanetti <michael.zanetti@canonical.com>  Fri, 24 May 2013 17:06:05 +0200

qml-phone-shell (1.78) raring; urgency=low

  [ Sergio Schvezov ]
  * Replacing the music and ski safari mock apps with calendar and weather in 
    the launcher (LP: #1178262).

  [ Daniel d'Andrada ]
  * Support pointer-to-touch event conversion for desktop testing.
  * Use DirectionalDragArea in the Launcher.
  * Add AxisVelocityCalculator component.
  * Use touch instead of pointer interaction in autopilot.

  [ Nick Dedekind ]
  * Enable indicators in greeter.
  * Add DashContent tests.

  [ Michael Terry ]
  * Split mock and test LightDM plugins.
  * Add support for more PAM/LightDM features in the greeter.

  [ Ying-Chun Liu (PaulLiu) ]
  * Add i18n support.
  * Add libc6-dev to Build-Depends.

  [ Michał Sawicz ]
  * Unlock onFocusRequested to unlock on incoming call (LP: #1181654).
  * Use device-services in run_on_device.
  * Filter input in greeter. (LP: #1185443).

  [ Albert Astals Cid ]
  * Remove FilterGrid dimensions bahavior.

  [ Ubuntu Translators Team ]
  * Added translations for 36 languages. Thanks!

  [ Michael Zanetti ]
  * Fix autopilot tests on devices.

 -- Michał Sawicz <michal.sawicz@canonical.com>  Fri, 24 May 2013 17:06:05 +0200

qml-phone-shell (1.77) raring; urgency=low

  [ Mathieu Trudel-Lapierre ]
  * debian/control:
    - Drop indicators-client-plugin* Depends for qml-phone-shell to Recommends.
    - Add/update Vcs-Browser, Vcs-Bzr and add a notice to uploaders. 
  * debian/copyright: fix syntax.

  [ Michał Sawicz ]
  * Drop indicators-client-examples recommends altogether

  [ Renato Araujo Oliveira Filho ]
  * Renamed Media player files to match with new application name.

  [ Daniel d'Andrada ]
  * New: DirectionalDragArea component. An area that detects axis-aligned 
    single-finger drag gestures.
  * Make it possible to send touch events from within QML test code.

 -- Mathieu Trudel-Lapierre <mathieu-tl@ubuntu.com>  Fri, 26 Apr 2013 11:15:00 -0400

qml-phone-shell (1.76) raring; urgency=low

  [ Albert Astals Cid ]
  * Remove QSortFilterProxyModelQML::get() to ensure per-role fetching
  * Highlight matching strings in the HUD
  [ Michał Sawicz ]
  * Dropped support for 12.10
  [ Michael Zanetti ]
  * Update autopilot tests for 1.3 release
  [ Andrea Cimitan ]
  * Use SDK's Panel - enable swipe from bottom to reveal Dash bottom bar
  [ Michael Terry ]
  * Introduce a mock LightDM plugin to prepare for real switch
  [ Daniel d'Andrada ]
  * Move definition of global test targets to main tests CMakeLists file
  [ Mirco Müller ]
  * Introduce Notifications UI, currently only driven by tests

 -- Michał Sawicz <michal.sawicz@canonical.com>  Thu, 16 May 2013 15:52:18 +0200

qml-phone-shell (1.75) raring; urgency=low

  * Fix search history in the dash
  * Hud: No appstack anymore
  * Hud: Support having toolbar items enabled/disabled
  * Hud: remove the app quit toolbar item
  * Tweak to improve the switch application animation
  * Correctly load icons when running on the desktop
  * Use real enum from ApplicationInfo instead of its counterfeit local version
  * Added gdb debugging (-g/--gdb) run_on_device option
  * Drop support for quantal in build_unity script
  * Make out of source builds work in sibling directories
  * Clean up debian/control
  * Build with the new Qt 5.0.2 packages
  * Tests for:
    * IndicatorMenuWindow
    * PeopleFilterGrid

 -- Albert Astals Cid <albert.astals@canonical.com>  Thu, 09 May 2013 15:10:03 +0200

qml-phone-shell (1.74) raring; urgency=low

  [ Albert Astals Cid ]
  * Use new HUD api
  * Improvements to build and run scripts
  * Test for GenericLensView
  * Use -z defs for SHARED and MODULE libraries

 -- Sergio Schvezov <sergio.schvezov@canonical.com>  Fri, 26 Apr 2013 13:14:03 -0300

qml-phone-shell (1.73) raring; urgency=low

  [ Albert Astals ]
  * No need to include lens.h in peoplepreviewdata.h
  * Bumping libhud dependency to use the new libhud-client2

  [ Andrea Cimitan ]
  * Adds test for LensView

  [ Michael Zanetti ]
  * Fix execution of local autopilot tests

 -- Ricardo Salveti de Araujo <ricardo.salveti@canonical.com>  Thu, 25 Apr 2013 13:46:23 -0300

qml-phone-shell (1.72) raring; urgency=low

  * bring greeter closer to desktop design
  * simplify SortFilterProxyModel role management
  * CMake and build script improvements
  * enable volume slider in Overview
  * clean up .bzrignore
  * flatten qmluitests and unittests into generic qmltests
  * split out LimitProxyModel out of SortFilterProxyModel
  * replace fake QML wrappers for Ubuntu.Application with a mock
    implementation
  * hide Frequent and Available categories in Apps lens during search
    (LP: #1170495)
  * add first test utilities
  * use fake Unity plugin for Dash tests
  * generate and package API docs
  * close applications after long-press in dash
  * simplify preview calculation
  * tests for:
    * bad indentation
    * Panel
    * indicators Overview
    * IndicatorItem
    * ListViewWithPageHeader
    * Clock
    * OpenEffect
    * FilterGrids
    * MenuContent
    * header standalone compilation

 -- Michał Sawicz <michal.sawicz@canonical.com>  Fri, 19 Apr 2013 21:16:50 +0200

qml-phone-shell (1.71) quantal; urgency=low

  * add missing python3 dependency

 -- Michał Sawicz <michal.sawicz@canonical.com>  Thu, 11 Apr 2013 17:11:15 +0200

qml-phone-shell (1.70) quantal; urgency=low

  * CMake fixes
  * improve HUD PeakDetector performance
  * initial QML coverage measurement
  * enable coverage analysis for C/C++
  * require out-of-source builds
  * fix incorrect linkage in hudclient.cpp
  * reduce warnings
  * add an optional on-commit test hook
  * tests for:
    * IndicatorRow
    * Tile
    * SearchIndicator
    * trailing whitespace
    * PageHeader
    * SearchHistoryModel
    * ResponsiveFlowView
    * SideStage
    * Indicators
  * move tests into subdirectories
  * increase test setup consistency
  * remove some dead code
  * register CategoryFilter to QML
  * use a static python install path for autopilot
  * merge first stages of libunity-api
  * drop unneeded moc includes

 -- Michał Sawicz <michal.sawicz@canonical.com>  Thu, 11 Apr 2013 14:42:22 +0200

qml-phone-shell (1.69) quantal; urgency=low

  [ Sergio Schvezov ]
  * Removing mocks for calendar, clock and calculator.

  [ Michał Sawicz ]
  * Add entries needed in the .desktop file and change the name and comment.

 -- Sergio Schvezov <sergio.schvezov@canonical.com>  Thu, 04 Apr 2013 19:32:06 -0300

qml-phone-shell (1.68) quantal; urgency=low

  * fix launching SideStage apps when there's no side stage
  * CMake cleanups
  * prevent breakage of local builds
  * added README for qmluitests

 -- Michał Sawicz <michal.sawicz@canonical.com>  Thu, 04 Apr 2013 02:02:27 +0200

qml-phone-shell (1.67) quantal; urgency=low

  * use real data in Apps lens Installed category
  * add --clean option in build scripts
  * add CODING guide
  * install test dependencies in build scripts
  * fix phone app name
  * Tests for:
    * Showable
    * Launcher
    * HUD parametrized actions

 -- Michał Sawicz <michal.sawicz@canonical.com>  Wed, 03 Apr 2013 00:11:00 +0200

qml-phone-shell (1.66) quantal; urgency=low

  * Revert Carousel changes due to crash

 -- Michał Sawicz <michal.sawicz@canonical.com>  Thu, 28 Mar 2013 10:51:20 +0100

qml-phone-shell (1.65) quantal; urgency=low

  * Modifying build dep to require python

 -- Sergio Schvezov <sergio.schvezov@canonical.com>  Wed, 27 Mar 2013 16:07:10 -0300

qml-phone-shell (1.64) quantal; urgency=low

  * Rename ubuntu-gallery to gallery-app
  * Resetting Apps lens content position when swiping from left
  * Make the previews more flexible with different screen sizes
  * Tests for:
    * HUD
    * ResponsiveGridView

 -- Albert Astals Cid <albert.astals@canonical.com>  Wed, 20 Mar 2013 17:44:44 +0100

qml-phone-shell (1.63) quantal; urgency=low

  * Rename telephony-app to phone-app
  * notepad-qml has been renamed to notes-app
  * Use a ListView for the Carousel component for scalability
  * Make sure the greeter stays usable for smaller screens
  * Elide username in greeter when too long
  * Improve Carousel creation time
  * CrossFadeImage fixes
  * Fixed play button size
  * Remove unused files
  * Tests for:
    * Revealer
    * HUD
    * Greeter
    * FilterGrid
    * CrossFadeImage

 -- Albert Astals Cid <albert.astals@canonical.com>  Tue, 19 Mar 2013 17:43:21 +0100

qml-phone-shell (1.62) quantal; urgency=low

  * Use one SpecialItem in HUD AppStack
  * Remove outdated manual tests
  * Improve build scripts
  * Hook up other HUD Toolbar actions
  * Tests for:
    * HUD
    * Time.js
    * AnimationControllerWithSignals
    * Carousel
  * Autopilot test framework
  * Force build-dep at python2.7
  * Suppress warnings

 -- Michał Sawicz <michal.sawicz@canonical.com>  Fri, 15 Mar 2013 16:26:22 +0100

qml-phone-shell (1.61) quantal; urgency=low

  * Rename ubuntu-browser to webbrowser-app.

 -- Olivier Tilloy <olivier.tilloy@canonical.com>  Fri, 08 Mar 2013 15:55:36 +0100

qml-phone-shell (1.60) quantal; urgency=low

  * Fixes in sidestage
  * Reduce memory consumption
  * Introduced testing

 -- Michael Zanetti <michael.zanetti@canonical.com>  Thu, 07 Mar 2013 12:04:19 +0100

qml-phone-shell (1.59) quantal; urgency=low

  * Window management: update screenshots manually and only when an application in focus goes out out focus.
  * Dash apps lens: use screenshot of applications from cache when going back to dash.

 -- Florian Boucault <florian.boucault@canonical.com>  Sat, 23 Feb 2013 17:48:23 +0000

qml-phone-shell (1.58) quantal; urgency=low

  * Sidestage: make the handle bigger to make it easier to grab.

 -- Florian Boucault <florian.boucault@canonical.com>  Fri, 22 Feb 2013 23:20:16 +0000

qml-phone-shell (1.57) quantal; urgency=low

  * fix right-edge swipe breaking

 -- Gerry Boland <gerry.boland@canonical.com>  Wed, 20 Feb 2013 14:37:25 +0000

qml-phone-shell (1.56) quantal; urgency=low

  * use ApplicationManager.keyboardVisible and keyboardHeight for system-wide
    keyboard detection

 -- Florian Boucault <florian.boucault@canonical.com>  Wed, 20 Feb 2013 07:05:49 +0000

qml-phone-shell (1.55) quantal; urgency=low

  * fix seeing flash of previous application when launching a new one

 -- Florian Boucault <florian.boucault@canonical.com>  Wed, 20 Feb 2013 06:15:01 +0000

qml-phone-shell (1.54) quantal; urgency=low

  * fix quitting last application again

 -- Florian Boucault <florian.boucault@canonical.com>  Wed, 20 Feb 2013 03:39:17 +0000

qml-phone-shell (1.53) quantal; urgency=low

  * fix activation of incorrect application
  * fix home lens population and increase initial lens search delay
  * reduce the times of image reloads in carousels
  * reduce memory consumption by tweaking the background images
  * indicator visual and behaviour fixes
  * reduce search crash probability
  * fix panel over greeter when fullscreen app open
  * fix sidestage after quitting last mainstage app

 -- Michał Sawicz <michal.sawicz@canonical.com>  Wed, 20 Feb 2013 01:47:27 +0100

qml-phone-shell (1.52) quantal; urgency=low

  * fix launcher for password-protected users
  * fix ebay link for ebay web app
  * allow launching arbitrary apps from command line
  * show sidestage on sidestage app activation
  * add sidestage support to the HUD
  * disable main stage's right edge when sidestage is enabled
  * destroy greeter contents when hidden to save memory
  * fix indicators height
  * visual fixes to HUD
  * remove spotify from dash
  * show dash after closing last application
  * rename qmlproject to unity
  * add Lenses::loaded property to prevent acting on non-ready Lens
    objects

 -- Michał Sawicz <michal.sawicz@canonical.com>  Mon, 18 Feb 2013 17:51:34 +0100

qml-phone-shell (1.51) quantal; urgency=low

  * use lens data in home
  * increase flicking velocity in dash

 -- Michał Sawicz <michal.sawicz@canonical.com>  Sat, 16 Feb 2013 20:59:58 +0100

qml-phone-shell (1.50) quantal; urgency=low

  * New side stage feature.
  * Implemented support for volume control using hardware keys.
  * reduce the edge detection size to 2 GUs.
  * use mock music lens.
  * add an "expandable" property to FilterGrid.
  * Use the current time as a icon for Time&Date device menu item. Missing device menu plane and volume icons added.
  * decrease delegate height for those showing contact details.
  * adjust music and videos lens to latest design spec.

 -- Florian Boucault <florian.boucault@canonical.com>  Sat, 16 Feb 2013 02:50:24 +0000

qml-phone-shell (1.49) quantal; urgency=low

  * fix people preview
  * show page headers when switching lenses

 -- Michał Sawicz <michal.sawicz@canonical.com>  Fri, 15 Feb 2013 11:12:37 +0100

qml-phone-shell (1.48) quantal; urgency=low

  * more HUD fixes
  * bottom bar fullscreen behavior fix
  * clean up stage implementation
  * reduce memory footprint by reducing image sizes

 -- Michał Sawicz <michal.sawicz@canonical.com>  Fri, 15 Feb 2013 01:49:05 +0100

qml-phone-shell (1.47) quantal; urgency=low

  * darken view on open indicators
  * design tweaks for HUD, people lens and video preview
  * added carousel in music lens
  * workaround people lens performance
  * add carousel in people lens and use real data in Home people carousel

 -- Michał Sawicz <michal.sawicz@canonical.com>  Wed, 13 Feb 2013 22:00:32 +0100

qml-phone-shell (1.46) quantal; urgency=low

  * new people preview
  * HUD fixes
  * fullscreen mode support
  * use external mock lens for videos
  * rework bottombar communication due to PID mismatch
  * improve unity build script
  * rename ubuntu-gallery
  * connect up the HUD quit button
  * unfocus HUD text entry on speech recognition
  * carousel fixes for low item count
  * new greeter

 -- Michał Sawicz <michal.sawicz@canonical.com>  Tue, 12 Feb 2013 10:24:09 +0100

qml-phone-shell (1.45) quantal; urgency=low

  * new people carousel
  * integration of voice and parametrized actions in HUD
  * xml-based user list for greeter
  * new people lens layout
  * refactored top panel

 -- Michał Sawicz <michal.sawicz@canonical.com>  Sun, 10 Feb 2013 13:06:25 +0100

qml-phone-shell (1.44) quantal; urgency=low

  * latest designs for greeter and video preview
  * initial integration with HUD service
  * HUD parametrized actions UI
  * licensing and packaging fixes
  * asynchronous loading in video preview to reduce delay
  * search support in People and Generic lens views

 -- Michał Sawicz <michal.sawicz@canonical.com>  Fri, 08 Feb 2013 00:34:18 +0100

qml-phone-shell (1.43) quantal; urgency=low

  * carousel view in dash
  * smarter dash categories
  * generic lens view
  * fixes to HUD
  * fix launching gallery
  * close preview when launching player
  * run_on_device tweaks

 -- Michał Sawicz <michal.sawicz@canonical.com>  Wed, 06 Feb 2013 20:34:28 +0100

qml-phone-shell (1.42) quantal; urgency=low

  * restore video playback

 -- Michał Sawicz <michal.sawicz@canonical.com>  Tue, 05 Feb 2013 23:42:07 +0100

qml-phone-shell (1.41) quantal; urgency=low

  * Video previews
  * run_on_device is tunneled through adb forward

 -- Michael Zanetti <michael.zanetti@canonical.com>  Tue, 05 Feb 2013 17:46:57 +0100

qml-phone-shell (1.40) quantal; urgency=low

  * Fix missing installed files

 -- Albert Astals Cid  <albert.astals@canonical.com>  Tue, 05 Feb 2013 11:26:46 +0100

qml-phone-shell (1.39) quantal; urgency=low

  * HUD ui with fake data

 -- Albert Astals Cid  <albert.astals@canonical.com>  Mon, 04 Feb 2013 18:48:39 +0100

qml-phone-shell (1.38) quantal; urgency=low

  * fix launching of notepad 

 -- Bill Filler <bill.filler@canonical.com>  Fri, 01 Feb 2013 03:21:29 -0500

qml-phone-shell (1.37) quantal; urgency=low

  * QT_QPA_PLATFORM was renamed from hybris to ubuntu, so reflecting at the
    env variable to make it to work fullscreen at the devices again

 -- Ricardo Salveti de Araujo <ricardo.salveti@canonical.com>  Fri, 01 Feb 2013 02:35:44 -0500

qml-phone-shell (1.36) quantal; urgency=low

  * launch real notepad app 
  * fix launching of mock apps

 -- Bill Filler <bill.filler@canonical.com>  Thu, 31 Jan 2013 21:36:05 -0500

qml-phone-shell (1.35) quantal; urgency=low

  * integrate ubuntu-browser instead of snowshoe 

 -- Bill Filler <bill.filler@canonical.com>  Thu, 31 Jan 2013 17:33:37 -0500

qml-phone-shell (1.34) quantal; urgency=low

  * Qt5-proper release

 -- Michał Sawicz <michal.sawicz@canonical.com>  Thu, 31 Jan 2013 17:34:06 +0000

qml-phone-shell (1.33) quantal; urgency=low

  * New release

 -- Florian Boucault <florian.boucault@canonical.com>  Thu, 17 Jan 2013 07:39:47 +0700

qml-phone-shell (1.32) quantal; urgency=low

  * New release

 -- Michał Sawicz <michal.sawicz@canonical.com>  Fri, 21 Dec 2012 21:49:43 +0100

qml-phone-shell (1.31) quantal; urgency=low

  * New release

 -- Michał Sawicz <michal.sawicz@canonical.com>  Fri, 21 Dec 2012 02:06:37 +0100

qml-phone-shell (1.30) quantal; urgency=low

  * New release

 -- Michał Sawicz <michal.sawicz@canonical.com>  Wed, 19 Dec 2012 19:29:40 +0100

qml-phone-shell (1.29) quantal; urgency=low

  * New release

 -- Florian Boucault <florian.boucault@canonical.com>  Wed, 19 Dec 2012 00:07:55 +0000

qml-phone-shell (1.28) quantal; urgency=low

  * New release

 -- Florian Boucault <florian.boucault@canonical.com>  Tue, 18 Dec 2012 19:03:04 +0000

qml-phone-shell (1.27) quantal; urgency=low

  * New release

 -- Michał Sawicz <michal.sawicz@canonical.com>  Tue, 18 Dec 2012 02:22:35 +0100

qml-phone-shell (1.26) quantal; urgency=low

  * New release

 -- Florian Boucault <florian.boucault@canonical.com>  Fri, 14 Dec 2012 18:17:40 +0000

qml-phone-shell (1.25) quantal; urgency=low

  * New release

 -- Florian Boucault <florian.boucault@canonical.com>  Thu, 13 Dec 2012 22:51:56 +0000

qml-phone-shell (1.24) quantal; urgency=low

  * New release

 -- Florian Boucault <florian.boucault@canonical.com>  Wed, 12 Dec 2012 21:49:50 +0000

qml-phone-shell (1.23) quantal; urgency=low

  * New release

 -- Florian Boucault <florian.boucault@canonical.com>  Tue, 11 Dec 2012 20:38:08 +0000

qml-phone-shell (1.22) quantal; urgency=low

  * New release

 -- Florian Boucault <florian.boucault@canonical.com>  Tue, 11 Dec 2012 00:13:16 +0000

qml-phone-shell (1.21) quantal; urgency=low

  * New release with fullscreen launcher fixes 

 -- Bill Filler <bill.filler@canonical.com>  Fri, 07 Dec 2012 09:36:37 +0000

qml-phone-shell (1.20) quantal; urgency=low

  * New release

 -- Florian Boucault <florian.boucault@canonical.com>  Thu, 06 Dec 2012 16:53:05 +0000

qml-phone-shell (1.19) quantal; urgency=low

  * enable multi-threaded render for apps 

 -- Bill Filler <bill.filler@canonical.com>  Wed, 05 Dec 2012 17:34:09 +0000

qml-phone-shell (1.18) quantal; urgency=low

  [ Bill Filler ]
  * update launcher to use wk2-render (chromeless webkit) for facebook
    and twitter 

 -- Florian Boucault <florian.boucault@canonical.com>  Wed, 05 Dec 2012 12:20:50 +0000

qml-phone-shell (1.17) quantal; urgency=low

  * New release

 -- Florian Boucault <florian.boucault@canonical.com>  Sat, 01 Dec 2012 01:18:03 +0000

qml-phone-shell (1.16) quantal; urgency=low

  * fix to launch new gallery with correct args 

 -- Bill Filler <bill.filler@canonical.com>  Thu, 29 Nov 2012 17:04:36 -0500

qml-phone-shell (1.15) quantal; urgency=low

  * New release

 -- Florian Boucault <florian.boucault@canonical.com>  Wed, 28 Nov 2012 20:35:03 +0000

qml-phone-shell (1.14) quantal; urgency=low

  * New release

 -- Florian Boucault <florian.boucault@canonical.com>  Mon, 26 Nov 2012 21:39:36 +0000

qml-phone-shell (1.13) quantal; urgency=low

  * New release

 -- Florian Boucault <florian.boucault@canonical.com>  Fri, 23 Nov 2012 19:47:54 +0000

qml-phone-shell (1.12) quantal; urgency=low

  * Daily release

 -- Florian Boucault <florian.boucault@canonical.com>  Thu, 22 Nov 2012 10:21:11 +0000

qml-phone-shell (1.11) quantal; urgency=low

  * Daily release

 -- Florian Boucault <florian.boucault@canonical.com>  Wed, 21 Nov 2012 22:06:38 +0000

qml-phone-shell (1.10) quantal; urgency=low

  * Daily release

 -- Florian Boucault <florian.boucault@canonical.com>  Wed, 21 Nov 2012 01:04:32 +0000

qml-phone-shell (1.9) quantal; urgency=low

  * New release

 -- Florian Boucault <florian.boucault@canonical.com>  Mon, 19 Nov 2012 18:55:51 +0000

qml-phone-shell (1.8) quantal; urgency=low

  [ Michał Sawicz ]
  * new codebase

 -- Florian Boucault <florian.boucault@canonical.com>  Fri, 09 Nov 2012 00:15:19 +0000

qml-phone-shell (1.2) quantal; urgency=low

  * fix working dir for launch
  * launch script that sets up ofono and then calls telephony-app

 -- Bill Filler <bill.filler@canonical.com>  Mon, 05 Nov 2012 17:28:31 -0500

qml-phone-shell (1.1) quantal; urgency=low

  * comment out console.log() to prevent crash 

 -- Bill Filler <bill.filler@canonical.com>  Sun, 28 Oct 2012 22:18:36 +0100

qml-phone-shell (1.0) quantal; urgency=low

  * Remove install rule for qml-phone-shell.conf

 -- Ricardo Mendoza <ricardo.mendoza@canonical.com>  Fri, 26 Oct 2012 12:09:03 -0430

qml-phone-shell (0.9) quantal; urgency=low

  * Remove qml-phone-shell.conf to use new ubuntu-session.

 -- Ricardo Mendoza <ricardo.mendoza@canonical.com>  Fri, 26 Oct 2012 11:10:04 -0430

qml-phone-shell (0.8) quantal; urgency=low

  * Fix for both size and scrolling.

 -- Michael Frey <michael.frey@canonical.com>  Thu, 25 Oct 2012 14:28:46 +0200

qml-phone-shell (0.7) quantal; urgency=low

  [Michael Frey]
  * qml-phone-shell.conf: better setup of env vars and launch
    via dbus-luanch to properly setup session bus
  * shellapplication.cpp: don't setup custom env before launching
    processes 

 -- Bill Filler <bill.filler@canonical.com>  Sun, 21 Oct 2012 11:32:42 +0200

qml-phone-shell (0.6) quantal; urgency=low

  * added additional Android env vars to upstart script 

 -- Bill Filler <bill.filler@canonical.com>  Fri, 19 Oct 2012 09:35:25 -0400

qml-phone-shell (0.5) quantal; urgency=low

  * added support to launch telephony-app 

 -- Bill Filler <bill.filler@canonical.com>  Thu, 18 Oct 2012 13:45:25 -0400

qml-phone-shell (0.4) quantal; urgency=low

  * Creating a release

 -- Sergio Schvezov <sergio.schvezov@canonical.com>  Mon, 15 Oct 2012 13:05:34 -0300

qml-phone-shell (0.3) quantal; urgency=low

  * added support for launching applications

 -- Bill Filler <bill.filler@canonical.com>  Fri, 12 Oct 2012 12:42:33 -0400

qml-phone-shell (0.2) quantal; urgency=low

  * New release that includes upstart support.

 -- Tony Espy <espy@canonical.com>  Thu, 11 Oct 2012 17:18:07 -0400

qml-phone-shell (0.1) quantal; urgency=low

  * Initial release

 -- Bill Filler <bill.filler@canonical.com>  Wed, 10 Oct 2012 10:19:53 -0400<|MERGE_RESOLUTION|>--- conflicted
+++ resolved
@@ -1,17 +1,15 @@
-<<<<<<< HEAD
 unity8 (7.87+14.10.20140505-0ubuntu1) UNRELEASED; urgency=medium
 
   * Bump version for Breaks due to unity8-greeter
 
  -- Michael Terry <mterry@ubuntu.com>  Wed, 02 Apr 2014 14:39:45 -0400
-=======
+
 unity8 (7.86+14.10.20140507.3-0ubuntu1) utopic; urgency=low
 
   [ Michał Sawicz ]
   * Remove HUD from the bottom edge. Again.
 
  -- Ubuntu daily release <ps-jenkins@lists.canonical.com>  Wed, 07 May 2014 11:14:30 +0000
->>>>>>> cae7d3f4
 
 unity8 (7.86+14.10.20140505-0ubuntu1) utopic; urgency=low
 

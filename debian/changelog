<<<<<<< HEAD
unity8 (8.13+15.04.20150914-0ubuntu1) UNRELEASED; urgency=medium

  * bump version to fix OOBE build

 -- Lukas Tinkl <ltinkl@canonical.com>  Mon, 14 Sep 2015 19:19:23 +0200
=======
unity8 (8.11+16.04.20160310.4-0ubuntu1) xenial; urgency=medium

  [ Albert Astals Cid ]
  * Add context for Re-dock as asked by translators (LP: #1534608)
  * Add emblem to the preview header widget (LP: #1424720)
  * Add haptics to ScopesListCategoryItem buttons
  * Audio Cards: Make some of the image loading async (LP: #1533432)
  * Do not create fallback code for the card tool fake card (LP:
    #1545865)
  * Fix resizing the dash bringing temp scopes size out of sync (LP:
    #1543130)
  * Minor fixes for unity-scope-tool
  * Resolve title alignment on card creator time instead of on runtime
  * Use fixedHeaderHeight only in the non cardtool cards
  * Use the new undeprecated connectivityqt::Connectivity
  * asynchronous is only false on the fake card in cardtool
  * clazy fixes

  [ Albert Astals Cid, CI Train Bot ]
  * click scope: Add the else branch so we reset the card size in all
    situations

  [ Andrea Cimitan ]
  * PreviewSharing widget now accepts both string and array of
    widgetData["share-data"]["uri"] (LP: #1549056)
  * Update AP tests for new single preview
  * Use Text.Wrap for body notification text (LP: #1544909)

  [ Andrea Cimitan, Lukáš Tinkl, Michael Zanetti, Nick Dedekind ]
  * some fixes for the new palette (LP: #1554616)

  [ CI Train Bot ]
  * Resync trunk.
  * Update translation template

  [ CI Train Bot, Daniel d'Andrada ]
  * Ensure the QML engine doesn't delete our mock MirSurfaces on its
    own.

  [ Daniel d'Andrada ]
  * tst_Shell: Remove unused qml items

  [ Josh Arenson ]
  * Allow the shell to blacklist input devices and force the OSK shown.
    (LP: #1542224)

  [ Lukáš Tinkl ]
  * Disallow resizing windows up, past the Panel (LP: #1544766)
  * Elide the window title not to let it overflow into the indicators
    area (LP: #1535767)
  * Enable the PIN lockscreen to be used with a HW keyboard (LP:
    #1550359)
  * Fix tiny windows when switching stages
  * Provide a range of ports to QML JS Debugger
  * Watch for launcher item icon changes (LP: #1543290)

  [ Michael Terry ]
  * Proxy more mouse and touchpad properties to USC (LP: #1540398) (LP:
    #1543344, #1540398)
  * Refactor the AccountsService plugin and make it slightly faster.
  * To let the user log in if a mouse is connected, hide the greeter
    cover page on a mouse click (but NOT a touch click). (LP: #1540497)
  * Watch AccountsService for changes to the user's real name.  This was
    preventing us from noticing when the user set their name in the
    welcome wizard.

  [ Michael Zanetti ]
  * Allow alt+tabbing in staged mode too (LP: #1540502)
  * Allow invoking the staged mode spreads by mouse right edge pushes
    too (LP: #1540392)
  * Allow loading the device configuration from an external file
  * Implement Launcher's keyboard navigation and updated pip design
  * Make launcher scalable, allow it locking (LP: #1511015)
  * Properly parent launcher items in all cases (LP: #1495732)
  * Read inputMethod surface from the new property int QtMir (LP:
    #1545286)
  * Some visual updates and rotation lock for the virtual touchpad (LP:
    #1549087)
  * Visual updates for the windowed spread (LP: #1488148)
  * stabilize swipeAwayGreeter()

  [ Michał Sawicz ]
  * Add udev rules to make sure we have access to uinput
  * Make dash respawn indefinitely (LP: #1550056)
  * Use dpkg-architecture, not arch, to disable touch emulation

  [ Vesa Rautiainen ]
  * Fixing the vertical position of desktop spread item icon.

 -- Michał Sawicz <michal.sawicz@canonical.com>  Thu, 10 Mar 2016 22:44:16 +0000
>>>>>>> 8855d4bc

unity8 (8.11+16.04.20160308-0ubuntu1) xenial; urgency=medium

  [ Albert Astals Cid ]
  * Make these tests pass with the new SDK

  [ Andrea Cimitan, Nick Dedekind ]
  * replace selected.backgroundText with normal.backgroundText in
    Splash, Notifications, Wizard

  [ CI Train Bot ]
  * Update translation template

  [ Michał Sawicz, Nick Dedekind ]
  * Fixed colours palette value set. Moved ModemItem to USC.

  [ Michał Sawicz, Tim Peeters ]
  * Update headers for Dash and Splash to work properly with the new UI
    toolkit release.

  [ Zoltán Balogh, Zsombor Egri ]
  * Use SuruDark theme instead of the deprecated SuruGradient.

 -- Zoltan Balogh <zoltan.balogh@canonical.com>  Tue, 08 Mar 2016 20:59:34 +0000

unity8 (8.11+16.04.20160307-0ubuntu1) xenial; urgency=medium

  [ CI Train Bot ]
  * Resync trunk.
  * Update translation template

  [ Rodney Dawes ]
  * Re-enable the purchaseCancelled signal.

 -- Rodney Dawes <ci-train-bot@canonical.com>  Mon, 07 Mar 2016 14:12:08 +0000

unity8 (8.11+16.04.20160301-0ubuntu1) xenial; urgency=medium

  [ Albert Astals Cid ]
  * Hook the new scope.activationInProgress property (LP: #1537132)

  [ Andrea Cimitan ]
  * Updated the Preview view to use a single PreviewModel instead old
    PreviewStack, using a Loader instead ListView (LP: #1541967)

  [ CI Train Bot ]
  * Resync trunk.
  * Update translation template

  [ Michał Sawicz ]
  * Add autopilot as DEP-8 tests added: debian/tests/autopilot.sh

 -- Pawel Stolowski <ci-train-bot@canonical.com>  Tue, 01 Mar 2016 10:28:52 +0000

unity8 (8.11+16.04.20160216.1-0ubuntu1) xenial; urgency=medium

  [ Albert Astals Cid ]
  * Make the audio previews create a playlist (LP: #1540477)

  [ CI Train Bot ]
  * Resync trunk. added: po/aa.po
  * Update translation template

 -- Pawel Stolowski <ci-train-bot@canonical.com>  Tue, 16 Feb 2016 03:24:46 +0000

unity8 (8.11+16.04.20160212-0ubuntu1) xenial; urgency=medium

  [ Albert Astals Cid ]
  * Do not use components in card creator generated code
  * Forward the makesurevisible signal from the inner preview widget
  * Make fallback also be fallback when the image is empty and not only
    on error (LP: #1531913)
  * Make the artShapeSize assignment be updated when using dynamic grid
    units
  * Visual improvements to the dash audio play cards
  * We don't use the unity-scope-scopes anymore (LP: #1439172)

  [ Andrea Cimitan ]
  * only request a bigger image if zoomable widget data property is
    true, otherwise just leave the screen size (LP: #1536814)

  [ CI Train Bot ]
  * Update translation template

  [ Daniel d'Andrada ]
  * Set initial surface size (LP: #1532974)

  [ Daniel d'Andrada, Michał Sawicz ]
  * Window Size Hints

  [ Florian Boucault ]
  * Splash screen: delay showing the ActivityIndicator by 2 seconds.

  [ Lukáš Tinkl ]
  * Replace the word "phone" with a more generic term "device" in the
    welcome wizard (LP: #1294732, #1543527)

  [ Michael Terry ]
  * Have the tablet greeter set appropriate OSK hints if the user has a
    passcode instead of a passphrase. (LP: #1544173)

  [ Michael Zanetti ]
  * Don't eat mouse events in the edgebarrer

  [ Michał Sawicz ]
  * Bump unity-api dependencies

  [ Nick Dedekind ]
  * Added support for secondary indicator actions (LP: #1398888)
  * Remove zombie if they're not animated. (LP: #1534541)
  * Removed unused panel resources

  [ Ted Gould ]
  * Start the indicators after Unity8 starts instead of before

 -- Michał Sawicz <michal.sawicz@canonical.com>  Fri, 12 Feb 2016 00:12:41 +0000

unity8 (8.11+16.04.20160208-0ubuntu1) xenial; urgency=medium

  [ Albert Astals Cid ]
  * LVWPH: Reset to initial values when list is empty (LP: #1540490)
  * Make LazyImage qmltest less flaky on CI

  [ Andrea Cimitan ]
  * Make LazyImage qmltest less flaky on CI

  [ CI Train Bot ]
  * Resync trunk.
  * Update translation template

  [ Michael Terry ]
  * Display the current user's real name on the tablet lockscreen. (LP:
    #1536714)

 -- Michał Sawicz <michal.sawicz@canonical.com>  Mon, 08 Feb 2016 09:38:00 +0000

unity8 (8.11+16.04.20160129-0ubuntu1) xenial; urgency=medium

  [ Albert Astals Cid ]
  * Audio Preview Button: Don't gain focus on press (LP: #1517830)
  * Better attempt at sanitization
  * Better looking application scopes for wide screens
  * Call printSettings correctly
  * Card test: Limit the precision we ask for doubles to be equal
  * Convert while into tryCompareFunction
  * Do not use the same filepath parameter for all the card creator
    createQmlObject calls (LP: #1536379)
  * Fix some test shells being unstable in the armhf builders
  * Make revealByEdgePush more stable
  * More reliable compares
  * Move the mouse over the bfb before waiting for rendering
  * Remove the DDAs constrains for every test
  * Set the background source size to the max we'll need + new
    background (LP: #1539011)

  [ Andrea Cimitan ]
  * Dynamically  change click scope card size according to size (LP:
    #1536745)
  * Should fix lazyimage test failures on fast machines

  [ CI Train Bot ]
  * Fix card tests on the phone
  * Update translation template

  [ Daniel d'Andrada ]
  * Desktop stage rotates only to follow screen orientation (LP:
    #1515977)

  [ Lukáš Tinkl ]
  * Hide/reveal the mouse pointer on touch/mouse events renamed:
    plugins/Utils/HomeKeyWatcher.cpp =>
    plugins/Utils/WindowInputMonitor.cpp plugins/Utils/HomeKeyWatcher.h
    => plugins/Utils/WindowInputMonitor.h
    tests/mocks/Utils/HomeKeyWatcher.qml =>
    tests/mocks/Utils/WindowInputMonitor.qml
    tests/plugins/Utils/HomeKeyWatcherTest.cpp =>
    tests/plugins/Utils/WindowInputMonitorTest.cpp

  [ Michael Terry ]
  * Synchronize the mouse-cursor-speed and touchpad-cursor-speed
    properties with USC. (LP: #1536383)

  [ Michael Zanetti ]
  * Add InputMethod to secondary screen
  * Add a virtual Touchpad while external screen is connected
  * Make big tablets switch to windowed mode by plugging a kbd only (LP:
    #1535399)
  * Prevent alt key presses from being dispatched to the app on alt+tab
    (LP: #1532862)

  [ Michał Sawicz ]
  * Make qmluitests.sh more robust and allow parallel test execution
  * Skip SessionBackendTest::testLogin1Capabilities until we talk to a
    mock instead (LP: #1532112, #1532113)

 -- Michał Sawicz <michal.sawicz@canonical.com>  Fri, 29 Jan 2016 11:53:27 +0000

unity8 (8.11+16.04.20160122-0ubuntu1) xenial; urgency=medium

  [ Albert Astals Cid ]
  * Fix bug #1536296 added: tests/plugins/Dash/cardcreator/10.tst (LP:
    #1536296)
  * Fix card tests on the phone

  [ CI Train Bot ]
  * Update translation template

 -- Michał Sawicz <michal.sawicz@canonical.com>  Fri, 22 Jan 2016 16:56:04 +0000

unity8 (8.11+16.04.20160111.1-0ubuntu1) xenial; urgency=medium

  [ Albert Astals Cid ]
  * Clear fake item icon name as soon as it goes invisible (LP:
    #1531172)
  * Fix LVWPH test failing on Xenial (Qt 5.5)
  * Fix dragging so that test passes on Xenial
  * Fix focus on the dash page header text field with new SDK (LP:
    #1528178)
  * Make the card creator test pass again
  * Quit the dash communicator thread before destroying it (LP:
    #1508485)
  * Remove duplicated override_dh_auto_clean
  * SDK changed the name they give to the buttons, follow

  [ Andrea Cimitan ]
  * Fix a broken binding

  [ CI Train Bot ]
  * Resync trunk.
  * Update translation template

  [ Daniel d'Andrada ]
  * Have "make tryFoo" work with Qt 5.5
  * Make DragHandle tests run again.

  [ Lukáš Tinkl ]
  * Fix dismissing the launcher when clicking/tapping outside (LP:
    #1531339, #1530940)
  * Fix panel drop shadow and click-to-focus of maximized apps (LP:
    #1531854)
  * Fix wifi access point indicator items signal strength icon on
    desktop

  [ Michael Terry ]
  * Guard against a couple odd timing scenarios for the too-many-failed-
    login-attempts lockout screen.
  * Skip the wizard's password screens if there is already a password
    set by other means. (LP: #1531268)
  * Stop the emergency dialer from accidentally exposing the mtp
    service. (LP: #1525981)

  [ Michael Zanetti ]
  * Make sure the triangle of the quicklist is in bounds (LP: #1531340)

  [ Pawel Stolowski ]
  * Changes 'shareData' and 'contentType' attributes to 'share-data' and
    'content-type', to match existing naming schema.

 -- Michał Sawicz <michal.sawicz@canonical.com>  Mon, 11 Jan 2016 17:38:49 +0000

unity8 (8.11+16.04.20160107-0ubuntu1) xenial; urgency=medium

  [ Albert Astals Cid ]
  * Introduce audio cards

  [ CI Train Bot ]
  * Update translation template

  [ Michael Zanetti ]
  * Introduce audio cards

 -- CI Train Bot <ci-train-bot@canonical.com>  Thu, 07 Jan 2016 08:04:47 +0000

unity8 (8.11+16.04.20160105.1-0ubuntu1) xenial; urgency=medium

  [ CI Train Bot ]
  * Resync trunk.
  * Update translation template

  [ Nick Dedekind ]
  * Use volume-sync action to resync the volume control. (LP: #1520548)

 -- Xavi Garcia <xavi.garcia.mena@canonical.com>  Tue, 05 Jan 2016 13:55:38 +0000

unity8 (8.11+16.04.20151208.1-0ubuntu1) xenial; urgency=medium

  [ Albert Astals Cid ]
  * Allow dragging launcher items with the quicklist open (LP: #1250861)
  * Create ratings on demand instead of all at the same time (LP:
    #1519898, #1492214)
  * LVWPH: Process correctly section changes (LP: #1519893)
  * Make sure that unfavoriting a scope gives us the next one
  * Move images only used in tests to tests folder

  [ Andrea Cimitan ]
  * Add shadows to ubuntu store icon

  [ Daniel d'Andrada ]
  * MirSurfaceItem got a new property: fillMode (LP: #1497083)
  * Session can have multiple surfaces now
  * plugins/Cursor: Do not force loading a specific cursor size (LP:
    #1517878)

  [ Lukáš Tinkl ]
  * Indicators convergence: use the "phone" profile everywhere (LP:
    #1520492)

  [ Michael Terry ]
  * Let qtmir know which apps are exempt from the lifecycle management.
    This way, it can manage its own wakelocks better (and stop
    preventing the system from deep sleeping).

  [ Michael Zanetti ]
  * Use proper z ordering instead of app index for occlusion detection
  * add some debug prints to the uinput backend
  * drop the ignoredMice hack again (LP: #1521580)

  [ Michał Sawicz ]
  * Let qtmir know which apps are exempt from the lifecycle management.
    This way, it can manage its own wakelocks better (and stop
    preventing the system from deep sleeping).
  * Update .pot file in debian/clean when in train

 -- Gerry Boland <ci-train-bot@canonical.com>  Tue, 08 Dec 2015 15:37:58 +0000

unity8 (8.11+16.04.20151126-0ubuntu2) xenial; urgency=medium

  * Rebuild against Qt 5.5.1.

 -- Timo Jyrinki <timo-jyrinki@ubuntu.com>  Mon, 30 Nov 2015 16:19:18 +0200

unity8 (8.11+16.04.20151126-0ubuntu1) xenial; urgency=medium

  [ Albert Astals Cid ]
  * Initialize the image to be transparent (LP: #1517128)
  * Update pot file
  * clazy improvements

  [ Andrea Cimitan ]
  * Shadows in launcher and dash using UbuntuShapeIcon

  [ CI Train Bot ]
  * Resync trunk.

  [ Daniel d'Andrada ]
  * Cursor plugin: add scroll wheel handling (LP: #1497091)
  * Cursor: Add more fallback names, a blank and custom cursor support
  * DesktopStage: swiping from right edge shows window spread
  * Don't stretch application surfaces when resizing (LP: #1497083)
  * Mouse has to push against edges to show launcher or apps spread (LP:
    #1510969)

  [ Josh Arenson ]
  * Don't let IntegratedLightDM muck with the username (LP: #1497081)

  [ Lukáš Tinkl ]
  * Implement new visuals for panel and window decorations (LP:
    #1493066, #1511020, #1497095)
  * Let systemd/logind handle the lid-close action
  * Make saving screenshots really async

  [ Michael Zanetti ]
  * detect touchpads too, not only mice (LP: #1518395)
  * move screenshots out of the Dash dir

 -- Michał Sawicz <michal.sawicz@canonical.com>  Thu, 26 Nov 2015 13:52:00 +0000

unity8 (8.11+16.04.20151112.1-0ubuntu1) xenial; urgency=medium

  [ Albert Astals Cid ]
  * Make cardWidth and cardHeight real
  * Reset instead of qFatal when removing things from the middle (LP:
    #1238979)
  * Warn we're using only the cache when not connected to the interwebs

  [ Andrea Cimitan ]
  * Add sharing widget to zoomable image and video playback

  [ Daniel d'Andrada ]
  * Cursor: properly initialize hotspot position (LP: #1510407)
  * Update GSettings mock in tst_OrientedShell

  [ Lukáš Tinkl ]
  * Restore windows when activating from the spread, maintain a focus
    stack

  [ Michael Terry ]
  * Make a few DBus calls asynchronous, for a smoother UX.

  [ Michael Zanetti ]
  * Add a warning dialog when disconnecting the external monitor.
  * added icon for the dash (LP: #1488146)
  * prevent windows to be moved under the panel (LP: #1438465)
  * update inputinfo api to the latest upstream snapshot
  * use UbuntuNumberAnimations instead of linear ones for window state
    transitions (LP: #1497097)

 -- Michael Zanetti <michael.zanetti@canonical.com>  Thu, 12 Nov 2015 20:41:02 +0000

unity8 (8.11+16.04.20151104-0ubuntu1) xenial; urgency=medium

  [ Albert Astals Cid ]
  * Add an Item that proxies for old and new audio roles (LP: #1493851)
  * CroppedImageMinimumSourceSize: Fix 'Binding loop detected for
    property "imageAspectRatio"'
  * Make the scope settings list scroll to text visible area (LP:
    #1499084)
  * Move to importing QtQuick 2.4 & friends
  * Use SDK 1.3 across all files (LP: #1503498, #1508363, #1449628)

  [ Andrea Cimitan ]
  * Add sharing widget to zoomable image and video playback
  * Make zoomable and video playback widgets edge to edge
  * Updated all 1.3 UbuntuShape to use new APIs where possible
  * Use SDK 1.3 across all files (LP: #1503498, #1508363, #1449628)

  [ CI Train Bot ]
  * Resync trunk.

  [ Christopher Lee ]
  * Quick spelling fix in process control output.

  [ Daniel d'Andrada ]
  * Enable support for overriding application orientations based on
    device type (LP: #1478637)
  * Use SDK 1.3 across all files (LP: #1503498, #1508363, #1449628)
  * Use SDK 1.3 across all files (LP: #1503498, #1508363, #1449628)

  [ Josh Arenson ]
  * Enable support for overriding application orientations based on
    device type (LP: #1478637)

  [ Michael Terry ]
  * Avoid showing the shutdown dialog when turning on the screen if your
    device is under heavy load. (LP: #1508563)
  * Handle lifecycle policy exceptions ourselves, instead of letting
    qtmir do it for us and allow non-Touch apps to opt-out of the Touch
    lifecycle.

  [ Michael Zanetti ]
  * Fixes for the panel buttons (LP: #1510360, #1504269, #1431566,
    #1443319)
  * Use SDK 1.3 across all files (LP: #1503498, #1508363, #1449628)

  [ Michał Sawicz ]
  * Add missing copyright to Cursor.qml
  * Enable support for overriding application orientations based on
    device type (LP: #1478637)
  * Support server->client visibility change to stop rendering
    (lp:#1475678) (LP: #1475678)

  [ Nick Dedekind ]
  * Support server->client visibility change to stop rendering
    (lp:#1475678) (LP: #1475678)

 -- Michał Sawicz <michal.sawicz@canonical.com>  Wed, 04 Nov 2015 14:58:41 +0000

unity8 (8.11+15.10.20151021-0ubuntu1) wily; urgency=medium

  [ Albert Astals Cid ]
  * Clazy fixes
  * Enable Efficient String Construction by default

  [ CI Train Bot ]
  * New rebuild forced.

  [ Daniel d'Andrada ]
  * Have unity8 drawing its own cursor (LP: #1488417)
  * Initial multi-monitor support

  [ Daniel van Vugt ]
  * Disable Qt's stuttering 'touch compression' to fix scrolling
    smoothness (LP: #1486341, #1488327)

  [ Lukáš Tinkl ]
  * Fix autopilot wizard test skipping the reporting page
  * Implement Unity.Platform plugin wrapping org.freedesktop.hostname1
    (LP: #1504318)
  * React to window title (aka surface name) changes (LP: #1497092)
  * Rotate the screenshots according to the actual orientation

  [ Michał Sawicz ]
  * Fix application API dependency
  * Have unity8 drawing its own cursor (LP: #1488417)
  * Initial multi-monitor support
  * Rotate the screenshots according to the actual orientation

  [ Nick Dedekind ]
  * Fixed leak in UnityMenuModelStackTest
  * Moved time translation to SDK (LP: #1372061)

 -- Michał Sawicz <michal.sawicz@canonical.com>  Wed, 21 Oct 2015 11:51:53 +0000

unity8 (8.11+15.10.20151009-0ubuntu1) wily; urgency=medium

  [ CI Train Bot ]
  * New rebuild forced.

  [ Pawel Stolowski ]
  * Store unity8 package version in /var/lib/.../version file for fast
    retrieval from the shell plugin.

 -- Pawel Stolowski <ci-train-bot@canonical.com>  Fri, 09 Oct 2015 09:13:03 +0000

unity8 (8.11+15.10.20151008-0ubuntu1) wily; urgency=medium

  [ Lukáš Tinkl ]
  * Revert to using plaintext instead of HTML-like markup for the
    notifications (LP: #1504256)

 -- Michał Sawicz <michal.sawicz@canonical.com>  Thu, 08 Oct 2015 20:46:26 +0000

unity8 (8.11+15.10.20151002-0ubuntu1) wily; urgency=medium

  [ CI Train Bot ]
  * Resync trunk.

  [ Lukáš Tinkl ]
  * Wizard: skip the reporting page if the system is configured not to
    report crashes (LP: #1494442)

 -- Ken VanDine <ken.vandine@canonical.com>  Fri, 02 Oct 2015 13:24:03 +0000

unity8 (8.11+15.10.20151001-0ubuntu1) wily; urgency=medium

  [ Alexandros Frantzis ]
  * Use power state change reason SnapDecision to turn screen on when a
    SnapDecision arrives (LP: #1291455)

  [ CI Train Bot ]
  * New rebuild forced.

 -- Alexandros Frantzis <alexandros.frantzis@canonical.com>  Thu, 01 Oct 2015 12:04:04 +0000

unity8 (8.11+15.10.20150930.1-0ubuntu1) wily; urgency=medium

  [ Albert Astals Cid ]
  * Make Launcher::test_quickListMenuOnRMB stable (LP: #1500359)

  [ CI Train Bot ]
  * New rebuild forced.

  [ Michael Zanetti ]
  * Stabilize Launcher DND test

 -- Michał Sawicz <michal.sawicz@canonical.com>  Wed, 30 Sep 2015 10:09:33 +0000

unity8 (8.11+15.10.20150925-0ubuntu1) wily; urgency=medium

  [ Albert Astals Cid ]
  * Improvements from running clazy over the code

  [ Daniel d'Andrada ]
  * PhoneStage: ensure you're left in a consistent state after being
    reset (LP: #1476757)

  [ Lukáš Tinkl ]
  * Improve the appearance and functionality of datetime and session
    indicators in Unity8 desktop.
  * Using InputInfo, determine if we need swipe or click to dismiss the
    notifications (e.g. incoming phone call)

  [ Michael Zanetti ]
  * further development on the Desktop Spread (LP: #1488147)

  [ Michał Sawicz ]
  * Bump application API version
  * Skip bluetooth check under wily, use expectFailure to notice when
    it's back

  [ Richard Somlói ]
  * Fix translator comments in time formatter

 -- Michał Sawicz <michal.sawicz@canonical.com>  Fri, 25 Sep 2015 12:13:20 +0000

unity8 (8.11+15.10.20150922.1-0ubuntu1) wily; urgency=medium

  [ Albert Astals Cid ]
  * Adapt test to code changes
  * Add DEP-8 test for all our UI and unit tests
  * Keep the PreviewStack around to avoid mem leaks (LP: #1495467)

  [ CI Train Bot ]
  * Resync trunk.

  [ Michael Terry ]
  * When libusermetrics gives us an empty string, still show the
    infographic circle rather than hiding it.  This is a follow-on to a
    branch [1] that changes the "no data available" label to the empty
    string.

  [ Michał Sawicz ]
  * Add DEP-8 test for all our UI and unit tests
  * Fix integrated LightDM path
  * Resync trunk

 -- Michał Sawicz <michal.sawicz@canonical.com>  Tue, 22 Sep 2015 12:57:15 +0000

unity8 (8.11+15.10.20150915-0ubuntu1) wily; urgency=medium

  [ Albert Astals Cid ]
  * Fix testNotifications
  * Make the wait longer to make tests pass in CI
  * New simplified CroppedImageMinimumSourceSize (LP: #1467740)
  * Stop animateTimer when starting the fadeOutAnimation
  * Use  AlreadyLaunchedUpstart so that tests passes
  * Workaround keyboard issues and make test pass again

  [ Daniel d'Andrada ]
  * DesktopStage: Refactor focus handling
  * Stabilize tstShell.test_launchedAppHasActiveFocus

  [ Gary.Wzl ]
  * Add widgetData["expanded"] property for expandable widget.

  [ Michael Terry ]
  * Fix typo that caused the tutorial to tease the launcher on top of
    the greeter.
  * Fix typo that caused the tutorial to tease the launcher on top of
    the greeter.

 -- Michael Zanetti <michael.zanetti@canonical.com>  Tue, 15 Sep 2015 12:06:06 +0000

unity8 (8.11+15.10.20150907-0ubuntu1) wily; urgency=medium

  [ Michal Sawicz ]
  * Resync wily with vivid

  [ Albert Astals Cid ]
  * Accomodate header height when using a card carousel with non
    overlayed header (LP: #1489309)
  * Fix restart unity8 from inside the phone more than two times (LP:
    #1487946)

  [ Gary.Wzl ]
  * Move textarea up automatically when inputmethod popup. (LP:
    #1485947)

  [ Lukáš Tinkl ]
  * Introduce a GlobalShortcut QML component for handling global
    keyboard shortcuts

  [ Michael Terry ]
  * Fix the fact that a user that is locked out from their account for
    five minutes after entering too many wrong passwords can simply
    reboot to try again. (LP: #1383086)
  * Fix the fact that a user that is locked out from their account for
    five minutes after entering too many wrong passwords can simply
    reboot to try again. (LP: #1383086)

  [ Michael Zanetti ]
  * Implement progressive autoscrolling in desktop spread
  * add an animation transition when invoking the spread by hitting the
    right edge

 -- CI Train Bot <ci-train-bot@canonical.com>  Mon, 07 Sep 2015 14:05:37 +0000

unity8 (8.11+15.10.20150826-0ubuntu1) wily; urgency=medium

  [ Michael Zanetti ]
  * release for wily

  [ CI Train Bot ]
  * New rebuild forced.

 -- CI Train Bot <ci-train-bot@canonical.com>  Wed, 26 Aug 2015 09:01:03 +0000

unity8 (8.11+15.04.20150831.2-0ubuntu1) vivid; urgency=medium

  [ Albert Astals Cid ]
  * Accept auto repeats for the power down button if timer is not yet
    running (LP: #1486953, #1488927)
  * Add tests for Shell+Dash interaction
  * Make clicking on launcher buttons have haptic feedback
  * Make test_greeter_hides_on_app_open more stable
  * Move connect() to new syntax
  * make pot_file (LP: #1488484)

  [ Gerry Boland ]
  * [spread] avoid changing sourceSize of snapshotted apps, it causes
    ghost apps in the spread (LP: #1474319)

  [ Josh Arenson ]
  * Refactor the greeter to enable dynamic loading of backend plugins.
  * Refactor the greeter to enable dynamic loading of backend plugins.

  [ Lukáš Tinkl ]
  * Don't show the volume notification when the sound indicator is shown
    (LP: #1484126)

  [ Michael Terry ]
  * Unify turn-on-screen-upon-notification logic from various daemons
    into unity8. (LP: #1426115, #1482317)

 -- CI Train Bot <ci-train-bot@canonical.com>  Mon, 31 Aug 2015 10:25:39 +0000

unity8 (8.11+15.04.20150827.1-0ubuntu1) vivid; urgency=medium

  [ Daniel d'Andrada ]
  * MirSurfaceItem is now a view+controller instantiated from QML (LP:
    #1483752)

 -- CI Train Bot <ci-train-bot@canonical.com>  Thu, 27 Aug 2015 14:00:05 +0000

unity8 (8.11+15.04.20150821-0ubuntu1) vivid; urgency=medium

  [ Michael Terry ]
  * Skip the tutorial entirely when in desktop mode.  This fixes the
    emulator not being able to pass the tutorial.
  * Skip the tutorial entirely when in desktop mode.  This fixes the
    emulator not being able to pass the tutorial.

 -- CI Train Bot <ci-train-bot@canonical.com>  Fri, 21 Aug 2015 14:34:50 +0000

unity8 (8.11+15.04.20150817-0ubuntu1) vivid; urgency=medium

  [ Albert Astals Cid ]
  * Drop gcc 4.9 requirement in debian/rules
  * Make the test more stable
  * Optimize scope.preview() calls (LP: #1478022)

  [ Alberto Mardegan ]
  * Set currentIndex after the model change is completed (LP: #1433442)

 -- CI Train Bot <ci-train-bot@canonical.com>  Mon, 17 Aug 2015 11:57:31 +0000

unity8 (8.11+15.04.20150814-0ubuntu1) vivid; urgency=medium

  [ Albert Astals Cid ]
  * Make the test pass again after rework of appmanager
  * fix testPhoneStage

  [ CI Train Bot ]
  * New rebuild forced.

  [ Daniel d'Andrada ]
  * Fix and clean up InputInfo plugin

  [ Rodney Dawes ]
  * Do not call verify in the payments button code. (LP: #1468038)

 -- CI Train Bot <ci-train-bot@canonical.com>  Fri, 14 Aug 2015 09:53:11 +0000

unity8 (8.11+15.04.20150812-0ubuntu1) vivid; urgency=medium

  [ Albert Astals Cid ]
  * Add a test that checks that items in an expandable are the correct
    size after expanding the expandable
  * Fix the expandable test
  * Replace some waitForRendering with wait(0)
  * Workaround for bug 1473471 (LP: #1473471)

  [ Gary.Wzl ]
  * Fix layout issue when adding audio track widget in expandable widget

  [ handsome_feng ]
  * Added indication for running apps. (LP: #1471577)
  * Adjust the color to highlighting indicator. (LP: #1457098)
  * Convert the MouseArea to MultiPointTouchArea to track multiple touch
    points. (LP: #1445472)

  [ handsome_feng<445865575@qq.com> ]
  * Convert the MouseArea to MultiPointTouchArea to track multiple touch
    points. (LP: #1445472)

 -- CI Train Bot <ci-train-bot@canonical.com>  Wed, 12 Aug 2015 08:41:24 +0000

unity8 (8.10+15.10.20150804-0ubuntu1) wily; urgency=medium

  [ Kevin Gunn ]
  * No change, rebuild for gcc5

  [ CI Train Bot ]
  * Resync trunk. added: po/cy.po
  * Resync trunk. added: po/cy.po

  [ Daniel d'Andrada ]
  * Stages now control the "requestedState" property of applications
  * Stages now control the "requestedState" property of applications

 -- CI Train Bot <ci-train-bot@canonical.com>  Tue, 04 Aug 2015 20:56:05 +0000

unity8 (8.10+15.10.20150729-0ubuntu1) wily; urgency=medium

  [ CI Train Bot ]
  * Resync trunk.
  * allow opening the manage dash area by clicking with a mouse on the
    arrow label (LP: #1431564)

  [ Daniel d'Andrada ]
  * TouchRegistry: remove null candidates from list of candidates (LP:
    #1473492)

  [ Lukáš Tinkl ]
  * Fix power dialogs on desktop
  * Provide DBUS compatibility with  various session services
    (suspend/hibernate, lock/unlock, screensaver, etc)
  * React on PrtScr keyboard shortcut for taking screenshots on desktop
    (LP: #1474149)
  * launcher parity: close apps from quicklist (LP: #1457201)

  [ Michael Zanetti ]
  * Implement first edition for a desktop Alt+Tab spread
  * drop the gcc-4.9 dependency (LP: #1452348)

  [ Mirco Müller ]
  * Added corresponding tests and visual tweaks to a launcher-item's
    progress-overlay.
  * Added corresponding tests and visual tweaks to a launcher-item's
    progress-overlay.
  * Implemented alert/wiggle feature for launcher-icons.
  * Implemented alert/wiggle feature for launcher-icons.

  [ handsome_feng ]
  * makes left swip reset the search string. (LP: #1413791)

  [ handsome_feng<445865575@qq.com> ]
  * Don't expand indicators when tap to return to call. (LP: #1453217)
  * makes left swip reset the search string. (LP: #1413791)

 -- CI Train Bot <ci-train-bot@canonical.com>  Wed, 29 Jul 2015 12:39:01 +0000

unity8 (8.10+15.10.20150708.2-0ubuntu1) wily; urgency=medium

  [ Albert Astals Cid ]
  * Make the card sizes a bit dependant on the total of gu of the dash

 -- CI Train Bot <ci-train-bot@canonical.com>  Wed, 08 Jul 2015 15:01:41 +0000

unity8 (8.10+15.10.20150702.2-0ubuntu1) wily; urgency=medium

  [ Albert Astals Cid ]
  * Save screenshots of suspended apps to disk
  * Set width of title label when inside the title row (LP: #1461979)
  * qmluitests was renamed to uitests

  [ CI Train Bot ]
  * Resync trunk.

  [ Daniel d'Andrada ]
  * Fix tst_OrientedShell and tst_Tutorial (LP: #1469761, #1466947)

  [ Leo Arias ]
  * Reorganized the python test helper modules. Deprecated the
    unity8.shell.emulators namespace. (LP: #1306340)

  [ Leonardo Arias Fonseca ]
  * Reorganized the python test helper modules. Deprecated the
    unity8.shell.emulators namespace. (LP: #1306340)

  [ Lukáš Tinkl ]
  * fix PO files extraction

  [ Michael Zanetti ]
  * Make use of QInputDeviceInfo in order to automatically switch
    between usage modes and hide the OSK.

  [ Nick Dedekind ]
  * Fixed qtmultimedia mock which was generating errors in tests

  [ Richard Huddie ]
  * Reorganized the python test helper modules. Deprecated the
    unity8.shell.emulators namespace. (LP: #1306340)

 -- CI Train Bot <ci-train-bot@canonical.com>  Thu, 02 Jul 2015 16:09:57 +0000

unity8 (8.10+15.10.20150618-0ubuntu1) wily; urgency=medium

  [ Albert Astals Cid ]
  * Refactor QmlTest.cmake module so that all tests can go through it.
    Also a bit of cleanup around tests.
  * Support fallback images for dash card and preview widgets (LP:
    #1324142)

  [ CI Train Bot ]
  * New rebuild forced.
  * Resync trunk.

  [ Daniel d'Andrada ]
  * Fix Shell tests

  [ Josh Arenson ]
  * Refactor greeter emulator to unlock the greeter via dbus

  [ Lukáš Tinkl ]
  * respect target window's devicePixelRatio in MouseTouchAdaptor

  [ Michael Zanetti ]
  * Refactor QmlTest.cmake module so that all tests can go through it.
    Also a bit of cleanup around tests.

  [ Michał Sawicz ]
  * Refactor QmlTest.cmake module so that all tests can go through it.
    Also a bit of cleanup around tests.

  [ handsome_feng ]
  * Forbid closing apps during the edge gesture. (LP: #1445572)
  * Removed the horizonal rule on pin unlock screen. (LP: #1368798)

  [ handsome_feng<445865575@qq.com> ]
  * Forbid closing apps during the edge gesture. (LP: #1445572)

 -- CI Train Bot <ci-train-bot@canonical.com>  Thu, 18 Jun 2015 19:40:06 +0000

unity8 (8.10+15.10.20150612-0ubuntu2) wily; urgency=medium

  * No-change rebuild against Qt 5.4.2.

 -- Timo Jyrinki <timo-jyrinki@ubuntu.com>  Mon, 15 Jun 2015 12:33:07 +0300

unity8 (8.10+15.10.20150612-0ubuntu1) wily; urgency=medium

  [ Michał Sawicz ]
  * Implement full-shell rotation (LP: #1210199)

  [ CI Train Bot ]
  * New rebuild forced.
  * Resync trunk.

  [ Daniel d'Andrada ]
  * Implemented autopilot-test and fake-sensors for shell-rotation.

  [ Mirco Müller ]
  * Implemented autopilot-test and fake-sensors for shell-rotation.

 -- CI Train Bot <ci-train-bot@canonical.com>  Fri, 12 Jun 2015 16:07:47 +0000

unity8 (8.10-0ubuntu1) UNRELEASED; urgency=medium

  * Implement full-shell rotation (LP: #1210199)

 -- Michał Sawicz <michal.sawicz@canonical.com>  Wed, 15 Apr 2015 14:47:17 +0200

unity8 (8.02+15.10.20150603.1-0ubuntu1) wily; urgency=medium

  [ CI Train Bot ]
  * New rebuild forced.
  * Resync trunk.

  [ Renato Araujo Oliveira Filho ]
  * Set the device led color to green. (LP: #1450894)

 -- CI Train Bot <ci-train-bot@canonical.com>  Wed, 03 Jun 2015 21:42:35 +0000

unity8 (8.02+15.10.20150518.1-0ubuntu1) wily; urgency=medium

  [ Albert Astals Cid ]
  * Add overrides to override functions
  * Implement "rating-edit" preview widget (LP: #1318144)
  * Make the DashContent::test_mainNavigation test more stable (LP:
    #1450809)
  * Use art height as implicitHeight when the header is overlayed and
    there's no summary

  [ CI Train Bot ]
  * New rebuild forced.
  * Resync trunk.

  [ Daniel d'Andrada ]
  * Introducing FloatingFlickable
  * Make Ubuntu.Gestures components install TouchRegistry by themselves

  [ Michael Terry ]
  * Fix a possible crash in our PAM threading code. (LP: #1425362) (LP:
    #1425362)
  * Fix the lockscreen becoming unresponsive after testing an app on the
    device from QtCreator. (LP: #1435364)

  [ Nick Dedekind ]
  * Fixed desktop stage app focus.
  * Fixed issue in laggy indicator autpilot tests (LP: #1446846)

 -- CI Train Bot <ci-train-bot@canonical.com>  Mon, 18 May 2015 23:04:39 +0000

unity8 (8.02+15.04.20150511-0ubuntu1) vivid; urgency=medium

  [ Albert Astals Cid ]
  * Workarounds for concierge mode.

  [ CI Train Bot ]
  * New rebuild forced.
  * Resync trunk.

 -- CI Train Bot <ci-train-bot@canonical.com>  Mon, 11 May 2015 08:29:58 +0000

unity8 (8.02+15.04.20150505-0ubuntu1) vivid; urgency=medium

  [ Albert Astals Cid ]
  * Make runtests fake a test error if make fails
  * Make the test more stable
  * Use dbus-test-runner instead of dbus-launch

  [ Daniel d'Andrada ]
  * DirectionalDragArea: improvements & API grooming (LP: #1417920)
  * Fix EdgeDragEvaluator when a drag can happen both ways
    (Direction.Horizontal)

  [ Josh Arenson ]
  * Remove panelHeight property as it is unused.

  [ Leo Arias ]
  * Initial clean up of the autopilot tests set up. Removed the touch
    device from the test case. Moved the restart of unity to a fixture.
    Removed the unused DragMixin. Updated the setUpClass to use
    process_helpers. Removed the workaround for bug #1238417, already
    fixed. Use the toolkit helper to set the testability environment
    variable. Fixed the indicators base class that was restarting unity
    twice. (LP: #1238417, #1447206)
  * Use the base class from the toolkit in autopilot tests.

  [ Michael Zanetti ]
  * emit application-stop when we're going down (LP: #1326513)

  [ Michał Sawicz ]
  * UNITY_SCOPES_LIST is no more

  [ handsome_feng<445865575@qq.com> ]
  * When click the favorite scope in Dash Manager , it just return to
    the corresponding scope page. (LP: #1447056)

 -- CI Train Bot <ci-train-bot@canonical.com>  Tue, 05 May 2015 14:47:24 +0000

unity8 (8.02+15.04.20150422-0ubuntu1) vivid; urgency=medium

  [ Albert Astals Cid ]
  * Compile with Qt 5.5 (LP: #1437238)
  * Different way of top aligning labels when the other one in the row
    is multiline (LP: #1442085)
  * make pot_file

  [ Andrea Cimitan ]
  * Set sourceSize for DashBackground.qml Image

  [ CI Train Bot ]
  * New rebuild forced.
  * Resync trunk. added: po/sk.po

  [ Daniel d'Andrada ]
  * Move handling of command line options to a separate class
  * Refactor tst_PhysicalKeysMapper.qml

  [ Leo Arias ]
  * For autopilot tests, use the device simulation scenarios from the
    toolkit.

  [ Leonardo Arias Fonseca ]
  * For autopilot tests, use the device simulation scenarios from the
    toolkit.

  [ Michael Zanetti ]
  * Make sure dnd mode is ended properly when drag gesture is cancelled
    (LP: #1444949)

  [ Michał Sawicz ]
  * Fix flake8 warnings (LP: #1444170)
  * Move mock indicator service to unity8-fake-env, as it's a binary-
    dependent package.

  [ Nick Dedekind ]
  * Use asynchronous dbus requests for property updates. (LP: #1436982)

 -- CI Train Bot <ci-train-bot@canonical.com>  Wed, 22 Apr 2015 14:46:31 +0000

unity8 (8.02+15.04.20150409.1-0ubuntu1) vivid; urgency=medium

  [ Albert Astals Cid ]
  * Focus the shutdown dialog (LP: #1417991)
  * Make url-dispatching scope activation when the dash is not on the
    main scopes (LP: #1364306)
  * We use autopilot3 now

  [ CI Train Bot ]
  * New rebuild forced.
  * Resync trunk. added: po/or.po

  [ Daniel d'Andrada ]
  * Make tst_PreviewListView and tst_GenericScopeView work in out-of-
    source builds
  * MouseArea that shows the indicators panel should cover the
    indicators bar only (LP: #1439318)
  * Surface gets active focus also with mouse clicks

  [ Josh Arenson ]
  * Add a mode option to unity8 for selecting greeter mode in the future
  * Remove PkgConfig include from Launcher plugin to fix cross-compile
    (LP: #1437702)

  [ Leo Arias ]
  * Fixed the check for string in the lock screen test. (LP: #1434518)

  [ Michael Terry ]
  * Make sure the edge tutorial is destroyed when we receive a call
    during the wizard. (LP: #1436349)
  * Skip parts of the edge tutorial that require a touch device (like
    spread and bottom edge). (LP: #1434712)

  [ Michael Zanetti ]
  * Don't hide stages just because they're empty (LP: #1439615)
  * [Launcher] fix bug where an item would disappear even though the app
    is running (LP: #1438172)

  [ Nick Dedekind ]
  * Fixed autopilot test failures related to udev input failure for
    power button.
  * Made improvements for laggy indicator backends (lp#1390136). (LP:
    #1390136)

  [ Pete Woods ]
  * GPS only goes active when the Dash is in the foreground (LP:
    #1434379)

  [ handsome_feng<445865575@qq.com> ]
  * Modified the wrong time format in ScreenGrabber (LP: #1436006)

 -- CI Train Bot <ci-train-bot@canonical.com>  Thu, 09 Apr 2015 14:01:11 +0000

unity8 (8.02+15.04.20150320-0ubuntu1) vivid; urgency=medium

  [ Albert Astals Cid ]
  * Fix regression making pan not possible in Zoomable Image (LP:
    #1433506)
  * Make sure m_firstVisibleIndex is correctly set after processing
    changeSet.removes (LP: #1433056)
  * make pot_file

  [ Daniel d'Andrada ]
  * Don't show the rotating rect in "make tryFoo".

  [ Michael Zanetti ]
  * make pinlockscreen adjust better to larger displays

 -- CI Train Bot <ci-train-bot@canonical.com>  Fri, 20 Mar 2015 11:56:41 +0000

unity8 (8.02+15.04.20150318-0ubuntu1) vivid; urgency=medium

  [ Albert Astals Cid ]
  * Add some context to tr calls (LP: #1431497)
  * Require binaries and .pc files we call from code
  * Test: More stubborn flick to the end

  [ Andrea Cimitan ]
  * Refactor PreviewOverlay to fix weird zoom out/in animations when
    previewing images from the Previews

  [ CI Train Bot ]
  * Resync trunk.

  [ Charles Kerr ]
  * Re-enable a rotation lock test now that the bug that broke that test
    has been fixed. (LP: #1410915)

  [ Daniel d'Andrada ]
  * Darkened area behind indicators menu should eat input until it fully
    disappears (LP: #1417967)
  * DesktopStage - fix focus switch when user taps on window (LP:
    #1431325)
  * Fix warnings when launching tutorial
  * Make MouseTouchAdaptor controllable from within QML
  * Make tst_Shell absorb tst_TabletShell

  [ Leo Arias ]
  * Changed the autopilot dependencies so they do not require qt4. (LP:
    #1429158)
  * Drop the support for python2 in autopilot tests. (LP: #1429163)
  * Stop using the deprecated toolkit emulators namespace in autopilot
    tests. (LP: #1341681)

  [ Michael Terry ]
  * Don't close wizard & edge tutorial when the unity8-dash closes (LP:
    #1425484)
  * Don't let the wizard sit indefinitely, waiting for a wizard page to
    finish preparing itself. (LP: #1425737)
  * Fix two broken qmluitest files by waiting for everything to settle
    before starting the tests.
  * Only call unlockAllModems once the wizard is done. (LP: #1425161)
    (LP: #1425161)
  * When we are locking the user out from too many login failures,
    notice when time passes even if the device is suspended. (LP:
    #1396817) (LP: #1396817)

  [ Michael Zanetti ]
  * Add a mouse area to the indicators panel so we can open them by
    clicking. (LP: #1417650)
  * fix launcher not reacting to first click when revealed by mouse
    hover, add tests
  * performance improvements (LP: #1430233, #1425087)

  [ Michał Sawicz ]
  * Remove the activity indicator from tests
  * Use targets instead of custom ld arguments for linking

  [ Mirco Müller ]
  * Updated the visuals of the SwipeToAct-widget for incoming-call snap-
    decision notifications according to new design-spec.
  * Updated the visuals of the SwipeToAct-widget for incoming-call snap-
    decision notifications according to new design-spec.

 -- CI Train Bot <ci-train-bot@canonical.com>  Wed, 18 Mar 2015 10:19:06 +0000

unity8 (8.02+15.04.20150302-0ubuntu2) vivid; urgency=medium

  * No-change rebuild against Qt 5.4.1.

 -- Timo Jyrinki <timo-jyrinki@ubuntu.com>  Wed, 11 Mar 2015 10:27:23 +0200

unity8 (8.02+15.04.20150302-0ubuntu1) vivid; urgency=medium

  [ Albert Astals ]
  * Don't precache items that are outisde the 1.5*height buffering area
    (LP: #1410131)

  [ Albert Astals Cid ]
  * Don't precache items that are outisde the 1.5*height buffering area
    (LP: #1410131)

  [ Chris Townsend ]
  * Add a wrapper for handling the
    /org/gnome/SessionManager/EndSessionDialog DBus object used by
    indicator-session. This allows indicator-session to properly talk to
    the Unity 8 session management functions. (LP: #1392187)
  * Allow for proper logout session management. This uses the
    EndSession() Upstart DBus method on the current session bus. (LP:
    #1360316)
  * Make the Unity 8 session dialogs behave in the same fashion as Unity
    7. From indicator-session: Clicking "Log Out" will now present a
    dialog to "Lock", "Log Out", or "Cancel". Clicking "Shut Down" will
    now present a dialog to "Reboot", "Shut Down", or "Cancel". (LP:
    #1416074)

  [ Daniel d'Andrada ]
  * Add NO_TESTS cmake option to skip tests and therefore speed up
    builds
  * Remove enums and properties that doesn't exist in the real
    ApplicationManager
  * Stabilize some Shell qml tests

  [ Josh Arenson ]
  * Create a PhysicalKeyMapper to handle all physical/hardware keys (LP:
    #1390393)

  [ Michael Terry ]
  * Make the draggable part of the right edge (during the tutorial) a
    constant size, instead of having it grow and shrink as the spread
    peeks out from the side.

  [ Michał Sawicz ]
  * Create a PhysicalKeyMapper to handle all physical/hardware keys (LP:
    #1390393)

  [ Robert Bruce Park ]
  * Launchpad automatic translations update.

 -- CI Train Bot <ci-train-bot@canonical.com>  Mon, 02 Mar 2015 12:11:21 +0000

unity8 (8.02+15.04.20150226-0ubuntu1) vivid; urgency=medium

  [ CI Train Bot ]
  * New rebuild forced.

  [ Pete Woods ]
  * Only set scopes active when the screen is on (LP: #1422879)

 -- CI Train Bot <ci-train-bot@canonical.com>  Thu, 26 Feb 2015 19:39:54 +0000

unity8 (8.02+15.04.20150224-0ubuntu1) vivid; urgency=medium

  [ Albert Astals Cid ]
  * Dash manage hint should not be visible in previews+test (LP:
    #1422260)
  * Do not declare the hostname property twice
  * Fix some warnings in Mock Notifications
  * Make qmluittests pass with Qt 5.4
  * Preserve the aspect ratio for the card attribute images (LP:
    #1411751)
  * Update qmltypes

  [ Andrea Cimitan ]
  * Add maximumLineCount for subtitle label in cards (LP: #1414870)

  [ Michael Terry ]
  * Move the gschema file to data/ and install it via cmake, not dpkg.
  * Refactor the greeter code to be more compartmented and isolatable.
  * Silence a couple qml warnings. (LP: #1423286)
  * Wait for libqofono to finish initializing before we decide whether
    to skip the wizard's SIM page or not.

  [ Michael Zanetti ]
  * enable revealing the launcher by hitting the left edge using the
    mouse

  [ Ying-Chun Liu ]
  * Add Autopilot Notification helper.

 -- CI Train Bot <ci-train-bot@canonical.com>  Tue, 24 Feb 2015 10:17:16 +0000

unity8 (8.02+15.04.20150216.1-0ubuntu1) vivid; urgency=medium

  [ Andrea Cimitan ]
  * Fix temp scopes opening temp scopes, correctly close previously
    opened temp scope with its preview (LP: #1410337)
  * Set sourcesize for scopes images in manage dash

  [ CI Train Bot ]
  * Resync trunk

  [ Albert Astals Cid ]
  * Test for bug #1316660 (LP: #1316660)
  * Hardcode tranlsation for internal.location field (LP: #1393438)
  * Make sure the height it's the height it will have

  [ Michael Zanetti ]
  * Cleanup cmake warning about missing Qt5Sql module

 -- CI Train Bot <ci-train-bot@canonical.com>  Mon, 16 Feb 2015 13:14:26 +0000

unity8 (8.02+15.04.20150211-0ubuntu2) vivid; urgency=medium

  * No-change rebuild against Qt 5.4.0.

 -- Timo Jyrinki <timo-jyrinki@ubuntu.com>  Fri, 13 Feb 2015 15:17:18 +0200

unity8 (8.02+15.04.20150211-0ubuntu1) vivid; urgency=medium

  [ Michael Terry ]
  * Redesign tutorial to match latest spec (just removing obsolete pages
    and redesigning look, no new pages yet)
  * Add new right-edge and bottom-edge screens to the first-boot edge
    tutorial (LP: #1383297)
  * Support switching the indicator profile on the fly, as the greeter
    appears and disappears. (But don't use it yet, not until the
    settings panel to control this is in place.)
  * Clip the infographic to its bounding box, instead of letting it
    bleed past the welcome page (visible when dragging the welcome page
    to the side).

  [ Michael Zanetti ]
  * Add an AccountService based launcher model to be used with split
    greeter
  * Launcher fixes for windowed mode
  * save and restore window size and position
  * Fix resizing windows when making it smaller than minSize and then
    larger again.

  [ handsome_feng<445865575@qq.com> ]
  * makes the header fully reveal when tapping the search icon. (LP:
    #1379327)

  [ Mirco Müller ]
  * Allow swipe-to-dismiss for contracted snap-decision notifications,
    interactive notifications and ephemeral notifications. (LP:
    #1355422, #1334855)

  [ Daniel d'Andrada ]
  * Make indicators bar eat all events
  * Improve Launcher tests, making them more reliable
  * Tapping on a surface gives it active focus

 -- Ubuntu daily release <ps-jenkins@lists.canonical.com>  Wed, 11 Feb 2015 17:13:16 +0000

unity8 (8.02+15.04.20150123.3-0ubuntu1) vivid; urgency=low

  [ Sebastien Bacher ]
  * Set text hint property for the messaging menus inline reply widget
    (LP: #1389234)

  [ Ying-Chun Liu ]
  * Added an initial set of autopilot tests for the display indicator.

  [ Nick Dedekind ]
  * Removed filtering the indicator model by visibility.

  [ Michael Zanetti ]
  * fixes left edge drag when in spread

  [ Albert Astals Cid ]
  * Fix ninja build in a different way The previous one was adding rpath
    to some .so that broke our tests that use LD_LIBRARY_PATH to change
    which one is picked up

  [ Leo Arias ]
  * Added an initial set of autopilot tests for the display indicator.

 -- Ubuntu daily release <ps-jenkins@lists.canonical.com>  Fri, 23 Jan 2015 12:12:41 +0000

unity8 (8.02+15.04.20150121.2-0ubuntu1) vivid; urgency=low

  [ Michael Terry ]
  * Don't show any power dialogs while the screen is off. This is a
    band-aid to avoid the symptom, while we still investigate the source
    of why the screen doesn't turn on (and why we seem to not handle the
    power-button-release event). (LP: #1409003, #1410830)
  * Don't refocus the dialer-app when a call is started by the user.
    Because of how qtmir works, this would cause the dialer-app to
    unfocus momentarily, causing interface oddities for the user. (LP:
    #1413065)

  [ CI Train Bot ]
  * Resync trunk

  [ Albert Astals Cid ]
  * Build with ninja
  * Fixes for Table Preview Widget (LP: #1410420)

  [ Michael Zanetti ]
  * Add support for earpiece media buttons (LP: #1398427)
  * Add a WindowMoveResizeArea and tests for it

 -- Ubuntu daily release <ps-jenkins@lists.canonical.com>  Wed, 21 Jan 2015 18:33:18 +0000

unity8 (8.02+15.04.20150113.1-0ubuntu1) vivid; urgency=low

  [ Andrea Cimitan ]
  * support background on horizontal cards with summary (LP: #1393008)

  [ Gerry Boland ]
  * DashCommunicator: replace QDBusInterface with a non-blocking
    simplification which does not introspect the service on creation
    (LP: #1403508)

  [ Leo Arias ]
  * Added an autopilot test for the edges demo.

  [ Albert Astals ]
  * Don't show the manage dash pull up arrow on temp scopes (LP:
    #1401869)
  * Remove hack, newer Qt already support keyClick(char)
  * Tests: Add Qt 5.5 removal TODOs
  * Make sure we use fPIC when compiling files for the static library
    too
  * Make sure changing a scope doesn't trigger creation/destruction of
    delegates until it's finished (LP: #1410122)

  [ Michael Zanetti ]
  * patch debian/control file before using it to make it work with mk-
    build-deps

 -- Ubuntu daily release <ps-jenkins@lists.canonical.com>  Tue, 13 Jan 2015 20:58:08 +0000

unity8 (8.02+15.04.20150109.2-0ubuntu1) vivid; urgency=low

  [ Michał Sawicz ]
  * We don't need the SIGSTOP in main() any more.
  * Add a test to make sure the shell always starts disabled until it is
    enabled by a complete PAM interaction.

  [ Leo Arias ]
  * Added an autopilot test for the edges demo.

  [ Nick Dedekind ]
  * Unhook Lights interface from indicator widgets (LP: #1385331)

  [ Albert Astals ]
  * Fix going to scopes when the Manage Dash is open (LP: #1403464)
  * QSortFilterProxyModelQML -> UnitySortFilterProxyModelQML
  * Clip the Scopes List header
  * Fix ScopesList not being under finger
  * Make waitForRendering with no item fail instead of crash
  * Disable Dash horizontal scroll while Navigation InverseMouseArea is
    pressed (LP: #1403048)
  * Test: Make sure the mouse area is enabled before clicking into it
  * Test: We actually need to click on the customBackButton and not on
    backButton
  * Test: By default mouseX act on the middle

  [ Michael Terry ]
  * Don't block handling power events on loading the greeter's qml and
    the background image.
  * Show OSK above the wizard. (LP: #1401213)
  * Unify the name of the Greeter DBus test, make it use our standard
    binary test macro (which also nicely exports xml results), and make
    the test a little more robust against timing issues.
  * Add a test to make sure the shell always starts disabled until it is
    enabled by a complete PAM interaction.

  [ Martin Pitt ]
  * tests: Fix Notify.Notification.add_action invocation to work also
    with unpatched libnotify API. (LP: #1223401)

  [ Rodney Dawes ]
  * Depend on :native version of g++ to allow cross-compiling to work.
    (LP: #1353855)

 -- Ubuntu daily release <ps-jenkins@lists.canonical.com>  Fri, 09 Jan 2015 10:43:06 +0000

unity8 (8.02+15.04.20141216.1-0ubuntu1) vivid; urgency=low

  [ Ubuntu daily release ]
  * New rebuild forced

  [ Albert Astals ]
  * Need to wait until loaded is true to use the count property
  * Manage Dash: Ellide properly

 -- Ubuntu daily release <ps-jenkins@lists.canonical.com>  Tue, 16 Dec 2014 11:03:37 +0000

unity8 (8.02+15.04.20141215.3-0ubuntu1) vivid; urgency=low

  [ Albert Astals Cid ]
  * ScopesList: Use the default scope style for the header

  [ Daniel d'Andrada ]
  * Refactor Dialogs.qml to use proper in-scene dialogs
  * Make Greeter nicely handle being resized

  [ Albert Astals ]
  * Rework how we set the ranges so we get some more asynchronousity
    from item views (LP: #1384374)
  * clickscope is back to being unfavoritable (LP: #1400762)
  * Fix clicking on the manage dash list after having moved the current
    scope
  * Make the drag range be a multiple of the drag "rate" value.
    Workarounds https://bugs.launchpad.net/mir/+bug/1399690

  [ Gerry Boland ]
  * MockAppMan: emit SIGSTOP so AP test apps are run (LP: #1394208)

 -- Ubuntu daily release <ps-jenkins@lists.canonical.com>  Mon, 15 Dec 2014 22:43:16 +0000

unity8 (8.02+15.04.20141212.1-0ubuntu1) vivid; urgency=low

  [ Ubuntu daily release ]
  * New rebuild forced

  [ Albert Astals ]
  * Make Navigation work when "jumping" to the non root

 -- Ubuntu daily release <ps-jenkins@lists.canonical.com>  Fri, 12 Dec 2014 12:28:10 +0000

unity8 (8.02+15.04.20141211.2-0ubuntu1) vivid; urgency=medium

  [ Michał Sawicz ]
  * Bump version due to new Manage Dash

  [ Gerry Boland ]
  * [indicators] Fix positioning on panel resize.

  [ Nick Dedekind ]
  * [indicators] Fix positioning on panel resize.

  [ Albert Astals ]
  * Fix the Dash Header hamburger menu background color
  * Fix tests (LP: #1400449)
  * Allow pulling manage dash if there's no favorite scopes (LP:
    #1400774)
  * Manage Dash: Make store button work even if you have no favorites
    (LP: #1400771)
  * Make pot_file

  [ CI Train Bot ]
  * Resync trunk

  [ Andrea Cimitan ]
  * Remove dismiss timer in Launcher (LP: #1368778)

  [ Michael Zanetti ]
  * decrease opacity changes in spread, move it to a separate surface.
  * Add an initial, rudimentary DesktopStage to get started
  * Uninvert Launcher in Desktop Mode
  * Add support for Wallpaper in Desktop stage
  * Add window control buttons to panel for fullscreen applications

  [ Rodney Dawes ]
  * Add dependency on gir1.2-notify-0.7 to unity8-autopilot package.
    (LP: #1400437)

 -- Ubuntu daily release <ps-jenkins@lists.canonical.com>  Thu, 11 Dec 2014 13:25:44 +0000

unity8 (8.01+15.04.20141205-0ubuntu1) vivid; urgency=low

  [ CI Train Bot ]
  * Resync trunk

  [ Albert Astals ]
  * Replace Scopes Overview by the new Manage Dash (LP: #1386698,
    #1368670)

 -- Ubuntu daily release <ps-jenkins@lists.canonical.com>  Fri, 05 Dec 2014 10:55:50 +0000

unity8 (8.01+15.04.20141204-0ubuntu1) vivid; urgency=low

  [ Michael Terry ]
  * Import wizard code from ubuntu-system-settings.
  * Convert the welcome wizard from a separate executable into a qml
    plugin (with a small C++ plugin for support).
  * Add tests for welcome wizard.

 -- Ubuntu daily release <ps-jenkins@lists.canonical.com>  Thu, 04 Dec 2014 20:55:11 +0000

unity8 (8.01+15.04.20141202-0ubuntu1) vivid; urgency=low

  [ Michael Terry ]
  * Make sure that there is no window of opportunity for swiping away
    greeter before the lockscreen appears.
  * Don't allow dragging the greeter out from the left edge if it's
    hidden there. (LP: #1372952)

  [ Michał Sawicz ]
  * Move from Theme colour to direct UbuntuColors.orange for activity
    indicator and preview buttons

  [ Albert Astals ]
  * Use QImageReader not to load the image into memory twice (LP:
    #1384374)
  * Don't create the whole current scope delegates, just height * 3 (LP:
    #1384393, #1384374)
  * Make CroppedImageSizer async
  * Use ubuntu::connectivity::NetworkingStatus instead of
    QNetworkConfigurationManager
  * Compile with Qt 5.4 (LP: #1395636)

  [ Michael Zanetti ]
  * close previews and temp scopes on left edge/BFB (LP: #1391798)
  * make spread reversible (LP: #1368668, #1355284, #1368677)

  [ Andrea Cimitan ]
  * Different drag behaviour for not closable apps in spread (LP:
    #1368287)

  [ Daniel d'Andrada ]
  * Make UnityTestCase.touchFlick properly map event coordinates

 -- Ubuntu daily release <ps-jenkins@lists.canonical.com>  Tue, 02 Dec 2014 09:26:49 +0000

unity8 (8.01+15.04.20141125.2-0ubuntu1) vivid; urgency=low

  [ Michael Zanetti ]
  * improve snapping after dragging
  * Make the launcher BFB rounded on one end (LP: #1382596)
  * disable swipeToClose while some snapping is happening (LP: #1378938)
  * increase threshold and avoid jumping in SpreadDelegate dragging (LP:
    #1352842, #1350803)

  [ Ying-Chun Liu ]
  * Notifications should be on right side when wide. (LP: 1379384) (LP:
    #1379384)

  [ Albert Astals ]
  * Fix qml warnings
  * Fix some qmluitests

  [ Lars Uebernickel ]
  * Use Icon instead of StatusIcon

 -- Ubuntu daily release <ps-jenkins@lists.canonical.com>  Tue, 25 Nov 2014 13:54:47 +0000

unity8 (8.01+15.04.20141117-0ubuntu1) vivid; urgency=low

  [ josharenson ]
  * Return focus to the application after a tusted session overlay is
    closing. (LP: #1381292)

  [ Josh Arenson ]
  * Return focus to the application after a tusted session overlay is
    closing. (LP: #1381292)

  [ Albert Astals ]
  * Remove unused ResponsiveFlowView
  * Fix a few cmake warnings when running ./build.sh in a clean checkout

  [ Mirco Müller ]
  * Make sure non-square icons are not cropped. (LP: #1378417)

  [ Michael Terry ]
  * Drop the "EARLY ALPHA" scare label when running in testing mode.

  [ Michael Zanetti ]
  * unify Greeter and Lockscreen wallpaper again
  * hide quicklist when launcher hides (LP: #1387088)
  * Keep applications suspended while lockscreen is shown (LP: #1378126)
  * change spread background color to 111111

  [ Omer Akram ]
  * show password when tapped on the 'Show password' label, not just the
    checkbox. (LP: #1389832)

 -- Ubuntu daily release <ps-jenkins@lists.canonical.com>  Mon, 17 Nov 2014 13:48:33 +0000

unity8 (8.01+15.04.20141107.2-0ubuntu2) vivid; urgency=medium

  * No-change rebuild against Qt 5.3.2.

 -- Timo Jyrinki <timo-jyrinki@ubuntu.com>  Sat, 08 Nov 2014 13:50:11 +0200

unity8 (8.01+15.04.20141107.2-0ubuntu1) vivid; urgency=low

  [ Michael Terry ]
  * Skip second SIM unlock dialog if user presses Emergency Call on
    first one (LP: #1387925)

  [ Michael Zanetti ]
  * fix positive/negative answer order on the new swipe notification
    (LP: #1358343)
  * Update PageHeader to use new SDK api
  * antialias surfaces when in spread (LP: #1351559)

  [ Albert Astals ]
  * Remove Hud

  [ Mirco Müller ]
  * Replace ComboButton in snap-decision notifications, used for
    additional actions (> 3 actions), with custom widget immune to
    accidental taps. (LP: #1384730)

 -- Ubuntu daily release <ps-jenkins@lists.canonical.com>  Fri, 07 Nov 2014 14:33:02 +0000

unity8 (8.01+15.04.20141104-0ubuntu1) vivid; urgency=low

  [ Sebastien Bacher ]
  * Drop workaround, it's not needed and create issues for desktop-next
    (LP: #1387671)

  [ Albert Astals ]
  * Do not append integer to char *
  * Remove unused end() function
  * Update build.sh
  * Fix i18n

  [ Michael Zanetti ]
  * rework launcher quicklist visuals to fit new design (LP: #1368660)
  * Fix DBusVariant conversion for launcher emblems (LP: #1387261)
  * Fix desktop file encoding in launcher (LP: #1387083)
  * Add a hinting animation to indicate changes in the backend (LP:
    #1376707)

  [ Alberto Aguirre ]
  * Add audioRole to QtMultimedia mock
  * Add a plugin to take screenshots on vol up + vol down

  [ CI bot ]
  * Fix relative time formatter when using non-UTC timezone. (LP:
    #1378821)

  [ Leo Arias ]
  * Removed the tests for the alternate paths of the autopilot helpers.

  [ Nick Dedekind ]
  * Fix relative time formatter when using non-UTC timezone. (LP:
    #1378821)
  * Reset current item selection on deleted. (LP: #1378462)
  * Added timer to re-assert server value after indicator menu item
    activation. (LP: #1336715)

  [ Mirco Müller ]
  * Added dedicated swipe-to-act button for snap-decisions, which avoids
    accidental taps/button-presses. (LP: #1358343)

  [ Chris Gagnon ]
  * add missing unity-scope-click dependancy to unity8-autopilot package
    (LP: #1336276)

  [ Michael Terry ]
  * Don't lock phone if user tries to switch back to an active call.
    (LP: #1388156)

  [ Daniel d'Andrada ]
  * DirectionalDragArea: Update TODO comment in light of new events
  * TouchDispatcher: synthesize MouseButtonDblClick events

  [ Leonardo Arias Fonseca ]
  * Removed the tests for the alternate paths of the autopilot helpers.

 -- Ubuntu daily release <ps-jenkins@lists.canonical.com>  Tue, 04 Nov 2014 12:56:08 +0000

unity8 (8.01+15.04.20141030-0ubuntu1) vivid; urgency=medium

  [ Michael Terry ]
  * Provide 'passphrase' as a field of Components.Lockscreen
  * Fix a race between Qml loading and DBus registration that caused
    problems when jenkins tried to unlock the phone.
  * Set domain explicitly for the Dialogs component because the welcome
    wizard wants to import it. (LP: #1381731)
  * When greeter or lockscreen has focus, show active call panel. (LP:
    #1378872)

  [ Ted Gould ]
  * Set the default OOM score for the dash (LP: #1379786)

  [ Michał Sawicz ]
  * Revert lp:~unity-team/unity8/flickables-speed-workaround to avoid
    risk in RTM.
  * Updated behaviour for zoomable image, workaround for sourcesize (LP:
    #1333187)

  [ Michael Frey ]
  * Added a check for Proximity to determine if we show the lock screen.
    (LP: #1378012)

  [ Ying-Chun Liu ]
  * Add non-interactive code into GenericScopeView. (LP: #1384441)

  [ Mirco Müller ]
  * Also use modal nature of snap-decision notifications when
    greeter/lockscreen is shown. This fixes LP: #1378827. (LP: #1378827)

  [ Michael Zanetti ]
  * Make the launcher update on dconf changes (LP: #1376707)
  * exit spread on background tap (LP: #1368261)
  * Use an index instead of a scope id in DashCommunicator (LP:
    #1376044)

  [ Andrea Cimitan ]
  * Updated behaviour for zoomable image, workaround for sourcesize (LP:
    #1333187)

  [ Daniel d'Andrada ]
  * Make TouchGate synthesize QMouseEvents for mouse-based target items
  * Don't specify a distanceThreshold as it conflicts with
    hintDisplacment

 -- Ubuntu daily release <ps-jenkins@lists.canonical.com>  Thu, 30 Oct 2014 21:43:42 +0000

unity8 (8.00+15.04.20141030-0ubuntu1) vivid; urgency=low

  [ josharenson ]
  * Fix lp:1370240 by making stages interactive when a snap decision is
    dismissed. (LP: #1370240)

  [ Nick Dedekind ]
  * remove qml ownership confusion for caching unitymenumodels (LP:
    #1368856)
  * Implementation of expandable panel design (LP: #1368856)

  [ Albert Astals ]
  * CardAttributes: Specify column and row since the gridlayout gets
    confused sometimes (LP: #1381092)
  * Reset VerticalJournal until the cardTool settles (LP: #1381255)

  [ Mirco Müller ]
  * Added synchronous/confirmation notification support to unity8. (LP:
    #1232633)

  [ Michael Zanetti ]
  * Fix lp:1370240 by making stages interactive when a snap decision is
    dismissed. (LP: #1370240)
  * Drop all visual indication of "pinning" (LP: #1381054)

  [ Antti Kaijanmäki ]
  * Unlock all modems on boot. (LP: #1333121)

 -- Ubuntu daily release <ps-jenkins@lists.canonical.com>  Thu, 30 Oct 2014 10:51:17 +0000

unity8 (8.00+14.10.20141013.2-0ubuntu1) utopic; urgency=low

  [ Michael Terry ]
  * Don't show initial lockscreen during the edge demo. The user just
    set up their phone with a password, it's pointless to ask them
    again. (LP: #1358283)
  * Distinguish between incoming calls and other dialer-app opens. (LP:
    #1378218) (LP: #1378218)

  [ Andrea Cimitan ]
  * Fix flickable speed to be resolution independent, by subclassing
    components (LP: #1348557)

  [ Michał Sawicz ]
  * Fix the ShellWithPin test and some functionality.

  [ Albert Astals ]
  * Move Base.qml to DashCategoryBase
  * Fix first item positioning when m_clipItem->y() is not 0 (LP:
    #1251597)
  * Fix some small qml warnings

  [ Daniel d'Andrada ]
  * Add touch ownership logic on top of qt input handling

 -- Ubuntu daily release <ps-jenkins@lists.canonical.com>  Mon, 13 Oct 2014 15:43:03 +0000

unity8 (8.00+14.10.20141009.4-0ubuntu1) utopic; urgency=low

  [ Michał Sawicz ]
  * Rename datetime indicator in test

  [ Albert Astals ]
  * Close overview temp scope on show dash (LP: #1373819)
  * Enable QT_STRICT_ITERATORS
  * Make Base not clickable, since we don't use it in anywhere clickable
    (we only use it for Category delegates in the LVWPH) (LP: #1300709)
  * Hide preview if it was visible when going to a scope (LP: #1374548)
  * Remove contentScale variable

  [ Andrea Cimitan ]
  * Fix card implicitHeight when summary is declared, but its text is
    empty. Also fixes vertical journal height and clipping (LP:
    #1362160)
  * Redesign for pinned apps. Remove thindivider on top of ubuntu dash
    button (not needed anymore) (LP: #1377100)

  [ Ying-Chun Liu ]
  * Fix run_on_device.sh to let it run again.

  [ Nick Dedekind ]
  * Fixed indicator menu bindings to server toggle value broken by user
    interaction. (LP: #1336715)
  * Force rendering so we don't get stuck in "waitForRendering" loop in
    tests.

  [ Daniel d'Andrada ]
  * PhoneStage: focus the new topmost app after the current one closes
    itself (LP: #1375267)

  [ Michael Terry ]
  * Fix some security issues with the tablet greeter, which allowed the
    lockscreen to be bypassed. (LP: #1367715) (LP: #1367715)

  [ Michael Zanetti ]
  * scale down errorText label if necessary (LP: #1378848)

 -- Ubuntu daily release <ps-jenkins@lists.canonical.com>  Thu, 09 Oct 2014 14:05:54 +0000

unity8 (8.00+14.10.20141008-0ubuntu1) utopic; urgency=low

  [ Michael Zanetti ]
  * Dual SIM pin unlocking. Hook up the UI to the backend. (LP:
    #1267135)

  [ Antti Kaijanmäki ]
  * Dual SIM pin unlocking. Hook up the UI to the backend. (LP:
    #1267135)

  [ Ubuntu daily release ]
  * New rebuild forced

 -- Ubuntu daily release <ps-jenkins@lists.canonical.com>  Wed, 08 Oct 2014 09:41:32 +0000

unity8 (8.00+14.10.20141006-0ubuntu1) utopic; urgency=low

  [ Andrea Cimitan ]
  * Tweak card header to match the spec
  * Add preview image slideshow (LP: #1351537)

  [ Michał Sawicz ]
  * Cache more things in memory, so flicking scopes should be faster
    (LP: #1336724)
  * Tweak card header to match the spec
  * Save texture memory by limiting sourceSize (LP: #1338430)

  [ Ying-Chun Liu ]
  * Add attributes to Preview. (LP: #1282460)

  [ Albert Astals ]
  * Update pot
  * Cache more things in memory, so flicking scopes should be faster
    (LP: #1336724)
  * Save texture memory by limiting sourceSize (LP: #1338430)
  * Clip the settings list
  * Fix unlocking from the left again
  * Add wait_ makes tests more reliable

  [ Michael Zanetti ]
  * fix fading out the launcher instead of sliding it out on left-edge
    minimizing an app.
  * Make the DashCommunicator async and more flexible to handle a
    lifecycle-suspended dash (LP: #1339883)

  [ Michael Terry ]
  * Retry unlock-device script if it fails, as there is always a risk of
    a small race with boot-up. (LP: #1370644)
  * Add pull-to-refresh functionality to scopes. (LP: #1368336)

  [ CI bot ]
  * Resync trunk

 -- Ubuntu daily release <ps-jenkins@lists.canonical.com>  Mon, 06 Oct 2014 08:03:23 +0000

unity8 (8.00+14.10.20140930.2-0ubuntu1) utopic; urgency=low

  [ Alexandros Frantzis ]
  * Remove stale trusted socket before starting unity8 from upstart (LP:
    #1371597) (LP: #1371597)

  [ CI bot ]
  * Resync trunk

  [ Andrea Cimitan ]
  * Move activity indicator on top of keyboard (LP: #1354519)

  [ Gerry Boland ]
  * Cleanup: Remove unused member and fix small syntax error in
    OrientationLock

  [ josharenson ]
  * Fix lp:1367894 by correcting how the minute value is calculated in
    the panel. (LP: #1367894)

  [ Nick Dedekind ]
  * Fixed DefaultIndicatorPage test. Fixed warnings from test.

  [ Ying-Chun Liu ]
  * Remove maxLineCount in preview. (LP: 1328513) (LP: #1328513)

  [ Michael Terry ]
  * Fix some code that accidentally landed in trunk before it got
    cleaned up. The current code just has some duplication to it that
    should be unified.
  * Implement latest visual designs for passphrase lockscreen.
  * Make it easier to use the Lockscreen component from the welcome
    wizard.
  * Limit how much memory we reserve for the greeter background image,
    allowing giant images to appear correctly.

  [ Daniel d'Andrada ]
  * Add gdbTestComponentName build targets

 -- Ubuntu daily release <ps-jenkins@lists.canonical.com>  Tue, 30 Sep 2014 16:57:28 +0000

unity8 (8.00+14.10.20140926-0ubuntu1) utopic; urgency=low

  [ CI bot ]
  * Resync trunk

  [ Nick Dedekind ]
  * Visual changes for indicator RTM polishing (LP: #1329289)

  [ Ubuntu daily release ]
  * New rebuild forced

 -- Ubuntu daily release <ps-jenkins@lists.canonical.com>  Fri, 26 Sep 2014 19:12:39 +0000

unity8 (8.00+14.10.20140923-0ubuntu1) utopic; urgency=low

  [ Michael Zanetti ]
  * fix swiping away the launcher from the left edge
  * fix indicators AP test

  [ Florian Boucault ]
  * New Splash screen implementation that fakes real app

  [ Albert Astals ]
  * We need this in build-depends so that qmluitests pass in CI

  [ Daniel d'Andrada ]
  * New Splash screen implementation that fakes real app

  [ Michael Terry ]
  * Fix LC_ALL and test harder by making both manual runs of
    timeformattertest and the whole test suite use the same locale
    settings.

  [ CI bot ]
  * Resync trunk

 -- Ubuntu daily release <ps-jenkins@lists.canonical.com>  Tue, 23 Sep 2014 09:26:18 +0000

unity8 (8.00+14.10.20140918.3-0ubuntu1) utopic; urgency=low

  [ Michał Sawicz ]
  * Add -windowgeometry option to the Dash and drop any user-visible
    mentions of Dash
  * Dash: Fix issue when expanding a category and collapsing another one
    at the same time.

  [ Albert Astals ]
  * Dash: Fix issue when expanding a category and collapsing another one
    at the same time.
  * Make the categoryView invisible when we are in the preview mode (LP:
    #1341205)
  * Pixel pushing in the dash header (LP: #1365929)

  [ Ying-Chun Liu ]
  * Re-add restart button for power menu. (LP: 1358197) (LP: #1358197)

  [ Marcus Tomlinson ]
  * Don't show a preview if a null response is returned from
    scope.preview(result)

  [ Mirco Müller ]
  * Don't limit the number of text-lines for body-text. (LP: #1369438)

  [ Michael Zanetti ]
  * Don't hide launcher when nothing happens on long left edge swipes
    (LP: #1357333)
  * Rework LauncherBackend

  [ Michael Terry ]
  * When running qmluitests, make sure that they use LANGUAGE=C, fixing
    a test failure when running locally in the US.

  [ Daniel d'Andrada ]
  * Some ApplicationWindow test improvements

  [ Rodney Dawes ]
  * Check purchase state to determine if purchase was cancelled and hide
    progress. (LP: #1362622)

 -- Ubuntu daily release <ps-jenkins@lists.canonical.com>  Thu, 18 Sep 2014 21:26:42 +0000

unity8 (8.00+14.10.20140918-0ubuntu1) utopic; urgency=low

  [ Michael Zanetti ]
  * Focus first app if there are already some running when we're
    starting up (LP: #1339883)

  [ Michał Sawicz ]
  * Don't play empty urls in Notification.qml

  [ Daniel d'Andrada ]
  * Improve tst_Shell
  * Build without any warnings
  * Make tst_Card work from outside the source tree (LP:1359201) (LP:
    #1359201)

 -- Ubuntu daily release <ps-jenkins@lists.canonical.com>  Thu, 18 Sep 2014 09:44:06 +0000

unity8 (8.00+14.10.20140910.1-0ubuntu1) utopic; urgency=low

  [ Pete Woods ]
  * Disable OEM and Click scopes when system scopes are disabled

  [ CI bot ]
  * Resync trunk

  [ Pawel Stolowski ]
  * Set UNITY_SCOPES_NO_FAVORITES environment variable to make scopes
    plugin ignore favorite scopes and fix basic functionality of unity-
    scope-tool.

 -- Ubuntu daily release <ps-jenkins@lists.canonical.com>  Wed, 10 Sep 2014 08:53:57 +0000

unity8 (8.00+14.10.20140908.1-0ubuntu1) utopic; urgency=low

  [ Michał Sawicz ]
  * Use a single white pixel instead of the heavier checkers image.
  * Add support to unlock-device for the new adbd coming down the
    pipeline. Also fix autopilot tests and run scripts for that.
  * Make LVWPH non interactive while on header animation
  * Improve references to scope/scopeStyle in PreviewListView and
    PageHeader, add tests.

  [ Nick Dedekind ]
  * Support for nested prompt session. (LP: #1358388)

  [ Albert Astals ]
  * Remove unused hasAttributes variable
  * Disable dash overview if in temp scope preview
  * Block mouse events under scope overview bottombar (LP: #1362206)
  * Fix regression in focus handling due to SDK change
  * Fix warning 'Background.qml:81:21: Unable to assign bool to QUrl'
  * Fix launcher internationalization
  * Make swipe and home button press in the launcher dismiss the
    overview
  * GSV: Use proper variable since altnav renames
  * Fix some "Cannot read property 'luminance' of null" warnings
  * Make LVWPH non interactive while on header animation

  [ Mirco Müller ]
  * Implemented the needed visual updates on notifications requested by
    Design for RTM. (LP: #1348092)

  [ Michael Terry ]
  * Don't show greeter when screen turns off during a call, even if
    proximity sensor isn't active. (LP: #1347001)
  * Add support to unlock-device for the new adbd coming down the
    pipeline. Also fix autopilot tests and run scripts for that.

  [ Michael Zanetti ]
  * open the application when clicking on the title entry in the
    quicklist (LP: #1336380)
  * Don't animate x while dragging apps from the left edge (LP:
    #1360105)

  [ Diego Sarmentero ]
  * Reset button state on cancel (LP: #1362622)

 -- Ubuntu daily release <ps-jenkins@lists.canonical.com>  Mon, 08 Sep 2014 14:16:42 +0000

unity8 (8.00+14.10.20140903.1-0ubuntu1) utopic; urgency=low

  [ Nick Dedekind ]
  * Support for nested prompt session. (LP: #1358388)

 -- Ubuntu daily release <ps-jenkins@lists.canonical.com>  Wed, 03 Sep 2014 07:58:49 +0000

unity8 (8.00+14.10.20140828.1-0ubuntu1) utopic; urgency=low

  [ Michael Terry ]
  * Reverse default for the user option "allow launcher/panel in greeter
    when locked." And allow that property to be controlled by an
    AccountsService property. (LP: #1358340) (LP: #1358340)
  * With recent password support, we want to be able to unlock the
    device even with a password set. And we need to be able to do this
    once the new adbd lands. So I've added a DBus command to hide the
    greeter. This should be secure because all apps are constrained and
    if you're on the local session bus unconstrained, you already have
    access to anything you want.

 -- Ubuntu daily release <ps-jenkins@lists.canonical.com>  Thu, 28 Aug 2014 20:06:41 +0000

unity8 (8.00+14.10.20140827.2-0ubuntu1) utopic; urgency=low

  [ Michał Sawicz ]
  * Implement scope header customization options
  * Don't ignore empty attributes in CardAttributes.qml and improve its
    encapsulation (LP: #1355901)
  * Add support for preview button color customization. Deprecate
    support for action icons.
  * Add table preview widget
  * Make "See Less" get stuck at the bottom of the view
  * Support alternative navigation in the dash.
  * Add scope settings UI
  * Add scope favoriting support
  * Passcode, not PIN (LP: #1361114)

  [ Jussi Pakkanen ]
  * Use nullptr instead of NULL.

  [ Albert Astals ]
  * Add table preview widget
  * Make "See Less" get stuck at the bottom of the view
  * Support alternative navigation in the dash.
  * Make the PageHeaderLabelTest pass under valgrind

  [ Benjamin Zeller ]
  * Add support for scope:// url in the dash (LP: #1361349)

  [ Marcus Tomlinson ]
  * Handle the openScope signal in "tempScopeItem" (ScopesOverview.qml)
    as is done with "scopeItem" (Dash.qml) (LP: #1356410)

  [ Daniel d'Andrada ]
  * Make "See Less" get stuck at the bottom of the view

  [ Andrea Cimitan ]
  * Fix right padding on overlay card
  * Add scope settings UI

  [ Michael Zanetti ]
  * use a smaller asset for the app's dropshadow (LP: #1359157)

 -- Ubuntu daily release <ps-jenkins@lists.canonical.com>  Wed, 27 Aug 2014 15:37:05 +0000

unity8 (8.00+14.10.20140825.3-0ubuntu1) utopic; urgency=low

  [ Daniel d'Andrada ]
  * SpreadDelegate - properly transition between splash screen, surface
    and screenshot

  [ Michał Sawicz ]
  * Rename Ubuntu.Connectivity to Unity.Connectivity to avoid name clash

 -- Ubuntu daily release <ps-jenkins@lists.canonical.com>  Mon, 25 Aug 2014 13:10:57 +0000

unity8 (8.00+14.10.20140822-0ubuntu1) utopic; urgency=low

  [ Albert Astals ]
  * More stable dash overview tests
  * PreviewExpandable: "widgets" is a model, not an array

  [ Alberto Aguirre ]
  * Proxy inactivity timeout values from gsettings into Unity.Screen
    (LP: #1230345)

  [ Gerry Boland ]
  * Cancel open PAM interactions on shutdown - fixes hang on logout on
    desktop (LP: #1353041)

  [ Diego Sarmentero ]
  * Show progress bar on payment button click The payment process has a
    small delay before the UI comes up which might cause confusion. Show
    a progress bar with unknown value to indicate activity. (LP:
    #1354139)

  [ Mirco Müller ]
  * Made notification qml-test pass again by using Component.onCompleted
    instead of onOpacityChanged for the time being.

  [ Michael Zanetti ]
  * Implement new lockscreen designs

  [ Michael Terry ]
  * Show the SIM unlock dialog immediately after booting, and enable its
    emergency call button.
  * Always keep indicator/launcher locked state in sync with whether the
    user is authenticated. (LP:# 1357230) (LP: #1357230)
  * Allow logging into a desktop or tablet session again, by properly
    dismissing old PAM conversations. (LP: #1350878) In a desktop or
    tablet, we were accidentally starting two PAM conversations in
    sequence on startup. Which is a small bug; it shouldn't normally be
    a problem, since each new PAM conversation should kill the old
    one.But the way we were killing the old one was subject to a thread
    race condition. See, a PAM conversation thread won't exit until all
    its prompts are answered. And what we do when we kill a PAM
    conversation is to answer all prompts with empty strings.But it's
    possible that when we want to kill a PAM conversation that it hasn't
    actually gotten to the point of prompting us yet. And when those
    prompts do come through, we were treating them as prompts for the
    new PAM conversation.So I've changed the PAM conversation logic to
    include a pam_handle and compare the handle with the current handle
    when being prompted. If it's an old handle, we just dismiss the
    prompt with an empty string response.Oh, and I fixed the bug that
    caused two prompts on startup in the first place. (But we still need
    the above logic anyway, for when you switch users quickly.) (LP:
    #1350878)

  [ Martin Pitt ]
  * Mark for using language packs.

 -- Ubuntu daily release <ps-jenkins@lists.canonical.com>  Fri, 22 Aug 2014 09:29:41 +0000

unity8 (8.00+14.10.20140820-0ubuntu1) utopic; urgency=low

  [ CI bot ]
  * Resync trunk

  [ Nick Dedekind ]
  * Fixed CachedUnityMenuModel destruction unhinging indicators. (LP:
    #1328646)

  [ Mirco Müller ]
  * Temporarily disable any opacity-animation for notifications to
    unblock the train due to LP: 1354406. (LP: #1354406)

 -- Ubuntu daily release <ps-jenkins@lists.canonical.com>  Wed, 20 Aug 2014 20:03:55 +0000

unity8 (8.00+14.10.20140817-0ubuntu1) utopic; urgency=low

  [ CI bot ]
  * Resync trunk

  [ Michał Sawicz ]
  * Fix dash overview test and prevent crash in mock ApplicationInfo's
    d'tor. tryCompareFunction didn't work because .item threw.

 -- Ubuntu daily release <ps-jenkins@lists.canonical.com>  Sun, 17 Aug 2014 00:37:35 +0000

unity8 (8.00+14.10.20140815.1-0ubuntu1) utopic; urgency=low

  [ Michael Terry ]
  * Bring dialer to front on incoming call even when device is locked
    (LP: #1354532)

  [ CI bot ]
  * Resync trunk

  [ Michał Sawicz ]
  * Use palette's baseText for text colour in dash.
  * Update qmltypes definitions
  * Move PageHeader out of qml/Components into qml/Dash
  * Reshuffle and update dependencies
  * Fix cardtool test and make card creator output debugging info on
    errors.
  * Support previews for scopes in overview and hook up preview
    processing to activity indicator.
  * Fix notifications indicator title
  * Fix horizontal list activation and add test for it.

  [ Ying-Chun Liu ]
  * Add button colors and i18n for power off dialog. (LP: #1354506)

  [ Mirco Müller ]
  * Force plain-text rendering for summary- and body-text. (LP:
    #1335787)

 -- Ubuntu daily release <ps-jenkins@lists.canonical.com>  Fri, 15 Aug 2014 17:38:07 +0000

unity8 (8.00+14.10.20140814.1-0ubuntu1) utopic; urgency=low

  [ Michael Terry ]
  * Add --lightdm= argument to ./run.sh that lets developers choose
    which lightdm backend to use. Stop letting a user that is
    immediately denied via PAM into the shell by fixing some assumptions
    that a user which was not prompted was successfully authenticated.
    This is not a common situation, you'd have to manually change your
    PAM config. Fix a small console warning .
  * Make wrong-password handling much nicer by showing a pretty spinner
    while we wait for PAM, by improving the prompt text to match
    designs, by forcing the user to wait five seconds after every five
    failed attemps, and by supporting (but not yet enabling) an opt-in
    "factory-reset your phone after X failed attemps" feature.

  [ Michael Zanetti ]
  * bring back network caching in dash (LP: #1355729)

  [ Michał Sawicz ]
  * Add --lightdm= argument to ./run.sh that lets developers choose
    which lightdm backend to use. Stop letting a user that is
    immediately denied via PAM into the shell by fixing some assumptions
    that a user which was not prompted was successfully authenticated.
    This is not a common situation, you'd have to manually change your
    PAM config. Fix a small console warning .
  * Fix anchor in PreviewListView.qml.
  * Make wrong-password handling much nicer by showing a pretty spinner
    while we wait for PAM, by improving the prompt text to match
    designs, by forcing the user to wait five seconds after every five
    failed attemps, and by supporting (but not yet enabling) an opt-in
    "factory-reset your phone after X failed attemps" feature.
  * Add new horizontal list category layout. (LP: #1352226)
  * Fix qml tests - loader around PageHeader, more retries for selecting
    a scope and undefined attributes in mock overview scope.

  [ Leo Arias ]
  * Added autopilot helpers and tests for the launcher and dash icon.
  * Added an autopilot helper to click a scope item.
  * Added an autopilot test for focusing an app clicking the icon on the
    launcher.

  [ Mirco Müller ]
  * Allow ENTER/RETURN in a TextField to accept a snap-decision
    notification. (LP: #1305885)

 -- Ubuntu daily release <ps-jenkins@lists.canonical.com>  Thu, 14 Aug 2014 01:29:55 +0000

unity8 (8.00+14.10.20140811-0ubuntu1) utopic; urgency=low

  [ Andrea Cimitan ]
  * Add emblem support in dash cards.

  [ Michael Terry ]
  * Fix a variety of design nits with the current lockscreen: * disable
    indicators and launcher when locked * when reversing the direction
    of a greeter flick, treat it as a cancel * don't animate dots when
    changing the infographic data source * make cancelling a login
    nicer: * reduce the delay before greeter starts animating * show the
    greeter from the same side of the screen that it hid to * don't re-
    animate the infographic (LP: #1351027)

  [ Stephen M. Webb ]
  * enables the unity8 upstart job for desktop sessions (LP: #1353041)

  [ Albert Astals ]
  * Dash Overview (LP: #1317683)
  * GenericScopeView: On click only activate scope:// uris and
    clickscope items The rest of clicks result in a preview, also
    scope:// uris don't get a preview
  * Pass the scope search hint up to the search line

 -- Ubuntu daily release <ps-jenkins@lists.canonical.com>  Mon, 11 Aug 2014 19:03:41 +0000

unity8 (8.00+14.10.20140808-0ubuntu1) utopic; urgency=low

  [ CI bot ]
  * Resync trunk

  [ Nick Dedekind ]
  * Added application prompt surfaces to allow prompting application
    which have not yet created a surface.

 -- Ubuntu daily release <ps-jenkins@lists.canonical.com>  Fri, 08 Aug 2014 12:15:05 +0000

unity8 (8.00+14.10.20140806.1-0ubuntu1) utopic; urgency=low

  [ Michal Hruby ]
  * Work with the scopes-v4 branch + departments->navigation renaming

  [ Michał Sawicz ]
  * Hardcode art shape size for click scope local and predefined
    categories While at it, drop the fillmode of cards
  * Use the correct API in PageHeader. (LP: #1353048)
  * Refactor dash activity indicator. (LP: #1351539)

  [ Albert Astals ]
  * Dash Departments fixes Update maxHeight manually since it depends on
    the position of the item and its parents and it can't know when the
    binding has to be updated Make parent stuff non interactive when the
    department list is shown
  * PageHeader: when on search clip y-coordinates otherwise the
    background spills out when on search (LP: #1350398)
  * Dash: Implement OverlayColor support in Cards
  * Hardcode art shape size for click scope local and predefined
    categories While at it, drop the fillmode of cards
  * Make test_departments test more stable There's various
    DashDepartments on the dash, make sure we're working over the one
    that is on screen, otherwise clicks don't end up where they should
  * Work with the scopes-v4 branch + departments->navigation renaming
  * Fixes for dash as app Load i18n catalog Process command line options
    Add the posibility to have a mouse touch adaptor (LP: #1353351)
  * Implement the Expandable Preview Widget Now TextSummary is not
    expandable by itself anymore, you have to use it inside an
    Expandable to get the behaviour
  * Add test prefix to xml output, seems CI needs it

  [ Antti Kaijanmäki ]
  * Indicators: Adds new ModemInfoItem to be used with indicator-network
    (LP: #1329204)

  [ Michael Terry ]
  * When the edge demo is running, don't show the greeter if the screen
    is turned off. This avoids an odd interaction where parts of the
    greeter are disabled but the edge demo isn't visible until you slide
    the greeter away. (LP: #1283425)
  * Don't hardcode the phablet password in our testing script.

  [ Ying-Chun Liu ]
  * Add divider dots.

  [ Mirco Müller ]
  * Make sure the TextField of a snap-decision notification has the
    active focus upon creation, thus the osk shows up right away. (LP:
    #1346867)

  [ Andrea Cimitan ]
  * Add touchdown effect to dash cards.
  * Import Ubuntu.Components for preview image gallery to pick up
    default flicking speeds.

 -- Ubuntu daily release <ps-jenkins@lists.canonical.com>  Wed, 06 Aug 2014 19:40:05 +0000

unity8 (8.00+14.10.20140805-0ubuntu1) utopic; urgency=low

  [ Michael Zanetti ]
  * Split the dash from the shell into a separate app (LP: #1232687)

  [ Leo Arias ]
  * Update the autopilot tests to work with the new dash app.

  [ Daniel d'Andrada ]
  * Split the dash from the shell into a separate app (LP: #1232687)

 -- Ubuntu daily release <ps-jenkins@lists.canonical.com>  Tue, 05 Aug 2014 12:06:31 +0000

unity8 (8.00+14.10.20140731.1-0ubuntu1) utopic; urgency=low

  [ Gerry Boland ]
  * Fix the run.sh script - pretend to be running with qtmir and emit
    SIGSTOP at the right time

  [ Ying-Chun Liu ]
  * Implement Attribute UI. (LP: #1282460)

  [ Albert Astals ]
  * Hide search history popup as soon as you start typing As discussed
    with Mike and Saviq
  * Compile with for scopes-v3 unity-api
  * PageHeader: Unfocus search field when search entry is selected
  * Show search field if the search query changes
  * Test: Add a condition for art.height being > 0 means stuff has
    already been layouted a bit without it it can happen that we get 0
    for everything at startup and tests still pass
  * Remove leftover in test of an old headerless implementation

  [ Michael Zanetti ]
  * Drop Recent apps category from Dash (LP: #1281092)
  * update launcher count emblems to match new spec (LP: #1338984)

  [ Bill Filler ]
  * disable predictive text for dash search field (LP: #1340409)

  [ CI bot ]
  * Resync trunk

  [ Antti Kaijanmäki ]
  * DefaultIndicatorPage: use Loader status to determine the visible
    property. (LP: #1350555)

 -- Ubuntu daily release <ps-jenkins@lists.canonical.com>  Thu, 31 Jul 2014 16:51:01 +0000

unity8 (8.00+14.10.20140729.1-0ubuntu1) utopic; urgency=low

  [ Michael Terry ]
  * Check user's pin/password using PAM, instead of a plaintext keyfile.
    New build dependency: libpam0g-dev for phone unlock with PAM (LP:
    #1234983)

 -- Ubuntu daily release <ps-jenkins@lists.canonical.com>  Tue, 29 Jul 2014 23:36:30 +0000

unity8 (8.00+14.10.20140729-0ubuntu1) utopic; urgency=medium

  [ Gerry Boland ]
  [ Daniel d'Andrada ]
  * Re-architecture unity8 to use the QtMirCompositor library so that
    the Qt scenegraph renderer is used as the Mir compositor, and
    application surfaces are added to the QML scene as items.
    
  [ Michael Zanetti ]
  * Port phone right-edge spread code to use QtCompositor
  * Add right-edge spread animation for tablet

  [ Ubuntu daily release ]
  * New rebuild forced

 -- Ubuntu daily release <ps-jenkins@lists.canonical.com>  Tue, 29 Jul 2014 15:07:32 +0000

unity8 (7.90+14.10.20140725-0ubuntu1) utopic; urgency=low

  [ CI bot ]
  * Resync trunk

  [ Michał Sawicz ]
  * Fix the ap test for applications.

  [ Albert Astals ]
  * Use deleteLater instead of a direct delete We are seeing a crash in
    QQuickWindowPrivate::polishItems because LVWPH is deleting items to
    polish from it's updatePolish which means the set in
    QQuickWindowPrivate::polishItems may end up with some yet-to-
    process-but-now-deleted items. Switching to deleteLater fixes this

 -- Ubuntu daily release <ps-jenkins@lists.canonical.com>  Fri, 25 Jul 2014 10:47:34 +0000

unity8 (7.90+14.10.20140724.1-0ubuntu1) utopic; urgency=low

  [ Michael Zanetti ]
  * properly parent launcher items (LP: #1347902)

  [ Michał Sawicz ]
  * Move the PyDev project files to the root, supporting .py scripts
    outside of tests/autopilot. Add Autopilot Run and List launch
    configurations to easily support debugging in Eclipse. Use
    add_unity8_mock macro in the Telephony plugin.
  * Drop FilterGrid and refactor height animations in GenericScopeView.
    Also implement forced category expansion. (LP: #1326470)
  * Move expansion button from section header to category footer. (LP:
    #1261300)
  * Fix expect-sigstop enviroment variable name. (LP: #1346819)
  * Make headerless categories easier Instead of having no header
    category (which is a bit confusing since the LVWPH code was designed
    so that when a category has no header it is because it shares the
    category with the previous one) what we have for headerless
    categories is a header of height 0, this way everything works as it
    should and results in cleaner code in the LVWPH and in
    GenericScopeView
  * Add support for header links.
  * Add dash PageHeader styling.

  [ Albert Astals ]
  * Make headerless categories easier Instead of having no header
    category (which is a bit confusing since the LVWPH code was designed
    so that when a category has no header it is because it shares the
    category with the previous one) what we have for headerless
    categories is a header of height 0, this way everything works as it
    should and results in cleaner code in the LVWPH and in
    GenericScopeView

 -- Ubuntu daily release <ps-jenkins@lists.canonical.com>  Thu, 24 Jul 2014 20:41:29 +0000

unity8 (7.90+14.10.20140723.4-0ubuntu1) utopic; urgency=low

  [ thomas-voss ]
  * Explicitly select gcc version.

 -- Ubuntu daily release <ps-jenkins@lists.canonical.com>  Wed, 23 Jul 2014 15:32:41 +0000

unity8 (7.90+14.10.20140721.1-0ubuntu1) utopic; urgency=low

  [ Michael Terry ]
  * Allow running the dialer-app in emergency mode when the screen is
    locked.

  [ Michał Sawicz ]
  * Add missing nameOwner property to mock UnityMenuModel.

  [ Albert Astals ]
  * Fix name, There's nothing called pageHeader in this file

 -- Ubuntu daily release <ps-jenkins@lists.canonical.com>  Mon, 21 Jul 2014 14:57:08 +0000

unity8 (7.90+14.10.20140717.3-0ubuntu1) utopic; urgency=low

  [ Nick Dedekind ]
  * Added environment variable to upstart conf for mir trusted socket
  * Removed indicator menu dismissal on menu activation (LP: #1337771)

 -- Ubuntu daily release <ps-jenkins@lists.canonical.com>  Thu, 17 Jul 2014 16:35:52 +0000

unity8 (7.90+14.10.20140717.1-0ubuntu1) utopic; urgency=low

  [ Michał Sawicz ]
  * Only generate .qmltypes files manually, no need to do it build-time.
    It didn't work when cross-compiling either, and required builders to
    have otherwise unnecessary environment.
  * Fix CardCreator test. It got broken with a merge that got landed
    along side of it.

  [ Ying-Chun Liu ]
  * Add reboot/shutdown (LP: #1234062)

  [ Albert Astals ]
  * Make the departments test more stable

  [ Mirco Müller ]
  * Fixes gap at top of sim-unlock/fullscreen notification (point 1.),
    fixes blocking overlay if underlying UnityMenuModel vanishes from
    DBus (point 2.). The third bullet-point of the bug-report, lockup of
    shell-UI, could not be reproduced. (LP: #1308011)

  [ Michael Terry ]
  * Expose a new greeter DBus property, IsActive, which tells apps and
    indicators when the integrated-greeter screen is active. Useful for
    switching UI modes when the screen is locked.
  * Allow the session to bring up the greeter/lockscreen over DBus. The
    emergency dialer will need this support in order to cancel bringing
    it up.

  [ Michael Zanetti ]
  * Fixes gap at top of sim-unlock/fullscreen notification (point 1.),
    fixes blocking overlay if underlying UnityMenuModel vanishes from
    DBus (point 2.). The third bullet-point of the bug-report, lockup of
    shell-UI, could not be reproduced. (LP: #1308011)

 -- Ubuntu daily release <ps-jenkins@lists.canonical.com>  Thu, 17 Jul 2014 09:38:20 +0000

unity8 (7.90+14.10.20140714-0ubuntu1) utopic; urgency=low

  [ Michał Sawicz ]
  * Activate all results in click scope by default. (LP: #1341262)

  [ Mirco Müller ]
  * Added support for utilization of the ComboButton SDK-element for
    snap-decision notifications with many actions.

 -- Ubuntu daily release <ps-jenkins@lists.canonical.com>  Mon, 14 Jul 2014 18:20:25 +0000

unity8 (7.90+14.10.20140709.2-0ubuntu1) utopic; urgency=low

  [ Michal Hruby ]
  * Fix FTBFS when using latest unity-api.

  [ Michał Sawicz ]
  * Refactor carousel item activation.
  * Refactor ScopeItem into GenericScopeView.
  * Add initial support for scope customizations.
  * Make rating stars in PreviewReviewDisplay.qml non-interactive. (LP:
    #1337508)

  [ Nick Dedekind ]
  * Added active call hint A hint is displayed in the indicator panel
    when an call is active on the Telephony Serivce

  [ Albert Astals ]
  * We need to boostrap height also when we have 1 item ^_^ (LP:
    #1337408)
  * Add initial support for scope customizations.
  * CardCreator: Give a correct implicitHeight if we only have art The
    hasSubtitle change is really unrelated and not needed here, just
    sneaking it in to not create yet another review. (LP: #1330899)
  * Fake Scopes Plugin: Register PreviewModelInterface

  [ Michael Zanetti ]
  * make the launcher's drag'n'drop indicator more prominent (LP:
    #1332042)
  * make launcher items live having them non-live is not really required
    and reveals an issue in combination with UbuntuShape (LP: #1302761)
  * Fade out launcher in place instead of moving it to the left on long
    left edge swipes. (LP: #1332096)
  * update launcher icon glow as requested by design (LP: #1336725)
  * update header in dash to use the new header from the SDK (LP:
    #1335491)
  * fix testPreview with larger GRID_UNIT_PX values
  * clip the corner of pinned icons in the launcher as per new design
  * update launcher background according to latest design (LP: #1336314)
  * Update Launcher's home button design according to new spec. (LP:
    #1329331)

  [ CI bot ]
  * make launcher items live having them non-live is not really required
    and reveals an issue in combination with UbuntuShape (LP: #1302761)

 -- Ubuntu daily release <ps-jenkins@lists.canonical.com>  Wed, 09 Jul 2014 19:46:11 +0000

unity8 (7.90+14.10.20140707-0ubuntu1) utopic; urgency=low

  [ Nick Dedekind ]
  * Added support for TransferMenu

 -- Ubuntu daily release <ps-jenkins@lists.canonical.com>  Mon, 07 Jul 2014 11:40:59 +0000

unity8 (7.90+14.10.20140703.1-0ubuntu1) utopic; urgency=low

  [ Michał Sawicz ]
  * Initial code for a payment button widget, to handle purchasing apps
    from the click scope.

  [ Nick Dedekind ]
  * Moved [Message]MenuItemFacotory from Unity.Indicators plugin to qml
    folder.

  [ Albert Astals ]
  * EasingCurve: Initialize members
  * Fix valgrind warning by not emitting reset on model destructor That
    won't be supported until Qt 5.4 More info at https://bugreports.qt-
    project.org/browse/QTBUG-39780 Warning was ==16693== Invalid read of
    size 8 ==16693== at 0x72B19A0: QQmlContext::isValid() const
    (qqmlcontext.cpp:231) ==16693== by 0x736C82B:
    QQmlDelegateModelPrivate::emitChanges() (qqmldelegatemodel.cpp:1412)
    ==16693== by 0x7372AE6: QQmlDelegateModel::_q_modelReset()
    (qqmldelegatemodel.cpp:1463) ==16693== by 0x7397224:
    QQmlDelegateModel::qt_static_metacall(QObject*, QMetaObject::Call,
    int, void**) (moc_qqmldelegatemodel_p.cpp:196) ==16693== by
    0x739769E: QQmlDelegateModel::qt_metacall(QMetaObject::Call, int,
    void**) (moc_qqmldelegatemodel_p.cpp:292) ==16693== by 0x66379CC:
    QMetaObject::activate(QObject*, int, int, void**) (in
    /usr/lib/x86_64-linux-gnu/libQt5Core.so.5.3.0) ==16693== by
    0x65AEEFD: QAbstractItemModel::endResetModel() (in /usr/lib/x86_64-
    linux-gnu/libQt5Core.so.5.3.0) ==16693== by 0x23461EFD:
    FakeIndicatorsModel::unload() (fakeindicatorsmodel.cpp:53) ==16693==
    by 0x23461E13: FakeIndicatorsModel::~FakeIndicatorsModel()
    (fakeindicatorsmodel.cpp:34) ==16693== by 0x2345C073:
    QQmlPrivate::QQmlElement<FakeIndicatorsModel>::~QQmlElement() (in
    /home/tsdgeos_work/phablet/unity8/investigate_test_shell_crash/build
    dir/tests/mocks/Unity/Indicators/libIndicatorsFakeQml.so) ==16693==
    by 0x2345C0A3:
    QQmlPrivate::QQmlElement<FakeIndicatorsModel>::~QQmlElement()
    (qqmlprivate.h:106) ==16693== by 0x663636B:
    QObjectPrivate::deleteChildren() (in /usr/lib/x86_64-linux-
    gnu/libQt5Core.so.5.3.0) ==16693== Address 0x1862d448 is 8 bytes
    inside a block of size 16 free'd ==16693== at 0x4C2C2BC: operator
    delete(void*) (vg_replace_malloc.c:503) ==16693== by 0x72B21B8:
    QQmlContextData::destroy() (qqmlcontext.cpp:647) ==16693== by
    0x7293458: QQmlPrivate::qdeclarativeelement_destructor(QObject*)
    (qqmlengine.cpp:612) ==16693== by 0x6C0CADD:
    QQmlPrivate::QQmlElement<QQuickItem>::~QQmlElement()
    (qqmlprivate.h:105) ==16693== by 0x663636B:
    QObjectPrivate::deleteChildren() (in /usr/lib/x86_64-linux-
    gnu/libQt5Core.so.5.3.0) ==16693== by 0x663F0EB: QObject::~QObject()
    (in /usr/lib/x86_64-linux-gnu/libQt5Core.so.5.3.0) ==16693== by
    0x6BF64B5: QQuickItem::~QQuickItem() (qquickitem.cpp:2064) ==16693==
    by 0x6C0CAE5: QQmlPrivate::QQmlElement<QQuickItem>::~QQmlElement()
    (qqmlprivate.h:106) ==16693== by 0x663636B:
    QObjectPrivate::deleteChildren() (in /usr/lib/x86_64-linux-
    gnu/libQt5Core.so.5.3.0) ==16693== by 0x663F0EB: QObject::~QObject()
    (in /usr/lib/x86_64-linux-gnu/libQt5Core.so.5.3.0) ==16693== by
    0x6BF64B5: QQuickItem::~QQuickItem() (qquickitem.cpp:2064) ==16693==
    by 0x6C0CAE5: QQmlPrivate::QQmlElement<QQuickItem>::~QQmlElement()
    (qqmlprivate.h:106) (LP: #1332598)

  [ Michael Zanetti ]
  * drop launcher item spacing (LP: #1332022)
  * change wording in launcher quicklist (LP: #1332035)

  [ Alejandro J. Cura ]
  * Initial code for a payment button widget, to handle purchasing apps
    from the click scope.

  [ Rodney Dawes ]
  * Initial code for a payment button widget, to handle purchasing apps
    from the click scope.

  [ Renato Araujo Oliveira Filho ]
  * Create IndicatorsLight.qml component used to control indicator led.
    A blue led will pulse if the message indicator is blue and screen is
    off.

 -- Ubuntu daily release <ps-jenkins@lists.canonical.com>  Thu, 03 Jul 2014 14:47:46 +0000

unity8 (7.90+14.10.20140701.2-0ubuntu2) utopic; urgency=medium

  * debian/control: 
    list qtdeclarative5-ubuntu-ui-toolkit-plugin-gles as an alternative 
    choice, since provides are not versionned, should restore installability
    on amd64 and i386

 -- Sebastien Bacher <seb128@ubuntu.com>  Thu, 03 Jul 2014 13:26:38 +0200

unity8 (7.90+14.10.20140701.2-0ubuntu1) utopic; urgency=medium

  [ Michał Sawicz ]
  * Adapt to suru theme.

 -- Ubuntu daily release <ps-jenkins@lists.canonical.com>  Tue, 01 Jul 2014 15:10:35 +0000

unity8 (7.89+14.10.20140627-0ubuntu1) utopic; urgency=low

  [ Michael Terry ]
  * Fix path in launcher mock after moving our mock icons, to avoid a
    lot of "icon not found" warnings during qmluitests.
  * Fix the testMultiGreeter qmluitest. Incoming method variables are
    apparently read-only in Qt5.3. (LP: #1332488)

  [ CI bot ]
  * Resync trunk

  [ Michał Sawicz ]
  * Adapt scope mock to new api and quiet unused variable warnings.
  * Fix dynamic overlay height. (LP: #1334879)
  * Don't center items in CardVerticalJournal, kind of beats the
    purpose... Also don't bind unnecessarily.

  [ Ying-Chun Liu ]
  * Fix LP:1330957 Fix some failed test cases. (LP: #1330957)

  [ Albert Astals ]
  * Don't seem to need this waitForRendering And makes test fail in 5.3

 -- Ubuntu daily release <ps-jenkins@lists.canonical.com>  Fri, 27 Jun 2014 08:47:58 +0000

unity8 (7.89+14.10.20140624.1-0ubuntu1) utopic; urgency=low

  [ Alberto Aguirre ]
  * Update Powerd plugin and Shell.qml to accommodate changes in the
    display power state notification.

 -- Ubuntu daily release <ps-jenkins@lists.canonical.com>  Tue, 24 Jun 2014 17:11:08 +0000

unity8 (7.89+14.10.20140624-0ubuntu1) utopic; urgency=low

  [ Ying-Chun Liu ]
  * Add logout support. Reviewed by: Daniel d'Andrada (LP: #1302213)

 -- Ubuntu daily release <ps-jenkins@lists.canonical.com>  Tue, 24 Jun 2014 08:17:09 +0000

unity8 (7.89+14.10.20140623.1-0ubuntu1) utopic; urgency=low

  [ Michał Sawicz ]
  * Make so that fixedArtShapeSize actually fixes artShapeSize.

  [ Albert Astals ]
  * Add VerticalJournal integration to Dash/scopes/QML (LP: #1326467)
  * Make so that fixedArtShapeSize actually fixes artShapeSize.

  [ Mirco Müller ]
  * Added the frontend-part of sound-hint support for notifications with
    updated QML-tests.

 -- Ubuntu daily release <ps-jenkins@lists.canonical.com>  Mon, 23 Jun 2014 11:17:12 +0000

unity8 (7.89+14.10.20140619.3-0ubuntu1) utopic; urgency=low

  * New rebuild forced

 -- Ubuntu daily release <ps-jenkins@lists.canonical.com>  Thu, 19 Jun 2014 16:02:41 +0000

unity8 (7.89+14.10.20140619.2-0ubuntu1) utopic; urgency=low

  [ Albert Astals ]
  * Departments support (LP: #1320847)

 -- Ubuntu daily release <ps-jenkins@lists.canonical.com>  Thu, 19 Jun 2014 11:17:40 +0000

unity8 (7.89+14.10.20140616.1-0ubuntu1) utopic; urgency=low

  [ Pawel Stolowski ]
  * Extend the hack for click scope categories with the upcoming 'store'
    category: single-tap on results from the 'store' category should
    activate them, instead of requesting a preview. (LP: #1326292)

  [ Albert Astals ]
  * Drop the " Preview" suffix from Preview title As requested in
    https://bugs.launchpad.net/unity8/+bug/1316671 (LP: #1316671)

 -- Ubuntu daily release <ps-jenkins@lists.canonical.com>  Mon, 16 Jun 2014 14:43:01 +0000

unity8 (7.89+14.10.20140613-0ubuntu1) utopic; urgency=medium

  [ Michael Terry ]
  * Revert split greeter for now.  We will bring it back as an option
    for Desktop, but use a big hammer revert right now to get Touch back
    in shape.

  [ CI bot ]
  * Fix build problems. Reviewed by: Michael Terry (LP: #1328850)

 -- Ubuntu daily release <ps-jenkins@lists.canonical.com>  Fri, 13 Jun 2014 08:30:48 +0000

unity8 (7.88+14.10.20140606-0ubuntu1) utopic; urgency=low

  [ Michał Sawicz ]
  * Make lockscreen buttons translatable.

  [ Albert Astals ]
  * Correctly mark these functions as overrides
  * Remove connections to non existant signal
  * Better test name
  * Improvements for headerless categories LVPWH: No section name -> no
    header LVPWH: New hasSectionHeader context property for delegates
    GSV: Add topMargin if no hasSectionHeader (LP: #1326415)
  * Make tryVerticalJournal, tryHorizontalJournal and tryOrganicGrid
    work again

  [ Michael Zanetti ]
  * Don't crash when we get an invalid app from ApplicationManager (LP:
    #1309162)

  [ Andrea Cimitan ]
  * Workaround for lp1324159 (LP: #1322233, #1324159)

  [ CI bot ]
  * Resync trunk

  [ Florian Boucault ]
  * Application startup: changed splash rectangle to be black instead of
    white and added a neat little animation. (LP: #1124265)

 -- Ubuntu daily release <ps-jenkins@lists.canonical.com>  Fri, 06 Jun 2014 11:38:53 +0000

unity8 (7.88+14.10.20140603.1-0ubuntu1) utopic; urgency=medium

  [ Michael Terry ]
  * Bump version so ubuntu-touch-session can reference this one

 -- Ubuntu daily release <ps-jenkins@lists.canonical.com>  Tue, 03 Jun 2014 20:31:00 +0000

unity8 (7.87+14.10.20140603.1-0ubuntu1) utopic; urgency=low

  [ CI bot ]
  * Resync trunk

  [ Michał Sawicz ]
  * Move env setup past session init in greeter wrapper. (LP: #1325882)

 -- Ubuntu daily release <ps-jenkins@lists.canonical.com>  Tue, 03 Jun 2014 10:33:11 +0000

unity8 (7.87+14.10.20140530.1-0ubuntu3) utopic; urgency=medium

  * no change rebuild

 -- Oliver Grawert <ogra@ubuntu.com>  Mon, 02 Jun 2014 16:19:10 +0200

unity8 (7.87+14.10.20140530.1-0ubuntu2) utopic; urgency=medium

  * drop dbus-x11 dependency of unity8-greeter, it makes us end up with
    multiple session dbus daemons which breaks many AP tests in the lab

 -- Oliver Grawert <ogra@ubuntu.com>  Mon, 02 Jun 2014 14:50:59 +0200

unity8 (7.87+14.10.20140530.1-0ubuntu1) utopic; urgency=medium

  [ Michael Terry ]
  * Bump version for Breaks due to unity8-greeter
  * In split mode, determine whether the application identifiers in
    AccountsService are click packages or not, so we know the correct
    url prefix to use.
  * Start logrotate in the greeter's session.

 -- Ubuntu daily release <ps-jenkins@lists.canonical.com>  Fri, 30 May 2014 09:29:15 +0000

unity8 (7.86+14.10.20140527-0ubuntu1) utopic; urgency=low

  [ Andrea Cimitan ]
  * Passes to make tryCommand -qmljsdebugger=port:3768 to enable
    debug/profiling test apps
  * Fixes carousel shadow

  [ Michał Sawicz ]
  * Use dpkg-architecture, not gcc, to determine the machine triplet.

  [ Ying-Chun Liu ]
  * Fix ZoomableImage test failure. (LP: #1317254)

  [ Albert Astals ]
  * We don't need iconutils in this mock
  * Don't reserve space for mascot if no mascot is specified (LP:
    #1319343)
  * CardHeader is no more, remove stale line in CMakeLists.txt
  * GenericScopeViewTest: Wait a bit more Otherwise sometimes we end
    getting up the wrong delegate (maybe one that will be garbage
    collected?) (LP: #1322279)
  * Fix crash in organicgridtest

  [ Daniel d'Andrada ]
  * Remove Shell's underlay background image as it cannot be seen
    anymore Now that the Dash has its own, opaque, background, the
    underlay's background image can no longer be seen. So it's just a
    waste of resources to have it.

  [ Michael Terry ]
  * Use the same animation when dismissing a greeter slide from the
    launcher as from a normal greeter drag. (LP: #1316513)

  [ Michael Zanetti ]
  * enhance lockscreen add a retry indication label (e.g. 3 attempts
    left). add an additional label (e.g. phone number for multi sim).
    add a infoPopup (e.g. to display a warning for last retry). add min
    and max limit values. add tests for the above (LP: #1302050)

 -- Ubuntu daily release <ps-jenkins@lists.canonical.com>  Tue, 27 May 2014 07:47:11 +0000

unity8 (7.86+14.10.20140522-0ubuntu1) utopic; urgency=low

  [ Albert Astals ]
  * Use Interface classes from unity-api

 -- Ubuntu daily release <ps-jenkins@lists.canonical.com>  Thu, 22 May 2014 17:59:23 +0000

unity8 (7.86+14.10.20140519-0ubuntu1) utopic; urgency=low

  [ Ubuntu daily release ]
  * New rebuild forced

  [ Albert Astals ]
  * Use the new displayMargin feature Also port our DashViews to use
    same naming and behaviour + update tests

 -- Ubuntu daily release <ps-jenkins@lists.canonical.com>  Mon, 19 May 2014 07:35:51 +0000

unity8 (7.86+14.10.20140516.5-0ubuntu1) utopic; urgency=low

  [ Michal Hruby ]
  * Updated scope tool to create proper config files after recent
    libunity-scopes-api changes.

  [ Michał Sawicz ]
  * Refactor export_qmlfiles and export_qmlplugins to be more generic
    and clean up installed mocks.

  [ Albert Astals ]
  * Remove empty dirs
  * Set the tabbarmodel index as we do on real code It works better :D
    (LP: #1317255)

  [ Thomi Richards ]
  * Use new import location for ProcessSearchError in process_helpers
    script.

  [ Andrea Cimitan ]
  * Adds shadow for the carousel

  [ Daniel d'Andrada ]
  * Remove Revealer component It's not used anywhere anymore. It's been
    replaced by DragHandle.

  [ Andy Doan ]
  * unlock_device: support more complex reboot/wait cycles Currently
    this script only allows you to override how to "wait" on the device.
    This changes the logic to also support how you go about rebooting
    the device. This is handy for the ubuntu-emulator because adb-reboot
    is not currently supported. However, we also have a more
    sophisticated, fool-proof way we reboot/wait in the CI lab that
    would be nice to take advantage of:
    http://bazaar.launchpad.net/~ubuntu-test-case-dev/ubuntu-test-
    cases/touch/view/head:/scripts/reboot-and-wait

 -- Ubuntu daily release <ps-jenkins@lists.canonical.com>  Fri, 16 May 2014 18:46:32 +0000

unity8 (7.86+14.10.20140516.2-0ubuntu1) utopic; urgency=low

  [ CI bot ]
  * Resync trunk

  [ Michael Zanetti ]
  * support appid:// entries in gsettings schema and make
    findDesktopFile work with short-appid (LP: #1239750)

 -- Ubuntu daily release <ps-jenkins@lists.canonical.com>  Fri, 16 May 2014 12:32:40 +0000

unity8 (7.86+14.10.20140514.1-0ubuntu1) utopic; urgency=low

  [ Antti Kaijanmäki ]
  * Indicators/RootActionState: use g_variant_iter_loop to extract
    icons.

 -- Ubuntu daily release <ps-jenkins@lists.canonical.com>  Wed, 14 May 2014 11:43:55 +0000

unity8 (7.86+14.10.20140513-0ubuntu1) utopic; urgency=low

  [ Andrea Cimitan ]
  * Improve padding in Text preview widget. (LP: #1316683)

  [ CI bot ]
  * Resync trunk

  [ Nick Dedekind ]
  * Removed binding loop from Unity.Indicators.MenuContentActivator
    Change handler for QMLListProperty used by MenuContent.qml:
    menuActivator.content[index].active If we're already asking for the
    index, we know it exists already. No need to send a
    changeNotification on an implied creation.

  [ Josh Arenson ]
  * Implements usage-style documentation for unity8 executable. Fixes
    lp:1269282 (LP: #1269282)

  [ Albert Astals ]
  * Create specialized Card code in Javascript instead of having various
    copied&pasted files (LP: #1297197)

 -- Ubuntu daily release <ps-jenkins@lists.canonical.com>  Tue, 13 May 2014 08:34:02 +0000

unity8 (7.86+14.10.20140507.3-0ubuntu1) utopic; urgency=low

  [ Michał Sawicz ]
  * Remove HUD from the bottom edge. Again.

 -- Ubuntu daily release <ps-jenkins@lists.canonical.com>  Wed, 07 May 2014 11:14:30 +0000

unity8 (7.86+14.10.20140505-0ubuntu1) utopic; urgency=low

  [ Ted Gould ]
  * Provide a dbus interface for setting the count and countVisible
    properties. (LP: #1301400)

  [ Michał Sawicz ]
  * Pass env variables to initctl start.
  * Suffix .sh to our scripts and clean up debian/rules.
  * Adapt to Debian Qt package renames and drop unneeded Dee plugin
    dependency.

  [ Ying-Chun Liu ]
  * Add Zoomable Image for Preview widgets.

  [ Albert Astals ]
  * Remove support for Qt <= 5.2.1

  [ Mirco Müller ]
  * Implemented feature-request from Design for modal snap-decision
    notifications on the phone. See LP #1285712 (LP: #1285712)

  [ Andrea Cimitan ]
  * Make progressbas in preview widget big as the button

  [ CI bot ]
  * Resync trunk

 -- Ubuntu daily release <ps-jenkins@lists.canonical.com>  Mon, 05 May 2014 12:09:43 +0000

unity8 (7.86+14.10.20140502.6-0ubuntu1) utopic; urgency=low

  [ tpeeters ]
  * Adapt to new TabBar

  [ Tim Peeters ]
  * Adapt to new TabBar

 -- Ubuntu daily release <ps-jenkins@lists.canonical.com>  Fri, 02 May 2014 16:44:52 +0000

unity8 (7.86+14.10.20140429.2-0ubuntu1) utopic; urgency=medium

  [ Andrea Cimitan ]
  * Update upstart job to reflect latest unity-mir changes
  * Fix locale in qml tests and fixtimeformattertest (LP: #1301038)
  * Fix 1309135 (LP: #1309135)

  [ Michał Sawicz ]
  * Split out unity8-common package
  * Don't wait for indicator services to start, and drop Scope Tool's
    .desktop file. (LP: #1310172)

  [ Michael Terry ]
  * Stop clock from hiding when the 'show dash' button is pressed in
    greeter. (LP: #1308139)
  * Make swipe teases in the greeter more helpful and obvious (LP:
    #1267623)

  [ Nick Dedekind ]
  * Fixed datetime indicator appointment colour (LP: #1307048)

  [ Albert Astals ]
  * Improve Card creation time by adding loaders that make sure only
    what's needed is loaded (LP: #1297197)
  * CategoryDelegateRange: Fix condition for detecting overshooting
  * Make xvfbtests work in the DashView plugins
  * Fix binding loop in FilterGrid height

  [ Victor R. Ruiz ]
  * Move autopilot notification code to a helper method.

 -- Ubuntu daily release <ps-jenkins@lists.canonical.com>  Tue, 29 Apr 2014 15:21:33 +0000

unity8 (7.85+14.04.20140416-0ubuntu1) trusty; urgency=low

  [ Albert Astals ]
  * Fix last item X position Fixes clicking on the last item sometimes
    not working (LP: #1301871)
  * Use upstart in ./run Makes it so that you can use the lock button on
    the device without getting that nasty hwc crash
  * Remove AnimationControllerWithSignals.
  * Use the correct delegate base item for the Carousel test
  * Some simplification in DashContent Kill the ScopeDelegateMapper in
    favour of a simple if (that will eventually go away). Removal of all
    the fake scopes in the tests that added nothing of value to the
    tests. Removal of movementEnded signal that was unused. Removal of
    movementStarted and positionedAtBeginning signals that were being
    used as function calls. Rework DashContent tests so they what the
    function does what it is supposed to do instead of just making sure
    QML signals work .
  * Improve Card creation time by adding loaders that make sure only
    what's needed is loaded In my computer it goes from RESULT :
    qmltestrunner::benchmark_time:"cardTitleArtSubtitleMascotSummaryMode
    l": 3.217 msecs per iteration (total: 3,218, iterations: 1000)
    RESULT :
    qmltestrunner::benchmark_time:"cardTitleArtSubtitleMascotModel":
    1.647 msecs per iteration (total: 1,648, iterations: 1000) RESULT :
    qmltestrunner::benchmark_time:"cardTitleArtSubtitleModel": 1.514
    msecs per iteration (total: 1,515, iterations: 1000) RESULT :
    qmltestrunner::benchmark_time:"cardTitleArtModel": 1.471 msecs per
    iteration (total: 1,471, iterations: 1000) RESULT :
    qmltestrunner::benchmark_time:"cardArtModel": 1.447 msecs per
    iteration (total: 1,448, iterations: 1000) RESULT :
    qmltestrunner::benchmark_time:"cardTitleModel": 1.276 msecs per
    iteration (total: 1,276, iterations: 1000) to RESULT :
    qmltestrunner::benchmark_time:"cardTitleArtSubtitleMascotSummaryMode
    l": 2.916 msecs per iteration (total: 2,917, iterations: 1000)
    RESULT :
    qmltestrunner::benchmark_time:"cardTitleArtSubtitleMascotModel":
    1.504 msecs per iteration (total: 1,504, iterations: 1000) RESULT :
    qmltestrunner::benchmark_time:"cardTitleArtSubtitleModel": 1.060
    msecs per iteration (total: 1,061, iterations: 1000) RESULT :
    qmltestrunner::benchmark_time:"cardTitleArtModel": 1.052 msecs per
    iteration (total: 1,053, iterations: 1000) RESULT :
    qmltestrunner::benchmark_time:"cardArtModel": 0.727 msecs per
    iteration (total: 728, iterations: 1000) RESULT :
    qmltestrunner::benchmark_time:"cardTitleModel": 0.817 msecs per
    iteration (total: 818, iterations: 1000) (LP: #1297197)

  [ Allan LeSage ]
  * DashApps emulator get_applications should return a list ordered by
    visible y, x.

  [ Andrea Cimitan ]
  * Workaround for lp1301309 until fixes for palette in ui toolkit (LP:
    #1301309)

  [ Leo Arias ]
  * Reverted the change that returns application cards instead of
    titles.

  [ Nick Dedekind ]
  * Indicator services started by unity8 upstart configuration rather
    than manual emmision from indicator manager.

  [ Mirco Müller ]
  * Fix notification ap-test assertions.

  [ Michael Terry ]
  * Use new tablet and phone backgrounds from Design.

  [ Michael Zanetti ]
  * workaround the QTestLogger assertion issue with make tryXyz and our
    custom uqmlscene

 -- Ubuntu daily release <ps-jenkins@lists.canonical.com>  Wed, 16 Apr 2014 13:45:01 +0000

unity8 (7.85+14.04.20140415.2-0ubuntu1) trusty; urgency=low

  [ Michael Terry ]
  * When an application requests focus, handle it in Shell.qml by hiding
    the greeter and stopping any edge demo. (LP: #1227753)

  [ Leo Arias ]
  * Use subprocess.check_call when caling url-dispatcher, so an error
    will be raised if it fails.
  * Test application life cycle with fake apps, instead of messaging and
    address book.

 -- Ubuntu daily release <ps-jenkins@lists.canonical.com>  Tue, 15 Apr 2014 12:47:11 +0000

unity8 (7.85+14.04.20140410.1-0ubuntu1) trusty; urgency=medium

  [ Didier Roche ]
  * Resync trunk with previous revert upload

  [ Michał Sawicz ]
  * Set the Qt.ImhNoPredictiveText flag on wifi password field, fixes
    lp:1291575 (LP: #1291575)

  [ Albert Astals ]
  * Take into account the originY when specifying the delegate ranges
    Fixes bug #1300302 (LP: #1300302)

  [ CI bot ]
  * Resync trunk

  [ Allan LeSage ]
  * Swiping open an indicator must show its correct title--protect
    against lp:1253804 . (LP: #1253804)

  [ Alexander Sack ]
  * Fix TypeError: issue seen in system_integration autopilot test on
    image 279. (LP: #1303685)

  [ Bill Filler ]
  * Set the Qt.ImhNoPredictiveText flag on wifi password field, fixes
    lp:1291575 (LP: #1291575)

  [ Leo Arias ]
  * Added a search autopilot helper.

  [ Michael Terry ]
  * Provide a all-in-one script for getting a device to an unlocked
    state.

 -- Ubuntu daily release <ps-jenkins@lists.canonical.com>  Thu, 10 Apr 2014 10:03:31 +0000

unity8 (7.85+14.04.20140404.is.7.85+14.04.20140403.1-0ubuntu1) trusty; urgency=medium

  * Revert to previous version as it's linked to latest sdk change which
    is making gallery-app AP tests failing on the CI dashboard

 -- Didier Roche <didrocks@ubuntu.com>  Tue, 08 Apr 2014 13:53:47 +0200

unity8 (7.85+14.04.20140404-0ubuntu1) trusty; urgency=low

  [ Albert Astals ]
  * Adapt to new TabBar

 -- Ubuntu daily release <ps-jenkins@lists.canonical.com>  Fri, 04 Apr 2014 15:03:00 +0000

unity8 (7.85+14.04.20140403.1-0ubuntu1) trusty; urgency=low

  [ Michael Terry ]
  * Re-enable test_networkmanager_integration autopilot test on phone
    platforms

  [ CI bot ]
  * Resync trunk

  [ Leo Arias ]
  * Reverted the open_preview autopilot helper to return a Preview
    object.

  [ Albert Astals ]
  * If not running in Mir load the "fake" application manager (LP:
    #1301547)
  * Remove unused properties from DashRenderer

  [ Michael Zanetti ]
  * Fix tests after right edge merge. Drop old stages tests. Fix right
    edge tests if someone doesn't have the GRID_UNIT_PX exported. make
    GenericScopeView test more robust that broke because the ordering
    changed
  * add "make xvfbtestSomething" target to run qml tests in xvfb
  * make the "make test" commit hook work again

 -- Ubuntu daily release <ps-jenkins@lists.canonical.com>  Thu, 03 Apr 2014 10:38:53 +0000

unity8 (7.85+14.04.20140401.3-0ubuntu1) trusty; urgency=medium

  [ Michał Sawicz ]
  * Bump version to ensure incompatibility with previous Unity.Application
    implementations.
  * We'll only have the unity-mir and mock Ubuntu.Application plugins
    now, no need for mangling the import paths.

  [ Michal Hruby ]
  * Remove the albumart image provider. (LP: #1262711)
  * Don't reset search string after 2 seconds. (LP: #1297246)

  [ James Henstridge ]
  * Remove the albumart image provider. (LP: #1262711)

  [ Albert Astals ]
  * Carousel: Add test to make sure we only create the needed delegates
    and not more
  * LVWPH: Remove processEvents() call from updatePolish() It causes
    some reentrancy issues and in some times you end up in polishItems()
    with items that have been deleted because you called processEvents()
    This means i need a small tweak in itemGeometryChanged to not
    reposition items if we are inside a setContentHeight call and two
    small tweaks to tests since now things happen in a different order
    and numbers are different (though equivalent) (LP: #1297240)
  * Card.qml binding loops are gone. hooray \o/ Also made the aspect
    properties readonly

  [ Mirco Müller ]
  * A potential fix for "Cannot read property 'state' of null"-failure
    on Jenkins with the VisualSnapDecisionsQueue QML-test of
    notifications.

  [ Michael Terry ]
  * Pass user's preference for auto-brightness on to powerd. (LP:
    #1273174)

  [ Michael Zanetti ]
  * Registers a dummy QObject as QTestRootObject in uqmlscene in order
    to fix make trySomething with Qt 5.2.

 -- Ubuntu daily release <ps-jenkins@lists.canonical.com>  Tue, 01 Apr 2014 22:56:52 +0000

unity8 (7.84+14.04.20140327.1-0ubuntu2) trusty; urgency=medium

  * For now, have libunity-private depending on libunity-core-6.0-9 as the
    gsettings schema is here. The dependency wasn't direct and dropped from
    Touch image #271. Consequently, unity8 didn't start (gsettings
    segfaulting).
    Proper strategy will be to include the schema in another package to only
    pull it.

 -- Didier Roche <didrocks@ubuntu.com>  Tue, 01 Apr 2014 09:52:14 +0200

unity8 (7.84+14.04.20140327.1-0ubuntu1) trusty; urgency=low

  [ Michał Sawicz ]
  * Increase kill timeout so that crashes are not truncated.

  [ Ying-Chun Liu ]
  * Fix a small typo in LazyImage: scale -> scaleTo

  [ Albert Astals ]
  * Make geometry calls for autopilot work again -geometry is a internal
    Qt argument that only works for QWidget based apps Before it was
    being returned to us in -args but now it's eaten so we need to use a
    different one, -windowgeometry
  * Make "Recent" translatable and update pot file

  [ Mirco Müller ]
  * Make visual queue of (up to five) snap-decisions contract and expand
    according to visual design-spec.

  [ Michael Terry ]
  * Pass user's preference for auto-brightness on to powerd. (LP:
    #1273174)

  [ Michael Zanetti ]
  * allow executing a single test function example: make testShell
    FUNCTION="Shell::test_background"

 -- Ubuntu daily release <ps-jenkins@lists.canonical.com>  Thu, 27 Mar 2014 12:38:21 +0000

unity8 (7.84+14.04.20140324.4-0ubuntu1) trusty; urgency=low

  [ Michal Hruby ]
  * Change and extend the way non-installed scopes are started with the
    scope-tool.
  * Switch to new scope backend and apply required visual adaptations.
    (LP: #1294294)

  [ Gerry Boland ]
  * Switch to new scope backend and apply required visual adaptations.
    (LP: #1294294)

  [ Michał Sawicz ]
  * Fix rating input action to always be "rated", not dynamic. Based on
    http://developer.ubuntu.com/api/devel/ubuntu-14.04/cplusplus/unity-
    scopes/previewwidgets.html#rating-input
  * Switch to new scope backend and apply required visual adaptations.
    (LP: #1294294)

  [ Kevin Gunn ]
  * Switch to new scope backend and apply required visual adaptations.
    (LP: #1294294)

  [ Albert Astals ]
  * Switch to new scope backend and apply required visual adaptations.
    (LP: #1294294)
  * LVWPH: cull lost items lost items will be released on the next
    updatePolish cycle but meanwhile don't let them be visible

  [ Daniel d'Andrada ]
  * Switch to new scope backend and apply required visual adaptations.
    (LP: #1294294)

  [ Michał Karnicki ]
  * Switch to new scope backend and apply required visual adaptations.
    (LP: #1294294)

 -- Ubuntu daily release <ps-jenkins@lists.canonical.com>  Mon, 24 Mar 2014 16:10:24 +0000

unity8 (7.84+14.04.20140319.1-0ubuntu1) trusty; urgency=low

  [ Michał Sawicz ]
  * Work around bug #1293478 - make sure to send ints, not doubles for
    volume control. (LP: #1293478)

  [ Nick Dedekind ]
  * Fixed binding being cleared when manually changing slider value
    (lp#1283191). (LP: #1283191)

  [ Albert Astals ]
  * Fix indicators highlight position on 5.2 We need to take into
    account the list originX if we're using the list delegates x outside
    the list itself
  * LVWPH: Make sure m_firstVisibleIndex is correctly set on
    removeNonVisibleItems

 -- Ubuntu daily release <ps-jenkins@lists.canonical.com>  Wed, 19 Mar 2014 16:40:20 +0000

unity8 (7.84+14.04.20140317.2-0ubuntu1) trusty; urgency=low

  [ CI bot ]
  * Resync trunk

  [ Michał Sawicz ]
  * Revert disable-hud, we weren't ready to land it yet.

  [ Mirco Müller ]
  * The snap-decision AP-test for "incoming call"-case used the wrong
    objectName "notification0". It has to be "notification1".

 -- Ubuntu daily release <ps-jenkins@lists.canonical.com>  Mon, 17 Mar 2014 15:54:39 +0000

unity8 (7.84+14.04.20140314-0ubuntu1) trusty; urgency=low

  [ Michał Sawicz ]
  * Fix tests under Qt 5.2.
  * CardHeader improvements depending on background. Also drop prices,
    they need to be reworked into attributes.
  * Bring Cards closer to design
  * Add back the workaround for not being able scroll the image gallery
    Taken from AppPreview.qml (LP: #1281709)
  * Only allow searching when preview isn't open. (LP: #1282475)
  * Adds carousel dynamic switch

  [ Leo Arias ]
  * Update the url dispatcher test to use the fake app fixture from the
    toolkit.

  [ Albert Astals ]
  * Fix tests under Qt 5.2.
  * Workaround compiz/unity7 behaviour change/bug

  [ Michael Zanetti ]
  * Fix tests under Qt 5.2.
  * Disable HUD from the bottom edge.

  [ Andrea Cimitan ]
  * Adds carousel dynamic switch

  [ CI bot ]
  * Resync trunk

  [ Michał Karnicki ]
  * CardHeader improvements depending on background. Also drop prices,
    they need to be reworked into attributes.

 -- Ubuntu daily release <ps-jenkins@lists.canonical.com>  Fri, 14 Mar 2014 15:46:10 +0000

unity8 (7.84+14.04.20140307-0ubuntu1) trusty; urgency=low

  * New rebuild forced

 -- Ubuntu daily release <ps-jenkins@lists.canonical.com>  Fri, 07 Mar 2014 10:54:33 +0000

unity8 (7.84+14.04.20140306-0ubuntu1) trusty; urgency=low

  [ Bill Filler ]
  * Convert gallery and camera to click

  [ Michael Zanetti ]
  * Just disable HUD tests, without really disabling the HUD itself

  [ Sergio Schvezov ]
  * Convert gallery and camera to click

 -- Ubuntu daily release <ps-jenkins@lists.canonical.com>  Thu, 06 Mar 2014 16:45:46 +0000

unity8 (7.84+14.04.20140304-0ubuntu1) trusty; urgency=low

  [ Michael Terry ]
  * Ensure that the selected() signal is emitted by the greeter on
    startup, fixing the background on startup for the first user in
    tablet mode.

  [ Nick Dedekind ]
  * Remocked IndicatorModel to fix qt5.2.1 changes.

  [ Albert Astals ]
  * Initialize m_distance (LP: #1285385)
  * import Ubuntu.Components so we can use UbuntuAnimation

 -- Ubuntu daily release <ps-jenkins@lists.canonical.com>  Tue, 04 Mar 2014 11:43:04 +0000

unity8 (7.84+14.04.20140228-0ubuntu1) trusty; urgency=low

  [ Michał Sawicz ]
  * Fix CardHeader title font weight.
  * Delete stale sockets. (LP: #1285215)

  [ Dmitrijs Ledkovs ]
  * Ship python3 autopilot modules.

  [ Albert Astals ]
  * Cleanup DashContent Remove unused signals and properties

  [ Michał Karnicki ]
  * Take it easy on the logging.
  * Fix CardHeader title font weight.

  [ Nick Dedekind ]
  * Added ability to change indicator profile in shell (env
    UNITY_INDICATOR_PROFILE)

  [ Andrea Cimitan ]
  * Rename PreviewRating to PreviewRatingInput
  * Adds PreviewRatingDisplay

  [ Daniel d'Andrada ]
  * DirectionalDragArea: Reset status if disabled while dragging (LP:
    #1276122)

  [ Dimitri John Ledkov ]
  * Ship python3 autopilot modules.

 -- Ubuntu daily release <ps-jenkins@lists.canonical.com>  Fri, 28 Feb 2014 10:48:06 +0000

unity8 (7.84+14.04.20140221-0ubuntu1) trusty; urgency=low

  [ Michał Sawicz ]
  * Add card background support.
  * Increase the sidestage threshold.

  [ Jussi Pakkanen ]
  * Move downloads to their own threads so they don't muck about with
    the parent thread's event loop. (LP: #1240408)

 -- Ubuntu daily release <ps-jenkins@lists.canonical.com>  Fri, 21 Feb 2014 09:06:04 +0000

unity8 (7.84+14.04.20140218-0ubuntu1) trusty; urgency=low

  [ Michał Sawicz ]
  * Center-align title when it's alone in the header.

  [ Leo Arias ]
  * Prepare unity8 to the _uinput refactors in autopilot.

  [ Albert Astals ]
  * Progress Preview Widget
  * LWPH Fix crash from bug 1279434 (LP: #1279434)
  * Show the loading indicator of the screenshot in video playback

  [ Andrea Cimitan ]
  * Adds rating preview widget. Work on the rating widget

  [ Daniel d'Andrada ]
  * Make DirectionalDragArea work when rotated The drag gesture
    direction is in local coordinates, not in scene coordinates

  [ Michał Karnicki ]
  * Center-align title when it's alone in the header.

 -- Ubuntu daily release <ps-jenkins@lists.canonical.com>  Tue, 18 Feb 2014 11:41:58 +0000

unity8 (7.84+14.04.20140212-0ubuntu1) trusty; urgency=low

  [ Gerry Boland ]
  * Add InputFilterArea to sidestage handle to block input to mainstage
    app while moving sidestage (LP: #1275732)

  [ Leo Arias ]
  * On the autopilot helper to open a scope, wait for the dash content
    list to stop moving. (LP: #1277591)
  * Added a test to swipe out an application started by url-dispatcher.

  [ Nick Dedekind ]
  * Added a "-profile" option to the indicator-client to switch between
    indicator service profiles.
  * Fixed issue importing plugin qml files into qtcreator

  [ Albert Astals ]
  * Fix test_previewCycle
  * Don't move the list contentY unless there's a preview to show (LP:
    #1271676)
  * Add overlay to card. Fix implicit card height. .
  * PreviewHeader Is just a link of the widgetData with the CardHeader
  * Fix tst_Preview.qml
  * Scopes guys want the data back
  * Link the pageheader scope with the current scope So that the
    activity indicator on search works again (LP: #1279316)

  [ Andrea Cimitan ]
  * Add PreviewImage
  * Preview widget for video playback

  [ CI bot ]
  * Add overlay to card. Fix implicit card height. .

 -- Ubuntu daily release <ps-jenkins@lists.canonical.com>  Wed, 12 Feb 2014 15:15:03 +0000

unity8 (7.84+14.04.20140207.1-0ubuntu1) trusty; urgency=low

  [ Ted Gould ]
  * You can't tap anywhere

  [ Michał Sawicz ]
  * Wait for the indicator to appear.
  * Add CardTool to determine category-wide card properties based on the
    category template. Clean up test configurations, too.
  * Actions Preview Widget
  * Add Preview for new generation scopes.
  * Add overlay to card. Fix implicit card height. .

  [ Albert Astals ]
  * Basic ImageGallery widget for Previews Mostly a copy of the code
    used in AppPreview.qml but without the MouseArea hack that I'll wait
    to introduce until we start using this somewhere were it is needed
  * Actions Preview Widget

  [ Andrea Cimitan ]
  * First audio player widget for previews, with tests
  * Adds TextSummary preview widget

  [ Michał Karnicki ]
  * Add overlay to card. Fix implicit card height. .

  [ Michael Terry ]
  * Expand greeter demo support to include listing multiple users and
    specifying individual passwords and names.

 -- Ubuntu daily release <ps-jenkins@lists.canonical.com>  Fri, 07 Feb 2014 10:46:46 +0000

unity8 (7.84+14.04.20140204-0ubuntu1) trusty; urgency=low

  [ Michael Terry ]
  * Disable NM integration test, jenkins has a problem with it because
    logind isn't configured

  [ Ubuntu daily release ]
  * New rebuild forced

  [ Michał Sawicz ]
  * Add ubuntu-settings-components to build script. Revert workaround
    for bug #1268578, got fixed upstream. Drop GenericName from
    unity8.desktop. (LP: #1268578)
  * Improve Card and CardHeader layouts: anchor summary to art when no
    header. don't indent header when no mascot. reduce header and
    summary font sizes and weights. increase art shape radius .
  * Add doxygen-based documentation generator.
  * Add CardTool to determine category-wide card properties based on the
    category template. Clean up test configurations, too.
  * Move upstart kill timeout to the unity8 job itself.
  * Don't treat scope as active when preview open to inhibit model
    updates and reset processing on previewData changes. (LP: #1275832)

  [ Leo Arias ]
  * Added the DashPreview autopilot helper.

  [ Michał Karnicki ]
  * CardHeader mascot improvements.

 -- Ubuntu daily release <ps-jenkins@lists.canonical.com>  Tue, 04 Feb 2014 14:09:14 +0000

unity8 (7.84+14.04.20140130-0ubuntu1) trusty; urgency=low

  [ Michał Sawicz ]
  * Bring back libunity-mir1, it's dlopen'ed, so not linked to unity8,
    so not in shlibs.

 -- Ubuntu daily release <ps-jenkins@lists.canonical.com>  Thu, 30 Jan 2014 14:00:40 +0000

unity8 (7.84+14.04.20140129-0ubuntu1) trusty; urgency=low

  [ Nick Dedekind ]
  * Added Panel/VisibleIndicatorsModel for use with both indicator row &
    menuContent. This removes the need to hide indicators in the row and
    map inicator indexes between row & content. Fixes the indicator
    highlight line offset not bound by listView position.
  * Ported indicators to using ubuntu-settings-components

  [ Albert Astals ]
  * Prepend /sbin/ to initctl calls My phablet user does not have /sbin/
    in path and thus this calls fail
  * Call updateDelegateCreationRange when it's needed It depends on
    other variables than the ones we were using to call it, so need to
    call it if these change too Device manual test, go to apps scope,
    scroll down so that only part of the installed apps collapsed
    category is shown, expand it, see how previously some icons were not
    painted and now they are

  [ Mirco Müller ]
  * Fixed the failure of notification autopilot-test
    test_sd_incoming_call.

  [ Andrea Cimitan ]
  * Add AP test for policykit/network manager, which was causing issues
    with nested mir

  [ CI bot ]
  * Resync trunk

  [ Michał Karnicki ]
  * Don't display artShape when artImage source not set.
  * Fix FilterGrid rendering issues.

 -- Ubuntu daily release <ps-jenkins@lists.canonical.com>  Wed, 29 Jan 2014 16:11:20 +0000

unity8 (7.84+14.04.20140128-0ubuntu1) trusty; urgency=low

  [ Michal Hruby ]
  * Added unity-scope-tool, which will help when developing scopes.

  [ Michał Sawicz ]
  * Added unity-scope-tool, which will help when developing scopes.
  * Use full DashContent, not just GenericScopeView in ScopeTool.qml.
  * Bring Card and CardHeader over from new-scopes.
  * Work around bug #1268578. (LP: #1268578)
  * Drop unnecessary version dependencies.
  * Return null instead of undefined from findChild and
    findInvisibleChild.
  * Fix CardHeader and Card heights (empty Label does have non-zero
    height apparently). Also improve test robustness and reduce future
    diffs.

  [ Albert Astals ]
  * Do not assert if the item we are removing was not created yet
    (because e.g. it's not in the viewport).
  * Position correctly the pointer of the search history box .
  * Make test_filter_expand_expand less unstable in CI VMs Make sure
    header0 is the header0 we want to click On the CI VM stuff is a bit
    slower than on real hw and we were clicking in the wrong place.
  * Add TabBar to the Dash header navigation Changes this comes with: *
    DashBar at the bottom is gone * PageHeader doesn't have a Label
    anymore, it has the childItem property where you add which thing it
    has to contain * New: PageHeaderLabel mimics the old behaviour of
    PageHeader * The header of the LVWPH of GenericScopeView is now fake
    and only used for positioning. There is a single global floating
    header in DashContent (which is a PageHeader with a TabBar as
    childItem) * The GenericScopeView previewLoader and OpenEffect have
    been also moved to the DashContent so that the openEffect includes
    the floating header in the "animation" .
  * Introduce the HorizontalJournal.
  * If there are no items m_firstVisibleIndex has to be -1 .
  * Add some more documentation about tests to the CODING file.
  * Fixes to the journal cmake tests code * Output to the correct
    filename for the test * Don't output stuff from the tryXYZ targets.
  * Adapt to findChild return value changes .
  * Organic Grid for the Dash View.
  * Misc journal fixes Don't init *modelIndex to INT_MAX Makes no sense
    since we're not doing any qMin and the calling function also accepts
    any index >= 0 as valid so in some cases it may end up wanting to
    create an index that doesn't exist Don't refill if height() < 0,
    that gives bad ranges for from/to and the code gets confused .

  [ Michał Karnicki ]
  * Fix grid view column count.
  * Add test for minimum number of items in a carousel.

  [ Allan LeSage ]
  * Add stubs for indicators autopilot tests.

  [ Andrea Cimitan ]
  * Avoid input falling through notifications onto surfaces below, thus
    fixing LP: #1257312. (LP: #1257312)

  [ Leo Arias ]
  * Close the Touch devices after the tests. (LP: #1267600)
  * Added methods to scroll to other scopes on autopilot tests.
  * Added autopilot helpers for the app scope and the app preview.
    Install the fake scopes in order to use them on the tests. (LP:
    #1269114)
  * On autopilot helpers, wait for the scope category to appear.

  [ Nick Dedekind ]
  * Visual updates for indicator panel highlight and opening opacity.
  * Added inidcator tests for page & item factories.
  * Fixes visible indicator misalignment in indicator items/menus
    (lp#1264678). (LP: #1264678)

  [ Mirco Müller ]
  * Fixed the failure of notification autopilot-test
    test_sd_incoming_call.

  [ Michael Zanetti ]
  * clean up fullscreen notifications code.
  * import qml files into cmake, drop qmlproject.
  * also add qml files in tests directory.
  * Added autopilot helpers for the app scope and the app preview.
    Install the fake scopes in order to use them on the tests. (LP:
    #1269114)

  [ Michael Terry ]
  * Fix failure to build when using the ./build script with ninja-build
    installed. (LP: #1268525)
  * Point DBus-activated processes at unity8's MIR_SOCKET rather than
    the system socket.

  [ Daniel d'Andrada ]
  * DragHandle: Never restart hinting animation while still pressed (LP:
    #1269022)

  [ Bill Filler ]
  * fix for lp:1259294, turn off auto capitalization for wifi password
    field. (LP: #1259294)
  * disable predictive text in Dash search field as it interferes with
    built-in search (LP: #1273643)

 -- Ubuntu daily release <ps-jenkins@lists.canonical.com>  Tue, 28 Jan 2014 15:58:45 +0000

unity8 (7.84+14.04.20131220-0ubuntu1) trusty; urgency=low

  [ Michał Sawicz ]
  * Clean up root project file. Introduce include/ and qml/ and move
    files around to be where they fit, also adapt everything else to
    match.

  [ Michael Hall ]
  * Update CODING to reflect the fact that only 14.04 is supported
    currently.

  [ Christopher Lee ]
  * Make use of helpers in all tests. (LP: #1260860). (LP: #1260860)

  [ Nic ]
  * Added kill time 30 to unity8 override. Added install path. (LP:
    #1260379)

  [ Nick Dedekind ]
  * Added parser for strftime in TimeFormatter. Moved TimeFormatter to
    Utils plugin.

  [ Mirco Müller ]
  * Support fullscreen for special-case extended snap-decision of the
    pin-unlock dialog.

  [ Michael Zanetti ]
  * Change the default behaviour of the Lockscreen to have a variable
    PIN length, requiring the user to confirm with OK.

  [ Daniel d'Andrada ]
  * Update CODING with instructions on how to run tests.

  [ Dimitri John Ledkov ]
  * Fix cross-compilation.

  [ Albert Astals ]
  * Vertical journal Comes from lp:~aacid/+junk/verticalJournal.
  * Add code and tests for incremental inserting/removing from the end.

  [ Ubuntu daily release ]
  * Automatic snapshot from revision 603

 -- Ubuntu daily release <ps-jenkins@lists.canonical.com>  Fri, 20 Dec 2013 03:23:08 +0000

unity8 (7.84+14.04.20131212-0ubuntu1) trusty; urgency=low

  [ Michał Sawicz ]
  * Add PyDev project files for autopilot tests. Also tweak .bzrignore
    to not ignore generic Eclipse project definitions.
  * Retry unlocking the greeter three times.
  * Reduce code duplication and clean up CMakeLists and includes in
    indicator tests.

  [ Nick Dedekind ]
  * Replaced indicator page dynamic menuSelected binding with Connection
    to listview selectedIndex property. (LP: #1243146)
  * Indicators close when menu items are activated. (LP: #1238182)
  * Fixed up connections for changes to model data. (LP: #1253810)

  [ Albert Astals ]
  * dashItemSelected -> showDashHome Because we are not using the index
    at all in the upper layers.
  * Fix filtering colllapsing/expanding again Also the delegate creation
    range stuff flows up->down not down->up so rearrange the bindings.

  [ Ubuntu daily release ]
  * Automatic snapshot from revision 590

 -- Ubuntu daily release <ps-jenkins@lists.canonical.com>  Thu, 12 Dec 2013 21:41:19 +0000

unity8 (7.84+14.04.20131206.1-0ubuntu1) trusty; urgency=low

  [ Michal Hruby ]
  * Ensure DashContent's ListView's currentItem is set if the model is
    not empty.

  [ Michał Sawicz ]
  * Don't generate build-deps .deb twice and allow overriding
    QML2_IMPORT_PATH in ./run.

  [ Albert Astals ]
  * Remove unused Applications/ folder .
  * Implement an 'interface' for Dash Renderers.
  * Use deelistmodel's conversion method Instead of a copy of the code .
  * Remove icons we don't use .
  * Do not start apps or go to dash on demo If you are pulling the
    launcher out while in demo mode it doesn't make sense to let you
    start applications. Besides it locks you out because it starts the
    app and the demo is still not finished so you can't really use any
    of the edges to escape Bug #1233696. (LP: #1233696)
  * Add a test for the carousel showing the preview when being clicked .
  * Fix collapsing of categories not working and the
    expansion/collapsing animation +test.

  [ Timo Jyrinki ]
  * Depend on either Qt 5.2 or libqt5v8-5-private-dev.
  * qtdeclarative5-private-dev 5.0.2-6ubuntu5 now depends directly on Qt
    V8 private headers. The remaining "qtdeclarative5-private-dev"
    dependency is enough now both when compiling against 5.0.2 or 5.2.

  [ Pete Woods ]
  * Handle optional parameterized action properties. (LP: #1256258)

  [ Andrea Cimitan ]
  * Implement an 'interface' for Dash Renderers.

  [ Michael Zanetti ]
  * Added music preview.
  * rename some parameters from desktopFile to appId as scopes are now
    changed to give us the appId.
  * unhardcode launcher's search paths for .desktop files.
  * Enable teasing of the phone greeter even though we have a
    lockscreen.
  * check if variant is valid to avoid asserting in debug mode when the
    connection to AccountsService doesn't work for some reason .

  [ Michael Terry ]
  * Add the DBus greeter API from the desktop greeter into the unity8
    greeter.

  [ Daniel d'Andrada ]
  * Dash: disable close mode when you click outside app thumbnails To
    leave the termination mode you can now just mouse/touch press
    anywhere outside the running applications' thumbnails The other way,
    which still works, is long-pressing a thumbnail once more. (LP:
    #1193414)

  [ Ubuntu daily release ]
  * Automatic snapshot from revision 579

 -- Ubuntu daily release <ps-jenkins@lists.canonical.com>  Fri, 06 Dec 2013 13:15:57 +0000

unity8 (7.84+14.04.20131128.2-0ubuntu1) trusty; urgency=low

  [ Michal Hruby ]
  * Depend on the separate scopes plugin
  * Move the BottomBar* DBus communicator to the Utils plugin.

  [ Michał Sawicz ]
  * Wait for DashHome to be available in tst_Shell. (LP: #1254898)
  * Use plugindir from unity-shell-api.pc.
  * Expect stop in upstart job and raise in case of surfaceflinger. (LP:
    #1239876)

  [ Albert Astals ]
  * Fix time test in Qt 5.2 Make factors an array instead of a
    object/dict Objects/dicts are unordered by definition, it happened
    that Qt 5.0 gave them in the orrder we wanted, but with Qt 5.2 is
    failing, and we don't even need the "key", so array works as well
    :).
  * Test that the dash hswipe is disabled while the inner stuff is
    moving .
  * Skip restMaximizeVisibleAreaMoveUpAndShowHeader, it's causing too
    many failed runs And we are confident it's failing because of the
    suboptimal scenegraph run in 5.0.x.
  * Make Dash::test_show_scope_on_load more robust If we are testing
    showScopeOnLoaded make sure we force a scope reload after we set it,
    otherwise it may just happen that the scope has already been loaded
    and the expectaction that we'll change the list to it is just wrong.
  * Dash renderer signals: No need to pass the model up and down Whoever
    is listening to the signal has access to the item that emits the
    signal and has the model right there accessible if needs it.
  * LVWPH: Fix header going bad when setContentHeight ends up moving the
    viewport How to reproduce the bug easily without the patch: * In the
    Dash Home, search for london * Scroll to the bottom * Start moving
    to the apps scope very slowly * At around 3/4 of the move you'll see
    the header in the home scope went to a bad position * Go back to the
    Dash Home. (LP: #1237942, #1246351)
  * Remove unused AppInfo and VideoInfo files .
  * Kill unused ApplicationsFilterGrid.qml .
  * Unify ScopeView and GenericScopeView .
  * Fix header getting lost as per bug 1245824. (LP: #1245824)
  * Remove unused Time.js and its test .
  * Do not include the QtQml megaheader Include only qqml.h which is
    what we need in these files.
  * Don't do stuff if our parent context is gone We'll be gone soon too
    (and crash probably) so don't do anything. This looks a bit like a
    workaround, wait for 5.2 better painting/dispatching loop to see if
    this is not needed anymore, we find a better way to do it, or we
    decide this is fine.

  [ Lars Uebernickel ]
  * Allow setting different indicator positions for different profiles.

  [ Mirco Müller ]
  * Added checkbox for toggling between echo-modes of password-
    entryfields in ext. snap-decisions.
  * Fixes bug #1200569. (LP: #1200569)

  [ Andrea Cimitan ]
  * Switch to application scope when a dash swipe is taking place and an
    app is on foreground. (LP: #1231996)
  * Shifts wallpaper rendering for greeter lockscreen to be inline with
    shell. (LP: #1231731)
  * Dinamically load the Carousel/Filtergrid with more than 6 items.
    (LP: #1226288, #1234105)
  * Removes Math.js and its usage. Use SDK ones.

  [ Gerry Boland ]
  * DragHandle: javascript argument name clashes with local variable.
    Yes it works, but is a little unsafe.

  [ Nick Dedekind ]
  * Added UnityMenuModel submenu row removal awareness in
    UnityMenuModelStack.
  * Round indicator widget icon/label width up to closest gu for
    alignment. (LP: #1236267)
  * Indicator re-select by dragging from top when fully opened. (LP:
    #1213164)
  * Fixed a race condition causing search history popup to show up when
    it shouldn't. (LP: #1249369)

  [ Christopher Lee ]
  * Unity8 tests now make use of the helper functions (added in the pre-
    req branch) so that the helper functions are tested as part of daily
    business.

  [ Daniel d'Andrada ]
  * Improve DirectionalDragArea Removed Rejected status, simplifying
    state machine. Added compositionTime property. Multi-finger
    scenarios are better handled now. Refactored TimeSource in
    Ubuntu.Gestures plugin. Added an easy way to debug
    DirectionalDragArea by having switchable debug prints. Updated tests
    to also simulate the passage of time. Use touch point scene
    coordinates for gesture recognition so that moving the.
    DirectionalDragArea (as in a hinting DragHandle) won't affect it.
    (LP: #1228336)
  * Add right-edge drag hinting to Greeter To match with the existing
    teasing animation when you tap on the right half of the Greeter.
    Also has the side benefit of making the code look a bit nicer.
  * Refactor Ubuntu.Gesture tests to share common logic Take the common
    part out of tst_DirectionalDragArea and put it into a separate base
    class, GestureTest, so that it can be shared with other, future,
    tests. In CMakeLists.txt, create a macro out of DirectionalDragArea
    build script to be used by future tests with similar requirements
    and structure. Also add the "m_" prefix to member variables.
  * Remove dead code from Utils plugin They are not being used anywhere.

  [ Michael Terry ]
  * Make EdgeDemoOverlay test more reliable by testing for what we
    really care about, not an indirect indicator of it. (LP: #1248232)
  * Explicitly set MIR_SOCKET for other upstart jobs, rather than
    relying on the default socket, since that won't work once we move to
    a nested Mir.

  [ Michael Zanetti ]
  * don't add margins to RunningApplicationTile's label. (LP: #1245482)
  * allow SIM PIN entry to have a variable pin length (by adding a done-
    button). (LP: #1240561)
  * fix launcher wording for pinning actions. (LP: #1240891)
  * fix preview background positioning don't explicitly take originY
    into account as it's already in there implicitly. make sure we don't
    split the openeffect in a place where it can be covered by the
    header.
  * fix album artwork containing / in the name. (LP: #1237829)
  * small launcher tweaks fix fakeDragItem's initial position to match
    with real item. remove UbuntuShape's border glow. .
  * drop all references to LighDM from the Lockscreen This should make
    it generic enough to allow reusing it for SIM PIN entry .

  [ Omer Akram ]
  * make the non working code in the screen unlocker helper work.

  [ Nicolas d'Offay ]
  * Pushed up the z order of the clock in GreeterContent. (LP: #1233146)
  * Search history is now persistent across all scopes and remains in
    QML. (LP: #1226221)

  [ Ubuntu daily release ]
  * Automatic snapshot from revision 556

 -- Ubuntu daily release <ps-jenkins@lists.canonical.com>  Thu, 28 Nov 2013 18:09:17 +0000

unity8 (7.83+14.04.20131106-0ubuntu1) trusty; urgency=low

  [ Andrea Cimitan ]
  * Place ShaderEffectSource of UbuntuShapeForItem under the Shape Item.
    (LP: #1239317)

  [ Omer Akram ]
  * test: make sure the search indicator hides when an app has focus.

  [ Nick Dedekind ]
  * Fixed indicator slider menu item alignment to label field and icon.
    (LP: #1240756)

  [ chris.gagnon ]
  * Update to autopilot 1.4.

  [ Ubuntu daily release ]
  * Automatic snapshot from revision 500

 -- Ubuntu daily release <ps-jenkins@lists.canonical.com>  Wed, 06 Nov 2013 03:37:02 +0000

unity8 (7.83+14.04.20131105.1-0ubuntu1) trusty; urgency=low

  [ Michał Sawicz ]
  * Implement switching between previews by swiping. (LP: #1220651,
    #1088572)

  [ Nick Dedekind ]
  * Faster loading of indicator menus. (LP: #1226650)

  [ Albert Astals ]
  * Make sure we have ssh started when we need it .
  * Fix a few warnings in DashContent.qml on shutdown
    Dash/DashContent.qml:119: TypeError: Cannot read property
    'previewShown' of null Dash/DashContent.qml:120: TypeError: Cannot
    read property 'moving' of null .
  * Don't use deprecated Panel methods.

  [ Christopher Lee ]
  * Adds an easy to consume function that attempts to unlock the unity
    greeter. (LP: #1240261)

  [ Lars Uebernickel ]
  * Indicators: add TimeFormatter and use it in the messaging menu This
    component can be used to turn a timestamp and a format string into a
    string with the corresponding time and format. The string will
    change whenever the timezone changes. (LP: #1236413)

  [ Andrea Cimitan ]
  * Allow drag over bounds, but not overshoot. (LP: #1204300)
  * Threshold to activate the left edge swipe to reveal dash is now 26
    GU. (LP: #1236286)

  [ Michael Zanetti ]
  * replace the launcher quicklist's Popover with an own quicklist
    implementation The Popover probably won't ever support what the
    launcher needs.
  * Implement switching between previews by swiping. (LP: #1220651,
    #1088572)
  * don't trigger the greeter teasing during a movement of the greeter.

  [ Ubuntu daily release ]
  * Automatic snapshot from revision 495

 -- Ubuntu daily release <ps-jenkins@lists.canonical.com>  Tue, 05 Nov 2013 12:22:04 +0000

unity8 (7.83+14.04.20131031-0ubuntu1) trusty; urgency=low

  [ Michał Sawicz ]
  * Use setenv as early as possible to avoid setenv and getenv clashing
    in multi-threaded situations. (LP: #1240866)

  [ Ubuntu daily release ]
  * Automatic snapshot from revision 482

 -- Ubuntu daily release <ps-jenkins@lists.canonical.com>  Thu, 31 Oct 2013 20:10:56 +0000

unity8 (7.83+14.04.20131028.1-0ubuntu1) trusty; urgency=low

  * New rebuild forced
  * Automatic snapshot from revision 480

 -- Ubuntu daily release <ps-jenkins@lists.canonical.com>  Mon, 28 Oct 2013 22:42:07 +0000

unity8 (7.83+14.04.20131028-0ubuntu1) trusty; urgency=low

  [ Andrea Cimitan ]
  * Fix 1195349 by counting drawbuffer on the newContentX logic of the
    carousel When we changed carousel from repeater to listview, we
    added drawbuffer. this breaks the logic of newContentX, which was
    considered disabled and set to -1. The correct disabled value now
    has to take into account the drawbuffer. (LP: #1195349)

  [ Christopher Lee ]
  * Checks both then env and upstart env for the currently set
    XDG_DATA_DIRS so they can be set correctly for the test.

  [ Ubuntu daily release ]
  * Automatic snapshot from revision 479

 -- Ubuntu daily release <ps-jenkins@lists.canonical.com>  Mon, 28 Oct 2013 03:08:59 +0000

unity8 (7.83+13.10.20131016.2-0ubuntu1) saucy; urgency=low

  [ Loïc Minier ]
  * Merge ~lool/unity8/drop-setcap-conf. Drop unity8-setcap.conf as this
    breaks desktop installs (no boot-hook event is emitted, boot
    stalls); add maintscript snippet to rm_conffile on upgrades; this
    boot-hook is now shipped under a different name in lxc-android-
    config.

  [ Michał Sawicz ]
  * Ship a camera-app.desktop file and use a custom XDG_DATA_DIRS for
    testing.

  [ Ubuntu daily release ]
  * Automatic snapshot from revision 472

 -- Ubuntu daily release <ps-jenkins@lists.canonical.com>  Wed, 16 Oct 2013 23:15:48 +0000

unity8 (7.83+13.10.20131016.1-0ubuntu1) saucy; urgency=low

  [ Diego Sarmentero ]
  * Disable Preview interaction until the scope responds.

  [ Albert Astals ]
  * Hide placeholder notification.

  [ Ubuntu daily release ]
  * Automatic snapshot from revision 469

 -- Ubuntu daily release <ps-jenkins@lists.canonical.com>  Wed, 16 Oct 2013 17:29:36 +0000

unity8 (7.83+13.10.20131016-0ubuntu1) saucy; urgency=low

  [ Loïc Minier ]
  * Add upstart job to copy unity8 to a new tmpfs, setcap it, and bind-
    mount it back; this is an ugly hack to set CAP_SYS_RESOURCE until we
    have a root-helper for it.

  [ Michal Hruby ]
  * Enable definition of scope back references in overridden results.

  [ Ubuntu daily release ]
  * Automatic snapshot from revision 466

 -- Ubuntu daily release <ps-jenkins@lists.canonical.com>  Wed, 16 Oct 2013 11:29:52 +0000

unity8 (7.83+13.10.20131015.4-0ubuntu1) saucy; urgency=low

  [ Michał Sawicz ]
  * Replace ubuntu-touch-session's unity8.conf upstart job.
  * Revert r440 that made the dash collapse animation worse, rather than
    better.

  [ om26er@ubuntu.com ]
  * close the app only when the close button is tapped, not the entire
    thumbnail

  [ Nick Dedekind ]
  * Added missing Unity.Indicator mock objects causing qmltests to fail.
    Approved by: Michał Sawicz.

  [ Christopher Lee ]
  * Launch unity8 for autopilot with upstart, and bring unity8 session
    over from session-manager-touch.

  [ Pawel Stolowski ]
  * Temporarily disable category_order changed signal handling.

  [ Daniel d'Andrada ]
  * OSKController area shouldn't cover the indicators' bar Since ubuntu-
    keyboard surface area doesn't cover the indicators' bar,
    OSKController should follow suit. Otherwise the OSKContoller's
    internal InputFilterArea (and others) wouldn't perfectly overlap the
    graphical keyboard rendered by ubuntu-keyboard (i.e. the opaque part
    of ubuntu-keyboard's surface).

  [ Michael Zanetti ]
  * Initialize initialHeight/Width to height/width depending on scaleTo
    add checks for initialWidth/Height in the tests change sizes in
    tests to something else than the default for initialWidth/Height in
    order to catch failures there more easily

  [ Omer Akram ]
  * Only show search indicator while the Dash is focued.
  * Add 2dp left margin for music and video tiles' title.

  [ Nicolas d'Offay ]
  * Changed Infographics to use Ubuntu font.

  [ Ubuntu daily release ]
  * Automatic snapshot from revision 463

 -- Ubuntu daily release <ps-jenkins@lists.canonical.com>  Tue, 15 Oct 2013 11:05:04 +0000

unity8 (7.82+13.10.20131011.2-0ubuntu1) saucy; urgency=low

  [ Michał Sawicz ]
  * Work around Mir not delivering input to shell after restart, if the
    device isn't reinitialized.

  [ Albert Astals ]
  * Remove unused DashMusic/DashVideos.
  * Don't let the user change between scopes if the current one is
    moving up/down.
  * Fix two uninitialized variable uses reported by valgrind ==17988==
    Conditional jump or move depends on uninitialised value(s) ==17988==
    at 0x13839F3A: AccountsService::updateDemoEdges()
    (AccountsService.cpp:74) ==17988== by 0x13839DA5:
    AccountsService::setUser(QString const&) (AccountsService.cpp:45)
    ==17988== by 0x1383F67B:
    AccountsService::qt_metacall(QMetaObject::Call, int, void**)
    (moc_AccountsService.cpp:192) ==17988== by 0x496143D:
    StoreProperty(QV8Engine*, QObject*, QQmlPropertyData*,
    v8::Handle<v8::Value>) (in /usr/lib/arm-linux-
    gnueabihf/libQt5Qml.so.5.0.2) ==17988== ==17988== Conditional jump
    or move depends on uninitialised value(s) ==17988== at 0x1383A0F6:
    AccountsService::updateStatsWelcomeScreen() (AccountsService.cpp:92)
    ==17988== by 0x13839DB1: AccountsService::setUser(QString const&)
    (AccountsService.cpp:47) ==17988== by 0x1383F67B:
    AccountsService::qt_metacall(QMetaObject::Call, int, void**)
    (moc_AccountsService.cpp:192) ==17988== by 0x496143D:
    StoreProperty(QV8Engine*, QObject*, QQmlPropertyData*,
    v8::Handle<v8::Value>) (in /usr/lib/arm-linux-
    gnueabihf/libQt5Qml.so.5.0.2)
  * Fix unitialized variable in Scope ==18457== Conditional jump or move
    depends on uninitialised value(s) ==18457== at 0x15AD1FD6:
    Scope::setActive(bool) (scope.cpp:165) ==18457== by 0x15B0023D:
    Scope::qt_metacall(QMetaObject::Call, int, void**)
    (moc_scope.cpp:478) ==18457== by 0x48B709F:
    QQmlPropertyPrivate::write(QObject*, QQmlPropertyData const&,
    QVariant const&, QQmlContextData*,
    QFlags<QQmlPropertyPrivate::WriteFlag>) (in /usr/lib/arm-linux-
    gnueabihf/libQt5Qml.so.5.0.2)
  * Fix crash on the phone For some reason i'm getting v8 crashes
    without this when shuting down unity-mir

  [ Gerry Boland ]
  * Use focusRequested signal from AppManager. WM: AppManager has new
    signal to ask shell to request focus for app - use it to properly
    animate and focus the app. If app wants to be side stage, but no
    side stage available, override the application stage.

  [ Nick Dedekind ]
  * Only use the root action state as a unitymenumodel ActionStateParser
    when needed.

  [ Andrea Cimitan ]
  * Move the close app icon on top left.
  * The header of category list is already on screen after unlock

  [ Michael Zanetti ]
  * Make the greeter's clock update in sync with the indicators.

  [ Omer Akram ]
  * Increase dash header height to 5gu.

  [ Nicolas d'Offay ]
  * Standardised expansion speed in scopes.

  [ Ubuntu daily release ]
  * Automatic snapshot from revision 449

 -- Ubuntu daily release <ps-jenkins@lists.canonical.com>  Fri, 11 Oct 2013 17:26:34 +0000

unity8 (7.82+13.10.20131011.1-0ubuntu1) saucy; urgency=low

  [ Michał Sawicz ]
  * Fix frequent application IDs and drop old AppsAvailableForDownload
    model.
  * Unrevert r388 now that we have fixed the infinite loop it was
    causing in Qt.

  [ Steve Langasek ]
  * Don't keep a long-lived connection open to upstart when we only use
    it for two events, one at load time and one at unload time.

  [ Lars Uebernickel ]
  * VolumeControl: use 'volume' instead of 'scroll' action The volume
    action doesn't show a notification.

  [ Michael Terry ]
  * Disable DragHandle on right side of screen while the greeter is
    animating

  [ Marcus Tomlinson ]
  * Added missing "enabled" property to "progressMenu" component in the
    menu item factory.

  [ Michael Zanetti ]
  * Add scaleTo: "fit" mode support to LazyImage

  [ Andrea Cimitan ]
  * Add music and video renderers
  * Use shell.edgeSize for BottomBar's EdgeDragArea, detecting gestures
    only when they are within the edgeSize.

  [ Nick Dedekind ]
  * Removed greeter "toHome" animation (LP#1092976) (LP: #1092976)
  * Only show Snap Decision notification actions when available.

  [ Albert Astals ]
  * Dash: Set delegate creation range for inner itemviewss If it's above
    the list viewport we set it to the end of the list to precache the
    last items It it's below the list viewport we set it to the
    beginning to precache the first items Otherwise we set it to the
    part of the viewport in the view Approved by: Michał Sawicz.

  [ Ubuntu daily release ]
  * Automatic snapshot from revision 435

 -- Ubuntu daily release <ps-jenkins@lists.canonical.com>  Fri, 11 Oct 2013 09:05:30 +0000

unity8 (7.82+13.10.20131010-0ubuntu1) saucy; urgency=low

  [ David Callé ]
  * Small logic change in preview descriptions line breaks. Multiple new
    lines are now replaced by multiple br tags.

  [ Nick Dedekind ]
  * Use indicator identifier for indicators-client list item label.
  * Make sure overflow indicators are hidden and not the search label.

  [ Mirco Müller ]
  * Tweaks to notifications to improve spec-compliance. - updated
    notifications-qmltest to reflect the use of a variant-map for the
    hints - made text-fields as heigh as buttons - made the summary
    align horizontally to the icon - updated button-height and bubble-
    background.

  [ Pawel Stolowski ]
  * Handle category_order_changes signal from scopes (used in Home only)
    and reorder categories accordingly.
  * Implementation of albumart image provider for audio content.

  [ Michael Terry ]
  * Hide the greeter when an app is focused, fixing snap decisions
    launching an app in the greeter (like receiving a call).

  [ Michael Zanetti ]
  * Launcher - remove support for pinning items in the backend After the
    latest design changes, recent apps is everything that is contained
    in the ApplicationManager. So no need for storing anything else than
    pinned apps in the config.

  [ Michał Sawicz ]
  * Remove the mir socket before starting unity8 during autopilot tests.

  [ Ubuntu daily release ]
  * Automatic snapshot from revision 420

 -- Ubuntu daily release <ps-jenkins@lists.canonical.com>  Thu, 10 Oct 2013 04:15:13 +0000

unity8 (7.82+13.10.20131008.1-0ubuntu1) saucy; urgency=low

  [ Michal Hruby ]
  * Add Scope::isActive property and corresponding tests. (LP: #1230352)

  [ Daniel d'Andrada ]
  * Move OSKController to the front as it will now also block input
    meant to the OSK That's in the unity-mir implementation. The
    SurfaceFlinger one is still an empty noop. Currently, when the OSK
    is up, both shell and OSK get user input, thus we need the
    OSKController to shield our shell components from them. (LP:
    #1236773)

  [ Michał Sawicz ]
  * Add Scope::isActive property and corresponding tests. (LP: #1230352)
  * Force focus back on shell in case it loses it for some reason.

  [ Ubuntu daily release ]
  * Automatic snapshot from revision 409

 -- Ubuntu daily release <ps-jenkins@lists.canonical.com>  Tue, 08 Oct 2013 19:14:20 +0000

unity8 (7.82+13.10.20131008-0ubuntu1) saucy; urgency=low

  [ Michał Sawicz ]
  * update previews to match design. (LP: #1224555)
  * Add an InputFilterArea in Notifications. (LP: #1233411, #1235215)

  [ Ying-Chun Liu ]
  * update previews to match design. (LP: #1224555)

  [ Albert Astals ]
  * Unrevert 376 by reverting r395 and a small fix to fix the cpu
    hogging issue . (LP: #1124567)

  [ Michael Terry ]
  * Add Showable.showNow() method and use it in Shell to immediately
    show greeter when we blank the screen rather than animating it. (LP:
    #1233564)

  [ Michael Zanetti ]
  * update previews to match design. (LP: #1224555)

  [ Diego Sarmentero ]
  * update previews to match design. (LP: #1224555)

  [ Ubuntu daily release ]
  * Automatic snapshot from revision 404

 -- Ubuntu daily release <ps-jenkins@lists.canonical.com>  Tue, 08 Oct 2013 02:57:55 +0000

unity8 (7.82+13.10.20131007-0ubuntu1) saucy; urgency=low

  [ Michał Sawicz ]
  * Respect pre-set import and library paths and prevent segfault in
    startShell.

  [ Ubuntu daily release ]
  * Automatic snapshot from revision 399

 -- Ubuntu daily release <ps-jenkins@lists.canonical.com>  Mon, 07 Oct 2013 07:10:46 +0000

unity8 (7.82+13.10.20131005-0ubuntu1) saucy; urgency=low

  [ Michał Sawicz ]
  * Revert r376 that caused constant CPU usage due to the
    ActivityIndicator.

  [ Nick Dedekind ]
  * Removed indicators-client autopilot tests. (LP: #1234736)

  [ Albert Astals ]
  * Revert r388. (LP: #1235268)

  [ Christopher Lee ]
  * Removes passing -fullscreen to unity8 when on the device (as per bug
    #1235065). (LP: #1235065)

  [ Ubuntu daily release ]
  * Automatic snapshot from revision 396

 -- Ubuntu daily release <ps-jenkins@lists.canonical.com>  Sat, 05 Oct 2013 11:45:14 +0000

unity8 (7.82+13.10.20131004.2-0ubuntu1) saucy; urgency=low

  * Revert 7.82+13.10.20131004.1-0ubuntu1 back to
    7.81.3+13.10.20130927.3-0ubuntu1 due to CPU hogging issue with
    7.82+13.10.20131004.1-0ubuntu1.

 -- Loïc Minier <loic.minier@ubuntu.com>  Fri, 04 Oct 2013 21:22:29 +0200

unity8 (7.82+13.10.20131004.1-0ubuntu1) saucy; urgency=low

  [ Michał Sawicz ]
  * Bump to indicate support for extended snap decisions.
  * Make Tile themeable, add renderers for Dash Plugins and weather.
    (LP: #1231948)
  * Drop network agents now that they're in indicator-network instead.

  [ Michal Hruby ]
  * Differentiate generic and music carousels.
  * Use the thumbnailer image provider for scope results that don't
    specify icon as well as for previews.
  * Added an indicator which is displayed in the search bar whenever a
    search is in progress. Added accompanying test in tst_PageHeader.
  * Expose rendererHint to shell.

  [ Albert Astals ]
  * Update pot file. (LP: #1232374)
  * Only enable the animation when the item is on screen (i.e. !culled)
    . (LP: #1200374)
  * Do not crash on positionAtBeginning if the list is empty .
  * Enable/disable running apps height animation in a less error prone
    way.

  [ Michael Terry ]
  * Use a chevron after 'Skip intro' and drop the underlining.
  * Load testability driver when QT_LOAD_TESTABILITY is set. (LP:
    #1226234)
  * Listen to the system setting StatsWelcomeScreen, which tells us
    whether to show user-specific infographic data in the greeter. (LP:
    #1207857)

  [ Gerry Boland ]
  * WM: ensure focusedApplicationWhenUsingScreenshots reset when unused,
    and only used when set. Fixes window focus conflict between shell
    and ApplicationManager.

  [ Nick Dedekind ]
  * Removed deprecated Unity.IndicatorsLegacy plugin.
  * Added actionState parser to the indicators-client text printer so
    that we get the icon.
  * Moved indicator page titles to the root action state of menu model.
    (LP: #1223635)

  [ Mirco Müller ]
  * Added rendering- and interaction-support for the first three
    extended snap-decision dialog-cases password-entry, user-
    authentication and simunlock.

  [ Daniel d'Andrada ]
  * Revert the reversion of r304 since it doesn't seem to crash anymore
    Original commit was Reset apps scope when returning from app to dash
    (LP #1193419) If an app is on foreground and you perform a long
    left-edge swipe to minimize it, and therefore return to the dash,
    the dash should be in the Applications scope and showing the
    running/recents applications. (LP: #1193419)

  [ Andrea Cimitan ]
  * Add behaviours to the hud reveal. (LP: #1224480, #1224633)
  * Make Tile themeable, add renderers for Dash Plugins and weather.
    (LP: #1231948)

  [ Michael Zanetti ]
  * fix inserting into quicklistmodel.
  * Drop useStorage argument and use exising LAUNCHER_TESTING define for
    this decision.

  [ Omer Akram ]
  * Make the volume/brightness slider changes realtime. (LP: #1227595)

  [ Nicolas d'Offay ]
  * Fixed black colour on the first of the month due to division. (LP:
    #1233657)
  * Added an indicator which is displayed in the search bar whenever a
    search is in progress. Added accompanying test in tst_PageHeader.

  [ Ubuntu daily release ]
  * Automatic snapshot from revision 390

 -- Ubuntu daily release <ps-jenkins@lists.canonical.com>  Fri, 04 Oct 2013 06:55:16 +0000

unity8 (7.81.3+13.10.20130927.3-0ubuntu1) saucy; urgency=low

  [ Michal Hruby ]
  * Correctly handle image URI scheme in results.

  [ Michał Sawicz ]
  * Make SHOW_DASH and HIDE_DASH close the current preview. (LP:
    #1231404)
  * Add a LazyImage component that shows an activity spinner for long-
    loading images and handles aspect ratio properly.
  * Fix Qt 5.1 FTBFS and suppress some build warnings.

  [ Albert Astals ]
  * Make sure we always have least have one column in the gridview. (LP:
    #1225391)
  * LVWPH: Make sure we always overshoot vertically. (LP: #1229851)
  * Remember the expanded categoryId and not the expanded index The
    index can change on search, and we still want to maintain it
    expanded in that case. (LP: #1230216)
  * Fix showHeader in an edge case of notShownByItsOwn Not all the tests
    i've added fail without the code fix, but i've added them just to be
    more covered . (LP: #1230187)

  [ Diego Sarmentero ]
  * Handling error signal from the DownloadTracker plugin (BUG:
    #1229744). (LP: #1229744)
  * Remove "Reviews and Comments" section from Application Preview until
    the feature is ready (BUG: #1226632) - Detect when the keyboard is
    being shown to allow the user to scroll the Preview even more if
    necessary to interact with the components at the bottom of that
    preview, and don't leave those components obscured behind the
    keyboard (BUG: #1226638). (LP: #1226632, #1224717, #1226638)

  [ Nick Dedekind ]
  * Brought messaging indicator inline with UnityMenuModel &
    UnityMenuAction. (LP: #1217676, #1217678)

  [ Pawel Stolowski ]
  * Support canned search queries returned by Home Scope.
  * Cancel previous actions and previews on new activation / preview.
    Expose previewed data row in Preview object.

  [ Michael Terry ]
  * Only enable the Bottombar when the HUD is available. (LP: #1220306)
  * Increase the "Skip intro" clickable area, making dismissing the edge
    demo intro feel more natural. (LP: #1220632)

  [ Michael Zanetti ]
  * drop our CrossFadeImage in favor of the SDK one. (LP: #1227783)

  [ Ubuntu daily release ]
  * Automatic snapshot from revision 358

 -- Ubuntu daily release <ps-jenkins@lists.canonical.com>  Fri, 27 Sep 2013 14:13:22 +0000

unity8 (7.81.3+13.10.20130924.2-0ubuntu1) saucy; urgency=low

  [ Michal Hruby ]
  * Fix the signal prototypes on music grid renderer. (LP: #1228390)

  [ Michael Zanetti ]
  * use less auto variables, align coding style, constify and Qt'ify API
    in AccountsService plugin.

  [ Nick Dedekind ]
  * Re-enable MenuContentActivator in Indicators.

  [ Albert Astals ]
  * LVWPH: Update the section header on list change events.

  [ Pawel Stolowski ]
  * Check results model ptr returned by GetResultsFromCategory method
    from UnityCore. (LP: #1228097, #1211595)

  [ Ubuntu daily release ]
  * Automatic snapshot from revision 340

 -- Ubuntu daily release <ps-jenkins@lists.canonical.com>  Tue, 24 Sep 2013 14:40:01 +0000

unity8 (7.81.3+13.10.20130919.3-0ubuntu1) saucy; urgency=low

  [ Michal Hruby ]
  * Add support for music grid renderer to GenericScopeView.

  [ Nick Dedekind ]
  * Fixed the removal of messaging widget due to incompatible action
    state. (LP: #1225017)

  [ Christopher Lee ]
  * Addition of initial autopilot tests for the application lifecycle.

  [ Lars Uebernickel ]
  * VolumeControl: use action of the new indicator indicator-sound
    recently gained an action to increase and decrease the volume. This
    patch makes use of that to get rid of a bus round trip (to get the
    current volume) and a race (when the volume gets set between
    fetching the current volume and setting the new volume). (LP:
    #1219057)

  [ Michael Terry ]
  * When AccountsService.backgroundFile is unset/invalid, have the
    greeter fall back to whatever the shell background is.
  * Add a tiny SessionBroadcast plugin that listens to unity-greeter-
    session-broadcast for the ShowHome signal.

  [ Daniel d'Andrada ]
  * Remove obsolete, unused graphics.
  * Make MouseTouchAdaptor work with multiple QWindows.

  [ Michael Zanetti ]
  * change how icons are searched a) try to find it the Icon as is b)
    prepend with Path if a Path variable is given c) fall back to the
    image://theme/ with just the icon name . (LP: #1225186)
  * fix an issue with removing a running app from the launcher and
    always store pinning to the config.
  * collapse any open preview when programmatically switching current
    dash index. (LP: #1221137)

  [ Ubuntu daily release ]
  * Automatic snapshot from revision 333

 -- Ubuntu daily release <ps-jenkins@lists.canonical.com>  Thu, 19 Sep 2013 15:15:07 +0000

unity8 (7.81.3+13.10.20130916-0ubuntu1) saucy; urgency=low

  [ Michael Zanetti ]
  * allow left edge gesture to minimize apps even when launcher is
    already visible.
  * Don't hide the launcher on changes in the stages.
  * ssh is now installed per default, but it's set to manual in the
    ssh.override.

  [ Ubuntu daily release ]
  * Automatic snapshot from revision 320

 -- Ubuntu daily release <ps-jenkins@lists.canonical.com>  Mon, 16 Sep 2013 11:49:28 +0000

unity8 (7.81.3+13.10.20130912-0ubuntu1) saucy; urgency=low

  [ Michael Zanetti ]
  * add support for finding icons from click package apps in the
    launcher.
  * update to latest launcher API for better integration with the
    AppManager.

  [ Ricardo Mendoza ]
  * Fixes problems related to image 20130912.0, amongst: * Fix autopilot
    tests by preventing blocking of input during HUD button animations,
    only when fully visible * Fix loading of unity-mir library, major
    version wasn't specified so unless the dev package was there it
    would fail.

  [ Ubuntu daily release ]
  * Automatic snapshot from revision 316

 -- Ubuntu daily release <ps-jenkins@lists.canonical.com>  Thu, 12 Sep 2013 13:47:59 +0000

unity8 (7.81.3+13.10.20130911.1-0ubuntu1) saucy; urgency=low

  [ Michael Terry ]
  * Switch from deprecated image://gicon/ to new image://theme/.

  [ Gerry Boland ]
  * Add OSKController so shell can control OSK correctly on Mir.
  * Remove InputFilterArea for bottom edge swipes, as applications also
    listen for such swipes for Toolbar reveal.

  [ Ricardo Mendoza ]
  * Select the backend to use dynamically on runtime according to the
    QPA selected by the system.

  [ Ubuntu daily release ]
  * Automatic snapshot from revision 311

 -- Ubuntu daily release <ps-jenkins@lists.canonical.com>  Wed, 11 Sep 2013 16:22:55 +0000

unity8 (7.81.3+13.10.20130911-0ubuntu1) saucy; urgency=low

  [ Michal Hruby ]
  * Hide all gicon strings from the shell and use the image://theme icon
    provider that was recently added to the SDK.

  [ Gerry Boland ]
  * Convert to new ApplicationManager API.

  [ Nick Dedekind ]
  * Updated access point design as per spec.
  * Indicator visibility based on connection with backend service.

  [ Albert Astals ]
  * Dash: Make assignments bindings This way if the model changes the
    item value also changes.

  [ Michael Zanetti ]
  * adds support for highlighting the currently focused application in
    the launcher, adds tests.
  * include ~/.local/share/applications in launcher's .desktop file
    search path.
  * shrink size of area for revealing the HUD button and make it
    disappear on release again. fixes 1219035. (LP: #1219035)
  * revert revision 304 as it makes the Shell crash.

  [ Michael Terry ]
  * Allow testers to set custom password or pin in demo mode, rather
    than hardcoding them.
  * Have the greeter use AccountsService to determine its background.
    (LP: #1218402)
  * Listen to changes in the "show edge demo" AccountsService setting.

  [ Daniel d'Andrada ]
  * Update fake/mock plugins so that "./run --fake" works well again -
    You can now see the thumbnails of the fake running applications once
    again. - You no longer get hundreds of warnings due to icons not
    found.
  * Reset apps scope when returning from app to dash (LP #1193419) If an
    app is on foreground and you perform a long left-edge swipe to
    minimize it, and therefore return to the dash, the dash should be in
    the Applications scope and showing the running/recents applications.
    (LP: #1193419)

  [ Ubuntu daily release ]
  * Automatic snapshot from revision 306

 -- Ubuntu daily release <ps-jenkins@lists.canonical.com>  Wed, 11 Sep 2013 00:54:31 +0000

unity8 (7.81.3+13.10.20130905.2-0ubuntu1) saucy; urgency=low

  [ Michael Zanetti ]
  * Integrate Launcher with AppManager.

  [ Nick Dedekind ]
  * Removed FIXME from slider int->double conversion.

  [ Ubuntu daily release ]
  * Automatic snapshot from revision 291

 -- Ubuntu daily release <ps-jenkins@lists.canonical.com>  Thu, 05 Sep 2013 10:48:02 +0000

unity8 (7.81.3+13.10.20130904.1-0ubuntu1) saucy; urgency=low

  [ Nicolas d'Offay ]
  * Switched infographic background at design's request.

  [ Ubuntu daily release ]
  * Automatic snapshot from revision 287

 -- Ubuntu daily release <ps-jenkins@lists.canonical.com>  Wed, 04 Sep 2013 07:34:57 +0000

unity8 (7.81.3+13.10.20130904-0ubuntu1) saucy; urgency=low

  [ mhall119 ]
  * Add a little bit of text to the last step of the tour telling the
    user how to end it and get to their phone.

  [ Jussi Pakkanen ]
  * Use CCache if it is installed.

  [ Nick Dedekind ]
  * Multiple icon/label support for indicators.

  [ Albert Astals ]
  * Remove unneeded role.

  [ Lars Uebernickel ]
  * Fall back to "ubuntu-mobile" icon theme if $UBUNTU_ICON_THEME is
    unset.

  [ Michael Zanetti ]
  * Use MouseAreas in DashBar to enable clicking again.
  * load launcher default config from existing dconf key.

  [ Ubuntu daily release ]
  * Automatic snapshot from revision 285

 -- Ubuntu daily release <ps-jenkins@lists.canonical.com>  Wed, 04 Sep 2013 03:02:57 +0000

unity8 (7.81.3+13.10.20130903.1-0ubuntu1) saucy; urgency=low

  [ Michael Zanetti ]
  * workaround quicklist text color.

  [ Ubuntu daily release ]
  * Automatic snapshot from revision 277

 -- Ubuntu daily release <ps-jenkins@lists.canonical.com>  Tue, 03 Sep 2013 06:09:36 +0000

unity8 (7.81.3+13.10.20130830-0ubuntu1) saucy; urgency=low

  [ Pawel Stolowski ]
  * Implement a virtual 'All' filter option.

  [ Ubuntu daily release ]
  * Automatic snapshot from revision 275

 -- Ubuntu daily release <ps-jenkins@lists.canonical.com>  Fri, 30 Aug 2013 12:44:40 +0000

unity8 (7.81.3+13.10.20130829.2-0ubuntu1) saucy; urgency=low

  [ Michael Terry ]
  * Implement launcher item backend via AccountsService.

  [ Ubuntu daily release ]
  * Automatic snapshot from revision 272

 -- Ubuntu daily release <ps-jenkins@lists.canonical.com>  Thu, 29 Aug 2013 19:09:44 +0000

unity8 (7.81.3+13.10.20130829.1-0ubuntu1) saucy; urgency=low

  [ Michael Terry ]
  * Make sure greeter and lockscreen backgrounds are always defined,
    even if the wallpaper preference string is bogus. (LP: #1208889,
    #1208894)

  [ Ubuntu daily release ]
  * Automatic snapshot from revision 270

 -- Ubuntu daily release <ps-jenkins@lists.canonical.com>  Thu, 29 Aug 2013 11:09:43 +0000

unity8 (7.81.3+13.10.20130829-0ubuntu1) saucy; urgency=low

  [ Andrea Cimitan ]
  * Streamline some new HUD interactions to be more consistent with the
    Unity Launcher.

  [ Michael Zanetti ]
  * setting the launcher's extensionSize delayed to position the view
    correctly at the beginning .

  [ Bill Filler ]
  * add new telephony apps (dialer, messaging, contacts) to launcher and
    Home scope.

  [ Michael Terry ]
  * Implement edge demos on first boot. Build-Depends: +dbus-test-
    runner, +qtbase5-dev-tools.

  [ Ubuntu daily release ]
  * Automatic snapshot from revision 267

 -- Ubuntu daily release <ps-jenkins@lists.canonical.com>  Thu, 29 Aug 2013 02:10:38 +0000

unity8 (7.81.3+13.10.20130828.1-0ubuntu1) saucy; urgency=low

  [ Andrea Cimitan ]
  * Hide the LauncherPanel when it's really hidden, by changing visible
    to false.

  [ Gerry Boland ]
  * Fix sidestage applications - they were being ignored in the show-
    application-surface logic. (LP: #1217027, #1210079)

  [ Michał Sawicz ]
  * Raise the exception if typing failed in autopilot.

  [ Nick Dedekind ]
  * Added location indicator defaults.

  [ Michael Zanetti ]
  * increase minimal dragging width for dismissing apps with left edge
    make it a configurable parameter and adjust animation to look like
    requested in the bug report . (LP: #1213153)

  [ Ubuntu daily release ]
  * Automatic snapshot from revision 262

 -- Ubuntu daily release <ps-jenkins@lists.canonical.com>  Wed, 28 Aug 2013 11:55:46 +0000

unity8 (7.81.3+13.10.20130827.1-0ubuntu1) saucy; urgency=low

  [ Michael Zanetti ]
  * unset model in quicklist before closing it.

  [ Ubuntu daily release ]
  * Automatic snapshot from revision 256

 -- Ubuntu daily release <ps-jenkins@lists.canonical.com>  Tue, 27 Aug 2013 10:49:17 +0000

unity8 (7.81.3+13.10.20130827-0ubuntu1) saucy; urgency=low

  [ Michael Zanetti ]
  * Theme the Quicklist Popover.

  [ Albert Astals ]
  * Apply expandedIndex on delegate creation bug #1213033. (LP:
    #1213033)

  [ Ubuntu daily release ]
  * Automatic snapshot from revision 254

 -- Ubuntu daily release <ps-jenkins@lists.canonical.com>  Tue, 27 Aug 2013 02:10:43 +0000

unity8 (7.81.3+13.10.20130826.5-0ubuntu1) saucy; urgency=low

  [ Michael Zanetti ]
  * tweak launcher folding and visuals according to feedback from
    design: - increase foldingStartHeight - Introduces a
    foldingStopHeight. Folding only happens between the
    foldingStartHeight and the foldingStopHeight. - Only change
    brightness while folding - remove highlight of pressed icon -
    decrease launcher's width by half a grid unit.

  [ Ubuntu daily release ]
  * Automatic snapshot from revision 251

 -- Ubuntu daily release <ps-jenkins@lists.canonical.com>  Mon, 26 Aug 2013 22:09:43 +0000

unity8 (7.81.3+13.10.20130826.4-0ubuntu1) saucy; urgency=low

  [ Michał Sawicz ]
  * Add module entry in HudClient's qmldir.

  [ Jussi Pakkanen ]
  * Let Ninja parallelize itself.

  [ Nick Dedekind ]
  * Abstraction of indicator menu item properties prior to move into
    common components library.

  [ Christopher Lee ]
  * Added autopilot-tests for ephemeral, interactive and snap-decision
    notifications.

  [ Mirco Müller ]
  * Added autopilot-tests for ephemeral, interactive and snap-decision
    notifications.

  [ Michael Zanetti ]
  * only search visible children in findChild, add findInvisibleChild
    for others.
  * Added autopilot-tests for ephemeral, interactive and snap-decision
    notifications.

  [ Thomi Richards ]
  * Added autopilot-tests for ephemeral, interactive and snap-decision
    notifications.

  [ Ubuntu daily release ]
  * Automatic snapshot from revision 249

 -- Ubuntu daily release <ps-jenkins@lists.canonical.com>  Mon, 26 Aug 2013 18:34:44 +0000

unity8 (7.81.3+13.10.20130826.2-0ubuntu1) saucy; urgency=low

  [ Albert Astals ]
  * Don't include QtQML It includes LOTS of files we don't need.

  [ Ubuntu daily release ]
  * Automatic snapshot from revision 243

 -- Ubuntu daily release <ps-jenkins@lists.canonical.com>  Mon, 26 Aug 2013 10:08:52 +0000

unity8 (7.81.3+13.10.20130826.1-0ubuntu1) saucy; urgency=low

  * Automatic snapshot from revision 241

 -- Ubuntu daily release <ps-jenkins@lists.canonical.com>  Mon, 26 Aug 2013 06:08:33 +0000

unity8 (7.81.3+13.10.20130826-0ubuntu1) saucy; urgency=low

  [ Michael Zanetti ]
  * delay move operations if the start dragging operation is running
    This prevents items to left in wrong places when transitions clash.
  * add empty setUser to allow compiling in jenkins again until the
    branch that matches unity-api is ready to land. .
  * add count and progress overlay information to real model too.

  [ Pawel Stolowski ]
  * Changed the type of setActive argument from
    QVector<AbstractFilterOption *>::size_type to unsigned int.

  [ Ubuntu daily release ]
  * Automatic snapshot from revision 240

 -- Ubuntu daily release <ps-jenkins@lists.canonical.com>  Mon, 26 Aug 2013 02:31:42 +0000

unity8 (7.81.3+13.10.20130821.2-0ubuntu1) saucy; urgency=low

  [ Michael Terry ]
  * Listen to display-power-changed rather than system-power-changed
    signals when showing the greeter; ignore such signals when the
    proximity sensor is active. (LP: #1214477)

  [ Pawel Stolowski ]
  * Added a role for accessing progress-source property of categories.

  [ Ubuntu daily release ]
  * Automatic snapshot from revision 233

 -- Ubuntu daily release <ps-jenkins@lists.canonical.com>  Wed, 21 Aug 2013 22:09:53 +0000

unity8 (7.81.3+13.10.20130821.1-0ubuntu1) saucy; urgency=low

  [ Michael Zanetti ]
  * allow testing at 11:13. Old code failed because the text actually
    says "11:13 AM".
  * add some checks if we actually clicked an item or in the spacing
    between them gets rid of some warnings printed by the launcher .

  [ Michał Sawicz ]
  * Update runtime deps in the build script.

  [ Nick Dedekind ]
  * Added/Updated legacy network indicator components to use with new
    indicator backend.

  [ Albert Astals ]
  * Fix insertions/removals on the qlimitproxymodel . (LP: #1213959)

  [ Ubuntu daily release ]
  * Automatic snapshot from revision 230

 -- Ubuntu daily release <ps-jenkins@lists.canonical.com>  Wed, 21 Aug 2013 15:04:59 +0000

unity8 (7.81.3+13.10.20130821-0ubuntu1) saucy; urgency=low

  [ Michael Zanetti ]
  * added support for count emblems and progress overlays on the
    launcher.

  [ Pawel Stolowski ]
  * Add role for getting filter options model. Add method to activate
    option based on index or id.

  [ Ted Gould ]
  * Mark indicators-client as providing an indicator-renderer.

  [ Nick Dedekind ]
  * Added flatmenuproxymodel pass-through signals from qmenumodel.
  * Renamed indicator-messaging to indicator-messages.

  [ Gerry Boland ]
  * Typo fix in FrequentlyUsedAppsModel.

  [ Ubuntu daily release ]
  * Automatic snapshot from revision 224

 -- Ubuntu daily release <ps-jenkins@lists.canonical.com>  Wed, 21 Aug 2013 08:05:13 +0000

unity8 (7.81.3+13.10.20130820.2-0ubuntu1) saucy; urgency=low

  [ Michael Zanetti ]
  * initial support for quicklists For now they support pinning and
    removing of items.

  [ Ubuntu daily release ]
  * Automatic snapshot from revision 217

 -- Ubuntu daily release <ps-jenkins@lists.canonical.com>  Tue, 20 Aug 2013 10:09:36 +0000

unity8 (7.81.3+13.10.20130820-0ubuntu1) saucy; urgency=low

  [ Andrea Cimitan ]
  * Implement background changing through gsettings. Make sure it does
    fallback to default background when needed.

  [ Michael Zanetti ]
  * Implement background changing through gsettings. Make sure it does
    fallback to default background when needed.
  * Add Drag'n'drop support to Launcher As dragging an item pins it to
    the launcher this also contains initial quicklist and pinning
    support in the plugin part.

  [ Michał Sawicz ]
  * Fix generic preview wrapping and force rich text parsing.

  [ Michal Hruby ]
  * Remove the override for Apps available for download, click scope
    provides these now.
  * Hide rating widgets when scope provides rating set to < 0.0. Also
    fallback to regular preview image if there are no more_screenshots
    specified.

  [ Albert Astals ]
  * Make sure minYExtent is updated before setting the new content
    height Otherwise bad things can happen in the positioning .

  [ Ubuntu daily release ]
  * Automatic snapshot from revision 215

 -- Ubuntu daily release <ps-jenkins@lists.canonical.com>  Tue, 20 Aug 2013 02:08:42 +0000

unity8 (7.81.3+13.10.20130816.3-0ubuntu1) saucy; urgency=low

  [ Michal Hruby ]
  * Implement overrideResults() method, which allows us to seamlessly
    combine real scope data with mocked data.

  [ Michał Sawicz ]
  * Wait for activeFocus before typing in autopilot tests. (LP:
    #1212580)

  [ Nick Dedekind ]
  * Fixed network indicator password dialog not appearing. (LP:
    #1212730)
  * Remove time & battery indicator service info.

  [ Albert Astals ]
  * Dash category expansion.
  * Fix crash in the shell test Give the item a parent, otherwise the
    qml engine decides to adopt it and when we do the deleteLater on
    them, they have been already deleted. Since we are the parents, we
    don't need to call the deleteLAter eiether they'll be properly
    deleted on our deletion.

  [ Michael Zanetti ]
  * make entering text in lockscreen tests more robust. (LP: #1212580)

  [ Michael Terry ]
  * Define the 'build' target as PHONY so make doesn't get confused by
    our 'build' script.
  * Add a test for the Powerd plugin shell support.

  [ Pawel Stolowski ]
  * Bindings for filters.

  [ Ubuntu daily release ]
  * Automatic snapshot from revision 208

 -- Ubuntu daily release <ps-jenkins@lists.canonical.com>  Fri, 16 Aug 2013 14:11:35 +0000

unity8 (7.81.3+13.10.20130814.3-0ubuntu1) saucy; urgency=low

  [ Ted Gould ]
  * Upstart signals to control indicator services.

  [ Nick Dedekind ]
  * Replaced indicator menu listView with tabs view.
  * Transition Unity.Indicators to UnityMenuModel.

  [ Ubuntu daily release ]
  * Automatic snapshot from revision 197

 -- Ubuntu daily release <ps-jenkins@lists.canonical.com>  Wed, 14 Aug 2013 14:33:39 +0000

unity8 (7.81.3+13.10.20130814.1-0ubuntu1) saucy; urgency=low

  [ Michał Sawicz ]
  * Add AppPreview.

  [ Nick Dedekind ]
  * Use key from indicator service file to source indicator positions.

  [ Diego Sarmentero ]
  * Add AppPreview.

  [ Ubuntu daily release ]
  * Automatic snapshot from revision 193

 -- Ubuntu daily release <ps-jenkins@lists.canonical.com>  Wed, 14 Aug 2013 06:33:14 +0000

unity8 (7.81.3+13.10.20130813.1-0ubuntu1) saucy; urgency=low

  [ Michael Zanetti ]
  * don't scale the EARLY ALPHA warning text bigger than the screen is.

  [ Michał Sawicz ]
  * Add debug logging to passphrase entry.

  [ Albert Astals ]
  * Remove unneeded stuff from CMakelists.txt set(CMAKE_AUTOMOC ON)
    include(FindPkgConfig) find_package(Qt5Core REQUIRED)
    find_package(Qt5Quick REQUIRED) Are already on the top-level
    CMakeLists.txt so no need to write them again Well, actually the
    Qt5Core wasn't and i added it, it's not really necessary since it's
    pulled by the others that depend on it, but it doesn't hurt to be
    explicit.

  [ Ubuntu daily release ]
  * Automatic snapshot from revision 189

 -- Ubuntu daily release <ps-jenkins@lists.canonical.com>  Tue, 13 Aug 2013 14:08:32 +0000

unity8 (7.81.3+13.10.20130812.1-0ubuntu1) saucy; urgency=low

  [ Michael Zanetti ]
  * preserve lockscreen's background wallpaper's aspect ratio. (LP:
    #1208892)

  [ Ubuntu daily release ]
  * Automatic snapshot from revision 184

 -- Ubuntu daily release <ps-jenkins@lists.canonical.com>  Mon, 12 Aug 2013 19:14:35 +0000

unity8 (7.81.3+13.10.20130812-0ubuntu1) saucy; urgency=low

  [ Albert Astals ]
  * Fix uses of uninitialized values reported by valgrind.

  [ Ubuntu daily release ]
  * Automatic snapshot from revision 182

 -- Ubuntu daily release <ps-jenkins@lists.canonical.com>  Mon, 12 Aug 2013 14:33:29 +0000

unity8 (7.81.3+13.10.20130809.1-0ubuntu1) saucy; urgency=low

  [ Michal Hruby ]
  * Set phone form factor for scope requests.

  [ Michał Sawicz ]
  * Add support for plurals and update the translation template.

  [ Ubuntu daily release ]
  * Automatic snapshot from revision 179

 -- Ubuntu daily release <ps-jenkins@lists.canonical.com>  Fri, 09 Aug 2013 15:35:06 +0000

unity8 (7.81.3+13.10.20130809-0ubuntu1) saucy; urgency=low

  [ Michał Sawicz ]
  * Prepare unity8 for cross-building.

  [ Ubuntu daily release ]
  * Automatic snapshot from revision 176

 -- Ubuntu daily release <ps-jenkins@lists.canonical.com>  Fri, 09 Aug 2013 02:32:10 +0000

unity8 (7.81.3+13.10.20130808-0ubuntu1) saucy; urgency=low

  [ Michał Sawicz ]
  * Re-enable battery slider test.

  [ Nick Dedekind ]
  * Workaround for non-deletion of indicator page menu items. (LP:
    #1183065, #1206991)

  [ Albert Astals ]
  * LVPWH: Fix regression handling the sticky top section culling r166
    introduced the regression, this fixes it+tests.
  * Implement+test the maximizeVisibleArea function Tries to show as
    much possible of an index that is already shown on screen Will be
    used for the dash category expansion.

  [ Ubuntu daily release ]
  * Automatic snapshot from revision 174

 -- Ubuntu daily release <ps-jenkins@lists.canonical.com>  Thu, 08 Aug 2013 15:23:17 +0000

unity8 (7.81.3+13.10.20130807-0ubuntu1) saucy; urgency=low

  [ Michał Sawicz ]
  * Drop ppa:ubuntu-unity/next.
  * Revert revision 161 that causes issues with invalid background.

  [ Albert Astals ]
  * Fix off by one in the culling condition If you are on 0 and your
    height is 1 and viewport starts at 1 you have to be culled since you
    are not visible.

  [ Ubuntu daily release ]
  * Automatic snapshot from revision 168

 -- Ubuntu daily release <ps-jenkins@lists.canonical.com>  Wed, 07 Aug 2013 02:32:00 +0000

unity8 (7.81.3+13.10.20130806-0ubuntu1) saucy; urgency=low

  [ Michael Terry ]
  * Show the greeter when powerd tells us to, not just whenever we press
    the power key. (LP: #1186256)

  [ Ubuntu daily release ]
  * Automatic snapshot from revision 164

 -- Ubuntu daily release <ps-jenkins@lists.canonical.com>  Tue, 06 Aug 2013 03:43:01 +0000

unity8 (7.81.3+13.10.20130805-0ubuntu1) saucy; urgency=low

  [ Michael Terry ]
  * Fixes the lockscreen and swiping on the greeter still being possible
    even when in tablet mode. (LP: #1204984)
  * Watch powerd signals to notice a sleep and unfocus current app when
    that happens.

  [ Michael Zanetti ]
  * make findChild also find invisible childs This considerably
    increases the amount of items to be searched up to a level where
    testShell didn't finish any more with searching. Hence this commit
    also changes findChild to do a breadth-first instead of a depth-
    first search.
  * Read background from GSettings or fallback to default_background.

  [ Andrea Cimitan ]
  * Read background from GSettings or fallback to default_background.

  [ Albert Astals ]
  * Make LVWPH provide a delegateIndex for sectionHeaders This way we
    can match the sectionHeader to the model easier in the qml/js side .
  * Fix tryCompare call The 4th parameter of tryCompare is timeout not
    message .

  [ Daniel d'Andrada ]
  * Read background from GSettings or fallback to default_background.

  [ Ubuntu daily release ]
  * Automatic snapshot from revision 162

 -- Ubuntu daily release <ps-jenkins@lists.canonical.com>  Mon, 05 Aug 2013 02:32:05 +0000

unity8 (7.81.3+13.10.20130802-0ubuntu1) saucy; urgency=low

  [ Michael Terry ]
  * Make hud autopilot tests more reliable by fixing how it calculates
    relative coordinates.

  [ Albert Astals ]
  * Only update the "section" if we are not culling the item If the item
    is not shown we should not care about its section.

  [ Ubuntu daily release ]
  * Automatic snapshot from revision 155

 -- Ubuntu daily release <ps-jenkins@lists.canonical.com>  Fri, 02 Aug 2013 02:40:11 +0000

unity8 (7.81.3+13.10.20130801.1-0ubuntu1) saucy; urgency=low

  [ Michał Sawicz ]
  * Add a disclaimer for the fake applications plugin.

  [ Nick Dedekind ]
  * Removed animations from fake indicator pages.

  [ Ubuntu daily release ]
  * Automatic snapshot from revision 152

 -- Ubuntu daily release <ps-jenkins@lists.canonical.com>  Thu, 01 Aug 2013 14:30:40 +0000

unity8 (7.81.3+13.10.20130801ubuntu.unity.next-0ubuntu1) saucy; urgency=low

  [ Michael Zanetti ]
  * implemented new Lockscreen design.

  [ Michał Sawicz ]
  * Fix mock VideoPreview to use the string categoryId as well.

  [ Nick Dedekind ]
  * Added a text tree representation of the qmenumodel to the
    indicators-client application.

  [ Albert Astals ]
  * Don't need deelistmodel here.

  [ Ubuntu daily release ]
  * Automatic snapshot from revision 149 (ubuntu-unity/next)

 -- Ubuntu daily release <ps-jenkins@lists.canonical.com>  Thu, 01 Aug 2013 02:32:03 +0000

unity8 (7.81.3+13.10.20130730ubuntu.unity.next-0ubuntu1) saucy; urgency=low

  [ Michał Sawicz ]
  * Adapt to Qt 5.1.

  [ Albert Astals ]
  * Adapt to Qt 5.1.

  [ Ubuntu daily release ]
  * Automatic snapshot from revision 143 (ubuntu-unity/next)

 -- Ubuntu daily release <ps-jenkins@lists.canonical.com>  Tue, 30 Jul 2013 02:33:12 +0000

unity8 (7.81.3+13.10.20130729ubuntu.unity.next-0ubuntu1) saucy; urgency=low

  [ Michal Hruby ]
  * Remove the variant conversions methods as they were moved to dee-qt.

  [ Michał Sawicz ]
  * Re-enable passphrase tests under UInput.
  * Use the new string categoryIds in custom video and music scope
    views. (LP: #1199322)

  [ Nick Dedekind ]
  * Behavioural changes for indicators - Part 1 - Use standard
    animations. - Search bar animation less distracting. - Hinting
    animation shows header. - Vertical velocity detector to reduce
    accidental menu switches in dragging phase.

  [ Gustavo Pichorim Boiko ]
  * Add entries to the new applications resulted from the split of the
    phone-app.

  [ Ubuntu daily release ]
  * Automatic snapshot from revision 141 (ubuntu-unity/next)

 -- Ubuntu daily release <ps-jenkins@lists.canonical.com>  Mon, 29 Jul 2013 03:41:07 +0000

unity8 (7.81.3+13.10.20130726ubuntu.unity.next-0ubuntu1) saucy; urgency=low

  [ Michal Hruby ]
  * Expose real category ids and not just indices.
  * Provide fallbacks for default renderer.

  [ Daniel d'Andrada ]
  * Give a visual feedback on right-edge drag with no running apps (LP:
    #1116207). (LP: #1116207)

  [ Albert Astals ]
  * Update m_firstVisibleIndex if there's no visible items anymore Also
    remove the check for m_visibleItems.isEmpty() on insert, the
    m_firstVisibleIndex == 0 already protects us against that.

  [ Christopher Lee ]
  * Tests now use a default lightdm mock if not decorated. (LP:
    #1204772)

  [ Ubuntu daily release ]
  * Automatic snapshot from revision 135 (ubuntu-unity/next)

 -- Ubuntu daily release <ps-jenkins@lists.canonical.com>  Fri, 26 Jul 2013 07:06:08 +0000

unity8 (7.81.3+13.10.20130725ubuntu.unity.next-0ubuntu1) saucy; urgency=low

  [ Michal Hruby ]
  * Fix adding items into an empty LVWPH.

  [ Michał Sawicz ]
  * Move to using upstart in run_on_device.
  * Added heeding and qmltest for button-tint hint.
  * Refactoring and cleanup of the Unity8 Autopilot tests.
  * Hide the Unity launcher during autopiloting and skip battery tests
    if unavailable.

  [ Ying-Chun Liu ]
  * Let GenericScope support loading different renderers.

  [ Nick Dedekind ]
  * Removed overview from indicators.
  * Menus for indicators is now created prioritised by distance from
    current item to speed up user experience.
  * Add ApplicationArguments to know the geometry from start.

  [ Mirco Müller ]
  * Added heeding and qmltest for button-tint hint.

  [ Christopher Lee ]
  * Refactoring and cleanup of the Unity8 Autopilot tests.

  [ Thomi Richards ]
  * Refactoring and cleanup of the Unity8 Autopilot tests.

  [ Ubuntu daily release ]
  * Automatic snapshot from revision 129 (ubuntu-unity/next)

 -- Ubuntu daily release <ps-jenkins@lists.canonical.com>  Thu, 25 Jul 2013 03:02:12 +0000

unity8 (7.81.3+13.10.20130718ubuntu.unity.next-0ubuntu1) saucy; urgency=low

  [ Andrea Cimitan ]
  * Add support for the colour palette.

  [ Omer Akram ]
  * fix the calendar icon in the launcher. (LP: #1201905)

  [ Nick Dedekind ]
  * Export indicator plugin symbols using Q_DECL_EXPORT.

  [ Ying-Chun Liu ]
  * Don't include .moc in previewbindingstest.cpp.

  [ Ubuntu daily release ]
  * Automatic snapshot from revision 118 (ubuntu-unity/next)

 -- Ubuntu daily release <ps-jenkins@lists.canonical.com>  Thu, 18 Jul 2013 06:07:00 +0000

unity8 (7.81.3+13.10.20130717ubuntu.unity.next-0ubuntu1) saucy; urgency=low

  [ Daniel d'Andrada ]
  * Remove dead code: Showable::showWithoutAnimation.

  [ Nick Dedekind ]
  * Split Plugins export macro into export_qmlfiles and
    export_qmlplugins. Added qmltypes to indicators plugin.

  [ Ubuntu daily release ]
  * Automatic snapshot from revision 112 (ubuntu-unity/next)

 -- Ubuntu daily release <ps-jenkins@lists.canonical.com>  Wed, 17 Jul 2013 03:14:49 +0000

unity8 (7.81.3+13.10.20130716ubuntu.unity.next-0ubuntu1) saucy; urgency=low

  [ Pete Woods ]
  * Rename the demo user "single" to "phablet" Fix the infographics on
    the device At the moment the mock lightdm backend we are using says
    the current user is called "single", while in reality the processes
    all run as the "phablet" user.

  [ Michał Sawicz ]
  * Only use ppa:ubuntu-unity/next and clean build scripts and CODING,
    accordingly.
  * Do not recommend indicator-power and indicator-sound. On device
    they're provided by lp:indicator-server for the time being.
  * Fix the Network page to provide the correct token. (LP: #1201529)

  [ Ubuntu daily release ]
  * Automatic snapshot from revision 109 (ubuntu-unity/next)

 -- Ubuntu daily release <ps-jenkins@lists.canonical.com>  Tue, 16 Jul 2013 02:32:03 +0000

unity8 (7.81.3+13.10.20130714ubuntu.unity.next-0ubuntu1) saucy; urgency=low

  [ Michael Terry ]
  * Change Ok to OK. (LP: #1131842)

  [ Ubuntu daily release ]
  * Automatic snapshot from revision 104 (ubuntu-unity/next)

 -- Ubuntu daily release <ps-jenkins@lists.canonical.com>  Sun, 14 Jul 2013 02:31:57 +0000

unity8 (7.81.3+13.10.20130712ubuntu.unity.next-0ubuntu1) saucy; urgency=low

  [ Michael Zanetti ]
  * Make use of the launcher API defined in unity-api and separate the
    model from the backend.

  [ Michał Sawicz ]
  * Issue wrap-and-sort -abt on debian/.

  [ Nick Dedekind ]
  * Moved indicators-client code into unity8. (LP: #1191132, #1191822)

  [ Ubuntu daily release ]
  * Automatic snapshot from revision 102 (ubuntu-unity/next)

 -- Ubuntu daily release <ps-jenkins@lists.canonical.com>  Fri, 12 Jul 2013 02:31:59 +0000

unity8 (7.81.3+13.10.20130711ubuntu.unity.next-0ubuntu1) saucy; urgency=low

  [ Michael Zanetti ]
  * invert the home button too in case the whole panel is inverted. (LP:
    #1199622)

  [ Michał Sawicz ]
  * Make the OpenEffect non-live by default to improve performance. (LP:
    #1124584)

  [ Ying-Chun Liu ]
  * Add Generic Preview. Modify GenericScopeView to support activate and
    preview.

  [ Ubuntu daily release ]
  * Automatic snapshot from revision 98 (ubuntu-unity/next)

 -- Ubuntu daily release <ps-jenkins@lists.canonical.com>  Thu, 11 Jul 2013 03:00:53 +0000

unity8 (7.81.3+13.10.20130710ubuntu.unity.next-0ubuntu1) saucy; urgency=low

  [ Michael Zanetti ]
  * removed unused old file ShortcutsContainer.qml.

  [ Michał Sawicz ]
  * Fix fetching data from scopes in the custom scope pages. (LP:
    #1199322)

  [ Ying-Chun Liu ]
  * Fix references to scope data. (LP: #1199322)

  [ Albert Astals ]
  * Fix showHeader animation when the header is half shown at top .
  * Disable -pedantic on the private Qt headers .

  [ Pawel Stolowski ]
  * Bindings for SocialPreview.

  [ Ubuntu daily release ]
  * Automatic snapshot from revision 94 (ubuntu-unity/next)

 -- Ubuntu daily release <ps-jenkins@lists.canonical.com>  Wed, 10 Jul 2013 02:32:00 +0000

unity8 (7.81.3+13.10.20130709ubuntu.unity.next-0ubuntu1) saucy; urgency=low

  [ Michal Hruby ]
  * Implement CategoryResults based on DeeFilterModel.

  [ Nick Dedekind ]
  * Added plugin cmake procedure for qmltypes files.

  [ Ubuntu daily release ]
  * Automatic snapshot from revision 86 (ubuntu-unity/next)

 -- Ubuntu daily release <ps-jenkins@lists.canonical.com>  Tue, 09 Jul 2013 02:58:58 +0000

unity8 (7.81.3+13.10.20130708ubuntu.unity.next-0ubuntu1) saucy; urgency=low

  [ Michael Terry ]
  * Ensure the past circle animations complete Currently, all the
    animations stop as soon as the present circles are all visible. This
    change ensures that the animations run to completion.

  [ Michael Zanetti ]
  * improve launcher flicking bahavior - fix initial snapping - improve
    foldingAreas behavior - increase clickFlick speed to flick 4 items.

  [ Albert Astals ]
  * Remove workarounds for Qt bug 28403 . (LP: #28403)

  [ Ubuntu daily release ]
  * Automatic snapshot from revision 83 (ubuntu-unity/next)

 -- Ubuntu daily release <ps-jenkins@lists.canonical.com>  Mon, 08 Jul 2013 02:34:23 +0000

unity8 (7.81.3+13.10.20130704ubuntu.unity.next-0ubuntu1) saucy; urgency=low

  [ Didier Roche ]
  * Clean packaging for entering saucy and following daily release guidelines
  * Automatic snapshot from revision 49 (bootstrap)

  [ Michał Sawicz ]
  * Fix unity8.pot file.
  * Support the simplified theming from ubuntu-ui-toolkit.
  * Use AbstractButtons instead of Button { color: "transparent" } that
    doesn't work.

  [ Albert Astals ]
  * ListViewWithPageHeader implementation in C++. (LP: #1171918)
  * LVWPH: Do not crash on showHeader if we don't have a header .
  * Fix bug when setting the same model twice to a QLimitProxyModelQML.
  * Add some const & Saves us some microseconds in copying stuff.

  [ Daniel d'Andrada ]
  * Make Greeter and Stage use the new DragHandle component. So they no
    longer use Revealers. Now a directional drag gesture is required to
    start the animation that brings back a "minimized" application when
    the dash is on foreground. Besides that, now they have the following
    feature:  - Action only completes succesfully if you drag through at
    least half the    screen width or if your swipe is fast enough. The
    shorter the swipe, the faster it has to be for the action to auto-
    complete.
  * DirectionalDragArea: add touchSceneX, touchSceneY, and sceneDistance
    properties.
  * DirectionalDragArea: emit draggingChanged() on direct recognition
    draggingChanged() should be emited when status change from
    WaitingForTouch directly to Recognized.
  * update CODING instructions for building & running.
  * DragHandle: add stretch and hintDisplacement properties.
  * DragHandle: fix hinting Revision 64 had a bad interaction with
    revision 66 (that added line was lost in the merge/rebase process).
    tst_DragHandle::hintingAnimation() points out the problem (fails on
    line 388).
  * Make Panel use DragHandles instead of a Revealer - A directional
    drag gesture is needed reveal the panel when fullscreen. - better
    logic for deciding when to auto-complete the show/hide animation -
    hinting animation to close the panel - Tapping on menu bar no longer
    opens nearest indicator menu - No closing with handle click.

  [ mhall119 ]
  * Fix build script error from extra blank line. (LP: #1196322)

  [ Nick Dedekind ]
  * Changed shellImportPath to return a list of paths. Added
    prependImportPaths and changed appendImportPaths to check for
    duplicates.

  [ Mirco Müller ]
  * Added support and tests for expanding snap-decisions with more than
    2 actions passed in.

  [ Michael Zanetti ]
  * As requested by design, decreasing wobblyness in the
    WrongPasswordAnimation.
  * improve the bzr commit hook - don't run qmltests in here, it takes
    too long - don't abort commit on failed tests, its too annoying -
    instead, print a fat warning and backup the commit message to be
    reused after uncommitting and fixing the tests.
  * edge hinting tweaks - change edge hinting behavior to only happen on
    onPressed and immediately snap back - fix edge hinting to not happen
    if the Greeter is locked .

  [ Michael Terry ]
  * Fix "Tap to Unlock" text not appearing when in tablet greeter mode
    with only one user.
  * Use libusermetrics to provide infographic data.
  * Delete builddir/ when running "debuild clean".

  [ Pawel Stolowski ]
  * Bindings for preview and activation requests.

  [ Kevin Gunn ]
  * update CODING instructions for building & running.

  [ Ubuntu daily release ]
  * Automatic snapshot from revision 78 (ubuntu-unity/next)

 -- Ubuntu daily release <ps-jenkins@lists.canonical.com>  Thu, 04 Jul 2013 12:44:19 +0000

unity8 (7.81.3) UNRELEASED; urgency=low

  * Choose more appropriate values for edge-drag gestures (LP: #1194150)

 -- Daniel d'Andrada <daniel.dandrada@canonical.com>  Fri, 28 Jun 2013 16:28:24 -0300

unity8 (7.81.2) saucy; urgency=low

  * Translation updates.

  [ Michał Sawicz ]
  * Fix icons in ApplicationsFilterGrid.qml.
  * Support flipped image in run_on_device.
  
  [ Michael Zanetti ]
  * Don't clear lockscreen when it's fading out.
  * Reworked Launcher folding.
  * Tweak Launcher revealing.

  [ Michal Hruby ]
  * Add content_type property to category models.

 -- Michał Sawicz <michal.sawicz@canonical.com>  Wed, 26 Jun 2013 18:10:39 +0200

unity8 (7.81.1) saucy; urgency=low

  * Translation updates.

  [ Michał Sawicz ]
  * Don't limit installed apps.
  * Pre-optimize PNGs to speed-up builds.
  * Clean up build scripts.

  [ Daniel d'Andrada ]
  * Use DirectionalDragArea in BottomBar.

 -- Michał Sawicz <michal.sawicz@canonical.com>  Fri, 21 Jun 2013 17:37:02 +0200

unity8 (7.81.0) saucy; urgency=low

  * Translation updates.

  [ Michał Sawicz ]
  * Drop People lens.
  * Support git-backed checkout.
  * Revert focus stealing prevention for new apps. Fixes:
    https://bugs.launchpad.net/bugs/1190155.
  * Update CODING after unity8 rename.
  * Update translation template file.
  * Fix notification placement.

  [ Michael Terry ]
  * Show login list when not in narrow mode, instead of only when we have
    multiple users.

  [ Günter Schwann ]
  * Bring back ListView'ed Carousel now that Qt is fixed.

  [ Daniel d'Andrada ]
  * Stage: code cleanup.
  * DirectionalDragArea: added minSpeed and maxSilenceTime constraints.
  * Move Direction enum out of DirectionalDragArea.
  * Added uqmlscene tool and tryFoo targets for manual testing.

  [ Michael Zanetti ]
  * Add Lockscreens.
  * Added right edge hinting to greeter.

  [ Nick Dedekind ]
  * Added Dash tests.

  [ Nicolas d'Offay ]
  * Changed infographic gradient colours.

  [ Mirco Müller ]
  * Integrate notifications.

  [ Pawel Stołowski ]
  * New version with support for smart scopes.

 -- Michał Sawicz <michal.sawicz@canonical.com>  Fri, 14 Jun 2013 12:56:17 +0200

unity8 (7.80.0) saucy; urgency=low

  * Rename to unity8.

 -- Michał Sawicz <michal.sawicz@canonical.com>  Tue, 04 Jun 2013 14:45:29 +0200

qml-phone-shell (1.80) raring; urgency=low

  * Focus/unfocus apps on lock/unlock to make sure keyboard is hidden.

 -- Michał Sawicz <michal.sawicz@canonical.com>  Sat, 01 Jun 2013 00:31:03 +0200

qml-phone-shell (1.79) raring; urgency=low

  [ Michael Terry ]
  * Make greeter look like the desktop one
  
  [ Gerry Boland ]
  * Fix a bug where a minimized app gets focus after closing another app
  * Applied a workaround to reduce flickering when launching apps

  [ Ying-Chun Liu (PaulLiu) ]
  * Make the panel translatable

  [ Michael Zanetti ]
  * Limit people lens to max 50 people. More people can be found with search feature.

 -- Michael Zanetti <michael.zanetti@canonical.com>  Fri, 24 May 2013 17:06:05 +0200

qml-phone-shell (1.78) raring; urgency=low

  [ Sergio Schvezov ]
  * Replacing the music and ski safari mock apps with calendar and weather in 
    the launcher (LP: #1178262).

  [ Daniel d'Andrada ]
  * Support pointer-to-touch event conversion for desktop testing.
  * Use DirectionalDragArea in the Launcher.
  * Add AxisVelocityCalculator component.
  * Use touch instead of pointer interaction in autopilot.

  [ Nick Dedekind ]
  * Enable indicators in greeter.
  * Add DashContent tests.

  [ Michael Terry ]
  * Split mock and test LightDM plugins.
  * Add support for more PAM/LightDM features in the greeter.

  [ Ying-Chun Liu (PaulLiu) ]
  * Add i18n support.
  * Add libc6-dev to Build-Depends.

  [ Michał Sawicz ]
  * Unlock onFocusRequested to unlock on incoming call (LP: #1181654).
  * Use device-services in run_on_device.
  * Filter input in greeter. (LP: #1185443).

  [ Albert Astals Cid ]
  * Remove FilterGrid dimensions bahavior.

  [ Ubuntu Translators Team ]
  * Added translations for 36 languages. Thanks!

  [ Michael Zanetti ]
  * Fix autopilot tests on devices.

 -- Michał Sawicz <michal.sawicz@canonical.com>  Fri, 24 May 2013 17:06:05 +0200

qml-phone-shell (1.77) raring; urgency=low

  [ Mathieu Trudel-Lapierre ]
  * debian/control:
    - Drop indicators-client-plugin* Depends for qml-phone-shell to Recommends.
    - Add/update Vcs-Browser, Vcs-Bzr and add a notice to uploaders. 
  * debian/copyright: fix syntax.

  [ Michał Sawicz ]
  * Drop indicators-client-examples recommends altogether

  [ Renato Araujo Oliveira Filho ]
  * Renamed Media player files to match with new application name.

  [ Daniel d'Andrada ]
  * New: DirectionalDragArea component. An area that detects axis-aligned 
    single-finger drag gestures.
  * Make it possible to send touch events from within QML test code.

 -- Mathieu Trudel-Lapierre <mathieu-tl@ubuntu.com>  Fri, 26 Apr 2013 11:15:00 -0400

qml-phone-shell (1.76) raring; urgency=low

  [ Albert Astals Cid ]
  * Remove QSortFilterProxyModelQML::get() to ensure per-role fetching
  * Highlight matching strings in the HUD
  [ Michał Sawicz ]
  * Dropped support for 12.10
  [ Michael Zanetti ]
  * Update autopilot tests for 1.3 release
  [ Andrea Cimitan ]
  * Use SDK's Panel - enable swipe from bottom to reveal Dash bottom bar
  [ Michael Terry ]
  * Introduce a mock LightDM plugin to prepare for real switch
  [ Daniel d'Andrada ]
  * Move definition of global test targets to main tests CMakeLists file
  [ Mirco Müller ]
  * Introduce Notifications UI, currently only driven by tests

 -- Michał Sawicz <michal.sawicz@canonical.com>  Thu, 16 May 2013 15:52:18 +0200

qml-phone-shell (1.75) raring; urgency=low

  * Fix search history in the dash
  * Hud: No appstack anymore
  * Hud: Support having toolbar items enabled/disabled
  * Hud: remove the app quit toolbar item
  * Tweak to improve the switch application animation
  * Correctly load icons when running on the desktop
  * Use real enum from ApplicationInfo instead of its counterfeit local version
  * Added gdb debugging (-g/--gdb) run_on_device option
  * Drop support for quantal in build_unity script
  * Make out of source builds work in sibling directories
  * Clean up debian/control
  * Build with the new Qt 5.0.2 packages
  * Tests for:
    * IndicatorMenuWindow
    * PeopleFilterGrid

 -- Albert Astals Cid <albert.astals@canonical.com>  Thu, 09 May 2013 15:10:03 +0200

qml-phone-shell (1.74) raring; urgency=low

  [ Albert Astals Cid ]
  * Use new HUD api
  * Improvements to build and run scripts
  * Test for GenericLensView
  * Use -z defs for SHARED and MODULE libraries

 -- Sergio Schvezov <sergio.schvezov@canonical.com>  Fri, 26 Apr 2013 13:14:03 -0300

qml-phone-shell (1.73) raring; urgency=low

  [ Albert Astals ]
  * No need to include lens.h in peoplepreviewdata.h
  * Bumping libhud dependency to use the new libhud-client2

  [ Andrea Cimitan ]
  * Adds test for LensView

  [ Michael Zanetti ]
  * Fix execution of local autopilot tests

 -- Ricardo Salveti de Araujo <ricardo.salveti@canonical.com>  Thu, 25 Apr 2013 13:46:23 -0300

qml-phone-shell (1.72) raring; urgency=low

  * bring greeter closer to desktop design
  * simplify SortFilterProxyModel role management
  * CMake and build script improvements
  * enable volume slider in Overview
  * clean up .bzrignore
  * flatten qmluitests and unittests into generic qmltests
  * split out LimitProxyModel out of SortFilterProxyModel
  * replace fake QML wrappers for Ubuntu.Application with a mock
    implementation
  * hide Frequent and Available categories in Apps lens during search
    (LP: #1170495)
  * add first test utilities
  * use fake Unity plugin for Dash tests
  * generate and package API docs
  * close applications after long-press in dash
  * simplify preview calculation
  * tests for:
    * bad indentation
    * Panel
    * indicators Overview
    * IndicatorItem
    * ListViewWithPageHeader
    * Clock
    * OpenEffect
    * FilterGrids
    * MenuContent
    * header standalone compilation

 -- Michał Sawicz <michal.sawicz@canonical.com>  Fri, 19 Apr 2013 21:16:50 +0200

qml-phone-shell (1.71) quantal; urgency=low

  * add missing python3 dependency

 -- Michał Sawicz <michal.sawicz@canonical.com>  Thu, 11 Apr 2013 17:11:15 +0200

qml-phone-shell (1.70) quantal; urgency=low

  * CMake fixes
  * improve HUD PeakDetector performance
  * initial QML coverage measurement
  * enable coverage analysis for C/C++
  * require out-of-source builds
  * fix incorrect linkage in hudclient.cpp
  * reduce warnings
  * add an optional on-commit test hook
  * tests for:
    * IndicatorRow
    * Tile
    * SearchIndicator
    * trailing whitespace
    * PageHeader
    * SearchHistoryModel
    * ResponsiveFlowView
    * SideStage
    * Indicators
  * move tests into subdirectories
  * increase test setup consistency
  * remove some dead code
  * register CategoryFilter to QML
  * use a static python install path for autopilot
  * merge first stages of libunity-api
  * drop unneeded moc includes

 -- Michał Sawicz <michal.sawicz@canonical.com>  Thu, 11 Apr 2013 14:42:22 +0200

qml-phone-shell (1.69) quantal; urgency=low

  [ Sergio Schvezov ]
  * Removing mocks for calendar, clock and calculator.

  [ Michał Sawicz ]
  * Add entries needed in the .desktop file and change the name and comment.

 -- Sergio Schvezov <sergio.schvezov@canonical.com>  Thu, 04 Apr 2013 19:32:06 -0300

qml-phone-shell (1.68) quantal; urgency=low

  * fix launching SideStage apps when there's no side stage
  * CMake cleanups
  * prevent breakage of local builds
  * added README for qmluitests

 -- Michał Sawicz <michal.sawicz@canonical.com>  Thu, 04 Apr 2013 02:02:27 +0200

qml-phone-shell (1.67) quantal; urgency=low

  * use real data in Apps lens Installed category
  * add --clean option in build scripts
  * add CODING guide
  * install test dependencies in build scripts
  * fix phone app name
  * Tests for:
    * Showable
    * Launcher
    * HUD parametrized actions

 -- Michał Sawicz <michal.sawicz@canonical.com>  Wed, 03 Apr 2013 00:11:00 +0200

qml-phone-shell (1.66) quantal; urgency=low

  * Revert Carousel changes due to crash

 -- Michał Sawicz <michal.sawicz@canonical.com>  Thu, 28 Mar 2013 10:51:20 +0100

qml-phone-shell (1.65) quantal; urgency=low

  * Modifying build dep to require python

 -- Sergio Schvezov <sergio.schvezov@canonical.com>  Wed, 27 Mar 2013 16:07:10 -0300

qml-phone-shell (1.64) quantal; urgency=low

  * Rename ubuntu-gallery to gallery-app
  * Resetting Apps lens content position when swiping from left
  * Make the previews more flexible with different screen sizes
  * Tests for:
    * HUD
    * ResponsiveGridView

 -- Albert Astals Cid <albert.astals@canonical.com>  Wed, 20 Mar 2013 17:44:44 +0100

qml-phone-shell (1.63) quantal; urgency=low

  * Rename telephony-app to phone-app
  * notepad-qml has been renamed to notes-app
  * Use a ListView for the Carousel component for scalability
  * Make sure the greeter stays usable for smaller screens
  * Elide username in greeter when too long
  * Improve Carousel creation time
  * CrossFadeImage fixes
  * Fixed play button size
  * Remove unused files
  * Tests for:
    * Revealer
    * HUD
    * Greeter
    * FilterGrid
    * CrossFadeImage

 -- Albert Astals Cid <albert.astals@canonical.com>  Tue, 19 Mar 2013 17:43:21 +0100

qml-phone-shell (1.62) quantal; urgency=low

  * Use one SpecialItem in HUD AppStack
  * Remove outdated manual tests
  * Improve build scripts
  * Hook up other HUD Toolbar actions
  * Tests for:
    * HUD
    * Time.js
    * AnimationControllerWithSignals
    * Carousel
  * Autopilot test framework
  * Force build-dep at python2.7
  * Suppress warnings

 -- Michał Sawicz <michal.sawicz@canonical.com>  Fri, 15 Mar 2013 16:26:22 +0100

qml-phone-shell (1.61) quantal; urgency=low

  * Rename ubuntu-browser to webbrowser-app.

 -- Olivier Tilloy <olivier.tilloy@canonical.com>  Fri, 08 Mar 2013 15:55:36 +0100

qml-phone-shell (1.60) quantal; urgency=low

  * Fixes in sidestage
  * Reduce memory consumption
  * Introduced testing

 -- Michael Zanetti <michael.zanetti@canonical.com>  Thu, 07 Mar 2013 12:04:19 +0100

qml-phone-shell (1.59) quantal; urgency=low

  * Window management: update screenshots manually and only when an application in focus goes out out focus.
  * Dash apps lens: use screenshot of applications from cache when going back to dash.

 -- Florian Boucault <florian.boucault@canonical.com>  Sat, 23 Feb 2013 17:48:23 +0000

qml-phone-shell (1.58) quantal; urgency=low

  * Sidestage: make the handle bigger to make it easier to grab.

 -- Florian Boucault <florian.boucault@canonical.com>  Fri, 22 Feb 2013 23:20:16 +0000

qml-phone-shell (1.57) quantal; urgency=low

  * fix right-edge swipe breaking

 -- Gerry Boland <gerry.boland@canonical.com>  Wed, 20 Feb 2013 14:37:25 +0000

qml-phone-shell (1.56) quantal; urgency=low

  * use ApplicationManager.keyboardVisible and keyboardHeight for system-wide
    keyboard detection

 -- Florian Boucault <florian.boucault@canonical.com>  Wed, 20 Feb 2013 07:05:49 +0000

qml-phone-shell (1.55) quantal; urgency=low

  * fix seeing flash of previous application when launching a new one

 -- Florian Boucault <florian.boucault@canonical.com>  Wed, 20 Feb 2013 06:15:01 +0000

qml-phone-shell (1.54) quantal; urgency=low

  * fix quitting last application again

 -- Florian Boucault <florian.boucault@canonical.com>  Wed, 20 Feb 2013 03:39:17 +0000

qml-phone-shell (1.53) quantal; urgency=low

  * fix activation of incorrect application
  * fix home lens population and increase initial lens search delay
  * reduce the times of image reloads in carousels
  * reduce memory consumption by tweaking the background images
  * indicator visual and behaviour fixes
  * reduce search crash probability
  * fix panel over greeter when fullscreen app open
  * fix sidestage after quitting last mainstage app

 -- Michał Sawicz <michal.sawicz@canonical.com>  Wed, 20 Feb 2013 01:47:27 +0100

qml-phone-shell (1.52) quantal; urgency=low

  * fix launcher for password-protected users
  * fix ebay link for ebay web app
  * allow launching arbitrary apps from command line
  * show sidestage on sidestage app activation
  * add sidestage support to the HUD
  * disable main stage's right edge when sidestage is enabled
  * destroy greeter contents when hidden to save memory
  * fix indicators height
  * visual fixes to HUD
  * remove spotify from dash
  * show dash after closing last application
  * rename qmlproject to unity
  * add Lenses::loaded property to prevent acting on non-ready Lens
    objects

 -- Michał Sawicz <michal.sawicz@canonical.com>  Mon, 18 Feb 2013 17:51:34 +0100

qml-phone-shell (1.51) quantal; urgency=low

  * use lens data in home
  * increase flicking velocity in dash

 -- Michał Sawicz <michal.sawicz@canonical.com>  Sat, 16 Feb 2013 20:59:58 +0100

qml-phone-shell (1.50) quantal; urgency=low

  * New side stage feature.
  * Implemented support for volume control using hardware keys.
  * reduce the edge detection size to 2 GUs.
  * use mock music lens.
  * add an "expandable" property to FilterGrid.
  * Use the current time as a icon for Time&Date device menu item. Missing device menu plane and volume icons added.
  * decrease delegate height for those showing contact details.
  * adjust music and videos lens to latest design spec.

 -- Florian Boucault <florian.boucault@canonical.com>  Sat, 16 Feb 2013 02:50:24 +0000

qml-phone-shell (1.49) quantal; urgency=low

  * fix people preview
  * show page headers when switching lenses

 -- Michał Sawicz <michal.sawicz@canonical.com>  Fri, 15 Feb 2013 11:12:37 +0100

qml-phone-shell (1.48) quantal; urgency=low

  * more HUD fixes
  * bottom bar fullscreen behavior fix
  * clean up stage implementation
  * reduce memory footprint by reducing image sizes

 -- Michał Sawicz <michal.sawicz@canonical.com>  Fri, 15 Feb 2013 01:49:05 +0100

qml-phone-shell (1.47) quantal; urgency=low

  * darken view on open indicators
  * design tweaks for HUD, people lens and video preview
  * added carousel in music lens
  * workaround people lens performance
  * add carousel in people lens and use real data in Home people carousel

 -- Michał Sawicz <michal.sawicz@canonical.com>  Wed, 13 Feb 2013 22:00:32 +0100

qml-phone-shell (1.46) quantal; urgency=low

  * new people preview
  * HUD fixes
  * fullscreen mode support
  * use external mock lens for videos
  * rework bottombar communication due to PID mismatch
  * improve unity build script
  * rename ubuntu-gallery
  * connect up the HUD quit button
  * unfocus HUD text entry on speech recognition
  * carousel fixes for low item count
  * new greeter

 -- Michał Sawicz <michal.sawicz@canonical.com>  Tue, 12 Feb 2013 10:24:09 +0100

qml-phone-shell (1.45) quantal; urgency=low

  * new people carousel
  * integration of voice and parametrized actions in HUD
  * xml-based user list for greeter
  * new people lens layout
  * refactored top panel

 -- Michał Sawicz <michal.sawicz@canonical.com>  Sun, 10 Feb 2013 13:06:25 +0100

qml-phone-shell (1.44) quantal; urgency=low

  * latest designs for greeter and video preview
  * initial integration with HUD service
  * HUD parametrized actions UI
  * licensing and packaging fixes
  * asynchronous loading in video preview to reduce delay
  * search support in People and Generic lens views

 -- Michał Sawicz <michal.sawicz@canonical.com>  Fri, 08 Feb 2013 00:34:18 +0100

qml-phone-shell (1.43) quantal; urgency=low

  * carousel view in dash
  * smarter dash categories
  * generic lens view
  * fixes to HUD
  * fix launching gallery
  * close preview when launching player
  * run_on_device tweaks

 -- Michał Sawicz <michal.sawicz@canonical.com>  Wed, 06 Feb 2013 20:34:28 +0100

qml-phone-shell (1.42) quantal; urgency=low

  * restore video playback

 -- Michał Sawicz <michal.sawicz@canonical.com>  Tue, 05 Feb 2013 23:42:07 +0100

qml-phone-shell (1.41) quantal; urgency=low

  * Video previews
  * run_on_device is tunneled through adb forward

 -- Michael Zanetti <michael.zanetti@canonical.com>  Tue, 05 Feb 2013 17:46:57 +0100

qml-phone-shell (1.40) quantal; urgency=low

  * Fix missing installed files

 -- Albert Astals Cid  <albert.astals@canonical.com>  Tue, 05 Feb 2013 11:26:46 +0100

qml-phone-shell (1.39) quantal; urgency=low

  * HUD ui with fake data

 -- Albert Astals Cid  <albert.astals@canonical.com>  Mon, 04 Feb 2013 18:48:39 +0100

qml-phone-shell (1.38) quantal; urgency=low

  * fix launching of notepad 

 -- Bill Filler <bill.filler@canonical.com>  Fri, 01 Feb 2013 03:21:29 -0500

qml-phone-shell (1.37) quantal; urgency=low

  * QT_QPA_PLATFORM was renamed from hybris to ubuntu, so reflecting at the
    env variable to make it to work fullscreen at the devices again

 -- Ricardo Salveti de Araujo <ricardo.salveti@canonical.com>  Fri, 01 Feb 2013 02:35:44 -0500

qml-phone-shell (1.36) quantal; urgency=low

  * launch real notepad app 
  * fix launching of mock apps

 -- Bill Filler <bill.filler@canonical.com>  Thu, 31 Jan 2013 21:36:05 -0500

qml-phone-shell (1.35) quantal; urgency=low

  * integrate ubuntu-browser instead of snowshoe 

 -- Bill Filler <bill.filler@canonical.com>  Thu, 31 Jan 2013 17:33:37 -0500

qml-phone-shell (1.34) quantal; urgency=low

  * Qt5-proper release

 -- Michał Sawicz <michal.sawicz@canonical.com>  Thu, 31 Jan 2013 17:34:06 +0000

qml-phone-shell (1.33) quantal; urgency=low

  * New release

 -- Florian Boucault <florian.boucault@canonical.com>  Thu, 17 Jan 2013 07:39:47 +0700

qml-phone-shell (1.32) quantal; urgency=low

  * New release

 -- Michał Sawicz <michal.sawicz@canonical.com>  Fri, 21 Dec 2012 21:49:43 +0100

qml-phone-shell (1.31) quantal; urgency=low

  * New release

 -- Michał Sawicz <michal.sawicz@canonical.com>  Fri, 21 Dec 2012 02:06:37 +0100

qml-phone-shell (1.30) quantal; urgency=low

  * New release

 -- Michał Sawicz <michal.sawicz@canonical.com>  Wed, 19 Dec 2012 19:29:40 +0100

qml-phone-shell (1.29) quantal; urgency=low

  * New release

 -- Florian Boucault <florian.boucault@canonical.com>  Wed, 19 Dec 2012 00:07:55 +0000

qml-phone-shell (1.28) quantal; urgency=low

  * New release

 -- Florian Boucault <florian.boucault@canonical.com>  Tue, 18 Dec 2012 19:03:04 +0000

qml-phone-shell (1.27) quantal; urgency=low

  * New release

 -- Michał Sawicz <michal.sawicz@canonical.com>  Tue, 18 Dec 2012 02:22:35 +0100

qml-phone-shell (1.26) quantal; urgency=low

  * New release

 -- Florian Boucault <florian.boucault@canonical.com>  Fri, 14 Dec 2012 18:17:40 +0000

qml-phone-shell (1.25) quantal; urgency=low

  * New release

 -- Florian Boucault <florian.boucault@canonical.com>  Thu, 13 Dec 2012 22:51:56 +0000

qml-phone-shell (1.24) quantal; urgency=low

  * New release

 -- Florian Boucault <florian.boucault@canonical.com>  Wed, 12 Dec 2012 21:49:50 +0000

qml-phone-shell (1.23) quantal; urgency=low

  * New release

 -- Florian Boucault <florian.boucault@canonical.com>  Tue, 11 Dec 2012 20:38:08 +0000

qml-phone-shell (1.22) quantal; urgency=low

  * New release

 -- Florian Boucault <florian.boucault@canonical.com>  Tue, 11 Dec 2012 00:13:16 +0000

qml-phone-shell (1.21) quantal; urgency=low

  * New release with fullscreen launcher fixes 

 -- Bill Filler <bill.filler@canonical.com>  Fri, 07 Dec 2012 09:36:37 +0000

qml-phone-shell (1.20) quantal; urgency=low

  * New release

 -- Florian Boucault <florian.boucault@canonical.com>  Thu, 06 Dec 2012 16:53:05 +0000

qml-phone-shell (1.19) quantal; urgency=low

  * enable multi-threaded render for apps 

 -- Bill Filler <bill.filler@canonical.com>  Wed, 05 Dec 2012 17:34:09 +0000

qml-phone-shell (1.18) quantal; urgency=low

  [ Bill Filler ]
  * update launcher to use wk2-render (chromeless webkit) for facebook
    and twitter 

 -- Florian Boucault <florian.boucault@canonical.com>  Wed, 05 Dec 2012 12:20:50 +0000

qml-phone-shell (1.17) quantal; urgency=low

  * New release

 -- Florian Boucault <florian.boucault@canonical.com>  Sat, 01 Dec 2012 01:18:03 +0000

qml-phone-shell (1.16) quantal; urgency=low

  * fix to launch new gallery with correct args 

 -- Bill Filler <bill.filler@canonical.com>  Thu, 29 Nov 2012 17:04:36 -0500

qml-phone-shell (1.15) quantal; urgency=low

  * New release

 -- Florian Boucault <florian.boucault@canonical.com>  Wed, 28 Nov 2012 20:35:03 +0000

qml-phone-shell (1.14) quantal; urgency=low

  * New release

 -- Florian Boucault <florian.boucault@canonical.com>  Mon, 26 Nov 2012 21:39:36 +0000

qml-phone-shell (1.13) quantal; urgency=low

  * New release

 -- Florian Boucault <florian.boucault@canonical.com>  Fri, 23 Nov 2012 19:47:54 +0000

qml-phone-shell (1.12) quantal; urgency=low

  * Daily release

 -- Florian Boucault <florian.boucault@canonical.com>  Thu, 22 Nov 2012 10:21:11 +0000

qml-phone-shell (1.11) quantal; urgency=low

  * Daily release

 -- Florian Boucault <florian.boucault@canonical.com>  Wed, 21 Nov 2012 22:06:38 +0000

qml-phone-shell (1.10) quantal; urgency=low

  * Daily release

 -- Florian Boucault <florian.boucault@canonical.com>  Wed, 21 Nov 2012 01:04:32 +0000

qml-phone-shell (1.9) quantal; urgency=low

  * New release

 -- Florian Boucault <florian.boucault@canonical.com>  Mon, 19 Nov 2012 18:55:51 +0000

qml-phone-shell (1.8) quantal; urgency=low

  [ Michał Sawicz ]
  * new codebase

 -- Florian Boucault <florian.boucault@canonical.com>  Fri, 09 Nov 2012 00:15:19 +0000

qml-phone-shell (1.2) quantal; urgency=low

  * fix working dir for launch
  * launch script that sets up ofono and then calls telephony-app

 -- Bill Filler <bill.filler@canonical.com>  Mon, 05 Nov 2012 17:28:31 -0500

qml-phone-shell (1.1) quantal; urgency=low

  * comment out console.log() to prevent crash 

 -- Bill Filler <bill.filler@canonical.com>  Sun, 28 Oct 2012 22:18:36 +0100

qml-phone-shell (1.0) quantal; urgency=low

  * Remove install rule for qml-phone-shell.conf

 -- Ricardo Mendoza <ricardo.mendoza@canonical.com>  Fri, 26 Oct 2012 12:09:03 -0430

qml-phone-shell (0.9) quantal; urgency=low

  * Remove qml-phone-shell.conf to use new ubuntu-session.

 -- Ricardo Mendoza <ricardo.mendoza@canonical.com>  Fri, 26 Oct 2012 11:10:04 -0430

qml-phone-shell (0.8) quantal; urgency=low

  * Fix for both size and scrolling.

 -- Michael Frey <michael.frey@canonical.com>  Thu, 25 Oct 2012 14:28:46 +0200

qml-phone-shell (0.7) quantal; urgency=low

  [Michael Frey]
  * qml-phone-shell.conf: better setup of env vars and launch
    via dbus-luanch to properly setup session bus
  * shellapplication.cpp: don't setup custom env before launching
    processes 

 -- Bill Filler <bill.filler@canonical.com>  Sun, 21 Oct 2012 11:32:42 +0200

qml-phone-shell (0.6) quantal; urgency=low

  * added additional Android env vars to upstart script 

 -- Bill Filler <bill.filler@canonical.com>  Fri, 19 Oct 2012 09:35:25 -0400

qml-phone-shell (0.5) quantal; urgency=low

  * added support to launch telephony-app 

 -- Bill Filler <bill.filler@canonical.com>  Thu, 18 Oct 2012 13:45:25 -0400

qml-phone-shell (0.4) quantal; urgency=low

  * Creating a release

 -- Sergio Schvezov <sergio.schvezov@canonical.com>  Mon, 15 Oct 2012 13:05:34 -0300

qml-phone-shell (0.3) quantal; urgency=low

  * added support for launching applications

 -- Bill Filler <bill.filler@canonical.com>  Fri, 12 Oct 2012 12:42:33 -0400

qml-phone-shell (0.2) quantal; urgency=low

  * New release that includes upstart support.

 -- Tony Espy <espy@canonical.com>  Thu, 11 Oct 2012 17:18:07 -0400

qml-phone-shell (0.1) quantal; urgency=low

  * Initial release

 -- Bill Filler <bill.filler@canonical.com>  Wed, 10 Oct 2012 10:19:53 -0400<|MERGE_RESOLUTION|>--- conflicted
+++ resolved
@@ -1,10 +1,9 @@
-<<<<<<< HEAD
 unity8 (8.13+15.04.20150914-0ubuntu1) UNRELEASED; urgency=medium
 
   * bump version to fix OOBE build
 
  -- Lukas Tinkl <ltinkl@canonical.com>  Mon, 14 Sep 2015 19:19:23 +0200
-=======
+
 unity8 (8.11+16.04.20160310.4-0ubuntu1) xenial; urgency=medium
 
   [ Albert Astals Cid ]
@@ -95,7 +94,6 @@
   * Fixing the vertical position of desktop spread item icon.
 
  -- Michał Sawicz <michal.sawicz@canonical.com>  Thu, 10 Mar 2016 22:44:16 +0000
->>>>>>> 8855d4bc
 
 unity8 (8.11+16.04.20160308-0ubuntu1) xenial; urgency=medium
 

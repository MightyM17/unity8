<<<<<<< HEAD
=======
unity8 (8.02+15.04.20150505-0ubuntu1) vivid; urgency=medium

  [ Albert Astals Cid ]
  * Make runtests fake a test error if make fails
  * Make the test more stable
  * Use dbus-test-runner instead of dbus-launch

  [ Daniel d'Andrada ]
  * DirectionalDragArea: improvements & API grooming (LP: #1417920)
  * Fix EdgeDragEvaluator when a drag can happen both ways
    (Direction.Horizontal)

  [ Josh Arenson ]
  * Remove panelHeight property as it is unused.

  [ Leo Arias ]
  * Initial clean up of the autopilot tests set up. Removed the touch
    device from the test case. Moved the restart of unity to a fixture.
    Removed the unused DragMixin. Updated the setUpClass to use
    process_helpers. Removed the workaround for bug #1238417, already
    fixed. Use the toolkit helper to set the testability environment
    variable. Fixed the indicators base class that was restarting unity
    twice. (LP: #1238417, #1447206)
  * Use the base class from the toolkit in autopilot tests.

  [ Michael Zanetti ]
  * emit application-stop when we're going down (LP: #1326513)

  [ Michał Sawicz ]
  * UNITY_SCOPES_LIST is no more

  [ handsome_feng<445865575@qq.com> ]
  * When click the favorite scope in Dash Manager , it just return to
    the corresponding scope page. (LP: #1447056)

 -- CI Train Bot <ci-train-bot@canonical.com>  Tue, 05 May 2015 14:47:24 +0000

unity8 (8.02+15.04.20150422-0ubuntu1) vivid; urgency=medium

  [ Albert Astals Cid ]
  * Compile with Qt 5.5 (LP: #1437238)
  * Different way of top aligning labels when the other one in the row
    is multiline (LP: #1442085)
  * make pot_file

  [ Andrea Cimitan ]
  * Set sourceSize for DashBackground.qml Image

  [ CI Train Bot ]
  * New rebuild forced.
  * Resync trunk. added: po/sk.po

  [ Daniel d'Andrada ]
  * Move handling of command line options to a separate class
  * Refactor tst_PhysicalKeysMapper.qml

  [ Leo Arias ]
  * For autopilot tests, use the device simulation scenarios from the
    toolkit.

  [ Leonardo Arias Fonseca ]
  * For autopilot tests, use the device simulation scenarios from the
    toolkit.

  [ Michael Zanetti ]
  * Make sure dnd mode is ended properly when drag gesture is cancelled
    (LP: #1444949)

  [ Michał Sawicz ]
  * Fix flake8 warnings (LP: #1444170)
  * Move mock indicator service to unity8-fake-env, as it's a binary-
    dependent package.

  [ Nick Dedekind ]
  * Use asynchronous dbus requests for property updates. (LP: #1436982)

 -- CI Train Bot <ci-train-bot@canonical.com>  Wed, 22 Apr 2015 14:46:31 +0000

>>>>>>> 82841c4b
unity8 (8.02+15.04.20150409.1-0ubuntu1) vivid; urgency=medium

  [ Albert Astals Cid ]
  * Focus the shutdown dialog (LP: #1417991)
  * Make url-dispatching scope activation when the dash is not on the
    main scopes (LP: #1364306)
  * We use autopilot3 now

  [ CI Train Bot ]
  * New rebuild forced.
  * Resync trunk. added: po/or.po

  [ Daniel d'Andrada ]
  * Make tst_PreviewListView and tst_GenericScopeView work in out-of-
    source builds
  * MouseArea that shows the indicators panel should cover the
    indicators bar only (LP: #1439318)
  * Surface gets active focus also with mouse clicks

  [ Josh Arenson ]
  * Add a mode option to unity8 for selecting greeter mode in the future
  * Remove PkgConfig include from Launcher plugin to fix cross-compile
    (LP: #1437702)

  [ Leo Arias ]
  * Fixed the check for string in the lock screen test. (LP: #1434518)

  [ Michael Terry ]
  * Make sure the edge tutorial is destroyed when we receive a call
    during the wizard. (LP: #1436349)
  * Skip parts of the edge tutorial that require a touch device (like
    spread and bottom edge). (LP: #1434712)

  [ Michael Zanetti ]
  * Don't hide stages just because they're empty (LP: #1439615)
  * [Launcher] fix bug where an item would disappear even though the app
    is running (LP: #1438172)

  [ Nick Dedekind ]
  * Fixed autopilot test failures related to udev input failure for
    power button.
  * Made improvements for laggy indicator backends (lp#1390136). (LP:
    #1390136)

  [ Pete Woods ]
  * GPS only goes active when the Dash is in the foreground (LP:
    #1434379)

  [ handsome_feng<445865575@qq.com> ]
  * Modified the wrong time format in ScreenGrabber (LP: #1436006)

 -- CI Train Bot <ci-train-bot@canonical.com>  Thu, 09 Apr 2015 14:01:11 +0000

unity8 (8.02+15.04.20150320-0ubuntu1) vivid; urgency=medium

  [ Albert Astals Cid ]
  * Fix regression making pan not possible in Zoomable Image (LP:
    #1433506)
  * Make sure m_firstVisibleIndex is correctly set after processing
    changeSet.removes (LP: #1433056)
  * make pot_file

  [ Daniel d'Andrada ]
  * Don't show the rotating rect in "make tryFoo".

  [ Michael Zanetti ]
  * make pinlockscreen adjust better to larger displays

 -- CI Train Bot <ci-train-bot@canonical.com>  Fri, 20 Mar 2015 11:56:41 +0000

unity8 (8.02+15.04.20150318-0ubuntu1) vivid; urgency=medium

  [ Albert Astals Cid ]
  * Add some context to tr calls (LP: #1431497)
  * Require binaries and .pc files we call from code
  * Test: More stubborn flick to the end

  [ Andrea Cimitan ]
  * Refactor PreviewOverlay to fix weird zoom out/in animations when
    previewing images from the Previews

  [ CI Train Bot ]
  * Resync trunk.

  [ Charles Kerr ]
  * Re-enable a rotation lock test now that the bug that broke that test
    has been fixed. (LP: #1410915)

  [ Daniel d'Andrada ]
  * Darkened area behind indicators menu should eat input until it fully
    disappears (LP: #1417967)
  * DesktopStage - fix focus switch when user taps on window (LP:
    #1431325)
  * Fix warnings when launching tutorial
  * Make MouseTouchAdaptor controllable from within QML
  * Make tst_Shell absorb tst_TabletShell

  [ Leo Arias ]
  * Changed the autopilot dependencies so they do not require qt4. (LP:
    #1429158)
  * Drop the support for python2 in autopilot tests. (LP: #1429163)
  * Stop using the deprecated toolkit emulators namespace in autopilot
    tests. (LP: #1341681)

  [ Michael Terry ]
  * Don't close wizard & edge tutorial when the unity8-dash closes (LP:
    #1425484)
  * Don't let the wizard sit indefinitely, waiting for a wizard page to
    finish preparing itself. (LP: #1425737)
  * Fix two broken qmluitest files by waiting for everything to settle
    before starting the tests.
  * Only call unlockAllModems once the wizard is done. (LP: #1425161)
    (LP: #1425161)
  * When we are locking the user out from too many login failures,
    notice when time passes even if the device is suspended. (LP:
    #1396817) (LP: #1396817)

  [ Michael Zanetti ]
  * Add a mouse area to the indicators panel so we can open them by
    clicking. (LP: #1417650)
  * fix launcher not reacting to first click when revealed by mouse
    hover, add tests
  * performance improvements (LP: #1430233, #1425087)

  [ Michał Sawicz ]
  * Remove the activity indicator from tests
  * Use targets instead of custom ld arguments for linking

  [ Mirco Müller ]
  * Updated the visuals of the SwipeToAct-widget for incoming-call snap-
    decision notifications according to new design-spec.
  * Updated the visuals of the SwipeToAct-widget for incoming-call snap-
    decision notifications according to new design-spec.

 -- CI Train Bot <ci-train-bot@canonical.com>  Wed, 18 Mar 2015 10:19:06 +0000

unity8 (8.02+15.04.20150302-0ubuntu2) vivid; urgency=medium

  * No-change rebuild against Qt 5.4.1.

 -- Timo Jyrinki <timo-jyrinki@ubuntu.com>  Wed, 11 Mar 2015 10:27:23 +0200

unity8 (8.02+15.04.20150302-0ubuntu1) vivid; urgency=medium

  [ Albert Astals ]
  * Don't precache items that are outisde the 1.5*height buffering area
    (LP: #1410131)

  [ Albert Astals Cid ]
  * Don't precache items that are outisde the 1.5*height buffering area
    (LP: #1410131)

  [ Chris Townsend ]
  * Add a wrapper for handling the
    /org/gnome/SessionManager/EndSessionDialog DBus object used by
    indicator-session. This allows indicator-session to properly talk to
    the Unity 8 session management functions. (LP: #1392187)
  * Allow for proper logout session management. This uses the
    EndSession() Upstart DBus method on the current session bus. (LP:
    #1360316)
  * Make the Unity 8 session dialogs behave in the same fashion as Unity
    7. From indicator-session: Clicking "Log Out" will now present a
    dialog to "Lock", "Log Out", or "Cancel". Clicking "Shut Down" will
    now present a dialog to "Reboot", "Shut Down", or "Cancel". (LP:
    #1416074)

  [ Daniel d'Andrada ]
  * Add NO_TESTS cmake option to skip tests and therefore speed up
    builds
  * Remove enums and properties that doesn't exist in the real
    ApplicationManager
  * Stabilize some Shell qml tests

  [ Josh Arenson ]
  * Create a PhysicalKeyMapper to handle all physical/hardware keys (LP:
    #1390393)

  [ Michael Terry ]
  * Make the draggable part of the right edge (during the tutorial) a
    constant size, instead of having it grow and shrink as the spread
    peeks out from the side.

  [ Michał Sawicz ]
  * Create a PhysicalKeyMapper to handle all physical/hardware keys (LP:
    #1390393)

  [ Robert Bruce Park ]
  * Launchpad automatic translations update.

 -- CI Train Bot <ci-train-bot@canonical.com>  Mon, 02 Mar 2015 12:11:21 +0000

unity8 (8.02+15.04.20150226-0ubuntu1) vivid; urgency=medium

  [ CI Train Bot ]
  * New rebuild forced.

  [ Pete Woods ]
  * Only set scopes active when the screen is on (LP: #1422879)

 -- CI Train Bot <ci-train-bot@canonical.com>  Thu, 26 Feb 2015 19:39:54 +0000

unity8 (8.02+15.04.20150224-0ubuntu1) vivid; urgency=medium

  [ Albert Astals Cid ]
  * Dash manage hint should not be visible in previews+test (LP:
    #1422260)
  * Do not declare the hostname property twice
  * Fix some warnings in Mock Notifications
  * Make qmluittests pass with Qt 5.4
  * Preserve the aspect ratio for the card attribute images (LP:
    #1411751)
  * Update qmltypes

  [ Andrea Cimitan ]
  * Add maximumLineCount for subtitle label in cards (LP: #1414870)

  [ Michael Terry ]
  * Move the gschema file to data/ and install it via cmake, not dpkg.
  * Refactor the greeter code to be more compartmented and isolatable.
  * Silence a couple qml warnings. (LP: #1423286)
  * Wait for libqofono to finish initializing before we decide whether
    to skip the wizard's SIM page or not.

  [ Michael Zanetti ]
  * enable revealing the launcher by hitting the left edge using the
    mouse

  [ Ying-Chun Liu ]
  * Add Autopilot Notification helper.

 -- CI Train Bot <ci-train-bot@canonical.com>  Tue, 24 Feb 2015 10:17:16 +0000

unity8 (8.02+15.04.20150216.1-0ubuntu1) vivid; urgency=medium

  [ Andrea Cimitan ]
  * Fix temp scopes opening temp scopes, correctly close previously
    opened temp scope with its preview (LP: #1410337)
  * Set sourcesize for scopes images in manage dash

  [ CI Train Bot ]
  * Resync trunk

  [ Albert Astals Cid ]
  * Test for bug #1316660 (LP: #1316660)
  * Hardcode tranlsation for internal.location field (LP: #1393438)
  * Make sure the height it's the height it will have

  [ Michael Zanetti ]
  * Cleanup cmake warning about missing Qt5Sql module

 -- CI Train Bot <ci-train-bot@canonical.com>  Mon, 16 Feb 2015 13:14:26 +0000

unity8 (8.02+15.04.20150211-0ubuntu2) vivid; urgency=medium

  * No-change rebuild against Qt 5.4.0.

 -- Timo Jyrinki <timo-jyrinki@ubuntu.com>  Fri, 13 Feb 2015 15:17:18 +0200

unity8 (8.02+15.04.20150211-0ubuntu1) vivid; urgency=medium

  [ Michael Terry ]
  * Redesign tutorial to match latest spec (just removing obsolete pages
    and redesigning look, no new pages yet)
  * Add new right-edge and bottom-edge screens to the first-boot edge
    tutorial (LP: #1383297)
  * Support switching the indicator profile on the fly, as the greeter
    appears and disappears. (But don't use it yet, not until the
    settings panel to control this is in place.)
  * Clip the infographic to its bounding box, instead of letting it
    bleed past the welcome page (visible when dragging the welcome page
    to the side).

  [ Michael Zanetti ]
  * Add an AccountService based launcher model to be used with split
    greeter
  * Launcher fixes for windowed mode
  * save and restore window size and position
  * Fix resizing windows when making it smaller than minSize and then
    larger again.

  [ handsome_feng<445865575@qq.com> ]
  * makes the header fully reveal when tapping the search icon. (LP:
    #1379327)

  [ Mirco Müller ]
  * Allow swipe-to-dismiss for contracted snap-decision notifications,
    interactive notifications and ephemeral notifications. (LP:
    #1355422, #1334855)

  [ Daniel d'Andrada ]
  * Make indicators bar eat all events
  * Improve Launcher tests, making them more reliable
  * Tapping on a surface gives it active focus

 -- Ubuntu daily release <ps-jenkins@lists.canonical.com>  Wed, 11 Feb 2015 17:13:16 +0000

unity8 (8.02+15.04.20150123.3-0ubuntu1) vivid; urgency=low

  [ Sebastien Bacher ]
  * Set text hint property for the messaging menus inline reply widget
    (LP: #1389234)

  [ Ying-Chun Liu ]
  * Added an initial set of autopilot tests for the display indicator.

  [ Nick Dedekind ]
  * Removed filtering the indicator model by visibility.

  [ Michael Zanetti ]
  * fixes left edge drag when in spread

  [ Albert Astals Cid ]
  * Fix ninja build in a different way The previous one was adding rpath
    to some .so that broke our tests that use LD_LIBRARY_PATH to change
    which one is picked up

  [ Leo Arias ]
  * Added an initial set of autopilot tests for the display indicator.

 -- Ubuntu daily release <ps-jenkins@lists.canonical.com>  Fri, 23 Jan 2015 12:12:41 +0000

unity8 (8.02+15.04.20150121.2-0ubuntu1) vivid; urgency=low

  [ Michael Terry ]
  * Don't show any power dialogs while the screen is off. This is a
    band-aid to avoid the symptom, while we still investigate the source
    of why the screen doesn't turn on (and why we seem to not handle the
    power-button-release event). (LP: #1409003, #1410830)
  * Don't refocus the dialer-app when a call is started by the user.
    Because of how qtmir works, this would cause the dialer-app to
    unfocus momentarily, causing interface oddities for the user. (LP:
    #1413065)

  [ CI Train Bot ]
  * Resync trunk

  [ Albert Astals Cid ]
  * Build with ninja
  * Fixes for Table Preview Widget (LP: #1410420)

  [ Michael Zanetti ]
  * Add support for earpiece media buttons (LP: #1398427)
  * Add a WindowMoveResizeArea and tests for it

 -- Ubuntu daily release <ps-jenkins@lists.canonical.com>  Wed, 21 Jan 2015 18:33:18 +0000

unity8 (8.02+15.04.20150113.1-0ubuntu1) vivid; urgency=low

  [ Andrea Cimitan ]
  * support background on horizontal cards with summary (LP: #1393008)

  [ Gerry Boland ]
  * DashCommunicator: replace QDBusInterface with a non-blocking
    simplification which does not introspect the service on creation
    (LP: #1403508)

  [ Leo Arias ]
  * Added an autopilot test for the edges demo.

  [ Albert Astals ]
  * Don't show the manage dash pull up arrow on temp scopes (LP:
    #1401869)
  * Remove hack, newer Qt already support keyClick(char)
  * Tests: Add Qt 5.5 removal TODOs
  * Make sure we use fPIC when compiling files for the static library
    too
  * Make sure changing a scope doesn't trigger creation/destruction of
    delegates until it's finished (LP: #1410122)

  [ Michael Zanetti ]
  * patch debian/control file before using it to make it work with mk-
    build-deps

 -- Ubuntu daily release <ps-jenkins@lists.canonical.com>  Tue, 13 Jan 2015 20:58:08 +0000

unity8 (8.02+15.04.20150109.2-0ubuntu1) vivid; urgency=low

  [ Michał Sawicz ]
  * We don't need the SIGSTOP in main() any more.
  * Add a test to make sure the shell always starts disabled until it is
    enabled by a complete PAM interaction.

  [ Leo Arias ]
  * Added an autopilot test for the edges demo.

  [ Nick Dedekind ]
  * Unhook Lights interface from indicator widgets (LP: #1385331)

  [ Albert Astals ]
  * Fix going to scopes when the Manage Dash is open (LP: #1403464)
  * QSortFilterProxyModelQML -> UnitySortFilterProxyModelQML
  * Clip the Scopes List header
  * Fix ScopesList not being under finger
  * Make waitForRendering with no item fail instead of crash
  * Disable Dash horizontal scroll while Navigation InverseMouseArea is
    pressed (LP: #1403048)
  * Test: Make sure the mouse area is enabled before clicking into it
  * Test: We actually need to click on the customBackButton and not on
    backButton
  * Test: By default mouseX act on the middle

  [ Michael Terry ]
  * Don't block handling power events on loading the greeter's qml and
    the background image.
  * Show OSK above the wizard. (LP: #1401213)
  * Unify the name of the Greeter DBus test, make it use our standard
    binary test macro (which also nicely exports xml results), and make
    the test a little more robust against timing issues.
  * Add a test to make sure the shell always starts disabled until it is
    enabled by a complete PAM interaction.

  [ Martin Pitt ]
  * tests: Fix Notify.Notification.add_action invocation to work also
    with unpatched libnotify API. (LP: #1223401)

  [ Rodney Dawes ]
  * Depend on :native version of g++ to allow cross-compiling to work.
    (LP: #1353855)

 -- Ubuntu daily release <ps-jenkins@lists.canonical.com>  Fri, 09 Jan 2015 10:43:06 +0000

unity8 (8.02+15.04.20141216.1-0ubuntu1) vivid; urgency=low

  [ Ubuntu daily release ]
  * New rebuild forced

  [ Albert Astals ]
  * Need to wait until loaded is true to use the count property
  * Manage Dash: Ellide properly

 -- Ubuntu daily release <ps-jenkins@lists.canonical.com>  Tue, 16 Dec 2014 11:03:37 +0000

unity8 (8.02+15.04.20141215.3-0ubuntu1) vivid; urgency=low

  [ Albert Astals Cid ]
  * ScopesList: Use the default scope style for the header

  [ Daniel d'Andrada ]
  * Refactor Dialogs.qml to use proper in-scene dialogs
  * Make Greeter nicely handle being resized

  [ Albert Astals ]
  * Rework how we set the ranges so we get some more asynchronousity
    from item views (LP: #1384374)
  * clickscope is back to being unfavoritable (LP: #1400762)
  * Fix clicking on the manage dash list after having moved the current
    scope
  * Make the drag range be a multiple of the drag "rate" value.
    Workarounds https://bugs.launchpad.net/mir/+bug/1399690

  [ Gerry Boland ]
  * MockAppMan: emit SIGSTOP so AP test apps are run (LP: #1394208)

 -- Ubuntu daily release <ps-jenkins@lists.canonical.com>  Mon, 15 Dec 2014 22:43:16 +0000

unity8 (8.02+15.04.20141212.1-0ubuntu1) vivid; urgency=low

  [ Ubuntu daily release ]
  * New rebuild forced

  [ Albert Astals ]
  * Make Navigation work when "jumping" to the non root

 -- Ubuntu daily release <ps-jenkins@lists.canonical.com>  Fri, 12 Dec 2014 12:28:10 +0000

unity8 (8.02+15.04.20141211.2-0ubuntu1) vivid; urgency=medium

  [ Michał Sawicz ]
  * Bump version due to new Manage Dash

  [ Gerry Boland ]
  * [indicators] Fix positioning on panel resize.

  [ Nick Dedekind ]
  * [indicators] Fix positioning on panel resize.

  [ Albert Astals ]
  * Fix the Dash Header hamburger menu background color
  * Fix tests (LP: #1400449)
  * Allow pulling manage dash if there's no favorite scopes (LP:
    #1400774)
  * Manage Dash: Make store button work even if you have no favorites
    (LP: #1400771)
  * Make pot_file

  [ CI Train Bot ]
  * Resync trunk

  [ Andrea Cimitan ]
  * Remove dismiss timer in Launcher (LP: #1368778)

  [ Michael Zanetti ]
  * decrease opacity changes in spread, move it to a separate surface.
  * Add an initial, rudimentary DesktopStage to get started
  * Uninvert Launcher in Desktop Mode
  * Add support for Wallpaper in Desktop stage
  * Add window control buttons to panel for fullscreen applications

  [ Rodney Dawes ]
  * Add dependency on gir1.2-notify-0.7 to unity8-autopilot package.
    (LP: #1400437)

 -- Ubuntu daily release <ps-jenkins@lists.canonical.com>  Thu, 11 Dec 2014 13:25:44 +0000

unity8 (8.01+15.04.20141205-0ubuntu1) vivid; urgency=low

  [ CI Train Bot ]
  * Resync trunk

  [ Albert Astals ]
  * Replace Scopes Overview by the new Manage Dash (LP: #1386698,
    #1368670)

 -- Ubuntu daily release <ps-jenkins@lists.canonical.com>  Fri, 05 Dec 2014 10:55:50 +0000

unity8 (8.01+15.04.20141204-0ubuntu1) vivid; urgency=low

  [ Michael Terry ]
  * Import wizard code from ubuntu-system-settings.
  * Convert the welcome wizard from a separate executable into a qml
    plugin (with a small C++ plugin for support).
  * Add tests for welcome wizard.

 -- Ubuntu daily release <ps-jenkins@lists.canonical.com>  Thu, 04 Dec 2014 20:55:11 +0000

unity8 (8.01+15.04.20141202-0ubuntu1) vivid; urgency=low

  [ Michael Terry ]
  * Make sure that there is no window of opportunity for swiping away
    greeter before the lockscreen appears.
  * Don't allow dragging the greeter out from the left edge if it's
    hidden there. (LP: #1372952)

  [ Michał Sawicz ]
  * Move from Theme colour to direct UbuntuColors.orange for activity
    indicator and preview buttons

  [ Albert Astals ]
  * Use QImageReader not to load the image into memory twice (LP:
    #1384374)
  * Don't create the whole current scope delegates, just height * 3 (LP:
    #1384393, #1384374)
  * Make CroppedImageSizer async
  * Use ubuntu::connectivity::NetworkingStatus instead of
    QNetworkConfigurationManager
  * Compile with Qt 5.4 (LP: #1395636)

  [ Michael Zanetti ]
  * close previews and temp scopes on left edge/BFB (LP: #1391798)
  * make spread reversible (LP: #1368668, #1355284, #1368677)

  [ Andrea Cimitan ]
  * Different drag behaviour for not closable apps in spread (LP:
    #1368287)

  [ Daniel d'Andrada ]
  * Make UnityTestCase.touchFlick properly map event coordinates

 -- Ubuntu daily release <ps-jenkins@lists.canonical.com>  Tue, 02 Dec 2014 09:26:49 +0000

unity8 (8.01+15.04.20141125.2-0ubuntu1) vivid; urgency=low

  [ Michael Zanetti ]
  * improve snapping after dragging
  * Make the launcher BFB rounded on one end (LP: #1382596)
  * disable swipeToClose while some snapping is happening (LP: #1378938)
  * increase threshold and avoid jumping in SpreadDelegate dragging (LP:
    #1352842, #1350803)

  [ Ying-Chun Liu ]
  * Notifications should be on right side when wide. (LP: 1379384) (LP:
    #1379384)

  [ Albert Astals ]
  * Fix qml warnings
  * Fix some qmluitests

  [ Lars Uebernickel ]
  * Use Icon instead of StatusIcon

 -- Ubuntu daily release <ps-jenkins@lists.canonical.com>  Tue, 25 Nov 2014 13:54:47 +0000

unity8 (8.01+15.04.20141117-0ubuntu1) vivid; urgency=low

  [ josharenson ]
  * Return focus to the application after a tusted session overlay is
    closing. (LP: #1381292)

  [ Josh Arenson ]
  * Return focus to the application after a tusted session overlay is
    closing. (LP: #1381292)

  [ Albert Astals ]
  * Remove unused ResponsiveFlowView
  * Fix a few cmake warnings when running ./build.sh in a clean checkout

  [ Mirco Müller ]
  * Make sure non-square icons are not cropped. (LP: #1378417)

  [ Michael Terry ]
  * Drop the "EARLY ALPHA" scare label when running in testing mode.

  [ Michael Zanetti ]
  * unify Greeter and Lockscreen wallpaper again
  * hide quicklist when launcher hides (LP: #1387088)
  * Keep applications suspended while lockscreen is shown (LP: #1378126)
  * change spread background color to 111111

  [ Omer Akram ]
  * show password when tapped on the 'Show password' label, not just the
    checkbox. (LP: #1389832)

 -- Ubuntu daily release <ps-jenkins@lists.canonical.com>  Mon, 17 Nov 2014 13:48:33 +0000

unity8 (8.01+15.04.20141107.2-0ubuntu2) vivid; urgency=medium

  * No-change rebuild against Qt 5.3.2.

 -- Timo Jyrinki <timo-jyrinki@ubuntu.com>  Sat, 08 Nov 2014 13:50:11 +0200

unity8 (8.01+15.04.20141107.2-0ubuntu1) vivid; urgency=low

  [ Michael Terry ]
  * Skip second SIM unlock dialog if user presses Emergency Call on
    first one (LP: #1387925)

  [ Michael Zanetti ]
  * fix positive/negative answer order on the new swipe notification
    (LP: #1358343)
  * Update PageHeader to use new SDK api
  * antialias surfaces when in spread (LP: #1351559)

  [ Albert Astals ]
  * Remove Hud

  [ Mirco Müller ]
  * Replace ComboButton in snap-decision notifications, used for
    additional actions (> 3 actions), with custom widget immune to
    accidental taps. (LP: #1384730)

 -- Ubuntu daily release <ps-jenkins@lists.canonical.com>  Fri, 07 Nov 2014 14:33:02 +0000

unity8 (8.01+15.04.20141104-0ubuntu1) vivid; urgency=low

  [ Sebastien Bacher ]
  * Drop workaround, it's not needed and create issues for desktop-next
    (LP: #1387671)

  [ Albert Astals ]
  * Do not append integer to char *
  * Remove unused end() function
  * Update build.sh
  * Fix i18n

  [ Michael Zanetti ]
  * rework launcher quicklist visuals to fit new design (LP: #1368660)
  * Fix DBusVariant conversion for launcher emblems (LP: #1387261)
  * Fix desktop file encoding in launcher (LP: #1387083)
  * Add a hinting animation to indicate changes in the backend (LP:
    #1376707)

  [ Alberto Aguirre ]
  * Add audioRole to QtMultimedia mock
  * Add a plugin to take screenshots on vol up + vol down

  [ CI bot ]
  * Fix relative time formatter when using non-UTC timezone. (LP:
    #1378821)

  [ Leo Arias ]
  * Removed the tests for the alternate paths of the autopilot helpers.

  [ Nick Dedekind ]
  * Fix relative time formatter when using non-UTC timezone. (LP:
    #1378821)
  * Reset current item selection on deleted. (LP: #1378462)
  * Added timer to re-assert server value after indicator menu item
    activation. (LP: #1336715)

  [ Mirco Müller ]
  * Added dedicated swipe-to-act button for snap-decisions, which avoids
    accidental taps/button-presses. (LP: #1358343)

  [ Chris Gagnon ]
  * add missing unity-scope-click dependancy to unity8-autopilot package
    (LP: #1336276)

  [ Michael Terry ]
  * Don't lock phone if user tries to switch back to an active call.
    (LP: #1388156)

  [ Daniel d'Andrada ]
  * DirectionalDragArea: Update TODO comment in light of new events
  * TouchDispatcher: synthesize MouseButtonDblClick events

  [ Leonardo Arias Fonseca ]
  * Removed the tests for the alternate paths of the autopilot helpers.

 -- Ubuntu daily release <ps-jenkins@lists.canonical.com>  Tue, 04 Nov 2014 12:56:08 +0000

unity8 (8.01+15.04.20141030-0ubuntu1) vivid; urgency=medium

  [ Michael Terry ]
  * Provide 'passphrase' as a field of Components.Lockscreen
  * Fix a race between Qml loading and DBus registration that caused
    problems when jenkins tried to unlock the phone.
  * Set domain explicitly for the Dialogs component because the welcome
    wizard wants to import it. (LP: #1381731)
  * When greeter or lockscreen has focus, show active call panel. (LP:
    #1378872)

  [ Ted Gould ]
  * Set the default OOM score for the dash (LP: #1379786)

  [ Michał Sawicz ]
  * Revert lp:~unity-team/unity8/flickables-speed-workaround to avoid
    risk in RTM.
  * Updated behaviour for zoomable image, workaround for sourcesize (LP:
    #1333187)

  [ Michael Frey ]
  * Added a check for Proximity to determine if we show the lock screen.
    (LP: #1378012)

  [ Ying-Chun Liu ]
  * Add non-interactive code into GenericScopeView. (LP: #1384441)

  [ Mirco Müller ]
  * Also use modal nature of snap-decision notifications when
    greeter/lockscreen is shown. This fixes LP: #1378827. (LP: #1378827)

  [ Michael Zanetti ]
  * Make the launcher update on dconf changes (LP: #1376707)
  * exit spread on background tap (LP: #1368261)
  * Use an index instead of a scope id in DashCommunicator (LP:
    #1376044)

  [ Andrea Cimitan ]
  * Updated behaviour for zoomable image, workaround for sourcesize (LP:
    #1333187)

  [ Daniel d'Andrada ]
  * Make TouchGate synthesize QMouseEvents for mouse-based target items
  * Don't specify a distanceThreshold as it conflicts with
    hintDisplacment

 -- Ubuntu daily release <ps-jenkins@lists.canonical.com>  Thu, 30 Oct 2014 21:43:42 +0000

unity8 (8.00+15.04.20141030-0ubuntu1) vivid; urgency=low

  [ josharenson ]
  * Fix lp:1370240 by making stages interactive when a snap decision is
    dismissed. (LP: #1370240)

  [ Nick Dedekind ]
  * remove qml ownership confusion for caching unitymenumodels (LP:
    #1368856)
  * Implementation of expandable panel design (LP: #1368856)

  [ Albert Astals ]
  * CardAttributes: Specify column and row since the gridlayout gets
    confused sometimes (LP: #1381092)
  * Reset VerticalJournal until the cardTool settles (LP: #1381255)

  [ Mirco Müller ]
  * Added synchronous/confirmation notification support to unity8. (LP:
    #1232633)

  [ Michael Zanetti ]
  * Fix lp:1370240 by making stages interactive when a snap decision is
    dismissed. (LP: #1370240)
  * Drop all visual indication of "pinning" (LP: #1381054)

  [ Antti Kaijanmäki ]
  * Unlock all modems on boot. (LP: #1333121)

 -- Ubuntu daily release <ps-jenkins@lists.canonical.com>  Thu, 30 Oct 2014 10:51:17 +0000

unity8 (8.00+14.10.20141013.2-0ubuntu1) utopic; urgency=low

  [ Michael Terry ]
  * Don't show initial lockscreen during the edge demo. The user just
    set up their phone with a password, it's pointless to ask them
    again. (LP: #1358283)
  * Distinguish between incoming calls and other dialer-app opens. (LP:
    #1378218) (LP: #1378218)

  [ Andrea Cimitan ]
  * Fix flickable speed to be resolution independent, by subclassing
    components (LP: #1348557)

  [ Michał Sawicz ]
  * Fix the ShellWithPin test and some functionality.

  [ Albert Astals ]
  * Move Base.qml to DashCategoryBase
  * Fix first item positioning when m_clipItem->y() is not 0 (LP:
    #1251597)
  * Fix some small qml warnings

  [ Daniel d'Andrada ]
  * Add touch ownership logic on top of qt input handling

 -- Ubuntu daily release <ps-jenkins@lists.canonical.com>  Mon, 13 Oct 2014 15:43:03 +0000

unity8 (8.00+14.10.20141009.4-0ubuntu1) utopic; urgency=low

  [ Michał Sawicz ]
  * Rename datetime indicator in test

  [ Albert Astals ]
  * Close overview temp scope on show dash (LP: #1373819)
  * Enable QT_STRICT_ITERATORS
  * Make Base not clickable, since we don't use it in anywhere clickable
    (we only use it for Category delegates in the LVWPH) (LP: #1300709)
  * Hide preview if it was visible when going to a scope (LP: #1374548)
  * Remove contentScale variable

  [ Andrea Cimitan ]
  * Fix card implicitHeight when summary is declared, but its text is
    empty. Also fixes vertical journal height and clipping (LP:
    #1362160)
  * Redesign for pinned apps. Remove thindivider on top of ubuntu dash
    button (not needed anymore) (LP: #1377100)

  [ Ying-Chun Liu ]
  * Fix run_on_device.sh to let it run again.

  [ Nick Dedekind ]
  * Fixed indicator menu bindings to server toggle value broken by user
    interaction. (LP: #1336715)
  * Force rendering so we don't get stuck in "waitForRendering" loop in
    tests.

  [ Daniel d'Andrada ]
  * PhoneStage: focus the new topmost app after the current one closes
    itself (LP: #1375267)

  [ Michael Terry ]
  * Fix some security issues with the tablet greeter, which allowed the
    lockscreen to be bypassed. (LP: #1367715) (LP: #1367715)

  [ Michael Zanetti ]
  * scale down errorText label if necessary (LP: #1378848)

 -- Ubuntu daily release <ps-jenkins@lists.canonical.com>  Thu, 09 Oct 2014 14:05:54 +0000

unity8 (8.00+14.10.20141008-0ubuntu1) utopic; urgency=low

  [ Michael Zanetti ]
  * Dual SIM pin unlocking. Hook up the UI to the backend. (LP:
    #1267135)

  [ Antti Kaijanmäki ]
  * Dual SIM pin unlocking. Hook up the UI to the backend. (LP:
    #1267135)

  [ Ubuntu daily release ]
  * New rebuild forced

 -- Ubuntu daily release <ps-jenkins@lists.canonical.com>  Wed, 08 Oct 2014 09:41:32 +0000

unity8 (8.00+14.10.20141006-0ubuntu1) utopic; urgency=low

  [ Andrea Cimitan ]
  * Tweak card header to match the spec
  * Add preview image slideshow (LP: #1351537)

  [ Michał Sawicz ]
  * Cache more things in memory, so flicking scopes should be faster
    (LP: #1336724)
  * Tweak card header to match the spec
  * Save texture memory by limiting sourceSize (LP: #1338430)

  [ Ying-Chun Liu ]
  * Add attributes to Preview. (LP: #1282460)

  [ Albert Astals ]
  * Update pot
  * Cache more things in memory, so flicking scopes should be faster
    (LP: #1336724)
  * Save texture memory by limiting sourceSize (LP: #1338430)
  * Clip the settings list
  * Fix unlocking from the left again
  * Add wait_ makes tests more reliable

  [ Michael Zanetti ]
  * fix fading out the launcher instead of sliding it out on left-edge
    minimizing an app.
  * Make the DashCommunicator async and more flexible to handle a
    lifecycle-suspended dash (LP: #1339883)

  [ Michael Terry ]
  * Retry unlock-device script if it fails, as there is always a risk of
    a small race with boot-up. (LP: #1370644)
  * Add pull-to-refresh functionality to scopes. (LP: #1368336)

  [ CI bot ]
  * Resync trunk

 -- Ubuntu daily release <ps-jenkins@lists.canonical.com>  Mon, 06 Oct 2014 08:03:23 +0000

unity8 (8.00+14.10.20140930.2-0ubuntu1) utopic; urgency=low

  [ Alexandros Frantzis ]
  * Remove stale trusted socket before starting unity8 from upstart (LP:
    #1371597) (LP: #1371597)

  [ CI bot ]
  * Resync trunk

  [ Andrea Cimitan ]
  * Move activity indicator on top of keyboard (LP: #1354519)

  [ Gerry Boland ]
  * Cleanup: Remove unused member and fix small syntax error in
    OrientationLock

  [ josharenson ]
  * Fix lp:1367894 by correcting how the minute value is calculated in
    the panel. (LP: #1367894)

  [ Nick Dedekind ]
  * Fixed DefaultIndicatorPage test. Fixed warnings from test.

  [ Ying-Chun Liu ]
  * Remove maxLineCount in preview. (LP: 1328513) (LP: #1328513)

  [ Michael Terry ]
  * Fix some code that accidentally landed in trunk before it got
    cleaned up. The current code just has some duplication to it that
    should be unified.
  * Implement latest visual designs for passphrase lockscreen.
  * Make it easier to use the Lockscreen component from the welcome
    wizard.
  * Limit how much memory we reserve for the greeter background image,
    allowing giant images to appear correctly.

  [ Daniel d'Andrada ]
  * Add gdbTestComponentName build targets

 -- Ubuntu daily release <ps-jenkins@lists.canonical.com>  Tue, 30 Sep 2014 16:57:28 +0000

unity8 (8.00+14.10.20140926-0ubuntu1) utopic; urgency=low

  [ CI bot ]
  * Resync trunk

  [ Nick Dedekind ]
  * Visual changes for indicator RTM polishing (LP: #1329289)

  [ Ubuntu daily release ]
  * New rebuild forced

 -- Ubuntu daily release <ps-jenkins@lists.canonical.com>  Fri, 26 Sep 2014 19:12:39 +0000

unity8 (8.00+14.10.20140923-0ubuntu1) utopic; urgency=low

  [ Michael Zanetti ]
  * fix swiping away the launcher from the left edge
  * fix indicators AP test

  [ Florian Boucault ]
  * New Splash screen implementation that fakes real app

  [ Albert Astals ]
  * We need this in build-depends so that qmluitests pass in CI

  [ Daniel d'Andrada ]
  * New Splash screen implementation that fakes real app

  [ Michael Terry ]
  * Fix LC_ALL and test harder by making both manual runs of
    timeformattertest and the whole test suite use the same locale
    settings.

  [ CI bot ]
  * Resync trunk

 -- Ubuntu daily release <ps-jenkins@lists.canonical.com>  Tue, 23 Sep 2014 09:26:18 +0000

unity8 (8.00+14.10.20140918.3-0ubuntu1) utopic; urgency=low

  [ Michał Sawicz ]
  * Add -windowgeometry option to the Dash and drop any user-visible
    mentions of Dash
  * Dash: Fix issue when expanding a category and collapsing another one
    at the same time.

  [ Albert Astals ]
  * Dash: Fix issue when expanding a category and collapsing another one
    at the same time.
  * Make the categoryView invisible when we are in the preview mode (LP:
    #1341205)
  * Pixel pushing in the dash header (LP: #1365929)

  [ Ying-Chun Liu ]
  * Re-add restart button for power menu. (LP: 1358197) (LP: #1358197)

  [ Marcus Tomlinson ]
  * Don't show a preview if a null response is returned from
    scope.preview(result)

  [ Mirco Müller ]
  * Don't limit the number of text-lines for body-text. (LP: #1369438)

  [ Michael Zanetti ]
  * Don't hide launcher when nothing happens on long left edge swipes
    (LP: #1357333)
  * Rework LauncherBackend

  [ Michael Terry ]
  * When running qmluitests, make sure that they use LANGUAGE=C, fixing
    a test failure when running locally in the US.

  [ Daniel d'Andrada ]
  * Some ApplicationWindow test improvements

  [ Rodney Dawes ]
  * Check purchase state to determine if purchase was cancelled and hide
    progress. (LP: #1362622)

 -- Ubuntu daily release <ps-jenkins@lists.canonical.com>  Thu, 18 Sep 2014 21:26:42 +0000

unity8 (8.00+14.10.20140918-0ubuntu1) utopic; urgency=low

  [ Michael Zanetti ]
  * Focus first app if there are already some running when we're
    starting up (LP: #1339883)

  [ Michał Sawicz ]
  * Don't play empty urls in Notification.qml

  [ Daniel d'Andrada ]
  * Improve tst_Shell
  * Build without any warnings
  * Make tst_Card work from outside the source tree (LP:1359201) (LP:
    #1359201)

 -- Ubuntu daily release <ps-jenkins@lists.canonical.com>  Thu, 18 Sep 2014 09:44:06 +0000

unity8 (8.00+14.10.20140910.1-0ubuntu1) utopic; urgency=low

  [ Pete Woods ]
  * Disable OEM and Click scopes when system scopes are disabled

  [ CI bot ]
  * Resync trunk

  [ Pawel Stolowski ]
  * Set UNITY_SCOPES_NO_FAVORITES environment variable to make scopes
    plugin ignore favorite scopes and fix basic functionality of unity-
    scope-tool.

 -- Ubuntu daily release <ps-jenkins@lists.canonical.com>  Wed, 10 Sep 2014 08:53:57 +0000

unity8 (8.00+14.10.20140908.1-0ubuntu1) utopic; urgency=low

  [ Michał Sawicz ]
  * Use a single white pixel instead of the heavier checkers image.
  * Add support to unlock-device for the new adbd coming down the
    pipeline. Also fix autopilot tests and run scripts for that.
  * Make LVWPH non interactive while on header animation
  * Improve references to scope/scopeStyle in PreviewListView and
    PageHeader, add tests.

  [ Nick Dedekind ]
  * Support for nested prompt session. (LP: #1358388)

  [ Albert Astals ]
  * Remove unused hasAttributes variable
  * Disable dash overview if in temp scope preview
  * Block mouse events under scope overview bottombar (LP: #1362206)
  * Fix regression in focus handling due to SDK change
  * Fix warning 'Background.qml:81:21: Unable to assign bool to QUrl'
  * Fix launcher internationalization
  * Make swipe and home button press in the launcher dismiss the
    overview
  * GSV: Use proper variable since altnav renames
  * Fix some "Cannot read property 'luminance' of null" warnings
  * Make LVWPH non interactive while on header animation

  [ Mirco Müller ]
  * Implemented the needed visual updates on notifications requested by
    Design for RTM. (LP: #1348092)

  [ Michael Terry ]
  * Don't show greeter when screen turns off during a call, even if
    proximity sensor isn't active. (LP: #1347001)
  * Add support to unlock-device for the new adbd coming down the
    pipeline. Also fix autopilot tests and run scripts for that.

  [ Michael Zanetti ]
  * open the application when clicking on the title entry in the
    quicklist (LP: #1336380)
  * Don't animate x while dragging apps from the left edge (LP:
    #1360105)

  [ Diego Sarmentero ]
  * Reset button state on cancel (LP: #1362622)

 -- Ubuntu daily release <ps-jenkins@lists.canonical.com>  Mon, 08 Sep 2014 14:16:42 +0000

unity8 (8.00+14.10.20140903.1-0ubuntu1) utopic; urgency=low

  [ Nick Dedekind ]
  * Support for nested prompt session. (LP: #1358388)

 -- Ubuntu daily release <ps-jenkins@lists.canonical.com>  Wed, 03 Sep 2014 07:58:49 +0000

unity8 (8.00+14.10.20140828.1-0ubuntu1) utopic; urgency=low

  [ Michael Terry ]
  * Reverse default for the user option "allow launcher/panel in greeter
    when locked." And allow that property to be controlled by an
    AccountsService property. (LP: #1358340) (LP: #1358340)
  * With recent password support, we want to be able to unlock the
    device even with a password set. And we need to be able to do this
    once the new adbd lands. So I've added a DBus command to hide the
    greeter. This should be secure because all apps are constrained and
    if you're on the local session bus unconstrained, you already have
    access to anything you want.

 -- Ubuntu daily release <ps-jenkins@lists.canonical.com>  Thu, 28 Aug 2014 20:06:41 +0000

unity8 (8.00+14.10.20140827.2-0ubuntu1) utopic; urgency=low

  [ Michał Sawicz ]
  * Implement scope header customization options
  * Don't ignore empty attributes in CardAttributes.qml and improve its
    encapsulation (LP: #1355901)
  * Add support for preview button color customization. Deprecate
    support for action icons.
  * Add table preview widget
  * Make "See Less" get stuck at the bottom of the view
  * Support alternative navigation in the dash.
  * Add scope settings UI
  * Add scope favoriting support
  * Passcode, not PIN (LP: #1361114)

  [ Jussi Pakkanen ]
  * Use nullptr instead of NULL.

  [ Albert Astals ]
  * Add table preview widget
  * Make "See Less" get stuck at the bottom of the view
  * Support alternative navigation in the dash.
  * Make the PageHeaderLabelTest pass under valgrind

  [ Benjamin Zeller ]
  * Add support for scope:// url in the dash (LP: #1361349)

  [ Marcus Tomlinson ]
  * Handle the openScope signal in "tempScopeItem" (ScopesOverview.qml)
    as is done with "scopeItem" (Dash.qml) (LP: #1356410)

  [ Daniel d'Andrada ]
  * Make "See Less" get stuck at the bottom of the view

  [ Andrea Cimitan ]
  * Fix right padding on overlay card
  * Add scope settings UI

  [ Michael Zanetti ]
  * use a smaller asset for the app's dropshadow (LP: #1359157)

 -- Ubuntu daily release <ps-jenkins@lists.canonical.com>  Wed, 27 Aug 2014 15:37:05 +0000

unity8 (8.00+14.10.20140825.3-0ubuntu1) utopic; urgency=low

  [ Daniel d'Andrada ]
  * SpreadDelegate - properly transition between splash screen, surface
    and screenshot

  [ Michał Sawicz ]
  * Rename Ubuntu.Connectivity to Unity.Connectivity to avoid name clash

 -- Ubuntu daily release <ps-jenkins@lists.canonical.com>  Mon, 25 Aug 2014 13:10:57 +0000

unity8 (8.00+14.10.20140822-0ubuntu1) utopic; urgency=low

  [ Albert Astals ]
  * More stable dash overview tests
  * PreviewExpandable: "widgets" is a model, not an array

  [ Alberto Aguirre ]
  * Proxy inactivity timeout values from gsettings into Unity.Screen
    (LP: #1230345)

  [ Gerry Boland ]
  * Cancel open PAM interactions on shutdown - fixes hang on logout on
    desktop (LP: #1353041)

  [ Diego Sarmentero ]
  * Show progress bar on payment button click The payment process has a
    small delay before the UI comes up which might cause confusion. Show
    a progress bar with unknown value to indicate activity. (LP:
    #1354139)

  [ Mirco Müller ]
  * Made notification qml-test pass again by using Component.onCompleted
    instead of onOpacityChanged for the time being.

  [ Michael Zanetti ]
  * Implement new lockscreen designs

  [ Michael Terry ]
  * Show the SIM unlock dialog immediately after booting, and enable its
    emergency call button.
  * Always keep indicator/launcher locked state in sync with whether the
    user is authenticated. (LP:# 1357230) (LP: #1357230)
  * Allow logging into a desktop or tablet session again, by properly
    dismissing old PAM conversations. (LP: #1350878) In a desktop or
    tablet, we were accidentally starting two PAM conversations in
    sequence on startup. Which is a small bug; it shouldn't normally be
    a problem, since each new PAM conversation should kill the old
    one.But the way we were killing the old one was subject to a thread
    race condition. See, a PAM conversation thread won't exit until all
    its prompts are answered. And what we do when we kill a PAM
    conversation is to answer all prompts with empty strings.But it's
    possible that when we want to kill a PAM conversation that it hasn't
    actually gotten to the point of prompting us yet. And when those
    prompts do come through, we were treating them as prompts for the
    new PAM conversation.So I've changed the PAM conversation logic to
    include a pam_handle and compare the handle with the current handle
    when being prompted. If it's an old handle, we just dismiss the
    prompt with an empty string response.Oh, and I fixed the bug that
    caused two prompts on startup in the first place. (But we still need
    the above logic anyway, for when you switch users quickly.) (LP:
    #1350878)

  [ Martin Pitt ]
  * Mark for using language packs.

 -- Ubuntu daily release <ps-jenkins@lists.canonical.com>  Fri, 22 Aug 2014 09:29:41 +0000

unity8 (8.00+14.10.20140820-0ubuntu1) utopic; urgency=low

  [ CI bot ]
  * Resync trunk

  [ Nick Dedekind ]
  * Fixed CachedUnityMenuModel destruction unhinging indicators. (LP:
    #1328646)

  [ Mirco Müller ]
  * Temporarily disable any opacity-animation for notifications to
    unblock the train due to LP: 1354406. (LP: #1354406)

 -- Ubuntu daily release <ps-jenkins@lists.canonical.com>  Wed, 20 Aug 2014 20:03:55 +0000

unity8 (8.00+14.10.20140817-0ubuntu1) utopic; urgency=low

  [ CI bot ]
  * Resync trunk

  [ Michał Sawicz ]
  * Fix dash overview test and prevent crash in mock ApplicationInfo's
    d'tor. tryCompareFunction didn't work because .item threw.

 -- Ubuntu daily release <ps-jenkins@lists.canonical.com>  Sun, 17 Aug 2014 00:37:35 +0000

unity8 (8.00+14.10.20140815.1-0ubuntu1) utopic; urgency=low

  [ Michael Terry ]
  * Bring dialer to front on incoming call even when device is locked
    (LP: #1354532)

  [ CI bot ]
  * Resync trunk

  [ Michał Sawicz ]
  * Use palette's baseText for text colour in dash.
  * Update qmltypes definitions
  * Move PageHeader out of qml/Components into qml/Dash
  * Reshuffle and update dependencies
  * Fix cardtool test and make card creator output debugging info on
    errors.
  * Support previews for scopes in overview and hook up preview
    processing to activity indicator.
  * Fix notifications indicator title
  * Fix horizontal list activation and add test for it.

  [ Ying-Chun Liu ]
  * Add button colors and i18n for power off dialog. (LP: #1354506)

  [ Mirco Müller ]
  * Force plain-text rendering for summary- and body-text. (LP:
    #1335787)

 -- Ubuntu daily release <ps-jenkins@lists.canonical.com>  Fri, 15 Aug 2014 17:38:07 +0000

unity8 (8.00+14.10.20140814.1-0ubuntu1) utopic; urgency=low

  [ Michael Terry ]
  * Add --lightdm= argument to ./run.sh that lets developers choose
    which lightdm backend to use. Stop letting a user that is
    immediately denied via PAM into the shell by fixing some assumptions
    that a user which was not prompted was successfully authenticated.
    This is not a common situation, you'd have to manually change your
    PAM config. Fix a small console warning .
  * Make wrong-password handling much nicer by showing a pretty spinner
    while we wait for PAM, by improving the prompt text to match
    designs, by forcing the user to wait five seconds after every five
    failed attemps, and by supporting (but not yet enabling) an opt-in
    "factory-reset your phone after X failed attemps" feature.

  [ Michael Zanetti ]
  * bring back network caching in dash (LP: #1355729)

  [ Michał Sawicz ]
  * Add --lightdm= argument to ./run.sh that lets developers choose
    which lightdm backend to use. Stop letting a user that is
    immediately denied via PAM into the shell by fixing some assumptions
    that a user which was not prompted was successfully authenticated.
    This is not a common situation, you'd have to manually change your
    PAM config. Fix a small console warning .
  * Fix anchor in PreviewListView.qml.
  * Make wrong-password handling much nicer by showing a pretty spinner
    while we wait for PAM, by improving the prompt text to match
    designs, by forcing the user to wait five seconds after every five
    failed attemps, and by supporting (but not yet enabling) an opt-in
    "factory-reset your phone after X failed attemps" feature.
  * Add new horizontal list category layout. (LP: #1352226)
  * Fix qml tests - loader around PageHeader, more retries for selecting
    a scope and undefined attributes in mock overview scope.

  [ Leo Arias ]
  * Added autopilot helpers and tests for the launcher and dash icon.
  * Added an autopilot helper to click a scope item.
  * Added an autopilot test for focusing an app clicking the icon on the
    launcher.

  [ Mirco Müller ]
  * Allow ENTER/RETURN in a TextField to accept a snap-decision
    notification. (LP: #1305885)

 -- Ubuntu daily release <ps-jenkins@lists.canonical.com>  Thu, 14 Aug 2014 01:29:55 +0000

unity8 (8.00+14.10.20140811-0ubuntu1) utopic; urgency=low

  [ Andrea Cimitan ]
  * Add emblem support in dash cards.

  [ Michael Terry ]
  * Fix a variety of design nits with the current lockscreen: * disable
    indicators and launcher when locked * when reversing the direction
    of a greeter flick, treat it as a cancel * don't animate dots when
    changing the infographic data source * make cancelling a login
    nicer: * reduce the delay before greeter starts animating * show the
    greeter from the same side of the screen that it hid to * don't re-
    animate the infographic (LP: #1351027)

  [ Stephen M. Webb ]
  * enables the unity8 upstart job for desktop sessions (LP: #1353041)

  [ Albert Astals ]
  * Dash Overview (LP: #1317683)
  * GenericScopeView: On click only activate scope:// uris and
    clickscope items The rest of clicks result in a preview, also
    scope:// uris don't get a preview
  * Pass the scope search hint up to the search line

 -- Ubuntu daily release <ps-jenkins@lists.canonical.com>  Mon, 11 Aug 2014 19:03:41 +0000

unity8 (8.00+14.10.20140808-0ubuntu1) utopic; urgency=low

  [ CI bot ]
  * Resync trunk

  [ Nick Dedekind ]
  * Added application prompt surfaces to allow prompting application
    which have not yet created a surface.

 -- Ubuntu daily release <ps-jenkins@lists.canonical.com>  Fri, 08 Aug 2014 12:15:05 +0000

unity8 (8.00+14.10.20140806.1-0ubuntu1) utopic; urgency=low

  [ Michal Hruby ]
  * Work with the scopes-v4 branch + departments->navigation renaming

  [ Michał Sawicz ]
  * Hardcode art shape size for click scope local and predefined
    categories While at it, drop the fillmode of cards
  * Use the correct API in PageHeader. (LP: #1353048)
  * Refactor dash activity indicator. (LP: #1351539)

  [ Albert Astals ]
  * Dash Departments fixes Update maxHeight manually since it depends on
    the position of the item and its parents and it can't know when the
    binding has to be updated Make parent stuff non interactive when the
    department list is shown
  * PageHeader: when on search clip y-coordinates otherwise the
    background spills out when on search (LP: #1350398)
  * Dash: Implement OverlayColor support in Cards
  * Hardcode art shape size for click scope local and predefined
    categories While at it, drop the fillmode of cards
  * Make test_departments test more stable There's various
    DashDepartments on the dash, make sure we're working over the one
    that is on screen, otherwise clicks don't end up where they should
  * Work with the scopes-v4 branch + departments->navigation renaming
  * Fixes for dash as app Load i18n catalog Process command line options
    Add the posibility to have a mouse touch adaptor (LP: #1353351)
  * Implement the Expandable Preview Widget Now TextSummary is not
    expandable by itself anymore, you have to use it inside an
    Expandable to get the behaviour
  * Add test prefix to xml output, seems CI needs it

  [ Antti Kaijanmäki ]
  * Indicators: Adds new ModemInfoItem to be used with indicator-network
    (LP: #1329204)

  [ Michael Terry ]
  * When the edge demo is running, don't show the greeter if the screen
    is turned off. This avoids an odd interaction where parts of the
    greeter are disabled but the edge demo isn't visible until you slide
    the greeter away. (LP: #1283425)
  * Don't hardcode the phablet password in our testing script.

  [ Ying-Chun Liu ]
  * Add divider dots.

  [ Mirco Müller ]
  * Make sure the TextField of a snap-decision notification has the
    active focus upon creation, thus the osk shows up right away. (LP:
    #1346867)

  [ Andrea Cimitan ]
  * Add touchdown effect to dash cards.
  * Import Ubuntu.Components for preview image gallery to pick up
    default flicking speeds.

 -- Ubuntu daily release <ps-jenkins@lists.canonical.com>  Wed, 06 Aug 2014 19:40:05 +0000

unity8 (8.00+14.10.20140805-0ubuntu1) utopic; urgency=low

  [ Michael Zanetti ]
  * Split the dash from the shell into a separate app (LP: #1232687)

  [ Leo Arias ]
  * Update the autopilot tests to work with the new dash app.

  [ Daniel d'Andrada ]
  * Split the dash from the shell into a separate app (LP: #1232687)

 -- Ubuntu daily release <ps-jenkins@lists.canonical.com>  Tue, 05 Aug 2014 12:06:31 +0000

unity8 (8.00+14.10.20140731.1-0ubuntu1) utopic; urgency=low

  [ Gerry Boland ]
  * Fix the run.sh script - pretend to be running with qtmir and emit
    SIGSTOP at the right time

  [ Ying-Chun Liu ]
  * Implement Attribute UI. (LP: #1282460)

  [ Albert Astals ]
  * Hide search history popup as soon as you start typing As discussed
    with Mike and Saviq
  * Compile with for scopes-v3 unity-api
  * PageHeader: Unfocus search field when search entry is selected
  * Show search field if the search query changes
  * Test: Add a condition for art.height being > 0 means stuff has
    already been layouted a bit without it it can happen that we get 0
    for everything at startup and tests still pass
  * Remove leftover in test of an old headerless implementation

  [ Michael Zanetti ]
  * Drop Recent apps category from Dash (LP: #1281092)
  * update launcher count emblems to match new spec (LP: #1338984)

  [ Bill Filler ]
  * disable predictive text for dash search field (LP: #1340409)

  [ CI bot ]
  * Resync trunk

  [ Antti Kaijanmäki ]
  * DefaultIndicatorPage: use Loader status to determine the visible
    property. (LP: #1350555)

 -- Ubuntu daily release <ps-jenkins@lists.canonical.com>  Thu, 31 Jul 2014 16:51:01 +0000

unity8 (8.00+14.10.20140729.1-0ubuntu1) utopic; urgency=low

  [ Michael Terry ]
  * Check user's pin/password using PAM, instead of a plaintext keyfile.
    New build dependency: libpam0g-dev for phone unlock with PAM (LP:
    #1234983)

 -- Ubuntu daily release <ps-jenkins@lists.canonical.com>  Tue, 29 Jul 2014 23:36:30 +0000

unity8 (8.00+14.10.20140729-0ubuntu1) utopic; urgency=medium

  [ Gerry Boland ]
  [ Daniel d'Andrada ]
  * Re-architecture unity8 to use the QtMirCompositor library so that
    the Qt scenegraph renderer is used as the Mir compositor, and
    application surfaces are added to the QML scene as items.
    
  [ Michael Zanetti ]
  * Port phone right-edge spread code to use QtCompositor
  * Add right-edge spread animation for tablet

  [ Ubuntu daily release ]
  * New rebuild forced

 -- Ubuntu daily release <ps-jenkins@lists.canonical.com>  Tue, 29 Jul 2014 15:07:32 +0000

unity8 (7.90+14.10.20140725-0ubuntu1) utopic; urgency=low

  [ CI bot ]
  * Resync trunk

  [ Michał Sawicz ]
  * Fix the ap test for applications.

  [ Albert Astals ]
  * Use deleteLater instead of a direct delete We are seeing a crash in
    QQuickWindowPrivate::polishItems because LVWPH is deleting items to
    polish from it's updatePolish which means the set in
    QQuickWindowPrivate::polishItems may end up with some yet-to-
    process-but-now-deleted items. Switching to deleteLater fixes this

 -- Ubuntu daily release <ps-jenkins@lists.canonical.com>  Fri, 25 Jul 2014 10:47:34 +0000

unity8 (7.90+14.10.20140724.1-0ubuntu1) utopic; urgency=low

  [ Michael Zanetti ]
  * properly parent launcher items (LP: #1347902)

  [ Michał Sawicz ]
  * Move the PyDev project files to the root, supporting .py scripts
    outside of tests/autopilot. Add Autopilot Run and List launch
    configurations to easily support debugging in Eclipse. Use
    add_unity8_mock macro in the Telephony plugin.
  * Drop FilterGrid and refactor height animations in GenericScopeView.
    Also implement forced category expansion. (LP: #1326470)
  * Move expansion button from section header to category footer. (LP:
    #1261300)
  * Fix expect-sigstop enviroment variable name. (LP: #1346819)
  * Make headerless categories easier Instead of having no header
    category (which is a bit confusing since the LVWPH code was designed
    so that when a category has no header it is because it shares the
    category with the previous one) what we have for headerless
    categories is a header of height 0, this way everything works as it
    should and results in cleaner code in the LVWPH and in
    GenericScopeView
  * Add support for header links.
  * Add dash PageHeader styling.

  [ Albert Astals ]
  * Make headerless categories easier Instead of having no header
    category (which is a bit confusing since the LVWPH code was designed
    so that when a category has no header it is because it shares the
    category with the previous one) what we have for headerless
    categories is a header of height 0, this way everything works as it
    should and results in cleaner code in the LVWPH and in
    GenericScopeView

 -- Ubuntu daily release <ps-jenkins@lists.canonical.com>  Thu, 24 Jul 2014 20:41:29 +0000

unity8 (7.90+14.10.20140723.4-0ubuntu1) utopic; urgency=low

  [ thomas-voss ]
  * Explicitly select gcc version.

 -- Ubuntu daily release <ps-jenkins@lists.canonical.com>  Wed, 23 Jul 2014 15:32:41 +0000

unity8 (7.90+14.10.20140721.1-0ubuntu1) utopic; urgency=low

  [ Michael Terry ]
  * Allow running the dialer-app in emergency mode when the screen is
    locked.

  [ Michał Sawicz ]
  * Add missing nameOwner property to mock UnityMenuModel.

  [ Albert Astals ]
  * Fix name, There's nothing called pageHeader in this file

 -- Ubuntu daily release <ps-jenkins@lists.canonical.com>  Mon, 21 Jul 2014 14:57:08 +0000

unity8 (7.90+14.10.20140717.3-0ubuntu1) utopic; urgency=low

  [ Nick Dedekind ]
  * Added environment variable to upstart conf for mir trusted socket
  * Removed indicator menu dismissal on menu activation (LP: #1337771)

 -- Ubuntu daily release <ps-jenkins@lists.canonical.com>  Thu, 17 Jul 2014 16:35:52 +0000

unity8 (7.90+14.10.20140717.1-0ubuntu1) utopic; urgency=low

  [ Michał Sawicz ]
  * Only generate .qmltypes files manually, no need to do it build-time.
    It didn't work when cross-compiling either, and required builders to
    have otherwise unnecessary environment.
  * Fix CardCreator test. It got broken with a merge that got landed
    along side of it.

  [ Ying-Chun Liu ]
  * Add reboot/shutdown (LP: #1234062)

  [ Albert Astals ]
  * Make the departments test more stable

  [ Mirco Müller ]
  * Fixes gap at top of sim-unlock/fullscreen notification (point 1.),
    fixes blocking overlay if underlying UnityMenuModel vanishes from
    DBus (point 2.). The third bullet-point of the bug-report, lockup of
    shell-UI, could not be reproduced. (LP: #1308011)

  [ Michael Terry ]
  * Expose a new greeter DBus property, IsActive, which tells apps and
    indicators when the integrated-greeter screen is active. Useful for
    switching UI modes when the screen is locked.
  * Allow the session to bring up the greeter/lockscreen over DBus. The
    emergency dialer will need this support in order to cancel bringing
    it up.

  [ Michael Zanetti ]
  * Fixes gap at top of sim-unlock/fullscreen notification (point 1.),
    fixes blocking overlay if underlying UnityMenuModel vanishes from
    DBus (point 2.). The third bullet-point of the bug-report, lockup of
    shell-UI, could not be reproduced. (LP: #1308011)

 -- Ubuntu daily release <ps-jenkins@lists.canonical.com>  Thu, 17 Jul 2014 09:38:20 +0000

unity8 (7.90+14.10.20140714-0ubuntu1) utopic; urgency=low

  [ Michał Sawicz ]
  * Activate all results in click scope by default. (LP: #1341262)

  [ Mirco Müller ]
  * Added support for utilization of the ComboButton SDK-element for
    snap-decision notifications with many actions.

 -- Ubuntu daily release <ps-jenkins@lists.canonical.com>  Mon, 14 Jul 2014 18:20:25 +0000

unity8 (7.90+14.10.20140709.2-0ubuntu1) utopic; urgency=low

  [ Michal Hruby ]
  * Fix FTBFS when using latest unity-api.

  [ Michał Sawicz ]
  * Refactor carousel item activation.
  * Refactor ScopeItem into GenericScopeView.
  * Add initial support for scope customizations.
  * Make rating stars in PreviewReviewDisplay.qml non-interactive. (LP:
    #1337508)

  [ Nick Dedekind ]
  * Added active call hint A hint is displayed in the indicator panel
    when an call is active on the Telephony Serivce

  [ Albert Astals ]
  * We need to boostrap height also when we have 1 item ^_^ (LP:
    #1337408)
  * Add initial support for scope customizations.
  * CardCreator: Give a correct implicitHeight if we only have art The
    hasSubtitle change is really unrelated and not needed here, just
    sneaking it in to not create yet another review. (LP: #1330899)
  * Fake Scopes Plugin: Register PreviewModelInterface

  [ Michael Zanetti ]
  * make the launcher's drag'n'drop indicator more prominent (LP:
    #1332042)
  * make launcher items live having them non-live is not really required
    and reveals an issue in combination with UbuntuShape (LP: #1302761)
  * Fade out launcher in place instead of moving it to the left on long
    left edge swipes. (LP: #1332096)
  * update launcher icon glow as requested by design (LP: #1336725)
  * update header in dash to use the new header from the SDK (LP:
    #1335491)
  * fix testPreview with larger GRID_UNIT_PX values
  * clip the corner of pinned icons in the launcher as per new design
  * update launcher background according to latest design (LP: #1336314)
  * Update Launcher's home button design according to new spec. (LP:
    #1329331)

  [ CI bot ]
  * make launcher items live having them non-live is not really required
    and reveals an issue in combination with UbuntuShape (LP: #1302761)

 -- Ubuntu daily release <ps-jenkins@lists.canonical.com>  Wed, 09 Jul 2014 19:46:11 +0000

unity8 (7.90+14.10.20140707-0ubuntu1) utopic; urgency=low

  [ Nick Dedekind ]
  * Added support for TransferMenu

 -- Ubuntu daily release <ps-jenkins@lists.canonical.com>  Mon, 07 Jul 2014 11:40:59 +0000

unity8 (7.90+14.10.20140703.1-0ubuntu1) utopic; urgency=low

  [ Michał Sawicz ]
  * Initial code for a payment button widget, to handle purchasing apps
    from the click scope.

  [ Nick Dedekind ]
  * Moved [Message]MenuItemFacotory from Unity.Indicators plugin to qml
    folder.

  [ Albert Astals ]
  * EasingCurve: Initialize members
  * Fix valgrind warning by not emitting reset on model destructor That
    won't be supported until Qt 5.4 More info at https://bugreports.qt-
    project.org/browse/QTBUG-39780 Warning was ==16693== Invalid read of
    size 8 ==16693== at 0x72B19A0: QQmlContext::isValid() const
    (qqmlcontext.cpp:231) ==16693== by 0x736C82B:
    QQmlDelegateModelPrivate::emitChanges() (qqmldelegatemodel.cpp:1412)
    ==16693== by 0x7372AE6: QQmlDelegateModel::_q_modelReset()
    (qqmldelegatemodel.cpp:1463) ==16693== by 0x7397224:
    QQmlDelegateModel::qt_static_metacall(QObject*, QMetaObject::Call,
    int, void**) (moc_qqmldelegatemodel_p.cpp:196) ==16693== by
    0x739769E: QQmlDelegateModel::qt_metacall(QMetaObject::Call, int,
    void**) (moc_qqmldelegatemodel_p.cpp:292) ==16693== by 0x66379CC:
    QMetaObject::activate(QObject*, int, int, void**) (in
    /usr/lib/x86_64-linux-gnu/libQt5Core.so.5.3.0) ==16693== by
    0x65AEEFD: QAbstractItemModel::endResetModel() (in /usr/lib/x86_64-
    linux-gnu/libQt5Core.so.5.3.0) ==16693== by 0x23461EFD:
    FakeIndicatorsModel::unload() (fakeindicatorsmodel.cpp:53) ==16693==
    by 0x23461E13: FakeIndicatorsModel::~FakeIndicatorsModel()
    (fakeindicatorsmodel.cpp:34) ==16693== by 0x2345C073:
    QQmlPrivate::QQmlElement<FakeIndicatorsModel>::~QQmlElement() (in
    /home/tsdgeos_work/phablet/unity8/investigate_test_shell_crash/build
    dir/tests/mocks/Unity/Indicators/libIndicatorsFakeQml.so) ==16693==
    by 0x2345C0A3:
    QQmlPrivate::QQmlElement<FakeIndicatorsModel>::~QQmlElement()
    (qqmlprivate.h:106) ==16693== by 0x663636B:
    QObjectPrivate::deleteChildren() (in /usr/lib/x86_64-linux-
    gnu/libQt5Core.so.5.3.0) ==16693== Address 0x1862d448 is 8 bytes
    inside a block of size 16 free'd ==16693== at 0x4C2C2BC: operator
    delete(void*) (vg_replace_malloc.c:503) ==16693== by 0x72B21B8:
    QQmlContextData::destroy() (qqmlcontext.cpp:647) ==16693== by
    0x7293458: QQmlPrivate::qdeclarativeelement_destructor(QObject*)
    (qqmlengine.cpp:612) ==16693== by 0x6C0CADD:
    QQmlPrivate::QQmlElement<QQuickItem>::~QQmlElement()
    (qqmlprivate.h:105) ==16693== by 0x663636B:
    QObjectPrivate::deleteChildren() (in /usr/lib/x86_64-linux-
    gnu/libQt5Core.so.5.3.0) ==16693== by 0x663F0EB: QObject::~QObject()
    (in /usr/lib/x86_64-linux-gnu/libQt5Core.so.5.3.0) ==16693== by
    0x6BF64B5: QQuickItem::~QQuickItem() (qquickitem.cpp:2064) ==16693==
    by 0x6C0CAE5: QQmlPrivate::QQmlElement<QQuickItem>::~QQmlElement()
    (qqmlprivate.h:106) ==16693== by 0x663636B:
    QObjectPrivate::deleteChildren() (in /usr/lib/x86_64-linux-
    gnu/libQt5Core.so.5.3.0) ==16693== by 0x663F0EB: QObject::~QObject()
    (in /usr/lib/x86_64-linux-gnu/libQt5Core.so.5.3.0) ==16693== by
    0x6BF64B5: QQuickItem::~QQuickItem() (qquickitem.cpp:2064) ==16693==
    by 0x6C0CAE5: QQmlPrivate::QQmlElement<QQuickItem>::~QQmlElement()
    (qqmlprivate.h:106) (LP: #1332598)

  [ Michael Zanetti ]
  * drop launcher item spacing (LP: #1332022)
  * change wording in launcher quicklist (LP: #1332035)

  [ Alejandro J. Cura ]
  * Initial code for a payment button widget, to handle purchasing apps
    from the click scope.

  [ Rodney Dawes ]
  * Initial code for a payment button widget, to handle purchasing apps
    from the click scope.

  [ Renato Araujo Oliveira Filho ]
  * Create IndicatorsLight.qml component used to control indicator led.
    A blue led will pulse if the message indicator is blue and screen is
    off.

 -- Ubuntu daily release <ps-jenkins@lists.canonical.com>  Thu, 03 Jul 2014 14:47:46 +0000

unity8 (7.90+14.10.20140701.2-0ubuntu2) utopic; urgency=medium

  * debian/control: 
    list qtdeclarative5-ubuntu-ui-toolkit-plugin-gles as an alternative 
    choice, since provides are not versionned, should restore installability
    on amd64 and i386

 -- Sebastien Bacher <seb128@ubuntu.com>  Thu, 03 Jul 2014 13:26:38 +0200

unity8 (7.90+14.10.20140701.2-0ubuntu1) utopic; urgency=medium

  [ Michał Sawicz ]
  * Adapt to suru theme.

 -- Ubuntu daily release <ps-jenkins@lists.canonical.com>  Tue, 01 Jul 2014 15:10:35 +0000

unity8 (7.89+14.10.20140627-0ubuntu1) utopic; urgency=low

  [ Michael Terry ]
  * Fix path in launcher mock after moving our mock icons, to avoid a
    lot of "icon not found" warnings during qmluitests.
  * Fix the testMultiGreeter qmluitest. Incoming method variables are
    apparently read-only in Qt5.3. (LP: #1332488)

  [ CI bot ]
  * Resync trunk

  [ Michał Sawicz ]
  * Adapt scope mock to new api and quiet unused variable warnings.
  * Fix dynamic overlay height. (LP: #1334879)
  * Don't center items in CardVerticalJournal, kind of beats the
    purpose... Also don't bind unnecessarily.

  [ Ying-Chun Liu ]
  * Fix LP:1330957 Fix some failed test cases. (LP: #1330957)

  [ Albert Astals ]
  * Don't seem to need this waitForRendering And makes test fail in 5.3

 -- Ubuntu daily release <ps-jenkins@lists.canonical.com>  Fri, 27 Jun 2014 08:47:58 +0000

unity8 (7.89+14.10.20140624.1-0ubuntu1) utopic; urgency=low

  [ Alberto Aguirre ]
  * Update Powerd plugin and Shell.qml to accommodate changes in the
    display power state notification.

 -- Ubuntu daily release <ps-jenkins@lists.canonical.com>  Tue, 24 Jun 2014 17:11:08 +0000

unity8 (7.89+14.10.20140624-0ubuntu1) utopic; urgency=low

  [ Ying-Chun Liu ]
  * Add logout support. Reviewed by: Daniel d'Andrada (LP: #1302213)

 -- Ubuntu daily release <ps-jenkins@lists.canonical.com>  Tue, 24 Jun 2014 08:17:09 +0000

unity8 (7.89+14.10.20140623.1-0ubuntu1) utopic; urgency=low

  [ Michał Sawicz ]
  * Make so that fixedArtShapeSize actually fixes artShapeSize.

  [ Albert Astals ]
  * Add VerticalJournal integration to Dash/scopes/QML (LP: #1326467)
  * Make so that fixedArtShapeSize actually fixes artShapeSize.

  [ Mirco Müller ]
  * Added the frontend-part of sound-hint support for notifications with
    updated QML-tests.

 -- Ubuntu daily release <ps-jenkins@lists.canonical.com>  Mon, 23 Jun 2014 11:17:12 +0000

unity8 (7.89+14.10.20140619.3-0ubuntu1) utopic; urgency=low

  * New rebuild forced

 -- Ubuntu daily release <ps-jenkins@lists.canonical.com>  Thu, 19 Jun 2014 16:02:41 +0000

unity8 (7.89+14.10.20140619.2-0ubuntu1) utopic; urgency=low

  [ Albert Astals ]
  * Departments support (LP: #1320847)

 -- Ubuntu daily release <ps-jenkins@lists.canonical.com>  Thu, 19 Jun 2014 11:17:40 +0000

unity8 (7.89+14.10.20140616.1-0ubuntu1) utopic; urgency=low

  [ Pawel Stolowski ]
  * Extend the hack for click scope categories with the upcoming 'store'
    category: single-tap on results from the 'store' category should
    activate them, instead of requesting a preview. (LP: #1326292)

  [ Albert Astals ]
  * Drop the " Preview" suffix from Preview title As requested in
    https://bugs.launchpad.net/unity8/+bug/1316671 (LP: #1316671)

 -- Ubuntu daily release <ps-jenkins@lists.canonical.com>  Mon, 16 Jun 2014 14:43:01 +0000

unity8 (7.89+14.10.20140613-0ubuntu1) utopic; urgency=medium

  [ Michael Terry ]
  * Revert split greeter for now.  We will bring it back as an option
    for Desktop, but use a big hammer revert right now to get Touch back
    in shape.

  [ CI bot ]
  * Fix build problems. Reviewed by: Michael Terry (LP: #1328850)

 -- Ubuntu daily release <ps-jenkins@lists.canonical.com>  Fri, 13 Jun 2014 08:30:48 +0000

unity8 (7.88+14.10.20140606-0ubuntu1) utopic; urgency=low

  [ Michał Sawicz ]
  * Make lockscreen buttons translatable.

  [ Albert Astals ]
  * Correctly mark these functions as overrides
  * Remove connections to non existant signal
  * Better test name
  * Improvements for headerless categories LVPWH: No section name -> no
    header LVPWH: New hasSectionHeader context property for delegates
    GSV: Add topMargin if no hasSectionHeader (LP: #1326415)
  * Make tryVerticalJournal, tryHorizontalJournal and tryOrganicGrid
    work again

  [ Michael Zanetti ]
  * Don't crash when we get an invalid app from ApplicationManager (LP:
    #1309162)

  [ Andrea Cimitan ]
  * Workaround for lp1324159 (LP: #1322233, #1324159)

  [ CI bot ]
  * Resync trunk

  [ Florian Boucault ]
  * Application startup: changed splash rectangle to be black instead of
    white and added a neat little animation. (LP: #1124265)

 -- Ubuntu daily release <ps-jenkins@lists.canonical.com>  Fri, 06 Jun 2014 11:38:53 +0000

unity8 (7.88+14.10.20140603.1-0ubuntu1) utopic; urgency=medium

  [ Michael Terry ]
  * Bump version so ubuntu-touch-session can reference this one

 -- Ubuntu daily release <ps-jenkins@lists.canonical.com>  Tue, 03 Jun 2014 20:31:00 +0000

unity8 (7.87+14.10.20140603.1-0ubuntu1) utopic; urgency=low

  [ CI bot ]
  * Resync trunk

  [ Michał Sawicz ]
  * Move env setup past session init in greeter wrapper. (LP: #1325882)

 -- Ubuntu daily release <ps-jenkins@lists.canonical.com>  Tue, 03 Jun 2014 10:33:11 +0000

unity8 (7.87+14.10.20140530.1-0ubuntu3) utopic; urgency=medium

  * no change rebuild

 -- Oliver Grawert <ogra@ubuntu.com>  Mon, 02 Jun 2014 16:19:10 +0200

unity8 (7.87+14.10.20140530.1-0ubuntu2) utopic; urgency=medium

  * drop dbus-x11 dependency of unity8-greeter, it makes us end up with
    multiple session dbus daemons which breaks many AP tests in the lab

 -- Oliver Grawert <ogra@ubuntu.com>  Mon, 02 Jun 2014 14:50:59 +0200

unity8 (7.87+14.10.20140530.1-0ubuntu1) utopic; urgency=medium

  [ Michael Terry ]
  * Bump version for Breaks due to unity8-greeter
  * In split mode, determine whether the application identifiers in
    AccountsService are click packages or not, so we know the correct
    url prefix to use.
  * Start logrotate in the greeter's session.

 -- Ubuntu daily release <ps-jenkins@lists.canonical.com>  Fri, 30 May 2014 09:29:15 +0000

unity8 (7.86+14.10.20140527-0ubuntu1) utopic; urgency=low

  [ Andrea Cimitan ]
  * Passes to make tryCommand -qmljsdebugger=port:3768 to enable
    debug/profiling test apps
  * Fixes carousel shadow

  [ Michał Sawicz ]
  * Use dpkg-architecture, not gcc, to determine the machine triplet.

  [ Ying-Chun Liu ]
  * Fix ZoomableImage test failure. (LP: #1317254)

  [ Albert Astals ]
  * We don't need iconutils in this mock
  * Don't reserve space for mascot if no mascot is specified (LP:
    #1319343)
  * CardHeader is no more, remove stale line in CMakeLists.txt
  * GenericScopeViewTest: Wait a bit more Otherwise sometimes we end
    getting up the wrong delegate (maybe one that will be garbage
    collected?) (LP: #1322279)
  * Fix crash in organicgridtest

  [ Daniel d'Andrada ]
  * Remove Shell's underlay background image as it cannot be seen
    anymore Now that the Dash has its own, opaque, background, the
    underlay's background image can no longer be seen. So it's just a
    waste of resources to have it.

  [ Michael Terry ]
  * Use the same animation when dismissing a greeter slide from the
    launcher as from a normal greeter drag. (LP: #1316513)

  [ Michael Zanetti ]
  * enhance lockscreen add a retry indication label (e.g. 3 attempts
    left). add an additional label (e.g. phone number for multi sim).
    add a infoPopup (e.g. to display a warning for last retry). add min
    and max limit values. add tests for the above (LP: #1302050)

 -- Ubuntu daily release <ps-jenkins@lists.canonical.com>  Tue, 27 May 2014 07:47:11 +0000

unity8 (7.86+14.10.20140522-0ubuntu1) utopic; urgency=low

  [ Albert Astals ]
  * Use Interface classes from unity-api

 -- Ubuntu daily release <ps-jenkins@lists.canonical.com>  Thu, 22 May 2014 17:59:23 +0000

unity8 (7.86+14.10.20140519-0ubuntu1) utopic; urgency=low

  [ Ubuntu daily release ]
  * New rebuild forced

  [ Albert Astals ]
  * Use the new displayMargin feature Also port our DashViews to use
    same naming and behaviour + update tests

 -- Ubuntu daily release <ps-jenkins@lists.canonical.com>  Mon, 19 May 2014 07:35:51 +0000

unity8 (7.86+14.10.20140516.5-0ubuntu1) utopic; urgency=low

  [ Michal Hruby ]
  * Updated scope tool to create proper config files after recent
    libunity-scopes-api changes.

  [ Michał Sawicz ]
  * Refactor export_qmlfiles and export_qmlplugins to be more generic
    and clean up installed mocks.

  [ Albert Astals ]
  * Remove empty dirs
  * Set the tabbarmodel index as we do on real code It works better :D
    (LP: #1317255)

  [ Thomi Richards ]
  * Use new import location for ProcessSearchError in process_helpers
    script.

  [ Andrea Cimitan ]
  * Adds shadow for the carousel

  [ Daniel d'Andrada ]
  * Remove Revealer component It's not used anywhere anymore. It's been
    replaced by DragHandle.

  [ Andy Doan ]
  * unlock_device: support more complex reboot/wait cycles Currently
    this script only allows you to override how to "wait" on the device.
    This changes the logic to also support how you go about rebooting
    the device. This is handy for the ubuntu-emulator because adb-reboot
    is not currently supported. However, we also have a more
    sophisticated, fool-proof way we reboot/wait in the CI lab that
    would be nice to take advantage of:
    http://bazaar.launchpad.net/~ubuntu-test-case-dev/ubuntu-test-
    cases/touch/view/head:/scripts/reboot-and-wait

 -- Ubuntu daily release <ps-jenkins@lists.canonical.com>  Fri, 16 May 2014 18:46:32 +0000

unity8 (7.86+14.10.20140516.2-0ubuntu1) utopic; urgency=low

  [ CI bot ]
  * Resync trunk

  [ Michael Zanetti ]
  * support appid:// entries in gsettings schema and make
    findDesktopFile work with short-appid (LP: #1239750)

 -- Ubuntu daily release <ps-jenkins@lists.canonical.com>  Fri, 16 May 2014 12:32:40 +0000

unity8 (7.86+14.10.20140514.1-0ubuntu1) utopic; urgency=low

  [ Antti Kaijanmäki ]
  * Indicators/RootActionState: use g_variant_iter_loop to extract
    icons.

 -- Ubuntu daily release <ps-jenkins@lists.canonical.com>  Wed, 14 May 2014 11:43:55 +0000

unity8 (7.86+14.10.20140513-0ubuntu1) utopic; urgency=low

  [ Andrea Cimitan ]
  * Improve padding in Text preview widget. (LP: #1316683)

  [ CI bot ]
  * Resync trunk

  [ Nick Dedekind ]
  * Removed binding loop from Unity.Indicators.MenuContentActivator
    Change handler for QMLListProperty used by MenuContent.qml:
    menuActivator.content[index].active If we're already asking for the
    index, we know it exists already. No need to send a
    changeNotification on an implied creation.

  [ Josh Arenson ]
  * Implements usage-style documentation for unity8 executable. Fixes
    lp:1269282 (LP: #1269282)

  [ Albert Astals ]
  * Create specialized Card code in Javascript instead of having various
    copied&pasted files (LP: #1297197)

 -- Ubuntu daily release <ps-jenkins@lists.canonical.com>  Tue, 13 May 2014 08:34:02 +0000

unity8 (7.86+14.10.20140507.3-0ubuntu1) utopic; urgency=low

  [ Michał Sawicz ]
  * Remove HUD from the bottom edge. Again.

 -- Ubuntu daily release <ps-jenkins@lists.canonical.com>  Wed, 07 May 2014 11:14:30 +0000

unity8 (7.86+14.10.20140505-0ubuntu1) utopic; urgency=low

  [ Ted Gould ]
  * Provide a dbus interface for setting the count and countVisible
    properties. (LP: #1301400)

  [ Michał Sawicz ]
  * Pass env variables to initctl start.
  * Suffix .sh to our scripts and clean up debian/rules.
  * Adapt to Debian Qt package renames and drop unneeded Dee plugin
    dependency.

  [ Ying-Chun Liu ]
  * Add Zoomable Image for Preview widgets.

  [ Albert Astals ]
  * Remove support for Qt <= 5.2.1

  [ Mirco Müller ]
  * Implemented feature-request from Design for modal snap-decision
    notifications on the phone. See LP #1285712 (LP: #1285712)

  [ Andrea Cimitan ]
  * Make progressbas in preview widget big as the button

  [ CI bot ]
  * Resync trunk

 -- Ubuntu daily release <ps-jenkins@lists.canonical.com>  Mon, 05 May 2014 12:09:43 +0000

unity8 (7.86+14.10.20140502.6-0ubuntu1) utopic; urgency=low

  [ tpeeters ]
  * Adapt to new TabBar

  [ Tim Peeters ]
  * Adapt to new TabBar

 -- Ubuntu daily release <ps-jenkins@lists.canonical.com>  Fri, 02 May 2014 16:44:52 +0000

unity8 (7.86+14.10.20140429.2-0ubuntu1) utopic; urgency=medium

  [ Andrea Cimitan ]
  * Update upstart job to reflect latest unity-mir changes
  * Fix locale in qml tests and fixtimeformattertest (LP: #1301038)
  * Fix 1309135 (LP: #1309135)

  [ Michał Sawicz ]
  * Split out unity8-common package
  * Don't wait for indicator services to start, and drop Scope Tool's
    .desktop file. (LP: #1310172)

  [ Michael Terry ]
  * Stop clock from hiding when the 'show dash' button is pressed in
    greeter. (LP: #1308139)
  * Make swipe teases in the greeter more helpful and obvious (LP:
    #1267623)

  [ Nick Dedekind ]
  * Fixed datetime indicator appointment colour (LP: #1307048)

  [ Albert Astals ]
  * Improve Card creation time by adding loaders that make sure only
    what's needed is loaded (LP: #1297197)
  * CategoryDelegateRange: Fix condition for detecting overshooting
  * Make xvfbtests work in the DashView plugins
  * Fix binding loop in FilterGrid height

  [ Victor R. Ruiz ]
  * Move autopilot notification code to a helper method.

 -- Ubuntu daily release <ps-jenkins@lists.canonical.com>  Tue, 29 Apr 2014 15:21:33 +0000

unity8 (7.85+14.04.20140416-0ubuntu1) trusty; urgency=low

  [ Albert Astals ]
  * Fix last item X position Fixes clicking on the last item sometimes
    not working (LP: #1301871)
  * Use upstart in ./run Makes it so that you can use the lock button on
    the device without getting that nasty hwc crash
  * Remove AnimationControllerWithSignals.
  * Use the correct delegate base item for the Carousel test
  * Some simplification in DashContent Kill the ScopeDelegateMapper in
    favour of a simple if (that will eventually go away). Removal of all
    the fake scopes in the tests that added nothing of value to the
    tests. Removal of movementEnded signal that was unused. Removal of
    movementStarted and positionedAtBeginning signals that were being
    used as function calls. Rework DashContent tests so they what the
    function does what it is supposed to do instead of just making sure
    QML signals work .
  * Improve Card creation time by adding loaders that make sure only
    what's needed is loaded In my computer it goes from RESULT :
    qmltestrunner::benchmark_time:"cardTitleArtSubtitleMascotSummaryMode
    l": 3.217 msecs per iteration (total: 3,218, iterations: 1000)
    RESULT :
    qmltestrunner::benchmark_time:"cardTitleArtSubtitleMascotModel":
    1.647 msecs per iteration (total: 1,648, iterations: 1000) RESULT :
    qmltestrunner::benchmark_time:"cardTitleArtSubtitleModel": 1.514
    msecs per iteration (total: 1,515, iterations: 1000) RESULT :
    qmltestrunner::benchmark_time:"cardTitleArtModel": 1.471 msecs per
    iteration (total: 1,471, iterations: 1000) RESULT :
    qmltestrunner::benchmark_time:"cardArtModel": 1.447 msecs per
    iteration (total: 1,448, iterations: 1000) RESULT :
    qmltestrunner::benchmark_time:"cardTitleModel": 1.276 msecs per
    iteration (total: 1,276, iterations: 1000) to RESULT :
    qmltestrunner::benchmark_time:"cardTitleArtSubtitleMascotSummaryMode
    l": 2.916 msecs per iteration (total: 2,917, iterations: 1000)
    RESULT :
    qmltestrunner::benchmark_time:"cardTitleArtSubtitleMascotModel":
    1.504 msecs per iteration (total: 1,504, iterations: 1000) RESULT :
    qmltestrunner::benchmark_time:"cardTitleArtSubtitleModel": 1.060
    msecs per iteration (total: 1,061, iterations: 1000) RESULT :
    qmltestrunner::benchmark_time:"cardTitleArtModel": 1.052 msecs per
    iteration (total: 1,053, iterations: 1000) RESULT :
    qmltestrunner::benchmark_time:"cardArtModel": 0.727 msecs per
    iteration (total: 728, iterations: 1000) RESULT :
    qmltestrunner::benchmark_time:"cardTitleModel": 0.817 msecs per
    iteration (total: 818, iterations: 1000) (LP: #1297197)

  [ Allan LeSage ]
  * DashApps emulator get_applications should return a list ordered by
    visible y, x.

  [ Andrea Cimitan ]
  * Workaround for lp1301309 until fixes for palette in ui toolkit (LP:
    #1301309)

  [ Leo Arias ]
  * Reverted the change that returns application cards instead of
    titles.

  [ Nick Dedekind ]
  * Indicator services started by unity8 upstart configuration rather
    than manual emmision from indicator manager.

  [ Mirco Müller ]
  * Fix notification ap-test assertions.

  [ Michael Terry ]
  * Use new tablet and phone backgrounds from Design.

  [ Michael Zanetti ]
  * workaround the QTestLogger assertion issue with make tryXyz and our
    custom uqmlscene

 -- Ubuntu daily release <ps-jenkins@lists.canonical.com>  Wed, 16 Apr 2014 13:45:01 +0000

unity8 (7.85+14.04.20140415.2-0ubuntu1) trusty; urgency=low

  [ Michael Terry ]
  * When an application requests focus, handle it in Shell.qml by hiding
    the greeter and stopping any edge demo. (LP: #1227753)

  [ Leo Arias ]
  * Use subprocess.check_call when caling url-dispatcher, so an error
    will be raised if it fails.
  * Test application life cycle with fake apps, instead of messaging and
    address book.

 -- Ubuntu daily release <ps-jenkins@lists.canonical.com>  Tue, 15 Apr 2014 12:47:11 +0000

unity8 (7.85+14.04.20140410.1-0ubuntu1) trusty; urgency=medium

  [ Didier Roche ]
  * Resync trunk with previous revert upload

  [ Michał Sawicz ]
  * Set the Qt.ImhNoPredictiveText flag on wifi password field, fixes
    lp:1291575 (LP: #1291575)

  [ Albert Astals ]
  * Take into account the originY when specifying the delegate ranges
    Fixes bug #1300302 (LP: #1300302)

  [ CI bot ]
  * Resync trunk

  [ Allan LeSage ]
  * Swiping open an indicator must show its correct title--protect
    against lp:1253804 . (LP: #1253804)

  [ Alexander Sack ]
  * Fix TypeError: issue seen in system_integration autopilot test on
    image 279. (LP: #1303685)

  [ Bill Filler ]
  * Set the Qt.ImhNoPredictiveText flag on wifi password field, fixes
    lp:1291575 (LP: #1291575)

  [ Leo Arias ]
  * Added a search autopilot helper.

  [ Michael Terry ]
  * Provide a all-in-one script for getting a device to an unlocked
    state.

 -- Ubuntu daily release <ps-jenkins@lists.canonical.com>  Thu, 10 Apr 2014 10:03:31 +0000

unity8 (7.85+14.04.20140404.is.7.85+14.04.20140403.1-0ubuntu1) trusty; urgency=medium

  * Revert to previous version as it's linked to latest sdk change which
    is making gallery-app AP tests failing on the CI dashboard

 -- Didier Roche <didrocks@ubuntu.com>  Tue, 08 Apr 2014 13:53:47 +0200

unity8 (7.85+14.04.20140404-0ubuntu1) trusty; urgency=low

  [ Albert Astals ]
  * Adapt to new TabBar

 -- Ubuntu daily release <ps-jenkins@lists.canonical.com>  Fri, 04 Apr 2014 15:03:00 +0000

unity8 (7.85+14.04.20140403.1-0ubuntu1) trusty; urgency=low

  [ Michael Terry ]
  * Re-enable test_networkmanager_integration autopilot test on phone
    platforms

  [ CI bot ]
  * Resync trunk

  [ Leo Arias ]
  * Reverted the open_preview autopilot helper to return a Preview
    object.

  [ Albert Astals ]
  * If not running in Mir load the "fake" application manager (LP:
    #1301547)
  * Remove unused properties from DashRenderer

  [ Michael Zanetti ]
  * Fix tests after right edge merge. Drop old stages tests. Fix right
    edge tests if someone doesn't have the GRID_UNIT_PX exported. make
    GenericScopeView test more robust that broke because the ordering
    changed
  * add "make xvfbtestSomething" target to run qml tests in xvfb
  * make the "make test" commit hook work again

 -- Ubuntu daily release <ps-jenkins@lists.canonical.com>  Thu, 03 Apr 2014 10:38:53 +0000

unity8 (7.85+14.04.20140401.3-0ubuntu1) trusty; urgency=medium

  [ Michał Sawicz ]
  * Bump version to ensure incompatibility with previous Unity.Application
    implementations.
  * We'll only have the unity-mir and mock Ubuntu.Application plugins
    now, no need for mangling the import paths.

  [ Michal Hruby ]
  * Remove the albumart image provider. (LP: #1262711)
  * Don't reset search string after 2 seconds. (LP: #1297246)

  [ James Henstridge ]
  * Remove the albumart image provider. (LP: #1262711)

  [ Albert Astals ]
  * Carousel: Add test to make sure we only create the needed delegates
    and not more
  * LVWPH: Remove processEvents() call from updatePolish() It causes
    some reentrancy issues and in some times you end up in polishItems()
    with items that have been deleted because you called processEvents()
    This means i need a small tweak in itemGeometryChanged to not
    reposition items if we are inside a setContentHeight call and two
    small tweaks to tests since now things happen in a different order
    and numbers are different (though equivalent) (LP: #1297240)
  * Card.qml binding loops are gone. hooray \o/ Also made the aspect
    properties readonly

  [ Mirco Müller ]
  * A potential fix for "Cannot read property 'state' of null"-failure
    on Jenkins with the VisualSnapDecisionsQueue QML-test of
    notifications.

  [ Michael Terry ]
  * Pass user's preference for auto-brightness on to powerd. (LP:
    #1273174)

  [ Michael Zanetti ]
  * Registers a dummy QObject as QTestRootObject in uqmlscene in order
    to fix make trySomething with Qt 5.2.

 -- Ubuntu daily release <ps-jenkins@lists.canonical.com>  Tue, 01 Apr 2014 22:56:52 +0000

unity8 (7.84+14.04.20140327.1-0ubuntu2) trusty; urgency=medium

  * For now, have libunity-private depending on libunity-core-6.0-9 as the
    gsettings schema is here. The dependency wasn't direct and dropped from
    Touch image #271. Consequently, unity8 didn't start (gsettings
    segfaulting).
    Proper strategy will be to include the schema in another package to only
    pull it.

 -- Didier Roche <didrocks@ubuntu.com>  Tue, 01 Apr 2014 09:52:14 +0200

unity8 (7.84+14.04.20140327.1-0ubuntu1) trusty; urgency=low

  [ Michał Sawicz ]
  * Increase kill timeout so that crashes are not truncated.

  [ Ying-Chun Liu ]
  * Fix a small typo in LazyImage: scale -> scaleTo

  [ Albert Astals ]
  * Make geometry calls for autopilot work again -geometry is a internal
    Qt argument that only works for QWidget based apps Before it was
    being returned to us in -args but now it's eaten so we need to use a
    different one, -windowgeometry
  * Make "Recent" translatable and update pot file

  [ Mirco Müller ]
  * Make visual queue of (up to five) snap-decisions contract and expand
    according to visual design-spec.

  [ Michael Terry ]
  * Pass user's preference for auto-brightness on to powerd. (LP:
    #1273174)

  [ Michael Zanetti ]
  * allow executing a single test function example: make testShell
    FUNCTION="Shell::test_background"

 -- Ubuntu daily release <ps-jenkins@lists.canonical.com>  Thu, 27 Mar 2014 12:38:21 +0000

unity8 (7.84+14.04.20140324.4-0ubuntu1) trusty; urgency=low

  [ Michal Hruby ]
  * Change and extend the way non-installed scopes are started with the
    scope-tool.
  * Switch to new scope backend and apply required visual adaptations.
    (LP: #1294294)

  [ Gerry Boland ]
  * Switch to new scope backend and apply required visual adaptations.
    (LP: #1294294)

  [ Michał Sawicz ]
  * Fix rating input action to always be "rated", not dynamic. Based on
    http://developer.ubuntu.com/api/devel/ubuntu-14.04/cplusplus/unity-
    scopes/previewwidgets.html#rating-input
  * Switch to new scope backend and apply required visual adaptations.
    (LP: #1294294)

  [ Kevin Gunn ]
  * Switch to new scope backend and apply required visual adaptations.
    (LP: #1294294)

  [ Albert Astals ]
  * Switch to new scope backend and apply required visual adaptations.
    (LP: #1294294)
  * LVWPH: cull lost items lost items will be released on the next
    updatePolish cycle but meanwhile don't let them be visible

  [ Daniel d'Andrada ]
  * Switch to new scope backend and apply required visual adaptations.
    (LP: #1294294)

  [ Michał Karnicki ]
  * Switch to new scope backend and apply required visual adaptations.
    (LP: #1294294)

 -- Ubuntu daily release <ps-jenkins@lists.canonical.com>  Mon, 24 Mar 2014 16:10:24 +0000

unity8 (7.84+14.04.20140319.1-0ubuntu1) trusty; urgency=low

  [ Michał Sawicz ]
  * Work around bug #1293478 - make sure to send ints, not doubles for
    volume control. (LP: #1293478)

  [ Nick Dedekind ]
  * Fixed binding being cleared when manually changing slider value
    (lp#1283191). (LP: #1283191)

  [ Albert Astals ]
  * Fix indicators highlight position on 5.2 We need to take into
    account the list originX if we're using the list delegates x outside
    the list itself
  * LVWPH: Make sure m_firstVisibleIndex is correctly set on
    removeNonVisibleItems

 -- Ubuntu daily release <ps-jenkins@lists.canonical.com>  Wed, 19 Mar 2014 16:40:20 +0000

unity8 (7.84+14.04.20140317.2-0ubuntu1) trusty; urgency=low

  [ CI bot ]
  * Resync trunk

  [ Michał Sawicz ]
  * Revert disable-hud, we weren't ready to land it yet.

  [ Mirco Müller ]
  * The snap-decision AP-test for "incoming call"-case used the wrong
    objectName "notification0". It has to be "notification1".

 -- Ubuntu daily release <ps-jenkins@lists.canonical.com>  Mon, 17 Mar 2014 15:54:39 +0000

unity8 (7.84+14.04.20140314-0ubuntu1) trusty; urgency=low

  [ Michał Sawicz ]
  * Fix tests under Qt 5.2.
  * CardHeader improvements depending on background. Also drop prices,
    they need to be reworked into attributes.
  * Bring Cards closer to design
  * Add back the workaround for not being able scroll the image gallery
    Taken from AppPreview.qml (LP: #1281709)
  * Only allow searching when preview isn't open. (LP: #1282475)
  * Adds carousel dynamic switch

  [ Leo Arias ]
  * Update the url dispatcher test to use the fake app fixture from the
    toolkit.

  [ Albert Astals ]
  * Fix tests under Qt 5.2.
  * Workaround compiz/unity7 behaviour change/bug

  [ Michael Zanetti ]
  * Fix tests under Qt 5.2.
  * Disable HUD from the bottom edge.

  [ Andrea Cimitan ]
  * Adds carousel dynamic switch

  [ CI bot ]
  * Resync trunk

  [ Michał Karnicki ]
  * CardHeader improvements depending on background. Also drop prices,
    they need to be reworked into attributes.

 -- Ubuntu daily release <ps-jenkins@lists.canonical.com>  Fri, 14 Mar 2014 15:46:10 +0000

unity8 (7.84+14.04.20140307-0ubuntu1) trusty; urgency=low

  * New rebuild forced

 -- Ubuntu daily release <ps-jenkins@lists.canonical.com>  Fri, 07 Mar 2014 10:54:33 +0000

unity8 (7.84+14.04.20140306-0ubuntu1) trusty; urgency=low

  [ Bill Filler ]
  * Convert gallery and camera to click

  [ Michael Zanetti ]
  * Just disable HUD tests, without really disabling the HUD itself

  [ Sergio Schvezov ]
  * Convert gallery and camera to click

 -- Ubuntu daily release <ps-jenkins@lists.canonical.com>  Thu, 06 Mar 2014 16:45:46 +0000

unity8 (7.84+14.04.20140304-0ubuntu1) trusty; urgency=low

  [ Michael Terry ]
  * Ensure that the selected() signal is emitted by the greeter on
    startup, fixing the background on startup for the first user in
    tablet mode.

  [ Nick Dedekind ]
  * Remocked IndicatorModel to fix qt5.2.1 changes.

  [ Albert Astals ]
  * Initialize m_distance (LP: #1285385)
  * import Ubuntu.Components so we can use UbuntuAnimation

 -- Ubuntu daily release <ps-jenkins@lists.canonical.com>  Tue, 04 Mar 2014 11:43:04 +0000

unity8 (7.84+14.04.20140228-0ubuntu1) trusty; urgency=low

  [ Michał Sawicz ]
  * Fix CardHeader title font weight.
  * Delete stale sockets. (LP: #1285215)

  [ Dmitrijs Ledkovs ]
  * Ship python3 autopilot modules.

  [ Albert Astals ]
  * Cleanup DashContent Remove unused signals and properties

  [ Michał Karnicki ]
  * Take it easy on the logging.
  * Fix CardHeader title font weight.

  [ Nick Dedekind ]
  * Added ability to change indicator profile in shell (env
    UNITY_INDICATOR_PROFILE)

  [ Andrea Cimitan ]
  * Rename PreviewRating to PreviewRatingInput
  * Adds PreviewRatingDisplay

  [ Daniel d'Andrada ]
  * DirectionalDragArea: Reset status if disabled while dragging (LP:
    #1276122)

  [ Dimitri John Ledkov ]
  * Ship python3 autopilot modules.

 -- Ubuntu daily release <ps-jenkins@lists.canonical.com>  Fri, 28 Feb 2014 10:48:06 +0000

unity8 (7.84+14.04.20140221-0ubuntu1) trusty; urgency=low

  [ Michał Sawicz ]
  * Add card background support.
  * Increase the sidestage threshold.

  [ Jussi Pakkanen ]
  * Move downloads to their own threads so they don't muck about with
    the parent thread's event loop. (LP: #1240408)

 -- Ubuntu daily release <ps-jenkins@lists.canonical.com>  Fri, 21 Feb 2014 09:06:04 +0000

unity8 (7.84+14.04.20140218-0ubuntu1) trusty; urgency=low

  [ Michał Sawicz ]
  * Center-align title when it's alone in the header.

  [ Leo Arias ]
  * Prepare unity8 to the _uinput refactors in autopilot.

  [ Albert Astals ]
  * Progress Preview Widget
  * LWPH Fix crash from bug 1279434 (LP: #1279434)
  * Show the loading indicator of the screenshot in video playback

  [ Andrea Cimitan ]
  * Adds rating preview widget. Work on the rating widget

  [ Daniel d'Andrada ]
  * Make DirectionalDragArea work when rotated The drag gesture
    direction is in local coordinates, not in scene coordinates

  [ Michał Karnicki ]
  * Center-align title when it's alone in the header.

 -- Ubuntu daily release <ps-jenkins@lists.canonical.com>  Tue, 18 Feb 2014 11:41:58 +0000

unity8 (7.84+14.04.20140212-0ubuntu1) trusty; urgency=low

  [ Gerry Boland ]
  * Add InputFilterArea to sidestage handle to block input to mainstage
    app while moving sidestage (LP: #1275732)

  [ Leo Arias ]
  * On the autopilot helper to open a scope, wait for the dash content
    list to stop moving. (LP: #1277591)
  * Added a test to swipe out an application started by url-dispatcher.

  [ Nick Dedekind ]
  * Added a "-profile" option to the indicator-client to switch between
    indicator service profiles.
  * Fixed issue importing plugin qml files into qtcreator

  [ Albert Astals ]
  * Fix test_previewCycle
  * Don't move the list contentY unless there's a preview to show (LP:
    #1271676)
  * Add overlay to card. Fix implicit card height. .
  * PreviewHeader Is just a link of the widgetData with the CardHeader
  * Fix tst_Preview.qml
  * Scopes guys want the data back
  * Link the pageheader scope with the current scope So that the
    activity indicator on search works again (LP: #1279316)

  [ Andrea Cimitan ]
  * Add PreviewImage
  * Preview widget for video playback

  [ CI bot ]
  * Add overlay to card. Fix implicit card height. .

 -- Ubuntu daily release <ps-jenkins@lists.canonical.com>  Wed, 12 Feb 2014 15:15:03 +0000

unity8 (7.84+14.04.20140207.1-0ubuntu1) trusty; urgency=low

  [ Ted Gould ]
  * You can't tap anywhere

  [ Michał Sawicz ]
  * Wait for the indicator to appear.
  * Add CardTool to determine category-wide card properties based on the
    category template. Clean up test configurations, too.
  * Actions Preview Widget
  * Add Preview for new generation scopes.
  * Add overlay to card. Fix implicit card height. .

  [ Albert Astals ]
  * Basic ImageGallery widget for Previews Mostly a copy of the code
    used in AppPreview.qml but without the MouseArea hack that I'll wait
    to introduce until we start using this somewhere were it is needed
  * Actions Preview Widget

  [ Andrea Cimitan ]
  * First audio player widget for previews, with tests
  * Adds TextSummary preview widget

  [ Michał Karnicki ]
  * Add overlay to card. Fix implicit card height. .

  [ Michael Terry ]
  * Expand greeter demo support to include listing multiple users and
    specifying individual passwords and names.

 -- Ubuntu daily release <ps-jenkins@lists.canonical.com>  Fri, 07 Feb 2014 10:46:46 +0000

unity8 (7.84+14.04.20140204-0ubuntu1) trusty; urgency=low

  [ Michael Terry ]
  * Disable NM integration test, jenkins has a problem with it because
    logind isn't configured

  [ Ubuntu daily release ]
  * New rebuild forced

  [ Michał Sawicz ]
  * Add ubuntu-settings-components to build script. Revert workaround
    for bug #1268578, got fixed upstream. Drop GenericName from
    unity8.desktop. (LP: #1268578)
  * Improve Card and CardHeader layouts: anchor summary to art when no
    header. don't indent header when no mascot. reduce header and
    summary font sizes and weights. increase art shape radius .
  * Add doxygen-based documentation generator.
  * Add CardTool to determine category-wide card properties based on the
    category template. Clean up test configurations, too.
  * Move upstart kill timeout to the unity8 job itself.
  * Don't treat scope as active when preview open to inhibit model
    updates and reset processing on previewData changes. (LP: #1275832)

  [ Leo Arias ]
  * Added the DashPreview autopilot helper.

  [ Michał Karnicki ]
  * CardHeader mascot improvements.

 -- Ubuntu daily release <ps-jenkins@lists.canonical.com>  Tue, 04 Feb 2014 14:09:14 +0000

unity8 (7.84+14.04.20140130-0ubuntu1) trusty; urgency=low

  [ Michał Sawicz ]
  * Bring back libunity-mir1, it's dlopen'ed, so not linked to unity8,
    so not in shlibs.

 -- Ubuntu daily release <ps-jenkins@lists.canonical.com>  Thu, 30 Jan 2014 14:00:40 +0000

unity8 (7.84+14.04.20140129-0ubuntu1) trusty; urgency=low

  [ Nick Dedekind ]
  * Added Panel/VisibleIndicatorsModel for use with both indicator row &
    menuContent. This removes the need to hide indicators in the row and
    map inicator indexes between row & content. Fixes the indicator
    highlight line offset not bound by listView position.
  * Ported indicators to using ubuntu-settings-components

  [ Albert Astals ]
  * Prepend /sbin/ to initctl calls My phablet user does not have /sbin/
    in path and thus this calls fail
  * Call updateDelegateCreationRange when it's needed It depends on
    other variables than the ones we were using to call it, so need to
    call it if these change too Device manual test, go to apps scope,
    scroll down so that only part of the installed apps collapsed
    category is shown, expand it, see how previously some icons were not
    painted and now they are

  [ Mirco Müller ]
  * Fixed the failure of notification autopilot-test
    test_sd_incoming_call.

  [ Andrea Cimitan ]
  * Add AP test for policykit/network manager, which was causing issues
    with nested mir

  [ CI bot ]
  * Resync trunk

  [ Michał Karnicki ]
  * Don't display artShape when artImage source not set.
  * Fix FilterGrid rendering issues.

 -- Ubuntu daily release <ps-jenkins@lists.canonical.com>  Wed, 29 Jan 2014 16:11:20 +0000

unity8 (7.84+14.04.20140128-0ubuntu1) trusty; urgency=low

  [ Michal Hruby ]
  * Added unity-scope-tool, which will help when developing scopes.

  [ Michał Sawicz ]
  * Added unity-scope-tool, which will help when developing scopes.
  * Use full DashContent, not just GenericScopeView in ScopeTool.qml.
  * Bring Card and CardHeader over from new-scopes.
  * Work around bug #1268578. (LP: #1268578)
  * Drop unnecessary version dependencies.
  * Return null instead of undefined from findChild and
    findInvisibleChild.
  * Fix CardHeader and Card heights (empty Label does have non-zero
    height apparently). Also improve test robustness and reduce future
    diffs.

  [ Albert Astals ]
  * Do not assert if the item we are removing was not created yet
    (because e.g. it's not in the viewport).
  * Position correctly the pointer of the search history box .
  * Make test_filter_expand_expand less unstable in CI VMs Make sure
    header0 is the header0 we want to click On the CI VM stuff is a bit
    slower than on real hw and we were clicking in the wrong place.
  * Add TabBar to the Dash header navigation Changes this comes with: *
    DashBar at the bottom is gone * PageHeader doesn't have a Label
    anymore, it has the childItem property where you add which thing it
    has to contain * New: PageHeaderLabel mimics the old behaviour of
    PageHeader * The header of the LVWPH of GenericScopeView is now fake
    and only used for positioning. There is a single global floating
    header in DashContent (which is a PageHeader with a TabBar as
    childItem) * The GenericScopeView previewLoader and OpenEffect have
    been also moved to the DashContent so that the openEffect includes
    the floating header in the "animation" .
  * Introduce the HorizontalJournal.
  * If there are no items m_firstVisibleIndex has to be -1 .
  * Add some more documentation about tests to the CODING file.
  * Fixes to the journal cmake tests code * Output to the correct
    filename for the test * Don't output stuff from the tryXYZ targets.
  * Adapt to findChild return value changes .
  * Organic Grid for the Dash View.
  * Misc journal fixes Don't init *modelIndex to INT_MAX Makes no sense
    since we're not doing any qMin and the calling function also accepts
    any index >= 0 as valid so in some cases it may end up wanting to
    create an index that doesn't exist Don't refill if height() < 0,
    that gives bad ranges for from/to and the code gets confused .

  [ Michał Karnicki ]
  * Fix grid view column count.
  * Add test for minimum number of items in a carousel.

  [ Allan LeSage ]
  * Add stubs for indicators autopilot tests.

  [ Andrea Cimitan ]
  * Avoid input falling through notifications onto surfaces below, thus
    fixing LP: #1257312. (LP: #1257312)

  [ Leo Arias ]
  * Close the Touch devices after the tests. (LP: #1267600)
  * Added methods to scroll to other scopes on autopilot tests.
  * Added autopilot helpers for the app scope and the app preview.
    Install the fake scopes in order to use them on the tests. (LP:
    #1269114)
  * On autopilot helpers, wait for the scope category to appear.

  [ Nick Dedekind ]
  * Visual updates for indicator panel highlight and opening opacity.
  * Added inidcator tests for page & item factories.
  * Fixes visible indicator misalignment in indicator items/menus
    (lp#1264678). (LP: #1264678)

  [ Mirco Müller ]
  * Fixed the failure of notification autopilot-test
    test_sd_incoming_call.

  [ Michael Zanetti ]
  * clean up fullscreen notifications code.
  * import qml files into cmake, drop qmlproject.
  * also add qml files in tests directory.
  * Added autopilot helpers for the app scope and the app preview.
    Install the fake scopes in order to use them on the tests. (LP:
    #1269114)

  [ Michael Terry ]
  * Fix failure to build when using the ./build script with ninja-build
    installed. (LP: #1268525)
  * Point DBus-activated processes at unity8's MIR_SOCKET rather than
    the system socket.

  [ Daniel d'Andrada ]
  * DragHandle: Never restart hinting animation while still pressed (LP:
    #1269022)

  [ Bill Filler ]
  * fix for lp:1259294, turn off auto capitalization for wifi password
    field. (LP: #1259294)
  * disable predictive text in Dash search field as it interferes with
    built-in search (LP: #1273643)

 -- Ubuntu daily release <ps-jenkins@lists.canonical.com>  Tue, 28 Jan 2014 15:58:45 +0000

unity8 (7.84+14.04.20131220-0ubuntu1) trusty; urgency=low

  [ Michał Sawicz ]
  * Clean up root project file. Introduce include/ and qml/ and move
    files around to be where they fit, also adapt everything else to
    match.

  [ Michael Hall ]
  * Update CODING to reflect the fact that only 14.04 is supported
    currently.

  [ Christopher Lee ]
  * Make use of helpers in all tests. (LP: #1260860). (LP: #1260860)

  [ Nic ]
  * Added kill time 30 to unity8 override. Added install path. (LP:
    #1260379)

  [ Nick Dedekind ]
  * Added parser for strftime in TimeFormatter. Moved TimeFormatter to
    Utils plugin.

  [ Mirco Müller ]
  * Support fullscreen for special-case extended snap-decision of the
    pin-unlock dialog.

  [ Michael Zanetti ]
  * Change the default behaviour of the Lockscreen to have a variable
    PIN length, requiring the user to confirm with OK.

  [ Daniel d'Andrada ]
  * Update CODING with instructions on how to run tests.

  [ Dimitri John Ledkov ]
  * Fix cross-compilation.

  [ Albert Astals ]
  * Vertical journal Comes from lp:~aacid/+junk/verticalJournal.
  * Add code and tests for incremental inserting/removing from the end.

  [ Ubuntu daily release ]
  * Automatic snapshot from revision 603

 -- Ubuntu daily release <ps-jenkins@lists.canonical.com>  Fri, 20 Dec 2013 03:23:08 +0000

unity8 (7.84+14.04.20131212-0ubuntu1) trusty; urgency=low

  [ Michał Sawicz ]
  * Add PyDev project files for autopilot tests. Also tweak .bzrignore
    to not ignore generic Eclipse project definitions.
  * Retry unlocking the greeter three times.
  * Reduce code duplication and clean up CMakeLists and includes in
    indicator tests.

  [ Nick Dedekind ]
  * Replaced indicator page dynamic menuSelected binding with Connection
    to listview selectedIndex property. (LP: #1243146)
  * Indicators close when menu items are activated. (LP: #1238182)
  * Fixed up connections for changes to model data. (LP: #1253810)

  [ Albert Astals ]
  * dashItemSelected -> showDashHome Because we are not using the index
    at all in the upper layers.
  * Fix filtering colllapsing/expanding again Also the delegate creation
    range stuff flows up->down not down->up so rearrange the bindings.

  [ Ubuntu daily release ]
  * Automatic snapshot from revision 590

 -- Ubuntu daily release <ps-jenkins@lists.canonical.com>  Thu, 12 Dec 2013 21:41:19 +0000

unity8 (7.84+14.04.20131206.1-0ubuntu1) trusty; urgency=low

  [ Michal Hruby ]
  * Ensure DashContent's ListView's currentItem is set if the model is
    not empty.

  [ Michał Sawicz ]
  * Don't generate build-deps .deb twice and allow overriding
    QML2_IMPORT_PATH in ./run.

  [ Albert Astals ]
  * Remove unused Applications/ folder .
  * Implement an 'interface' for Dash Renderers.
  * Use deelistmodel's conversion method Instead of a copy of the code .
  * Remove icons we don't use .
  * Do not start apps or go to dash on demo If you are pulling the
    launcher out while in demo mode it doesn't make sense to let you
    start applications. Besides it locks you out because it starts the
    app and the demo is still not finished so you can't really use any
    of the edges to escape Bug #1233696. (LP: #1233696)
  * Add a test for the carousel showing the preview when being clicked .
  * Fix collapsing of categories not working and the
    expansion/collapsing animation +test.

  [ Timo Jyrinki ]
  * Depend on either Qt 5.2 or libqt5v8-5-private-dev.
  * qtdeclarative5-private-dev 5.0.2-6ubuntu5 now depends directly on Qt
    V8 private headers. The remaining "qtdeclarative5-private-dev"
    dependency is enough now both when compiling against 5.0.2 or 5.2.

  [ Pete Woods ]
  * Handle optional parameterized action properties. (LP: #1256258)

  [ Andrea Cimitan ]
  * Implement an 'interface' for Dash Renderers.

  [ Michael Zanetti ]
  * Added music preview.
  * rename some parameters from desktopFile to appId as scopes are now
    changed to give us the appId.
  * unhardcode launcher's search paths for .desktop files.
  * Enable teasing of the phone greeter even though we have a
    lockscreen.
  * check if variant is valid to avoid asserting in debug mode when the
    connection to AccountsService doesn't work for some reason .

  [ Michael Terry ]
  * Add the DBus greeter API from the desktop greeter into the unity8
    greeter.

  [ Daniel d'Andrada ]
  * Dash: disable close mode when you click outside app thumbnails To
    leave the termination mode you can now just mouse/touch press
    anywhere outside the running applications' thumbnails The other way,
    which still works, is long-pressing a thumbnail once more. (LP:
    #1193414)

  [ Ubuntu daily release ]
  * Automatic snapshot from revision 579

 -- Ubuntu daily release <ps-jenkins@lists.canonical.com>  Fri, 06 Dec 2013 13:15:57 +0000

unity8 (7.84+14.04.20131128.2-0ubuntu1) trusty; urgency=low

  [ Michal Hruby ]
  * Depend on the separate scopes plugin
  * Move the BottomBar* DBus communicator to the Utils plugin.

  [ Michał Sawicz ]
  * Wait for DashHome to be available in tst_Shell. (LP: #1254898)
  * Use plugindir from unity-shell-api.pc.
  * Expect stop in upstart job and raise in case of surfaceflinger. (LP:
    #1239876)

  [ Albert Astals ]
  * Fix time test in Qt 5.2 Make factors an array instead of a
    object/dict Objects/dicts are unordered by definition, it happened
    that Qt 5.0 gave them in the orrder we wanted, but with Qt 5.2 is
    failing, and we don't even need the "key", so array works as well
    :).
  * Test that the dash hswipe is disabled while the inner stuff is
    moving .
  * Skip restMaximizeVisibleAreaMoveUpAndShowHeader, it's causing too
    many failed runs And we are confident it's failing because of the
    suboptimal scenegraph run in 5.0.x.
  * Make Dash::test_show_scope_on_load more robust If we are testing
    showScopeOnLoaded make sure we force a scope reload after we set it,
    otherwise it may just happen that the scope has already been loaded
    and the expectaction that we'll change the list to it is just wrong.
  * Dash renderer signals: No need to pass the model up and down Whoever
    is listening to the signal has access to the item that emits the
    signal and has the model right there accessible if needs it.
  * LVWPH: Fix header going bad when setContentHeight ends up moving the
    viewport How to reproduce the bug easily without the patch: * In the
    Dash Home, search for london * Scroll to the bottom * Start moving
    to the apps scope very slowly * At around 3/4 of the move you'll see
    the header in the home scope went to a bad position * Go back to the
    Dash Home. (LP: #1237942, #1246351)
  * Remove unused AppInfo and VideoInfo files .
  * Kill unused ApplicationsFilterGrid.qml .
  * Unify ScopeView and GenericScopeView .
  * Fix header getting lost as per bug 1245824. (LP: #1245824)
  * Remove unused Time.js and its test .
  * Do not include the QtQml megaheader Include only qqml.h which is
    what we need in these files.
  * Don't do stuff if our parent context is gone We'll be gone soon too
    (and crash probably) so don't do anything. This looks a bit like a
    workaround, wait for 5.2 better painting/dispatching loop to see if
    this is not needed anymore, we find a better way to do it, or we
    decide this is fine.

  [ Lars Uebernickel ]
  * Allow setting different indicator positions for different profiles.

  [ Mirco Müller ]
  * Added checkbox for toggling between echo-modes of password-
    entryfields in ext. snap-decisions.
  * Fixes bug #1200569. (LP: #1200569)

  [ Andrea Cimitan ]
  * Switch to application scope when a dash swipe is taking place and an
    app is on foreground. (LP: #1231996)
  * Shifts wallpaper rendering for greeter lockscreen to be inline with
    shell. (LP: #1231731)
  * Dinamically load the Carousel/Filtergrid with more than 6 items.
    (LP: #1226288, #1234105)
  * Removes Math.js and its usage. Use SDK ones.

  [ Gerry Boland ]
  * DragHandle: javascript argument name clashes with local variable.
    Yes it works, but is a little unsafe.

  [ Nick Dedekind ]
  * Added UnityMenuModel submenu row removal awareness in
    UnityMenuModelStack.
  * Round indicator widget icon/label width up to closest gu for
    alignment. (LP: #1236267)
  * Indicator re-select by dragging from top when fully opened. (LP:
    #1213164)
  * Fixed a race condition causing search history popup to show up when
    it shouldn't. (LP: #1249369)

  [ Christopher Lee ]
  * Unity8 tests now make use of the helper functions (added in the pre-
    req branch) so that the helper functions are tested as part of daily
    business.

  [ Daniel d'Andrada ]
  * Improve DirectionalDragArea Removed Rejected status, simplifying
    state machine. Added compositionTime property. Multi-finger
    scenarios are better handled now. Refactored TimeSource in
    Ubuntu.Gestures plugin. Added an easy way to debug
    DirectionalDragArea by having switchable debug prints. Updated tests
    to also simulate the passage of time. Use touch point scene
    coordinates for gesture recognition so that moving the.
    DirectionalDragArea (as in a hinting DragHandle) won't affect it.
    (LP: #1228336)
  * Add right-edge drag hinting to Greeter To match with the existing
    teasing animation when you tap on the right half of the Greeter.
    Also has the side benefit of making the code look a bit nicer.
  * Refactor Ubuntu.Gesture tests to share common logic Take the common
    part out of tst_DirectionalDragArea and put it into a separate base
    class, GestureTest, so that it can be shared with other, future,
    tests. In CMakeLists.txt, create a macro out of DirectionalDragArea
    build script to be used by future tests with similar requirements
    and structure. Also add the "m_" prefix to member variables.
  * Remove dead code from Utils plugin They are not being used anywhere.

  [ Michael Terry ]
  * Make EdgeDemoOverlay test more reliable by testing for what we
    really care about, not an indirect indicator of it. (LP: #1248232)
  * Explicitly set MIR_SOCKET for other upstart jobs, rather than
    relying on the default socket, since that won't work once we move to
    a nested Mir.

  [ Michael Zanetti ]
  * don't add margins to RunningApplicationTile's label. (LP: #1245482)
  * allow SIM PIN entry to have a variable pin length (by adding a done-
    button). (LP: #1240561)
  * fix launcher wording for pinning actions. (LP: #1240891)
  * fix preview background positioning don't explicitly take originY
    into account as it's already in there implicitly. make sure we don't
    split the openeffect in a place where it can be covered by the
    header.
  * fix album artwork containing / in the name. (LP: #1237829)
  * small launcher tweaks fix fakeDragItem's initial position to match
    with real item. remove UbuntuShape's border glow. .
  * drop all references to LighDM from the Lockscreen This should make
    it generic enough to allow reusing it for SIM PIN entry .

  [ Omer Akram ]
  * make the non working code in the screen unlocker helper work.

  [ Nicolas d'Offay ]
  * Pushed up the z order of the clock in GreeterContent. (LP: #1233146)
  * Search history is now persistent across all scopes and remains in
    QML. (LP: #1226221)

  [ Ubuntu daily release ]
  * Automatic snapshot from revision 556

 -- Ubuntu daily release <ps-jenkins@lists.canonical.com>  Thu, 28 Nov 2013 18:09:17 +0000

unity8 (7.83+14.04.20131106-0ubuntu1) trusty; urgency=low

  [ Andrea Cimitan ]
  * Place ShaderEffectSource of UbuntuShapeForItem under the Shape Item.
    (LP: #1239317)

  [ Omer Akram ]
  * test: make sure the search indicator hides when an app has focus.

  [ Nick Dedekind ]
  * Fixed indicator slider menu item alignment to label field and icon.
    (LP: #1240756)

  [ chris.gagnon ]
  * Update to autopilot 1.4.

  [ Ubuntu daily release ]
  * Automatic snapshot from revision 500

 -- Ubuntu daily release <ps-jenkins@lists.canonical.com>  Wed, 06 Nov 2013 03:37:02 +0000

unity8 (7.83+14.04.20131105.1-0ubuntu1) trusty; urgency=low

  [ Michał Sawicz ]
  * Implement switching between previews by swiping. (LP: #1220651,
    #1088572)

  [ Nick Dedekind ]
  * Faster loading of indicator menus. (LP: #1226650)

  [ Albert Astals ]
  * Make sure we have ssh started when we need it .
  * Fix a few warnings in DashContent.qml on shutdown
    Dash/DashContent.qml:119: TypeError: Cannot read property
    'previewShown' of null Dash/DashContent.qml:120: TypeError: Cannot
    read property 'moving' of null .
  * Don't use deprecated Panel methods.

  [ Christopher Lee ]
  * Adds an easy to consume function that attempts to unlock the unity
    greeter. (LP: #1240261)

  [ Lars Uebernickel ]
  * Indicators: add TimeFormatter and use it in the messaging menu This
    component can be used to turn a timestamp and a format string into a
    string with the corresponding time and format. The string will
    change whenever the timezone changes. (LP: #1236413)

  [ Andrea Cimitan ]
  * Allow drag over bounds, but not overshoot. (LP: #1204300)
  * Threshold to activate the left edge swipe to reveal dash is now 26
    GU. (LP: #1236286)

  [ Michael Zanetti ]
  * replace the launcher quicklist's Popover with an own quicklist
    implementation The Popover probably won't ever support what the
    launcher needs.
  * Implement switching between previews by swiping. (LP: #1220651,
    #1088572)
  * don't trigger the greeter teasing during a movement of the greeter.

  [ Ubuntu daily release ]
  * Automatic snapshot from revision 495

 -- Ubuntu daily release <ps-jenkins@lists.canonical.com>  Tue, 05 Nov 2013 12:22:04 +0000

unity8 (7.83+14.04.20131031-0ubuntu1) trusty; urgency=low

  [ Michał Sawicz ]
  * Use setenv as early as possible to avoid setenv and getenv clashing
    in multi-threaded situations. (LP: #1240866)

  [ Ubuntu daily release ]
  * Automatic snapshot from revision 482

 -- Ubuntu daily release <ps-jenkins@lists.canonical.com>  Thu, 31 Oct 2013 20:10:56 +0000

unity8 (7.83+14.04.20131028.1-0ubuntu1) trusty; urgency=low

  * New rebuild forced
  * Automatic snapshot from revision 480

 -- Ubuntu daily release <ps-jenkins@lists.canonical.com>  Mon, 28 Oct 2013 22:42:07 +0000

unity8 (7.83+14.04.20131028-0ubuntu1) trusty; urgency=low

  [ Andrea Cimitan ]
  * Fix 1195349 by counting drawbuffer on the newContentX logic of the
    carousel When we changed carousel from repeater to listview, we
    added drawbuffer. this breaks the logic of newContentX, which was
    considered disabled and set to -1. The correct disabled value now
    has to take into account the drawbuffer. (LP: #1195349)

  [ Christopher Lee ]
  * Checks both then env and upstart env for the currently set
    XDG_DATA_DIRS so they can be set correctly for the test.

  [ Ubuntu daily release ]
  * Automatic snapshot from revision 479

 -- Ubuntu daily release <ps-jenkins@lists.canonical.com>  Mon, 28 Oct 2013 03:08:59 +0000

unity8 (7.83+13.10.20131016.2-0ubuntu1) saucy; urgency=low

  [ Loïc Minier ]
  * Merge ~lool/unity8/drop-setcap-conf. Drop unity8-setcap.conf as this
    breaks desktop installs (no boot-hook event is emitted, boot
    stalls); add maintscript snippet to rm_conffile on upgrades; this
    boot-hook is now shipped under a different name in lxc-android-
    config.

  [ Michał Sawicz ]
  * Ship a camera-app.desktop file and use a custom XDG_DATA_DIRS for
    testing.

  [ Ubuntu daily release ]
  * Automatic snapshot from revision 472

 -- Ubuntu daily release <ps-jenkins@lists.canonical.com>  Wed, 16 Oct 2013 23:15:48 +0000

unity8 (7.83+13.10.20131016.1-0ubuntu1) saucy; urgency=low

  [ Diego Sarmentero ]
  * Disable Preview interaction until the scope responds.

  [ Albert Astals ]
  * Hide placeholder notification.

  [ Ubuntu daily release ]
  * Automatic snapshot from revision 469

 -- Ubuntu daily release <ps-jenkins@lists.canonical.com>  Wed, 16 Oct 2013 17:29:36 +0000

unity8 (7.83+13.10.20131016-0ubuntu1) saucy; urgency=low

  [ Loïc Minier ]
  * Add upstart job to copy unity8 to a new tmpfs, setcap it, and bind-
    mount it back; this is an ugly hack to set CAP_SYS_RESOURCE until we
    have a root-helper for it.

  [ Michal Hruby ]
  * Enable definition of scope back references in overridden results.

  [ Ubuntu daily release ]
  * Automatic snapshot from revision 466

 -- Ubuntu daily release <ps-jenkins@lists.canonical.com>  Wed, 16 Oct 2013 11:29:52 +0000

unity8 (7.83+13.10.20131015.4-0ubuntu1) saucy; urgency=low

  [ Michał Sawicz ]
  * Replace ubuntu-touch-session's unity8.conf upstart job.
  * Revert r440 that made the dash collapse animation worse, rather than
    better.

  [ om26er@ubuntu.com ]
  * close the app only when the close button is tapped, not the entire
    thumbnail

  [ Nick Dedekind ]
  * Added missing Unity.Indicator mock objects causing qmltests to fail.
    Approved by: Michał Sawicz.

  [ Christopher Lee ]
  * Launch unity8 for autopilot with upstart, and bring unity8 session
    over from session-manager-touch.

  [ Pawel Stolowski ]
  * Temporarily disable category_order changed signal handling.

  [ Daniel d'Andrada ]
  * OSKController area shouldn't cover the indicators' bar Since ubuntu-
    keyboard surface area doesn't cover the indicators' bar,
    OSKController should follow suit. Otherwise the OSKContoller's
    internal InputFilterArea (and others) wouldn't perfectly overlap the
    graphical keyboard rendered by ubuntu-keyboard (i.e. the opaque part
    of ubuntu-keyboard's surface).

  [ Michael Zanetti ]
  * Initialize initialHeight/Width to height/width depending on scaleTo
    add checks for initialWidth/Height in the tests change sizes in
    tests to something else than the default for initialWidth/Height in
    order to catch failures there more easily

  [ Omer Akram ]
  * Only show search indicator while the Dash is focued.
  * Add 2dp left margin for music and video tiles' title.

  [ Nicolas d'Offay ]
  * Changed Infographics to use Ubuntu font.

  [ Ubuntu daily release ]
  * Automatic snapshot from revision 463

 -- Ubuntu daily release <ps-jenkins@lists.canonical.com>  Tue, 15 Oct 2013 11:05:04 +0000

unity8 (7.82+13.10.20131011.2-0ubuntu1) saucy; urgency=low

  [ Michał Sawicz ]
  * Work around Mir not delivering input to shell after restart, if the
    device isn't reinitialized.

  [ Albert Astals ]
  * Remove unused DashMusic/DashVideos.
  * Don't let the user change between scopes if the current one is
    moving up/down.
  * Fix two uninitialized variable uses reported by valgrind ==17988==
    Conditional jump or move depends on uninitialised value(s) ==17988==
    at 0x13839F3A: AccountsService::updateDemoEdges()
    (AccountsService.cpp:74) ==17988== by 0x13839DA5:
    AccountsService::setUser(QString const&) (AccountsService.cpp:45)
    ==17988== by 0x1383F67B:
    AccountsService::qt_metacall(QMetaObject::Call, int, void**)
    (moc_AccountsService.cpp:192) ==17988== by 0x496143D:
    StoreProperty(QV8Engine*, QObject*, QQmlPropertyData*,
    v8::Handle<v8::Value>) (in /usr/lib/arm-linux-
    gnueabihf/libQt5Qml.so.5.0.2) ==17988== ==17988== Conditional jump
    or move depends on uninitialised value(s) ==17988== at 0x1383A0F6:
    AccountsService::updateStatsWelcomeScreen() (AccountsService.cpp:92)
    ==17988== by 0x13839DB1: AccountsService::setUser(QString const&)
    (AccountsService.cpp:47) ==17988== by 0x1383F67B:
    AccountsService::qt_metacall(QMetaObject::Call, int, void**)
    (moc_AccountsService.cpp:192) ==17988== by 0x496143D:
    StoreProperty(QV8Engine*, QObject*, QQmlPropertyData*,
    v8::Handle<v8::Value>) (in /usr/lib/arm-linux-
    gnueabihf/libQt5Qml.so.5.0.2)
  * Fix unitialized variable in Scope ==18457== Conditional jump or move
    depends on uninitialised value(s) ==18457== at 0x15AD1FD6:
    Scope::setActive(bool) (scope.cpp:165) ==18457== by 0x15B0023D:
    Scope::qt_metacall(QMetaObject::Call, int, void**)
    (moc_scope.cpp:478) ==18457== by 0x48B709F:
    QQmlPropertyPrivate::write(QObject*, QQmlPropertyData const&,
    QVariant const&, QQmlContextData*,
    QFlags<QQmlPropertyPrivate::WriteFlag>) (in /usr/lib/arm-linux-
    gnueabihf/libQt5Qml.so.5.0.2)
  * Fix crash on the phone For some reason i'm getting v8 crashes
    without this when shuting down unity-mir

  [ Gerry Boland ]
  * Use focusRequested signal from AppManager. WM: AppManager has new
    signal to ask shell to request focus for app - use it to properly
    animate and focus the app. If app wants to be side stage, but no
    side stage available, override the application stage.

  [ Nick Dedekind ]
  * Only use the root action state as a unitymenumodel ActionStateParser
    when needed.

  [ Andrea Cimitan ]
  * Move the close app icon on top left.
  * The header of category list is already on screen after unlock

  [ Michael Zanetti ]
  * Make the greeter's clock update in sync with the indicators.

  [ Omer Akram ]
  * Increase dash header height to 5gu.

  [ Nicolas d'Offay ]
  * Standardised expansion speed in scopes.

  [ Ubuntu daily release ]
  * Automatic snapshot from revision 449

 -- Ubuntu daily release <ps-jenkins@lists.canonical.com>  Fri, 11 Oct 2013 17:26:34 +0000

unity8 (7.82+13.10.20131011.1-0ubuntu1) saucy; urgency=low

  [ Michał Sawicz ]
  * Fix frequent application IDs and drop old AppsAvailableForDownload
    model.
  * Unrevert r388 now that we have fixed the infinite loop it was
    causing in Qt.

  [ Steve Langasek ]
  * Don't keep a long-lived connection open to upstart when we only use
    it for two events, one at load time and one at unload time.

  [ Lars Uebernickel ]
  * VolumeControl: use 'volume' instead of 'scroll' action The volume
    action doesn't show a notification.

  [ Michael Terry ]
  * Disable DragHandle on right side of screen while the greeter is
    animating

  [ Marcus Tomlinson ]
  * Added missing "enabled" property to "progressMenu" component in the
    menu item factory.

  [ Michael Zanetti ]
  * Add scaleTo: "fit" mode support to LazyImage

  [ Andrea Cimitan ]
  * Add music and video renderers
  * Use shell.edgeSize for BottomBar's EdgeDragArea, detecting gestures
    only when they are within the edgeSize.

  [ Nick Dedekind ]
  * Removed greeter "toHome" animation (LP#1092976) (LP: #1092976)
  * Only show Snap Decision notification actions when available.

  [ Albert Astals ]
  * Dash: Set delegate creation range for inner itemviewss If it's above
    the list viewport we set it to the end of the list to precache the
    last items It it's below the list viewport we set it to the
    beginning to precache the first items Otherwise we set it to the
    part of the viewport in the view Approved by: Michał Sawicz.

  [ Ubuntu daily release ]
  * Automatic snapshot from revision 435

 -- Ubuntu daily release <ps-jenkins@lists.canonical.com>  Fri, 11 Oct 2013 09:05:30 +0000

unity8 (7.82+13.10.20131010-0ubuntu1) saucy; urgency=low

  [ David Callé ]
  * Small logic change in preview descriptions line breaks. Multiple new
    lines are now replaced by multiple br tags.

  [ Nick Dedekind ]
  * Use indicator identifier for indicators-client list item label.
  * Make sure overflow indicators are hidden and not the search label.

  [ Mirco Müller ]
  * Tweaks to notifications to improve spec-compliance. - updated
    notifications-qmltest to reflect the use of a variant-map for the
    hints - made text-fields as heigh as buttons - made the summary
    align horizontally to the icon - updated button-height and bubble-
    background.

  [ Pawel Stolowski ]
  * Handle category_order_changes signal from scopes (used in Home only)
    and reorder categories accordingly.
  * Implementation of albumart image provider for audio content.

  [ Michael Terry ]
  * Hide the greeter when an app is focused, fixing snap decisions
    launching an app in the greeter (like receiving a call).

  [ Michael Zanetti ]
  * Launcher - remove support for pinning items in the backend After the
    latest design changes, recent apps is everything that is contained
    in the ApplicationManager. So no need for storing anything else than
    pinned apps in the config.

  [ Michał Sawicz ]
  * Remove the mir socket before starting unity8 during autopilot tests.

  [ Ubuntu daily release ]
  * Automatic snapshot from revision 420

 -- Ubuntu daily release <ps-jenkins@lists.canonical.com>  Thu, 10 Oct 2013 04:15:13 +0000

unity8 (7.82+13.10.20131008.1-0ubuntu1) saucy; urgency=low

  [ Michal Hruby ]
  * Add Scope::isActive property and corresponding tests. (LP: #1230352)

  [ Daniel d'Andrada ]
  * Move OSKController to the front as it will now also block input
    meant to the OSK That's in the unity-mir implementation. The
    SurfaceFlinger one is still an empty noop. Currently, when the OSK
    is up, both shell and OSK get user input, thus we need the
    OSKController to shield our shell components from them. (LP:
    #1236773)

  [ Michał Sawicz ]
  * Add Scope::isActive property and corresponding tests. (LP: #1230352)
  * Force focus back on shell in case it loses it for some reason.

  [ Ubuntu daily release ]
  * Automatic snapshot from revision 409

 -- Ubuntu daily release <ps-jenkins@lists.canonical.com>  Tue, 08 Oct 2013 19:14:20 +0000

unity8 (7.82+13.10.20131008-0ubuntu1) saucy; urgency=low

  [ Michał Sawicz ]
  * update previews to match design. (LP: #1224555)
  * Add an InputFilterArea in Notifications. (LP: #1233411, #1235215)

  [ Ying-Chun Liu ]
  * update previews to match design. (LP: #1224555)

  [ Albert Astals ]
  * Unrevert 376 by reverting r395 and a small fix to fix the cpu
    hogging issue . (LP: #1124567)

  [ Michael Terry ]
  * Add Showable.showNow() method and use it in Shell to immediately
    show greeter when we blank the screen rather than animating it. (LP:
    #1233564)

  [ Michael Zanetti ]
  * update previews to match design. (LP: #1224555)

  [ Diego Sarmentero ]
  * update previews to match design. (LP: #1224555)

  [ Ubuntu daily release ]
  * Automatic snapshot from revision 404

 -- Ubuntu daily release <ps-jenkins@lists.canonical.com>  Tue, 08 Oct 2013 02:57:55 +0000

unity8 (7.82+13.10.20131007-0ubuntu1) saucy; urgency=low

  [ Michał Sawicz ]
  * Respect pre-set import and library paths and prevent segfault in
    startShell.

  [ Ubuntu daily release ]
  * Automatic snapshot from revision 399

 -- Ubuntu daily release <ps-jenkins@lists.canonical.com>  Mon, 07 Oct 2013 07:10:46 +0000

unity8 (7.82+13.10.20131005-0ubuntu1) saucy; urgency=low

  [ Michał Sawicz ]
  * Revert r376 that caused constant CPU usage due to the
    ActivityIndicator.

  [ Nick Dedekind ]
  * Removed indicators-client autopilot tests. (LP: #1234736)

  [ Albert Astals ]
  * Revert r388. (LP: #1235268)

  [ Christopher Lee ]
  * Removes passing -fullscreen to unity8 when on the device (as per bug
    #1235065). (LP: #1235065)

  [ Ubuntu daily release ]
  * Automatic snapshot from revision 396

 -- Ubuntu daily release <ps-jenkins@lists.canonical.com>  Sat, 05 Oct 2013 11:45:14 +0000

unity8 (7.82+13.10.20131004.2-0ubuntu1) saucy; urgency=low

  * Revert 7.82+13.10.20131004.1-0ubuntu1 back to
    7.81.3+13.10.20130927.3-0ubuntu1 due to CPU hogging issue with
    7.82+13.10.20131004.1-0ubuntu1.

 -- Loïc Minier <loic.minier@ubuntu.com>  Fri, 04 Oct 2013 21:22:29 +0200

unity8 (7.82+13.10.20131004.1-0ubuntu1) saucy; urgency=low

  [ Michał Sawicz ]
  * Bump to indicate support for extended snap decisions.
  * Make Tile themeable, add renderers for Dash Plugins and weather.
    (LP: #1231948)
  * Drop network agents now that they're in indicator-network instead.

  [ Michal Hruby ]
  * Differentiate generic and music carousels.
  * Use the thumbnailer image provider for scope results that don't
    specify icon as well as for previews.
  * Added an indicator which is displayed in the search bar whenever a
    search is in progress. Added accompanying test in tst_PageHeader.
  * Expose rendererHint to shell.

  [ Albert Astals ]
  * Update pot file. (LP: #1232374)
  * Only enable the animation when the item is on screen (i.e. !culled)
    . (LP: #1200374)
  * Do not crash on positionAtBeginning if the list is empty .
  * Enable/disable running apps height animation in a less error prone
    way.

  [ Michael Terry ]
  * Use a chevron after 'Skip intro' and drop the underlining.
  * Load testability driver when QT_LOAD_TESTABILITY is set. (LP:
    #1226234)
  * Listen to the system setting StatsWelcomeScreen, which tells us
    whether to show user-specific infographic data in the greeter. (LP:
    #1207857)

  [ Gerry Boland ]
  * WM: ensure focusedApplicationWhenUsingScreenshots reset when unused,
    and only used when set. Fixes window focus conflict between shell
    and ApplicationManager.

  [ Nick Dedekind ]
  * Removed deprecated Unity.IndicatorsLegacy plugin.
  * Added actionState parser to the indicators-client text printer so
    that we get the icon.
  * Moved indicator page titles to the root action state of menu model.
    (LP: #1223635)

  [ Mirco Müller ]
  * Added rendering- and interaction-support for the first three
    extended snap-decision dialog-cases password-entry, user-
    authentication and simunlock.

  [ Daniel d'Andrada ]
  * Revert the reversion of r304 since it doesn't seem to crash anymore
    Original commit was Reset apps scope when returning from app to dash
    (LP #1193419) If an app is on foreground and you perform a long
    left-edge swipe to minimize it, and therefore return to the dash,
    the dash should be in the Applications scope and showing the
    running/recents applications. (LP: #1193419)

  [ Andrea Cimitan ]
  * Add behaviours to the hud reveal. (LP: #1224480, #1224633)
  * Make Tile themeable, add renderers for Dash Plugins and weather.
    (LP: #1231948)

  [ Michael Zanetti ]
  * fix inserting into quicklistmodel.
  * Drop useStorage argument and use exising LAUNCHER_TESTING define for
    this decision.

  [ Omer Akram ]
  * Make the volume/brightness slider changes realtime. (LP: #1227595)

  [ Nicolas d'Offay ]
  * Fixed black colour on the first of the month due to division. (LP:
    #1233657)
  * Added an indicator which is displayed in the search bar whenever a
    search is in progress. Added accompanying test in tst_PageHeader.

  [ Ubuntu daily release ]
  * Automatic snapshot from revision 390

 -- Ubuntu daily release <ps-jenkins@lists.canonical.com>  Fri, 04 Oct 2013 06:55:16 +0000

unity8 (7.81.3+13.10.20130927.3-0ubuntu1) saucy; urgency=low

  [ Michal Hruby ]
  * Correctly handle image URI scheme in results.

  [ Michał Sawicz ]
  * Make SHOW_DASH and HIDE_DASH close the current preview. (LP:
    #1231404)
  * Add a LazyImage component that shows an activity spinner for long-
    loading images and handles aspect ratio properly.
  * Fix Qt 5.1 FTBFS and suppress some build warnings.

  [ Albert Astals ]
  * Make sure we always have least have one column in the gridview. (LP:
    #1225391)
  * LVWPH: Make sure we always overshoot vertically. (LP: #1229851)
  * Remember the expanded categoryId and not the expanded index The
    index can change on search, and we still want to maintain it
    expanded in that case. (LP: #1230216)
  * Fix showHeader in an edge case of notShownByItsOwn Not all the tests
    i've added fail without the code fix, but i've added them just to be
    more covered . (LP: #1230187)

  [ Diego Sarmentero ]
  * Handling error signal from the DownloadTracker plugin (BUG:
    #1229744). (LP: #1229744)
  * Remove "Reviews and Comments" section from Application Preview until
    the feature is ready (BUG: #1226632) - Detect when the keyboard is
    being shown to allow the user to scroll the Preview even more if
    necessary to interact with the components at the bottom of that
    preview, and don't leave those components obscured behind the
    keyboard (BUG: #1226638). (LP: #1226632, #1224717, #1226638)

  [ Nick Dedekind ]
  * Brought messaging indicator inline with UnityMenuModel &
    UnityMenuAction. (LP: #1217676, #1217678)

  [ Pawel Stolowski ]
  * Support canned search queries returned by Home Scope.
  * Cancel previous actions and previews on new activation / preview.
    Expose previewed data row in Preview object.

  [ Michael Terry ]
  * Only enable the Bottombar when the HUD is available. (LP: #1220306)
  * Increase the "Skip intro" clickable area, making dismissing the edge
    demo intro feel more natural. (LP: #1220632)

  [ Michael Zanetti ]
  * drop our CrossFadeImage in favor of the SDK one. (LP: #1227783)

  [ Ubuntu daily release ]
  * Automatic snapshot from revision 358

 -- Ubuntu daily release <ps-jenkins@lists.canonical.com>  Fri, 27 Sep 2013 14:13:22 +0000

unity8 (7.81.3+13.10.20130924.2-0ubuntu1) saucy; urgency=low

  [ Michal Hruby ]
  * Fix the signal prototypes on music grid renderer. (LP: #1228390)

  [ Michael Zanetti ]
  * use less auto variables, align coding style, constify and Qt'ify API
    in AccountsService plugin.

  [ Nick Dedekind ]
  * Re-enable MenuContentActivator in Indicators.

  [ Albert Astals ]
  * LVWPH: Update the section header on list change events.

  [ Pawel Stolowski ]
  * Check results model ptr returned by GetResultsFromCategory method
    from UnityCore. (LP: #1228097, #1211595)

  [ Ubuntu daily release ]
  * Automatic snapshot from revision 340

 -- Ubuntu daily release <ps-jenkins@lists.canonical.com>  Tue, 24 Sep 2013 14:40:01 +0000

unity8 (7.81.3+13.10.20130919.3-0ubuntu1) saucy; urgency=low

  [ Michal Hruby ]
  * Add support for music grid renderer to GenericScopeView.

  [ Nick Dedekind ]
  * Fixed the removal of messaging widget due to incompatible action
    state. (LP: #1225017)

  [ Christopher Lee ]
  * Addition of initial autopilot tests for the application lifecycle.

  [ Lars Uebernickel ]
  * VolumeControl: use action of the new indicator indicator-sound
    recently gained an action to increase and decrease the volume. This
    patch makes use of that to get rid of a bus round trip (to get the
    current volume) and a race (when the volume gets set between
    fetching the current volume and setting the new volume). (LP:
    #1219057)

  [ Michael Terry ]
  * When AccountsService.backgroundFile is unset/invalid, have the
    greeter fall back to whatever the shell background is.
  * Add a tiny SessionBroadcast plugin that listens to unity-greeter-
    session-broadcast for the ShowHome signal.

  [ Daniel d'Andrada ]
  * Remove obsolete, unused graphics.
  * Make MouseTouchAdaptor work with multiple QWindows.

  [ Michael Zanetti ]
  * change how icons are searched a) try to find it the Icon as is b)
    prepend with Path if a Path variable is given c) fall back to the
    image://theme/ with just the icon name . (LP: #1225186)
  * fix an issue with removing a running app from the launcher and
    always store pinning to the config.
  * collapse any open preview when programmatically switching current
    dash index. (LP: #1221137)

  [ Ubuntu daily release ]
  * Automatic snapshot from revision 333

 -- Ubuntu daily release <ps-jenkins@lists.canonical.com>  Thu, 19 Sep 2013 15:15:07 +0000

unity8 (7.81.3+13.10.20130916-0ubuntu1) saucy; urgency=low

  [ Michael Zanetti ]
  * allow left edge gesture to minimize apps even when launcher is
    already visible.
  * Don't hide the launcher on changes in the stages.
  * ssh is now installed per default, but it's set to manual in the
    ssh.override.

  [ Ubuntu daily release ]
  * Automatic snapshot from revision 320

 -- Ubuntu daily release <ps-jenkins@lists.canonical.com>  Mon, 16 Sep 2013 11:49:28 +0000

unity8 (7.81.3+13.10.20130912-0ubuntu1) saucy; urgency=low

  [ Michael Zanetti ]
  * add support for finding icons from click package apps in the
    launcher.
  * update to latest launcher API for better integration with the
    AppManager.

  [ Ricardo Mendoza ]
  * Fixes problems related to image 20130912.0, amongst: * Fix autopilot
    tests by preventing blocking of input during HUD button animations,
    only when fully visible * Fix loading of unity-mir library, major
    version wasn't specified so unless the dev package was there it
    would fail.

  [ Ubuntu daily release ]
  * Automatic snapshot from revision 316

 -- Ubuntu daily release <ps-jenkins@lists.canonical.com>  Thu, 12 Sep 2013 13:47:59 +0000

unity8 (7.81.3+13.10.20130911.1-0ubuntu1) saucy; urgency=low

  [ Michael Terry ]
  * Switch from deprecated image://gicon/ to new image://theme/.

  [ Gerry Boland ]
  * Add OSKController so shell can control OSK correctly on Mir.
  * Remove InputFilterArea for bottom edge swipes, as applications also
    listen for such swipes for Toolbar reveal.

  [ Ricardo Mendoza ]
  * Select the backend to use dynamically on runtime according to the
    QPA selected by the system.

  [ Ubuntu daily release ]
  * Automatic snapshot from revision 311

 -- Ubuntu daily release <ps-jenkins@lists.canonical.com>  Wed, 11 Sep 2013 16:22:55 +0000

unity8 (7.81.3+13.10.20130911-0ubuntu1) saucy; urgency=low

  [ Michal Hruby ]
  * Hide all gicon strings from the shell and use the image://theme icon
    provider that was recently added to the SDK.

  [ Gerry Boland ]
  * Convert to new ApplicationManager API.

  [ Nick Dedekind ]
  * Updated access point design as per spec.
  * Indicator visibility based on connection with backend service.

  [ Albert Astals ]
  * Dash: Make assignments bindings This way if the model changes the
    item value also changes.

  [ Michael Zanetti ]
  * adds support for highlighting the currently focused application in
    the launcher, adds tests.
  * include ~/.local/share/applications in launcher's .desktop file
    search path.
  * shrink size of area for revealing the HUD button and make it
    disappear on release again. fixes 1219035. (LP: #1219035)
  * revert revision 304 as it makes the Shell crash.

  [ Michael Terry ]
  * Allow testers to set custom password or pin in demo mode, rather
    than hardcoding them.
  * Have the greeter use AccountsService to determine its background.
    (LP: #1218402)
  * Listen to changes in the "show edge demo" AccountsService setting.

  [ Daniel d'Andrada ]
  * Update fake/mock plugins so that "./run --fake" works well again -
    You can now see the thumbnails of the fake running applications once
    again. - You no longer get hundreds of warnings due to icons not
    found.
  * Reset apps scope when returning from app to dash (LP #1193419) If an
    app is on foreground and you perform a long left-edge swipe to
    minimize it, and therefore return to the dash, the dash should be in
    the Applications scope and showing the running/recents applications.
    (LP: #1193419)

  [ Ubuntu daily release ]
  * Automatic snapshot from revision 306

 -- Ubuntu daily release <ps-jenkins@lists.canonical.com>  Wed, 11 Sep 2013 00:54:31 +0000

unity8 (7.81.3+13.10.20130905.2-0ubuntu1) saucy; urgency=low

  [ Michael Zanetti ]
  * Integrate Launcher with AppManager.

  [ Nick Dedekind ]
  * Removed FIXME from slider int->double conversion.

  [ Ubuntu daily release ]
  * Automatic snapshot from revision 291

 -- Ubuntu daily release <ps-jenkins@lists.canonical.com>  Thu, 05 Sep 2013 10:48:02 +0000

unity8 (7.81.3+13.10.20130904.1-0ubuntu1) saucy; urgency=low

  [ Nicolas d'Offay ]
  * Switched infographic background at design's request.

  [ Ubuntu daily release ]
  * Automatic snapshot from revision 287

 -- Ubuntu daily release <ps-jenkins@lists.canonical.com>  Wed, 04 Sep 2013 07:34:57 +0000

unity8 (7.81.3+13.10.20130904-0ubuntu1) saucy; urgency=low

  [ mhall119 ]
  * Add a little bit of text to the last step of the tour telling the
    user how to end it and get to their phone.

  [ Jussi Pakkanen ]
  * Use CCache if it is installed.

  [ Nick Dedekind ]
  * Multiple icon/label support for indicators.

  [ Albert Astals ]
  * Remove unneeded role.

  [ Lars Uebernickel ]
  * Fall back to "ubuntu-mobile" icon theme if $UBUNTU_ICON_THEME is
    unset.

  [ Michael Zanetti ]
  * Use MouseAreas in DashBar to enable clicking again.
  * load launcher default config from existing dconf key.

  [ Ubuntu daily release ]
  * Automatic snapshot from revision 285

 -- Ubuntu daily release <ps-jenkins@lists.canonical.com>  Wed, 04 Sep 2013 03:02:57 +0000

unity8 (7.81.3+13.10.20130903.1-0ubuntu1) saucy; urgency=low

  [ Michael Zanetti ]
  * workaround quicklist text color.

  [ Ubuntu daily release ]
  * Automatic snapshot from revision 277

 -- Ubuntu daily release <ps-jenkins@lists.canonical.com>  Tue, 03 Sep 2013 06:09:36 +0000

unity8 (7.81.3+13.10.20130830-0ubuntu1) saucy; urgency=low

  [ Pawel Stolowski ]
  * Implement a virtual 'All' filter option.

  [ Ubuntu daily release ]
  * Automatic snapshot from revision 275

 -- Ubuntu daily release <ps-jenkins@lists.canonical.com>  Fri, 30 Aug 2013 12:44:40 +0000

unity8 (7.81.3+13.10.20130829.2-0ubuntu1) saucy; urgency=low

  [ Michael Terry ]
  * Implement launcher item backend via AccountsService.

  [ Ubuntu daily release ]
  * Automatic snapshot from revision 272

 -- Ubuntu daily release <ps-jenkins@lists.canonical.com>  Thu, 29 Aug 2013 19:09:44 +0000

unity8 (7.81.3+13.10.20130829.1-0ubuntu1) saucy; urgency=low

  [ Michael Terry ]
  * Make sure greeter and lockscreen backgrounds are always defined,
    even if the wallpaper preference string is bogus. (LP: #1208889,
    #1208894)

  [ Ubuntu daily release ]
  * Automatic snapshot from revision 270

 -- Ubuntu daily release <ps-jenkins@lists.canonical.com>  Thu, 29 Aug 2013 11:09:43 +0000

unity8 (7.81.3+13.10.20130829-0ubuntu1) saucy; urgency=low

  [ Andrea Cimitan ]
  * Streamline some new HUD interactions to be more consistent with the
    Unity Launcher.

  [ Michael Zanetti ]
  * setting the launcher's extensionSize delayed to position the view
    correctly at the beginning .

  [ Bill Filler ]
  * add new telephony apps (dialer, messaging, contacts) to launcher and
    Home scope.

  [ Michael Terry ]
  * Implement edge demos on first boot. Build-Depends: +dbus-test-
    runner, +qtbase5-dev-tools.

  [ Ubuntu daily release ]
  * Automatic snapshot from revision 267

 -- Ubuntu daily release <ps-jenkins@lists.canonical.com>  Thu, 29 Aug 2013 02:10:38 +0000

unity8 (7.81.3+13.10.20130828.1-0ubuntu1) saucy; urgency=low

  [ Andrea Cimitan ]
  * Hide the LauncherPanel when it's really hidden, by changing visible
    to false.

  [ Gerry Boland ]
  * Fix sidestage applications - they were being ignored in the show-
    application-surface logic. (LP: #1217027, #1210079)

  [ Michał Sawicz ]
  * Raise the exception if typing failed in autopilot.

  [ Nick Dedekind ]
  * Added location indicator defaults.

  [ Michael Zanetti ]
  * increase minimal dragging width for dismissing apps with left edge
    make it a configurable parameter and adjust animation to look like
    requested in the bug report . (LP: #1213153)

  [ Ubuntu daily release ]
  * Automatic snapshot from revision 262

 -- Ubuntu daily release <ps-jenkins@lists.canonical.com>  Wed, 28 Aug 2013 11:55:46 +0000

unity8 (7.81.3+13.10.20130827.1-0ubuntu1) saucy; urgency=low

  [ Michael Zanetti ]
  * unset model in quicklist before closing it.

  [ Ubuntu daily release ]
  * Automatic snapshot from revision 256

 -- Ubuntu daily release <ps-jenkins@lists.canonical.com>  Tue, 27 Aug 2013 10:49:17 +0000

unity8 (7.81.3+13.10.20130827-0ubuntu1) saucy; urgency=low

  [ Michael Zanetti ]
  * Theme the Quicklist Popover.

  [ Albert Astals ]
  * Apply expandedIndex on delegate creation bug #1213033. (LP:
    #1213033)

  [ Ubuntu daily release ]
  * Automatic snapshot from revision 254

 -- Ubuntu daily release <ps-jenkins@lists.canonical.com>  Tue, 27 Aug 2013 02:10:43 +0000

unity8 (7.81.3+13.10.20130826.5-0ubuntu1) saucy; urgency=low

  [ Michael Zanetti ]
  * tweak launcher folding and visuals according to feedback from
    design: - increase foldingStartHeight - Introduces a
    foldingStopHeight. Folding only happens between the
    foldingStartHeight and the foldingStopHeight. - Only change
    brightness while folding - remove highlight of pressed icon -
    decrease launcher's width by half a grid unit.

  [ Ubuntu daily release ]
  * Automatic snapshot from revision 251

 -- Ubuntu daily release <ps-jenkins@lists.canonical.com>  Mon, 26 Aug 2013 22:09:43 +0000

unity8 (7.81.3+13.10.20130826.4-0ubuntu1) saucy; urgency=low

  [ Michał Sawicz ]
  * Add module entry in HudClient's qmldir.

  [ Jussi Pakkanen ]
  * Let Ninja parallelize itself.

  [ Nick Dedekind ]
  * Abstraction of indicator menu item properties prior to move into
    common components library.

  [ Christopher Lee ]
  * Added autopilot-tests for ephemeral, interactive and snap-decision
    notifications.

  [ Mirco Müller ]
  * Added autopilot-tests for ephemeral, interactive and snap-decision
    notifications.

  [ Michael Zanetti ]
  * only search visible children in findChild, add findInvisibleChild
    for others.
  * Added autopilot-tests for ephemeral, interactive and snap-decision
    notifications.

  [ Thomi Richards ]
  * Added autopilot-tests for ephemeral, interactive and snap-decision
    notifications.

  [ Ubuntu daily release ]
  * Automatic snapshot from revision 249

 -- Ubuntu daily release <ps-jenkins@lists.canonical.com>  Mon, 26 Aug 2013 18:34:44 +0000

unity8 (7.81.3+13.10.20130826.2-0ubuntu1) saucy; urgency=low

  [ Albert Astals ]
  * Don't include QtQML It includes LOTS of files we don't need.

  [ Ubuntu daily release ]
  * Automatic snapshot from revision 243

 -- Ubuntu daily release <ps-jenkins@lists.canonical.com>  Mon, 26 Aug 2013 10:08:52 +0000

unity8 (7.81.3+13.10.20130826.1-0ubuntu1) saucy; urgency=low

  * Automatic snapshot from revision 241

 -- Ubuntu daily release <ps-jenkins@lists.canonical.com>  Mon, 26 Aug 2013 06:08:33 +0000

unity8 (7.81.3+13.10.20130826-0ubuntu1) saucy; urgency=low

  [ Michael Zanetti ]
  * delay move operations if the start dragging operation is running
    This prevents items to left in wrong places when transitions clash.
  * add empty setUser to allow compiling in jenkins again until the
    branch that matches unity-api is ready to land. .
  * add count and progress overlay information to real model too.

  [ Pawel Stolowski ]
  * Changed the type of setActive argument from
    QVector<AbstractFilterOption *>::size_type to unsigned int.

  [ Ubuntu daily release ]
  * Automatic snapshot from revision 240

 -- Ubuntu daily release <ps-jenkins@lists.canonical.com>  Mon, 26 Aug 2013 02:31:42 +0000

unity8 (7.81.3+13.10.20130821.2-0ubuntu1) saucy; urgency=low

  [ Michael Terry ]
  * Listen to display-power-changed rather than system-power-changed
    signals when showing the greeter; ignore such signals when the
    proximity sensor is active. (LP: #1214477)

  [ Pawel Stolowski ]
  * Added a role for accessing progress-source property of categories.

  [ Ubuntu daily release ]
  * Automatic snapshot from revision 233

 -- Ubuntu daily release <ps-jenkins@lists.canonical.com>  Wed, 21 Aug 2013 22:09:53 +0000

unity8 (7.81.3+13.10.20130821.1-0ubuntu1) saucy; urgency=low

  [ Michael Zanetti ]
  * allow testing at 11:13. Old code failed because the text actually
    says "11:13 AM".
  * add some checks if we actually clicked an item or in the spacing
    between them gets rid of some warnings printed by the launcher .

  [ Michał Sawicz ]
  * Update runtime deps in the build script.

  [ Nick Dedekind ]
  * Added/Updated legacy network indicator components to use with new
    indicator backend.

  [ Albert Astals ]
  * Fix insertions/removals on the qlimitproxymodel . (LP: #1213959)

  [ Ubuntu daily release ]
  * Automatic snapshot from revision 230

 -- Ubuntu daily release <ps-jenkins@lists.canonical.com>  Wed, 21 Aug 2013 15:04:59 +0000

unity8 (7.81.3+13.10.20130821-0ubuntu1) saucy; urgency=low

  [ Michael Zanetti ]
  * added support for count emblems and progress overlays on the
    launcher.

  [ Pawel Stolowski ]
  * Add role for getting filter options model. Add method to activate
    option based on index or id.

  [ Ted Gould ]
  * Mark indicators-client as providing an indicator-renderer.

  [ Nick Dedekind ]
  * Added flatmenuproxymodel pass-through signals from qmenumodel.
  * Renamed indicator-messaging to indicator-messages.

  [ Gerry Boland ]
  * Typo fix in FrequentlyUsedAppsModel.

  [ Ubuntu daily release ]
  * Automatic snapshot from revision 224

 -- Ubuntu daily release <ps-jenkins@lists.canonical.com>  Wed, 21 Aug 2013 08:05:13 +0000

unity8 (7.81.3+13.10.20130820.2-0ubuntu1) saucy; urgency=low

  [ Michael Zanetti ]
  * initial support for quicklists For now they support pinning and
    removing of items.

  [ Ubuntu daily release ]
  * Automatic snapshot from revision 217

 -- Ubuntu daily release <ps-jenkins@lists.canonical.com>  Tue, 20 Aug 2013 10:09:36 +0000

unity8 (7.81.3+13.10.20130820-0ubuntu1) saucy; urgency=low

  [ Andrea Cimitan ]
  * Implement background changing through gsettings. Make sure it does
    fallback to default background when needed.

  [ Michael Zanetti ]
  * Implement background changing through gsettings. Make sure it does
    fallback to default background when needed.
  * Add Drag'n'drop support to Launcher As dragging an item pins it to
    the launcher this also contains initial quicklist and pinning
    support in the plugin part.

  [ Michał Sawicz ]
  * Fix generic preview wrapping and force rich text parsing.

  [ Michal Hruby ]
  * Remove the override for Apps available for download, click scope
    provides these now.
  * Hide rating widgets when scope provides rating set to < 0.0. Also
    fallback to regular preview image if there are no more_screenshots
    specified.

  [ Albert Astals ]
  * Make sure minYExtent is updated before setting the new content
    height Otherwise bad things can happen in the positioning .

  [ Ubuntu daily release ]
  * Automatic snapshot from revision 215

 -- Ubuntu daily release <ps-jenkins@lists.canonical.com>  Tue, 20 Aug 2013 02:08:42 +0000

unity8 (7.81.3+13.10.20130816.3-0ubuntu1) saucy; urgency=low

  [ Michal Hruby ]
  * Implement overrideResults() method, which allows us to seamlessly
    combine real scope data with mocked data.

  [ Michał Sawicz ]
  * Wait for activeFocus before typing in autopilot tests. (LP:
    #1212580)

  [ Nick Dedekind ]
  * Fixed network indicator password dialog not appearing. (LP:
    #1212730)
  * Remove time & battery indicator service info.

  [ Albert Astals ]
  * Dash category expansion.
  * Fix crash in the shell test Give the item a parent, otherwise the
    qml engine decides to adopt it and when we do the deleteLater on
    them, they have been already deleted. Since we are the parents, we
    don't need to call the deleteLAter eiether they'll be properly
    deleted on our deletion.

  [ Michael Zanetti ]
  * make entering text in lockscreen tests more robust. (LP: #1212580)

  [ Michael Terry ]
  * Define the 'build' target as PHONY so make doesn't get confused by
    our 'build' script.
  * Add a test for the Powerd plugin shell support.

  [ Pawel Stolowski ]
  * Bindings for filters.

  [ Ubuntu daily release ]
  * Automatic snapshot from revision 208

 -- Ubuntu daily release <ps-jenkins@lists.canonical.com>  Fri, 16 Aug 2013 14:11:35 +0000

unity8 (7.81.3+13.10.20130814.3-0ubuntu1) saucy; urgency=low

  [ Ted Gould ]
  * Upstart signals to control indicator services.

  [ Nick Dedekind ]
  * Replaced indicator menu listView with tabs view.
  * Transition Unity.Indicators to UnityMenuModel.

  [ Ubuntu daily release ]
  * Automatic snapshot from revision 197

 -- Ubuntu daily release <ps-jenkins@lists.canonical.com>  Wed, 14 Aug 2013 14:33:39 +0000

unity8 (7.81.3+13.10.20130814.1-0ubuntu1) saucy; urgency=low

  [ Michał Sawicz ]
  * Add AppPreview.

  [ Nick Dedekind ]
  * Use key from indicator service file to source indicator positions.

  [ Diego Sarmentero ]
  * Add AppPreview.

  [ Ubuntu daily release ]
  * Automatic snapshot from revision 193

 -- Ubuntu daily release <ps-jenkins@lists.canonical.com>  Wed, 14 Aug 2013 06:33:14 +0000

unity8 (7.81.3+13.10.20130813.1-0ubuntu1) saucy; urgency=low

  [ Michael Zanetti ]
  * don't scale the EARLY ALPHA warning text bigger than the screen is.

  [ Michał Sawicz ]
  * Add debug logging to passphrase entry.

  [ Albert Astals ]
  * Remove unneeded stuff from CMakelists.txt set(CMAKE_AUTOMOC ON)
    include(FindPkgConfig) find_package(Qt5Core REQUIRED)
    find_package(Qt5Quick REQUIRED) Are already on the top-level
    CMakeLists.txt so no need to write them again Well, actually the
    Qt5Core wasn't and i added it, it's not really necessary since it's
    pulled by the others that depend on it, but it doesn't hurt to be
    explicit.

  [ Ubuntu daily release ]
  * Automatic snapshot from revision 189

 -- Ubuntu daily release <ps-jenkins@lists.canonical.com>  Tue, 13 Aug 2013 14:08:32 +0000

unity8 (7.81.3+13.10.20130812.1-0ubuntu1) saucy; urgency=low

  [ Michael Zanetti ]
  * preserve lockscreen's background wallpaper's aspect ratio. (LP:
    #1208892)

  [ Ubuntu daily release ]
  * Automatic snapshot from revision 184

 -- Ubuntu daily release <ps-jenkins@lists.canonical.com>  Mon, 12 Aug 2013 19:14:35 +0000

unity8 (7.81.3+13.10.20130812-0ubuntu1) saucy; urgency=low

  [ Albert Astals ]
  * Fix uses of uninitialized values reported by valgrind.

  [ Ubuntu daily release ]
  * Automatic snapshot from revision 182

 -- Ubuntu daily release <ps-jenkins@lists.canonical.com>  Mon, 12 Aug 2013 14:33:29 +0000

unity8 (7.81.3+13.10.20130809.1-0ubuntu1) saucy; urgency=low

  [ Michal Hruby ]
  * Set phone form factor for scope requests.

  [ Michał Sawicz ]
  * Add support for plurals and update the translation template.

  [ Ubuntu daily release ]
  * Automatic snapshot from revision 179

 -- Ubuntu daily release <ps-jenkins@lists.canonical.com>  Fri, 09 Aug 2013 15:35:06 +0000

unity8 (7.81.3+13.10.20130809-0ubuntu1) saucy; urgency=low

  [ Michał Sawicz ]
  * Prepare unity8 for cross-building.

  [ Ubuntu daily release ]
  * Automatic snapshot from revision 176

 -- Ubuntu daily release <ps-jenkins@lists.canonical.com>  Fri, 09 Aug 2013 02:32:10 +0000

unity8 (7.81.3+13.10.20130808-0ubuntu1) saucy; urgency=low

  [ Michał Sawicz ]
  * Re-enable battery slider test.

  [ Nick Dedekind ]
  * Workaround for non-deletion of indicator page menu items. (LP:
    #1183065, #1206991)

  [ Albert Astals ]
  * LVPWH: Fix regression handling the sticky top section culling r166
    introduced the regression, this fixes it+tests.
  * Implement+test the maximizeVisibleArea function Tries to show as
    much possible of an index that is already shown on screen Will be
    used for the dash category expansion.

  [ Ubuntu daily release ]
  * Automatic snapshot from revision 174

 -- Ubuntu daily release <ps-jenkins@lists.canonical.com>  Thu, 08 Aug 2013 15:23:17 +0000

unity8 (7.81.3+13.10.20130807-0ubuntu1) saucy; urgency=low

  [ Michał Sawicz ]
  * Drop ppa:ubuntu-unity/next.
  * Revert revision 161 that causes issues with invalid background.

  [ Albert Astals ]
  * Fix off by one in the culling condition If you are on 0 and your
    height is 1 and viewport starts at 1 you have to be culled since you
    are not visible.

  [ Ubuntu daily release ]
  * Automatic snapshot from revision 168

 -- Ubuntu daily release <ps-jenkins@lists.canonical.com>  Wed, 07 Aug 2013 02:32:00 +0000

unity8 (7.81.3+13.10.20130806-0ubuntu1) saucy; urgency=low

  [ Michael Terry ]
  * Show the greeter when powerd tells us to, not just whenever we press
    the power key. (LP: #1186256)

  [ Ubuntu daily release ]
  * Automatic snapshot from revision 164

 -- Ubuntu daily release <ps-jenkins@lists.canonical.com>  Tue, 06 Aug 2013 03:43:01 +0000

unity8 (7.81.3+13.10.20130805-0ubuntu1) saucy; urgency=low

  [ Michael Terry ]
  * Fixes the lockscreen and swiping on the greeter still being possible
    even when in tablet mode. (LP: #1204984)
  * Watch powerd signals to notice a sleep and unfocus current app when
    that happens.

  [ Michael Zanetti ]
  * make findChild also find invisible childs This considerably
    increases the amount of items to be searched up to a level where
    testShell didn't finish any more with searching. Hence this commit
    also changes findChild to do a breadth-first instead of a depth-
    first search.
  * Read background from GSettings or fallback to default_background.

  [ Andrea Cimitan ]
  * Read background from GSettings or fallback to default_background.

  [ Albert Astals ]
  * Make LVWPH provide a delegateIndex for sectionHeaders This way we
    can match the sectionHeader to the model easier in the qml/js side .
  * Fix tryCompare call The 4th parameter of tryCompare is timeout not
    message .

  [ Daniel d'Andrada ]
  * Read background from GSettings or fallback to default_background.

  [ Ubuntu daily release ]
  * Automatic snapshot from revision 162

 -- Ubuntu daily release <ps-jenkins@lists.canonical.com>  Mon, 05 Aug 2013 02:32:05 +0000

unity8 (7.81.3+13.10.20130802-0ubuntu1) saucy; urgency=low

  [ Michael Terry ]
  * Make hud autopilot tests more reliable by fixing how it calculates
    relative coordinates.

  [ Albert Astals ]
  * Only update the "section" if we are not culling the item If the item
    is not shown we should not care about its section.

  [ Ubuntu daily release ]
  * Automatic snapshot from revision 155

 -- Ubuntu daily release <ps-jenkins@lists.canonical.com>  Fri, 02 Aug 2013 02:40:11 +0000

unity8 (7.81.3+13.10.20130801.1-0ubuntu1) saucy; urgency=low

  [ Michał Sawicz ]
  * Add a disclaimer for the fake applications plugin.

  [ Nick Dedekind ]
  * Removed animations from fake indicator pages.

  [ Ubuntu daily release ]
  * Automatic snapshot from revision 152

 -- Ubuntu daily release <ps-jenkins@lists.canonical.com>  Thu, 01 Aug 2013 14:30:40 +0000

unity8 (7.81.3+13.10.20130801ubuntu.unity.next-0ubuntu1) saucy; urgency=low

  [ Michael Zanetti ]
  * implemented new Lockscreen design.

  [ Michał Sawicz ]
  * Fix mock VideoPreview to use the string categoryId as well.

  [ Nick Dedekind ]
  * Added a text tree representation of the qmenumodel to the
    indicators-client application.

  [ Albert Astals ]
  * Don't need deelistmodel here.

  [ Ubuntu daily release ]
  * Automatic snapshot from revision 149 (ubuntu-unity/next)

 -- Ubuntu daily release <ps-jenkins@lists.canonical.com>  Thu, 01 Aug 2013 02:32:03 +0000

unity8 (7.81.3+13.10.20130730ubuntu.unity.next-0ubuntu1) saucy; urgency=low

  [ Michał Sawicz ]
  * Adapt to Qt 5.1.

  [ Albert Astals ]
  * Adapt to Qt 5.1.

  [ Ubuntu daily release ]
  * Automatic snapshot from revision 143 (ubuntu-unity/next)

 -- Ubuntu daily release <ps-jenkins@lists.canonical.com>  Tue, 30 Jul 2013 02:33:12 +0000

unity8 (7.81.3+13.10.20130729ubuntu.unity.next-0ubuntu1) saucy; urgency=low

  [ Michal Hruby ]
  * Remove the variant conversions methods as they were moved to dee-qt.

  [ Michał Sawicz ]
  * Re-enable passphrase tests under UInput.
  * Use the new string categoryIds in custom video and music scope
    views. (LP: #1199322)

  [ Nick Dedekind ]
  * Behavioural changes for indicators - Part 1 - Use standard
    animations. - Search bar animation less distracting. - Hinting
    animation shows header. - Vertical velocity detector to reduce
    accidental menu switches in dragging phase.

  [ Gustavo Pichorim Boiko ]
  * Add entries to the new applications resulted from the split of the
    phone-app.

  [ Ubuntu daily release ]
  * Automatic snapshot from revision 141 (ubuntu-unity/next)

 -- Ubuntu daily release <ps-jenkins@lists.canonical.com>  Mon, 29 Jul 2013 03:41:07 +0000

unity8 (7.81.3+13.10.20130726ubuntu.unity.next-0ubuntu1) saucy; urgency=low

  [ Michal Hruby ]
  * Expose real category ids and not just indices.
  * Provide fallbacks for default renderer.

  [ Daniel d'Andrada ]
  * Give a visual feedback on right-edge drag with no running apps (LP:
    #1116207). (LP: #1116207)

  [ Albert Astals ]
  * Update m_firstVisibleIndex if there's no visible items anymore Also
    remove the check for m_visibleItems.isEmpty() on insert, the
    m_firstVisibleIndex == 0 already protects us against that.

  [ Christopher Lee ]
  * Tests now use a default lightdm mock if not decorated. (LP:
    #1204772)

  [ Ubuntu daily release ]
  * Automatic snapshot from revision 135 (ubuntu-unity/next)

 -- Ubuntu daily release <ps-jenkins@lists.canonical.com>  Fri, 26 Jul 2013 07:06:08 +0000

unity8 (7.81.3+13.10.20130725ubuntu.unity.next-0ubuntu1) saucy; urgency=low

  [ Michal Hruby ]
  * Fix adding items into an empty LVWPH.

  [ Michał Sawicz ]
  * Move to using upstart in run_on_device.
  * Added heeding and qmltest for button-tint hint.
  * Refactoring and cleanup of the Unity8 Autopilot tests.
  * Hide the Unity launcher during autopiloting and skip battery tests
    if unavailable.

  [ Ying-Chun Liu ]
  * Let GenericScope support loading different renderers.

  [ Nick Dedekind ]
  * Removed overview from indicators.
  * Menus for indicators is now created prioritised by distance from
    current item to speed up user experience.
  * Add ApplicationArguments to know the geometry from start.

  [ Mirco Müller ]
  * Added heeding and qmltest for button-tint hint.

  [ Christopher Lee ]
  * Refactoring and cleanup of the Unity8 Autopilot tests.

  [ Thomi Richards ]
  * Refactoring and cleanup of the Unity8 Autopilot tests.

  [ Ubuntu daily release ]
  * Automatic snapshot from revision 129 (ubuntu-unity/next)

 -- Ubuntu daily release <ps-jenkins@lists.canonical.com>  Thu, 25 Jul 2013 03:02:12 +0000

unity8 (7.81.3+13.10.20130718ubuntu.unity.next-0ubuntu1) saucy; urgency=low

  [ Andrea Cimitan ]
  * Add support for the colour palette.

  [ Omer Akram ]
  * fix the calendar icon in the launcher. (LP: #1201905)

  [ Nick Dedekind ]
  * Export indicator plugin symbols using Q_DECL_EXPORT.

  [ Ying-Chun Liu ]
  * Don't include .moc in previewbindingstest.cpp.

  [ Ubuntu daily release ]
  * Automatic snapshot from revision 118 (ubuntu-unity/next)

 -- Ubuntu daily release <ps-jenkins@lists.canonical.com>  Thu, 18 Jul 2013 06:07:00 +0000

unity8 (7.81.3+13.10.20130717ubuntu.unity.next-0ubuntu1) saucy; urgency=low

  [ Daniel d'Andrada ]
  * Remove dead code: Showable::showWithoutAnimation.

  [ Nick Dedekind ]
  * Split Plugins export macro into export_qmlfiles and
    export_qmlplugins. Added qmltypes to indicators plugin.

  [ Ubuntu daily release ]
  * Automatic snapshot from revision 112 (ubuntu-unity/next)

 -- Ubuntu daily release <ps-jenkins@lists.canonical.com>  Wed, 17 Jul 2013 03:14:49 +0000

unity8 (7.81.3+13.10.20130716ubuntu.unity.next-0ubuntu1) saucy; urgency=low

  [ Pete Woods ]
  * Rename the demo user "single" to "phablet" Fix the infographics on
    the device At the moment the mock lightdm backend we are using says
    the current user is called "single", while in reality the processes
    all run as the "phablet" user.

  [ Michał Sawicz ]
  * Only use ppa:ubuntu-unity/next and clean build scripts and CODING,
    accordingly.
  * Do not recommend indicator-power and indicator-sound. On device
    they're provided by lp:indicator-server for the time being.
  * Fix the Network page to provide the correct token. (LP: #1201529)

  [ Ubuntu daily release ]
  * Automatic snapshot from revision 109 (ubuntu-unity/next)

 -- Ubuntu daily release <ps-jenkins@lists.canonical.com>  Tue, 16 Jul 2013 02:32:03 +0000

unity8 (7.81.3+13.10.20130714ubuntu.unity.next-0ubuntu1) saucy; urgency=low

  [ Michael Terry ]
  * Change Ok to OK. (LP: #1131842)

  [ Ubuntu daily release ]
  * Automatic snapshot from revision 104 (ubuntu-unity/next)

 -- Ubuntu daily release <ps-jenkins@lists.canonical.com>  Sun, 14 Jul 2013 02:31:57 +0000

unity8 (7.81.3+13.10.20130712ubuntu.unity.next-0ubuntu1) saucy; urgency=low

  [ Michael Zanetti ]
  * Make use of the launcher API defined in unity-api and separate the
    model from the backend.

  [ Michał Sawicz ]
  * Issue wrap-and-sort -abt on debian/.

  [ Nick Dedekind ]
  * Moved indicators-client code into unity8. (LP: #1191132, #1191822)

  [ Ubuntu daily release ]
  * Automatic snapshot from revision 102 (ubuntu-unity/next)

 -- Ubuntu daily release <ps-jenkins@lists.canonical.com>  Fri, 12 Jul 2013 02:31:59 +0000

unity8 (7.81.3+13.10.20130711ubuntu.unity.next-0ubuntu1) saucy; urgency=low

  [ Michael Zanetti ]
  * invert the home button too in case the whole panel is inverted. (LP:
    #1199622)

  [ Michał Sawicz ]
  * Make the OpenEffect non-live by default to improve performance. (LP:
    #1124584)

  [ Ying-Chun Liu ]
  * Add Generic Preview. Modify GenericScopeView to support activate and
    preview.

  [ Ubuntu daily release ]
  * Automatic snapshot from revision 98 (ubuntu-unity/next)

 -- Ubuntu daily release <ps-jenkins@lists.canonical.com>  Thu, 11 Jul 2013 03:00:53 +0000

unity8 (7.81.3+13.10.20130710ubuntu.unity.next-0ubuntu1) saucy; urgency=low

  [ Michael Zanetti ]
  * removed unused old file ShortcutsContainer.qml.

  [ Michał Sawicz ]
  * Fix fetching data from scopes in the custom scope pages. (LP:
    #1199322)

  [ Ying-Chun Liu ]
  * Fix references to scope data. (LP: #1199322)

  [ Albert Astals ]
  * Fix showHeader animation when the header is half shown at top .
  * Disable -pedantic on the private Qt headers .

  [ Pawel Stolowski ]
  * Bindings for SocialPreview.

  [ Ubuntu daily release ]
  * Automatic snapshot from revision 94 (ubuntu-unity/next)

 -- Ubuntu daily release <ps-jenkins@lists.canonical.com>  Wed, 10 Jul 2013 02:32:00 +0000

unity8 (7.81.3+13.10.20130709ubuntu.unity.next-0ubuntu1) saucy; urgency=low

  [ Michal Hruby ]
  * Implement CategoryResults based on DeeFilterModel.

  [ Nick Dedekind ]
  * Added plugin cmake procedure for qmltypes files.

  [ Ubuntu daily release ]
  * Automatic snapshot from revision 86 (ubuntu-unity/next)

 -- Ubuntu daily release <ps-jenkins@lists.canonical.com>  Tue, 09 Jul 2013 02:58:58 +0000

unity8 (7.81.3+13.10.20130708ubuntu.unity.next-0ubuntu1) saucy; urgency=low

  [ Michael Terry ]
  * Ensure the past circle animations complete Currently, all the
    animations stop as soon as the present circles are all visible. This
    change ensures that the animations run to completion.

  [ Michael Zanetti ]
  * improve launcher flicking bahavior - fix initial snapping - improve
    foldingAreas behavior - increase clickFlick speed to flick 4 items.

  [ Albert Astals ]
  * Remove workarounds for Qt bug 28403 . (LP: #28403)

  [ Ubuntu daily release ]
  * Automatic snapshot from revision 83 (ubuntu-unity/next)

 -- Ubuntu daily release <ps-jenkins@lists.canonical.com>  Mon, 08 Jul 2013 02:34:23 +0000

unity8 (7.81.3+13.10.20130704ubuntu.unity.next-0ubuntu1) saucy; urgency=low

  [ Didier Roche ]
  * Clean packaging for entering saucy and following daily release guidelines
  * Automatic snapshot from revision 49 (bootstrap)

  [ Michał Sawicz ]
  * Fix unity8.pot file.
  * Support the simplified theming from ubuntu-ui-toolkit.
  * Use AbstractButtons instead of Button { color: "transparent" } that
    doesn't work.

  [ Albert Astals ]
  * ListViewWithPageHeader implementation in C++. (LP: #1171918)
  * LVWPH: Do not crash on showHeader if we don't have a header .
  * Fix bug when setting the same model twice to a QLimitProxyModelQML.
  * Add some const & Saves us some microseconds in copying stuff.

  [ Daniel d'Andrada ]
  * Make Greeter and Stage use the new DragHandle component. So they no
    longer use Revealers. Now a directional drag gesture is required to
    start the animation that brings back a "minimized" application when
    the dash is on foreground. Besides that, now they have the following
    feature:  - Action only completes succesfully if you drag through at
    least half the    screen width or if your swipe is fast enough. The
    shorter the swipe, the faster it has to be for the action to auto-
    complete.
  * DirectionalDragArea: add touchSceneX, touchSceneY, and sceneDistance
    properties.
  * DirectionalDragArea: emit draggingChanged() on direct recognition
    draggingChanged() should be emited when status change from
    WaitingForTouch directly to Recognized.
  * update CODING instructions for building & running.
  * DragHandle: add stretch and hintDisplacement properties.
  * DragHandle: fix hinting Revision 64 had a bad interaction with
    revision 66 (that added line was lost in the merge/rebase process).
    tst_DragHandle::hintingAnimation() points out the problem (fails on
    line 388).
  * Make Panel use DragHandles instead of a Revealer - A directional
    drag gesture is needed reveal the panel when fullscreen. - better
    logic for deciding when to auto-complete the show/hide animation -
    hinting animation to close the panel - Tapping on menu bar no longer
    opens nearest indicator menu - No closing with handle click.

  [ mhall119 ]
  * Fix build script error from extra blank line. (LP: #1196322)

  [ Nick Dedekind ]
  * Changed shellImportPath to return a list of paths. Added
    prependImportPaths and changed appendImportPaths to check for
    duplicates.

  [ Mirco Müller ]
  * Added support and tests for expanding snap-decisions with more than
    2 actions passed in.

  [ Michael Zanetti ]
  * As requested by design, decreasing wobblyness in the
    WrongPasswordAnimation.
  * improve the bzr commit hook - don't run qmltests in here, it takes
    too long - don't abort commit on failed tests, its too annoying -
    instead, print a fat warning and backup the commit message to be
    reused after uncommitting and fixing the tests.
  * edge hinting tweaks - change edge hinting behavior to only happen on
    onPressed and immediately snap back - fix edge hinting to not happen
    if the Greeter is locked .

  [ Michael Terry ]
  * Fix "Tap to Unlock" text not appearing when in tablet greeter mode
    with only one user.
  * Use libusermetrics to provide infographic data.
  * Delete builddir/ when running "debuild clean".

  [ Pawel Stolowski ]
  * Bindings for preview and activation requests.

  [ Kevin Gunn ]
  * update CODING instructions for building & running.

  [ Ubuntu daily release ]
  * Automatic snapshot from revision 78 (ubuntu-unity/next)

 -- Ubuntu daily release <ps-jenkins@lists.canonical.com>  Thu, 04 Jul 2013 12:44:19 +0000

unity8 (7.81.3) UNRELEASED; urgency=low

  * Choose more appropriate values for edge-drag gestures (LP: #1194150)

 -- Daniel d'Andrada <daniel.dandrada@canonical.com>  Fri, 28 Jun 2013 16:28:24 -0300

unity8 (7.81.2) saucy; urgency=low

  * Translation updates.

  [ Michał Sawicz ]
  * Fix icons in ApplicationsFilterGrid.qml.
  * Support flipped image in run_on_device.
  
  [ Michael Zanetti ]
  * Don't clear lockscreen when it's fading out.
  * Reworked Launcher folding.
  * Tweak Launcher revealing.

  [ Michal Hruby ]
  * Add content_type property to category models.

 -- Michał Sawicz <michal.sawicz@canonical.com>  Wed, 26 Jun 2013 18:10:39 +0200

unity8 (7.81.1) saucy; urgency=low

  * Translation updates.

  [ Michał Sawicz ]
  * Don't limit installed apps.
  * Pre-optimize PNGs to speed-up builds.
  * Clean up build scripts.

  [ Daniel d'Andrada ]
  * Use DirectionalDragArea in BottomBar.

 -- Michał Sawicz <michal.sawicz@canonical.com>  Fri, 21 Jun 2013 17:37:02 +0200

unity8 (7.81.0) saucy; urgency=low

  * Translation updates.

  [ Michał Sawicz ]
  * Drop People lens.
  * Support git-backed checkout.
  * Revert focus stealing prevention for new apps. Fixes:
    https://bugs.launchpad.net/bugs/1190155.
  * Update CODING after unity8 rename.
  * Update translation template file.
  * Fix notification placement.

  [ Michael Terry ]
  * Show login list when not in narrow mode, instead of only when we have
    multiple users.

  [ Günter Schwann ]
  * Bring back ListView'ed Carousel now that Qt is fixed.

  [ Daniel d'Andrada ]
  * Stage: code cleanup.
  * DirectionalDragArea: added minSpeed and maxSilenceTime constraints.
  * Move Direction enum out of DirectionalDragArea.
  * Added uqmlscene tool and tryFoo targets for manual testing.

  [ Michael Zanetti ]
  * Add Lockscreens.
  * Added right edge hinting to greeter.

  [ Nick Dedekind ]
  * Added Dash tests.

  [ Nicolas d'Offay ]
  * Changed infographic gradient colours.

  [ Mirco Müller ]
  * Integrate notifications.

  [ Pawel Stołowski ]
  * New version with support for smart scopes.

 -- Michał Sawicz <michal.sawicz@canonical.com>  Fri, 14 Jun 2013 12:56:17 +0200

unity8 (7.80.0) saucy; urgency=low

  * Rename to unity8.

 -- Michał Sawicz <michal.sawicz@canonical.com>  Tue, 04 Jun 2013 14:45:29 +0200

qml-phone-shell (1.80) raring; urgency=low

  * Focus/unfocus apps on lock/unlock to make sure keyboard is hidden.

 -- Michał Sawicz <michal.sawicz@canonical.com>  Sat, 01 Jun 2013 00:31:03 +0200

qml-phone-shell (1.79) raring; urgency=low

  [ Michael Terry ]
  * Make greeter look like the desktop one
  
  [ Gerry Boland ]
  * Fix a bug where a minimized app gets focus after closing another app
  * Applied a workaround to reduce flickering when launching apps

  [ Ying-Chun Liu (PaulLiu) ]
  * Make the panel translatable

  [ Michael Zanetti ]
  * Limit people lens to max 50 people. More people can be found with search feature.

 -- Michael Zanetti <michael.zanetti@canonical.com>  Fri, 24 May 2013 17:06:05 +0200

qml-phone-shell (1.78) raring; urgency=low

  [ Sergio Schvezov ]
  * Replacing the music and ski safari mock apps with calendar and weather in 
    the launcher (LP: #1178262).

  [ Daniel d'Andrada ]
  * Support pointer-to-touch event conversion for desktop testing.
  * Use DirectionalDragArea in the Launcher.
  * Add AxisVelocityCalculator component.
  * Use touch instead of pointer interaction in autopilot.

  [ Nick Dedekind ]
  * Enable indicators in greeter.
  * Add DashContent tests.

  [ Michael Terry ]
  * Split mock and test LightDM plugins.
  * Add support for more PAM/LightDM features in the greeter.

  [ Ying-Chun Liu (PaulLiu) ]
  * Add i18n support.
  * Add libc6-dev to Build-Depends.

  [ Michał Sawicz ]
  * Unlock onFocusRequested to unlock on incoming call (LP: #1181654).
  * Use device-services in run_on_device.
  * Filter input in greeter. (LP: #1185443).

  [ Albert Astals Cid ]
  * Remove FilterGrid dimensions bahavior.

  [ Ubuntu Translators Team ]
  * Added translations for 36 languages. Thanks!

  [ Michael Zanetti ]
  * Fix autopilot tests on devices.

 -- Michał Sawicz <michal.sawicz@canonical.com>  Fri, 24 May 2013 17:06:05 +0200

qml-phone-shell (1.77) raring; urgency=low

  [ Mathieu Trudel-Lapierre ]
  * debian/control:
    - Drop indicators-client-plugin* Depends for qml-phone-shell to Recommends.
    - Add/update Vcs-Browser, Vcs-Bzr and add a notice to uploaders. 
  * debian/copyright: fix syntax.

  [ Michał Sawicz ]
  * Drop indicators-client-examples recommends altogether

  [ Renato Araujo Oliveira Filho ]
  * Renamed Media player files to match with new application name.

  [ Daniel d'Andrada ]
  * New: DirectionalDragArea component. An area that detects axis-aligned 
    single-finger drag gestures.
  * Make it possible to send touch events from within QML test code.

 -- Mathieu Trudel-Lapierre <mathieu-tl@ubuntu.com>  Fri, 26 Apr 2013 11:15:00 -0400

qml-phone-shell (1.76) raring; urgency=low

  [ Albert Astals Cid ]
  * Remove QSortFilterProxyModelQML::get() to ensure per-role fetching
  * Highlight matching strings in the HUD
  [ Michał Sawicz ]
  * Dropped support for 12.10
  [ Michael Zanetti ]
  * Update autopilot tests for 1.3 release
  [ Andrea Cimitan ]
  * Use SDK's Panel - enable swipe from bottom to reveal Dash bottom bar
  [ Michael Terry ]
  * Introduce a mock LightDM plugin to prepare for real switch
  [ Daniel d'Andrada ]
  * Move definition of global test targets to main tests CMakeLists file
  [ Mirco Müller ]
  * Introduce Notifications UI, currently only driven by tests

 -- Michał Sawicz <michal.sawicz@canonical.com>  Thu, 16 May 2013 15:52:18 +0200

qml-phone-shell (1.75) raring; urgency=low

  * Fix search history in the dash
  * Hud: No appstack anymore
  * Hud: Support having toolbar items enabled/disabled
  * Hud: remove the app quit toolbar item
  * Tweak to improve the switch application animation
  * Correctly load icons when running on the desktop
  * Use real enum from ApplicationInfo instead of its counterfeit local version
  * Added gdb debugging (-g/--gdb) run_on_device option
  * Drop support for quantal in build_unity script
  * Make out of source builds work in sibling directories
  * Clean up debian/control
  * Build with the new Qt 5.0.2 packages
  * Tests for:
    * IndicatorMenuWindow
    * PeopleFilterGrid

 -- Albert Astals Cid <albert.astals@canonical.com>  Thu, 09 May 2013 15:10:03 +0200

qml-phone-shell (1.74) raring; urgency=low

  [ Albert Astals Cid ]
  * Use new HUD api
  * Improvements to build and run scripts
  * Test for GenericLensView
  * Use -z defs for SHARED and MODULE libraries

 -- Sergio Schvezov <sergio.schvezov@canonical.com>  Fri, 26 Apr 2013 13:14:03 -0300

qml-phone-shell (1.73) raring; urgency=low

  [ Albert Astals ]
  * No need to include lens.h in peoplepreviewdata.h
  * Bumping libhud dependency to use the new libhud-client2

  [ Andrea Cimitan ]
  * Adds test for LensView

  [ Michael Zanetti ]
  * Fix execution of local autopilot tests

 -- Ricardo Salveti de Araujo <ricardo.salveti@canonical.com>  Thu, 25 Apr 2013 13:46:23 -0300

qml-phone-shell (1.72) raring; urgency=low

  * bring greeter closer to desktop design
  * simplify SortFilterProxyModel role management
  * CMake and build script improvements
  * enable volume slider in Overview
  * clean up .bzrignore
  * flatten qmluitests and unittests into generic qmltests
  * split out LimitProxyModel out of SortFilterProxyModel
  * replace fake QML wrappers for Ubuntu.Application with a mock
    implementation
  * hide Frequent and Available categories in Apps lens during search
    (LP: #1170495)
  * add first test utilities
  * use fake Unity plugin for Dash tests
  * generate and package API docs
  * close applications after long-press in dash
  * simplify preview calculation
  * tests for:
    * bad indentation
    * Panel
    * indicators Overview
    * IndicatorItem
    * ListViewWithPageHeader
    * Clock
    * OpenEffect
    * FilterGrids
    * MenuContent
    * header standalone compilation

 -- Michał Sawicz <michal.sawicz@canonical.com>  Fri, 19 Apr 2013 21:16:50 +0200

qml-phone-shell (1.71) quantal; urgency=low

  * add missing python3 dependency

 -- Michał Sawicz <michal.sawicz@canonical.com>  Thu, 11 Apr 2013 17:11:15 +0200

qml-phone-shell (1.70) quantal; urgency=low

  * CMake fixes
  * improve HUD PeakDetector performance
  * initial QML coverage measurement
  * enable coverage analysis for C/C++
  * require out-of-source builds
  * fix incorrect linkage in hudclient.cpp
  * reduce warnings
  * add an optional on-commit test hook
  * tests for:
    * IndicatorRow
    * Tile
    * SearchIndicator
    * trailing whitespace
    * PageHeader
    * SearchHistoryModel
    * ResponsiveFlowView
    * SideStage
    * Indicators
  * move tests into subdirectories
  * increase test setup consistency
  * remove some dead code
  * register CategoryFilter to QML
  * use a static python install path for autopilot
  * merge first stages of libunity-api
  * drop unneeded moc includes

 -- Michał Sawicz <michal.sawicz@canonical.com>  Thu, 11 Apr 2013 14:42:22 +0200

qml-phone-shell (1.69) quantal; urgency=low

  [ Sergio Schvezov ]
  * Removing mocks for calendar, clock and calculator.

  [ Michał Sawicz ]
  * Add entries needed in the .desktop file and change the name and comment.

 -- Sergio Schvezov <sergio.schvezov@canonical.com>  Thu, 04 Apr 2013 19:32:06 -0300

qml-phone-shell (1.68) quantal; urgency=low

  * fix launching SideStage apps when there's no side stage
  * CMake cleanups
  * prevent breakage of local builds
  * added README for qmluitests

 -- Michał Sawicz <michal.sawicz@canonical.com>  Thu, 04 Apr 2013 02:02:27 +0200

qml-phone-shell (1.67) quantal; urgency=low

  * use real data in Apps lens Installed category
  * add --clean option in build scripts
  * add CODING guide
  * install test dependencies in build scripts
  * fix phone app name
  * Tests for:
    * Showable
    * Launcher
    * HUD parametrized actions

 -- Michał Sawicz <michal.sawicz@canonical.com>  Wed, 03 Apr 2013 00:11:00 +0200

qml-phone-shell (1.66) quantal; urgency=low

  * Revert Carousel changes due to crash

 -- Michał Sawicz <michal.sawicz@canonical.com>  Thu, 28 Mar 2013 10:51:20 +0100

qml-phone-shell (1.65) quantal; urgency=low

  * Modifying build dep to require python

 -- Sergio Schvezov <sergio.schvezov@canonical.com>  Wed, 27 Mar 2013 16:07:10 -0300

qml-phone-shell (1.64) quantal; urgency=low

  * Rename ubuntu-gallery to gallery-app
  * Resetting Apps lens content position when swiping from left
  * Make the previews more flexible with different screen sizes
  * Tests for:
    * HUD
    * ResponsiveGridView

 -- Albert Astals Cid <albert.astals@canonical.com>  Wed, 20 Mar 2013 17:44:44 +0100

qml-phone-shell (1.63) quantal; urgency=low

  * Rename telephony-app to phone-app
  * notepad-qml has been renamed to notes-app
  * Use a ListView for the Carousel component for scalability
  * Make sure the greeter stays usable for smaller screens
  * Elide username in greeter when too long
  * Improve Carousel creation time
  * CrossFadeImage fixes
  * Fixed play button size
  * Remove unused files
  * Tests for:
    * Revealer
    * HUD
    * Greeter
    * FilterGrid
    * CrossFadeImage

 -- Albert Astals Cid <albert.astals@canonical.com>  Tue, 19 Mar 2013 17:43:21 +0100

qml-phone-shell (1.62) quantal; urgency=low

  * Use one SpecialItem in HUD AppStack
  * Remove outdated manual tests
  * Improve build scripts
  * Hook up other HUD Toolbar actions
  * Tests for:
    * HUD
    * Time.js
    * AnimationControllerWithSignals
    * Carousel
  * Autopilot test framework
  * Force build-dep at python2.7
  * Suppress warnings

 -- Michał Sawicz <michal.sawicz@canonical.com>  Fri, 15 Mar 2013 16:26:22 +0100

qml-phone-shell (1.61) quantal; urgency=low

  * Rename ubuntu-browser to webbrowser-app.

 -- Olivier Tilloy <olivier.tilloy@canonical.com>  Fri, 08 Mar 2013 15:55:36 +0100

qml-phone-shell (1.60) quantal; urgency=low

  * Fixes in sidestage
  * Reduce memory consumption
  * Introduced testing

 -- Michael Zanetti <michael.zanetti@canonical.com>  Thu, 07 Mar 2013 12:04:19 +0100

qml-phone-shell (1.59) quantal; urgency=low

  * Window management: update screenshots manually and only when an application in focus goes out out focus.
  * Dash apps lens: use screenshot of applications from cache when going back to dash.

 -- Florian Boucault <florian.boucault@canonical.com>  Sat, 23 Feb 2013 17:48:23 +0000

qml-phone-shell (1.58) quantal; urgency=low

  * Sidestage: make the handle bigger to make it easier to grab.

 -- Florian Boucault <florian.boucault@canonical.com>  Fri, 22 Feb 2013 23:20:16 +0000

qml-phone-shell (1.57) quantal; urgency=low

  * fix right-edge swipe breaking

 -- Gerry Boland <gerry.boland@canonical.com>  Wed, 20 Feb 2013 14:37:25 +0000

qml-phone-shell (1.56) quantal; urgency=low

  * use ApplicationManager.keyboardVisible and keyboardHeight for system-wide
    keyboard detection

 -- Florian Boucault <florian.boucault@canonical.com>  Wed, 20 Feb 2013 07:05:49 +0000

qml-phone-shell (1.55) quantal; urgency=low

  * fix seeing flash of previous application when launching a new one

 -- Florian Boucault <florian.boucault@canonical.com>  Wed, 20 Feb 2013 06:15:01 +0000

qml-phone-shell (1.54) quantal; urgency=low

  * fix quitting last application again

 -- Florian Boucault <florian.boucault@canonical.com>  Wed, 20 Feb 2013 03:39:17 +0000

qml-phone-shell (1.53) quantal; urgency=low

  * fix activation of incorrect application
  * fix home lens population and increase initial lens search delay
  * reduce the times of image reloads in carousels
  * reduce memory consumption by tweaking the background images
  * indicator visual and behaviour fixes
  * reduce search crash probability
  * fix panel over greeter when fullscreen app open
  * fix sidestage after quitting last mainstage app

 -- Michał Sawicz <michal.sawicz@canonical.com>  Wed, 20 Feb 2013 01:47:27 +0100

qml-phone-shell (1.52) quantal; urgency=low

  * fix launcher for password-protected users
  * fix ebay link for ebay web app
  * allow launching arbitrary apps from command line
  * show sidestage on sidestage app activation
  * add sidestage support to the HUD
  * disable main stage's right edge when sidestage is enabled
  * destroy greeter contents when hidden to save memory
  * fix indicators height
  * visual fixes to HUD
  * remove spotify from dash
  * show dash after closing last application
  * rename qmlproject to unity
  * add Lenses::loaded property to prevent acting on non-ready Lens
    objects

 -- Michał Sawicz <michal.sawicz@canonical.com>  Mon, 18 Feb 2013 17:51:34 +0100

qml-phone-shell (1.51) quantal; urgency=low

  * use lens data in home
  * increase flicking velocity in dash

 -- Michał Sawicz <michal.sawicz@canonical.com>  Sat, 16 Feb 2013 20:59:58 +0100

qml-phone-shell (1.50) quantal; urgency=low

  * New side stage feature.
  * Implemented support for volume control using hardware keys.
  * reduce the edge detection size to 2 GUs.
  * use mock music lens.
  * add an "expandable" property to FilterGrid.
  * Use the current time as a icon for Time&Date device menu item. Missing device menu plane and volume icons added.
  * decrease delegate height for those showing contact details.
  * adjust music and videos lens to latest design spec.

 -- Florian Boucault <florian.boucault@canonical.com>  Sat, 16 Feb 2013 02:50:24 +0000

qml-phone-shell (1.49) quantal; urgency=low

  * fix people preview
  * show page headers when switching lenses

 -- Michał Sawicz <michal.sawicz@canonical.com>  Fri, 15 Feb 2013 11:12:37 +0100

qml-phone-shell (1.48) quantal; urgency=low

  * more HUD fixes
  * bottom bar fullscreen behavior fix
  * clean up stage implementation
  * reduce memory footprint by reducing image sizes

 -- Michał Sawicz <michal.sawicz@canonical.com>  Fri, 15 Feb 2013 01:49:05 +0100

qml-phone-shell (1.47) quantal; urgency=low

  * darken view on open indicators
  * design tweaks for HUD, people lens and video preview
  * added carousel in music lens
  * workaround people lens performance
  * add carousel in people lens and use real data in Home people carousel

 -- Michał Sawicz <michal.sawicz@canonical.com>  Wed, 13 Feb 2013 22:00:32 +0100

qml-phone-shell (1.46) quantal; urgency=low

  * new people preview
  * HUD fixes
  * fullscreen mode support
  * use external mock lens for videos
  * rework bottombar communication due to PID mismatch
  * improve unity build script
  * rename ubuntu-gallery
  * connect up the HUD quit button
  * unfocus HUD text entry on speech recognition
  * carousel fixes for low item count
  * new greeter

 -- Michał Sawicz <michal.sawicz@canonical.com>  Tue, 12 Feb 2013 10:24:09 +0100

qml-phone-shell (1.45) quantal; urgency=low

  * new people carousel
  * integration of voice and parametrized actions in HUD
  * xml-based user list for greeter
  * new people lens layout
  * refactored top panel

 -- Michał Sawicz <michal.sawicz@canonical.com>  Sun, 10 Feb 2013 13:06:25 +0100

qml-phone-shell (1.44) quantal; urgency=low

  * latest designs for greeter and video preview
  * initial integration with HUD service
  * HUD parametrized actions UI
  * licensing and packaging fixes
  * asynchronous loading in video preview to reduce delay
  * search support in People and Generic lens views

 -- Michał Sawicz <michal.sawicz@canonical.com>  Fri, 08 Feb 2013 00:34:18 +0100

qml-phone-shell (1.43) quantal; urgency=low

  * carousel view in dash
  * smarter dash categories
  * generic lens view
  * fixes to HUD
  * fix launching gallery
  * close preview when launching player
  * run_on_device tweaks

 -- Michał Sawicz <michal.sawicz@canonical.com>  Wed, 06 Feb 2013 20:34:28 +0100

qml-phone-shell (1.42) quantal; urgency=low

  * restore video playback

 -- Michał Sawicz <michal.sawicz@canonical.com>  Tue, 05 Feb 2013 23:42:07 +0100

qml-phone-shell (1.41) quantal; urgency=low

  * Video previews
  * run_on_device is tunneled through adb forward

 -- Michael Zanetti <michael.zanetti@canonical.com>  Tue, 05 Feb 2013 17:46:57 +0100

qml-phone-shell (1.40) quantal; urgency=low

  * Fix missing installed files

 -- Albert Astals Cid  <albert.astals@canonical.com>  Tue, 05 Feb 2013 11:26:46 +0100

qml-phone-shell (1.39) quantal; urgency=low

  * HUD ui with fake data

 -- Albert Astals Cid  <albert.astals@canonical.com>  Mon, 04 Feb 2013 18:48:39 +0100

qml-phone-shell (1.38) quantal; urgency=low

  * fix launching of notepad 

 -- Bill Filler <bill.filler@canonical.com>  Fri, 01 Feb 2013 03:21:29 -0500

qml-phone-shell (1.37) quantal; urgency=low

  * QT_QPA_PLATFORM was renamed from hybris to ubuntu, so reflecting at the
    env variable to make it to work fullscreen at the devices again

 -- Ricardo Salveti de Araujo <ricardo.salveti@canonical.com>  Fri, 01 Feb 2013 02:35:44 -0500

qml-phone-shell (1.36) quantal; urgency=low

  * launch real notepad app 
  * fix launching of mock apps

 -- Bill Filler <bill.filler@canonical.com>  Thu, 31 Jan 2013 21:36:05 -0500

qml-phone-shell (1.35) quantal; urgency=low

  * integrate ubuntu-browser instead of snowshoe 

 -- Bill Filler <bill.filler@canonical.com>  Thu, 31 Jan 2013 17:33:37 -0500

qml-phone-shell (1.34) quantal; urgency=low

  * Qt5-proper release

 -- Michał Sawicz <michal.sawicz@canonical.com>  Thu, 31 Jan 2013 17:34:06 +0000

qml-phone-shell (1.33) quantal; urgency=low

  * New release

 -- Florian Boucault <florian.boucault@canonical.com>  Thu, 17 Jan 2013 07:39:47 +0700

qml-phone-shell (1.32) quantal; urgency=low

  * New release

 -- Michał Sawicz <michal.sawicz@canonical.com>  Fri, 21 Dec 2012 21:49:43 +0100

qml-phone-shell (1.31) quantal; urgency=low

  * New release

 -- Michał Sawicz <michal.sawicz@canonical.com>  Fri, 21 Dec 2012 02:06:37 +0100

qml-phone-shell (1.30) quantal; urgency=low

  * New release

 -- Michał Sawicz <michal.sawicz@canonical.com>  Wed, 19 Dec 2012 19:29:40 +0100

qml-phone-shell (1.29) quantal; urgency=low

  * New release

 -- Florian Boucault <florian.boucault@canonical.com>  Wed, 19 Dec 2012 00:07:55 +0000

qml-phone-shell (1.28) quantal; urgency=low

  * New release

 -- Florian Boucault <florian.boucault@canonical.com>  Tue, 18 Dec 2012 19:03:04 +0000

qml-phone-shell (1.27) quantal; urgency=low

  * New release

 -- Michał Sawicz <michal.sawicz@canonical.com>  Tue, 18 Dec 2012 02:22:35 +0100

qml-phone-shell (1.26) quantal; urgency=low

  * New release

 -- Florian Boucault <florian.boucault@canonical.com>  Fri, 14 Dec 2012 18:17:40 +0000

qml-phone-shell (1.25) quantal; urgency=low

  * New release

 -- Florian Boucault <florian.boucault@canonical.com>  Thu, 13 Dec 2012 22:51:56 +0000

qml-phone-shell (1.24) quantal; urgency=low

  * New release

 -- Florian Boucault <florian.boucault@canonical.com>  Wed, 12 Dec 2012 21:49:50 +0000

qml-phone-shell (1.23) quantal; urgency=low

  * New release

 -- Florian Boucault <florian.boucault@canonical.com>  Tue, 11 Dec 2012 20:38:08 +0000

qml-phone-shell (1.22) quantal; urgency=low

  * New release

 -- Florian Boucault <florian.boucault@canonical.com>  Tue, 11 Dec 2012 00:13:16 +0000

qml-phone-shell (1.21) quantal; urgency=low

  * New release with fullscreen launcher fixes 

 -- Bill Filler <bill.filler@canonical.com>  Fri, 07 Dec 2012 09:36:37 +0000

qml-phone-shell (1.20) quantal; urgency=low

  * New release

 -- Florian Boucault <florian.boucault@canonical.com>  Thu, 06 Dec 2012 16:53:05 +0000

qml-phone-shell (1.19) quantal; urgency=low

  * enable multi-threaded render for apps 

 -- Bill Filler <bill.filler@canonical.com>  Wed, 05 Dec 2012 17:34:09 +0000

qml-phone-shell (1.18) quantal; urgency=low

  [ Bill Filler ]
  * update launcher to use wk2-render (chromeless webkit) for facebook
    and twitter 

 -- Florian Boucault <florian.boucault@canonical.com>  Wed, 05 Dec 2012 12:20:50 +0000

qml-phone-shell (1.17) quantal; urgency=low

  * New release

 -- Florian Boucault <florian.boucault@canonical.com>  Sat, 01 Dec 2012 01:18:03 +0000

qml-phone-shell (1.16) quantal; urgency=low

  * fix to launch new gallery with correct args 

 -- Bill Filler <bill.filler@canonical.com>  Thu, 29 Nov 2012 17:04:36 -0500

qml-phone-shell (1.15) quantal; urgency=low

  * New release

 -- Florian Boucault <florian.boucault@canonical.com>  Wed, 28 Nov 2012 20:35:03 +0000

qml-phone-shell (1.14) quantal; urgency=low

  * New release

 -- Florian Boucault <florian.boucault@canonical.com>  Mon, 26 Nov 2012 21:39:36 +0000

qml-phone-shell (1.13) quantal; urgency=low

  * New release

 -- Florian Boucault <florian.boucault@canonical.com>  Fri, 23 Nov 2012 19:47:54 +0000

qml-phone-shell (1.12) quantal; urgency=low

  * Daily release

 -- Florian Boucault <florian.boucault@canonical.com>  Thu, 22 Nov 2012 10:21:11 +0000

qml-phone-shell (1.11) quantal; urgency=low

  * Daily release

 -- Florian Boucault <florian.boucault@canonical.com>  Wed, 21 Nov 2012 22:06:38 +0000

qml-phone-shell (1.10) quantal; urgency=low

  * Daily release

 -- Florian Boucault <florian.boucault@canonical.com>  Wed, 21 Nov 2012 01:04:32 +0000

qml-phone-shell (1.9) quantal; urgency=low

  * New release

 -- Florian Boucault <florian.boucault@canonical.com>  Mon, 19 Nov 2012 18:55:51 +0000

qml-phone-shell (1.8) quantal; urgency=low

  [ Michał Sawicz ]
  * new codebase

 -- Florian Boucault <florian.boucault@canonical.com>  Fri, 09 Nov 2012 00:15:19 +0000

qml-phone-shell (1.2) quantal; urgency=low

  * fix working dir for launch
  * launch script that sets up ofono and then calls telephony-app

 -- Bill Filler <bill.filler@canonical.com>  Mon, 05 Nov 2012 17:28:31 -0500

qml-phone-shell (1.1) quantal; urgency=low

  * comment out console.log() to prevent crash 

 -- Bill Filler <bill.filler@canonical.com>  Sun, 28 Oct 2012 22:18:36 +0100

qml-phone-shell (1.0) quantal; urgency=low

  * Remove install rule for qml-phone-shell.conf

 -- Ricardo Mendoza <ricardo.mendoza@canonical.com>  Fri, 26 Oct 2012 12:09:03 -0430

qml-phone-shell (0.9) quantal; urgency=low

  * Remove qml-phone-shell.conf to use new ubuntu-session.

 -- Ricardo Mendoza <ricardo.mendoza@canonical.com>  Fri, 26 Oct 2012 11:10:04 -0430

qml-phone-shell (0.8) quantal; urgency=low

  * Fix for both size and scrolling.

 -- Michael Frey <michael.frey@canonical.com>  Thu, 25 Oct 2012 14:28:46 +0200

qml-phone-shell (0.7) quantal; urgency=low

  [Michael Frey]
  * qml-phone-shell.conf: better setup of env vars and launch
    via dbus-luanch to properly setup session bus
  * shellapplication.cpp: don't setup custom env before launching
    processes 

 -- Bill Filler <bill.filler@canonical.com>  Sun, 21 Oct 2012 11:32:42 +0200

qml-phone-shell (0.6) quantal; urgency=low

  * added additional Android env vars to upstart script 

 -- Bill Filler <bill.filler@canonical.com>  Fri, 19 Oct 2012 09:35:25 -0400

qml-phone-shell (0.5) quantal; urgency=low

  * added support to launch telephony-app 

 -- Bill Filler <bill.filler@canonical.com>  Thu, 18 Oct 2012 13:45:25 -0400

qml-phone-shell (0.4) quantal; urgency=low

  * Creating a release

 -- Sergio Schvezov <sergio.schvezov@canonical.com>  Mon, 15 Oct 2012 13:05:34 -0300

qml-phone-shell (0.3) quantal; urgency=low

  * added support for launching applications

 -- Bill Filler <bill.filler@canonical.com>  Fri, 12 Oct 2012 12:42:33 -0400

qml-phone-shell (0.2) quantal; urgency=low

  * New release that includes upstart support.

 -- Tony Espy <espy@canonical.com>  Thu, 11 Oct 2012 17:18:07 -0400

qml-phone-shell (0.1) quantal; urgency=low

  * Initial release

 -- Bill Filler <bill.filler@canonical.com>  Wed, 10 Oct 2012 10:19:53 -0400<|MERGE_RESOLUTION|>--- conflicted
+++ resolved
@@ -1,5 +1,3 @@
-<<<<<<< HEAD
-=======
 unity8 (8.02+15.04.20150505-0ubuntu1) vivid; urgency=medium
 
   [ Albert Astals Cid ]
@@ -78,7 +76,6 @@
 
  -- CI Train Bot <ci-train-bot@canonical.com>  Wed, 22 Apr 2015 14:46:31 +0000
 
->>>>>>> 82841c4b
 unity8 (8.02+15.04.20150409.1-0ubuntu1) vivid; urgency=medium
 
   [ Albert Astals Cid ]

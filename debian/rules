#!/usr/bin/make -f
# -*- makefile -*-

include /usr/share/dpkg/default.mk

# Uncomment this to turn on verbose mode.
#export DH_VERBOSE=1
export DPKG_GENSYMBOLS_CHECK_LEVEL=4
export NO_PNG_PKG_MANGLE=1
export QT_SELECT=qt5

DEB_HOST_ARCH ?= $(shell dpkg-architecture -qDEB_HOST_ARCH)

# Skip tests on the archs they are known to be flaky  with current configuration
testskip_architectures := arm64 powerpc ppc64el s390x

DEB_HOST_ARCH ?= $(shell dpkg-architecture -qDEB_HOST_ARCH)

# Skip tests on the archs they are known to be flaky with current configuration
testskip_architectures := arm64

%:
	dh $@ --parallel --fail-missing --with python3

override_dh_auto_configure:
	# Debian defines CMAKE_INSTALL_LOCALSTATEDIR as /usr/var, which is wrong.
	# So until Debian bug 719148 is fixed, do it ourselves.
	dh_auto_configure -- -DCMAKE_INSTALL_LOCALSTATEDIR="/var"

override_dh_auto_build:
	# doc is not a default target
	dh_auto_build -- -O all doc

override_dh_auto_test:
ifneq ($(DEB_HOST_ARCH),$(findstring $(DEB_HOST_ARCH), $(testskip_architectures)))
	# Run the entire test battery
	# Parallel tests have a risk of starting xvfb on the same DISPLAY multiple times,
	# causing the whole battery to fail.
<<<<<<< HEAD
	dh_auto_test --no-parallel -- -O -k xvfballtests || true
=======
ifeq (,$(filter nocheck,$(DEB_BUILD_OPTIONS)))
ifneq (,$(filter $(DEB_HOST_ARCH),$(testskip_architectures)))
	-dh_auto_test --no-parallel -- -O -k xvfballtests
else
	dh_auto_test --no-parallel -- -O -k xvfballtests
endif
>>>>>>> 495b06bb
endif

override_dh_install:
	# install autopilot tests
	cd tests/autopilot; \
	set -ex; for python in $(shell py3versions -r); do \
	    $$python setup.py install --root=$(CURDIR)/debian/tmp --install-layout=deb; \
	done; \
	cd $(CURDIR)
	dh_install -X'*.pyc' --fail-missing

# use private lib directories
override_dh_makeshlibs:
	dh_makeshlibs -Nunity8-private -Nunity8-tests

override_dh_shlibdeps:
	# Some mock libraries link against liblightdm-qt5-3.so which we want to
	# avoid, since we only really link against our mock one, not the system one.
	dh_shlibdeps -XlibMockAccountsService-qml.so -Lunity8-private<|MERGE_RESOLUTION|>--- conflicted
+++ resolved
@@ -36,16 +36,12 @@
 	# Run the entire test battery
 	# Parallel tests have a risk of starting xvfb on the same DISPLAY multiple times,
 	# causing the whole battery to fail.
-<<<<<<< HEAD
-	dh_auto_test --no-parallel -- -O -k xvfballtests || true
-=======
 ifeq (,$(filter nocheck,$(DEB_BUILD_OPTIONS)))
 ifneq (,$(filter $(DEB_HOST_ARCH),$(testskip_architectures)))
 	-dh_auto_test --no-parallel -- -O -k xvfballtests
 else
 	dh_auto_test --no-parallel -- -O -k xvfballtests
 endif
->>>>>>> 495b06bb
 endif
 
 override_dh_install:

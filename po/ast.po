# Asturian translation for unity8
# Copyright (c) 2013 Rosetta Contributors and Canonical Ltd 2013
# This file is distributed under the same license as the unity8 package.
# FIRST AUTHOR <EMAIL@ADDRESS>, 2013.
#
msgid ""
msgstr ""
"Project-Id-Version: unity8\n"
"Report-Msgid-Bugs-To: \n"
<<<<<<< HEAD
"POT-Creation-Date: 2019-04-08 17:26-0500\n"
"PO-Revision-Date: 2016-12-16 02:13+0000\n"
"Last-Translator: enolp <enolp@softastur.org>\n"
"Language-Team: Asturian <ast@li.org>\n"
=======
"POT-Creation-Date: 2018-10-08 13:29-0500\n"
"PO-Revision-Date: 2019-10-30 03:35+0000\n"
"Last-Translator: enolp <enolp@softastur.org>\n"
"Language-Team: Asturian <https://translate.ubports.com/projects/unity8/"
"unity8/ast/>\n"
>>>>>>> d52dc2c9
"Language: ast\n"
"MIME-Version: 1.0\n"
"Content-Type: text/plain; charset=UTF-8\n"
"Content-Transfer-Encoding: 8bit\n"
"Plural-Forms: nplurals=2; plural=n != 1;\n"
"X-Generator: Weblate 3.8\n"
"X-Launchpad-Export-Date: 2016-11-23 06:34+0000\n"

#: plugins/LightDM/Greeter.cpp:123
msgid "Password: "
msgstr "Contraseña: "

<<<<<<< HEAD
#: plugins/LightDM/Greeter.cpp:203
msgid "Username"
msgstr ""

#: plugins/LightDM/Greeter.cpp:242
msgid "Failed to authenticate"
msgstr ""

#: plugins/LightDM/Greeter.cpp:244
msgid "Invalid password, please try again"
msgstr ""

#: plugins/LightDM/Greeter.cpp:254
msgid "Log In"
msgstr "Aniciar sesión"

#: plugins/LightDM/Greeter.cpp:254 qml/Wizard/Pages/UpdateDelegate.qml:118
msgid "Retry"
msgstr "Reintentar"

#: plugins/LightDM/UsersModel.cpp:157
msgid "Login"
msgstr ""

#: plugins/LightDM/UsersModel.cpp:165
msgid "Guest Session"
msgstr ""

#: plugins/Unity/Launcher/launcheritem.cpp:49
#: plugins/Unity/Launcher/launcheritem.cpp:123
=======
#: plugins/Unity/Launcher/launcheritem.cpp:50
#: plugins/Unity/Launcher/launcheritem.cpp:109
>>>>>>> d52dc2c9
msgid "Pin shortcut"
msgstr "Fixar l'atayu"

#: plugins/Unity/Launcher/launcheritem.cpp:55
msgid "Quit"
msgstr "Colar"

#: plugins/Unity/Launcher/launcheritem.cpp:109
msgid "Unpin shortcut"
msgstr "Quitar l'atayu"

#: qml/Components/Dialogs.qml:149
msgctxt "Title: Lock/Log out dialog"
msgid "Log out"
msgstr "Zarru de la sesión"

#: qml/Components/Dialogs.qml:150
msgid "Are you sure you want to log out?"
msgstr "¿De xuru que quies zarrar la sesión?"

#: qml/Components/Dialogs.qml:152
msgctxt "Button: Lock the system"
msgid "Lock"
msgstr "Bloquiar"

#: qml/Components/Dialogs.qml:159
msgctxt "Button: Log out from the system"
msgid "Log Out"
msgstr "Zarrar sesión"

<<<<<<< HEAD
#: qml/Components/Dialogs.qml:199 qml/Components/Dialogs.qml:264
#: qml/Greeter/NarrowView.qml:208 qml/Wizard/Pages/passcode-confirm.qml:32
=======
#: qml/Components/Dialogs.qml:166 qml/Components/Dialogs.qml:222
#: qml/Dash/DashPageHeader.qml:324 qml/Greeter/NarrowView.qml:232
#: qml/Wizard/Pages/passcode-confirm.qml:32
>>>>>>> d52dc2c9
#: qml/Wizard/Pages/passcode-set.qml:32
msgid "Cancel"
msgstr "Encaboxar"

#: qml/Components/Dialogs.qml:178
msgctxt "Title: Reboot dialog"
msgid "Reboot"
msgstr "Reaniciu"

#: qml/Components/Dialogs.qml:179
msgid "Are you sure you want to reboot?"
msgstr "¿De xuru que quies reaniciar?"

#: qml/Components/Dialogs.qml:181
msgid "No"
msgstr "Non"

#: qml/Components/Dialogs.qml:187
msgid "Yes"
msgstr "Sí"

#: qml/Components/Dialogs.qml:202
msgctxt "Title: Power off/Restart dialog"
msgid "Power"
msgstr "Enerxía"

#: qml/Components/Dialogs.qml:203
msgid ""
"Are you sure you would like\n"
"to power off?"
msgstr ""
"¿De xuru que quies\n"
"apagar?"

#: qml/Components/Dialogs.qml:205
msgctxt "Button: Power off the system"
msgid "Power off"
msgstr "Apagar"

#: qml/Components/Dialogs.qml:214
msgctxt "Button: Restart the system"
msgid "Restart"
msgstr "Reaniciar"

#: qml/Components/KeyboardShortcutsOverlay.qml:41
msgid "Keyboard Shortcuts"
msgstr "Atayos del tecláu"

#: qml/Components/KeyboardShortcutsOverlay.qml:55
msgid "Unity 8"
msgstr "Unity 8"

#: qml/Components/KeyboardShortcutsOverlay.qml:62
msgid "PrtScr"
msgstr "ImprPant"

#: qml/Components/KeyboardShortcutsOverlay.qml:67
msgid "Takes a screenshot."
msgstr "Fai una captura de pantalla."

#: qml/Components/KeyboardShortcutsOverlay.qml:75
msgid "Alt + PrtScr"
msgstr "Alt + ImprPant"

#: qml/Components/KeyboardShortcutsOverlay.qml:80
msgid "Takes a screenshot of a window."
msgstr "Fai una captura d'una ventana."

#: qml/Components/KeyboardShortcutsOverlay.qml:88
msgid "Super + Space"
msgstr "Súper + Espaciu"

#: qml/Components/KeyboardShortcutsOverlay.qml:93
msgid "Switches to next keyboard layout."
msgstr "Cambia a la distribución siguiente del tecláu."

#: qml/Components/KeyboardShortcutsOverlay.qml:101
msgid "Super + Shift + Space"
msgstr "Súper + Mayús + Espaciu"

#: qml/Components/KeyboardShortcutsOverlay.qml:106
msgid "Switches to previous keyboard layout."
msgstr "Cambia a la distribución anterior del tecláu."

#: qml/Components/KeyboardShortcutsOverlay.qml:118
msgid "Launcher"
msgstr "Llanzador"

#: qml/Components/KeyboardShortcutsOverlay.qml:125
msgid "Super (Hold)"
msgstr ""

#: qml/Components/KeyboardShortcutsOverlay.qml:130
msgid "Opens the launcher, displays shortcuts."
msgstr "Abre'l llanzador, amuesa los atayos."

#: qml/Components/KeyboardShortcutsOverlay.qml:138
msgid "Alt + F1"
msgstr "Alt + F1"

#: qml/Components/KeyboardShortcutsOverlay.qml:143
msgid "Opens launcher keyboard navigation mode."
msgstr ""

#: qml/Components/KeyboardShortcutsOverlay.qml:151
msgid "Super + Tab"
msgstr "Súper + Tabulador"

#: qml/Components/KeyboardShortcutsOverlay.qml:156
msgid "Switches applications via the launcher."
msgstr ""

#: qml/Components/KeyboardShortcutsOverlay.qml:164
msgid "Super + 0 to 9"
msgstr "Súper + 0 a 9"

#: qml/Components/KeyboardShortcutsOverlay.qml:169
msgid "Same as clicking on a launcher icon."
msgstr "Igual que calcar nun iconu del llanzador."

#: qml/Components/KeyboardShortcutsOverlay.qml:181
msgid "Scopes"
msgstr "Ámbitos"

#: qml/Components/KeyboardShortcutsOverlay.qml:188
msgid "Super (Tap)"
msgstr "Súper (Toque)"

#: qml/Components/KeyboardShortcutsOverlay.qml:193
msgid "Opens the Scopes home."
msgstr "Abre l'aniciu d'Ámbitos."

#: qml/Components/KeyboardShortcutsOverlay.qml:209
msgid "Switching"
msgstr "Cambéu"

#: qml/Components/KeyboardShortcutsOverlay.qml:216
msgid "Alt + Tab"
msgstr "Alt + Tabulador"

#: qml/Components/KeyboardShortcutsOverlay.qml:221
msgid "Switches between applications."
msgstr ""

#: qml/Components/KeyboardShortcutsOverlay.qml:229
msgid "Super + W"
msgstr "Súper + W"

#: qml/Components/KeyboardShortcutsOverlay.qml:234
msgid "Opens the desktop spread."
msgstr ""

#: qml/Components/KeyboardShortcutsOverlay.qml:242
msgid "Cursor Left or Right"
msgstr ""

#: qml/Components/KeyboardShortcutsOverlay.qml:247
msgid "Moves the focus."
msgstr "Mueve'l focu."

#: qml/Components/KeyboardShortcutsOverlay.qml:259
msgid "Windows"
msgstr ""

#: qml/Components/KeyboardShortcutsOverlay.qml:266
msgid "Ctrl + Super + D"
msgstr "Ctrl + Súper + D"

#: qml/Components/KeyboardShortcutsOverlay.qml:271
msgid "Minimizes all windows."
msgstr "Minimiza toles ventanes."

#: qml/Components/KeyboardShortcutsOverlay.qml:279
msgid "Ctrl + Super + Up"
msgstr "Ctrl + Súper + Arriba"

#: qml/Components/KeyboardShortcutsOverlay.qml:284
msgid "Maximizes the current window."
msgstr "Maximiza la ventana actual."

#: qml/Components/KeyboardShortcutsOverlay.qml:292
msgid "Ctrl + Super + Down"
msgstr "Ctrl + Súper + Abaxo"

#: qml/Components/KeyboardShortcutsOverlay.qml:297
msgid "Minimizes or restores the current window."
msgstr "Minimiza o restaura la ventana actual."

#: qml/Components/KeyboardShortcutsOverlay.qml:305
msgid "Ctrl + Super + Left or Right"
msgstr "Ctrl + Súper + Esquierda o Drecha"

#: qml/Components/KeyboardShortcutsOverlay.qml:310
msgid "Semi-maximizes the current window."
msgstr ""

#: qml/Components/KeyboardShortcutsOverlay.qml:318
msgid "Alt + F4"
msgstr "Alt + F4"

#: qml/Components/KeyboardShortcutsOverlay.qml:323
msgid "Closes the current window."
msgstr "Zarra toles ventanes actuales."

#: qml/Components/Lockscreen.qml:212 qml/Greeter/NarrowView.qml:252
msgid "Return to Call"
msgstr ""

#: qml/Components/Lockscreen.qml:212
msgid "Emergency Call"
msgstr "Llamada d'emerxencia"

#: qml/Components/Lockscreen.qml:244
msgid "OK"
msgstr ""

#: qml/Components/MediaServices/VideoPlayerControls.qml:44
#, qt-format
msgid "%1:%2:%3"
msgstr "%1:%2:%3"

#: qml/Components/MediaServices/VideoPlayerControls.qml:49
#, qt-format
msgid "%1:%2"
msgstr "%1:%2"

#: qml/Components/ModeSwitchWarningDialog.qml:32
msgid "Apps may have unsaved data:"
msgstr "Aplicaciones con datos ensin guardar:"

#: qml/Components/ModeSwitchWarningDialog.qml:57
msgctxt ""
"Re-dock means connect the device again to an external screen/mouse/keyboard"
msgid "Re-dock, save your work and close these apps to continue."
msgstr ""

#: qml/Components/ModeSwitchWarningDialog.qml:63
msgid "Or force close now (unsaved data will be lost)."
msgstr ""

#: qml/Components/ModeSwitchWarningDialog.qml:75
msgid "OK, I will reconnect"
msgstr ""

#: qml/Components/ModeSwitchWarningDialog.qml:76
msgid "Reconnect now!"
msgstr ""

#: qml/Components/ModeSwitchWarningDialog.qml:88
msgid "Close all"
msgstr "Zarrar too"

#: qml/Components/SharingPicker.qml:54
msgid "Preview Share Item"
msgstr ""

<<<<<<< HEAD
=======
#: qml/Dash/DashPageHeader.qml:361
msgctxt "Button: Open the Ubuntu Store"
msgid "Store"
msgstr "Tienda"

#: qml/Dash/DashPageHeader.qml:368
msgctxt "Button: Start a search in the current dash scope"
msgid "Search"
msgstr "Guetar"

#: qml/Dash/DashPageHeader.qml:378
msgctxt "Button: Show the current dash scope settings"
msgid "Settings"
msgstr "Axustes"

#: qml/Dash/DashPageHeader.qml:385
msgid "Remove from Favorites"
msgstr ""

#: qml/Dash/DashPageHeader.qml:385
msgid "Add to Favorites"
msgstr ""

#: qml/Dash/FiltersPopover.qml:61
msgid "Refine your results"
msgstr ""

#: qml/Dash/FiltersPopover.qml:70
msgid "Reset"
msgstr ""

#: qml/Dash/GenericScopeView.qml:547 qml/Dash/GenericScopeView.qml:718
msgid "Show less"
msgstr "Amosar menos"

#: qml/Dash/GenericScopeView.qml:547
msgid "Show all"
msgstr "Amosar too"

#: qml/Dash/GenericScopeView.qml:578
msgctxt "Label: Hint for dash search line edit"
msgid "Search"
msgstr ""

#: qml/Dash/PageHeaderExtraPanel.qml:67
msgid "Recent Searches"
msgstr "Guetes d'apocayá"

#: qml/Dash/PageHeaderExtraPanel.qml:78
msgid "Clear All"
msgstr "Llimpiar too"

#: qml/Dash/Previews/PreviewActionCombo.qml:36
msgid "More..."
msgstr "Más…"

#: qml/Dash/Previews/PreviewActionCombo.qml:36
msgid "Less..."
msgstr "Menos…"

#: qml/Dash/Previews/PreviewCommentInput.qml:83
#: qml/Dash/Previews/PreviewRatingInput.qml:202
msgid "Send"
msgstr ""

#: qml/Dash/Previews/PreviewRatingInput.qml:109
msgid "Rate this"
msgstr ""

#: qml/Dash/Previews/PreviewRatingInput.qml:184
msgid "Add a review"
msgstr ""

#: qml/Dash/PullToRefreshScopeStyle.qml:56
msgid "Pull to refresh…"
msgstr "Tira pa refrescar…"

#: qml/Dash/PullToRefreshScopeStyle.qml:61
msgid "Release to refresh…"
msgstr "Suelta pa refrescar…"

#: qml/Dash/ScopeSettings/ScopeSettingBoolean.qml:43
msgid "Enable location data"
msgstr ""

#: qml/Dash/ScopesList.qml:57
msgid "Manage"
msgstr "Xestión"

#: qml/Dash/ScopesList.qml:104
msgid "Home"
msgstr "Aniciu"

#: qml/Dash/ScopesList.qml:105
msgid "Also installed"
msgstr "Tamién s'instaló"

#: qml/DisabledScreenNotice.qml:109
msgid ""
"Your device is now connected to an external display. Use this screen as a "
"touch pad to interact with the pointer."
msgstr ""
"Agora'l preséu ta coneutáu a una pantalla esterna. Usa esta pantalla como "
"panel táutil pa interactuar col punteru."

>>>>>>> d52dc2c9
#: qml/Greeter/CoverPage.qml:127
msgid "Unlock"
msgstr "Desbloquiar"

#: qml/Greeter/DelayedLockscreen.qml:43
msgid "Device Locked"
msgstr "Preséu bloquiáu"

#: qml/Greeter/DelayedLockscreen.qml:58
msgid "You have been locked out due to too many failed passphrase attempts."
msgstr ""
"Bloquióse'l preséu dempués d'introducir mal el códigu numbéricu milenta "
"vegaes."

#: qml/Greeter/DelayedLockscreen.qml:59
msgid "You have been locked out due to too many failed passcode attempts."
<<<<<<< HEAD
msgstr "Quedasti bloquiáu polos escesivos intentos fallíos de códigu de pasu."
=======
msgstr ""
"Bloquióse'l preséu dempués d'introducir mal la contraseña milenta vegaes."
>>>>>>> d52dc2c9

#: qml/Greeter/DelayedLockscreen.qml:68
#, qt-format
msgid "Please wait %1 minute and then try again…"
msgid_plural "Please wait %1 minutes and then try again…"
msgstr[0] "Espera %1 minutu y volvi tentalo darréu…"
msgstr[1] "Espera %1 minutos y volvi tentalo darréu…"

#: qml/Greeter/Greeter.qml:596
msgid "Try again"
msgstr ""

#: qml/Greeter/LoginList.qml:70
msgid "Passphrase"
msgstr "Fras de pasu"

#: qml/Greeter/LoginList.qml:71
msgid "Passcode"
msgstr "Códigu numbéricu"

#: qml/Greeter/LoginList.qml:98 qml/Wizard/Pages/UpdateDelegate.qml:118
msgid "Retry"
msgstr ""

<<<<<<< HEAD
#: qml/Launcher/Drawer.qml:107
msgid "Search…"
msgstr "Guetar..."

=======
#: qml/Greeter/LoginList.qml:99
msgid "Log In"
msgstr ""

#: qml/Greeter/NarrowView.qml:252
msgid "Emergency"
msgstr "Emerxencia"

#: qml/Greeter/SessionsList.qml:122
msgid "Select desktop environment"
msgstr ""

>>>>>>> d52dc2c9
#: qml/Notifications/NotificationMenuItemFactory.qml:124
msgid "Show password"
msgstr "Amosar la contraseña"

#: qml/Panel/ActiveCallHint.qml:79
msgid "Tap to return to call..."
msgstr "Toca pa volver a la llamada…"

#: qml/Panel/ActiveCallHint.qml:92
msgid "Conference"
msgstr "Conferencia"

#: qml/Panel/Indicators/MenuItemFactory.qml:847
msgid "Nothing is playing"
msgstr "Nada en reproducción"

#: qml/Panel/Indicators/MenuItemFactory.qml:975
#, qt-format
msgid "%1 hour"
msgid_plural "%1 hours"
msgstr[0] "%1 hora"
msgstr[1] "%1 hores"

#: qml/Panel/Indicators/MenuItemFactory.qml:979
#, qt-format
msgid "%1 minute"
msgid_plural "%1 minutes"
msgstr[0] "%1 minutu"
msgstr[1] "%1 minutos"

#: qml/Panel/Indicators/MenuItemFactory.qml:984
#, qt-format
msgid "%1 second"
msgid_plural "%1 seconds"
msgstr[0] "%1 segundu"
msgstr[1] "%1 segundos"

#: qml/Panel/Indicators/MenuItemFactory.qml:987
msgid "0 seconds"
msgstr "0 segundos"

#. Translators: String like "1 hour, 2 minutes, 3 seconds remaining"
#: qml/Panel/Indicators/MenuItemFactory.qml:989
#, qt-format
msgid "%1 remaining"
msgstr "%1 restante(s)"

#: qml/Panel/Indicators/MenuItemFactory.qml:995
msgid "In queue…"
msgstr "Na cola…"

<<<<<<< HEAD
#: qml/Panel/Indicators/IndicatorMenuItemFactory.qml:1021
=======
#: qml/Panel/Indicators/MenuItemFactory.qml:999
>>>>>>> d52dc2c9
#: qml/Wizard/Pages/UpdateDelegate.qml:226
msgid "Downloading"
msgstr "Baxando"

#: qml/Panel/Indicators/MenuItemFactory.qml:1001
msgid "Paused, tap to resume"
msgstr "Posóse, toca pa siguir"

#: qml/Panel/Indicators/MenuItemFactory.qml:1003
msgid "Canceled"
msgstr "Encaboxóse"

#: qml/Panel/Indicators/MenuItemFactory.qml:1005
msgid "Finished"
msgstr "Finó"

#: qml/Panel/Indicators/MenuItemFactory.qml:1007
msgid "Failed, tap to retry"
msgstr "Falló, toca pa retentar"

#: qml/Panel/Indicators/MessageMenuItemFactory.qml:151
#: qml/Panel/Indicators/MessageMenuItemFactory.qml:210
msgctxt "Button: Send a reply message"
msgid "Send"
msgstr "Unviar"

#: qml/Panel/Indicators/MessageMenuItemFactory.qml:152
msgctxt "Label: Hint in message indicator line edit"
msgid "Reply"
msgstr ""

#: qml/Panel/Indicators/MessageMenuItemFactory.qml:209
msgctxt "Button: Call back on phone"
msgid "Call back"
msgstr "Rellamar"

#: qml/Stage/SideStage.qml:76
msgid "Drag using 3 fingers any application from one window to the other"
msgstr "Arrastra con tres deos cualquier aplicación dende una ventana a otra"

#: qml/Tutorial/TutorialLeftLong.qml:49
msgid "Long swipe from the left edge to open the Today scope"
msgstr "Eslizamientu llargu dende'l berbesu esquierdu p'abrir l'ámbitu Güei"

#: qml/Tutorial/TutorialLeft.qml:47
msgid "Short swipe from the left edge to open the launcher"
msgstr "Esliza dende'l berbesu esquierdu p'abrir el llanzador"

#: qml/Tutorial/TutorialRight.qml:55
msgid "Push your mouse against the right edge to view your open apps"
msgstr "Lleva'l mur al berbesu drechu pa ver les aplicaciones abiertes"

#: qml/Tutorial/TutorialRight.qml:56
msgid "Swipe from the right edge to view your open apps"
msgstr "Esliza dende'l berbesu drechu pa ver les aplicaciones abiertes"

#: qml/Tutorial/TutorialTop.qml:53
msgid "Swipe from the top edge to access notifications and quick settings"
msgstr "Esliza dende'l berbesu cimeru p'acceder a los avisos y axustes rápidos"

#: qml/Wizard/Page.qml:59
msgctxt "Button: Go back one page in the Wizard"
msgid "Back"
msgstr "Atrás"

#: qml/Wizard/Pages/10-welcome.qml:29
msgid "Language"
msgstr "Llingua"

#: qml/Wizard/Pages/10-welcome.qml:175
#: qml/Wizard/Pages/10-welcome-update.qml:126
#: qml/Wizard/Pages/11-changelog.qml:74 qml/Wizard/Pages/20-keyboard.qml:152
<<<<<<< HEAD
#: qml/Wizard/Pages/30-wifi.qml:214 qml/Wizard/Pages/50-timezone.qml:272
#: qml/Wizard/Pages/60-account.qml:72 qml/Wizard/Pages/70-passwd-type.qml:146
#: qml/Wizard/Pages/76-app-update.qml:231
#: qml/Wizard/Pages/passcode-desktop.qml:154
#: qml/Wizard/Pages/password-set.qml:153
=======
#: qml/Wizard/Pages/30-wifi.qml:208 qml/Wizard/Pages/50-timezone.qml:272
#: qml/Wizard/Pages/60-account.qml:66 qml/Wizard/Pages/70-passwd-type.qml:146
#: qml/Wizard/Pages/75-report-check.qml:85
#: qml/Wizard/Pages/76-app-update.qml:236
#: qml/Wizard/Pages/passcode-desktop.qml:142
#: qml/Wizard/Pages/password-set.qml:142
>>>>>>> d52dc2c9
msgid "Next"
msgstr "Siguiente"

#: qml/Wizard/Pages/10-welcome-update.qml:91
<<<<<<< HEAD
#, fuzzy
#| msgid "Welcome to Ubuntu"
msgid "Welcome to "
msgstr "Bienveníu/a a Ubuntu"

#: qml/Wizard/Pages/10-welcome-update.qml:106
msgid "We will make sure your device is ready to use "
msgstr ""

#: qml/Wizard/Pages/11-changelog.qml:28
msgid "What's new"
msgstr ""

#: qml/Wizard/Pages/11-changelog.qml:74
#, fuzzy
#| msgid "Speaking..."
msgid "Loading..."
msgstr "Falando…"
=======
msgid "Welcome to "
msgstr ""

#: qml/Wizard/Pages/10-welcome-update.qml:106
msgid "We will make sure your device is ready to use "
msgstr "Vamos aseguranos de que'l preséu ta preparáu pa usase "

#: qml/Wizard/Pages/11-changelog.qml:28
msgid "What's new"
msgstr "Qué hai nuevo"

#: qml/Wizard/Pages/11-changelog.qml:74
msgid "Loading..."
msgstr "Cargando…"
>>>>>>> d52dc2c9

#: qml/Wizard/Pages/20-keyboard.qml:31
msgid "Select Keyboard"
msgstr ""

#: qml/Wizard/Pages/20-keyboard.qml:71
msgid "Keyboard language"
msgstr "Llingua del tecláu"

#: qml/Wizard/Pages/20-keyboard.qml:93
msgid "Keyboard layout"
msgstr "Distribución del tecláu"

<<<<<<< HEAD
#: qml/Wizard/Pages/20-keyboard.qml:152 qml/Wizard/Pages/30-wifi.qml:214
#: qml/Wizard/Pages/60-account.qml:72 qml/Wizard/Pages/76-app-update.qml:235
#: qml/Wizard/Pages/79-system-update.qml:144 qml/Wizard/Pages/sim.qml:101
=======
#: qml/Wizard/Pages/20-keyboard.qml:152 qml/Wizard/Pages/30-wifi.qml:208
#: qml/Wizard/Pages/60-account.qml:66 qml/Wizard/Pages/76-app-update.qml:240
#: qml/Wizard/Pages/79-system-update.qml:152 qml/Wizard/Pages/sim.qml:101
>>>>>>> d52dc2c9
msgid "Skip"
msgstr "Saltar"

#: qml/Wizard/Pages/30-wifi.qml:31
msgid "Connect to Wi‑Fi"
msgstr "Conexón a una Wi-Fi"

<<<<<<< HEAD
#: qml/Wizard/Pages/30-wifi.qml:139
=======
#: qml/Wizard/Pages/30-wifi.qml:133
>>>>>>> d52dc2c9
msgid "Connected"
msgstr "Coneutóse"

<<<<<<< HEAD
#: qml/Wizard/Pages/30-wifi.qml:172
msgid "Available Wi-Fi networks"
msgstr "Redes Wi-Fi disponibles"

#: qml/Wizard/Pages/30-wifi.qml:173
=======
#: qml/Wizard/Pages/30-wifi.qml:166
msgid "Available Wi-Fi networks"
msgstr "Redes Wi-Fi disponibles"

#: qml/Wizard/Pages/30-wifi.qml:167
>>>>>>> d52dc2c9
msgid "No available Wi-Fi networks"
msgstr "Nun hai redes Wi-Fi disponibles"

#: qml/Wizard/Pages/50-timezone.qml:30
msgid "Time Zone"
msgstr "Fusu horariu"

#: qml/Wizard/Pages/50-timezone.qml:183
msgid "Enter your city"
msgstr "Introduz la to ciudá"

#: qml/Wizard/Pages/60-account.qml:24
msgid "Personalize Your Device"
msgstr "Personalización del preséu"

<<<<<<< HEAD
#: qml/Wizard/Pages/60-account.qml:54
=======
#: qml/Wizard/Pages/60-account.qml:49
>>>>>>> d52dc2c9
msgid "Preferred Name"
msgstr "Nome preferíu"

#: qml/Wizard/Pages/70-passwd-type.qml:40
msgid "Lock Screen"
msgstr "Pantalla de bloquéu"

#: qml/Wizard/Pages/70-passwd-type.qml:103
msgctxt "Label: Type of security method"
msgid "Create new password"
msgstr "Crear una contraseña"

#: qml/Wizard/Pages/70-passwd-type.qml:105
msgctxt "Label: Type of security method"
msgid "Create passcode (numbers only)"
msgstr "Crear un códigu numbéricu"

#: qml/Wizard/Pages/70-passwd-type.qml:107
msgctxt "Label: Type of security method"
msgid "No lock code"
msgstr "Nada"

<<<<<<< HEAD
#: qml/Wizard/Pages/76-app-update.qml:34
msgid "Update Apps"
msgstr ""

#: qml/Wizard/Pages/76-app-update.qml:122
msgid "This device is not connected to the internet."
msgstr ""

#: qml/Wizard/Pages/76-app-update.qml:123
#: qml/Wizard/Pages/76-app-update.qml:129
msgid "Use the OpenStore app to check for updates once connected."
msgstr ""

#: qml/Wizard/Pages/76-app-update.qml:125
msgid "Software is up to date"
msgstr ""

#: qml/Wizard/Pages/76-app-update.qml:128
msgid "The update server is not responding."
msgstr ""

#: qml/Wizard/Pages/76-app-update.qml:233
#, fuzzy
#| msgid "Loading. Please Wait..."
msgid "Please wait..."
msgstr "Cargando, espera…"

#: qml/Wizard/Pages/79-system-update.qml:28
msgid "Update Device"
msgstr "Anovar preséu"

#: qml/Wizard/Pages/79-system-update.qml:55
msgid ""
"There is a system update available and ready to install. Afterwards, the "
"device will automatically restart."
msgstr ""
"Hai un anovamientu del sistema disponible y preparáu pa instalar. Darréu, el "
"preséu reaniciará de mou automáticu."

#: qml/Wizard/Pages/79-system-update.qml:76
#, fuzzy
#| msgctxt "string identifying name of the update"
#| msgid "Ubuntu system"
msgctxt "string identifying name of the update"
msgid "Ubuntu Touch system"
msgstr "Sistema Ubuntu"

#: qml/Wizard/Pages/79-system-update.qml:83
#, qt-format
msgctxt "version of the system update"
msgid "Version %1"
msgstr "Versión %1"

#: qml/Wizard/Pages/79-system-update.qml:95
msgid "This could take a few minutes..."
msgstr "Esto podría tardar dellos minutos..."

#: qml/Wizard/Pages/79-system-update.qml:109
msgid "Install and restart now"
msgstr "Instalar y reaniciar agora"

#: qml/Wizard/Pages/80-finished.qml:91
msgid "Welcome Back"
msgstr ""

#: qml/Wizard/Pages/80-finished.qml:91
msgid "Welcome to Ubuntu"
msgstr "Bienveníu/a a Ubuntu"

#: qml/Wizard/Pages/80-finished.qml:106
msgid "You are ready to use your device now"
msgstr "Ya tas preparáu pa usar el preséu"

#: qml/Wizard/Pages/80-finished.qml:126
msgid "Continue"
msgstr "Siguir"

#: qml/Wizard/Pages/80-finished.qml:126
msgid "Get Started"
msgstr "Primeros pasos"

#: qml/Wizard/Pages/DownloadHandler.qml:174
msgid "Installation failed"
msgstr ""

#: qml/Wizard/Pages/GlobalUpdateControls.qml:84
msgid "Checking for updates…"
msgstr ""

#: qml/Wizard/Pages/GlobalUpdateControls.qml:109
#, qt-format
msgid "%1 update available"
msgid_plural "%1 updates available"
msgstr[0] ""
msgstr[1] ""

#: qml/Wizard/Pages/GlobalUpdateControls.qml:119
msgid "Update all…"
msgstr ""

#: qml/Wizard/Pages/GlobalUpdateControls.qml:121
#, fuzzy
#| msgid "Update Device"
msgid "Update all"
msgstr "Anovar preséu"
=======
#: qml/Wizard/Pages/75-report-check.qml:26
msgid "Privacy Policy"
msgstr "Política de privacidá"

#: qml/Wizard/Pages/75-report-check.qml:26
msgid "Help Us Improve"
msgstr "Ayúdanos a ameyorar"

#: qml/Wizard/Pages/75-report-check.qml:60
msgid "Improve system performance by sending us crashes and error reports."
msgstr ""
"Ameyora'l rindimientu del sistema unviándonos informes de casques y fallos."

#: qml/Wizard/Pages/75-report-check.qml:61
msgid "Privacy policy"
msgstr "Política de privacidá"

#: qml/Wizard/Pages/76-app-update.qml:35
msgid "Update Apps"
msgstr ""

#: qml/Wizard/Pages/76-app-update.qml:127
msgid "This device is not connected to the internet."
msgstr "El preséu nun ta coneutáu a internet."

#: qml/Wizard/Pages/76-app-update.qml:128
#: qml/Wizard/Pages/76-app-update.qml:134
msgid "Use the OpenStore app to check for updates once connected."
msgstr ""

#: qml/Wizard/Pages/76-app-update.qml:130
msgid "Software is up to date"
msgstr "El software ta anováu"

#: qml/Wizard/Pages/76-app-update.qml:133
msgid "The update server is not responding."
msgstr "El sirvidor d'anovamientos nun ta respondiendo."

#: qml/Wizard/Pages/76-app-update.qml:238
msgid "Please wait..."
msgstr "Espera…"

#: qml/Wizard/Pages/79-system-update.qml:28
msgid "Update Device"
msgstr ""

#: qml/Wizard/Pages/79-system-update.qml:55
msgid ""
"There is a system update available and ready to install. Afterwards, the "
"device will automatically restart."
msgstr ""
"Hai un anovamientu del sistema disponible y preparáu pa instalase. Dempués, "
"el preséu va reaniciase automáticamente."

#: qml/Wizard/Pages/79-system-update.qml:76
msgctxt "string identifying name of the update"
msgid "Ubuntu system"
msgstr "Sistema Ubuntu"

#: qml/Wizard/Pages/79-system-update.qml:83
#, qt-format
msgctxt "version of the system update"
msgid "Version %1"
msgstr "Versión %1"

#: qml/Wizard/Pages/79-system-update.qml:102
msgid "This could take a few minutes..."
msgstr "Esto podría tardar unos minutos…"

#: qml/Wizard/Pages/79-system-update.qml:116
msgid "Install and restart now"
msgstr ""

#: qml/Wizard/Pages/80-finished.qml:91
msgid "Welcome Back"
msgstr "Volvi afayate"

#: qml/Wizard/Pages/80-finished.qml:91
msgid "Welcome to Ubuntu"
msgstr "Afáyate n'Ubuntu"

#: qml/Wizard/Pages/80-finished.qml:106
msgid "You are ready to use your device now"
msgstr "Agora tas preparáu pa usar el preséu"

#: qml/Wizard/Pages/80-finished.qml:126
msgid "Continue"
msgstr "Siguir"

#: qml/Wizard/Pages/80-finished.qml:126
msgid "Get Started"
msgstr "Entamar"

#: qml/Wizard/Pages/DownloadHandler.qml:174
msgid "Installation failed"
msgstr "Falló la instalación"

#: qml/Wizard/Pages/GlobalUpdateControls.qml:84
msgid "Checking for updates…"
msgstr "Comprobando anovamientos…"

#: qml/Wizard/Pages/GlobalUpdateControls.qml:109
#, qt-format
msgid "%1 update available"
msgid_plural "%1 updates available"
msgstr[0] "%1 anovamientu disponible"
msgstr[1] "%1 anovamientos disponibles"

#: qml/Wizard/Pages/GlobalUpdateControls.qml:119
msgid "Update all…"
msgstr "Anovar too…"

#: qml/Wizard/Pages/GlobalUpdateControls.qml:121
msgid "Update all"
msgstr "Anovar too"
>>>>>>> d52dc2c9

#: qml/Wizard/Pages/passcode-confirm.qml:43
#: qml/Wizard/Pages/passcode-desktop.qml:104
msgid "Confirm passcode"
msgstr "Confirmación"

#: qml/Wizard/Pages/passcode-confirm.qml:45
msgid "Incorrect passcode."
msgstr "El códigu numbéricu ye incorreutu."

#: qml/Wizard/Pages/passcode-confirm.qml:45
msgctxt "Enter the passcode again"
msgid "Please re-enter."
msgstr "Volvi introducilu."

#: qml/Wizard/Pages/passcode-desktop.qml:31
msgid "Lock Screen Passcode"
msgstr "Códigu numbéricu de la pantalla de bloquéu"

#: qml/Wizard/Pages/passcode-desktop.qml:68
msgid "Enter 4 numbers to setup your passcode"
msgstr "Introduz 4 númberos pa configurar el códigu numbéricu"

#: qml/Wizard/Pages/passcode-desktop.qml:84
#: qml/Wizard/Pages/passcode-set.qml:54
msgid "Choose passcode"
msgstr "Códigu numbéricu"

#: qml/Wizard/Pages/passcode-desktop.qml:139
msgid "Passcode too short"
msgstr "El códigu numbéricu ye percurtiu"

#: qml/Wizard/Pages/passcode-desktop.qml:141
msgid "Passcodes match"
msgstr "Los códigos numbéricos concasen"

#: qml/Wizard/Pages/passcode-desktop.qml:143
msgid "Passcodes do not match"
msgstr "Los códigos numbéricos nun concasen"

#: qml/Wizard/Pages/passcode-set.qml:62
msgid "Passcode must be 4 characters long"
msgstr "El códigu numbéricu a ser de 4 caráuteres"

#: qml/Wizard/Pages/password-set.qml:31
msgid "Lock Screen Password"
msgstr "Contraseña de la pantalla de bloquéu"

#: qml/Wizard/Pages/password-set.qml:68
msgid "Enter at least 8 characters"
msgstr "Introduz 8 caráuteres polo menos"

#: qml/Wizard/Pages/password-set.qml:80
msgid "Choose password"
msgstr "Contraseña"

#: qml/Wizard/Pages/password-set.qml:110
msgid "Confirm password"
msgstr "Confirmación"

#: qml/Wizard/Pages/sim.qml:27
msgid "No SIM card installed"
msgstr "Nun s'instaló denguna tarxeta SIM"

#: qml/Wizard/Pages/sim.qml:54
msgid "SIM card added"
msgstr ""

#: qml/Wizard/Pages/sim.qml:55
msgid "You must restart the device to access the mobile network."
msgstr "Has reaniciar el preséu p'acceder a la rede móvil."

#: qml/Wizard/Pages/sim.qml:59
msgid "Restart"
msgstr ""

#: qml/Wizard/Pages/sim.qml:78
msgid "You won’t be able to make calls or use text messaging without a SIM."
msgstr "Nun vas ser a facer llamaes o unviar SMS ensin una SIM."

#: qml/Wizard/Pages/sim.qml:90
msgid "To proceed with no SIM tap Skip."
msgstr "Pa siguir ensin una tarxeta SIM toca Saltar."

#: qml/Wizard/Pages/UpdateDelegate.qml:123
msgid "Update"
msgstr ""

#: qml/Wizard/Pages/UpdateDelegate.qml:125
msgid "Download"
msgstr ""

#: qml/Wizard/Pages/UpdateDelegate.qml:131
msgid "Resume"
msgstr "Siguir"

#: qml/Wizard/Pages/UpdateDelegate.qml:138
msgid "Pause"
msgstr ""

#: qml/Wizard/Pages/UpdateDelegate.qml:142
msgid "Install…"
msgstr "Instalar…"

#: qml/Wizard/Pages/UpdateDelegate.qml:144
msgid "Install"
msgstr ""

#: qml/Wizard/Pages/UpdateDelegate.qml:148
msgid "Open"
msgstr "Abrir"

#: qml/Wizard/Pages/UpdateDelegate.qml:216
msgid "Installing"
msgstr "Instalando"

#: qml/Wizard/Pages/UpdateDelegate.qml:220
msgid "Paused"
msgstr "Posóse"

#: qml/Wizard/Pages/UpdateDelegate.qml:223
msgid "Waiting to download"
msgstr "Esperando pola descarga"

#: qml/Wizard/Pages/UpdateDelegate.qml:279
#, qt-format
msgid "%1 of %2"
msgstr "%1 de %2"

#: qml/Wizard/Pages/UpdateDelegate.qml:283
msgid "Downloaded"
msgstr "Baxó"

#: qml/Wizard/Pages/UpdateDelegate.qml:286
msgid "Installed"
msgstr "Instalóse"

#: qml/Wizard/Pages/UpdateDelegate.qml:291
#, qt-format
msgid "Updated %1"
msgstr "Anovóse %1"

#: qml/Wizard/Pages/UpdateDelegate.qml:315
msgid "Update failed"
msgstr ""

#: qml/Wizard/Pages/UpdateDelegate.qml:123
#, fuzzy
#| msgid "Update Device"
msgid "Update"
msgstr "Anovar preséu"

#: qml/Wizard/Pages/UpdateDelegate.qml:125
#, fuzzy
#| msgid "Downloading"
msgid "Download"
msgstr "Baxando"

#: qml/Wizard/Pages/UpdateDelegate.qml:131
msgid "Resume"
msgstr ""

#: qml/Wizard/Pages/UpdateDelegate.qml:138
msgid "Pause"
msgstr ""

#: qml/Wizard/Pages/UpdateDelegate.qml:142
msgid "Install…"
msgstr ""

#: qml/Wizard/Pages/UpdateDelegate.qml:144
msgid "Install"
msgstr ""

#: qml/Wizard/Pages/UpdateDelegate.qml:148
msgid "Open"
msgstr ""

#: qml/Wizard/Pages/UpdateDelegate.qml:216
msgid "Installing"
msgstr ""

#: qml/Wizard/Pages/UpdateDelegate.qml:220
msgid "Paused"
msgstr ""

#: qml/Wizard/Pages/UpdateDelegate.qml:223
msgid "Waiting to download"
msgstr ""

#: qml/Wizard/Pages/UpdateDelegate.qml:279
#, qt-format
msgid "%1 of %2"
msgstr ""

#: qml/Wizard/Pages/UpdateDelegate.qml:283
#, fuzzy
#| msgid "Downloading"
msgid "Downloaded"
msgstr "Baxando"

#: qml/Wizard/Pages/UpdateDelegate.qml:286
#, fuzzy
#| msgid "Also installed"
msgid "Installed"
msgstr "Tamién instalaos"

#: qml/Wizard/Pages/UpdateDelegate.qml:291
#, fuzzy, qt-format
#| msgid "Update Device"
msgid "Updated %1"
msgstr "Anovar preséu"

#: qml/Wizard/Pages/UpdateDelegate.qml:315
#, fuzzy
#| msgid "Update Device"
msgid "Update failed"
msgstr "Anovar preséu"

#: qml/Wizard/PasswordMeter.qml:87
msgid "Password too short"
msgstr "La contraseña ye percurtia"

#: qml/Wizard/PasswordMeter.qml:89
msgid "Passwords match"
msgstr "Les contraseñes concasen"

#: qml/Wizard/PasswordMeter.qml:91
msgid "Passwords do not match"
msgstr "Les contraseñes nun concasen"

#: qml/Wizard/PasswordMeter.qml:95
msgid "Strong password"
msgstr "Contraseña perbona"

#: qml/Wizard/PasswordMeter.qml:97
msgid "Fair password"
msgstr "Contraseña bona"

#: qml/Wizard/PasswordMeter.qml:99
msgid "Weak password"
msgstr "Contraseña feble"

#: qml/Wizard/PasswordMeter.qml:101
msgid "Very weak password"
msgstr "Contraseña perfeble"

#~ msgid "Location Services"
#~ msgstr "Servicios d'allugamientu"

#~ msgid ""
#~ "Use GPS, Wi-Fi hotspots and mobile network anonymously to detect location "
#~ "(recommended)"
#~ msgstr ""
#~ "Usar GPS, puntos Wi-Fi y redes móviles de mou anónimu pa detectar "
#~ "l'allugamientu (recomendao)"

#~ msgid "By selecting this option you agree to the Nokia HERE %1."
#~ msgstr "Seleicionando esta opción aceutes los %1 de Nokia HERE."

#~ msgctxt "part of: Nokia HERE terms and conditions"
#~ msgid "terms and conditions"
#~ msgstr "términos y condiciones"

#~ msgid "GPS only"
#~ msgstr "Sólo GPS"

#~ msgid "Don't use my location"
#~ msgstr "Nun usar l'allugamientu"

#~ msgid "You can change it later in System Settings."
#~ msgstr "Pues camudalo sero na Configuración del Sistema."

#~ msgid "Terms & Conditions"
#~ msgstr "Términos y condiciones"

#~ msgid "Your device uses positioning technologies provided by HERE."
#~ msgstr "El preséu usa teunoloxíes de posición qu'ufre HERE."

#~ msgid ""
#~ "To provide you with positioning services and to improve their quality, "
#~ "HERE collects information about nearby cell towers and Wi-Fi hotspots "
#~ "around your current location whenever your position is being found."
#~ msgstr ""
#~ "Pa ufrir los servicios de posición y ameyorar la so calidá, HERE collecha "
#~ "información de les antenes celulares y puntos d'accesu Wi-Fi cercanos al "
#~ "to allugamientu actual siempre que se conoza la to posición."

#~ msgid ""
#~ "The information collected is used to analyze the service and to improve "
#~ "the use of service, but not to identify you personally."
#~ msgstr ""
#~ "La información collechada úsase p'analizar el serviciu y ameyorar l'usu "
#~ "del serviciu, non pa identificate personalmente."

#~ msgid "By continuing, you agree to the HERE platform %1 and %2."
#~ msgstr "Al siguir, aceutes %1 y %2 de la plataforma HERE."

#~ msgid "Service Terms"
#~ msgstr "Términos del serviciu"

#~ msgctxt "Button: Open the Ubuntu Store"
#~ msgid "Store"
#~ msgstr "Tienda"

#~ msgctxt "Button: Start a search in the current dash scope"
#~ msgid "Search"
#~ msgstr "Guetar"

#~ msgctxt "Button: Show the current dash scope settings"
#~ msgid "Settings"
#~ msgstr "Axustes"

#~ msgid "Remove from Favorites"
#~ msgstr "Desaniciar de favoritos"

#~ msgid "Add to Favorites"
#~ msgstr "Amestar a favoritos"

#~ msgid "Refine your results"
#~ msgstr "Refina los resultaos"

#~ msgid "Reset"
#~ msgstr "Reafitar"

#~ msgid "Show less"
#~ msgstr "Ver menos"

#~ msgid "Show all"
#~ msgstr "Ver too"

#~ msgctxt "Label: Hint for dash search line edit"
#~ msgid "Search"
#~ msgstr "Guetar"

#~ msgid "Recent Searches"
#~ msgstr "Guetes recién"

#~ msgid "Clear All"
#~ msgstr "Llimpiar too"

#~ msgid "More..."
#~ msgstr "Más…"

#~ msgid "Less..."
#~ msgstr "Menos…"

#~ msgid "Send"
#~ msgstr "Unviar"

#~ msgid "Rate this"
#~ msgstr "Valorar esto"

#~ msgid "Add a review"
#~ msgstr "Amestar una reseña"

#~ msgid "Pull to refresh…"
#~ msgstr "Tira p'anovar..."

#~ msgid "Release to refresh…"
#~ msgstr "Sueltar p'anovar..."

#~ msgid "Enable location data"
#~ msgstr "Habilitar datos d'allugamientu"

#~ msgid "Manage"
#~ msgstr "Xestionar"

#~ msgid "Home"
#~ msgstr "Aniciu"

#~ msgctxt "Apps sorted alphabetically"
#~ msgid "A-Z"
#~ msgstr "A-Z"

#~ msgid "More apps in the store"
#~ msgstr "Más aplicaciones na tienda"

#~ msgid "Location Services"
#~ msgstr "Servicios d'allugamientu"

#~ msgid ""
#~ "Use GPS, Wi-Fi hotspots and mobile network anonymously to detect location "
#~ "(recommended)"
#~ msgstr ""
#~ "Usar GPS, puntos Wi-Fi y redes móviles de mou anónimu pa detectar "
#~ "l'allugamientu (recomendao)"

#~ msgid "By selecting this option you agree to the Nokia HERE %1."
#~ msgstr "Seleicionando esta opción aceutes los %1 de Nokia HERE."

#~ msgctxt "part of: Nokia HERE terms and conditions"
#~ msgid "terms and conditions"
#~ msgstr "términos y condiciones"

#~ msgid "GPS only"
#~ msgstr "Sólo GPS"

#~ msgid "Don't use my location"
#~ msgstr "Nun usar l'allugamientu"

#~ msgid "You can change it later in System Settings."
#~ msgstr "Pues camudalo sero na Configuración del Sistema."

#~ msgid "Privacy Policy"
#~ msgstr "Política d'intimidá"

#~ msgid "Help Us Improve"
#~ msgstr "Ayúdanos a meyorar"

#~ msgid "Improve system performance by sending us crashes and error reports."
#~ msgstr ""
#~ "Ameyora'l rindimientu del sistema unviándonos los informes d'errores y "
#~ "cuelgues."

#~ msgid "Privacy policy"
#~ msgstr "Política d'intimidá"

#~ msgid "Terms & Conditions"
#~ msgstr "Términos y condiciones"

#~ msgid "Your device uses positioning technologies provided by HERE."
#~ msgstr "El preséu usa teunoloxíes de posición qu'ufre HERE."

#~ msgid ""
#~ "To provide you with positioning services and to improve their quality, "
#~ "HERE collects information about nearby cell towers and Wi-Fi hotspots "
#~ "around your current location whenever your position is being found."
#~ msgstr ""
#~ "Pa ufrir los servicios de posición y ameyorar la so calidá, HERE collecha "
#~ "información de les antenes celulares y puntos d'accesu Wi-Fi cercanos al "
#~ "to allugamientu actual siempre que se conoza la to posición."

#~ msgid ""
#~ "The information collected is used to analyze the service and to improve "
#~ "the use of service, but not to identify you personally."
#~ msgstr ""
#~ "La información collechada úsase p'analizar el serviciu y ameyorar l'usu "
#~ "del serviciu, non pa identificate personalmente."

#~ msgid "By continuing, you agree to the HERE platform %1 and %2."
#~ msgstr "Al siguir, aceutes %1 y %2 de la plataforma HERE."

#~ msgid "Service Terms"
#~ msgstr "Términos del serviciu"

#~ msgid "Skip intro"
#~ msgstr "Omitir la intro"

#~ msgid "Try swiping from the right edge to unlock the phone"
#~ msgstr "Esliza'l deu dende'l berbesu drechu pa desbloquiar el teléfonu"

#~ msgid "Right edge"
#~ msgstr "Berbesu drechu"

#~ msgid "Top edge"
#~ msgstr "Berbesu superior"

#~ msgid "Try swiping from the top edge to access the indicators"
#~ msgstr "Esliza'l deu dende'l berbesu superior p'acceder a los menús"

#~ msgid "Close"
#~ msgstr "Zarrar"

#~ msgid "Swipe up again to close the settings screen"
#~ msgstr "Esliza hacia arriba pa zarrar la pantalla d'axustes"

#~ msgid "Left edge"
#~ msgstr "Berbesu esquierdu"

#~ msgid "Swipe from the left to reveal the launcher for quick access to apps"
#~ msgstr ""
#~ "Esliza'l deu dende la esquierda p'amosar el llanzador y acceder "
#~ "rápidamente a les aplicaciones"

#~ msgid "Well done"
#~ msgstr "Bien fecho"

#~ msgid "Confirm"
#~ msgstr "Confirmar"

#~ msgid "Type or say a command"
#~ msgstr "Escribi o di una orde"

#~ msgid "Speak Now..."
#~ msgstr "Fala agora…"

#~ msgid "Search"
#~ msgstr "Guetar"

#~ msgid "See less"
#~ msgstr "Ver menos"

#~ msgid ""
#~ "You have now mastered the edge gestures and can start using the "
#~ "phone<br><br>Tap on the screen to start"
#~ msgstr ""
#~ "Agora yá domines los xestos de los berbesos y pues entamar a usar el "
#~ "teléfonu<br><br>Toca la pantalla pa comenzar"

#~ msgid "See all"
#~ msgstr "Ver too"

#~ msgid "Power"
#~ msgstr "Enerxía"

#~ msgid "Log out"
#~ msgstr "Zarrar sesión"

#~ msgid "Reboot"
#~ msgstr "Reaniciar"

#~ msgid "Shut down"
#~ msgstr "Apagar"

#~ msgid "Settings"
#~ msgstr "Axustes"

#~ msgid "Power off"
#~ msgstr "Apagar"

#~ msgid "Done"
#~ msgstr "Fecho"

#~ msgid "Favorites"
#~ msgstr "Favoritos"

#~ msgid "All"
#~ msgstr "Too"

#~ msgid "Unlock SIM"
#~ msgstr "Desbloquiar SIM"

#~ msgid "Store"
#~ msgstr "Tienda"

#~ msgid "Sorry, incorrect %1"
#~ msgstr "Sentímoslo, %1 incorreutu"

#~ msgid "Sorry, incorrect passphrase"
#~ msgstr "Sentímoslo, contraseña incorreuta"

#~ msgid "Roaming"
#~ msgstr "Roaming"

#~ msgid "Sorry, incorrect passcode"
#~ msgstr "Sentímoslo, códigu de pasu incorreutu"

#~ msgid "Manage Scopes"
#~ msgstr "Xestionar ámbitos"

#~ msgid "Without it, you won’t be able to make calls or use text messaging."
#~ msgstr "Ensin ella, nun vas poder facer llamaes nin unviar mensaxes."

#~ msgid "You can change your mind later in <b>System Settings</b>."
#~ msgstr "Pues cambialo dempués n'<b>Axustes del sistema</b>."

#~ msgid "Available networks…"
#~ msgstr "Redes disponibles..."

#~ msgid "No available networks."
#~ msgstr "Nun hai redes disponibles"

#~ msgid "Using GPS only (less accurate)"
#~ msgstr "Namái usando GPS (menos precisión)"

#~ msgid ""
#~ "Your phone is set up to automatically report errors to Canonical and its "
#~ "partners, the makers of the operating system."
#~ msgstr ""
#~ "El teléfonu ta configuráu pa informar automáticamente de los fallos a "
#~ "Canonical y asociaos, los fabricantes del sistema operativu."

#~ msgid "All done"
#~ msgstr "Too fecho"

#~ msgid "Finish"
#~ msgstr "Finar"

#~ msgid "Not at all"
#~ msgstr "De nengún mou"

#~ msgid "〈  %1"
#~ msgstr "〈  %1"

#~ msgid "%1  〉"
#~ msgstr "%1  〉"

#~ msgid "Open the launcher"
#~ msgstr "Abrir el llanzador"

#~ msgid "Tap here to continue."
#~ msgstr "Toca equí pa siguir."

#~ msgid "Open special menus"
#~ msgstr "Abrir menús especiales"

#~ msgid "Tap here to finish."
#~ msgstr "Toca equí pa finar."

#~ msgctxt "Button: Shut down the system"
#~ msgid "Shut down"
#~ msgstr "Apagar"

#~ msgctxt "Button: Reboot the system"
#~ msgid "Reboot"
#~ msgstr "Reaniciar"

#~ msgid "Tap to unlock"
#~ msgstr "Calca pa desbloquiar"

#~ msgid "These are the shortcuts to favorite apps"
#~ msgstr "Estos son los atayos a les aplicaciones favorites"

#~ msgctxt "Label: Type of security method"
#~ msgid "Passcode"
#~ msgstr "Códigu de pasu"

#~ msgid "To view open apps"
#~ msgstr "Pa ver aplicaciones abiertes"

#~ msgid "Are you sure you want to shut down?"
#~ msgstr "¿De xuru que quies apagar?"

#~ msgctxt "Title: Reboot/Shut down dialog"
#~ msgid "Shut down"
#~ msgstr "Apagáu"

#~ msgid "Sorry, incorrect passphrase."
#~ msgstr "Perdón, fras de pasu incorreuta"

#~ msgid "Enter %1"
#~ msgstr "Introduz %1"

#~ msgid "Sorry, incorrect passcode."
#~ msgstr "Perdón, códigu de pasu incorreutu."

#~ msgid "Enter passcode"
#~ msgstr "Introduz el códigu de pasu"

#~ msgid "Enter passphrase"
#~ msgstr "Introduz la fras de pasu"

#~ msgid "Please re-enter"
#~ msgstr "Por favor, reintroduzla"

#~ msgid ""
#~ "If passcode is entered incorrectly, your phone will conduct a factory "
#~ "reset and all personal data will be deleted."
#~ msgstr ""
#~ "Si s'inxerta'l códigu de pasu incorreutamente, el to teléfonu va "
#~ "reafitase y van desaniciase tolos datos personales."

#~ msgid ""
#~ "If passphrase is entered incorrectly, your phone will conduct a factory "
#~ "reset and all personal data will be deleted."
#~ msgstr ""
#~ "Si s'inxerta la fras de pasu incorreutamente, el to teléfonu va reafitase "
#~ "y van desaniciase tolos datos personales."

#~ msgid "This will be your last attempt."
#~ msgstr "Esti sedra'l to caberu intentu"

#~ msgid "This action does different things for different apps"
#~ msgstr "Esta aición fai coses distintes p'aplicaciones estremaes"

#~ msgid "Swipe up from the bottom edge."
#~ msgstr "Esliza dende'l berbesu d'embaxo."

#~ msgid "Long swipe from the right edge."
#~ msgstr "Eslizamientu llargu dende'l berbesu drechu."

#~ msgid "View all your running tasks."
#~ msgstr "Mira toles tos aplicaciones n'execución."

#~ msgid "Try again."
#~ msgstr "Intentar de nueves"

#~ msgid "You almost got it!"
#~ msgstr "¡Yá cuasi finamos!"

#~ msgid "Short swipe from the left edge."
#~ msgstr "Esliza un poco dende'l berbesu esquierdu."

#~ msgid "Hi!"
#~ msgstr "¡Hola!"

#~ msgid "Lock security"
#~ msgstr "Seguranza del bloquéu"

#~ msgid "Add a SIM card and restart your device"
#~ msgstr "Amiesta una tarxeta SIM y reanicia'l to preséu"

#~ msgid "Please select how you’d like to unlock your phone."
#~ msgstr "Por favor, esbilla como te prestaría desbloquiar el teléfonu."

#~ msgctxt "Label: Description of security method"
#~ msgid "No security"
#~ msgstr "Ensin seguranza"

#~ msgctxt "Label: Type of security method"
#~ msgid "Swipe"
#~ msgstr "Eslizar"

#~ msgid "Welcome to your Ubuntu phone."
#~ msgstr "Bienllegáu/ada al to teléfonu d'Ubuntu"

#~ msgid "Let’s get started."
#~ msgstr "Entamemos."

#~ msgctxt "Label: Description of security method"
#~ msgid "4 digits only"
#~ msgstr "Namái 4 díxitos"

#~ msgid "Let the phone detect your location:"
#~ msgstr "Dexar al teléfonu deteutar l'allugamientu:"

#~ msgid "Location"
#~ msgstr "Allugamientu"

#~ msgctxt "Label: Type of security method"
#~ msgid "Passphrase"
#~ msgstr "Fras de pasu"

#~ msgctxt "Label: Description of security method"
#~ msgid "Numbers and letters"
#~ msgstr "Númberos y lletres"

#~ msgid "Improving your experience"
#~ msgstr "Ameyorando la to esperiencia"

#~ msgid ""
#~ "This can be disabled in <b>System Settings</b> under <b>Security &amp; "
#~ "Privacy</b>"
#~ msgstr ""
#~ "Esto pue deshabilitase nos <b>Axustes del sistema</b> en <b>Seguranza y "
#~ "privacidá</b>"

#~ msgid "Nice work!"
#~ msgstr "¡Bon trabayu!"

#~ msgid ""
#~ "By selecting this option you agree to the Nokia HERE <a href='#'>terms "
#~ "and conditions</a>."
#~ msgstr ""
#~ "Esbillando esta opción aceutes los <a href='#'>términos y condiciones</a> "
#~ "de Nokia HERE."

#~ msgid "Using GPS, anonymized Wi-Fi and cellular network info (recommended)"
#~ msgstr ""
#~ "Usando GPS, Wi-fi anónimes ya información de redes móviles (aconseyao)"

#~ msgid "Your phone is now ready to use."
#~ msgstr "El teléfonu yá ta tresnáu pa usase."

#~ msgid "Confirm passphrase"
#~ msgstr "Confirmar frase de pasu"

#~ msgid "Passphrase must be 4 characters long"
#~ msgstr "La fras de pasu tien de ser 4 caráuteres de llargor"

#~ msgid "Choose your passcode"
#~ msgstr "Escueyi'l to códigu de pasu"

#~ msgid "Please try again."
#~ msgstr "Por favor, vuelvi a intentalo."

#~ msgid "%a %H:%M"
#~ msgstr "%a %H:%M"

#~ msgid "%a %l:%M %p"
#~ msgstr "%a %l:%M %p"

#~ msgid "%l:%M %p"
#~ msgstr "%l:%M %p"

#~ msgid "Yesterday %l:%M %p"
#~ msgstr "Ayeri %l:%M %p"

#~ msgid "Tomorrow %H:%M"
#~ msgstr "Mañana %H:%M"

#~ msgid "%H:%M"
#~ msgstr "%H:%M"

#~ msgid "Yesterday %H:%M"
#~ msgstr "Ayeri %H:%M"

#~ msgid "%a %d %b %l:%M %p"
#~ msgstr "%a %b %d %l:%M %p"

#~ msgid "Tomorrow %l:%M %p"
#~ msgstr "Mañana %l:%M %p"

#~ msgctxt "passphrase"
#~ msgid "Please re-enter"
#~ msgstr "Vuelve a escribila"

#~ msgid "%a %d %b %H:%M"
#~ msgstr "%a %b %d %H:%M"

#~ msgid "Call back"
#~ msgstr "Devolver llamada"

#~ msgid "Swipe up for recent calls"
#~ msgstr "Eslizar pa llamaes recién"

#~ msgid "Swipe up for favorite calculations"
#~ msgstr "Eslizar pa los cálculos favoritos"

#~ msgid "Swipe up to add a contact"
#~ msgstr "Eslizar p'amestar un contactu"

#~ msgid "Swipe from the left edge to open the launcher"
#~ msgstr "Eslizar dende'l berbesu izquierdu p'abrir el llanzador"

#~ msgid "Swipe from the top right edge to open the notification bar"
#~ msgstr ""
#~ "Esliza dende'l berbesu superior drechu p'abrir la barra de notificaciones"

#~ msgid "Swipe from the top edge to open the notification bar"
#~ msgstr "Esliza dende'l berbesu superior p'abrir la barra de notificaciones"

#~ msgid "Short or long swipe from the right edge to view your open apps"
#~ msgstr ""
#~ "Eslizamientu curtiu o llargu dende'l berbesu drechu pa ver les apps "
#~ "abiertes"

#~ msgid "Swipe up to manage the app"
#~ msgstr "Eslizar p'alministrar la app"

#~ msgid "Swipe up to create a message"
<<<<<<< HEAD
#~ msgstr "Eslizar pa crear un mensaxe"

#~ msgid "Long swipe from the left edge to open the Today scope"
#~ msgstr "Eslizamientu llargu dende'l berbesu izquierdu pa ver el scope Güei"

#~ msgid "Takes a screenshot of a window."
#~ msgstr "Saca una imaxe d'una ventana."

#~ msgid "Super + 0 to 9"
#~ msgstr "Super + 0 a 9"
=======
#~ msgstr "Eslizar pa crear un mensaxe"
>>>>>>> d52dc2c9
<|MERGE_RESOLUTION|>--- conflicted
+++ resolved
@@ -7,18 +7,11 @@
 msgstr ""
 "Project-Id-Version: unity8\n"
 "Report-Msgid-Bugs-To: \n"
-<<<<<<< HEAD
-"POT-Creation-Date: 2019-04-08 17:26-0500\n"
-"PO-Revision-Date: 2016-12-16 02:13+0000\n"
-"Last-Translator: enolp <enolp@softastur.org>\n"
-"Language-Team: Asturian <ast@li.org>\n"
-=======
 "POT-Creation-Date: 2018-10-08 13:29-0500\n"
 "PO-Revision-Date: 2019-10-30 03:35+0000\n"
 "Last-Translator: enolp <enolp@softastur.org>\n"
 "Language-Team: Asturian <https://translate.ubports.com/projects/unity8/"
 "unity8/ast/>\n"
->>>>>>> d52dc2c9
 "Language: ast\n"
 "MIME-Version: 1.0\n"
 "Content-Type: text/plain; charset=UTF-8\n"
@@ -31,41 +24,8 @@
 msgid "Password: "
 msgstr "Contraseña: "
 
-<<<<<<< HEAD
-#: plugins/LightDM/Greeter.cpp:203
-msgid "Username"
-msgstr ""
-
-#: plugins/LightDM/Greeter.cpp:242
-msgid "Failed to authenticate"
-msgstr ""
-
-#: plugins/LightDM/Greeter.cpp:244
-msgid "Invalid password, please try again"
-msgstr ""
-
-#: plugins/LightDM/Greeter.cpp:254
-msgid "Log In"
-msgstr "Aniciar sesión"
-
-#: plugins/LightDM/Greeter.cpp:254 qml/Wizard/Pages/UpdateDelegate.qml:118
-msgid "Retry"
-msgstr "Reintentar"
-
-#: plugins/LightDM/UsersModel.cpp:157
-msgid "Login"
-msgstr ""
-
-#: plugins/LightDM/UsersModel.cpp:165
-msgid "Guest Session"
-msgstr ""
-
-#: plugins/Unity/Launcher/launcheritem.cpp:49
-#: plugins/Unity/Launcher/launcheritem.cpp:123
-=======
 #: plugins/Unity/Launcher/launcheritem.cpp:50
 #: plugins/Unity/Launcher/launcheritem.cpp:109
->>>>>>> d52dc2c9
 msgid "Pin shortcut"
 msgstr "Fixar l'atayu"
 
@@ -96,14 +56,9 @@
 msgid "Log Out"
 msgstr "Zarrar sesión"
 
-<<<<<<< HEAD
-#: qml/Components/Dialogs.qml:199 qml/Components/Dialogs.qml:264
-#: qml/Greeter/NarrowView.qml:208 qml/Wizard/Pages/passcode-confirm.qml:32
-=======
 #: qml/Components/Dialogs.qml:166 qml/Components/Dialogs.qml:222
 #: qml/Dash/DashPageHeader.qml:324 qml/Greeter/NarrowView.qml:232
 #: qml/Wizard/Pages/passcode-confirm.qml:32
->>>>>>> d52dc2c9
 #: qml/Wizard/Pages/passcode-set.qml:32
 msgid "Cancel"
 msgstr "Encaboxar"
@@ -360,8 +315,6 @@
 msgid "Preview Share Item"
 msgstr ""
 
-<<<<<<< HEAD
-=======
 #: qml/Dash/DashPageHeader.qml:361
 msgctxt "Button: Open the Ubuntu Store"
 msgid "Store"
@@ -467,7 +420,6 @@
 "Agora'l preséu ta coneutáu a una pantalla esterna. Usa esta pantalla como "
 "panel táutil pa interactuar col punteru."
 
->>>>>>> d52dc2c9
 #: qml/Greeter/CoverPage.qml:127
 msgid "Unlock"
 msgstr "Desbloquiar"
@@ -484,12 +436,8 @@
 
 #: qml/Greeter/DelayedLockscreen.qml:59
 msgid "You have been locked out due to too many failed passcode attempts."
-<<<<<<< HEAD
-msgstr "Quedasti bloquiáu polos escesivos intentos fallíos de códigu de pasu."
-=======
 msgstr ""
 "Bloquióse'l preséu dempués d'introducir mal la contraseña milenta vegaes."
->>>>>>> d52dc2c9
 
 #: qml/Greeter/DelayedLockscreen.qml:68
 #, qt-format
@@ -514,12 +462,6 @@
 msgid "Retry"
 msgstr ""
 
-<<<<<<< HEAD
-#: qml/Launcher/Drawer.qml:107
-msgid "Search…"
-msgstr "Guetar..."
-
-=======
 #: qml/Greeter/LoginList.qml:99
 msgid "Log In"
 msgstr ""
@@ -532,7 +474,6 @@
 msgid "Select desktop environment"
 msgstr ""
 
->>>>>>> d52dc2c9
 #: qml/Notifications/NotificationMenuItemFactory.qml:124
 msgid "Show password"
 msgstr "Amosar la contraseña"
@@ -584,11 +525,7 @@
 msgid "In queue…"
 msgstr "Na cola…"
 
-<<<<<<< HEAD
-#: qml/Panel/Indicators/IndicatorMenuItemFactory.qml:1021
-=======
 #: qml/Panel/Indicators/MenuItemFactory.qml:999
->>>>>>> d52dc2c9
 #: qml/Wizard/Pages/UpdateDelegate.qml:226
 msgid "Downloading"
 msgstr "Baxando"
@@ -661,44 +598,16 @@
 #: qml/Wizard/Pages/10-welcome.qml:175
 #: qml/Wizard/Pages/10-welcome-update.qml:126
 #: qml/Wizard/Pages/11-changelog.qml:74 qml/Wizard/Pages/20-keyboard.qml:152
-<<<<<<< HEAD
-#: qml/Wizard/Pages/30-wifi.qml:214 qml/Wizard/Pages/50-timezone.qml:272
-#: qml/Wizard/Pages/60-account.qml:72 qml/Wizard/Pages/70-passwd-type.qml:146
-#: qml/Wizard/Pages/76-app-update.qml:231
-#: qml/Wizard/Pages/passcode-desktop.qml:154
-#: qml/Wizard/Pages/password-set.qml:153
-=======
 #: qml/Wizard/Pages/30-wifi.qml:208 qml/Wizard/Pages/50-timezone.qml:272
 #: qml/Wizard/Pages/60-account.qml:66 qml/Wizard/Pages/70-passwd-type.qml:146
 #: qml/Wizard/Pages/75-report-check.qml:85
 #: qml/Wizard/Pages/76-app-update.qml:236
 #: qml/Wizard/Pages/passcode-desktop.qml:142
 #: qml/Wizard/Pages/password-set.qml:142
->>>>>>> d52dc2c9
 msgid "Next"
 msgstr "Siguiente"
 
 #: qml/Wizard/Pages/10-welcome-update.qml:91
-<<<<<<< HEAD
-#, fuzzy
-#| msgid "Welcome to Ubuntu"
-msgid "Welcome to "
-msgstr "Bienveníu/a a Ubuntu"
-
-#: qml/Wizard/Pages/10-welcome-update.qml:106
-msgid "We will make sure your device is ready to use "
-msgstr ""
-
-#: qml/Wizard/Pages/11-changelog.qml:28
-msgid "What's new"
-msgstr ""
-
-#: qml/Wizard/Pages/11-changelog.qml:74
-#, fuzzy
-#| msgid "Speaking..."
-msgid "Loading..."
-msgstr "Falando…"
-=======
 msgid "Welcome to "
 msgstr ""
 
@@ -713,7 +622,6 @@
 #: qml/Wizard/Pages/11-changelog.qml:74
 msgid "Loading..."
 msgstr "Cargando…"
->>>>>>> d52dc2c9
 
 #: qml/Wizard/Pages/20-keyboard.qml:31
 msgid "Select Keyboard"
@@ -727,15 +635,9 @@
 msgid "Keyboard layout"
 msgstr "Distribución del tecláu"
 
-<<<<<<< HEAD
-#: qml/Wizard/Pages/20-keyboard.qml:152 qml/Wizard/Pages/30-wifi.qml:214
-#: qml/Wizard/Pages/60-account.qml:72 qml/Wizard/Pages/76-app-update.qml:235
-#: qml/Wizard/Pages/79-system-update.qml:144 qml/Wizard/Pages/sim.qml:101
-=======
 #: qml/Wizard/Pages/20-keyboard.qml:152 qml/Wizard/Pages/30-wifi.qml:208
 #: qml/Wizard/Pages/60-account.qml:66 qml/Wizard/Pages/76-app-update.qml:240
 #: qml/Wizard/Pages/79-system-update.qml:152 qml/Wizard/Pages/sim.qml:101
->>>>>>> d52dc2c9
 msgid "Skip"
 msgstr "Saltar"
 
@@ -743,27 +645,15 @@
 msgid "Connect to Wi‑Fi"
 msgstr "Conexón a una Wi-Fi"
 
-<<<<<<< HEAD
-#: qml/Wizard/Pages/30-wifi.qml:139
-=======
 #: qml/Wizard/Pages/30-wifi.qml:133
->>>>>>> d52dc2c9
 msgid "Connected"
 msgstr "Coneutóse"
 
-<<<<<<< HEAD
-#: qml/Wizard/Pages/30-wifi.qml:172
-msgid "Available Wi-Fi networks"
-msgstr "Redes Wi-Fi disponibles"
-
-#: qml/Wizard/Pages/30-wifi.qml:173
-=======
 #: qml/Wizard/Pages/30-wifi.qml:166
 msgid "Available Wi-Fi networks"
 msgstr "Redes Wi-Fi disponibles"
 
 #: qml/Wizard/Pages/30-wifi.qml:167
->>>>>>> d52dc2c9
 msgid "No available Wi-Fi networks"
 msgstr "Nun hai redes Wi-Fi disponibles"
 
@@ -779,11 +669,7 @@
 msgid "Personalize Your Device"
 msgstr "Personalización del preséu"
 
-<<<<<<< HEAD
-#: qml/Wizard/Pages/60-account.qml:54
-=======
 #: qml/Wizard/Pages/60-account.qml:49
->>>>>>> d52dc2c9
 msgid "Preferred Name"
 msgstr "Nome preferíu"
 
@@ -806,113 +692,6 @@
 msgid "No lock code"
 msgstr "Nada"
 
-<<<<<<< HEAD
-#: qml/Wizard/Pages/76-app-update.qml:34
-msgid "Update Apps"
-msgstr ""
-
-#: qml/Wizard/Pages/76-app-update.qml:122
-msgid "This device is not connected to the internet."
-msgstr ""
-
-#: qml/Wizard/Pages/76-app-update.qml:123
-#: qml/Wizard/Pages/76-app-update.qml:129
-msgid "Use the OpenStore app to check for updates once connected."
-msgstr ""
-
-#: qml/Wizard/Pages/76-app-update.qml:125
-msgid "Software is up to date"
-msgstr ""
-
-#: qml/Wizard/Pages/76-app-update.qml:128
-msgid "The update server is not responding."
-msgstr ""
-
-#: qml/Wizard/Pages/76-app-update.qml:233
-#, fuzzy
-#| msgid "Loading. Please Wait..."
-msgid "Please wait..."
-msgstr "Cargando, espera…"
-
-#: qml/Wizard/Pages/79-system-update.qml:28
-msgid "Update Device"
-msgstr "Anovar preséu"
-
-#: qml/Wizard/Pages/79-system-update.qml:55
-msgid ""
-"There is a system update available and ready to install. Afterwards, the "
-"device will automatically restart."
-msgstr ""
-"Hai un anovamientu del sistema disponible y preparáu pa instalar. Darréu, el "
-"preséu reaniciará de mou automáticu."
-
-#: qml/Wizard/Pages/79-system-update.qml:76
-#, fuzzy
-#| msgctxt "string identifying name of the update"
-#| msgid "Ubuntu system"
-msgctxt "string identifying name of the update"
-msgid "Ubuntu Touch system"
-msgstr "Sistema Ubuntu"
-
-#: qml/Wizard/Pages/79-system-update.qml:83
-#, qt-format
-msgctxt "version of the system update"
-msgid "Version %1"
-msgstr "Versión %1"
-
-#: qml/Wizard/Pages/79-system-update.qml:95
-msgid "This could take a few minutes..."
-msgstr "Esto podría tardar dellos minutos..."
-
-#: qml/Wizard/Pages/79-system-update.qml:109
-msgid "Install and restart now"
-msgstr "Instalar y reaniciar agora"
-
-#: qml/Wizard/Pages/80-finished.qml:91
-msgid "Welcome Back"
-msgstr ""
-
-#: qml/Wizard/Pages/80-finished.qml:91
-msgid "Welcome to Ubuntu"
-msgstr "Bienveníu/a a Ubuntu"
-
-#: qml/Wizard/Pages/80-finished.qml:106
-msgid "You are ready to use your device now"
-msgstr "Ya tas preparáu pa usar el preséu"
-
-#: qml/Wizard/Pages/80-finished.qml:126
-msgid "Continue"
-msgstr "Siguir"
-
-#: qml/Wizard/Pages/80-finished.qml:126
-msgid "Get Started"
-msgstr "Primeros pasos"
-
-#: qml/Wizard/Pages/DownloadHandler.qml:174
-msgid "Installation failed"
-msgstr ""
-
-#: qml/Wizard/Pages/GlobalUpdateControls.qml:84
-msgid "Checking for updates…"
-msgstr ""
-
-#: qml/Wizard/Pages/GlobalUpdateControls.qml:109
-#, qt-format
-msgid "%1 update available"
-msgid_plural "%1 updates available"
-msgstr[0] ""
-msgstr[1] ""
-
-#: qml/Wizard/Pages/GlobalUpdateControls.qml:119
-msgid "Update all…"
-msgstr ""
-
-#: qml/Wizard/Pages/GlobalUpdateControls.qml:121
-#, fuzzy
-#| msgid "Update Device"
-msgid "Update all"
-msgstr "Anovar preséu"
-=======
 #: qml/Wizard/Pages/75-report-check.qml:26
 msgid "Privacy Policy"
 msgstr "Política de privacidá"
@@ -1028,10 +807,9 @@
 #: qml/Wizard/Pages/GlobalUpdateControls.qml:121
 msgid "Update all"
 msgstr "Anovar too"
->>>>>>> d52dc2c9
 
 #: qml/Wizard/Pages/passcode-confirm.qml:43
-#: qml/Wizard/Pages/passcode-desktop.qml:104
+#: qml/Wizard/Pages/passcode-desktop.qml:97
 msgid "Confirm passcode"
 msgstr "Confirmación"
 
@@ -1048,24 +826,24 @@
 msgid "Lock Screen Passcode"
 msgstr "Códigu numbéricu de la pantalla de bloquéu"
 
-#: qml/Wizard/Pages/passcode-desktop.qml:68
+#: qml/Wizard/Pages/passcode-desktop.qml:61
 msgid "Enter 4 numbers to setup your passcode"
 msgstr "Introduz 4 númberos pa configurar el códigu numbéricu"
 
-#: qml/Wizard/Pages/passcode-desktop.qml:84
+#: qml/Wizard/Pages/passcode-desktop.qml:77
 #: qml/Wizard/Pages/passcode-set.qml:54
 msgid "Choose passcode"
 msgstr "Códigu numbéricu"
 
-#: qml/Wizard/Pages/passcode-desktop.qml:139
+#: qml/Wizard/Pages/passcode-desktop.qml:127
 msgid "Passcode too short"
 msgstr "El códigu numbéricu ye percurtiu"
 
-#: qml/Wizard/Pages/passcode-desktop.qml:141
+#: qml/Wizard/Pages/passcode-desktop.qml:129
 msgid "Passcodes match"
 msgstr "Los códigos numbéricos concasen"
 
-#: qml/Wizard/Pages/passcode-desktop.qml:143
+#: qml/Wizard/Pages/passcode-desktop.qml:131
 msgid "Passcodes do not match"
 msgstr "Los códigos numbéricos nun concasen"
 
@@ -1077,15 +855,15 @@
 msgid "Lock Screen Password"
 msgstr "Contraseña de la pantalla de bloquéu"
 
-#: qml/Wizard/Pages/password-set.qml:68
+#: qml/Wizard/Pages/password-set.qml:62
 msgid "Enter at least 8 characters"
 msgstr "Introduz 8 caráuteres polo menos"
 
-#: qml/Wizard/Pages/password-set.qml:80
+#: qml/Wizard/Pages/password-set.qml:74
 msgid "Choose password"
 msgstr "Contraseña"
 
-#: qml/Wizard/Pages/password-set.qml:110
+#: qml/Wizard/Pages/password-set.qml:104
 msgid "Confirm password"
 msgstr "Confirmación"
 
@@ -1174,79 +952,6 @@
 #: qml/Wizard/Pages/UpdateDelegate.qml:315
 msgid "Update failed"
 msgstr ""
-
-#: qml/Wizard/Pages/UpdateDelegate.qml:123
-#, fuzzy
-#| msgid "Update Device"
-msgid "Update"
-msgstr "Anovar preséu"
-
-#: qml/Wizard/Pages/UpdateDelegate.qml:125
-#, fuzzy
-#| msgid "Downloading"
-msgid "Download"
-msgstr "Baxando"
-
-#: qml/Wizard/Pages/UpdateDelegate.qml:131
-msgid "Resume"
-msgstr ""
-
-#: qml/Wizard/Pages/UpdateDelegate.qml:138
-msgid "Pause"
-msgstr ""
-
-#: qml/Wizard/Pages/UpdateDelegate.qml:142
-msgid "Install…"
-msgstr ""
-
-#: qml/Wizard/Pages/UpdateDelegate.qml:144
-msgid "Install"
-msgstr ""
-
-#: qml/Wizard/Pages/UpdateDelegate.qml:148
-msgid "Open"
-msgstr ""
-
-#: qml/Wizard/Pages/UpdateDelegate.qml:216
-msgid "Installing"
-msgstr ""
-
-#: qml/Wizard/Pages/UpdateDelegate.qml:220
-msgid "Paused"
-msgstr ""
-
-#: qml/Wizard/Pages/UpdateDelegate.qml:223
-msgid "Waiting to download"
-msgstr ""
-
-#: qml/Wizard/Pages/UpdateDelegate.qml:279
-#, qt-format
-msgid "%1 of %2"
-msgstr ""
-
-#: qml/Wizard/Pages/UpdateDelegate.qml:283
-#, fuzzy
-#| msgid "Downloading"
-msgid "Downloaded"
-msgstr "Baxando"
-
-#: qml/Wizard/Pages/UpdateDelegate.qml:286
-#, fuzzy
-#| msgid "Also installed"
-msgid "Installed"
-msgstr "Tamién instalaos"
-
-#: qml/Wizard/Pages/UpdateDelegate.qml:291
-#, fuzzy, qt-format
-#| msgid "Update Device"
-msgid "Updated %1"
-msgstr "Anovar preséu"
-
-#: qml/Wizard/Pages/UpdateDelegate.qml:315
-#, fuzzy
-#| msgid "Update Device"
-msgid "Update failed"
-msgstr "Anovar preséu"
 
 #: qml/Wizard/PasswordMeter.qml:87
 msgid "Password too short"
@@ -1330,151 +1035,6 @@
 #~ msgid "Service Terms"
 #~ msgstr "Términos del serviciu"
 
-#~ msgctxt "Button: Open the Ubuntu Store"
-#~ msgid "Store"
-#~ msgstr "Tienda"
-
-#~ msgctxt "Button: Start a search in the current dash scope"
-#~ msgid "Search"
-#~ msgstr "Guetar"
-
-#~ msgctxt "Button: Show the current dash scope settings"
-#~ msgid "Settings"
-#~ msgstr "Axustes"
-
-#~ msgid "Remove from Favorites"
-#~ msgstr "Desaniciar de favoritos"
-
-#~ msgid "Add to Favorites"
-#~ msgstr "Amestar a favoritos"
-
-#~ msgid "Refine your results"
-#~ msgstr "Refina los resultaos"
-
-#~ msgid "Reset"
-#~ msgstr "Reafitar"
-
-#~ msgid "Show less"
-#~ msgstr "Ver menos"
-
-#~ msgid "Show all"
-#~ msgstr "Ver too"
-
-#~ msgctxt "Label: Hint for dash search line edit"
-#~ msgid "Search"
-#~ msgstr "Guetar"
-
-#~ msgid "Recent Searches"
-#~ msgstr "Guetes recién"
-
-#~ msgid "Clear All"
-#~ msgstr "Llimpiar too"
-
-#~ msgid "More..."
-#~ msgstr "Más…"
-
-#~ msgid "Less..."
-#~ msgstr "Menos…"
-
-#~ msgid "Send"
-#~ msgstr "Unviar"
-
-#~ msgid "Rate this"
-#~ msgstr "Valorar esto"
-
-#~ msgid "Add a review"
-#~ msgstr "Amestar una reseña"
-
-#~ msgid "Pull to refresh…"
-#~ msgstr "Tira p'anovar..."
-
-#~ msgid "Release to refresh…"
-#~ msgstr "Sueltar p'anovar..."
-
-#~ msgid "Enable location data"
-#~ msgstr "Habilitar datos d'allugamientu"
-
-#~ msgid "Manage"
-#~ msgstr "Xestionar"
-
-#~ msgid "Home"
-#~ msgstr "Aniciu"
-
-#~ msgctxt "Apps sorted alphabetically"
-#~ msgid "A-Z"
-#~ msgstr "A-Z"
-
-#~ msgid "More apps in the store"
-#~ msgstr "Más aplicaciones na tienda"
-
-#~ msgid "Location Services"
-#~ msgstr "Servicios d'allugamientu"
-
-#~ msgid ""
-#~ "Use GPS, Wi-Fi hotspots and mobile network anonymously to detect location "
-#~ "(recommended)"
-#~ msgstr ""
-#~ "Usar GPS, puntos Wi-Fi y redes móviles de mou anónimu pa detectar "
-#~ "l'allugamientu (recomendao)"
-
-#~ msgid "By selecting this option you agree to the Nokia HERE %1."
-#~ msgstr "Seleicionando esta opción aceutes los %1 de Nokia HERE."
-
-#~ msgctxt "part of: Nokia HERE terms and conditions"
-#~ msgid "terms and conditions"
-#~ msgstr "términos y condiciones"
-
-#~ msgid "GPS only"
-#~ msgstr "Sólo GPS"
-
-#~ msgid "Don't use my location"
-#~ msgstr "Nun usar l'allugamientu"
-
-#~ msgid "You can change it later in System Settings."
-#~ msgstr "Pues camudalo sero na Configuración del Sistema."
-
-#~ msgid "Privacy Policy"
-#~ msgstr "Política d'intimidá"
-
-#~ msgid "Help Us Improve"
-#~ msgstr "Ayúdanos a meyorar"
-
-#~ msgid "Improve system performance by sending us crashes and error reports."
-#~ msgstr ""
-#~ "Ameyora'l rindimientu del sistema unviándonos los informes d'errores y "
-#~ "cuelgues."
-
-#~ msgid "Privacy policy"
-#~ msgstr "Política d'intimidá"
-
-#~ msgid "Terms & Conditions"
-#~ msgstr "Términos y condiciones"
-
-#~ msgid "Your device uses positioning technologies provided by HERE."
-#~ msgstr "El preséu usa teunoloxíes de posición qu'ufre HERE."
-
-#~ msgid ""
-#~ "To provide you with positioning services and to improve their quality, "
-#~ "HERE collects information about nearby cell towers and Wi-Fi hotspots "
-#~ "around your current location whenever your position is being found."
-#~ msgstr ""
-#~ "Pa ufrir los servicios de posición y ameyorar la so calidá, HERE collecha "
-#~ "información de les antenes celulares y puntos d'accesu Wi-Fi cercanos al "
-#~ "to allugamientu actual siempre que se conoza la to posición."
-
-#~ msgid ""
-#~ "The information collected is used to analyze the service and to improve "
-#~ "the use of service, but not to identify you personally."
-#~ msgstr ""
-#~ "La información collechada úsase p'analizar el serviciu y ameyorar l'usu "
-#~ "del serviciu, non pa identificate personalmente."
-
-#~ msgid "By continuing, you agree to the HERE platform %1 and %2."
-#~ msgstr "Al siguir, aceutes %1 y %2 de la plataforma HERE."
-
-#~ msgid "Service Terms"
-#~ msgstr "Términos del serviciu"
-
 #~ msgid "Skip intro"
 #~ msgstr "Omitir la intro"
 
@@ -1861,17 +1421,4 @@
 #~ msgstr "Eslizar p'alministrar la app"
 
 #~ msgid "Swipe up to create a message"
-<<<<<<< HEAD
-#~ msgstr "Eslizar pa crear un mensaxe"
-
-#~ msgid "Long swipe from the left edge to open the Today scope"
-#~ msgstr "Eslizamientu llargu dende'l berbesu izquierdu pa ver el scope Güei"
-
-#~ msgid "Takes a screenshot of a window."
-#~ msgstr "Saca una imaxe d'una ventana."
-
-#~ msgid "Super + 0 to 9"
-#~ msgstr "Super + 0 a 9"
-=======
-#~ msgstr "Eslizar pa crear un mensaxe"
->>>>>>> d52dc2c9
+#~ msgstr "Eslizar pa crear un mensaxe"
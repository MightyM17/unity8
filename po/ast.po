--- conflicted
+++ resolved
@@ -6,26 +6,18 @@
 msgid ""
 msgstr ""
 "Project-Id-Version: unity8\n"
-"Report-Msgid-Bugs-To: FULL NAME <EMAIL@ADDRESS>\n"
+"Report-Msgid-Bugs-To: \n"
 "POT-Creation-Date: 2015-08-25 14:53+0200\n"
-<<<<<<< HEAD
-"PO-Revision-Date: 2015-09-17 13:39+0000\n"
-=======
 "PO-Revision-Date: 2015-06-11 23:39+0000\n"
->>>>>>> b1b3c55a
 "Last-Translator: enolp <enolp@softastur.org>\n"
 "Language-Team: Asturian <ast@li.org>\n"
+"Language: ast\n"
 "MIME-Version: 1.0\n"
 "Content-Type: text/plain; charset=UTF-8\n"
 "Content-Transfer-Encoding: 8bit\n"
 "Plural-Forms: nplurals=2; plural=n != 1;\n"
-<<<<<<< HEAD
-"X-Launchpad-Export-Date: 2015-09-18 05:43+0000\n"
-"X-Generator: Launchpad (build 17746)\n"
-=======
 "X-Launchpad-Export-Date: 2015-09-16 05:49+0000\n"
 "X-Generator: Launchpad (build 17737)\n"
->>>>>>> b1b3c55a
 
 #: plugins/LightDM/Greeter.cpp:112
 msgid "Password: "
@@ -134,8 +126,7 @@
 
 #: qml/Components/DelayedLockscreen.qml:65
 msgid "You have been locked out due to too many failed passcode attempts."
-msgstr ""
-"Quedasti bloquiáu polos escesivos intentos fallíos de códigu de pasu."
+msgstr "Quedasti bloquiáu polos escesivos intentos fallíos de códigu de pasu."
 
 #: qml/Components/DelayedLockscreen.qml:74
 #, qt-format
@@ -657,8 +648,7 @@
 
 #: qml/Wizard/Pages/50-location.qml:86
 msgid "Using GPS, anonymized Wi-Fi and cellular network info (recommended)"
-msgstr ""
-"Usando GPS, Wi-fi anónimes ya información de redes móviles (aconseyao)"
+msgstr "Usando GPS, Wi-fi anónimes ya información de redes móviles (aconseyao)"
 
 #. Translators: HERE is a trademark for Nokia's location service, you probably shouldn't translate it
 #: qml/Wizard/Pages/50-location.qml:103
@@ -725,8 +715,6 @@
 msgid "%1  〉"
 msgstr "%1  〉"
 
-<<<<<<< HEAD
-=======
 #~ msgid "Skip intro"
 #~ msgstr "Omitir la intro"
 
@@ -753,8 +741,8 @@
 
 #~ msgid "Swipe from the left to reveal the launcher for quick access to apps"
 #~ msgstr ""
-#~ "Esliza'l deu dende la esquierda p'amosar el llanzador y acceder rápidamente "
-#~ "a les aplicaciones"
+#~ "Esliza'l deu dende la esquierda p'amosar el llanzador y acceder "
+#~ "rápidamente a les aplicaciones"
 
 #~ msgid "Well done"
 #~ msgstr "Bien fecho"
@@ -823,6 +811,5 @@
 #~ msgid "Click here to finish."
 #~ msgstr "Primi equí pa finar."
 
->>>>>>> b1b3c55a
 #~ msgid "Please re-enter"
 #~ msgstr "Por favor, reintroduzla"
# Albanian translation for unity8
# Copyright (c) 2014 Rosetta Contributors and Canonical Ltd 2014
# This file is distributed under the same license as the unity8 package.
# FIRST AUTHOR <EMAIL@ADDRESS>, 2014.
#
msgid ""
msgstr ""
"Project-Id-Version: unity8\n"
"Report-Msgid-Bugs-To: FULL NAME <EMAIL@ADDRESS>\n"
<<<<<<< HEAD
"POT-Creation-Date: 2015-11-04 15:02+0000\n"
=======
"POT-Creation-Date: 2015-11-20 14:45+0100\n"
>>>>>>> a3c57371
"PO-Revision-Date: 2014-01-15 13:51+0000\n"
"Last-Translator: Besmir Zanaj <besmirzanaj@gmail.com>\n"
"Language-Team: Albanian <sq@li.org>\n"
"MIME-Version: 1.0\n"
"Content-Type: text/plain; charset=UTF-8\n"
"Content-Transfer-Encoding: 8bit\n"
"Plural-Forms: nplurals=2; plural=n != 1;\n"
<<<<<<< HEAD
"X-Launchpad-Export-Date: 2015-11-21 05:33+0000\n"
=======
"X-Launchpad-Export-Date: 2015-11-30 05:29+0000\n"
>>>>>>> a3c57371
"X-Generator: Launchpad (build 17850)\n"

#: plugins/IntegratedLightDM/Greeter.cpp:112
msgid "Password: "
msgstr "Fjalëkalimi: "

#: plugins/Unity/Launcher/launcheritem.cpp:47
#: plugins/Unity/Launcher/launcheritem.cpp:106
msgid "Pin shortcut"
msgstr ""

#: plugins/Unity/Launcher/launcheritem.cpp:52
msgid "Quit"
msgstr ""

#: plugins/Unity/Launcher/launcheritem.cpp:106
msgid "Unpin shortcut"
msgstr ""

#: qml/Components/DelayedLockscreen.qml:49
msgid "Device Locked"
msgstr ""

#: qml/Components/DelayedLockscreen.qml:64
msgid "You have been locked out due to too many failed passphrase attempts."
msgstr ""

#: qml/Components/DelayedLockscreen.qml:65
msgid "You have been locked out due to too many failed passcode attempts."
msgstr ""

#: qml/Components/DelayedLockscreen.qml:74
#, qt-format
msgid "Please wait %1 minute and then try again…"
msgid_plural "Please wait %1 minutes and then try again…"
msgstr[0] ""
msgstr[1] ""

<<<<<<< HEAD
#: qml/Components/Dialogs.qml:116
=======
#: qml/Components/Dialogs.qml:144
>>>>>>> a3c57371
msgctxt "Title: Lock/Log out dialog"
msgid "Log out"
msgstr "Dalja"

<<<<<<< HEAD
#: qml/Components/Dialogs.qml:117
msgid "Are you sure you want to log out?"
msgstr ""

#: qml/Components/Dialogs.qml:119
=======
#: qml/Components/Dialogs.qml:145
msgid "Are you sure you want to log out?"
msgstr ""

#: qml/Components/Dialogs.qml:147
>>>>>>> a3c57371
msgctxt "Button: Lock the system"
msgid "Lock"
msgstr "Kyç"

<<<<<<< HEAD
#: qml/Components/Dialogs.qml:126
=======
#: qml/Components/Dialogs.qml:154
>>>>>>> a3c57371
msgctxt "Button: Log out from the system"
msgid "Log Out"
msgstr "Dil"

<<<<<<< HEAD
#: qml/Components/Dialogs.qml:133 qml/Components/Dialogs.qml:166
#: qml/Components/Dialogs.qml:225
msgid "Cancel"
msgstr "Anullo"

#: qml/Components/Dialogs.qml:145
=======
#: qml/Components/Dialogs.qml:161 qml/Components/Dialogs.qml:194
#: qml/Components/Dialogs.qml:253
msgid "Cancel"
msgstr "Anullo"

#: qml/Components/Dialogs.qml:173
>>>>>>> a3c57371
msgctxt "Title: Reboot/Shut down dialog"
msgid "Shut down"
msgstr "Fik"

<<<<<<< HEAD
#: qml/Components/Dialogs.qml:146
msgid "Are you sure you want to shut down?"
msgstr ""

#: qml/Components/Dialogs.qml:148
=======
#: qml/Components/Dialogs.qml:174
msgid "Are you sure you want to shut down?"
msgstr ""

#: qml/Components/Dialogs.qml:176
>>>>>>> a3c57371
msgctxt "Button: Reboot the system"
msgid "Reboot"
msgstr "Rindize"

<<<<<<< HEAD
#: qml/Components/Dialogs.qml:157
=======
#: qml/Components/Dialogs.qml:185
>>>>>>> a3c57371
msgctxt "Button: Shut down the system"
msgid "Shut down"
msgstr "Fik"

<<<<<<< HEAD
#: qml/Components/Dialogs.qml:179
=======
#: qml/Components/Dialogs.qml:207
>>>>>>> a3c57371
msgctxt "Title: Reboot dialog"
msgid "Reboot"
msgstr "Rindize"

<<<<<<< HEAD
#: qml/Components/Dialogs.qml:180
msgid "Are you sure you want to reboot?"
msgstr ""

#: qml/Components/Dialogs.qml:182
msgid "No"
msgstr "Jo"

#: qml/Components/Dialogs.qml:189
msgid "Yes"
msgstr "Po"

#: qml/Components/Dialogs.qml:204
=======
#: qml/Components/Dialogs.qml:208
msgid "Are you sure you want to reboot?"
msgstr ""

#: qml/Components/Dialogs.qml:210
msgid "No"
msgstr "Jo"

#: qml/Components/Dialogs.qml:217
msgid "Yes"
msgstr "Po"

#: qml/Components/Dialogs.qml:232
>>>>>>> a3c57371
msgctxt "Title: Power off/Restart dialog"
msgid "Power"
msgstr "Tensioni"

<<<<<<< HEAD
#: qml/Components/Dialogs.qml:205
=======
#: qml/Components/Dialogs.qml:233
>>>>>>> a3c57371
msgid ""
"Are you sure you would like\n"
"to power off?"
msgstr ""

<<<<<<< HEAD
#: qml/Components/Dialogs.qml:207
=======
#: qml/Components/Dialogs.qml:235
>>>>>>> a3c57371
msgctxt "Button: Power off the system"
msgid "Power off"
msgstr "Fike"

<<<<<<< HEAD
#: qml/Components/Dialogs.qml:216
=======
#: qml/Components/Dialogs.qml:244
>>>>>>> a3c57371
msgctxt "Button: Restart the system"
msgid "Restart"
msgstr "Rindiz"

#: qml/Components/Lockscreen.qml:245
msgid "Return to Call"
msgstr ""

#: qml/Components/Lockscreen.qml:245
msgid "Emergency Call"
msgstr ""

#: qml/Components/Lockscreen.qml:277
msgid "OK"
msgstr "OK"

<<<<<<< HEAD
=======
#: qml/Components/ModeSwitchWarningDialog.qml:32
msgid "Apps may have unsaved data:"
msgstr ""

#: qml/Components/ModeSwitchWarningDialog.qml:57
msgid "Re-dock, save your work and close these apps to continue."
msgstr ""

#: qml/Components/ModeSwitchWarningDialog.qml:63
msgid "Or force close now (unsaved data will be lost)."
msgstr ""

#: qml/Components/ModeSwitchWarningDialog.qml:75
msgid "OK, I will reconnect"
msgstr ""

#: qml/Components/ModeSwitchWarningDialog.qml:76
msgid "Reconnect now!"
msgstr ""

#: qml/Components/ModeSwitchWarningDialog.qml:88
msgid "Close all"
msgstr ""

>>>>>>> a3c57371
#: qml/Dash/DashPageHeader.qml:265
msgctxt "Button: Open the Ubuntu Store"
msgid "Store"
msgstr "Ruaje"

#: qml/Dash/DashPageHeader.qml:272
msgctxt "Button: Start a search in the current dash scope"
msgid "Search"
msgstr "Kërko"

#: qml/Dash/DashPageHeader.qml:282
msgctxt "Button: Show the current dash scope settings"
msgid "Settings"
msgstr "Parametrat"

#: qml/Dash/DashPageHeader.qml:289
msgid "Remove from Favorites"
msgstr "Hiq nga të preferuarit"

#: qml/Dash/DashPageHeader.qml:289
msgid "Add to Favorites"
msgstr "Shto në të Parapëlqyerat"

#: qml/Dash/GenericScopeView.qml:569 qml/Dash/GenericScopeView.qml:727
msgid "See less"
msgstr ""

#: qml/Dash/GenericScopeView.qml:569
msgid "See all"
msgstr ""

#: qml/Dash/GenericScopeView.qml:631
msgctxt "Label: Hint for dash search line edit"
msgid "Search"
msgstr "Kërko"

#: qml/Dash/Previews/PreviewActionCombo.qml:35
msgid "More..."
msgstr "Më Tepër..."

#: qml/Dash/Previews/PreviewActionCombo.qml:35
msgid "Less..."
msgstr "Më Pak..."

#: qml/Dash/Previews/PreviewCommentInput.qml:68
#: qml/Dash/Previews/PreviewRatingInput.qml:174
msgid "Send"
msgstr "Dërgo"

#: qml/Dash/Previews/PreviewRatingInput.qml:84
msgid "Rate this"
msgstr "Vlerësoje këtë"

#: qml/Dash/Previews/PreviewRatingInput.qml:129
msgid "Add a review"
msgstr "Shto një rishikim"

#: qml/Dash/Previews/PreviewSharing.qml:51
msgid "Preview Share Item"
msgstr ""

#: qml/Dash/PullToRefreshScopeStyle.qml:55
msgid "Pull to refresh…"
msgstr ""

#: qml/Dash/PullToRefreshScopeStyle.qml:60
msgid "Release to refresh…"
msgstr ""

#: qml/Dash/ScopeSettings/ScopeSettingBoolean.qml:43
msgid "Enable location data"
msgstr ""

#: qml/Dash/ScopesList.qml:67
msgid "Manage"
msgstr "Menaxho"

#: qml/Dash/ScopesList.qml:113
msgid "Home"
msgstr "Shtëpia"

#: qml/Dash/ScopesList.qml:114
msgid "Also installed"
msgstr ""

#: qml/DisabledScreenNotice.qml:42
msgid "Your device is now connected to an external display."
msgstr ""

#: qml/Greeter/CoverPage.qml:107
msgid "Unlock"
msgstr "Zhblloko"

#: qml/Greeter/LoginList.qml:236
msgid "Retry"
msgstr "Riprovo"

#: qml/Greeter/LoginList.qml:237
msgid "Tap to unlock"
msgstr ""

#: qml/Greeter/NarrowView.qml:54 qml/Wizard/Pages/passwd-confirm.qml:53
msgid "Sorry, incorrect passphrase."
msgstr ""

#: qml/Greeter/NarrowView.qml:55 qml/Wizard/Pages/passwd-confirm.qml:54
msgid "Sorry, incorrect passcode."
msgstr ""

#: qml/Greeter/NarrowView.qml:56
msgid "This will be your last attempt."
msgstr "Kjo do to jetë përpjekja jote e fundit."

#: qml/Greeter/NarrowView.qml:58
msgid ""
"If passphrase is entered incorrectly, your phone will conduct a factory "
"reset and all personal data will be deleted."
msgstr ""

#: qml/Greeter/NarrowView.qml:59
msgid ""
"If passcode is entered incorrectly, your phone will conduct a factory reset "
"and all personal data will be deleted."
msgstr ""

#: qml/Greeter/NarrowView.qml:116
#, qt-format
msgid "Enter %1"
msgstr ""

#: qml/Greeter/NarrowView.qml:117 qml/Wizard/Pages/passwd-set.qml:60
msgid "Enter passphrase"
msgstr ""

#: qml/Greeter/NarrowView.qml:118
msgid "Enter passcode"
msgstr ""

#: qml/Greeter/NarrowView.qml:119
#, qt-format
msgid "Sorry, incorrect %1"
msgstr ""

#: qml/Greeter/NarrowView.qml:120
msgid "Sorry, incorrect passphrase"
msgstr ""

#: qml/Greeter/NarrowView.qml:121
msgctxt "passphrase"
msgid "Please re-enter"
msgstr ""

#: qml/Greeter/NarrowView.qml:122
msgid "Sorry, incorrect passcode"
msgstr ""

#: qml/Notifications/NotificationMenuItemFactory.qml:129
msgid "Show password"
msgstr "Shfaq fjalëkalimin"

#: qml/Panel/ActiveCallHint.qml:79
msgid "Tap to return to call..."
msgstr ""

#: qml/Panel/ActiveCallHint.qml:92
msgid "Conference"
msgstr "Konferencë"

#: qml/Panel/Indicators/MenuItemFactory.qml:731
msgid "Nothing is playing"
msgstr ""

#: qml/Panel/Indicators/MenuItemFactory.qml:860
#, qt-format
msgid "%1 hour"
msgid_plural "%1 hours"
msgstr[0] ""
msgstr[1] ""

#: qml/Panel/Indicators/MenuItemFactory.qml:864
#, qt-format
msgid "%1 minute"
msgid_plural "%1 minutes"
msgstr[0] ""
msgstr[1] ""

#: qml/Panel/Indicators/MenuItemFactory.qml:869
#, qt-format
msgid "%1 second"
msgid_plural "%1 seconds"
msgstr[0] ""
msgstr[1] ""

#: qml/Panel/Indicators/MenuItemFactory.qml:872
msgid "0 seconds"
msgstr ""

#. Translators: String like "1 hour, 2 minutes, 3 seconds remaining"
#: qml/Panel/Indicators/MenuItemFactory.qml:874
#, qt-format
msgid "%1 remaining"
msgstr ""

#: qml/Panel/Indicators/MenuItemFactory.qml:880
msgid "In queue…"
msgstr "Në pritje..."

#: qml/Panel/Indicators/MenuItemFactory.qml:884
msgid "Downloading"
msgstr "Shkarkim"

#: qml/Panel/Indicators/MenuItemFactory.qml:886
msgid "Paused, tap to resume"
msgstr ""

#: qml/Panel/Indicators/MenuItemFactory.qml:888
msgid "Canceled"
msgstr "Anulluar"

#: qml/Panel/Indicators/MenuItemFactory.qml:890
msgid "Finished"
msgstr "Përfunduar"

#: qml/Panel/Indicators/MenuItemFactory.qml:892
msgid "Failed, tap to retry"
msgstr ""

#: qml/Panel/Indicators/MessageMenuItemFactory.qml:155
#: qml/Panel/Indicators/MessageMenuItemFactory.qml:214
msgctxt "Button: Send a reply message"
msgid "Send"
msgstr ""

#: qml/Panel/Indicators/MessageMenuItemFactory.qml:156
msgctxt "Label: Hint in message indicator line edit"
msgid "Reply"
msgstr "Përgjigju"

#: qml/Panel/Indicators/MessageMenuItemFactory.qml:213
msgctxt "Button: Call back on phone"
msgid "Call back"
msgstr ""

#: qml/Panel/Indicators/ModemInfoItem.qml:105
msgid "Unlock SIM"
msgstr "Zhblloko SIM"

#: qml/Panel/Indicators/RoamingIndication.qml:27
msgid "Roaming"
msgstr ""

#: qml/Tutorial/TutorialBottomFinish.qml:24
msgid "This action does different things for different apps"
msgstr ""

#: qml/Tutorial/TutorialBottomFinish.qml:25
msgid "Tap here to finish."
msgstr ""

#: qml/Tutorial/TutorialBottom.qml:28
msgid "Open special menus"
msgstr ""

#: qml/Tutorial/TutorialBottom.qml:29
msgid "Swipe up from the bottom edge."
msgstr ""

#: qml/Tutorial/TutorialContent.qml:80 qml/Tutorial/TutorialLeftFinish.qml:25
#: qml/Tutorial/TutorialRight.qml:144
msgid "Tap here to continue."
msgstr ""

#: qml/Tutorial/TutorialLeftFinish.qml:24
msgid "These are the shortcuts to favorite apps"
msgstr ""

#: qml/Tutorial/TutorialLeft.qml:26
msgid "Open the launcher"
msgstr ""

#: qml/Tutorial/TutorialLeft.qml:27
msgid "Short swipe from the left edge."
msgstr ""

#: qml/Tutorial/TutorialPage.qml:178
msgid "You almost got it!"
msgstr ""

#: qml/Tutorial/TutorialPage.qml:195
msgid "Try again."
msgstr "Provoje përsëri."

#: qml/Tutorial/TutorialRight.qml:31
msgid "To view open apps"
msgstr ""

#: qml/Tutorial/TutorialRight.qml:32
msgid "Long swipe from the right edge."
msgstr ""

#: qml/Tutorial/TutorialRight.qml:122
msgid "View all your running tasks."
msgstr ""

#: qml/Wizard/Page.qml:89
msgctxt "Button: Go back one page in the Wizard"
msgid "Back"
msgstr "Mbrapsht"

#: qml/Wizard/Pages/10-welcome.qml:27
msgid "Hi!"
msgstr "Përshëndetje!"

#: qml/Wizard/Pages/10-welcome.qml:44
msgid "Welcome to your Ubuntu phone."
msgstr "Mirëseerdhët në telefonin tuaj Ubuntu."

#: qml/Wizard/Pages/10-welcome.qml:52
msgid "Let’s get started."
msgstr "Le t'ia nisim."

#: qml/Wizard/Pages/10-welcome.qml:88 qml/Wizard/Pages/30-passwd-type.qml:128
#: qml/Wizard/Pages/40-wifi.qml:215 qml/Wizard/Pages/50-location.qml:131
#: qml/Wizard/Pages/60-reporting.qml:60 qml/Wizard/Pages/passwd-confirm.qml:82
#: qml/Wizard/Pages/passwd-set.qml:90
msgid "Continue"
msgstr "Vazhdo"

#: qml/Wizard/Pages/20-sim.qml:25
msgid "Add a SIM card and restart your device"
msgstr ""

#: qml/Wizard/Pages/20-sim.qml:59
msgid "Without it, you won’t be able to make calls or use text messaging."
msgstr ""

#: qml/Wizard/Pages/20-sim.qml:73 qml/Wizard/Pages/40-wifi.qml:215
msgid "Skip"
msgstr "Kapërce"

#: qml/Wizard/Pages/30-passwd-type.qml:39
msgid "Lock security"
msgstr ""

#: qml/Wizard/Pages/30-passwd-type.qml:74
msgid "Please select how you’d like to unlock your phone."
msgstr ""

#: qml/Wizard/Pages/30-passwd-type.qml:97
msgctxt "Label: Type of security method"
msgid "Swipe"
msgstr "Rrëshkit"

#: qml/Wizard/Pages/30-passwd-type.qml:98
msgctxt "Label: Description of security method"
msgid "No security"
msgstr "Pa siguri"

#: qml/Wizard/Pages/30-passwd-type.qml:100
msgctxt "Label: Type of security method"
msgid "Passcode"
msgstr "Fjalëkalimi"

#: qml/Wizard/Pages/30-passwd-type.qml:101
msgctxt "Label: Description of security method"
msgid "4 digits only"
msgstr ""

#: qml/Wizard/Pages/30-passwd-type.qml:103
msgctxt "Label: Type of security method"
msgid "Passphrase"
msgstr "Fjalëkalim"

#: qml/Wizard/Pages/30-passwd-type.qml:104
msgctxt "Label: Description of security method"
msgid "Numbers and letters"
msgstr ""

#: qml/Wizard/Pages/40-wifi.qml:29
msgid "Connect to Wi‑Fi"
msgstr ""

#: qml/Wizard/Pages/40-wifi.qml:168
msgid "Available networks…"
msgstr ""

#: qml/Wizard/Pages/40-wifi.qml:169
msgid "No available networks."
msgstr ""

#: qml/Wizard/Pages/50-location.qml:27
msgid "Location"
msgstr "Vendndodhja"

#: qml/Wizard/Pages/50-location.qml:62
msgid "Let the phone detect your location:"
msgstr ""

#: qml/Wizard/Pages/50-location.qml:69
msgid "Using GPS only (less accurate)"
msgstr ""

#: qml/Wizard/Pages/50-location.qml:86
msgid "Using GPS, anonymized Wi-Fi and cellular network info (recommended)"
msgstr ""

#. Translators: HERE is a trademark for Nokia's location service, you probably shouldn't translate it
#: qml/Wizard/Pages/50-location.qml:103
msgid ""
"By selecting this option you agree to the Nokia HERE <a href='#'>terms and "
"conditions</a>."
msgstr ""

#: qml/Wizard/Pages/50-location.qml:112
msgid "Not at all"
msgstr ""

#: qml/Wizard/Pages/50-location.qml:124
msgid "You can change your mind later in <b>System Settings</b>."
msgstr ""

#: qml/Wizard/Pages/60-reporting.qml:26
msgid "Improving your experience"
msgstr ""

#: qml/Wizard/Pages/60-reporting.qml:46
msgid ""
"Your phone is set up to automatically report errors to Canonical and its "
"partners, the makers of the operating system."
msgstr ""

#: qml/Wizard/Pages/60-reporting.qml:53
msgid ""
"This can be disabled in <b>System Settings</b> under <b>Security &amp; "
"Privacy</b>"
msgstr ""

#: qml/Wizard/Pages/80-finished.qml:24
msgid "All done"
msgstr "U krye çdo gjë"

#: qml/Wizard/Pages/80-finished.qml:39
msgid "Nice work!"
msgstr "Punë e paqme!"

#: qml/Wizard/Pages/80-finished.qml:46
msgid "Your phone is now ready to use."
msgstr "Telefoni juaj tani është gati për përdorim."

#: qml/Wizard/Pages/80-finished.qml:53
msgid "Finish"
msgstr "Përfundo"

#: qml/Wizard/Pages/here-terms.qml:27
msgid "Terms & Conditions"
msgstr "Termat dhe Kushtet"

#: qml/Wizard/Pages/passwd-confirm.qml:49
msgid "Confirm passphrase"
msgstr "Konfirmo fjalëkalimin"

#: qml/Wizard/Pages/passwd-confirm.qml:50
msgid "Confirm passcode"
msgstr ""

#: qml/Wizard/Pages/passwd-confirm.qml:53
#: qml/Wizard/Pages/passwd-confirm.qml:54
msgid "Please try again."
msgstr ""

#: qml/Wizard/Pages/passwd-set.qml:61
msgid "Choose your passcode"
msgstr ""

#: qml/Wizard/Pages/passwd-set.qml:68
msgid "Passphrase must be 4 characters long"
msgstr ""

#. Translators: This is the arrow for "Back" buttons
#: qml/Wizard/StackButton.qml:39
#, qt-format
msgid "〈  %1"
msgstr ""

#. Translators: This is the arrow for "Forward" buttons
#: qml/Wizard/StackButton.qml:42
#, qt-format
msgid "%1  〉"
msgstr ""

#~ msgid "Top edge"
#~ msgstr "Cepi i sipërm"

#~ msgid "Try swiping from the top edge to access the indicators"
#~ msgstr ""
#~ "Përpiqu te fërkosh gishtin prej cepit të sipërm për te zhblokuar telefonin"

#~ msgid "Close"
#~ msgstr "Mbylle"

#~ msgid "Left edge"
#~ msgstr "Cepi majtas"

#~ msgid "Well done"
#~ msgstr "Shumë mirë"

#~ msgid "Right edge"
#~ msgstr "Cepi djathtas"<|MERGE_RESOLUTION|>--- conflicted
+++ resolved
@@ -7,11 +7,7 @@
 msgstr ""
 "Project-Id-Version: unity8\n"
 "Report-Msgid-Bugs-To: FULL NAME <EMAIL@ADDRESS>\n"
-<<<<<<< HEAD
-"POT-Creation-Date: 2015-11-04 15:02+0000\n"
-=======
 "POT-Creation-Date: 2015-11-20 14:45+0100\n"
->>>>>>> a3c57371
 "PO-Revision-Date: 2014-01-15 13:51+0000\n"
 "Last-Translator: Besmir Zanaj <besmirzanaj@gmail.com>\n"
 "Language-Team: Albanian <sq@li.org>\n"
@@ -19,11 +15,7 @@
 "Content-Type: text/plain; charset=UTF-8\n"
 "Content-Transfer-Encoding: 8bit\n"
 "Plural-Forms: nplurals=2; plural=n != 1;\n"
-<<<<<<< HEAD
-"X-Launchpad-Export-Date: 2015-11-21 05:33+0000\n"
-=======
 "X-Launchpad-Export-Date: 2015-11-30 05:29+0000\n"
->>>>>>> a3c57371
 "X-Generator: Launchpad (build 17850)\n"
 
 #: plugins/IntegratedLightDM/Greeter.cpp:112
@@ -62,110 +54,54 @@
 msgstr[0] ""
 msgstr[1] ""
 
-<<<<<<< HEAD
-#: qml/Components/Dialogs.qml:116
-=======
 #: qml/Components/Dialogs.qml:144
->>>>>>> a3c57371
 msgctxt "Title: Lock/Log out dialog"
 msgid "Log out"
 msgstr "Dalja"
 
-<<<<<<< HEAD
-#: qml/Components/Dialogs.qml:117
-msgid "Are you sure you want to log out?"
-msgstr ""
-
-#: qml/Components/Dialogs.qml:119
-=======
 #: qml/Components/Dialogs.qml:145
 msgid "Are you sure you want to log out?"
 msgstr ""
 
 #: qml/Components/Dialogs.qml:147
->>>>>>> a3c57371
 msgctxt "Button: Lock the system"
 msgid "Lock"
 msgstr "Kyç"
 
-<<<<<<< HEAD
-#: qml/Components/Dialogs.qml:126
-=======
 #: qml/Components/Dialogs.qml:154
->>>>>>> a3c57371
 msgctxt "Button: Log out from the system"
 msgid "Log Out"
 msgstr "Dil"
 
-<<<<<<< HEAD
-#: qml/Components/Dialogs.qml:133 qml/Components/Dialogs.qml:166
-#: qml/Components/Dialogs.qml:225
-msgid "Cancel"
-msgstr "Anullo"
-
-#: qml/Components/Dialogs.qml:145
-=======
 #: qml/Components/Dialogs.qml:161 qml/Components/Dialogs.qml:194
 #: qml/Components/Dialogs.qml:253
 msgid "Cancel"
 msgstr "Anullo"
 
 #: qml/Components/Dialogs.qml:173
->>>>>>> a3c57371
 msgctxt "Title: Reboot/Shut down dialog"
 msgid "Shut down"
 msgstr "Fik"
 
-<<<<<<< HEAD
-#: qml/Components/Dialogs.qml:146
-msgid "Are you sure you want to shut down?"
-msgstr ""
-
-#: qml/Components/Dialogs.qml:148
-=======
 #: qml/Components/Dialogs.qml:174
 msgid "Are you sure you want to shut down?"
 msgstr ""
 
 #: qml/Components/Dialogs.qml:176
->>>>>>> a3c57371
 msgctxt "Button: Reboot the system"
 msgid "Reboot"
 msgstr "Rindize"
 
-<<<<<<< HEAD
-#: qml/Components/Dialogs.qml:157
-=======
 #: qml/Components/Dialogs.qml:185
->>>>>>> a3c57371
 msgctxt "Button: Shut down the system"
 msgid "Shut down"
 msgstr "Fik"
 
-<<<<<<< HEAD
-#: qml/Components/Dialogs.qml:179
-=======
 #: qml/Components/Dialogs.qml:207
->>>>>>> a3c57371
 msgctxt "Title: Reboot dialog"
 msgid "Reboot"
 msgstr "Rindize"
 
-<<<<<<< HEAD
-#: qml/Components/Dialogs.qml:180
-msgid "Are you sure you want to reboot?"
-msgstr ""
-
-#: qml/Components/Dialogs.qml:182
-msgid "No"
-msgstr "Jo"
-
-#: qml/Components/Dialogs.qml:189
-msgid "Yes"
-msgstr "Po"
-
-#: qml/Components/Dialogs.qml:204
-=======
 #: qml/Components/Dialogs.qml:208
 msgid "Are you sure you want to reboot?"
 msgstr ""
@@ -179,35 +115,22 @@
 msgstr "Po"
 
 #: qml/Components/Dialogs.qml:232
->>>>>>> a3c57371
 msgctxt "Title: Power off/Restart dialog"
 msgid "Power"
 msgstr "Tensioni"
 
-<<<<<<< HEAD
-#: qml/Components/Dialogs.qml:205
-=======
 #: qml/Components/Dialogs.qml:233
->>>>>>> a3c57371
 msgid ""
 "Are you sure you would like\n"
 "to power off?"
 msgstr ""
 
-<<<<<<< HEAD
-#: qml/Components/Dialogs.qml:207
-=======
 #: qml/Components/Dialogs.qml:235
->>>>>>> a3c57371
 msgctxt "Button: Power off the system"
 msgid "Power off"
 msgstr "Fike"
 
-<<<<<<< HEAD
-#: qml/Components/Dialogs.qml:216
-=======
 #: qml/Components/Dialogs.qml:244
->>>>>>> a3c57371
 msgctxt "Button: Restart the system"
 msgid "Restart"
 msgstr "Rindiz"
@@ -224,8 +147,6 @@
 msgid "OK"
 msgstr "OK"
 
-<<<<<<< HEAD
-=======
 #: qml/Components/ModeSwitchWarningDialog.qml:32
 msgid "Apps may have unsaved data:"
 msgstr ""
@@ -250,7 +171,6 @@
 msgid "Close all"
 msgstr ""
 
->>>>>>> a3c57371
 #: qml/Dash/DashPageHeader.qml:265
 msgctxt "Button: Open the Ubuntu Store"
 msgid "Store"

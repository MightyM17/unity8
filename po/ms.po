--- conflicted
+++ resolved
@@ -7,13 +7,8 @@
 msgstr ""
 "Project-Id-Version: unity8\n"
 "Report-Msgid-Bugs-To: \n"
-<<<<<<< HEAD
-"POT-Creation-Date: 2019-04-08 17:26-0500\n"
-"PO-Revision-Date: 2016-12-20 14:02+0000\n"
-=======
 "POT-Creation-Date: 2018-10-08 13:29-0500\n"
 "PO-Revision-Date: 2016-05-24 01:36+0000\n"
->>>>>>> d52dc2c9
 "Last-Translator: abuyop <Unknown>\n"
 "Language-Team: Malay <ms@li.org>\n"
 "Language: ms\n"
@@ -28,41 +23,8 @@
 msgid "Password: "
 msgstr "Kata Laluan: "
 
-<<<<<<< HEAD
-#: plugins/LightDM/Greeter.cpp:203
-msgid "Username"
-msgstr ""
-
-#: plugins/LightDM/Greeter.cpp:242
-msgid "Failed to authenticate"
-msgstr ""
-
-#: plugins/LightDM/Greeter.cpp:244
-msgid "Invalid password, please try again"
-msgstr ""
-
-#: plugins/LightDM/Greeter.cpp:254
-msgid "Log In"
-msgstr "Daftar Masuk"
-
-#: plugins/LightDM/Greeter.cpp:254 qml/Wizard/Pages/UpdateDelegate.qml:118
-msgid "Retry"
-msgstr "Cuba Lagi"
-
-#: plugins/LightDM/UsersModel.cpp:157
-msgid "Login"
-msgstr ""
-
-#: plugins/LightDM/UsersModel.cpp:165
-msgid "Guest Session"
-msgstr ""
-
-#: plugins/Unity/Launcher/launcheritem.cpp:49
-#: plugins/Unity/Launcher/launcheritem.cpp:123
-=======
 #: plugins/Unity/Launcher/launcheritem.cpp:50
 #: plugins/Unity/Launcher/launcheritem.cpp:109
->>>>>>> d52dc2c9
 msgid "Pin shortcut"
 msgstr "Cemat pintasan"
 
@@ -93,14 +55,9 @@
 msgid "Log Out"
 msgstr "Daftar Keluar"
 
-<<<<<<< HEAD
-#: qml/Components/Dialogs.qml:199 qml/Components/Dialogs.qml:264
-#: qml/Greeter/NarrowView.qml:208 qml/Wizard/Pages/passcode-confirm.qml:32
-=======
 #: qml/Components/Dialogs.qml:166 qml/Components/Dialogs.qml:222
 #: qml/Dash/DashPageHeader.qml:324 qml/Greeter/NarrowView.qml:232
 #: qml/Wizard/Pages/passcode-confirm.qml:32
->>>>>>> d52dc2c9
 #: qml/Wizard/Pages/passcode-set.qml:32
 msgid "Cancel"
 msgstr "Batal"
@@ -355,9 +312,6 @@
 msgid "Preview Share Item"
 msgstr "Pratonton Item Kongsi"
 
-<<<<<<< HEAD
-#: qml/Components/VirtualTouchPad.qml:317
-=======
 #: qml/Dash/DashPageHeader.qml:361
 msgctxt "Button: Open the Ubuntu Store"
 msgid "Store"
@@ -456,7 +410,6 @@
 msgstr "Juga dipasang"
 
 #: qml/DisabledScreenNotice.qml:109
->>>>>>> d52dc2c9
 msgid ""
 "Your device is now connected to an external display. Use this screen as a "
 "touch pad to interact with the pointer."
@@ -464,25 +417,6 @@
 "Peranti anda kini bersambung dengan paparan luar. Guna skrin ini sebagai pad "
 "sentuh untuk berinteraksi dengan penuding."
 
-<<<<<<< HEAD
-#: qml/Components/VirtualTouchPad.qml:327
-msgid "Tap left button to click."
-msgstr "Ketik butang kiri untuk mengklik."
-
-#: qml/Components/VirtualTouchPad.qml:339
-msgid "Tap right button to right click."
-msgstr "Ketik butang kanan untuk mengklik kanan."
-
-#: qml/Components/VirtualTouchPad.qml:351
-msgid "Swipe with two fingers to scroll."
-msgstr "Leret dengan dua jari untuk menatal."
-
-#: qml/Components/VirtualTouchPad.qml:396
-msgid "Find more settings in the system settings."
-msgstr "Cari lagi tetapan dalam tetapan sistem."
-
-=======
->>>>>>> d52dc2c9
 #: qml/Greeter/CoverPage.qml:127
 msgid "Unlock"
 msgstr "Buka"
@@ -524,12 +458,6 @@
 msgid "Retry"
 msgstr "Cuba Lagi"
 
-<<<<<<< HEAD
-#: qml/Launcher/Drawer.qml:107
-msgid "Search…"
-msgstr "Gelintar..."
-
-=======
 #: qml/Greeter/LoginList.qml:99
 msgid "Log In"
 msgstr ""
@@ -542,7 +470,6 @@
 msgid "Select desktop environment"
 msgstr ""
 
->>>>>>> d52dc2c9
 #: qml/Notifications/NotificationMenuItemFactory.qml:124
 msgid "Show password"
 msgstr "Tunjuk kata laluan"
@@ -594,11 +521,7 @@
 msgid "In queue…"
 msgstr "Dalam baris gilir..."
 
-<<<<<<< HEAD
-#: qml/Panel/Indicators/IndicatorMenuItemFactory.qml:1021
-=======
 #: qml/Panel/Indicators/MenuItemFactory.qml:999
->>>>>>> d52dc2c9
 #: qml/Wizard/Pages/UpdateDelegate.qml:226
 msgid "Downloading"
 msgstr "Memuat turun"
@@ -675,29 +598,17 @@
 #: qml/Wizard/Pages/10-welcome.qml:175
 #: qml/Wizard/Pages/10-welcome-update.qml:126
 #: qml/Wizard/Pages/11-changelog.qml:74 qml/Wizard/Pages/20-keyboard.qml:152
-<<<<<<< HEAD
-#: qml/Wizard/Pages/30-wifi.qml:214 qml/Wizard/Pages/50-timezone.qml:272
-#: qml/Wizard/Pages/60-account.qml:72 qml/Wizard/Pages/70-passwd-type.qml:146
-#: qml/Wizard/Pages/76-app-update.qml:231
-#: qml/Wizard/Pages/passcode-desktop.qml:154
-#: qml/Wizard/Pages/password-set.qml:153
-=======
 #: qml/Wizard/Pages/30-wifi.qml:208 qml/Wizard/Pages/50-timezone.qml:272
 #: qml/Wizard/Pages/60-account.qml:66 qml/Wizard/Pages/70-passwd-type.qml:146
 #: qml/Wizard/Pages/75-report-check.qml:85
 #: qml/Wizard/Pages/76-app-update.qml:236
 #: qml/Wizard/Pages/passcode-desktop.qml:142
 #: qml/Wizard/Pages/password-set.qml:142
->>>>>>> d52dc2c9
 msgid "Next"
 msgstr "Berikutnya"
 
 #: qml/Wizard/Pages/10-welcome-update.qml:91
 #, fuzzy
-<<<<<<< HEAD
-#| msgid "Welcome to Ubuntu"
-=======
->>>>>>> d52dc2c9
 msgid "Welcome to "
 msgstr "Selamat datang ke Ubuntu"
 
@@ -711,10 +622,6 @@
 
 #: qml/Wizard/Pages/11-changelog.qml:74
 #, fuzzy
-<<<<<<< HEAD
-#| msgid "Speaking..."
-=======
->>>>>>> d52dc2c9
 msgid "Loading..."
 msgstr "Bercakap..."
 
@@ -730,15 +637,9 @@
 msgid "Keyboard layout"
 msgstr ""
 
-<<<<<<< HEAD
-#: qml/Wizard/Pages/20-keyboard.qml:152 qml/Wizard/Pages/30-wifi.qml:214
-#: qml/Wizard/Pages/60-account.qml:72 qml/Wizard/Pages/76-app-update.qml:235
-#: qml/Wizard/Pages/79-system-update.qml:144 qml/Wizard/Pages/sim.qml:101
-=======
 #: qml/Wizard/Pages/20-keyboard.qml:152 qml/Wizard/Pages/30-wifi.qml:208
 #: qml/Wizard/Pages/60-account.qml:66 qml/Wizard/Pages/76-app-update.qml:240
 #: qml/Wizard/Pages/79-system-update.qml:152 qml/Wizard/Pages/sim.qml:101
->>>>>>> d52dc2c9
 msgid "Skip"
 msgstr "Langkau"
 
@@ -746,17 +647,6 @@
 msgid "Connect to Wi‑Fi"
 msgstr "Sambung ke Wi-Fi"
 
-<<<<<<< HEAD
-#: qml/Wizard/Pages/30-wifi.qml:139
-msgid "Connected"
-msgstr "Bersambung"
-
-#: qml/Wizard/Pages/30-wifi.qml:172
-msgid "Available Wi-Fi networks"
-msgstr "Rangkaian Wi-Fi tersedia"
-
-#: qml/Wizard/Pages/30-wifi.qml:173
-=======
 #: qml/Wizard/Pages/30-wifi.qml:133
 msgid "Connected"
 msgstr "Bersambung"
@@ -766,7 +656,6 @@
 msgstr "Rangkaian Wi-Fi tersedia"
 
 #: qml/Wizard/Pages/30-wifi.qml:167
->>>>>>> d52dc2c9
 msgid "No available Wi-Fi networks"
 msgstr "Tiada rangkaian Wi-Fi tersedia"
 
@@ -782,11 +671,7 @@
 msgid "Personalize Your Device"
 msgstr "Peribadikan Peranti Anda"
 
-<<<<<<< HEAD
-#: qml/Wizard/Pages/60-account.qml:54
-=======
 #: qml/Wizard/Pages/60-account.qml:49
->>>>>>> d52dc2c9
 msgid "Preferred Name"
 msgstr "Nama Digemari"
 
@@ -809,148 +694,82 @@
 msgid "No lock code"
 msgstr "Tiada kod kunci"
 
-<<<<<<< HEAD
-#: qml/Wizard/Pages/76-app-update.qml:34
-msgid "Update Apps"
-msgstr ""
-
-#: qml/Wizard/Pages/76-app-update.qml:122
-msgid "This device is not connected to the internet."
-msgstr ""
-
-#: qml/Wizard/Pages/76-app-update.qml:123
-#: qml/Wizard/Pages/76-app-update.qml:129
-msgid "Use the OpenStore app to check for updates once connected."
-msgstr ""
-
-#: qml/Wizard/Pages/76-app-update.qml:125
-msgid "Software is up to date"
-msgstr ""
-
-#: qml/Wizard/Pages/76-app-update.qml:128
-msgid "The update server is not responding."
-msgstr ""
-
-#: qml/Wizard/Pages/76-app-update.qml:233
-#, fuzzy
-#| msgid "Loading. Please Wait..."
-msgid "Please wait..."
-msgstr "Memuatkan. Tunggu Sebentar..."
-=======
 #: qml/Wizard/Pages/75-report-check.qml:26
 msgid "Privacy Policy"
 msgstr "Dasar Kerahsiaan"
->>>>>>> d52dc2c9
+
+#: qml/Wizard/Pages/75-report-check.qml:26
+msgid "Help Us Improve"
+msgstr "Bantu Kami"
+
+#: qml/Wizard/Pages/75-report-check.qml:60
+msgid "Improve system performance by sending us crashes and error reports."
+msgstr ""
+"Tambah baik prestasi sistem dengan menghantar laporan kerosakan dan ralat."
+
+#: qml/Wizard/Pages/75-report-check.qml:61
+msgid "Privacy policy"
+msgstr "Dasar kerahsiaan"
+
+#: qml/Wizard/Pages/76-app-update.qml:35
+msgid "Update Apps"
+msgstr ""
+
+#: qml/Wizard/Pages/76-app-update.qml:127
+msgid "This device is not connected to the internet."
+msgstr ""
+
+#: qml/Wizard/Pages/76-app-update.qml:128
+#: qml/Wizard/Pages/76-app-update.qml:134
+msgid "Use the OpenStore app to check for updates once connected."
+msgstr ""
+
+#: qml/Wizard/Pages/76-app-update.qml:130
+msgid "Software is up to date"
+msgstr ""
+
+#: qml/Wizard/Pages/76-app-update.qml:133
+msgid "The update server is not responding."
+msgstr ""
+
+#: qml/Wizard/Pages/76-app-update.qml:238
+#, fuzzy
+msgid "Please wait..."
+msgstr "Memuatkan. Tunggu Sebentar..."
 
 #: qml/Wizard/Pages/79-system-update.qml:28
 msgid "Update Device"
-msgstr "Kemaskini Peranti"
-
-<<<<<<< HEAD
+msgstr ""
+
 #: qml/Wizard/Pages/79-system-update.qml:55
 msgid ""
 "There is a system update available and ready to install. Afterwards, the "
 "device will automatically restart."
-=======
-#: qml/Wizard/Pages/75-report-check.qml:60
-msgid "Improve system performance by sending us crashes and error reports."
->>>>>>> d52dc2c9
-msgstr ""
-"Terdapat kemaskini sistem tersedia dan sedia dipasangkan. Selepas itu, "
-"peranti akan dimulakan semula secara automatik."
+msgstr ""
 
 #: qml/Wizard/Pages/79-system-update.qml:76
-#, fuzzy
-#| msgctxt "string identifying name of the update"
-#| msgid "Ubuntu system"
 msgctxt "string identifying name of the update"
-msgid "Ubuntu Touch system"
-msgstr "Sistem Ubuntu"
+msgid "Ubuntu system"
+msgstr ""
 
 #: qml/Wizard/Pages/79-system-update.qml:83
 #, qt-format
 msgctxt "version of the system update"
 msgid "Version %1"
-msgstr "Versi %1"
-
-<<<<<<< HEAD
-#: qml/Wizard/Pages/79-system-update.qml:95
+msgstr ""
+
+#: qml/Wizard/Pages/79-system-update.qml:102
 msgid "This could take a few minutes..."
-msgstr "Ia mengambil masa beberapa minit..."
-
-#: qml/Wizard/Pages/79-system-update.qml:109
+msgstr ""
+
+#: qml/Wizard/Pages/79-system-update.qml:116
 msgid "Install and restart now"
-msgstr "Pasang dan mula semula sekarang"
+msgstr ""
 
 #: qml/Wizard/Pages/80-finished.qml:91
 msgid "Welcome Back"
 msgstr ""
 
-=======
-#: qml/Wizard/Pages/75-report-check.qml:61
-msgid "Privacy policy"
-msgstr "Dasar kerahsiaan"
-
-#: qml/Wizard/Pages/76-app-update.qml:35
-msgid "Update Apps"
-msgstr ""
-
-#: qml/Wizard/Pages/76-app-update.qml:127
-msgid "This device is not connected to the internet."
-msgstr ""
-
-#: qml/Wizard/Pages/76-app-update.qml:128
-#: qml/Wizard/Pages/76-app-update.qml:134
-msgid "Use the OpenStore app to check for updates once connected."
-msgstr ""
-
-#: qml/Wizard/Pages/76-app-update.qml:130
-msgid "Software is up to date"
-msgstr ""
-
-#: qml/Wizard/Pages/76-app-update.qml:133
-msgid "The update server is not responding."
-msgstr ""
-
-#: qml/Wizard/Pages/76-app-update.qml:238
-#, fuzzy
-msgid "Please wait..."
-msgstr "Memuatkan. Tunggu Sebentar..."
-
-#: qml/Wizard/Pages/79-system-update.qml:28
-msgid "Update Device"
-msgstr ""
-
-#: qml/Wizard/Pages/79-system-update.qml:55
-msgid ""
-"There is a system update available and ready to install. Afterwards, the "
-"device will automatically restart."
-msgstr ""
-
-#: qml/Wizard/Pages/79-system-update.qml:76
-msgctxt "string identifying name of the update"
-msgid "Ubuntu system"
-msgstr ""
-
-#: qml/Wizard/Pages/79-system-update.qml:83
-#, qt-format
-msgctxt "version of the system update"
-msgid "Version %1"
-msgstr ""
-
-#: qml/Wizard/Pages/79-system-update.qml:102
-msgid "This could take a few minutes..."
-msgstr ""
-
-#: qml/Wizard/Pages/79-system-update.qml:116
-msgid "Install and restart now"
-msgstr ""
-
-#: qml/Wizard/Pages/80-finished.qml:91
-msgid "Welcome Back"
-msgstr ""
-
->>>>>>> d52dc2c9
 #: qml/Wizard/Pages/80-finished.qml:91
 msgid "Welcome to Ubuntu"
 msgstr "Selamat datang ke Ubuntu"
@@ -988,17 +807,11 @@
 
 #: qml/Wizard/Pages/GlobalUpdateControls.qml:121
 #, fuzzy
-<<<<<<< HEAD
-#| msgid "Update Device"
-msgid "Update all"
-msgstr "Kemaskini Peranti"
-=======
 msgid "Update all"
 msgstr "Tidak sama sekali"
->>>>>>> d52dc2c9
 
 #: qml/Wizard/Pages/passcode-confirm.qml:43
-#: qml/Wizard/Pages/passcode-desktop.qml:104
+#: qml/Wizard/Pages/passcode-desktop.qml:97
 msgid "Confirm passcode"
 msgstr "Sahkan kod laluan"
 
@@ -1015,24 +828,24 @@
 msgid "Lock Screen Passcode"
 msgstr "Kod Laluan Skrin Kunci"
 
-#: qml/Wizard/Pages/passcode-desktop.qml:68
+#: qml/Wizard/Pages/passcode-desktop.qml:61
 msgid "Enter 4 numbers to setup your passcode"
 msgstr "Masukkan 4 nombor untuk persediaan kod laluan anda"
 
-#: qml/Wizard/Pages/passcode-desktop.qml:84
+#: qml/Wizard/Pages/passcode-desktop.qml:77
 #: qml/Wizard/Pages/passcode-set.qml:54
 msgid "Choose passcode"
 msgstr "Pilih kod laluan"
 
-#: qml/Wizard/Pages/passcode-desktop.qml:139
+#: qml/Wizard/Pages/passcode-desktop.qml:127
 msgid "Passcode too short"
 msgstr "Kod laluan terlalu pendek"
 
-#: qml/Wizard/Pages/passcode-desktop.qml:141
+#: qml/Wizard/Pages/passcode-desktop.qml:129
 msgid "Passcodes match"
 msgstr "Kod laluan sepadan"
 
-#: qml/Wizard/Pages/passcode-desktop.qml:143
+#: qml/Wizard/Pages/passcode-desktop.qml:131
 msgid "Passcodes do not match"
 msgstr "Kod laluan tidak sepadan"
 
@@ -1044,15 +857,15 @@
 msgid "Lock Screen Password"
 msgstr "Kata Laluan Skrin Kunci"
 
-#: qml/Wizard/Pages/password-set.qml:68
+#: qml/Wizard/Pages/password-set.qml:62
 msgid "Enter at least 8 characters"
 msgstr "Masukkan sekurang-kurangnya 8 aksara"
 
-#: qml/Wizard/Pages/password-set.qml:80
+#: qml/Wizard/Pages/password-set.qml:74
 msgid "Choose password"
 msgstr "Pilih kata laluan"
 
-#: qml/Wizard/Pages/password-set.qml:110
+#: qml/Wizard/Pages/password-set.qml:104
 msgid "Confirm password"
 msgstr "Sahkan kata laluan"
 
@@ -1082,22 +895,11 @@
 msgstr "Untuk teruskan tanpa SIM ketik Langkau."
 
 #: qml/Wizard/Pages/UpdateDelegate.qml:123
-<<<<<<< HEAD
-#, fuzzy
-#| msgid "Update Device"
 msgid "Update"
-msgstr "Kemaskini Peranti"
+msgstr ""
 
 #: qml/Wizard/Pages/UpdateDelegate.qml:125
 #, fuzzy
-#| msgid "Downloading"
-=======
-msgid "Update"
-msgstr ""
-
-#: qml/Wizard/Pages/UpdateDelegate.qml:125
-#, fuzzy
->>>>>>> d52dc2c9
 msgid "Download"
 msgstr "Memuat turun"
 
@@ -1140,35 +942,15 @@
 
 #: qml/Wizard/Pages/UpdateDelegate.qml:283
 #, fuzzy
-<<<<<<< HEAD
-#| msgid "Downloading"
-=======
->>>>>>> d52dc2c9
 msgid "Downloaded"
 msgstr "Memuat turun"
 
 #: qml/Wizard/Pages/UpdateDelegate.qml:286
 #, fuzzy
-<<<<<<< HEAD
-#| msgid "Also installed"
-=======
->>>>>>> d52dc2c9
 msgid "Installed"
 msgstr "Juga dipasang"
 
 #: qml/Wizard/Pages/UpdateDelegate.qml:291
-<<<<<<< HEAD
-#, fuzzy, qt-format
-#| msgid "Update Device"
-msgid "Updated %1"
-msgstr "Kemaskini Peranti"
-
-#: qml/Wizard/Pages/UpdateDelegate.qml:315
-#, fuzzy
-#| msgid "Update Device"
-msgid "Update failed"
-msgstr "Kemaskini Peranti"
-=======
 #, qt-format
 msgid "Updated %1"
 msgstr ""
@@ -1176,7 +958,6 @@
 #: qml/Wizard/Pages/UpdateDelegate.qml:315
 msgid "Update failed"
 msgstr ""
->>>>>>> d52dc2c9
 
 #: qml/Wizard/PasswordMeter.qml:87
 msgid "Password too short"
@@ -1206,86 +987,6 @@
 msgid "Very weak password"
 msgstr "Kata laluan sangat lemah"
 
-<<<<<<< HEAD
-#~ msgctxt "Button: Open the Ubuntu Store"
-#~ msgid "Store"
-#~ msgstr "Kedai"
-
-#~ msgctxt "Button: Start a search in the current dash scope"
-#~ msgid "Search"
-#~ msgstr "Gelintar"
-
-#~ msgctxt "Button: Show the current dash scope settings"
-#~ msgid "Settings"
-#~ msgstr "Tetapan"
-
-#~ msgid "Remove from Favorites"
-#~ msgstr "Buang dari Kegemaran"
-
-#~ msgid "Add to Favorites"
-#~ msgstr "Tambah ke Kegemaran"
-
-#~ msgid "Refine your results"
-#~ msgstr "Takrif keputusan anda"
-
-#~ msgid "Reset"
-#~ msgstr "Tetap Semula"
-
-#~ msgid "Show less"
-#~ msgstr "Tunjuk sedikit"
-
-#~ msgid "Show all"
-#~ msgstr "Tunjuk semua"
-
-#~ msgctxt "Label: Hint for dash search line edit"
-#~ msgid "Search"
-#~ msgstr "Gelintar"
-
-#~ msgid "Recent Searches"
-#~ msgstr "Gelintar Baru-baru Ini"
-
-#~ msgid "Clear All"
-#~ msgstr "Kosongkan Semua"
-
-#~ msgid "More..."
-#~ msgstr "Lagi..."
-
-#~ msgid "Less..."
-#~ msgstr "Kurang..."
-
-#~ msgid "Send"
-#~ msgstr "Hantar"
-
-#~ msgid "Rate this"
-#~ msgstr "Kadar ini"
-
-#~ msgid "Add a review"
-#~ msgstr "Tambah ulasan"
-
-#~ msgid "Pull to refresh…"
-#~ msgstr "Tarik untuk segar semula..."
-
-#~ msgid "Release to refresh…"
-#~ msgstr "Lepas untuk segar semula..."
-
-#~ msgid "Enable location data"
-#~ msgstr "Benarkan data lokasi"
-
-#~ msgid "Manage"
-#~ msgstr "Urus"
-
-#~ msgid "Home"
-#~ msgstr "Rumah"
-
-#~ msgctxt "Apps sorted alphabetically"
-#~ msgid "A-Z"
-#~ msgstr "A-Z"
-
-#~ msgid "More apps in the store"
-#~ msgstr "Lagi apl di dalam kedai"
-
-=======
->>>>>>> d52dc2c9
 #~ msgid "Location Services"
 #~ msgstr "Perkhidmatan Lokasi"
 
@@ -1312,22 +1013,6 @@
 #~ msgid "You can change it later in System Settings."
 #~ msgstr "Anda boleh mengubahnya kemudian di dalam Tetapan Sistem."
 
-<<<<<<< HEAD
-#~ msgid "Privacy Policy"
-#~ msgstr "Dasar Kerahsiaan"
-
-#~ msgid "Help Us Improve"
-#~ msgstr "Bantu Kami"
-
-#~ msgid "Improve system performance by sending us crashes and error reports."
-#~ msgstr ""
-#~ "Tambah baik prestasi sistem dengan menghantar laporan kerosakan dan ralat."
-
-#~ msgid "Privacy policy"
-#~ msgstr "Dasar kerahsiaan"
-
-=======
->>>>>>> d52dc2c9
 #~ msgid "Terms & Conditions"
 #~ msgstr "Terma & Syarat"
 
@@ -1603,12 +1288,6 @@
 #~ msgstr ""
 #~ "Dengan memilih pilihan ini anda menyetujui <a href='#'>terma dan syarat</"
 #~ "a> Nokia HERE."
-<<<<<<< HEAD
-
-#~ msgid "Not at all"
-#~ msgstr "Tidak sama sekali"
-=======
->>>>>>> d52dc2c9
 
 #~ msgid "Available networks…"
 #~ msgstr "Rangkaian tersedia..."
@@ -1752,14 +1431,4 @@
 #~ msgid "Hover your mouse on the right edge to view your open apps"
 #~ msgstr ""
 #~ "Letak penuding tetikus anda dipinggir kanan untuk melihat apl anda yang "
-<<<<<<< HEAD
-#~ "telah dibuka"
-
-#~ msgid "Takes a screenshot of a window."
-#~ msgstr "Ambil cekupan skrin bagi tetingkap."
-
-#~ msgid "Super + 0 to 9"
-#~ msgstr "Super + 0 hingga 9"
-=======
-#~ "telah dibuka"
->>>>>>> d52dc2c9
+#~ "telah dibuka"
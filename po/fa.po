--- conflicted
+++ resolved
@@ -15,13 +15,8 @@
 "Content-Type: text/plain; charset=UTF-8\n"
 "Content-Transfer-Encoding: 8bit\n"
 "Plural-Forms: nplurals=1; plural=0;\n"
-<<<<<<< HEAD
-"X-Launchpad-Export-Date: 2015-04-14 05:33+0000\n"
-"X-Generator: Launchpad (build 17423)\n"
-=======
 "X-Launchpad-Export-Date: 2015-04-23 06:48+0000\n"
 "X-Generator: Launchpad (build 17430)\n"
->>>>>>> 82841c4b
 
 #: plugins/LightDM/Greeter.cpp:112
 msgid "Password: "
@@ -60,11 +55,7 @@
 msgid "Log out"
 msgstr "خروج از حساب"
 
-<<<<<<< HEAD
-#: qml/Components/Dialogs.qml:68
-=======
 #: qml/Components/Dialogs.qml:70
->>>>>>> 82841c4b
 msgid "Are you sure you want to log out?"
 msgstr "مطمئنید که می‌خواهید از حساب خارج شوید"
 
@@ -78,13 +69,8 @@
 msgid "Log Out"
 msgstr "خروج"
 
-<<<<<<< HEAD
-#: qml/Components/Dialogs.qml:84 qml/Components/Dialogs.qml:115
-#: qml/Components/Dialogs.qml:171
-=======
 #: qml/Components/Dialogs.qml:86 qml/Components/Dialogs.qml:117
 #: qml/Components/Dialogs.qml:173
->>>>>>> 82841c4b
 msgid "Cancel"
 msgstr "لغو"
 
@@ -93,7 +79,7 @@
 msgid "Shut down"
 msgstr "خاموش کردن"
 
-#: qml/Components/Dialogs.qml:97
+#: qml/Components/Dialogs.qml:99
 msgid "Are you sure you want to shut down?"
 msgstr "مطمئنید که می‌خواهید خاموش کنید؟"
 
@@ -112,17 +98,6 @@
 msgid "Reboot"
 msgstr "راه‌اندازی دوباره"
 
-<<<<<<< HEAD
-#: qml/Components/Dialogs.qml:128
-msgid "Are you sure you want to reboot?"
-msgstr "مطمئنید که می‌خواهید مجدّداً راه‌اندازی کنسد؟"
-
-#: qml/Components/Dialogs.qml:130
-msgid "No"
-msgstr "خیر"
-
-#: qml/Components/Dialogs.qml:136
-=======
 #: qml/Components/Dialogs.qml:130
 msgid "Are you sure you want to reboot?"
 msgstr "مطمئنید که می‌خواهید مجدّداً راه‌اندازی کنسد؟"
@@ -132,7 +107,6 @@
 msgstr "خیر"
 
 #: qml/Components/Dialogs.qml:138
->>>>>>> 82841c4b
 msgid "Yes"
 msgstr "بله"
 
@@ -141,11 +115,7 @@
 msgid "Power"
 msgstr "انرژی"
 
-<<<<<<< HEAD
-#: qml/Components/Dialogs.qml:151
-=======
 #: qml/Components/Dialogs.qml:153
->>>>>>> 82841c4b
 msgid ""
 "Are you sure you would like\n"
 "to power off?"
@@ -163,25 +133,6 @@
 msgid "Restart"
 msgstr "راه‌اندازی دوباره"
 
-<<<<<<< HEAD
-#: qml/Components/Lockscreen.qml:238
-msgid "Return to Call"
-msgstr "بازگشت به تماس"
-
-#: qml/Components/Lockscreen.qml:238
-msgid "Emergency Call"
-msgstr "تماس اضطراری"
-
-#: qml/Components/Lockscreen.qml:270
-msgid "OK"
-msgstr "قبول"
-
-#: qml/Dash/GenericScopeView.qml:533 qml/Dash/GenericScopeView.qml:691
-msgid "See less"
-msgstr "کم‌تر ببینید"
-
-#: qml/Dash/GenericScopeView.qml:533
-=======
 #: qml/Components/Lockscreen.qml:245
 msgid "Return to Call"
 msgstr "بازگشت به تماس"
@@ -199,7 +150,6 @@
 msgstr "کم‌تر ببینید"
 
 #: qml/Dash/GenericScopeView.qml:532
->>>>>>> 82841c4b
 msgid "See all"
 msgstr "دیدن همه"
 

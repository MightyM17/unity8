--- conflicted
+++ resolved
@@ -7,11 +7,7 @@
 msgstr ""
 "Project-Id-Version: unity8\n"
 "Report-Msgid-Bugs-To: FULL NAME <EMAIL@ADDRESS>\n"
-<<<<<<< HEAD
-"POT-Creation-Date: 2015-11-04 15:02+0000\n"
-=======
 "POT-Creation-Date: 2015-11-20 14:45+0100\n"
->>>>>>> a3c57371
 "PO-Revision-Date: 2015-07-11 15:43+0000\n"
 "Last-Translator: Danial Behzadi <dani.behzi@gmail.com>\n"
 "Language-Team: Persian <fa@li.org>\n"
@@ -19,11 +15,7 @@
 "Content-Type: text/plain; charset=UTF-8\n"
 "Content-Transfer-Encoding: 8bit\n"
 "Plural-Forms: nplurals=1; plural=0;\n"
-<<<<<<< HEAD
-"X-Launchpad-Export-Date: 2015-11-21 05:34+0000\n"
-=======
 "X-Launchpad-Export-Date: 2015-11-30 05:30+0000\n"
->>>>>>> a3c57371
 "X-Generator: Launchpad (build 17850)\n"
 
 #: plugins/IntegratedLightDM/Greeter.cpp:112
@@ -62,110 +54,54 @@
 msgid_plural "Please wait %1 minutes and then try again…"
 msgstr[0] "لطفاُ %1 دقیقه صبر نموده و سپس مجدّداً تلاش نمایید…"
 
-<<<<<<< HEAD
-#: qml/Components/Dialogs.qml:116
-=======
 #: qml/Components/Dialogs.qml:144
->>>>>>> a3c57371
 msgctxt "Title: Lock/Log out dialog"
 msgid "Log out"
 msgstr "خروج از حساب"
 
-<<<<<<< HEAD
-#: qml/Components/Dialogs.qml:117
-msgid "Are you sure you want to log out?"
-msgstr "مطمئنید که می‌خواهید از حساب خارج شوید"
-
-#: qml/Components/Dialogs.qml:119
-=======
 #: qml/Components/Dialogs.qml:145
 msgid "Are you sure you want to log out?"
 msgstr "مطمئنید که می‌خواهید از حساب خارج شوید"
 
 #: qml/Components/Dialogs.qml:147
->>>>>>> a3c57371
 msgctxt "Button: Lock the system"
 msgid "Lock"
 msgstr "قفل"
 
-<<<<<<< HEAD
-#: qml/Components/Dialogs.qml:126
-=======
 #: qml/Components/Dialogs.qml:154
->>>>>>> a3c57371
 msgctxt "Button: Log out from the system"
 msgid "Log Out"
 msgstr "خروج"
 
-<<<<<<< HEAD
-#: qml/Components/Dialogs.qml:133 qml/Components/Dialogs.qml:166
-#: qml/Components/Dialogs.qml:225
-msgid "Cancel"
-msgstr "لغو"
-
-#: qml/Components/Dialogs.qml:145
-=======
 #: qml/Components/Dialogs.qml:161 qml/Components/Dialogs.qml:194
 #: qml/Components/Dialogs.qml:253
 msgid "Cancel"
 msgstr "لغو"
 
 #: qml/Components/Dialogs.qml:173
->>>>>>> a3c57371
 msgctxt "Title: Reboot/Shut down dialog"
 msgid "Shut down"
 msgstr "خاموش کردن"
 
-<<<<<<< HEAD
-#: qml/Components/Dialogs.qml:146
-msgid "Are you sure you want to shut down?"
-msgstr "مطمئنید که می‌خواهید خاموش کنید؟"
-
-#: qml/Components/Dialogs.qml:148
-=======
 #: qml/Components/Dialogs.qml:174
 msgid "Are you sure you want to shut down?"
 msgstr "مطمئنید که می‌خواهید خاموش کنید؟"
 
 #: qml/Components/Dialogs.qml:176
->>>>>>> a3c57371
 msgctxt "Button: Reboot the system"
 msgid "Reboot"
 msgstr "راه‌اندازی دوباره"
 
-<<<<<<< HEAD
-#: qml/Components/Dialogs.qml:157
-=======
 #: qml/Components/Dialogs.qml:185
->>>>>>> a3c57371
 msgctxt "Button: Shut down the system"
 msgid "Shut down"
 msgstr "خاموش"
 
-<<<<<<< HEAD
-#: qml/Components/Dialogs.qml:179
-=======
 #: qml/Components/Dialogs.qml:207
->>>>>>> a3c57371
 msgctxt "Title: Reboot dialog"
 msgid "Reboot"
 msgstr "راه‌اندازی دوباره"
 
-<<<<<<< HEAD
-#: qml/Components/Dialogs.qml:180
-msgid "Are you sure you want to reboot?"
-msgstr "مطمئنید که می‌خواهید مجدّداً راه‌اندازی کنسد؟"
-
-#: qml/Components/Dialogs.qml:182
-msgid "No"
-msgstr "خیر"
-
-#: qml/Components/Dialogs.qml:189
-msgid "Yes"
-msgstr "بله"
-
-#: qml/Components/Dialogs.qml:204
-=======
 #: qml/Components/Dialogs.qml:208
 msgid "Are you sure you want to reboot?"
 msgstr "مطمئنید که می‌خواهید مجدّداً راه‌اندازی کنسد؟"
@@ -179,16 +115,11 @@
 msgstr "بله"
 
 #: qml/Components/Dialogs.qml:232
->>>>>>> a3c57371
 msgctxt "Title: Power off/Restart dialog"
 msgid "Power"
 msgstr "انرژی"
 
-<<<<<<< HEAD
-#: qml/Components/Dialogs.qml:205
-=======
 #: qml/Components/Dialogs.qml:233
->>>>>>> a3c57371
 msgid ""
 "Are you sure you would like\n"
 "to power off?"
@@ -196,20 +127,12 @@
 "آیا مطمئن هستید که\n"
 "می‌خواهید خاموش کنید؟"
 
-<<<<<<< HEAD
-#: qml/Components/Dialogs.qml:207
-=======
 #: qml/Components/Dialogs.qml:235
->>>>>>> a3c57371
 msgctxt "Button: Power off the system"
 msgid "Power off"
 msgstr "خاموش کردن"
 
-<<<<<<< HEAD
-#: qml/Components/Dialogs.qml:216
-=======
 #: qml/Components/Dialogs.qml:244
->>>>>>> a3c57371
 msgctxt "Button: Restart the system"
 msgid "Restart"
 msgstr "راه‌اندازی دوباره"
@@ -226,8 +149,6 @@
 msgid "OK"
 msgstr "قبول"
 
-<<<<<<< HEAD
-=======
 #: qml/Components/ModeSwitchWarningDialog.qml:32
 msgid "Apps may have unsaved data:"
 msgstr ""
@@ -252,7 +173,6 @@
 msgid "Close all"
 msgstr ""
 
->>>>>>> a3c57371
 #: qml/Dash/DashPageHeader.qml:265
 msgctxt "Button: Open the Ubuntu Store"
 msgid "Store"
@@ -312,11 +232,7 @@
 
 #: qml/Dash/Previews/PreviewSharing.qml:51
 msgid "Preview Share Item"
-<<<<<<< HEAD
-msgstr ""
-=======
 msgstr "پیش‌نمای مورد هم‌رسانی"
->>>>>>> a3c57371
 
 #: qml/Dash/PullToRefreshScopeStyle.qml:55
 msgid "Pull to refresh…"
@@ -344,11 +260,7 @@
 
 #: qml/DisabledScreenNotice.qml:42
 msgid "Your device is now connected to an external display."
-<<<<<<< HEAD
-msgstr ""
-=======
 msgstr "افزاره‌تان اکنون به یک نمایشگر خارجی وصل شده است."
->>>>>>> a3c57371
 
 #: qml/Greeter/CoverPage.qml:107
 msgid "Unlock"
@@ -493,11 +405,7 @@
 #: qml/Panel/Indicators/MessageMenuItemFactory.qml:214
 msgctxt "Button: Send a reply message"
 msgid "Send"
-<<<<<<< HEAD
-msgstr ""
-=======
 msgstr "ارسال"
->>>>>>> a3c57371
 
 #: qml/Panel/Indicators/MessageMenuItemFactory.qml:156
 msgctxt "Label: Hint in message indicator line edit"

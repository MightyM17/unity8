# Persian translation for unity8
# Copyright (c) 2013 Rosetta Contributors and Canonical Ltd 2013
# This file is distributed under the same license as the unity8 package.
# FIRST AUTHOR <EMAIL@ADDRESS>, 2013.
#
msgid ""
msgstr ""
"Project-Id-Version: unity8\n"
"Report-Msgid-Bugs-To: FULL NAME <EMAIL@ADDRESS>\n"
"POT-Creation-Date: 2015-08-25 14:53+0200\n"
"PO-Revision-Date: 2015-09-17 13:38+0000\n"
"Last-Translator: Danial Behzadi <dani.behzi@gmail.com>\n"
"Language-Team: Persian <fa@li.org>\n"
"MIME-Version: 1.0\n"
"Content-Type: text/plain; charset=UTF-8\n"
"Content-Transfer-Encoding: 8bit\n"
"Plural-Forms: nplurals=1; plural=0;\n"
<<<<<<< HEAD
"X-Launchpad-Export-Date: 2015-09-19 05:43+0000\n"
=======
"X-Launchpad-Export-Date: 2015-09-19 05:37+0000\n"
>>>>>>> e7538165
"X-Generator: Launchpad (build 17746)\n"

#: plugins/LightDM/Greeter.cpp:112
msgid "Password: "
msgstr "گذرواژه: "

#: plugins/Unity/Launcher/launcheritem.cpp:47
#: plugins/Unity/Launcher/launcheritem.cpp:106
msgid "Pin shortcut"
msgstr "سنجاق کردن میانبر"

#: plugins/Unity/Launcher/launcheritem.cpp:52
msgid "Quit"
msgstr ""

#: plugins/Unity/Launcher/launcheritem.cpp:106
msgid "Unpin shortcut"
msgstr "برداشتن سنجاق میانبر"

#. Translators, please edit/rearrange these strftime(3) tokens to suit your locale!
#. This format string is used for showing, on a 12-hour clock, times that happen yesterday.
#. (\u2003 is a unicode em space which is slightly wider than a normal space.)
#. en_US example: "Yesterday\u2003%l:%M %p" --> "Yesterday  1:00 PM"
#: plugins/Utils/relativetimeformatter.cpp:157
msgid "Yesterday %l:%M %p"
msgstr "دیروز    %Ol:%OM %p"

#. Translators, please edit/rearrange these strftime(3) tokens to suit your locale!
#. This format string is used for showing, on a 12-hour clock, times that happened today.
#. en_US example: "%l:%M %p" --> "1:00 PM"
#: plugins/Utils/relativetimeformatter.cpp:164
msgid "%l:%M %p"
msgstr "%Ol:%OM %p"

#. Translators, please edit/rearrange these strftime(3) tokens to suit your locale!
#. This format string is used for showing, on a 12-hour clock, events/appointments that happen tomorrow.
#. (\u2003 is a unicode em space which is slightly wider than a normal space.)
#. en_US example: "Tomorrow\u2003%l:%M %p" --> "Tomorrow  1:00 PM"
#: plugins/Utils/relativetimeformatter.cpp:172
msgid "Tomorrow %l:%M %p"
msgstr "فردا   %Ol:%OM %p"

#. Translators, please edit/rearrange these strftime(3) tokens to suit your locale!
#. This format string is used for showing, on a 12-hour clock, times that happened in the last week.
#. (\u2003 is a unicode em space which is slightly wider than a normal space.)
#. en_US example: "%a\u2003%l:%M %p" --> "Fri  1:00 PM"
#: plugins/Utils/relativetimeformatter.cpp:181
msgid "%a %l:%M %p"
msgstr "%a   %Ol:%OM %p"

#. Translators, please edit/rearrange these strftime(3) tokens to suit your locale!
#. This format string is used for showing, on a 12-hour clock, times that happened before a week from now.
#. (\u2003 is a unicode em space which is slightly wider than a normal space.)
#. en_US example: "%a %d %b\u2003%l:%M %p" --> "Fri Oct 31  1:00 PM"
#. en_GB example: "%a %b %d\u2003%l:%M %p" --> "Fri 31 Oct  1:00 PM"
#: plugins/Utils/relativetimeformatter.cpp:190
msgid "%a %d %b %l:%M %p"
msgstr "%a %d %b   %Ol:%OM %p"

#. Translators, please edit/rearrange these strftime(3) tokens to suit your locale!
#. This format string is used for showing, on a 24-hour clock, times that happen yesterday.
#. (\u2003 is a unicode em space which is slightly wider than a normal space.)
#. en_US example: "Yesterday\u2003%l:%M %p" --> "Yesterday  13:00"
#: plugins/Utils/relativetimeformatter.cpp:201
msgid "Yesterday %H:%M"
msgstr "دیروز   %OH:%OM"

#. Translators, please edit/rearrange these strftime(3) tokens to suit your locale!
#. This format string is used for showing, on a 24-hour clock, times that happened today.
#. en_US example: "%H:%M" --> "13:00"
#: plugins/Utils/relativetimeformatter.cpp:208
msgid "%H:%M"
msgstr "%OH:%OM"

#. Translators, please edit/rearrange these strftime(3) tokens to suit your locale!
#. This format string is used for showing, on a 24-hour clock, events/appointments that happen tomorrow.
#. (\u2003 is a unicode em space which is slightly wider than a normal space.)
#. en_US example: "Tomorrow\u2003%l:%M %p" --> "Tomorrow  13:00"
#: plugins/Utils/relativetimeformatter.cpp:216
msgid "Tomorrow %H:%M"
msgstr "فردا   %OH:%OM"

#. Translators, please edit/rearrange these strftime(3) tokens to suit your locale!
#. This format string is used for showing, on a 24-hour clock, times that happened in the last week.
#. (\u2003 is a unicode em space which is slightly wider than a normal space.)
#. en_US example: "%a\u2003%H:%M" --> "Fri  13:00"
#: plugins/Utils/relativetimeformatter.cpp:225
msgid "%a %H:%M"
msgstr "%a   %OH:%OM"

#. Translators, please edit/rearrange these strftime(3) tokens to suit your locale!
#. This format string is used for showing, on a 24-hour clock, times that happened before a week from now.
#. (\u2003 is a unicode em space which is slightly wider than a normal space.)
#. en_US example: "%a %d %b\u2003%H:%M" --> "Fri Oct 31  13:00"
#. en_GB example: "%a %b %d\u2003%H:%M" --> "Fri 31 Oct  13:00"
#: plugins/Utils/relativetimeformatter.cpp:234
msgid "%a %d %b %H:%M"
msgstr "%a %d %b   %OH:%OM"

#: qml/Components/DelayedLockscreen.qml:49
msgid "Device Locked"
msgstr "دستگاه قفل شد"

#: qml/Components/DelayedLockscreen.qml:64
msgid "You have been locked out due to too many failed passphrase attempts."
msgstr ""
"شما به دلیل تلاش‌های بسیار زیاد شکست خورده برای عبارت‌عبور قفل شده‌اید."

#: qml/Components/DelayedLockscreen.qml:65
msgid "You have been locked out due to too many failed passcode attempts."
msgstr "شما به دلیل تلاش‌های بسیار زیاد شکست خورده برای رمزعبور قفل شده‌اید."

#: qml/Components/DelayedLockscreen.qml:74
#, qt-format
msgid "Please wait %1 minute and then try again…"
msgid_plural "Please wait %1 minutes and then try again…"
msgstr[0] "لطفاُ %1 دقیقه صبر نموده و سپس مجدّداً تلاش نمایید…"

#: qml/Components/Dialogs.qml:112
msgctxt "Title: Lock/Log out dialog"
msgid "Log out"
msgstr "خروج از حساب"

#: qml/Components/Dialogs.qml:113
msgid "Are you sure you want to log out?"
msgstr "مطمئنید که می‌خواهید از حساب خارج شوید"

#: qml/Components/Dialogs.qml:115
msgctxt "Button: Lock the system"
msgid "Lock"
msgstr "قفل"

#: qml/Components/Dialogs.qml:122
msgctxt "Button: Log out from the system"
msgid "Log Out"
msgstr "خروج"

#: qml/Components/Dialogs.qml:129 qml/Components/Dialogs.qml:162
#: qml/Components/Dialogs.qml:221
msgid "Cancel"
msgstr "لغو"

#: qml/Components/Dialogs.qml:141
msgctxt "Title: Reboot/Shut down dialog"
msgid "Shut down"
msgstr "خاموش کردن"

#: qml/Components/Dialogs.qml:142
msgid "Are you sure you want to shut down?"
msgstr "مطمئنید که می‌خواهید خاموش کنید؟"

#: qml/Components/Dialogs.qml:144
msgctxt "Button: Reboot the system"
msgid "Reboot"
msgstr "راه‌اندازی دوباره"

#: qml/Components/Dialogs.qml:153
msgctxt "Button: Shut down the system"
msgid "Shut down"
msgstr "خاموش"

#: qml/Components/Dialogs.qml:175
msgctxt "Title: Reboot dialog"
msgid "Reboot"
msgstr "راه‌اندازی دوباره"

#: qml/Components/Dialogs.qml:176
msgid "Are you sure you want to reboot?"
msgstr "مطمئنید که می‌خواهید مجدّداً راه‌اندازی کنسد؟"

#: qml/Components/Dialogs.qml:178
msgid "No"
msgstr "خیر"

#: qml/Components/Dialogs.qml:185
msgid "Yes"
msgstr "بله"

#: qml/Components/Dialogs.qml:200
msgctxt "Title: Power off/Restart dialog"
msgid "Power"
msgstr "انرژی"

#: qml/Components/Dialogs.qml:201
msgid ""
"Are you sure you would like\n"
"to power off?"
msgstr ""
"آیا مطمئن هستید که\n"
"می‌خواهید خاموش کنید؟"

#: qml/Components/Dialogs.qml:203
msgctxt "Button: Power off the system"
msgid "Power off"
msgstr "خاموش کردن"

#: qml/Components/Dialogs.qml:212
msgctxt "Button: Restart the system"
msgid "Restart"
msgstr "راه‌اندازی دوباره"

#: qml/Components/Lockscreen.qml:245
msgid "Return to Call"
msgstr "بازگشت به تماس"

#: qml/Components/Lockscreen.qml:245
msgid "Emergency Call"
msgstr "تماس اضطراری"

#: qml/Components/Lockscreen.qml:277
msgid "OK"
msgstr "قبول"

#: qml/Dash/GenericScopeView.qml:569 qml/Dash/GenericScopeView.qml:727
msgid "See less"
msgstr "کم‌تر ببینید"

#: qml/Dash/GenericScopeView.qml:569
msgid "See all"
msgstr "دیدن همه"

#: qml/Dash/GenericScopeView.qml:631
msgctxt "Label: Hint for dash search line edit"
msgid "Search"
msgstr "جست‌وجو"

#: qml/Dash/PageHeader.qml:269
msgctxt "Button: Open the Ubuntu Store"
msgid "Store"
msgstr "ذخیره"

#: qml/Dash/PageHeader.qml:276
msgctxt "Button: Start a search in the current dash scope"
msgid "Search"
msgstr "جست‌وجو"

#: qml/Dash/PageHeader.qml:286
msgctxt "Button: Show the current dash scope settings"
msgid "Settings"
msgstr "تنظیمات"

#: qml/Dash/PageHeader.qml:293
msgid "Remove from Favorites"
msgstr "برداشتن از برگزیده‌ها"

#: qml/Dash/PageHeader.qml:293
msgid "Add to Favorites"
msgstr "افزودن به برگزیده‌ها"

#: qml/Dash/Previews/PreviewActionCombo.qml:35
msgid "More..."
msgstr "بیش‌تر…"

#: qml/Dash/Previews/PreviewActionCombo.qml:35
msgid "Less..."
msgstr "کم‌تر…"

#: qml/Dash/Previews/PreviewCommentInput.qml:61
#: qml/Dash/Previews/PreviewRatingInput.qml:169
msgid "Send"
msgstr "ارسال"

#: qml/Dash/Previews/PreviewRatingInput.qml:84
msgid "Rate this"
msgstr "امتیاز دادن"

#: qml/Dash/Previews/PreviewRatingInput.qml:129
msgid "Add a review"
msgstr "افزودن یک بازبینی"

#: qml/Dash/PullToRefreshScopeStyle.qml:55
msgid "Pull to refresh…"
msgstr "برای تازه‌سازی بکشید…"

#: qml/Dash/PullToRefreshScopeStyle.qml:60
msgid "Release to refresh…"
msgstr "برای تازه‌سازی رها کنید…"

#: qml/Dash/ScopeSettings/ScopeSettingBoolean.qml:43
msgid "Enable location data"
msgstr "فعّال کردن داده‌های موقعیّت"

#: qml/Dash/ScopesList.qml:67
msgid "Manage"
msgstr "مدیریت"

#: qml/Dash/ScopesList.qml:113
msgid "Home"
msgstr "خانه"

#: qml/Dash/ScopesList.qml:114
msgid "Also installed"
msgstr "هم‌چنین نصب شده"

#: qml/Greeter/CoverPage.qml:107
msgid "Unlock"
msgstr "بازکردن قفل"

#: qml/Greeter/LoginList.qml:236
msgid "Retry"
msgstr "تلاش دوباره"

#: qml/Greeter/LoginList.qml:237
msgid "Tap to unlock"
msgstr "برای باز کردن قفل ضربه بزنید"

#: qml/Greeter/NarrowView.qml:54 qml/Wizard/Pages/passwd-confirm.qml:53
msgid "Sorry, incorrect passphrase."
msgstr "متأسّفیم، عبارت‌عبور نادرست است."

#: qml/Greeter/NarrowView.qml:55 qml/Wizard/Pages/passwd-confirm.qml:54
msgid "Sorry, incorrect passcode."
msgstr "متأسّفیم، رمزعبور نادرست است."

#: qml/Greeter/NarrowView.qml:56
msgid "This will be your last attempt."
msgstr "این آخرین تلاش شما خواهد بود."

#: qml/Greeter/NarrowView.qml:58
msgid ""
"If passphrase is entered incorrectly, your phone will conduct a factory "
"reset and all personal data will be deleted."
msgstr ""
"اگر عبارت‌عبور نادرست وارد شود، تلفن شما بازنشانی کارخانه خواهد شد و تمامی "
"اطّلاعات شخصی حذف خواهند شد."

#: qml/Greeter/NarrowView.qml:59
msgid ""
"If passcode is entered incorrectly, your phone will conduct a factory reset "
"and all personal data will be deleted."
msgstr ""
"اگر رمزعبور نادرست وارد شود، تلفن شما بازنشانی کارخانه خواهد شد و تمامی "
"اطّلاعات شخصی حذف خواهند شد."

#: qml/Greeter/NarrowView.qml:116
#, qt-format
msgid "Enter %1"
msgstr "%1 را وارد کنید"

#: qml/Greeter/NarrowView.qml:117 qml/Wizard/Pages/passwd-set.qml:60
msgid "Enter passphrase"
msgstr "عبارت‌عبور را وارد کنید"

#: qml/Greeter/NarrowView.qml:118
msgid "Enter passcode"
msgstr "رمزعبور را وارد کنید"

#: qml/Greeter/NarrowView.qml:119
#, qt-format
msgid "Sorry, incorrect %1"
msgstr "متأسّفیم، %1 نادرست بود"

#: qml/Greeter/NarrowView.qml:120
msgid "Sorry, incorrect passphrase"
msgstr "متأسّفیم، عبارت‌عبور نادرست بود"

#: qml/Greeter/NarrowView.qml:121
msgctxt "passphrase"
msgid "Please re-enter"
msgstr ""

#: qml/Greeter/NarrowView.qml:122
msgid "Sorry, incorrect passcode"
msgstr "متأسّفیم، رمزعبور نادرست بود"

#: qml/Notifications/NotificationMenuItemFactory.qml:128
msgid "Show password"
msgstr "نمایش گذرواژه"

#: qml/Panel/ActiveCallHint.qml:79
msgid "Tap to return to call..."
msgstr "برای بازگشت به تماس ضربه بزنید…"

#: qml/Panel/ActiveCallHint.qml:92
msgid "Conference"
msgstr "کنفرانس"

#: qml/Panel/Indicators/MenuItemFactory.qml:674
msgid "Nothing is playing"
msgstr "هیچ چیزی در حال پخش نیست"

#: qml/Panel/Indicators/MenuItemFactory.qml:803
#, qt-format
msgid "%1 hour"
msgid_plural "%1 hours"
msgstr[0] "%1 ساعت"

#: qml/Panel/Indicators/MenuItemFactory.qml:807
#, qt-format
msgid "%1 minute"
msgid_plural "%1 minutes"
msgstr[0] "%1 دقیقه"

#: qml/Panel/Indicators/MenuItemFactory.qml:812
#, qt-format
msgid "%1 second"
msgid_plural "%1 seconds"
msgstr[0] "%1 ثانیه"

#: qml/Panel/Indicators/MenuItemFactory.qml:815
msgid "0 seconds"
msgstr "۰ ثانیه"

#. Translators: String like "1 hour, 2 minutes, 3 seconds remaining"
#: qml/Panel/Indicators/MenuItemFactory.qml:817
#, qt-format
msgid "%1 remaining"
msgstr "%1 مانده"

#: qml/Panel/Indicators/MenuItemFactory.qml:823
msgid "In queue…"
msgstr "در صف…"

#: qml/Panel/Indicators/MenuItemFactory.qml:827
msgid "Downloading"
msgstr "در حال بارگیری"

#: qml/Panel/Indicators/MenuItemFactory.qml:829
msgid "Paused, tap to resume"
msgstr "مکث شد، برای از سر گیری ضربه بزنید"

#: qml/Panel/Indicators/MenuItemFactory.qml:831
msgid "Canceled"
msgstr "لغو شد"

#: qml/Panel/Indicators/MenuItemFactory.qml:833
msgid "Finished"
msgstr "پایان یافت"

#: qml/Panel/Indicators/MenuItemFactory.qml:835
msgid "Failed, tap to retry"
msgstr "شکست خورد، برای تلاش دوباره ضربه بزنید"

#: qml/Panel/Indicators/MessageMenuItemFactory.qml:149
msgctxt "Label: Hint in message indicator line edit"
msgid "Reply"
msgstr "پاسخ دادن"

#: qml/Panel/Indicators/MessageMenuItemFactory.qml:204
msgid "Call back"
msgstr ""

#: qml/Panel/Indicators/ModemInfoItem.qml:105
msgid "Unlock SIM"
msgstr "باز کردن قفل سیم‌کارت"

#: qml/Panel/Indicators/RoamingIndication.qml:27
msgid "Roaming"
msgstr "رومینگ"

#: qml/Tutorial/TutorialBottomFinish.qml:24
msgid "This action does different things for different apps"
msgstr "این عمل برای اپ‌های مختلف، کارهای متفاوتی انجام می‌دهد"

#: qml/Tutorial/TutorialBottomFinish.qml:25
msgid "Tap here to finish."
msgstr "برای پایان این‌جا را بزنید"

#: qml/Tutorial/TutorialBottom.qml:28
msgid "Open special menus"
msgstr "باز کردن فهرست‌های مخصوص"

#: qml/Tutorial/TutorialBottom.qml:29
msgid "Swipe up from the bottom edge."
msgstr "از لبه‌ی پایینی به سمت بالا بکشید."

#: qml/Tutorial/TutorialContent.qml:80 qml/Tutorial/TutorialLeftFinish.qml:25
#: qml/Tutorial/TutorialRight.qml:144
msgid "Tap here to continue."
msgstr "برای ادامه این‌جا را بزنید"

#: qml/Tutorial/TutorialLeftFinish.qml:24
msgid "These are the shortcuts to favorite apps"
msgstr "این‌ها میان‌برهایی به برنامه‌های برگزیده هستند"

#: qml/Tutorial/TutorialLeft.qml:26
msgid "Open the launcher"
msgstr "گشودن اجراگر"

#: qml/Tutorial/TutorialLeft.qml:27
msgid "Short swipe from the left edge."
msgstr "از لبه‌ی چپ، کوتاه بکشید."

#: qml/Tutorial/TutorialPage.qml:178
msgid "You almost got it!"
msgstr "تقریباً یاد گرفتید!"

#: qml/Tutorial/TutorialPage.qml:195
msgid "Try again."
msgstr "دوباره تلاش کنید."

#: qml/Tutorial/TutorialRight.qml:31
msgid "To view open apps"
msgstr "برای دیدن برنامه‌های باز"

#: qml/Tutorial/TutorialRight.qml:32
msgid "Long swipe from the right edge."
msgstr "از لبه‌ی راست، بلند بکشید."

#: qml/Tutorial/TutorialRight.qml:122
msgid "View all your running tasks."
msgstr "همه‌ی وظایف در حال اجرایتان را ببینید."

#: qml/Wizard/Page.qml:89
msgctxt "Button: Go back one page in the Wizard"
msgid "Back"
msgstr "بازگشت"

#: qml/Wizard/Pages/here-terms.qml:27
msgid "Terms & Conditions"
msgstr "شرایط و ضوابط"

#: qml/Wizard/Pages/passwd-confirm.qml:49
msgid "Confirm passphrase"
msgstr "تأیید عبارت‌عبور"

#: qml/Wizard/Pages/passwd-confirm.qml:50
msgid "Confirm passcode"
msgstr "تأیید رمزعبور"

#: qml/Wizard/Pages/passwd-confirm.qml:53
#: qml/Wizard/Pages/passwd-confirm.qml:54
msgid "Please try again."
msgstr "لطفاً دوباره سعی کنید."

#: qml/Wizard/Pages/passwd-confirm.qml:82 qml/Wizard/Pages/passwd-set.qml:90
#: qml/Wizard/Pages/10-welcome.qml:88 qml/Wizard/Pages/30-passwd-type.qml:128
#: qml/Wizard/Pages/40-wifi.qml:215 qml/Wizard/Pages/50-location.qml:131
#: qml/Wizard/Pages/60-reporting.qml:50
msgid "Continue"
msgstr "ادامه"

#: qml/Wizard/Pages/passwd-set.qml:61
msgid "Choose your passcode"
msgstr "رمزعبور خود را انتخاب کنید"

#: qml/Wizard/Pages/passwd-set.qml:68
msgid "Passphrase must be 4 characters long"
msgstr "عبارت‌عبور باید ۴ نویسه طول داشته باشد"

#: qml/Wizard/Pages/10-welcome.qml:27
msgid "Hi!"
msgstr "سلام!"

#: qml/Wizard/Pages/10-welcome.qml:44
msgid "Welcome to your Ubuntu phone."
msgstr "به تلفن اوبونتوی خودتان خوش آمدید."

#: qml/Wizard/Pages/10-welcome.qml:52
msgid "Let’s get started."
msgstr "بیایید شروع کینم."

#: qml/Wizard/Pages/20-sim.qml:25
msgid "Add a SIM card and restart your device"
msgstr "سیم‌کارتی افزوده و دستگاهتان را شروع مجدّد کنید"

#: qml/Wizard/Pages/20-sim.qml:59
msgid "Without it, you won’t be able to make calls or use text messaging."
msgstr ""
"بدون آن، نخواهید توانست تماس گرفته با از پیام‌رسانی متنی استفاده کنید."

#: qml/Wizard/Pages/20-sim.qml:73 qml/Wizard/Pages/40-wifi.qml:215
msgid "Skip"
msgstr "پرش"

#: qml/Wizard/Pages/30-passwd-type.qml:39
msgid "Lock security"
msgstr "امنیت قفل"

#: qml/Wizard/Pages/30-passwd-type.qml:74
msgid "Please select how you’d like to unlock your phone."
msgstr "لطفاً برگزینید که می‌خواهید چگونه قفل تلفنتان را باز کنید."

#: qml/Wizard/Pages/30-passwd-type.qml:97
msgctxt "Label: Type of security method"
msgid "Swipe"
msgstr "لغزش"

#: qml/Wizard/Pages/30-passwd-type.qml:98
msgctxt "Label: Description of security method"
msgid "No security"
msgstr "هیچ امنیتی نیست"

#: qml/Wizard/Pages/30-passwd-type.qml:100
msgctxt "Label: Type of security method"
msgid "Passcode"
msgstr "رمزعبور"

#: qml/Wizard/Pages/30-passwd-type.qml:101
msgctxt "Label: Description of security method"
msgid "4 digits only"
msgstr "فقط ۴ رقم"

#: qml/Wizard/Pages/30-passwd-type.qml:103
msgctxt "Label: Type of security method"
msgid "Passphrase"
msgstr "عبارت‌عبور"

#: qml/Wizard/Pages/30-passwd-type.qml:104
msgctxt "Label: Description of security method"
msgid "Numbers and letters"
msgstr "اعداد و حروف"

#: qml/Wizard/Pages/40-wifi.qml:29
msgid "Connect to Wi‑Fi"
msgstr "اتّصال به بی‌سیم"

#: qml/Wizard/Pages/40-wifi.qml:168
msgid "Available networks…"
msgstr "شبکه‌های موجود…"

#: qml/Wizard/Pages/40-wifi.qml:169
msgid "No available networks."
msgstr "هیچ شبکه‌ای موجود نیست."

#: qml/Wizard/Pages/50-location.qml:27
msgid "Location"
msgstr "موقعیت"

#: qml/Wizard/Pages/50-location.qml:62
msgid "Let the phone detect your location:"
msgstr "اجازه به تلفن برای تشخیص موقعیّتتان:"

#: qml/Wizard/Pages/50-location.qml:69
msgid "Using GPS only (less accurate)"
msgstr "فقط با استفاده از جی‌پی‌اس (دقّت کم‌تر)"

#: qml/Wizard/Pages/50-location.qml:86
msgid "Using GPS, anonymized Wi-Fi and cellular network info (recommended)"
msgstr ""
"با استفاده از جی‌پی‌اس، بی‌سیم ناشناس و اطّلاعات شبکه‌ی سلّولی (پیشنهاد شده)"

#. Translators: HERE is a trademark for Nokia's location service, you probably shouldn't translate it
#: qml/Wizard/Pages/50-location.qml:103
msgid ""
"By selecting this option you agree to the Nokia HERE <a href='#'>terms and "
"conditions</a>."
msgstr ""
"با انتخاب این گزینه، با <a href='#'>شرایط و ضوابط</a> HERE نوکیا موافقت "
"می‌کنید."

#: qml/Wizard/Pages/50-location.qml:112
msgid "Not at all"
msgstr "به هیچ وجه"

#: qml/Wizard/Pages/50-location.qml:124
msgid "You can change your mind later in <b>System Settings</b>."
msgstr "می‌توانید بعدها نظرتان را در <b>تنظیمات سامانه</b> تغییر دهید."

#: qml/Wizard/Pages/60-reporting.qml:24
msgid "Improving your experience"
msgstr "ارتقای تجربه‌ی شما"

#: qml/Wizard/Pages/60-reporting.qml:36
msgid ""
"Your phone is set up to automatically report errors to Canonical and its "
"partners, the makers of the operating system."
msgstr ""
"تلفن شما تنظیم شده تا خطاها را به صورت خودکار به سازندگان سیستم‌عامل یعنی "
"شرکت کنونیکال و شرکایش گزارش دهد."

#: qml/Wizard/Pages/60-reporting.qml:43
msgid ""
"This can be disabled in <b>System Settings</b> under <b>Security &amp; "
"Privacy</b>"
msgstr ""
"این می‌تواند در <b>تنظیمات سامانه</b> ذیل <b>امنیت و محرمانگی</b> غیرفعَال "
"شود"

#: qml/Wizard/Pages/80-finished.qml:24
msgid "All done"
msgstr "همه‌چیز انجام شد"

#: qml/Wizard/Pages/80-finished.qml:39
msgid "Nice work!"
msgstr "عالی بود!"

#: qml/Wizard/Pages/80-finished.qml:46
msgid "Your phone is now ready to use."
msgstr "هم‌اکنون تلفن شما آماده‌ی استفاده است."

#: qml/Wizard/Pages/80-finished.qml:53
msgid "Finish"
msgstr "پایان"

#. Translators: This is the arrow for "Back" buttons
#: qml/Wizard/StackButton.qml:39
#, qt-format
msgid "〈  %1"
msgstr "〈  %1"

#. Translators: This is the arrow for "Forward" buttons
#: qml/Wizard/StackButton.qml:42
#, qt-format
msgid "%1  〉"
msgstr "%1  〉"

<<<<<<< HEAD
#~ msgid "Please re-enter"
#~ msgstr "لطفاً دوباره وارد کنید"
=======
#~ msgid "Right edge"
#~ msgstr "لبه‌ی راست"

#~ msgid "Top edge"
#~ msgstr "لبه‌ی بالا"

#~ msgid "Well done"
#~ msgstr "عالی بود"

#~ msgid "Type or say a command"
#~ msgstr "دستوری را بنویسید یا بگویید"

#~ msgid "Left edge"
#~ msgstr "لبه‌ی چپ"

#~ msgid "Try swiping from the top edge to access the indicators"
#~ msgstr "برای دست‌رسی به نشانگرها، از لبه‌ی بالا بکشید"

#~ msgid "Close"
#~ msgstr "بستن"

#~ msgid "Swipe up again to close the settings screen"
#~ msgstr "برای بستن صفحه‌ی تنظیمات، دوباره به بالا بکشپد"

#~ msgid "Skip intro"
#~ msgstr "پرش از مقدّمه"

#~ msgid "Try swiping from the right edge to unlock the phone"
#~ msgstr "برای باز کردن قفل تلفن، از لبه‌ی راست بکشید"

#~ msgid "Swipe from the left to reveal the launcher for quick access to apps"
#~ msgstr "برای آشکار شدن اجراگر به منظور دست‌رسی سریع به اپ‌ها از سمت چپ بکشید"

#~ msgid ""
#~ "You have now mastered the edge gestures and can start using the "
#~ "phone<br><br>Tap on the screen to start"
#~ msgstr ""
#~ "هم اکنون در استفاده از ژست های حرکتی مهارت لازم را دارید و می‌توانید استفاده "
#~ "از تلفن را آغاز کنید<br><br>برای شروع صفحه را لمس کنید"

#~ msgid "Confirm"
#~ msgstr "تأیید"

#~ msgid "Loading. Please Wait..."
#~ msgstr "در حال بار کردن. لطفاً صبر کنید…"

#~ msgid "Speaking..."
#~ msgstr "در حال صحبت کردن…"

#~ msgid "Speak Now..."
#~ msgstr "اکنون صحبت کنید…"

#~ msgid "Search"
#~ msgstr "جست‌وجو"

#~ msgid "All"
#~ msgstr "همه"

#~ msgid "Favorites"
#~ msgstr "برگزیده‌ها"

#~ msgid "Store"
#~ msgstr "فروشگاه"

#~ msgid "Power off"
#~ msgstr "خاموش کردن"

#~ msgid "Done"
#~ msgstr "انجام شد"

#~ msgid "Power"
#~ msgstr "توان"

#~ msgid "Log out"
#~ msgstr "خروج از حساب"

#~ msgid "Reboot"
#~ msgstr "راه‌اندازی مجدّد"

#~ msgid "Shut down"
#~ msgstr "خاموش کردن"

#~ msgid "Settings"
#~ msgstr "تنظیمات"

#~ msgid "Restart"
#~ msgstr "شروع مجدّد"

#~ msgid "Please re-enter"
#~ msgstr "لطفاً دوباره وارد کنید"

#~ msgid "Manage Scopes"
#~ msgstr "مدیریت حوزه‌ها"
>>>>>>> e7538165
<|MERGE_RESOLUTION|>--- conflicted
+++ resolved
@@ -6,20 +6,17 @@
 msgid ""
 msgstr ""
 "Project-Id-Version: unity8\n"
-"Report-Msgid-Bugs-To: FULL NAME <EMAIL@ADDRESS>\n"
+"Report-Msgid-Bugs-To: \n"
 "POT-Creation-Date: 2015-08-25 14:53+0200\n"
-"PO-Revision-Date: 2015-09-17 13:38+0000\n"
+"PO-Revision-Date: 2015-07-11 15:43+0000\n"
 "Last-Translator: Danial Behzadi <dani.behzi@gmail.com>\n"
 "Language-Team: Persian <fa@li.org>\n"
+"Language: fa\n"
 "MIME-Version: 1.0\n"
 "Content-Type: text/plain; charset=UTF-8\n"
 "Content-Transfer-Encoding: 8bit\n"
 "Plural-Forms: nplurals=1; plural=0;\n"
-<<<<<<< HEAD
-"X-Launchpad-Export-Date: 2015-09-19 05:43+0000\n"
-=======
 "X-Launchpad-Export-Date: 2015-09-19 05:37+0000\n"
->>>>>>> e7538165
 "X-Generator: Launchpad (build 17746)\n"
 
 #: plugins/LightDM/Greeter.cpp:112
@@ -125,8 +122,7 @@
 
 #: qml/Components/DelayedLockscreen.qml:64
 msgid "You have been locked out due to too many failed passphrase attempts."
-msgstr ""
-"شما به دلیل تلاش‌های بسیار زیاد شکست خورده برای عبارت‌عبور قفل شده‌اید."
+msgstr "شما به دلیل تلاش‌های بسیار زیاد شکست خورده برای عبارت‌عبور قفل شده‌اید."
 
 #: qml/Components/DelayedLockscreen.qml:65
 msgid "You have been locked out due to too many failed passcode attempts."
@@ -578,8 +574,7 @@
 
 #: qml/Wizard/Pages/20-sim.qml:59
 msgid "Without it, you won’t be able to make calls or use text messaging."
-msgstr ""
-"بدون آن، نخواهید توانست تماس گرفته با از پیام‌رسانی متنی استفاده کنید."
+msgstr "بدون آن، نخواهید توانست تماس گرفته با از پیام‌رسانی متنی استفاده کنید."
 
 #: qml/Wizard/Pages/20-sim.qml:73 qml/Wizard/Pages/40-wifi.qml:215
 msgid "Skip"
@@ -649,8 +644,7 @@
 
 #: qml/Wizard/Pages/50-location.qml:86
 msgid "Using GPS, anonymized Wi-Fi and cellular network info (recommended)"
-msgstr ""
-"با استفاده از جی‌پی‌اس، بی‌سیم ناشناس و اطّلاعات شبکه‌ی سلّولی (پیشنهاد شده)"
+msgstr "با استفاده از جی‌پی‌اس، بی‌سیم ناشناس و اطّلاعات شبکه‌ی سلّولی (پیشنهاد شده)"
 
 #. Translators: HERE is a trademark for Nokia's location service, you probably shouldn't translate it
 #: qml/Wizard/Pages/50-location.qml:103
@@ -686,8 +680,7 @@
 "This can be disabled in <b>System Settings</b> under <b>Security &amp; "
 "Privacy</b>"
 msgstr ""
-"این می‌تواند در <b>تنظیمات سامانه</b> ذیل <b>امنیت و محرمانگی</b> غیرفعَال "
-"شود"
+"این می‌تواند در <b>تنظیمات سامانه</b> ذیل <b>امنیت و محرمانگی</b> غیرفعَال شود"
 
 #: qml/Wizard/Pages/80-finished.qml:24
 msgid "All done"
@@ -717,10 +710,6 @@
 msgid "%1  〉"
 msgstr "%1  〉"
 
-<<<<<<< HEAD
-#~ msgid "Please re-enter"
-#~ msgstr "لطفاً دوباره وارد کنید"
-=======
 #~ msgid "Right edge"
 #~ msgstr "لبه‌ی راست"
 
@@ -758,8 +747,8 @@
 #~ "You have now mastered the edge gestures and can start using the "
 #~ "phone<br><br>Tap on the screen to start"
 #~ msgstr ""
-#~ "هم اکنون در استفاده از ژست های حرکتی مهارت لازم را دارید و می‌توانید استفاده "
-#~ "از تلفن را آغاز کنید<br><br>برای شروع صفحه را لمس کنید"
+#~ "هم اکنون در استفاده از ژست های حرکتی مهارت لازم را دارید و می‌توانید "
+#~ "استفاده از تلفن را آغاز کنید<br><br>برای شروع صفحه را لمس کنید"
 
 #~ msgid "Confirm"
 #~ msgstr "تأیید"
@@ -813,5 +802,4 @@
 #~ msgstr "لطفاً دوباره وارد کنید"
 
 #~ msgid "Manage Scopes"
-#~ msgstr "مدیریت حوزه‌ها"
->>>>>>> e7538165
+#~ msgstr "مدیریت حوزه‌ها"
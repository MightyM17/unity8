--- conflicted
+++ resolved
@@ -7,73 +7,26 @@
 msgstr ""
 "Project-Id-Version: unity8\n"
 "Report-Msgid-Bugs-To: \n"
-<<<<<<< HEAD
-"POT-Creation-Date: 2019-04-08 17:26-0500\n"
-"PO-Revision-Date: 2015-12-13 13:12+0000\n"
-"Last-Translator: Mikhail_SaTuRn <mikhail_saturn@tut.by>\n"
-"Language-Team: Belarusian <be@li.org>\n"
-=======
 "POT-Creation-Date: 2018-10-08 13:29-0500\n"
 "PO-Revision-Date: 2020-02-25 19:04+0000\n"
 "Last-Translator: Viktar Siarheichyk <viktar_siarheichyk@epam.com>\n"
 "Language-Team: Belarusian <https://translate.ubports.com/projects/unity8/"
 "unity8/be/>\n"
->>>>>>> d52dc2c9
 "Language: be\n"
 "MIME-Version: 1.0\n"
 "Content-Type: text/plain; charset=UTF-8\n"
 "Content-Transfer-Encoding: 8bit\n"
-<<<<<<< HEAD
-"Plural-Forms: nplurals=3; plural=(n%10==1 && n%100!=11 ? 0 : n%10>=2 && n"
-"%10<=4 && (n%100<10 || n%100>=20) ? 1 : 2);\n"
-"X-Launchpad-Export-Date: 2017-04-07 06:29+0000\n"
-"X-Generator: Launchpad (build 18343)\n"
-=======
 "Plural-Forms: nplurals=3; plural=n%10==1 && n%100!=11 ? 0 : n%10>=2 && n%10<="
 "4 && (n%100<10 || n%100>=20) ? 1 : 2;\n"
 "X-Generator: Weblate 3.8\n"
 "X-Launchpad-Export-Date: 2016-11-23 06:34+0000\n"
->>>>>>> d52dc2c9
 
 #: plugins/LightDM/Greeter.cpp:123
 msgid "Password: "
 msgstr "Пароль: "
 
-<<<<<<< HEAD
-#: plugins/LightDM/Greeter.cpp:203
-msgid "Username"
-msgstr ""
-
-#: plugins/LightDM/Greeter.cpp:242
-msgid "Failed to authenticate"
-msgstr ""
-
-#: plugins/LightDM/Greeter.cpp:244
-msgid "Invalid password, please try again"
-msgstr ""
-
-#: plugins/LightDM/Greeter.cpp:254
-msgid "Log In"
-msgstr ""
-
-#: plugins/LightDM/Greeter.cpp:254 qml/Wizard/Pages/UpdateDelegate.qml:118
-msgid "Retry"
-msgstr "Паспрабаваць зноў"
-
-#: plugins/LightDM/UsersModel.cpp:157
-msgid "Login"
-msgstr ""
-
-#: plugins/LightDM/UsersModel.cpp:165
-msgid "Guest Session"
-msgstr ""
-
-#: plugins/Unity/Launcher/launcheritem.cpp:49
-#: plugins/Unity/Launcher/launcheritem.cpp:123
-=======
 #: plugins/Unity/Launcher/launcheritem.cpp:50
 #: plugins/Unity/Launcher/launcheritem.cpp:109
->>>>>>> d52dc2c9
 msgid "Pin shortcut"
 msgstr "Замацаваць кнопку"
 
@@ -104,14 +57,9 @@
 msgid "Log Out"
 msgstr "Выйсці"
 
-<<<<<<< HEAD
-#: qml/Components/Dialogs.qml:199 qml/Components/Dialogs.qml:264
-#: qml/Greeter/NarrowView.qml:208 qml/Wizard/Pages/passcode-confirm.qml:32
-=======
 #: qml/Components/Dialogs.qml:166 qml/Components/Dialogs.qml:222
 #: qml/Dash/DashPageHeader.qml:324 qml/Greeter/NarrowView.qml:232
 #: qml/Wizard/Pages/passcode-confirm.qml:32
->>>>>>> d52dc2c9
 #: qml/Wizard/Pages/passcode-set.qml:32
 msgid "Cancel"
 msgstr "Скасаваць"
@@ -368,28 +316,6 @@
 msgid "Preview Share Item"
 msgstr "Праглядзець элемент"
 
-<<<<<<< HEAD
-#: qml/Components/VirtualTouchPad.qml:317
-msgid ""
-"Your device is now connected to an external display. Use this screen as a "
-"touch pad to interact with the pointer."
-msgstr ""
-
-#: qml/Components/VirtualTouchPad.qml:327
-msgid "Tap left button to click."
-msgstr ""
-
-#: qml/Components/VirtualTouchPad.qml:339
-msgid "Tap right button to right click."
-msgstr ""
-
-#: qml/Components/VirtualTouchPad.qml:351
-msgid "Swipe with two fingers to scroll."
-msgstr ""
-
-#: qml/Components/VirtualTouchPad.qml:396
-msgid "Find more settings in the system settings."
-=======
 #: qml/Dash/DashPageHeader.qml:361
 msgctxt "Button: Open the Ubuntu Store"
 msgid "Store"
@@ -491,7 +417,6 @@
 msgid ""
 "Your device is now connected to an external display. Use this screen as a "
 "touch pad to interact with the pointer."
->>>>>>> d52dc2c9
 msgstr ""
 
 #: qml/Greeter/CoverPage.qml:127
@@ -536,12 +461,6 @@
 msgid "Retry"
 msgstr "Паспрабаваць зноў"
 
-<<<<<<< HEAD
-#: qml/Launcher/Drawer.qml:107
-msgid "Search…"
-msgstr ""
-
-=======
 #: qml/Greeter/LoginList.qml:99
 msgid "Log In"
 msgstr ""
@@ -554,7 +473,6 @@
 msgid "Select desktop environment"
 msgstr ""
 
->>>>>>> d52dc2c9
 #: qml/Notifications/NotificationMenuItemFactory.qml:124
 msgid "Show password"
 msgstr "Паказаць пароль"
@@ -609,11 +527,7 @@
 msgid "In queue…"
 msgstr "У чарзе..."
 
-<<<<<<< HEAD
-#: qml/Panel/Indicators/IndicatorMenuItemFactory.qml:1021
-=======
 #: qml/Panel/Indicators/MenuItemFactory.qml:999
->>>>>>> d52dc2c9
 #: qml/Wizard/Pages/UpdateDelegate.qml:226
 msgid "Downloading"
 msgstr "Запампоўка"
@@ -686,20 +600,12 @@
 #: qml/Wizard/Pages/10-welcome.qml:175
 #: qml/Wizard/Pages/10-welcome-update.qml:126
 #: qml/Wizard/Pages/11-changelog.qml:74 qml/Wizard/Pages/20-keyboard.qml:152
-<<<<<<< HEAD
-#: qml/Wizard/Pages/30-wifi.qml:214 qml/Wizard/Pages/50-timezone.qml:272
-#: qml/Wizard/Pages/60-account.qml:72 qml/Wizard/Pages/70-passwd-type.qml:146
-#: qml/Wizard/Pages/76-app-update.qml:231
-#: qml/Wizard/Pages/passcode-desktop.qml:154
-#: qml/Wizard/Pages/password-set.qml:153
-=======
 #: qml/Wizard/Pages/30-wifi.qml:208 qml/Wizard/Pages/50-timezone.qml:272
 #: qml/Wizard/Pages/60-account.qml:66 qml/Wizard/Pages/70-passwd-type.qml:146
 #: qml/Wizard/Pages/75-report-check.qml:85
 #: qml/Wizard/Pages/76-app-update.qml:236
 #: qml/Wizard/Pages/passcode-desktop.qml:142
 #: qml/Wizard/Pages/password-set.qml:142
->>>>>>> d52dc2c9
 msgid "Next"
 msgstr ""
 
@@ -717,10 +623,6 @@
 
 #: qml/Wizard/Pages/11-changelog.qml:74
 #, fuzzy
-<<<<<<< HEAD
-#| msgid "Speaking..."
-=======
->>>>>>> d52dc2c9
 msgid "Loading..."
 msgstr "Кажа..."
 
@@ -736,15 +638,9 @@
 msgid "Keyboard layout"
 msgstr ""
 
-<<<<<<< HEAD
-#: qml/Wizard/Pages/20-keyboard.qml:152 qml/Wizard/Pages/30-wifi.qml:214
-#: qml/Wizard/Pages/60-account.qml:72 qml/Wizard/Pages/76-app-update.qml:235
-#: qml/Wizard/Pages/79-system-update.qml:144 qml/Wizard/Pages/sim.qml:101
-=======
 #: qml/Wizard/Pages/20-keyboard.qml:152 qml/Wizard/Pages/30-wifi.qml:208
 #: qml/Wizard/Pages/60-account.qml:66 qml/Wizard/Pages/76-app-update.qml:240
 #: qml/Wizard/Pages/79-system-update.qml:152 qml/Wizard/Pages/sim.qml:101
->>>>>>> d52dc2c9
 msgid "Skip"
 msgstr "Прапусціць"
 
@@ -752,17 +648,6 @@
 msgid "Connect to Wi‑Fi"
 msgstr "Злучыцца з Wi-Fi"
 
-<<<<<<< HEAD
-#: qml/Wizard/Pages/30-wifi.qml:139
-msgid "Connected"
-msgstr ""
-
-#: qml/Wizard/Pages/30-wifi.qml:172
-msgid "Available Wi-Fi networks"
-msgstr ""
-
-#: qml/Wizard/Pages/30-wifi.qml:173
-=======
 #: qml/Wizard/Pages/30-wifi.qml:133
 msgid "Connected"
 msgstr ""
@@ -772,7 +657,6 @@
 msgstr ""
 
 #: qml/Wizard/Pages/30-wifi.qml:167
->>>>>>> d52dc2c9
 msgid "No available Wi-Fi networks"
 msgstr ""
 
@@ -788,11 +672,7 @@
 msgid "Personalize Your Device"
 msgstr ""
 
-<<<<<<< HEAD
-#: qml/Wizard/Pages/60-account.qml:54
-=======
 #: qml/Wizard/Pages/60-account.qml:49
->>>>>>> d52dc2c9
 msgid "Preferred Name"
 msgstr ""
 
@@ -815,36 +695,45 @@
 msgid "No lock code"
 msgstr ""
 
-<<<<<<< HEAD
-#: qml/Wizard/Pages/76-app-update.qml:34
-msgid "Update Apps"
-=======
 #: qml/Wizard/Pages/75-report-check.qml:26
 msgid "Privacy Policy"
->>>>>>> d52dc2c9
-msgstr ""
-
-#: qml/Wizard/Pages/76-app-update.qml:122
+msgstr ""
+
+#: qml/Wizard/Pages/75-report-check.qml:26
+msgid "Help Us Improve"
+msgstr ""
+
+#: qml/Wizard/Pages/75-report-check.qml:60
+msgid "Improve system performance by sending us crashes and error reports."
+msgstr ""
+
+#: qml/Wizard/Pages/75-report-check.qml:61
+msgid "Privacy policy"
+msgstr ""
+
+#: qml/Wizard/Pages/76-app-update.qml:35
+msgid "Update Apps"
+msgstr ""
+
+#: qml/Wizard/Pages/76-app-update.qml:127
 msgid "This device is not connected to the internet."
 msgstr ""
 
-<<<<<<< HEAD
-#: qml/Wizard/Pages/76-app-update.qml:123
-#: qml/Wizard/Pages/76-app-update.qml:129
+#: qml/Wizard/Pages/76-app-update.qml:128
+#: qml/Wizard/Pages/76-app-update.qml:134
 msgid "Use the OpenStore app to check for updates once connected."
 msgstr ""
 
-#: qml/Wizard/Pages/76-app-update.qml:125
+#: qml/Wizard/Pages/76-app-update.qml:130
 msgid "Software is up to date"
 msgstr ""
 
-#: qml/Wizard/Pages/76-app-update.qml:128
+#: qml/Wizard/Pages/76-app-update.qml:133
 msgid "The update server is not responding."
 msgstr ""
 
-#: qml/Wizard/Pages/76-app-update.qml:233
+#: qml/Wizard/Pages/76-app-update.qml:238
 #, fuzzy
-#| msgid "Loading. Please Wait..."
 msgid "Please wait..."
 msgstr "Загрузка. Чакайце..."
 
@@ -860,7 +749,7 @@
 
 #: qml/Wizard/Pages/79-system-update.qml:76
 msgctxt "string identifying name of the update"
-msgid "Ubuntu Touch system"
+msgid "Ubuntu system"
 msgstr ""
 
 #: qml/Wizard/Pages/79-system-update.qml:83
@@ -869,70 +758,6 @@
 msgid "Version %1"
 msgstr ""
 
-#: qml/Wizard/Pages/79-system-update.qml:95
-msgid "This could take a few minutes..."
-msgstr ""
-
-#: qml/Wizard/Pages/79-system-update.qml:109
-msgid "Install and restart now"
-msgstr ""
-
-=======
-#: qml/Wizard/Pages/75-report-check.qml:60
-msgid "Improve system performance by sending us crashes and error reports."
-msgstr ""
-
-#: qml/Wizard/Pages/75-report-check.qml:61
-msgid "Privacy policy"
-msgstr ""
-
-#: qml/Wizard/Pages/76-app-update.qml:35
-msgid "Update Apps"
-msgstr ""
-
-#: qml/Wizard/Pages/76-app-update.qml:127
-msgid "This device is not connected to the internet."
-msgstr ""
-
-#: qml/Wizard/Pages/76-app-update.qml:128
-#: qml/Wizard/Pages/76-app-update.qml:134
-msgid "Use the OpenStore app to check for updates once connected."
-msgstr ""
-
-#: qml/Wizard/Pages/76-app-update.qml:130
-msgid "Software is up to date"
-msgstr ""
-
-#: qml/Wizard/Pages/76-app-update.qml:133
-msgid "The update server is not responding."
-msgstr ""
-
-#: qml/Wizard/Pages/76-app-update.qml:238
-#, fuzzy
-msgid "Please wait..."
-msgstr "Загрузка. Чакайце..."
-
-#: qml/Wizard/Pages/79-system-update.qml:28
-msgid "Update Device"
-msgstr ""
-
-#: qml/Wizard/Pages/79-system-update.qml:55
-msgid ""
-"There is a system update available and ready to install. Afterwards, the "
-"device will automatically restart."
-msgstr ""
-
-#: qml/Wizard/Pages/79-system-update.qml:76
-msgctxt "string identifying name of the update"
-msgid "Ubuntu system"
-msgstr ""
-
-#: qml/Wizard/Pages/79-system-update.qml:83
-#, qt-format
-msgctxt "version of the system update"
-msgid "Version %1"
-msgstr ""
-
 #: qml/Wizard/Pages/79-system-update.qml:102
 msgid "This could take a few minutes..."
 msgstr ""
@@ -941,7 +766,6 @@
 msgid "Install and restart now"
 msgstr ""
 
->>>>>>> d52dc2c9
 #: qml/Wizard/Pages/80-finished.qml:91
 msgid "Welcome Back"
 msgstr ""
@@ -952,7 +776,6 @@
 
 #: qml/Wizard/Pages/80-finished.qml:106
 msgid "You are ready to use your device now"
-<<<<<<< HEAD
 msgstr ""
 
 #: qml/Wizard/Pages/80-finished.qml:126
@@ -985,46 +808,11 @@
 
 #: qml/Wizard/Pages/GlobalUpdateControls.qml:121
 #, fuzzy
-#| msgid "Not at all"
-=======
-msgstr ""
-
-#: qml/Wizard/Pages/80-finished.qml:126
-msgid "Continue"
-msgstr "Працягнуць"
-
-#: qml/Wizard/Pages/80-finished.qml:126
-msgid "Get Started"
-msgstr ""
-
-#: qml/Wizard/Pages/DownloadHandler.qml:174
-msgid "Installation failed"
-msgstr ""
-
-#: qml/Wizard/Pages/GlobalUpdateControls.qml:84
-msgid "Checking for updates…"
-msgstr ""
-
-#: qml/Wizard/Pages/GlobalUpdateControls.qml:109
-#, qt-format
-msgid "%1 update available"
-msgid_plural "%1 updates available"
-msgstr[0] ""
-msgstr[1] ""
-msgstr[2] ""
-
-#: qml/Wizard/Pages/GlobalUpdateControls.qml:119
-msgid "Update all…"
-msgstr ""
-
-#: qml/Wizard/Pages/GlobalUpdateControls.qml:121
-#, fuzzy
->>>>>>> d52dc2c9
 msgid "Update all"
 msgstr "Не дазваляць"
 
 #: qml/Wizard/Pages/passcode-confirm.qml:43
-#: qml/Wizard/Pages/passcode-desktop.qml:104
+#: qml/Wizard/Pages/passcode-desktop.qml:97
 msgid "Confirm passcode"
 msgstr "Пацвердзіце код-пароль"
 
@@ -1041,24 +829,24 @@
 msgid "Lock Screen Passcode"
 msgstr ""
 
-#: qml/Wizard/Pages/passcode-desktop.qml:68
+#: qml/Wizard/Pages/passcode-desktop.qml:61
 msgid "Enter 4 numbers to setup your passcode"
 msgstr ""
 
-#: qml/Wizard/Pages/passcode-desktop.qml:84
+#: qml/Wizard/Pages/passcode-desktop.qml:77
 #: qml/Wizard/Pages/passcode-set.qml:54
 msgid "Choose passcode"
 msgstr ""
 
-#: qml/Wizard/Pages/passcode-desktop.qml:139
+#: qml/Wizard/Pages/passcode-desktop.qml:127
 msgid "Passcode too short"
 msgstr ""
 
-#: qml/Wizard/Pages/passcode-desktop.qml:141
+#: qml/Wizard/Pages/passcode-desktop.qml:129
 msgid "Passcodes match"
 msgstr ""
 
-#: qml/Wizard/Pages/passcode-desktop.qml:143
+#: qml/Wizard/Pages/passcode-desktop.qml:131
 msgid "Passcodes do not match"
 msgstr ""
 
@@ -1070,15 +858,15 @@
 msgid "Lock Screen Password"
 msgstr ""
 
-#: qml/Wizard/Pages/password-set.qml:68
+#: qml/Wizard/Pages/password-set.qml:62
 msgid "Enter at least 8 characters"
 msgstr ""
 
-#: qml/Wizard/Pages/password-set.qml:80
+#: qml/Wizard/Pages/password-set.qml:74
 msgid "Choose password"
 msgstr ""
 
-#: qml/Wizard/Pages/password-set.qml:110
+#: qml/Wizard/Pages/password-set.qml:104
 msgid "Confirm password"
 msgstr ""
 
@@ -1112,10 +900,6 @@
 
 #: qml/Wizard/Pages/UpdateDelegate.qml:125
 #, fuzzy
-<<<<<<< HEAD
-#| msgid "Downloading"
-=======
->>>>>>> d52dc2c9
 msgid "Download"
 msgstr "Запампоўка"
 
@@ -1158,19 +942,11 @@
 
 #: qml/Wizard/Pages/UpdateDelegate.qml:283
 #, fuzzy
-<<<<<<< HEAD
-#| msgid "Downloading"
-=======
->>>>>>> d52dc2c9
 msgid "Downloaded"
 msgstr "Запампоўка"
 
 #: qml/Wizard/Pages/UpdateDelegate.qml:286
 #, fuzzy
-<<<<<<< HEAD
-#| msgid "Also installed"
-=======
->>>>>>> d52dc2c9
 msgid "Installed"
 msgstr "Таксама ўсталявана"
 
@@ -1211,61 +987,6 @@
 msgid "Very weak password"
 msgstr ""
 
-<<<<<<< HEAD
-#~ msgctxt "Button: Open the Ubuntu Store"
-#~ msgid "Store"
-#~ msgstr "Крама"
-
-#~ msgctxt "Button: Start a search in the current dash scope"
-#~ msgid "Search"
-#~ msgstr "Пошук"
-
-#~ msgctxt "Button: Show the current dash scope settings"
-#~ msgid "Settings"
-#~ msgstr "Налады"
-
-#~ msgid "Remove from Favorites"
-#~ msgstr "Выдаліць з абранага"
-
-#~ msgid "Add to Favorites"
-#~ msgstr "Дадаць да абранага"
-
-#~ msgctxt "Label: Hint for dash search line edit"
-#~ msgid "Search"
-#~ msgstr "Пошук"
-
-#~ msgid "More..."
-#~ msgstr "Болей…"
-
-#~ msgid "Less..."
-#~ msgstr "Менш..."
-
-#~ msgid "Send"
-#~ msgstr "Адправіць"
-
-#~ msgid "Rate this"
-#~ msgstr "Ацаніць"
-
-#~ msgid "Add a review"
-#~ msgstr "Дадаць рэцэнзію"
-
-#~ msgid "Pull to refresh…"
-#~ msgstr "Пацягніце для абнаўлення..."
-
-#~ msgid "Release to refresh…"
-#~ msgstr "Адпусціце для абнаўлення..."
-
-#~ msgid "Enable location data"
-#~ msgstr "Уключыць дадзеныя аб месцазнаходжанні"
-
-#~ msgid "Manage"
-#~ msgstr "Кіраванне"
-
-#~ msgid "Home"
-#~ msgstr "Хатняя папка"
-
-=======
->>>>>>> d52dc2c9
 #~ msgid "Terms & Conditions"
 #~ msgstr "Умовы карыстання"
 

--- conflicted
+++ resolved
@@ -7,18 +7,11 @@
 msgstr ""
 "Project-Id-Version: unity\n"
 "Report-Msgid-Bugs-To: \n"
-<<<<<<< HEAD
-"POT-Creation-Date: 2019-04-08 17:26-0500\n"
-"PO-Revision-Date: 2015-08-05 04:40+0000\n"
-"Last-Translator: Julio Alexander Sieg <julio.sieg@gmail.com>\n"
-"Language-Team: Brazilian Portuguese <pt_BR@li.org>\n"
-=======
 "POT-Creation-Date: 2018-10-08 13:29-0500\n"
 "PO-Revision-Date: 2020-04-08 04:23+0000\n"
 "Last-Translator: Willian Eduardo <WillianEduardoT@gmail.com>\n"
 "Language-Team: Portuguese (Brazil) <https://translate.ubports.com/projects/"
 "unity8/unity8/pt_BR/>\n"
->>>>>>> d52dc2c9
 "Language: pt_BR\n"
 "MIME-Version: 1.0\n"
 "Content-Type: text/plain; charset=UTF-8\n"
@@ -31,41 +24,8 @@
 msgid "Password: "
 msgstr "Senha: "
 
-<<<<<<< HEAD
-#: plugins/LightDM/Greeter.cpp:203
-msgid "Username"
-msgstr ""
-
-#: plugins/LightDM/Greeter.cpp:242
-msgid "Failed to authenticate"
-msgstr ""
-
-#: plugins/LightDM/Greeter.cpp:244
-msgid "Invalid password, please try again"
-msgstr ""
-
-#: plugins/LightDM/Greeter.cpp:254
-msgid "Log In"
-msgstr ""
-
-#: plugins/LightDM/Greeter.cpp:254 qml/Wizard/Pages/UpdateDelegate.qml:118
-msgid "Retry"
-msgstr "Repetir"
-
-#: plugins/LightDM/UsersModel.cpp:157
-msgid "Login"
-msgstr ""
-
-#: plugins/LightDM/UsersModel.cpp:165
-msgid "Guest Session"
-msgstr ""
-
-#: plugins/Unity/Launcher/launcheritem.cpp:49
-#: plugins/Unity/Launcher/launcheritem.cpp:123
-=======
 #: plugins/Unity/Launcher/launcheritem.cpp:50
 #: plugins/Unity/Launcher/launcheritem.cpp:109
->>>>>>> d52dc2c9
 msgid "Pin shortcut"
 msgstr "Fixar atalho"
 
@@ -96,14 +56,9 @@
 msgid "Log Out"
 msgstr "Sair"
 
-<<<<<<< HEAD
-#: qml/Components/Dialogs.qml:199 qml/Components/Dialogs.qml:264
-#: qml/Greeter/NarrowView.qml:208 qml/Wizard/Pages/passcode-confirm.qml:32
-=======
 #: qml/Components/Dialogs.qml:166 qml/Components/Dialogs.qml:222
 #: qml/Dash/DashPageHeader.qml:324 qml/Greeter/NarrowView.qml:232
 #: qml/Wizard/Pages/passcode-confirm.qml:32
->>>>>>> d52dc2c9
 #: qml/Wizard/Pages/passcode-set.qml:32
 msgid "Cancel"
 msgstr "Cancelar"
@@ -361,28 +316,6 @@
 msgid "Preview Share Item"
 msgstr "Visualizar item compartilhado"
 
-<<<<<<< HEAD
-#: qml/Components/VirtualTouchPad.qml:317
-msgid ""
-"Your device is now connected to an external display. Use this screen as a "
-"touch pad to interact with the pointer."
-msgstr ""
-
-#: qml/Components/VirtualTouchPad.qml:327
-msgid "Tap left button to click."
-msgstr ""
-
-#: qml/Components/VirtualTouchPad.qml:339
-msgid "Tap right button to right click."
-msgstr ""
-
-#: qml/Components/VirtualTouchPad.qml:351
-msgid "Swipe with two fingers to scroll."
-msgstr ""
-
-#: qml/Components/VirtualTouchPad.qml:396
-msgid "Find more settings in the system settings."
-=======
 #: qml/Dash/DashPageHeader.qml:361
 msgctxt "Button: Open the Ubuntu Store"
 msgid "Store"
@@ -484,7 +417,6 @@
 msgid ""
 "Your device is now connected to an external display. Use this screen as a "
 "touch pad to interact with the pointer."
->>>>>>> d52dc2c9
 msgstr ""
 
 #: qml/Greeter/CoverPage.qml:127
@@ -528,12 +460,6 @@
 msgid "Retry"
 msgstr "Repetir"
 
-<<<<<<< HEAD
-#: qml/Launcher/Drawer.qml:107
-msgid "Search…"
-msgstr ""
-
-=======
 #: qml/Greeter/LoginList.qml:99
 msgid "Log In"
 msgstr ""
@@ -546,7 +472,6 @@
 msgid "Select desktop environment"
 msgstr ""
 
->>>>>>> d52dc2c9
 #: qml/Notifications/NotificationMenuItemFactory.qml:124
 msgid "Show password"
 msgstr "Exibir senha"
@@ -598,11 +523,7 @@
 msgid "In queue…"
 msgstr "Em fila..."
 
-<<<<<<< HEAD
-#: qml/Panel/Indicators/IndicatorMenuItemFactory.qml:1021
-=======
 #: qml/Panel/Indicators/MenuItemFactory.qml:999
->>>>>>> d52dc2c9
 #: qml/Wizard/Pages/UpdateDelegate.qml:226
 msgid "Downloading"
 msgstr "Baixando"
@@ -675,20 +596,12 @@
 #: qml/Wizard/Pages/10-welcome.qml:175
 #: qml/Wizard/Pages/10-welcome-update.qml:126
 #: qml/Wizard/Pages/11-changelog.qml:74 qml/Wizard/Pages/20-keyboard.qml:152
-<<<<<<< HEAD
-#: qml/Wizard/Pages/30-wifi.qml:214 qml/Wizard/Pages/50-timezone.qml:272
-#: qml/Wizard/Pages/60-account.qml:72 qml/Wizard/Pages/70-passwd-type.qml:146
-#: qml/Wizard/Pages/76-app-update.qml:231
-#: qml/Wizard/Pages/passcode-desktop.qml:154
-#: qml/Wizard/Pages/password-set.qml:153
-=======
 #: qml/Wizard/Pages/30-wifi.qml:208 qml/Wizard/Pages/50-timezone.qml:272
 #: qml/Wizard/Pages/60-account.qml:66 qml/Wizard/Pages/70-passwd-type.qml:146
 #: qml/Wizard/Pages/75-report-check.qml:85
 #: qml/Wizard/Pages/76-app-update.qml:236
 #: qml/Wizard/Pages/passcode-desktop.qml:142
 #: qml/Wizard/Pages/password-set.qml:142
->>>>>>> d52dc2c9
 msgid "Next"
 msgstr ""
 
@@ -706,10 +619,6 @@
 
 #: qml/Wizard/Pages/11-changelog.qml:74
 #, fuzzy
-<<<<<<< HEAD
-#| msgid "Speaking..."
-=======
->>>>>>> d52dc2c9
 msgid "Loading..."
 msgstr "Falando..."
 
@@ -725,15 +634,9 @@
 msgid "Keyboard layout"
 msgstr ""
 
-<<<<<<< HEAD
-#: qml/Wizard/Pages/20-keyboard.qml:152 qml/Wizard/Pages/30-wifi.qml:214
-#: qml/Wizard/Pages/60-account.qml:72 qml/Wizard/Pages/76-app-update.qml:235
-#: qml/Wizard/Pages/79-system-update.qml:144 qml/Wizard/Pages/sim.qml:101
-=======
 #: qml/Wizard/Pages/20-keyboard.qml:152 qml/Wizard/Pages/30-wifi.qml:208
 #: qml/Wizard/Pages/60-account.qml:66 qml/Wizard/Pages/76-app-update.qml:240
 #: qml/Wizard/Pages/79-system-update.qml:152 qml/Wizard/Pages/sim.qml:101
->>>>>>> d52dc2c9
 msgid "Skip"
 msgstr "Pular"
 
@@ -741,17 +644,6 @@
 msgid "Connect to Wi‑Fi"
 msgstr "Conectar-se à rede sem fio"
 
-<<<<<<< HEAD
-#: qml/Wizard/Pages/30-wifi.qml:139
-msgid "Connected"
-msgstr ""
-
-#: qml/Wizard/Pages/30-wifi.qml:172
-msgid "Available Wi-Fi networks"
-msgstr ""
-
-#: qml/Wizard/Pages/30-wifi.qml:173
-=======
 #: qml/Wizard/Pages/30-wifi.qml:133
 msgid "Connected"
 msgstr ""
@@ -761,7 +653,6 @@
 msgstr ""
 
 #: qml/Wizard/Pages/30-wifi.qml:167
->>>>>>> d52dc2c9
 msgid "No available Wi-Fi networks"
 msgstr ""
 
@@ -777,11 +668,7 @@
 msgid "Personalize Your Device"
 msgstr ""
 
-<<<<<<< HEAD
-#: qml/Wizard/Pages/60-account.qml:54
-=======
 #: qml/Wizard/Pages/60-account.qml:49
->>>>>>> d52dc2c9
 msgid "Preferred Name"
 msgstr ""
 
@@ -804,36 +691,45 @@
 msgid "No lock code"
 msgstr ""
 
-<<<<<<< HEAD
-#: qml/Wizard/Pages/76-app-update.qml:34
-msgid "Update Apps"
-=======
 #: qml/Wizard/Pages/75-report-check.qml:26
 msgid "Privacy Policy"
->>>>>>> d52dc2c9
-msgstr ""
-
-#: qml/Wizard/Pages/76-app-update.qml:122
+msgstr ""
+
+#: qml/Wizard/Pages/75-report-check.qml:26
+msgid "Help Us Improve"
+msgstr ""
+
+#: qml/Wizard/Pages/75-report-check.qml:60
+msgid "Improve system performance by sending us crashes and error reports."
+msgstr ""
+
+#: qml/Wizard/Pages/75-report-check.qml:61
+msgid "Privacy policy"
+msgstr ""
+
+#: qml/Wizard/Pages/76-app-update.qml:35
+msgid "Update Apps"
+msgstr ""
+
+#: qml/Wizard/Pages/76-app-update.qml:127
 msgid "This device is not connected to the internet."
 msgstr ""
 
-<<<<<<< HEAD
-#: qml/Wizard/Pages/76-app-update.qml:123
-#: qml/Wizard/Pages/76-app-update.qml:129
+#: qml/Wizard/Pages/76-app-update.qml:128
+#: qml/Wizard/Pages/76-app-update.qml:134
 msgid "Use the OpenStore app to check for updates once connected."
 msgstr ""
 
-#: qml/Wizard/Pages/76-app-update.qml:125
+#: qml/Wizard/Pages/76-app-update.qml:130
 msgid "Software is up to date"
 msgstr ""
 
-#: qml/Wizard/Pages/76-app-update.qml:128
+#: qml/Wizard/Pages/76-app-update.qml:133
 msgid "The update server is not responding."
 msgstr ""
 
-#: qml/Wizard/Pages/76-app-update.qml:233
+#: qml/Wizard/Pages/76-app-update.qml:238
 #, fuzzy
-#| msgid "Loading. Please Wait..."
 msgid "Please wait..."
 msgstr "Carregando. Por favor, aguarde..."
 
@@ -849,7 +745,7 @@
 
 #: qml/Wizard/Pages/79-system-update.qml:76
 msgctxt "string identifying name of the update"
-msgid "Ubuntu Touch system"
+msgid "Ubuntu system"
 msgstr ""
 
 #: qml/Wizard/Pages/79-system-update.qml:83
@@ -858,70 +754,6 @@
 msgid "Version %1"
 msgstr ""
 
-#: qml/Wizard/Pages/79-system-update.qml:95
-msgid "This could take a few minutes..."
-msgstr ""
-
-#: qml/Wizard/Pages/79-system-update.qml:109
-msgid "Install and restart now"
-msgstr ""
-
-=======
-#: qml/Wizard/Pages/75-report-check.qml:60
-msgid "Improve system performance by sending us crashes and error reports."
-msgstr ""
-
-#: qml/Wizard/Pages/75-report-check.qml:61
-msgid "Privacy policy"
-msgstr ""
-
-#: qml/Wizard/Pages/76-app-update.qml:35
-msgid "Update Apps"
-msgstr ""
-
-#: qml/Wizard/Pages/76-app-update.qml:127
-msgid "This device is not connected to the internet."
-msgstr ""
-
-#: qml/Wizard/Pages/76-app-update.qml:128
-#: qml/Wizard/Pages/76-app-update.qml:134
-msgid "Use the OpenStore app to check for updates once connected."
-msgstr ""
-
-#: qml/Wizard/Pages/76-app-update.qml:130
-msgid "Software is up to date"
-msgstr ""
-
-#: qml/Wizard/Pages/76-app-update.qml:133
-msgid "The update server is not responding."
-msgstr ""
-
-#: qml/Wizard/Pages/76-app-update.qml:238
-#, fuzzy
-msgid "Please wait..."
-msgstr "Carregando. Por favor, aguarde..."
-
-#: qml/Wizard/Pages/79-system-update.qml:28
-msgid "Update Device"
-msgstr ""
-
-#: qml/Wizard/Pages/79-system-update.qml:55
-msgid ""
-"There is a system update available and ready to install. Afterwards, the "
-"device will automatically restart."
-msgstr ""
-
-#: qml/Wizard/Pages/79-system-update.qml:76
-msgctxt "string identifying name of the update"
-msgid "Ubuntu system"
-msgstr ""
-
-#: qml/Wizard/Pages/79-system-update.qml:83
-#, qt-format
-msgctxt "version of the system update"
-msgid "Version %1"
-msgstr ""
-
 #: qml/Wizard/Pages/79-system-update.qml:102
 msgid "This could take a few minutes..."
 msgstr ""
@@ -930,7 +762,6 @@
 msgid "Install and restart now"
 msgstr ""
 
->>>>>>> d52dc2c9
 #: qml/Wizard/Pages/80-finished.qml:91
 msgid "Welcome Back"
 msgstr ""
@@ -949,7 +780,6 @@
 
 #: qml/Wizard/Pages/80-finished.qml:126
 msgid "Get Started"
-<<<<<<< HEAD
 msgstr ""
 
 #: qml/Wizard/Pages/DownloadHandler.qml:174
@@ -960,18 +790,6 @@
 msgid "Checking for updates…"
 msgstr ""
 
-=======
-msgstr ""
-
-#: qml/Wizard/Pages/DownloadHandler.qml:174
-msgid "Installation failed"
-msgstr ""
-
-#: qml/Wizard/Pages/GlobalUpdateControls.qml:84
-msgid "Checking for updates…"
-msgstr ""
-
->>>>>>> d52dc2c9
 #: qml/Wizard/Pages/GlobalUpdateControls.qml:109
 #, qt-format
 msgid "%1 update available"
@@ -985,15 +803,11 @@
 
 #: qml/Wizard/Pages/GlobalUpdateControls.qml:121
 #, fuzzy
-<<<<<<< HEAD
-#| msgid "Not at all"
-=======
->>>>>>> d52dc2c9
 msgid "Update all"
 msgstr "De jeito nenhum"
 
 #: qml/Wizard/Pages/passcode-confirm.qml:43
-#: qml/Wizard/Pages/passcode-desktop.qml:104
+#: qml/Wizard/Pages/passcode-desktop.qml:97
 msgid "Confirm passcode"
 msgstr "Confirmar código secreto"
 
@@ -1010,24 +824,24 @@
 msgid "Lock Screen Passcode"
 msgstr ""
 
-#: qml/Wizard/Pages/passcode-desktop.qml:68
+#: qml/Wizard/Pages/passcode-desktop.qml:61
 msgid "Enter 4 numbers to setup your passcode"
 msgstr ""
 
-#: qml/Wizard/Pages/passcode-desktop.qml:84
+#: qml/Wizard/Pages/passcode-desktop.qml:77
 #: qml/Wizard/Pages/passcode-set.qml:54
 msgid "Choose passcode"
 msgstr ""
 
-#: qml/Wizard/Pages/passcode-desktop.qml:139
+#: qml/Wizard/Pages/passcode-desktop.qml:127
 msgid "Passcode too short"
 msgstr ""
 
-#: qml/Wizard/Pages/passcode-desktop.qml:141
+#: qml/Wizard/Pages/passcode-desktop.qml:129
 msgid "Passcodes match"
 msgstr ""
 
-#: qml/Wizard/Pages/passcode-desktop.qml:143
+#: qml/Wizard/Pages/passcode-desktop.qml:131
 msgid "Passcodes do not match"
 msgstr ""
 
@@ -1039,15 +853,15 @@
 msgid "Lock Screen Password"
 msgstr ""
 
-#: qml/Wizard/Pages/password-set.qml:68
+#: qml/Wizard/Pages/password-set.qml:62
 msgid "Enter at least 8 characters"
 msgstr ""
 
-#: qml/Wizard/Pages/password-set.qml:80
+#: qml/Wizard/Pages/password-set.qml:74
 msgid "Choose password"
 msgstr ""
 
-#: qml/Wizard/Pages/password-set.qml:110
+#: qml/Wizard/Pages/password-set.qml:104
 msgid "Confirm password"
 msgstr ""
 
@@ -1081,10 +895,6 @@
 
 #: qml/Wizard/Pages/UpdateDelegate.qml:125
 #, fuzzy
-<<<<<<< HEAD
-#| msgid "Downloading"
-=======
->>>>>>> d52dc2c9
 msgid "Download"
 msgstr "Baixando"
 
@@ -1127,19 +937,11 @@
 
 #: qml/Wizard/Pages/UpdateDelegate.qml:283
 #, fuzzy
-<<<<<<< HEAD
-#| msgid "Downloading"
-=======
->>>>>>> d52dc2c9
 msgid "Downloaded"
 msgstr "Baixando"
 
 #: qml/Wizard/Pages/UpdateDelegate.qml:286
 #, fuzzy
-<<<<<<< HEAD
-#| msgid "Also installed"
-=======
->>>>>>> d52dc2c9
 msgid "Installed"
 msgstr "Instalado também"
 
@@ -1180,70 +982,6 @@
 msgid "Very weak password"
 msgstr ""
 
-<<<<<<< HEAD
-#~ msgctxt "Button: Open the Ubuntu Store"
-#~ msgid "Store"
-#~ msgstr "Loja"
-
-#~ msgctxt "Button: Start a search in the current dash scope"
-#~ msgid "Search"
-#~ msgstr "Pesquisar"
-
-#~ msgctxt "Button: Show the current dash scope settings"
-#~ msgid "Settings"
-#~ msgstr "Configurações"
-
-#~ msgid "Remove from Favorites"
-#~ msgstr "Remover dos favoritos"
-
-#~ msgid "Add to Favorites"
-#~ msgstr "Adicionar aos favoritos"
-
-#~ msgid "Reset"
-#~ msgstr "Redefinir"
-
-#~ msgctxt "Label: Hint for dash search line edit"
-#~ msgid "Search"
-#~ msgstr "Pesquisar"
-
-#~ msgid "Recent Searches"
-#~ msgstr "Pesquisas recentes"
-
-#~ msgid "Clear All"
-#~ msgstr "Limpar tudo"
-
-#~ msgid "More..."
-#~ msgstr "Mais..."
-
-#~ msgid "Less..."
-#~ msgstr "Menos..."
-
-#~ msgid "Send"
-#~ msgstr "Enviar"
-
-#~ msgid "Rate this"
-#~ msgstr "Avalie"
-
-#~ msgid "Add a review"
-#~ msgstr "Adicionar uma análise"
-
-#~ msgid "Pull to refresh…"
-#~ msgstr "Puxe para atualizar..."
-
-#~ msgid "Release to refresh…"
-#~ msgstr "Solte para atualizar..."
-
-#~ msgid "Enable location data"
-#~ msgstr "Habilitar dados de localização"
-
-#~ msgid "Manage"
-#~ msgstr "Gerenciar"
-
-#~ msgid "Home"
-#~ msgstr "Início"
-
-=======
->>>>>>> d52dc2c9
 #~ msgid "Terms & Conditions"
 #~ msgstr "Termos e condições"
 

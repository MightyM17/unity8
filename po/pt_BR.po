# Brazilian Portuguese translation for unity
# Copyright (c) 2013 Rosetta Contributors and Canonical Ltd 2013
# This file is distributed under the same license as the unity package.
# FIRST AUTHOR <EMAIL@ADDRESS>, 2013.
#
msgid ""
msgstr ""
"Project-Id-Version: unity\n"
"Report-Msgid-Bugs-To: FULL NAME <EMAIL@ADDRESS>\n"
<<<<<<< HEAD
"POT-Creation-Date: 2014-08-13 14:09-0400\n"
=======
"POT-Creation-Date: 2014-08-21 11:36+0200\n"
>>>>>>> 1f5a0a2e
"PO-Revision-Date: 2014-08-18 14:14+0000\n"
"Last-Translator: Rafael Neri <Unknown>\n"
"Language-Team: Brazilian Portuguese <pt_BR@li.org>\n"
"MIME-Version: 1.0\n"
"Content-Type: text/plain; charset=UTF-8\n"
"Content-Transfer-Encoding: 8bit\n"
<<<<<<< HEAD
"X-Launchpad-Export-Date: 2014-08-19 06:59+0000\n"
"X-Generator: Launchpad (build 17156)\n"
=======
"X-Launchpad-Export-Date: 2014-08-23 07:17+0000\n"
"X-Generator: Launchpad (build 17163)\n"
>>>>>>> 1f5a0a2e

#: plugins/LightDM/Greeter.cpp:129
msgid "Password: "
msgstr "Senha: "

#: plugins/Unity/Launcher/launcheritem.cpp:43
#: plugins/Unity/Launcher/launcheritem.cpp:73
msgid "Pin shortcut"
msgstr "Fixar atalho"

#: plugins/Unity/Launcher/launcheritem.cpp:73
msgid "Unpin shortcut"
msgstr "Desafixar atalho"

#: qml/Components/Dialogs.qml:142
msgid "Are you sure you would like to turn power off?"
msgstr "Você tem certeza de que deseja desligar?"

#: qml/Components/Dialogs.qml:144
msgid "Power off"
msgstr "Desligar"

#: qml/Components/Dialogs.qml:153
msgid "Restart"
msgstr "Reiniciar"

#: qml/Components/Dialogs.qml:162
msgid "Cancel"
msgstr "Cancelar"

#: qml/Components/EdgeDemoOverlay.qml:151
msgid "Skip intro"
msgstr "Pular introdução"

#: qml/Components/EdgeDemo.qml:112
msgid "Right edge"
msgstr "Borda direita"

#: qml/Components/EdgeDemo.qml:113
msgid "Try swiping from the right edge to unlock the phone"
msgstr "Tente deslizar da borda direita para desbloquear o telefone"

#: qml/Components/EdgeDemo.qml:144
msgid "Top edge"
msgstr "Borda superior"

#: qml/Components/EdgeDemo.qml:145
msgid "Try swiping from the top edge to access the indicators"
msgstr "Tente deslizar da borda superior para acessar os indicadores"

#: qml/Components/EdgeDemo.qml:170
msgid "Close"
msgstr "Fechar"

#: qml/Components/EdgeDemo.qml:171
msgid "Swipe up again to close the settings screen"
msgstr "Deslize novamente para cima para fechar a tela de configurações"

#: qml/Components/EdgeDemo.qml:198
msgid "Left edge"
msgstr "Borda esquerda"

#: qml/Components/EdgeDemo.qml:199
msgid "Swipe from the left to reveal the launcher for quick access to apps"
msgstr ""
"Deslize da esquerda para revelar o lançador para acesso rápido aos "
"aplicativos"

#: qml/Components/EdgeDemo.qml:226
msgid "Well done"
msgstr "Bem feito"

#: qml/Components/EdgeDemo.qml:227
msgid ""
"You have now mastered the edge gestures and can start using the "
"phone<br><br>Tap on the screen to start"
msgstr ""
"Agora você já domina os gestos das bordas e pode começar a usar o "
"telefone<br><br>Toque na tela para iniciar"

<<<<<<< HEAD
#: qml/Components/Lockscreen.qml:161
msgid "Too many incorrect attempts"
msgstr "Muitas tentativas incorretas"

#: qml/Components/Lockscreen.qml:163
msgid "Please wait"
msgstr "Por favor, aguarde"

#: qml/Components/Lockscreen.qml:220
msgid "Emergency Call"
msgstr "Chamada de emergência"

#: qml/Components/Lockscreen.qml:243
=======
#: qml/Components/Lockscreen.qml:167
msgid "Please wait"
msgstr "Por favor, aguarde"

#: qml/Components/Lockscreen.qml:172
msgid "Too many incorrect attempts"
msgstr "Muitas tentativas incorretas"

#: qml/Components/Lockscreen.qml:206
msgid "Emergency Call"
msgstr "Chamada de emergência"

#: qml/Components/Lockscreen.qml:226
>>>>>>> 1f5a0a2e
msgid "OK"
msgstr "OK"

#: qml/Components/PassphraseLockscreen.qml:62
#, qt-format
msgid "Hello %1"
msgstr "Olá %1"

#: qml/Components/PassphraseLockscreen.qml:62
msgid "Hello"
msgstr "Olá"

<<<<<<< HEAD
#: qml/Components/PinLockscreen.qml:198
msgid "CANCEL"
msgstr "CANCELAR"

#: qml/Components/PinLockscreen.qml:216
msgid "DONE"
msgstr "FEITO"

#: qml/Dash/GenericScopeView.qml:358
msgid "See less"
msgstr "Ver menos"

#: qml/Dash/GenericScopeView.qml:358
msgid "See all"
msgstr "Ver todos"

#: qml/Panel/SearchIndicator.qml:27
=======
#: qml/Dash/GenericScopeView.qml:361
msgid "See less"
msgstr "Ver menos"

#: qml/Dash/GenericScopeView.qml:361
msgid "See all"
msgstr "Ver todos"

#: qml/Dash/GenericScopeView.qml:424 qml/Panel/SearchIndicator.qml:27
>>>>>>> 1f5a0a2e
msgid "Search"
msgstr "Pesquisar"

#: qml/Dash/Previews/PreviewActionCombo.qml:34
msgid "More..."
msgstr "Mais..."

#: qml/Dash/Previews/PreviewActionCombo.qml:34
msgid "Less..."
msgstr "Menos..."

#: qml/Dash/Previews/PreviewRatingInput.qml:81
msgid "Rate this"
msgstr "Avaliar isto"

#: qml/Dash/Previews/PreviewRatingInput.qml:126
msgid "Add a review"
msgstr "Adicionar uma análise"

#: qml/Dash/Previews/PreviewRatingInput.qml:166
msgid "Send"
msgstr "Enviar"

#: qml/Dash/ScopesOverview.qml:200
msgid "Manage Dash"
msgstr "Gerencia painel"

#: qml/Dash/ScopesOverview.qml:405
msgid "Done"
msgstr "Concluído"

#: qml/Dash/ScopesOverview.qml:431
msgid "Store"
msgstr "Loja"

#: qml/Dash/ScopesOverviewTab.qml:36
msgid "Favorites"
msgstr "Favoritos"

#: qml/Dash/ScopesOverviewTab.qml:54
msgid "All"
msgstr "Tudo"

#: qml/Greeter/Greeter.qml:157
msgid "Swipe to unlock"
msgstr "Deslizar para desbloquear"

#: qml/Hud/HudParametrizedActionsPage.qml:132
msgid "Confirm"
msgstr "Confirmar"

#: qml/Hud/Hud.qml:61 qml/Hud/Hud.qml:99 qml/Hud/Hud.qml:372
msgid "Type or say a command"
msgstr "Fale ou digite um comando"

#: qml/Hud/Hud.qml:84
msgid "Loading. Please Wait..."
msgstr "Carregando. Por favor, aguarde..."

#: qml/Hud/Hud.qml:89
msgid "Speak Now..."
msgstr "Fale agora..."

#: qml/Hud/Hud.qml:94
msgid "Speaking..."
msgstr "Falando..."

#: qml/Notifications/NotificationMenuItemFactory.qml:105
msgid "Show password"
msgstr "Exibir senha"

#: qml/Notifications/NotificationMenuItemFactory.qml:120
msgid "Enter SIM PIN"
msgstr ""

#: qml/Notifications/NotificationMenuItemFactory.qml:121 qml/Shell.qml:270
msgid "Sorry, incorrect PIN"
msgstr ""

#: qml/Panel/ActiveCallHint.qml:77
msgid "Tap to return to call..."
msgstr "Toque para retornar para a chamada..."

#: qml/Panel/ActiveCallHint.qml:90
msgid "Conference"
msgstr "Conferência"

#: qml/Panel/Indicators/MenuItemFactory.qml:651
msgid "In queue…"
msgstr "Em fila..."

#: qml/Panel/Indicators/MenuItemFactory.qml:655
msgid "Downloading"
msgstr "Baixando"

#: qml/Panel/Indicators/MenuItemFactory.qml:657
msgid "Paused, tap to resume"
msgstr "Em pausa, toque para continuar"

#: qml/Panel/Indicators/MenuItemFactory.qml:659
msgid "Canceled"
msgstr "Cancelado"

#: qml/Panel/Indicators/MenuItemFactory.qml:661
msgid "Finished"
msgstr "Finalizado"

#: qml/Panel/Indicators/MenuItemFactory.qml:663
msgid "Failed, tap to retry"
msgstr "Falhou, toque para tentar novamente"

#: qml/Panel/Indicators/ModemInfoItem.qml:105
msgid "Unlock SIM"
msgstr "Desbloquear SIM"

#: qml/Panel/Indicators/RoamingIndication.qml:27
msgid "Roaming"
msgstr "Roaming"

<<<<<<< HEAD
#: qml/Shell.qml:267
msgid "passphrase"
msgstr "senha"

#: qml/Shell.qml:267
msgid "passcode"
msgstr "código de acesso"

#: qml/Shell.qml:269
#, qt-format
msgid "Enter your %1"
msgstr "Digite o seu %1"
=======
#: qml/Shell.qml:266
msgid "Enter your passphrase"
msgstr ""

#: qml/Shell.qml:267
msgid "Sorry, incorrect passphrase"
msgstr ""

#: qml/Shell.qml:269
msgid "Enter your PIN"
msgstr ""
>>>>>>> 1f5a0a2e

#: qml/Shell.qml:273
#, qt-format
<<<<<<< HEAD
msgid "Incorrect %1"
msgstr "%1 incorreto"

#: qml/Shell.qml:272
msgid "Please re-enter"
msgstr "Por favor, digite novamente"
=======
msgid "Enter your %1"
msgstr "Digite o seu %1"

#: qml/Shell.qml:274
#, qt-format
msgid "Sorry, incorrect %1"
msgstr ""
>>>>>>> 1f5a0a2e

#: qml/Shell.qml:310
msgid "Sorry, incorrect passphrase."
msgstr "Desculpe, senha incorreta."

#: qml/Shell.qml:311
msgid "Sorry, incorrect passcode."
msgstr "Desculpe, código de acesso incorreto."

#: qml/Shell.qml:312
msgid "This will be your last attempt."
msgstr "Esta será a sua última tentativa."

#: qml/Shell.qml:314
msgid ""
"If passphrase is entered incorrectly, your phone will conduct a factory "
"reset and all personal data will be deleted."
msgstr ""
"Se a senha for digitada incorretamente, o telefone será restaurado aos "
"padrões de fábrica e todos os dados pessoais serão apagados."

#: qml/Shell.qml:315
msgid ""
"If passcode is entered incorrectly, your phone will conduct a factory reset "
"and all personal data will be deleted."
msgstr ""
"Se o código de acesso for digitado incorretamente, o telefone será "
<<<<<<< HEAD
"restaurado aos padrões de fábrica e todos os dados pessoais serão apagados."
=======
"restaurado aos padrões de fábrica e todos os dados pessoais serão apagados."

#~ msgid "Please enter SIM PIN"
#~ msgstr "Por favor, digite o PIN do cartão SIM"

#~ msgid "CANCEL"
#~ msgstr "CANCELAR"

#~ msgid "DONE"
#~ msgstr "FEITO"

#~ msgid "passcode"
#~ msgstr "código de acesso"

#~ msgid "passphrase"
#~ msgstr "senha"

#, qt-format
#~ msgid "Incorrect %1"
#~ msgstr "%1 incorreto"

#~ msgid "Please re-enter"
#~ msgstr "Por favor, digite novamente"
>>>>>>> 1f5a0a2e
<|MERGE_RESOLUTION|>--- conflicted
+++ resolved
@@ -7,24 +7,15 @@
 msgstr ""
 "Project-Id-Version: unity\n"
 "Report-Msgid-Bugs-To: FULL NAME <EMAIL@ADDRESS>\n"
-<<<<<<< HEAD
-"POT-Creation-Date: 2014-08-13 14:09-0400\n"
-=======
 "POT-Creation-Date: 2014-08-21 11:36+0200\n"
->>>>>>> 1f5a0a2e
 "PO-Revision-Date: 2014-08-18 14:14+0000\n"
 "Last-Translator: Rafael Neri <Unknown>\n"
 "Language-Team: Brazilian Portuguese <pt_BR@li.org>\n"
 "MIME-Version: 1.0\n"
 "Content-Type: text/plain; charset=UTF-8\n"
 "Content-Transfer-Encoding: 8bit\n"
-<<<<<<< HEAD
-"X-Launchpad-Export-Date: 2014-08-19 06:59+0000\n"
-"X-Generator: Launchpad (build 17156)\n"
-=======
 "X-Launchpad-Export-Date: 2014-08-23 07:17+0000\n"
 "X-Generator: Launchpad (build 17163)\n"
->>>>>>> 1f5a0a2e
 
 #: plugins/LightDM/Greeter.cpp:129
 msgid "Password: "
@@ -105,21 +96,6 @@
 "Agora você já domina os gestos das bordas e pode começar a usar o "
 "telefone<br><br>Toque na tela para iniciar"
 
-<<<<<<< HEAD
-#: qml/Components/Lockscreen.qml:161
-msgid "Too many incorrect attempts"
-msgstr "Muitas tentativas incorretas"
-
-#: qml/Components/Lockscreen.qml:163
-msgid "Please wait"
-msgstr "Por favor, aguarde"
-
-#: qml/Components/Lockscreen.qml:220
-msgid "Emergency Call"
-msgstr "Chamada de emergência"
-
-#: qml/Components/Lockscreen.qml:243
-=======
 #: qml/Components/Lockscreen.qml:167
 msgid "Please wait"
 msgstr "Por favor, aguarde"
@@ -133,38 +109,18 @@
 msgstr "Chamada de emergência"
 
 #: qml/Components/Lockscreen.qml:226
->>>>>>> 1f5a0a2e
 msgid "OK"
 msgstr "OK"
 
-#: qml/Components/PassphraseLockscreen.qml:62
+#: qml/Components/PassphraseLockscreen.qml:61
 #, qt-format
 msgid "Hello %1"
 msgstr "Olá %1"
 
-#: qml/Components/PassphraseLockscreen.qml:62
+#: qml/Components/PassphraseLockscreen.qml:61
 msgid "Hello"
 msgstr "Olá"
 
-<<<<<<< HEAD
-#: qml/Components/PinLockscreen.qml:198
-msgid "CANCEL"
-msgstr "CANCELAR"
-
-#: qml/Components/PinLockscreen.qml:216
-msgid "DONE"
-msgstr "FEITO"
-
-#: qml/Dash/GenericScopeView.qml:358
-msgid "See less"
-msgstr "Ver menos"
-
-#: qml/Dash/GenericScopeView.qml:358
-msgid "See all"
-msgstr "Ver todos"
-
-#: qml/Panel/SearchIndicator.qml:27
-=======
 #: qml/Dash/GenericScopeView.qml:361
 msgid "See less"
 msgstr "Ver menos"
@@ -174,7 +130,6 @@
 msgstr "Ver todos"
 
 #: qml/Dash/GenericScopeView.qml:424 qml/Panel/SearchIndicator.qml:27
->>>>>>> 1f5a0a2e
 msgid "Search"
 msgstr "Pesquisar"
 
@@ -198,15 +153,15 @@
 msgid "Send"
 msgstr "Enviar"
 
-#: qml/Dash/ScopesOverview.qml:200
+#: qml/Dash/ScopesOverview.qml:201
 msgid "Manage Dash"
 msgstr "Gerencia painel"
 
-#: qml/Dash/ScopesOverview.qml:405
+#: qml/Dash/ScopesOverview.qml:408
 msgid "Done"
 msgstr "Concluído"
 
-#: qml/Dash/ScopesOverview.qml:431
+#: qml/Dash/ScopesOverview.qml:434
 msgid "Store"
 msgstr "Loja"
 
@@ -294,51 +249,27 @@
 msgid "Roaming"
 msgstr "Roaming"
 
-<<<<<<< HEAD
+#: qml/Shell.qml:266
+msgid "Enter your passphrase"
+msgstr ""
+
 #: qml/Shell.qml:267
-msgid "passphrase"
-msgstr "senha"
-
-#: qml/Shell.qml:267
-msgid "passcode"
-msgstr "código de acesso"
+msgid "Sorry, incorrect passphrase"
+msgstr ""
 
 #: qml/Shell.qml:269
+msgid "Enter your PIN"
+msgstr ""
+
+#: qml/Shell.qml:273
 #, qt-format
 msgid "Enter your %1"
 msgstr "Digite o seu %1"
-=======
-#: qml/Shell.qml:266
-msgid "Enter your passphrase"
-msgstr ""
-
-#: qml/Shell.qml:267
-msgid "Sorry, incorrect passphrase"
-msgstr ""
-
-#: qml/Shell.qml:269
-msgid "Enter your PIN"
-msgstr ""
->>>>>>> 1f5a0a2e
-
-#: qml/Shell.qml:273
-#, qt-format
-<<<<<<< HEAD
-msgid "Incorrect %1"
-msgstr "%1 incorreto"
-
-#: qml/Shell.qml:272
-msgid "Please re-enter"
-msgstr "Por favor, digite novamente"
-=======
-msgid "Enter your %1"
-msgstr "Digite o seu %1"
 
 #: qml/Shell.qml:274
 #, qt-format
 msgid "Sorry, incorrect %1"
 msgstr ""
->>>>>>> 1f5a0a2e
 
 #: qml/Shell.qml:310
 msgid "Sorry, incorrect passphrase."
@@ -366,9 +297,6 @@
 "and all personal data will be deleted."
 msgstr ""
 "Se o código de acesso for digitado incorretamente, o telefone será "
-<<<<<<< HEAD
-"restaurado aos padrões de fábrica e todos os dados pessoais serão apagados."
-=======
 "restaurado aos padrões de fábrica e todos os dados pessoais serão apagados."
 
 #~ msgid "Please enter SIM PIN"
@@ -391,5 +319,4 @@
 #~ msgstr "%1 incorreto"
 
 #~ msgid "Please re-enter"
-#~ msgstr "Por favor, digite novamente"
->>>>>>> 1f5a0a2e
+#~ msgstr "Por favor, digite novamente"
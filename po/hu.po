# Hungarian translation for unity
# Copyright (c) 2013 Rosetta Contributors and Canonical Ltd 2013
# This file is distributed under the same license as the unity package.
# FIRST AUTHOR <EMAIL@ADDRESS>, 2013.
#
msgid ""
msgstr ""
"Project-Id-Version: unity\n"
"Report-Msgid-Bugs-To: FULL NAME <EMAIL@ADDRESS>\n"
"POT-Creation-Date: 2015-08-25 14:53+0200\n"
<<<<<<< HEAD
"PO-Revision-Date: 2015-09-17 13:38+0000\n"
=======
"PO-Revision-Date: 2015-09-21 12:40+0000\n"
>>>>>>> e7538165
"Last-Translator: Richard Somlói <ricsipontaz@gmail.com>\n"
"Language-Team: Hungarian <hu@li.org>\n"
"MIME-Version: 1.0\n"
"Content-Type: text/plain; charset=UTF-8\n"
"Content-Transfer-Encoding: 8bit\n"
"Plural-Forms: nplurals=2; plural=n != 1;\n"
<<<<<<< HEAD
"X-Launchpad-Export-Date: 2015-09-19 05:43+0000\n"
"X-Generator: Launchpad (build 17746)\n"
=======
"X-Launchpad-Export-Date: 2015-09-22 06:01+0000\n"
"X-Generator: Launchpad (build 17749)\n"
>>>>>>> e7538165

#: plugins/LightDM/Greeter.cpp:112
msgid "Password: "
msgstr "Jelszó: "

#: plugins/Unity/Launcher/launcheritem.cpp:47
#: plugins/Unity/Launcher/launcheritem.cpp:106
msgid "Pin shortcut"
msgstr "Indító rögzítése"

#: plugins/Unity/Launcher/launcheritem.cpp:52
msgid "Quit"
msgstr "Kilépés"

#: plugins/Unity/Launcher/launcheritem.cpp:106
msgid "Unpin shortcut"
msgstr "Indító feloldása"

#. Translators, please edit/rearrange these strftime(3) tokens to suit your locale!
#. This format string is used for showing, on a 12-hour clock, times that happen yesterday.
#. (\u2003 is a unicode em space which is slightly wider than a normal space.)
#. en_US example: "Yesterday\u2003%l:%M %p" --> "Yesterday  1:00 PM"
#: plugins/Utils/relativetimeformatter.cpp:157
msgid "Yesterday %l:%M %p"
msgstr "Tegnap %p. %I.%M"

#. Translators, please edit/rearrange these strftime(3) tokens to suit your locale!
#. This format string is used for showing, on a 12-hour clock, times that happened today.
#. en_US example: "%l:%M %p" --> "1:00 PM"
#: plugins/Utils/relativetimeformatter.cpp:164
msgid "%l:%M %p"
msgstr "%p. %l.%M"

#. Translators, please edit/rearrange these strftime(3) tokens to suit your locale!
#. This format string is used for showing, on a 12-hour clock, events/appointments that happen tomorrow.
#. (\u2003 is a unicode em space which is slightly wider than a normal space.)
#. en_US example: "Tomorrow\u2003%l:%M %p" --> "Tomorrow  1:00 PM"
#: plugins/Utils/relativetimeformatter.cpp:172
msgid "Tomorrow %l:%M %p"
msgstr "Holnap %p. %I.%M"

#. Translators, please edit/rearrange these strftime(3) tokens to suit your locale!
#. This format string is used for showing, on a 12-hour clock, times that happened in the last week.
#. (\u2003 is a unicode em space which is slightly wider than a normal space.)
#. en_US example: "%a\u2003%l:%M %p" --> "Fri  1:00 PM"
#: plugins/Utils/relativetimeformatter.cpp:181
msgid "%a %l:%M %p"
msgstr "%a %p. %I.%M"

#. Translators, please edit/rearrange these strftime(3) tokens to suit your locale!
#. This format string is used for showing, on a 12-hour clock, times that happened before a week from now.
#. (\u2003 is a unicode em space which is slightly wider than a normal space.)
#. en_US example: "%a %d %b\u2003%l:%M %p" --> "Fri Oct 31  1:00 PM"
#. en_GB example: "%a %b %d\u2003%l:%M %p" --> "Fri 31 Oct  1:00 PM"
#: plugins/Utils/relativetimeformatter.cpp:190
msgid "%a %d %b %l:%M %p"
msgstr "%b. %d., %a %p. %I.%M"

#. Translators, please edit/rearrange these strftime(3) tokens to suit your locale!
#. This format string is used for showing, on a 24-hour clock, times that happen yesterday.
#. (\u2003 is a unicode em space which is slightly wider than a normal space.)
#. en_US example: "Yesterday\u2003%l:%M %p" --> "Yesterday  13:00"
#: plugins/Utils/relativetimeformatter.cpp:201
msgid "Yesterday %H:%M"
msgstr "Tegnap %H.%M"

#. Translators, please edit/rearrange these strftime(3) tokens to suit your locale!
#. This format string is used for showing, on a 24-hour clock, times that happened today.
#. en_US example: "%H:%M" --> "13:00"
#: plugins/Utils/relativetimeformatter.cpp:208
msgid "%H:%M"
msgstr "%H.%M"

#. Translators, please edit/rearrange these strftime(3) tokens to suit your locale!
#. This format string is used for showing, on a 24-hour clock, events/appointments that happen tomorrow.
#. (\u2003 is a unicode em space which is slightly wider than a normal space.)
#. en_US example: "Tomorrow\u2003%l:%M %p" --> "Tomorrow  13:00"
#: plugins/Utils/relativetimeformatter.cpp:216
msgid "Tomorrow %H:%M"
msgstr "Holnap %H.%M"

#. Translators, please edit/rearrange these strftime(3) tokens to suit your locale!
#. This format string is used for showing, on a 24-hour clock, times that happened in the last week.
#. (\u2003 is a unicode em space which is slightly wider than a normal space.)
#. en_US example: "%a\u2003%H:%M" --> "Fri  13:00"
#: plugins/Utils/relativetimeformatter.cpp:225
msgid "%a %H:%M"
msgstr "%a %H.%M"

#. Translators, please edit/rearrange these strftime(3) tokens to suit your locale!
#. This format string is used for showing, on a 24-hour clock, times that happened before a week from now.
#. (\u2003 is a unicode em space which is slightly wider than a normal space.)
#. en_US example: "%a %d %b\u2003%H:%M" --> "Fri Oct 31  13:00"
#. en_GB example: "%a %b %d\u2003%H:%M" --> "Fri 31 Oct  13:00"
#: plugins/Utils/relativetimeformatter.cpp:234
msgid "%a %d %b %H:%M"
msgstr "%b. %d., %a  %H.%M"

#: qml/Components/DelayedLockscreen.qml:49
msgid "Device Locked"
msgstr "Az eszköz zárolva"

#: qml/Components/DelayedLockscreen.qml:64
msgid "You have been locked out due to too many failed passphrase attempts."
msgstr "A túl sok hibás jelmondat próbálkozás miatt az eszköz zárolva lett."

#: qml/Components/DelayedLockscreen.qml:65
msgid "You have been locked out due to too many failed passcode attempts."
msgstr "A túl sok hibás jelkód próbálkozás miatt az eszköz zárolva lett."

#: qml/Components/DelayedLockscreen.qml:74
#, qt-format
msgid "Please wait %1 minute and then try again…"
msgid_plural "Please wait %1 minutes and then try again…"
msgstr[0] "Várjon %1 percet és próbálja újra…"
msgstr[1] "Várjon %1 percet és próbálja újra…"

#: qml/Components/Dialogs.qml:112
msgctxt "Title: Lock/Log out dialog"
msgid "Log out"
msgstr "Kijelentkezés"

#: qml/Components/Dialogs.qml:113
msgid "Are you sure you want to log out?"
msgstr "Biztos benne, hogy kijelentkezik?"

#: qml/Components/Dialogs.qml:115
msgctxt "Button: Lock the system"
msgid "Lock"
msgstr "Zárolás"

#: qml/Components/Dialogs.qml:122
msgctxt "Button: Log out from the system"
msgid "Log Out"
msgstr "Kijelentkezés"

#: qml/Components/Dialogs.qml:129 qml/Components/Dialogs.qml:162
#: qml/Components/Dialogs.qml:221
msgid "Cancel"
msgstr "Mégse"

#: qml/Components/Dialogs.qml:141
msgctxt "Title: Reboot/Shut down dialog"
msgid "Shut down"
msgstr "Leállítás"

#: qml/Components/Dialogs.qml:142
msgid "Are you sure you want to shut down?"
msgstr "Biztosan le szeretné állítani?"

#: qml/Components/Dialogs.qml:144
msgctxt "Button: Reboot the system"
msgid "Reboot"
msgstr "Újraindítás"

#: qml/Components/Dialogs.qml:153
msgctxt "Button: Shut down the system"
msgid "Shut down"
msgstr "Leállítás"

#: qml/Components/Dialogs.qml:175
msgctxt "Title: Reboot dialog"
msgid "Reboot"
msgstr "Újraindítás"

#: qml/Components/Dialogs.qml:176
msgid "Are you sure you want to reboot?"
msgstr "Biztosan újra szeretné indítani?"

#: qml/Components/Dialogs.qml:178
msgid "No"
msgstr "Nem"

#: qml/Components/Dialogs.qml:185
msgid "Yes"
msgstr "Igen"

#: qml/Components/Dialogs.qml:200
msgctxt "Title: Power off/Restart dialog"
msgid "Power"
msgstr "Menü"

#: qml/Components/Dialogs.qml:201
msgid ""
"Are you sure you would like\n"
"to power off?"
msgstr ""
"Biztos benne, hogy ki\n"
"szeretné kapcsolni?"

#: qml/Components/Dialogs.qml:203
msgctxt "Button: Power off the system"
msgid "Power off"
msgstr "Kikapcsolás"

#: qml/Components/Dialogs.qml:212
msgctxt "Button: Restart the system"
msgid "Restart"
msgstr "Újraindítás"

#: qml/Components/Lockscreen.qml:245
msgid "Return to Call"
msgstr "Vissza a híváshoz"

#: qml/Components/Lockscreen.qml:245
msgid "Emergency Call"
msgstr "Segélyhívás"

#: qml/Components/Lockscreen.qml:277
msgid "OK"
msgstr "OK"

#: qml/Dash/GenericScopeView.qml:569 qml/Dash/GenericScopeView.qml:727
msgid "See less"
msgstr "Kevesebb"

#: qml/Dash/GenericScopeView.qml:569
msgid "See all"
msgstr "Összes megtekintése"

#: qml/Dash/GenericScopeView.qml:631
msgctxt "Label: Hint for dash search line edit"
msgid "Search"
msgstr "Keresés"

#: qml/Dash/PageHeader.qml:269
msgctxt "Button: Open the Ubuntu Store"
msgid "Store"
msgstr "Áruház"

#: qml/Dash/PageHeader.qml:276
msgctxt "Button: Start a search in the current dash scope"
msgid "Search"
msgstr "Keresés"

#: qml/Dash/PageHeader.qml:286
msgctxt "Button: Show the current dash scope settings"
msgid "Settings"
msgstr "Beállítások"

#: qml/Dash/PageHeader.qml:293
msgid "Remove from Favorites"
msgstr "Eltávolítás a kedvencek közül"

#: qml/Dash/PageHeader.qml:293
msgid "Add to Favorites"
msgstr "Hozzáadás a kedvencekhez"

#: qml/Dash/Previews/PreviewActionCombo.qml:35
msgid "More..."
msgstr "Több…"

#: qml/Dash/Previews/PreviewActionCombo.qml:35
msgid "Less..."
msgstr "Kevesebb…"

#: qml/Dash/Previews/PreviewCommentInput.qml:61
#: qml/Dash/Previews/PreviewRatingInput.qml:169
msgid "Send"
msgstr "Küldés"

#: qml/Dash/Previews/PreviewRatingInput.qml:84
msgid "Rate this"
msgstr "Értékelje"

#: qml/Dash/Previews/PreviewRatingInput.qml:129
msgid "Add a review"
msgstr "Értékelés hozzáadása"

#: qml/Dash/PullToRefreshScopeStyle.qml:55
msgid "Pull to refresh…"
msgstr "Húzza a frissítéshez…"

#: qml/Dash/PullToRefreshScopeStyle.qml:60
msgid "Release to refresh…"
msgstr "Engedje el a frissítéshez…"

#: qml/Dash/ScopeSettings/ScopeSettingBoolean.qml:43
msgid "Enable location data"
msgstr "Helymeghatározás engedélyezése"

#: qml/Dash/ScopesList.qml:67
msgid "Manage"
msgstr "Szerkesztés"

#: qml/Dash/ScopesList.qml:113
msgid "Home"
msgstr "Kezdőlapon"

#: qml/Dash/ScopesList.qml:114
msgid "Also installed"
msgstr "Telepítve"

#: qml/Greeter/CoverPage.qml:107
msgid "Unlock"
msgstr "Feloldás"

#: qml/Greeter/LoginList.qml:236
msgid "Retry"
msgstr "Újra"

#: qml/Greeter/LoginList.qml:237
msgid "Tap to unlock"
msgstr "Koppintson a feloldáshoz"

#: qml/Greeter/NarrowView.qml:54 qml/Wizard/Pages/passwd-confirm.qml:53
msgid "Sorry, incorrect passphrase."
msgstr "Elnézést, helytelen jelmondat."

#: qml/Greeter/NarrowView.qml:55 qml/Wizard/Pages/passwd-confirm.qml:54
msgid "Sorry, incorrect passcode."
msgstr "Elnézést, helytelen jelkód."

#: qml/Greeter/NarrowView.qml:56
msgid "This will be your last attempt."
msgstr "Ez az utolsó próbálkozási lehetősége."

#: qml/Greeter/NarrowView.qml:58
msgid ""
"If passphrase is entered incorrectly, your phone will conduct a factory "
"reset and all personal data will be deleted."
msgstr ""
"Ha helytelen jelmondatot ad meg, a telefonja visszaállítja a gyári "
"beállításokat és törli minden személyes adatát."

#: qml/Greeter/NarrowView.qml:59
msgid ""
"If passcode is entered incorrectly, your phone will conduct a factory reset "
"and all personal data will be deleted."
msgstr ""
"Ha helytelen jelkódot ad meg, a telefonja visszaállítja a gyári "
"beállításokat és törli minden személyes adatát."

#: qml/Greeter/NarrowView.qml:116
#, qt-format
msgid "Enter %1"
msgstr "%1 megadása"

#: qml/Greeter/NarrowView.qml:117 qml/Wizard/Pages/passwd-set.qml:60
msgid "Enter passphrase"
msgstr "Jelmondat megadása"

#: qml/Greeter/NarrowView.qml:118
msgid "Enter passcode"
msgstr "Jelkód megadása"

#: qml/Greeter/NarrowView.qml:119
#, qt-format
msgid "Sorry, incorrect %1"
msgstr "Elnézést, helytelen %1"

#: qml/Greeter/NarrowView.qml:120
msgid "Sorry, incorrect passphrase"
msgstr "Elnézést, helytelen jelmondat"

#: qml/Greeter/NarrowView.qml:121
msgctxt "passphrase"
msgid "Please re-enter"
msgstr "Próbálja újra"

#: qml/Greeter/NarrowView.qml:122
msgid "Sorry, incorrect passcode"
msgstr "Elnézést, helytelen jelkód"

#: qml/Notifications/NotificationMenuItemFactory.qml:128
msgid "Show password"
msgstr "Jelszó megjelenítése"

#: qml/Panel/ActiveCallHint.qml:79
msgid "Tap to return to call..."
msgstr "Ide koppintva visszatérhet a híváshoz"

#: qml/Panel/ActiveCallHint.qml:92
msgid "Conference"
msgstr "Konferencia"

#: qml/Panel/Indicators/MenuItemFactory.qml:674
msgid "Nothing is playing"
msgstr "Nincs lejátszás"

#: qml/Panel/Indicators/MenuItemFactory.qml:803
#, qt-format
msgid "%1 hour"
msgid_plural "%1 hours"
msgstr[0] "%1 óra"
msgstr[1] "%1 óra"

#: qml/Panel/Indicators/MenuItemFactory.qml:807
#, qt-format
msgid "%1 minute"
msgid_plural "%1 minutes"
msgstr[0] "%1 perc"
msgstr[1] "%1 perc"

#: qml/Panel/Indicators/MenuItemFactory.qml:812
#, qt-format
msgid "%1 second"
msgid_plural "%1 seconds"
msgstr[0] "%1 másodperc"
msgstr[1] "%1 másodperc"

#: qml/Panel/Indicators/MenuItemFactory.qml:815
msgid "0 seconds"
msgstr "0 másodperc"

#. Translators: String like "1 hour, 2 minutes, 3 seconds remaining"
#: qml/Panel/Indicators/MenuItemFactory.qml:817
#, qt-format
msgid "%1 remaining"
msgstr "%1 van hátra"

#: qml/Panel/Indicators/MenuItemFactory.qml:823
msgid "In queue…"
msgstr "Sorban…"

#: qml/Panel/Indicators/MenuItemFactory.qml:827
msgid "Downloading"
msgstr "Letöltés"

#: qml/Panel/Indicators/MenuItemFactory.qml:829
msgid "Paused, tap to resume"
msgstr "Szüneteltetve, koppintson a folytatáshoz"

#: qml/Panel/Indicators/MenuItemFactory.qml:831
msgid "Canceled"
msgstr "Megszakítva"

#: qml/Panel/Indicators/MenuItemFactory.qml:833
msgid "Finished"
msgstr "Befejeződött"

#: qml/Panel/Indicators/MenuItemFactory.qml:835
msgid "Failed, tap to retry"
msgstr "Sikertelen, koppintson az újrapróbáláshoz"

#: qml/Panel/Indicators/MessageMenuItemFactory.qml:149
msgctxt "Label: Hint in message indicator line edit"
msgid "Reply"
msgstr "Válasz"

#: qml/Panel/Indicators/MessageMenuItemFactory.qml:204
msgid "Call back"
msgstr "Visszahívás"

#: qml/Panel/Indicators/ModemInfoItem.qml:105
msgid "Unlock SIM"
msgstr "SIM feloldása"

#: qml/Panel/Indicators/RoamingIndication.qml:27
msgid "Roaming"
msgstr "Barangolás"

#: qml/Tutorial/TutorialBottomFinish.qml:24
msgid "This action does different things for different apps"
msgstr "Ez a művelet másként viselkedhet a különböző alkalmazásoknál"

#: qml/Tutorial/TutorialBottomFinish.qml:25
msgid "Tap here to finish."
msgstr "Koppintson ide a befejezéshez."

#: qml/Tutorial/TutorialBottom.qml:28
msgid "Open special menus"
msgstr "Speciális menük elérése"

#: qml/Tutorial/TutorialBottom.qml:29
msgid "Swipe up from the bottom edge."
msgstr "Húzza az ujját a kijelző aljától indulva felfelé."

#: qml/Tutorial/TutorialContent.qml:80 qml/Tutorial/TutorialLeftFinish.qml:25
#: qml/Tutorial/TutorialRight.qml:144
msgid "Tap here to continue."
msgstr "Koppintson ide a folytatáshoz."

#: qml/Tutorial/TutorialLeftFinish.qml:24
msgid "These are the shortcuts to favorite apps"
msgstr "Ezek a kedvenc alkalmazások gyorsindítói"

#: qml/Tutorial/TutorialLeft.qml:26
msgid "Open the launcher"
msgstr "Indító megnyitása"

#: qml/Tutorial/TutorialLeft.qml:27
msgid "Short swipe from the left edge."
msgstr "Húzza az ujját röviden a kijelző baloldalától indulva."

#: qml/Tutorial/TutorialPage.qml:178
msgid "You almost got it!"
msgstr "Már majdnem kész!"

#: qml/Tutorial/TutorialPage.qml:195
msgid "Try again."
msgstr "Próbálja újra."

#: qml/Tutorial/TutorialRight.qml:31
msgid "To view open apps"
msgstr "A nyitott alkalmazások megtekintéséhez"

#: qml/Tutorial/TutorialRight.qml:32
msgid "Long swipe from the right edge."
msgstr "Húzza az ujját hosszan a kijelző jobboldalától indulva."

#: qml/Tutorial/TutorialRight.qml:122
msgid "View all your running tasks."
msgstr "A futó alkalmazások itt tekinthetőek meg."

#: qml/Wizard/Page.qml:89
msgctxt "Button: Go back one page in the Wizard"
msgid "Back"
msgstr "Vissza"

#: qml/Wizard/Pages/here-terms.qml:27
msgid "Terms & Conditions"
msgstr "Felhasználási feltételek"

#: qml/Wizard/Pages/passwd-confirm.qml:49
msgid "Confirm passphrase"
msgstr "Jelmondat megerősítése"

#: qml/Wizard/Pages/passwd-confirm.qml:50
msgid "Confirm passcode"
msgstr "Jelkód megerősítése"

#: qml/Wizard/Pages/passwd-confirm.qml:53
#: qml/Wizard/Pages/passwd-confirm.qml:54
msgid "Please try again."
msgstr "Próbálja újra."

#: qml/Wizard/Pages/passwd-confirm.qml:82 qml/Wizard/Pages/passwd-set.qml:90
#: qml/Wizard/Pages/10-welcome.qml:88 qml/Wizard/Pages/30-passwd-type.qml:128
#: qml/Wizard/Pages/40-wifi.qml:215 qml/Wizard/Pages/50-location.qml:131
#: qml/Wizard/Pages/60-reporting.qml:50
msgid "Continue"
msgstr "Folytatás"

#: qml/Wizard/Pages/passwd-set.qml:61
msgid "Choose your passcode"
msgstr "Jelkód megadása"

#: qml/Wizard/Pages/passwd-set.qml:68
msgid "Passphrase must be 4 characters long"
msgstr "A jelmondat legalább 4 karakter hosszú legyen"

#: qml/Wizard/Pages/10-welcome.qml:27
msgid "Hi!"
msgstr "Üdvözöljük!"

#: qml/Wizard/Pages/10-welcome.qml:44
msgid "Welcome to your Ubuntu phone."
msgstr "Köszöntjük az Ubuntu telefonos változatában."

#: qml/Wizard/Pages/10-welcome.qml:52
msgid "Let’s get started."
msgstr "Kezdjünk is bele."

#: qml/Wizard/Pages/20-sim.qml:25
msgid "Add a SIM card and restart your device"
msgstr "Helyezzen be egy SIM kártyát és indítsa újra az eszközt"

#: qml/Wizard/Pages/20-sim.qml:59
msgid "Without it, you won’t be able to make calls or use text messaging."
msgstr ""
"Anélkül nem indíthat vagy fogadhat hívásokat, és nem küldhet vagy fogadhat "
"üzeneteket."

#: qml/Wizard/Pages/20-sim.qml:73 qml/Wizard/Pages/40-wifi.qml:215
msgid "Skip"
msgstr "Kihagyás"

#: qml/Wizard/Pages/30-passwd-type.qml:39
msgid "Lock security"
msgstr "Képernyőzárolás"

#: qml/Wizard/Pages/30-passwd-type.qml:74
msgid "Please select how you’d like to unlock your phone."
msgstr "Válassza ki, hogy milyen módon kívánja feloldani a telefonját."

#: qml/Wizard/Pages/30-passwd-type.qml:97
msgctxt "Label: Type of security method"
msgid "Swipe"
msgstr "Csúsztatás"

#: qml/Wizard/Pages/30-passwd-type.qml:98
msgctxt "Label: Description of security method"
msgid "No security"
msgstr "Nem biztonságos"

#: qml/Wizard/Pages/30-passwd-type.qml:100
msgctxt "Label: Type of security method"
msgid "Passcode"
msgstr "Jelkód"

#: qml/Wizard/Pages/30-passwd-type.qml:101
msgctxt "Label: Description of security method"
msgid "4 digits only"
msgstr "4 számjegy"

#: qml/Wizard/Pages/30-passwd-type.qml:103
msgctxt "Label: Type of security method"
msgid "Passphrase"
msgstr "Jelmondat"

#: qml/Wizard/Pages/30-passwd-type.qml:104
msgctxt "Label: Description of security method"
msgid "Numbers and letters"
msgstr "Betűk és számok"

#: qml/Wizard/Pages/40-wifi.qml:29
msgid "Connect to Wi‑Fi"
msgstr "Csatlakozás Wi-Fi hálózathoz"

#: qml/Wizard/Pages/40-wifi.qml:168
msgid "Available networks…"
msgstr "Elérhető hálózatok…"

#: qml/Wizard/Pages/40-wifi.qml:169
msgid "No available networks."
msgstr "Nincsenek elérhető hálózatok."

#: qml/Wizard/Pages/50-location.qml:27
msgid "Location"
msgstr "Tartózkodási hely"

#: qml/Wizard/Pages/50-location.qml:62
msgid "Let the phone detect your location:"
msgstr "A telefon megpróbálja megállapítani az Ön tartózkodási helyét:"

#: qml/Wizard/Pages/50-location.qml:69
msgid "Using GPS only (less accurate)"
msgstr "Csak GPS használata (kevésbé pontos)"

#: qml/Wizard/Pages/50-location.qml:86
msgid "Using GPS, anonymized Wi-Fi and cellular network info (recommended)"
msgstr "GPS és névtelen Wi-Fi és mobilhálózati adatok (ajánlott)"

#. Translators: HERE is a trademark for Nokia's location service, you probably shouldn't translate it
#: qml/Wizard/Pages/50-location.qml:103
msgid ""
"By selecting this option you agree to the Nokia HERE <a href='#'>terms and "
"conditions</a>."
msgstr ""
"A lehetőség kiválasztásával elfogadja a Nokia HERE <a href='#'>felhasználási "
"feltételeit</a>."

#: qml/Wizard/Pages/50-location.qml:112
msgid "Not at all"
msgstr "Ne tegye"

#: qml/Wizard/Pages/50-location.qml:124
msgid "You can change your mind later in <b>System Settings</b>."
msgstr "Ezt később a <b>Rendszerbeállítások</b> alatt módosíthatja."

#: qml/Wizard/Pages/60-reporting.qml:24
msgid "Improving your experience"
msgstr "Javítson az élményen"

#: qml/Wizard/Pages/60-reporting.qml:36
msgid ""
"Your phone is set up to automatically report errors to Canonical and its "
"partners, the makers of the operating system."
msgstr ""
"A telefonja automatikus hibajelentéseket küld az operációs rendszert készítő "
"Canonical, és annak partnerei felé."

#: qml/Wizard/Pages/60-reporting.qml:43
msgid ""
"This can be disabled in <b>System Settings</b> under <b>Security &amp; "
"Privacy</b>"
msgstr ""
"Ezt kikapcsolhatja a <b>Rendszerbeállítások</b> alatt található <b>Biztonság "
"és adatvédelem</b> menüpontnál"

#: qml/Wizard/Pages/80-finished.qml:24
msgid "All done"
msgstr "Készen van"

#: qml/Wizard/Pages/80-finished.qml:39
msgid "Nice work!"
msgstr "Szép munka!"

#: qml/Wizard/Pages/80-finished.qml:46
msgid "Your phone is now ready to use."
msgstr "A telefonja készen áll a használatra."

#: qml/Wizard/Pages/80-finished.qml:53
msgid "Finish"
msgstr "Befejezés"

#. Translators: This is the arrow for "Back" buttons
#: qml/Wizard/StackButton.qml:39
#, qt-format
msgid "〈  %1"
msgstr "〈  %1"

#. Translators: This is the arrow for "Forward" buttons
#: qml/Wizard/StackButton.qml:42
#, qt-format
msgid "%1  〉"
msgstr "%1  〉"

<<<<<<< HEAD
=======
#~ msgid "Confirm"
#~ msgstr "Megerősítés"

#~ msgid "Type or say a command"
#~ msgstr "Írjon be vagy mondjon ki egy parancsot"

#~ msgid "Loading. Please Wait..."
#~ msgstr "Betöltés, kis türelmet…"

#~ msgid "Speaking..."
#~ msgstr "Beszéd…"

#~ msgid "Search"
#~ msgstr "Keresés"

#~ msgid "Top edge"
#~ msgstr "Felső szél"

#~ msgid "Close"
#~ msgstr "Bezárás"

#~ msgid "Swipe up again to close the settings screen"
#~ msgstr "A beállítások bezárásához csúsztassa ujját újra felfelé"

#~ msgid "Left edge"
#~ msgstr "Bal szél"

#~ msgid "Swipe from the left to reveal the launcher for quick access to apps"
#~ msgstr ""
#~ "Csúsztassa ujját a bal szélről az indítón található alkalmazások gyors "
#~ "eléréséhez"

#~ msgid "Well done"
#~ msgstr "Rendben"

#~ msgid "Skip intro"
#~ msgstr "A bemutató kihagyása"

#~ msgid "Try swiping from the right edge to unlock the phone"
#~ msgstr "A telefon feloldásához csúsztassa ujját a jobb szélről"

#~ msgid "Right edge"
#~ msgstr "Jobb szél"

#~ msgid "Speak Now..."
#~ msgstr "Most beszéljen…"

#~ msgid ""
#~ "You have now mastered the edge gestures and can start using the "
#~ "phone<br><br>Tap on the screen to start"
#~ msgstr ""
#~ "Elsajátította a gesztusokat, és megkezdheti a telefon "
#~ "használatát.<br><br>Koppintson a képernyőre a kezdéshez."

#~ msgid "Try swiping from the top edge to access the indicators"
#~ msgstr "Az állapotmenük eléréséhez csúsztassa ujját a felső szélről"

#~ msgid "Power off"
#~ msgstr "Kikapcsolás"

#~ msgid "All"
#~ msgstr "Összes"

#~ msgid "Favorites"
#~ msgstr "Kedvencek"

#~ msgid "Store"
#~ msgstr "Áruház"

#~ msgid "Done"
#~ msgstr "Kész"

#~ msgid "Log out"
#~ msgstr "Kijelentkezés"

#~ msgid "Reboot"
#~ msgstr "Újraindítás"

#~ msgid "Shut down"
#~ msgstr "Leállítás"

#~ msgid "Settings"
#~ msgstr "Beállítások"

#~ msgid "Power"
#~ msgstr "Kikapcsolás"

#~ msgid "Restart"
#~ msgstr "Újraindítás"

#~ msgid "Manage Scopes"
#~ msgstr "Lencsék kezelése"

>>>>>>> e7538165
#~ msgid "Please re-enter"
#~ msgstr "Próbálja újra"<|MERGE_RESOLUTION|>--- conflicted
+++ resolved
@@ -6,26 +6,18 @@
 msgid ""
 msgstr ""
 "Project-Id-Version: unity\n"
-"Report-Msgid-Bugs-To: FULL NAME <EMAIL@ADDRESS>\n"
+"Report-Msgid-Bugs-To: \n"
 "POT-Creation-Date: 2015-08-25 14:53+0200\n"
-<<<<<<< HEAD
-"PO-Revision-Date: 2015-09-17 13:38+0000\n"
-=======
 "PO-Revision-Date: 2015-09-21 12:40+0000\n"
->>>>>>> e7538165
 "Last-Translator: Richard Somlói <ricsipontaz@gmail.com>\n"
 "Language-Team: Hungarian <hu@li.org>\n"
+"Language: hu\n"
 "MIME-Version: 1.0\n"
 "Content-Type: text/plain; charset=UTF-8\n"
 "Content-Transfer-Encoding: 8bit\n"
 "Plural-Forms: nplurals=2; plural=n != 1;\n"
-<<<<<<< HEAD
-"X-Launchpad-Export-Date: 2015-09-19 05:43+0000\n"
-"X-Generator: Launchpad (build 17746)\n"
-=======
 "X-Launchpad-Export-Date: 2015-09-22 06:01+0000\n"
 "X-Generator: Launchpad (build 17749)\n"
->>>>>>> e7538165
 
 #: plugins/LightDM/Greeter.cpp:112
 msgid "Password: "
@@ -725,8 +717,6 @@
 msgid "%1  〉"
 msgstr "%1  〉"
 
-<<<<<<< HEAD
-=======
 #~ msgid "Confirm"
 #~ msgstr "Megerősítés"
 
@@ -778,8 +768,8 @@
 #~ "You have now mastered the edge gestures and can start using the "
 #~ "phone<br><br>Tap on the screen to start"
 #~ msgstr ""
-#~ "Elsajátította a gesztusokat, és megkezdheti a telefon "
-#~ "használatát.<br><br>Koppintson a képernyőre a kezdéshez."
+#~ "Elsajátította a gesztusokat, és megkezdheti a telefon használatát."
+#~ "<br><br>Koppintson a képernyőre a kezdéshez."
 
 #~ msgid "Try swiping from the top edge to access the indicators"
 #~ msgstr "Az állapotmenük eléréséhez csúsztassa ujját a felső szélről"
@@ -820,6 +810,5 @@
 #~ msgid "Manage Scopes"
 #~ msgstr "Lencsék kezelése"
 
->>>>>>> e7538165
 #~ msgid "Please re-enter"
 #~ msgstr "Próbálja újra"
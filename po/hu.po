# Hungarian translation for unity
# Copyright (c) 2013 Rosetta Contributors and Canonical Ltd 2013
# This file is distributed under the same license as the unity package.
# FIRST AUTHOR <EMAIL@ADDRESS>, 2013.
#
msgid ""
msgstr ""
"Project-Id-Version: unity\n"
"Report-Msgid-Bugs-To: \n"
<<<<<<< HEAD
"POT-Creation-Date: 2019-04-08 17:26-0500\n"
"PO-Revision-Date: 2016-08-17 10:53+0000\n"
"Last-Translator: Richard Somlói <ricsipontaz@gmail.com>\n"
"Language-Team: Hungarian <hu@li.org>\n"
=======
"POT-Creation-Date: 2018-10-08 13:29-0500\n"
"PO-Revision-Date: 2020-02-09 01:01+0000\n"
"Last-Translator: Bence László <bencelaszlo@protonmail.com>\n"
"Language-Team: Hungarian <https://translate.ubports.com/projects/unity8/"
"unity8/hu/>\n"
>>>>>>> d52dc2c9
"Language: hu\n"
"MIME-Version: 1.0\n"
"Content-Type: text/plain; charset=UTF-8\n"
"Content-Transfer-Encoding: 8bit\n"
"Plural-Forms: nplurals=2; plural=n != 1;\n"
"X-Generator: Weblate 3.8\n"
"X-Launchpad-Export-Date: 2016-11-23 06:35+0000\n"

#: plugins/LightDM/Greeter.cpp:123
msgid "Password: "
msgstr "Jelszó: "

<<<<<<< HEAD
#: plugins/LightDM/Greeter.cpp:203
msgid "Username"
msgstr ""

#: plugins/LightDM/Greeter.cpp:242
msgid "Failed to authenticate"
msgstr ""

#: plugins/LightDM/Greeter.cpp:244
msgid "Invalid password, please try again"
msgstr ""

#: plugins/LightDM/Greeter.cpp:254
msgid "Log In"
msgstr "Bejelentkezés"

#: plugins/LightDM/Greeter.cpp:254 qml/Wizard/Pages/UpdateDelegate.qml:118
msgid "Retry"
msgstr "Újra"

#: plugins/LightDM/UsersModel.cpp:157
msgid "Login"
msgstr ""

#: plugins/LightDM/UsersModel.cpp:165
msgid "Guest Session"
msgstr ""

#: plugins/Unity/Launcher/launcheritem.cpp:49
#: plugins/Unity/Launcher/launcheritem.cpp:123
=======
#: plugins/Unity/Launcher/launcheritem.cpp:50
#: plugins/Unity/Launcher/launcheritem.cpp:109
>>>>>>> d52dc2c9
msgid "Pin shortcut"
msgstr "Gyorsindító rögzítése"

#: plugins/Unity/Launcher/launcheritem.cpp:55
msgid "Quit"
msgstr "Kilépés"

#: plugins/Unity/Launcher/launcheritem.cpp:109
msgid "Unpin shortcut"
msgstr "Gyorsindító feloldása"

#: qml/Components/Dialogs.qml:149
msgctxt "Title: Lock/Log out dialog"
msgid "Log out"
msgstr "Kijelentkezés"

#: qml/Components/Dialogs.qml:150
msgid "Are you sure you want to log out?"
msgstr "Biztos benne, hogy kijelentkezik?"

#: qml/Components/Dialogs.qml:152
msgctxt "Button: Lock the system"
msgid "Lock"
msgstr "Zárolás"

#: qml/Components/Dialogs.qml:159
msgctxt "Button: Log out from the system"
msgid "Log Out"
msgstr "Kijelentkezés"

<<<<<<< HEAD
#: qml/Components/Dialogs.qml:199 qml/Components/Dialogs.qml:264
#: qml/Greeter/NarrowView.qml:208 qml/Wizard/Pages/passcode-confirm.qml:32
=======
#: qml/Components/Dialogs.qml:166 qml/Components/Dialogs.qml:222
#: qml/Dash/DashPageHeader.qml:324 qml/Greeter/NarrowView.qml:232
#: qml/Wizard/Pages/passcode-confirm.qml:32
>>>>>>> d52dc2c9
#: qml/Wizard/Pages/passcode-set.qml:32
msgid "Cancel"
msgstr "Mégse"

#: qml/Components/Dialogs.qml:178
msgctxt "Title: Reboot dialog"
msgid "Reboot"
msgstr "Újraindítás"

#: qml/Components/Dialogs.qml:179
msgid "Are you sure you want to reboot?"
msgstr "Biztosan újra szeretné indítani?"

#: qml/Components/Dialogs.qml:181
msgid "No"
msgstr "Nem"

#: qml/Components/Dialogs.qml:187
msgid "Yes"
msgstr "Igen"

#: qml/Components/Dialogs.qml:202
msgctxt "Title: Power off/Restart dialog"
msgid "Power"
msgstr "Menü"

#: qml/Components/Dialogs.qml:203
msgid ""
"Are you sure you would like\n"
"to power off?"
msgstr ""
"Biztos benne, hogy ki\n"
"szeretné kapcsolni?"

#: qml/Components/Dialogs.qml:205
msgctxt "Button: Power off the system"
msgid "Power off"
msgstr "Kikapcsolás"

#: qml/Components/Dialogs.qml:214
msgctxt "Button: Restart the system"
msgid "Restart"
msgstr "Újraindítás"

#: qml/Components/KeyboardShortcutsOverlay.qml:41
msgid "Keyboard Shortcuts"
msgstr "Gyorsbillentyűk"

#: qml/Components/KeyboardShortcutsOverlay.qml:55
msgid "Unity 8"
msgstr "Unity 8"

#: qml/Components/KeyboardShortcutsOverlay.qml:62
msgid "PrtScr"
msgstr "PrtScr"

#: qml/Components/KeyboardShortcutsOverlay.qml:67
msgid "Takes a screenshot."
msgstr "Képernyő képkészítése."

#: qml/Components/KeyboardShortcutsOverlay.qml:75
msgid "Alt + PrtScr"
msgstr "Alt + PrtScr"

#: qml/Components/KeyboardShortcutsOverlay.qml:80
msgid "Takes a screenshot of a window."
msgstr "Képernyőkép készítése az ablakról."

#: qml/Components/KeyboardShortcutsOverlay.qml:88
msgid "Super + Space"
msgstr "Szuper + Szóköz"

#: qml/Components/KeyboardShortcutsOverlay.qml:93
msgid "Switches to next keyboard layout."
msgstr "A következő billentyűzetkiosztására váltás."

#: qml/Components/KeyboardShortcutsOverlay.qml:101
msgid "Super + Shift + Space"
msgstr "Szuper + Shift + Szóköz"

#: qml/Components/KeyboardShortcutsOverlay.qml:106
msgid "Switches to previous keyboard layout."
msgstr "Az előző billentyűzetkiosztására váltás."

#: qml/Components/KeyboardShortcutsOverlay.qml:118
msgid "Launcher"
msgstr "Indító"

#: qml/Components/KeyboardShortcutsOverlay.qml:125
msgid "Super (Hold)"
msgstr "Szuper (nyomva tartva)"

#: qml/Components/KeyboardShortcutsOverlay.qml:130
msgid "Opens the launcher, displays shortcuts."
msgstr "Indító megnyitása és gyorsindítók megjelenítése."

#: qml/Components/KeyboardShortcutsOverlay.qml:138
msgid "Alt + F1"
msgstr "Alt + F1"

#: qml/Components/KeyboardShortcutsOverlay.qml:143
msgid "Opens launcher keyboard navigation mode."
msgstr "Indító megnyitása billentyűzettel navigáláshoz."

#: qml/Components/KeyboardShortcutsOverlay.qml:151
msgid "Super + Tab"
msgstr "Super + Tab"

#: qml/Components/KeyboardShortcutsOverlay.qml:156
msgid "Switches applications via the launcher."
msgstr "Alkalmazás váltás az indítóval"

#: qml/Components/KeyboardShortcutsOverlay.qml:164
msgid "Super + 0 to 9"
msgstr "Super + 0-9"

#: qml/Components/KeyboardShortcutsOverlay.qml:169
msgid "Same as clicking on a launcher icon."
msgstr "Az adott számú alkalmazás indítása."

#: qml/Components/KeyboardShortcutsOverlay.qml:181
msgid "Scopes"
msgstr "Lencsék"

#: qml/Components/KeyboardShortcutsOverlay.qml:188
msgid "Super (Tap)"
msgstr "Super (Tap)"

#: qml/Components/KeyboardShortcutsOverlay.qml:193
msgid "Opens the Scopes home."
msgstr "Lencsék kezdőlapjának megnyitása"

#: qml/Components/KeyboardShortcutsOverlay.qml:209
msgid "Switching"
msgstr "Váltás"

#: qml/Components/KeyboardShortcutsOverlay.qml:216
msgid "Alt + Tab"
msgstr "Alt + Tab"

#: qml/Components/KeyboardShortcutsOverlay.qml:221
msgid "Switches between applications."
msgstr "Váltás az alkalmazások között."

#: qml/Components/KeyboardShortcutsOverlay.qml:229
msgid "Super + W"
msgstr "Super + W"

#: qml/Components/KeyboardShortcutsOverlay.qml:234
msgid "Opens the desktop spread."
msgstr "Az asztal ablakainak szétterítése."

#: qml/Components/KeyboardShortcutsOverlay.qml:242
msgid "Cursor Left or Right"
msgstr "Balra/jobbra nyíl"

#: qml/Components/KeyboardShortcutsOverlay.qml:247
msgid "Moves the focus."
msgstr "Fókusz mozgatása."

#: qml/Components/KeyboardShortcutsOverlay.qml:259
msgid "Windows"
msgstr "Ablakok"

#: qml/Components/KeyboardShortcutsOverlay.qml:266
msgid "Ctrl + Super + D"
msgstr "Ctrl + Szuper + D"

#: qml/Components/KeyboardShortcutsOverlay.qml:271
msgid "Minimizes all windows."
msgstr "Minden ablak minimalizálása."

#: qml/Components/KeyboardShortcutsOverlay.qml:279
msgid "Ctrl + Super + Up"
msgstr "Ctrl + Szuper + Fel"

#: qml/Components/KeyboardShortcutsOverlay.qml:284
msgid "Maximizes the current window."
msgstr "Aktuális ablak maximalizálása."

#: qml/Components/KeyboardShortcutsOverlay.qml:292
msgid "Ctrl + Super + Down"
msgstr "Ctrl + Szuper + Le"

#: qml/Components/KeyboardShortcutsOverlay.qml:297
msgid "Minimizes or restores the current window."
msgstr "Az aktuális ablak visszaállítása vagy minimalizálása."

#: qml/Components/KeyboardShortcutsOverlay.qml:305
msgid "Ctrl + Super + Left or Right"
msgstr "Ctrl + Szuper + Bal vagy Jobb"

#: qml/Components/KeyboardShortcutsOverlay.qml:310
msgid "Semi-maximizes the current window."
msgstr "Az aktuális ablak balra vagy jobbra igazítása."

#: qml/Components/KeyboardShortcutsOverlay.qml:318
msgid "Alt + F4"
msgstr "Alt + F4"

#: qml/Components/KeyboardShortcutsOverlay.qml:323
msgid "Closes the current window."
msgstr "Az aktuális ablak bezárása."

#: qml/Components/Lockscreen.qml:212 qml/Greeter/NarrowView.qml:252
msgid "Return to Call"
msgstr "Vissza a híváshoz"

#: qml/Components/Lockscreen.qml:212
msgid "Emergency Call"
msgstr "Segélyhívás"

#: qml/Components/Lockscreen.qml:244
msgid "OK"
msgstr "OK"

#: qml/Components/MediaServices/VideoPlayerControls.qml:44
#, qt-format
msgid "%1:%2:%3"
msgstr "%1:%2:%3"

#: qml/Components/MediaServices/VideoPlayerControls.qml:49
#, qt-format
msgid "%1:%2"
msgstr "%1:%2"

#: qml/Components/ModeSwitchWarningDialog.qml:32
msgid "Apps may have unsaved data:"
msgstr "Alkalmazások mentetlen adattal:"

#: qml/Components/ModeSwitchWarningDialog.qml:57
msgctxt ""
"Re-dock means connect the device again to an external screen/mouse/keyboard"
msgid "Re-dock, save your work and close these apps to continue."
msgstr ""
"Dokkoljon újra, mentse a munkáját, majd zárjon be minden alkalmazást a "
"folytatáshoz."

#: qml/Components/ModeSwitchWarningDialog.qml:63
msgid "Or force close now (unsaved data will be lost)."
msgstr "Vagy kényszerítse ki a bezárást (minden mentetlen adat elveszik)."

#: qml/Components/ModeSwitchWarningDialog.qml:75
msgid "OK, I will reconnect"
msgstr "Rendben, újracsatlakozom"

#: qml/Components/ModeSwitchWarningDialog.qml:76
msgid "Reconnect now!"
msgstr "Újracsatlakozás most!"

#: qml/Components/ModeSwitchWarningDialog.qml:88
msgid "Close all"
msgstr "Minden bezárása"

#: qml/Components/SharingPicker.qml:54
msgid "Preview Share Item"
msgstr "Megosztandó elem előnézete"

<<<<<<< HEAD
#: qml/Components/VirtualTouchPad.qml:317
=======
#: qml/Dash/DashPageHeader.qml:361
msgctxt "Button: Open the Ubuntu Store"
msgid "Store"
msgstr "Áruház"

#: qml/Dash/DashPageHeader.qml:368
msgctxt "Button: Start a search in the current dash scope"
msgid "Search"
msgstr "Keresés"

#: qml/Dash/DashPageHeader.qml:378
msgctxt "Button: Show the current dash scope settings"
msgid "Settings"
msgstr "Beállítások"

#: qml/Dash/DashPageHeader.qml:385
msgid "Remove from Favorites"
msgstr "Eltávolítás a kedvencek közül"

#: qml/Dash/DashPageHeader.qml:385
msgid "Add to Favorites"
msgstr "Hozzáadás a kedvencekhez"

#: qml/Dash/FiltersPopover.qml:61
msgid "Refine your results"
msgstr "Találatok finomítása"

#: qml/Dash/FiltersPopover.qml:70
msgid "Reset"
msgstr "Alaphelyzetbe állítás"

#: qml/Dash/GenericScopeView.qml:547 qml/Dash/GenericScopeView.qml:718
msgid "Show less"
msgstr "Kevesebb"

#: qml/Dash/GenericScopeView.qml:547
msgid "Show all"
msgstr "Összes megjelenítése"

#: qml/Dash/GenericScopeView.qml:578
msgctxt "Label: Hint for dash search line edit"
msgid "Search"
msgstr "Keresés"

#: qml/Dash/PageHeaderExtraPanel.qml:67
msgid "Recent Searches"
msgstr "Legutóbbi keresések"

#: qml/Dash/PageHeaderExtraPanel.qml:78
msgid "Clear All"
msgstr "Összes törlése"

#: qml/Dash/Previews/PreviewActionCombo.qml:36
msgid "More..."
msgstr "Több…"

#: qml/Dash/Previews/PreviewActionCombo.qml:36
msgid "Less..."
msgstr "Kevesebb…"

#: qml/Dash/Previews/PreviewCommentInput.qml:83
#: qml/Dash/Previews/PreviewRatingInput.qml:202
msgid "Send"
msgstr "Küldés"

#: qml/Dash/Previews/PreviewRatingInput.qml:109
msgid "Rate this"
msgstr "Értékelje"

#: qml/Dash/Previews/PreviewRatingInput.qml:184
msgid "Add a review"
msgstr "Értékelés hozzáadása"

#: qml/Dash/PullToRefreshScopeStyle.qml:56
msgid "Pull to refresh…"
msgstr "Húzza a frissítéshez…"

#: qml/Dash/PullToRefreshScopeStyle.qml:61
msgid "Release to refresh…"
msgstr "Engedje el a frissítéshez…"

#: qml/Dash/ScopeSettings/ScopeSettingBoolean.qml:43
msgid "Enable location data"
msgstr "Helymeghatározás engedélyezése"

#: qml/Dash/ScopesList.qml:57
msgid "Manage"
msgstr "Szerkesztés"

#: qml/Dash/ScopesList.qml:104
msgid "Home"
msgstr "Kezdőlapon"

#: qml/Dash/ScopesList.qml:105
msgid "Also installed"
msgstr "Telepítve"

#: qml/DisabledScreenNotice.qml:109
>>>>>>> d52dc2c9
msgid ""
"Your device is now connected to an external display. Use this screen as a "
"touch pad to interact with the pointer."
msgstr ""
"Az eszköz jelenleg egy külső kijelzőhöz van csatlakoztatva. Használja ezt a "
"kijelzőt érintőtáblaként, melynek segítéségével irányíthatja a mutatót."

<<<<<<< HEAD
#: qml/Components/VirtualTouchPad.qml:327
msgid "Tap left button to click."
msgstr ""

#: qml/Components/VirtualTouchPad.qml:339
msgid "Tap right button to right click."
msgstr ""

#: qml/Components/VirtualTouchPad.qml:351
msgid "Swipe with two fingers to scroll."
msgstr ""

#: qml/Components/VirtualTouchPad.qml:396
msgid "Find more settings in the system settings."
msgstr ""

=======
>>>>>>> d52dc2c9
#: qml/Greeter/CoverPage.qml:127
msgid "Unlock"
msgstr "Feloldás"

#: qml/Greeter/DelayedLockscreen.qml:43
msgid "Device Locked"
msgstr "Az eszköz zárolva"

#: qml/Greeter/DelayedLockscreen.qml:58
msgid "You have been locked out due to too many failed passphrase attempts."
msgstr "A túl sok hibás jelmondat próbálkozás miatt az eszköz zárolva lett."

#: qml/Greeter/DelayedLockscreen.qml:59
msgid "You have been locked out due to too many failed passcode attempts."
msgstr "A túl sok hibás jelkód próbálkozás miatt az eszköz zárolva lett."

#: qml/Greeter/DelayedLockscreen.qml:68
#, qt-format
msgid "Please wait %1 minute and then try again…"
msgid_plural "Please wait %1 minutes and then try again…"
msgstr[0] "Várjon %1 percet és próbálja újra…"
msgstr[1] "Várjon %1 percet és próbálja újra…"

#: qml/Greeter/Greeter.qml:596
msgid "Try again"
msgstr "Próbálja újra"

#: qml/Greeter/LoginList.qml:70
msgid "Passphrase"
msgstr "Jelmondat"

#: qml/Greeter/LoginList.qml:71
msgid "Passcode"
msgstr "Jelkód"

#: qml/Greeter/LoginList.qml:98 qml/Wizard/Pages/UpdateDelegate.qml:118
msgid "Retry"
msgstr "Újra"

<<<<<<< HEAD
#: qml/Launcher/Drawer.qml:107
msgid "Search…"
msgstr ""

=======
#: qml/Greeter/LoginList.qml:99
msgid "Log In"
msgstr "Bejelentkezés"

#: qml/Greeter/NarrowView.qml:252
msgid "Emergency"
msgstr "Segélyhívás"

#: qml/Greeter/SessionsList.qml:122
msgid "Select desktop environment"
msgstr "Asztali-környezet kiválasztása"

>>>>>>> d52dc2c9
#: qml/Notifications/NotificationMenuItemFactory.qml:124
msgid "Show password"
msgstr "Jelszó megjelenítése"

#: qml/Panel/ActiveCallHint.qml:79
msgid "Tap to return to call..."
msgstr "Ide koppintva visszatérhet a híváshoz"

#: qml/Panel/ActiveCallHint.qml:92
msgid "Conference"
msgstr "Konferencia"

#: qml/Panel/Indicators/MenuItemFactory.qml:847
msgid "Nothing is playing"
msgstr "Nincs lejátszás"

#: qml/Panel/Indicators/MenuItemFactory.qml:975
#, qt-format
msgid "%1 hour"
msgid_plural "%1 hours"
msgstr[0] "%1 óra"
msgstr[1] "%1 óra"

#: qml/Panel/Indicators/MenuItemFactory.qml:979
#, qt-format
msgid "%1 minute"
msgid_plural "%1 minutes"
msgstr[0] "%1 perc"
msgstr[1] "%1 perc"

#: qml/Panel/Indicators/MenuItemFactory.qml:984
#, qt-format
msgid "%1 second"
msgid_plural "%1 seconds"
msgstr[0] "%1 másodperc"
msgstr[1] "%1 másodperc"

#: qml/Panel/Indicators/MenuItemFactory.qml:987
msgid "0 seconds"
msgstr "0 másodperc"

#. Translators: String like "1 hour, 2 minutes, 3 seconds remaining"
#: qml/Panel/Indicators/MenuItemFactory.qml:989
#, qt-format
msgid "%1 remaining"
msgstr "%1 van hátra"

#: qml/Panel/Indicators/MenuItemFactory.qml:995
msgid "In queue…"
msgstr "Sorban…"

<<<<<<< HEAD
#: qml/Panel/Indicators/IndicatorMenuItemFactory.qml:1021
=======
#: qml/Panel/Indicators/MenuItemFactory.qml:999
>>>>>>> d52dc2c9
#: qml/Wizard/Pages/UpdateDelegate.qml:226
msgid "Downloading"
msgstr "Letöltés"

#: qml/Panel/Indicators/MenuItemFactory.qml:1001
msgid "Paused, tap to resume"
msgstr "Szüneteltetve, koppintson a folytatáshoz"

#: qml/Panel/Indicators/MenuItemFactory.qml:1003
msgid "Canceled"
msgstr "Megszakítva"

#: qml/Panel/Indicators/MenuItemFactory.qml:1005
msgid "Finished"
msgstr "Befejeződött"

#: qml/Panel/Indicators/MenuItemFactory.qml:1007
msgid "Failed, tap to retry"
msgstr "Sikertelen, koppintson az újrapróbáláshoz"

#: qml/Panel/Indicators/MessageMenuItemFactory.qml:151
#: qml/Panel/Indicators/MessageMenuItemFactory.qml:210
msgctxt "Button: Send a reply message"
msgid "Send"
msgstr "Küldés"

#: qml/Panel/Indicators/MessageMenuItemFactory.qml:152
msgctxt "Label: Hint in message indicator line edit"
msgid "Reply"
msgstr "Válasz"

#: qml/Panel/Indicators/MessageMenuItemFactory.qml:209
msgctxt "Button: Call back on phone"
msgid "Call back"
msgstr "Visszahívás"

#: qml/Stage/SideStage.qml:76
msgid "Drag using 3 fingers any application from one window to the other"
msgstr "Az alkalmazások 3 ujjal megragadva húzhatóak egyik ablakból a másikba"

#: qml/Tutorial/TutorialLeftLong.qml:49
msgid "Long swipe from the left edge to open the Today scope"
msgstr "Hosszan csúsztasson balról a Ma lencse eléréséhez"

#: qml/Tutorial/TutorialLeft.qml:47
msgid "Short swipe from the left edge to open the launcher"
msgstr "Balról röviden csúsztatva nyithatja meg az indítót"

#: qml/Tutorial/TutorialRight.qml:55
msgid "Push your mouse against the right edge to view your open apps"
msgstr ""
"Húzza az egeret a jobb oldalhoz a nyitott alkalmazások megjelenítéséhez"

#: qml/Tutorial/TutorialRight.qml:56
msgid "Swipe from the right edge to view your open apps"
msgstr "Jobbról csúsztatva tekintheti meg a nyitott alkalmazásokat"

#: qml/Tutorial/TutorialTop.qml:53
msgid "Swipe from the top edge to access notifications and quick settings"
msgstr "Fentről csúsztatva érheti el az értesítéseket és a gyors-beállításokat"

#: qml/Wizard/Page.qml:59
msgctxt "Button: Go back one page in the Wizard"
msgid "Back"
msgstr "Vissza"

#: qml/Wizard/Pages/10-welcome.qml:29
msgid "Language"
msgstr "Nyelv"

#: qml/Wizard/Pages/10-welcome.qml:175
#: qml/Wizard/Pages/10-welcome-update.qml:126
#: qml/Wizard/Pages/11-changelog.qml:74 qml/Wizard/Pages/20-keyboard.qml:152
<<<<<<< HEAD
#: qml/Wizard/Pages/30-wifi.qml:214 qml/Wizard/Pages/50-timezone.qml:272
#: qml/Wizard/Pages/60-account.qml:72 qml/Wizard/Pages/70-passwd-type.qml:146
#: qml/Wizard/Pages/76-app-update.qml:231
#: qml/Wizard/Pages/passcode-desktop.qml:154
#: qml/Wizard/Pages/password-set.qml:153
=======
#: qml/Wizard/Pages/30-wifi.qml:208 qml/Wizard/Pages/50-timezone.qml:272
#: qml/Wizard/Pages/60-account.qml:66 qml/Wizard/Pages/70-passwd-type.qml:146
#: qml/Wizard/Pages/75-report-check.qml:85
#: qml/Wizard/Pages/76-app-update.qml:236
#: qml/Wizard/Pages/passcode-desktop.qml:142
#: qml/Wizard/Pages/password-set.qml:142
>>>>>>> d52dc2c9
msgid "Next"
msgstr "Következő"

#: qml/Wizard/Pages/10-welcome-update.qml:91
<<<<<<< HEAD
#, fuzzy
#| msgid "Welcome to Ubuntu"
msgid "Welcome to "
msgstr "Üdvözli az Ubuntu"

#: qml/Wizard/Pages/10-welcome-update.qml:106
msgid "We will make sure your device is ready to use "
msgstr ""

#: qml/Wizard/Pages/11-changelog.qml:28
msgid "What's new"
msgstr ""

#: qml/Wizard/Pages/11-changelog.qml:74
#, fuzzy
#| msgid "Speaking..."
msgid "Loading..."
msgstr "Beszéd…"
=======
msgid "Welcome to "
msgstr "Üdvözli a "

#: qml/Wizard/Pages/10-welcome-update.qml:106
msgid "We will make sure your device is ready to use "
msgstr "Meggyőződünk róla, hogy az eszköz használatra kész "

#: qml/Wizard/Pages/11-changelog.qml:28
msgid "What's new"
msgstr "Újdonságok"

#: qml/Wizard/Pages/11-changelog.qml:74
msgid "Loading..."
msgstr "Betöltés…"
>>>>>>> d52dc2c9

#: qml/Wizard/Pages/20-keyboard.qml:31
msgid "Select Keyboard"
msgstr "Billentyűzet kiválasztása"

#: qml/Wizard/Pages/20-keyboard.qml:71
msgid "Keyboard language"
msgstr "Billentyűzet nyelve"

#: qml/Wizard/Pages/20-keyboard.qml:93
msgid "Keyboard layout"
msgstr "Billentyűzetkiosztás"

<<<<<<< HEAD
#: qml/Wizard/Pages/20-keyboard.qml:152 qml/Wizard/Pages/30-wifi.qml:214
#: qml/Wizard/Pages/60-account.qml:72 qml/Wizard/Pages/76-app-update.qml:235
#: qml/Wizard/Pages/79-system-update.qml:144 qml/Wizard/Pages/sim.qml:101
=======
#: qml/Wizard/Pages/20-keyboard.qml:152 qml/Wizard/Pages/30-wifi.qml:208
#: qml/Wizard/Pages/60-account.qml:66 qml/Wizard/Pages/76-app-update.qml:240
#: qml/Wizard/Pages/79-system-update.qml:152 qml/Wizard/Pages/sim.qml:101
>>>>>>> d52dc2c9
msgid "Skip"
msgstr "Kihagyás"

#: qml/Wizard/Pages/30-wifi.qml:31
msgid "Connect to Wi‑Fi"
msgstr "Csatlakozás Wi-Fi hálózathoz"

<<<<<<< HEAD
#: qml/Wizard/Pages/30-wifi.qml:139
msgid "Connected"
msgstr "Kapcsolódva"

#: qml/Wizard/Pages/30-wifi.qml:172
msgid "Available Wi-Fi networks"
msgstr "Elérhető Wi-Fi hálózatok"

#: qml/Wizard/Pages/30-wifi.qml:173
=======
#: qml/Wizard/Pages/30-wifi.qml:133
msgid "Connected"
msgstr "Kapcsolódva"

#: qml/Wizard/Pages/30-wifi.qml:166
msgid "Available Wi-Fi networks"
msgstr "Elérhető Wi-Fi hálózatok"

#: qml/Wizard/Pages/30-wifi.qml:167
>>>>>>> d52dc2c9
msgid "No available Wi-Fi networks"
msgstr "Nincsenek elérhető Wi-Fi hálózatok"

#: qml/Wizard/Pages/50-timezone.qml:30
msgid "Time Zone"
msgstr "Időzóna"

#: qml/Wizard/Pages/50-timezone.qml:183
msgid "Enter your city"
msgstr "Város megadása"

#: qml/Wizard/Pages/60-account.qml:24
msgid "Personalize Your Device"
msgstr "Eszköz személyre szabása"

<<<<<<< HEAD
#: qml/Wizard/Pages/60-account.qml:54
=======
#: qml/Wizard/Pages/60-account.qml:49
>>>>>>> d52dc2c9
msgid "Preferred Name"
msgstr "Választott név"

#: qml/Wizard/Pages/70-passwd-type.qml:40
msgid "Lock Screen"
msgstr "Képernyőzárolás"

#: qml/Wizard/Pages/70-passwd-type.qml:103
msgctxt "Label: Type of security method"
msgid "Create new password"
msgstr "Új jelszó létrehozása"

#: qml/Wizard/Pages/70-passwd-type.qml:105
msgctxt "Label: Type of security method"
msgid "Create passcode (numbers only)"
msgstr "Új jelkód létrehozása (csak számok)"

#: qml/Wizard/Pages/70-passwd-type.qml:107
msgctxt "Label: Type of security method"
msgid "No lock code"
msgstr "Nincs zárolás"

<<<<<<< HEAD
#: qml/Wizard/Pages/76-app-update.qml:34
msgid "Update Apps"
msgstr ""

#: qml/Wizard/Pages/76-app-update.qml:122
msgid "This device is not connected to the internet."
msgstr ""

#: qml/Wizard/Pages/76-app-update.qml:123
#: qml/Wizard/Pages/76-app-update.qml:129
msgid "Use the OpenStore app to check for updates once connected."
msgstr ""

#: qml/Wizard/Pages/76-app-update.qml:125
msgid "Software is up to date"
msgstr ""

#: qml/Wizard/Pages/76-app-update.qml:128
msgid "The update server is not responding."
msgstr ""

#: qml/Wizard/Pages/76-app-update.qml:233
#, fuzzy
#| msgid "Loading. Please Wait..."
msgid "Please wait..."
msgstr "Betöltés, kis türelmet…"
=======
#: qml/Wizard/Pages/75-report-check.qml:26
msgid "Privacy Policy"
msgstr "Adatvédelmi irányelvek"
>>>>>>> d52dc2c9

#: qml/Wizard/Pages/79-system-update.qml:28
msgid "Update Device"
msgstr "Eszköz frissítése"

<<<<<<< HEAD
#: qml/Wizard/Pages/79-system-update.qml:55
msgid ""
"There is a system update available and ready to install. Afterwards, the "
"device will automatically restart."
=======
#: qml/Wizard/Pages/75-report-check.qml:60
msgid "Improve system performance by sending us crashes and error reports."
>>>>>>> d52dc2c9
msgstr ""
"Elérhető egy rendszerfrissítés. A telepítést követően a készülék "
"automatikusan újraindul."

#: qml/Wizard/Pages/79-system-update.qml:76
#, fuzzy
#| msgctxt "string identifying name of the update"
#| msgid "Ubuntu system"
msgctxt "string identifying name of the update"
msgid "Ubuntu Touch system"
msgstr "Ubuntu rendszer"

#: qml/Wizard/Pages/79-system-update.qml:83
#, qt-format
msgctxt "version of the system update"
msgid "Version %1"
msgstr "Verzió: %1"

#: qml/Wizard/Pages/79-system-update.qml:95
msgid "This could take a few minutes..."
msgstr "Ez néhány percet igénybe vehet…"

<<<<<<< HEAD
#: qml/Wizard/Pages/79-system-update.qml:109
msgid "Install and restart now"
msgstr "Telepítés és újraindítás"

#: qml/Wizard/Pages/80-finished.qml:91
msgid "Welcome Back"
msgstr ""
=======
#: qml/Wizard/Pages/75-report-check.qml:61
msgid "Privacy policy"
msgstr "Adatvédelmi irányelvek"

#: qml/Wizard/Pages/76-app-update.qml:35
msgid "Update Apps"
msgstr "Alkalmazások frissítése"

#: qml/Wizard/Pages/76-app-update.qml:127
msgid "This device is not connected to the internet."
msgstr "Az eszköz nem csatlakozik az internetre."

#: qml/Wizard/Pages/76-app-update.qml:128
#: qml/Wizard/Pages/76-app-update.qml:134
msgid "Use the OpenStore app to check for updates once connected."
msgstr ""
"Használja az OpenStore alkalmazást a frissítések kereséséhez, amikor "
"csatlakozott."

#: qml/Wizard/Pages/76-app-update.qml:130
msgid "Software is up to date"
msgstr "A szoftver naprakész"

#: qml/Wizard/Pages/76-app-update.qml:133
msgid "The update server is not responding."
msgstr "A frissítés-szerver nem válaszol."

#: qml/Wizard/Pages/76-app-update.qml:238
msgid "Please wait..."
msgstr "Betöltés, kis türelmet…"

#: qml/Wizard/Pages/79-system-update.qml:28
msgid "Update Device"
msgstr "Eszköz frissítése"

#: qml/Wizard/Pages/79-system-update.qml:55
msgid ""
"There is a system update available and ready to install. Afterwards, the "
"device will automatically restart."
msgstr ""
"Elérhető egy rendszerfrissítés. A telepítést követően a készülék "
"automatikusan újraindul."

#: qml/Wizard/Pages/79-system-update.qml:76
msgctxt "string identifying name of the update"
msgid "Ubuntu system"
msgstr "Ubuntu rendszer"

#: qml/Wizard/Pages/79-system-update.qml:83
#, qt-format
msgctxt "version of the system update"
msgid "Version %1"
msgstr "Verzió: %1"

#: qml/Wizard/Pages/79-system-update.qml:102
msgid "This could take a few minutes..."
msgstr "Ez néhány percet igénybe vehet…"

#: qml/Wizard/Pages/79-system-update.qml:116
msgid "Install and restart now"
msgstr "Telepítés és újraindítás"

#: qml/Wizard/Pages/80-finished.qml:91
msgid "Welcome Back"
msgstr "Üdvözöljük újra"
>>>>>>> d52dc2c9

#: qml/Wizard/Pages/80-finished.qml:91
msgid "Welcome to Ubuntu"
msgstr "Üdvözli az Ubuntu"

#: qml/Wizard/Pages/80-finished.qml:106
msgid "You are ready to use your device now"
msgstr "Az eszköze készen áll a használatra"

#: qml/Wizard/Pages/80-finished.qml:126
msgid "Continue"
msgstr "Folytatás"

#: qml/Wizard/Pages/80-finished.qml:126
msgid "Get Started"
msgstr "Első lépések"

#: qml/Wizard/Pages/DownloadHandler.qml:174
msgid "Installation failed"
<<<<<<< HEAD
msgstr ""

#: qml/Wizard/Pages/GlobalUpdateControls.qml:84
msgid "Checking for updates…"
msgstr ""

=======
msgstr "Sikertelen telepítés"

#: qml/Wizard/Pages/GlobalUpdateControls.qml:84
msgid "Checking for updates…"
msgstr "Frissítések keresése…"

>>>>>>> d52dc2c9
#: qml/Wizard/Pages/GlobalUpdateControls.qml:109
#, qt-format
msgid "%1 update available"
msgid_plural "%1 updates available"
<<<<<<< HEAD
msgstr[0] ""
msgstr[1] ""

#: qml/Wizard/Pages/GlobalUpdateControls.qml:119
msgid "Update all…"
msgstr ""

#: qml/Wizard/Pages/GlobalUpdateControls.qml:121
#, fuzzy
#| msgid "Update Device"
msgid "Update all"
msgstr "Eszköz frissítése"
=======
msgstr[0] "%1 frissítés elérhető"
msgstr[1] "%1 frissítés elérhető"

#: qml/Wizard/Pages/GlobalUpdateControls.qml:119
msgid "Update all…"
msgstr "Összes frissítése…"

#: qml/Wizard/Pages/GlobalUpdateControls.qml:121
msgid "Update all"
msgstr "Összes frissítése"
>>>>>>> d52dc2c9

#: qml/Wizard/Pages/passcode-confirm.qml:43
#: qml/Wizard/Pages/passcode-desktop.qml:104
msgid "Confirm passcode"
msgstr "Jelkód megerősítése"

#: qml/Wizard/Pages/passcode-confirm.qml:45
msgid "Incorrect passcode."
msgstr "Helytelen jelkód."

#: qml/Wizard/Pages/passcode-confirm.qml:45
msgctxt "Enter the passcode again"
msgid "Please re-enter."
msgstr "Próbálja újra."

#: qml/Wizard/Pages/passcode-desktop.qml:31
msgid "Lock Screen Passcode"
msgstr "Zárolási képernyő jelkódja"

#: qml/Wizard/Pages/passcode-desktop.qml:68
msgid "Enter 4 numbers to setup your passcode"
msgstr "Adjon meg egy 4 számjegyű jelkódot"

#: qml/Wizard/Pages/passcode-desktop.qml:84
#: qml/Wizard/Pages/passcode-set.qml:54
msgid "Choose passcode"
msgstr "Jelkód megadása"

#: qml/Wizard/Pages/passcode-desktop.qml:139
msgid "Passcode too short"
msgstr "A jelkód túl rövid"

#: qml/Wizard/Pages/passcode-desktop.qml:141
msgid "Passcodes match"
msgstr "A jelkódok egyeznek"

#: qml/Wizard/Pages/passcode-desktop.qml:143
msgid "Passcodes do not match"
msgstr "A jelkódok nem egyeznek"

#: qml/Wizard/Pages/passcode-set.qml:62
msgid "Passcode must be 4 characters long"
msgstr "A jelkód legalább 4 karakterhosszú legyen"

#: qml/Wizard/Pages/password-set.qml:31
msgid "Lock Screen Password"
msgstr "Zárolási képernyő jelszava"

#: qml/Wizard/Pages/password-set.qml:68
msgid "Enter at least 8 characters"
msgstr "Legalább 8 karakter"

#: qml/Wizard/Pages/password-set.qml:80
msgid "Choose password"
msgstr "Jelszó megadása"

#: qml/Wizard/Pages/password-set.qml:110
msgid "Confirm password"
msgstr "Jelszó megerősítése"

#: qml/Wizard/Pages/sim.qml:27
msgid "No SIM card installed"
msgstr "Nem található SIM kártya"

#: qml/Wizard/Pages/sim.qml:54
msgid "SIM card added"
msgstr "SIM kártya hozzáadva"

#: qml/Wizard/Pages/sim.qml:55
msgid "You must restart the device to access the mobile network."
msgstr "A mobilhálózathoz hozzáféréshez először indítsa új az eszközt."

#: qml/Wizard/Pages/sim.qml:59
msgid "Restart"
msgstr "Újraindítás"

#: qml/Wizard/Pages/sim.qml:78
msgid "You won’t be able to make calls or use text messaging without a SIM."
msgstr ""
"Nem fog tudni hívásokat kezdeményezni, illetve üzeneteket küldeni SIM kártya "
"nélkül."

#: qml/Wizard/Pages/sim.qml:90
msgid "To proceed with no SIM tap Skip."
msgstr "Válassza a Kihagyás lehetőséget a SIM kártya nélküli folytatáshoz"

#: qml/Wizard/Pages/UpdateDelegate.qml:123
<<<<<<< HEAD
#, fuzzy
#| msgid "Update Device"
msgid "Update"
msgstr "Eszköz frissítése"

#: qml/Wizard/Pages/UpdateDelegate.qml:125
#, fuzzy
#| msgid "Downloading"
=======
msgid "Update"
msgstr "Frissítés"

#: qml/Wizard/Pages/UpdateDelegate.qml:125
>>>>>>> d52dc2c9
msgid "Download"
msgstr "Letöltés"

#: qml/Wizard/Pages/UpdateDelegate.qml:131
msgid "Resume"
<<<<<<< HEAD
msgstr ""

#: qml/Wizard/Pages/UpdateDelegate.qml:138
msgid "Pause"
msgstr ""

#: qml/Wizard/Pages/UpdateDelegate.qml:142
msgid "Install…"
msgstr ""

#: qml/Wizard/Pages/UpdateDelegate.qml:144
msgid "Install"
msgstr ""

#: qml/Wizard/Pages/UpdateDelegate.qml:148
msgid "Open"
msgstr ""

#: qml/Wizard/Pages/UpdateDelegate.qml:216
msgid "Installing"
msgstr ""

#: qml/Wizard/Pages/UpdateDelegate.qml:220
msgid "Paused"
msgstr ""

#: qml/Wizard/Pages/UpdateDelegate.qml:223
msgid "Waiting to download"
msgstr ""
=======
msgstr "Visszatérés"

#: qml/Wizard/Pages/UpdateDelegate.qml:138
msgid "Pause"
msgstr "Szünet"

#: qml/Wizard/Pages/UpdateDelegate.qml:142
msgid "Install…"
msgstr "Telepítés…"

#: qml/Wizard/Pages/UpdateDelegate.qml:144
msgid "Install"
msgstr "Telepítés"

#: qml/Wizard/Pages/UpdateDelegate.qml:148
msgid "Open"
msgstr "Megnyitás"

#: qml/Wizard/Pages/UpdateDelegate.qml:216
msgid "Installing"
msgstr "Telepítés"

#: qml/Wizard/Pages/UpdateDelegate.qml:220
msgid "Paused"
msgstr "Szüneteltetve"

#: qml/Wizard/Pages/UpdateDelegate.qml:223
msgid "Waiting to download"
msgstr "Várakozás a letöltésre"
>>>>>>> d52dc2c9

#: qml/Wizard/Pages/UpdateDelegate.qml:279
#, qt-format
msgid "%1 of %2"
<<<<<<< HEAD
msgstr ""

#: qml/Wizard/Pages/UpdateDelegate.qml:283
#, fuzzy
#| msgid "Downloading"
msgid "Downloaded"
msgstr "Letöltés"

#: qml/Wizard/Pages/UpdateDelegate.qml:286
#, fuzzy
#| msgid "Also installed"
=======
msgstr "%1 / %2"

#: qml/Wizard/Pages/UpdateDelegate.qml:283
msgid "Downloaded"
msgstr "Letöltve"

#: qml/Wizard/Pages/UpdateDelegate.qml:286
>>>>>>> d52dc2c9
msgid "Installed"
msgstr "Telepítve"

#: qml/Wizard/Pages/UpdateDelegate.qml:291
<<<<<<< HEAD
#, fuzzy, qt-format
#| msgid "Update Device"
msgid "Updated %1"
msgstr "Eszköz frissítése"

#: qml/Wizard/Pages/UpdateDelegate.qml:315
#, fuzzy
#| msgid "Update Device"
msgid "Update failed"
msgstr "Eszköz frissítése"
=======
#, qt-format
msgid "Updated %1"
msgstr "Frissítve %1-re"

#: qml/Wizard/Pages/UpdateDelegate.qml:315
msgid "Update failed"
msgstr "Sikertelen frissítés"
>>>>>>> d52dc2c9

#: qml/Wizard/PasswordMeter.qml:87
msgid "Password too short"
msgstr "Túl rövid jelszó"

#: qml/Wizard/PasswordMeter.qml:89
msgid "Passwords match"
msgstr "A jelszavak egyeznek"

#: qml/Wizard/PasswordMeter.qml:91
msgid "Passwords do not match"
msgstr "A jelszavak nem egyeznek"

#: qml/Wizard/PasswordMeter.qml:95
msgid "Strong password"
msgstr "Erős jelszó"

#: qml/Wizard/PasswordMeter.qml:97
msgid "Fair password"
msgstr "Megfelelő jelszó"

#: qml/Wizard/PasswordMeter.qml:99
msgid "Weak password"
msgstr "Gyenge jelszó"

#: qml/Wizard/PasswordMeter.qml:101
msgid "Very weak password"
msgstr "Nagyon gyenge jelszó"

<<<<<<< HEAD
#~ msgctxt "Button: Open the Ubuntu Store"
#~ msgid "Store"
#~ msgstr "Áruház"

#~ msgctxt "Button: Start a search in the current dash scope"
#~ msgid "Search"
#~ msgstr "Keresés"

#~ msgctxt "Button: Show the current dash scope settings"
#~ msgid "Settings"
#~ msgstr "Beállítások"

#~ msgid "Remove from Favorites"
#~ msgstr "Eltávolítás a kedvencek közül"

#~ msgid "Add to Favorites"
#~ msgstr "Hozzáadás a kedvencekhez"

#~ msgid "Refine your results"
#~ msgstr "Találatok finomítása"

#~ msgid "Reset"
#~ msgstr "Alaphelyzetbe állítás"

#~ msgid "Show less"
#~ msgstr "Kevesebb"

#~ msgid "Show all"
#~ msgstr "Összes megjelenítése"

#~ msgctxt "Label: Hint for dash search line edit"
#~ msgid "Search"
#~ msgstr "Keresés"

#~ msgid "Recent Searches"
#~ msgstr "Legutóbbi keresések"

#~ msgid "Clear All"
#~ msgstr "Összes törlése"

#~ msgid "More..."
#~ msgstr "Több…"

#~ msgid "Less..."
#~ msgstr "Kevesebb…"

#~ msgid "Send"
#~ msgstr "Küldés"

#~ msgid "Rate this"
#~ msgstr "Értékelje"

#~ msgid "Add a review"
#~ msgstr "Értékelés hozzáadása"

#~ msgid "Pull to refresh…"
#~ msgstr "Húzza a frissítéshez…"

#~ msgid "Release to refresh…"
#~ msgstr "Engedje el a frissítéshez…"

#~ msgid "Enable location data"
#~ msgstr "Helymeghatározás engedélyezése"

#~ msgid "Manage"
#~ msgstr "Szerkesztés"

#~ msgid "Home"
#~ msgstr "Kezdőlapon"

=======
>>>>>>> d52dc2c9
#~ msgid "Location Services"
#~ msgstr "Helymeghatározás"

#~ msgid ""
#~ "Use GPS, Wi-Fi hotspots and mobile network anonymously to detect location "
#~ "(recommended)"
#~ msgstr ""
#~ "GPS, névtelen Wi-Fi- és mobilhálózati adatok használata a "
#~ "helymeghatározáshoz (ajánlott)"

#~ msgid "By selecting this option you agree to the Nokia HERE %1."
#~ msgstr "A lehetőség kiválasztásával elfogadja a Nokia HERE %1."

#~ msgctxt "part of: Nokia HERE terms and conditions"
#~ msgid "terms and conditions"
#~ msgstr "felhasználási feltételeit"

#~ msgid "GPS only"
#~ msgstr "Csak GPS használata"

#~ msgid "Don't use my location"
#~ msgstr "Ne határozza meg"

#~ msgid "You can change it later in System Settings."
#~ msgstr "Ezt később a Rendszerbeállítások alatt módosíthatja."

<<<<<<< HEAD
#~ msgid "Privacy Policy"
#~ msgstr "Adatvédelmi irányelvek"

#~ msgid "Help Us Improve"
#~ msgstr "Segítse a munkánkat"

#~ msgid "Improve system performance by sending us crashes and error reports."
#~ msgstr ""
#~ "Összeomlás és egyéb hibajelentések küldése a rendszer teljesítményének "
#~ "javítása érdekében."

#~ msgid "Privacy policy"
#~ msgstr "Adatvédelmi irányelvek"

=======
>>>>>>> d52dc2c9
#~ msgid "Terms & Conditions"
#~ msgstr "Felhasználási feltételek"

#~ msgid "Your device uses positioning technologies provided by HERE."
#~ msgstr ""
#~ "Az eszköze a HERE által nyújtott pozicionáló technológiákat használja."

#~ msgid ""
#~ "To provide you with positioning services and to improve their quality, "
#~ "HERE collects information about nearby cell towers and Wi-Fi hotspots "
#~ "around your current location whenever your position is being found."
#~ msgstr ""
#~ "A helyzetmeghatározó szolgáltatások minőségének javítása érdekében, a "
#~ "HERE információkat gyűjt a közelben lévő adótornyokról és Wi-Fi "
#~ "Hotspotokról a helyzete meghatározása után."

#~ msgid ""
#~ "The information collected is used to analyze the service and to improve "
#~ "the use of service, but not to identify you personally."
#~ msgstr ""
#~ "A gyűjtött információ a szolgáltatás elemzéséhez és továbbfejlesztéséhez "
#~ "szükséges, nem az Ön beazonosításához."

#~ msgid "By continuing, you agree to the HERE platform %1 and %2."
#~ msgstr "A folytatással elfogadja a következőket: HERE %1 és %2."

#~ msgid "Service Terms"
#~ msgstr "Szolgáltatási feltételek"

#~ msgid "Confirm"
#~ msgstr "Megerősítés"

#~ msgid "Type or say a command"
#~ msgstr "Írjon be vagy mondjon ki egy parancsot"

#~ msgid "Search"
#~ msgstr "Keresés"

#~ msgid "Top edge"
#~ msgstr "Felső szél"

#~ msgid "Close"
#~ msgstr "Bezárás"

#~ msgid "Swipe up again to close the settings screen"
#~ msgstr "A beállítások bezárásához csúsztassa ujját újra felfelé"

#~ msgid "Left edge"
#~ msgstr "Bal szél"

#~ msgid "Swipe from the left to reveal the launcher for quick access to apps"
#~ msgstr ""
#~ "Csúsztassa ujját a bal szélről az indítón található alkalmazások gyors "
#~ "eléréséhez"

#~ msgid "Well done"
#~ msgstr "Rendben"

#~ msgid "Skip intro"
#~ msgstr "A bemutató kihagyása"

#~ msgid "Try swiping from the right edge to unlock the phone"
#~ msgstr "A telefon feloldásához csúsztassa ujját a jobb szélről"

#~ msgid "Right edge"
#~ msgstr "Jobb szél"

#~ msgid "Speak Now..."
#~ msgstr "Most beszéljen…"

#~ msgid "See less"
#~ msgstr "Kevesebb"

#~ msgid ""
#~ "You have now mastered the edge gestures and can start using the "
#~ "phone<br><br>Tap on the screen to start"
#~ msgstr ""
#~ "Elsajátította a gesztusokat, és megkezdheti a telefon használatát."
#~ "<br><br>Koppintson a képernyőre a kezdéshez."

#~ msgid "See all"
#~ msgstr "Összes megtekintése"

#~ msgid "Try swiping from the top edge to access the indicators"
#~ msgstr "Az állapotmenük eléréséhez csúsztassa ujját a felső szélről"

#~ msgid "Power off"
#~ msgstr "Kikapcsolás"

#~ msgid "All"
#~ msgstr "Összes"

#~ msgid "Unlock SIM"
#~ msgstr "SIM feloldása"

#~ msgid "Roaming"
#~ msgstr "Barangolás"

#~ msgid "Favorites"
#~ msgstr "Kedvencek"

#~ msgid "Store"
#~ msgstr "Áruház"

#~ msgid "Done"
#~ msgstr "Kész"

#~ msgid ""
#~ "If passcode is entered incorrectly, your phone will conduct a factory "
#~ "reset and all personal data will be deleted."
#~ msgstr ""
#~ "Ha helytelen jelkódot ad meg, a telefonja visszaállítja a gyári "
#~ "beállításokat és törli minden személyes adatát."

#~ msgid ""
#~ "If passphrase is entered incorrectly, your phone will conduct a factory "
#~ "reset and all personal data will be deleted."
#~ msgstr ""
#~ "Ha helytelen jelmondatot ad meg, a telefonja visszaállítja a gyári "
#~ "beállításokat és törli minden személyes adatát."

#~ msgid "This will be your last attempt."
#~ msgstr "Ez az utolsó próbálkozási lehetősége."

#~ msgid "Log out"
#~ msgstr "Kijelentkezés"

#~ msgid "Reboot"
#~ msgstr "Újraindítás"

#~ msgid "Shut down"
#~ msgstr "Leállítás"

#~ msgid "Settings"
#~ msgstr "Beállítások"

#~ msgid "Are you sure you want to shut down?"
#~ msgstr "Biztosan le szeretné állítani?"

#~ msgid "Power"
#~ msgstr "Kikapcsolás"

#~ msgid "Manage Scopes"
#~ msgstr "Lencsék kezelése"

#~ msgid "Enter passphrase"
#~ msgstr "Jelmondat megadása"

#~ msgid "Enter passcode"
#~ msgstr "Jelkód megadása"

#~ msgid "Let’s get started."
#~ msgstr "Kezdjünk is bele."

#~ msgid "Lock security"
#~ msgstr "Képernyőzárolás"

#~ msgid "Please select how you’d like to unlock your phone."
#~ msgstr "Válassza ki, hogy milyen módon kívánja feloldani a telefonját."

#~ msgid "Improving your experience"
#~ msgstr "Javítson az élményen"

#~ msgid "You can change your mind later in <b>System Settings</b>."
#~ msgstr "Ezt később a <b>Rendszerbeállítások</b> alatt módosíthatja."

#~ msgid ""
#~ "By selecting this option you agree to the Nokia HERE <a href='#'>terms "
#~ "and conditions</a>."
#~ msgstr ""
#~ "A lehetőség kiválasztásával elfogadja a Nokia HERE <a "
#~ "href='#'>felhasználási feltételeit</a>."

#~ msgid "Available networks…"
#~ msgstr "Elérhető hálózatok…"

#~ msgid "No available networks."
#~ msgstr "Nincsenek elérhető hálózatok."

#~ msgid "Location"
#~ msgstr "Tartózkodási hely"

#~ msgid "Let the phone detect your location:"
#~ msgstr "A telefon megpróbálja megállapítani az Ön tartózkodási helyét:"

#~ msgid "Using GPS only (less accurate)"
#~ msgstr "Csak GPS használata (kevésbé pontos)"

#~ msgid ""
#~ "Your phone is set up to automatically report errors to Canonical and its "
#~ "partners, the makers of the operating system."
#~ msgstr ""
#~ "A telefonja automatikus hibajelentéseket küld az operációs rendszert "
#~ "készítő Canonical, és annak partnerei felé."

#~ msgid "Nice work!"
#~ msgstr "Szép munka!"

#~ msgid "All done"
#~ msgstr "Készen van"

#~ msgid "Finish"
#~ msgstr "Befejezés"

#~ msgid "Your phone is now ready to use."
#~ msgstr "A telefonja készen áll a használatra."

#~ msgid "Confirm passphrase"
#~ msgstr "Jelmondat megerősítése"

#~ msgid "Please try again."
#~ msgstr "Próbálja újra."

#~ msgid "%1  〉"
#~ msgstr "%1  〉"

#~ msgid "〈  %1"
#~ msgstr "〈  %1"

#~ msgid "Please re-enter"
#~ msgstr "Próbálja újra"

#~ msgid "Not at all"
#~ msgstr "Ne tegye"

#~ msgid "This action does different things for different apps"
#~ msgstr "Ez a művelet másként viselkedhet a különböző alkalmazásoknál"

#~ msgid "Short swipe from the left edge."
#~ msgstr "Húzza az ujját röviden a kijelző baloldalától indulva."

#~ msgid "Open the launcher"
#~ msgstr "Indító megnyitása"

#~ msgid "Tap here to continue."
#~ msgstr "Koppintson ide a folytatáshoz."

#~ msgid "Swipe up from the bottom edge."
#~ msgstr "Húzza az ujját a kijelző aljától indulva felfelé."

#~ msgid "Long swipe from the right edge."
#~ msgstr "Húzza az ujját hosszan a kijelző jobboldalától indulva."

#~ msgid "Try again."
#~ msgstr "Próbálja újra."

#~ msgid "Tap to unlock"
#~ msgstr "Koppintson a feloldáshoz"

#~ msgctxt "Button: Shut down the system"
#~ msgid "Shut down"
#~ msgstr "Leállítás"

#~ msgctxt "Title: Reboot/Shut down dialog"
#~ msgid "Shut down"
#~ msgstr "Leállítás"

#~ msgctxt "Button: Reboot the system"
#~ msgid "Reboot"
#~ msgstr "Újraindítás"

#~ msgctxt "Label: Description of security method"
#~ msgid "No security"
#~ msgstr "Nem biztonságos"

#~ msgctxt "Label: Type of security method"
#~ msgid "Swipe"
#~ msgstr "Csúsztatás"

#~ msgctxt "Label: Description of security method"
#~ msgid "4 digits only"
#~ msgstr "4 számjegy"

#~ msgctxt "Label: Type of security method"
#~ msgid "Passcode"
#~ msgstr "Jelkód"

#~ msgctxt "Label: Type of security method"
#~ msgid "Passphrase"
#~ msgstr "Jelmondat"

#~ msgctxt "Label: Description of security method"
#~ msgid "Numbers and letters"
#~ msgstr "Betűk és számok"

#~ msgid "These are the shortcuts to favorite apps"
#~ msgstr "Ezek a kedvenc alkalmazások gyorsindítói"

#~ msgid "Tap here to finish."
#~ msgstr "Koppintson ide a befejezéshez."

#~ msgid "To view open apps"
#~ msgstr "A nyitott alkalmazások megtekintéséhez"

#~ msgid "Sorry, incorrect passcode"
#~ msgstr "Elnézést, helytelen jelkód"

#~ msgid "Sorry, incorrect %1"
#~ msgstr "Elnézést, helytelen %1"

#~ msgid "Sorry, incorrect passphrase"
#~ msgstr "Elnézést, helytelen jelmondat"

#~ msgid "Sorry, incorrect passphrase."
#~ msgstr "Elnézést, helytelen jelmondat."

#~ msgid "Sorry, incorrect passcode."
#~ msgstr "Elnézést, helytelen jelkód."

#~ msgctxt "passphrase"
#~ msgid "Please re-enter"
#~ msgstr "Próbálja újra"

#~ msgid ""
#~ "This can be disabled in <b>System Settings</b> under <b>Security &amp; "
#~ "Privacy</b>"
#~ msgstr ""
#~ "Ezt kikapcsolhatja a <b>Rendszerbeállítások</b> alatt található "
#~ "<b>Biztonság és adatvédelem</b> menüpontnál"

#~ msgid "%a %l:%M %p"
#~ msgstr "%a %p. %I.%M"

#~ msgid "Tomorrow %l:%M %p"
#~ msgstr "Holnap %p. %I.%M"

#~ msgid "%l:%M %p"
#~ msgstr "%p. %l.%M"

#~ msgid "Yesterday %l:%M %p"
#~ msgstr "Tegnap %p. %I.%M"

#~ msgid "%H:%M"
#~ msgstr "%H.%M"

#~ msgid "Yesterday %H:%M"
#~ msgstr "Tegnap %H.%M"

#~ msgid "%a %H:%M"
#~ msgstr "%a %H.%M"

#~ msgid "Tomorrow %H:%M"
#~ msgstr "Holnap %H.%M"

#~ msgid "Enter %1"
#~ msgstr "%1 megadása"

#~ msgid "Open special menus"
#~ msgstr "Speciális menük elérése"

#~ msgid "View all your running tasks."
#~ msgstr "A futó alkalmazások itt tekinthetőek meg."

#~ msgid "Call back"
#~ msgstr "Visszahívás"

#~ msgid "Hi!"
#~ msgstr "Üdvözöljük!"

#~ msgid "Welcome to your Ubuntu phone."
#~ msgstr "Köszöntjük az Ubuntu telefonos változatában."

#~ msgid "Choose your passcode"
#~ msgstr "Jelkód megadása"

#~ msgid "Without it, you won’t be able to make calls or use text messaging."
#~ msgstr ""
#~ "Anélkül nem indíthat vagy fogadhat hívásokat, és nem küldhet vagy "
#~ "fogadhat üzeneteket."

#~ msgid "Add a SIM card and restart your device"
#~ msgstr "Helyezzen be egy SIM kártyát és indítsa újra az eszközt"

#~ msgid "%a %d %b %l:%M %p"
#~ msgstr "%b. %d., %a %p. %I.%M"

#~ msgid "%a %d %b %H:%M"
#~ msgstr "%b. %d., %a  %H.%M"

#~ msgid "Using GPS, anonymized Wi-Fi and cellular network info (recommended)"
#~ msgstr "GPS, névtelen Wi-Fi és mobilhálózati adatok használata (ajánlott)"

#~ msgid "Passphrase must be 4 characters long"
#~ msgstr "A jelmondat legalább 4 karakter legyen"

#~ msgid "You almost got it!"
#~ msgstr "Majdnem megvan!"

#~ msgid "Swipe up for recent calls"
#~ msgstr "Csúsztasson felfelé az előzmények eléréséhez"

#~ msgid "Swipe up for favorite calculations"
#~ msgstr "Csúsztasson felfelé a kedvenc számítások eléréséhez"

#~ msgid "Swipe up to manage the app"
#~ msgstr "Csúsztasson felfelé az alkalmazás kezeléséhez"

#~ msgid "Swipe up to create a message"
#~ msgstr "Csúsztasson felfelé új üzenet írásához"

#~ msgid "Swipe up to add a contact"
#~ msgstr "Csúsztasson felfelé új névjegy hozzáadásához"

#~ msgid "Swipe from the top right edge to open the notification bar"
#~ msgstr "Csúsztasson lefelé jobb felülről az értesítési sáv eléréséhez"

#~ msgid "Swipe from the top edge to open the notification bar"
#~ msgstr "Csúsztasson lefelé felülről az értesítési sáv eléréséhez"

#~ msgid "Hover your mouse on the right edge to view your open apps"
#~ msgstr "Húzza az egeret jobbra a nyitott alkalmazások eléréséhez"

#~ msgid "Short or long swipe from the right edge to view your open apps"
#~ msgstr ""
#~ "Csúsztasson röviden vagy hosszan jobbról a nyitott alkalmazások eléréshez"

#~ msgid "Swipe from the left edge to open the launcher"
<<<<<<< HEAD
#~ msgstr "Csúsztasson balról az indító eléréshez"

#~ msgid "Takes a screenshot of a window."
#~ msgstr "Képernyőkép készítése az ablakról."

#~ msgid "Super + 0 to 9"
#~ msgstr "Super + 0-9"
=======
#~ msgstr "Csúsztasson balról az indító eléréshez"
>>>>>>> d52dc2c9
<|MERGE_RESOLUTION|>--- conflicted
+++ resolved
@@ -7,18 +7,11 @@
 msgstr ""
 "Project-Id-Version: unity\n"
 "Report-Msgid-Bugs-To: \n"
-<<<<<<< HEAD
-"POT-Creation-Date: 2019-04-08 17:26-0500\n"
-"PO-Revision-Date: 2016-08-17 10:53+0000\n"
-"Last-Translator: Richard Somlói <ricsipontaz@gmail.com>\n"
-"Language-Team: Hungarian <hu@li.org>\n"
-=======
 "POT-Creation-Date: 2018-10-08 13:29-0500\n"
 "PO-Revision-Date: 2020-02-09 01:01+0000\n"
 "Last-Translator: Bence László <bencelaszlo@protonmail.com>\n"
 "Language-Team: Hungarian <https://translate.ubports.com/projects/unity8/"
 "unity8/hu/>\n"
->>>>>>> d52dc2c9
 "Language: hu\n"
 "MIME-Version: 1.0\n"
 "Content-Type: text/plain; charset=UTF-8\n"
@@ -31,41 +24,8 @@
 msgid "Password: "
 msgstr "Jelszó: "
 
-<<<<<<< HEAD
-#: plugins/LightDM/Greeter.cpp:203
-msgid "Username"
-msgstr ""
-
-#: plugins/LightDM/Greeter.cpp:242
-msgid "Failed to authenticate"
-msgstr ""
-
-#: plugins/LightDM/Greeter.cpp:244
-msgid "Invalid password, please try again"
-msgstr ""
-
-#: plugins/LightDM/Greeter.cpp:254
-msgid "Log In"
-msgstr "Bejelentkezés"
-
-#: plugins/LightDM/Greeter.cpp:254 qml/Wizard/Pages/UpdateDelegate.qml:118
-msgid "Retry"
-msgstr "Újra"
-
-#: plugins/LightDM/UsersModel.cpp:157
-msgid "Login"
-msgstr ""
-
-#: plugins/LightDM/UsersModel.cpp:165
-msgid "Guest Session"
-msgstr ""
-
-#: plugins/Unity/Launcher/launcheritem.cpp:49
-#: plugins/Unity/Launcher/launcheritem.cpp:123
-=======
 #: plugins/Unity/Launcher/launcheritem.cpp:50
 #: plugins/Unity/Launcher/launcheritem.cpp:109
->>>>>>> d52dc2c9
 msgid "Pin shortcut"
 msgstr "Gyorsindító rögzítése"
 
@@ -96,14 +56,9 @@
 msgid "Log Out"
 msgstr "Kijelentkezés"
 
-<<<<<<< HEAD
-#: qml/Components/Dialogs.qml:199 qml/Components/Dialogs.qml:264
-#: qml/Greeter/NarrowView.qml:208 qml/Wizard/Pages/passcode-confirm.qml:32
-=======
 #: qml/Components/Dialogs.qml:166 qml/Components/Dialogs.qml:222
 #: qml/Dash/DashPageHeader.qml:324 qml/Greeter/NarrowView.qml:232
 #: qml/Wizard/Pages/passcode-confirm.qml:32
->>>>>>> d52dc2c9
 #: qml/Wizard/Pages/passcode-set.qml:32
 msgid "Cancel"
 msgstr "Mégse"
@@ -362,9 +317,6 @@
 msgid "Preview Share Item"
 msgstr "Megosztandó elem előnézete"
 
-<<<<<<< HEAD
-#: qml/Components/VirtualTouchPad.qml:317
-=======
 #: qml/Dash/DashPageHeader.qml:361
 msgctxt "Button: Open the Ubuntu Store"
 msgid "Store"
@@ -463,7 +415,6 @@
 msgstr "Telepítve"
 
 #: qml/DisabledScreenNotice.qml:109
->>>>>>> d52dc2c9
 msgid ""
 "Your device is now connected to an external display. Use this screen as a "
 "touch pad to interact with the pointer."
@@ -471,25 +422,6 @@
 "Az eszköz jelenleg egy külső kijelzőhöz van csatlakoztatva. Használja ezt a "
 "kijelzőt érintőtáblaként, melynek segítéségével irányíthatja a mutatót."
 
-<<<<<<< HEAD
-#: qml/Components/VirtualTouchPad.qml:327
-msgid "Tap left button to click."
-msgstr ""
-
-#: qml/Components/VirtualTouchPad.qml:339
-msgid "Tap right button to right click."
-msgstr ""
-
-#: qml/Components/VirtualTouchPad.qml:351
-msgid "Swipe with two fingers to scroll."
-msgstr ""
-
-#: qml/Components/VirtualTouchPad.qml:396
-msgid "Find more settings in the system settings."
-msgstr ""
-
-=======
->>>>>>> d52dc2c9
 #: qml/Greeter/CoverPage.qml:127
 msgid "Unlock"
 msgstr "Feloldás"
@@ -529,12 +461,6 @@
 msgid "Retry"
 msgstr "Újra"
 
-<<<<<<< HEAD
-#: qml/Launcher/Drawer.qml:107
-msgid "Search…"
-msgstr ""
-
-=======
 #: qml/Greeter/LoginList.qml:99
 msgid "Log In"
 msgstr "Bejelentkezés"
@@ -547,7 +473,6 @@
 msgid "Select desktop environment"
 msgstr "Asztali-környezet kiválasztása"
 
->>>>>>> d52dc2c9
 #: qml/Notifications/NotificationMenuItemFactory.qml:124
 msgid "Show password"
 msgstr "Jelszó megjelenítése"
@@ -599,11 +524,7 @@
 msgid "In queue…"
 msgstr "Sorban…"
 
-<<<<<<< HEAD
-#: qml/Panel/Indicators/IndicatorMenuItemFactory.qml:1021
-=======
 #: qml/Panel/Indicators/MenuItemFactory.qml:999
->>>>>>> d52dc2c9
 #: qml/Wizard/Pages/UpdateDelegate.qml:226
 msgid "Downloading"
 msgstr "Letöltés"
@@ -677,44 +598,16 @@
 #: qml/Wizard/Pages/10-welcome.qml:175
 #: qml/Wizard/Pages/10-welcome-update.qml:126
 #: qml/Wizard/Pages/11-changelog.qml:74 qml/Wizard/Pages/20-keyboard.qml:152
-<<<<<<< HEAD
-#: qml/Wizard/Pages/30-wifi.qml:214 qml/Wizard/Pages/50-timezone.qml:272
-#: qml/Wizard/Pages/60-account.qml:72 qml/Wizard/Pages/70-passwd-type.qml:146
-#: qml/Wizard/Pages/76-app-update.qml:231
-#: qml/Wizard/Pages/passcode-desktop.qml:154
-#: qml/Wizard/Pages/password-set.qml:153
-=======
 #: qml/Wizard/Pages/30-wifi.qml:208 qml/Wizard/Pages/50-timezone.qml:272
 #: qml/Wizard/Pages/60-account.qml:66 qml/Wizard/Pages/70-passwd-type.qml:146
 #: qml/Wizard/Pages/75-report-check.qml:85
 #: qml/Wizard/Pages/76-app-update.qml:236
 #: qml/Wizard/Pages/passcode-desktop.qml:142
 #: qml/Wizard/Pages/password-set.qml:142
->>>>>>> d52dc2c9
 msgid "Next"
 msgstr "Következő"
 
 #: qml/Wizard/Pages/10-welcome-update.qml:91
-<<<<<<< HEAD
-#, fuzzy
-#| msgid "Welcome to Ubuntu"
-msgid "Welcome to "
-msgstr "Üdvözli az Ubuntu"
-
-#: qml/Wizard/Pages/10-welcome-update.qml:106
-msgid "We will make sure your device is ready to use "
-msgstr ""
-
-#: qml/Wizard/Pages/11-changelog.qml:28
-msgid "What's new"
-msgstr ""
-
-#: qml/Wizard/Pages/11-changelog.qml:74
-#, fuzzy
-#| msgid "Speaking..."
-msgid "Loading..."
-msgstr "Beszéd…"
-=======
 msgid "Welcome to "
 msgstr "Üdvözli a "
 
@@ -729,7 +622,6 @@
 #: qml/Wizard/Pages/11-changelog.qml:74
 msgid "Loading..."
 msgstr "Betöltés…"
->>>>>>> d52dc2c9
 
 #: qml/Wizard/Pages/20-keyboard.qml:31
 msgid "Select Keyboard"
@@ -743,15 +635,9 @@
 msgid "Keyboard layout"
 msgstr "Billentyűzetkiosztás"
 
-<<<<<<< HEAD
-#: qml/Wizard/Pages/20-keyboard.qml:152 qml/Wizard/Pages/30-wifi.qml:214
-#: qml/Wizard/Pages/60-account.qml:72 qml/Wizard/Pages/76-app-update.qml:235
-#: qml/Wizard/Pages/79-system-update.qml:144 qml/Wizard/Pages/sim.qml:101
-=======
 #: qml/Wizard/Pages/20-keyboard.qml:152 qml/Wizard/Pages/30-wifi.qml:208
 #: qml/Wizard/Pages/60-account.qml:66 qml/Wizard/Pages/76-app-update.qml:240
 #: qml/Wizard/Pages/79-system-update.qml:152 qml/Wizard/Pages/sim.qml:101
->>>>>>> d52dc2c9
 msgid "Skip"
 msgstr "Kihagyás"
 
@@ -759,17 +645,6 @@
 msgid "Connect to Wi‑Fi"
 msgstr "Csatlakozás Wi-Fi hálózathoz"
 
-<<<<<<< HEAD
-#: qml/Wizard/Pages/30-wifi.qml:139
-msgid "Connected"
-msgstr "Kapcsolódva"
-
-#: qml/Wizard/Pages/30-wifi.qml:172
-msgid "Available Wi-Fi networks"
-msgstr "Elérhető Wi-Fi hálózatok"
-
-#: qml/Wizard/Pages/30-wifi.qml:173
-=======
 #: qml/Wizard/Pages/30-wifi.qml:133
 msgid "Connected"
 msgstr "Kapcsolódva"
@@ -779,7 +654,6 @@
 msgstr "Elérhető Wi-Fi hálózatok"
 
 #: qml/Wizard/Pages/30-wifi.qml:167
->>>>>>> d52dc2c9
 msgid "No available Wi-Fi networks"
 msgstr "Nincsenek elérhető Wi-Fi hálózatok"
 
@@ -795,11 +669,7 @@
 msgid "Personalize Your Device"
 msgstr "Eszköz személyre szabása"
 
-<<<<<<< HEAD
-#: qml/Wizard/Pages/60-account.qml:54
-=======
 #: qml/Wizard/Pages/60-account.qml:49
->>>>>>> d52dc2c9
 msgid "Preferred Name"
 msgstr "Választott név"
 
@@ -822,83 +692,20 @@
 msgid "No lock code"
 msgstr "Nincs zárolás"
 
-<<<<<<< HEAD
-#: qml/Wizard/Pages/76-app-update.qml:34
-msgid "Update Apps"
-msgstr ""
-
-#: qml/Wizard/Pages/76-app-update.qml:122
-msgid "This device is not connected to the internet."
-msgstr ""
-
-#: qml/Wizard/Pages/76-app-update.qml:123
-#: qml/Wizard/Pages/76-app-update.qml:129
-msgid "Use the OpenStore app to check for updates once connected."
-msgstr ""
-
-#: qml/Wizard/Pages/76-app-update.qml:125
-msgid "Software is up to date"
-msgstr ""
-
-#: qml/Wizard/Pages/76-app-update.qml:128
-msgid "The update server is not responding."
-msgstr ""
-
-#: qml/Wizard/Pages/76-app-update.qml:233
-#, fuzzy
-#| msgid "Loading. Please Wait..."
-msgid "Please wait..."
-msgstr "Betöltés, kis türelmet…"
-=======
 #: qml/Wizard/Pages/75-report-check.qml:26
 msgid "Privacy Policy"
 msgstr "Adatvédelmi irányelvek"
->>>>>>> d52dc2c9
-
-#: qml/Wizard/Pages/79-system-update.qml:28
-msgid "Update Device"
-msgstr "Eszköz frissítése"
-
-<<<<<<< HEAD
-#: qml/Wizard/Pages/79-system-update.qml:55
-msgid ""
-"There is a system update available and ready to install. Afterwards, the "
-"device will automatically restart."
-=======
+
+#: qml/Wizard/Pages/75-report-check.qml:26
+msgid "Help Us Improve"
+msgstr "Segítse a munkánkat"
+
 #: qml/Wizard/Pages/75-report-check.qml:60
 msgid "Improve system performance by sending us crashes and error reports."
->>>>>>> d52dc2c9
 msgstr ""
-"Elérhető egy rendszerfrissítés. A telepítést követően a készülék "
-"automatikusan újraindul."
-
-#: qml/Wizard/Pages/79-system-update.qml:76
-#, fuzzy
-#| msgctxt "string identifying name of the update"
-#| msgid "Ubuntu system"
-msgctxt "string identifying name of the update"
-msgid "Ubuntu Touch system"
-msgstr "Ubuntu rendszer"
-
-#: qml/Wizard/Pages/79-system-update.qml:83
-#, qt-format
-msgctxt "version of the system update"
-msgid "Version %1"
-msgstr "Verzió: %1"
-
-#: qml/Wizard/Pages/79-system-update.qml:95
-msgid "This could take a few minutes..."
-msgstr "Ez néhány percet igénybe vehet…"
-
-<<<<<<< HEAD
-#: qml/Wizard/Pages/79-system-update.qml:109
-msgid "Install and restart now"
-msgstr "Telepítés és újraindítás"
-
-#: qml/Wizard/Pages/80-finished.qml:91
-msgid "Welcome Back"
-msgstr ""
-=======
+"Összeomlás és egyéb hibajelentések küldése a rendszer teljesítményének "
+"javítása érdekében."
+
 #: qml/Wizard/Pages/75-report-check.qml:61
 msgid "Privacy policy"
 msgstr "Adatvédelmi irányelvek"
@@ -964,7 +771,6 @@
 #: qml/Wizard/Pages/80-finished.qml:91
 msgid "Welcome Back"
 msgstr "Üdvözöljük újra"
->>>>>>> d52dc2c9
 
 #: qml/Wizard/Pages/80-finished.qml:91
 msgid "Welcome to Ubuntu"
@@ -984,39 +790,16 @@
 
 #: qml/Wizard/Pages/DownloadHandler.qml:174
 msgid "Installation failed"
-<<<<<<< HEAD
-msgstr ""
-
-#: qml/Wizard/Pages/GlobalUpdateControls.qml:84
-msgid "Checking for updates…"
-msgstr ""
-
-=======
 msgstr "Sikertelen telepítés"
 
 #: qml/Wizard/Pages/GlobalUpdateControls.qml:84
 msgid "Checking for updates…"
 msgstr "Frissítések keresése…"
 
->>>>>>> d52dc2c9
 #: qml/Wizard/Pages/GlobalUpdateControls.qml:109
 #, qt-format
 msgid "%1 update available"
 msgid_plural "%1 updates available"
-<<<<<<< HEAD
-msgstr[0] ""
-msgstr[1] ""
-
-#: qml/Wizard/Pages/GlobalUpdateControls.qml:119
-msgid "Update all…"
-msgstr ""
-
-#: qml/Wizard/Pages/GlobalUpdateControls.qml:121
-#, fuzzy
-#| msgid "Update Device"
-msgid "Update all"
-msgstr "Eszköz frissítése"
-=======
 msgstr[0] "%1 frissítés elérhető"
 msgstr[1] "%1 frissítés elérhető"
 
@@ -1027,10 +810,9 @@
 #: qml/Wizard/Pages/GlobalUpdateControls.qml:121
 msgid "Update all"
 msgstr "Összes frissítése"
->>>>>>> d52dc2c9
 
 #: qml/Wizard/Pages/passcode-confirm.qml:43
-#: qml/Wizard/Pages/passcode-desktop.qml:104
+#: qml/Wizard/Pages/passcode-desktop.qml:97
 msgid "Confirm passcode"
 msgstr "Jelkód megerősítése"
 
@@ -1047,24 +829,24 @@
 msgid "Lock Screen Passcode"
 msgstr "Zárolási képernyő jelkódja"
 
-#: qml/Wizard/Pages/passcode-desktop.qml:68
+#: qml/Wizard/Pages/passcode-desktop.qml:61
 msgid "Enter 4 numbers to setup your passcode"
 msgstr "Adjon meg egy 4 számjegyű jelkódot"
 
-#: qml/Wizard/Pages/passcode-desktop.qml:84
+#: qml/Wizard/Pages/passcode-desktop.qml:77
 #: qml/Wizard/Pages/passcode-set.qml:54
 msgid "Choose passcode"
 msgstr "Jelkód megadása"
 
-#: qml/Wizard/Pages/passcode-desktop.qml:139
+#: qml/Wizard/Pages/passcode-desktop.qml:127
 msgid "Passcode too short"
 msgstr "A jelkód túl rövid"
 
-#: qml/Wizard/Pages/passcode-desktop.qml:141
+#: qml/Wizard/Pages/passcode-desktop.qml:129
 msgid "Passcodes match"
 msgstr "A jelkódok egyeznek"
 
-#: qml/Wizard/Pages/passcode-desktop.qml:143
+#: qml/Wizard/Pages/passcode-desktop.qml:131
 msgid "Passcodes do not match"
 msgstr "A jelkódok nem egyeznek"
 
@@ -1076,15 +858,15 @@
 msgid "Lock Screen Password"
 msgstr "Zárolási képernyő jelszava"
 
-#: qml/Wizard/Pages/password-set.qml:68
+#: qml/Wizard/Pages/password-set.qml:62
 msgid "Enter at least 8 characters"
 msgstr "Legalább 8 karakter"
 
-#: qml/Wizard/Pages/password-set.qml:80
+#: qml/Wizard/Pages/password-set.qml:74
 msgid "Choose password"
 msgstr "Jelszó megadása"
 
-#: qml/Wizard/Pages/password-set.qml:110
+#: qml/Wizard/Pages/password-set.qml:104
 msgid "Confirm password"
 msgstr "Jelszó megerősítése"
 
@@ -1115,57 +897,15 @@
 msgstr "Válassza a Kihagyás lehetőséget a SIM kártya nélküli folytatáshoz"
 
 #: qml/Wizard/Pages/UpdateDelegate.qml:123
-<<<<<<< HEAD
-#, fuzzy
-#| msgid "Update Device"
-msgid "Update"
-msgstr "Eszköz frissítése"
-
-#: qml/Wizard/Pages/UpdateDelegate.qml:125
-#, fuzzy
-#| msgid "Downloading"
-=======
 msgid "Update"
 msgstr "Frissítés"
 
 #: qml/Wizard/Pages/UpdateDelegate.qml:125
->>>>>>> d52dc2c9
 msgid "Download"
 msgstr "Letöltés"
 
 #: qml/Wizard/Pages/UpdateDelegate.qml:131
 msgid "Resume"
-<<<<<<< HEAD
-msgstr ""
-
-#: qml/Wizard/Pages/UpdateDelegate.qml:138
-msgid "Pause"
-msgstr ""
-
-#: qml/Wizard/Pages/UpdateDelegate.qml:142
-msgid "Install…"
-msgstr ""
-
-#: qml/Wizard/Pages/UpdateDelegate.qml:144
-msgid "Install"
-msgstr ""
-
-#: qml/Wizard/Pages/UpdateDelegate.qml:148
-msgid "Open"
-msgstr ""
-
-#: qml/Wizard/Pages/UpdateDelegate.qml:216
-msgid "Installing"
-msgstr ""
-
-#: qml/Wizard/Pages/UpdateDelegate.qml:220
-msgid "Paused"
-msgstr ""
-
-#: qml/Wizard/Pages/UpdateDelegate.qml:223
-msgid "Waiting to download"
-msgstr ""
-=======
 msgstr "Visszatérés"
 
 #: qml/Wizard/Pages/UpdateDelegate.qml:138
@@ -1195,24 +935,10 @@
 #: qml/Wizard/Pages/UpdateDelegate.qml:223
 msgid "Waiting to download"
 msgstr "Várakozás a letöltésre"
->>>>>>> d52dc2c9
 
 #: qml/Wizard/Pages/UpdateDelegate.qml:279
 #, qt-format
 msgid "%1 of %2"
-<<<<<<< HEAD
-msgstr ""
-
-#: qml/Wizard/Pages/UpdateDelegate.qml:283
-#, fuzzy
-#| msgid "Downloading"
-msgid "Downloaded"
-msgstr "Letöltés"
-
-#: qml/Wizard/Pages/UpdateDelegate.qml:286
-#, fuzzy
-#| msgid "Also installed"
-=======
 msgstr "%1 / %2"
 
 #: qml/Wizard/Pages/UpdateDelegate.qml:283
@@ -1220,23 +946,10 @@
 msgstr "Letöltve"
 
 #: qml/Wizard/Pages/UpdateDelegate.qml:286
->>>>>>> d52dc2c9
 msgid "Installed"
 msgstr "Telepítve"
 
 #: qml/Wizard/Pages/UpdateDelegate.qml:291
-<<<<<<< HEAD
-#, fuzzy, qt-format
-#| msgid "Update Device"
-msgid "Updated %1"
-msgstr "Eszköz frissítése"
-
-#: qml/Wizard/Pages/UpdateDelegate.qml:315
-#, fuzzy
-#| msgid "Update Device"
-msgid "Update failed"
-msgstr "Eszköz frissítése"
-=======
 #, qt-format
 msgid "Updated %1"
 msgstr "Frissítve %1-re"
@@ -1244,7 +957,6 @@
 #: qml/Wizard/Pages/UpdateDelegate.qml:315
 msgid "Update failed"
 msgstr "Sikertelen frissítés"
->>>>>>> d52dc2c9
 
 #: qml/Wizard/PasswordMeter.qml:87
 msgid "Password too short"
@@ -1274,79 +986,6 @@
 msgid "Very weak password"
 msgstr "Nagyon gyenge jelszó"
 
-<<<<<<< HEAD
-#~ msgctxt "Button: Open the Ubuntu Store"
-#~ msgid "Store"
-#~ msgstr "Áruház"
-
-#~ msgctxt "Button: Start a search in the current dash scope"
-#~ msgid "Search"
-#~ msgstr "Keresés"
-
-#~ msgctxt "Button: Show the current dash scope settings"
-#~ msgid "Settings"
-#~ msgstr "Beállítások"
-
-#~ msgid "Remove from Favorites"
-#~ msgstr "Eltávolítás a kedvencek közül"
-
-#~ msgid "Add to Favorites"
-#~ msgstr "Hozzáadás a kedvencekhez"
-
-#~ msgid "Refine your results"
-#~ msgstr "Találatok finomítása"
-
-#~ msgid "Reset"
-#~ msgstr "Alaphelyzetbe állítás"
-
-#~ msgid "Show less"
-#~ msgstr "Kevesebb"
-
-#~ msgid "Show all"
-#~ msgstr "Összes megjelenítése"
-
-#~ msgctxt "Label: Hint for dash search line edit"
-#~ msgid "Search"
-#~ msgstr "Keresés"
-
-#~ msgid "Recent Searches"
-#~ msgstr "Legutóbbi keresések"
-
-#~ msgid "Clear All"
-#~ msgstr "Összes törlése"
-
-#~ msgid "More..."
-#~ msgstr "Több…"
-
-#~ msgid "Less..."
-#~ msgstr "Kevesebb…"
-
-#~ msgid "Send"
-#~ msgstr "Küldés"
-
-#~ msgid "Rate this"
-#~ msgstr "Értékelje"
-
-#~ msgid "Add a review"
-#~ msgstr "Értékelés hozzáadása"
-
-#~ msgid "Pull to refresh…"
-#~ msgstr "Húzza a frissítéshez…"
-
-#~ msgid "Release to refresh…"
-#~ msgstr "Engedje el a frissítéshez…"
-
-#~ msgid "Enable location data"
-#~ msgstr "Helymeghatározás engedélyezése"
-
-#~ msgid "Manage"
-#~ msgstr "Szerkesztés"
-
-#~ msgid "Home"
-#~ msgstr "Kezdőlapon"
-
-=======
->>>>>>> d52dc2c9
 #~ msgid "Location Services"
 #~ msgstr "Helymeghatározás"
 
@@ -1373,23 +1012,6 @@
 #~ msgid "You can change it later in System Settings."
 #~ msgstr "Ezt később a Rendszerbeállítások alatt módosíthatja."
 
-<<<<<<< HEAD
-#~ msgid "Privacy Policy"
-#~ msgstr "Adatvédelmi irányelvek"
-
-#~ msgid "Help Us Improve"
-#~ msgstr "Segítse a munkánkat"
-
-#~ msgid "Improve system performance by sending us crashes and error reports."
-#~ msgstr ""
-#~ "Összeomlás és egyéb hibajelentések küldése a rendszer teljesítményének "
-#~ "javítása érdekében."
-
-#~ msgid "Privacy policy"
-#~ msgstr "Adatvédelmi irányelvek"
-
-=======
->>>>>>> d52dc2c9
 #~ msgid "Terms & Conditions"
 #~ msgstr "Felhasználási feltételek"
 
@@ -1807,14 +1429,4 @@
 #~ "Csúsztasson röviden vagy hosszan jobbról a nyitott alkalmazások eléréshez"
 
 #~ msgid "Swipe from the left edge to open the launcher"
-<<<<<<< HEAD
-#~ msgstr "Csúsztasson balról az indító eléréshez"
-
-#~ msgid "Takes a screenshot of a window."
-#~ msgstr "Képernyőkép készítése az ablakról."
-
-#~ msgid "Super + 0 to 9"
-#~ msgstr "Super + 0-9"
-=======
-#~ msgstr "Csúsztasson balról az indító eléréshez"
->>>>>>> d52dc2c9
+#~ msgstr "Csúsztasson balról az indító eléréshez"
--- conflicted
+++ resolved
@@ -6,13 +6,8 @@
 msgid ""
 msgstr ""
 "Project-Id-Version: unity8\n"
-<<<<<<< HEAD
 "Report-Msgid-Bugs-To: \n"
 "POT-Creation-Date: 2015-10-02 00:07+0200\n"
-=======
-"Report-Msgid-Bugs-To: FULL NAME <EMAIL@ADDRESS>\n"
-"POT-Creation-Date: 2015-10-19 14:34+0100\n"
->>>>>>> 78bdee56
 "PO-Revision-Date: 2015-08-25 19:31+0000\n"
 "Last-Translator: karm <melo@carmu.com>\n"
 "Language-Team: Interlingua <ia@li.org>\n"
@@ -1291,10 +1286,6 @@
 msgid "Add a review"
 msgstr "Adder un revision"
 
-#: qml/Dash/Previews/PreviewSharing.qml:51
-msgid "Preview Share Item"
-msgstr ""
-
 #: qml/Dash/PullToRefreshScopeStyle.qml:55
 msgid "Pull to refresh…"
 msgstr "Tirar pro renovar…"
@@ -1536,7 +1527,6 @@
 msgid "Back"
 msgstr "Retro"
 
-<<<<<<< HEAD
 #: qml/Wizard/Pages/here-terms.qml:25
 msgid "Terms & Conditions"
 msgstr "Terminos & Conditiones"
@@ -1610,11 +1600,6 @@
 #: qml/Wizard/Pages/sim.qml:58
 msgid "SIM card added"
 msgstr ""
-=======
-#: qml/Wizard/Pages/10-welcome.qml:27
-msgid "Hi!"
-msgstr "Salute!"
->>>>>>> 78bdee56
 
 #: qml/Wizard/Pages/sim.qml:59
 msgid "You must restart the device to access the mobile network."
@@ -1624,22 +1609,9 @@
 msgid "Restart"
 msgstr "Re-Initiar"
 
-<<<<<<< HEAD
 #: qml/Wizard/Pages/sim.qml:82
 msgid "You won’t be able to make calls or use text messaging without a SIM."
 msgstr ""
-=======
-#: qml/Wizard/Pages/10-welcome.qml:88 qml/Wizard/Pages/30-passwd-type.qml:128
-#: qml/Wizard/Pages/40-wifi.qml:215 qml/Wizard/Pages/50-location.qml:131
-#: qml/Wizard/Pages/60-reporting.qml:50 qml/Wizard/Pages/passwd-confirm.qml:82
-#: qml/Wizard/Pages/passwd-set.qml:90
-msgid "Continue"
-msgstr "Continua"
-
-#: qml/Wizard/Pages/20-sim.qml:25
-msgid "Add a SIM card and restart your device"
-msgstr "Adde un carta SIM e reinitia tu dispositivo"
->>>>>>> 78bdee56
 
 #: qml/Wizard/Pages/sim.qml:93
 msgid "To proceed with no SIM tap <em>Skip</em>."
@@ -1786,43 +1758,10 @@
 msgid "Choose lock screen security"
 msgstr ""
 
-<<<<<<< HEAD
 #: qml/Wizard/Pages/70-passwd-type.qml:115
 msgctxt "Label: Type of security method"
 msgid "Device account password"
 msgstr ""
-=======
-#: qml/Wizard/Pages/here-terms.qml:27
-msgid "Terms & Conditions"
-msgstr "Terminos & Conditiones"
-
-#: qml/Wizard/Pages/passwd-confirm.qml:49
-msgid "Confirm passphrase"
-msgstr "Confirma le phrase-contrasigno"
-
-#: qml/Wizard/Pages/passwd-confirm.qml:50
-msgid "Confirm passcode"
-msgstr "Confirma le codice-contrasigno"
-
-#: qml/Wizard/Pages/passwd-confirm.qml:53
-#: qml/Wizard/Pages/passwd-confirm.qml:54
-msgid "Please try again."
-msgstr "Reproba per favor."
-
-#: qml/Wizard/Pages/passwd-set.qml:61
-msgid "Choose your passcode"
-msgstr "Selige tu codice-contrasigno"
-
-#: qml/Wizard/Pages/passwd-set.qml:68
-msgid "Passphrase must be 4 characters long"
-msgstr "Le phrase-contrasigno debe esser longe 4 characteres"
-
-#. Translators: This is the arrow for "Back" buttons
-#: qml/Wizard/StackButton.qml:39
-#, qt-format
-msgid "〈  %1"
-msgstr "〈  %1"
->>>>>>> 78bdee56
 
 #: qml/Wizard/Pages/70-passwd-type.qml:117
 msgctxt "Label: Type of security method"
@@ -1867,29 +1806,17 @@
 msgid "Very weak password"
 msgstr ""
 
-#~ msgid "Confirm passphrase"
-#~ msgstr "Confirma le phrase-contrasigno"
-
-#~ msgid "Please try again."
-#~ msgstr "Reproba per favor."
+#~ msgid "Hi!"
+#~ msgstr "Salute!"
+
+#~ msgid "Welcome to your Ubuntu phone."
+#~ msgstr "Benvenite a tu telephono Ubuntu."
+
+#~ msgid "Let’s get started."
+#~ msgstr "Que nos initia."
 
 #~ msgid "Continue"
 #~ msgstr "Continua"
-
-#~ msgid "Choose your passcode"
-#~ msgstr "Selige tu codice-contrasigno"
-
-#~ msgid "Passphrase must be 4 characters long"
-#~ msgstr "Le phrase-contrasigno debe esser longe 4 characteres"
-
-#~ msgid "Hi!"
-#~ msgstr "Salute!"
-
-#~ msgid "Welcome to your Ubuntu phone."
-#~ msgstr "Benvenite a tu telephono Ubuntu."
-
-#~ msgid "Let’s get started."
-#~ msgstr "Que nos initia."
 
 #~ msgid "Add a SIM card and restart your device"
 #~ msgstr "Adde un carta SIM e reinitia tu dispositivo"
@@ -1977,6 +1904,18 @@
 #~ msgid "Finish"
 #~ msgstr "Fin"
 
+#~ msgid "Confirm passphrase"
+#~ msgstr "Confirma le phrase-contrasigno"
+
+#~ msgid "Please try again."
+#~ msgstr "Reproba per favor."
+
+#~ msgid "Choose your passcode"
+#~ msgstr "Selige tu codice-contrasigno"
+
+#~ msgid "Passphrase must be 4 characters long"
+#~ msgstr "Le phrase-contrasigno debe esser longe 4 characteres"
+
 #~ msgid "〈  %1"
 #~ msgstr "〈  %1"
 

--- conflicted
+++ resolved
@@ -6,13 +6,9 @@
 msgid ""
 msgstr ""
 "Project-Id-Version: unity8\n"
-"Report-Msgid-Bugs-To: FULL NAME <EMAIL@ADDRESS>\n"
+"Report-Msgid-Bugs-To: \n"
 "POT-Creation-Date: 2015-08-25 14:53+0200\n"
-<<<<<<< HEAD
-"PO-Revision-Date: 2015-09-17 13:37+0000\n"
-=======
 "PO-Revision-Date: 2015-08-25 19:31+0000\n"
->>>>>>> b1b3c55a
 "Last-Translator: karm <melo@carmu.com>\n"
 "Language-Team: Interlingua <ia@li.org>\n"
 "Language: ia\n"
@@ -20,13 +16,8 @@
 "Content-Type: text/plain; charset=UTF-8\n"
 "Content-Transfer-Encoding: 8bit\n"
 "Plural-Forms: nplurals=2; plural=n != 1;\n"
-<<<<<<< HEAD
-"X-Launchpad-Export-Date: 2015-09-18 05:44+0000\n"
-"X-Generator: Launchpad (build 17746)\n"
-=======
 "X-Launchpad-Export-Date: 2015-09-16 05:49+0000\n"
 "X-Generator: Launchpad (build 17737)\n"
->>>>>>> b1b3c55a
 
 #: plugins/LightDM/Greeter.cpp:112
 msgid "Password: "
@@ -806,9 +797,6 @@
 #~ msgstr "Parlante..."
 
 #~ msgid "Please re-enter"
-<<<<<<< HEAD
-#~ msgstr "Per favor re-inserer"
-=======
 #~ msgstr "Per favor re-inserer"
 
 #~ msgid ""
@@ -819,5 +807,4 @@
 #~ "telephono<br><br>colpar sur le schermo pro initiar"
 
 #~ msgid "Click here to finish."
-#~ msgstr "Clicca ci pro finir"
->>>>>>> b1b3c55a
+#~ msgstr "Clicca ci pro finir"
--- conflicted
+++ resolved
@@ -7,11 +7,7 @@
 msgstr ""
 "Project-Id-Version: unity8\n"
 "Report-Msgid-Bugs-To: FULL NAME <EMAIL@ADDRESS>\n"
-<<<<<<< HEAD
-"POT-Creation-Date: 2016-01-22 17:08+0000\n"
-=======
 "POT-Creation-Date: 2016-01-29 11:58+0000\n"
->>>>>>> 861ebc50
 "PO-Revision-Date: 2015-08-25 19:31+0000\n"
 "Last-Translator: karm <melo@carmu.com>\n"
 "Language-Team: Interlingua <ia@li.org>\n"
@@ -19,13 +15,8 @@
 "Content-Type: text/plain; charset=UTF-8\n"
 "Content-Transfer-Encoding: 8bit\n"
 "Plural-Forms: nplurals=2; plural=n != 1;\n"
-<<<<<<< HEAD
-"X-Launchpad-Export-Date: 2016-01-24 05:31+0000\n"
-"X-Generator: Launchpad (build 17902)\n"
-=======
 "X-Launchpad-Export-Date: 2016-02-02 05:46+0000\n"
 "X-Generator: Launchpad (build 17908)\n"
->>>>>>> 861ebc50
 
 #: plugins/IntegratedLightDM/Greeter.cpp:112
 msgid "Password: "
@@ -270,17 +261,11 @@
 msgid "Also installed"
 msgstr "Ja installate"
 
-<<<<<<< HEAD
-#: qml/DisabledScreenNotice.qml:42
-msgid "Your device is now connected to an external display."
-msgstr "Tu dispositivo es nunc connexe a un schermo externe"
-=======
 #: qml/DisabledScreenNotice.qml:87
 msgid ""
 "Your device is now connected to an external display. Use this screen as a "
 "touch pad to interact with the mouse."
 msgstr ""
->>>>>>> 861ebc50
 
 #: qml/Greeter/CoverPage.qml:107
 msgid "Unlock"

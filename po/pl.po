# Polish translation for unity
# Copyright (c) 2013 Rosetta Contributors and Canonical Ltd 2013
# This file is distributed under the same license as the unity package.
# FIRST AUTHOR <EMAIL@ADDRESS>, 2013.
#
msgid ""
msgstr ""
"Project-Id-Version: unity\n"
"Report-Msgid-Bugs-To: FULL NAME <EMAIL@ADDRESS>\n"
<<<<<<< HEAD
"POT-Creation-Date: 2015-11-04 15:02+0000\n"
=======
"POT-Creation-Date: 2015-11-20 14:45+0100\n"
>>>>>>> a3c57371
"PO-Revision-Date: 2015-07-12 09:46+0000\n"
"Last-Translator: Seweryn Opyd <Unknown>\n"
"Language-Team: Polish <pl@li.org>\n"
"MIME-Version: 1.0\n"
"Content-Type: text/plain; charset=UTF-8\n"
"Content-Transfer-Encoding: 8bit\n"
"Plural-Forms: nplurals=3; plural=n==1 ? 0 : n%10>=2 && n%10<=4 && (n%100<10 "
"|| n%100>=20) ? 1 : 2;\n"
<<<<<<< HEAD
"X-Launchpad-Export-Date: 2015-11-21 05:34+0000\n"
=======
"X-Launchpad-Export-Date: 2015-11-30 05:30+0000\n"
>>>>>>> a3c57371
"X-Generator: Launchpad (build 17850)\n"

#: plugins/IntegratedLightDM/Greeter.cpp:112
msgid "Password: "
msgstr "Hasło: "

#: plugins/Unity/Launcher/launcheritem.cpp:47
#: plugins/Unity/Launcher/launcheritem.cpp:106
msgid "Pin shortcut"
msgstr "Przypnij skrót"

#: plugins/Unity/Launcher/launcheritem.cpp:52
msgid "Quit"
msgstr "Zakończ"

#: plugins/Unity/Launcher/launcheritem.cpp:106
msgid "Unpin shortcut"
msgstr "Odepnij skrót"

#: qml/Components/DelayedLockscreen.qml:49
msgid "Device Locked"
msgstr "Urządzenie zablokowane"

#: qml/Components/DelayedLockscreen.qml:64
msgid "You have been locked out due to too many failed passphrase attempts."
msgstr "Zablokowano z powodu zbyt wielu prób podania nieprawidłowego hasła."

#: qml/Components/DelayedLockscreen.qml:65
msgid "You have been locked out due to too many failed passcode attempts."
msgstr "Zablokowano z powodu zbyt wielu prób podania nieprawidłowego hasła."

#: qml/Components/DelayedLockscreen.qml:74
#, qt-format
msgid "Please wait %1 minute and then try again…"
msgid_plural "Please wait %1 minutes and then try again…"
msgstr[0] "Poczekaj %1 minutę i spróbuj ponownie…"
msgstr[1] "Poczekaj %1 minuty i spróbuj ponownie…"
msgstr[2] "Poczekaj %1 minut i spróbuj ponownie…"

<<<<<<< HEAD
#: qml/Components/Dialogs.qml:116
=======
#: qml/Components/Dialogs.qml:144
>>>>>>> a3c57371
msgctxt "Title: Lock/Log out dialog"
msgid "Log out"
msgstr "Wylogowanie"

<<<<<<< HEAD
#: qml/Components/Dialogs.qml:117
msgid "Are you sure you want to log out?"
msgstr "Wylogować?"

#: qml/Components/Dialogs.qml:119
=======
#: qml/Components/Dialogs.qml:145
msgid "Are you sure you want to log out?"
msgstr "Wylogować?"

#: qml/Components/Dialogs.qml:147
>>>>>>> a3c57371
msgctxt "Button: Lock the system"
msgid "Lock"
msgstr "Blokada"

<<<<<<< HEAD
#: qml/Components/Dialogs.qml:126
=======
#: qml/Components/Dialogs.qml:154
>>>>>>> a3c57371
msgctxt "Button: Log out from the system"
msgid "Log Out"
msgstr "Wyloguj"

<<<<<<< HEAD
#: qml/Components/Dialogs.qml:133 qml/Components/Dialogs.qml:166
#: qml/Components/Dialogs.qml:225
msgid "Cancel"
msgstr "Anuluj"

#: qml/Components/Dialogs.qml:145
=======
#: qml/Components/Dialogs.qml:161 qml/Components/Dialogs.qml:194
#: qml/Components/Dialogs.qml:253
msgid "Cancel"
msgstr "Anuluj"

#: qml/Components/Dialogs.qml:173
>>>>>>> a3c57371
msgctxt "Title: Reboot/Shut down dialog"
msgid "Shut down"
msgstr "Wyłącz"

<<<<<<< HEAD
#: qml/Components/Dialogs.qml:146
msgid "Are you sure you want to shut down?"
msgstr "Wyłączyć?"

#: qml/Components/Dialogs.qml:148
=======
#: qml/Components/Dialogs.qml:174
msgid "Are you sure you want to shut down?"
msgstr "Wyłączyć?"

#: qml/Components/Dialogs.qml:176
>>>>>>> a3c57371
msgctxt "Button: Reboot the system"
msgid "Reboot"
msgstr "Uruchom ponownie"

<<<<<<< HEAD
#: qml/Components/Dialogs.qml:157
=======
#: qml/Components/Dialogs.qml:185
>>>>>>> a3c57371
msgctxt "Button: Shut down the system"
msgid "Shut down"
msgstr "Wyłącz"

<<<<<<< HEAD
#: qml/Components/Dialogs.qml:179
=======
#: qml/Components/Dialogs.qml:207
>>>>>>> a3c57371
msgctxt "Title: Reboot dialog"
msgid "Reboot"
msgstr "Uruchom ponownie"

<<<<<<< HEAD
#: qml/Components/Dialogs.qml:180
msgid "Are you sure you want to reboot?"
msgstr "Uruchomić ponownie?"

#: qml/Components/Dialogs.qml:182
msgid "No"
msgstr "Nie"

#: qml/Components/Dialogs.qml:189
msgid "Yes"
msgstr "Tak"

#: qml/Components/Dialogs.qml:204
=======
#: qml/Components/Dialogs.qml:208
msgid "Are you sure you want to reboot?"
msgstr "Uruchomić ponownie?"

#: qml/Components/Dialogs.qml:210
msgid "No"
msgstr "Nie"

#: qml/Components/Dialogs.qml:217
msgid "Yes"
msgstr "Tak"

#: qml/Components/Dialogs.qml:232
>>>>>>> a3c57371
msgctxt "Title: Power off/Restart dialog"
msgid "Power"
msgstr "Zasilanie"

<<<<<<< HEAD
#: qml/Components/Dialogs.qml:205
=======
#: qml/Components/Dialogs.qml:233
>>>>>>> a3c57371
msgid ""
"Are you sure you would like\n"
"to power off?"
msgstr "Czy na pewno wyłączyć?"

<<<<<<< HEAD
#: qml/Components/Dialogs.qml:207
=======
#: qml/Components/Dialogs.qml:235
>>>>>>> a3c57371
msgctxt "Button: Power off the system"
msgid "Power off"
msgstr "Wyłącz"

<<<<<<< HEAD
#: qml/Components/Dialogs.qml:216
=======
#: qml/Components/Dialogs.qml:244
>>>>>>> a3c57371
msgctxt "Button: Restart the system"
msgid "Restart"
msgstr "Uruchom ponownie"

#: qml/Components/Lockscreen.qml:245
msgid "Return to Call"
msgstr "Powróć do rozmowy"

#: qml/Components/Lockscreen.qml:245
msgid "Emergency Call"
msgstr "Telefon ratunkowy"

#: qml/Components/Lockscreen.qml:277
msgid "OK"
msgstr "OK"

<<<<<<< HEAD
=======
#: qml/Components/ModeSwitchWarningDialog.qml:32
msgid "Apps may have unsaved data:"
msgstr ""

#: qml/Components/ModeSwitchWarningDialog.qml:57
msgid "Re-dock, save your work and close these apps to continue."
msgstr ""

#: qml/Components/ModeSwitchWarningDialog.qml:63
msgid "Or force close now (unsaved data will be lost)."
msgstr ""

#: qml/Components/ModeSwitchWarningDialog.qml:75
msgid "OK, I will reconnect"
msgstr ""

#: qml/Components/ModeSwitchWarningDialog.qml:76
msgid "Reconnect now!"
msgstr ""

#: qml/Components/ModeSwitchWarningDialog.qml:88
msgid "Close all"
msgstr ""

>>>>>>> a3c57371
#: qml/Dash/DashPageHeader.qml:265
msgctxt "Button: Open the Ubuntu Store"
msgid "Store"
msgstr "Sklep"

#: qml/Dash/DashPageHeader.qml:272
msgctxt "Button: Start a search in the current dash scope"
msgid "Search"
msgstr "Wyszukaj"

#: qml/Dash/DashPageHeader.qml:282
msgctxt "Button: Show the current dash scope settings"
msgid "Settings"
msgstr "Ustawienia"

#: qml/Dash/DashPageHeader.qml:289
msgid "Remove from Favorites"
msgstr "Usuń z ulubionych"

#: qml/Dash/DashPageHeader.qml:289
msgid "Add to Favorites"
msgstr "Dodaj do ulubionych"

#: qml/Dash/GenericScopeView.qml:569 qml/Dash/GenericScopeView.qml:727
msgid "See less"
msgstr "Zobacz mniej"

#: qml/Dash/GenericScopeView.qml:569
msgid "See all"
msgstr "Zobacz wszystko"

#: qml/Dash/GenericScopeView.qml:631
msgctxt "Label: Hint for dash search line edit"
msgid "Search"
msgstr "Szukaj"

#: qml/Dash/Previews/PreviewActionCombo.qml:35
msgid "More..."
msgstr "Więcej..."

#: qml/Dash/Previews/PreviewActionCombo.qml:35
msgid "Less..."
msgstr "Mniej..."

#: qml/Dash/Previews/PreviewCommentInput.qml:68
#: qml/Dash/Previews/PreviewRatingInput.qml:174
msgid "Send"
msgstr "Wyślij"

#: qml/Dash/Previews/PreviewRatingInput.qml:84
msgid "Rate this"
msgstr "Oceń to"

#: qml/Dash/Previews/PreviewRatingInput.qml:129
msgid "Add a review"
msgstr "Dodaj recenzję"

#: qml/Dash/Previews/PreviewSharing.qml:51
msgid "Preview Share Item"
<<<<<<< HEAD
msgstr ""
=======
msgstr "Podgląd współdzielonego elementu"
>>>>>>> a3c57371

#: qml/Dash/PullToRefreshScopeStyle.qml:55
msgid "Pull to refresh…"
msgstr "Przeciągnij by odświeżyć"

#: qml/Dash/PullToRefreshScopeStyle.qml:60
msgid "Release to refresh…"
msgstr "Zwolnij by odświeżyć"

#: qml/Dash/ScopeSettings/ScopeSettingBoolean.qml:43
msgid "Enable location data"
msgstr "Zezwól na lokalizację"

#: qml/Dash/ScopesList.qml:67
msgid "Manage"
msgstr "Zarządzaj"

#: qml/Dash/ScopesList.qml:113
msgid "Home"
msgstr "Pulpit"

#: qml/Dash/ScopesList.qml:114
msgid "Also installed"
msgstr "Również zainstalowane"

#: qml/DisabledScreenNotice.qml:42
msgid "Your device is now connected to an external display."
<<<<<<< HEAD
msgstr ""
=======
msgstr "Twoje urządzenie jest teraz połączone z zewnętrznym ekranem."
>>>>>>> a3c57371

#: qml/Greeter/CoverPage.qml:107
msgid "Unlock"
msgstr "Odblokuj"

#: qml/Greeter/LoginList.qml:236
msgid "Retry"
msgstr "Ponów"

#: qml/Greeter/LoginList.qml:237
msgid "Tap to unlock"
msgstr "Dotknij, by odblokować"

#: qml/Greeter/NarrowView.qml:54 qml/Wizard/Pages/passwd-confirm.qml:53
msgid "Sorry, incorrect passphrase."
msgstr "Niestety, błędne hasło"

#: qml/Greeter/NarrowView.qml:55 qml/Wizard/Pages/passwd-confirm.qml:54
msgid "Sorry, incorrect passcode."
msgstr "Niestety, błędny kod"

#: qml/Greeter/NarrowView.qml:56
msgid "This will be your last attempt."
msgstr "To już jest ostatnia próba."

#: qml/Greeter/NarrowView.qml:58
msgid ""
"If passphrase is entered incorrectly, your phone will conduct a factory "
"reset and all personal data will be deleted."
msgstr ""
"Jeśli zostanie wprowadzone błędne hasło, telefon przywróci ustawienia "
"fabryczne i wszystkie dane osobiste zostaną usunięte."

#: qml/Greeter/NarrowView.qml:59
msgid ""
"If passcode is entered incorrectly, your phone will conduct a factory reset "
"and all personal data will be deleted."
msgstr ""
"Jeśli zostanie wprowadzony błędny kod, telefon przywróci ustawienia "
"fabryczne i wszystkie dane osobiste zostaną usunięte."

#: qml/Greeter/NarrowView.qml:116
#, qt-format
msgid "Enter %1"
msgstr "Wprowadź %1"

#: qml/Greeter/NarrowView.qml:117 qml/Wizard/Pages/passwd-set.qml:60
msgid "Enter passphrase"
msgstr "Wprowadź hasło"

#: qml/Greeter/NarrowView.qml:118
msgid "Enter passcode"
msgstr "Podaj kod"

#: qml/Greeter/NarrowView.qml:119
#, qt-format
msgid "Sorry, incorrect %1"
msgstr "Niestety niepoprawne %1"

#: qml/Greeter/NarrowView.qml:120
msgid "Sorry, incorrect passphrase"
msgstr "Niestety, błędne hasło"

#: qml/Greeter/NarrowView.qml:121
msgctxt "passphrase"
msgid "Please re-enter"
msgstr "Wprowadź ponownie"

#: qml/Greeter/NarrowView.qml:122
msgid "Sorry, incorrect passcode"
msgstr "Niestety ten kod nie jest poprawny"

#: qml/Notifications/NotificationMenuItemFactory.qml:129
msgid "Show password"
msgstr "Wyświetl hasło"

#: qml/Panel/ActiveCallHint.qml:79
msgid "Tap to return to call..."
msgstr "Dotknij aby powrócić do połączenia..."

#: qml/Panel/ActiveCallHint.qml:92
msgid "Conference"
msgstr "Konferencja"

#: qml/Panel/Indicators/MenuItemFactory.qml:731
msgid "Nothing is playing"
msgstr "Nic nie jest odtwarzane"

#: qml/Panel/Indicators/MenuItemFactory.qml:860
#, qt-format
msgid "%1 hour"
msgid_plural "%1 hours"
msgstr[0] "%1 godzina"
msgstr[1] "%1 godziny"
msgstr[2] "%1 godzin"

#: qml/Panel/Indicators/MenuItemFactory.qml:864
#, qt-format
msgid "%1 minute"
msgid_plural "%1 minutes"
msgstr[0] "%1 minuta"
msgstr[1] "%1 minuty"
msgstr[2] "%1 minut"

#: qml/Panel/Indicators/MenuItemFactory.qml:869
#, qt-format
msgid "%1 second"
msgid_plural "%1 seconds"
msgstr[0] "%1 sekunda"
msgstr[1] "%1 sekundy"
msgstr[2] "%1 sekund"

#: qml/Panel/Indicators/MenuItemFactory.qml:872
msgid "0 seconds"
msgstr "0 sekund"

#. Translators: String like "1 hour, 2 minutes, 3 seconds remaining"
#: qml/Panel/Indicators/MenuItemFactory.qml:874
#, qt-format
msgid "%1 remaining"
msgstr "Pozostało: %1"

#: qml/Panel/Indicators/MenuItemFactory.qml:880
msgid "In queue…"
msgstr "W kolejce..."

#: qml/Panel/Indicators/MenuItemFactory.qml:884
msgid "Downloading"
msgstr "Pobieranie"

#: qml/Panel/Indicators/MenuItemFactory.qml:886
msgid "Paused, tap to resume"
msgstr "Wstrzymano, kliknij by wznowić"

#: qml/Panel/Indicators/MenuItemFactory.qml:888
msgid "Canceled"
msgstr "Anulowano"

#: qml/Panel/Indicators/MenuItemFactory.qml:890
msgid "Finished"
msgstr "Zakończono"

#: qml/Panel/Indicators/MenuItemFactory.qml:892
msgid "Failed, tap to retry"
msgstr "Błąd, kliknij aby powtórzyć"

#: qml/Panel/Indicators/MessageMenuItemFactory.qml:155
#: qml/Panel/Indicators/MessageMenuItemFactory.qml:214
msgctxt "Button: Send a reply message"
msgid "Send"
<<<<<<< HEAD
msgstr ""
=======
msgstr "Wyślij"
>>>>>>> a3c57371

#: qml/Panel/Indicators/MessageMenuItemFactory.qml:156
msgctxt "Label: Hint in message indicator line edit"
msgid "Reply"
msgstr "Odpowiedz"

#: qml/Panel/Indicators/MessageMenuItemFactory.qml:213
msgctxt "Button: Call back on phone"
msgid "Call back"
msgstr ""

#: qml/Panel/Indicators/ModemInfoItem.qml:105
msgid "Unlock SIM"
msgstr "Odblokuj kartę SIM"

#: qml/Panel/Indicators/RoamingIndication.qml:27
msgid "Roaming"
msgstr "Roaming"

#: qml/Tutorial/TutorialBottomFinish.qml:24
msgid "This action does different things for different apps"
msgstr "Ta operacja ma różne skutki dla różnych programów"

#: qml/Tutorial/TutorialBottomFinish.qml:25
msgid "Tap here to finish."
msgstr "Dotknij tutaj, by zakończyć."

#: qml/Tutorial/TutorialBottom.qml:28
msgid "Open special menus"
msgstr "Otwórz menu specjalne"

#: qml/Tutorial/TutorialBottom.qml:29
msgid "Swipe up from the bottom edge."
msgstr "Przeciągnij od dolnej krawędzi w górę ekranu"

#: qml/Tutorial/TutorialContent.qml:80 qml/Tutorial/TutorialLeftFinish.qml:25
#: qml/Tutorial/TutorialRight.qml:144
msgid "Tap here to continue."
msgstr "Dotknij tutaj, by kontynuować."

#: qml/Tutorial/TutorialLeftFinish.qml:24
msgid "These are the shortcuts to favorite apps"
msgstr "To są skróty do ulubionych aplikacji"

#: qml/Tutorial/TutorialLeft.qml:26
msgid "Open the launcher"
msgstr "Otwórz launcher"

#: qml/Tutorial/TutorialLeft.qml:27
msgid "Short swipe from the left edge."
msgstr "Krótkie przeciągnięcie od lewej krawędzi."

#: qml/Tutorial/TutorialPage.qml:178
msgid "You almost got it!"
msgstr "Już prawie się udało!"

#: qml/Tutorial/TutorialPage.qml:195
msgid "Try again."
msgstr "Spróbuj ponownie."

#: qml/Tutorial/TutorialRight.qml:31
msgid "To view open apps"
msgstr "By zobaczyć otwarte aplikacje"

#: qml/Tutorial/TutorialRight.qml:32
msgid "Long swipe from the right edge."
msgstr "Długie przeciągnięcie od prawej krawędzi."

#: qml/Tutorial/TutorialRight.qml:122
msgid "View all your running tasks."
msgstr "Wyświetl wszystkie aktywne zadania."

#: qml/Wizard/Page.qml:89
msgctxt "Button: Go back one page in the Wizard"
msgid "Back"
msgstr "Powrót"

#: qml/Wizard/Pages/10-welcome.qml:27
msgid "Hi!"
msgstr "Witaj!"

#: qml/Wizard/Pages/10-welcome.qml:44
msgid "Welcome to your Ubuntu phone."
msgstr "Witamy w telefonie z systemem Ubuntu."

#: qml/Wizard/Pages/10-welcome.qml:52
msgid "Let’s get started."
msgstr "Zaczynajmy."

#: qml/Wizard/Pages/10-welcome.qml:88 qml/Wizard/Pages/30-passwd-type.qml:128
#: qml/Wizard/Pages/40-wifi.qml:215 qml/Wizard/Pages/50-location.qml:131
#: qml/Wizard/Pages/60-reporting.qml:60 qml/Wizard/Pages/passwd-confirm.qml:82
#: qml/Wizard/Pages/passwd-set.qml:90
msgid "Continue"
msgstr "Kontynuuj"

#: qml/Wizard/Pages/20-sim.qml:25
msgid "Add a SIM card and restart your device"
msgstr "Włóż kartę SIM i uruchom urządzenie ponownie"

#: qml/Wizard/Pages/20-sim.qml:59
msgid "Without it, you won’t be able to make calls or use text messaging."
msgstr ""
"Inaczej wykonywanie połączeń i wysyłanie wiadomości nie będzie możliwe."

#: qml/Wizard/Pages/20-sim.qml:73 qml/Wizard/Pages/40-wifi.qml:215
msgid "Skip"
msgstr "Pomiń"

#: qml/Wizard/Pages/30-passwd-type.qml:39
msgid "Lock security"
msgstr "Blokada"

#: qml/Wizard/Pages/30-passwd-type.qml:74
msgid "Please select how you’d like to unlock your phone."
msgstr "Wybierz proszę jak ma być odblokowywane to urządzenie"

#: qml/Wizard/Pages/30-passwd-type.qml:97
msgctxt "Label: Type of security method"
msgid "Swipe"
msgstr "Przeciągnięcie"

#: qml/Wizard/Pages/30-passwd-type.qml:98
msgctxt "Label: Description of security method"
msgid "No security"
msgstr "Brak zabezpieczenia"

#: qml/Wizard/Pages/30-passwd-type.qml:100
msgctxt "Label: Type of security method"
msgid "Passcode"
msgstr "Kod"

#: qml/Wizard/Pages/30-passwd-type.qml:101
msgctxt "Label: Description of security method"
msgid "4 digits only"
msgstr "Tylko 4 cyfry"

#: qml/Wizard/Pages/30-passwd-type.qml:103
msgctxt "Label: Type of security method"
msgid "Passphrase"
msgstr "Hasło"

#: qml/Wizard/Pages/30-passwd-type.qml:104
msgctxt "Label: Description of security method"
msgid "Numbers and letters"
msgstr "Litery i cyfry"

#: qml/Wizard/Pages/40-wifi.qml:29
msgid "Connect to Wi‑Fi"
msgstr "Połącz z Wi-Fi"

#: qml/Wizard/Pages/40-wifi.qml:168
msgid "Available networks…"
msgstr "Dostępne sieci"

#: qml/Wizard/Pages/40-wifi.qml:169
msgid "No available networks."
msgstr "Brak dostępnych sieci"

#: qml/Wizard/Pages/50-location.qml:27
msgid "Location"
msgstr "Lokalizacja"

#: qml/Wizard/Pages/50-location.qml:62
msgid "Let the phone detect your location:"
msgstr "Pozwól temu urządzeniu na wykrywanie lokalizacji:"

#: qml/Wizard/Pages/50-location.qml:69
msgid "Using GPS only (less accurate)"
msgstr "Używając tylko GPS (mniej dokładne)"

#: qml/Wizard/Pages/50-location.qml:86
msgid "Using GPS, anonymized Wi-Fi and cellular network info (recommended)"
msgstr "Używając GPS, anonimowych Wi-Fi oraz sieci komórkowej (polecane)"

#. Translators: HERE is a trademark for Nokia's location service, you probably shouldn't translate it
#: qml/Wizard/Pages/50-location.qml:103
msgid ""
"By selecting this option you agree to the Nokia HERE <a href='#'>terms and "
"conditions</a>."
msgstr ""
"Zaznaczając tę opcję akceptujesz <a href='#'>warunki i zasady regulaminu</a> "
"Nokia HERE."

#: qml/Wizard/Pages/50-location.qml:112
msgid "Not at all"
msgstr "Brak zgody"

#: qml/Wizard/Pages/50-location.qml:124
msgid "You can change your mind later in <b>System Settings</b>."
msgstr "Jeśli zmienisz zdanie, zajrzyj do <b>Ustawień systemowych</b>."

#: qml/Wizard/Pages/60-reporting.qml:26
msgid "Improving your experience"
msgstr "Rozwój dostarczanych usług"

#: qml/Wizard/Pages/60-reporting.qml:46
msgid ""
"Your phone is set up to automatically report errors to Canonical and its "
"partners, the makers of the operating system."
msgstr ""
"To urządzenie jest domyślnie skonfigurowane aby zgłaszać raporty błędów "
"twórcom systemu operacyjnego: firmie Canonical oraz jej partnerom"

#: qml/Wizard/Pages/60-reporting.qml:53
msgid ""
"This can be disabled in <b>System Settings</b> under <b>Security &amp; "
"Privacy</b>"
msgstr ""
"Opcję tę można wyłączyć w <b>Ustawieniach systemowych</b>, otwierając menu "
"<b>Prywatność i bezpieczeństwo</b>."

#: qml/Wizard/Pages/80-finished.qml:24
msgid "All done"
msgstr "Gotowe"

#: qml/Wizard/Pages/80-finished.qml:39
msgid "Nice work!"
msgstr "Dobra robota!"

#: qml/Wizard/Pages/80-finished.qml:46
msgid "Your phone is now ready to use."
msgstr "Twoje urządzenie jest gotowe do pracy"

#: qml/Wizard/Pages/80-finished.qml:53
msgid "Finish"
msgstr "Zakończ"

#: qml/Wizard/Pages/here-terms.qml:27
msgid "Terms & Conditions"
msgstr "Zasady i warunki"

#: qml/Wizard/Pages/passwd-confirm.qml:49
msgid "Confirm passphrase"
msgstr "Potwierdź hasło"

#: qml/Wizard/Pages/passwd-confirm.qml:50
msgid "Confirm passcode"
msgstr "Potwierdź kod"

#: qml/Wizard/Pages/passwd-confirm.qml:53
#: qml/Wizard/Pages/passwd-confirm.qml:54
msgid "Please try again."
msgstr "Proszę spróbować ponownie."

#: qml/Wizard/Pages/passwd-set.qml:61
msgid "Choose your passcode"
msgstr "Proszę wybrać kod"

#: qml/Wizard/Pages/passwd-set.qml:68
msgid "Passphrase must be 4 characters long"
msgstr "Hasło musi składać się z 4 znaków"

#. Translators: This is the arrow for "Back" buttons
#: qml/Wizard/StackButton.qml:39
#, qt-format
msgid "〈  %1"
msgstr "〈  %1"

#. Translators: This is the arrow for "Forward" buttons
#: qml/Wizard/StackButton.qml:42
#, qt-format
msgid "%1  〉"
msgstr "%1  〉"

#~ msgid "Confirm"
#~ msgstr "Potwierdź"

#~ msgid "Type or say a command"
#~ msgstr "Wpisz lub wypowiedz polecenie"

#~ msgid "Loading. Please Wait..."
#~ msgstr "Ładowanie. Proszę czekać..."

#~ msgid "Speak Now..."
#~ msgstr "Mów teraz..."

#~ msgid "Speaking..."
#~ msgstr "Rozpoznanie..."

#~ msgid "Search"
#~ msgstr "Szukaj"

#~ msgid "Top edge"
#~ msgstr "Górna krawędź"

#~ msgid "Close"
#~ msgstr "Zamknij"

#~ msgid "Left edge"
#~ msgstr "Lewa krawędź"

#~ msgid "Skip intro"
#~ msgstr "Pomiń intro"

#~ msgid "Right edge"
#~ msgstr "Prawa krawędź"

#~ msgid "Try swiping from the top edge to access the indicators"
#~ msgstr "Przeciągnij od górnej krawędzi aby uzyskać wskazówki"

#~ msgid "Swipe from the left to reveal the launcher for quick access to apps"
#~ msgstr ""
#~ "Przeciągnięcie od lewej krawędzi, uruchamia aktywator szybkiego dostępu do "
#~ "aplikacji"

#~ msgid "Well done"
#~ msgstr "Udało się!"

#~ msgid "Swipe up again to close the settings screen"
#~ msgstr "Przeciągnij ponownie w górę, by zamknąć okno ustawień"

#~ msgid "Try swiping from the right edge to unlock the phone"
#~ msgstr "Aby odblokować telefon, przeciagnij w stronę prawej krawędzi"

#~ msgid ""
#~ "You have now mastered the edge gestures and can start using the "
#~ "phone<br><br>Tap on the screen to start"
#~ msgstr ""
#~ "Wydawanie poleceń krawędzi zostało opanowane. Urządzenie gotowe do "
#~ "pracy.<br><br>Dotknij ekranu by rozpocząć"

#~ msgid "Log out"
#~ msgstr "Wyloguj"

#~ msgid "Reboot"
#~ msgstr "Uruchom ponownie"

#~ msgid "Shut down"
#~ msgstr "Wyłącz"

#~ msgid "Restart"
#~ msgstr "Uruchom ponownie"

#~ msgid "Power off"
#~ msgstr "Wyłącz"

#~ msgid "Power"
#~ msgstr "Zasilanie"

#~ msgid "Store"
#~ msgstr "Zachowaj"

#~ msgid "Settings"
#~ msgstr "Ustawienia"

#~ msgid "Please re-enter"
#~ msgstr "Proszę wprowadź ponownie"

#~ msgid "%a %H:%M"
#~ msgstr "%a %H:%M"

#~ msgid "%a %l:%M %p"
#~ msgstr "%a %k:%M"

#~ msgid "Yesterday %l:%M %p"
#~ msgstr "Wczoraj %k:%M"

#~ msgid "Tomorrow %H:%M"
#~ msgstr "Jutro %H:%M"

#~ msgid "%H:%M"
#~ msgstr "%H:%M"

#~ msgid "%l:%M %p"
#~ msgstr "%k:%M"

#~ msgid "Tomorrow %l:%M %p"
#~ msgstr "Jutro %k:%M"

#~ msgid "Yesterday %H:%M"
#~ msgstr "Wczoraj %H:%M"

#~ msgid "%a %d %b %l:%M %p"
#~ msgstr "%a, %b %d %k:%M"

#~ msgid "%a %d %b %H:%M"
#~ msgstr "%a, %b %d %H:%M"

#~ msgid "Call back"
#~ msgstr "Oddzwoń"<|MERGE_RESOLUTION|>--- conflicted
+++ resolved
@@ -7,11 +7,7 @@
 msgstr ""
 "Project-Id-Version: unity\n"
 "Report-Msgid-Bugs-To: FULL NAME <EMAIL@ADDRESS>\n"
-<<<<<<< HEAD
-"POT-Creation-Date: 2015-11-04 15:02+0000\n"
-=======
 "POT-Creation-Date: 2015-11-20 14:45+0100\n"
->>>>>>> a3c57371
 "PO-Revision-Date: 2015-07-12 09:46+0000\n"
 "Last-Translator: Seweryn Opyd <Unknown>\n"
 "Language-Team: Polish <pl@li.org>\n"
@@ -20,11 +16,7 @@
 "Content-Transfer-Encoding: 8bit\n"
 "Plural-Forms: nplurals=3; plural=n==1 ? 0 : n%10>=2 && n%10<=4 && (n%100<10 "
 "|| n%100>=20) ? 1 : 2;\n"
-<<<<<<< HEAD
-"X-Launchpad-Export-Date: 2015-11-21 05:34+0000\n"
-=======
 "X-Launchpad-Export-Date: 2015-11-30 05:30+0000\n"
->>>>>>> a3c57371
 "X-Generator: Launchpad (build 17850)\n"
 
 #: plugins/IntegratedLightDM/Greeter.cpp:112
@@ -64,110 +56,54 @@
 msgstr[1] "Poczekaj %1 minuty i spróbuj ponownie…"
 msgstr[2] "Poczekaj %1 minut i spróbuj ponownie…"
 
-<<<<<<< HEAD
-#: qml/Components/Dialogs.qml:116
-=======
 #: qml/Components/Dialogs.qml:144
->>>>>>> a3c57371
 msgctxt "Title: Lock/Log out dialog"
 msgid "Log out"
 msgstr "Wylogowanie"
 
-<<<<<<< HEAD
-#: qml/Components/Dialogs.qml:117
-msgid "Are you sure you want to log out?"
-msgstr "Wylogować?"
-
-#: qml/Components/Dialogs.qml:119
-=======
 #: qml/Components/Dialogs.qml:145
 msgid "Are you sure you want to log out?"
 msgstr "Wylogować?"
 
 #: qml/Components/Dialogs.qml:147
->>>>>>> a3c57371
 msgctxt "Button: Lock the system"
 msgid "Lock"
 msgstr "Blokada"
 
-<<<<<<< HEAD
-#: qml/Components/Dialogs.qml:126
-=======
 #: qml/Components/Dialogs.qml:154
->>>>>>> a3c57371
 msgctxt "Button: Log out from the system"
 msgid "Log Out"
 msgstr "Wyloguj"
 
-<<<<<<< HEAD
-#: qml/Components/Dialogs.qml:133 qml/Components/Dialogs.qml:166
-#: qml/Components/Dialogs.qml:225
-msgid "Cancel"
-msgstr "Anuluj"
-
-#: qml/Components/Dialogs.qml:145
-=======
 #: qml/Components/Dialogs.qml:161 qml/Components/Dialogs.qml:194
 #: qml/Components/Dialogs.qml:253
 msgid "Cancel"
 msgstr "Anuluj"
 
 #: qml/Components/Dialogs.qml:173
->>>>>>> a3c57371
 msgctxt "Title: Reboot/Shut down dialog"
 msgid "Shut down"
 msgstr "Wyłącz"
 
-<<<<<<< HEAD
-#: qml/Components/Dialogs.qml:146
-msgid "Are you sure you want to shut down?"
-msgstr "Wyłączyć?"
-
-#: qml/Components/Dialogs.qml:148
-=======
 #: qml/Components/Dialogs.qml:174
 msgid "Are you sure you want to shut down?"
 msgstr "Wyłączyć?"
 
 #: qml/Components/Dialogs.qml:176
->>>>>>> a3c57371
 msgctxt "Button: Reboot the system"
 msgid "Reboot"
 msgstr "Uruchom ponownie"
 
-<<<<<<< HEAD
-#: qml/Components/Dialogs.qml:157
-=======
 #: qml/Components/Dialogs.qml:185
->>>>>>> a3c57371
 msgctxt "Button: Shut down the system"
 msgid "Shut down"
 msgstr "Wyłącz"
 
-<<<<<<< HEAD
-#: qml/Components/Dialogs.qml:179
-=======
 #: qml/Components/Dialogs.qml:207
->>>>>>> a3c57371
 msgctxt "Title: Reboot dialog"
 msgid "Reboot"
 msgstr "Uruchom ponownie"
 
-<<<<<<< HEAD
-#: qml/Components/Dialogs.qml:180
-msgid "Are you sure you want to reboot?"
-msgstr "Uruchomić ponownie?"
-
-#: qml/Components/Dialogs.qml:182
-msgid "No"
-msgstr "Nie"
-
-#: qml/Components/Dialogs.qml:189
-msgid "Yes"
-msgstr "Tak"
-
-#: qml/Components/Dialogs.qml:204
-=======
 #: qml/Components/Dialogs.qml:208
 msgid "Are you sure you want to reboot?"
 msgstr "Uruchomić ponownie?"
@@ -181,35 +117,22 @@
 msgstr "Tak"
 
 #: qml/Components/Dialogs.qml:232
->>>>>>> a3c57371
 msgctxt "Title: Power off/Restart dialog"
 msgid "Power"
 msgstr "Zasilanie"
 
-<<<<<<< HEAD
-#: qml/Components/Dialogs.qml:205
-=======
 #: qml/Components/Dialogs.qml:233
->>>>>>> a3c57371
 msgid ""
 "Are you sure you would like\n"
 "to power off?"
 msgstr "Czy na pewno wyłączyć?"
 
-<<<<<<< HEAD
-#: qml/Components/Dialogs.qml:207
-=======
 #: qml/Components/Dialogs.qml:235
->>>>>>> a3c57371
 msgctxt "Button: Power off the system"
 msgid "Power off"
 msgstr "Wyłącz"
 
-<<<<<<< HEAD
-#: qml/Components/Dialogs.qml:216
-=======
 #: qml/Components/Dialogs.qml:244
->>>>>>> a3c57371
 msgctxt "Button: Restart the system"
 msgid "Restart"
 msgstr "Uruchom ponownie"
@@ -226,8 +149,6 @@
 msgid "OK"
 msgstr "OK"
 
-<<<<<<< HEAD
-=======
 #: qml/Components/ModeSwitchWarningDialog.qml:32
 msgid "Apps may have unsaved data:"
 msgstr ""
@@ -252,7 +173,6 @@
 msgid "Close all"
 msgstr ""
 
->>>>>>> a3c57371
 #: qml/Dash/DashPageHeader.qml:265
 msgctxt "Button: Open the Ubuntu Store"
 msgid "Store"
@@ -312,11 +232,7 @@
 
 #: qml/Dash/Previews/PreviewSharing.qml:51
 msgid "Preview Share Item"
-<<<<<<< HEAD
-msgstr ""
-=======
 msgstr "Podgląd współdzielonego elementu"
->>>>>>> a3c57371
 
 #: qml/Dash/PullToRefreshScopeStyle.qml:55
 msgid "Pull to refresh…"
@@ -344,11 +260,7 @@
 
 #: qml/DisabledScreenNotice.qml:42
 msgid "Your device is now connected to an external display."
-<<<<<<< HEAD
-msgstr ""
-=======
 msgstr "Twoje urządzenie jest teraz połączone z zewnętrznym ekranem."
->>>>>>> a3c57371
 
 #: qml/Greeter/CoverPage.qml:107
 msgid "Unlock"
@@ -499,11 +411,7 @@
 #: qml/Panel/Indicators/MessageMenuItemFactory.qml:214
 msgctxt "Button: Send a reply message"
 msgid "Send"
-<<<<<<< HEAD
-msgstr ""
-=======
 msgstr "Wyślij"
->>>>>>> a3c57371
 
 #: qml/Panel/Indicators/MessageMenuItemFactory.qml:156
 msgctxt "Label: Hint in message indicator line edit"
@@ -513,7 +421,7 @@
 #: qml/Panel/Indicators/MessageMenuItemFactory.qml:213
 msgctxt "Button: Call back on phone"
 msgid "Call back"
-msgstr ""
+msgstr "Oddzwoń"
 
 #: qml/Panel/Indicators/ModemInfoItem.qml:105
 msgid "Unlock SIM"

--- conflicted
+++ resolved
@@ -6,27 +6,18 @@
 msgid ""
 msgstr ""
 "Project-Id-Version: unity\n"
-"Report-Msgid-Bugs-To: FULL NAME <EMAIL@ADDRESS>\n"
+"Report-Msgid-Bugs-To: \n"
 "POT-Creation-Date: 2015-08-25 14:53+0200\n"
-<<<<<<< HEAD
-"PO-Revision-Date: 2015-09-17 13:37+0000\n"
-"Last-Translator: Michał Sawicz <michal.sawicz@canonical.com>\n"
-=======
 "PO-Revision-Date: 2015-07-05 19:44+0000\n"
 "Last-Translator: Mathias Bynke <Unknown>\n"
->>>>>>> b1b3c55a
 "Language-Team: Norwegian Bokmal <nb@li.org>\n"
+"Language: nb\n"
 "MIME-Version: 1.0\n"
 "Content-Type: text/plain; charset=UTF-8\n"
 "Content-Transfer-Encoding: 8bit\n"
 "Plural-Forms: nplurals=2; plural=n != 1;\n"
-<<<<<<< HEAD
-"X-Launchpad-Export-Date: 2015-09-18 05:44+0000\n"
-"X-Generator: Launchpad (build 17746)\n"
-=======
 "X-Launchpad-Export-Date: 2015-09-16 05:50+0000\n"
 "X-Generator: Launchpad (build 17737)\n"
->>>>>>> b1b3c55a
 
 #: plugins/LightDM/Greeter.cpp:112
 msgid "Password: "
@@ -818,4 +809,7 @@
 #~ msgstr "Håndter virkefelt"
 
 #~ msgid "Please re-enter"
-#~ msgstr "Skriv inn på nytt"+#~ msgstr "Skriv inn på nytt"
+
+#~ msgid "Click here to finish."
+#~ msgstr "Trykk her for å fullføre."
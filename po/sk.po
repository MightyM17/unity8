# Slovak translation for unity8
# Copyright (c) 2015 Rosetta Contributors and Canonical Ltd 2015
# This file is distributed under the same license as the unity8 package.
# FIRST AUTHOR <EMAIL@ADDRESS>, 2015.
#
msgid ""
msgstr ""
"Project-Id-Version: unity8\n"
"Report-Msgid-Bugs-To: FULL NAME <EMAIL@ADDRESS>\n"
<<<<<<< HEAD
"POT-Creation-Date: 2016-03-10 22:48+0000\n"
"PO-Revision-Date: 2016-03-14 06:07+0000\n"
=======
"POT-Creation-Date: 2016-03-23 10:01+0000\n"
"PO-Revision-Date: 2016-03-26 15:29+0000\n"
>>>>>>> 61a1a943
"Last-Translator: P_E_T_O <Unknown>\n"
"Language-Team: Slovak <sk@li.org>\n"
"MIME-Version: 1.0\n"
"Content-Type: text/plain; charset=UTF-8\n"
"Content-Transfer-Encoding: 8bit\n"
"Plural-Forms: nplurals=3; plural=(n==1) ? 1 : (n>=2 && n<=4) ? 2 : 0;\n"
<<<<<<< HEAD
"X-Launchpad-Export-Date: 2016-03-15 06:08+0000\n"
"X-Generator: Launchpad (build 17939)\n"
=======
"X-Launchpad-Export-Date: 2016-03-27 05:47+0000\n"
"X-Generator: Launchpad (build 17967)\n"
>>>>>>> 61a1a943
"Language: sk\n"

#: plugins/IntegratedLightDM/Greeter.cpp:112
msgid "Password: "
msgstr "Heslo: "

#: plugins/Unity/Launcher/launcheritem.cpp:48
#: plugins/Unity/Launcher/launcheritem.cpp:107
msgid "Pin shortcut"
msgstr "Pripnúť odkaz"

#: plugins/Unity/Launcher/launcheritem.cpp:53
msgid "Quit"
msgstr "Ukončiť"

#: plugins/Unity/Launcher/launcheritem.cpp:107
msgid "Unpin shortcut"
msgstr "Odopnúť odkaz"

#: qml/Components/DelayedLockscreen.qml:49
msgid "Device Locked"
msgstr "Zariadenie zamknuté"

#: qml/Components/DelayedLockscreen.qml:64
msgid "You have been locked out due to too many failed passphrase attempts."
msgstr ""
"Boli ste zablokovaný z dôvodu príliš veľkého počtu neúspešných pokusov o "
"prístupovú frázu."

#: qml/Components/DelayedLockscreen.qml:65
msgid "You have been locked out due to too many failed passcode attempts."
msgstr ""
"Boli ste zablokovaný z dôvodu príliš veľkého počtu neúspešných pokusov o "
"prístupové heslo."

#: qml/Components/DelayedLockscreen.qml:74
#, qt-format
msgid "Please wait %1 minute and then try again…"
msgid_plural "Please wait %1 minutes and then try again…"
msgstr[0] "Prosím počkajte %1 minút a skúste znova…"
msgstr[1] "Prosím počkajte %1 minútu a skúste znova…"
msgstr[2] "Prosím počkajte %1 minúty a skúste znova…"

#: qml/Components/Dialogs.qml:144
msgctxt "Title: Lock/Log out dialog"
msgid "Log out"
msgstr "Odhlásiť sa"

#: qml/Components/Dialogs.qml:145
msgid "Are you sure you want to log out?"
msgstr "Ste si istý, že sa chcete odhlásiť?"

#: qml/Components/Dialogs.qml:147
msgctxt "Button: Lock the system"
msgid "Lock"
msgstr "Zamknúť"

#: qml/Components/Dialogs.qml:154
msgctxt "Button: Log out from the system"
msgid "Log Out"
msgstr "Odhlásiť"

#: qml/Components/Dialogs.qml:161 qml/Components/Dialogs.qml:219
#: qml/Dash/DashPageHeader.qml:298 qml/Wizard/Pages/passcode-confirm.qml:32
#: qml/Wizard/Pages/passcode-set.qml:32
msgid "Cancel"
msgstr "Zrušiť"

#: qml/Components/Dialogs.qml:173
msgctxt "Title: Reboot dialog"
msgid "Reboot"
msgstr "Reštartovať"

#: qml/Components/Dialogs.qml:174
msgid "Are you sure you want to reboot?"
msgstr "Ste si istý, že chcete zariadenie reštartovať?"

#: qml/Components/Dialogs.qml:176
msgid "No"
msgstr "Nie"

#: qml/Components/Dialogs.qml:183
msgid "Yes"
msgstr "Áno"

#: qml/Components/Dialogs.qml:198
msgctxt "Title: Power off/Restart dialog"
msgid "Power"
msgstr "Napájanie"

#: qml/Components/Dialogs.qml:199
msgid ""
"Are you sure you would like\n"
"to power off?"
msgstr ""
"Naozaj chcete zariadenie\n"
"vypnúť?"

#: qml/Components/Dialogs.qml:201
msgctxt "Button: Power off the system"
msgid "Power off"
msgstr "Vypnúť"

#: qml/Components/Dialogs.qml:210
msgctxt "Button: Restart the system"
msgid "Restart"
msgstr "Reštartovať"

#: qml/Components/Lockscreen.qml:231
msgid "Return to Call"
msgstr "Návrat k hovoru"

#: qml/Components/Lockscreen.qml:231
msgid "Emergency Call"
msgstr "Tiesňový hovor"

#: qml/Components/Lockscreen.qml:263
msgid "OK"
msgstr "OK"

#: qml/Components/ModeSwitchWarningDialog.qml:32
msgid "Apps may have unsaved data:"
msgstr "Aplikácia môže mať neuložené údaje:"

#: qml/Components/ModeSwitchWarningDialog.qml:57
msgctxt ""
"Re-dock means connect the device again to an external screen/mouse/keyboard"
msgid "Re-dock, save your work and close these apps to continue."
msgstr ""
"Znovu pripojte, uložte si prácu a zatvorte tieto aplikácie pre pokračovanie."

#: qml/Components/ModeSwitchWarningDialog.qml:63
msgid "Or force close now (unsaved data will be lost)."
msgstr "Alebo vynútiť ukončenie (neuložené údaje budú stratené)."

#: qml/Components/ModeSwitchWarningDialog.qml:75
msgid "OK, I will reconnect"
msgstr "OK, chcem sa znovu pripojiť"

#: qml/Components/ModeSwitchWarningDialog.qml:76
msgid "Reconnect now!"
msgstr "Znova pripojiť!"

#: qml/Components/ModeSwitchWarningDialog.qml:88
msgid "Close all"
msgstr "Zavrieť všetko"

#: qml/Dash/DashPageHeader.qml:337
msgctxt "Button: Open the Ubuntu Store"
msgid "Store"
msgstr "Obchod"

#: qml/Dash/DashPageHeader.qml:344
msgctxt "Button: Start a search in the current dash scope"
msgid "Search"
msgstr "Hľadať"

#: qml/Dash/DashPageHeader.qml:354
msgctxt "Button: Show the current dash scope settings"
msgid "Settings"
msgstr "Nastavenia"

#: qml/Dash/DashPageHeader.qml:361
msgid "Remove from Favorites"
msgstr "Odstrániť z obľúbených"

#: qml/Dash/DashPageHeader.qml:361
msgid "Add to Favorites"
msgstr "Pridať k obľúbeným"

#: qml/Dash/FiltersPopover.qml:60
msgid "Refine your results"
msgstr "Spresniť výsledky"

#: qml/Dash/FiltersPopover.qml:69
msgid "Reset"
msgstr "Resetovať"

#: qml/Dash/GenericScopeView.qml:570 qml/Dash/GenericScopeView.qml:755
msgid "See less"
msgstr "Zobraziť menej"

#: qml/Dash/GenericScopeView.qml:570
msgid "See all"
msgstr "Zobraziť všetko"

#: qml/Dash/GenericScopeView.qml:627
msgctxt "Label: Hint for dash search line edit"
msgid "Search"
msgstr "Hľadať"

#: qml/Dash/PageHeaderExtraPanel.qml:55
msgid "Recent Searches"
msgstr "Nedávne vyhľadávania"

#: qml/Dash/PageHeaderExtraPanel.qml:66
msgid "Clear All"
msgstr "Vymazať všetko"

#: qml/Dash/Previews/PreviewActionCombo.qml:35
msgid "More..."
msgstr "Viac..."

#: qml/Dash/Previews/PreviewActionCombo.qml:35
msgid "Less..."
msgstr "Menej..."

#: qml/Dash/Previews/PreviewCommentInput.qml:68
#: qml/Dash/Previews/PreviewRatingInput.qml:174
msgid "Send"
msgstr "Poslať"

#: qml/Dash/Previews/PreviewRatingInput.qml:84
msgid "Rate this"
msgstr "Ohodnotiť"

#: qml/Dash/Previews/PreviewRatingInput.qml:129
msgid "Add a review"
msgstr "Pridať recenziu"

#: qml/Dash/Previews/PreviewSharing.qml:66
msgid "Preview Share Item"
msgstr "Náhľad zdieľaných položiek"

#: qml/Dash/PullToRefreshScopeStyle.qml:55
msgid "Pull to refresh…"
msgstr "Potiahnúť pre obnovenie..."

#: qml/Dash/PullToRefreshScopeStyle.qml:60
msgid "Release to refresh…"
msgstr "Uvoľniť pre obnovenie..."

#: qml/Dash/ScopeSettings/ScopeSettingBoolean.qml:43
msgid "Enable location data"
msgstr "Zapnúť údaje o polohe"

#: qml/Dash/ScopesList.qml:67
msgid "Manage"
msgstr "Spravovať"

#: qml/Dash/ScopesList.qml:113
msgid "Home"
msgstr "Domov"

#: qml/Dash/ScopesList.qml:114
msgid "Also installed"
msgstr "Tiež nainštalované"

#: qml/DisabledScreenNotice.qml:104
msgid ""
"Your device is now connected to an external display. Use this screen as a "
"touch pad to interact with the pointer."
msgstr ""
"Zariadenie je pripojené k externému displeju. Táto obrazovka slúži ako "
"dotyková plocha pre interakciu s ukazovateľom."

#: qml/Greeter/CoverPage.qml:118
msgid "Unlock"
msgstr "Odomknúť"

#: qml/Greeter/LoginList.qml:239
msgid "Retry"
msgstr "Skúsiť znova"

#: qml/Greeter/LoginList.qml:240
msgid "Tap to unlock"
msgstr "Kliknúť pre odomknutie"

#: qml/Greeter/NarrowView.qml:54
msgid "Sorry, incorrect passphrase."
msgstr "Prepáčte, nesprávna prístupová fráza."

#: qml/Greeter/NarrowView.qml:55
msgid "Sorry, incorrect passcode."
msgstr "Prepáčte, nesprávne prístupové heslo."

#: qml/Greeter/NarrowView.qml:56
msgid "This will be your last attempt."
msgstr "Bude to váš posledný pokus."

#: qml/Greeter/NarrowView.qml:58
msgid ""
"If passphrase is entered incorrectly, your phone will conduct a factory "
"reset and all personal data will be deleted."
msgstr ""
"Ak bude zle zadaná prístupová fráza, váš telefón vykoná továrenský reset a "
"všetky osobné údaje budú vymazané."

#: qml/Greeter/NarrowView.qml:59
msgid ""
"If passcode is entered incorrectly, your phone will conduct a factory reset "
"and all personal data will be deleted."
msgstr ""
"Ak bude zle zadané heslo, váš telefón vykoná továrenský reset a všetky "
"osobné údaje budú vymazané."

#: qml/Greeter/NarrowView.qml:116
#, qt-format
msgid "Enter %1"
msgstr "Zadajte %1"

#: qml/Greeter/NarrowView.qml:117
msgid "Enter passphrase"
msgstr "Zadajte prístupovú frázu"

#: qml/Greeter/NarrowView.qml:118
msgid "Enter passcode"
msgstr "Zadajte heslo"

#: qml/Greeter/NarrowView.qml:119
#, qt-format
msgid "Sorry, incorrect %1"
msgstr "Prepáčte, nesprávne %1"

#: qml/Greeter/NarrowView.qml:120
msgid "Sorry, incorrect passphrase"
msgstr "Prepáčte, nesprávna prístupová fráza"

#: qml/Greeter/NarrowView.qml:121
msgctxt "passphrase"
msgid "Please re-enter"
msgstr "Zadajte znova"

#: qml/Greeter/NarrowView.qml:122
msgid "Sorry, incorrect passcode"
msgstr "Prepáčte, nesprávne heslo"

#: qml/Notifications/NotificationMenuItemFactory.qml:129
msgid "Show password"
msgstr "Zobraziť heslo"

#: qml/Panel/ActiveCallHint.qml:79
msgid "Tap to return to call..."
msgstr "Kliknúť pre návrat k hovoru..."

#: qml/Panel/ActiveCallHint.qml:92
msgid "Conference"
msgstr "Konferencia"

#: qml/Panel/Indicators/MenuItemFactory.qml:761
msgid "Nothing is playing"
msgstr "Nič nehrá"

#: qml/Panel/Indicators/MenuItemFactory.qml:890
#, qt-format
msgid "%1 hour"
msgid_plural "%1 hours"
msgstr[0] "%1 hodín"
msgstr[1] "%1 hodina"
msgstr[2] "%1 hodiny"

#: qml/Panel/Indicators/MenuItemFactory.qml:894
#, qt-format
msgid "%1 minute"
msgid_plural "%1 minutes"
msgstr[0] "%1 minút"
msgstr[1] "%1 minúta"
msgstr[2] "%1 minúty"

#: qml/Panel/Indicators/MenuItemFactory.qml:899
#, qt-format
msgid "%1 second"
msgid_plural "%1 seconds"
msgstr[0] "%1 sekúnd"
msgstr[1] "%1 sekunda"
msgstr[2] "%1 sekundy"

#: qml/Panel/Indicators/MenuItemFactory.qml:902
msgid "0 seconds"
msgstr "0 sekúnd"

#. Translators: String like "1 hour, 2 minutes, 3 seconds remaining"
#: qml/Panel/Indicators/MenuItemFactory.qml:904
#, qt-format
msgid "%1 remaining"
msgstr "Zostáva %1"

#: qml/Panel/Indicators/MenuItemFactory.qml:910
msgid "In queue…"
msgstr "V poradí..."

#: qml/Panel/Indicators/MenuItemFactory.qml:914
msgid "Downloading"
msgstr "Sťahuje sa"

#: qml/Panel/Indicators/MenuItemFactory.qml:916
msgid "Paused, tap to resume"
msgstr "Pauza, kliknúť pre pokračovanie"

#: qml/Panel/Indicators/MenuItemFactory.qml:918
msgid "Canceled"
msgstr "Zrušené"

#: qml/Panel/Indicators/MenuItemFactory.qml:920
msgid "Finished"
msgstr "Ukončené"

#: qml/Panel/Indicators/MenuItemFactory.qml:922
msgid "Failed, tap to retry"
msgstr "Zlyhanie, kliknúť pre zopakovanie"

#: qml/Panel/Indicators/MessageMenuItemFactory.qml:155
#: qml/Panel/Indicators/MessageMenuItemFactory.qml:214
msgctxt "Button: Send a reply message"
msgid "Send"
msgstr "Poslať"

#: qml/Panel/Indicators/MessageMenuItemFactory.qml:156
msgctxt "Label: Hint in message indicator line edit"
msgid "Reply"
msgstr "Odpoveď"

#: qml/Panel/Indicators/MessageMenuItemFactory.qml:213
msgctxt "Button: Call back on phone"
msgid "Call back"
msgstr "Zavolať naspäť"

#: qml/Stages/SideStage.qml:76
msgid "Drag using 3 fingers any application from one window to the other"
msgstr ""
"Potiahnite pomocou 3 prstov ľubovoľnú aplikáciu z jedného okna do druhého"

#: qml/Tutorial/TutorialBottom.qml:78
msgid "Swipe up to add a contact"
msgstr "Potiahnuť dohora pre pridanie kontaktu"

#: qml/Tutorial/TutorialBottom.qml:80
msgid "Swipe up for favorite calculations"
msgstr "Potiahnuť dohora pre obľúbené výpočty"

#: qml/Tutorial/TutorialBottom.qml:82
msgid "Swipe up for recent calls"
msgstr "Potiahnuť dohora pre nedávne hovory"

#: qml/Tutorial/TutorialBottom.qml:84
msgid "Swipe up to create a message"
msgstr "Potiahnuť dohora pre vytvorenie správy"

#: qml/Tutorial/TutorialBottom.qml:85
msgid "Swipe up to manage the app"
msgstr "Potiahnuť dohora pre spravovanie aplikácie"

#: qml/Tutorial/TutorialLeft.qml:47
msgid "Swipe from the left edge to open the launcher"
msgstr "Potiahnite od ľavého okraja pre otvorenie spúšťača"

#: qml/Tutorial/TutorialLeftLong.qml:47
msgid "Long swipe from the left edge to open the Today scope"
msgstr "Dlhé potiahnutie od ľavého okraja pre otvorenie scope Dnes"

#: qml/Tutorial/TutorialRight.qml:54
msgid "Hover your mouse on the right edge to view your open apps"
msgstr "Prejdite myšou od pravého okraja pre zobrazenie otvorených aplikácií"

#: qml/Tutorial/TutorialRight.qml:55
msgid "Short or long swipe from the right edge to view your open apps"
msgstr ""
"Krátke alebo dlhé potiahnutie od pravého okraja pre zobrazenie otvorených "
"aplikácií"

#: qml/Tutorial/TutorialTop.qml:53
msgid "Swipe from the top right edge to open the notification bar"
msgstr "Potiahnite od ľavého horného okraja pre otvorenie notifikačnej lišty"

#: qml/Tutorial/TutorialTop.qml:54
msgid "Swipe from the top edge to open the notification bar"
msgstr "Potiahnite od horného okraja pre otvorenie notifikačnej lišty"

#: qml/Wizard/Page.qml:54
msgctxt "Button: Go back one page in the Wizard"
msgid "Back"
msgstr "Naspäť"

#: qml/Wizard/Pages/10-welcome.qml:27
msgid "Language"
msgstr "Jazyk"

#: qml/Wizard/Pages/10-welcome.qml:156 qml/Wizard/Pages/30-wifi.qml:206
#: qml/Wizard/Pages/40-location.qml:271 qml/Wizard/Pages/50-timezone.qml:267
#: qml/Wizard/Pages/60-account.qml:65 qml/Wizard/Pages/70-passwd-type.qml:144
#: qml/Wizard/Pages/75-report-check.qml:84
#: qml/Wizard/Pages/passcode-desktop.qml:124
#: qml/Wizard/Pages/password-set.qml:141
msgid "Next"
msgstr "Nasledujúca"

#: qml/Wizard/Pages/30-wifi.qml:29
msgid "Connect to Wi‑Fi"
msgstr "Pripojiť k Wifi"

#: qml/Wizard/Pages/30-wifi.qml:130
msgid "Connected"
msgstr "Pripojené"

#: qml/Wizard/Pages/30-wifi.qml:163
msgid "Available Wi-Fi networks"
msgstr "Dostupné Wifi siete"

#: qml/Wizard/Pages/30-wifi.qml:164
msgid "No available Wi-Fi networks"
msgstr "Žiadne dostupné Wifi siete"

#: qml/Wizard/Pages/30-wifi.qml:206 qml/Wizard/Pages/60-account.qml:65
#: qml/Wizard/Pages/sim.qml:101
msgid "Skip"
msgstr "Preskočiť"

#: qml/Wizard/Pages/40-location.qml:27
msgid "Location Services"
msgstr "Služby určovania polohy"

#: qml/Wizard/Pages/40-location.qml:83
msgid ""
"Use GPS, Wi-Fi hotspots and mobile network anonymously to detect location "
"(recommended)"
msgstr ""
"Používa GPS, Wifi hotspot a mobilný signál na anonymné zistenie polohy "
"(odporúčané)"

#: qml/Wizard/Pages/40-location.qml:105
#, qt-format
msgid "By selecting this option you agree to the Nokia HERE %1."
msgstr "Vybraním tejto možnosti súhlasíte s Nokia HERE %1."

#: qml/Wizard/Pages/40-location.qml:106
msgctxt "part of: Nokia HERE terms and conditions"
msgid "terms and conditions"
msgstr "podmienky"

#: qml/Wizard/Pages/40-location.qml:160
msgid "GPS only"
msgstr "Len GPS"

#: qml/Wizard/Pages/40-location.qml:214
msgid "Don't use my location"
msgstr "Nepoužívať moju polohu"

#: qml/Wizard/Pages/40-location.qml:260
msgid "You can change it later in System Settings."
msgstr "Môžete to zmeniť neskôr v Systémových nastaveniach."

#: qml/Wizard/Pages/50-timezone.qml:29
msgid "Time Zone"
msgstr "Časové pásmo"

#: qml/Wizard/Pages/50-timezone.qml:178
msgid "Enter your city"
msgstr "Zadajte svoje mesto"

#: qml/Wizard/Pages/60-account.qml:24
msgid "Personalize Your Device"
msgstr "Prispôsobte svoje zariadenie"

#: qml/Wizard/Pages/60-account.qml:48
msgid "Preferred Name"
msgstr "Preferované meno"

#: qml/Wizard/Pages/70-passwd-type.qml:39
msgid "Lock Screen"
msgstr "Uzamknutie obrazovky"

#: qml/Wizard/Pages/70-passwd-type.qml:101
msgctxt "Label: Type of security method"
msgid "Create new password"
msgstr "Vytvoriť nové heslo"

#: qml/Wizard/Pages/70-passwd-type.qml:103
msgctxt "Label: Type of security method"
msgid "Create passcode (numbers only)"
msgstr "Vytvoriť heslo (len čísla)"

#: qml/Wizard/Pages/70-passwd-type.qml:105
msgctxt "Label: Type of security method"
msgid "No lock code"
msgstr "Bez uzamykacieho kódu"

#: qml/Wizard/Pages/75-report-check.qml:26 qml/Wizard/Pages/here-terms.qml:108
msgid "Privacy Policy"
msgstr "Ochrana osobných údajov"

#: qml/Wizard/Pages/75-report-check.qml:26
msgid "Help Us Improve"
msgstr "Pomôžte nám vylepšiť"

#: qml/Wizard/Pages/75-report-check.qml:59
msgid "Improve system performance by sending us crashes and error reports."
msgstr "Zvýšiť výkon systému odosielaním pádov a chybových hlásení."

#: qml/Wizard/Pages/75-report-check.qml:60
msgid "Privacy policy"
msgstr "Ochrana osobných údajov"

#: qml/Wizard/Pages/80-finished.qml:89
msgid "Welcome to Ubuntu"
msgstr "Vitajte v Ubuntu"

#: qml/Wizard/Pages/80-finished.qml:104
msgid "You are ready to use your device now"
msgstr "Ste pripravený používať vaše zariadenie"

#: qml/Wizard/Pages/80-finished.qml:124
msgid "Get Started"
msgstr "Začať"

#: qml/Wizard/Pages/here-terms.qml:25
msgid "Terms & Conditions"
msgstr "Všeobecné obchodné podmienky"

#: qml/Wizard/Pages/here-terms.qml:69
msgid "Your device uses positioning technologies provided by HERE."
msgstr "Zariadenie používa lokalizačné technológie poskytované HERE."

#: qml/Wizard/Pages/here-terms.qml:81
msgid ""
"To provide you with positioning services and to improve their quality, HERE "
"collects information about nearby cell towers and Wi-Fi hotspots around your "
"current location whenever your position is being found."
msgstr ""
"Aby sme mohli poskytovať lokalizačné služby a zlepšovať ich kvalitu, HERE "
"zhromažďuje informácie o vysielačoch mobilných sietí a WiFi hotspotov v "
"okolí vašej aktuálnej polohy."

#: qml/Wizard/Pages/here-terms.qml:93
msgid ""
"The information collected is used to analyze the service and to improve the "
"use of service, but not to identify you personally."
msgstr ""
"Zhromaždené informácie sa používajú na analýzu služieb a zlepšovanie "
"využívania služieb, nie na vašu osobnú identifikáciu."

#: qml/Wizard/Pages/here-terms.qml:106
#, qt-format
msgid "By continuing, you agree to the HERE platform %1 and %2."
msgstr "Pokračovaním súhlasíte s platformou HERE %1 a %2."

#: qml/Wizard/Pages/here-terms.qml:107
msgid "Service Terms"
msgstr "Servisné podmienky"

#: qml/Wizard/Pages/passcode-confirm.qml:43
#: qml/Wizard/Pages/passcode-desktop.qml:80
msgid "Confirm passcode"
msgstr "Potvrdiť heslo"

#: qml/Wizard/Pages/passcode-confirm.qml:45
msgid "Incorrect passcode."
msgstr "Nesprávne heslo."

#: qml/Wizard/Pages/passcode-confirm.qml:45
msgctxt "Enter the passcode again"
msgid "Please re-enter."
msgstr "Zadajte znova."

#: qml/Wizard/Pages/passcode-desktop.qml:30
msgid "Lock Screen Passcode"
msgstr "Heslo uzamykacej obrazovky"

#: qml/Wizard/Pages/passcode-desktop.qml:56
msgid "Enter 4 numbers to setup your passcode"
msgstr "Zadajte 4 čísla pre nastavenie hesla"

#: qml/Wizard/Pages/passcode-desktop.qml:65
#: qml/Wizard/Pages/passcode-set.qml:54
msgid "Choose passcode"
msgstr "Zvoliť heslo"

#: qml/Wizard/Pages/passcode-desktop.qml:105
msgid "Passcode too short"
msgstr "Heslo príliš krátke"

#: qml/Wizard/Pages/passcode-desktop.qml:107
msgid "Passcodes match"
msgstr "Zhoda hesiel"

#: qml/Wizard/Pages/passcode-desktop.qml:109
msgid "Passcodes do not match"
msgstr "Heslá sa nezhodujú"

#: qml/Wizard/Pages/passcode-set.qml:62
msgid "Passcode must be 4 characters long"
msgstr "Heslo musí mať 4 znaky"

#: qml/Wizard/Pages/password-set.qml:30
msgid "Lock Screen Password"
msgstr "Heslo uzamykacej obrazovky"

#: qml/Wizard/Pages/password-set.qml:61
msgid "Enter at least 8 characters"
msgstr "Zadajte najmenej 8 znakov"

#: qml/Wizard/Pages/password-set.qml:73
msgid "Choose password"
msgstr "Zvoliť heslo"

#: qml/Wizard/Pages/password-set.qml:103
msgid "Confirm password"
msgstr "Potvrdiť heslo"

#: qml/Wizard/Pages/sim.qml:27
msgid "No SIM card installed"
msgstr "Žiadna SIM karta nainštalovaná"

#: qml/Wizard/Pages/sim.qml:54
msgid "SIM card added"
msgstr "Vložená SIM karta"

<<<<<<< HEAD
=======
#: qml/Wizard/Pages/sim.qml:55
msgid "You must restart the device to access the mobile network."
msgstr "Musíte reštartovať zariadenie pre prístup k mobilnej sieti."

#: qml/Wizard/Pages/sim.qml:59
msgid "Restart"
msgstr "Reštart"

#: qml/Wizard/Pages/sim.qml:78
msgid "You won’t be able to make calls or use text messaging without a SIM."
msgstr ""
"Bez SIM karty nebudete môcť telefonovať alebo používať textové správy."

#: qml/Wizard/Pages/sim.qml:90
msgid "To proceed with no SIM tap Skip."
msgstr "Pre pokračovanie bez SIM karty stlačte Preskočiť."

#: qml/Wizard/PasswordMeter.qml:87
msgid "Passwords match"
msgstr "Heslá sa zhodujú"

#: qml/Wizard/PasswordMeter.qml:89
msgid "Passwords do not match"
msgstr "Heslá sa nezhodujú"

#: qml/Wizard/PasswordMeter.qml:93
msgid "Strong password"
msgstr "Heslo je silné"

#: qml/Wizard/PasswordMeter.qml:95
msgid "Fair password"
msgstr "Heslo je prijateľné"

#: qml/Wizard/PasswordMeter.qml:97
msgid "Weak password"
msgstr "Heslo je slabé"

#: qml/Wizard/PasswordMeter.qml:99
msgid "Very weak password"
msgstr "Heslo je veľmi slabé"

#~ msgctxt "Title: Reboot/Shut down dialog"
#~ msgid "Shut down"
#~ msgstr "Vypnúť"

#~ msgid "Are you sure you want to shut down?"
#~ msgstr "Chcete skutočne vypnúť zariadenie?"

#~ msgctxt "Button: Reboot the system"
#~ msgid "Reboot"
#~ msgstr "Reštartovať"

#~ msgctxt "Button: Shut down the system"
#~ msgid "Shut down"
#~ msgstr "Vypnúť"

>>>>>>> 61a1a943
#~ msgid "Unlock SIM"
#~ msgstr "Odomknúť SIM"

#~ msgid "Roaming"
#~ msgstr "Roaming"

#~ msgid "Open special menus"
#~ msgstr "Otvoriť špeciálne menu"

#~ msgid "Swipe up from the bottom edge."
#~ msgstr "Potiahnite nahor od spodného okraja."

#~ msgid "This action does different things for different apps"
#~ msgstr "Táto akcia robí rôzne veci pre rôzne aplikácie"

#~ msgid "Tap here to finish."
#~ msgstr "Klik tu pre ukončenie."

#~ msgid "Tap here to continue."
#~ msgstr "Klik tu pre pokračovanie."

#~ msgid "Open the launcher"
#~ msgstr "Otvoriť Launcher"

#~ msgid "Short swipe from the left edge."
#~ msgstr "Krátke potiahnutie od ľavého okraja."

#~ msgid "These are the shortcuts to favorite apps"
#~ msgstr "Toto sú skratky pre obľúbené aplikácie"

#~ msgid "You almost got it!"
#~ msgstr "Skoro to máte!"

#~ msgid "Try again."
#~ msgstr "Skúste znova."

#~ msgid "To view open apps"
#~ msgstr "Ak chcete zobraziť otvorené aplikácie"

#~ msgid "Long swipe from the right edge."
#~ msgstr "Dlhé potiahnutie od pravého okraja."

#~ msgid "View all your running tasks."
#~ msgstr "Zobraziť všetky bežiace procesy."

#~ msgid "Hi!"
#~ msgstr "Ahoj!"

#~ msgid "Let’s get started."
#~ msgstr "Začíname."

#~ msgid "Continue"
#~ msgstr "Pokračovať"

#~ msgid "Add a SIM card and restart your device"
#~ msgstr "Vložte SIM kartu a reštartujte zariadenie"

#~ msgid "Without it, you won’t be able to make calls or use text messaging."
#~ msgstr "Bez nej nebudete môcť volať alebo používať textové správy."

#~ msgid "Lock security"
#~ msgstr "Bezpečnosť uzamknutia"

#~ msgctxt "Label: Type of security method"
#~ msgid "Swipe"
#~ msgstr "Potiahnuť"

#~ msgctxt "Label: Description of security method"
#~ msgid "No security"
#~ msgstr "Bez ochrany"

#~ msgctxt "Label: Type of security method"
#~ msgid "Passcode"
#~ msgstr "Heslo"

#~ msgctxt "Label: Description of security method"
#~ msgid "4 digits only"
#~ msgstr "Len 4 číslice"

#~ msgctxt "Label: Type of security method"
#~ msgid "Passphrase"
#~ msgstr "Prístupová fráza"

#~ msgctxt "Label: Description of security method"
#~ msgid "Numbers and letters"
#~ msgstr "Čísla a písmená"

#~ msgid "Available networks…"
#~ msgstr "Dostupné siete..."

#~ msgid "No available networks."
#~ msgstr "Žiadne dostupné siete."

#~ msgid "Location"
#~ msgstr "Poloha"

#~ msgid "Let the phone detect your location:"
#~ msgstr "Nechajte telefón zisťovať vašu polohu:"

#~ msgid "Using GPS only (less accurate)"
#~ msgstr "Použiť len GPS (menej presné)"

#~ msgid "Using GPS, anonymized Wi-Fi and cellular network info (recommended)"
#~ msgstr "Použiť GPS, anonymné informácie Wifi a mobilnej siete (odporúčané)"

#~ msgid ""
#~ "By selecting this option you agree to the Nokia HERE <a href='#'>terms and "
#~ "conditions</a>."
#~ msgstr ""
#~ "Vybraním tejto možnosti súhlasíte s Nokia HERE <a href='#'>terms and "
#~ "conditions</a>."

#~ msgid "Not at all"
#~ msgstr "Vôbec"

#~ msgid "You can change your mind later in <b>System Settings</b>."
#~ msgstr "Svoj názor môžete zmeniť neskôr v <b>Systémové nastavenia</b>."

#~ msgid "Improving your experience"
#~ msgstr "Zlepšovanie vašich skúseností"

#~ msgid ""
#~ "Your phone is set up to automatically report errors to Canonical and its "
#~ "partners, the makers of the operating system."
#~ msgstr ""
#~ "Telefón je nastavený tak, aby automaticky hlásil chyby Canonical-u a jeho "
#~ "partnerom, tvorcom operačného systému."

#~ msgid ""
#~ "This can be disabled in <b>System Settings</b> under <b>Security &amp; "
#~ "Privacy</b>"
#~ msgstr ""
#~ "Môžete to vypnúť v <b>Systémové nastavenia</b> pod <b>Zabezpečenie a "
#~ "súkromie</b>"

#~ msgid "All done"
#~ msgstr "Hotovo"

#~ msgid "Nice work!"
#~ msgstr "Dobrá práca!"

#~ msgid "Finish"
#~ msgstr "Dokončiť"

#~ msgid "Confirm passphrase"
#~ msgstr "Potvrdiť prístupovú frázu"

#~ msgid "Please try again."
#~ msgstr "Prosím, skúste znovu."

#~ msgid "Choose your passcode"
#~ msgstr "Zvoliť heslo"

#~ msgid "Passphrase must be 4 characters long"
#~ msgstr "Prístupová fráza musí mať 4 znaky"

#, qt-format
#~ msgid "〈  %1"
#~ msgstr "〈  %1"

#, qt-format
#~ msgid "%1  〉"
#~ msgstr "%1  〉"<|MERGE_RESOLUTION|>--- conflicted
+++ resolved
@@ -7,26 +7,16 @@
 msgstr ""
 "Project-Id-Version: unity8\n"
 "Report-Msgid-Bugs-To: FULL NAME <EMAIL@ADDRESS>\n"
-<<<<<<< HEAD
-"POT-Creation-Date: 2016-03-10 22:48+0000\n"
-"PO-Revision-Date: 2016-03-14 06:07+0000\n"
-=======
 "POT-Creation-Date: 2016-03-23 10:01+0000\n"
 "PO-Revision-Date: 2016-03-26 15:29+0000\n"
->>>>>>> 61a1a943
 "Last-Translator: P_E_T_O <Unknown>\n"
 "Language-Team: Slovak <sk@li.org>\n"
 "MIME-Version: 1.0\n"
 "Content-Type: text/plain; charset=UTF-8\n"
 "Content-Transfer-Encoding: 8bit\n"
 "Plural-Forms: nplurals=3; plural=(n==1) ? 1 : (n>=2 && n<=4) ? 2 : 0;\n"
-<<<<<<< HEAD
-"X-Launchpad-Export-Date: 2016-03-15 06:08+0000\n"
-"X-Generator: Launchpad (build 17939)\n"
-=======
 "X-Launchpad-Export-Date: 2016-03-27 05:47+0000\n"
 "X-Generator: Launchpad (build 17967)\n"
->>>>>>> 61a1a943
 "Language: sk\n"
 
 #: plugins/IntegratedLightDM/Greeter.cpp:112
@@ -733,8 +723,6 @@
 msgid "SIM card added"
 msgstr "Vložená SIM karta"
 
-<<<<<<< HEAD
-=======
 #: qml/Wizard/Pages/sim.qml:55
 msgid "You must restart the device to access the mobile network."
 msgstr "Musíte reštartovať zariadenie pre prístup k mobilnej sieti."
@@ -791,7 +779,6 @@
 #~ msgid "Shut down"
 #~ msgstr "Vypnúť"
 
->>>>>>> 61a1a943
 #~ msgid "Unlock SIM"
 #~ msgstr "Odomknúť SIM"
 

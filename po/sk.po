--- conflicted
+++ resolved
@@ -7,70 +7,25 @@
 msgstr ""
 "Project-Id-Version: unity8\n"
 "Report-Msgid-Bugs-To: \n"
-<<<<<<< HEAD
-"POT-Creation-Date: 2019-04-08 17:26-0500\n"
-"PO-Revision-Date: 2016-09-28 04:43+0000\n"
-"Last-Translator: P_E_T_O <Unknown>\n"
-"Language-Team: Slovak <sk@li.org>\n"
-=======
 "POT-Creation-Date: 2018-10-08 13:29-0500\n"
 "PO-Revision-Date: 2020-02-15 09:21+0000\n"
 "Last-Translator: dano6 <dano.kutka@gmail.com>\n"
 "Language-Team: Slovak <https://translate.ubports.com/projects/unity8/unity8/"
 "sk/>\n"
->>>>>>> d52dc2c9
 "Language: sk\n"
 "MIME-Version: 1.0\n"
 "Content-Type: text/plain; charset=UTF-8\n"
 "Content-Transfer-Encoding: 8bit\n"
 "Plural-Forms: nplurals=3; plural=(n==1) ? 1 : (n>=2 && n<=4) ? 2 : 0;\n"
-<<<<<<< HEAD
-"X-Launchpad-Export-Date: 2017-04-07 06:30+0000\n"
-"X-Generator: Launchpad (build 18343)\n"
-=======
 "X-Generator: Weblate 3.8\n"
 "X-Launchpad-Export-Date: 2016-11-23 06:35+0000\n"
->>>>>>> d52dc2c9
 
 #: plugins/LightDM/Greeter.cpp:123
 msgid "Password: "
 msgstr "Heslo: "
 
-<<<<<<< HEAD
-#: plugins/LightDM/Greeter.cpp:203
-msgid "Username"
-msgstr ""
-
-#: plugins/LightDM/Greeter.cpp:242
-msgid "Failed to authenticate"
-msgstr ""
-
-#: plugins/LightDM/Greeter.cpp:244
-msgid "Invalid password, please try again"
-msgstr ""
-
-#: plugins/LightDM/Greeter.cpp:254
-msgid "Log In"
-msgstr "Prihlásiť sa"
-
-#: plugins/LightDM/Greeter.cpp:254 qml/Wizard/Pages/UpdateDelegate.qml:118
-msgid "Retry"
-msgstr "Skúsiť znova"
-
-#: plugins/LightDM/UsersModel.cpp:157
-msgid "Login"
-msgstr ""
-
-#: plugins/LightDM/UsersModel.cpp:165
-msgid "Guest Session"
-msgstr ""
-
-#: plugins/Unity/Launcher/launcheritem.cpp:49
-#: plugins/Unity/Launcher/launcheritem.cpp:123
-=======
 #: plugins/Unity/Launcher/launcheritem.cpp:50
 #: plugins/Unity/Launcher/launcheritem.cpp:109
->>>>>>> d52dc2c9
 msgid "Pin shortcut"
 msgstr "Pripnúť odkaz"
 
@@ -101,14 +56,9 @@
 msgid "Log Out"
 msgstr "Odhlásiť"
 
-<<<<<<< HEAD
-#: qml/Components/Dialogs.qml:199 qml/Components/Dialogs.qml:264
-#: qml/Greeter/NarrowView.qml:208 qml/Wizard/Pages/passcode-confirm.qml:32
-=======
 #: qml/Components/Dialogs.qml:166 qml/Components/Dialogs.qml:222
 #: qml/Dash/DashPageHeader.qml:324 qml/Greeter/NarrowView.qml:232
 #: qml/Wizard/Pages/passcode-confirm.qml:32
->>>>>>> d52dc2c9
 #: qml/Wizard/Pages/passcode-set.qml:32
 msgid "Cancel"
 msgstr "Zrušiť"
@@ -366,9 +316,6 @@
 msgid "Preview Share Item"
 msgstr "Náhľad zdieľaných položiek"
 
-<<<<<<< HEAD
-#: qml/Components/VirtualTouchPad.qml:317
-=======
 #: qml/Dash/DashPageHeader.qml:361
 msgctxt "Button: Open the Ubuntu Store"
 msgid "Store"
@@ -467,7 +414,6 @@
 msgstr "Tiež nainštalované"
 
 #: qml/DisabledScreenNotice.qml:109
->>>>>>> d52dc2c9
 msgid ""
 "Your device is now connected to an external display. Use this screen as a "
 "touch pad to interact with the pointer."
@@ -475,25 +421,6 @@
 "Zariadenie je pripojené k externému displeju. Táto obrazovka slúži ako "
 "dotyková plocha pre interakciu s ukazovateľom."
 
-<<<<<<< HEAD
-#: qml/Components/VirtualTouchPad.qml:327
-msgid "Tap left button to click."
-msgstr ""
-
-#: qml/Components/VirtualTouchPad.qml:339
-msgid "Tap right button to right click."
-msgstr ""
-
-#: qml/Components/VirtualTouchPad.qml:351
-msgid "Swipe with two fingers to scroll."
-msgstr ""
-
-#: qml/Components/VirtualTouchPad.qml:396
-msgid "Find more settings in the system settings."
-msgstr ""
-
-=======
->>>>>>> d52dc2c9
 #: qml/Greeter/CoverPage.qml:127
 msgid "Unlock"
 msgstr "Odomknúť"
@@ -538,12 +465,6 @@
 msgid "Retry"
 msgstr "Skúsiť znova"
 
-<<<<<<< HEAD
-#: qml/Launcher/Drawer.qml:107
-msgid "Search…"
-msgstr ""
-
-=======
 #: qml/Greeter/LoginList.qml:99
 msgid "Log In"
 msgstr "Prihlásiť sa"
@@ -556,7 +477,6 @@
 msgid "Select desktop environment"
 msgstr "Vybrať pracovné prostredie"
 
->>>>>>> d52dc2c9
 #: qml/Notifications/NotificationMenuItemFactory.qml:124
 msgid "Show password"
 msgstr "Zobraziť heslo"
@@ -611,11 +531,7 @@
 msgid "In queue…"
 msgstr "V poradí…"
 
-<<<<<<< HEAD
-#: qml/Panel/Indicators/IndicatorMenuItemFactory.qml:1021
-=======
 #: qml/Panel/Indicators/MenuItemFactory.qml:999
->>>>>>> d52dc2c9
 #: qml/Wizard/Pages/UpdateDelegate.qml:226
 msgid "Downloading"
 msgstr "Sťahuje sa"
@@ -689,42 +605,16 @@
 #: qml/Wizard/Pages/10-welcome.qml:175
 #: qml/Wizard/Pages/10-welcome-update.qml:126
 #: qml/Wizard/Pages/11-changelog.qml:74 qml/Wizard/Pages/20-keyboard.qml:152
-<<<<<<< HEAD
-#: qml/Wizard/Pages/30-wifi.qml:214 qml/Wizard/Pages/50-timezone.qml:272
-#: qml/Wizard/Pages/60-account.qml:72 qml/Wizard/Pages/70-passwd-type.qml:146
-#: qml/Wizard/Pages/76-app-update.qml:231
-#: qml/Wizard/Pages/passcode-desktop.qml:154
-#: qml/Wizard/Pages/password-set.qml:153
-=======
 #: qml/Wizard/Pages/30-wifi.qml:208 qml/Wizard/Pages/50-timezone.qml:272
 #: qml/Wizard/Pages/60-account.qml:66 qml/Wizard/Pages/70-passwd-type.qml:146
 #: qml/Wizard/Pages/75-report-check.qml:85
 #: qml/Wizard/Pages/76-app-update.qml:236
 #: qml/Wizard/Pages/passcode-desktop.qml:142
 #: qml/Wizard/Pages/password-set.qml:142
->>>>>>> d52dc2c9
 msgid "Next"
 msgstr "Nasledujúci"
 
 #: qml/Wizard/Pages/10-welcome-update.qml:91
-<<<<<<< HEAD
-#, fuzzy
-#| msgid "Welcome to Ubuntu"
-msgid "Welcome to "
-msgstr "Vitajte v Ubuntu"
-
-#: qml/Wizard/Pages/10-welcome-update.qml:106
-msgid "We will make sure your device is ready to use "
-msgstr ""
-
-#: qml/Wizard/Pages/11-changelog.qml:28
-msgid "What's new"
-msgstr ""
-
-#: qml/Wizard/Pages/11-changelog.qml:74
-msgid "Loading..."
-msgstr ""
-=======
 msgid "Welcome to "
 msgstr "Vitajte v "
 
@@ -739,7 +629,6 @@
 #: qml/Wizard/Pages/11-changelog.qml:74
 msgid "Loading..."
 msgstr "Načítavam..."
->>>>>>> d52dc2c9
 
 #: qml/Wizard/Pages/20-keyboard.qml:31
 msgid "Select Keyboard"
@@ -753,15 +642,9 @@
 msgid "Keyboard layout"
 msgstr "Rozloženie klávesnice"
 
-<<<<<<< HEAD
-#: qml/Wizard/Pages/20-keyboard.qml:152 qml/Wizard/Pages/30-wifi.qml:214
-#: qml/Wizard/Pages/60-account.qml:72 qml/Wizard/Pages/76-app-update.qml:235
-#: qml/Wizard/Pages/79-system-update.qml:144 qml/Wizard/Pages/sim.qml:101
-=======
 #: qml/Wizard/Pages/20-keyboard.qml:152 qml/Wizard/Pages/30-wifi.qml:208
 #: qml/Wizard/Pages/60-account.qml:66 qml/Wizard/Pages/76-app-update.qml:240
 #: qml/Wizard/Pages/79-system-update.qml:152 qml/Wizard/Pages/sim.qml:101
->>>>>>> d52dc2c9
 msgid "Skip"
 msgstr "Preskočiť"
 
@@ -769,17 +652,6 @@
 msgid "Connect to Wi‑Fi"
 msgstr "Pripojiť k Wifi"
 
-<<<<<<< HEAD
-#: qml/Wizard/Pages/30-wifi.qml:139
-msgid "Connected"
-msgstr "Pripojené"
-
-#: qml/Wizard/Pages/30-wifi.qml:172
-msgid "Available Wi-Fi networks"
-msgstr "Dostupné Wifi siete"
-
-#: qml/Wizard/Pages/30-wifi.qml:173
-=======
 #: qml/Wizard/Pages/30-wifi.qml:133
 msgid "Connected"
 msgstr "Pripojené"
@@ -789,7 +661,6 @@
 msgstr "Dostupné Wifi siete"
 
 #: qml/Wizard/Pages/30-wifi.qml:167
->>>>>>> d52dc2c9
 msgid "No available Wi-Fi networks"
 msgstr "Žiadne dostupné Wifi siete"
 
@@ -805,11 +676,7 @@
 msgid "Personalize Your Device"
 msgstr "Prispôsobte svoje zariadenie"
 
-<<<<<<< HEAD
-#: qml/Wizard/Pages/60-account.qml:54
-=======
 #: qml/Wizard/Pages/60-account.qml:49
->>>>>>> d52dc2c9
 msgid "Preferred Name"
 msgstr "Preferované meno"
 
@@ -832,33 +699,47 @@
 msgid "No lock code"
 msgstr "Bez uzamykacieho kódu"
 
-<<<<<<< HEAD
-#: qml/Wizard/Pages/76-app-update.qml:34
+#: qml/Wizard/Pages/75-report-check.qml:26
+msgid "Privacy Policy"
+msgstr "Ochrana osobných údajov"
+
+#: qml/Wizard/Pages/75-report-check.qml:26
+msgid "Help Us Improve"
+msgstr "Pomôžte nám vylepšiť"
+
+#: qml/Wizard/Pages/75-report-check.qml:60
+msgid "Improve system performance by sending us crashes and error reports."
+msgstr "Zvýšiť výkon systému odosielaním pádov a chybových hlásení."
+
+#: qml/Wizard/Pages/75-report-check.qml:61
+msgid "Privacy policy"
+msgstr "Ochrana osobných údajov"
+
+#: qml/Wizard/Pages/76-app-update.qml:35
 msgid "Update Apps"
-msgstr ""
-
-#: qml/Wizard/Pages/76-app-update.qml:122
+msgstr "Aktualizovať aplikácie"
+
+#: qml/Wizard/Pages/76-app-update.qml:127
 msgid "This device is not connected to the internet."
-msgstr ""
-
-#: qml/Wizard/Pages/76-app-update.qml:123
-#: qml/Wizard/Pages/76-app-update.qml:129
+msgstr "Zariadenie nie je pripojené k internetu."
+
+#: qml/Wizard/Pages/76-app-update.qml:128
+#: qml/Wizard/Pages/76-app-update.qml:134
 msgid "Use the OpenStore app to check for updates once connected."
 msgstr ""
-
-#: qml/Wizard/Pages/76-app-update.qml:125
+"Ak budete pripojení, použite OpenStore aplikáciu pre vyhľadanie aktualizácií."
+
+#: qml/Wizard/Pages/76-app-update.qml:130
 msgid "Software is up to date"
-msgstr ""
-
-#: qml/Wizard/Pages/76-app-update.qml:128
+msgstr "Software bol aktualizovaný"
+
+#: qml/Wizard/Pages/76-app-update.qml:133
 msgid "The update server is not responding."
-msgstr ""
-
-#: qml/Wizard/Pages/76-app-update.qml:233
-#, fuzzy
-#| msgid "Please try again."
+msgstr "Server s aktualizáciami neodpovedá."
+
+#: qml/Wizard/Pages/76-app-update.qml:238
 msgid "Please wait..."
-msgstr "Prosím, skúste znovu."
+msgstr "Čakajte prosím..."
 
 #: qml/Wizard/Pages/79-system-update.qml:28
 msgid "Update Device"
@@ -873,11 +754,8 @@
 "zariadenie automaticky reštartuje."
 
 #: qml/Wizard/Pages/79-system-update.qml:76
-#, fuzzy
-#| msgctxt "string identifying name of the update"
-#| msgid "Ubuntu system"
 msgctxt "string identifying name of the update"
-msgid "Ubuntu Touch system"
+msgid "Ubuntu system"
 msgstr "Systém Ubuntu"
 
 #: qml/Wizard/Pages/79-system-update.qml:83
@@ -885,82 +763,6 @@
 msgctxt "version of the system update"
 msgid "Version %1"
 msgstr "Verzia %1"
-=======
-#: qml/Wizard/Pages/75-report-check.qml:26
-msgid "Privacy Policy"
-msgstr "Ochrana osobných údajov"
->>>>>>> d52dc2c9
-
-#: qml/Wizard/Pages/79-system-update.qml:95
-msgid "This could take a few minutes..."
-msgstr "Môže to trvať niekoľko minút..."
-
-<<<<<<< HEAD
-#: qml/Wizard/Pages/79-system-update.qml:109
-msgid "Install and restart now"
-msgstr "Teraz nainštalovať a reštartovať"
-
-#: qml/Wizard/Pages/80-finished.qml:91
-msgid "Welcome Back"
-msgstr ""
-
-=======
-#: qml/Wizard/Pages/75-report-check.qml:60
-msgid "Improve system performance by sending us crashes and error reports."
-msgstr "Zvýšiť výkon systému odosielaním pádov a chybových hlásení."
-
-#: qml/Wizard/Pages/75-report-check.qml:61
-msgid "Privacy policy"
-msgstr "Ochrana osobných údajov"
-
-#: qml/Wizard/Pages/76-app-update.qml:35
-msgid "Update Apps"
-msgstr "Aktualizovať aplikácie"
-
-#: qml/Wizard/Pages/76-app-update.qml:127
-msgid "This device is not connected to the internet."
-msgstr "Zariadenie nie je pripojené k internetu."
-
-#: qml/Wizard/Pages/76-app-update.qml:128
-#: qml/Wizard/Pages/76-app-update.qml:134
-msgid "Use the OpenStore app to check for updates once connected."
-msgstr ""
-"Ak budete pripojení, použite OpenStore aplikáciu pre vyhľadanie aktualizácií."
-
-#: qml/Wizard/Pages/76-app-update.qml:130
-msgid "Software is up to date"
-msgstr "Software bol aktualizovaný"
-
-#: qml/Wizard/Pages/76-app-update.qml:133
-msgid "The update server is not responding."
-msgstr "Server s aktualizáciami neodpovedá."
-
-#: qml/Wizard/Pages/76-app-update.qml:238
-msgid "Please wait..."
-msgstr "Čakajte prosím..."
-
-#: qml/Wizard/Pages/79-system-update.qml:28
-msgid "Update Device"
-msgstr "Aktualizácia zariadenia"
-
-#: qml/Wizard/Pages/79-system-update.qml:55
-msgid ""
-"There is a system update available and ready to install. Afterwards, the "
-"device will automatically restart."
-msgstr ""
-"Je k dispozícii aktualizácia systému a pripravená na inštaláciu. Potom sa "
-"zariadenie automaticky reštartuje."
-
-#: qml/Wizard/Pages/79-system-update.qml:76
-msgctxt "string identifying name of the update"
-msgid "Ubuntu system"
-msgstr "Systém Ubuntu"
-
-#: qml/Wizard/Pages/79-system-update.qml:83
-#, qt-format
-msgctxt "version of the system update"
-msgid "Version %1"
-msgstr "Verzia %1"
 
 #: qml/Wizard/Pages/79-system-update.qml:102
 msgid "This could take a few minutes..."
@@ -974,7 +776,6 @@
 msgid "Welcome Back"
 msgstr "Vitajte späť"
 
->>>>>>> d52dc2c9
 #: qml/Wizard/Pages/80-finished.qml:91
 msgid "Welcome to Ubuntu"
 msgstr "Vitajte v Ubuntu"
@@ -993,39 +794,16 @@
 
 #: qml/Wizard/Pages/DownloadHandler.qml:174
 msgid "Installation failed"
-<<<<<<< HEAD
-msgstr ""
-
-#: qml/Wizard/Pages/GlobalUpdateControls.qml:84
-msgid "Checking for updates…"
-msgstr ""
-=======
 msgstr "Inštalácia zlyhala"
 
 #: qml/Wizard/Pages/GlobalUpdateControls.qml:84
 msgid "Checking for updates…"
 msgstr "Kontrola aktualizácií…"
->>>>>>> d52dc2c9
 
 #: qml/Wizard/Pages/GlobalUpdateControls.qml:109
 #, qt-format
 msgid "%1 update available"
 msgid_plural "%1 updates available"
-<<<<<<< HEAD
-msgstr[0] ""
-msgstr[1] ""
-msgstr[2] ""
-
-#: qml/Wizard/Pages/GlobalUpdateControls.qml:119
-msgid "Update all…"
-msgstr ""
-
-#: qml/Wizard/Pages/GlobalUpdateControls.qml:121
-#, fuzzy
-#| msgid "Update Device"
-msgid "Update all"
-msgstr "Aktualizácia zariadenia"
-=======
 msgstr[0] "%1 aktualizácia k dispozícii"
 msgstr[1] "%1 aktualizácie k dispozícii"
 msgstr[2] "%1 aktualizácií k dispozícii"
@@ -1037,10 +815,9 @@
 #: qml/Wizard/Pages/GlobalUpdateControls.qml:121
 msgid "Update all"
 msgstr "Aktualizovať všetko"
->>>>>>> d52dc2c9
 
 #: qml/Wizard/Pages/passcode-confirm.qml:43
-#: qml/Wizard/Pages/passcode-desktop.qml:104
+#: qml/Wizard/Pages/passcode-desktop.qml:97
 msgid "Confirm passcode"
 msgstr "Potvrdiť heslo"
 
@@ -1057,24 +834,24 @@
 msgid "Lock Screen Passcode"
 msgstr "Heslo uzamykacej obrazovky"
 
-#: qml/Wizard/Pages/passcode-desktop.qml:68
+#: qml/Wizard/Pages/passcode-desktop.qml:61
 msgid "Enter 4 numbers to setup your passcode"
 msgstr "Zadajte 4 čísla pre nastavenie hesla"
 
-#: qml/Wizard/Pages/passcode-desktop.qml:84
+#: qml/Wizard/Pages/passcode-desktop.qml:77
 #: qml/Wizard/Pages/passcode-set.qml:54
 msgid "Choose passcode"
 msgstr "Zvoliť heslo"
 
-#: qml/Wizard/Pages/passcode-desktop.qml:139
+#: qml/Wizard/Pages/passcode-desktop.qml:127
 msgid "Passcode too short"
 msgstr "Heslo príliš krátke"
 
-#: qml/Wizard/Pages/passcode-desktop.qml:141
+#: qml/Wizard/Pages/passcode-desktop.qml:129
 msgid "Passcodes match"
 msgstr "Zhoda hesiel"
 
-#: qml/Wizard/Pages/passcode-desktop.qml:143
+#: qml/Wizard/Pages/passcode-desktop.qml:131
 msgid "Passcodes do not match"
 msgstr "Heslá sa nezhodujú"
 
@@ -1086,15 +863,15 @@
 msgid "Lock Screen Password"
 msgstr "Heslo uzamykacej obrazovky"
 
-#: qml/Wizard/Pages/password-set.qml:68
+#: qml/Wizard/Pages/password-set.qml:62
 msgid "Enter at least 8 characters"
 msgstr "Zadajte najmenej 8 znakov"
 
-#: qml/Wizard/Pages/password-set.qml:80
+#: qml/Wizard/Pages/password-set.qml:74
 msgid "Choose password"
 msgstr "Zvoliť heslo"
 
-#: qml/Wizard/Pages/password-set.qml:110
+#: qml/Wizard/Pages/password-set.qml:104
 msgid "Confirm password"
 msgstr "Potvrdiť heslo"
 
@@ -1123,50 +900,6 @@
 msgstr "Pre pokračovanie bez SIM karty stlačte Preskočiť."
 
 #: qml/Wizard/Pages/UpdateDelegate.qml:123
-<<<<<<< HEAD
-#, fuzzy
-#| msgid "Update Device"
-msgid "Update"
-msgstr "Aktualizácia zariadenia"
-
-#: qml/Wizard/Pages/UpdateDelegate.qml:125
-#, fuzzy
-#| msgid "Downloading"
-msgid "Download"
-msgstr "Sťahuje sa"
-
-#: qml/Wizard/Pages/UpdateDelegate.qml:131
-msgid "Resume"
-msgstr ""
-
-#: qml/Wizard/Pages/UpdateDelegate.qml:138
-msgid "Pause"
-msgstr ""
-
-#: qml/Wizard/Pages/UpdateDelegate.qml:142
-msgid "Install…"
-msgstr ""
-
-#: qml/Wizard/Pages/UpdateDelegate.qml:144
-msgid "Install"
-msgstr ""
-
-#: qml/Wizard/Pages/UpdateDelegate.qml:148
-msgid "Open"
-msgstr ""
-
-#: qml/Wizard/Pages/UpdateDelegate.qml:216
-msgid "Installing"
-msgstr ""
-
-#: qml/Wizard/Pages/UpdateDelegate.qml:220
-msgid "Paused"
-msgstr ""
-
-#: qml/Wizard/Pages/UpdateDelegate.qml:223
-msgid "Waiting to download"
-msgstr ""
-=======
 msgid "Update"
 msgstr "Aktualizovať"
 
@@ -1205,38 +938,10 @@
 #: qml/Wizard/Pages/UpdateDelegate.qml:223
 msgid "Waiting to download"
 msgstr "Čakanie na stiahnutie"
->>>>>>> d52dc2c9
 
 #: qml/Wizard/Pages/UpdateDelegate.qml:279
 #, qt-format
 msgid "%1 of %2"
-<<<<<<< HEAD
-msgstr ""
-
-#: qml/Wizard/Pages/UpdateDelegate.qml:283
-#, fuzzy
-#| msgid "Downloading"
-msgid "Downloaded"
-msgstr "Sťahuje sa"
-
-#: qml/Wizard/Pages/UpdateDelegate.qml:286
-#, fuzzy
-#| msgid "Also installed"
-msgid "Installed"
-msgstr "Tiež nainštalované"
-
-#: qml/Wizard/Pages/UpdateDelegate.qml:291
-#, fuzzy, qt-format
-#| msgid "Update Device"
-msgid "Updated %1"
-msgstr "Aktualizácia zariadenia"
-
-#: qml/Wizard/Pages/UpdateDelegate.qml:315
-#, fuzzy
-#| msgid "Update Device"
-msgid "Update failed"
-msgstr "Aktualizácia zariadenia"
-=======
 msgstr "%1 z %2"
 
 #: qml/Wizard/Pages/UpdateDelegate.qml:283
@@ -1255,7 +960,6 @@
 #: qml/Wizard/Pages/UpdateDelegate.qml:315
 msgid "Update failed"
 msgstr "Aktualizácia zlyhala"
->>>>>>> d52dc2c9
 
 #: qml/Wizard/PasswordMeter.qml:87
 msgid "Password too short"
@@ -1285,79 +989,6 @@
 msgid "Very weak password"
 msgstr "Heslo je veľmi slabé"
 
-<<<<<<< HEAD
-#~ msgctxt "Button: Open the Ubuntu Store"
-#~ msgid "Store"
-#~ msgstr "Obchod"
-
-#~ msgctxt "Button: Start a search in the current dash scope"
-#~ msgid "Search"
-#~ msgstr "Hľadať"
-
-#~ msgctxt "Button: Show the current dash scope settings"
-#~ msgid "Settings"
-#~ msgstr "Nastavenia"
-
-#~ msgid "Remove from Favorites"
-#~ msgstr "Odstrániť z obľúbených"
-
-#~ msgid "Add to Favorites"
-#~ msgstr "Pridať k obľúbeným"
-
-#~ msgid "Refine your results"
-#~ msgstr "Spresniť výsledky"
-
-#~ msgid "Reset"
-#~ msgstr "Resetovať"
-
-#~ msgid "Show less"
-#~ msgstr "Zobraziť menej"
-
-#~ msgid "Show all"
-#~ msgstr "Zobraziť všetko"
-
-#~ msgctxt "Label: Hint for dash search line edit"
-#~ msgid "Search"
-#~ msgstr "Hľadať"
-
-#~ msgid "Recent Searches"
-#~ msgstr "Nedávne vyhľadávania"
-
-#~ msgid "Clear All"
-#~ msgstr "Vymazať všetko"
-
-#~ msgid "More..."
-#~ msgstr "Viac..."
-
-#~ msgid "Less..."
-#~ msgstr "Menej..."
-
-#~ msgid "Send"
-#~ msgstr "Poslať"
-
-#~ msgid "Rate this"
-#~ msgstr "Ohodnotiť"
-
-#~ msgid "Add a review"
-#~ msgstr "Pridať recenziu"
-
-#~ msgid "Pull to refresh…"
-#~ msgstr "Potiahnúť pre obnovenie..."
-
-#~ msgid "Release to refresh…"
-#~ msgstr "Uvoľniť pre obnovenie..."
-
-#~ msgid "Enable location data"
-#~ msgstr "Zapnúť údaje o polohe"
-
-#~ msgid "Manage"
-#~ msgstr "Spravovať"
-
-#~ msgid "Home"
-#~ msgstr "Domov"
-
-=======
->>>>>>> d52dc2c9
 #~ msgid "Location Services"
 #~ msgstr "Služby určovania polohy"
 
@@ -1384,21 +1015,6 @@
 #~ msgid "You can change it later in System Settings."
 #~ msgstr "Môžete to zmeniť neskôr v Systémových nastaveniach."
 
-<<<<<<< HEAD
-#~ msgid "Privacy Policy"
-#~ msgstr "Ochrana osobných údajov"
-
-#~ msgid "Help Us Improve"
-#~ msgstr "Pomôžte nám vylepšiť"
-
-#~ msgid "Improve system performance by sending us crashes and error reports."
-#~ msgstr "Zvýšiť výkon systému odosielaním pádov a chybových hlásení."
-
-#~ msgid "Privacy policy"
-#~ msgstr "Ochrana osobných údajov"
-
-=======
->>>>>>> d52dc2c9
 #~ msgid "Terms & Conditions"
 #~ msgstr "Všeobecné obchodné podmienky"
 
@@ -1729,14 +1345,4 @@
 #~ msgstr "Ľavý okraj"
 
 #~ msgid "Swipe from the left to reveal the launcher for quick access to apps"
-<<<<<<< HEAD
-#~ msgstr "Potiahnite z ľavého okraja pre rýchly prístup k aplikáciam"
-
-#~ msgid "Takes a screenshot of a window."
-#~ msgstr "Vytvorí snímku okna."
-
-#~ msgid "Super + 0 to 9"
-#~ msgstr "Super + 0 do 9"
-=======
-#~ msgstr "Potiahnite z ľavého okraja pre rýchly prístup k aplikáciam"
->>>>>>> d52dc2c9
+#~ msgstr "Potiahnite z ľavého okraja pre rýchly prístup k aplikáciam"
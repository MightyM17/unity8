--- conflicted
+++ resolved
@@ -6,27 +6,18 @@
 msgid ""
 msgstr ""
 "Project-Id-Version: unity8\n"
-"Report-Msgid-Bugs-To: FULL NAME <EMAIL@ADDRESS>\n"
+"Report-Msgid-Bugs-To: \n"
 "POT-Creation-Date: 2015-08-25 14:53+0200\n"
-<<<<<<< HEAD
-"PO-Revision-Date: 2015-09-17 13:37+0000\n"
-=======
 "PO-Revision-Date: 2015-07-07 10:44+0000\n"
->>>>>>> b1b3c55a
 "Last-Translator: Vojtěch Daněk <vdanek@outlook.com>\n"
 "Language-Team: Czech <cs@li.org>\n"
+"Language: cs\n"
 "MIME-Version: 1.0\n"
 "Content-Type: text/plain; charset=UTF-8\n"
 "Content-Transfer-Encoding: 8bit\n"
 "Plural-Forms: nplurals=3; plural=(n==1) ? 0 : (n>=2 && n<=4) ? 1 : 2;\n"
-<<<<<<< HEAD
-"X-Launchpad-Export-Date: 2015-09-18 05:43+0000\n"
-"X-Generator: Launchpad (build 17746)\n"
-=======
 "X-Launchpad-Export-Date: 2015-09-16 05:49+0000\n"
 "X-Generator: Launchpad (build 17737)\n"
->>>>>>> b1b3c55a
-"Language: cs\n"
 
 #: plugins/LightDM/Greeter.cpp:112
 msgid "Password: "
@@ -131,13 +122,11 @@
 
 #: qml/Components/DelayedLockscreen.qml:64
 msgid "You have been locked out due to too many failed passphrase attempts."
-msgstr ""
-"Zařízení bylo uzamčeno z důvodu mnoha neúspěšných pokusů o přihlášení."
+msgstr "Zařízení bylo uzamčeno z důvodu mnoha neúspěšných pokusů o přihlášení."
 
 #: qml/Components/DelayedLockscreen.qml:65
 msgid "You have been locked out due to too many failed passcode attempts."
-msgstr ""
-"Zařízení bylo uzamčeno z důvodu mnoha neúspěšných pokusů o přihlášení."
+msgstr "Zařízení bylo uzamčeno z důvodu mnoha neúspěšných pokusů o přihlášení."
 
 #: qml/Components/DelayedLockscreen.qml:74
 #, qt-format
@@ -700,8 +689,8 @@
 "This can be disabled in <b>System Settings</b> under <b>Security &amp; "
 "Privacy</b>"
 msgstr ""
-"To může být vypnuto v <b>Nastavení systému</b> v <b>Zabezpečení a "
-"soukromí</b>"
+"To může být vypnuto v <b>Nastavení systému</b> v <b>Zabezpečení a soukromí</"
+"b>"
 
 #: qml/Wizard/Pages/80-finished.qml:24
 msgid "All done"
@@ -780,4 +769,7 @@
 #~ msgstr "Přetažením nahoru dojde k uzavření obrazovky nastavení"
 
 #~ msgid "Please re-enter"
-#~ msgstr "Vložte znovu"+#~ msgstr "Vložte znovu"
+
+#~ msgid "Click here to finish."
+#~ msgstr "Klikněte zde pro dokončení."
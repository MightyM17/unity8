--- conflicted
+++ resolved
@@ -7,25 +7,15 @@
 msgstr ""
 "Project-Id-Version: unity\n"
 "Report-Msgid-Bugs-To: FULL NAME <EMAIL@ADDRESS>\n"
-<<<<<<< HEAD
-"POT-Creation-Date: 2013-06-19 17:06+0200\n"
-"PO-Revision-Date: 2013-06-23 18:17+0000\n"
-=======
 "POT-Creation-Date: 2013-06-26 22:58+0200\n"
 "PO-Revision-Date: 2013-06-29 12:53+0000\n"
->>>>>>> e37e13c7
 "Last-Translator: Phillip Sz <Unknown>\n"
 "Language-Team: German <de@li.org>\n"
 "MIME-Version: 1.0\n"
 "Content-Type: text/plain; charset=UTF-8\n"
 "Content-Transfer-Encoding: 8bit\n"
-<<<<<<< HEAD
-"X-Launchpad-Export-Date: 2013-06-24 05:27+0000\n"
-"X-Generator: Launchpad (build 16677)\n"
-=======
 "X-Launchpad-Export-Date: 2013-06-30 07:12+0000\n"
 "X-Generator: Launchpad (build 16692)\n"
->>>>>>> e37e13c7
 
 #: Applications/applications.js:23
 msgid "Phone"
@@ -226,10 +216,6 @@
 
 #: Shell.qml:383
 #, qt-format
-<<<<<<< HEAD
-msgid "Please enter %1:"
-msgstr "Bitte geben Sie %1 ein:"
-=======
 msgid "Please enter %1"
 msgstr "Bitte geben Sie %1 ein"
 
@@ -255,5 +241,4 @@
 #~ msgstr "Neue Kontakte"
 
 #~ msgid "Favourites"
-#~ msgstr "Favoriten"
->>>>>>> e37e13c7
+#~ msgstr "Favoriten"
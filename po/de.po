# German translation for unity
# Copyright (c) 2013 Rosetta Contributors and Canonical Ltd 2013
# This file is distributed under the same license as the unity package.
# FIRST AUTHOR <EMAIL@ADDRESS>, 2013.
#
msgid ""
msgstr ""
"Project-Id-Version: unity\n"
"Report-Msgid-Bugs-To: FULL NAME <EMAIL@ADDRESS>\n"
"POT-Creation-Date: 2015-08-25 14:53+0200\n"
<<<<<<< HEAD
"PO-Revision-Date: 2015-09-17 13:39+0000\n"
"Last-Translator: Michał Sawicz <michal.sawicz@canonical.com>\n"
=======
"PO-Revision-Date: 2015-07-24 18:03+0000\n"
"Last-Translator: Torsten Franz <Unknown>\n"
>>>>>>> b1b3c55a
"Language-Team: German <de@li.org>\n"
"MIME-Version: 1.0\n"
"Content-Type: text/plain; charset=UTF-8\n"
"Content-Transfer-Encoding: 8bit\n"
"Plural-Forms: nplurals=2; plural=n != 1;\n"
<<<<<<< HEAD
"X-Launchpad-Export-Date: 2015-09-18 05:44+0000\n"
"X-Generator: Launchpad (build 17746)\n"
=======
"X-Launchpad-Export-Date: 2015-09-16 05:49+0000\n"
"X-Generator: Launchpad (build 17737)\n"
>>>>>>> b1b3c55a

#: plugins/LightDM/Greeter.cpp:112
msgid "Password: "
msgstr "Passwort: "

#: plugins/Unity/Launcher/launcheritem.cpp:47
#: plugins/Unity/Launcher/launcheritem.cpp:106
msgid "Pin shortcut"
msgstr "Verknüpfung anheften"

#: plugins/Unity/Launcher/launcheritem.cpp:52
msgid "Quit"
msgstr "Beenden"

#: plugins/Unity/Launcher/launcheritem.cpp:106
msgid "Unpin shortcut"
msgstr "Verknüpfung entfernen"

#. Translators, please edit/rearrange these strftime(3) tokens to suit your locale!
#. This format string is used for showing, on a 12-hour clock, times that happen yesterday.
#. (\u2003 is a unicode em space which is slightly wider than a normal space.)
#. en_US example: "Yesterday\u2003%l:%M %p" --> "Yesterday  1:00 PM"
#: plugins/Utils/relativetimeformatter.cpp:157
msgid "Yesterday %l:%M %p"
msgstr "Gestern %k:%M"

#. Translators, please edit/rearrange these strftime(3) tokens to suit your locale!
#. This format string is used for showing, on a 12-hour clock, times that happened today.
#. en_US example: "%l:%M %p" --> "1:00 PM"
#: plugins/Utils/relativetimeformatter.cpp:164
msgid "%l:%M %p"
msgstr "%k:%M"

#. Translators, please edit/rearrange these strftime(3) tokens to suit your locale!
#. This format string is used for showing, on a 12-hour clock, events/appointments that happen tomorrow.
#. (\u2003 is a unicode em space which is slightly wider than a normal space.)
#. en_US example: "Tomorrow\u2003%l:%M %p" --> "Tomorrow  1:00 PM"
#: plugins/Utils/relativetimeformatter.cpp:172
msgid "Tomorrow %l:%M %p"
msgstr "Morgen %k:%M"

#. Translators, please edit/rearrange these strftime(3) tokens to suit your locale!
#. This format string is used for showing, on a 12-hour clock, times that happened in the last week.
#. (\u2003 is a unicode em space which is slightly wider than a normal space.)
#. en_US example: "%a\u2003%l:%M %p" --> "Fri  1:00 PM"
#: plugins/Utils/relativetimeformatter.cpp:181
msgid "%a %l:%M %p"
msgstr "%a %k:%M"

#. Translators, please edit/rearrange these strftime(3) tokens to suit your locale!
#. This format string is used for showing, on a 12-hour clock, times that happened before a week from now.
#. (\u2003 is a unicode em space which is slightly wider than a normal space.)
#. en_US example: "%a %d %b\u2003%l:%M %p" --> "Fri Oct 31  1:00 PM"
#. en_GB example: "%a %b %d\u2003%l:%M %p" --> "Fri 31 Oct  1:00 PM"
#: plugins/Utils/relativetimeformatter.cpp:190
msgid "%a %d %b %l:%M %p"
msgstr "%a %b %d  %k:%M"

#. Translators, please edit/rearrange these strftime(3) tokens to suit your locale!
#. This format string is used for showing, on a 24-hour clock, times that happen yesterday.
#. (\u2003 is a unicode em space which is slightly wider than a normal space.)
#. en_US example: "Yesterday\u2003%l:%M %p" --> "Yesterday  13:00"
#: plugins/Utils/relativetimeformatter.cpp:201
msgid "Yesterday %H:%M"
msgstr "Gestern %H:%M"

#. Translators, please edit/rearrange these strftime(3) tokens to suit your locale!
#. This format string is used for showing, on a 24-hour clock, times that happened today.
#. en_US example: "%H:%M" --> "13:00"
#: plugins/Utils/relativetimeformatter.cpp:208
msgid "%H:%M"
msgstr "%k:%M"

#. Translators, please edit/rearrange these strftime(3) tokens to suit your locale!
#. This format string is used for showing, on a 24-hour clock, events/appointments that happen tomorrow.
#. (\u2003 is a unicode em space which is slightly wider than a normal space.)
#. en_US example: "Tomorrow\u2003%l:%M %p" --> "Tomorrow  13:00"
#: plugins/Utils/relativetimeformatter.cpp:216
msgid "Tomorrow %H:%M"
msgstr "Morgen %k:%M"

#. Translators, please edit/rearrange these strftime(3) tokens to suit your locale!
#. This format string is used for showing, on a 24-hour clock, times that happened in the last week.
#. (\u2003 is a unicode em space which is slightly wider than a normal space.)
#. en_US example: "%a\u2003%H:%M" --> "Fri  13:00"
#: plugins/Utils/relativetimeformatter.cpp:225
msgid "%a %H:%M"
msgstr "%a %k:%M"

#. Translators, please edit/rearrange these strftime(3) tokens to suit your locale!
#. This format string is used for showing, on a 24-hour clock, times that happened before a week from now.
#. (\u2003 is a unicode em space which is slightly wider than a normal space.)
#. en_US example: "%a %d %b\u2003%H:%M" --> "Fri Oct 31  13:00"
#. en_GB example: "%a %b %d\u2003%H:%M" --> "Fri 31 Oct  13:00"
#: plugins/Utils/relativetimeformatter.cpp:234
msgid "%a %d %b %H:%M"
msgstr "%a %b %d  %k:%M"

#: qml/Components/DelayedLockscreen.qml:49
msgid "Device Locked"
msgstr "Gerät gesperrt"

#: qml/Components/DelayedLockscreen.qml:64
msgid "You have been locked out due to too many failed passphrase attempts."
msgstr ""
"Das Gerät wurde aufgrund zu vieler falscher Passworteingaben für längere "
"Zeit gesperrt."

#: qml/Components/DelayedLockscreen.qml:65
msgid "You have been locked out due to too many failed passcode attempts."
msgstr ""
"Das Gerät wurde aufgrund zu vieler falscher PIN-Eingaben für längere Zeit "
"gesperrt."

#: qml/Components/DelayedLockscreen.qml:74
#, qt-format
msgid "Please wait %1 minute and then try again…"
msgid_plural "Please wait %1 minutes and then try again…"
msgstr[0] "Bitte %1 Minute warten und es dann erneut versuchen …"
msgstr[1] "Bitte %1 Minuten warten und es dann erneut versuchen …"

#: qml/Components/Dialogs.qml:112
msgctxt "Title: Lock/Log out dialog"
msgid "Log out"
msgstr "Abmelden"

#: qml/Components/Dialogs.qml:113
msgid "Are you sure you want to log out?"
msgstr "Sind Sie sicher, dass Sie sich abmelden wollen?"

#: qml/Components/Dialogs.qml:115
msgctxt "Button: Lock the system"
msgid "Lock"
msgstr "Sperren"

#: qml/Components/Dialogs.qml:122
msgctxt "Button: Log out from the system"
msgid "Log Out"
msgstr "Abmelden"

#: qml/Components/Dialogs.qml:129 qml/Components/Dialogs.qml:162
#: qml/Components/Dialogs.qml:221
msgid "Cancel"
msgstr "Abbrechen"

#: qml/Components/Dialogs.qml:141
msgctxt "Title: Reboot/Shut down dialog"
msgid "Shut down"
msgstr "Ausschalten"

#: qml/Components/Dialogs.qml:142
msgid "Are you sure you want to shut down?"
msgstr "Sind Sie sicher, dass Sie herunterfahren wollen?"

#: qml/Components/Dialogs.qml:144
msgctxt "Button: Reboot the system"
msgid "Reboot"
msgstr "Neustarten"

#: qml/Components/Dialogs.qml:153
msgctxt "Button: Shut down the system"
msgid "Shut down"
msgstr "Ausschalten"

#: qml/Components/Dialogs.qml:175
msgctxt "Title: Reboot dialog"
msgid "Reboot"
msgstr "Neustarten"

#: qml/Components/Dialogs.qml:176
msgid "Are you sure you want to reboot?"
msgstr "Sind Sie sicher, dass Sie neu starten wollen?"

#: qml/Components/Dialogs.qml:178
msgid "No"
msgstr "Nein"

#: qml/Components/Dialogs.qml:185
msgid "Yes"
msgstr "Ja"

#: qml/Components/Dialogs.qml:200
msgctxt "Title: Power off/Restart dialog"
msgid "Power"
msgstr "Ausschalten"

#: qml/Components/Dialogs.qml:201
msgid ""
"Are you sure you would like\n"
"to power off?"
msgstr ""
"Sind Sie sicher, dass Sie das\n"
"Gerät ausschalten wollen?"

#: qml/Components/Dialogs.qml:203
msgctxt "Button: Power off the system"
msgid "Power off"
msgstr "Ausschalten"

#: qml/Components/Dialogs.qml:212
msgctxt "Button: Restart the system"
msgid "Restart"
msgstr "Neustarten"

#: qml/Components/Lockscreen.qml:245
msgid "Return to Call"
msgstr "Zu Anruf zurückkehren"

#: qml/Components/Lockscreen.qml:245
msgid "Emergency Call"
msgstr "Notruf"

#: qml/Components/Lockscreen.qml:277
msgid "OK"
msgstr "OK"

#: qml/Dash/GenericScopeView.qml:569 qml/Dash/GenericScopeView.qml:727
msgid "See less"
msgstr "Weniger ansehen"

#: qml/Dash/GenericScopeView.qml:569
msgid "See all"
msgstr "Alle anzeigen"

#: qml/Dash/GenericScopeView.qml:631
msgctxt "Label: Hint for dash search line edit"
msgid "Search"
msgstr "Suchen"

#: qml/Dash/PageHeader.qml:269
msgctxt "Button: Open the Ubuntu Store"
msgid "Store"
msgstr "Speichern"

#: qml/Dash/PageHeader.qml:276
msgctxt "Button: Start a search in the current dash scope"
msgid "Search"
msgstr "Suchen"

#: qml/Dash/PageHeader.qml:286
msgctxt "Button: Show the current dash scope settings"
msgid "Settings"
msgstr "Einstellungen"

#: qml/Dash/PageHeader.qml:293
msgid "Remove from Favorites"
msgstr "Aus den Favoriten entfernen"

#: qml/Dash/PageHeader.qml:293
msgid "Add to Favorites"
msgstr "Zu Favoriten hinzufügen"

#: qml/Dash/Previews/PreviewActionCombo.qml:35
msgid "More..."
msgstr "Mehr …"

#: qml/Dash/Previews/PreviewActionCombo.qml:35
msgid "Less..."
msgstr "Weniger …"

#: qml/Dash/Previews/PreviewCommentInput.qml:61
#: qml/Dash/Previews/PreviewRatingInput.qml:169
msgid "Send"
msgstr "Senden"

#: qml/Dash/Previews/PreviewRatingInput.qml:84
msgid "Rate this"
msgstr "Bewerten"

#: qml/Dash/Previews/PreviewRatingInput.qml:129
msgid "Add a review"
msgstr "Bewertung hinzufügen"

#: qml/Dash/PullToRefreshScopeStyle.qml:55
msgid "Pull to refresh…"
msgstr "Zum Aktualisieren ziehen …"

#: qml/Dash/PullToRefreshScopeStyle.qml:60
msgid "Release to refresh…"
msgstr "Zum Aktualisieren loslassen …"

#: qml/Dash/ScopeSettings/ScopeSettingBoolean.qml:43
msgid "Enable location data"
msgstr "Standortdaten aktivieren"

#: qml/Dash/ScopesList.qml:67
msgid "Manage"
msgstr "Verwalten"

#: qml/Dash/ScopesList.qml:113
msgid "Home"
msgstr "Startseite"

#: qml/Dash/ScopesList.qml:114
msgid "Also installed"
msgstr "Ebenfalls installiert"

#: qml/Greeter/CoverPage.qml:107
msgid "Unlock"
msgstr "Entsperren"

#: qml/Greeter/LoginList.qml:236
msgid "Retry"
msgstr "Erneut versuchen"

#: qml/Greeter/LoginList.qml:237
msgid "Tap to unlock"
msgstr "Zum Entsperren tippen"

#: qml/Greeter/NarrowView.qml:54 qml/Wizard/Pages/passwd-confirm.qml:53
msgid "Sorry, incorrect passphrase."
msgstr "Entschuldigung, falsches Passwort."

#: qml/Greeter/NarrowView.qml:55 qml/Wizard/Pages/passwd-confirm.qml:54
msgid "Sorry, incorrect passcode."
msgstr "Falsche PIN"

#: qml/Greeter/NarrowView.qml:56
msgid "This will be your last attempt."
msgstr "Dies ist Ihr letzter Versuch."

#: qml/Greeter/NarrowView.qml:58
msgid ""
"If passphrase is entered incorrectly, your phone will conduct a factory "
"reset and all personal data will be deleted."
msgstr ""
"Wird das Passwort falsch eingegeben, wird das Telefon auf den Werkszustand "
"zurückgesetzt und alle Daten werden gelöscht."

#: qml/Greeter/NarrowView.qml:59
msgid ""
"If passcode is entered incorrectly, your phone will conduct a factory reset "
"and all personal data will be deleted."
msgstr ""
"Wird die PIN falsch eingegeben, wird das Telefon auf den Werkszustand "
"zurückgesetzt und alle Daten werden gelöscht."

#: qml/Greeter/NarrowView.qml:116
#, qt-format
msgid "Enter %1"
msgstr "%1 eingeben"

#: qml/Greeter/NarrowView.qml:117 qml/Wizard/Pages/passwd-set.qml:60
msgid "Enter passphrase"
msgstr "Passphrase eingeben"

#: qml/Greeter/NarrowView.qml:118
msgid "Enter passcode"
msgstr "PIN eingeben"

#: qml/Greeter/NarrowView.qml:119
#, qt-format
msgid "Sorry, incorrect %1"
msgstr "%1 falsch"

#: qml/Greeter/NarrowView.qml:120
msgid "Sorry, incorrect passphrase"
msgstr "Das Passwort ist nicht korrekt"

#: qml/Greeter/NarrowView.qml:121
msgctxt "passphrase"
msgid "Please re-enter"
msgstr "Bitte erneut eingeben"

#: qml/Greeter/NarrowView.qml:122
msgid "Sorry, incorrect passcode"
msgstr "Falsches Passwort"

#: qml/Notifications/NotificationMenuItemFactory.qml:128
msgid "Show password"
msgstr "Passwort anzeigen"

#: qml/Panel/ActiveCallHint.qml:79
msgid "Tap to return to call..."
msgstr "Tippen, um zum Anruf zurückzugehen …"

#: qml/Panel/ActiveCallHint.qml:92
msgid "Conference"
msgstr "Konferenz"

#: qml/Panel/Indicators/MenuItemFactory.qml:674
msgid "Nothing is playing"
msgstr "Nichts wird abgespielt"

#: qml/Panel/Indicators/MenuItemFactory.qml:803
#, qt-format
msgid "%1 hour"
msgid_plural "%1 hours"
msgstr[0] "%1 Stunde"
msgstr[1] "%1 Stunden"

#: qml/Panel/Indicators/MenuItemFactory.qml:807
#, qt-format
msgid "%1 minute"
msgid_plural "%1 minutes"
msgstr[0] "%1 Minute"
msgstr[1] "%1 Minuten"

#: qml/Panel/Indicators/MenuItemFactory.qml:812
#, qt-format
msgid "%1 second"
msgid_plural "%1 seconds"
msgstr[0] "%1 Sekunde"
msgstr[1] "%1 Sekunden"

#: qml/Panel/Indicators/MenuItemFactory.qml:815
msgid "0 seconds"
msgstr "0 Sekunden"

#. Translators: String like "1 hour, 2 minutes, 3 seconds remaining"
#: qml/Panel/Indicators/MenuItemFactory.qml:817
#, qt-format
msgid "%1 remaining"
msgstr "%1 verbleibend"

#: qml/Panel/Indicators/MenuItemFactory.qml:823
msgid "In queue…"
msgstr "In Warteschlange …"

#: qml/Panel/Indicators/MenuItemFactory.qml:827
msgid "Downloading"
msgstr "Wird heruntergeladen"

#: qml/Panel/Indicators/MenuItemFactory.qml:829
msgid "Paused, tap to resume"
msgstr "Pausiert, tippen Sie zum fortsetzen"

#: qml/Panel/Indicators/MenuItemFactory.qml:831
msgid "Canceled"
msgstr "Abgebrochen"

#: qml/Panel/Indicators/MenuItemFactory.qml:833
msgid "Finished"
msgstr "Erledigt"

#: qml/Panel/Indicators/MenuItemFactory.qml:835
msgid "Failed, tap to retry"
msgstr "Fehlgeschlagen, tippen Sie zum Wiederholen"

#: qml/Panel/Indicators/MessageMenuItemFactory.qml:149
msgctxt "Label: Hint in message indicator line edit"
msgid "Reply"
msgstr "Antworten"

#: qml/Panel/Indicators/MessageMenuItemFactory.qml:204
msgid "Call back"
msgstr ""

#: qml/Panel/Indicators/ModemInfoItem.qml:105
msgid "Unlock SIM"
msgstr "SIM-Karte entsperren"

#: qml/Panel/Indicators/RoamingIndication.qml:27
msgid "Roaming"
msgstr "Roaming"

#: qml/Tutorial/TutorialBottomFinish.qml:24
msgid "This action does different things for different apps"
msgstr ""
"Diese Aktion bewirkt verschiedene Dinge in verschiedenen Anwendungen."

#: qml/Tutorial/TutorialBottomFinish.qml:25
msgid "Tap here to finish."
msgstr "Zum Beenden hier tippen."

#: qml/Tutorial/TutorialBottom.qml:28
msgid "Open special menus"
msgstr "Spezielle Menüs öffnen"

#: qml/Tutorial/TutorialBottom.qml:29
msgid "Swipe up from the bottom edge."
msgstr "Wischen Sie von der unteren Bildschirmkante nach oben."

#: qml/Tutorial/TutorialContent.qml:80 qml/Tutorial/TutorialLeftFinish.qml:25
#: qml/Tutorial/TutorialRight.qml:144
msgid "Tap here to continue."
msgstr "Zum Fortfahren hier tippen."

#: qml/Tutorial/TutorialLeftFinish.qml:24
msgid "These are the shortcuts to favorite apps"
msgstr "Dies sind die Verknüpfungen zu Ihren favorisierten Anwendungen."

#: qml/Tutorial/TutorialLeft.qml:26
msgid "Open the launcher"
msgstr "Öffnen Sie den Starter."

#: qml/Tutorial/TutorialLeft.qml:27
msgid "Short swipe from the left edge."
msgstr "Kurzer Wisch von der linken Bildschirmkante."

#: qml/Tutorial/TutorialPage.qml:178
msgid "You almost got it!"
msgstr "Fast geschafft!"

#: qml/Tutorial/TutorialPage.qml:195
msgid "Try again."
msgstr "Versuchen Sie es noch einmal."

#: qml/Tutorial/TutorialRight.qml:31
msgid "To view open apps"
msgstr "Zum Ansehen offener Anwendungen"

#: qml/Tutorial/TutorialRight.qml:32
msgid "Long swipe from the right edge."
msgstr "Langer Wisch von der rechten Bildschirmkante."

#: qml/Tutorial/TutorialRight.qml:122
msgid "View all your running tasks."
msgstr "Sehen Sie alle Ihre laufenden Anwendungen."

#: qml/Wizard/Page.qml:89
msgctxt "Button: Go back one page in the Wizard"
msgid "Back"
msgstr "Zurück"

#: qml/Wizard/Pages/here-terms.qml:27
msgid "Terms & Conditions"
msgstr "Nutzungsbedingungen"

#: qml/Wizard/Pages/passwd-confirm.qml:49
msgid "Confirm passphrase"
msgstr "Passwort bestätigen"

#: qml/Wizard/Pages/passwd-confirm.qml:50
msgid "Confirm passcode"
msgstr "PIN bestätigen"

#: qml/Wizard/Pages/passwd-confirm.qml:53
#: qml/Wizard/Pages/passwd-confirm.qml:54
msgid "Please try again."
msgstr "Bitte versuchen Sie es erneut."

#: qml/Wizard/Pages/passwd-confirm.qml:82 qml/Wizard/Pages/passwd-set.qml:90
#: qml/Wizard/Pages/10-welcome.qml:88 qml/Wizard/Pages/30-passwd-type.qml:128
#: qml/Wizard/Pages/40-wifi.qml:215 qml/Wizard/Pages/50-location.qml:131
#: qml/Wizard/Pages/60-reporting.qml:50
msgid "Continue"
msgstr "Weiter"

#: qml/Wizard/Pages/passwd-set.qml:61
msgid "Choose your passcode"
msgstr "Wählen Sie Ihre PIN"

#: qml/Wizard/Pages/passwd-set.qml:68
msgid "Passphrase must be 4 characters long"
msgstr "Passwörter müssen 4 Buchstaben lang sein"

#: qml/Wizard/Pages/10-welcome.qml:27
msgid "Hi!"
msgstr "Hallo!"

#: qml/Wizard/Pages/10-welcome.qml:44
msgid "Welcome to your Ubuntu phone."
msgstr "Willkommen zu Ihrem Ubuntu-Telefon."

#: qml/Wizard/Pages/10-welcome.qml:52
msgid "Let’s get started."
msgstr "Fangen wir an!"

#: qml/Wizard/Pages/20-sim.qml:25
msgid "Add a SIM card and restart your device"
msgstr "SIM-Karte einlegen und Gerät neustarten"

#: qml/Wizard/Pages/20-sim.qml:59
msgid "Without it, you won’t be able to make calls or use text messaging."
msgstr "Ohne SIM funktionieren Anrufe und Nachrichten nicht."

#: qml/Wizard/Pages/20-sim.qml:73 qml/Wizard/Pages/40-wifi.qml:215
msgid "Skip"
msgstr "Überspringen"

#: qml/Wizard/Pages/30-passwd-type.qml:39
msgid "Lock security"
msgstr "Sicherheit nach dem Sperren"

#: qml/Wizard/Pages/30-passwd-type.qml:74
msgid "Please select how you’d like to unlock your phone."
msgstr "Bitte wählen Sie aus, wie Sie Ihr Telefon entsperren wollen."

#: qml/Wizard/Pages/30-passwd-type.qml:97
msgctxt "Label: Type of security method"
msgid "Swipe"
msgstr "Wischen"

#: qml/Wizard/Pages/30-passwd-type.qml:98
msgctxt "Label: Description of security method"
msgid "No security"
msgstr "Keine Sicherheitssperre"

#: qml/Wizard/Pages/30-passwd-type.qml:100
msgctxt "Label: Type of security method"
msgid "Passcode"
msgstr "PIN"

#: qml/Wizard/Pages/30-passwd-type.qml:101
msgctxt "Label: Description of security method"
msgid "4 digits only"
msgstr "nur vier Ziffern"

#: qml/Wizard/Pages/30-passwd-type.qml:103
msgctxt "Label: Type of security method"
msgid "Passphrase"
msgstr "Kennwort"

#: qml/Wizard/Pages/30-passwd-type.qml:104
msgctxt "Label: Description of security method"
msgid "Numbers and letters"
msgstr "Ziffern und Buchstaben"

#: qml/Wizard/Pages/40-wifi.qml:29
msgid "Connect to Wi‑Fi"
msgstr "Mit WLAN verbinden"

#: qml/Wizard/Pages/40-wifi.qml:168
msgid "Available networks…"
msgstr "Verfügbare Netzwerke …"

#: qml/Wizard/Pages/40-wifi.qml:169
msgid "No available networks."
msgstr "Keine verfügbaren Netzwerke."

#: qml/Wizard/Pages/50-location.qml:27
msgid "Location"
msgstr "Position"

#: qml/Wizard/Pages/50-location.qml:62
msgid "Let the phone detect your location:"
msgstr "Dem Telefon erlauben, Ihre Position zu bestimmen:"

#: qml/Wizard/Pages/50-location.qml:69
msgid "Using GPS only (less accurate)"
msgstr "Nur durch GPS (ungenauer)"

#: qml/Wizard/Pages/50-location.qml:86
msgid "Using GPS, anonymized Wi-Fi and cellular network info (recommended)"
msgstr ""
"Durch GPS sowie anonymisierte WLAN- und Mobilfunknetz-Daten (empfohlen)"

#. Translators: HERE is a trademark for Nokia's location service, you probably shouldn't translate it
#: qml/Wizard/Pages/50-location.qml:103
msgid ""
"By selecting this option you agree to the Nokia HERE <a href='#'>terms and "
"conditions</a>."
msgstr ""
"Mit dem Auswählen dieser Option stimmen Sie den Nokia HERE <a "
"href='#'>allgemeinen Geschäftsbedingungen</a> zu."

#: qml/Wizard/Pages/50-location.qml:112
msgid "Not at all"
msgstr "Gar nicht"

#: qml/Wizard/Pages/50-location.qml:124
msgid "You can change your mind later in <b>System Settings</b>."
msgstr ""
"Sie können Ihre Meinung später in den <b>Systemeinstellungen</b> ändern."

#: qml/Wizard/Pages/60-reporting.qml:24
msgid "Improving your experience"
msgstr "Verbessert Ihre Erfahrung mit diesem Produkt"

#: qml/Wizard/Pages/60-reporting.qml:36
msgid ""
"Your phone is set up to automatically report errors to Canonical and its "
"partners, the makers of the operating system."
msgstr ""
"Ihr Telefon ist so eingestellt, dass es automatisch Fehlerberichte an "
"Canonical und seine Partner, die Hersteller des Betriebssystems, sendet."

#: qml/Wizard/Pages/60-reporting.qml:43
msgid ""
"This can be disabled in <b>System Settings</b> under <b>Security &amp; "
"Privacy</b>"
msgstr ""
"Dies kann in den <b>Systemeinstellungen</b> unter <b>Sicherheit &amp; "
"Datenschutz</b> deaktiviert werden"

#: qml/Wizard/Pages/80-finished.qml:24
msgid "All done"
msgstr "Alles erledigt"

#: qml/Wizard/Pages/80-finished.qml:39
msgid "Nice work!"
msgstr "Gute Arbeit!"

#: qml/Wizard/Pages/80-finished.qml:46
msgid "Your phone is now ready to use."
msgstr "Ihr Telefon ist nun einsatzbereit."

#: qml/Wizard/Pages/80-finished.qml:53
msgid "Finish"
msgstr "Beenden"

#. Translators: This is the arrow for "Back" buttons
#: qml/Wizard/StackButton.qml:39
#, qt-format
msgid "〈  %1"
msgstr "〈  %1"

#. Translators: This is the arrow for "Forward" buttons
#: qml/Wizard/StackButton.qml:42
#, qt-format
msgid "%1  〉"
msgstr "%1  〉"

#~ msgid "Confirm"
#~ msgstr "Bestätigen"

#~ msgid "Loading. Please Wait..."
#~ msgstr "Wird geladen. Bitte warten …"

#~ msgid "Speak Now..."
#~ msgstr "Sprechen Sie jetzt …"

#~ msgid "Search"
#~ msgstr "Suchen"

#~ msgid "Close"
#~ msgstr "Schließen"

#~ msgid "Left edge"
#~ msgstr "Linker Rand"

#~ msgid "Well done"
#~ msgstr "Gut gemacht"

#~ msgid "Swipe up again to close the settings screen"
#~ msgstr "Wischen Sie erneut nach oben, um das Einstellungsmenü zu schließen"

#~ msgid "Skip intro"
#~ msgstr "Einführung überspringen"

#~ msgid "Type or say a command"
#~ msgstr "Befehl eingeben oder sprechen"

#~ msgid "Speaking..."
#~ msgstr "Sprechen Sie …"

#~ msgid ""
#~ "You have now mastered the edge gestures and can start using the "
#~ "phone<br><br>Tap on the screen to start"
#~ msgstr ""
#~ "Sie haben nun die Kantengesten erfolgreich erlernt und können das Telefon "
#~ "nun nutzen<br><br>Zum Starten auf den Bildschirm tippen"

#~ msgid "Top edge"
#~ msgstr "Oberer Bildschirmrand"

#~ msgid "Try swiping from the top edge to access the indicators"
#~ msgstr ""
#~ "Vom oberen Bildschirmrand her wischen, um die Statusmeldungen anzuzeigen"

#~ msgid "Swipe from the left to reveal the launcher for quick access to apps"
#~ msgstr ""
#~ "Wischen Sie von links nach rechts, um die Seitenleiste für den Anwendungs-"
#~ "Schnellzugriff aufzurufen"

#~ msgid "Try swiping from the right edge to unlock the phone"
#~ msgstr "Vom rechten Bildschirmrand her wischen, um das Gerät zu entsperren"

#~ msgid "Right edge"
#~ msgstr "Rechter Bildschirmrand"

#~ msgid "Power off"
#~ msgstr "Ausschalten"

#~ msgid "All"
#~ msgstr "Alle"

#~ msgid "Done"
#~ msgstr "Erledigt"

#~ msgid "Favorites"
#~ msgstr "Favoriten"

#~ msgid "Store"
#~ msgstr "Store"

#~ msgid "Log out"
#~ msgstr "Abmelden"

#~ msgid "Reboot"
#~ msgstr "Neustart"

#~ msgid "Shut down"
#~ msgstr "Herunterfahren"

#~ msgid "Power"
#~ msgstr "Energie"

#~ msgid "Settings"
#~ msgstr "Einstellungen"

#~ msgid "Restart"
#~ msgstr "Neustarten"

#~ msgid "Manage Scopes"
#~ msgstr "Filter verwalten"

#~ msgid "Please re-enter"
#~ msgstr "Bitte erneut eingeben"<|MERGE_RESOLUTION|>--- conflicted
+++ resolved
@@ -6,27 +6,18 @@
 msgid ""
 msgstr ""
 "Project-Id-Version: unity\n"
-"Report-Msgid-Bugs-To: FULL NAME <EMAIL@ADDRESS>\n"
+"Report-Msgid-Bugs-To: \n"
 "POT-Creation-Date: 2015-08-25 14:53+0200\n"
-<<<<<<< HEAD
-"PO-Revision-Date: 2015-09-17 13:39+0000\n"
-"Last-Translator: Michał Sawicz <michal.sawicz@canonical.com>\n"
-=======
 "PO-Revision-Date: 2015-07-24 18:03+0000\n"
 "Last-Translator: Torsten Franz <Unknown>\n"
->>>>>>> b1b3c55a
 "Language-Team: German <de@li.org>\n"
+"Language: de\n"
 "MIME-Version: 1.0\n"
 "Content-Type: text/plain; charset=UTF-8\n"
 "Content-Transfer-Encoding: 8bit\n"
 "Plural-Forms: nplurals=2; plural=n != 1;\n"
-<<<<<<< HEAD
-"X-Launchpad-Export-Date: 2015-09-18 05:44+0000\n"
-"X-Generator: Launchpad (build 17746)\n"
-=======
 "X-Launchpad-Export-Date: 2015-09-16 05:49+0000\n"
 "X-Generator: Launchpad (build 17737)\n"
->>>>>>> b1b3c55a
 
 #: plugins/LightDM/Greeter.cpp:112
 msgid "Password: "
@@ -485,8 +476,7 @@
 
 #: qml/Tutorial/TutorialBottomFinish.qml:24
 msgid "This action does different things for different apps"
-msgstr ""
-"Diese Aktion bewirkt verschiedene Dinge in verschiedenen Anwendungen."
+msgstr "Diese Aktion bewirkt verschiedene Dinge in verschiedenen Anwendungen."
 
 #: qml/Tutorial/TutorialBottomFinish.qml:25
 msgid "Tap here to finish."
@@ -826,4 +816,7 @@
 #~ msgstr "Filter verwalten"
 
 #~ msgid "Please re-enter"
-#~ msgstr "Bitte erneut eingeben"+#~ msgstr "Bitte erneut eingeben"
+
+#~ msgid "Click here to finish."
+#~ msgstr "Zum Abschließen bitte hier klicken."
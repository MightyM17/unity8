--- conflicted
+++ resolved
@@ -7,22 +7,14 @@
 msgstr ""
 "Project-Id-Version: unity\n"
 "Report-Msgid-Bugs-To: FULL NAME <EMAIL@ADDRESS>\n"
-<<<<<<< HEAD
-"POT-Creation-Date: 2014-08-13 14:09-0400\n"
-=======
 "POT-Creation-Date: 2014-08-21 11:36+0200\n"
->>>>>>> 1f5a0a2e
 "PO-Revision-Date: 2014-08-20 12:41+0000\n"
 "Last-Translator: Jay ZDLin <Unknown>\n"
 "Language-Team: Russian <ru@li.org>\n"
 "MIME-Version: 1.0\n"
 "Content-Type: text/plain; charset=UTF-8\n"
 "Content-Transfer-Encoding: 8bit\n"
-<<<<<<< HEAD
-"X-Launchpad-Export-Date: 2014-08-21 06:48+0000\n"
-=======
 "X-Launchpad-Export-Date: 2014-08-23 07:17+0000\n"
->>>>>>> 1f5a0a2e
 "X-Generator: Launchpad (build 17163)\n"
 
 #: plugins/LightDM/Greeter.cpp:129
@@ -107,21 +99,6 @@
 "Вы научились пользоваться Ubuntu и можете начать использовать свой "
 "телефон<br><br>Нажмите на экран"
 
-<<<<<<< HEAD
-#: qml/Components/Lockscreen.qml:161
-msgid "Too many incorrect attempts"
-msgstr "Слишком много ошибок ввода"
-
-#: qml/Components/Lockscreen.qml:163
-msgid "Please wait"
-msgstr "Подождите"
-
-#: qml/Components/Lockscreen.qml:220
-msgid "Emergency Call"
-msgstr "Экстренный вызов"
-
-#: qml/Components/Lockscreen.qml:243
-=======
 #: qml/Components/Lockscreen.qml:167
 msgid "Please wait"
 msgstr "Подождите"
@@ -135,38 +112,18 @@
 msgstr "Экстренный вызов"
 
 #: qml/Components/Lockscreen.qml:226
->>>>>>> 1f5a0a2e
 msgid "OK"
 msgstr "ОК"
 
-#: qml/Components/PassphraseLockscreen.qml:62
+#: qml/Components/PassphraseLockscreen.qml:61
 #, qt-format
 msgid "Hello %1"
 msgstr "Привет, %1"
 
-#: qml/Components/PassphraseLockscreen.qml:62
+#: qml/Components/PassphraseLockscreen.qml:61
 msgid "Hello"
 msgstr "Привет"
 
-<<<<<<< HEAD
-#: qml/Components/PinLockscreen.qml:198
-msgid "CANCEL"
-msgstr "ОТМЕНИТЬ"
-
-#: qml/Components/PinLockscreen.qml:216
-msgid "DONE"
-msgstr "ГОТОВО"
-
-#: qml/Dash/GenericScopeView.qml:358
-msgid "See less"
-msgstr "Вкратце"
-
-#: qml/Dash/GenericScopeView.qml:358
-msgid "See all"
-msgstr "Показать всё"
-
-#: qml/Panel/SearchIndicator.qml:27
-=======
 #: qml/Dash/GenericScopeView.qml:361
 msgid "See less"
 msgstr "Вкратце"
@@ -176,7 +133,6 @@
 msgstr "Показать всё"
 
 #: qml/Dash/GenericScopeView.qml:424 qml/Panel/SearchIndicator.qml:27
->>>>>>> 1f5a0a2e
 msgid "Search"
 msgstr "Поиск"
 
@@ -200,15 +156,15 @@
 msgid "Send"
 msgstr "Отправить"
 
-#: qml/Dash/ScopesOverview.qml:200
+#: qml/Dash/ScopesOverview.qml:201
 msgid "Manage Dash"
 msgstr ""
 
-#: qml/Dash/ScopesOverview.qml:405
+#: qml/Dash/ScopesOverview.qml:408
 msgid "Done"
 msgstr "Готово"
 
-#: qml/Dash/ScopesOverview.qml:431
+#: qml/Dash/ScopesOverview.qml:434
 msgid "Store"
 msgstr ""
 
@@ -296,51 +252,27 @@
 msgid "Roaming"
 msgstr "Роуминг"
 
-<<<<<<< HEAD
+#: qml/Shell.qml:266
+msgid "Enter your passphrase"
+msgstr ""
+
 #: qml/Shell.qml:267
-msgid "passphrase"
-msgstr "ключевая фраза"
-
-#: qml/Shell.qml:267
-msgid "passcode"
-msgstr "секретный код"
+msgid "Sorry, incorrect passphrase"
+msgstr ""
 
 #: qml/Shell.qml:269
+msgid "Enter your PIN"
+msgstr ""
+
+#: qml/Shell.qml:273
 #, qt-format
 msgid "Enter your %1"
 msgstr "Введите %1"
-=======
-#: qml/Shell.qml:266
-msgid "Enter your passphrase"
-msgstr ""
-
-#: qml/Shell.qml:267
-msgid "Sorry, incorrect passphrase"
-msgstr ""
-
-#: qml/Shell.qml:269
-msgid "Enter your PIN"
-msgstr ""
->>>>>>> 1f5a0a2e
-
-#: qml/Shell.qml:273
-#, qt-format
-<<<<<<< HEAD
-msgid "Incorrect %1"
-msgstr "Некорректно введён %1"
-
-#: qml/Shell.qml:272
-msgid "Please re-enter"
-msgstr "Повторите ввод"
-=======
-msgid "Enter your %1"
-msgstr "Введите %1"
 
 #: qml/Shell.qml:274
 #, qt-format
 msgid "Sorry, incorrect %1"
 msgstr ""
->>>>>>> 1f5a0a2e
 
 #: qml/Shell.qml:310
 msgid "Sorry, incorrect passphrase."
@@ -368,9 +300,6 @@
 "and all personal data will be deleted."
 msgstr ""
 "Если секретный код будет введен неверно, то телефон вернётся к заводским "
-<<<<<<< HEAD
-"настройкам, а все личные данные будут удалены."
-=======
 "настройкам, а все личные данные будут удалены."
 
 #~ msgid "Please enter SIM PIN"
@@ -393,5 +322,4 @@
 
 #, qt-format
 #~ msgid "Incorrect %1"
-#~ msgstr "Некорректно введён %1"
->>>>>>> 1f5a0a2e
+#~ msgstr "Некорректно введён %1"
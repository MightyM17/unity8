--- conflicted
+++ resolved
@@ -7,13 +7,8 @@
 msgstr ""
 "Project-Id-Version: unity\n"
 "Report-Msgid-Bugs-To: \n"
-<<<<<<< HEAD
-"POT-Creation-Date: 2019-04-08 17:26-0500\n"
-"PO-Revision-Date: 2017-01-17 10:58+0000\n"
-=======
 "POT-Creation-Date: 2018-10-08 13:29-0500\n"
 "PO-Revision-Date: 2016-04-01 17:32+0000\n"
->>>>>>> d52dc2c9
 "Last-Translator: Yuri Chornoivan <yurchor@gmail.com>\n"
 "Language-Team: Ukrainian <uk@li.org>\n"
 "Language: uk\n"
@@ -22,53 +17,15 @@
 "Content-Transfer-Encoding: 8bit\n"
 "Plural-Forms: nplurals=3; plural=n%10==1 && n%100!=11 ? 0 : n%10>=2 && n"
 "%10<=4 && (n%100<10 || n%100>=20) ? 1 : 2;\n"
-<<<<<<< HEAD
-"X-Launchpad-Export-Date: 2017-04-07 06:31+0000\n"
-"X-Generator: Launchpad (build 18343)\n"
-=======
 "X-Launchpad-Export-Date: 2016-11-23 06:36+0000\n"
 "X-Generator: Launchpad (build 18269)\n"
->>>>>>> d52dc2c9
 
 #: plugins/LightDM/Greeter.cpp:123
 msgid "Password: "
 msgstr "Пароль: "
 
-<<<<<<< HEAD
-#: plugins/LightDM/Greeter.cpp:203
-msgid "Username"
-msgstr ""
-
-#: plugins/LightDM/Greeter.cpp:242
-msgid "Failed to authenticate"
-msgstr ""
-
-#: plugins/LightDM/Greeter.cpp:244
-msgid "Invalid password, please try again"
-msgstr ""
-
-#: plugins/LightDM/Greeter.cpp:254
-msgid "Log In"
-msgstr "Вхід"
-
-#: plugins/LightDM/Greeter.cpp:254 qml/Wizard/Pages/UpdateDelegate.qml:118
-msgid "Retry"
-msgstr "Повторити"
-
-#: plugins/LightDM/UsersModel.cpp:157
-msgid "Login"
-msgstr ""
-
-#: plugins/LightDM/UsersModel.cpp:165
-msgid "Guest Session"
-msgstr ""
-
-#: plugins/Unity/Launcher/launcheritem.cpp:49
-#: plugins/Unity/Launcher/launcheritem.cpp:123
-=======
 #: plugins/Unity/Launcher/launcheritem.cpp:50
 #: plugins/Unity/Launcher/launcheritem.cpp:109
->>>>>>> d52dc2c9
 msgid "Pin shortcut"
 msgstr "Заблокувати кнопку"
 
@@ -99,14 +56,9 @@
 msgid "Log Out"
 msgstr "Вийти"
 
-<<<<<<< HEAD
-#: qml/Components/Dialogs.qml:199 qml/Components/Dialogs.qml:264
-#: qml/Greeter/NarrowView.qml:208 qml/Wizard/Pages/passcode-confirm.qml:32
-=======
 #: qml/Components/Dialogs.qml:166 qml/Components/Dialogs.qml:222
 #: qml/Dash/DashPageHeader.qml:324 qml/Greeter/NarrowView.qml:232
 #: qml/Wizard/Pages/passcode-confirm.qml:32
->>>>>>> d52dc2c9
 #: qml/Wizard/Pages/passcode-set.qml:32
 msgid "Cancel"
 msgstr "Скасувати"
@@ -365,9 +317,6 @@
 msgid "Preview Share Item"
 msgstr "Попередній перегляд спільного запису"
 
-<<<<<<< HEAD
-#: qml/Components/VirtualTouchPad.qml:317
-=======
 #: qml/Dash/DashPageHeader.qml:361
 msgctxt "Button: Open the Ubuntu Store"
 msgid "Store"
@@ -466,7 +415,6 @@
 msgstr "Також встановлено"
 
 #: qml/DisabledScreenNotice.qml:109
->>>>>>> d52dc2c9
 msgid ""
 "Your device is now connected to an external display. Use this screen as a "
 "touch pad to interact with the pointer."
@@ -474,25 +422,6 @@
 "Ваш пристрій під’єднаний до зовнішнього дисплея. Використовуйте цей екран як "
 "сенсорну панель для керування вказівником."
 
-<<<<<<< HEAD
-#: qml/Components/VirtualTouchPad.qml:327
-msgid "Tap left button to click."
-msgstr "Торнніться лівої кнопки для клацання лівою."
-
-#: qml/Components/VirtualTouchPad.qml:339
-msgid "Tap right button to right click."
-msgstr "Торкніться правої кнопки для клацання правою."
-
-#: qml/Components/VirtualTouchPad.qml:351
-msgid "Swipe with two fingers to scroll."
-msgstr "Проведіть двома пальцями для гортання."
-
-#: qml/Components/VirtualTouchPad.qml:396
-msgid "Find more settings in the system settings."
-msgstr "Додаткові параметри можна знайти у «Системних параметрах»"
-
-=======
->>>>>>> d52dc2c9
 #: qml/Greeter/CoverPage.qml:127
 msgid "Unlock"
 msgstr "Розблокувати"
@@ -537,12 +466,6 @@
 msgid "Retry"
 msgstr "Повторити"
 
-<<<<<<< HEAD
-#: qml/Launcher/Drawer.qml:107
-msgid "Search…"
-msgstr "Пошук…"
-
-=======
 #: qml/Greeter/LoginList.qml:99
 msgid "Log In"
 msgstr "Вхід"
@@ -555,7 +478,6 @@
 msgid "Select desktop environment"
 msgstr "Виберіть стільничне середовище"
 
->>>>>>> d52dc2c9
 #: qml/Notifications/NotificationMenuItemFactory.qml:124
 msgid "Show password"
 msgstr "Показати пароль"
@@ -610,11 +532,7 @@
 msgid "In queue…"
 msgstr "У черзі…"
 
-<<<<<<< HEAD
-#: qml/Panel/Indicators/IndicatorMenuItemFactory.qml:1021
-=======
 #: qml/Panel/Indicators/MenuItemFactory.qml:999
->>>>>>> d52dc2c9
 #: qml/Wizard/Pages/UpdateDelegate.qml:226
 msgid "Downloading"
 msgstr "Отримуємо"
@@ -695,29 +613,17 @@
 #: qml/Wizard/Pages/10-welcome.qml:175
 #: qml/Wizard/Pages/10-welcome-update.qml:126
 #: qml/Wizard/Pages/11-changelog.qml:74 qml/Wizard/Pages/20-keyboard.qml:152
-<<<<<<< HEAD
-#: qml/Wizard/Pages/30-wifi.qml:214 qml/Wizard/Pages/50-timezone.qml:272
-#: qml/Wizard/Pages/60-account.qml:72 qml/Wizard/Pages/70-passwd-type.qml:146
-#: qml/Wizard/Pages/76-app-update.qml:231
-#: qml/Wizard/Pages/passcode-desktop.qml:154
-#: qml/Wizard/Pages/password-set.qml:153
-=======
 #: qml/Wizard/Pages/30-wifi.qml:208 qml/Wizard/Pages/50-timezone.qml:272
 #: qml/Wizard/Pages/60-account.qml:66 qml/Wizard/Pages/70-passwd-type.qml:146
 #: qml/Wizard/Pages/75-report-check.qml:85
 #: qml/Wizard/Pages/76-app-update.qml:236
 #: qml/Wizard/Pages/passcode-desktop.qml:142
 #: qml/Wizard/Pages/password-set.qml:142
->>>>>>> d52dc2c9
 msgid "Next"
 msgstr "Наступне"
 
 #: qml/Wizard/Pages/10-welcome-update.qml:91
 #, fuzzy
-<<<<<<< HEAD
-#| msgid "Welcome to Ubuntu"
-=======
->>>>>>> d52dc2c9
 msgid "Welcome to "
 msgstr "Ласкаво просимо до Ubuntu"
 
@@ -731,10 +637,6 @@
 
 #: qml/Wizard/Pages/11-changelog.qml:74
 #, fuzzy
-<<<<<<< HEAD
-#| msgid "Speaking..."
-=======
->>>>>>> d52dc2c9
 msgid "Loading..."
 msgstr "Мовлення…"
 
@@ -750,15 +652,9 @@
 msgid "Keyboard layout"
 msgstr "Розкладка клавіатури"
 
-<<<<<<< HEAD
-#: qml/Wizard/Pages/20-keyboard.qml:152 qml/Wizard/Pages/30-wifi.qml:214
-#: qml/Wizard/Pages/60-account.qml:72 qml/Wizard/Pages/76-app-update.qml:235
-#: qml/Wizard/Pages/79-system-update.qml:144 qml/Wizard/Pages/sim.qml:101
-=======
 #: qml/Wizard/Pages/20-keyboard.qml:152 qml/Wizard/Pages/30-wifi.qml:208
 #: qml/Wizard/Pages/60-account.qml:66 qml/Wizard/Pages/76-app-update.qml:240
 #: qml/Wizard/Pages/79-system-update.qml:152 qml/Wizard/Pages/sim.qml:101
->>>>>>> d52dc2c9
 msgid "Skip"
 msgstr "Пропустити"
 
@@ -766,17 +662,6 @@
 msgid "Connect to Wi‑Fi"
 msgstr "З’єднатися із Wi‑Fi"
 
-<<<<<<< HEAD
-#: qml/Wizard/Pages/30-wifi.qml:139
-msgid "Connected"
-msgstr "Під’єднано"
-
-#: qml/Wizard/Pages/30-wifi.qml:172
-msgid "Available Wi-Fi networks"
-msgstr "Доступні мережі Wi-Fi"
-
-#: qml/Wizard/Pages/30-wifi.qml:173
-=======
 #: qml/Wizard/Pages/30-wifi.qml:133
 msgid "Connected"
 msgstr "Під’єднано"
@@ -786,7 +671,6 @@
 msgstr "Доступні мережі Wi-Fi"
 
 #: qml/Wizard/Pages/30-wifi.qml:167
->>>>>>> d52dc2c9
 msgid "No available Wi-Fi networks"
 msgstr "Не доступні мережі Wi-Fi"
 
@@ -802,11 +686,7 @@
 msgid "Personalize Your Device"
 msgstr "Персоналізація Пристрою"
 
-<<<<<<< HEAD
-#: qml/Wizard/Pages/60-account.qml:54
-=======
 #: qml/Wizard/Pages/60-account.qml:49
->>>>>>> d52dc2c9
 msgid "Preferred Name"
 msgstr "Бажане ім’я"
 
@@ -829,43 +709,19 @@
 msgid "No lock code"
 msgstr "Без коду розблокування"
 
-<<<<<<< HEAD
-#: qml/Wizard/Pages/76-app-update.qml:34
-msgid "Update Apps"
-msgstr ""
-=======
 #: qml/Wizard/Pages/75-report-check.qml:26
 msgid "Privacy Policy"
 msgstr "Правила конфіденційності"
->>>>>>> d52dc2c9
-
-#: qml/Wizard/Pages/76-app-update.qml:122
-msgid "This device is not connected to the internet."
-msgstr ""
-
-<<<<<<< HEAD
-#: qml/Wizard/Pages/76-app-update.qml:123
-#: qml/Wizard/Pages/76-app-update.qml:129
-msgid "Use the OpenStore app to check for updates once connected."
-=======
+
+#: qml/Wizard/Pages/75-report-check.qml:26
+msgid "Help Us Improve"
+msgstr "Допоможіть нам покращити"
+
 #: qml/Wizard/Pages/75-report-check.qml:60
 msgid "Improve system performance by sending us crashes and error reports."
->>>>>>> d52dc2c9
-msgstr ""
-
-<<<<<<< HEAD
-#: qml/Wizard/Pages/76-app-update.qml:125
-msgid "Software is up to date"
-msgstr ""
-
-#: qml/Wizard/Pages/76-app-update.qml:128
-msgid "The update server is not responding."
-msgstr ""
-
-#: qml/Wizard/Pages/76-app-update.qml:233
-#, fuzzy
-#| msgid "Loading. Please Wait..."
-=======
+msgstr ""
+"Допоможіть нам покращити систему, відіславши нам звіт про помилки пристрою."
+
 #: qml/Wizard/Pages/75-report-check.qml:61
 msgid "Privacy policy"
 msgstr "Правила конфіденційності"
@@ -893,7 +749,6 @@
 
 #: qml/Wizard/Pages/76-app-update.qml:238
 #, fuzzy
->>>>>>> d52dc2c9
 msgid "Please wait..."
 msgstr "Завантаження. Будь ласка, зачекайте…"
 
@@ -910,16 +765,8 @@
 "оновлено, пристрій автоматично її перезавантажить."
 
 #: qml/Wizard/Pages/79-system-update.qml:76
-<<<<<<< HEAD
-#, fuzzy
-#| msgctxt "string identifying name of the update"
-#| msgid "Ubuntu system"
-msgctxt "string identifying name of the update"
-msgid "Ubuntu Touch system"
-=======
 msgctxt "string identifying name of the update"
 msgid "Ubuntu system"
->>>>>>> d52dc2c9
 msgstr "Система Ubuntu"
 
 #: qml/Wizard/Pages/79-system-update.qml:83
@@ -928,19 +775,11 @@
 msgid "Version %1"
 msgstr "Версія %1"
 
-<<<<<<< HEAD
-#: qml/Wizard/Pages/79-system-update.qml:95
-msgid "This could take a few minutes..."
-msgstr "Це може тривати декілька хвилин…"
-
-#: qml/Wizard/Pages/79-system-update.qml:109
-=======
 #: qml/Wizard/Pages/79-system-update.qml:102
 msgid "This could take a few minutes..."
 msgstr "Це може тривати декілька хвилин…"
 
 #: qml/Wizard/Pages/79-system-update.qml:116
->>>>>>> d52dc2c9
 msgid "Install and restart now"
 msgstr "Встановити і перезавантажити зараз"
 
@@ -986,15 +825,11 @@
 
 #: qml/Wizard/Pages/GlobalUpdateControls.qml:121
 #, fuzzy
-<<<<<<< HEAD
-#| msgid "Update Device"
-=======
->>>>>>> d52dc2c9
 msgid "Update all"
 msgstr "Оновлення для пристрою"
 
 #: qml/Wizard/Pages/passcode-confirm.qml:43
-#: qml/Wizard/Pages/passcode-desktop.qml:104
+#: qml/Wizard/Pages/passcode-desktop.qml:97
 msgid "Confirm passcode"
 msgstr "Підтвердіть код-пароль"
 
@@ -1011,24 +846,24 @@
 msgid "Lock Screen Passcode"
 msgstr "Код блокування екрану"
 
-#: qml/Wizard/Pages/passcode-desktop.qml:68
+#: qml/Wizard/Pages/passcode-desktop.qml:61
 msgid "Enter 4 numbers to setup your passcode"
 msgstr "Уведіть код блокування із 4 цифр"
 
-#: qml/Wizard/Pages/passcode-desktop.qml:84
+#: qml/Wizard/Pages/passcode-desktop.qml:77
 #: qml/Wizard/Pages/passcode-set.qml:54
 msgid "Choose passcode"
 msgstr "Виберіть код-пароль"
 
-#: qml/Wizard/Pages/passcode-desktop.qml:139
+#: qml/Wizard/Pages/passcode-desktop.qml:127
 msgid "Passcode too short"
 msgstr "Код закороткий"
 
-#: qml/Wizard/Pages/passcode-desktop.qml:141
+#: qml/Wizard/Pages/passcode-desktop.qml:129
 msgid "Passcodes match"
 msgstr "Коди збігаються"
 
-#: qml/Wizard/Pages/passcode-desktop.qml:143
+#: qml/Wizard/Pages/passcode-desktop.qml:131
 msgid "Passcodes do not match"
 msgstr "Коди не збігаються"
 
@@ -1040,15 +875,15 @@
 msgid "Lock Screen Password"
 msgstr "Пароль блокування екрану"
 
-#: qml/Wizard/Pages/password-set.qml:68
+#: qml/Wizard/Pages/password-set.qml:62
 msgid "Enter at least 8 characters"
 msgstr "Уведіть не менше 8 символів"
 
-#: qml/Wizard/Pages/password-set.qml:80
+#: qml/Wizard/Pages/password-set.qml:74
 msgid "Choose password"
 msgstr "Виберіть пароль"
 
-#: qml/Wizard/Pages/password-set.qml:110
+#: qml/Wizard/Pages/password-set.qml:104
 msgid "Confirm password"
 msgstr "Схваліть пароль"
 
@@ -1079,19 +914,11 @@
 
 #: qml/Wizard/Pages/UpdateDelegate.qml:123
 #, fuzzy
-<<<<<<< HEAD
-#| msgid "Update Device"
-=======
->>>>>>> d52dc2c9
 msgid "Update"
 msgstr "Оновлення для пристрою"
 
 #: qml/Wizard/Pages/UpdateDelegate.qml:125
 #, fuzzy
-<<<<<<< HEAD
-#| msgid "Downloading"
-=======
->>>>>>> d52dc2c9
 msgid "Download"
 msgstr "Отримуємо"
 
@@ -1134,37 +961,21 @@
 
 #: qml/Wizard/Pages/UpdateDelegate.qml:283
 #, fuzzy
-<<<<<<< HEAD
-#| msgid "Downloading"
-=======
->>>>>>> d52dc2c9
 msgid "Downloaded"
 msgstr "Отримуємо"
 
 #: qml/Wizard/Pages/UpdateDelegate.qml:286
 #, fuzzy
-<<<<<<< HEAD
-#| msgid "Also installed"
-=======
->>>>>>> d52dc2c9
 msgid "Installed"
 msgstr "Також встановлено"
 
 #: qml/Wizard/Pages/UpdateDelegate.qml:291
 #, fuzzy, qt-format
-<<<<<<< HEAD
-#| msgid "Update Device"
-=======
->>>>>>> d52dc2c9
 msgid "Updated %1"
 msgstr "Оновлення для пристрою"
 
 #: qml/Wizard/Pages/UpdateDelegate.qml:315
 #, fuzzy
-<<<<<<< HEAD
-#| msgid "Update Device"
-=======
->>>>>>> d52dc2c9
 msgid "Update failed"
 msgstr "Оновлення для пристрою"
 
@@ -1196,86 +1007,6 @@
 msgid "Very weak password"
 msgstr "Дуже слабкий пароль"
 
-<<<<<<< HEAD
-#~ msgctxt "Button: Open the Ubuntu Store"
-#~ msgid "Store"
-#~ msgstr "Крамниця"
-
-#~ msgctxt "Button: Start a search in the current dash scope"
-#~ msgid "Search"
-#~ msgstr "Пошук"
-
-#~ msgctxt "Button: Show the current dash scope settings"
-#~ msgid "Settings"
-#~ msgstr "Параметри"
-
-#~ msgid "Remove from Favorites"
-#~ msgstr "Вилучити з вибраного"
-
-#~ msgid "Add to Favorites"
-#~ msgstr "Додати до вибраного"
-
-#~ msgid "Refine your results"
-#~ msgstr "Покращіть результати"
-
-#~ msgid "Reset"
-#~ msgstr "Скинути"
-
-#~ msgid "Show less"
-#~ msgstr "Стислий показ"
-
-#~ msgid "Show all"
-#~ msgstr "Показати усе"
-
-#~ msgctxt "Label: Hint for dash search line edit"
-#~ msgid "Search"
-#~ msgstr "Пошук"
-
-#~ msgid "Recent Searches"
-#~ msgstr "Останні пошуки"
-
-#~ msgid "Clear All"
-#~ msgstr "Очистити все"
-
-#~ msgid "More..."
-#~ msgstr "Більше…"
-
-#~ msgid "Less..."
-#~ msgstr "Менше..."
-
-#~ msgid "Send"
-#~ msgstr "Надіслати"
-
-#~ msgid "Rate this"
-#~ msgstr "Оцінити"
-
-#~ msgid "Add a review"
-#~ msgstr "Додати рецензію"
-
-#~ msgid "Pull to refresh…"
-#~ msgstr "Потягніть для оновлення…"
-
-#~ msgid "Release to refresh…"
-#~ msgstr "Відпустіть для оновлення…"
-
-#~ msgid "Enable location data"
-#~ msgstr "Увімкнути дані перебування"
-
-#~ msgid "Manage"
-#~ msgstr "Керування"
-
-#~ msgid "Home"
-#~ msgstr "Домівка"
-
-#~ msgctxt "Apps sorted alphabetically"
-#~ msgid "A-Z"
-#~ msgstr "А-Я"
-
-#~ msgid "More apps in the store"
-#~ msgstr "Інші програми можна знайти у крамниці"
-
-=======
->>>>>>> d52dc2c9
 #~ msgid "Location Services"
 #~ msgstr "Сервіс Геолокації"
 
@@ -1302,23 +1033,6 @@
 #~ msgid "You can change it later in System Settings."
 #~ msgstr "Ви можете змінити його пізніше в налаштуваннях системи."
 
-<<<<<<< HEAD
-#~ msgid "Privacy Policy"
-#~ msgstr "Правила конфіденційності"
-
-#~ msgid "Help Us Improve"
-#~ msgstr "Допоможіть нам покращити"
-
-#~ msgid "Improve system performance by sending us crashes and error reports."
-#~ msgstr ""
-#~ "Допоможіть нам покращити систему, відіславши нам звіт про помилки "
-#~ "пристрою."
-
-#~ msgid "Privacy policy"
-#~ msgstr "Правила конфіденційності"
-
-=======
->>>>>>> d52dc2c9
 #~ msgid "Terms & Conditions"
 #~ msgstr "Умови користування"
 
@@ -1745,17 +1459,4 @@
 #~ "відкритих програм"
 
 #~ msgid "Swipe up for favorite calculations"
-<<<<<<< HEAD
-#~ msgstr "Проведіть вгору, щоб побачити список вибраних обчислень"
-
-#~ msgid "Long swipe from the left edge to open the Today scope"
-#~ msgstr "Довге проведення від лівого краю відкриває область «Сьогодні»"
-
-#~ msgid "Takes a screenshot of a window."
-#~ msgstr "Зробити знімок вікна."
-
-#~ msgid "Super + 0 to 9"
-#~ msgstr "Win + 0-9"
-=======
-#~ msgstr "Проведіть вгору, щоб побачити список вибраних обчислень"
->>>>>>> d52dc2c9
+#~ msgstr "Проведіть вгору, щоб побачити список вибраних обчислень"
--- conflicted
+++ resolved
@@ -6,28 +6,18 @@
 msgid ""
 msgstr ""
 "Project-Id-Version: unity\n"
-"Report-Msgid-Bugs-To: FULL NAME <EMAIL@ADDRESS>\n"
+"Report-Msgid-Bugs-To: \n"
 "POT-Creation-Date: 2015-08-25 14:53+0200\n"
-<<<<<<< HEAD
-"PO-Revision-Date: 2015-09-17 13:39+0000\n"
-"Last-Translator: Michał Sawicz <michal.sawicz@canonical.com>\n"
-=======
 "PO-Revision-Date: 2015-07-12 22:17+0000\n"
 "Last-Translator: Josef Andersson <Unknown>\n"
->>>>>>> b1b3c55a
 "Language-Team: Swedish\n"
+"Language: sv\n"
 "MIME-Version: 1.0\n"
 "Content-Type: text/plain; charset=UTF-8\n"
 "Content-Transfer-Encoding: 8bit\n"
 "Plural-Forms: nplurals=2; plural=n != 1;\n"
-<<<<<<< HEAD
-"X-Launchpad-Export-Date: 2015-09-18 05:44+0000\n"
-"X-Generator: Launchpad (build 17746)\n"
-=======
 "X-Launchpad-Export-Date: 2015-09-16 05:50+0000\n"
 "X-Generator: Launchpad (build 17737)\n"
->>>>>>> b1b3c55a
-"Language: sv\n"
 
 #: plugins/LightDM/Greeter.cpp:112
 msgid "Password: "
@@ -588,8 +578,7 @@
 
 #: qml/Wizard/Pages/20-sim.qml:59
 msgid "Without it, you won’t be able to make calls or use text messaging."
-msgstr ""
-"Utan det kommer du inte att kunna ringa eller skicka textmeddelanden."
+msgstr "Utan det kommer du inte att kunna ringa eller skicka textmeddelanden."
 
 #: qml/Wizard/Pages/20-sim.qml:73 qml/Wizard/Pages/40-wifi.qml:215
 msgid "Skip"
@@ -659,8 +648,7 @@
 
 #: qml/Wizard/Pages/50-location.qml:86
 msgid "Using GPS, anonymized Wi-Fi and cellular network info (recommended)"
-msgstr ""
-"Använd GPS, anonymiserad Wi-Fi och mobil nätverksinfo (rekommenderas)"
+msgstr "Använd GPS, anonymiserad Wi-Fi och mobil nätverksinfo (rekommenderas)"
 
 #. Translators: HERE is a trademark for Nokia's location service, you probably shouldn't translate it
 #: qml/Wizard/Pages/50-location.qml:103
@@ -668,8 +656,8 @@
 "By selecting this option you agree to the Nokia HERE <a href='#'>terms and "
 "conditions</a>."
 msgstr ""
-"Genom att välja detta alternativ godkänner du <a "
-"href='#'>användarvillkoren</a> för Nokia HERE."
+"Genom att välja detta alternativ godkänner du <a href='#'>användarvillkoren</"
+"a> för Nokia HERE."
 
 #: qml/Wizard/Pages/50-location.qml:112
 msgid "Not at all"
@@ -819,4 +807,7 @@
 #~ msgstr "Hantera vyer"
 
 #~ msgid "Please re-enter"
-#~ msgstr "Ange igen"+#~ msgstr "Ange igen"
+
+#~ msgid "Click here to finish."
+#~ msgstr "Klicka här för att slutföra."
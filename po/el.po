# Greek translation for unity
# Copyright (c) 2013 Rosetta Contributors and Canonical Ltd 2013
# This file is distributed under the same license as the unity package.
# FIRST AUTHOR <EMAIL@ADDRESS>, 2013.
#
msgid ""
msgstr ""
"Project-Id-Version: unity\n"
"Report-Msgid-Bugs-To: \n"
<<<<<<< HEAD
"POT-Creation-Date: 2019-04-08 17:26-0500\n"
=======
"POT-Creation-Date: 2018-10-08 13:29-0500\n"
>>>>>>> d52dc2c9
"PO-Revision-Date: 2016-04-25 16:24+0000\n"
"Last-Translator: Aggelos Arnaoutis <angelosarn@hotmail.com>\n"
"Language-Team: Greek <el@li.org>\n"
"Language: el\n"
"MIME-Version: 1.0\n"
"Content-Type: text/plain; charset=UTF-8\n"
"Content-Transfer-Encoding: 8bit\n"
"Plural-Forms: nplurals=2; plural=n != 1;\n"
"X-Launchpad-Export-Date: 2016-11-23 06:35+0000\n"
"X-Generator: Launchpad (build 18269)\n"

#: plugins/LightDM/Greeter.cpp:123
msgid "Password: "
msgstr "Κωδικός πρόσβασης: "

<<<<<<< HEAD
#: plugins/LightDM/Greeter.cpp:203
msgid "Username"
msgstr ""

#: plugins/LightDM/Greeter.cpp:242
msgid "Failed to authenticate"
msgstr ""

#: plugins/LightDM/Greeter.cpp:244
msgid "Invalid password, please try again"
msgstr ""

#: plugins/LightDM/Greeter.cpp:254
msgid "Log In"
msgstr "Σύνδεση"

#: plugins/LightDM/Greeter.cpp:254 qml/Wizard/Pages/UpdateDelegate.qml:118
msgid "Retry"
msgstr "Επανάληψη"

#: plugins/LightDM/UsersModel.cpp:157
msgid "Login"
msgstr ""

#: plugins/LightDM/UsersModel.cpp:165
msgid "Guest Session"
msgstr ""

#: plugins/Unity/Launcher/launcheritem.cpp:49
#: plugins/Unity/Launcher/launcheritem.cpp:123
=======
#: plugins/Unity/Launcher/launcheritem.cpp:50
#: plugins/Unity/Launcher/launcheritem.cpp:109
>>>>>>> d52dc2c9
msgid "Pin shortcut"
msgstr "Καρφίτσωμα συντόμευσης"

#: plugins/Unity/Launcher/launcheritem.cpp:55
msgid "Quit"
msgstr "Έξοδος"

#: plugins/Unity/Launcher/launcheritem.cpp:109
msgid "Unpin shortcut"
msgstr "Ξεκαρφίτσωμα συντόμευσης"

#: qml/Components/Dialogs.qml:149
msgctxt "Title: Lock/Log out dialog"
msgid "Log out"
msgstr "Αποσύνδεση"

#: qml/Components/Dialogs.qml:150
msgid "Are you sure you want to log out?"
msgstr "Επιθυμείτε σίγουρα να αποσυνδεθείτε;"

#: qml/Components/Dialogs.qml:152
msgctxt "Button: Lock the system"
msgid "Lock"
msgstr "Κλείδωμα"

#: qml/Components/Dialogs.qml:159
msgctxt "Button: Log out from the system"
msgid "Log Out"
msgstr "Αποσύνδεση"

<<<<<<< HEAD
#: qml/Components/Dialogs.qml:199 qml/Components/Dialogs.qml:264
#: qml/Greeter/NarrowView.qml:208 qml/Wizard/Pages/passcode-confirm.qml:32
=======
#: qml/Components/Dialogs.qml:166 qml/Components/Dialogs.qml:222
#: qml/Dash/DashPageHeader.qml:324 qml/Greeter/NarrowView.qml:232
#: qml/Wizard/Pages/passcode-confirm.qml:32
>>>>>>> d52dc2c9
#: qml/Wizard/Pages/passcode-set.qml:32
msgid "Cancel"
msgstr "Ακύρωση"

#: qml/Components/Dialogs.qml:178
msgctxt "Title: Reboot dialog"
msgid "Reboot"
msgstr "Επανεκκίνηση"

#: qml/Components/Dialogs.qml:179
msgid "Are you sure you want to reboot?"
msgstr "Επιθυμείτε σίγουρα επανεκκίνηση;"

#: qml/Components/Dialogs.qml:181
msgid "No"
msgstr "Όχι"

#: qml/Components/Dialogs.qml:187
msgid "Yes"
msgstr "Ναι"

#: qml/Components/Dialogs.qml:202
msgctxt "Title: Power off/Restart dialog"
msgid "Power"
msgstr "Τερματισμός"

#: qml/Components/Dialogs.qml:203
msgid ""
"Are you sure you would like\n"
"to power off?"
msgstr ""
"Επιθυμείτε σίγουρα τον\n"
"τερματισμό λειτουργίας;"

#: qml/Components/Dialogs.qml:205
msgctxt "Button: Power off the system"
msgid "Power off"
msgstr "Τερματισμός"

#: qml/Components/Dialogs.qml:214
msgctxt "Button: Restart the system"
msgid "Restart"
msgstr "Επανεκκίνηση"

#: qml/Components/KeyboardShortcutsOverlay.qml:41
msgid "Keyboard Shortcuts"
msgstr ""

#: qml/Components/KeyboardShortcutsOverlay.qml:55
msgid "Unity 8"
msgstr ""

#: qml/Components/KeyboardShortcutsOverlay.qml:62
msgid "PrtScr"
msgstr ""

#: qml/Components/KeyboardShortcutsOverlay.qml:67
msgid "Takes a screenshot."
msgstr ""

#: qml/Components/KeyboardShortcutsOverlay.qml:75
msgid "Alt + PrtScr"
msgstr ""

#: qml/Components/KeyboardShortcutsOverlay.qml:80
msgid "Takes a screenshot of a window."
msgstr ""

#: qml/Components/KeyboardShortcutsOverlay.qml:88
msgid "Super + Space"
msgstr ""

#: qml/Components/KeyboardShortcutsOverlay.qml:93
msgid "Switches to next keyboard layout."
msgstr ""

#: qml/Components/KeyboardShortcutsOverlay.qml:101
msgid "Super + Shift + Space"
msgstr ""

#: qml/Components/KeyboardShortcutsOverlay.qml:106
msgid "Switches to previous keyboard layout."
msgstr ""

#: qml/Components/KeyboardShortcutsOverlay.qml:118
msgid "Launcher"
msgstr ""

#: qml/Components/KeyboardShortcutsOverlay.qml:125
msgid "Super (Hold)"
msgstr ""

#: qml/Components/KeyboardShortcutsOverlay.qml:130
msgid "Opens the launcher, displays shortcuts."
msgstr ""

#: qml/Components/KeyboardShortcutsOverlay.qml:138
msgid "Alt + F1"
msgstr ""

#: qml/Components/KeyboardShortcutsOverlay.qml:143
msgid "Opens launcher keyboard navigation mode."
msgstr ""

#: qml/Components/KeyboardShortcutsOverlay.qml:151
msgid "Super + Tab"
msgstr ""

#: qml/Components/KeyboardShortcutsOverlay.qml:156
msgid "Switches applications via the launcher."
msgstr ""

#: qml/Components/KeyboardShortcutsOverlay.qml:164
msgid "Super + 0 to 9"
msgstr ""

#: qml/Components/KeyboardShortcutsOverlay.qml:169
msgid "Same as clicking on a launcher icon."
msgstr ""

#: qml/Components/KeyboardShortcutsOverlay.qml:181
msgid "Scopes"
msgstr ""

#: qml/Components/KeyboardShortcutsOverlay.qml:188
msgid "Super (Tap)"
msgstr ""

#: qml/Components/KeyboardShortcutsOverlay.qml:193
msgid "Opens the Scopes home."
msgstr ""

#: qml/Components/KeyboardShortcutsOverlay.qml:209
msgid "Switching"
msgstr ""

#: qml/Components/KeyboardShortcutsOverlay.qml:216
msgid "Alt + Tab"
msgstr ""

#: qml/Components/KeyboardShortcutsOverlay.qml:221
msgid "Switches between applications."
msgstr ""

#: qml/Components/KeyboardShortcutsOverlay.qml:229
msgid "Super + W"
msgstr ""

#: qml/Components/KeyboardShortcutsOverlay.qml:234
msgid "Opens the desktop spread."
msgstr ""

#: qml/Components/KeyboardShortcutsOverlay.qml:242
msgid "Cursor Left or Right"
msgstr ""

#: qml/Components/KeyboardShortcutsOverlay.qml:247
msgid "Moves the focus."
msgstr ""

#: qml/Components/KeyboardShortcutsOverlay.qml:259
msgid "Windows"
msgstr ""

#: qml/Components/KeyboardShortcutsOverlay.qml:266
msgid "Ctrl + Super + D"
msgstr ""

#: qml/Components/KeyboardShortcutsOverlay.qml:271
msgid "Minimizes all windows."
msgstr ""

#: qml/Components/KeyboardShortcutsOverlay.qml:279
msgid "Ctrl + Super + Up"
msgstr ""

#: qml/Components/KeyboardShortcutsOverlay.qml:284
msgid "Maximizes the current window."
msgstr ""

#: qml/Components/KeyboardShortcutsOverlay.qml:292
msgid "Ctrl + Super + Down"
msgstr ""

#: qml/Components/KeyboardShortcutsOverlay.qml:297
msgid "Minimizes or restores the current window."
msgstr ""

#: qml/Components/KeyboardShortcutsOverlay.qml:305
msgid "Ctrl + Super + Left or Right"
msgstr ""

#: qml/Components/KeyboardShortcutsOverlay.qml:310
msgid "Semi-maximizes the current window."
msgstr ""

#: qml/Components/KeyboardShortcutsOverlay.qml:318
msgid "Alt + F4"
msgstr ""

#: qml/Components/KeyboardShortcutsOverlay.qml:323
msgid "Closes the current window."
msgstr ""

#: qml/Components/Lockscreen.qml:212 qml/Greeter/NarrowView.qml:252
msgid "Return to Call"
msgstr "Επιστροφή στην κλήση"

#: qml/Components/Lockscreen.qml:212
msgid "Emergency Call"
msgstr "Κλήση έκτακτης ανάγκης"

#: qml/Components/Lockscreen.qml:244
msgid "OK"
msgstr "OK"

#: qml/Components/MediaServices/VideoPlayerControls.qml:44
#, qt-format
msgid "%1:%2:%3"
msgstr ""

#: qml/Components/MediaServices/VideoPlayerControls.qml:49
#, qt-format
msgid "%1:%2"
msgstr ""

#: qml/Components/ModeSwitchWarningDialog.qml:32
msgid "Apps may have unsaved data:"
msgstr "Οι εφαρμογές μπορεί να έχουν μη αποθηκευμένα δεδομένα:"

#: qml/Components/ModeSwitchWarningDialog.qml:57
msgctxt ""
"Re-dock means connect the device again to an external screen/mouse/keyboard"
msgid "Re-dock, save your work and close these apps to continue."
msgstr ""

#: qml/Components/ModeSwitchWarningDialog.qml:63
msgid "Or force close now (unsaved data will be lost)."
msgstr ""
"Ή πραγματοποιείστε εξαναγκασμένο κλείσιμο τώρα (τα μη αποθηκευμένα δεδομένα "
"θα χαθούν)."

#: qml/Components/ModeSwitchWarningDialog.qml:75
msgid "OK, I will reconnect"
msgstr "Εντάξει, θα γίνει επανασύνδεση"

#: qml/Components/ModeSwitchWarningDialog.qml:76
msgid "Reconnect now!"
msgstr "Επανασύνδεση τώρα!"

#: qml/Components/ModeSwitchWarningDialog.qml:88
msgid "Close all"
msgstr "Κλείσιμο όλων"

#: qml/Components/SharingPicker.qml:54
msgid "Preview Share Item"
msgstr "Προεπισκόπηση κοινής χρήσης αντικειμένου"

<<<<<<< HEAD
#: qml/Components/VirtualTouchPad.qml:317
msgid ""
"Your device is now connected to an external display. Use this screen as a "
"touch pad to interact with the pointer."
msgstr ""
"Η συσκεύη σας τώρα είναι συνδεδεμένη με μια εξωτερική οθόνη. Χρησιμοποιείστε "
"αυτήν την οθόνη ως επιφάνεια αφής για να αλληλεπηδράσετε με τον δείκτη."

#: qml/Components/VirtualTouchPad.qml:327
msgid "Tap left button to click."
msgstr ""

#: qml/Components/VirtualTouchPad.qml:339
msgid "Tap right button to right click."
msgstr ""

#: qml/Components/VirtualTouchPad.qml:351
msgid "Swipe with two fingers to scroll."
msgstr ""

#: qml/Components/VirtualTouchPad.qml:396
msgid "Find more settings in the system settings."
msgstr ""
=======
#: qml/Dash/DashPageHeader.qml:361
msgctxt "Button: Open the Ubuntu Store"
msgid "Store"
msgstr "Κατάστημα"

#: qml/Dash/DashPageHeader.qml:368
msgctxt "Button: Start a search in the current dash scope"
msgid "Search"
msgstr "Αναζήτηση"

#: qml/Dash/DashPageHeader.qml:378
msgctxt "Button: Show the current dash scope settings"
msgid "Settings"
msgstr "Ρυθμίσεις"

#: qml/Dash/DashPageHeader.qml:385
msgid "Remove from Favorites"
msgstr "Αφαίρεση από τα αγαπημένα"

#: qml/Dash/DashPageHeader.qml:385
msgid "Add to Favorites"
msgstr "Προσθήκη στα αγαπημένα"

#: qml/Dash/FiltersPopover.qml:61
msgid "Refine your results"
msgstr "Βελτιώστε τα αποτελέσματά σας"

#: qml/Dash/FiltersPopover.qml:70
msgid "Reset"
msgstr "Επαναφορά"

#: qml/Dash/GenericScopeView.qml:547 qml/Dash/GenericScopeView.qml:718
msgid "Show less"
msgstr ""

#: qml/Dash/GenericScopeView.qml:547
msgid "Show all"
msgstr ""

#: qml/Dash/GenericScopeView.qml:578
msgctxt "Label: Hint for dash search line edit"
msgid "Search"
msgstr "Αναζήτηση"

#: qml/Dash/PageHeaderExtraPanel.qml:67
msgid "Recent Searches"
msgstr "Πρόσφατες αναζητήσεις"

#: qml/Dash/PageHeaderExtraPanel.qml:78
msgid "Clear All"
msgstr "Καθαρισμός όλων"

#: qml/Dash/Previews/PreviewActionCombo.qml:36
msgid "More..."
msgstr "Περισσότερα..."

#: qml/Dash/Previews/PreviewActionCombo.qml:36
msgid "Less..."
msgstr "Λιγότερα..."

#: qml/Dash/Previews/PreviewCommentInput.qml:83
#: qml/Dash/Previews/PreviewRatingInput.qml:202
msgid "Send"
msgstr "Αποστολή"

#: qml/Dash/Previews/PreviewRatingInput.qml:109
msgid "Rate this"
msgstr "Βαθμολογήστε το"

#: qml/Dash/Previews/PreviewRatingInput.qml:184
msgid "Add a review"
msgstr "Προσθέστε την αξιολόγησή σας"

#: qml/Dash/PullToRefreshScopeStyle.qml:56
msgid "Pull to refresh…"
msgstr "Σύρτε για ανανέωση…"

#: qml/Dash/PullToRefreshScopeStyle.qml:61
msgid "Release to refresh…"
msgstr "Αφήστε για ανανέωση…"

#: qml/Dash/ScopeSettings/ScopeSettingBoolean.qml:43
msgid "Enable location data"
msgstr "Ενεργοποίηση δεδομένων τοποθεσίας"

#: qml/Dash/ScopesList.qml:57
msgid "Manage"
msgstr "Διαχείριση"

#: qml/Dash/ScopesList.qml:104
msgid "Home"
msgstr "Αρχή"

#: qml/Dash/ScopesList.qml:105
msgid "Also installed"
msgstr "Επίσης εγκατεστημένα"

#: qml/DisabledScreenNotice.qml:109
msgid ""
"Your device is now connected to an external display. Use this screen as a "
"touch pad to interact with the pointer."
msgstr ""
"Η συσκεύη σας τώρα είναι συνδεδεμένη με μια εξωτερική οθόνη. Χρησιμοποιείστε "
"αυτήν την οθόνη ως επιφάνεια αφής για να αλληλεπηδράσετε με τον δείκτη."
>>>>>>> d52dc2c9

#: qml/Greeter/CoverPage.qml:127
msgid "Unlock"
msgstr "Ξεκλείδωμα"

#: qml/Greeter/DelayedLockscreen.qml:43
msgid "Device Locked"
msgstr "Κλειδωμένη συσκευή"

#: qml/Greeter/DelayedLockscreen.qml:58
msgid "You have been locked out due to too many failed passphrase attempts."
msgstr ""
"Δεν σας επιτρέπεται η πρόσβαση καθώς προσπαθήσατε επανηλλημένως να "
"συνδεθείτε με λάθος συνθηματικό."

#: qml/Greeter/DelayedLockscreen.qml:59
msgid "You have been locked out due to too many failed passcode attempts."
msgstr ""
"Δεν σας επιτρέπεται η πρόσβαση καθώς προσπαθήσατε επανηλλημένως να "
"συνδεθείτε με λάθος κωδικό πρόσβασης."

#: qml/Greeter/DelayedLockscreen.qml:68
#, qt-format
msgid "Please wait %1 minute and then try again…"
msgid_plural "Please wait %1 minutes and then try again…"
msgstr[0] "Παρακαλώ περιμένετε %1 λεπτό και δοκιμάστε ξανά..."
msgstr[1] "Παρακαλώ περιμένετε %1 λεπτά και δοκιμάστε ξανά..."

#: qml/Greeter/Greeter.qml:596
msgid "Try again"
msgstr ""

#: qml/Greeter/LoginList.qml:70
msgid "Passphrase"
msgstr ""

#: qml/Greeter/LoginList.qml:71
msgid "Passcode"
msgstr ""

#: qml/Greeter/LoginList.qml:98 qml/Wizard/Pages/UpdateDelegate.qml:118
msgid "Retry"
msgstr "Επανάληψη"

<<<<<<< HEAD
#: qml/Launcher/Drawer.qml:107
msgid "Search…"
msgstr ""

=======
#: qml/Greeter/LoginList.qml:99
msgid "Log In"
msgstr ""

#: qml/Greeter/NarrowView.qml:252
msgid "Emergency"
msgstr ""

#: qml/Greeter/SessionsList.qml:122
msgid "Select desktop environment"
msgstr ""

>>>>>>> d52dc2c9
#: qml/Notifications/NotificationMenuItemFactory.qml:124
msgid "Show password"
msgstr "Εμφάνιση κωδικού"

#: qml/Panel/ActiveCallHint.qml:79
msgid "Tap to return to call..."
msgstr "Πατήστε για να γυρίσετε στην κλήση..."

#: qml/Panel/ActiveCallHint.qml:92
msgid "Conference"
msgstr "Συνδιάσκεψη"

#: qml/Panel/Indicators/MenuItemFactory.qml:847
msgid "Nothing is playing"
msgstr "Δεν αναπαράγεται τίποτα"

#: qml/Panel/Indicators/MenuItemFactory.qml:975
#, qt-format
msgid "%1 hour"
msgid_plural "%1 hours"
msgstr[0] "%1 ώρα"
msgstr[1] "%1 ώρες"

#: qml/Panel/Indicators/MenuItemFactory.qml:979
#, qt-format
msgid "%1 minute"
msgid_plural "%1 minutes"
msgstr[0] "%1 λεπτό"
msgstr[1] "%1 λεπτά"

#: qml/Panel/Indicators/MenuItemFactory.qml:984
#, qt-format
msgid "%1 second"
msgid_plural "%1 seconds"
msgstr[0] "%1 δευτερόλεπτο"
msgstr[1] "%1 δευτερόλεπτα"

#: qml/Panel/Indicators/MenuItemFactory.qml:987
msgid "0 seconds"
msgstr "0 δευτερόλεπτα"

#. Translators: String like "1 hour, 2 minutes, 3 seconds remaining"
#: qml/Panel/Indicators/MenuItemFactory.qml:989
#, qt-format
msgid "%1 remaining"
msgstr "%1 απομένουν"

#: qml/Panel/Indicators/MenuItemFactory.qml:995
msgid "In queue…"
msgstr "Στην ουρά..."

<<<<<<< HEAD
#: qml/Panel/Indicators/IndicatorMenuItemFactory.qml:1021
=======
#: qml/Panel/Indicators/MenuItemFactory.qml:999
>>>>>>> d52dc2c9
#: qml/Wizard/Pages/UpdateDelegate.qml:226
msgid "Downloading"
msgstr "Λήψη σε εξέλιξη"

#: qml/Panel/Indicators/MenuItemFactory.qml:1001
msgid "Paused, tap to resume"
msgstr "Σταματημένο, αγγίξτε για συνέχιση"

#: qml/Panel/Indicators/MenuItemFactory.qml:1003
msgid "Canceled"
msgstr "Ακυρώθηκε"

#: qml/Panel/Indicators/MenuItemFactory.qml:1005
msgid "Finished"
msgstr "Ολοκληρώθηκε"

#: qml/Panel/Indicators/MenuItemFactory.qml:1007
msgid "Failed, tap to retry"
msgstr "Αποτυχία, πατήστε για να ξαναπροσπαθήσετε"

#: qml/Panel/Indicators/MessageMenuItemFactory.qml:151
#: qml/Panel/Indicators/MessageMenuItemFactory.qml:210
msgctxt "Button: Send a reply message"
msgid "Send"
msgstr "Αποστολή"

#: qml/Panel/Indicators/MessageMenuItemFactory.qml:152
msgctxt "Label: Hint in message indicator line edit"
msgid "Reply"
msgstr "Απάντηση"

#: qml/Panel/Indicators/MessageMenuItemFactory.qml:209
msgctxt "Button: Call back on phone"
msgid "Call back"
msgstr "Επανάκληση"

#: qml/Stage/SideStage.qml:76
msgid "Drag using 3 fingers any application from one window to the other"
msgstr ""
"Σύρετε με την χρήση των 3 δακτύλων οποιαδήποτε εφαρμογή από ένα παράθυρο σε "
"άλλο"

#: qml/Tutorial/TutorialLeftLong.qml:49
msgid "Long swipe from the left edge to open the Today scope"
msgstr ""

#: qml/Tutorial/TutorialLeft.qml:47
msgid "Short swipe from the left edge to open the launcher"
<<<<<<< HEAD
msgstr "Σύντομο σύρσιμο από την αριστερή άκρη εμφανίζει τον εκκινητή εφαρμογών"
=======
msgstr ""
>>>>>>> d52dc2c9

#: qml/Tutorial/TutorialRight.qml:55
msgid "Push your mouse against the right edge to view your open apps"
msgstr ""

#: qml/Tutorial/TutorialRight.qml:56
msgid "Swipe from the right edge to view your open apps"
msgstr ""

#: qml/Tutorial/TutorialTop.qml:53
msgid "Swipe from the top edge to access notifications and quick settings"
msgstr ""

#: qml/Wizard/Page.qml:59
msgctxt "Button: Go back one page in the Wizard"
msgid "Back"
msgstr "Πίσω"

#: qml/Wizard/Pages/10-welcome.qml:29
msgid "Language"
msgstr "Γλώσσα"

#: qml/Wizard/Pages/10-welcome.qml:175
#: qml/Wizard/Pages/10-welcome-update.qml:126
#: qml/Wizard/Pages/11-changelog.qml:74 qml/Wizard/Pages/20-keyboard.qml:152
<<<<<<< HEAD
#: qml/Wizard/Pages/30-wifi.qml:214 qml/Wizard/Pages/50-timezone.qml:272
#: qml/Wizard/Pages/60-account.qml:72 qml/Wizard/Pages/70-passwd-type.qml:146
#: qml/Wizard/Pages/76-app-update.qml:231
#: qml/Wizard/Pages/passcode-desktop.qml:154
#: qml/Wizard/Pages/password-set.qml:153
=======
#: qml/Wizard/Pages/30-wifi.qml:208 qml/Wizard/Pages/50-timezone.qml:272
#: qml/Wizard/Pages/60-account.qml:66 qml/Wizard/Pages/70-passwd-type.qml:146
#: qml/Wizard/Pages/75-report-check.qml:85
#: qml/Wizard/Pages/76-app-update.qml:236
#: qml/Wizard/Pages/passcode-desktop.qml:142
#: qml/Wizard/Pages/password-set.qml:142
>>>>>>> d52dc2c9
msgid "Next"
msgstr "Επόμενο"

#: qml/Wizard/Pages/10-welcome-update.qml:91
#, fuzzy
<<<<<<< HEAD
#| msgid "Welcome to Ubuntu"
=======
>>>>>>> d52dc2c9
msgid "Welcome to "
msgstr "Καλώς ήρθατε στο Ubuntu"

#: qml/Wizard/Pages/10-welcome-update.qml:106
msgid "We will make sure your device is ready to use "
msgstr ""

#: qml/Wizard/Pages/11-changelog.qml:28
msgid "What's new"
msgstr ""

#: qml/Wizard/Pages/11-changelog.qml:74
#, fuzzy
<<<<<<< HEAD
#| msgid "Speaking..."
=======
>>>>>>> d52dc2c9
msgid "Loading..."
msgstr "Ομιλία..."

#: qml/Wizard/Pages/20-keyboard.qml:31
msgid "Select Keyboard"
msgstr ""

#: qml/Wizard/Pages/20-keyboard.qml:71
msgid "Keyboard language"
msgstr ""

#: qml/Wizard/Pages/20-keyboard.qml:93
msgid "Keyboard layout"
msgstr ""

<<<<<<< HEAD
#: qml/Wizard/Pages/20-keyboard.qml:152 qml/Wizard/Pages/30-wifi.qml:214
#: qml/Wizard/Pages/60-account.qml:72 qml/Wizard/Pages/76-app-update.qml:235
#: qml/Wizard/Pages/79-system-update.qml:144 qml/Wizard/Pages/sim.qml:101
=======
#: qml/Wizard/Pages/20-keyboard.qml:152 qml/Wizard/Pages/30-wifi.qml:208
#: qml/Wizard/Pages/60-account.qml:66 qml/Wizard/Pages/76-app-update.qml:240
#: qml/Wizard/Pages/79-system-update.qml:152 qml/Wizard/Pages/sim.qml:101
>>>>>>> d52dc2c9
msgid "Skip"
msgstr "Παράβλεψη"

#: qml/Wizard/Pages/30-wifi.qml:31
msgid "Connect to Wi‑Fi"
msgstr "Σύνδεση σε δίκτυο Wi-Fi"

<<<<<<< HEAD
#: qml/Wizard/Pages/30-wifi.qml:139
msgid "Connected"
msgstr "Συνδεδεμένο"

#: qml/Wizard/Pages/30-wifi.qml:172
msgid "Available Wi-Fi networks"
msgstr "Διαθέσιμα δίκτυα Wi-Fi"

#: qml/Wizard/Pages/30-wifi.qml:173
=======
#: qml/Wizard/Pages/30-wifi.qml:133
msgid "Connected"
msgstr "Συνδεδεμένο"

#: qml/Wizard/Pages/30-wifi.qml:166
msgid "Available Wi-Fi networks"
msgstr "Διαθέσιμα δίκτυα Wi-Fi"

#: qml/Wizard/Pages/30-wifi.qml:167
>>>>>>> d52dc2c9
msgid "No available Wi-Fi networks"
msgstr "Κανένα διαθέσιμο δίκτυο Wi-Fi"

#: qml/Wizard/Pages/50-timezone.qml:30
msgid "Time Zone"
msgstr "Ζώνη ώρας"

#: qml/Wizard/Pages/50-timezone.qml:183
msgid "Enter your city"
msgstr "Εισάγετε την πόλη σας"

#: qml/Wizard/Pages/60-account.qml:24
msgid "Personalize Your Device"
msgstr "Εξατομικεύστε την συσκευή σας."

<<<<<<< HEAD
#: qml/Wizard/Pages/60-account.qml:54
=======
#: qml/Wizard/Pages/60-account.qml:49
>>>>>>> d52dc2c9
msgid "Preferred Name"
msgstr "Προτιμώμενο όνομα"

#: qml/Wizard/Pages/70-passwd-type.qml:40
msgid "Lock Screen"
msgstr "Κλείδωμα οθόνης"

#: qml/Wizard/Pages/70-passwd-type.qml:103
msgctxt "Label: Type of security method"
msgid "Create new password"
msgstr "Δημιουργία νέου κωδικού πρόσβασης"

#: qml/Wizard/Pages/70-passwd-type.qml:105
msgctxt "Label: Type of security method"
msgid "Create passcode (numbers only)"
msgstr "Δημιουργία κωδικού πρόσβασης (αριθμοί μόνο)"

#: qml/Wizard/Pages/70-passwd-type.qml:107
msgctxt "Label: Type of security method"
msgid "No lock code"
msgstr "Κανένας κωδικός κλειδώματος"

<<<<<<< HEAD
#: qml/Wizard/Pages/76-app-update.qml:34
msgid "Update Apps"
msgstr ""

#: qml/Wizard/Pages/76-app-update.qml:122
msgid "This device is not connected to the internet."
msgstr ""

#: qml/Wizard/Pages/76-app-update.qml:123
#: qml/Wizard/Pages/76-app-update.qml:129
msgid "Use the OpenStore app to check for updates once connected."
msgstr ""
=======
#: qml/Wizard/Pages/75-report-check.qml:26
msgid "Privacy Policy"
msgstr "Πολιτική απορρήτου"
>>>>>>> d52dc2c9

#: qml/Wizard/Pages/76-app-update.qml:125
msgid "Software is up to date"
msgstr ""

<<<<<<< HEAD
#: qml/Wizard/Pages/76-app-update.qml:128
msgid "The update server is not responding."
=======
#: qml/Wizard/Pages/75-report-check.qml:60
msgid "Improve system performance by sending us crashes and error reports."
>>>>>>> d52dc2c9
msgstr ""

<<<<<<< HEAD
#: qml/Wizard/Pages/76-app-update.qml:233
#, fuzzy
#| msgid "Loading. Please Wait..."
msgid "Please wait..."
msgstr "Γίνεται φόρτωση. Παρακαλώ περιμένετε..."

#: qml/Wizard/Pages/79-system-update.qml:28
msgid "Update Device"
msgstr "Ενημέρωση συσκευής"

=======
#: qml/Wizard/Pages/75-report-check.qml:61
msgid "Privacy policy"
msgstr "Πολιτική απορρήτου"

#: qml/Wizard/Pages/76-app-update.qml:35
msgid "Update Apps"
msgstr ""

#: qml/Wizard/Pages/76-app-update.qml:127
msgid "This device is not connected to the internet."
msgstr ""

#: qml/Wizard/Pages/76-app-update.qml:128
#: qml/Wizard/Pages/76-app-update.qml:134
msgid "Use the OpenStore app to check for updates once connected."
msgstr ""

#: qml/Wizard/Pages/76-app-update.qml:130
msgid "Software is up to date"
msgstr ""

#: qml/Wizard/Pages/76-app-update.qml:133
msgid "The update server is not responding."
msgstr ""

#: qml/Wizard/Pages/76-app-update.qml:238
#, fuzzy
msgid "Please wait..."
msgstr "Γίνεται φόρτωση. Παρακαλώ περιμένετε..."

#: qml/Wizard/Pages/79-system-update.qml:28
msgid "Update Device"
msgstr ""

>>>>>>> d52dc2c9
#: qml/Wizard/Pages/79-system-update.qml:55
msgid ""
"There is a system update available and ready to install. Afterwards, the "
"device will automatically restart."
msgstr ""
<<<<<<< HEAD
"Υπάρχει διαθέσιμη προς εγκατάσταση αναβάθμιση του συστήματος. Μετά την "
"εγκατάσταση η συσκευή θα επανεκκινήσει αυτόματα."

#: qml/Wizard/Pages/79-system-update.qml:76
#, fuzzy
#| msgctxt "string identifying name of the update"
#| msgid "Ubuntu system"
msgctxt "string identifying name of the update"
msgid "Ubuntu Touch system"
msgstr "Έκδοση Ubuntu"
=======

#: qml/Wizard/Pages/79-system-update.qml:76
msgctxt "string identifying name of the update"
msgid "Ubuntu system"
msgstr ""
>>>>>>> d52dc2c9

#: qml/Wizard/Pages/79-system-update.qml:83
#, qt-format
msgctxt "version of the system update"
msgid "Version %1"
<<<<<<< HEAD
msgstr "Έκδοση %1"

#: qml/Wizard/Pages/79-system-update.qml:95
msgid "This could take a few minutes..."
msgstr "Αυτό μπορεί να διαρκέσει λίγα λεπτά ..."

#: qml/Wizard/Pages/79-system-update.qml:109
msgid "Install and restart now"
msgstr "Εγκατάσταση και επανεκκίνηση τώρα"
=======
msgstr ""

#: qml/Wizard/Pages/79-system-update.qml:102
msgid "This could take a few minutes..."
msgstr ""

#: qml/Wizard/Pages/79-system-update.qml:116
msgid "Install and restart now"
msgstr ""
>>>>>>> d52dc2c9

#: qml/Wizard/Pages/80-finished.qml:91
msgid "Welcome Back"
msgstr ""

#: qml/Wizard/Pages/80-finished.qml:91
msgid "Welcome to Ubuntu"
msgstr "Καλώς ήρθατε στο Ubuntu"

#: qml/Wizard/Pages/80-finished.qml:106
msgid "You are ready to use your device now"
msgstr "Είστε έτοιμος να χρησιμοποιείσετε της συσκεύη σας τώρα"

#: qml/Wizard/Pages/80-finished.qml:126
msgid "Continue"
msgstr "Συνέχιση"

#: qml/Wizard/Pages/80-finished.qml:126
msgid "Get Started"
<<<<<<< HEAD
msgstr "Έναρξη"
=======
msgstr ""
>>>>>>> d52dc2c9

#: qml/Wizard/Pages/DownloadHandler.qml:174
msgid "Installation failed"
msgstr ""

#: qml/Wizard/Pages/GlobalUpdateControls.qml:84
msgid "Checking for updates…"
msgstr ""

#: qml/Wizard/Pages/GlobalUpdateControls.qml:109
#, qt-format
msgid "%1 update available"
msgid_plural "%1 updates available"
msgstr[0] ""
msgstr[1] ""

#: qml/Wizard/Pages/GlobalUpdateControls.qml:119
msgid "Update all…"
msgstr ""

#: qml/Wizard/Pages/GlobalUpdateControls.qml:121
#, fuzzy
<<<<<<< HEAD
#| msgid "Update Device"
msgid "Update all"
msgstr "Ενημέρωση συσκευής"
=======
msgid "Update all"
msgstr "Καθόλου"
>>>>>>> d52dc2c9

#: qml/Wizard/Pages/passcode-confirm.qml:43
#: qml/Wizard/Pages/passcode-desktop.qml:104
msgid "Confirm passcode"
msgstr "Επιβεβαιώστε τον κωδικό πρόσβασης"

#: qml/Wizard/Pages/passcode-confirm.qml:45
msgid "Incorrect passcode."
msgstr "Μη έγκυρος κωδικός πρόσβασης"

#: qml/Wizard/Pages/passcode-confirm.qml:45
msgctxt "Enter the passcode again"
msgid "Please re-enter."
msgstr "Παρακαλώ πληκτρολογήστε ξανά."

#: qml/Wizard/Pages/passcode-desktop.qml:31
msgid "Lock Screen Passcode"
msgstr "Κωδικός πρόσβασης κλειδώματος οθόνης"

#: qml/Wizard/Pages/passcode-desktop.qml:68
msgid "Enter 4 numbers to setup your passcode"
msgstr "Εισάγετε 4 αριθμούς για ρύθμιση κωδικού πρόσβασης"

#: qml/Wizard/Pages/passcode-desktop.qml:84
#: qml/Wizard/Pages/passcode-set.qml:54
msgid "Choose passcode"
msgstr "Επιλογή κωδικού πρόσβασης"

#: qml/Wizard/Pages/passcode-desktop.qml:139
msgid "Passcode too short"
msgstr "Κωδικός πρόσβασης πολύ μικρός"

#: qml/Wizard/Pages/passcode-desktop.qml:141
msgid "Passcodes match"
msgstr "Ταίριασμα κωδικών πρόσβασης"

#: qml/Wizard/Pages/passcode-desktop.qml:143
msgid "Passcodes do not match"
msgstr "Οι κωδικοί πρόσβασης δεν ταιριάζουν"

#: qml/Wizard/Pages/passcode-set.qml:62
msgid "Passcode must be 4 characters long"
msgstr "Ο κωδικός πρόσβασης πρέπει να είναι 4 χαρακτήρες"

#: qml/Wizard/Pages/password-set.qml:31
msgid "Lock Screen Password"
msgstr "Κωδικός πρόσβασης κλειδώματος οθόνης"

#: qml/Wizard/Pages/password-set.qml:68
msgid "Enter at least 8 characters"
msgstr "Εισάγετε τουλάχιστον 8 χαρακτήρες"

#: qml/Wizard/Pages/password-set.qml:80
msgid "Choose password"
msgstr "Επιλογή κωδικού πρόσβασης"

#: qml/Wizard/Pages/password-set.qml:110
msgid "Confirm password"
msgstr "Επιβεβαίωση κωδικού πρόσβασης"

#: qml/Wizard/Pages/sim.qml:27
msgid "No SIM card installed"
msgstr "Καμία κάρτα SIM δεν έχει εγκατασταθεί"

#: qml/Wizard/Pages/sim.qml:54
msgid "SIM card added"
msgstr "Κάρτα SIM προστέθηκε"

#: qml/Wizard/Pages/sim.qml:55
msgid "You must restart the device to access the mobile network."
msgstr ""
"Πρέπει να επανεκκίνησετε την συσκεύη σας για πρόσβαση στο δίκτυο κινητής "
"τηλεφωνίας."

#: qml/Wizard/Pages/sim.qml:59
msgid "Restart"
msgstr "Επανεκκίνηση"

#: qml/Wizard/Pages/sim.qml:78
msgid "You won’t be able to make calls or use text messaging without a SIM."
msgstr ""
"Δεν θα μπορείτε να καλείτε ή να στέλνετε γραπτά μηνύματα χωρίς μια SIM."

#: qml/Wizard/Pages/sim.qml:90
msgid "To proceed with no SIM tap Skip."
msgstr ""

#: qml/Wizard/Pages/UpdateDelegate.qml:123
msgid "Update"
msgstr ""

#: qml/Wizard/Pages/UpdateDelegate.qml:125
#, fuzzy
msgid "Download"
msgstr "Λήψη σε εξέλιξη"

#: qml/Wizard/Pages/UpdateDelegate.qml:131
msgid "Resume"
msgstr ""

#: qml/Wizard/Pages/UpdateDelegate.qml:138
msgid "Pause"
msgstr ""

#: qml/Wizard/Pages/UpdateDelegate.qml:142
msgid "Install…"
msgstr ""

#: qml/Wizard/Pages/UpdateDelegate.qml:144
msgid "Install"
msgstr ""

#: qml/Wizard/Pages/UpdateDelegate.qml:148
msgid "Open"
msgstr ""

#: qml/Wizard/Pages/UpdateDelegate.qml:216
msgid "Installing"
msgstr ""

#: qml/Wizard/Pages/UpdateDelegate.qml:220
msgid "Paused"
msgstr ""

#: qml/Wizard/Pages/UpdateDelegate.qml:223
msgid "Waiting to download"
msgstr ""

#: qml/Wizard/Pages/UpdateDelegate.qml:279
#, qt-format
msgid "%1 of %2"
msgstr ""

#: qml/Wizard/Pages/UpdateDelegate.qml:283
#, fuzzy
msgid "Downloaded"
msgstr "Λήψη σε εξέλιξη"

#: qml/Wizard/Pages/UpdateDelegate.qml:286
#, fuzzy
msgid "Installed"
msgstr "Επίσης εγκατεστημένα"

#: qml/Wizard/Pages/UpdateDelegate.qml:291
#, qt-format
msgid "Updated %1"
msgstr ""

#: qml/Wizard/Pages/UpdateDelegate.qml:315
msgid "Update failed"
msgstr ""

#: qml/Wizard/Pages/UpdateDelegate.qml:123
#, fuzzy
#| msgid "Update Device"
msgid "Update"
msgstr "Ενημέρωση συσκευής"

#: qml/Wizard/Pages/UpdateDelegate.qml:125
#, fuzzy
#| msgid "Downloading"
msgid "Download"
msgstr "Λήψη σε εξέλιξη"

#: qml/Wizard/Pages/UpdateDelegate.qml:131
msgid "Resume"
msgstr ""

#: qml/Wizard/Pages/UpdateDelegate.qml:138
msgid "Pause"
msgstr ""

#: qml/Wizard/Pages/UpdateDelegate.qml:142
msgid "Install…"
msgstr ""

#: qml/Wizard/Pages/UpdateDelegate.qml:144
msgid "Install"
msgstr ""

#: qml/Wizard/Pages/UpdateDelegate.qml:148
msgid "Open"
msgstr ""

#: qml/Wizard/Pages/UpdateDelegate.qml:216
msgid "Installing"
msgstr ""

#: qml/Wizard/Pages/UpdateDelegate.qml:220
msgid "Paused"
msgstr ""

#: qml/Wizard/Pages/UpdateDelegate.qml:223
msgid "Waiting to download"
msgstr ""

#: qml/Wizard/Pages/UpdateDelegate.qml:279
#, qt-format
msgid "%1 of %2"
msgstr ""

#: qml/Wizard/Pages/UpdateDelegate.qml:283
#, fuzzy
#| msgid "Downloading"
msgid "Downloaded"
msgstr "Λήψη σε εξέλιξη"

#: qml/Wizard/Pages/UpdateDelegate.qml:286
#, fuzzy
#| msgid "Also installed"
msgid "Installed"
msgstr "Επίσης εγκατεστημένα"

#: qml/Wizard/Pages/UpdateDelegate.qml:291
#, fuzzy, qt-format
#| msgid "Update Device"
msgid "Updated %1"
msgstr "Ενημέρωση συσκευής"

#: qml/Wizard/Pages/UpdateDelegate.qml:315
#, fuzzy
#| msgid "Update Device"
msgid "Update failed"
msgstr "Ενημέρωση συσκευής"

#: qml/Wizard/PasswordMeter.qml:87
msgid "Password too short"
msgstr ""

#: qml/Wizard/PasswordMeter.qml:89
msgid "Passwords match"
msgstr "Οι κωδικοί πρόσβασης ταιριάζουν"

#: qml/Wizard/PasswordMeter.qml:91
msgid "Passwords do not match"
msgstr "Οι κωδικοί πρόσβασης δεν ταιριάζουν"

#: qml/Wizard/PasswordMeter.qml:95
msgid "Strong password"
msgstr "Δυνατός κωδικός πρόσβασης"

#: qml/Wizard/PasswordMeter.qml:97
msgid "Fair password"
msgstr "Μέτριος κωδικός πρόσβασης"

#: qml/Wizard/PasswordMeter.qml:99
msgid "Weak password"
msgstr "Αδύναμος κωδικός πρόσβασης"

#: qml/Wizard/PasswordMeter.qml:101
msgid "Very weak password"
msgstr ""

#~ msgid "Location Services"
#~ msgstr "Υπηρεσίες τοποθεσίας"

#~ msgid "By selecting this option you agree to the Nokia HERE %1."
#~ msgstr ""
#~ "Με το να επιλέξετε αυτήν την επιλογή συμφωνείτε με τους %1 Nokia HERE."

#~ msgctxt "part of: Nokia HERE terms and conditions"
#~ msgid "terms and conditions"
#~ msgstr "όρους χρήσης"

#~ msgid "GPS only"
#~ msgstr "Μόνο GPS"

#~ msgid "Don't use my location"
#~ msgstr "Μην χρησιμοποιήσεις την τοποθεσία μου"

#~ msgid "You can change it later in System Settings."
#~ msgstr "Μπορείτε να το αλλάξετε αργότερα στις Ρυθμίσεις συστήματος."

#~ msgid "Terms & Conditions"
#~ msgstr "Όροι και προϋποθέσεις"

#~ msgid "Your device uses positioning technologies provided by HERE."
#~ msgstr ""
#~ "Η συσκεύη σας χρησιμοποιούν τεχνολογίες εντοπισμού θέσης που παρέχονται "
#~ "από το HERE."

#~ msgid ""
#~ "The information collected is used to analyze the service and to improve "
#~ "the use of service, but not to identify you personally."
#~ msgstr ""
#~ "Οι πληροφορίες που μαζεύονται χρησιμοποιούνται για αναλύσουν την υπηρεσία "
#~ "και να βελτιώσουν την χρήση της υπηρεσίας, και όχι για να βρουν ποιος "
#~ "είστε."

#~ msgid "By continuing, you agree to the HERE platform %1 and %2."
#~ msgstr "Με το να συνεχίσετε, συμφωνείτε στα %1 και %2 της πλατφόρμας HERE."

#~ msgid "Service Terms"
#~ msgstr "Όρους υπηρεσίας"

#~ msgctxt "Button: Open the Ubuntu Store"
#~ msgid "Store"
#~ msgstr "Κατάστημα"

#~ msgctxt "Button: Start a search in the current dash scope"
#~ msgid "Search"
#~ msgstr "Αναζήτηση"

#~ msgctxt "Button: Show the current dash scope settings"
#~ msgid "Settings"
#~ msgstr "Ρυθμίσεις"

#~ msgid "Remove from Favorites"
#~ msgstr "Αφαίρεση από τα αγαπημένα"

#~ msgid "Add to Favorites"
#~ msgstr "Προσθήκη στα αγαπημένα"

#~ msgid "Refine your results"
#~ msgstr "Βελτιώστε τα αποτελέσματά σας"

#~ msgid "Reset"
#~ msgstr "Επαναφορά"

#~ msgid "Show less"
#~ msgstr "Εμφάνιση λιγότερων"

#~ msgid "Show all"
#~ msgstr "Προβολή όλων"

#~ msgctxt "Label: Hint for dash search line edit"
#~ msgid "Search"
#~ msgstr "Αναζήτηση"

#~ msgid "Recent Searches"
#~ msgstr "Πρόσφατες αναζητήσεις"

#~ msgid "Clear All"
#~ msgstr "Καθαρισμός όλων"

#~ msgid "More..."
#~ msgstr "Περισσότερα..."

#~ msgid "Less..."
#~ msgstr "Λιγότερα..."

#~ msgid "Send"
#~ msgstr "Αποστολή"

#~ msgid "Rate this"
#~ msgstr "Βαθμολογήστε το"

#~ msgid "Add a review"
#~ msgstr "Προσθέστε την αξιολόγησή σας"

#~ msgid "Pull to refresh…"
#~ msgstr "Σύρτε για ανανέωση…"

#~ msgid "Release to refresh…"
#~ msgstr "Αφήστε για ανανέωση…"

#~ msgid "Enable location data"
#~ msgstr "Ενεργοποίηση δεδομένων τοποθεσίας"

#~ msgid "Manage"
#~ msgstr "Διαχείριση"

#~ msgid "Home"
#~ msgstr "Αρχή"

#~ msgid "Location Services"
#~ msgstr "Υπηρεσίες τοποθεσίας"

#~ msgid ""
#~ "Use GPS, Wi-Fi hotspots and mobile network anonymously to detect location "
#~ "(recommended)"
#~ msgstr ""
#~ "Ανίχνευση τοποθεσίας κάνοντας ανώνυμη χρήση GPS, Wi-Fi hotspots και "
#~ "δίκτυα κινητής τηλεφωνίας (προτείνεται)"

#~ msgid "By selecting this option you agree to the Nokia HERE %1."
#~ msgstr ""
#~ "Με το να επιλέξετε αυτήν την επιλογή συμφωνείτε με τους %1 Nokia HERE."

#~ msgctxt "part of: Nokia HERE terms and conditions"
#~ msgid "terms and conditions"
#~ msgstr "όρους χρήσης"

#~ msgid "GPS only"
#~ msgstr "Μόνο GPS"

#~ msgid "Don't use my location"
#~ msgstr "Μην χρησιμοποιήσεις την τοποθεσία μου"

#~ msgid "You can change it later in System Settings."
#~ msgstr "Μπορείτε να το αλλάξετε αργότερα στις Ρυθμίσεις συστήματος."

#~ msgid "Privacy Policy"
#~ msgstr "Πολιτική απορρήτου"

#~ msgid "Help Us Improve"
#~ msgstr "Βοηθήστε μας να βελτιωθούμε"

#~ msgid "Improve system performance by sending us crashes and error reports."
#~ msgstr ""
#~ "Βελτιώστε την απόδοση συστήματος με το να στέλνετε σε εμάς αναφορές  "
#~ "κατάρρευσης και σφαλμάτων."

#~ msgid "Privacy policy"
#~ msgstr "Πολιτική απορρήτου"

#~ msgid "Terms & Conditions"
#~ msgstr "Όροι και προϋποθέσεις"

#~ msgid "Your device uses positioning technologies provided by HERE."
#~ msgstr ""
#~ "Η συσκεύη σας χρησιμοποιούν τεχνολογίες εντοπισμού θέσης που παρέχονται "
#~ "από το HERE."

#~ msgid ""
#~ "To provide you with positioning services and to improve their quality, "
#~ "HERE collects information about nearby cell towers and Wi-Fi hotspots "
#~ "around your current location whenever your position is being found."
#~ msgstr ""
#~ "Για να παράσχει υπηρεσίες τοποθεσίας και να βελτιώσει την ποιότητα, το "
#~ "HERE συλλέγει πληροφορίες για κοντινές κεραίες κινητής τηλεφωνίας και Wi-"
#~ "Fi hotspot γύρω από την τρέχουσα τοποθεσία σας όταν ανιχνεύεται η "
#~ "τοποθεσία σας."

#~ msgid ""
#~ "The information collected is used to analyze the service and to improve "
#~ "the use of service, but not to identify you personally."
#~ msgstr ""
#~ "Οι πληροφορίες που μαζεύονται χρησιμοποιούνται για αναλύσουν την υπηρεσία "
#~ "και να βελτιώσουν την χρήση της υπηρεσίας, και όχι για να βρουν ποιος "
#~ "είστε."

#~ msgid "By continuing, you agree to the HERE platform %1 and %2."
#~ msgstr "Με το να συνεχίσετε, συμφωνείτε στα %1 και %2 της πλατφόρμας HERE."

#~ msgid "Service Terms"
#~ msgstr "Όρους υπηρεσίας"

#~ msgid "Confirm"
#~ msgstr "Επιβεβαίωση"

#~ msgid "Type or say a command"
#~ msgstr "Πληκτρολογήστε ή πείτε μια εντολή"

#~ msgid "Speak Now..."
#~ msgstr "Μιλήστε τώρα..."

#~ msgid "Search"
#~ msgstr "Αναζήτηση"

#~ msgid "Try swiping from the top edge to access the indicators"
#~ msgstr "Σύρετε από το πάνω άκρο για πρόσβαση στις ρυθμίσεις"

#~ msgid "Swipe up again to close the settings screen"
#~ msgstr "Σύρετε προς τα επάνω για κλείσιμο των ρυθμίσεων"

#~ msgid "Swipe from the left to reveal the launcher for quick access to apps"
#~ msgstr ""
#~ "Σύρετε από τα αριστερό άκρο για εμφάνιση του εκκινητή για άμεση πρόσβαση "
#~ "στις εφαρμογές"

#~ msgid "Well done"
#~ msgstr "Συγχαρητήρια"

#~ msgid "Close"
#~ msgstr "Κλείσιμο"

#~ msgid "Left edge"
#~ msgstr "Αριστερό άκρο"

#~ msgid "Top edge"
#~ msgstr "Πάνω άκρο"

#~ msgid "Right edge"
#~ msgstr "Δεξί άκρο"

#~ msgid "Try swiping from the right edge to unlock the phone"
#~ msgstr "Σύρετε από το δεξί άκρο για ξεκλείδωμα του τηλεφώνου"

#~ msgid "Skip intro"
#~ msgstr "Παράλειψη εισαγωγής"

#~ msgid "See less"
#~ msgstr "Λιγότερα"

#~ msgid ""
#~ "You have now mastered the edge gestures and can start using the "
#~ "phone<br><br>Tap on the screen to start"
#~ msgstr ""
#~ "Πλέον γνωρίζετε τις χειρονομίες από τα άκρα και μπορείτε να ξεκινήσετε να "
#~ "χρησιμοποιείτε το τηλέφωνο<br><br>Αγγίξτε την οθόνη για να ξεκινήσετε"

#~ msgid "See all"
#~ msgstr "Εμφάνιση όλων"

#~ msgid "Store"
#~ msgstr "Κατάστημα"

#~ msgid "Power off"
#~ msgstr "Τερματισμός"

#~ msgid "All"
#~ msgstr "Όλα"

#~ msgid "Unlock SIM"
#~ msgstr "Ξεκλείδωμα SIM"

#~ msgid "Roaming"
#~ msgstr "Περιαγωγή"

#~ msgid "Favorites"
#~ msgstr "Αγαπημένα"

#~ msgid "This will be your last attempt."
#~ msgstr "Αυτή θα είναι η τελευταία σας προσπάθεια."

#~ msgid "Done"
#~ msgstr "Ολοκληρώθηκε"

#~ msgid "Are you sure you want to shut down?"
#~ msgstr "Επιθυμείτε σίγουρα τερματισμό;"

#~ msgid "Sorry, incorrect %1"
#~ msgstr "Συγνώμη, μη έγκυρο %1"

#~ msgid "Log out"
#~ msgstr "Αποσύνδεση"

#~ msgid "Reboot"
#~ msgstr "Επανεκκίνηση"

#~ msgid "Sorry, incorrect passphrase"
#~ msgstr "Συγνώμη, μη έγκυρο συνθηματικό"

#~ msgid "Enter passphrase"
#~ msgstr "Εισαγωγή συνθηματικού"

#~ msgid "Please re-enter"
#~ msgstr "Παρακαλώ πληκτρολογήστε ξανά"

#~ msgid "Enter passcode"
#~ msgstr "Εισαγωγή κωδικού πρόσβασης"

#~ msgid "Sorry, incorrect passcode"
#~ msgstr "Συγνώμη, μη έγκυρος κωδικός πρόσβασης"

#~ msgid "Enter %1"
#~ msgstr "Εισάγετε %1"

#~ msgid "Shut down"
#~ msgstr "Τερματισμός λειτουργίας"

#~ msgid "Settings"
#~ msgstr "Ρυθμίσεις"

#~ msgid "You can change your mind later in <b>System Settings</b>."
#~ msgstr ""
#~ "Μπορείτε να αλλάξετε τη γνώμη σας αργότερα στις <b>Ρυθμίσεις Συστήματος</"
#~ "b>."

#~ msgid "Let the phone detect your location:"
#~ msgstr "Επιτρέψετε το τηλέφωνο να εντοπίσει την τοποθεσία σας:"

#~ msgid "Nice work!"
#~ msgstr "Ωραία δουλειά!"

#~ msgid "〈  %1"
#~ msgstr "〈  %1"

#~ msgid "%1  〉"
#~ msgstr "%1  〉"

#~ msgid "Sorry, incorrect passcode."
#~ msgstr "Συγνώμη, μη έγκυρος κωδικός πρόσβασης."

#~ msgid "Add a SIM card and restart your device"
#~ msgstr "Εισάγετε μια κάρτα SIM και επανεκκινήστε τη συσκευή σας"

#~ msgid "Without it, you won’t be able to make calls or use text messaging."
#~ msgstr ""
#~ "Χωρίς αυτήν, δεν θα μπορείτε να κάνετε κλήσεις ή να χρησιμοποιήσετε "
#~ "μηνύματα κειμένου."

#~ msgid "Hi!"
#~ msgstr "Γεια!"

#~ msgid "Welcome to your Ubuntu phone."
#~ msgstr "Καλώς ήρθατε στο Ubuntu phone σας."

#~ msgid "Let’s get started."
#~ msgstr "Ας ξεκινήσουμε."

#~ msgid ""
#~ "If passcode is entered incorrectly, your phone will conduct a factory "
#~ "reset and all personal data will be deleted."
#~ msgstr ""
#~ "Εάν ο κωδικός πρόσβασης που θα εισάγετε είναι μη έγκυρος, το τηλέφωνο σας "
#~ "θα κάνει επαναφορά των εργοστασιακών ρυθμίσεων και όλα τα δεδομένα σας θα "
#~ "διαγραφούν."

#~ msgid "Lock security"
#~ msgstr "Κλείδωμα ασφαλείας"

#~ msgid "Please select how you’d like to unlock your phone."
#~ msgstr "Παρακαλούμε επιλέξτε πως θα θέλατε να ξεκλειδώνετε το τηλέφωνό σας."

#~ msgid "Improving your experience"
#~ msgstr "Βελτιώστε την εμπειρία σας"

#~ msgid "Available networks…"
#~ msgstr "Διαθέσιμα δίκτυα..."

#~ msgid "No available networks."
#~ msgstr "Δεν υπάρχουν διαθέσιμα δίκτυα."

#~ msgid "Location"
#~ msgstr "Τοποθεσία"

#~ msgid "All done"
#~ msgstr "Όλα έτοιμα"

#~ msgid "Finish"
#~ msgstr "Ολοκλήρωση"

#~ msgid "Your phone is now ready to use."
#~ msgstr "Το τηλέφωνό σας είναι πλέον έτοιμο για χρήση."

#~ msgid "Confirm passphrase"
#~ msgstr "Επιβεβαίωση φράσης πρόσβασης"

#~ msgid "Please try again."
#~ msgstr "Παρακαλώ προσπαθήστε ξανά."

#~ msgid "Choose your passcode"
#~ msgstr "Επιλογή κωδικού πρόσβασης"

#~ msgid "Passphrase must be 4 characters long"
#~ msgstr "Η φράση πρόσβασης πρέπει να έχει 4 χαρακτήρες"

#~ msgid ""
#~ "This can be disabled in <b>System Settings</b> under <b>Security &amp; "
#~ "Privacy</b>"
#~ msgstr ""
#~ "Αυτό μπορεί να απενεργοποιηθεί στις <b>Ρυθμίσεις Συστήματος</b> στο πεδίο "
#~ "<b>Ασφάλεια &amp; Ιδιωτικότητα</b>"

#~ msgid "Power"
#~ msgstr "Ενέργεια"

#~ msgid ""
#~ "By selecting this option you agree to the Nokia HERE <a href='#'>terms "
#~ "and conditions</a>."
#~ msgstr ""
#~ "Ενεργοποιώντας αυτή την επιλογή, αποδέχεστε τους <a href='#'>όρους και "
#~ "προϋποθέσεις</a> της Nokia HERE."

#~ msgid "This action does different things for different apps"
#~ msgstr ""
#~ "Αυτή η ενέργεια κάνει διαφορετικά πράγματα για διαφορετικές εφαρμογές"

#~ msgid "Tap here to continue."
#~ msgstr "Πατήστε εδώ για συνέχεια."

#~ msgid "Open special menus"
#~ msgstr "Άνοιγμα ειδικών μενού"

#~ msgid "Tap here to finish."
#~ msgstr "Πατήστε εδώ για τέλος."

#~ msgid "To view open apps"
#~ msgstr "Για να δείτε τις ανοιχτές εφαρμογές"

#~ msgid "View all your running tasks."
#~ msgstr "Δείτε όλες τις εργασίες που εκτελούνται."

#~ msgid "Open the launcher"
#~ msgstr "Άνοιγμα του εκκινητή"

#~ msgid "These are the shortcuts to favorite apps"
#~ msgstr "Είναι συντομεύσεις για αγαπημένες εφαρμογές"

#~ msgid "Tap to unlock"
#~ msgstr "Ακουμπήστε για να ξεκλειδώσετε"

#~ msgid "You almost got it!"
#~ msgstr "Σχεδόν το είχατε!"

#~ msgid "Long swipe from the right edge."
#~ msgstr "Σύρετε παρατεταμένα από την δεξιά άκρη."

#~ msgid "Try again."
#~ msgstr "Δοκιμάστε πάλι."

#~ msgid "Short swipe from the left edge."
#~ msgstr "Σύρετε ελάχιστα από την αριστερή άκρη."

#~ msgid "Swipe up from the bottom edge."
#~ msgstr "Σύρετε από την κάτω άκρη προς τα πάνω."

#~ msgctxt "Button: Shut down the system"
#~ msgid "Shut down"
#~ msgstr "Τερματισμός"

#~ msgctxt "Title: Reboot/Shut down dialog"
#~ msgid "Shut down"
#~ msgstr "Τερματισμός λειτουργίας"

#~ msgctxt "Button: Reboot the system"
#~ msgid "Reboot"
#~ msgstr "Επανεκκίνηση"

#~ msgctxt "Label: Type of security method"
#~ msgid "Passcode"
#~ msgstr "Κωδικός αριθμός"

#~ msgctxt "Label: Description of security method"
#~ msgid "No security"
#~ msgstr "Χωρίς ασφάλεια"

#~ msgctxt "Label: Description of security method"
#~ msgid "4 digits only"
#~ msgstr "Μόνο με 4 ψηφία"

#~ msgctxt "Label: Type of security method"
#~ msgid "Passphrase"
#~ msgstr "Κωδική φράση"

#~ msgctxt "Label: Description of security method"
#~ msgid "Numbers and letters"
#~ msgstr "Αριθμοί και γράμματα"

#~ msgid ""
#~ "Your phone is set up to automatically report errors to Canonical and its "
#~ "partners, the makers of the operating system."
#~ msgstr ""
#~ "Το τηλέφωνό σας είναι ρυθμισμένο να στέλνει αυτόματα αναφορές σφαλμάτων "
#~ "στην Canonical και τους συνεργάτες της, τους δημιουργούς του λειτουργικού "
#~ "συστήματος."

#~ msgid "Using GPS only (less accurate)"
#~ msgstr "Χρήση μόνο GPS (λιγότερο ακριβής)"

#~ msgid "Using GPS, anonymized Wi-Fi and cellular network info (recommended)"
#~ msgstr ""
#~ "Χρήση GPS, ανωνυμοποιημένων δικτύων Wi-Fi και πληροφορίες δικτύων κινητής "
#~ "τηλεφωνίας (συνιστάται)"

#~ msgid "%a %d %b %H:%M"
#~ msgstr "%a %d %b %H:%M"

#~ msgid "%a %H:%M"
#~ msgstr "%a %H:%M"

#~ msgid "%a %l:%M %p"
#~ msgstr "%a %l:%M %p"

#~ msgid "Tomorrow %l:%M %p"
#~ msgstr "Αύριο %l:%M %p"

#~ msgid "%l:%M %p"
#~ msgstr "%l:%M %p"

#~ msgid "Yesterday %l:%M %p"
#~ msgstr "Χτες %l:%M %p"

#~ msgid "Tomorrow %H:%M"
#~ msgstr "Αύριο %H:%M"

#~ msgid "%H:%M"
#~ msgstr "%H:%M"

#~ msgid "Yesterday %H:%M"
#~ msgstr "Χτες %H:%M"

#~ msgid "%a %d %b %l:%M %p"
#~ msgstr "%a %d %b %l:%M %p"

#~ msgctxt "Label: Type of security method"
#~ msgid "Swipe"
#~ msgstr "Χειρονομία"

#~ msgctxt "passphrase"
#~ msgid "Please re-enter"
#~ msgstr "Παρακαλώ πληκτρολογήστε ξανά"

#~ msgid "Sorry, incorrect passphrase."
#~ msgstr "Συγνώμη, μη έγκυρο συνθηματικό."

#~ msgid ""
#~ "If passphrase is entered incorrectly, your phone will conduct a factory "
#~ "reset and all personal data will be deleted."
#~ msgstr ""
#~ "Εάν το συνθηματικό που θα εισάγετε είναι μη έγκυρο, το τηλέφωνο σας θα "
#~ "κάνει επαναφορά των εργοστασιακών ρυθμίσεων και όλα τα δεδομένα σας θα "
<<<<<<< HEAD
#~ "διαγραφούν."

#~ msgid "Long swipe from the left edge to open the Today scope"
#~ msgstr ""
#~ "Παρατεταμμένο σύρσιμο από την αριστερή άκρη εμφανίζει το scope \"Σήμερα\""
=======
#~ "διαγραφούν."
>>>>>>> d52dc2c9
<|MERGE_RESOLUTION|>--- conflicted
+++ resolved
@@ -7,11 +7,7 @@
 msgstr ""
 "Project-Id-Version: unity\n"
 "Report-Msgid-Bugs-To: \n"
-<<<<<<< HEAD
-"POT-Creation-Date: 2019-04-08 17:26-0500\n"
-=======
 "POT-Creation-Date: 2018-10-08 13:29-0500\n"
->>>>>>> d52dc2c9
 "PO-Revision-Date: 2016-04-25 16:24+0000\n"
 "Last-Translator: Aggelos Arnaoutis <angelosarn@hotmail.com>\n"
 "Language-Team: Greek <el@li.org>\n"
@@ -27,41 +23,8 @@
 msgid "Password: "
 msgstr "Κωδικός πρόσβασης: "
 
-<<<<<<< HEAD
-#: plugins/LightDM/Greeter.cpp:203
-msgid "Username"
-msgstr ""
-
-#: plugins/LightDM/Greeter.cpp:242
-msgid "Failed to authenticate"
-msgstr ""
-
-#: plugins/LightDM/Greeter.cpp:244
-msgid "Invalid password, please try again"
-msgstr ""
-
-#: plugins/LightDM/Greeter.cpp:254
-msgid "Log In"
-msgstr "Σύνδεση"
-
-#: plugins/LightDM/Greeter.cpp:254 qml/Wizard/Pages/UpdateDelegate.qml:118
-msgid "Retry"
-msgstr "Επανάληψη"
-
-#: plugins/LightDM/UsersModel.cpp:157
-msgid "Login"
-msgstr ""
-
-#: plugins/LightDM/UsersModel.cpp:165
-msgid "Guest Session"
-msgstr ""
-
-#: plugins/Unity/Launcher/launcheritem.cpp:49
-#: plugins/Unity/Launcher/launcheritem.cpp:123
-=======
 #: plugins/Unity/Launcher/launcheritem.cpp:50
 #: plugins/Unity/Launcher/launcheritem.cpp:109
->>>>>>> d52dc2c9
 msgid "Pin shortcut"
 msgstr "Καρφίτσωμα συντόμευσης"
 
@@ -92,14 +55,9 @@
 msgid "Log Out"
 msgstr "Αποσύνδεση"
 
-<<<<<<< HEAD
-#: qml/Components/Dialogs.qml:199 qml/Components/Dialogs.qml:264
-#: qml/Greeter/NarrowView.qml:208 qml/Wizard/Pages/passcode-confirm.qml:32
-=======
 #: qml/Components/Dialogs.qml:166 qml/Components/Dialogs.qml:222
 #: qml/Dash/DashPageHeader.qml:324 qml/Greeter/NarrowView.qml:232
 #: qml/Wizard/Pages/passcode-confirm.qml:32
->>>>>>> d52dc2c9
 #: qml/Wizard/Pages/passcode-set.qml:32
 msgid "Cancel"
 msgstr "Ακύρωση"
@@ -358,31 +316,6 @@
 msgid "Preview Share Item"
 msgstr "Προεπισκόπηση κοινής χρήσης αντικειμένου"
 
-<<<<<<< HEAD
-#: qml/Components/VirtualTouchPad.qml:317
-msgid ""
-"Your device is now connected to an external display. Use this screen as a "
-"touch pad to interact with the pointer."
-msgstr ""
-"Η συσκεύη σας τώρα είναι συνδεδεμένη με μια εξωτερική οθόνη. Χρησιμοποιείστε "
-"αυτήν την οθόνη ως επιφάνεια αφής για να αλληλεπηδράσετε με τον δείκτη."
-
-#: qml/Components/VirtualTouchPad.qml:327
-msgid "Tap left button to click."
-msgstr ""
-
-#: qml/Components/VirtualTouchPad.qml:339
-msgid "Tap right button to right click."
-msgstr ""
-
-#: qml/Components/VirtualTouchPad.qml:351
-msgid "Swipe with two fingers to scroll."
-msgstr ""
-
-#: qml/Components/VirtualTouchPad.qml:396
-msgid "Find more settings in the system settings."
-msgstr ""
-=======
 #: qml/Dash/DashPageHeader.qml:361
 msgctxt "Button: Open the Ubuntu Store"
 msgid "Store"
@@ -487,7 +420,6 @@
 msgstr ""
 "Η συσκεύη σας τώρα είναι συνδεδεμένη με μια εξωτερική οθόνη. Χρησιμοποιείστε "
 "αυτήν την οθόνη ως επιφάνεια αφής για να αλληλεπηδράσετε με τον δείκτη."
->>>>>>> d52dc2c9
 
 #: qml/Greeter/CoverPage.qml:127
 msgid "Unlock"
@@ -532,12 +464,6 @@
 msgid "Retry"
 msgstr "Επανάληψη"
 
-<<<<<<< HEAD
-#: qml/Launcher/Drawer.qml:107
-msgid "Search…"
-msgstr ""
-
-=======
 #: qml/Greeter/LoginList.qml:99
 msgid "Log In"
 msgstr ""
@@ -550,7 +476,6 @@
 msgid "Select desktop environment"
 msgstr ""
 
->>>>>>> d52dc2c9
 #: qml/Notifications/NotificationMenuItemFactory.qml:124
 msgid "Show password"
 msgstr "Εμφάνιση κωδικού"
@@ -602,11 +527,7 @@
 msgid "In queue…"
 msgstr "Στην ουρά..."
 
-<<<<<<< HEAD
-#: qml/Panel/Indicators/IndicatorMenuItemFactory.qml:1021
-=======
 #: qml/Panel/Indicators/MenuItemFactory.qml:999
->>>>>>> d52dc2c9
 #: qml/Wizard/Pages/UpdateDelegate.qml:226
 msgid "Downloading"
 msgstr "Λήψη σε εξέλιξη"
@@ -655,11 +576,7 @@
 
 #: qml/Tutorial/TutorialLeft.qml:47
 msgid "Short swipe from the left edge to open the launcher"
-<<<<<<< HEAD
-msgstr "Σύντομο σύρσιμο από την αριστερή άκρη εμφανίζει τον εκκινητή εφαρμογών"
-=======
-msgstr ""
->>>>>>> d52dc2c9
+msgstr ""
 
 #: qml/Tutorial/TutorialRight.qml:55
 msgid "Push your mouse against the right edge to view your open apps"
@@ -685,29 +602,17 @@
 #: qml/Wizard/Pages/10-welcome.qml:175
 #: qml/Wizard/Pages/10-welcome-update.qml:126
 #: qml/Wizard/Pages/11-changelog.qml:74 qml/Wizard/Pages/20-keyboard.qml:152
-<<<<<<< HEAD
-#: qml/Wizard/Pages/30-wifi.qml:214 qml/Wizard/Pages/50-timezone.qml:272
-#: qml/Wizard/Pages/60-account.qml:72 qml/Wizard/Pages/70-passwd-type.qml:146
-#: qml/Wizard/Pages/76-app-update.qml:231
-#: qml/Wizard/Pages/passcode-desktop.qml:154
-#: qml/Wizard/Pages/password-set.qml:153
-=======
 #: qml/Wizard/Pages/30-wifi.qml:208 qml/Wizard/Pages/50-timezone.qml:272
 #: qml/Wizard/Pages/60-account.qml:66 qml/Wizard/Pages/70-passwd-type.qml:146
 #: qml/Wizard/Pages/75-report-check.qml:85
 #: qml/Wizard/Pages/76-app-update.qml:236
 #: qml/Wizard/Pages/passcode-desktop.qml:142
 #: qml/Wizard/Pages/password-set.qml:142
->>>>>>> d52dc2c9
 msgid "Next"
 msgstr "Επόμενο"
 
 #: qml/Wizard/Pages/10-welcome-update.qml:91
 #, fuzzy
-<<<<<<< HEAD
-#| msgid "Welcome to Ubuntu"
-=======
->>>>>>> d52dc2c9
 msgid "Welcome to "
 msgstr "Καλώς ήρθατε στο Ubuntu"
 
@@ -721,10 +626,6 @@
 
 #: qml/Wizard/Pages/11-changelog.qml:74
 #, fuzzy
-<<<<<<< HEAD
-#| msgid "Speaking..."
-=======
->>>>>>> d52dc2c9
 msgid "Loading..."
 msgstr "Ομιλία..."
 
@@ -740,15 +641,9 @@
 msgid "Keyboard layout"
 msgstr ""
 
-<<<<<<< HEAD
-#: qml/Wizard/Pages/20-keyboard.qml:152 qml/Wizard/Pages/30-wifi.qml:214
-#: qml/Wizard/Pages/60-account.qml:72 qml/Wizard/Pages/76-app-update.qml:235
-#: qml/Wizard/Pages/79-system-update.qml:144 qml/Wizard/Pages/sim.qml:101
-=======
 #: qml/Wizard/Pages/20-keyboard.qml:152 qml/Wizard/Pages/30-wifi.qml:208
 #: qml/Wizard/Pages/60-account.qml:66 qml/Wizard/Pages/76-app-update.qml:240
 #: qml/Wizard/Pages/79-system-update.qml:152 qml/Wizard/Pages/sim.qml:101
->>>>>>> d52dc2c9
 msgid "Skip"
 msgstr "Παράβλεψη"
 
@@ -756,17 +651,6 @@
 msgid "Connect to Wi‑Fi"
 msgstr "Σύνδεση σε δίκτυο Wi-Fi"
 
-<<<<<<< HEAD
-#: qml/Wizard/Pages/30-wifi.qml:139
-msgid "Connected"
-msgstr "Συνδεδεμένο"
-
-#: qml/Wizard/Pages/30-wifi.qml:172
-msgid "Available Wi-Fi networks"
-msgstr "Διαθέσιμα δίκτυα Wi-Fi"
-
-#: qml/Wizard/Pages/30-wifi.qml:173
-=======
 #: qml/Wizard/Pages/30-wifi.qml:133
 msgid "Connected"
 msgstr "Συνδεδεμένο"
@@ -776,7 +660,6 @@
 msgstr "Διαθέσιμα δίκτυα Wi-Fi"
 
 #: qml/Wizard/Pages/30-wifi.qml:167
->>>>>>> d52dc2c9
 msgid "No available Wi-Fi networks"
 msgstr "Κανένα διαθέσιμο δίκτυο Wi-Fi"
 
@@ -792,11 +675,7 @@
 msgid "Personalize Your Device"
 msgstr "Εξατομικεύστε την συσκευή σας."
 
-<<<<<<< HEAD
-#: qml/Wizard/Pages/60-account.qml:54
-=======
 #: qml/Wizard/Pages/60-account.qml:49
->>>>>>> d52dc2c9
 msgid "Preferred Name"
 msgstr "Προτιμώμενο όνομα"
 
@@ -819,50 +698,20 @@
 msgid "No lock code"
 msgstr "Κανένας κωδικός κλειδώματος"
 
-<<<<<<< HEAD
-#: qml/Wizard/Pages/76-app-update.qml:34
-msgid "Update Apps"
-msgstr ""
-
-#: qml/Wizard/Pages/76-app-update.qml:122
-msgid "This device is not connected to the internet."
-msgstr ""
-
-#: qml/Wizard/Pages/76-app-update.qml:123
-#: qml/Wizard/Pages/76-app-update.qml:129
-msgid "Use the OpenStore app to check for updates once connected."
-msgstr ""
-=======
 #: qml/Wizard/Pages/75-report-check.qml:26
 msgid "Privacy Policy"
 msgstr "Πολιτική απορρήτου"
->>>>>>> d52dc2c9
-
-#: qml/Wizard/Pages/76-app-update.qml:125
-msgid "Software is up to date"
-msgstr ""
-
-<<<<<<< HEAD
-#: qml/Wizard/Pages/76-app-update.qml:128
-msgid "The update server is not responding."
-=======
+
+#: qml/Wizard/Pages/75-report-check.qml:26
+msgid "Help Us Improve"
+msgstr "Βοηθήστε μας να βελτιωθούμε"
+
 #: qml/Wizard/Pages/75-report-check.qml:60
 msgid "Improve system performance by sending us crashes and error reports."
->>>>>>> d52dc2c9
-msgstr ""
-
-<<<<<<< HEAD
-#: qml/Wizard/Pages/76-app-update.qml:233
-#, fuzzy
-#| msgid "Loading. Please Wait..."
-msgid "Please wait..."
-msgstr "Γίνεται φόρτωση. Παρακαλώ περιμένετε..."
-
-#: qml/Wizard/Pages/79-system-update.qml:28
-msgid "Update Device"
-msgstr "Ενημέρωση συσκευής"
-
-=======
+msgstr ""
+"Βελτιώστε την απόδοση συστήματος με το να στέλνετε σε εμάς αναφορές  "
+"κατάρρευσης και σφαλμάτων."
+
 #: qml/Wizard/Pages/75-report-check.qml:61
 msgid "Privacy policy"
 msgstr "Πολιτική απορρήτου"
@@ -897,46 +746,21 @@
 msgid "Update Device"
 msgstr ""
 
->>>>>>> d52dc2c9
 #: qml/Wizard/Pages/79-system-update.qml:55
 msgid ""
 "There is a system update available and ready to install. Afterwards, the "
 "device will automatically restart."
 msgstr ""
-<<<<<<< HEAD
-"Υπάρχει διαθέσιμη προς εγκατάσταση αναβάθμιση του συστήματος. Μετά την "
-"εγκατάσταση η συσκευή θα επανεκκινήσει αυτόματα."
-
-#: qml/Wizard/Pages/79-system-update.qml:76
-#, fuzzy
-#| msgctxt "string identifying name of the update"
-#| msgid "Ubuntu system"
-msgctxt "string identifying name of the update"
-msgid "Ubuntu Touch system"
-msgstr "Έκδοση Ubuntu"
-=======
 
 #: qml/Wizard/Pages/79-system-update.qml:76
 msgctxt "string identifying name of the update"
 msgid "Ubuntu system"
 msgstr ""
->>>>>>> d52dc2c9
 
 #: qml/Wizard/Pages/79-system-update.qml:83
 #, qt-format
 msgctxt "version of the system update"
 msgid "Version %1"
-<<<<<<< HEAD
-msgstr "Έκδοση %1"
-
-#: qml/Wizard/Pages/79-system-update.qml:95
-msgid "This could take a few minutes..."
-msgstr "Αυτό μπορεί να διαρκέσει λίγα λεπτά ..."
-
-#: qml/Wizard/Pages/79-system-update.qml:109
-msgid "Install and restart now"
-msgstr "Εγκατάσταση και επανεκκίνηση τώρα"
-=======
 msgstr ""
 
 #: qml/Wizard/Pages/79-system-update.qml:102
@@ -946,7 +770,6 @@
 #: qml/Wizard/Pages/79-system-update.qml:116
 msgid "Install and restart now"
 msgstr ""
->>>>>>> d52dc2c9
 
 #: qml/Wizard/Pages/80-finished.qml:91
 msgid "Welcome Back"
@@ -966,11 +789,7 @@
 
 #: qml/Wizard/Pages/80-finished.qml:126
 msgid "Get Started"
-<<<<<<< HEAD
-msgstr "Έναρξη"
-=======
-msgstr ""
->>>>>>> d52dc2c9
+msgstr ""
 
 #: qml/Wizard/Pages/DownloadHandler.qml:174
 msgid "Installation failed"
@@ -993,17 +812,11 @@
 
 #: qml/Wizard/Pages/GlobalUpdateControls.qml:121
 #, fuzzy
-<<<<<<< HEAD
-#| msgid "Update Device"
-msgid "Update all"
-msgstr "Ενημέρωση συσκευής"
-=======
 msgid "Update all"
 msgstr "Καθόλου"
->>>>>>> d52dc2c9
 
 #: qml/Wizard/Pages/passcode-confirm.qml:43
-#: qml/Wizard/Pages/passcode-desktop.qml:104
+#: qml/Wizard/Pages/passcode-desktop.qml:97
 msgid "Confirm passcode"
 msgstr "Επιβεβαιώστε τον κωδικό πρόσβασης"
 
@@ -1020,24 +833,24 @@
 msgid "Lock Screen Passcode"
 msgstr "Κωδικός πρόσβασης κλειδώματος οθόνης"
 
-#: qml/Wizard/Pages/passcode-desktop.qml:68
+#: qml/Wizard/Pages/passcode-desktop.qml:61
 msgid "Enter 4 numbers to setup your passcode"
 msgstr "Εισάγετε 4 αριθμούς για ρύθμιση κωδικού πρόσβασης"
 
-#: qml/Wizard/Pages/passcode-desktop.qml:84
+#: qml/Wizard/Pages/passcode-desktop.qml:77
 #: qml/Wizard/Pages/passcode-set.qml:54
 msgid "Choose passcode"
 msgstr "Επιλογή κωδικού πρόσβασης"
 
-#: qml/Wizard/Pages/passcode-desktop.qml:139
+#: qml/Wizard/Pages/passcode-desktop.qml:127
 msgid "Passcode too short"
 msgstr "Κωδικός πρόσβασης πολύ μικρός"
 
-#: qml/Wizard/Pages/passcode-desktop.qml:141
+#: qml/Wizard/Pages/passcode-desktop.qml:129
 msgid "Passcodes match"
 msgstr "Ταίριασμα κωδικών πρόσβασης"
 
-#: qml/Wizard/Pages/passcode-desktop.qml:143
+#: qml/Wizard/Pages/passcode-desktop.qml:131
 msgid "Passcodes do not match"
 msgstr "Οι κωδικοί πρόσβασης δεν ταιριάζουν"
 
@@ -1049,15 +862,15 @@
 msgid "Lock Screen Password"
 msgstr "Κωδικός πρόσβασης κλειδώματος οθόνης"
 
-#: qml/Wizard/Pages/password-set.qml:68
+#: qml/Wizard/Pages/password-set.qml:62
 msgid "Enter at least 8 characters"
 msgstr "Εισάγετε τουλάχιστον 8 χαρακτήρες"
 
-#: qml/Wizard/Pages/password-set.qml:80
+#: qml/Wizard/Pages/password-set.qml:74
 msgid "Choose password"
 msgstr "Επιλογή κωδικού πρόσβασης"
 
-#: qml/Wizard/Pages/password-set.qml:110
+#: qml/Wizard/Pages/password-set.qml:104
 msgid "Confirm password"
 msgstr "Επιβεβαίωση κωδικού πρόσβασης"
 
@@ -1152,79 +965,6 @@
 #: qml/Wizard/Pages/UpdateDelegate.qml:315
 msgid "Update failed"
 msgstr ""
-
-#: qml/Wizard/Pages/UpdateDelegate.qml:123
-#, fuzzy
-#| msgid "Update Device"
-msgid "Update"
-msgstr "Ενημέρωση συσκευής"
-
-#: qml/Wizard/Pages/UpdateDelegate.qml:125
-#, fuzzy
-#| msgid "Downloading"
-msgid "Download"
-msgstr "Λήψη σε εξέλιξη"
-
-#: qml/Wizard/Pages/UpdateDelegate.qml:131
-msgid "Resume"
-msgstr ""
-
-#: qml/Wizard/Pages/UpdateDelegate.qml:138
-msgid "Pause"
-msgstr ""
-
-#: qml/Wizard/Pages/UpdateDelegate.qml:142
-msgid "Install…"
-msgstr ""
-
-#: qml/Wizard/Pages/UpdateDelegate.qml:144
-msgid "Install"
-msgstr ""
-
-#: qml/Wizard/Pages/UpdateDelegate.qml:148
-msgid "Open"
-msgstr ""
-
-#: qml/Wizard/Pages/UpdateDelegate.qml:216
-msgid "Installing"
-msgstr ""
-
-#: qml/Wizard/Pages/UpdateDelegate.qml:220
-msgid "Paused"
-msgstr ""
-
-#: qml/Wizard/Pages/UpdateDelegate.qml:223
-msgid "Waiting to download"
-msgstr ""
-
-#: qml/Wizard/Pages/UpdateDelegate.qml:279
-#, qt-format
-msgid "%1 of %2"
-msgstr ""
-
-#: qml/Wizard/Pages/UpdateDelegate.qml:283
-#, fuzzy
-#| msgid "Downloading"
-msgid "Downloaded"
-msgstr "Λήψη σε εξέλιξη"
-
-#: qml/Wizard/Pages/UpdateDelegate.qml:286
-#, fuzzy
-#| msgid "Also installed"
-msgid "Installed"
-msgstr "Επίσης εγκατεστημένα"
-
-#: qml/Wizard/Pages/UpdateDelegate.qml:291
-#, fuzzy, qt-format
-#| msgid "Update Device"
-msgid "Updated %1"
-msgstr "Ενημέρωση συσκευής"
-
-#: qml/Wizard/Pages/UpdateDelegate.qml:315
-#, fuzzy
-#| msgid "Update Device"
-msgid "Update failed"
-msgstr "Ενημέρωση συσκευής"
 
 #: qml/Wizard/PasswordMeter.qml:87
 msgid "Password too short"
@@ -1296,149 +1036,6 @@
 #~ msgid "Service Terms"
 #~ msgstr "Όρους υπηρεσίας"
 
-#~ msgctxt "Button: Open the Ubuntu Store"
-#~ msgid "Store"
-#~ msgstr "Κατάστημα"
-
-#~ msgctxt "Button: Start a search in the current dash scope"
-#~ msgid "Search"
-#~ msgstr "Αναζήτηση"
-
-#~ msgctxt "Button: Show the current dash scope settings"
-#~ msgid "Settings"
-#~ msgstr "Ρυθμίσεις"
-
-#~ msgid "Remove from Favorites"
-#~ msgstr "Αφαίρεση από τα αγαπημένα"
-
-#~ msgid "Add to Favorites"
-#~ msgstr "Προσθήκη στα αγαπημένα"
-
-#~ msgid "Refine your results"
-#~ msgstr "Βελτιώστε τα αποτελέσματά σας"
-
-#~ msgid "Reset"
-#~ msgstr "Επαναφορά"
-
-#~ msgid "Show less"
-#~ msgstr "Εμφάνιση λιγότερων"
-
-#~ msgid "Show all"
-#~ msgstr "Προβολή όλων"
-
-#~ msgctxt "Label: Hint for dash search line edit"
-#~ msgid "Search"
-#~ msgstr "Αναζήτηση"
-
-#~ msgid "Recent Searches"
-#~ msgstr "Πρόσφατες αναζητήσεις"
-
-#~ msgid "Clear All"
-#~ msgstr "Καθαρισμός όλων"
-
-#~ msgid "More..."
-#~ msgstr "Περισσότερα..."
-
-#~ msgid "Less..."
-#~ msgstr "Λιγότερα..."
-
-#~ msgid "Send"
-#~ msgstr "Αποστολή"
-
-#~ msgid "Rate this"
-#~ msgstr "Βαθμολογήστε το"
-
-#~ msgid "Add a review"
-#~ msgstr "Προσθέστε την αξιολόγησή σας"
-
-#~ msgid "Pull to refresh…"
-#~ msgstr "Σύρτε για ανανέωση…"
-
-#~ msgid "Release to refresh…"
-#~ msgstr "Αφήστε για ανανέωση…"
-
-#~ msgid "Enable location data"
-#~ msgstr "Ενεργοποίηση δεδομένων τοποθεσίας"
-
-#~ msgid "Manage"
-#~ msgstr "Διαχείριση"
-
-#~ msgid "Home"
-#~ msgstr "Αρχή"
-
-#~ msgid "Location Services"
-#~ msgstr "Υπηρεσίες τοποθεσίας"
-
-#~ msgid ""
-#~ "Use GPS, Wi-Fi hotspots and mobile network anonymously to detect location "
-#~ "(recommended)"
-#~ msgstr ""
-#~ "Ανίχνευση τοποθεσίας κάνοντας ανώνυμη χρήση GPS, Wi-Fi hotspots και "
-#~ "δίκτυα κινητής τηλεφωνίας (προτείνεται)"
-
-#~ msgid "By selecting this option you agree to the Nokia HERE %1."
-#~ msgstr ""
-#~ "Με το να επιλέξετε αυτήν την επιλογή συμφωνείτε με τους %1 Nokia HERE."
-
-#~ msgctxt "part of: Nokia HERE terms and conditions"
-#~ msgid "terms and conditions"
-#~ msgstr "όρους χρήσης"
-
-#~ msgid "GPS only"
-#~ msgstr "Μόνο GPS"
-
-#~ msgid "Don't use my location"
-#~ msgstr "Μην χρησιμοποιήσεις την τοποθεσία μου"
-
-#~ msgid "You can change it later in System Settings."
-#~ msgstr "Μπορείτε να το αλλάξετε αργότερα στις Ρυθμίσεις συστήματος."
-
-#~ msgid "Privacy Policy"
-#~ msgstr "Πολιτική απορρήτου"
-
-#~ msgid "Help Us Improve"
-#~ msgstr "Βοηθήστε μας να βελτιωθούμε"
-
-#~ msgid "Improve system performance by sending us crashes and error reports."
-#~ msgstr ""
-#~ "Βελτιώστε την απόδοση συστήματος με το να στέλνετε σε εμάς αναφορές  "
-#~ "κατάρρευσης και σφαλμάτων."
-
-#~ msgid "Privacy policy"
-#~ msgstr "Πολιτική απορρήτου"
-
-#~ msgid "Terms & Conditions"
-#~ msgstr "Όροι και προϋποθέσεις"
-
-#~ msgid "Your device uses positioning technologies provided by HERE."
-#~ msgstr ""
-#~ "Η συσκεύη σας χρησιμοποιούν τεχνολογίες εντοπισμού θέσης που παρέχονται "
-#~ "από το HERE."
-
-#~ msgid ""
-#~ "To provide you with positioning services and to improve their quality, "
-#~ "HERE collects information about nearby cell towers and Wi-Fi hotspots "
-#~ "around your current location whenever your position is being found."
-#~ msgstr ""
-#~ "Για να παράσχει υπηρεσίες τοποθεσίας και να βελτιώσει την ποιότητα, το "
-#~ "HERE συλλέγει πληροφορίες για κοντινές κεραίες κινητής τηλεφωνίας και Wi-"
-#~ "Fi hotspot γύρω από την τρέχουσα τοποθεσία σας όταν ανιχνεύεται η "
-#~ "τοποθεσία σας."
-
-#~ msgid ""
-#~ "The information collected is used to analyze the service and to improve "
-#~ "the use of service, but not to identify you personally."
-#~ msgstr ""
-#~ "Οι πληροφορίες που μαζεύονται χρησιμοποιούνται για αναλύσουν την υπηρεσία "
-#~ "και να βελτιώσουν την χρήση της υπηρεσίας, και όχι για να βρουν ποιος "
-#~ "είστε."
-
-#~ msgid "By continuing, you agree to the HERE platform %1 and %2."
-#~ msgstr "Με το να συνεχίσετε, συμφωνείτε στα %1 και %2 της πλατφόρμας HERE."
-
-#~ msgid "Service Terms"
-#~ msgstr "Όρους υπηρεσίας"
-
 #~ msgid "Confirm"
 #~ msgstr "Επιβεβαίωση"
 
@@ -1795,12 +1392,4 @@
 #~ msgstr ""
 #~ "Εάν το συνθηματικό που θα εισάγετε είναι μη έγκυρο, το τηλέφωνο σας θα "
 #~ "κάνει επαναφορά των εργοστασιακών ρυθμίσεων και όλα τα δεδομένα σας θα "
-<<<<<<< HEAD
-#~ "διαγραφούν."
-
-#~ msgid "Long swipe from the left edge to open the Today scope"
-#~ msgstr ""
-#~ "Παρατεταμμένο σύρσιμο από την αριστερή άκρη εμφανίζει το scope \"Σήμερα\""
-=======
-#~ "διαγραφούν."
->>>>>>> d52dc2c9
+#~ "διαγραφούν."
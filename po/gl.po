--- conflicted
+++ resolved
@@ -6,27 +6,18 @@
 msgid ""
 msgstr ""
 "Project-Id-Version: unity\n"
-"Report-Msgid-Bugs-To: FULL NAME <EMAIL@ADDRESS>\n"
+"Report-Msgid-Bugs-To: \n"
 "POT-Creation-Date: 2015-08-25 14:53+0200\n"
-<<<<<<< HEAD
-"PO-Revision-Date: 2015-09-17 13:37+0000\n"
-"Last-Translator: Michał Sawicz <michal.sawicz@canonical.com>\n"
-=======
 "PO-Revision-Date: 2015-08-01 03:25+0000\n"
 "Last-Translator: Marcos Lans <Unknown>\n"
->>>>>>> b1b3c55a
 "Language-Team: Galician <gl@li.org>\n"
+"Language: gl\n"
 "MIME-Version: 1.0\n"
 "Content-Type: text/plain; charset=UTF-8\n"
 "Content-Transfer-Encoding: 8bit\n"
 "Plural-Forms: nplurals=2; plural=n != 1;\n"
-<<<<<<< HEAD
-"X-Launchpad-Export-Date: 2015-09-18 05:44+0000\n"
-"X-Generator: Launchpad (build 17746)\n"
-=======
 "X-Launchpad-Export-Date: 2015-09-16 05:49+0000\n"
 "X-Generator: Launchpad (build 17737)\n"
->>>>>>> b1b3c55a
 
 #: plugins/LightDM/Greeter.cpp:112
 msgid "Password: "
@@ -585,8 +576,7 @@
 
 #: qml/Wizard/Pages/20-sim.qml:59
 msgid "Without it, you won’t be able to make calls or use text messaging."
-msgstr ""
-"Sen ela, non poderá realizar chamadas nin usar a mensaxería de texto."
+msgstr "Sen ela, non poderá realizar chamadas nin usar a mensaxería de texto."
 
 #: qml/Wizard/Pages/20-sim.qml:73 qml/Wizard/Pages/40-wifi.qml:215
 msgid "Skip"
@@ -817,4 +807,7 @@
 #~ msgstr "Xestionar os Ámbitos"
 
 #~ msgid "Please re-enter"
-#~ msgstr "Introducir de novo"+#~ msgstr "Introducir de novo"
+
+#~ msgid "Click here to finish."
+#~ msgstr "Prema aquí para rematar."
--- conflicted
+++ resolved
@@ -7,22 +7,14 @@
 msgstr ""
 "Project-Id-Version: unity\n"
 "Report-Msgid-Bugs-To: FULL NAME <EMAIL@ADDRESS>\n"
-<<<<<<< HEAD
-"POT-Creation-Date: 2014-08-13 14:09-0400\n"
-=======
 "POT-Creation-Date: 2014-08-21 11:36+0200\n"
->>>>>>> 1f5a0a2e
 "PO-Revision-Date: 2014-08-19 12:54+0000\n"
 "Last-Translator: Damir Jerovšek <Unknown>\n"
 "Language-Team: Slovenian <sl@li.org>\n"
 "MIME-Version: 1.0\n"
 "Content-Type: text/plain; charset=UTF-8\n"
 "Content-Transfer-Encoding: 8bit\n"
-<<<<<<< HEAD
-"X-Launchpad-Export-Date: 2014-08-20 06:23+0000\n"
-=======
 "X-Launchpad-Export-Date: 2014-08-23 07:17+0000\n"
->>>>>>> 1f5a0a2e
 "X-Generator: Launchpad (build 17163)\n"
 
 #: plugins/LightDM/Greeter.cpp:129
@@ -104,21 +96,6 @@
 "Sedaj, ko ste osvojili poteze robov, lahko začnete uporabljati "
 "telefon<br><br>Tapnite na zaslon za začetek"
 
-<<<<<<< HEAD
-#: qml/Components/Lockscreen.qml:161
-msgid "Too many incorrect attempts"
-msgstr "Preveč nepravilnih poskusov"
-
-#: qml/Components/Lockscreen.qml:163
-msgid "Please wait"
-msgstr "Počakajte"
-
-#: qml/Components/Lockscreen.qml:220
-msgid "Emergency Call"
-msgstr "Klic v sili"
-
-#: qml/Components/Lockscreen.qml:243
-=======
 #: qml/Components/Lockscreen.qml:167
 msgid "Please wait"
 msgstr "Počakajte"
@@ -132,38 +109,18 @@
 msgstr "Klic v sili"
 
 #: qml/Components/Lockscreen.qml:226
->>>>>>> 1f5a0a2e
 msgid "OK"
 msgstr "V REDU"
 
-#: qml/Components/PassphraseLockscreen.qml:62
+#: qml/Components/PassphraseLockscreen.qml:61
 #, qt-format
 msgid "Hello %1"
 msgstr "Pozdravljeni, %1"
 
-#: qml/Components/PassphraseLockscreen.qml:62
+#: qml/Components/PassphraseLockscreen.qml:61
 msgid "Hello"
 msgstr "Pozdravljeni"
 
-<<<<<<< HEAD
-#: qml/Components/PinLockscreen.qml:198
-msgid "CANCEL"
-msgstr "PREKLIČI"
-
-#: qml/Components/PinLockscreen.qml:216
-msgid "DONE"
-msgstr "KONČANO"
-
-#: qml/Dash/GenericScopeView.qml:358
-msgid "See less"
-msgstr "Pokaži manj"
-
-#: qml/Dash/GenericScopeView.qml:358
-msgid "See all"
-msgstr "Ogled vsega"
-
-#: qml/Panel/SearchIndicator.qml:27
-=======
 #: qml/Dash/GenericScopeView.qml:361
 msgid "See less"
 msgstr "Pokaži manj"
@@ -173,7 +130,6 @@
 msgstr "Ogled vsega"
 
 #: qml/Dash/GenericScopeView.qml:424 qml/Panel/SearchIndicator.qml:27
->>>>>>> 1f5a0a2e
 msgid "Search"
 msgstr "Iskanje"
 
@@ -197,15 +153,15 @@
 msgid "Send"
 msgstr "Pošlji"
 
-#: qml/Dash/ScopesOverview.qml:200
+#: qml/Dash/ScopesOverview.qml:201
 msgid "Manage Dash"
 msgstr "Upravljaj s pregledno ploščo"
 
-#: qml/Dash/ScopesOverview.qml:405
+#: qml/Dash/ScopesOverview.qml:408
 msgid "Done"
 msgstr "Končano"
 
-#: qml/Dash/ScopesOverview.qml:431
+#: qml/Dash/ScopesOverview.qml:434
 msgid "Store"
 msgstr "Trgovina"
 
@@ -293,51 +249,27 @@
 msgid "Roaming"
 msgstr "Gostovanje"
 
-<<<<<<< HEAD
+#: qml/Shell.qml:266
+msgid "Enter your passphrase"
+msgstr ""
+
 #: qml/Shell.qml:267
-msgid "passphrase"
-msgstr "šifrirno reklo"
-
-#: qml/Shell.qml:267
-msgid "passcode"
-msgstr "geslo"
+msgid "Sorry, incorrect passphrase"
+msgstr ""
 
 #: qml/Shell.qml:269
+msgid "Enter your PIN"
+msgstr ""
+
+#: qml/Shell.qml:273
 #, qt-format
 msgid "Enter your %1"
 msgstr "Vnesite vaš %1"
-=======
-#: qml/Shell.qml:266
-msgid "Enter your passphrase"
-msgstr ""
-
-#: qml/Shell.qml:267
-msgid "Sorry, incorrect passphrase"
-msgstr ""
-
-#: qml/Shell.qml:269
-msgid "Enter your PIN"
-msgstr ""
->>>>>>> 1f5a0a2e
-
-#: qml/Shell.qml:273
-#, qt-format
-<<<<<<< HEAD
-msgid "Incorrect %1"
-msgstr "Nepravilen %1"
-
-#: qml/Shell.qml:272
-msgid "Please re-enter"
-msgstr "Ponovno vnesite"
-=======
-msgid "Enter your %1"
-msgstr "Vnesite vaš %1"
 
 #: qml/Shell.qml:274
 #, qt-format
 msgid "Sorry, incorrect %1"
 msgstr ""
->>>>>>> 1f5a0a2e
 
 #: qml/Shell.qml:310
 msgid "Sorry, incorrect passphrase."
@@ -365,9 +297,6 @@
 "and all personal data will be deleted."
 msgstr ""
 "Če je vneseno nepravilno geslo, bo telefon ponastavljen na tovarniške "
-<<<<<<< HEAD
-"nastavitve ter vsi osebni podatki bodo izbrisani."
-=======
 "nastavitve ter vsi osebni podatki bodo izbrisani."
 
 #~ msgid "Please enter SIM PIN"
@@ -390,5 +319,4 @@
 #~ msgstr "Ponovno vnesite"
 
 #~ msgid "passcode"
-#~ msgstr "geslo"
->>>>>>> 1f5a0a2e
+#~ msgstr "geslo"
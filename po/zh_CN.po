# Chinese (Simplified) translation for unity
# Copyright (c) 2013 Rosetta Contributors and Canonical Ltd 2013
# This file is distributed under the same license as the unity package.
# FIRST AUTHOR <EMAIL@ADDRESS>, 2013.
#
msgid ""
msgstr ""
"Project-Id-Version: unity\n"
"Report-Msgid-Bugs-To: FULL NAME <EMAIL@ADDRESS>\n"
<<<<<<< HEAD
"POT-Creation-Date: 2016-03-23 10:01+0000\n"
=======
"POT-Creation-Date: 2016-04-27 15:01+0000\n"
>>>>>>> 7b76a572
"PO-Revision-Date: 2016-04-13 06:27+0000\n"
"Last-Translator: YunQiang Su <wzssyqa@gmail.com>\n"
"Language-Team: Chinese (Simplified) <zh_CN@li.org>\n"
"MIME-Version: 1.0\n"
"Content-Type: text/plain; charset=UTF-8\n"
"Content-Transfer-Encoding: 8bit\n"
"Plural-Forms: nplurals=1; plural=0;\n"
<<<<<<< HEAD
"X-Launchpad-Export-Date: 2016-04-14 06:22+0000\n"
"X-Generator: Launchpad (build 17990)\n"
=======
"X-Launchpad-Export-Date: 2016-04-30 05:37+0000\n"
"X-Generator: Launchpad (build 17995)\n"
>>>>>>> 7b76a572

#: plugins/IntegratedLightDM/Greeter.cpp:112
msgid "Password: "
msgstr "密码： "

#: plugins/Unity/Launcher/launcheritem.cpp:48
#: plugins/Unity/Launcher/launcheritem.cpp:107
msgid "Pin shortcut"
msgstr "固定快捷方式"

#: plugins/Unity/Launcher/launcheritem.cpp:53
msgid "Quit"
msgstr "退出"

#: plugins/Unity/Launcher/launcheritem.cpp:107
msgid "Unpin shortcut"
msgstr "取消固定快捷方式"

#: qml/Components/DelayedLockscreen.qml:49
msgid "Device Locked"
msgstr "设备锁定"

#: qml/Components/DelayedLockscreen.qml:64
msgid "You have been locked out due to too many failed passphrase attempts."
msgstr "您因太多失败的口令密语尝试而被锁定。"

#: qml/Components/DelayedLockscreen.qml:65
msgid "You have been locked out due to too many failed passcode attempts."
msgstr "您因太多失败的密码尝试而被锁定。"

#: qml/Components/DelayedLockscreen.qml:74
#, qt-format
msgid "Please wait %1 minute and then try again…"
msgid_plural "Please wait %1 minutes and then try again…"
msgstr[0] "请稍候 %1 分钟，然后重试..."

#: qml/Components/Dialogs.qml:144
msgctxt "Title: Lock/Log out dialog"
msgid "Log out"
msgstr "退出"

#: qml/Components/Dialogs.qml:145
msgid "Are you sure you want to log out?"
msgstr "您确定要注销？"

#: qml/Components/Dialogs.qml:147
msgctxt "Button: Lock the system"
msgid "Lock"
msgstr "锁定"

#: qml/Components/Dialogs.qml:154
msgctxt "Button: Log out from the system"
msgid "Log Out"
msgstr "退出"

#: qml/Components/Dialogs.qml:161 qml/Components/Dialogs.qml:217
#: qml/Dash/DashPageHeader.qml:298 qml/Wizard/Pages/passcode-confirm.qml:32
#: qml/Wizard/Pages/passcode-set.qml:32
msgid "Cancel"
msgstr "取消"

#: qml/Components/Dialogs.qml:173
msgctxt "Title: Reboot dialog"
msgid "Reboot"
msgstr "重启"

#: qml/Components/Dialogs.qml:174
msgid "Are you sure you want to reboot?"
msgstr "您确定要重启吗？"

#: qml/Components/Dialogs.qml:176
msgid "No"
msgstr "否"

#: qml/Components/Dialogs.qml:182
msgid "Yes"
msgstr "是"

#: qml/Components/Dialogs.qml:197
msgctxt "Title: Power off/Restart dialog"
msgid "Power"
msgstr "电源"

#: qml/Components/Dialogs.qml:198
msgid ""
"Are you sure you would like\n"
"to power off?"
msgstr ""
"您确定要\n"
"关闭电源吗？"

#: qml/Components/Dialogs.qml:200
msgctxt "Button: Power off the system"
msgid "Power off"
msgstr "关闭电源"

#: qml/Components/Dialogs.qml:209
msgctxt "Button: Restart the system"
msgid "Restart"
msgstr "重启"

#: qml/Components/Lockscreen.qml:231
msgid "Return to Call"
msgstr "回到呼叫"

#: qml/Components/Lockscreen.qml:231
msgid "Emergency Call"
msgstr "紧急呼叫"

#: qml/Components/Lockscreen.qml:263
msgid "OK"
msgstr "确定"

#: qml/Components/ModeSwitchWarningDialog.qml:32
msgid "Apps may have unsaved data:"
msgstr "应用中可能有未保存数据:"

#: qml/Components/ModeSwitchWarningDialog.qml:57
msgctxt ""
"Re-dock means connect the device again to an external screen/mouse/keyboard"
msgid "Re-dock, save your work and close these apps to continue."
msgstr "重新连接，保存你的工作并关闭这些应用并继续。"

#: qml/Components/ModeSwitchWarningDialog.qml:63
msgid "Or force close now (unsaved data will be lost)."
msgstr "或者立即强制关闭（未保存的数据将丢失）。"

#: qml/Components/ModeSwitchWarningDialog.qml:75
msgid "OK, I will reconnect"
msgstr "好的，我就重新连接"

#: qml/Components/ModeSwitchWarningDialog.qml:76
msgid "Reconnect now!"
msgstr "即刻重新连接！"

#: qml/Components/ModeSwitchWarningDialog.qml:88
msgid "Close all"
msgstr "关闭所有"

#: qml/Dash/DashPageHeader.qml:337
msgctxt "Button: Open the Ubuntu Store"
msgid "Store"
msgstr "商店"

#: qml/Dash/DashPageHeader.qml:344
msgctxt "Button: Start a search in the current dash scope"
msgid "Search"
msgstr "搜索"

#: qml/Dash/DashPageHeader.qml:354
msgctxt "Button: Show the current dash scope settings"
msgid "Settings"
msgstr "设置"

#: qml/Dash/DashPageHeader.qml:361
msgid "Remove from Favorites"
msgstr "从收藏夹中移除"

#: qml/Dash/DashPageHeader.qml:361
msgid "Add to Favorites"
msgstr "添加到收藏夹"

#: qml/Dash/FiltersPopover.qml:60
msgid "Refine your results"
msgstr "精进查找结果"

#: qml/Dash/FiltersPopover.qml:69
msgid "Reset"
msgstr "重置"

#: qml/Dash/GenericScopeView.qml:570 qml/Dash/GenericScopeView.qml:755
msgid "Show less"
msgstr ""

#: qml/Dash/GenericScopeView.qml:570
msgid "Show all"
msgstr ""

#: qml/Dash/GenericScopeView.qml:627
msgctxt "Label: Hint for dash search line edit"
msgid "Search"
msgstr "搜索"

#: qml/Dash/PageHeaderExtraPanel.qml:55
msgid "Recent Searches"
msgstr "近期搜索"

#: qml/Dash/PageHeaderExtraPanel.qml:66
msgid "Clear All"
msgstr "全部清除"

#: qml/Dash/Previews/PreviewActionCombo.qml:35
msgid "More..."
msgstr "更多..."

#: qml/Dash/Previews/PreviewActionCombo.qml:35
msgid "Less..."
msgstr "更少..."

#: qml/Dash/Previews/PreviewCommentInput.qml:68
#: qml/Dash/Previews/PreviewRatingInput.qml:174
msgid "Send"
msgstr "发送"

#: qml/Dash/Previews/PreviewRatingInput.qml:84
msgid "Rate this"
msgstr "评分"

#: qml/Dash/Previews/PreviewRatingInput.qml:129
msgid "Add a review"
msgstr "添加评论"

#: qml/Dash/Previews/PreviewSharing.qml:66
msgid "Preview Share Item"
msgstr "预览分享项目"

#: qml/Dash/PullToRefreshScopeStyle.qml:55
msgid "Pull to refresh…"
msgstr "下拉刷新..."

#: qml/Dash/PullToRefreshScopeStyle.qml:60
msgid "Release to refresh…"
msgstr "放开刷新..."

#: qml/Dash/ScopeSettings/ScopeSettingBoolean.qml:43
msgid "Enable location data"
msgstr "启用位置信息"

#: qml/Dash/ScopesList.qml:67
msgid "Manage"
msgstr "管理"

#: qml/Dash/ScopesList.qml:113
msgid "Home"
msgstr "首页"

#: qml/Dash/ScopesList.qml:114
msgid "Also installed"
msgstr "已安装"

#: qml/DisabledScreenNotice.qml:104
msgid ""
"Your device is now connected to an external display. Use this screen as a "
"touch pad to interact with the pointer."
msgstr "你的设备现在已经连接到一个外部显示。将这个屏幕当作一块触控板使用来与指针互动。"

#: qml/Greeter/CoverPage.qml:118
msgid "Unlock"
msgstr "解锁"

#: qml/Greeter/LoginList.qml:239
msgid "Retry"
msgstr "重试"

#: qml/Greeter/LoginList.qml:240
msgid "Tap to unlock"
msgstr "点击解锁"

#: qml/Greeter/NarrowView.qml:54
msgid "Sorry, incorrect passphrase."
msgstr "对不起，口令密语错误"

#: qml/Greeter/NarrowView.qml:55
msgid "Sorry, incorrect passcode."
msgstr "对不起，密码错误。"

#: qml/Greeter/NarrowView.qml:56
msgid "This will be your last attempt."
msgstr "这是您最后的尝试机会。"

#: qml/Greeter/NarrowView.qml:58
msgid ""
"If passphrase is entered incorrectly, your phone will conduct a factory "
"reset and all personal data will be deleted."
msgstr "如果输入的密语不正确，您的手机将恢复到出厂设置并且所有的个人数据将被删除。"

#: qml/Greeter/NarrowView.qml:59
msgid ""
"If passcode is entered incorrectly, your phone will conduct a factory reset "
"and all personal data will be deleted."
msgstr "如果输入的密码不正确，您的手机将恢复到出厂设置并且所有的个人数据将被删除。"

#: qml/Greeter/NarrowView.qml:116
#, qt-format
msgid "Enter %1"
msgstr "输入 %1"

#: qml/Greeter/NarrowView.qml:117
msgid "Enter passphrase"
msgstr "输入口令密语"

#: qml/Greeter/NarrowView.qml:118
msgid "Enter passcode"
msgstr "输入密码"

#: qml/Greeter/NarrowView.qml:119
#, qt-format
msgid "Sorry, incorrect %1"
msgstr "对不起，%1 不正确"

#: qml/Greeter/NarrowView.qml:120
msgid "Sorry, incorrect passphrase"
msgstr "对不起，密语不正确"

#: qml/Greeter/NarrowView.qml:121
msgctxt "passphrase"
msgid "Please re-enter"
msgstr "请重新输入"

#: qml/Greeter/NarrowView.qml:122
msgid "Sorry, incorrect passcode"
msgstr "对不起，密码错误"

#: qml/Notifications/NotificationMenuItemFactory.qml:124
msgid "Show password"
msgstr "显示密码"

#: qml/Panel/ActiveCallHint.qml:79
msgid "Tap to return to call..."
msgstr "点击回到通话..."

#: qml/Panel/ActiveCallHint.qml:92
msgid "Conference"
msgstr "会议"

#: qml/Panel/Indicators/MenuItemFactory.qml:762
msgid "Nothing is playing"
msgstr "无正在播放的项目"

#: qml/Panel/Indicators/MenuItemFactory.qml:891
#, qt-format
msgid "%1 hour"
msgid_plural "%1 hours"
msgstr[0] "%1 小时"

#: qml/Panel/Indicators/MenuItemFactory.qml:895
#, qt-format
msgid "%1 minute"
msgid_plural "%1 minutes"
msgstr[0] "%1 分钟"

#: qml/Panel/Indicators/MenuItemFactory.qml:900
#, qt-format
msgid "%1 second"
msgid_plural "%1 seconds"
msgstr[0] "%1 秒"

#: qml/Panel/Indicators/MenuItemFactory.qml:903
msgid "0 seconds"
msgstr "0 秒"

#. Translators: String like "1 hour, 2 minutes, 3 seconds remaining"
#: qml/Panel/Indicators/MenuItemFactory.qml:905
#, qt-format
msgid "%1 remaining"
msgstr "剩余 %1"

#: qml/Panel/Indicators/MenuItemFactory.qml:911
msgid "In queue…"
msgstr "排队中..."

#: qml/Panel/Indicators/MenuItemFactory.qml:915
msgid "Downloading"
msgstr "正在下载"

#: qml/Panel/Indicators/MenuItemFactory.qml:917
msgid "Paused, tap to resume"
msgstr "已暂停，点击继续"

#: qml/Panel/Indicators/MenuItemFactory.qml:919
msgid "Canceled"
msgstr "已取消"

#: qml/Panel/Indicators/MenuItemFactory.qml:921
msgid "Finished"
msgstr "已完成"

#: qml/Panel/Indicators/MenuItemFactory.qml:923
msgid "Failed, tap to retry"
msgstr "下载失败，请点击重试"

#: qml/Panel/Indicators/MessageMenuItemFactory.qml:155
#: qml/Panel/Indicators/MessageMenuItemFactory.qml:214
msgctxt "Button: Send a reply message"
msgid "Send"
msgstr "发送"

#: qml/Panel/Indicators/MessageMenuItemFactory.qml:156
msgctxt "Label: Hint in message indicator line edit"
msgid "Reply"
msgstr "回复"

#: qml/Panel/Indicators/MessageMenuItemFactory.qml:213
msgctxt "Button: Call back on phone"
msgid "Call back"
msgstr "回电"

#: qml/Stages/SideStage.qml:76
msgid "Drag using 3 fingers any application from one window to the other"
msgstr "使用三指将任何应用从一个窗口拖拽至另一个"

#: qml/Tutorial/TutorialBottom.qml:78
msgid "Swipe up to add a contact"
msgstr "向上划以添加联系人"

#: qml/Tutorial/TutorialBottom.qml:80
msgid "Swipe up for favorite calculations"
msgstr "向上划打开常用计算"

#: qml/Tutorial/TutorialBottom.qml:82
msgid "Swipe up for recent calls"
msgstr "向上划打开近期通话"

#: qml/Tutorial/TutorialBottom.qml:84
msgid "Swipe up to create a message"
msgstr "上滑创建一条信息"

#: qml/Tutorial/TutorialBottom.qml:85
msgid "Swipe up to manage the app"
msgstr "上滑管理应用"
<<<<<<< HEAD

#: qml/Tutorial/TutorialLeft.qml:47
msgid "Swipe from the left edge to open the launcher"
msgstr "从左侧边缘滑动打开启动器"
=======
>>>>>>> 7b76a572

#: qml/Tutorial/TutorialLeftLong.qml:47
msgid "Long swipe from the left edge to open the Today scope"
msgstr "从左侧边缘长距离滑动打开“今日”分类"

<<<<<<< HEAD
#: qml/Tutorial/TutorialRight.qml:54
msgid "Hover your mouse on the right edge to view your open apps"
msgstr "将鼠标悬停在右侧边缘查看打开的应用"

#: qml/Tutorial/TutorialRight.qml:55
msgid "Short or long swipe from the right edge to view your open apps"
msgstr "从右侧边缘短距离或长距离滑动查看打开的应用"
=======
#: qml/Tutorial/TutorialLeft.qml:47
msgid "Swipe from the left edge to open the launcher"
msgstr "从左侧边缘滑动打开启动器"

#: qml/Tutorial/TutorialRight.qml:55
msgid "Push your mouse against the right edge to view your open apps"
msgstr ""
>>>>>>> 7b76a572

#: qml/Tutorial/TutorialRight.qml:56
msgid "Short or long swipe from the right edge to view your open apps"
msgstr "从右侧边缘短距离或长距离滑动查看打开的应用"

#: qml/Tutorial/TutorialTop.qml:53
msgid "Swipe from the top right edge to open the notification bar"
msgstr "从顶部右侧边缘滑动打开通知栏"

#: qml/Tutorial/TutorialTop.qml:54
msgid "Swipe from the top edge to open the notification bar"
msgstr "从顶部滑动打开通知栏"

#: qml/Wizard/Page.qml:54
msgctxt "Button: Go back one page in the Wizard"
msgid "Back"
msgstr "上一步"

#: qml/Wizard/Pages/10-welcome.qml:27
msgid "Language"
msgstr "语言"

#: qml/Wizard/Pages/10-welcome.qml:156 qml/Wizard/Pages/30-wifi.qml:206
#: qml/Wizard/Pages/40-location.qml:271 qml/Wizard/Pages/50-timezone.qml:267
#: qml/Wizard/Pages/60-account.qml:65 qml/Wizard/Pages/70-passwd-type.qml:144
#: qml/Wizard/Pages/75-report-check.qml:84
#: qml/Wizard/Pages/passcode-desktop.qml:124
#: qml/Wizard/Pages/password-set.qml:141
msgid "Next"
msgstr "下一步"

#: qml/Wizard/Pages/30-wifi.qml:29
msgid "Connect to Wi‑Fi"
msgstr "连接 Wi-Fi"

#: qml/Wizard/Pages/30-wifi.qml:130
msgid "Connected"
msgstr "已连接"

#: qml/Wizard/Pages/30-wifi.qml:163
msgid "Available Wi-Fi networks"
msgstr "可用的 Wi-Fi 网络"

#: qml/Wizard/Pages/30-wifi.qml:164
msgid "No available Wi-Fi networks"
msgstr "没有可用的 Wi-Fi 网络"

#: qml/Wizard/Pages/30-wifi.qml:206 qml/Wizard/Pages/60-account.qml:65
#: qml/Wizard/Pages/sim.qml:101
msgid "Skip"
msgstr "跳过"

#: qml/Wizard/Pages/40-location.qml:27
msgid "Location Services"
msgstr "定位服务"

#: qml/Wizard/Pages/40-location.qml:83
msgid ""
"Use GPS, Wi-Fi hotspots and mobile network anonymously to detect location "
"(recommended)"
msgstr "使用 GPS、Wi-Fi 热点和移动网络匿名检测位置（推荐）"

#: qml/Wizard/Pages/40-location.qml:105
#, qt-format
msgid "By selecting this option you agree to the Nokia HERE %1."
msgstr "选择该选项同意 Nokia HERE %1。"

#: qml/Wizard/Pages/40-location.qml:106
msgctxt "part of: Nokia HERE terms and conditions"
msgid "terms and conditions"
msgstr "术语和条款"

#: qml/Wizard/Pages/40-location.qml:160
msgid "GPS only"
msgstr "仅 GPS"

#: qml/Wizard/Pages/40-location.qml:214
msgid "Don't use my location"
msgstr "不使用我的位置"

#: qml/Wizard/Pages/40-location.qml:260
msgid "You can change it later in System Settings."
msgstr "可以稍后在系统设置中更改。"

#: qml/Wizard/Pages/50-timezone.qml:29
msgid "Time Zone"
msgstr "时区"

#: qml/Wizard/Pages/50-timezone.qml:178
msgid "Enter your city"
msgstr "输入您的城市"

#: qml/Wizard/Pages/60-account.qml:24
msgid "Personalize Your Device"
msgstr "个性化您的设备"

#: qml/Wizard/Pages/60-account.qml:48
msgid "Preferred Name"
msgstr "首选名称"

#: qml/Wizard/Pages/70-passwd-type.qml:39
msgid "Lock Screen"
msgstr "锁屏"

#: qml/Wizard/Pages/70-passwd-type.qml:101
msgctxt "Label: Type of security method"
msgid "Create new password"
msgstr "创建新密码"

#: qml/Wizard/Pages/70-passwd-type.qml:103
msgctxt "Label: Type of security method"
msgid "Create passcode (numbers only)"
msgstr "创建密码 (仅数字)"

#: qml/Wizard/Pages/70-passwd-type.qml:105
msgctxt "Label: Type of security method"
msgid "No lock code"
msgstr "无锁码"

#: qml/Wizard/Pages/75-report-check.qml:26 qml/Wizard/Pages/here-terms.qml:108
msgid "Privacy Policy"
msgstr "隐私政策"

#: qml/Wizard/Pages/75-report-check.qml:26
msgid "Help Us Improve"
msgstr "帮助我们改进"

#: qml/Wizard/Pages/75-report-check.qml:59
msgid "Improve system performance by sending us crashes and error reports."
msgstr "向我们发送崩溃和错误报告来提高系统性能。"

#: qml/Wizard/Pages/75-report-check.qml:60
msgid "Privacy policy"
msgstr "隐私政策"

#: qml/Wizard/Pages/80-finished.qml:89
msgid "Welcome to Ubuntu"
msgstr "欢迎使用 Ubuntu"

#: qml/Wizard/Pages/80-finished.qml:104
msgid "You are ready to use your device now"
msgstr "现在可以使用您的设备了"

#: qml/Wizard/Pages/80-finished.qml:124
msgid "Get Started"
msgstr "入门"

#: qml/Wizard/Pages/here-terms.qml:25
msgid "Terms & Conditions"
msgstr "条款与条件"

#: qml/Wizard/Pages/here-terms.qml:69
msgid "Your device uses positioning technologies provided by HERE."
msgstr "你的设备使用的定位技术由 HERE 提供。"

#: qml/Wizard/Pages/here-terms.qml:81
msgid ""
"To provide you with positioning services and to improve their quality, HERE "
"collects information about nearby cell towers and Wi-Fi hotspots around your "
"current location whenever your position is being found."
msgstr "为提供定位服务并提高服务质量，每当你的位置被发现时，HERE会收集你周围的有关手机信号塔和 Wi-Fi 热点的信息。"

#: qml/Wizard/Pages/here-terms.qml:93
msgid ""
"The information collected is used to analyze the service and to improve the "
"use of service, but not to identify you personally."
msgstr "收集的信息用于分析服务和改进服务的使用，并不会识别你的身份。"

#: qml/Wizard/Pages/here-terms.qml:106
#, qt-format
msgid "By continuing, you agree to the HERE platform %1 and %2."
msgstr "继续，你将同意 HERE 平台 %1 和 %2。"

#: qml/Wizard/Pages/here-terms.qml:107
msgid "Service Terms"
msgstr "服务条款"

#: qml/Wizard/Pages/passcode-confirm.qml:43
#: qml/Wizard/Pages/passcode-desktop.qml:80
msgid "Confirm passcode"
msgstr "确认新密码"

#: qml/Wizard/Pages/passcode-confirm.qml:45
msgid "Incorrect passcode."
msgstr "不正确的密码。"

#: qml/Wizard/Pages/passcode-confirm.qml:45
msgctxt "Enter the passcode again"
msgid "Please re-enter."
msgstr "请重新输入。"

#: qml/Wizard/Pages/passcode-desktop.qml:30
msgid "Lock Screen Passcode"
msgstr "锁屏密码"

#: qml/Wizard/Pages/passcode-desktop.qml:56
msgid "Enter 4 numbers to setup your passcode"
msgstr "输入 4 个数字来设置你的密码"

#: qml/Wizard/Pages/passcode-desktop.qml:65
#: qml/Wizard/Pages/passcode-set.qml:54
msgid "Choose passcode"
msgstr "选择密码"

#: qml/Wizard/Pages/passcode-desktop.qml:105
msgid "Passcode too short"
msgstr "密码太短"

#: qml/Wizard/Pages/passcode-desktop.qml:107
msgid "Passcodes match"
msgstr "密码匹配"

#: qml/Wizard/Pages/passcode-desktop.qml:109
msgid "Passcodes do not match"
msgstr "密码不匹配"

#: qml/Wizard/Pages/passcode-set.qml:62
msgid "Passcode must be 4 characters long"
msgstr "密码必须为 4 个字符长度"

#: qml/Wizard/Pages/password-set.qml:30
msgid "Lock Screen Password"
msgstr "锁屏密码"

#: qml/Wizard/Pages/password-set.qml:61
msgid "Enter at least 8 characters"
msgstr "输入至少8个字符"

#: qml/Wizard/Pages/password-set.qml:73
msgid "Choose password"
msgstr "设置密码"

#: qml/Wizard/Pages/password-set.qml:103
msgid "Confirm password"
msgstr "确认密码"

#: qml/Wizard/Pages/sim.qml:27
msgid "No SIM card installed"
msgstr "没有安装 SIM 卡"

#: qml/Wizard/Pages/sim.qml:54
msgid "SIM card added"
msgstr "SIM 卡已添加"

#: qml/Wizard/Pages/sim.qml:55
msgid "You must restart the device to access the mobile network."
msgstr "你必须重启设备才能访问移动网络"

#: qml/Wizard/Pages/sim.qml:59
msgid "Restart"
msgstr "重启"

#: qml/Wizard/Pages/sim.qml:78
msgid "You won’t be able to make calls or use text messaging without a SIM."
msgstr "没有 SIM 卡你将不能拨打电话或使用短信。"

#: qml/Wizard/Pages/sim.qml:90
msgid "To proceed with no SIM tap Skip."
msgstr "点击跳过继续无 SIM 卡"

#: qml/Wizard/PasswordMeter.qml:87
msgid "Passwords match"
msgstr "密码匹配"

#: qml/Wizard/PasswordMeter.qml:89
msgid "Passwords do not match"
msgstr "密码不匹配"

#: qml/Wizard/PasswordMeter.qml:93
msgid "Strong password"
msgstr "密码强度：强"

#: qml/Wizard/PasswordMeter.qml:95
msgid "Fair password"
msgstr "密码强度：合理"

#: qml/Wizard/PasswordMeter.qml:97
msgid "Weak password"
msgstr "密码强度：较弱"

#: qml/Wizard/PasswordMeter.qml:99
msgid "Very weak password"
msgstr "密码强度：非常弱"

#~ msgid "Confirm"
#~ msgstr "确认"

#~ msgid "Type or say a command"
#~ msgstr "输入或说出一个命令"

#~ msgid "Loading. Please Wait..."
#~ msgstr "正在加载，请稍候..."

#~ msgid "Speak Now..."
#~ msgstr "现在请讲..."

#~ msgid "Speaking..."
#~ msgstr "讲话中..."

#~ msgid "Search"
#~ msgstr "搜索"

#~ msgid "Top edge"
#~ msgstr "上边缘"

#~ msgid "Close"
#~ msgstr "关闭"

#~ msgid "Left edge"
#~ msgstr "左边缘"

#~ msgid "Skip intro"
#~ msgstr "跳过简介"

#~ msgid "Right edge"
#~ msgstr "右边缘"

#~ msgid "See less"
#~ msgstr "显示更少"

#~ msgid "Try swiping from the top edge to access the indicators"
#~ msgstr "从上边缘划入可以访问指示器"

#~ msgid "Swipe up again to close the settings screen"
#~ msgstr "再次向上划动可以关闭设置界面"

#~ msgid "Try swiping from the right edge to unlock the phone"
#~ msgstr "从右边滑动可以解锁"

#~ msgid "Swipe from the left to reveal the launcher for quick access to apps"
#~ msgstr "从左边划入展开启动器可以快速打开应用"

#~ msgid "Well done"
#~ msgstr "做得好"

#~ msgid ""
#~ "You have now mastered the edge gestures and can start using the "
#~ "phone<br><br>Tap on the screen to start"
#~ msgstr "您现在已经掌握了边缘滑动手势，可以开始使用手机了<br><br>请点击屏幕开始使用"

#~ msgid "See all"
#~ msgstr "查看全部"

#~ msgid "All"
#~ msgstr "所有"

#~ msgid "Unlock SIM"
#~ msgstr "解开 SIM"

#~ msgid "Favorites"
#~ msgstr "收藏夹"

#~ msgid "Store"
#~ msgstr "商店"

#~ msgid "Power off"
#~ msgstr "关机"

#~ msgid "Done"
#~ msgstr "完成"

#~ msgid "Roaming"
#~ msgstr "漫游"

#~ msgid "Are you sure you want to shut down?"
#~ msgstr "您确定要关机？"

#~ msgid "Available networks…"
#~ msgstr "可用的网络..."

#~ msgctxt "Title: Reboot/Shut down dialog"
#~ msgid "Shut down"
#~ msgstr "关机"

#~ msgctxt "Button: Shut down the system"
#~ msgid "Shut down"
#~ msgstr "关机"

#~ msgctxt "Button: Reboot the system"
#~ msgid "Reboot"
#~ msgstr "重启"

#~ msgid "Please re-enter"
#~ msgstr "请重新输入"

#~ msgid "Tap here to continue."
#~ msgstr "点击这里继续"

#~ msgid "Swipe up from the bottom edge."
#~ msgstr "从底部边缘上滑"

#~ msgid "Open special menus"
#~ msgstr "打开专题菜单"

#~ msgid "Long swipe from the right edge."
#~ msgstr "从右侧边缘长距离滑动。"

#~ msgid "View all your running tasks."
#~ msgstr "查看你所有运行的任务。"

#~ msgid "To view open apps"
#~ msgstr "查看打开的应用"

#~ msgid "Short swipe from the left edge."
#~ msgstr "从左侧边缘短距离滑动。"

#~ msgid "Open the launcher"
#~ msgstr "打开启动器"

#~ msgid "Add a SIM card and restart your device"
#~ msgstr "插入 SIM 卡并重启你的设备"

#~ msgctxt "Label: Type of security method"
#~ msgid "Swipe"
#~ msgstr "滑动"

#~ msgctxt "Label: Type of security method"
#~ msgid "Passcode"
#~ msgstr "密码"

#~ msgctxt "Label: Description of security method"
#~ msgid "4 digits only"
#~ msgstr "仅4位数"

#~ msgid "Using GPS only (less accurate)"
#~ msgstr "仅使用 GPS (不精确)"

#~ msgid "Using GPS, anonymized Wi-Fi and cellular network info (recommended)"
#~ msgstr "使用 GPS、匿名 Wi-Fi 和移动网络信息 (推荐)"

#~ msgctxt "Label: Description of security method"
#~ msgid "Numbers and letters"
#~ msgstr "数字和字母"

#~ msgid "Improving your experience"
#~ msgstr "改善您的体验"

#~ msgid "You can change your mind later in <b>System Settings</b>."
#~ msgstr "你可以稍后通过<b>系统设置</b>改变你的决定。"

#~ msgid "This action does different things for different apps"
#~ msgstr "这个操作对不同的应用有不同的行为"

#~ msgid "Choose your passcode"
#~ msgstr "选择您的密码"

#~ msgid "You almost got it!"
#~ msgstr "即将完成！"

#~ msgid "No available networks."
#~ msgstr "无可用网络。"

#~ msgid "These are the shortcuts to favorite apps"
#~ msgstr "这里是已收藏应用的快捷方式"

#~ msgid "Tap here to finish."
#~ msgstr "点击这里完成。"

#~ msgid "Welcome to your Ubuntu phone."
#~ msgstr "欢迎使用您的 Ubuntu 手机。"

#~ msgid "Try again."
#~ msgstr "再试试。"

#~ msgid "Lock security"
#~ msgstr "锁屏安全设定"

#~ msgid "Please select how you’d like to unlock your phone."
#~ msgstr "请选择您喜欢的手机解锁方式。"

#~ msgctxt "Label: Description of security method"
#~ msgid "No security"
#~ msgstr "无安全机制"

#~ msgid "Let’s get started."
#~ msgstr "让我们开始吧。"

#~ msgid "Continue"
#~ msgstr "下一步"

#~ msgid "Location"
#~ msgstr "位置"

#~ msgid "Let the phone detect your location:"
#~ msgstr "允许手机检测您的位置："

#~ msgctxt "Label: Type of security method"
#~ msgid "Passphrase"
#~ msgstr "口令密语"

#~ msgid ""
#~ "This can be disabled in <b>System Settings</b> under <b>Security &amp; "
#~ "Privacy</b>"
#~ msgstr "这个可以在<b>系统设置</b>下的 <b>安全与隐私</b>里被禁用。"

#~ msgid ""
#~ "Your phone is set up to automatically report errors to Canonical and its "
#~ "partners, the makers of the operating system."
#~ msgstr "您的手机设置为自动向操作系统的制造商Canonical 及其合作伙伴发送错误报告。"

#~ msgid "Nice work!"
#~ msgstr "干得好！"

#~ msgid "All done"
#~ msgstr "大功告成"

#~ msgid "Finish"
#~ msgstr "结束"

#~ msgid "Your phone is now ready to use."
#~ msgstr "您的手机现在可以使用了。"

#~ msgid ""
#~ "By selecting this option you agree to the Nokia HERE <a href='#'>terms and "
#~ "conditions</a>."
#~ msgstr "选择这个选项表示你同意 Nokia HERE <a href='#'>条款声明</a>。"

#~ msgid "Confirm passphrase"
#~ msgstr "确认口令密语"

#, qt-format
#~ msgid "〈  %1"
#~ msgstr "〈  %1"

#, qt-format
#~ msgid "%1  〉"
#~ msgstr "%1  〉"

#~ msgid "Passphrase must be 4 characters long"
#~ msgstr "口令密语必须为4个字符长度"

#~ msgid "Please try again."
#~ msgstr "请再试一次。"

#~ msgid "%H:%M"
#~ msgstr "%H:%M"

#~ msgid "%a %H:%M"
#~ msgstr "%a %H:%M"

#~ msgid "%a %l:%M %p"
#~ msgstr "%a %l:%M %p"

#~ msgid "Tomorrow %l:%M %p"
#~ msgstr "明天 %l:%M %p"

#~ msgid "%l:%M %p"
#~ msgstr "%l:%M %p"

#~ msgid "Yesterday %l:%M %p"
#~ msgstr "昨天 %p %l:%M"

#~ msgid "Tomorrow %H:%M"
#~ msgstr "明天 %H:%M"

#~ msgid "Yesterday %H:%M"
#~ msgstr "昨天 %H:%M"

#~ msgid "Without it, you won’t be able to make calls or use text messaging."
#~ msgstr "没有它，您将不能使用电话或短信功能。"

#~ msgid "Not at all"
#~ msgstr "不使用"

#~ msgid "%a %d %b %H:%M"
#~ msgstr "%d %b %a %H:%M"

#~ msgid "%a %d %b %l:%M %p"
#~ msgstr "%d %b %a %l:%M %p"

#~ msgid "Hi!"
#~ msgstr "您好！"

#~ msgid "Call back"
<<<<<<< HEAD
#~ msgstr "回电"
=======
#~ msgstr "回电"

#~ msgid "Hover your mouse on the right edge to view your open apps"
#~ msgstr "将鼠标悬停在右侧边缘查看打开的应用"
>>>>>>> 7b76a572
<|MERGE_RESOLUTION|>--- conflicted
+++ resolved
@@ -7,11 +7,7 @@
 msgstr ""
 "Project-Id-Version: unity\n"
 "Report-Msgid-Bugs-To: FULL NAME <EMAIL@ADDRESS>\n"
-<<<<<<< HEAD
-"POT-Creation-Date: 2016-03-23 10:01+0000\n"
-=======
 "POT-Creation-Date: 2016-04-27 15:01+0000\n"
->>>>>>> 7b76a572
 "PO-Revision-Date: 2016-04-13 06:27+0000\n"
 "Last-Translator: YunQiang Su <wzssyqa@gmail.com>\n"
 "Language-Team: Chinese (Simplified) <zh_CN@li.org>\n"
@@ -19,13 +15,8 @@
 "Content-Type: text/plain; charset=UTF-8\n"
 "Content-Transfer-Encoding: 8bit\n"
 "Plural-Forms: nplurals=1; plural=0;\n"
-<<<<<<< HEAD
-"X-Launchpad-Export-Date: 2016-04-14 06:22+0000\n"
-"X-Generator: Launchpad (build 17990)\n"
-=======
 "X-Launchpad-Export-Date: 2016-04-30 05:37+0000\n"
 "X-Generator: Launchpad (build 17995)\n"
->>>>>>> 7b76a572
 
 #: plugins/IntegratedLightDM/Greeter.cpp:112
 msgid "Password: "
@@ -446,35 +437,18 @@
 #: qml/Tutorial/TutorialBottom.qml:85
 msgid "Swipe up to manage the app"
 msgstr "上滑管理应用"
-<<<<<<< HEAD
+
+#: qml/Tutorial/TutorialLeftLong.qml:47
+msgid "Long swipe from the left edge to open the Today scope"
+msgstr "从左侧边缘长距离滑动打开“今日”分类"
 
 #: qml/Tutorial/TutorialLeft.qml:47
 msgid "Swipe from the left edge to open the launcher"
 msgstr "从左侧边缘滑动打开启动器"
-=======
->>>>>>> 7b76a572
-
-#: qml/Tutorial/TutorialLeftLong.qml:47
-msgid "Long swipe from the left edge to open the Today scope"
-msgstr "从左侧边缘长距离滑动打开“今日”分类"
-
-<<<<<<< HEAD
-#: qml/Tutorial/TutorialRight.qml:54
-msgid "Hover your mouse on the right edge to view your open apps"
-msgstr "将鼠标悬停在右侧边缘查看打开的应用"
-
-#: qml/Tutorial/TutorialRight.qml:55
-msgid "Short or long swipe from the right edge to view your open apps"
-msgstr "从右侧边缘短距离或长距离滑动查看打开的应用"
-=======
-#: qml/Tutorial/TutorialLeft.qml:47
-msgid "Swipe from the left edge to open the launcher"
-msgstr "从左侧边缘滑动打开启动器"
 
 #: qml/Tutorial/TutorialRight.qml:55
 msgid "Push your mouse against the right edge to view your open apps"
 msgstr ""
->>>>>>> 7b76a572
 
 #: qml/Tutorial/TutorialRight.qml:56
 msgid "Short or long swipe from the right edge to view your open apps"
@@ -1049,11 +1023,7 @@
 #~ msgstr "您好！"
 
 #~ msgid "Call back"
-<<<<<<< HEAD
 #~ msgstr "回电"
-=======
-#~ msgstr "回电"
 
 #~ msgid "Hover your mouse on the right edge to view your open apps"
-#~ msgstr "将鼠标悬停在右侧边缘查看打开的应用"
->>>>>>> 7b76a572
+#~ msgstr "将鼠标悬停在右侧边缘查看打开的应用"
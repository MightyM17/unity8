# Chinese (Simplified) translation for unity
# Copyright (c) 2013 Rosetta Contributors and Canonical Ltd 2013
# This file is distributed under the same license as the unity package.
# FIRST AUTHOR <EMAIL@ADDRESS>, 2013.
#
msgid ""
msgstr ""
"Project-Id-Version: unity\n"
"Report-Msgid-Bugs-To: \n"
<<<<<<< HEAD
"POT-Creation-Date: 2019-04-08 17:26-0500\n"
"PO-Revision-Date: 2016-04-13 06:27+0000\n"
"Last-Translator: YunQiang Su <wzssyqa@gmail.com>\n"
"Language-Team: Chinese (Simplified) <zh_CN@li.org>\n"
"Language: \n"
=======
"POT-Creation-Date: 2018-10-08 13:29-0500\n"
"PO-Revision-Date: 2019-12-01 01:00+0000\n"
"Last-Translator: Sam Zhang <sammyok@163.com>\n"
"Language-Team: Chinese (Simplified) <https://translate.ubports.com/projects/"
"unity8/unity8/zh_Hans/>\n"
"Language: zh_CN\n"
>>>>>>> d52dc2c9
"MIME-Version: 1.0\n"
"Content-Type: text/plain; charset=UTF-8\n"
"Content-Transfer-Encoding: 8bit\n"
"Plural-Forms: nplurals=1; plural=0;\n"
"X-Generator: Weblate 3.8\n"
"X-Launchpad-Export-Date: 2016-11-23 06:36+0000\n"

#: plugins/LightDM/Greeter.cpp:123
msgid "Password: "
msgstr "密码： "

<<<<<<< HEAD
#: plugins/LightDM/Greeter.cpp:203
msgid "Username"
msgstr ""

#: plugins/LightDM/Greeter.cpp:242
msgid "Failed to authenticate"
msgstr ""

#: plugins/LightDM/Greeter.cpp:244
msgid "Invalid password, please try again"
msgstr ""

#: plugins/LightDM/Greeter.cpp:254
msgid "Log In"
msgstr "登录"

#: plugins/LightDM/Greeter.cpp:254 qml/Wizard/Pages/UpdateDelegate.qml:118
msgid "Retry"
msgstr "重试"

#: plugins/LightDM/UsersModel.cpp:157
msgid "Login"
msgstr ""

#: plugins/LightDM/UsersModel.cpp:165
msgid "Guest Session"
msgstr ""

#: plugins/Unity/Launcher/launcheritem.cpp:49
#: plugins/Unity/Launcher/launcheritem.cpp:123
=======
#: plugins/Unity/Launcher/launcheritem.cpp:50
#: plugins/Unity/Launcher/launcheritem.cpp:109
>>>>>>> d52dc2c9
msgid "Pin shortcut"
msgstr "固定快捷方式"

#: plugins/Unity/Launcher/launcheritem.cpp:55
msgid "Quit"
msgstr "退出"

#: plugins/Unity/Launcher/launcheritem.cpp:109
msgid "Unpin shortcut"
msgstr "取消固定快捷方式"

#: qml/Components/Dialogs.qml:149
msgctxt "Title: Lock/Log out dialog"
msgid "Log out"
msgstr "退出"

#: qml/Components/Dialogs.qml:150
msgid "Are you sure you want to log out?"
msgstr "您确定要注销？"

#: qml/Components/Dialogs.qml:152
msgctxt "Button: Lock the system"
msgid "Lock"
msgstr "锁定"

#: qml/Components/Dialogs.qml:159
msgctxt "Button: Log out from the system"
msgid "Log Out"
msgstr "退出"

<<<<<<< HEAD
#: qml/Components/Dialogs.qml:199 qml/Components/Dialogs.qml:264
#: qml/Greeter/NarrowView.qml:208 qml/Wizard/Pages/passcode-confirm.qml:32
=======
#: qml/Components/Dialogs.qml:166 qml/Components/Dialogs.qml:222
#: qml/Dash/DashPageHeader.qml:324 qml/Greeter/NarrowView.qml:232
#: qml/Wizard/Pages/passcode-confirm.qml:32
>>>>>>> d52dc2c9
#: qml/Wizard/Pages/passcode-set.qml:32
msgid "Cancel"
msgstr "取消"

#: qml/Components/Dialogs.qml:178
msgctxt "Title: Reboot dialog"
msgid "Reboot"
msgstr "重启"

#: qml/Components/Dialogs.qml:179
msgid "Are you sure you want to reboot?"
msgstr "您确定要重启吗？"

#: qml/Components/Dialogs.qml:181
msgid "No"
msgstr "否"

#: qml/Components/Dialogs.qml:187
msgid "Yes"
msgstr "是"

#: qml/Components/Dialogs.qml:202
msgctxt "Title: Power off/Restart dialog"
msgid "Power"
msgstr "电源"

#: qml/Components/Dialogs.qml:203
msgid ""
"Are you sure you would like\n"
"to power off?"
msgstr ""
"您确定要\n"
"关闭电源吗？"

#: qml/Components/Dialogs.qml:205
msgctxt "Button: Power off the system"
msgid "Power off"
msgstr "关闭电源"

#: qml/Components/Dialogs.qml:214
msgctxt "Button: Restart the system"
msgid "Restart"
msgstr "重启"

#: qml/Components/KeyboardShortcutsOverlay.qml:41
msgid "Keyboard Shortcuts"
msgstr "键盘快捷键"

#: qml/Components/KeyboardShortcutsOverlay.qml:55
msgid "Unity 8"
msgstr "Unity 8"

#: qml/Components/KeyboardShortcutsOverlay.qml:62
msgid "PrtScr"
msgstr "PrtScr"

#: qml/Components/KeyboardShortcutsOverlay.qml:67
msgid "Takes a screenshot."
msgstr "截图。"

#: qml/Components/KeyboardShortcutsOverlay.qml:75
msgid "Alt + PrtScr"
msgstr "Alt + PrtScr"

#: qml/Components/KeyboardShortcutsOverlay.qml:80
msgid "Takes a screenshot of a window."
msgstr "给窗口截图。"

#: qml/Components/KeyboardShortcutsOverlay.qml:88
msgid "Super + Space"
msgstr "Super + 空格"

#: qml/Components/KeyboardShortcutsOverlay.qml:93
msgid "Switches to next keyboard layout."
msgstr "切换至后一个键盘布局。"

#: qml/Components/KeyboardShortcutsOverlay.qml:101
msgid "Super + Shift + Space"
msgstr "Super + Shift + 空格"

#: qml/Components/KeyboardShortcutsOverlay.qml:106
msgid "Switches to previous keyboard layout."
msgstr "切换至前一个键盘布局。"

#: qml/Components/KeyboardShortcutsOverlay.qml:118
msgid "Launcher"
msgstr "启动器"

#: qml/Components/KeyboardShortcutsOverlay.qml:125
msgid "Super (Hold)"
msgstr "Super (长按)"

#: qml/Components/KeyboardShortcutsOverlay.qml:130
msgid "Opens the launcher, displays shortcuts."
msgstr "打开启动器，显示快捷键。"

#: qml/Components/KeyboardShortcutsOverlay.qml:138
msgid "Alt + F1"
msgstr "Alt + F1"

#: qml/Components/KeyboardShortcutsOverlay.qml:143
msgid "Opens launcher keyboard navigation mode."
msgstr "打开启动器键盘导航模式。"

#: qml/Components/KeyboardShortcutsOverlay.qml:151
msgid "Super + Tab"
msgstr "Super + Tab"

#: qml/Components/KeyboardShortcutsOverlay.qml:156
msgid "Switches applications via the launcher."
msgstr "通过启动器切换应用程序。"

#: qml/Components/KeyboardShortcutsOverlay.qml:164
msgid "Super + 0 to 9"
msgstr "Super + 0 至 9"

#: qml/Components/KeyboardShortcutsOverlay.qml:169
msgid "Same as clicking on a launcher icon."
msgstr "等同于在启动器上点击相应的图标。"

#: qml/Components/KeyboardShortcutsOverlay.qml:181
msgid "Scopes"
msgstr "Scopes"

#: qml/Components/KeyboardShortcutsOverlay.qml:188
msgid "Super (Tap)"
msgstr "Super (轻按)"

#: qml/Components/KeyboardShortcutsOverlay.qml:193
msgid "Opens the Scopes home."
msgstr "打开 Scope 首页。"

#: qml/Components/KeyboardShortcutsOverlay.qml:209
msgid "Switching"
msgstr "切换"

#: qml/Components/KeyboardShortcutsOverlay.qml:216
msgid "Alt + Tab"
msgstr "Alt + Tab"

#: qml/Components/KeyboardShortcutsOverlay.qml:221
msgid "Switches between applications."
msgstr "切换应用程序。"

#: qml/Components/KeyboardShortcutsOverlay.qml:229
msgid "Super + W"
msgstr "Super + W"

#: qml/Components/KeyboardShortcutsOverlay.qml:234
msgid "Opens the desktop spread."
msgstr "打开扩展桌面。"

#: qml/Components/KeyboardShortcutsOverlay.qml:242
msgid "Cursor Left or Right"
msgstr "光标左侧或右侧"

#: qml/Components/KeyboardShortcutsOverlay.qml:247
msgid "Moves the focus."
msgstr "移动焦点。"

#: qml/Components/KeyboardShortcutsOverlay.qml:259
msgid "Windows"
msgstr "窗口"

#: qml/Components/KeyboardShortcutsOverlay.qml:266
msgid "Ctrl + Super + D"
msgstr "Ctrl + Super + D"

#: qml/Components/KeyboardShortcutsOverlay.qml:271
msgid "Minimizes all windows."
msgstr "最小化所有窗口。"

#: qml/Components/KeyboardShortcutsOverlay.qml:279
msgid "Ctrl + Super + Up"
msgstr "Ctrl + Super + 上方向键"

#: qml/Components/KeyboardShortcutsOverlay.qml:284
msgid "Maximizes the current window."
msgstr "最大化当前窗口。"

#: qml/Components/KeyboardShortcutsOverlay.qml:292
msgid "Ctrl + Super + Down"
msgstr "Ctrl + Super + 下方向键"

#: qml/Components/KeyboardShortcutsOverlay.qml:297
msgid "Minimizes or restores the current window."
msgstr "最小化或还原当前窗口。"

#: qml/Components/KeyboardShortcutsOverlay.qml:305
msgid "Ctrl + Super + Left or Right"
msgstr "Ctrl + Super + 左右方向键"

#: qml/Components/KeyboardShortcutsOverlay.qml:310
msgid "Semi-maximizes the current window."
msgstr "半最大化当前窗口。"

#: qml/Components/KeyboardShortcutsOverlay.qml:318
msgid "Alt + F4"
msgstr "Alt + F4"

#: qml/Components/KeyboardShortcutsOverlay.qml:323
msgid "Closes the current window."
msgstr "关闭当前窗口。"

#: qml/Components/Lockscreen.qml:212 qml/Greeter/NarrowView.qml:252
msgid "Return to Call"
msgstr "回到呼叫"

#: qml/Components/Lockscreen.qml:212
msgid "Emergency Call"
msgstr "紧急呼叫"

#: qml/Components/Lockscreen.qml:244
msgid "OK"
msgstr "确定"

#: qml/Components/MediaServices/VideoPlayerControls.qml:44
#, qt-format
msgid "%1:%2:%3"
msgstr "%1:%2:%3"

#: qml/Components/MediaServices/VideoPlayerControls.qml:49
#, qt-format
msgid "%1:%2"
msgstr "%1:%2"

#: qml/Components/ModeSwitchWarningDialog.qml:32
msgid "Apps may have unsaved data:"
msgstr "应用中可能有未保存数据:"

#: qml/Components/ModeSwitchWarningDialog.qml:57
msgctxt ""
"Re-dock means connect the device again to an external screen/mouse/keyboard"
msgid "Re-dock, save your work and close these apps to continue."
msgstr "重新连接，保存你的工作并关闭这些应用并继续。"

#: qml/Components/ModeSwitchWarningDialog.qml:63
msgid "Or force close now (unsaved data will be lost)."
msgstr "或者立即强制关闭（未保存的数据将丢失）。"

#: qml/Components/ModeSwitchWarningDialog.qml:75
msgid "OK, I will reconnect"
msgstr "好的，我就重新连接"

#: qml/Components/ModeSwitchWarningDialog.qml:76
msgid "Reconnect now!"
msgstr "即刻重新连接！"

#: qml/Components/ModeSwitchWarningDialog.qml:88
msgid "Close all"
msgstr "关闭所有"

#: qml/Components/SharingPicker.qml:54
msgid "Preview Share Item"
msgstr "预览分享项目"

<<<<<<< HEAD
#: qml/Components/VirtualTouchPad.qml:317
=======
#: qml/Dash/DashPageHeader.qml:361
msgctxt "Button: Open the Ubuntu Store"
msgid "Store"
msgstr "商店"

#: qml/Dash/DashPageHeader.qml:368
msgctxt "Button: Start a search in the current dash scope"
msgid "Search"
msgstr "搜索"

#: qml/Dash/DashPageHeader.qml:378
msgctxt "Button: Show the current dash scope settings"
msgid "Settings"
msgstr "设置"

#: qml/Dash/DashPageHeader.qml:385
msgid "Remove from Favorites"
msgstr "从收藏夹中移除"

#: qml/Dash/DashPageHeader.qml:385
msgid "Add to Favorites"
msgstr "添加到收藏夹"

#: qml/Dash/FiltersPopover.qml:61
msgid "Refine your results"
msgstr "精进查找结果"

#: qml/Dash/FiltersPopover.qml:70
msgid "Reset"
msgstr "重置"

#: qml/Dash/GenericScopeView.qml:547 qml/Dash/GenericScopeView.qml:718
msgid "Show less"
msgstr "显示更少"

#: qml/Dash/GenericScopeView.qml:547
msgid "Show all"
msgstr "显示全部"

#: qml/Dash/GenericScopeView.qml:578
msgctxt "Label: Hint for dash search line edit"
msgid "Search"
msgstr "搜索"

#: qml/Dash/PageHeaderExtraPanel.qml:67
msgid "Recent Searches"
msgstr "近期搜索"

#: qml/Dash/PageHeaderExtraPanel.qml:78
msgid "Clear All"
msgstr "全部清除"

#: qml/Dash/Previews/PreviewActionCombo.qml:36
msgid "More..."
msgstr "更多..."

#: qml/Dash/Previews/PreviewActionCombo.qml:36
msgid "Less..."
msgstr "更少..."

#: qml/Dash/Previews/PreviewCommentInput.qml:83
#: qml/Dash/Previews/PreviewRatingInput.qml:202
msgid "Send"
msgstr "发送"

#: qml/Dash/Previews/PreviewRatingInput.qml:109
msgid "Rate this"
msgstr "评分"

#: qml/Dash/Previews/PreviewRatingInput.qml:184
msgid "Add a review"
msgstr "添加评论"

#: qml/Dash/PullToRefreshScopeStyle.qml:56
msgid "Pull to refresh…"
msgstr "下拉刷新…"

#: qml/Dash/PullToRefreshScopeStyle.qml:61
msgid "Release to refresh…"
msgstr "放开刷新…"

#: qml/Dash/ScopeSettings/ScopeSettingBoolean.qml:43
msgid "Enable location data"
msgstr "启用位置信息"

#: qml/Dash/ScopesList.qml:57
msgid "Manage"
msgstr "管理"

#: qml/Dash/ScopesList.qml:104
msgid "Home"
msgstr "首页"

#: qml/Dash/ScopesList.qml:105
msgid "Also installed"
msgstr "已安装"

#: qml/DisabledScreenNotice.qml:109
>>>>>>> d52dc2c9
msgid ""
"Your device is now connected to an external display. Use this screen as a "
"touch pad to interact with the pointer."
msgstr ""
"你的设备现在已经连接到一个外部显示。将这个屏幕当作一块触控板使用来与指针互"
"动。"

<<<<<<< HEAD
#: qml/Components/VirtualTouchPad.qml:327
msgid "Tap left button to click."
msgstr ""

#: qml/Components/VirtualTouchPad.qml:339
msgid "Tap right button to right click."
msgstr ""

#: qml/Components/VirtualTouchPad.qml:351
msgid "Swipe with two fingers to scroll."
msgstr ""

#: qml/Components/VirtualTouchPad.qml:396
msgid "Find more settings in the system settings."
msgstr ""

=======
>>>>>>> d52dc2c9
#: qml/Greeter/CoverPage.qml:127
msgid "Unlock"
msgstr "解锁"

#: qml/Greeter/DelayedLockscreen.qml:43
msgid "Device Locked"
msgstr "设备锁定"

#: qml/Greeter/DelayedLockscreen.qml:58
msgid "You have been locked out due to too many failed passphrase attempts."
msgstr "您因太多失败的口令密语尝试而被锁定。"

#: qml/Greeter/DelayedLockscreen.qml:59
msgid "You have been locked out due to too many failed passcode attempts."
msgstr "您因太多失败的密码尝试而被锁定。"

#: qml/Greeter/DelayedLockscreen.qml:68
#, qt-format
msgid "Please wait %1 minute and then try again…"
msgid_plural "Please wait %1 minutes and then try again…"
msgstr[0] "请稍候 %1 分钟，然后重试…"

#: qml/Greeter/Greeter.qml:596
msgid "Try again"
msgstr "重试"

#: qml/Greeter/LoginList.qml:70
msgid "Passphrase"
msgstr "密码"

#: qml/Greeter/LoginList.qml:71
msgid "Passcode"
msgstr "PIN 密码"

#: qml/Greeter/LoginList.qml:98 qml/Wizard/Pages/UpdateDelegate.qml:118
msgid "Retry"
msgstr "重试"

<<<<<<< HEAD
#: qml/Launcher/Drawer.qml:107
msgid "Search…"
msgstr ""

=======
#: qml/Greeter/LoginList.qml:99
msgid "Log In"
msgstr "登录"

#: qml/Greeter/NarrowView.qml:252
msgid "Emergency"
msgstr "紧急情况"

#: qml/Greeter/SessionsList.qml:122
msgid "Select desktop environment"
msgstr "选择桌面环境"

>>>>>>> d52dc2c9
#: qml/Notifications/NotificationMenuItemFactory.qml:124
msgid "Show password"
msgstr "显示密码"

#: qml/Panel/ActiveCallHint.qml:79
msgid "Tap to return to call..."
msgstr "点击回到通话..."

#: qml/Panel/ActiveCallHint.qml:92
msgid "Conference"
msgstr "会议"

#: qml/Panel/Indicators/MenuItemFactory.qml:847
msgid "Nothing is playing"
msgstr "无正在播放的项目"

#: qml/Panel/Indicators/MenuItemFactory.qml:975
#, qt-format
msgid "%1 hour"
msgid_plural "%1 hours"
msgstr[0] "%1 小时"

#: qml/Panel/Indicators/MenuItemFactory.qml:979
#, qt-format
msgid "%1 minute"
msgid_plural "%1 minutes"
msgstr[0] "%1 分钟"

#: qml/Panel/Indicators/MenuItemFactory.qml:984
#, qt-format
msgid "%1 second"
msgid_plural "%1 seconds"
msgstr[0] "%1 秒"

#: qml/Panel/Indicators/MenuItemFactory.qml:987
msgid "0 seconds"
msgstr "0 秒"

#. Translators: String like "1 hour, 2 minutes, 3 seconds remaining"
#: qml/Panel/Indicators/MenuItemFactory.qml:989
#, qt-format
msgid "%1 remaining"
msgstr "剩余 %1"

#: qml/Panel/Indicators/MenuItemFactory.qml:995
msgid "In queue…"
msgstr "排队中…"

<<<<<<< HEAD
#: qml/Panel/Indicators/IndicatorMenuItemFactory.qml:1021
=======
#: qml/Panel/Indicators/MenuItemFactory.qml:999
>>>>>>> d52dc2c9
#: qml/Wizard/Pages/UpdateDelegate.qml:226
msgid "Downloading"
msgstr "正在下载"

#: qml/Panel/Indicators/MenuItemFactory.qml:1001
msgid "Paused, tap to resume"
msgstr "已暂停，点击继续"

#: qml/Panel/Indicators/MenuItemFactory.qml:1003
msgid "Canceled"
msgstr "已取消"

#: qml/Panel/Indicators/MenuItemFactory.qml:1005
msgid "Finished"
msgstr "已完成"

#: qml/Panel/Indicators/MenuItemFactory.qml:1007
msgid "Failed, tap to retry"
msgstr "下载失败，请点击重试"

#: qml/Panel/Indicators/MessageMenuItemFactory.qml:151
#: qml/Panel/Indicators/MessageMenuItemFactory.qml:210
msgctxt "Button: Send a reply message"
msgid "Send"
msgstr "发送"

#: qml/Panel/Indicators/MessageMenuItemFactory.qml:152
msgctxt "Label: Hint in message indicator line edit"
msgid "Reply"
msgstr "回复"

#: qml/Panel/Indicators/MessageMenuItemFactory.qml:209
msgctxt "Button: Call back on phone"
msgid "Call back"
msgstr "回电"

#: qml/Stage/SideStage.qml:76
msgid "Drag using 3 fingers any application from one window to the other"
msgstr "使用三指将任何应用从一个窗口拖拽至另一个"

#: qml/Tutorial/TutorialLeftLong.qml:49
msgid "Long swipe from the left edge to open the Today scope"
msgstr "从左侧边缘长距离滑动打开“今日”分类"

#: qml/Tutorial/TutorialLeft.qml:47
msgid "Short swipe from the left edge to open the launcher"
msgstr "从左边缘滑动，打开启动器"

#: qml/Tutorial/TutorialRight.qml:55
msgid "Push your mouse against the right edge to view your open apps"
msgstr "在右侧边缘按下鼠标，查看已打开的应用"

#: qml/Tutorial/TutorialRight.qml:56
msgid "Swipe from the right edge to view your open apps"
msgstr "从左边缘滑动，查看已打开的应用"

#: qml/Tutorial/TutorialTop.qml:53
msgid "Swipe from the top edge to access notifications and quick settings"
msgstr "从顶部滑动，查看通知和快速设置"

#: qml/Wizard/Page.qml:59
msgctxt "Button: Go back one page in the Wizard"
msgid "Back"
msgstr "上一步"

#: qml/Wizard/Pages/10-welcome.qml:29
msgid "Language"
msgstr "语言"

#: qml/Wizard/Pages/10-welcome.qml:175
#: qml/Wizard/Pages/10-welcome-update.qml:126
#: qml/Wizard/Pages/11-changelog.qml:74 qml/Wizard/Pages/20-keyboard.qml:152
<<<<<<< HEAD
#: qml/Wizard/Pages/30-wifi.qml:214 qml/Wizard/Pages/50-timezone.qml:272
#: qml/Wizard/Pages/60-account.qml:72 qml/Wizard/Pages/70-passwd-type.qml:146
#: qml/Wizard/Pages/76-app-update.qml:231
#: qml/Wizard/Pages/passcode-desktop.qml:154
#: qml/Wizard/Pages/password-set.qml:153
=======
#: qml/Wizard/Pages/30-wifi.qml:208 qml/Wizard/Pages/50-timezone.qml:272
#: qml/Wizard/Pages/60-account.qml:66 qml/Wizard/Pages/70-passwd-type.qml:146
#: qml/Wizard/Pages/75-report-check.qml:85
#: qml/Wizard/Pages/76-app-update.qml:236
#: qml/Wizard/Pages/passcode-desktop.qml:142
#: qml/Wizard/Pages/password-set.qml:142
>>>>>>> d52dc2c9
msgid "Next"
msgstr "下一步"

#: qml/Wizard/Pages/10-welcome-update.qml:91
<<<<<<< HEAD
#, fuzzy
#| msgid "Welcome to Ubuntu"
msgid "Welcome to "
msgstr "欢迎使用 Ubuntu"

#: qml/Wizard/Pages/10-welcome-update.qml:106
msgid "We will make sure your device is ready to use "
msgstr ""

#: qml/Wizard/Pages/11-changelog.qml:28
msgid "What's new"
msgstr ""

#: qml/Wizard/Pages/11-changelog.qml:74
#, fuzzy
#| msgid "Speaking..."
msgid "Loading..."
msgstr "讲话中..."
=======
msgid "Welcome to "
msgstr "欢迎使用 "

#: qml/Wizard/Pages/10-welcome-update.qml:106
msgid "We will make sure your device is ready to use "
msgstr "我们将使您的设备准备就绪 "

#: qml/Wizard/Pages/11-changelog.qml:28
msgid "What's new"
msgstr "有什么新的"

#: qml/Wizard/Pages/11-changelog.qml:74
msgid "Loading..."
msgstr "载入中…"
>>>>>>> d52dc2c9

#: qml/Wizard/Pages/20-keyboard.qml:31
msgid "Select Keyboard"
msgstr "选择键盘"

#: qml/Wizard/Pages/20-keyboard.qml:71
msgid "Keyboard language"
msgstr "键盘语言"

#: qml/Wizard/Pages/20-keyboard.qml:93
msgid "Keyboard layout"
msgstr "键盘配置"

<<<<<<< HEAD
#: qml/Wizard/Pages/20-keyboard.qml:152 qml/Wizard/Pages/30-wifi.qml:214
#: qml/Wizard/Pages/60-account.qml:72 qml/Wizard/Pages/76-app-update.qml:235
#: qml/Wizard/Pages/79-system-update.qml:144 qml/Wizard/Pages/sim.qml:101
=======
#: qml/Wizard/Pages/20-keyboard.qml:152 qml/Wizard/Pages/30-wifi.qml:208
#: qml/Wizard/Pages/60-account.qml:66 qml/Wizard/Pages/76-app-update.qml:240
#: qml/Wizard/Pages/79-system-update.qml:152 qml/Wizard/Pages/sim.qml:101
>>>>>>> d52dc2c9
msgid "Skip"
msgstr "跳过"

#: qml/Wizard/Pages/30-wifi.qml:31
msgid "Connect to Wi‑Fi"
msgstr "连接至 WLAN"

<<<<<<< HEAD
#: qml/Wizard/Pages/30-wifi.qml:139
msgid "Connected"
msgstr "已连接"

#: qml/Wizard/Pages/30-wifi.qml:172
msgid "Available Wi-Fi networks"
msgstr "可用的 WLAN 网络"

#: qml/Wizard/Pages/30-wifi.qml:173
=======
#: qml/Wizard/Pages/30-wifi.qml:133
msgid "Connected"
msgstr "已连接"

#: qml/Wizard/Pages/30-wifi.qml:166
msgid "Available Wi-Fi networks"
msgstr "可用的 WLAN 网络"

#: qml/Wizard/Pages/30-wifi.qml:167
>>>>>>> d52dc2c9
msgid "No available Wi-Fi networks"
msgstr "没有可用的 WLAN 网络"

#: qml/Wizard/Pages/50-timezone.qml:30
msgid "Time Zone"
msgstr "时区"

#: qml/Wizard/Pages/50-timezone.qml:183
msgid "Enter your city"
msgstr "输入您的城市"

#: qml/Wizard/Pages/60-account.qml:24
msgid "Personalize Your Device"
msgstr "个性化您的设备"

<<<<<<< HEAD
#: qml/Wizard/Pages/60-account.qml:54
=======
#: qml/Wizard/Pages/60-account.qml:49
>>>>>>> d52dc2c9
msgid "Preferred Name"
msgstr "首选名称"

#: qml/Wizard/Pages/70-passwd-type.qml:40
msgid "Lock Screen"
msgstr "锁屏"

#: qml/Wizard/Pages/70-passwd-type.qml:103
msgctxt "Label: Type of security method"
msgid "Create new password"
msgstr "创建新密码"

#: qml/Wizard/Pages/70-passwd-type.qml:105
msgctxt "Label: Type of security method"
msgid "Create passcode (numbers only)"
msgstr "创建密码 (仅数字)"

#: qml/Wizard/Pages/70-passwd-type.qml:107
msgctxt "Label: Type of security method"
msgid "No lock code"
msgstr "无密码"

<<<<<<< HEAD
#: qml/Wizard/Pages/76-app-update.qml:34
msgid "Update Apps"
msgstr ""

#: qml/Wizard/Pages/76-app-update.qml:122
msgid "This device is not connected to the internet."
msgstr ""

#: qml/Wizard/Pages/76-app-update.qml:123
#: qml/Wizard/Pages/76-app-update.qml:129
msgid "Use the OpenStore app to check for updates once connected."
msgstr ""

#: qml/Wizard/Pages/76-app-update.qml:125
msgid "Software is up to date"
msgstr ""

#: qml/Wizard/Pages/76-app-update.qml:128
msgid "The update server is not responding."
msgstr ""
=======
#: qml/Wizard/Pages/75-report-check.qml:26
msgid "Privacy Policy"
msgstr "隐私政策"
>>>>>>> d52dc2c9

#: qml/Wizard/Pages/76-app-update.qml:233
#, fuzzy
#| msgid "Loading. Please Wait..."
msgid "Please wait..."
msgstr "正在加载，请稍候..."

<<<<<<< HEAD
#: qml/Wizard/Pages/79-system-update.qml:28
msgid "Update Device"
msgstr ""

#: qml/Wizard/Pages/79-system-update.qml:55
msgid ""
"There is a system update available and ready to install. Afterwards, the "
"device will automatically restart."
msgstr ""

#: qml/Wizard/Pages/79-system-update.qml:76
msgctxt "string identifying name of the update"
msgid "Ubuntu Touch system"
msgstr ""

#: qml/Wizard/Pages/79-system-update.qml:83
#, qt-format
msgctxt "version of the system update"
msgid "Version %1"
msgstr ""

#: qml/Wizard/Pages/79-system-update.qml:95
msgid "This could take a few minutes..."
msgstr ""

#: qml/Wizard/Pages/79-system-update.qml:109
msgid "Install and restart now"
msgstr ""

#: qml/Wizard/Pages/80-finished.qml:91
msgid "Welcome Back"
msgstr ""
=======
#: qml/Wizard/Pages/75-report-check.qml:60
msgid "Improve system performance by sending us crashes and error reports."
msgstr "向我们发送崩溃和错误报告来提高系统性能。"

#: qml/Wizard/Pages/75-report-check.qml:61
msgid "Privacy policy"
msgstr "隐私政策"

#: qml/Wizard/Pages/76-app-update.qml:35
msgid "Update Apps"
msgstr "更新应用"

#: qml/Wizard/Pages/76-app-update.qml:127
msgid "This device is not connected to the internet."
msgstr "设备已脱机。"

#: qml/Wizard/Pages/76-app-update.qml:128
#: qml/Wizard/Pages/76-app-update.qml:134
msgid "Use the OpenStore app to check for updates once connected."
msgstr "联网后通过OpenStore检查更新。"

#: qml/Wizard/Pages/76-app-update.qml:130
msgid "Software is up to date"
msgstr "软件已是最新"

#: qml/Wizard/Pages/76-app-update.qml:133
msgid "The update server is not responding."
msgstr "更新服务器无响应。"

#: qml/Wizard/Pages/76-app-update.qml:238
msgid "Please wait..."
msgstr "请稍候..."

#: qml/Wizard/Pages/79-system-update.qml:28
msgid "Update Device"
msgstr "更新设备"

#: qml/Wizard/Pages/79-system-update.qml:55
msgid ""
"There is a system update available and ready to install. Afterwards, the "
"device will automatically restart."
msgstr "有可用的系统更新可以安装。稍后设备将自动重启。"

#: qml/Wizard/Pages/79-system-update.qml:76
msgctxt "string identifying name of the update"
msgid "Ubuntu system"
msgstr "Ubuntu系统"

#: qml/Wizard/Pages/79-system-update.qml:83
#, qt-format
msgctxt "version of the system update"
msgid "Version %1"
msgstr "版本 %1"

#: qml/Wizard/Pages/79-system-update.qml:102
msgid "This could take a few minutes..."
msgstr "这可能需要几分钟。"

#: qml/Wizard/Pages/79-system-update.qml:116
msgid "Install and restart now"
msgstr "安装并重新启动"

#: qml/Wizard/Pages/80-finished.qml:91
msgid "Welcome Back"
msgstr "欢迎回来"
>>>>>>> d52dc2c9

#: qml/Wizard/Pages/80-finished.qml:91
msgid "Welcome to Ubuntu"
msgstr "欢迎使用 Ubuntu"

#: qml/Wizard/Pages/80-finished.qml:106
msgid "You are ready to use your device now"
msgstr "现在可以使用您的设备了"

#: qml/Wizard/Pages/80-finished.qml:126
msgid "Continue"
msgstr "下一步"

#: qml/Wizard/Pages/80-finished.qml:126
msgid "Get Started"
msgstr "入门"

#: qml/Wizard/Pages/DownloadHandler.qml:174
msgid "Installation failed"
<<<<<<< HEAD
msgstr ""

#: qml/Wizard/Pages/GlobalUpdateControls.qml:84
msgid "Checking for updates…"
msgstr ""
=======
msgstr "安装失败"

#: qml/Wizard/Pages/GlobalUpdateControls.qml:84
msgid "Checking for updates…"
msgstr "检查更新中…"
>>>>>>> d52dc2c9

#: qml/Wizard/Pages/GlobalUpdateControls.qml:109
#, qt-format
msgid "%1 update available"
msgid_plural "%1 updates available"
<<<<<<< HEAD
msgstr[0] ""

#: qml/Wizard/Pages/GlobalUpdateControls.qml:119
msgid "Update all…"
msgstr ""

#: qml/Wizard/Pages/GlobalUpdateControls.qml:121
#, fuzzy
#| msgid "Not at all"
msgid "Update all"
msgstr "不使用"
=======
msgstr[0] "%1 更新可用"

#: qml/Wizard/Pages/GlobalUpdateControls.qml:119
msgid "Update all…"
msgstr "全部更新…"

#: qml/Wizard/Pages/GlobalUpdateControls.qml:121
msgid "Update all"
msgstr "全部更新"
>>>>>>> d52dc2c9

#: qml/Wizard/Pages/passcode-confirm.qml:43
#: qml/Wizard/Pages/passcode-desktop.qml:104
msgid "Confirm passcode"
msgstr "确认新密码"

#: qml/Wizard/Pages/passcode-confirm.qml:45
msgid "Incorrect passcode."
msgstr "不正确的密码。"

#: qml/Wizard/Pages/passcode-confirm.qml:45
msgctxt "Enter the passcode again"
msgid "Please re-enter."
msgstr "请重新输入。"

#: qml/Wizard/Pages/passcode-desktop.qml:31
msgid "Lock Screen Passcode"
msgstr "锁屏密码"

#: qml/Wizard/Pages/passcode-desktop.qml:68
msgid "Enter 4 numbers to setup your passcode"
msgstr "输入 4 个数字来设置你的密码"

#: qml/Wizard/Pages/passcode-desktop.qml:84
#: qml/Wizard/Pages/passcode-set.qml:54
msgid "Choose passcode"
msgstr "选择密码"

#: qml/Wizard/Pages/passcode-desktop.qml:139
msgid "Passcode too short"
msgstr "密码太短"

#: qml/Wizard/Pages/passcode-desktop.qml:141
msgid "Passcodes match"
msgstr "密码匹配"

#: qml/Wizard/Pages/passcode-desktop.qml:143
msgid "Passcodes do not match"
msgstr "密码不匹配"

#: qml/Wizard/Pages/passcode-set.qml:62
msgid "Passcode must be 4 characters long"
msgstr "密码必须为 4 个字符长度"

#: qml/Wizard/Pages/password-set.qml:31
msgid "Lock Screen Password"
msgstr "锁屏密码"

#: qml/Wizard/Pages/password-set.qml:68
msgid "Enter at least 8 characters"
msgstr "输入至少8个字符"

#: qml/Wizard/Pages/password-set.qml:80
msgid "Choose password"
msgstr "设置密码"

#: qml/Wizard/Pages/password-set.qml:110
msgid "Confirm password"
msgstr "确认密码"

#: qml/Wizard/Pages/sim.qml:27
msgid "No SIM card installed"
msgstr "没有安装 SIM 卡"

#: qml/Wizard/Pages/sim.qml:54
msgid "SIM card added"
msgstr "SIM 卡已添加"

#: qml/Wizard/Pages/sim.qml:55
msgid "You must restart the device to access the mobile network."
msgstr "你必须重启设备才能访问移动网络。"

#: qml/Wizard/Pages/sim.qml:59
msgid "Restart"
msgstr "重启"

#: qml/Wizard/Pages/sim.qml:78
msgid "You won’t be able to make calls or use text messaging without a SIM."
msgstr "没有 SIM 卡你将不能拨打电话或使用短信。"

#: qml/Wizard/Pages/sim.qml:90
msgid "To proceed with no SIM tap Skip."
msgstr "没有SIM卡，请点击跳过。"

#: qml/Wizard/Pages/UpdateDelegate.qml:123
msgid "Update"
msgstr "更新"

#: qml/Wizard/Pages/UpdateDelegate.qml:125
msgid "Download"
msgstr "下载"

#: qml/Wizard/Pages/UpdateDelegate.qml:131
msgid "Resume"
msgstr "继续"

#: qml/Wizard/Pages/UpdateDelegate.qml:138
msgid "Pause"
msgstr "暂停"

#: qml/Wizard/Pages/UpdateDelegate.qml:142
msgid "Install…"
msgstr "安装…"

#: qml/Wizard/Pages/UpdateDelegate.qml:144
msgid "Install"
msgstr "安装"

#: qml/Wizard/Pages/UpdateDelegate.qml:148
msgid "Open"
msgstr "打开"

#: qml/Wizard/Pages/UpdateDelegate.qml:216
msgid "Installing"
msgstr "安装中"

#: qml/Wizard/Pages/UpdateDelegate.qml:220
msgid "Paused"
msgstr "已暂停"

#: qml/Wizard/Pages/UpdateDelegate.qml:223
msgid "Waiting to download"
msgstr "等待下载"

#: qml/Wizard/Pages/UpdateDelegate.qml:279
#, qt-format
msgid "%1 of %2"
msgstr "%1 总共 %2"

#: qml/Wizard/Pages/UpdateDelegate.qml:283
msgid "Downloaded"
msgstr "已下载"

#: qml/Wizard/Pages/UpdateDelegate.qml:286
msgid "Installed"
msgstr "已安装"

#: qml/Wizard/Pages/UpdateDelegate.qml:291
#, qt-format
msgid "Updated %1"
msgstr "已更新 %1"

#: qml/Wizard/Pages/UpdateDelegate.qml:315
msgid "Update failed"
msgstr "更新失败"

#: qml/Wizard/Pages/UpdateDelegate.qml:123
msgid "Update"
msgstr ""

#: qml/Wizard/Pages/UpdateDelegate.qml:125
#, fuzzy
#| msgid "Downloading"
msgid "Download"
msgstr "正在下载"

#: qml/Wizard/Pages/UpdateDelegate.qml:131
msgid "Resume"
msgstr ""

#: qml/Wizard/Pages/UpdateDelegate.qml:138
msgid "Pause"
msgstr ""

#: qml/Wizard/Pages/UpdateDelegate.qml:142
msgid "Install…"
msgstr ""

#: qml/Wizard/Pages/UpdateDelegate.qml:144
msgid "Install"
msgstr ""

#: qml/Wizard/Pages/UpdateDelegate.qml:148
msgid "Open"
msgstr ""

#: qml/Wizard/Pages/UpdateDelegate.qml:216
msgid "Installing"
msgstr ""

#: qml/Wizard/Pages/UpdateDelegate.qml:220
msgid "Paused"
msgstr ""

#: qml/Wizard/Pages/UpdateDelegate.qml:223
msgid "Waiting to download"
msgstr ""

#: qml/Wizard/Pages/UpdateDelegate.qml:279
#, qt-format
msgid "%1 of %2"
msgstr ""

#: qml/Wizard/Pages/UpdateDelegate.qml:283
#, fuzzy
#| msgid "Downloading"
msgid "Downloaded"
msgstr "正在下载"

#: qml/Wizard/Pages/UpdateDelegate.qml:286
#, fuzzy
#| msgid "Also installed"
msgid "Installed"
msgstr "已安装"

#: qml/Wizard/Pages/UpdateDelegate.qml:291
#, qt-format
msgid "Updated %1"
msgstr ""

#: qml/Wizard/Pages/UpdateDelegate.qml:315
msgid "Update failed"
msgstr ""

#: qml/Wizard/PasswordMeter.qml:87
msgid "Password too short"
msgstr "密码过短"

#: qml/Wizard/PasswordMeter.qml:89
msgid "Passwords match"
msgstr "密码匹配"

#: qml/Wizard/PasswordMeter.qml:91
msgid "Passwords do not match"
msgstr "密码不匹配"

#: qml/Wizard/PasswordMeter.qml:95
msgid "Strong password"
msgstr "密码强度：强"

#: qml/Wizard/PasswordMeter.qml:97
msgid "Fair password"
msgstr "密码强度：合理"

#: qml/Wizard/PasswordMeter.qml:99
msgid "Weak password"
msgstr "密码强度：较弱"

#: qml/Wizard/PasswordMeter.qml:101
msgid "Very weak password"
msgstr "密码强度：非常弱"

<<<<<<< HEAD
#~ msgctxt "Button: Open the Ubuntu Store"
#~ msgid "Store"
#~ msgstr "商店"

#~ msgctxt "Button: Start a search in the current dash scope"
#~ msgid "Search"
#~ msgstr "搜索"

#~ msgctxt "Button: Show the current dash scope settings"
#~ msgid "Settings"
#~ msgstr "设置"

#~ msgid "Remove from Favorites"
#~ msgstr "从收藏夹中移除"

#~ msgid "Add to Favorites"
#~ msgstr "添加到收藏夹"

#~ msgid "Refine your results"
#~ msgstr "精进查找结果"

#~ msgid "Reset"
#~ msgstr "重置"

#~ msgid "Show less"
#~ msgstr "显示更少"

#~ msgid "Show all"
#~ msgstr "显示全部"

#~ msgctxt "Label: Hint for dash search line edit"
#~ msgid "Search"
#~ msgstr "搜索"

#~ msgid "Recent Searches"
#~ msgstr "近期搜索"

#~ msgid "Clear All"
#~ msgstr "全部清除"

#~ msgid "More..."
#~ msgstr "更多..."

#~ msgid "Less..."
#~ msgstr "更少..."

#~ msgid "Send"
#~ msgstr "发送"

#~ msgid "Rate this"
#~ msgstr "评分"

#~ msgid "Add a review"
#~ msgstr "添加评论"

#~ msgid "Pull to refresh…"
#~ msgstr "下拉刷新..."

#~ msgid "Release to refresh…"
#~ msgstr "放开刷新..."

#~ msgid "Enable location data"
#~ msgstr "启用位置信息"

#~ msgid "Manage"
#~ msgstr "管理"

#~ msgid "Home"
#~ msgstr "首页"

=======
>>>>>>> d52dc2c9
#~ msgid "Location Services"
#~ msgstr "定位服务"

#~ msgid ""
#~ "Use GPS, Wi-Fi hotspots and mobile network anonymously to detect location "
#~ "(recommended)"
#~ msgstr "使用 GPS、WLAN 热点和移动网络匿名检测位置（推荐）"

#~ msgid "By selecting this option you agree to the Nokia HERE %1."
#~ msgstr "选择该选项同意 Nokia HERE %1。"

#~ msgctxt "part of: Nokia HERE terms and conditions"
#~ msgid "terms and conditions"
#~ msgstr "术语和条款"

#~ msgid "GPS only"
#~ msgstr "仅 GPS"

#~ msgid "Don't use my location"
#~ msgstr "不使用我的位置"

#~ msgid "You can change it later in System Settings."
#~ msgstr "可以稍后在系统设置中更改。"

<<<<<<< HEAD
#~ msgid "Privacy Policy"
#~ msgstr "隐私政策"

#~ msgid "Help Us Improve"
#~ msgstr "帮助我们改进"

#~ msgid "Improve system performance by sending us crashes and error reports."
#~ msgstr "向我们发送崩溃和错误报告来提高系统性能。"

#~ msgid "Privacy policy"
#~ msgstr "隐私政策"

=======
>>>>>>> d52dc2c9
#~ msgid "Terms & Conditions"
#~ msgstr "条款与条件"

#~ msgid "Your device uses positioning technologies provided by HERE."
#~ msgstr "你的设备使用的定位技术由 HERE 提供。"

#~ msgid ""
#~ "To provide you with positioning services and to improve their quality, "
#~ "HERE collects information about nearby cell towers and Wi-Fi hotspots "
#~ "around your current location whenever your position is being found."
#~ msgstr ""
#~ "为提供定位服务并提高服务质量，每当你的位置被发现时，HERE会收集你周围的有关"
#~ "手机信号塔和 WLAN 热点的信息。"

#~ msgid ""
#~ "The information collected is used to analyze the service and to improve "
#~ "the use of service, but not to identify you personally."
#~ msgstr "收集的信息用于分析服务和改进服务的使用，并不会识别你的身份。"

#~ msgid "By continuing, you agree to the HERE platform %1 and %2."
#~ msgstr "继续，你将同意 HERE 平台 %1 和 %2。"

#~ msgid "Service Terms"
#~ msgstr "服务条款"

#~ msgid "Confirm"
#~ msgstr "确认"

#~ msgid "Type or say a command"
#~ msgstr "输入或说出一个命令"

#~ msgid "Speak Now..."
#~ msgstr "现在请讲..."

#~ msgid "Search"
#~ msgstr "搜索"

#~ msgid "Top edge"
#~ msgstr "上边缘"

#~ msgid "Close"
#~ msgstr "关闭"

#~ msgid "Left edge"
#~ msgstr "左边缘"

#~ msgid "Skip intro"
#~ msgstr "跳过简介"

#~ msgid "Right edge"
#~ msgstr "右边缘"

#~ msgid "See less"
#~ msgstr "显示更少"

#~ msgid "Try swiping from the top edge to access the indicators"
#~ msgstr "从上边缘划入可以访问指示器"

#~ msgid "Swipe up again to close the settings screen"
#~ msgstr "再次向上划动可以关闭设置界面"

#~ msgid "Try swiping from the right edge to unlock the phone"
#~ msgstr "从右边滑动可以解锁"

#~ msgid "Swipe from the left to reveal the launcher for quick access to apps"
#~ msgstr "从左边划入展开启动器可以快速打开应用"

#~ msgid "Well done"
#~ msgstr "做得好"

#~ msgid ""
#~ "You have now mastered the edge gestures and can start using the "
#~ "phone<br><br>Tap on the screen to start"
#~ msgstr ""
#~ "您现在已经掌握了边缘滑动手势，可以开始使用手机了<br><br>请点击屏幕开始使用"

#~ msgid "See all"
#~ msgstr "查看全部"

#~ msgid "All"
#~ msgstr "所有"

#~ msgid "Unlock SIM"
#~ msgstr "解开 SIM"

#~ msgid "Favorites"
#~ msgstr "收藏夹"

#~ msgid "Store"
#~ msgstr "商店"

#~ msgid "Power off"
#~ msgstr "关机"

#~ msgid "Done"
#~ msgstr "完成"

#~ msgid "Roaming"
#~ msgstr "漫游"

#~ msgid "Sorry, incorrect %1"
#~ msgstr "对不起，%1 不正确"

#~ msgid "Sorry, incorrect passphrase"
#~ msgstr "对不起，密语不正确"

#~ msgid ""
#~ "If passcode is entered incorrectly, your phone will conduct a factory "
#~ "reset and all personal data will be deleted."
#~ msgstr ""
#~ "如果输入的密码不正确，您的手机将恢复到出厂设置并且所有的个人数据将被删除。"

#~ msgid ""
#~ "If passphrase is entered incorrectly, your phone will conduct a factory "
#~ "reset and all personal data will be deleted."
#~ msgstr ""
#~ "如果输入的密语不正确，您的手机将恢复到出厂设置并且所有的个人数据将被删除。"

#~ msgid "Are you sure you want to shut down?"
#~ msgstr "您确定要关机？"

#~ msgid "Tap to unlock"
#~ msgstr "点击解锁"

#~ msgid "Available networks…"
#~ msgstr "可用的网络..."

#~ msgctxt "Title: Reboot/Shut down dialog"
#~ msgid "Shut down"
#~ msgstr "关机"

#~ msgctxt "Button: Shut down the system"
#~ msgid "Shut down"
#~ msgstr "关机"

#~ msgctxt "Button: Reboot the system"
#~ msgid "Reboot"
#~ msgstr "重启"

#~ msgid "Enter %1"
#~ msgstr "输入 %1"

#~ msgid "Please re-enter"
#~ msgstr "请重新输入"

#~ msgid "Enter passcode"
#~ msgstr "输入密码"

#~ msgid "Tap here to continue."
#~ msgstr "点击这里继续"

#~ msgid "Swipe up from the bottom edge."
#~ msgstr "从底部边缘上滑"

#~ msgid "Open special menus"
#~ msgstr "打开专题菜单"

#~ msgid "Long swipe from the right edge."
#~ msgstr "从右侧边缘长距离滑动。"

#~ msgid "View all your running tasks."
#~ msgstr "查看你所有运行的任务。"

#~ msgid "To view open apps"
#~ msgstr "查看打开的应用"

#~ msgid "Short swipe from the left edge."
#~ msgstr "从左侧边缘短距离滑动。"

#~ msgid "Open the launcher"
#~ msgstr "打开启动器"

#~ msgid "Add a SIM card and restart your device"
#~ msgstr "插入 SIM 卡并重启你的设备"

#~ msgctxt "Label: Type of security method"
#~ msgid "Swipe"
#~ msgstr "滑动"

#~ msgctxt "Label: Type of security method"
#~ msgid "Passcode"
#~ msgstr "密码"

#~ msgctxt "Label: Description of security method"
#~ msgid "4 digits only"
#~ msgstr "仅4位数"

#~ msgid "Using GPS only (less accurate)"
#~ msgstr "仅使用 GPS (不精确)"

#~ msgid "Using GPS, anonymized Wi-Fi and cellular network info (recommended)"
#~ msgstr "使用 GPS、匿名 Wi-Fi 和移动网络信息 (推荐)"

#~ msgctxt "Label: Description of security method"
#~ msgid "Numbers and letters"
#~ msgstr "数字和字母"

#~ msgid "Improving your experience"
#~ msgstr "改善您的体验"

#~ msgid "You can change your mind later in <b>System Settings</b>."
#~ msgstr "你可以稍后通过<b>系统设置</b>改变你的决定。"

#~ msgid "This action does different things for different apps"
#~ msgstr "这个操作对不同的应用有不同的行为"

#~ msgid "Choose your passcode"
#~ msgstr "选择您的密码"

#~ msgid "Sorry, incorrect passcode"
#~ msgstr "对不起，密码错误"

#~ msgid "You almost got it!"
#~ msgstr "即将完成！"

#~ msgid "No available networks."
#~ msgstr "无可用网络。"

#~ msgid "Sorry, incorrect passphrase."
#~ msgstr "对不起，口令密语错误"

#~ msgid "Sorry, incorrect passcode."
#~ msgstr "对不起，密码错误。"

#~ msgid "Enter passphrase"
#~ msgstr "输入口令密语"

#~ msgid "This will be your last attempt."
#~ msgstr "这是您最后的尝试机会。"

#~ msgid "These are the shortcuts to favorite apps"
#~ msgstr "这里是已收藏应用的快捷方式"

#~ msgid "Tap here to finish."
#~ msgstr "点击这里完成。"

#~ msgid "Welcome to your Ubuntu phone."
#~ msgstr "欢迎使用您的 Ubuntu 手机。"

#~ msgid "Try again."
#~ msgstr "再试试。"

#~ msgid "Lock security"
#~ msgstr "锁屏安全设定"

#~ msgid "Please select how you’d like to unlock your phone."
#~ msgstr "请选择您喜欢的手机解锁方式。"

#~ msgctxt "Label: Description of security method"
#~ msgid "No security"
#~ msgstr "无安全机制"

#~ msgid "Let’s get started."
#~ msgstr "让我们开始吧。"

#~ msgid "Location"
#~ msgstr "位置"

#~ msgid "Let the phone detect your location:"
#~ msgstr "允许手机检测您的位置："

#~ msgctxt "Label: Type of security method"
#~ msgid "Passphrase"
#~ msgstr "口令密语"

#~ msgid ""
#~ "This can be disabled in <b>System Settings</b> under <b>Security &amp; "
#~ "Privacy</b>"
#~ msgstr "这个可以在<b>系统设置</b>下的 <b>安全与隐私</b>里被禁用。"

#~ msgid ""
#~ "Your phone is set up to automatically report errors to Canonical and its "
#~ "partners, the makers of the operating system."
#~ msgstr ""
#~ "您的手机设置为自动向操作系统的制造商Canonical 及其合作伙伴发送错误报告。"

#~ msgid "Nice work!"
#~ msgstr "干得好！"

#~ msgid "All done"
#~ msgstr "大功告成"

#~ msgid "Finish"
#~ msgstr "结束"

#~ msgid "Your phone is now ready to use."
#~ msgstr "您的手机现在可以使用了。"

#~ msgid ""
#~ "By selecting this option you agree to the Nokia HERE <a href='#'>terms "
#~ "and conditions</a>."
#~ msgstr "选择这个选项表示你同意 Nokia HERE <a href='#'>条款声明</a>。"

#~ msgid "Confirm passphrase"
#~ msgstr "确认口令密语"

#~ msgid "〈  %1"
#~ msgstr "〈  %1"

#~ msgid "%1  〉"
#~ msgstr "%1  〉"

#~ msgid "Passphrase must be 4 characters long"
#~ msgstr "口令密语必须为4个字符长度"

#~ msgid "Please try again."
#~ msgstr "请再试一次。"

#~ msgid "%H:%M"
#~ msgstr "%H:%M"

#~ msgid "%a %H:%M"
#~ msgstr "%a %H:%M"

#~ msgid "%a %l:%M %p"
#~ msgstr "%a %l:%M %p"

#~ msgid "Tomorrow %l:%M %p"
#~ msgstr "明天 %l:%M %p"

#~ msgid "%l:%M %p"
#~ msgstr "%l:%M %p"

#~ msgid "Yesterday %l:%M %p"
#~ msgstr "昨天 %p %l:%M"

#~ msgid "Tomorrow %H:%M"
#~ msgstr "明天 %H:%M"

#~ msgid "Yesterday %H:%M"
#~ msgstr "昨天 %H:%M"

#~ msgid "Without it, you won’t be able to make calls or use text messaging."
#~ msgstr "没有它，您将不能使用电话或短信功能。"

#~ msgid "%a %d %b %H:%M"
#~ msgstr "%d %b %a %H:%M"

#~ msgid "%a %d %b %l:%M %p"
#~ msgstr "%d %b %a %l:%M %p"

#~ msgid "Hi!"
#~ msgstr "您好！"

#~ msgctxt "passphrase"
#~ msgid "Please re-enter"
#~ msgstr "请重新输入"

#~ msgid "Call back"
#~ msgstr "回电"

#~ msgid "Swipe up for recent calls"
#~ msgstr "向上划打开近期通话"

#~ msgid "Swipe up for favorite calculations"
#~ msgstr "向上划打开常用计算"

#~ msgid "Swipe up to add a contact"
#~ msgstr "向上划以添加联系人"

#~ msgid "Swipe from the left edge to open the launcher"
#~ msgstr "从左侧边缘滑动打开启动器"

#~ msgid "Swipe from the top edge to open the notification bar"
#~ msgstr "从顶部滑动打开通知栏"

#~ msgid "Swipe from the top right edge to open the notification bar"
#~ msgstr "从顶部右侧边缘滑动打开通知栏"

#~ msgid "Swipe up to manage the app"
#~ msgstr "上滑管理应用"

#~ msgid "Swipe up to create a message"
#~ msgstr "上滑创建一条信息"

#~ msgid "Hover your mouse on the right edge to view your open apps"
#~ msgstr "将鼠标悬停在右侧边缘查看打开的应用"

#~ msgid "Short or long swipe from the right edge to view your open apps"
#~ msgstr "从右侧边缘短距离或长距离滑动查看打开的应用"<|MERGE_RESOLUTION|>--- conflicted
+++ resolved
@@ -7,20 +7,12 @@
 msgstr ""
 "Project-Id-Version: unity\n"
 "Report-Msgid-Bugs-To: \n"
-<<<<<<< HEAD
-"POT-Creation-Date: 2019-04-08 17:26-0500\n"
-"PO-Revision-Date: 2016-04-13 06:27+0000\n"
-"Last-Translator: YunQiang Su <wzssyqa@gmail.com>\n"
-"Language-Team: Chinese (Simplified) <zh_CN@li.org>\n"
-"Language: \n"
-=======
 "POT-Creation-Date: 2018-10-08 13:29-0500\n"
 "PO-Revision-Date: 2019-12-01 01:00+0000\n"
 "Last-Translator: Sam Zhang <sammyok@163.com>\n"
 "Language-Team: Chinese (Simplified) <https://translate.ubports.com/projects/"
 "unity8/unity8/zh_Hans/>\n"
 "Language: zh_CN\n"
->>>>>>> d52dc2c9
 "MIME-Version: 1.0\n"
 "Content-Type: text/plain; charset=UTF-8\n"
 "Content-Transfer-Encoding: 8bit\n"
@@ -32,41 +24,8 @@
 msgid "Password: "
 msgstr "密码： "
 
-<<<<<<< HEAD
-#: plugins/LightDM/Greeter.cpp:203
-msgid "Username"
-msgstr ""
-
-#: plugins/LightDM/Greeter.cpp:242
-msgid "Failed to authenticate"
-msgstr ""
-
-#: plugins/LightDM/Greeter.cpp:244
-msgid "Invalid password, please try again"
-msgstr ""
-
-#: plugins/LightDM/Greeter.cpp:254
-msgid "Log In"
-msgstr "登录"
-
-#: plugins/LightDM/Greeter.cpp:254 qml/Wizard/Pages/UpdateDelegate.qml:118
-msgid "Retry"
-msgstr "重试"
-
-#: plugins/LightDM/UsersModel.cpp:157
-msgid "Login"
-msgstr ""
-
-#: plugins/LightDM/UsersModel.cpp:165
-msgid "Guest Session"
-msgstr ""
-
-#: plugins/Unity/Launcher/launcheritem.cpp:49
-#: plugins/Unity/Launcher/launcheritem.cpp:123
-=======
 #: plugins/Unity/Launcher/launcheritem.cpp:50
 #: plugins/Unity/Launcher/launcheritem.cpp:109
->>>>>>> d52dc2c9
 msgid "Pin shortcut"
 msgstr "固定快捷方式"
 
@@ -97,14 +56,9 @@
 msgid "Log Out"
 msgstr "退出"
 
-<<<<<<< HEAD
-#: qml/Components/Dialogs.qml:199 qml/Components/Dialogs.qml:264
-#: qml/Greeter/NarrowView.qml:208 qml/Wizard/Pages/passcode-confirm.qml:32
-=======
 #: qml/Components/Dialogs.qml:166 qml/Components/Dialogs.qml:222
 #: qml/Dash/DashPageHeader.qml:324 qml/Greeter/NarrowView.qml:232
 #: qml/Wizard/Pages/passcode-confirm.qml:32
->>>>>>> d52dc2c9
 #: qml/Wizard/Pages/passcode-set.qml:32
 msgid "Cancel"
 msgstr "取消"
@@ -361,9 +315,6 @@
 msgid "Preview Share Item"
 msgstr "预览分享项目"
 
-<<<<<<< HEAD
-#: qml/Components/VirtualTouchPad.qml:317
-=======
 #: qml/Dash/DashPageHeader.qml:361
 msgctxt "Button: Open the Ubuntu Store"
 msgid "Store"
@@ -462,7 +413,6 @@
 msgstr "已安装"
 
 #: qml/DisabledScreenNotice.qml:109
->>>>>>> d52dc2c9
 msgid ""
 "Your device is now connected to an external display. Use this screen as a "
 "touch pad to interact with the pointer."
@@ -470,25 +420,6 @@
 "你的设备现在已经连接到一个外部显示。将这个屏幕当作一块触控板使用来与指针互"
 "动。"
 
-<<<<<<< HEAD
-#: qml/Components/VirtualTouchPad.qml:327
-msgid "Tap left button to click."
-msgstr ""
-
-#: qml/Components/VirtualTouchPad.qml:339
-msgid "Tap right button to right click."
-msgstr ""
-
-#: qml/Components/VirtualTouchPad.qml:351
-msgid "Swipe with two fingers to scroll."
-msgstr ""
-
-#: qml/Components/VirtualTouchPad.qml:396
-msgid "Find more settings in the system settings."
-msgstr ""
-
-=======
->>>>>>> d52dc2c9
 #: qml/Greeter/CoverPage.qml:127
 msgid "Unlock"
 msgstr "解锁"
@@ -527,12 +458,6 @@
 msgid "Retry"
 msgstr "重试"
 
-<<<<<<< HEAD
-#: qml/Launcher/Drawer.qml:107
-msgid "Search…"
-msgstr ""
-
-=======
 #: qml/Greeter/LoginList.qml:99
 msgid "Log In"
 msgstr "登录"
@@ -545,7 +470,6 @@
 msgid "Select desktop environment"
 msgstr "选择桌面环境"
 
->>>>>>> d52dc2c9
 #: qml/Notifications/NotificationMenuItemFactory.qml:124
 msgid "Show password"
 msgstr "显示密码"
@@ -594,11 +518,7 @@
 msgid "In queue…"
 msgstr "排队中…"
 
-<<<<<<< HEAD
-#: qml/Panel/Indicators/IndicatorMenuItemFactory.qml:1021
-=======
 #: qml/Panel/Indicators/MenuItemFactory.qml:999
->>>>>>> d52dc2c9
 #: qml/Wizard/Pages/UpdateDelegate.qml:226
 msgid "Downloading"
 msgstr "正在下载"
@@ -671,44 +591,16 @@
 #: qml/Wizard/Pages/10-welcome.qml:175
 #: qml/Wizard/Pages/10-welcome-update.qml:126
 #: qml/Wizard/Pages/11-changelog.qml:74 qml/Wizard/Pages/20-keyboard.qml:152
-<<<<<<< HEAD
-#: qml/Wizard/Pages/30-wifi.qml:214 qml/Wizard/Pages/50-timezone.qml:272
-#: qml/Wizard/Pages/60-account.qml:72 qml/Wizard/Pages/70-passwd-type.qml:146
-#: qml/Wizard/Pages/76-app-update.qml:231
-#: qml/Wizard/Pages/passcode-desktop.qml:154
-#: qml/Wizard/Pages/password-set.qml:153
-=======
 #: qml/Wizard/Pages/30-wifi.qml:208 qml/Wizard/Pages/50-timezone.qml:272
 #: qml/Wizard/Pages/60-account.qml:66 qml/Wizard/Pages/70-passwd-type.qml:146
 #: qml/Wizard/Pages/75-report-check.qml:85
 #: qml/Wizard/Pages/76-app-update.qml:236
 #: qml/Wizard/Pages/passcode-desktop.qml:142
 #: qml/Wizard/Pages/password-set.qml:142
->>>>>>> d52dc2c9
 msgid "Next"
 msgstr "下一步"
 
 #: qml/Wizard/Pages/10-welcome-update.qml:91
-<<<<<<< HEAD
-#, fuzzy
-#| msgid "Welcome to Ubuntu"
-msgid "Welcome to "
-msgstr "欢迎使用 Ubuntu"
-
-#: qml/Wizard/Pages/10-welcome-update.qml:106
-msgid "We will make sure your device is ready to use "
-msgstr ""
-
-#: qml/Wizard/Pages/11-changelog.qml:28
-msgid "What's new"
-msgstr ""
-
-#: qml/Wizard/Pages/11-changelog.qml:74
-#, fuzzy
-#| msgid "Speaking..."
-msgid "Loading..."
-msgstr "讲话中..."
-=======
 msgid "Welcome to "
 msgstr "欢迎使用 "
 
@@ -723,7 +615,6 @@
 #: qml/Wizard/Pages/11-changelog.qml:74
 msgid "Loading..."
 msgstr "载入中…"
->>>>>>> d52dc2c9
 
 #: qml/Wizard/Pages/20-keyboard.qml:31
 msgid "Select Keyboard"
@@ -737,15 +628,9 @@
 msgid "Keyboard layout"
 msgstr "键盘配置"
 
-<<<<<<< HEAD
-#: qml/Wizard/Pages/20-keyboard.qml:152 qml/Wizard/Pages/30-wifi.qml:214
-#: qml/Wizard/Pages/60-account.qml:72 qml/Wizard/Pages/76-app-update.qml:235
-#: qml/Wizard/Pages/79-system-update.qml:144 qml/Wizard/Pages/sim.qml:101
-=======
 #: qml/Wizard/Pages/20-keyboard.qml:152 qml/Wizard/Pages/30-wifi.qml:208
 #: qml/Wizard/Pages/60-account.qml:66 qml/Wizard/Pages/76-app-update.qml:240
 #: qml/Wizard/Pages/79-system-update.qml:152 qml/Wizard/Pages/sim.qml:101
->>>>>>> d52dc2c9
 msgid "Skip"
 msgstr "跳过"
 
@@ -753,17 +638,6 @@
 msgid "Connect to Wi‑Fi"
 msgstr "连接至 WLAN"
 
-<<<<<<< HEAD
-#: qml/Wizard/Pages/30-wifi.qml:139
-msgid "Connected"
-msgstr "已连接"
-
-#: qml/Wizard/Pages/30-wifi.qml:172
-msgid "Available Wi-Fi networks"
-msgstr "可用的 WLAN 网络"
-
-#: qml/Wizard/Pages/30-wifi.qml:173
-=======
 #: qml/Wizard/Pages/30-wifi.qml:133
 msgid "Connected"
 msgstr "已连接"
@@ -773,7 +647,6 @@
 msgstr "可用的 WLAN 网络"
 
 #: qml/Wizard/Pages/30-wifi.qml:167
->>>>>>> d52dc2c9
 msgid "No available Wi-Fi networks"
 msgstr "没有可用的 WLAN 网络"
 
@@ -789,11 +662,7 @@
 msgid "Personalize Your Device"
 msgstr "个性化您的设备"
 
-<<<<<<< HEAD
-#: qml/Wizard/Pages/60-account.qml:54
-=======
 #: qml/Wizard/Pages/60-account.qml:49
->>>>>>> d52dc2c9
 msgid "Preferred Name"
 msgstr "首选名称"
 
@@ -816,73 +685,14 @@
 msgid "No lock code"
 msgstr "无密码"
 
-<<<<<<< HEAD
-#: qml/Wizard/Pages/76-app-update.qml:34
-msgid "Update Apps"
-msgstr ""
-
-#: qml/Wizard/Pages/76-app-update.qml:122
-msgid "This device is not connected to the internet."
-msgstr ""
-
-#: qml/Wizard/Pages/76-app-update.qml:123
-#: qml/Wizard/Pages/76-app-update.qml:129
-msgid "Use the OpenStore app to check for updates once connected."
-msgstr ""
-
-#: qml/Wizard/Pages/76-app-update.qml:125
-msgid "Software is up to date"
-msgstr ""
-
-#: qml/Wizard/Pages/76-app-update.qml:128
-msgid "The update server is not responding."
-msgstr ""
-=======
 #: qml/Wizard/Pages/75-report-check.qml:26
 msgid "Privacy Policy"
 msgstr "隐私政策"
->>>>>>> d52dc2c9
-
-#: qml/Wizard/Pages/76-app-update.qml:233
-#, fuzzy
-#| msgid "Loading. Please Wait..."
-msgid "Please wait..."
-msgstr "正在加载，请稍候..."
-
-<<<<<<< HEAD
-#: qml/Wizard/Pages/79-system-update.qml:28
-msgid "Update Device"
-msgstr ""
-
-#: qml/Wizard/Pages/79-system-update.qml:55
-msgid ""
-"There is a system update available and ready to install. Afterwards, the "
-"device will automatically restart."
-msgstr ""
-
-#: qml/Wizard/Pages/79-system-update.qml:76
-msgctxt "string identifying name of the update"
-msgid "Ubuntu Touch system"
-msgstr ""
-
-#: qml/Wizard/Pages/79-system-update.qml:83
-#, qt-format
-msgctxt "version of the system update"
-msgid "Version %1"
-msgstr ""
-
-#: qml/Wizard/Pages/79-system-update.qml:95
-msgid "This could take a few minutes..."
-msgstr ""
-
-#: qml/Wizard/Pages/79-system-update.qml:109
-msgid "Install and restart now"
-msgstr ""
-
-#: qml/Wizard/Pages/80-finished.qml:91
-msgid "Welcome Back"
-msgstr ""
-=======
+
+#: qml/Wizard/Pages/75-report-check.qml:26
+msgid "Help Us Improve"
+msgstr "帮助我们改进"
+
 #: qml/Wizard/Pages/75-report-check.qml:60
 msgid "Improve system performance by sending us crashes and error reports."
 msgstr "向我们发送崩溃和错误报告来提高系统性能。"
@@ -948,7 +758,6 @@
 #: qml/Wizard/Pages/80-finished.qml:91
 msgid "Welcome Back"
 msgstr "欢迎回来"
->>>>>>> d52dc2c9
 
 #: qml/Wizard/Pages/80-finished.qml:91
 msgid "Welcome to Ubuntu"
@@ -968,37 +777,16 @@
 
 #: qml/Wizard/Pages/DownloadHandler.qml:174
 msgid "Installation failed"
-<<<<<<< HEAD
-msgstr ""
-
-#: qml/Wizard/Pages/GlobalUpdateControls.qml:84
-msgid "Checking for updates…"
-msgstr ""
-=======
 msgstr "安装失败"
 
 #: qml/Wizard/Pages/GlobalUpdateControls.qml:84
 msgid "Checking for updates…"
 msgstr "检查更新中…"
->>>>>>> d52dc2c9
 
 #: qml/Wizard/Pages/GlobalUpdateControls.qml:109
 #, qt-format
 msgid "%1 update available"
 msgid_plural "%1 updates available"
-<<<<<<< HEAD
-msgstr[0] ""
-
-#: qml/Wizard/Pages/GlobalUpdateControls.qml:119
-msgid "Update all…"
-msgstr ""
-
-#: qml/Wizard/Pages/GlobalUpdateControls.qml:121
-#, fuzzy
-#| msgid "Not at all"
-msgid "Update all"
-msgstr "不使用"
-=======
 msgstr[0] "%1 更新可用"
 
 #: qml/Wizard/Pages/GlobalUpdateControls.qml:119
@@ -1008,10 +796,9 @@
 #: qml/Wizard/Pages/GlobalUpdateControls.qml:121
 msgid "Update all"
 msgstr "全部更新"
->>>>>>> d52dc2c9
 
 #: qml/Wizard/Pages/passcode-confirm.qml:43
-#: qml/Wizard/Pages/passcode-desktop.qml:104
+#: qml/Wizard/Pages/passcode-desktop.qml:97
 msgid "Confirm passcode"
 msgstr "确认新密码"
 
@@ -1028,24 +815,24 @@
 msgid "Lock Screen Passcode"
 msgstr "锁屏密码"
 
-#: qml/Wizard/Pages/passcode-desktop.qml:68
+#: qml/Wizard/Pages/passcode-desktop.qml:61
 msgid "Enter 4 numbers to setup your passcode"
 msgstr "输入 4 个数字来设置你的密码"
 
-#: qml/Wizard/Pages/passcode-desktop.qml:84
+#: qml/Wizard/Pages/passcode-desktop.qml:77
 #: qml/Wizard/Pages/passcode-set.qml:54
 msgid "Choose passcode"
 msgstr "选择密码"
 
-#: qml/Wizard/Pages/passcode-desktop.qml:139
+#: qml/Wizard/Pages/passcode-desktop.qml:127
 msgid "Passcode too short"
 msgstr "密码太短"
 
-#: qml/Wizard/Pages/passcode-desktop.qml:141
+#: qml/Wizard/Pages/passcode-desktop.qml:129
 msgid "Passcodes match"
 msgstr "密码匹配"
 
-#: qml/Wizard/Pages/passcode-desktop.qml:143
+#: qml/Wizard/Pages/passcode-desktop.qml:131
 msgid "Passcodes do not match"
 msgstr "密码不匹配"
 
@@ -1057,15 +844,15 @@
 msgid "Lock Screen Password"
 msgstr "锁屏密码"
 
-#: qml/Wizard/Pages/password-set.qml:68
+#: qml/Wizard/Pages/password-set.qml:62
 msgid "Enter at least 8 characters"
 msgstr "输入至少8个字符"
 
-#: qml/Wizard/Pages/password-set.qml:80
+#: qml/Wizard/Pages/password-set.qml:74
 msgid "Choose password"
 msgstr "设置密码"
 
-#: qml/Wizard/Pages/password-set.qml:110
+#: qml/Wizard/Pages/password-set.qml:104
 msgid "Confirm password"
 msgstr "确认密码"
 
@@ -1155,74 +942,6 @@
 msgid "Update failed"
 msgstr "更新失败"
 
-#: qml/Wizard/Pages/UpdateDelegate.qml:123
-msgid "Update"
-msgstr ""
-
-#: qml/Wizard/Pages/UpdateDelegate.qml:125
-#, fuzzy
-#| msgid "Downloading"
-msgid "Download"
-msgstr "正在下载"
-
-#: qml/Wizard/Pages/UpdateDelegate.qml:131
-msgid "Resume"
-msgstr ""
-
-#: qml/Wizard/Pages/UpdateDelegate.qml:138
-msgid "Pause"
-msgstr ""
-
-#: qml/Wizard/Pages/UpdateDelegate.qml:142
-msgid "Install…"
-msgstr ""
-
-#: qml/Wizard/Pages/UpdateDelegate.qml:144
-msgid "Install"
-msgstr ""
-
-#: qml/Wizard/Pages/UpdateDelegate.qml:148
-msgid "Open"
-msgstr ""
-
-#: qml/Wizard/Pages/UpdateDelegate.qml:216
-msgid "Installing"
-msgstr ""
-
-#: qml/Wizard/Pages/UpdateDelegate.qml:220
-msgid "Paused"
-msgstr ""
-
-#: qml/Wizard/Pages/UpdateDelegate.qml:223
-msgid "Waiting to download"
-msgstr ""
-
-#: qml/Wizard/Pages/UpdateDelegate.qml:279
-#, qt-format
-msgid "%1 of %2"
-msgstr ""
-
-#: qml/Wizard/Pages/UpdateDelegate.qml:283
-#, fuzzy
-#| msgid "Downloading"
-msgid "Downloaded"
-msgstr "正在下载"
-
-#: qml/Wizard/Pages/UpdateDelegate.qml:286
-#, fuzzy
-#| msgid "Also installed"
-msgid "Installed"
-msgstr "已安装"
-
-#: qml/Wizard/Pages/UpdateDelegate.qml:291
-#, qt-format
-msgid "Updated %1"
-msgstr ""
-
-#: qml/Wizard/Pages/UpdateDelegate.qml:315
-msgid "Update failed"
-msgstr ""
-
 #: qml/Wizard/PasswordMeter.qml:87
 msgid "Password too short"
 msgstr "密码过短"
@@ -1251,79 +970,6 @@
 msgid "Very weak password"
 msgstr "密码强度：非常弱"
 
-<<<<<<< HEAD
-#~ msgctxt "Button: Open the Ubuntu Store"
-#~ msgid "Store"
-#~ msgstr "商店"
-
-#~ msgctxt "Button: Start a search in the current dash scope"
-#~ msgid "Search"
-#~ msgstr "搜索"
-
-#~ msgctxt "Button: Show the current dash scope settings"
-#~ msgid "Settings"
-#~ msgstr "设置"
-
-#~ msgid "Remove from Favorites"
-#~ msgstr "从收藏夹中移除"
-
-#~ msgid "Add to Favorites"
-#~ msgstr "添加到收藏夹"
-
-#~ msgid "Refine your results"
-#~ msgstr "精进查找结果"
-
-#~ msgid "Reset"
-#~ msgstr "重置"
-
-#~ msgid "Show less"
-#~ msgstr "显示更少"
-
-#~ msgid "Show all"
-#~ msgstr "显示全部"
-
-#~ msgctxt "Label: Hint for dash search line edit"
-#~ msgid "Search"
-#~ msgstr "搜索"
-
-#~ msgid "Recent Searches"
-#~ msgstr "近期搜索"
-
-#~ msgid "Clear All"
-#~ msgstr "全部清除"
-
-#~ msgid "More..."
-#~ msgstr "更多..."
-
-#~ msgid "Less..."
-#~ msgstr "更少..."
-
-#~ msgid "Send"
-#~ msgstr "发送"
-
-#~ msgid "Rate this"
-#~ msgstr "评分"
-
-#~ msgid "Add a review"
-#~ msgstr "添加评论"
-
-#~ msgid "Pull to refresh…"
-#~ msgstr "下拉刷新..."
-
-#~ msgid "Release to refresh…"
-#~ msgstr "放开刷新..."
-
-#~ msgid "Enable location data"
-#~ msgstr "启用位置信息"
-
-#~ msgid "Manage"
-#~ msgstr "管理"
-
-#~ msgid "Home"
-#~ msgstr "首页"
-
-=======
->>>>>>> d52dc2c9
 #~ msgid "Location Services"
 #~ msgstr "定位服务"
 
@@ -1348,21 +994,6 @@
 #~ msgid "You can change it later in System Settings."
 #~ msgstr "可以稍后在系统设置中更改。"
 
-<<<<<<< HEAD
-#~ msgid "Privacy Policy"
-#~ msgstr "隐私政策"
-
-#~ msgid "Help Us Improve"
-#~ msgstr "帮助我们改进"
-
-#~ msgid "Improve system performance by sending us crashes and error reports."
-#~ msgstr "向我们发送崩溃和错误报告来提高系统性能。"
-
-#~ msgid "Privacy policy"
-#~ msgstr "隐私政策"
-
-=======
->>>>>>> d52dc2c9
 #~ msgid "Terms & Conditions"
 #~ msgstr "条款与条件"
 

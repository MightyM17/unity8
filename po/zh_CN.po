# Chinese (Simplified) translation for unity
# Copyright (c) 2013 Rosetta Contributors and Canonical Ltd 2013
# This file is distributed under the same license as the unity package.
# FIRST AUTHOR <EMAIL@ADDRESS>, 2013.
#
msgid ""
msgstr ""
"Project-Id-Version: unity\n"
"Report-Msgid-Bugs-To: \n"
"POT-Creation-Date: 2018-10-08 13:29-0500\n"
<<<<<<< HEAD
"PO-Revision-Date: 2018-12-09 00:00+0000\n"
=======
"PO-Revision-Date: 2019-02-10 18:27+0000\n"
>>>>>>> 1627333d
"Last-Translator: xqqy <xqqy189@hotmail.com>\n"
"Language-Team: Chinese (Simplified) <https://translate.ubports.com/projects/"
"unity8/unity8/zh_Hans/>\n"
"Language: zh_CN\n"
"MIME-Version: 1.0\n"
"Content-Type: text/plain; charset=UTF-8\n"
"Content-Transfer-Encoding: 8bit\n"
"Plural-Forms: nplurals=1; plural=0;\n"
"X-Generator: Weblate 3.1.1\n"
"X-Launchpad-Export-Date: 2016-11-23 06:36+0000\n"

#: plugins/LightDM/Greeter.cpp:123
msgid "Password: "
msgstr "密码： "

#: plugins/Unity/Launcher/launcheritem.cpp:50
#: plugins/Unity/Launcher/launcheritem.cpp:109
msgid "Pin shortcut"
msgstr "固定快捷方式"

#: plugins/Unity/Launcher/launcheritem.cpp:55
msgid "Quit"
msgstr "退出"

#: plugins/Unity/Launcher/launcheritem.cpp:109
msgid "Unpin shortcut"
msgstr "取消固定快捷方式"

#: qml/Components/Dialogs.qml:149
msgctxt "Title: Lock/Log out dialog"
msgid "Log out"
msgstr "退出"

#: qml/Components/Dialogs.qml:150
msgid "Are you sure you want to log out?"
msgstr "您确定要注销？"

#: qml/Components/Dialogs.qml:152
msgctxt "Button: Lock the system"
msgid "Lock"
msgstr "锁定"

#: qml/Components/Dialogs.qml:159
msgctxt "Button: Log out from the system"
msgid "Log Out"
msgstr "退出"

#: qml/Components/Dialogs.qml:166 qml/Components/Dialogs.qml:222
#: qml/Dash/DashPageHeader.qml:324 qml/Greeter/NarrowView.qml:232
#: qml/Wizard/Pages/passcode-confirm.qml:32
#: qml/Wizard/Pages/passcode-set.qml:32
msgid "Cancel"
msgstr "取消"

#: qml/Components/Dialogs.qml:178
msgctxt "Title: Reboot dialog"
msgid "Reboot"
msgstr "重启"

#: qml/Components/Dialogs.qml:179
msgid "Are you sure you want to reboot?"
msgstr "您确定要重启吗？"

#: qml/Components/Dialogs.qml:181
msgid "No"
msgstr "否"

#: qml/Components/Dialogs.qml:187
msgid "Yes"
msgstr "是"

#: qml/Components/Dialogs.qml:202
msgctxt "Title: Power off/Restart dialog"
msgid "Power"
msgstr "电源"

#: qml/Components/Dialogs.qml:203
msgid ""
"Are you sure you would like\n"
"to power off?"
msgstr ""
"您确定要\n"
"关闭电源吗？"

#: qml/Components/Dialogs.qml:205
msgctxt "Button: Power off the system"
msgid "Power off"
msgstr "关闭电源"

#: qml/Components/Dialogs.qml:214
msgctxt "Button: Restart the system"
msgid "Restart"
msgstr "重启"

#: qml/Components/KeyboardShortcutsOverlay.qml:41
msgid "Keyboard Shortcuts"
msgstr "键盘快捷键"

#: qml/Components/KeyboardShortcutsOverlay.qml:55
msgid "Unity 8"
msgstr "Unity 8"

#: qml/Components/KeyboardShortcutsOverlay.qml:62
msgid "PrtScr"
msgstr "PrtScr"

#: qml/Components/KeyboardShortcutsOverlay.qml:67
msgid "Takes a screenshot."
msgstr "截图。"

#: qml/Components/KeyboardShortcutsOverlay.qml:75
msgid "Alt + PrtScr"
msgstr "Alt + PrtScr"

#: qml/Components/KeyboardShortcutsOverlay.qml:80
msgid "Takes a screenshot of a window."
msgstr "给窗口截图。"

#: qml/Components/KeyboardShortcutsOverlay.qml:88
msgid "Super + Space"
msgstr "Super + 空格"

#: qml/Components/KeyboardShortcutsOverlay.qml:93
msgid "Switches to next keyboard layout."
msgstr "切换至后一个键盘布局。"

#: qml/Components/KeyboardShortcutsOverlay.qml:101
msgid "Super + Shift + Space"
msgstr "Super + Shift + 空格"

#: qml/Components/KeyboardShortcutsOverlay.qml:106
msgid "Switches to previous keyboard layout."
msgstr "切换至前一个键盘布局。"

#: qml/Components/KeyboardShortcutsOverlay.qml:118
msgid "Launcher"
msgstr "启动器"

#: qml/Components/KeyboardShortcutsOverlay.qml:125
msgid "Super (Hold)"
msgstr "Super (长按)"

#: qml/Components/KeyboardShortcutsOverlay.qml:130
msgid "Opens the launcher, displays shortcuts."
msgstr "打开启动器，显示快捷键。"

#: qml/Components/KeyboardShortcutsOverlay.qml:138
msgid "Alt + F1"
msgstr "Alt + F1"

#: qml/Components/KeyboardShortcutsOverlay.qml:143
msgid "Opens launcher keyboard navigation mode."
msgstr "打开启动器键盘导航模式。"

#: qml/Components/KeyboardShortcutsOverlay.qml:151
msgid "Super + Tab"
msgstr "Super + Tab"

#: qml/Components/KeyboardShortcutsOverlay.qml:156
msgid "Switches applications via the launcher."
msgstr "通过启动器切换应用程序。"

#: qml/Components/KeyboardShortcutsOverlay.qml:164
msgid "Super + 0 to 9"
msgstr "Super + 0 至 9"

#: qml/Components/KeyboardShortcutsOverlay.qml:169
msgid "Same as clicking on a launcher icon."
msgstr "等同于在启动器上点击相应的图标。"

#: qml/Components/KeyboardShortcutsOverlay.qml:181
#, fuzzy
msgid "Scopes"
msgstr "Scopes"

#: qml/Components/KeyboardShortcutsOverlay.qml:188
msgid "Super (Tap)"
msgstr "Super (轻按)"

#: qml/Components/KeyboardShortcutsOverlay.qml:193
msgid "Opens the Scopes home."
msgstr "打开 Scope 首页。"

#: qml/Components/KeyboardShortcutsOverlay.qml:209
msgid "Switching"
msgstr "切换"

#: qml/Components/KeyboardShortcutsOverlay.qml:216
msgid "Alt + Tab"
msgstr "Alt + Tab"

#: qml/Components/KeyboardShortcutsOverlay.qml:221
msgid "Switches between applications."
msgstr "切换应用程序。"

#: qml/Components/KeyboardShortcutsOverlay.qml:229
msgid "Super + W"
msgstr "Super + W"

#: qml/Components/KeyboardShortcutsOverlay.qml:234
msgid "Opens the desktop spread."
msgstr "打开扩展桌面。"

#: qml/Components/KeyboardShortcutsOverlay.qml:242
msgid "Cursor Left or Right"
msgstr "光标左侧或右侧"

#: qml/Components/KeyboardShortcutsOverlay.qml:247
msgid "Moves the focus."
msgstr "移动焦点。"

#: qml/Components/KeyboardShortcutsOverlay.qml:259
msgid "Windows"
msgstr "窗口"

#: qml/Components/KeyboardShortcutsOverlay.qml:266
msgid "Ctrl + Super + D"
msgstr "Ctrl + Super + D"

#: qml/Components/KeyboardShortcutsOverlay.qml:271
msgid "Minimizes all windows."
msgstr "最小化所有窗口。"

#: qml/Components/KeyboardShortcutsOverlay.qml:279
msgid "Ctrl + Super + Up"
msgstr "Ctrl + Super + 上方向键"

#: qml/Components/KeyboardShortcutsOverlay.qml:284
msgid "Maximizes the current window."
msgstr "最大化当前窗口。"

#: qml/Components/KeyboardShortcutsOverlay.qml:292
msgid "Ctrl + Super + Down"
msgstr "Ctrl + Super + 下方向键"

#: qml/Components/KeyboardShortcutsOverlay.qml:297
msgid "Minimizes or restores the current window."
msgstr "最小化或还原当前窗口。"

#: qml/Components/KeyboardShortcutsOverlay.qml:305
msgid "Ctrl + Super + Left or Right"
msgstr "Ctrl + Super + 左右方向键"

#: qml/Components/KeyboardShortcutsOverlay.qml:310
msgid "Semi-maximizes the current window."
msgstr "半最大化当前窗口。"

#: qml/Components/KeyboardShortcutsOverlay.qml:318
msgid "Alt + F4"
msgstr "Alt + F4"

#: qml/Components/KeyboardShortcutsOverlay.qml:323
msgid "Closes the current window."
msgstr "关闭当前窗口。"

#: qml/Components/Lockscreen.qml:212 qml/Greeter/NarrowView.qml:252
msgid "Return to Call"
msgstr "回到呼叫"

#: qml/Components/Lockscreen.qml:212
msgid "Emergency Call"
msgstr "紧急呼叫"

#: qml/Components/Lockscreen.qml:244
msgid "OK"
msgstr "确定"

#: qml/Components/MediaServices/VideoPlayerControls.qml:44
#, qt-format
msgid "%1:%2:%3"
msgstr "%1:%2:%3"

#: qml/Components/MediaServices/VideoPlayerControls.qml:49
#, qt-format
msgid "%1:%2"
msgstr "%1:%2"

#: qml/Components/ModeSwitchWarningDialog.qml:32
msgid "Apps may have unsaved data:"
msgstr "应用中可能有未保存数据:"

#: qml/Components/ModeSwitchWarningDialog.qml:57
msgctxt ""
"Re-dock means connect the device again to an external screen/mouse/keyboard"
msgid "Re-dock, save your work and close these apps to continue."
msgstr "重新连接，保存你的工作并关闭这些应用并继续。"

#: qml/Components/ModeSwitchWarningDialog.qml:63
msgid "Or force close now (unsaved data will be lost)."
msgstr "或者立即强制关闭（未保存的数据将丢失）。"

#: qml/Components/ModeSwitchWarningDialog.qml:75
msgid "OK, I will reconnect"
msgstr "好的，我就重新连接"

#: qml/Components/ModeSwitchWarningDialog.qml:76
msgid "Reconnect now!"
msgstr "即刻重新连接！"

#: qml/Components/ModeSwitchWarningDialog.qml:88
msgid "Close all"
msgstr "关闭所有"

#: qml/Components/SharingPicker.qml:54
msgid "Preview Share Item"
msgstr "预览分享项目"

#: qml/Dash/DashPageHeader.qml:361
msgctxt "Button: Open the Ubuntu Store"
msgid "Store"
msgstr "商店"

#: qml/Dash/DashPageHeader.qml:368
msgctxt "Button: Start a search in the current dash scope"
msgid "Search"
msgstr "搜索"

#: qml/Dash/DashPageHeader.qml:378
msgctxt "Button: Show the current dash scope settings"
msgid "Settings"
msgstr "设置"

#: qml/Dash/DashPageHeader.qml:385
msgid "Remove from Favorites"
msgstr "从收藏夹中移除"

#: qml/Dash/DashPageHeader.qml:385
msgid "Add to Favorites"
msgstr "添加到收藏夹"

#: qml/Dash/FiltersPopover.qml:61
msgid "Refine your results"
msgstr "精进查找结果"

#: qml/Dash/FiltersPopover.qml:70
msgid "Reset"
msgstr "重置"

#: qml/Dash/GenericScopeView.qml:547 qml/Dash/GenericScopeView.qml:718
msgid "Show less"
msgstr "显示更少"

#: qml/Dash/GenericScopeView.qml:547
msgid "Show all"
msgstr "显示全部"

#: qml/Dash/GenericScopeView.qml:578
msgctxt "Label: Hint for dash search line edit"
msgid "Search"
msgstr "搜索"

#: qml/Dash/PageHeaderExtraPanel.qml:67
msgid "Recent Searches"
msgstr "近期搜索"

#: qml/Dash/PageHeaderExtraPanel.qml:78
msgid "Clear All"
msgstr "全部清除"

#: qml/Dash/Previews/PreviewActionCombo.qml:36
msgid "More..."
msgstr "更多..."

#: qml/Dash/Previews/PreviewActionCombo.qml:36
msgid "Less..."
msgstr "更少..."

#: qml/Dash/Previews/PreviewCommentInput.qml:83
#: qml/Dash/Previews/PreviewRatingInput.qml:202
msgid "Send"
msgstr "发送"

#: qml/Dash/Previews/PreviewRatingInput.qml:109
msgid "Rate this"
msgstr "评分"

#: qml/Dash/Previews/PreviewRatingInput.qml:184
msgid "Add a review"
msgstr "添加评论"

#: qml/Dash/PullToRefreshScopeStyle.qml:56
msgid "Pull to refresh…"
msgstr "下拉刷新…"

#: qml/Dash/PullToRefreshScopeStyle.qml:61
msgid "Release to refresh…"
msgstr "放开刷新…"

#: qml/Dash/ScopeSettings/ScopeSettingBoolean.qml:43
msgid "Enable location data"
msgstr "启用位置信息"

#: qml/Dash/ScopesList.qml:57
msgid "Manage"
msgstr "管理"

#: qml/Dash/ScopesList.qml:104
msgid "Home"
msgstr "首页"

#: qml/Dash/ScopesList.qml:105
msgid "Also installed"
msgstr "已安装"

#: qml/DisabledScreenNotice.qml:109
msgid ""
"Your device is now connected to an external display. Use this screen as a "
"touch pad to interact with the pointer."
msgstr ""
"你的设备现在已经连接到一个外部显示。将这个屏幕当作一块触控板使用来与指针互"
"动。"

#: qml/Greeter/CoverPage.qml:127
msgid "Unlock"
msgstr "解锁"

#: qml/Greeter/DelayedLockscreen.qml:43
msgid "Device Locked"
msgstr "设备锁定"

#: qml/Greeter/DelayedLockscreen.qml:58
msgid "You have been locked out due to too many failed passphrase attempts."
msgstr "您因太多失败的口令密语尝试而被锁定。"

#: qml/Greeter/DelayedLockscreen.qml:59
msgid "You have been locked out due to too many failed passcode attempts."
msgstr "您因太多失败的密码尝试而被锁定。"

#: qml/Greeter/DelayedLockscreen.qml:68
#, qt-format
msgid "Please wait %1 minute and then try again…"
msgid_plural "Please wait %1 minutes and then try again…"
msgstr[0] "请稍候 %1 分钟，然后重试…"

#: qml/Greeter/Greeter.qml:596
msgid "Try again"
msgstr "重试"

#: qml/Greeter/LoginList.qml:70
msgid "Passphrase"
msgstr "密码"

#: qml/Greeter/LoginList.qml:71
msgid "Passcode"
msgstr "PIN 密码"

#: qml/Greeter/LoginList.qml:98 qml/Wizard/Pages/UpdateDelegate.qml:118
msgid "Retry"
msgstr "重试"

#: qml/Greeter/LoginList.qml:99
msgid "Log In"
msgstr "登录"

#: qml/Greeter/NarrowView.qml:252
msgid "Emergency"
msgstr "紧急情况"

#: qml/Greeter/SessionsList.qml:122
msgid "Select desktop environment"
msgstr "选择桌面环境"

#: qml/Notifications/NotificationMenuItemFactory.qml:124
msgid "Show password"
msgstr "显示密码"

#: qml/Panel/ActiveCallHint.qml:79
msgid "Tap to return to call..."
msgstr "点击回到通话..."

#: qml/Panel/ActiveCallHint.qml:92
msgid "Conference"
msgstr "会议"

#: qml/Panel/Indicators/MenuItemFactory.qml:847
msgid "Nothing is playing"
msgstr "无正在播放的项目"

#: qml/Panel/Indicators/MenuItemFactory.qml:975
#, qt-format
msgid "%1 hour"
msgid_plural "%1 hours"
msgstr[0] "%1 小时"

#: qml/Panel/Indicators/MenuItemFactory.qml:979
#, qt-format
msgid "%1 minute"
msgid_plural "%1 minutes"
msgstr[0] "%1 分钟"

#: qml/Panel/Indicators/MenuItemFactory.qml:984
#, qt-format
msgid "%1 second"
msgid_plural "%1 seconds"
msgstr[0] "%1 秒"

#: qml/Panel/Indicators/MenuItemFactory.qml:987
msgid "0 seconds"
msgstr "0 秒"

#. Translators: String like "1 hour, 2 minutes, 3 seconds remaining"
#: qml/Panel/Indicators/MenuItemFactory.qml:989
#, qt-format
msgid "%1 remaining"
msgstr "剩余 %1"

#: qml/Panel/Indicators/MenuItemFactory.qml:995
msgid "In queue…"
msgstr "排队中…"

#: qml/Panel/Indicators/MenuItemFactory.qml:999
#: qml/Wizard/Pages/UpdateDelegate.qml:226
msgid "Downloading"
msgstr "正在下载"

#: qml/Panel/Indicators/MenuItemFactory.qml:1001
msgid "Paused, tap to resume"
msgstr "已暂停，点击继续"

#: qml/Panel/Indicators/MenuItemFactory.qml:1003
msgid "Canceled"
msgstr "已取消"

#: qml/Panel/Indicators/MenuItemFactory.qml:1005
msgid "Finished"
msgstr "已完成"

#: qml/Panel/Indicators/MenuItemFactory.qml:1007
msgid "Failed, tap to retry"
msgstr "下载失败，请点击重试"

#: qml/Panel/Indicators/MessageMenuItemFactory.qml:151
#: qml/Panel/Indicators/MessageMenuItemFactory.qml:210
msgctxt "Button: Send a reply message"
msgid "Send"
msgstr "发送"

#: qml/Panel/Indicators/MessageMenuItemFactory.qml:152
msgctxt "Label: Hint in message indicator line edit"
msgid "Reply"
msgstr "回复"

#: qml/Panel/Indicators/MessageMenuItemFactory.qml:209
msgctxt "Button: Call back on phone"
msgid "Call back"
msgstr "回电"

#: qml/Stage/SideStage.qml:76
msgid "Drag using 3 fingers any application from one window to the other"
msgstr "使用三指将任何应用从一个窗口拖拽至另一个"

#: qml/Tutorial/TutorialLeftLong.qml:49
msgid "Long swipe from the left edge to open the Today scope"
msgstr "从左侧边缘长距离滑动打开“今日”分类"

#: qml/Tutorial/TutorialLeft.qml:47
msgid "Short swipe from the left edge to open the launcher"
msgstr "从左边缘滑动，打开启动器"

#: qml/Tutorial/TutorialRight.qml:55
msgid "Push your mouse against the right edge to view your open apps"
msgstr "在右侧边缘按下鼠标，查看已打开的应用"

#: qml/Tutorial/TutorialRight.qml:56
msgid "Swipe from the right edge to view your open apps"
msgstr "从左边缘滑动，查看已打开的应用"

#: qml/Tutorial/TutorialTop.qml:53
msgid "Swipe from the top edge to access notifications and quick settings"
msgstr "从顶部滑动，查看通知和快速设置"

#: qml/Wizard/Page.qml:59
msgctxt "Button: Go back one page in the Wizard"
msgid "Back"
msgstr "上一步"

#: qml/Wizard/Pages/10-welcome.qml:29
msgid "Language"
msgstr "语言"

#: qml/Wizard/Pages/10-welcome.qml:175
#: qml/Wizard/Pages/10-welcome-update.qml:126
#: qml/Wizard/Pages/11-changelog.qml:74 qml/Wizard/Pages/20-keyboard.qml:152
#: qml/Wizard/Pages/30-wifi.qml:208 qml/Wizard/Pages/50-timezone.qml:272
#: qml/Wizard/Pages/60-account.qml:66 qml/Wizard/Pages/70-passwd-type.qml:146
#: qml/Wizard/Pages/75-report-check.qml:85
#: qml/Wizard/Pages/76-app-update.qml:236
#: qml/Wizard/Pages/passcode-desktop.qml:142
#: qml/Wizard/Pages/password-set.qml:142
msgid "Next"
msgstr "下一步"

#: qml/Wizard/Pages/10-welcome-update.qml:91
<<<<<<< HEAD
#, fuzzy
msgid "Welcome to "
msgstr "欢迎使用 Ubuntu"

#: qml/Wizard/Pages/10-welcome-update.qml:106
msgid "We will make sure your device is ready to use "
msgstr ""

#: qml/Wizard/Pages/11-changelog.qml:28
msgid "What's new"
msgstr ""

#: qml/Wizard/Pages/11-changelog.qml:74
#, fuzzy
msgid "Loading..."
msgstr "讲话中..."
=======
msgid "Welcome to "
msgstr "欢迎使用 "

#: qml/Wizard/Pages/10-welcome-update.qml:106
msgid "We will make sure your device is ready to use "
msgstr "我们将使您的设备准备就绪 "

#: qml/Wizard/Pages/11-changelog.qml:28
msgid "What's new"
msgstr "有什么新的"

#: qml/Wizard/Pages/11-changelog.qml:74
msgid "Loading..."
msgstr "载入中…"
>>>>>>> 1627333d

#: qml/Wizard/Pages/20-keyboard.qml:31
msgid "Select Keyboard"
msgstr "选择键盘"

#: qml/Wizard/Pages/20-keyboard.qml:71
msgid "Keyboard language"
msgstr "键盘语言"

#: qml/Wizard/Pages/20-keyboard.qml:93
msgid "Keyboard layout"
msgstr "键盘配置"

#: qml/Wizard/Pages/20-keyboard.qml:152 qml/Wizard/Pages/30-wifi.qml:208
#: qml/Wizard/Pages/60-account.qml:66 qml/Wizard/Pages/76-app-update.qml:240
#: qml/Wizard/Pages/79-system-update.qml:152 qml/Wizard/Pages/sim.qml:101
msgid "Skip"
msgstr "跳过"

#: qml/Wizard/Pages/30-wifi.qml:31
msgid "Connect to Wi‑Fi"
msgstr "连接至 WLAN"

#: qml/Wizard/Pages/30-wifi.qml:133
msgid "Connected"
msgstr "已连接"

#: qml/Wizard/Pages/30-wifi.qml:166
msgid "Available Wi-Fi networks"
msgstr "可用的 WLAN 网络"

#: qml/Wizard/Pages/30-wifi.qml:167
msgid "No available Wi-Fi networks"
msgstr "没有可用的 WLAN 网络"

#: qml/Wizard/Pages/50-timezone.qml:30
msgid "Time Zone"
msgstr "时区"

#: qml/Wizard/Pages/50-timezone.qml:183
msgid "Enter your city"
msgstr "输入您的城市"

#: qml/Wizard/Pages/60-account.qml:24
msgid "Personalize Your Device"
msgstr "个性化您的设备"

#: qml/Wizard/Pages/60-account.qml:49
msgid "Preferred Name"
msgstr "首选名称"

#: qml/Wizard/Pages/70-passwd-type.qml:40
msgid "Lock Screen"
msgstr "锁屏"

#: qml/Wizard/Pages/70-passwd-type.qml:103
msgctxt "Label: Type of security method"
msgid "Create new password"
msgstr "创建新密码"

#: qml/Wizard/Pages/70-passwd-type.qml:105
msgctxt "Label: Type of security method"
msgid "Create passcode (numbers only)"
msgstr "创建密码 (仅数字)"

#: qml/Wizard/Pages/70-passwd-type.qml:107
msgctxt "Label: Type of security method"
msgid "No lock code"
msgstr "无密码"

#: qml/Wizard/Pages/75-report-check.qml:26
msgid "Privacy Policy"
msgstr "隐私政策"

#: qml/Wizard/Pages/75-report-check.qml:26
msgid "Help Us Improve"
msgstr "帮助我们改进"

#: qml/Wizard/Pages/75-report-check.qml:60
msgid "Improve system performance by sending us crashes and error reports."
msgstr "向我们发送崩溃和错误报告来提高系统性能。"

#: qml/Wizard/Pages/75-report-check.qml:61
msgid "Privacy policy"
msgstr "隐私政策"

#: qml/Wizard/Pages/76-app-update.qml:35
msgid "Update Apps"
<<<<<<< HEAD
msgstr ""

#: qml/Wizard/Pages/76-app-update.qml:127
msgid "This device is not connected to the internet."
msgstr ""
=======
msgstr "更新应用"

#: qml/Wizard/Pages/76-app-update.qml:127
msgid "This device is not connected to the internet."
msgstr "设备已脱机。"
>>>>>>> 1627333d

#: qml/Wizard/Pages/76-app-update.qml:128
#: qml/Wizard/Pages/76-app-update.qml:134
msgid "Use the OpenStore app to check for updates once connected."
<<<<<<< HEAD
msgstr ""

#: qml/Wizard/Pages/76-app-update.qml:130
msgid "Software is up to date"
msgstr ""

#: qml/Wizard/Pages/76-app-update.qml:133
msgid "The update server is not responding."
msgstr ""

#: qml/Wizard/Pages/76-app-update.qml:238
#, fuzzy
msgid "Please wait..."
msgstr "正在加载，请稍候..."
=======
msgstr "联网后通过OpenStore检查更新。"

#: qml/Wizard/Pages/76-app-update.qml:130
msgid "Software is up to date"
msgstr "软件已是最新"

#: qml/Wizard/Pages/76-app-update.qml:133
msgid "The update server is not responding."
msgstr "更新服务器无响应。"

#: qml/Wizard/Pages/76-app-update.qml:238
msgid "Please wait..."
msgstr "请稍候..."
>>>>>>> 1627333d

#: qml/Wizard/Pages/79-system-update.qml:28
msgid "Update Device"
msgstr "更新设备"

#: qml/Wizard/Pages/79-system-update.qml:55
msgid ""
"There is a system update available and ready to install. Afterwards, the "
"device will automatically restart."
msgstr "有可用的系统更新可以安装。稍后设备将自动重启。"

#: qml/Wizard/Pages/79-system-update.qml:76
msgctxt "string identifying name of the update"
msgid "Ubuntu system"
msgstr "Ubuntu系统"

#: qml/Wizard/Pages/79-system-update.qml:83
#, qt-format
msgctxt "version of the system update"
msgid "Version %1"
msgstr "版本 %1"

#: qml/Wizard/Pages/79-system-update.qml:102
msgid "This could take a few minutes..."
msgstr "这可能需要几分钟。"

#: qml/Wizard/Pages/79-system-update.qml:116
msgid "Install and restart now"
msgstr "安装并重新启动"

#: qml/Wizard/Pages/80-finished.qml:91
msgid "Welcome Back"
<<<<<<< HEAD
msgstr ""
=======
msgstr "欢迎回来"
>>>>>>> 1627333d

#: qml/Wizard/Pages/80-finished.qml:91
msgid "Welcome to Ubuntu"
msgstr "欢迎使用 Ubuntu"

#: qml/Wizard/Pages/80-finished.qml:106
msgid "You are ready to use your device now"
msgstr "现在可以使用您的设备了"

#: qml/Wizard/Pages/80-finished.qml:126
msgid "Continue"
msgstr "下一步"

#: qml/Wizard/Pages/80-finished.qml:126
msgid "Get Started"
msgstr "入门"

#: qml/Wizard/Pages/DownloadHandler.qml:174
msgid "Installation failed"
<<<<<<< HEAD
msgstr ""

#: qml/Wizard/Pages/GlobalUpdateControls.qml:84
msgid "Checking for updates…"
msgstr ""
=======
msgstr "安装失败"

#: qml/Wizard/Pages/GlobalUpdateControls.qml:84
msgid "Checking for updates…"
msgstr "检查更新中…"
>>>>>>> 1627333d

#: qml/Wizard/Pages/GlobalUpdateControls.qml:109
#, qt-format
msgid "%1 update available"
msgid_plural "%1 updates available"
<<<<<<< HEAD
msgstr[0] ""

#: qml/Wizard/Pages/GlobalUpdateControls.qml:119
msgid "Update all…"
msgstr ""

#: qml/Wizard/Pages/GlobalUpdateControls.qml:121
#, fuzzy
msgid "Update all"
msgstr "不使用"
=======
msgstr[0] "%1 更新可用"

#: qml/Wizard/Pages/GlobalUpdateControls.qml:119
msgid "Update all…"
msgstr "全部更新…"

#: qml/Wizard/Pages/GlobalUpdateControls.qml:121
msgid "Update all"
msgstr "全部更新"
>>>>>>> 1627333d

#: qml/Wizard/Pages/passcode-confirm.qml:43
#: qml/Wizard/Pages/passcode-desktop.qml:97
msgid "Confirm passcode"
msgstr "确认新密码"

#: qml/Wizard/Pages/passcode-confirm.qml:45
msgid "Incorrect passcode."
msgstr "不正确的密码。"

#: qml/Wizard/Pages/passcode-confirm.qml:45
msgctxt "Enter the passcode again"
msgid "Please re-enter."
msgstr "请重新输入。"

#: qml/Wizard/Pages/passcode-desktop.qml:31
msgid "Lock Screen Passcode"
msgstr "锁屏密码"

#: qml/Wizard/Pages/passcode-desktop.qml:61
msgid "Enter 4 numbers to setup your passcode"
msgstr "输入 4 个数字来设置你的密码"

#: qml/Wizard/Pages/passcode-desktop.qml:77
#: qml/Wizard/Pages/passcode-set.qml:54
msgid "Choose passcode"
msgstr "选择密码"

#: qml/Wizard/Pages/passcode-desktop.qml:127
msgid "Passcode too short"
msgstr "密码太短"

#: qml/Wizard/Pages/passcode-desktop.qml:129
msgid "Passcodes match"
msgstr "密码匹配"

#: qml/Wizard/Pages/passcode-desktop.qml:131
msgid "Passcodes do not match"
msgstr "密码不匹配"

#: qml/Wizard/Pages/passcode-set.qml:62
msgid "Passcode must be 4 characters long"
msgstr "密码必须为 4 个字符长度"

#: qml/Wizard/Pages/password-set.qml:31
msgid "Lock Screen Password"
msgstr "锁屏密码"

#: qml/Wizard/Pages/password-set.qml:62
msgid "Enter at least 8 characters"
msgstr "输入至少8个字符"

#: qml/Wizard/Pages/password-set.qml:74
msgid "Choose password"
msgstr "设置密码"

#: qml/Wizard/Pages/password-set.qml:104
msgid "Confirm password"
msgstr "确认密码"

#: qml/Wizard/Pages/sim.qml:27
msgid "No SIM card installed"
msgstr "没有安装 SIM 卡"

#: qml/Wizard/Pages/sim.qml:54
msgid "SIM card added"
msgstr "SIM 卡已添加"

#: qml/Wizard/Pages/sim.qml:55
msgid "You must restart the device to access the mobile network."
msgstr "你必须重启设备才能访问移动网络。"

#: qml/Wizard/Pages/sim.qml:59
msgid "Restart"
msgstr "重启"

#: qml/Wizard/Pages/sim.qml:78
msgid "You won’t be able to make calls or use text messaging without a SIM."
msgstr "没有 SIM 卡你将不能拨打电话或使用短信。"

#: qml/Wizard/Pages/sim.qml:90
msgid "To proceed with no SIM tap Skip."
msgstr "没有SIM卡，请点击跳过。"

#: qml/Wizard/Pages/UpdateDelegate.qml:123
msgid "Update"
msgstr "更新"

#: qml/Wizard/Pages/UpdateDelegate.qml:125
msgid "Download"
msgstr "下载"

#: qml/Wizard/Pages/UpdateDelegate.qml:131
msgid "Resume"
msgstr "继续"

#: qml/Wizard/Pages/UpdateDelegate.qml:138
msgid "Pause"
msgstr "暂停"

#: qml/Wizard/Pages/UpdateDelegate.qml:142
msgid "Install…"
msgstr "安装…"

#: qml/Wizard/Pages/UpdateDelegate.qml:144
msgid "Install"
msgstr "安装"

#: qml/Wizard/Pages/UpdateDelegate.qml:148
msgid "Open"
msgstr "打开"

#: qml/Wizard/Pages/UpdateDelegate.qml:216
msgid "Installing"
msgstr "安装中"

#: qml/Wizard/Pages/UpdateDelegate.qml:220
msgid "Paused"
msgstr "已暂停"

#: qml/Wizard/Pages/UpdateDelegate.qml:223
msgid "Waiting to download"
msgstr "等待下载"

#: qml/Wizard/Pages/UpdateDelegate.qml:279
#, qt-format
msgid "%1 of %2"
msgstr ""

#: qml/Wizard/Pages/UpdateDelegate.qml:283
#, fuzzy
msgid "Downloaded"
msgstr "正在下载"

#: qml/Wizard/Pages/UpdateDelegate.qml:286
#, fuzzy
msgid "Installed"
msgstr "已安装"

#: qml/Wizard/Pages/UpdateDelegate.qml:291
#, qt-format
msgid "Updated %1"
msgstr ""

#: qml/Wizard/Pages/UpdateDelegate.qml:315
msgid "Update failed"
msgstr ""

#: qml/Wizard/Pages/UpdateDelegate.qml:123
msgid "Update"
msgstr ""

#: qml/Wizard/Pages/UpdateDelegate.qml:125
#, fuzzy
msgid "Download"
msgstr "正在下载"

#: qml/Wizard/Pages/UpdateDelegate.qml:131
msgid "Resume"
msgstr ""

#: qml/Wizard/Pages/UpdateDelegate.qml:138
msgid "Pause"
msgstr ""

#: qml/Wizard/Pages/UpdateDelegate.qml:142
msgid "Install…"
msgstr ""

#: qml/Wizard/Pages/UpdateDelegate.qml:144
msgid "Install"
msgstr ""

#: qml/Wizard/Pages/UpdateDelegate.qml:148
msgid "Open"
msgstr ""

#: qml/Wizard/Pages/UpdateDelegate.qml:216
msgid "Installing"
msgstr ""

#: qml/Wizard/Pages/UpdateDelegate.qml:220
msgid "Paused"
msgstr ""

#: qml/Wizard/Pages/UpdateDelegate.qml:223
msgid "Waiting to download"
msgstr ""

#: qml/Wizard/Pages/UpdateDelegate.qml:279
#, qt-format
msgid "%1 of %2"
msgstr ""

#: qml/Wizard/Pages/UpdateDelegate.qml:283
#, fuzzy
msgid "Downloaded"
msgstr "正在下载"

#: qml/Wizard/Pages/UpdateDelegate.qml:286
#, fuzzy
msgid "Installed"
msgstr "已安装"

#: qml/Wizard/Pages/UpdateDelegate.qml:291
#, qt-format
msgid "Updated %1"
msgstr ""

#: qml/Wizard/Pages/UpdateDelegate.qml:315
msgid "Update failed"
msgstr ""

#: qml/Wizard/PasswordMeter.qml:87
msgid "Password too short"
msgstr "密码过短"

#: qml/Wizard/PasswordMeter.qml:89
msgid "Passwords match"
msgstr "密码匹配"

#: qml/Wizard/PasswordMeter.qml:91
msgid "Passwords do not match"
msgstr "密码不匹配"

#: qml/Wizard/PasswordMeter.qml:95
msgid "Strong password"
msgstr "密码强度：强"

#: qml/Wizard/PasswordMeter.qml:97
msgid "Fair password"
msgstr "密码强度：合理"

#: qml/Wizard/PasswordMeter.qml:99
msgid "Weak password"
msgstr "密码强度：较弱"

#: qml/Wizard/PasswordMeter.qml:101
msgid "Very weak password"
msgstr "密码强度：非常弱"

#~ msgid "Location Services"
#~ msgstr "定位服务"

#~ msgid ""
#~ "Use GPS, Wi-Fi hotspots and mobile network anonymously to detect location "
#~ "(recommended)"
#~ msgstr "使用 GPS、WLAN 热点和移动网络匿名检测位置（推荐）"

#~ msgid "By selecting this option you agree to the Nokia HERE %1."
#~ msgstr "选择该选项同意 Nokia HERE %1。"

#~ msgctxt "part of: Nokia HERE terms and conditions"
#~ msgid "terms and conditions"
#~ msgstr "术语和条款"

#~ msgid "GPS only"
#~ msgstr "仅 GPS"

#~ msgid "Don't use my location"
#~ msgstr "不使用我的位置"

#~ msgid "You can change it later in System Settings."
#~ msgstr "可以稍后在系统设置中更改。"

#~ msgid "Terms & Conditions"
#~ msgstr "条款与条件"

#~ msgid "Your device uses positioning technologies provided by HERE."
#~ msgstr "你的设备使用的定位技术由 HERE 提供。"

#~ msgid ""
#~ "To provide you with positioning services and to improve their quality, "
#~ "HERE collects information about nearby cell towers and Wi-Fi hotspots "
#~ "around your current location whenever your position is being found."
#~ msgstr ""
#~ "为提供定位服务并提高服务质量，每当你的位置被发现时，HERE会收集你周围的有关"
#~ "手机信号塔和 WLAN 热点的信息。"

#~ msgid ""
#~ "The information collected is used to analyze the service and to improve "
#~ "the use of service, but not to identify you personally."
#~ msgstr "收集的信息用于分析服务和改进服务的使用，并不会识别你的身份。"

#~ msgid "By continuing, you agree to the HERE platform %1 and %2."
#~ msgstr "继续，你将同意 HERE 平台 %1 和 %2。"

#~ msgid "Service Terms"
#~ msgstr "服务条款"

#~ msgid "Confirm"
#~ msgstr "确认"

#~ msgid "Type or say a command"
#~ msgstr "输入或说出一个命令"

#~ msgid "Speak Now..."
#~ msgstr "现在请讲..."

#~ msgid "Search"
#~ msgstr "搜索"

#~ msgid "Top edge"
#~ msgstr "上边缘"

#~ msgid "Close"
#~ msgstr "关闭"

#~ msgid "Left edge"
#~ msgstr "左边缘"

#~ msgid "Skip intro"
#~ msgstr "跳过简介"

#~ msgid "Right edge"
#~ msgstr "右边缘"

#~ msgid "See less"
#~ msgstr "显示更少"

#~ msgid "Try swiping from the top edge to access the indicators"
#~ msgstr "从上边缘划入可以访问指示器"

#~ msgid "Swipe up again to close the settings screen"
#~ msgstr "再次向上划动可以关闭设置界面"

#~ msgid "Try swiping from the right edge to unlock the phone"
#~ msgstr "从右边滑动可以解锁"

#~ msgid "Swipe from the left to reveal the launcher for quick access to apps"
#~ msgstr "从左边划入展开启动器可以快速打开应用"

#~ msgid "Well done"
#~ msgstr "做得好"

#~ msgid ""
#~ "You have now mastered the edge gestures and can start using the "
#~ "phone<br><br>Tap on the screen to start"
#~ msgstr ""
#~ "您现在已经掌握了边缘滑动手势，可以开始使用手机了<br><br>请点击屏幕开始使用"

#~ msgid "See all"
#~ msgstr "查看全部"

#~ msgid "All"
#~ msgstr "所有"

#~ msgid "Unlock SIM"
#~ msgstr "解开 SIM"

#~ msgid "Favorites"
#~ msgstr "收藏夹"

#~ msgid "Store"
#~ msgstr "商店"

#~ msgid "Power off"
#~ msgstr "关机"

#~ msgid "Done"
#~ msgstr "完成"

#~ msgid "Roaming"
#~ msgstr "漫游"

#~ msgid "Sorry, incorrect %1"
#~ msgstr "对不起，%1 不正确"

#~ msgid "Sorry, incorrect passphrase"
#~ msgstr "对不起，密语不正确"

#~ msgid ""
#~ "If passcode is entered incorrectly, your phone will conduct a factory "
#~ "reset and all personal data will be deleted."
#~ msgstr ""
#~ "如果输入的密码不正确，您的手机将恢复到出厂设置并且所有的个人数据将被删除。"

#~ msgid ""
#~ "If passphrase is entered incorrectly, your phone will conduct a factory "
#~ "reset and all personal data will be deleted."
#~ msgstr ""
#~ "如果输入的密语不正确，您的手机将恢复到出厂设置并且所有的个人数据将被删除。"

#~ msgid "Are you sure you want to shut down?"
#~ msgstr "您确定要关机？"

#~ msgid "Tap to unlock"
#~ msgstr "点击解锁"

#~ msgid "Available networks…"
#~ msgstr "可用的网络..."

#~ msgctxt "Title: Reboot/Shut down dialog"
#~ msgid "Shut down"
#~ msgstr "关机"

#~ msgctxt "Button: Shut down the system"
#~ msgid "Shut down"
#~ msgstr "关机"

#~ msgctxt "Button: Reboot the system"
#~ msgid "Reboot"
#~ msgstr "重启"

#~ msgid "Enter %1"
#~ msgstr "输入 %1"

#~ msgid "Please re-enter"
#~ msgstr "请重新输入"

#~ msgid "Enter passcode"
#~ msgstr "输入密码"

#~ msgid "Tap here to continue."
#~ msgstr "点击这里继续"

#~ msgid "Swipe up from the bottom edge."
#~ msgstr "从底部边缘上滑"

#~ msgid "Open special menus"
#~ msgstr "打开专题菜单"

#~ msgid "Long swipe from the right edge."
#~ msgstr "从右侧边缘长距离滑动。"

#~ msgid "View all your running tasks."
#~ msgstr "查看你所有运行的任务。"

#~ msgid "To view open apps"
#~ msgstr "查看打开的应用"

#~ msgid "Short swipe from the left edge."
#~ msgstr "从左侧边缘短距离滑动。"

#~ msgid "Open the launcher"
#~ msgstr "打开启动器"

#~ msgid "Add a SIM card and restart your device"
#~ msgstr "插入 SIM 卡并重启你的设备"

#~ msgctxt "Label: Type of security method"
#~ msgid "Swipe"
#~ msgstr "滑动"

#~ msgctxt "Label: Type of security method"
#~ msgid "Passcode"
#~ msgstr "密码"

#~ msgctxt "Label: Description of security method"
#~ msgid "4 digits only"
#~ msgstr "仅4位数"

#~ msgid "Using GPS only (less accurate)"
#~ msgstr "仅使用 GPS (不精确)"

#~ msgid "Using GPS, anonymized Wi-Fi and cellular network info (recommended)"
#~ msgstr "使用 GPS、匿名 Wi-Fi 和移动网络信息 (推荐)"

#~ msgctxt "Label: Description of security method"
#~ msgid "Numbers and letters"
#~ msgstr "数字和字母"

#~ msgid "Improving your experience"
#~ msgstr "改善您的体验"

#~ msgid "You can change your mind later in <b>System Settings</b>."
#~ msgstr "你可以稍后通过<b>系统设置</b>改变你的决定。"

#~ msgid "This action does different things for different apps"
#~ msgstr "这个操作对不同的应用有不同的行为"

#~ msgid "Choose your passcode"
#~ msgstr "选择您的密码"

#~ msgid "Sorry, incorrect passcode"
#~ msgstr "对不起，密码错误"

#~ msgid "You almost got it!"
#~ msgstr "即将完成！"

#~ msgid "No available networks."
#~ msgstr "无可用网络。"

#~ msgid "Sorry, incorrect passphrase."
#~ msgstr "对不起，口令密语错误"

#~ msgid "Sorry, incorrect passcode."
#~ msgstr "对不起，密码错误。"

#~ msgid "Enter passphrase"
#~ msgstr "输入口令密语"

#~ msgid "This will be your last attempt."
#~ msgstr "这是您最后的尝试机会。"

#~ msgid "These are the shortcuts to favorite apps"
#~ msgstr "这里是已收藏应用的快捷方式"

#~ msgid "Tap here to finish."
#~ msgstr "点击这里完成。"

#~ msgid "Welcome to your Ubuntu phone."
#~ msgstr "欢迎使用您的 Ubuntu 手机。"

#~ msgid "Try again."
#~ msgstr "再试试。"

#~ msgid "Lock security"
#~ msgstr "锁屏安全设定"

#~ msgid "Please select how you’d like to unlock your phone."
#~ msgstr "请选择您喜欢的手机解锁方式。"

#~ msgctxt "Label: Description of security method"
#~ msgid "No security"
#~ msgstr "无安全机制"

#~ msgid "Let’s get started."
#~ msgstr "让我们开始吧。"

#~ msgid "Location"
#~ msgstr "位置"

#~ msgid "Let the phone detect your location:"
#~ msgstr "允许手机检测您的位置："

#~ msgctxt "Label: Type of security method"
#~ msgid "Passphrase"
#~ msgstr "口令密语"

#~ msgid ""
#~ "This can be disabled in <b>System Settings</b> under <b>Security &amp; "
#~ "Privacy</b>"
#~ msgstr "这个可以在<b>系统设置</b>下的 <b>安全与隐私</b>里被禁用。"

#~ msgid ""
#~ "Your phone is set up to automatically report errors to Canonical and its "
#~ "partners, the makers of the operating system."
#~ msgstr ""
#~ "您的手机设置为自动向操作系统的制造商Canonical 及其合作伙伴发送错误报告。"

#~ msgid "Nice work!"
#~ msgstr "干得好！"

#~ msgid "All done"
#~ msgstr "大功告成"

#~ msgid "Finish"
#~ msgstr "结束"

#~ msgid "Your phone is now ready to use."
#~ msgstr "您的手机现在可以使用了。"

#~ msgid ""
#~ "By selecting this option you agree to the Nokia HERE <a href='#'>terms "
#~ "and conditions</a>."
#~ msgstr "选择这个选项表示你同意 Nokia HERE <a href='#'>条款声明</a>。"

#~ msgid "Confirm passphrase"
#~ msgstr "确认口令密语"

#~ msgid "〈  %1"
#~ msgstr "〈  %1"

#~ msgid "%1  〉"
#~ msgstr "%1  〉"

#~ msgid "Passphrase must be 4 characters long"
#~ msgstr "口令密语必须为4个字符长度"

#~ msgid "Please try again."
#~ msgstr "请再试一次。"

#~ msgid "%H:%M"
#~ msgstr "%H:%M"

#~ msgid "%a %H:%M"
#~ msgstr "%a %H:%M"

#~ msgid "%a %l:%M %p"
#~ msgstr "%a %l:%M %p"

#~ msgid "Tomorrow %l:%M %p"
#~ msgstr "明天 %l:%M %p"

#~ msgid "%l:%M %p"
#~ msgstr "%l:%M %p"

#~ msgid "Yesterday %l:%M %p"
#~ msgstr "昨天 %p %l:%M"

#~ msgid "Tomorrow %H:%M"
#~ msgstr "明天 %H:%M"

#~ msgid "Yesterday %H:%M"
#~ msgstr "昨天 %H:%M"

#~ msgid "Without it, you won’t be able to make calls or use text messaging."
#~ msgstr "没有它，您将不能使用电话或短信功能。"

#~ msgid "%a %d %b %H:%M"
#~ msgstr "%d %b %a %H:%M"

#~ msgid "%a %d %b %l:%M %p"
#~ msgstr "%d %b %a %l:%M %p"

#~ msgid "Hi!"
#~ msgstr "您好！"

#~ msgctxt "passphrase"
#~ msgid "Please re-enter"
#~ msgstr "请重新输入"

#~ msgid "Call back"
#~ msgstr "回电"

#~ msgid "Swipe up for recent calls"
#~ msgstr "向上划打开近期通话"

#~ msgid "Swipe up for favorite calculations"
#~ msgstr "向上划打开常用计算"

#~ msgid "Swipe up to add a contact"
#~ msgstr "向上划以添加联系人"

#~ msgid "Swipe from the left edge to open the launcher"
#~ msgstr "从左侧边缘滑动打开启动器"

#~ msgid "Swipe from the top edge to open the notification bar"
#~ msgstr "从顶部滑动打开通知栏"

#~ msgid "Swipe from the top right edge to open the notification bar"
#~ msgstr "从顶部右侧边缘滑动打开通知栏"

#~ msgid "Swipe up to manage the app"
#~ msgstr "上滑管理应用"

#~ msgid "Swipe up to create a message"
#~ msgstr "上滑创建一条信息"

#~ msgid "Hover your mouse on the right edge to view your open apps"
#~ msgstr "将鼠标悬停在右侧边缘查看打开的应用"

#~ msgid "Short or long swipe from the right edge to view your open apps"
#~ msgstr "从右侧边缘短距离或长距离滑动查看打开的应用"<|MERGE_RESOLUTION|>--- conflicted
+++ resolved
@@ -8,11 +8,7 @@
 "Project-Id-Version: unity\n"
 "Report-Msgid-Bugs-To: \n"
 "POT-Creation-Date: 2018-10-08 13:29-0500\n"
-<<<<<<< HEAD
-"PO-Revision-Date: 2018-12-09 00:00+0000\n"
-=======
 "PO-Revision-Date: 2019-02-10 18:27+0000\n"
->>>>>>> 1627333d
 "Last-Translator: xqqy <xqqy189@hotmail.com>\n"
 "Language-Team: Chinese (Simplified) <https://translate.ubports.com/projects/"
 "unity8/unity8/zh_Hans/>\n"
@@ -606,24 +602,6 @@
 msgstr "下一步"
 
 #: qml/Wizard/Pages/10-welcome-update.qml:91
-<<<<<<< HEAD
-#, fuzzy
-msgid "Welcome to "
-msgstr "欢迎使用 Ubuntu"
-
-#: qml/Wizard/Pages/10-welcome-update.qml:106
-msgid "We will make sure your device is ready to use "
-msgstr ""
-
-#: qml/Wizard/Pages/11-changelog.qml:28
-msgid "What's new"
-msgstr ""
-
-#: qml/Wizard/Pages/11-changelog.qml:74
-#, fuzzy
-msgid "Loading..."
-msgstr "讲话中..."
-=======
 msgid "Welcome to "
 msgstr "欢迎使用 "
 
@@ -638,7 +616,6 @@
 #: qml/Wizard/Pages/11-changelog.qml:74
 msgid "Loading..."
 msgstr "载入中…"
->>>>>>> 1627333d
 
 #: qml/Wizard/Pages/20-keyboard.qml:31
 msgid "Select Keyboard"
@@ -727,39 +704,15 @@
 
 #: qml/Wizard/Pages/76-app-update.qml:35
 msgid "Update Apps"
-<<<<<<< HEAD
-msgstr ""
-
-#: qml/Wizard/Pages/76-app-update.qml:127
-msgid "This device is not connected to the internet."
-msgstr ""
-=======
 msgstr "更新应用"
 
 #: qml/Wizard/Pages/76-app-update.qml:127
 msgid "This device is not connected to the internet."
 msgstr "设备已脱机。"
->>>>>>> 1627333d
 
 #: qml/Wizard/Pages/76-app-update.qml:128
 #: qml/Wizard/Pages/76-app-update.qml:134
 msgid "Use the OpenStore app to check for updates once connected."
-<<<<<<< HEAD
-msgstr ""
-
-#: qml/Wizard/Pages/76-app-update.qml:130
-msgid "Software is up to date"
-msgstr ""
-
-#: qml/Wizard/Pages/76-app-update.qml:133
-msgid "The update server is not responding."
-msgstr ""
-
-#: qml/Wizard/Pages/76-app-update.qml:238
-#, fuzzy
-msgid "Please wait..."
-msgstr "正在加载，请稍候..."
-=======
 msgstr "联网后通过OpenStore检查更新。"
 
 #: qml/Wizard/Pages/76-app-update.qml:130
@@ -773,7 +726,6 @@
 #: qml/Wizard/Pages/76-app-update.qml:238
 msgid "Please wait..."
 msgstr "请稍候..."
->>>>>>> 1627333d
 
 #: qml/Wizard/Pages/79-system-update.qml:28
 msgid "Update Device"
@@ -806,11 +758,7 @@
 
 #: qml/Wizard/Pages/80-finished.qml:91
 msgid "Welcome Back"
-<<<<<<< HEAD
-msgstr ""
-=======
 msgstr "欢迎回来"
->>>>>>> 1627333d
 
 #: qml/Wizard/Pages/80-finished.qml:91
 msgid "Welcome to Ubuntu"
@@ -830,36 +778,16 @@
 
 #: qml/Wizard/Pages/DownloadHandler.qml:174
 msgid "Installation failed"
-<<<<<<< HEAD
-msgstr ""
-
-#: qml/Wizard/Pages/GlobalUpdateControls.qml:84
-msgid "Checking for updates…"
-msgstr ""
-=======
 msgstr "安装失败"
 
 #: qml/Wizard/Pages/GlobalUpdateControls.qml:84
 msgid "Checking for updates…"
 msgstr "检查更新中…"
->>>>>>> 1627333d
 
 #: qml/Wizard/Pages/GlobalUpdateControls.qml:109
 #, qt-format
 msgid "%1 update available"
 msgid_plural "%1 updates available"
-<<<<<<< HEAD
-msgstr[0] ""
-
-#: qml/Wizard/Pages/GlobalUpdateControls.qml:119
-msgid "Update all…"
-msgstr ""
-
-#: qml/Wizard/Pages/GlobalUpdateControls.qml:121
-#, fuzzy
-msgid "Update all"
-msgstr "不使用"
-=======
 msgstr[0] "%1 更新可用"
 
 #: qml/Wizard/Pages/GlobalUpdateControls.qml:119
@@ -869,7 +797,6 @@
 #: qml/Wizard/Pages/GlobalUpdateControls.qml:121
 msgid "Update all"
 msgstr "全部更新"
->>>>>>> 1627333d
 
 #: qml/Wizard/Pages/passcode-confirm.qml:43
 #: qml/Wizard/Pages/passcode-desktop.qml:97
@@ -993,71 +920,6 @@
 #: qml/Wizard/Pages/UpdateDelegate.qml:223
 msgid "Waiting to download"
 msgstr "等待下载"
-
-#: qml/Wizard/Pages/UpdateDelegate.qml:279
-#, qt-format
-msgid "%1 of %2"
-msgstr ""
-
-#: qml/Wizard/Pages/UpdateDelegate.qml:283
-#, fuzzy
-msgid "Downloaded"
-msgstr "正在下载"
-
-#: qml/Wizard/Pages/UpdateDelegate.qml:286
-#, fuzzy
-msgid "Installed"
-msgstr "已安装"
-
-#: qml/Wizard/Pages/UpdateDelegate.qml:291
-#, qt-format
-msgid "Updated %1"
-msgstr ""
-
-#: qml/Wizard/Pages/UpdateDelegate.qml:315
-msgid "Update failed"
-msgstr ""
-
-#: qml/Wizard/Pages/UpdateDelegate.qml:123
-msgid "Update"
-msgstr ""
-
-#: qml/Wizard/Pages/UpdateDelegate.qml:125
-#, fuzzy
-msgid "Download"
-msgstr "正在下载"
-
-#: qml/Wizard/Pages/UpdateDelegate.qml:131
-msgid "Resume"
-msgstr ""
-
-#: qml/Wizard/Pages/UpdateDelegate.qml:138
-msgid "Pause"
-msgstr ""
-
-#: qml/Wizard/Pages/UpdateDelegate.qml:142
-msgid "Install…"
-msgstr ""
-
-#: qml/Wizard/Pages/UpdateDelegate.qml:144
-msgid "Install"
-msgstr ""
-
-#: qml/Wizard/Pages/UpdateDelegate.qml:148
-msgid "Open"
-msgstr ""
-
-#: qml/Wizard/Pages/UpdateDelegate.qml:216
-msgid "Installing"
-msgstr ""
-
-#: qml/Wizard/Pages/UpdateDelegate.qml:220
-msgid "Paused"
-msgstr ""
-
-#: qml/Wizard/Pages/UpdateDelegate.qml:223
-msgid "Waiting to download"
-msgstr ""
 
 #: qml/Wizard/Pages/UpdateDelegate.qml:279
 #, qt-format

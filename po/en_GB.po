--- conflicted
+++ resolved
@@ -7,11 +7,7 @@
 msgstr ""
 "Project-Id-Version: unity\n"
 "Report-Msgid-Bugs-To: \n"
-<<<<<<< HEAD
-"POT-Creation-Date: 2019-04-08 17:26-0500\n"
-=======
 "POT-Creation-Date: 2018-10-08 13:29-0500\n"
->>>>>>> d52dc2c9
 "PO-Revision-Date: 2016-07-05 00:37+0000\n"
 "Last-Translator: Andi Chandler <Unknown>\n"
 "Language-Team: English (United Kingdom) <en_GB@li.org>\n"
@@ -27,41 +23,8 @@
 msgid "Password: "
 msgstr "Password: "
 
-<<<<<<< HEAD
-#: plugins/LightDM/Greeter.cpp:203
-msgid "Username"
-msgstr "Username"
-
-#: plugins/LightDM/Greeter.cpp:242
-msgid "Failed to authenticate"
-msgstr "Failed to authenticate"
-
-#: plugins/LightDM/Greeter.cpp:244
-msgid "Invalid password, please try again"
-msgstr "Invalid password, please try again"
-
-#: plugins/LightDM/Greeter.cpp:254
-msgid "Log In"
-msgstr "Log In"
-
-#: plugins/LightDM/Greeter.cpp:254 qml/Wizard/Pages/UpdateDelegate.qml:118
-msgid "Retry"
-msgstr "Retry"
-
-#: plugins/LightDM/UsersModel.cpp:157
-msgid "Login"
-msgstr "Login"
-
-#: plugins/LightDM/UsersModel.cpp:165
-msgid "Guest Session"
-msgstr "Guest Session"
-
-#: plugins/Unity/Launcher/launcheritem.cpp:49
-#: plugins/Unity/Launcher/launcheritem.cpp:123
-=======
 #: plugins/Unity/Launcher/launcheritem.cpp:50
 #: plugins/Unity/Launcher/launcheritem.cpp:109
->>>>>>> d52dc2c9
 msgid "Pin shortcut"
 msgstr "Pin shortcut"
 
@@ -92,14 +55,9 @@
 msgid "Log Out"
 msgstr "Log Out"
 
-<<<<<<< HEAD
-#: qml/Components/Dialogs.qml:199 qml/Components/Dialogs.qml:264
-#: qml/Greeter/NarrowView.qml:208 qml/Wizard/Pages/passcode-confirm.qml:32
-=======
 #: qml/Components/Dialogs.qml:166 qml/Components/Dialogs.qml:222
 #: qml/Dash/DashPageHeader.qml:324 qml/Greeter/NarrowView.qml:232
 #: qml/Wizard/Pages/passcode-confirm.qml:32
->>>>>>> d52dc2c9
 #: qml/Wizard/Pages/passcode-set.qml:32
 msgid "Cancel"
 msgstr "Cancel"
@@ -356,9 +314,6 @@
 msgid "Preview Share Item"
 msgstr "Preview Share Item"
 
-<<<<<<< HEAD
-#: qml/Components/VirtualTouchPad.qml:317
-=======
 #: qml/Dash/DashPageHeader.qml:361
 msgctxt "Button: Open the Ubuntu Store"
 msgid "Store"
@@ -457,7 +412,6 @@
 msgstr "Also installed"
 
 #: qml/DisabledScreenNotice.qml:109
->>>>>>> d52dc2c9
 msgid ""
 "Your device is now connected to an external display. Use this screen as a "
 "touch pad to interact with the pointer."
@@ -465,25 +419,6 @@
 "Your device is now connected to an external display. Use this screen as a "
 "touch pad to interact with the pointer."
 
-<<<<<<< HEAD
-#: qml/Components/VirtualTouchPad.qml:327
-msgid "Tap left button to click."
-msgstr "Tap left button to click."
-
-#: qml/Components/VirtualTouchPad.qml:339
-msgid "Tap right button to right click."
-msgstr "Tap right button to right click."
-
-#: qml/Components/VirtualTouchPad.qml:351
-msgid "Swipe with two fingers to scroll."
-msgstr "Swipe with two fingers to scroll."
-
-#: qml/Components/VirtualTouchPad.qml:396
-msgid "Find more settings in the system settings."
-msgstr "Find more settings in the system settings."
-
-=======
->>>>>>> d52dc2c9
 #: qml/Greeter/CoverPage.qml:127
 msgid "Unlock"
 msgstr "Unlock"
@@ -523,12 +458,6 @@
 msgid "Retry"
 msgstr "Retry"
 
-<<<<<<< HEAD
-#: qml/Launcher/Drawer.qml:107
-msgid "Search…"
-msgstr "Search…"
-
-=======
 #: qml/Greeter/LoginList.qml:99
 msgid "Log In"
 msgstr "Log In"
@@ -541,7 +470,6 @@
 msgid "Select desktop environment"
 msgstr "Select desktop environment"
 
->>>>>>> d52dc2c9
 #: qml/Notifications/NotificationMenuItemFactory.qml:124
 msgid "Show password"
 msgstr "Show password"
@@ -593,11 +521,7 @@
 msgid "In queue…"
 msgstr "In queue…"
 
-<<<<<<< HEAD
-#: qml/Panel/Indicators/IndicatorMenuItemFactory.qml:1021
-=======
 #: qml/Panel/Indicators/MenuItemFactory.qml:999
->>>>>>> d52dc2c9
 #: qml/Wizard/Pages/UpdateDelegate.qml:226
 msgid "Downloading"
 msgstr "Downloading"
@@ -670,29 +594,17 @@
 #: qml/Wizard/Pages/10-welcome.qml:175
 #: qml/Wizard/Pages/10-welcome-update.qml:126
 #: qml/Wizard/Pages/11-changelog.qml:74 qml/Wizard/Pages/20-keyboard.qml:152
-<<<<<<< HEAD
-#: qml/Wizard/Pages/30-wifi.qml:214 qml/Wizard/Pages/50-timezone.qml:272
-#: qml/Wizard/Pages/60-account.qml:72 qml/Wizard/Pages/70-passwd-type.qml:146
-#: qml/Wizard/Pages/76-app-update.qml:231
-#: qml/Wizard/Pages/passcode-desktop.qml:154
-#: qml/Wizard/Pages/password-set.qml:153
-=======
 #: qml/Wizard/Pages/30-wifi.qml:208 qml/Wizard/Pages/50-timezone.qml:272
 #: qml/Wizard/Pages/60-account.qml:66 qml/Wizard/Pages/70-passwd-type.qml:146
 #: qml/Wizard/Pages/75-report-check.qml:85
 #: qml/Wizard/Pages/76-app-update.qml:236
 #: qml/Wizard/Pages/passcode-desktop.qml:142
 #: qml/Wizard/Pages/password-set.qml:142
->>>>>>> d52dc2c9
 msgid "Next"
 msgstr "Next"
 
 #: qml/Wizard/Pages/10-welcome-update.qml:91
 #, fuzzy
-<<<<<<< HEAD
-#| msgid "Welcome to Ubuntu"
-=======
->>>>>>> d52dc2c9
 msgid "Welcome to "
 msgstr "Welcome to Ubuntu"
 
@@ -706,10 +618,6 @@
 
 #: qml/Wizard/Pages/11-changelog.qml:74
 #, fuzzy
-<<<<<<< HEAD
-#| msgid "Speaking..."
-=======
->>>>>>> d52dc2c9
 msgid "Loading..."
 msgstr "Speaking..."
 
@@ -725,15 +633,9 @@
 msgid "Keyboard layout"
 msgstr "Keyboard layout"
 
-<<<<<<< HEAD
-#: qml/Wizard/Pages/20-keyboard.qml:152 qml/Wizard/Pages/30-wifi.qml:214
-#: qml/Wizard/Pages/60-account.qml:72 qml/Wizard/Pages/76-app-update.qml:235
-#: qml/Wizard/Pages/79-system-update.qml:144 qml/Wizard/Pages/sim.qml:101
-=======
 #: qml/Wizard/Pages/20-keyboard.qml:152 qml/Wizard/Pages/30-wifi.qml:208
 #: qml/Wizard/Pages/60-account.qml:66 qml/Wizard/Pages/76-app-update.qml:240
 #: qml/Wizard/Pages/79-system-update.qml:152 qml/Wizard/Pages/sim.qml:101
->>>>>>> d52dc2c9
 msgid "Skip"
 msgstr "Skip"
 
@@ -741,17 +643,6 @@
 msgid "Connect to Wi‑Fi"
 msgstr "Connect to Wi‑Fi"
 
-<<<<<<< HEAD
-#: qml/Wizard/Pages/30-wifi.qml:139
-msgid "Connected"
-msgstr "Connected"
-
-#: qml/Wizard/Pages/30-wifi.qml:172
-msgid "Available Wi-Fi networks"
-msgstr "Available Wi-Fi networks"
-
-#: qml/Wizard/Pages/30-wifi.qml:173
-=======
 #: qml/Wizard/Pages/30-wifi.qml:133
 msgid "Connected"
 msgstr "Connected"
@@ -761,7 +652,6 @@
 msgstr "Available Wi-Fi networks"
 
 #: qml/Wizard/Pages/30-wifi.qml:167
->>>>>>> d52dc2c9
 msgid "No available Wi-Fi networks"
 msgstr "No available Wi-Fi networks"
 
@@ -777,11 +667,7 @@
 msgid "Personalize Your Device"
 msgstr "Personalise Your Device"
 
-<<<<<<< HEAD
-#: qml/Wizard/Pages/60-account.qml:54
-=======
 #: qml/Wizard/Pages/60-account.qml:49
->>>>>>> d52dc2c9
 msgid "Preferred Name"
 msgstr "Preferred Name"
 
@@ -804,45 +690,14 @@
 msgid "No lock code"
 msgstr "No lock code"
 
-<<<<<<< HEAD
-#: qml/Wizard/Pages/76-app-update.qml:34
-msgid "Update Apps"
-msgstr ""
-
-#: qml/Wizard/Pages/76-app-update.qml:122
-msgid "This device is not connected to the internet."
-msgstr ""
-=======
 #: qml/Wizard/Pages/75-report-check.qml:26
 msgid "Privacy Policy"
 msgstr "Privacy Policy"
->>>>>>> d52dc2c9
-
-#: qml/Wizard/Pages/76-app-update.qml:123
-#: qml/Wizard/Pages/76-app-update.qml:129
-msgid "Use the OpenStore app to check for updates once connected."
-msgstr ""
-
-#: qml/Wizard/Pages/76-app-update.qml:125
-msgid "Software is up to date"
-msgstr ""
-
-#: qml/Wizard/Pages/76-app-update.qml:128
-msgid "The update server is not responding."
-msgstr ""
-
-<<<<<<< HEAD
-#: qml/Wizard/Pages/76-app-update.qml:233
-#, fuzzy
-#| msgid "Loading. Please Wait..."
-msgid "Please wait..."
-msgstr "Loading. Please Wait..."
-
-#: qml/Wizard/Pages/79-system-update.qml:28
-msgid "Update Device"
-msgstr "Update Device"
-
-=======
+
+#: qml/Wizard/Pages/75-report-check.qml:26
+msgid "Help Us Improve"
+msgstr "Help Us Improve"
+
 #: qml/Wizard/Pages/75-report-check.qml:60
 msgid "Improve system performance by sending us crashes and error reports."
 msgstr "Improve system performance by sending us crashes and error reports."
@@ -881,7 +736,6 @@
 msgid "Update Device"
 msgstr "Update Device"
 
->>>>>>> d52dc2c9
 #: qml/Wizard/Pages/79-system-update.qml:55
 msgid ""
 "There is a system update available and ready to install. Afterwards, the "
@@ -891,16 +745,8 @@
 "device will automatically restart."
 
 #: qml/Wizard/Pages/79-system-update.qml:76
-<<<<<<< HEAD
-#, fuzzy
-#| msgctxt "string identifying name of the update"
-#| msgid "Ubuntu system"
-msgctxt "string identifying name of the update"
-msgid "Ubuntu Touch system"
-=======
 msgctxt "string identifying name of the update"
 msgid "Ubuntu system"
->>>>>>> d52dc2c9
 msgstr "Ubuntu system"
 
 #: qml/Wizard/Pages/79-system-update.qml:83
@@ -909,19 +755,11 @@
 msgid "Version %1"
 msgstr "Version %1"
 
-<<<<<<< HEAD
-#: qml/Wizard/Pages/79-system-update.qml:95
-msgid "This could take a few minutes..."
-msgstr "This could take a few minutes..."
-
-#: qml/Wizard/Pages/79-system-update.qml:109
-=======
 #: qml/Wizard/Pages/79-system-update.qml:102
 msgid "This could take a few minutes..."
 msgstr "This could take a few minutes..."
 
 #: qml/Wizard/Pages/79-system-update.qml:116
->>>>>>> d52dc2c9
 msgid "Install and restart now"
 msgstr "Install and restart now"
 
@@ -966,15 +804,11 @@
 
 #: qml/Wizard/Pages/GlobalUpdateControls.qml:121
 #, fuzzy
-<<<<<<< HEAD
-#| msgid "Update Device"
-=======
->>>>>>> d52dc2c9
 msgid "Update all"
 msgstr "Update Device"
 
 #: qml/Wizard/Pages/passcode-confirm.qml:43
-#: qml/Wizard/Pages/passcode-desktop.qml:104
+#: qml/Wizard/Pages/passcode-desktop.qml:97
 msgid "Confirm passcode"
 msgstr "Confirm passcode"
 
@@ -991,24 +825,24 @@
 msgid "Lock Screen Passcode"
 msgstr "Lock Screen Passcode"
 
-#: qml/Wizard/Pages/passcode-desktop.qml:68
+#: qml/Wizard/Pages/passcode-desktop.qml:61
 msgid "Enter 4 numbers to setup your passcode"
 msgstr "Enter 4 numbers to setup your passcode"
 
-#: qml/Wizard/Pages/passcode-desktop.qml:84
+#: qml/Wizard/Pages/passcode-desktop.qml:77
 #: qml/Wizard/Pages/passcode-set.qml:54
 msgid "Choose passcode"
 msgstr "Choose passcode"
 
-#: qml/Wizard/Pages/passcode-desktop.qml:139
+#: qml/Wizard/Pages/passcode-desktop.qml:127
 msgid "Passcode too short"
 msgstr "Passcode too short"
 
-#: qml/Wizard/Pages/passcode-desktop.qml:141
+#: qml/Wizard/Pages/passcode-desktop.qml:129
 msgid "Passcodes match"
 msgstr "Passcodes match"
 
-#: qml/Wizard/Pages/passcode-desktop.qml:143
+#: qml/Wizard/Pages/passcode-desktop.qml:131
 msgid "Passcodes do not match"
 msgstr "Passcodes do not match"
 
@@ -1020,15 +854,15 @@
 msgid "Lock Screen Password"
 msgstr "Lock Screen Password"
 
-#: qml/Wizard/Pages/password-set.qml:68
+#: qml/Wizard/Pages/password-set.qml:62
 msgid "Enter at least 8 characters"
 msgstr "Enter at least 8 characters"
 
-#: qml/Wizard/Pages/password-set.qml:80
+#: qml/Wizard/Pages/password-set.qml:74
 msgid "Choose password"
 msgstr "Choose password"
 
-#: qml/Wizard/Pages/password-set.qml:110
+#: qml/Wizard/Pages/password-set.qml:104
 msgid "Confirm password"
 msgstr "Confirm password"
 
@@ -1058,19 +892,11 @@
 
 #: qml/Wizard/Pages/UpdateDelegate.qml:123
 #, fuzzy
-<<<<<<< HEAD
-#| msgid "Update Device"
-=======
->>>>>>> d52dc2c9
 msgid "Update"
 msgstr "Update Device"
 
 #: qml/Wizard/Pages/UpdateDelegate.qml:125
 #, fuzzy
-<<<<<<< HEAD
-#| msgid "Downloading"
-=======
->>>>>>> d52dc2c9
 msgid "Download"
 msgstr "Downloading"
 
@@ -1113,37 +939,21 @@
 
 #: qml/Wizard/Pages/UpdateDelegate.qml:283
 #, fuzzy
-<<<<<<< HEAD
-#| msgid "Downloading"
-=======
->>>>>>> d52dc2c9
 msgid "Downloaded"
 msgstr "Downloading"
 
 #: qml/Wizard/Pages/UpdateDelegate.qml:286
 #, fuzzy
-<<<<<<< HEAD
-#| msgid "Also installed"
-=======
->>>>>>> d52dc2c9
 msgid "Installed"
 msgstr "Also installed"
 
 #: qml/Wizard/Pages/UpdateDelegate.qml:291
 #, fuzzy, qt-format
-<<<<<<< HEAD
-#| msgid "Update Device"
-=======
->>>>>>> d52dc2c9
 msgid "Updated %1"
 msgstr "Update Device"
 
 #: qml/Wizard/Pages/UpdateDelegate.qml:315
 #, fuzzy
-<<<<<<< HEAD
-#| msgid "Update Device"
-=======
->>>>>>> d52dc2c9
 msgid "Update failed"
 msgstr "Update Device"
 
@@ -1175,86 +985,6 @@
 msgid "Very weak password"
 msgstr "Very weak password"
 
-<<<<<<< HEAD
-#~ msgctxt "Button: Open the Ubuntu Store"
-#~ msgid "Store"
-#~ msgstr "Store"
-
-#~ msgctxt "Button: Start a search in the current dash scope"
-#~ msgid "Search"
-#~ msgstr "Search"
-
-#~ msgctxt "Button: Show the current dash scope settings"
-#~ msgid "Settings"
-#~ msgstr "Settings"
-
-#~ msgid "Remove from Favorites"
-#~ msgstr "Remove from Favourites"
-
-#~ msgid "Add to Favorites"
-#~ msgstr "Add to Favourites"
-
-#~ msgid "Refine your results"
-#~ msgstr "Refine your results"
-
-#~ msgid "Reset"
-#~ msgstr "Reset"
-
-#~ msgid "Show less"
-#~ msgstr "Show less"
-
-#~ msgid "Show all"
-#~ msgstr "Show all"
-
-#~ msgctxt "Label: Hint for dash search line edit"
-#~ msgid "Search"
-#~ msgstr "Search"
-
-#~ msgid "Recent Searches"
-#~ msgstr "Recent Searches"
-
-#~ msgid "Clear All"
-#~ msgstr "Clear All"
-
-#~ msgid "More..."
-#~ msgstr "More..."
-
-#~ msgid "Less..."
-#~ msgstr "Less..."
-
-#~ msgid "Send"
-#~ msgstr "Send"
-
-#~ msgid "Rate this"
-#~ msgstr "Rate this"
-
-#~ msgid "Add a review"
-#~ msgstr "Add a review"
-
-#~ msgid "Pull to refresh…"
-#~ msgstr "Pull to refresh…"
-
-#~ msgid "Release to refresh…"
-#~ msgstr "Release to refresh…"
-
-#~ msgid "Enable location data"
-#~ msgstr "Enable location data"
-
-#~ msgid "Manage"
-#~ msgstr "Manage"
-
-#~ msgid "Home"
-#~ msgstr "Home"
-
-#~ msgctxt "Apps sorted alphabetically"
-#~ msgid "A-Z"
-#~ msgstr "A-Z"
-
-#~ msgid "More apps in the store"
-#~ msgstr "More apps in the store"
-
-=======
->>>>>>> d52dc2c9
 #~ msgid "Location Services"
 #~ msgstr "Location Services"
 
@@ -1281,21 +1011,6 @@
 #~ msgid "You can change it later in System Settings."
 #~ msgstr "You can change it later in System Settings."
 
-<<<<<<< HEAD
-#~ msgid "Privacy Policy"
-#~ msgstr "Privacy Policy"
-
-#~ msgid "Help Us Improve"
-#~ msgstr "Help Us Improve"
-
-#~ msgid "Improve system performance by sending us crashes and error reports."
-#~ msgstr "Improve system performance by sending us crashes and error reports."
-
-#~ msgid "Privacy policy"
-#~ msgstr "Privacy policy"
-
-=======
->>>>>>> d52dc2c9
 #~ msgid "Terms & Conditions"
 #~ msgstr "Terms & Conditions"
 
@@ -1707,14 +1422,4 @@
 #~ msgstr "Short or long swipe from the right edge to view your open apps"
 
 #~ msgid "Swipe from the left edge to open the launcher"
-<<<<<<< HEAD
-#~ msgstr "Swipe from the left edge to open the launcher"
-
-#~ msgid "Takes a screenshot of a window."
-#~ msgstr "Takes a screenshot of a window."
-
-#~ msgid "Super + 0 to 9"
-#~ msgstr "Super + 0 to 9"
-=======
-#~ msgstr "Swipe from the left edge to open the launcher"
->>>>>>> d52dc2c9
+#~ msgstr "Swipe from the left edge to open the launcher"
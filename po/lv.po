--- conflicted
+++ resolved
@@ -7,22 +7,14 @@
 msgstr ""
 "Project-Id-Version: unity\n"
 "Report-Msgid-Bugs-To: FULL NAME <EMAIL@ADDRESS>\n"
-<<<<<<< HEAD
-"POT-Creation-Date: 2014-08-13 14:09-0400\n"
-=======
 "POT-Creation-Date: 2014-08-21 11:36+0200\n"
->>>>>>> 1f5a0a2e
 "PO-Revision-Date: 2014-08-21 09:46+0000\n"
 "Last-Translator: Jānis-Marks Gailis <jm-gailis@fai-vianet.fr>\n"
 "Language-Team: Latvian <lv@li.org>\n"
 "MIME-Version: 1.0\n"
 "Content-Type: text/plain; charset=UTF-8\n"
 "Content-Transfer-Encoding: 8bit\n"
-<<<<<<< HEAD
-"X-Launchpad-Export-Date: 2014-08-22 07:39+0000\n"
-=======
 "X-Launchpad-Export-Date: 2014-08-23 07:17+0000\n"
->>>>>>> 1f5a0a2e
 "X-Generator: Launchpad (build 17163)\n"
 
 #: plugins/LightDM/Greeter.cpp:129
@@ -103,13 +95,10 @@
 #: qml/Components/Lockscreen.qml:167
 msgid "Please wait"
 msgstr "Lūdzu, uzgaidiet"
-<<<<<<< HEAD
-=======
 
 #: qml/Components/Lockscreen.qml:172
 msgid "Too many incorrect attempts"
 msgstr ""
->>>>>>> 1f5a0a2e
 
 #: qml/Components/Lockscreen.qml:206
 msgid "Emergency Call"
@@ -265,33 +254,18 @@
 msgstr ""
 
 #: qml/Shell.qml:269
-<<<<<<< HEAD
+msgid "Enter your PIN"
+msgstr ""
+
+#: qml/Shell.qml:273
 #, qt-format
 msgid "Enter your %1"
 msgstr "Ievadiet jūsu %1"
-=======
-msgid "Enter your PIN"
-msgstr ""
->>>>>>> 1f5a0a2e
-
-#: qml/Shell.qml:273
-#, qt-format
-<<<<<<< HEAD
-msgid "Incorrect %1"
-msgstr "Nepareizs %1"
-
-#: qml/Shell.qml:272
-msgid "Please re-enter"
-msgstr "Lūdzu ievadiet vēlreiz"
-=======
-msgid "Enter your %1"
-msgstr "Ievadiet jūsu %1"
 
 #: qml/Shell.qml:274
 #, qt-format
 msgid "Sorry, incorrect %1"
 msgstr ""
->>>>>>> 1f5a0a2e
 
 #: qml/Shell.qml:310
 msgid "Sorry, incorrect passphrase."

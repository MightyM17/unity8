--- conflicted
+++ resolved
@@ -7,11 +7,7 @@
 msgstr ""
 "Project-Id-Version: unity\n"
 "Report-Msgid-Bugs-To: \n"
-<<<<<<< HEAD
-"POT-Creation-Date: 2019-04-08 17:26-0500\n"
-=======
 "POT-Creation-Date: 2018-10-08 13:29-0500\n"
->>>>>>> d52dc2c9
 "PO-Revision-Date: 2014-10-28 06:34+0000\n"
 "Last-Translator: Vahan Harutyunyan <Unknown>\n"
 "Language-Team: Armenian <hy@li.org>\n"
@@ -27,41 +23,8 @@
 msgid "Password: "
 msgstr "Գաղտնաբառ: "
 
-<<<<<<< HEAD
-#: plugins/LightDM/Greeter.cpp:203
-msgid "Username"
-msgstr ""
-
-#: plugins/LightDM/Greeter.cpp:242
-msgid "Failed to authenticate"
-msgstr ""
-
-#: plugins/LightDM/Greeter.cpp:244
-msgid "Invalid password, please try again"
-msgstr ""
-
-#: plugins/LightDM/Greeter.cpp:254
-msgid "Log In"
-msgstr ""
-
-#: plugins/LightDM/Greeter.cpp:254 qml/Wizard/Pages/UpdateDelegate.qml:118
-msgid "Retry"
-msgstr ""
-
-#: plugins/LightDM/UsersModel.cpp:157
-msgid "Login"
-msgstr ""
-
-#: plugins/LightDM/UsersModel.cpp:165
-msgid "Guest Session"
-msgstr ""
-
-#: plugins/Unity/Launcher/launcheritem.cpp:49
-#: plugins/Unity/Launcher/launcheritem.cpp:123
-=======
 #: plugins/Unity/Launcher/launcheritem.cpp:50
 #: plugins/Unity/Launcher/launcheritem.cpp:109
->>>>>>> d52dc2c9
 msgid "Pin shortcut"
 msgstr "Փակցնել պիտակը"
 
@@ -92,14 +55,9 @@
 msgid "Log Out"
 msgstr ""
 
-<<<<<<< HEAD
-#: qml/Components/Dialogs.qml:199 qml/Components/Dialogs.qml:264
-#: qml/Greeter/NarrowView.qml:208 qml/Wizard/Pages/passcode-confirm.qml:32
-=======
 #: qml/Components/Dialogs.qml:166 qml/Components/Dialogs.qml:222
 #: qml/Dash/DashPageHeader.qml:324 qml/Greeter/NarrowView.qml:232
 #: qml/Wizard/Pages/passcode-confirm.qml:32
->>>>>>> d52dc2c9
 #: qml/Wizard/Pages/passcode-set.qml:32
 msgid "Cancel"
 msgstr "Չեղյալ համարել"
@@ -355,28 +313,6 @@
 msgid "Preview Share Item"
 msgstr ""
 
-<<<<<<< HEAD
-#: qml/Components/VirtualTouchPad.qml:317
-msgid ""
-"Your device is now connected to an external display. Use this screen as a "
-"touch pad to interact with the pointer."
-msgstr ""
-
-#: qml/Components/VirtualTouchPad.qml:327
-msgid "Tap left button to click."
-msgstr ""
-
-#: qml/Components/VirtualTouchPad.qml:339
-msgid "Tap right button to right click."
-msgstr ""
-
-#: qml/Components/VirtualTouchPad.qml:351
-msgid "Swipe with two fingers to scroll."
-msgstr ""
-
-#: qml/Components/VirtualTouchPad.qml:396
-msgid "Find more settings in the system settings."
-=======
 #: qml/Dash/DashPageHeader.qml:361
 msgctxt "Button: Open the Ubuntu Store"
 msgid "Store"
@@ -478,7 +414,6 @@
 msgid ""
 "Your device is now connected to an external display. Use this screen as a "
 "touch pad to interact with the pointer."
->>>>>>> d52dc2c9
 msgstr ""
 
 #: qml/Greeter/CoverPage.qml:127
@@ -523,12 +458,6 @@
 msgid "Retry"
 msgstr ""
 
-<<<<<<< HEAD
-#: qml/Launcher/Drawer.qml:107
-msgid "Search…"
-msgstr ""
-
-=======
 #: qml/Greeter/LoginList.qml:99
 msgid "Log In"
 msgstr ""
@@ -541,7 +470,6 @@
 msgid "Select desktop environment"
 msgstr ""
 
->>>>>>> d52dc2c9
 #: qml/Notifications/NotificationMenuItemFactory.qml:124
 msgid "Show password"
 msgstr "Ցույց տալ գաղտնաբառը"
@@ -593,11 +521,7 @@
 msgid "In queue…"
 msgstr "Հերթում..."
 
-<<<<<<< HEAD
-#: qml/Panel/Indicators/IndicatorMenuItemFactory.qml:1021
-=======
 #: qml/Panel/Indicators/MenuItemFactory.qml:999
->>>>>>> d52dc2c9
 #: qml/Wizard/Pages/UpdateDelegate.qml:226
 msgid "Downloading"
 msgstr "Ներբեռնում"
@@ -670,20 +594,12 @@
 #: qml/Wizard/Pages/10-welcome.qml:175
 #: qml/Wizard/Pages/10-welcome-update.qml:126
 #: qml/Wizard/Pages/11-changelog.qml:74 qml/Wizard/Pages/20-keyboard.qml:152
-<<<<<<< HEAD
-#: qml/Wizard/Pages/30-wifi.qml:214 qml/Wizard/Pages/50-timezone.qml:272
-#: qml/Wizard/Pages/60-account.qml:72 qml/Wizard/Pages/70-passwd-type.qml:146
-#: qml/Wizard/Pages/76-app-update.qml:231
-#: qml/Wizard/Pages/passcode-desktop.qml:154
-#: qml/Wizard/Pages/password-set.qml:153
-=======
 #: qml/Wizard/Pages/30-wifi.qml:208 qml/Wizard/Pages/50-timezone.qml:272
 #: qml/Wizard/Pages/60-account.qml:66 qml/Wizard/Pages/70-passwd-type.qml:146
 #: qml/Wizard/Pages/75-report-check.qml:85
 #: qml/Wizard/Pages/76-app-update.qml:236
 #: qml/Wizard/Pages/passcode-desktop.qml:142
 #: qml/Wizard/Pages/password-set.qml:142
->>>>>>> d52dc2c9
 msgid "Next"
 msgstr ""
 
@@ -701,10 +617,6 @@
 
 #: qml/Wizard/Pages/11-changelog.qml:74
 #, fuzzy
-<<<<<<< HEAD
-#| msgid "Speaking..."
-=======
->>>>>>> d52dc2c9
 msgid "Loading..."
 msgstr "Խոսում եմ..."
 
@@ -720,15 +632,9 @@
 msgid "Keyboard layout"
 msgstr ""
 
-<<<<<<< HEAD
-#: qml/Wizard/Pages/20-keyboard.qml:152 qml/Wizard/Pages/30-wifi.qml:214
-#: qml/Wizard/Pages/60-account.qml:72 qml/Wizard/Pages/76-app-update.qml:235
-#: qml/Wizard/Pages/79-system-update.qml:144 qml/Wizard/Pages/sim.qml:101
-=======
 #: qml/Wizard/Pages/20-keyboard.qml:152 qml/Wizard/Pages/30-wifi.qml:208
 #: qml/Wizard/Pages/60-account.qml:66 qml/Wizard/Pages/76-app-update.qml:240
 #: qml/Wizard/Pages/79-system-update.qml:152 qml/Wizard/Pages/sim.qml:101
->>>>>>> d52dc2c9
 msgid "Skip"
 msgstr ""
 
@@ -736,17 +642,6 @@
 msgid "Connect to Wi‑Fi"
 msgstr ""
 
-<<<<<<< HEAD
-#: qml/Wizard/Pages/30-wifi.qml:139
-msgid "Connected"
-msgstr ""
-
-#: qml/Wizard/Pages/30-wifi.qml:172
-msgid "Available Wi-Fi networks"
-msgstr ""
-
-#: qml/Wizard/Pages/30-wifi.qml:173
-=======
 #: qml/Wizard/Pages/30-wifi.qml:133
 msgid "Connected"
 msgstr ""
@@ -756,7 +651,6 @@
 msgstr ""
 
 #: qml/Wizard/Pages/30-wifi.qml:167
->>>>>>> d52dc2c9
 msgid "No available Wi-Fi networks"
 msgstr ""
 
@@ -772,11 +666,7 @@
 msgid "Personalize Your Device"
 msgstr ""
 
-<<<<<<< HEAD
-#: qml/Wizard/Pages/60-account.qml:54
-=======
 #: qml/Wizard/Pages/60-account.qml:49
->>>>>>> d52dc2c9
 msgid "Preferred Name"
 msgstr ""
 
@@ -799,36 +689,45 @@
 msgid "No lock code"
 msgstr ""
 
-<<<<<<< HEAD
-#: qml/Wizard/Pages/76-app-update.qml:34
-msgid "Update Apps"
-=======
 #: qml/Wizard/Pages/75-report-check.qml:26
 msgid "Privacy Policy"
->>>>>>> d52dc2c9
-msgstr ""
-
-#: qml/Wizard/Pages/76-app-update.qml:122
+msgstr ""
+
+#: qml/Wizard/Pages/75-report-check.qml:26
+msgid "Help Us Improve"
+msgstr ""
+
+#: qml/Wizard/Pages/75-report-check.qml:60
+msgid "Improve system performance by sending us crashes and error reports."
+msgstr ""
+
+#: qml/Wizard/Pages/75-report-check.qml:61
+msgid "Privacy policy"
+msgstr ""
+
+#: qml/Wizard/Pages/76-app-update.qml:35
+msgid "Update Apps"
+msgstr ""
+
+#: qml/Wizard/Pages/76-app-update.qml:127
 msgid "This device is not connected to the internet."
 msgstr ""
 
-<<<<<<< HEAD
-#: qml/Wizard/Pages/76-app-update.qml:123
-#: qml/Wizard/Pages/76-app-update.qml:129
+#: qml/Wizard/Pages/76-app-update.qml:128
+#: qml/Wizard/Pages/76-app-update.qml:134
 msgid "Use the OpenStore app to check for updates once connected."
 msgstr ""
 
-#: qml/Wizard/Pages/76-app-update.qml:125
+#: qml/Wizard/Pages/76-app-update.qml:130
 msgid "Software is up to date"
 msgstr ""
 
-#: qml/Wizard/Pages/76-app-update.qml:128
+#: qml/Wizard/Pages/76-app-update.qml:133
 msgid "The update server is not responding."
 msgstr ""
 
-#: qml/Wizard/Pages/76-app-update.qml:233
+#: qml/Wizard/Pages/76-app-update.qml:238
 #, fuzzy
-#| msgid "Loading. Please Wait..."
 msgid "Please wait..."
 msgstr "Բեռնվում է: Խնդրում ենք սպասել..."
 
@@ -844,7 +743,7 @@
 
 #: qml/Wizard/Pages/79-system-update.qml:76
 msgctxt "string identifying name of the update"
-msgid "Ubuntu Touch system"
+msgid "Ubuntu system"
 msgstr ""
 
 #: qml/Wizard/Pages/79-system-update.qml:83
@@ -853,73 +752,11 @@
 msgid "Version %1"
 msgstr ""
 
-#: qml/Wizard/Pages/79-system-update.qml:95
-msgid "This could take a few minutes..."
-msgstr ""
-
-#: qml/Wizard/Pages/79-system-update.qml:109
-=======
-#: qml/Wizard/Pages/75-report-check.qml:60
-msgid "Improve system performance by sending us crashes and error reports."
-msgstr ""
-
-#: qml/Wizard/Pages/75-report-check.qml:61
-msgid "Privacy policy"
-msgstr ""
-
-#: qml/Wizard/Pages/76-app-update.qml:35
-msgid "Update Apps"
-msgstr ""
-
-#: qml/Wizard/Pages/76-app-update.qml:127
-msgid "This device is not connected to the internet."
-msgstr ""
-
-#: qml/Wizard/Pages/76-app-update.qml:128
-#: qml/Wizard/Pages/76-app-update.qml:134
-msgid "Use the OpenStore app to check for updates once connected."
-msgstr ""
-
-#: qml/Wizard/Pages/76-app-update.qml:130
-msgid "Software is up to date"
-msgstr ""
-
-#: qml/Wizard/Pages/76-app-update.qml:133
-msgid "The update server is not responding."
-msgstr ""
-
-#: qml/Wizard/Pages/76-app-update.qml:238
-#, fuzzy
-msgid "Please wait..."
-msgstr "Բեռնվում է: Խնդրում ենք սպասել..."
-
-#: qml/Wizard/Pages/79-system-update.qml:28
-msgid "Update Device"
-msgstr ""
-
-#: qml/Wizard/Pages/79-system-update.qml:55
-msgid ""
-"There is a system update available and ready to install. Afterwards, the "
-"device will automatically restart."
-msgstr ""
-
-#: qml/Wizard/Pages/79-system-update.qml:76
-msgctxt "string identifying name of the update"
-msgid "Ubuntu system"
-msgstr ""
-
-#: qml/Wizard/Pages/79-system-update.qml:83
-#, qt-format
-msgctxt "version of the system update"
-msgid "Version %1"
-msgstr ""
-
 #: qml/Wizard/Pages/79-system-update.qml:102
 msgid "This could take a few minutes..."
 msgstr ""
 
 #: qml/Wizard/Pages/79-system-update.qml:116
->>>>>>> d52dc2c9
 msgid "Install and restart now"
 msgstr ""
 
@@ -966,7 +803,7 @@
 msgstr ""
 
 #: qml/Wizard/Pages/passcode-confirm.qml:43
-#: qml/Wizard/Pages/passcode-desktop.qml:104
+#: qml/Wizard/Pages/passcode-desktop.qml:97
 msgid "Confirm passcode"
 msgstr ""
 
@@ -983,24 +820,24 @@
 msgid "Lock Screen Passcode"
 msgstr ""
 
-#: qml/Wizard/Pages/passcode-desktop.qml:68
+#: qml/Wizard/Pages/passcode-desktop.qml:61
 msgid "Enter 4 numbers to setup your passcode"
 msgstr ""
 
-#: qml/Wizard/Pages/passcode-desktop.qml:84
+#: qml/Wizard/Pages/passcode-desktop.qml:77
 #: qml/Wizard/Pages/passcode-set.qml:54
 msgid "Choose passcode"
 msgstr ""
 
-#: qml/Wizard/Pages/passcode-desktop.qml:139
+#: qml/Wizard/Pages/passcode-desktop.qml:127
 msgid "Passcode too short"
 msgstr ""
 
-#: qml/Wizard/Pages/passcode-desktop.qml:141
+#: qml/Wizard/Pages/passcode-desktop.qml:129
 msgid "Passcodes match"
 msgstr ""
 
-#: qml/Wizard/Pages/passcode-desktop.qml:143
+#: qml/Wizard/Pages/passcode-desktop.qml:131
 msgid "Passcodes do not match"
 msgstr ""
 
@@ -1012,15 +849,15 @@
 msgid "Lock Screen Password"
 msgstr ""
 
-#: qml/Wizard/Pages/password-set.qml:68
+#: qml/Wizard/Pages/password-set.qml:62
 msgid "Enter at least 8 characters"
 msgstr ""
 
-#: qml/Wizard/Pages/password-set.qml:80
+#: qml/Wizard/Pages/password-set.qml:74
 msgid "Choose password"
 msgstr ""
 
-#: qml/Wizard/Pages/password-set.qml:110
+#: qml/Wizard/Pages/password-set.qml:104
 msgid "Confirm password"
 msgstr ""
 
@@ -1054,10 +891,6 @@
 
 #: qml/Wizard/Pages/UpdateDelegate.qml:125
 #, fuzzy
-<<<<<<< HEAD
-#| msgid "Downloading"
-=======
->>>>>>> d52dc2c9
 msgid "Download"
 msgstr "Ներբեռնում"
 
@@ -1100,10 +933,6 @@
 
 #: qml/Wizard/Pages/UpdateDelegate.qml:283
 #, fuzzy
-<<<<<<< HEAD
-#| msgid "Downloading"
-=======
->>>>>>> d52dc2c9
 msgid "Downloaded"
 msgstr "Ներբեռնում"
 
@@ -1148,24 +977,6 @@
 msgid "Very weak password"
 msgstr ""
 
-#~ msgid "Remove from Favorites"
-#~ msgstr "Հեռացնել ընտրյալների ցուցակից"
-
-#~ msgid "Add to Favorites"
-#~ msgstr "Ավելացնել ընտրյալների ցուցակում"
-
-#~ msgid "More..."
-#~ msgstr "Ավելին..."
-
-#~ msgid "Less..."
-#~ msgstr "Ավելի քիչ..."
-
-#~ msgid "Send"
-#~ msgstr "Ուղղարկել"
-
-#~ msgid "Rate this"
-#~ msgstr "Գնահատեք սա"
-
 #~ msgid "Confirm"
 #~ msgstr "Հաստատել"
 

--- conflicted
+++ resolved
@@ -8,7 +8,7 @@
 "Project-Id-Version: unity8\n"
 "Report-Msgid-Bugs-To: \n"
 "POT-Creation-Date: 2015-08-25 14:53+0200\n"
-"PO-Revision-Date: 2015-07-31 13:21+0000\n"
+"PO-Revision-Date: 2015-09-17 13:38+0000\n"
 "Last-Translator: Owen Llywelyn <owen.llywelyn@gmail.com>\n"
 "Language-Team: Welsh <cy@li.org>\n"
 "Language: cy\n"
@@ -17,13 +17,8 @@
 "Content-Transfer-Encoding: 8bit\n"
 "Plural-Forms: nplurals=4; plural=n==1 ? 0 : n==2 ? 1 : (n != 8 && n != 11) ? "
 "2 : 3;\n"
-<<<<<<< HEAD
-"X-Launchpad-Export-Date: 2015-09-16 05:50+0000\n"
-"X-Generator: Launchpad (build 17737)\n"
-=======
 "X-Launchpad-Export-Date: 2015-09-19 05:43+0000\n"
 "X-Generator: Launchpad (build 17746)\n"
->>>>>>> d569580a
 
 #: plugins/LightDM/Greeter.cpp:112
 msgid "Password: "
@@ -730,7 +725,4 @@
 #: qml/Wizard/StackButton.qml:42
 #, qt-format
 msgid "%1  〉"
-msgstr "%1  〉"
-
-#~ msgid "Click here to finish."
-#~ msgstr "Cliciwch yma i orffen."+msgstr "%1  〉"
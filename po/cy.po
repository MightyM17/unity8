# Welsh translation for unity8
# Copyright (c) 2015 Rosetta Contributors and Canonical Ltd 2015
# This file is distributed under the same license as the unity8 package.
# FIRST AUTHOR <EMAIL@ADDRESS>, 2015.
#
msgid ""
msgstr ""
"Project-Id-Version: unity8\n"
"Report-Msgid-Bugs-To: FULL NAME <EMAIL@ADDRESS>\n"
<<<<<<< HEAD
"POT-Creation-Date: 2017-03-08 09:56+0000\n"
=======
"POT-Creation-Date: 2017-03-21 10:58+0000\n"
>>>>>>> 46bca5fb
"PO-Revision-Date: 2015-07-31 13:21+0000\n"
"Last-Translator: Owen Llywelyn <owen.llywelyn@gmail.com>\n"
"Language-Team: Welsh <cy@li.org>\n"
"MIME-Version: 1.0\n"
"Content-Type: text/plain; charset=UTF-8\n"
"Content-Transfer-Encoding: 8bit\n"
"Plural-Forms: nplurals=4; plural=n==1 ? 0 : n==2 ? 1 : (n != 8 && n != 11) ? "
"2 : 3;\n"
<<<<<<< HEAD
"X-Launchpad-Export-Date: 2017-03-14 07:14+0000\n"
"X-Generator: Launchpad (build 18331)\n"
=======
"X-Launchpad-Export-Date: 2017-03-24 06:14+0000\n"
"X-Generator: Launchpad (build 18334)\n"
>>>>>>> 46bca5fb

#: plugins/LightDM/Greeter.cpp:188
msgid "Password: "
msgstr "Cyfrinair: "

#: plugins/LightDM/Greeter.cpp:203
msgid "Username"
msgstr ""

#: plugins/LightDM/Greeter.cpp:242
msgid "Failed to authenticate"
msgstr ""

#: plugins/LightDM/Greeter.cpp:244
msgid "Invalid password, please try again"
msgstr ""

#: plugins/LightDM/Greeter.cpp:254
msgid "Log In"
msgstr ""

#: plugins/LightDM/Greeter.cpp:254
msgid "Retry"
msgstr "Ailgynnig"

#: plugins/LightDM/UsersModel.cpp:152
msgid "Login"
msgstr ""

#: plugins/LightDM/UsersModel.cpp:160
msgid "Guest Session"
msgstr ""

#: plugins/Unity/Launcher/launcheritem.cpp:49
#: plugins/Unity/Launcher/launcheritem.cpp:123
msgid "Pin shortcut"
msgstr "Pinio llwybr byr"

#: plugins/Unity/Launcher/launcheritem.cpp:55
msgid "Quit"
msgstr ""

#: plugins/Unity/Launcher/launcheritem.cpp:123
msgid "Unpin shortcut"
msgstr "Dadbinio llwybr byr"

#: qml/Components/Dialogs.qml:176
msgctxt "Title: Lock/Log out dialog"
msgid "Log out"
msgstr "Allgofnodi"

#: qml/Components/Dialogs.qml:177
msgid "Are you sure you want to log out?"
msgstr "Ydych chi'n sicr eich bod am allgofnodi?"

#: qml/Components/Dialogs.qml:180
msgctxt "Button: Lock the system"
msgid "Lock"
msgstr "Cloi"

#: qml/Components/Dialogs.qml:191
msgctxt "Button: Log out from the system"
msgid "Log Out"
msgstr "Allgofnodi"

#: qml/Components/Dialogs.qml:199 qml/Components/Dialogs.qml:264
#: qml/Dash/DashPageHeader.qml:324 qml/Greeter/NarrowView.qml:222
#: qml/Wizard/Pages/passcode-confirm.qml:32
#: qml/Wizard/Pages/passcode-set.qml:32
msgid "Cancel"
msgstr "Diddymu"

#: qml/Components/Dialogs.qml:211
msgctxt "Title: Reboot dialog"
msgid "Reboot"
msgstr "Ailgychwyn"

#: qml/Components/Dialogs.qml:212
msgid "Are you sure you want to reboot?"
msgstr "Ydych chi'n sicr eich bod am ailgychwyn?"

#: qml/Components/Dialogs.qml:215
msgid "No"
msgstr "Na"

#: qml/Components/Dialogs.qml:223
msgid "Yes"
msgstr "Ydw"

#: qml/Components/Dialogs.qml:239
msgctxt "Title: Power off/Restart dialog"
msgid "Power"
msgstr "Pŵer"

#: qml/Components/Dialogs.qml:240
msgid ""
"Are you sure you would like\n"
"to power off?"
msgstr ""
"Ydych chi'n sicr eich bod am\n"
"ddiffodd y pŵer?"

#: qml/Components/Dialogs.qml:244
msgctxt "Button: Power off the system"
msgid "Power off"
msgstr "Diffodd y pŵer"

#: qml/Components/Dialogs.qml:255
msgctxt "Button: Restart the system"
msgid "Restart"
msgstr "Ailgychwyn"

#: qml/Components/KeyboardShortcutsOverlay.qml:41
msgid "Keyboard Shortcuts"
msgstr ""

#: qml/Components/KeyboardShortcutsOverlay.qml:55
msgid "Unity 8"
msgstr ""

#: qml/Components/KeyboardShortcutsOverlay.qml:62
msgid "PrtScr"
msgstr ""

#: qml/Components/KeyboardShortcutsOverlay.qml:67
msgid "Takes a screenshot."
msgstr ""

#: qml/Components/KeyboardShortcutsOverlay.qml:75
msgid "Alt + PrtScr"
msgstr ""

#: qml/Components/KeyboardShortcutsOverlay.qml:80
msgid "Takes a screenshot of the current window."
msgstr ""

#: qml/Components/KeyboardShortcutsOverlay.qml:88
msgid "Super + Space"
msgstr ""

#: qml/Components/KeyboardShortcutsOverlay.qml:93
msgid "Switches to next keyboard layout."
msgstr ""

#: qml/Components/KeyboardShortcutsOverlay.qml:101
msgid "Super + Shift + Space"
msgstr ""

#: qml/Components/KeyboardShortcutsOverlay.qml:106
msgid "Switches to previous keyboard layout."
msgstr ""

#: qml/Components/KeyboardShortcutsOverlay.qml:118
msgid "Launcher"
msgstr ""

#: qml/Components/KeyboardShortcutsOverlay.qml:125
msgid "Super (Hold)"
msgstr ""

#: qml/Components/KeyboardShortcutsOverlay.qml:130
msgid "Opens the launcher, displays shortcuts."
msgstr ""

#: qml/Components/KeyboardShortcutsOverlay.qml:138
msgid "Alt + F1"
msgstr ""

#: qml/Components/KeyboardShortcutsOverlay.qml:143
msgid "Opens launcher keyboard navigation mode."
msgstr ""

#: qml/Components/KeyboardShortcutsOverlay.qml:151
msgid "Super + Tab"
msgstr ""

#: qml/Components/KeyboardShortcutsOverlay.qml:156
msgid "Switches applications via the launcher."
msgstr ""

#: qml/Components/KeyboardShortcutsOverlay.qml:164
msgid "Super + 1 to 0"
msgstr ""

#: qml/Components/KeyboardShortcutsOverlay.qml:169
msgid "Same as clicking on a launcher icon."
msgstr ""

#: qml/Components/KeyboardShortcutsOverlay.qml:177
msgid "Super + A"
msgstr ""

#: qml/Components/KeyboardShortcutsOverlay.qml:182
msgid "Opens the Application Drawer."
msgstr ""

#: qml/Components/KeyboardShortcutsOverlay.qml:194
msgid "Scopes"
msgstr ""

#: qml/Components/KeyboardShortcutsOverlay.qml:201
msgid "Super (Tap)"
msgstr ""

#: qml/Components/KeyboardShortcutsOverlay.qml:206
msgid "Opens the Scopes home."
msgstr ""

#: qml/Components/KeyboardShortcutsOverlay.qml:222
msgid "Switching"
msgstr ""

#: qml/Components/KeyboardShortcutsOverlay.qml:229
msgid "Alt + Tab"
msgstr ""

#: qml/Components/KeyboardShortcutsOverlay.qml:234
msgid "Switches between applications."
msgstr ""

#: qml/Components/KeyboardShortcutsOverlay.qml:242
msgid "Super + W"
msgstr ""

#: qml/Components/KeyboardShortcutsOverlay.qml:247
msgid "Opens the desktop spread."
msgstr ""

#: qml/Components/KeyboardShortcutsOverlay.qml:255
msgid "Cursor Left or Right"
msgstr ""

#: qml/Components/KeyboardShortcutsOverlay.qml:260
msgid "Moves the focus."
msgstr ""

#: qml/Components/KeyboardShortcutsOverlay.qml:272
msgid "Windows"
msgstr ""

#: qml/Components/KeyboardShortcutsOverlay.qml:279
msgid "Ctrl + Super + D"
msgstr ""

#: qml/Components/KeyboardShortcutsOverlay.qml:284
msgid "Minimizes all windows."
msgstr ""

#: qml/Components/KeyboardShortcutsOverlay.qml:292
msgid "Ctrl + Super + Up"
msgstr ""

#: qml/Components/KeyboardShortcutsOverlay.qml:297
msgid "Maximizes the current window."
msgstr ""

#: qml/Components/KeyboardShortcutsOverlay.qml:305
msgid "Ctrl + Super + Down"
msgstr ""

#: qml/Components/KeyboardShortcutsOverlay.qml:310
msgid "Minimizes or restores the current window."
msgstr ""

#: qml/Components/KeyboardShortcutsOverlay.qml:318
msgid "Ctrl + Super + Left or Right"
msgstr ""

#: qml/Components/KeyboardShortcutsOverlay.qml:323
msgid "Semi-maximizes the current window."
msgstr ""

#: qml/Components/KeyboardShortcutsOverlay.qml:331
msgid "Alt + F4"
msgstr ""

#: qml/Components/KeyboardShortcutsOverlay.qml:336
msgid "Closes the current window."
msgstr ""

#: qml/Components/Lockscreen.qml:212 qml/Greeter/NarrowView.qml:242
msgid "Return to Call"
msgstr "Nôl i'r alwad"

#: qml/Components/Lockscreen.qml:212
msgid "Emergency Call"
msgstr "Galwad Frys"

#: qml/Components/Lockscreen.qml:245
msgid "OK"
msgstr "Iawn"

#: qml/Components/MediaServices/VideoPlayerControls.qml:44
#, qt-format
msgid "%1:%2:%3"
msgstr ""

#: qml/Components/MediaServices/VideoPlayerControls.qml:49
#, qt-format
msgid "%1:%2"
msgstr ""

#: qml/Components/ModeSwitchWarningDialog.qml:33
msgid "Apps may have unsaved data:"
msgstr ""

#: qml/Components/ModeSwitchWarningDialog.qml:60
msgctxt ""
"Re-dock means connect the device again to an external screen/mouse/keyboard"
msgid "Re-dock, save your work and close these apps to continue."
msgstr ""

#: qml/Components/ModeSwitchWarningDialog.qml:67
msgid "Or force close now (unsaved data will be lost)."
msgstr ""

#: qml/Components/ModeSwitchWarningDialog.qml:80
msgid "OK, I will reconnect"
msgstr ""

#: qml/Components/ModeSwitchWarningDialog.qml:81
msgid "Reconnect now!"
msgstr ""

#: qml/Components/ModeSwitchWarningDialog.qml:94
msgid "Close all"
msgstr ""

#: qml/Components/SharingPicker.qml:54
msgid "Preview Share Item"
msgstr ""

#: qml/Components/VirtualTouchPad.qml:317
msgid ""
"Your device is now connected to an external display. Use this screen as a "
"touch pad to interact with the pointer."
msgstr ""

#: qml/Components/VirtualTouchPad.qml:327
msgid "Tap left button to click."
msgstr ""

#: qml/Components/VirtualTouchPad.qml:339
msgid "Tap right button to right click."
msgstr ""

#: qml/Components/VirtualTouchPad.qml:351
msgid "Swipe with two fingers to scroll."
msgstr ""

#: qml/Components/VirtualTouchPad.qml:396
msgid "Find more settings in the system settings."
msgstr ""

#: qml/Dash/DashPageHeader.qml:361
msgctxt "Button: Open the Ubuntu Store"
msgid "Store"
msgstr "Marchnad"

#: qml/Dash/DashPageHeader.qml:368
msgctxt "Button: Start a search in the current dash scope"
msgid "Search"
msgstr "Chwilio"

#: qml/Dash/DashPageHeader.qml:378
msgctxt "Button: Show the current dash scope settings"
msgid "Settings"
msgstr "Gosodiadau"

#: qml/Dash/DashPageHeader.qml:385
msgid "Remove from Favorites"
msgstr "Tynnu o Ffefrynnau"

#: qml/Dash/DashPageHeader.qml:385
msgid "Add to Favorites"
msgstr "Ychwanegu at Ffefrynnau"

#: qml/Dash/FiltersPopover.qml:61
msgid "Refine your results"
msgstr ""

#: qml/Dash/FiltersPopover.qml:70
msgid "Reset"
msgstr ""

#: qml/Dash/GenericScopeView.qml:547 qml/Dash/GenericScopeView.qml:718
msgid "Show less"
msgstr ""

#: qml/Dash/GenericScopeView.qml:547
msgid "Show all"
msgstr ""

#: qml/Dash/GenericScopeView.qml:578
msgctxt "Label: Hint for dash search line edit"
msgid "Search"
msgstr "Chwilio"

#: qml/Dash/PageHeaderExtraPanel.qml:67
msgid "Recent Searches"
msgstr ""

#: qml/Dash/PageHeaderExtraPanel.qml:78
msgid "Clear All"
msgstr ""

#: qml/Dash/Previews/PreviewActionCombo.qml:36
msgid "More..."
msgstr "Mwy..."

#: qml/Dash/Previews/PreviewActionCombo.qml:36
msgid "Less..."
msgstr "Llai..."

#: qml/Dash/Previews/PreviewCommentInput.qml:83
#: qml/Dash/Previews/PreviewRatingInput.qml:202
msgid "Send"
msgstr "Anfon"

#: qml/Dash/Previews/PreviewRatingInput.qml:109
msgid "Rate this"
msgstr "Graddio hwn"

#: qml/Dash/Previews/PreviewRatingInput.qml:184
msgid "Add a review"
msgstr "Ychwanegu adolygiad"

#: qml/Dash/PullToRefreshScopeStyle.qml:56
msgid "Pull to refresh…"
msgstr "Tynnwch i adnewyddu..."

#: qml/Dash/PullToRefreshScopeStyle.qml:61
msgid "Release to refresh…"
msgstr "Rhyddhewch i adnewyddu..."

#: qml/Dash/ScopeSettings/ScopeSettingBoolean.qml:43
msgid "Enable location data"
msgstr "Galluogi data lleoliad"

#: qml/Dash/ScopesList.qml:146
msgid "Manage"
msgstr "Rheoli"

#: qml/Dash/ScopesList.qml:187
msgid "Home"
msgstr "Cartref"

#: qml/Dash/ScopesList.qml:188
msgid "Also installed"
msgstr "Hefyd wedi gosod"

#: qml/Greeter/CoverPage.qml:127
msgid "Unlock"
msgstr "Datgloi"

#: qml/Greeter/DelayedLockscreen.qml:43
msgid "Device Locked"
msgstr "Dyfais ar glo"

#: qml/Greeter/DelayedLockscreen.qml:58
msgid "You have been locked out due to too many failed passphrase attempts."
msgstr ""
"Cawsoch eich cloi allan am gyflwyno cyfrinair anghywir ormod o weithiau."

#: qml/Greeter/DelayedLockscreen.qml:59
msgid "You have been locked out due to too many failed passcode attempts."
msgstr ""
"Cawsoch eich cloi allan am gyflwyno côd mynediad anghywir ormod o weithiau."

#: qml/Greeter/DelayedLockscreen.qml:68
#, qt-format
msgid "Please wait %1 minute and then try again…"
msgid_plural "Please wait %1 minutes and then try again…"
msgstr[0] "Arhoswch am %1 munud cyn cynnig eto..."
msgstr[1] "Arhoswch am %1 munud cyn cynnig eto..."
msgstr[2] "Arhoswch am %1 munud cyn cynnig eto..."
msgstr[3] "Arhoswch am %1 munud cyn cynnig eto..."

#: qml/Greeter/Greeter.qml:561
msgid "Try again"
msgstr ""

#: qml/Greeter/Greeter.qml:562
msgid "Enter passphrase to unlock"
msgstr ""

#: qml/Greeter/Greeter.qml:563
msgid "Enter passcode to unlock"
msgstr ""

#: qml/Greeter/NarrowView.qml:242
msgid "Emergency"
msgstr ""

#: qml/Greeter/PromptList.qml:126
msgid "Passphrase"
msgstr ""

#: qml/Greeter/PromptList.qml:126
msgid "Passcode"
msgstr ""

#: qml/Greeter/SessionsList.qml:122
msgid "Select desktop environment"
msgstr ""

#: qml/Launcher/Drawer.qml:93
msgid "Search…"
msgstr ""

#: qml/Launcher/Drawer.qml:128
msgctxt "Apps sorted alphabetically"
msgid "A-Z"
msgstr ""

#: qml/Launcher/MoreAppsHeader.qml:55
msgid "More apps in the store"
msgstr ""

#: qml/Notifications/NotificationMenuItemFactory.qml:124
msgid "Show password"
msgstr "Dangos cyfrinair"

#: qml/Panel/ActiveCallHint.qml:79
msgid "Tap to return to call..."
msgstr "Tapiwch i ffonio nôl"

#: qml/Panel/ActiveCallHint.qml:92
msgid "Conference"
msgstr "Cydalwad"

#: qml/Panel/Indicators/IndicatorMenuItemFactory.qml:869
msgid "Nothing is playing"
msgstr "Dim byd yn chwarae"

#: qml/Panel/Indicators/IndicatorMenuItemFactory.qml:997
#, qt-format
msgid "%1 hour"
msgid_plural "%1 hours"
msgstr[0] "%1 awr"
msgstr[1] "%1 awr"
msgstr[2] "%1 awr"
msgstr[3] "%1 awr"

#: qml/Panel/Indicators/IndicatorMenuItemFactory.qml:1001
#, qt-format
msgid "%1 minute"
msgid_plural "%1 minutes"
msgstr[0] "%1 munud"
msgstr[1] "%1 munud"
msgstr[2] "%1 munud"
msgstr[3] "%1 munud"

#: qml/Panel/Indicators/IndicatorMenuItemFactory.qml:1006
#, qt-format
msgid "%1 second"
msgid_plural "%1 seconds"
msgstr[0] "%1 eiliad"
msgstr[1] "%1 eiliad"
msgstr[2] "%1 eiliad"
msgstr[3] "%1 eiliad"

#: qml/Panel/Indicators/IndicatorMenuItemFactory.qml:1009
msgid "0 seconds"
msgstr "0 eiliad"

#. Translators: String like "1 hour, 2 minutes, 3 seconds remaining"
#: qml/Panel/Indicators/IndicatorMenuItemFactory.qml:1011
#, qt-format
msgid "%1 remaining"
msgstr "%1 yn weddill"

#: qml/Panel/Indicators/IndicatorMenuItemFactory.qml:1017
msgid "In queue…"
msgstr "Mewn ciw..."

#: qml/Panel/Indicators/IndicatorMenuItemFactory.qml:1021
msgid "Downloading"
msgstr "Yn llwytho i lawr"

#: qml/Panel/Indicators/IndicatorMenuItemFactory.qml:1023
msgid "Paused, tap to resume"
msgstr "Seibiwyd, tapiwch i ailafael ynddi"

#: qml/Panel/Indicators/IndicatorMenuItemFactory.qml:1025
msgid "Canceled"
msgstr "Diddymwyd"

#: qml/Panel/Indicators/IndicatorMenuItemFactory.qml:1027
msgid "Finished"
msgstr "Wedi gorffen"

#: qml/Panel/Indicators/IndicatorMenuItemFactory.qml:1029
msgid "Failed, tap to retry"
msgstr "Methwyd, tapiwch i geisio eto"

#: qml/Panel/Indicators/MessageMenuItemFactory.qml:151
#: qml/Panel/Indicators/MessageMenuItemFactory.qml:210
msgctxt "Button: Send a reply message"
msgid "Send"
msgstr ""

#: qml/Panel/Indicators/MessageMenuItemFactory.qml:152
msgctxt "Label: Hint in message indicator line edit"
msgid "Reply"
msgstr "Ateb"

#: qml/Panel/Indicators/MessageMenuItemFactory.qml:209
msgctxt "Button: Call back on phone"
msgid "Call back"
msgstr ""

#: qml/Panel/PanelMenuPage.qml:92
msgid "Back"
msgstr ""

#: qml/Stage/SideStage.qml:76
msgid "Drag using 3 fingers any application from one window to the other"
msgstr ""

#: qml/Tutorial/TutorialLeftLong.qml:49
msgid "Long swipe from the left edge to open the Application Drawer"
msgstr ""

#: qml/Tutorial/TutorialLeft.qml:47
msgid "Short swipe from the left edge to open the launcher"
msgstr ""

#: qml/Tutorial/TutorialRight.qml:55
msgid "Push your mouse against the right edge to view your open apps"
msgstr ""

#: qml/Tutorial/TutorialRight.qml:56
msgid "Swipe from the right edge to view your open apps"
msgstr ""

#: qml/Tutorial/TutorialTop.qml:53
msgid "Swipe from the top edge to access notifications and quick settings"
msgstr ""

#: qml/Wizard/Page.qml:54
msgctxt "Button: Go back one page in the Wizard"
msgid "Back"
msgstr "Nôl"

#: qml/Wizard/Pages/10-welcome.qml:28
msgid "Language"
msgstr ""

#: qml/Wizard/Pages/10-welcome.qml:173 qml/Wizard/Pages/20-keyboard.qml:152
#: qml/Wizard/Pages/30-wifi.qml:207 qml/Wizard/Pages/40-location.qml:271
#: qml/Wizard/Pages/50-timezone.qml:271 qml/Wizard/Pages/60-account.qml:65
#: qml/Wizard/Pages/70-passwd-type.qml:145
#: qml/Wizard/Pages/75-report-check.qml:84
#: qml/Wizard/Pages/passcode-desktop.qml:142
#: qml/Wizard/Pages/password-set.qml:142
msgid "Next"
msgstr ""

#: qml/Wizard/Pages/20-keyboard.qml:31
msgid "Select Keyboard"
msgstr ""

#: qml/Wizard/Pages/20-keyboard.qml:71
msgid "Keyboard language"
msgstr ""

#: qml/Wizard/Pages/20-keyboard.qml:93
msgid "Keyboard layout"
msgstr ""

#: qml/Wizard/Pages/20-keyboard.qml:152 qml/Wizard/Pages/30-wifi.qml:207
#: qml/Wizard/Pages/60-account.qml:65 qml/Wizard/Pages/77-system-update.qml:152
#: qml/Wizard/Pages/sim.qml:101
msgid "Skip"
msgstr "Neidio"

#: qml/Wizard/Pages/30-wifi.qml:31
msgid "Connect to Wi‑Fi"
msgstr "Cysylltu â diwifr"

#: qml/Wizard/Pages/30-wifi.qml:132
msgid "Connected"
msgstr ""

#: qml/Wizard/Pages/30-wifi.qml:165
msgid "Available Wi-Fi networks"
msgstr ""

#: qml/Wizard/Pages/30-wifi.qml:166
msgid "No available Wi-Fi networks"
msgstr ""

#: qml/Wizard/Pages/40-location.qml:27
msgid "Location Services"
msgstr ""

#: qml/Wizard/Pages/40-location.qml:83
msgid ""
"Use GPS, Wi-Fi hotspots and mobile network anonymously to detect location "
"(recommended)"
msgstr ""

#: qml/Wizard/Pages/40-location.qml:105
#, qt-format
msgid "By selecting this option you agree to the Nokia HERE %1."
msgstr ""

#: qml/Wizard/Pages/40-location.qml:106
msgctxt "part of: Nokia HERE terms and conditions"
msgid "terms and conditions"
msgstr ""

#: qml/Wizard/Pages/40-location.qml:160
msgid "GPS only"
msgstr ""

#: qml/Wizard/Pages/40-location.qml:214
msgid "Don't use my location"
msgstr ""

#: qml/Wizard/Pages/40-location.qml:260
msgid "You can change it later in System Settings."
msgstr ""

#: qml/Wizard/Pages/50-timezone.qml:30
msgid "Time Zone"
msgstr ""

#: qml/Wizard/Pages/50-timezone.qml:182
msgid "Enter your city"
msgstr ""

#: qml/Wizard/Pages/60-account.qml:24
msgid "Personalize Your Device"
msgstr ""

#: qml/Wizard/Pages/60-account.qml:48
msgid "Preferred Name"
msgstr ""

#: qml/Wizard/Pages/70-passwd-type.qml:40
msgid "Lock Screen"
msgstr ""

#: qml/Wizard/Pages/70-passwd-type.qml:102
msgctxt "Label: Type of security method"
msgid "Create new password"
msgstr ""

#: qml/Wizard/Pages/70-passwd-type.qml:104
msgctxt "Label: Type of security method"
msgid "Create passcode (numbers only)"
msgstr ""

#: qml/Wizard/Pages/70-passwd-type.qml:106
msgctxt "Label: Type of security method"
msgid "No lock code"
msgstr ""

#: qml/Wizard/Pages/75-report-check.qml:26 qml/Wizard/Pages/here-terms.qml:108
msgid "Privacy Policy"
msgstr ""

#: qml/Wizard/Pages/75-report-check.qml:26
msgid "Help Us Improve"
msgstr ""

#: qml/Wizard/Pages/75-report-check.qml:59
msgid "Improve system performance by sending us crashes and error reports."
msgstr ""

#: qml/Wizard/Pages/75-report-check.qml:60
msgid "Privacy policy"
msgstr ""

#: qml/Wizard/Pages/77-system-update.qml:28
msgid "Update Device"
msgstr ""

#: qml/Wizard/Pages/77-system-update.qml:55
msgid ""
"There is a system update available and ready to install. Afterwards, the "
"device will automatically restart."
msgstr ""

#: qml/Wizard/Pages/77-system-update.qml:76
msgctxt "string identifying name of the update"
msgid "Ubuntu system"
msgstr ""

#: qml/Wizard/Pages/77-system-update.qml:83
#, qt-format
msgctxt "version of the system update"
msgid "Version %1"
msgstr ""

#: qml/Wizard/Pages/77-system-update.qml:102
msgid "This could take a few minutes..."
msgstr ""

#: qml/Wizard/Pages/77-system-update.qml:116
msgid "Install and restart now"
msgstr ""

#: qml/Wizard/Pages/80-finished.qml:89
msgid "Welcome to Ubuntu"
msgstr ""

#: qml/Wizard/Pages/80-finished.qml:104
msgid "You are ready to use your device now"
msgstr ""

#: qml/Wizard/Pages/80-finished.qml:124
msgid "Get Started"
msgstr ""

#: qml/Wizard/Pages/here-terms.qml:25
msgid "Terms & Conditions"
msgstr "Amodau a Thelerau"

#: qml/Wizard/Pages/here-terms.qml:69
msgid "Your device uses positioning technologies provided by HERE."
msgstr ""

#: qml/Wizard/Pages/here-terms.qml:81
msgid ""
"To provide you with positioning services and to improve their quality, HERE "
"collects information about nearby cell towers and Wi-Fi hotspots around your "
"current location whenever your position is being found."
msgstr ""

#: qml/Wizard/Pages/here-terms.qml:93
msgid ""
"The information collected is used to analyze the service and to improve the "
"use of service, but not to identify you personally."
msgstr ""

#: qml/Wizard/Pages/here-terms.qml:106
#, qt-format
msgid "By continuing, you agree to the HERE platform %1 and %2."
msgstr ""

#: qml/Wizard/Pages/here-terms.qml:107
msgid "Service Terms"
msgstr ""

#: qml/Wizard/Pages/passcode-confirm.qml:43
#: qml/Wizard/Pages/passcode-desktop.qml:97
msgid "Confirm passcode"
msgstr "Cadarnhau cod cyfrinachol"

#: qml/Wizard/Pages/passcode-confirm.qml:45
msgid "Incorrect passcode."
msgstr ""

#: qml/Wizard/Pages/passcode-confirm.qml:45
msgctxt "Enter the passcode again"
msgid "Please re-enter."
msgstr ""

#: qml/Wizard/Pages/passcode-desktop.qml:31
msgid "Lock Screen Passcode"
msgstr ""

#: qml/Wizard/Pages/passcode-desktop.qml:61
msgid "Enter 4 numbers to setup your passcode"
msgstr ""

#: qml/Wizard/Pages/passcode-desktop.qml:77
#: qml/Wizard/Pages/passcode-set.qml:54
msgid "Choose passcode"
msgstr ""

#: qml/Wizard/Pages/passcode-desktop.qml:127
msgid "Passcode too short"
msgstr ""

#: qml/Wizard/Pages/passcode-desktop.qml:129
msgid "Passcodes match"
msgstr ""

#: qml/Wizard/Pages/passcode-desktop.qml:131
msgid "Passcodes do not match"
msgstr ""

#: qml/Wizard/Pages/passcode-set.qml:62
msgid "Passcode must be 4 characters long"
msgstr ""

#: qml/Wizard/Pages/password-set.qml:31
msgid "Lock Screen Password"
msgstr ""

#: qml/Wizard/Pages/password-set.qml:62
msgid "Enter at least 8 characters"
msgstr ""

#: qml/Wizard/Pages/password-set.qml:74
msgid "Choose password"
msgstr ""

#: qml/Wizard/Pages/password-set.qml:104
msgid "Confirm password"
msgstr ""

#: qml/Wizard/Pages/sim.qml:27
msgid "No SIM card installed"
msgstr ""

#: qml/Wizard/Pages/sim.qml:54
msgid "SIM card added"
msgstr ""

#: qml/Wizard/Pages/sim.qml:55
msgid "You must restart the device to access the mobile network."
msgstr ""

#: qml/Wizard/Pages/sim.qml:59
msgid "Restart"
msgstr ""

#: qml/Wizard/Pages/sim.qml:78
msgid "You won’t be able to make calls or use text messaging without a SIM."
msgstr ""

#: qml/Wizard/Pages/sim.qml:90
msgid "To proceed with no SIM tap Skip."
msgstr ""

#: qml/Wizard/PasswordMeter.qml:87
msgid "Password too short"
msgstr ""

#: qml/Wizard/PasswordMeter.qml:89
msgid "Passwords match"
msgstr ""

#: qml/Wizard/PasswordMeter.qml:91
msgid "Passwords do not match"
msgstr ""

#: qml/Wizard/PasswordMeter.qml:95
msgid "Strong password"
msgstr ""

#: qml/Wizard/PasswordMeter.qml:97
msgid "Fair password"
msgstr ""

#: qml/Wizard/PasswordMeter.qml:99
msgid "Weak password"
msgstr ""

#: qml/Wizard/PasswordMeter.qml:101
msgid "Very weak password"
msgstr ""

#~ msgid "%a %l:%M %p"
#~ msgstr "%a %l:%M %p"

#~ msgid "Tomorrow %l:%M %p"
#~ msgstr "Yfory %l:%M %p"

#~ msgid "%l:%M %p"
#~ msgstr "%l:%M %p"

#~ msgid "Yesterday %l:%M %p"
#~ msgstr "Ddoe %l:%M %p"

#~ msgid "%H:%M"
#~ msgstr "%H:%M"

#~ msgid "Yesterday %H:%M"
#~ msgstr "Ddoe %H:%M"

#~ msgid "%a %d %b %l:%M %p"
#~ msgstr "%a %d %b %l:%M %p"

#~ msgid "%a %d %b %H:%M"
#~ msgstr "%a %d %b %H:%M"

#~ msgid "%a %H:%M"
#~ msgstr "%a %H:%M"

#~ msgid "Tomorrow %H:%M"
#~ msgstr "Yfory %H:%M"

#~ msgid "Are you sure you want to shut down?"
#~ msgstr "Ydych chi'n sicr eich bod am ddiffodd?"

#~ msgctxt "Button: Shut down the system"
#~ msgid "Shut down"
#~ msgstr "Diffodd"

#~ msgctxt "Title: Reboot/Shut down dialog"
#~ msgid "Shut down"
#~ msgstr "Diffodd"

#~ msgctxt "Button: Reboot the system"
#~ msgid "Reboot"
#~ msgstr "Ailgychwyn"

#~ msgid "See all"
#~ msgstr "Gweld y cyfan"

#~ msgid "See less"
#~ msgstr "Gweld llai"

#~ msgid "Tap to unlock"
#~ msgstr "Tapiwch i ddatgloi"

#~ msgid "Sorry, incorrect passphrase."
#~ msgstr "Cyfrinair anghywir"

#, qt-format
#~ msgid "Enter %1"
#~ msgstr "Rhowch %1"

#~ msgid "Sorry, incorrect passphrase"
#~ msgstr "Cyfrinair anghywir"

#~ msgctxt "passphrase"
#~ msgid "Please re-enter"
#~ msgstr "Ceisiwch eto"

#~ msgid "Sorry, incorrect passcode."
#~ msgstr "Cod cyfrinachol anghywir"

#~ msgid "Enter passphrase"
#~ msgstr "Rhowch gyfrinair"

#~ msgid "Enter passcode"
#~ msgstr "Rhowch god cyfrinachol"

#, qt-format
#~ msgid "Sorry, incorrect %1"
#~ msgstr "%1 anghywir"

#~ msgid ""
#~ "If passcode is entered incorrectly, your phone will conduct a factory reset "
#~ "and all personal data will be deleted."
#~ msgstr ""
#~ "Os fydd y cod cyfrinachol yn anghywir bydd eich ffôn yn cael ei ailosod i "
#~ "gyflwr ffatri a bydd data personol yn cael ei ddileu."

#~ msgid ""
#~ "If passphrase is entered incorrectly, your phone will conduct a factory "
#~ "reset and all personal data will be deleted."
#~ msgstr ""
#~ "Os fydd y cyfrinair yn anghywir bydd eich ffôn yn cael ei ailosod i gyflwr "
#~ "ffatri a bydd data personol yn cael ei ddileu."

#~ msgid "This will be your last attempt."
#~ msgstr "Hwn yw eich ymgais olaf"

#~ msgid "Sorry, incorrect passcode"
#~ msgstr "Cod cyfrinachol anghywir"

#~ msgid "This action does different things for different apps"
#~ msgstr "Mae'r weithred hon yn gwneud pethau gwahanol mewn apiau gwahanol"

#~ msgid "Unlock SIM"
#~ msgstr "Datgloi SIM"

#~ msgid "Roaming"
#~ msgstr "Crwydrol"

#~ msgid "Try again."
#~ msgstr "Ceisiwch eto."

#~ msgid "Short swipe from the left edge."
#~ msgstr "Trawiad byr o'r ymyl chwith."

#~ msgid "Open the launcher"
#~ msgstr "Agor y lansiwr"

#~ msgid "Tap here to continue."
#~ msgstr "Tapiwch yma i barhau."

#~ msgid "These are the shortcuts to favorite apps"
#~ msgstr "Rhain yw'r llwybrau byr i'ch hoff apiau"

#~ msgid "Swipe up from the bottom edge."
#~ msgstr "Trawiwch i fyny o'r ymyl gwaelod."

#~ msgid "Open special menus"
#~ msgstr "Agor dewislenni arbennig"

#~ msgid "Tap here to finish."
#~ msgstr "Tapiwch yma i orffen"

#~ msgid "You almost got it!"
#~ msgstr "Bron â bod!"

#~ msgid "To view open apps"
#~ msgstr "I weld apiau sydd ar agor"

#~ msgid "Without it, you won’t be able to make calls or use text messaging."
#~ msgstr "Hebddo bydd dim modd gwneud galwadau na defnyddio negeseuon testun."

#~ msgid "Add a SIM card and restart your device"
#~ msgstr "Ychwanegwch gerdyn SIM ac ailgychwyn y ddyfais"

#~ msgid "View all your running tasks."
#~ msgstr "Gweld pob tasg sy'n rhedeg."

#~ msgid "Long swipe from the right edge."
#~ msgstr "Trawiad hir o'r ymyl dde."

#~ msgid "Hi!"
#~ msgstr "Shwmae!"

#~ msgid "Let’s get started."
#~ msgstr "Beth am gychwyn."

#~ msgid "Continue"
#~ msgstr "Parhau"

#~ msgid "Welcome to your Ubuntu phone."
#~ msgstr "Croeso i'ch ffôn Ubuntu."

#~ msgid "Lock security"
#~ msgstr "Diogelwch cloi"

#~ msgid "Please select how you’d like to unlock your phone."
#~ msgstr "Dewiswch sut yr hoffech ddatgloi'r ffôn."

#~ msgctxt "Label: Description of security method"
#~ msgid "No security"
#~ msgstr "Dim diogelwch"

#~ msgctxt "Label: Type of security method"
#~ msgid "Swipe"
#~ msgstr "Trawio"

#~ msgctxt "Label: Description of security method"
#~ msgid "4 digits only"
#~ msgstr "4 digid yn unig"

#~ msgctxt "Label: Type of security method"
#~ msgid "Passcode"
#~ msgstr "Cod cyfrinachol"

#~ msgctxt "Label: Type of security method"
#~ msgid "Passphrase"
#~ msgstr "Cyfrinair"

#~ msgctxt "Label: Description of security method"
#~ msgid "Numbers and letters"
#~ msgstr "Rhifau a llythrennau"

#~ msgid "Improving your experience"
#~ msgstr "Gwella eich profiad"

#~ msgid "You can change your mind later in <b>System Settings</b>."
#~ msgstr "Gallwch newid hwn eto yn <b>Gosodiadau System</b>."

#~ msgid ""
#~ "By selecting this option you agree to the Nokia HERE <a href='#'>terms and "
#~ "conditions</a>."
#~ msgstr ""
#~ "Drwy ddewis yr opsiwn yma rydych yn cytuno i <a href='#'>dermau ac "
#~ "amodau</a> Nokia HERE."

#~ msgid "Not at all"
#~ msgstr "Dim o gwbl"

#~ msgid "Available networks…"
#~ msgstr "Rhwydweithiau sydd ar gael..."

#~ msgid "No available networks."
#~ msgstr "Dim rhwydweithiau ar gael"

#~ msgid "Location"
#~ msgstr "Lleoliad"

#~ msgid "Let the phone detect your location:"
#~ msgstr "Caniatáu'r ffôn i ganfod eich lleoliad:"

#~ msgid "Using GPS only (less accurate)"
#~ msgstr "Defnyddio GPS yn unig (llai cywir)"

#~ msgid "Using GPS, anonymized Wi-Fi and cellular network info (recommended)"
#~ msgstr ""
#~ "Defnyddio GPS, diwifr dienw a gwybodaeth rhwydwaith cellog (argymellir hwn)"

#~ msgid ""
#~ "This can be disabled in <b>System Settings</b> under <b>Security &amp; "
#~ "Privacy</b>"
#~ msgstr ""
#~ "Gellir analluogi hwn yn <b>Gosodiadau System</b> dan <b>Diogelwch a "
#~ "Phreifatwydd</b>"

#~ msgid ""
#~ "Your phone is set up to automatically report errors to Canonical and its "
#~ "partners, the makers of the operating system."
#~ msgstr ""
#~ "Cyfluniwyd eich ffôn i adrodd gwallau i Canonical a'i bartneriaid, "
#~ "gwneuthurwyr y system weithredu."

#~ msgid "Nice work!"
#~ msgstr "Da iawn!"

#~ msgid "All done"
#~ msgstr "Wedi gorffen"

#~ msgid "Finish"
#~ msgstr "Gorffen"

#~ msgid "Your phone is now ready to use."
#~ msgstr "Mae eich ffôn yn barod i'w ddefnyddio"

#~ msgid "Confirm passphrase"
#~ msgstr "Cadarnhau cyfrinair"

#~ msgid "Please try again."
#~ msgstr "Rhowch gynnig arall arni"

#, qt-format
#~ msgid "〈  %1"
#~ msgstr "〈  %1"

#, qt-format
#~ msgid "%1  〉"
#~ msgstr "%1  〉"

#~ msgid "Choose your passcode"
#~ msgstr "Dewiswch eich cod cyfrinachol"

#~ msgid "Passphrase must be 4 characters long"
#~ msgstr "Dylai cyfrinair fod yn bedwar nod"<|MERGE_RESOLUTION|>--- conflicted
+++ resolved
@@ -7,11 +7,7 @@
 msgstr ""
 "Project-Id-Version: unity8\n"
 "Report-Msgid-Bugs-To: FULL NAME <EMAIL@ADDRESS>\n"
-<<<<<<< HEAD
-"POT-Creation-Date: 2017-03-08 09:56+0000\n"
-=======
 "POT-Creation-Date: 2017-03-21 10:58+0000\n"
->>>>>>> 46bca5fb
 "PO-Revision-Date: 2015-07-31 13:21+0000\n"
 "Last-Translator: Owen Llywelyn <owen.llywelyn@gmail.com>\n"
 "Language-Team: Welsh <cy@li.org>\n"
@@ -20,13 +16,8 @@
 "Content-Transfer-Encoding: 8bit\n"
 "Plural-Forms: nplurals=4; plural=n==1 ? 0 : n==2 ? 1 : (n != 8 && n != 11) ? "
 "2 : 3;\n"
-<<<<<<< HEAD
-"X-Launchpad-Export-Date: 2017-03-14 07:14+0000\n"
-"X-Generator: Launchpad (build 18331)\n"
-=======
 "X-Launchpad-Export-Date: 2017-03-24 06:14+0000\n"
 "X-Generator: Launchpad (build 18334)\n"
->>>>>>> 46bca5fb
 
 #: plugins/LightDM/Greeter.cpp:188
 msgid "Password: "

# Welsh translation for unity8
# Copyright (c) 2015 Rosetta Contributors and Canonical Ltd 2015
# This file is distributed under the same license as the unity8 package.
# FIRST AUTHOR <EMAIL@ADDRESS>, 2015.
#
msgid ""
msgstr ""
"Project-Id-Version: unity8\n"
"Report-Msgid-Bugs-To: FULL NAME <EMAIL@ADDRESS>\n"
"POT-Creation-Date: 2015-08-25 14:53+0200\n"
<<<<<<< HEAD
"PO-Revision-Date: 2015-09-17 13:38+0000\n"
=======
"PO-Revision-Date: 2015-07-31 13:21+0000\n"
>>>>>>> b1b3c55a
"Last-Translator: Owen Llywelyn <owen.llywelyn@gmail.com>\n"
"Language-Team: Welsh <cy@li.org>\n"
"MIME-Version: 1.0\n"
"Content-Type: text/plain; charset=UTF-8\n"
"Content-Transfer-Encoding: 8bit\n"
"Plural-Forms: nplurals=4; plural=n==1 ? 0 : n==2 ? 1 : (n != 8 && n != 11) ? "
"2 : 3;\n"
<<<<<<< HEAD
"X-Launchpad-Export-Date: 2015-09-18 05:44+0000\n"
"X-Generator: Launchpad (build 17746)\n"
=======
"X-Launchpad-Export-Date: 2015-09-16 05:50+0000\n"
"X-Generator: Launchpad (build 17737)\n"
>>>>>>> b1b3c55a

#: plugins/LightDM/Greeter.cpp:112
msgid "Password: "
msgstr "Cyfrinair: "

#: plugins/Unity/Launcher/launcheritem.cpp:47
#: plugins/Unity/Launcher/launcheritem.cpp:106
msgid "Pin shortcut"
msgstr "Pinio llwybr byr"

#: plugins/Unity/Launcher/launcheritem.cpp:52
msgid "Quit"
msgstr ""

#: plugins/Unity/Launcher/launcheritem.cpp:106
msgid "Unpin shortcut"
msgstr "Dadbinio llwybr byr"

#. Translators, please edit/rearrange these strftime(3) tokens to suit your locale!
#. This format string is used for showing, on a 12-hour clock, times that happen yesterday.
#. (\u2003 is a unicode em space which is slightly wider than a normal space.)
#. en_US example: "Yesterday\u2003%l:%M %p" --> "Yesterday  1:00 PM"
#: plugins/Utils/relativetimeformatter.cpp:157
msgid "Yesterday %l:%M %p"
msgstr "Ddoe %l:%M %p"

#. Translators, please edit/rearrange these strftime(3) tokens to suit your locale!
#. This format string is used for showing, on a 12-hour clock, times that happened today.
#. en_US example: "%l:%M %p" --> "1:00 PM"
#: plugins/Utils/relativetimeformatter.cpp:164
msgid "%l:%M %p"
msgstr "%l:%M %p"

#. Translators, please edit/rearrange these strftime(3) tokens to suit your locale!
#. This format string is used for showing, on a 12-hour clock, events/appointments that happen tomorrow.
#. (\u2003 is a unicode em space which is slightly wider than a normal space.)
#. en_US example: "Tomorrow\u2003%l:%M %p" --> "Tomorrow  1:00 PM"
#: plugins/Utils/relativetimeformatter.cpp:172
msgid "Tomorrow %l:%M %p"
msgstr "Yfory %l:%M %p"

#. Translators, please edit/rearrange these strftime(3) tokens to suit your locale!
#. This format string is used for showing, on a 12-hour clock, times that happened in the last week.
#. (\u2003 is a unicode em space which is slightly wider than a normal space.)
#. en_US example: "%a\u2003%l:%M %p" --> "Fri  1:00 PM"
#: plugins/Utils/relativetimeformatter.cpp:181
msgid "%a %l:%M %p"
msgstr "%a %l:%M %p"

#. Translators, please edit/rearrange these strftime(3) tokens to suit your locale!
#. This format string is used for showing, on a 12-hour clock, times that happened before a week from now.
#. (\u2003 is a unicode em space which is slightly wider than a normal space.)
#. en_US example: "%a %d %b\u2003%l:%M %p" --> "Fri Oct 31  1:00 PM"
#. en_GB example: "%a %b %d\u2003%l:%M %p" --> "Fri 31 Oct  1:00 PM"
#: plugins/Utils/relativetimeformatter.cpp:190
msgid "%a %d %b %l:%M %p"
msgstr "%a %d %b %l:%M %p"

#. Translators, please edit/rearrange these strftime(3) tokens to suit your locale!
#. This format string is used for showing, on a 24-hour clock, times that happen yesterday.
#. (\u2003 is a unicode em space which is slightly wider than a normal space.)
#. en_US example: "Yesterday\u2003%l:%M %p" --> "Yesterday  13:00"
#: plugins/Utils/relativetimeformatter.cpp:201
msgid "Yesterday %H:%M"
msgstr "Ddoe %H:%M"

#. Translators, please edit/rearrange these strftime(3) tokens to suit your locale!
#. This format string is used for showing, on a 24-hour clock, times that happened today.
#. en_US example: "%H:%M" --> "13:00"
#: plugins/Utils/relativetimeformatter.cpp:208
msgid "%H:%M"
msgstr "%H:%M"

#. Translators, please edit/rearrange these strftime(3) tokens to suit your locale!
#. This format string is used for showing, on a 24-hour clock, events/appointments that happen tomorrow.
#. (\u2003 is a unicode em space which is slightly wider than a normal space.)
#. en_US example: "Tomorrow\u2003%l:%M %p" --> "Tomorrow  13:00"
#: plugins/Utils/relativetimeformatter.cpp:216
msgid "Tomorrow %H:%M"
msgstr "Yfory %H:%M"

#. Translators, please edit/rearrange these strftime(3) tokens to suit your locale!
#. This format string is used for showing, on a 24-hour clock, times that happened in the last week.
#. (\u2003 is a unicode em space which is slightly wider than a normal space.)
#. en_US example: "%a\u2003%H:%M" --> "Fri  13:00"
#: plugins/Utils/relativetimeformatter.cpp:225
msgid "%a %H:%M"
msgstr "%a %H:%M"

#. Translators, please edit/rearrange these strftime(3) tokens to suit your locale!
#. This format string is used for showing, on a 24-hour clock, times that happened before a week from now.
#. (\u2003 is a unicode em space which is slightly wider than a normal space.)
#. en_US example: "%a %d %b\u2003%H:%M" --> "Fri Oct 31  13:00"
#. en_GB example: "%a %b %d\u2003%H:%M" --> "Fri 31 Oct  13:00"
#: plugins/Utils/relativetimeformatter.cpp:234
msgid "%a %d %b %H:%M"
msgstr "%a %d %b %H:%M"

#: qml/Components/DelayedLockscreen.qml:49
msgid "Device Locked"
msgstr "Dyfais ar glo"

#: qml/Components/DelayedLockscreen.qml:64
msgid "You have been locked out due to too many failed passphrase attempts."
msgstr ""
"Cawsoch eich cloi allan am gyflwyno cyfrinair anghywir ormod o weithiau."

#: qml/Components/DelayedLockscreen.qml:65
msgid "You have been locked out due to too many failed passcode attempts."
msgstr ""
"Cawsoch eich cloi allan am gyflwyno côd mynediad anghywir ormod o weithiau."

#: qml/Components/DelayedLockscreen.qml:74
#, qt-format
msgid "Please wait %1 minute and then try again…"
msgid_plural "Please wait %1 minutes and then try again…"
msgstr[0] "Arhoswch am %1 munud cyn cynnig eto..."
msgstr[1] "Arhoswch am %1 munud cyn cynnig eto..."
msgstr[2] "Arhoswch am %1 munud cyn cynnig eto..."
msgstr[3] "Arhoswch am %1 munud cyn cynnig eto..."

#: qml/Components/Dialogs.qml:112
msgctxt "Title: Lock/Log out dialog"
msgid "Log out"
msgstr "Allgofnodi"

#: qml/Components/Dialogs.qml:113
msgid "Are you sure you want to log out?"
msgstr "Ydych chi'n sicr eich bod am allgofnodi?"

#: qml/Components/Dialogs.qml:115
msgctxt "Button: Lock the system"
msgid "Lock"
msgstr "Cloi"

#: qml/Components/Dialogs.qml:122
msgctxt "Button: Log out from the system"
msgid "Log Out"
msgstr "Allgofnodi"

#: qml/Components/Dialogs.qml:129 qml/Components/Dialogs.qml:162
#: qml/Components/Dialogs.qml:221
msgid "Cancel"
msgstr "Diddymu"

#: qml/Components/Dialogs.qml:141
msgctxt "Title: Reboot/Shut down dialog"
msgid "Shut down"
msgstr "Diffodd"

#: qml/Components/Dialogs.qml:142
msgid "Are you sure you want to shut down?"
msgstr "Ydych chi'n sicr eich bod am ddiffodd?"

#: qml/Components/Dialogs.qml:144
msgctxt "Button: Reboot the system"
msgid "Reboot"
msgstr "Ailgychwyn"

#: qml/Components/Dialogs.qml:153
msgctxt "Button: Shut down the system"
msgid "Shut down"
msgstr "Diffodd"

#: qml/Components/Dialogs.qml:175
msgctxt "Title: Reboot dialog"
msgid "Reboot"
msgstr "Ailgychwyn"

#: qml/Components/Dialogs.qml:176
msgid "Are you sure you want to reboot?"
msgstr "Ydych chi'n sicr eich bod am ailgychwyn?"

#: qml/Components/Dialogs.qml:178
msgid "No"
msgstr "Na"

#: qml/Components/Dialogs.qml:185
msgid "Yes"
msgstr "Ydw"

#: qml/Components/Dialogs.qml:200
msgctxt "Title: Power off/Restart dialog"
msgid "Power"
msgstr "Pŵer"

#: qml/Components/Dialogs.qml:201
msgid ""
"Are you sure you would like\n"
"to power off?"
msgstr ""
"Ydych chi'n sicr eich bod am\n"
"ddiffodd y pŵer?"

#: qml/Components/Dialogs.qml:203
msgctxt "Button: Power off the system"
msgid "Power off"
msgstr "Diffodd y pŵer"

#: qml/Components/Dialogs.qml:212
msgctxt "Button: Restart the system"
msgid "Restart"
msgstr "Ailgychwyn"

#: qml/Components/Lockscreen.qml:245
msgid "Return to Call"
msgstr "Nôl i'r alwad"

#: qml/Components/Lockscreen.qml:245
msgid "Emergency Call"
msgstr "Galwad Frys"

#: qml/Components/Lockscreen.qml:277
msgid "OK"
msgstr "Iawn"

#: qml/Dash/GenericScopeView.qml:569 qml/Dash/GenericScopeView.qml:727
msgid "See less"
msgstr "Gweld llai"

#: qml/Dash/GenericScopeView.qml:569
msgid "See all"
msgstr "Gweld y cyfan"

#: qml/Dash/GenericScopeView.qml:631
msgctxt "Label: Hint for dash search line edit"
msgid "Search"
msgstr "Chwilio"

#: qml/Dash/PageHeader.qml:269
msgctxt "Button: Open the Ubuntu Store"
msgid "Store"
msgstr "Marchnad"

#: qml/Dash/PageHeader.qml:276
msgctxt "Button: Start a search in the current dash scope"
msgid "Search"
msgstr "Chwilio"

#: qml/Dash/PageHeader.qml:286
msgctxt "Button: Show the current dash scope settings"
msgid "Settings"
msgstr "Gosodiadau"

#: qml/Dash/PageHeader.qml:293
msgid "Remove from Favorites"
msgstr "Tynnu o Ffefrynnau"

#: qml/Dash/PageHeader.qml:293
msgid "Add to Favorites"
msgstr "Ychwanegu at Ffefrynnau"

#: qml/Dash/Previews/PreviewActionCombo.qml:35
msgid "More..."
msgstr "Mwy..."

#: qml/Dash/Previews/PreviewActionCombo.qml:35
msgid "Less..."
msgstr "Llai..."

#: qml/Dash/Previews/PreviewCommentInput.qml:61
#: qml/Dash/Previews/PreviewRatingInput.qml:169
msgid "Send"
msgstr "Anfon"

#: qml/Dash/Previews/PreviewRatingInput.qml:84
msgid "Rate this"
msgstr "Graddio hwn"

#: qml/Dash/Previews/PreviewRatingInput.qml:129
msgid "Add a review"
msgstr "Ychwanegu adolygiad"

#: qml/Dash/PullToRefreshScopeStyle.qml:55
msgid "Pull to refresh…"
msgstr "Tynnwch i adnewyddu..."

#: qml/Dash/PullToRefreshScopeStyle.qml:60
msgid "Release to refresh…"
msgstr "Rhyddhewch i adnewyddu..."

#: qml/Dash/ScopeSettings/ScopeSettingBoolean.qml:43
msgid "Enable location data"
msgstr "Galluogi data lleoliad"

#: qml/Dash/ScopesList.qml:67
msgid "Manage"
msgstr "Rheoli"

#: qml/Dash/ScopesList.qml:113
msgid "Home"
msgstr "Cartref"

#: qml/Dash/ScopesList.qml:114
msgid "Also installed"
msgstr "Hefyd wedi gosod"

#: qml/Greeter/CoverPage.qml:107
msgid "Unlock"
msgstr "Datgloi"

#: qml/Greeter/LoginList.qml:236
msgid "Retry"
msgstr "Ailgynnig"

#: qml/Greeter/LoginList.qml:237
msgid "Tap to unlock"
msgstr "Tapiwch i ddatgloi"

#: qml/Greeter/NarrowView.qml:54 qml/Wizard/Pages/passwd-confirm.qml:53
msgid "Sorry, incorrect passphrase."
msgstr "Cyfrinair anghywir"

#: qml/Greeter/NarrowView.qml:55 qml/Wizard/Pages/passwd-confirm.qml:54
msgid "Sorry, incorrect passcode."
msgstr "Cod cyfrinachol anghywir"

#: qml/Greeter/NarrowView.qml:56
msgid "This will be your last attempt."
msgstr "Hwn yw eich ymgais olaf"

#: qml/Greeter/NarrowView.qml:58
msgid ""
"If passphrase is entered incorrectly, your phone will conduct a factory "
"reset and all personal data will be deleted."
msgstr ""
"Os fydd y cyfrinair yn anghywir bydd eich ffôn yn cael ei ailosod i gyflwr "
"ffatri a bydd data personol yn cael ei ddileu."

#: qml/Greeter/NarrowView.qml:59
msgid ""
"If passcode is entered incorrectly, your phone will conduct a factory reset "
"and all personal data will be deleted."
msgstr ""
"Os fydd y cod cyfrinachol yn anghywir bydd eich ffôn yn cael ei ailosod i "
"gyflwr ffatri a bydd data personol yn cael ei ddileu."

#: qml/Greeter/NarrowView.qml:116
#, qt-format
msgid "Enter %1"
msgstr "Rhowch %1"

#: qml/Greeter/NarrowView.qml:117 qml/Wizard/Pages/passwd-set.qml:60
msgid "Enter passphrase"
msgstr "Rhowch gyfrinair"

#: qml/Greeter/NarrowView.qml:118
msgid "Enter passcode"
msgstr "Rhowch god cyfrinachol"

#: qml/Greeter/NarrowView.qml:119
#, qt-format
msgid "Sorry, incorrect %1"
msgstr "%1 anghywir"

#: qml/Greeter/NarrowView.qml:120
msgid "Sorry, incorrect passphrase"
msgstr "Cyfrinair anghywir"

#: qml/Greeter/NarrowView.qml:121
msgctxt "passphrase"
msgid "Please re-enter"
msgstr "Ceisiwch eto"

#: qml/Greeter/NarrowView.qml:122
msgid "Sorry, incorrect passcode"
msgstr "Cod cyfrinachol anghywir"

#: qml/Notifications/NotificationMenuItemFactory.qml:128
msgid "Show password"
msgstr "Dangos cyfrinair"

#: qml/Panel/ActiveCallHint.qml:79
msgid "Tap to return to call..."
msgstr "Tapiwch i ffonio nôl"

#: qml/Panel/ActiveCallHint.qml:92
msgid "Conference"
msgstr "Cydalwad"

#: qml/Panel/Indicators/MenuItemFactory.qml:674
msgid "Nothing is playing"
msgstr "Dim byd yn chwarae"

#: qml/Panel/Indicators/MenuItemFactory.qml:803
#, qt-format
msgid "%1 hour"
msgid_plural "%1 hours"
msgstr[0] "%1 awr"
msgstr[1] "%1 awr"
msgstr[2] "%1 awr"
msgstr[3] "%1 awr"

#: qml/Panel/Indicators/MenuItemFactory.qml:807
#, qt-format
msgid "%1 minute"
msgid_plural "%1 minutes"
msgstr[0] "%1 munud"
msgstr[1] "%1 munud"
msgstr[2] "%1 munud"
msgstr[3] "%1 munud"

#: qml/Panel/Indicators/MenuItemFactory.qml:812
#, qt-format
msgid "%1 second"
msgid_plural "%1 seconds"
msgstr[0] "%1 eiliad"
msgstr[1] "%1 eiliad"
msgstr[2] "%1 eiliad"
msgstr[3] "%1 eiliad"

#: qml/Panel/Indicators/MenuItemFactory.qml:815
msgid "0 seconds"
msgstr "0 eiliad"

#. Translators: String like "1 hour, 2 minutes, 3 seconds remaining"
#: qml/Panel/Indicators/MenuItemFactory.qml:817
#, qt-format
msgid "%1 remaining"
msgstr "%1 yn weddill"

#: qml/Panel/Indicators/MenuItemFactory.qml:823
msgid "In queue…"
msgstr "Mewn ciw..."

#: qml/Panel/Indicators/MenuItemFactory.qml:827
msgid "Downloading"
msgstr "Yn llwytho i lawr"

#: qml/Panel/Indicators/MenuItemFactory.qml:829
msgid "Paused, tap to resume"
msgstr "Seibiwyd, tapiwch i ailafael ynddi"

#: qml/Panel/Indicators/MenuItemFactory.qml:831
msgid "Canceled"
msgstr "Diddymwyd"

#: qml/Panel/Indicators/MenuItemFactory.qml:833
msgid "Finished"
msgstr "Wedi gorffen"

#: qml/Panel/Indicators/MenuItemFactory.qml:835
msgid "Failed, tap to retry"
msgstr "Methwyd, tapiwch i geisio eto"

#: qml/Panel/Indicators/MessageMenuItemFactory.qml:149
msgctxt "Label: Hint in message indicator line edit"
msgid "Reply"
msgstr "Ateb"

#: qml/Panel/Indicators/MessageMenuItemFactory.qml:204
msgid "Call back"
msgstr ""

#: qml/Panel/Indicators/ModemInfoItem.qml:105
msgid "Unlock SIM"
msgstr "Datgloi SIM"

#: qml/Panel/Indicators/RoamingIndication.qml:27
msgid "Roaming"
msgstr "Crwydrol"

#: qml/Tutorial/TutorialBottomFinish.qml:24
msgid "This action does different things for different apps"
msgstr "Mae'r weithred hon yn gwneud pethau gwahanol mewn apiau gwahanol"

#: qml/Tutorial/TutorialBottomFinish.qml:25
msgid "Tap here to finish."
msgstr "Tapiwch yma i orffen"

#: qml/Tutorial/TutorialBottom.qml:28
msgid "Open special menus"
msgstr "Agor dewislenni arbennig"

#: qml/Tutorial/TutorialBottom.qml:29
msgid "Swipe up from the bottom edge."
msgstr "Trawiwch i fyny o'r ymyl gwaelod."

#: qml/Tutorial/TutorialContent.qml:80 qml/Tutorial/TutorialLeftFinish.qml:25
#: qml/Tutorial/TutorialRight.qml:144
msgid "Tap here to continue."
msgstr "Tapiwch yma i barhau."

#: qml/Tutorial/TutorialLeftFinish.qml:24
msgid "These are the shortcuts to favorite apps"
msgstr "Rhain yw'r llwybrau byr i'ch hoff apiau"

#: qml/Tutorial/TutorialLeft.qml:26
msgid "Open the launcher"
msgstr "Agor y lansiwr"

#: qml/Tutorial/TutorialLeft.qml:27
msgid "Short swipe from the left edge."
msgstr "Trawiad byr o'r ymyl chwith."

#: qml/Tutorial/TutorialPage.qml:178
msgid "You almost got it!"
msgstr "Bron â bod!"

#: qml/Tutorial/TutorialPage.qml:195
msgid "Try again."
msgstr "Ceisiwch eto."

#: qml/Tutorial/TutorialRight.qml:31
msgid "To view open apps"
msgstr "I weld apiau sydd ar agor"

#: qml/Tutorial/TutorialRight.qml:32
msgid "Long swipe from the right edge."
msgstr "Trawiad hir o'r ymyl dde."

#: qml/Tutorial/TutorialRight.qml:122
msgid "View all your running tasks."
msgstr "Gweld pob tasg sy'n rhedeg."

#: qml/Wizard/Page.qml:89
msgctxt "Button: Go back one page in the Wizard"
msgid "Back"
msgstr "Nôl"

#: qml/Wizard/Pages/here-terms.qml:27
msgid "Terms & Conditions"
msgstr "Amodau a Thelerau"

#: qml/Wizard/Pages/passwd-confirm.qml:49
msgid "Confirm passphrase"
msgstr "Cadarnhau cyfrinair"

#: qml/Wizard/Pages/passwd-confirm.qml:50
msgid "Confirm passcode"
msgstr "Cadarnhau cod cyfrinachol"

#: qml/Wizard/Pages/passwd-confirm.qml:53
#: qml/Wizard/Pages/passwd-confirm.qml:54
msgid "Please try again."
msgstr "Rhowch gynnig arall arni"

#: qml/Wizard/Pages/passwd-confirm.qml:82 qml/Wizard/Pages/passwd-set.qml:90
#: qml/Wizard/Pages/10-welcome.qml:88 qml/Wizard/Pages/30-passwd-type.qml:128
#: qml/Wizard/Pages/40-wifi.qml:215 qml/Wizard/Pages/50-location.qml:131
#: qml/Wizard/Pages/60-reporting.qml:50
msgid "Continue"
msgstr "Parhau"

#: qml/Wizard/Pages/passwd-set.qml:61
msgid "Choose your passcode"
msgstr "Dewiswch eich cod cyfrinachol"

#: qml/Wizard/Pages/passwd-set.qml:68
msgid "Passphrase must be 4 characters long"
msgstr "Dylai cyfrinair fod yn bedwar nod"

#: qml/Wizard/Pages/10-welcome.qml:27
msgid "Hi!"
msgstr "Shwmae!"

#: qml/Wizard/Pages/10-welcome.qml:44
msgid "Welcome to your Ubuntu phone."
msgstr "Croeso i'ch ffôn Ubuntu."

#: qml/Wizard/Pages/10-welcome.qml:52
msgid "Let’s get started."
msgstr "Beth am gychwyn."

#: qml/Wizard/Pages/20-sim.qml:25
msgid "Add a SIM card and restart your device"
msgstr "Ychwanegwch gerdyn SIM ac ailgychwyn y ddyfais"

#: qml/Wizard/Pages/20-sim.qml:59
msgid "Without it, you won’t be able to make calls or use text messaging."
msgstr "Hebddo bydd dim modd gwneud galwadau na defnyddio negeseuon testun."

#: qml/Wizard/Pages/20-sim.qml:73 qml/Wizard/Pages/40-wifi.qml:215
msgid "Skip"
msgstr "Neidio"

#: qml/Wizard/Pages/30-passwd-type.qml:39
msgid "Lock security"
msgstr "Diogelwch cloi"

#: qml/Wizard/Pages/30-passwd-type.qml:74
msgid "Please select how you’d like to unlock your phone."
msgstr "Dewiswch sut yr hoffech ddatgloi'r ffôn."

#: qml/Wizard/Pages/30-passwd-type.qml:97
msgctxt "Label: Type of security method"
msgid "Swipe"
msgstr "Trawio"

#: qml/Wizard/Pages/30-passwd-type.qml:98
msgctxt "Label: Description of security method"
msgid "No security"
msgstr "Dim diogelwch"

#: qml/Wizard/Pages/30-passwd-type.qml:100
msgctxt "Label: Type of security method"
msgid "Passcode"
msgstr "Cod cyfrinachol"

#: qml/Wizard/Pages/30-passwd-type.qml:101
msgctxt "Label: Description of security method"
msgid "4 digits only"
msgstr "4 digid yn unig"

#: qml/Wizard/Pages/30-passwd-type.qml:103
msgctxt "Label: Type of security method"
msgid "Passphrase"
msgstr "Cyfrinair"

#: qml/Wizard/Pages/30-passwd-type.qml:104
msgctxt "Label: Description of security method"
msgid "Numbers and letters"
msgstr "Rhifau a llythrennau"

#: qml/Wizard/Pages/40-wifi.qml:29
msgid "Connect to Wi‑Fi"
msgstr "Cysylltu â diwifr"

#: qml/Wizard/Pages/40-wifi.qml:168
msgid "Available networks…"
msgstr "Rhwydweithiau sydd ar gael..."

#: qml/Wizard/Pages/40-wifi.qml:169
msgid "No available networks."
msgstr "Dim rhwydweithiau ar gael"

#: qml/Wizard/Pages/50-location.qml:27
msgid "Location"
msgstr "Lleoliad"

#: qml/Wizard/Pages/50-location.qml:62
msgid "Let the phone detect your location:"
msgstr "Caniatáu'r ffôn i ganfod eich lleoliad:"

#: qml/Wizard/Pages/50-location.qml:69
msgid "Using GPS only (less accurate)"
msgstr "Defnyddio GPS yn unig (llai cywir)"

#: qml/Wizard/Pages/50-location.qml:86
msgid "Using GPS, anonymized Wi-Fi and cellular network info (recommended)"
msgstr ""
"Defnyddio GPS, diwifr dienw a gwybodaeth rhwydwaith cellog (argymellir hwn)"

#. Translators: HERE is a trademark for Nokia's location service, you probably shouldn't translate it
#: qml/Wizard/Pages/50-location.qml:103
msgid ""
"By selecting this option you agree to the Nokia HERE <a href='#'>terms and "
"conditions</a>."
msgstr ""
"Drwy ddewis yr opsiwn yma rydych yn cytuno i <a href='#'>dermau ac "
"amodau</a> Nokia HERE."

#: qml/Wizard/Pages/50-location.qml:112
msgid "Not at all"
msgstr "Dim o gwbl"

#: qml/Wizard/Pages/50-location.qml:124
msgid "You can change your mind later in <b>System Settings</b>."
msgstr "Gallwch newid hwn eto yn <b>Gosodiadau System</b>."

#: qml/Wizard/Pages/60-reporting.qml:24
msgid "Improving your experience"
msgstr "Gwella eich profiad"

#: qml/Wizard/Pages/60-reporting.qml:36
msgid ""
"Your phone is set up to automatically report errors to Canonical and its "
"partners, the makers of the operating system."
msgstr ""
"Cyfluniwyd eich ffôn i adrodd gwallau i Canonical a'i bartneriaid, "
"gwneuthurwyr y system weithredu."

#: qml/Wizard/Pages/60-reporting.qml:43
msgid ""
"This can be disabled in <b>System Settings</b> under <b>Security &amp; "
"Privacy</b>"
msgstr ""
"Gellir analluogi hwn yn <b>Gosodiadau System</b> dan <b>Diogelwch a "
"Phreifatwydd</b>"

#: qml/Wizard/Pages/80-finished.qml:24
msgid "All done"
msgstr "Wedi gorffen"

#: qml/Wizard/Pages/80-finished.qml:39
msgid "Nice work!"
msgstr "Da iawn!"

#: qml/Wizard/Pages/80-finished.qml:46
msgid "Your phone is now ready to use."
msgstr "Mae eich ffôn yn barod i'w ddefnyddio"

#: qml/Wizard/Pages/80-finished.qml:53
msgid "Finish"
msgstr "Gorffen"

#. Translators: This is the arrow for "Back" buttons
#: qml/Wizard/StackButton.qml:39
#, qt-format
msgid "〈  %1"
msgstr "〈  %1"

#. Translators: This is the arrow for "Forward" buttons
#: qml/Wizard/StackButton.qml:42
#, qt-format
msgid "%1  〉"
msgstr "%1  〉"<|MERGE_RESOLUTION|>--- conflicted
+++ resolved
@@ -6,27 +6,19 @@
 msgid ""
 msgstr ""
 "Project-Id-Version: unity8\n"
-"Report-Msgid-Bugs-To: FULL NAME <EMAIL@ADDRESS>\n"
+"Report-Msgid-Bugs-To: \n"
 "POT-Creation-Date: 2015-08-25 14:53+0200\n"
-<<<<<<< HEAD
-"PO-Revision-Date: 2015-09-17 13:38+0000\n"
-=======
 "PO-Revision-Date: 2015-07-31 13:21+0000\n"
->>>>>>> b1b3c55a
 "Last-Translator: Owen Llywelyn <owen.llywelyn@gmail.com>\n"
 "Language-Team: Welsh <cy@li.org>\n"
+"Language: cy\n"
 "MIME-Version: 1.0\n"
 "Content-Type: text/plain; charset=UTF-8\n"
 "Content-Transfer-Encoding: 8bit\n"
 "Plural-Forms: nplurals=4; plural=n==1 ? 0 : n==2 ? 1 : (n != 8 && n != 11) ? "
 "2 : 3;\n"
-<<<<<<< HEAD
-"X-Launchpad-Export-Date: 2015-09-18 05:44+0000\n"
-"X-Generator: Launchpad (build 17746)\n"
-=======
 "X-Launchpad-Export-Date: 2015-09-16 05:50+0000\n"
 "X-Generator: Launchpad (build 17737)\n"
->>>>>>> b1b3c55a
 
 #: plugins/LightDM/Greeter.cpp:112
 msgid "Password: "
@@ -676,8 +668,8 @@
 "By selecting this option you agree to the Nokia HERE <a href='#'>terms and "
 "conditions</a>."
 msgstr ""
-"Drwy ddewis yr opsiwn yma rydych yn cytuno i <a href='#'>dermau ac "
-"amodau</a> Nokia HERE."
+"Drwy ddewis yr opsiwn yma rydych yn cytuno i <a href='#'>dermau ac amodau</"
+"a> Nokia HERE."
 
 #: qml/Wizard/Pages/50-location.qml:112
 msgid "Not at all"
@@ -733,4 +725,7 @@
 #: qml/Wizard/StackButton.qml:42
 #, qt-format
 msgid "%1  〉"
-msgstr "%1  〉"+msgstr "%1  〉"
+
+#~ msgid "Click here to finish."
+#~ msgstr "Cliciwch yma i orffen."
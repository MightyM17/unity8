--- conflicted
+++ resolved
@@ -6,26 +6,18 @@
 msgid ""
 msgstr ""
 "Project-Id-Version: unity8\n"
-"Report-Msgid-Bugs-To: FULL NAME <EMAIL@ADDRESS>\n"
-<<<<<<< HEAD
+"Report-Msgid-Bugs-To: \n"
 "POT-Creation-Date: 2016-06-17 01:22+0000\n"
-=======
-"POT-Creation-Date: 2016-06-20 20:25+0000\n"
->>>>>>> c38e359b
 "PO-Revision-Date: 2016-06-20 11:37+0000\n"
 "Last-Translator: Ivo Xavier <ivoxavier.8@gmail.com>\n"
 "Language-Team: Portuguese <pt@li.org>\n"
+"Language: pt\n"
 "MIME-Version: 1.0\n"
 "Content-Type: text/plain; charset=UTF-8\n"
 "Content-Transfer-Encoding: 8bit\n"
 "Plural-Forms: nplurals=2; plural=n != 1;\n"
-<<<<<<< HEAD
-"X-Launchpad-Export-Date: 2016-06-21 05:59+0000\n"
-"X-Generator: Launchpad (build 18097)\n"
-=======
 "X-Launchpad-Export-Date: 2016-06-26 06:01+0000\n"
 "X-Generator: Launchpad (build 18111)\n"
->>>>>>> c38e359b
 
 #: plugins/IntegratedLightDM/Greeter.cpp:112
 msgid "Password: "
@@ -44,23 +36,23 @@
 msgid "Unpin shortcut"
 msgstr "Remover atalho"
 
-#: qml/Components/DelayedLockscreen.qml:50
+#: qml/Components/DelayedLockscreen.qml:49
 msgid "Device Locked"
 msgstr "Dispositivo bloqueado"
 
-#: qml/Components/DelayedLockscreen.qml:65
+#: qml/Components/DelayedLockscreen.qml:64
 msgid "You have been locked out due to too many failed passphrase attempts."
 msgstr ""
 "Está bloqueado por diversas tentativas falhadas na introdução da palavra-"
 "passe."
 
-#: qml/Components/DelayedLockscreen.qml:66
+#: qml/Components/DelayedLockscreen.qml:65
 msgid "You have been locked out due to too many failed passcode attempts."
 msgstr ""
 "Está bloqueado por diversas tentativas falhadas na introdução do código de "
 "segurança."
 
-#: qml/Components/DelayedLockscreen.qml:75
+#: qml/Components/DelayedLockscreen.qml:74
 #, qt-format
 msgid "Please wait %1 minute and then try again…"
 msgid_plural "Please wait %1 minutes and then try again…"
@@ -292,15 +284,15 @@
 msgid "Closes the current window."
 msgstr "Fecha a janela atual."
 
-#: qml/Components/Lockscreen.qml:239
+#: qml/Components/Lockscreen.qml:231
 msgid "Return to Call"
 msgstr "Volte para a chamada"
 
-#: qml/Components/Lockscreen.qml:239
+#: qml/Components/Lockscreen.qml:231
 msgid "Emergency Call"
 msgstr "Chamada de emergência"
 
-#: qml/Components/Lockscreen.qml:271
+#: qml/Components/Lockscreen.qml:263
 msgid "OK"
 msgstr "OK"
 
@@ -440,13 +432,9 @@
 "O seu dispositivo está agora ligado a um ecrã externo. Use este ecrã como "
 "touchpad para mover o ponteiro."
 
-#: qml/Greeter/CoverPage.qml:127
+#: qml/Greeter/CoverPage.qml:119
 msgid "Unlock"
 msgstr "Desbloquear"
-
-#: qml/Greeter/Greeter.qml:536
-msgid "Try again"
-msgstr "Tentar novamente"
 
 #: qml/Greeter/LoginList.qml:259
 msgid "Retry"
@@ -484,34 +472,34 @@
 "Se o código for introduzido incorretamente, todos os dados pessoais serão "
 "eliminados."
 
-#: qml/Greeter/NarrowView.qml:129
+#: qml/Greeter/NarrowView.qml:116
 #, qt-format
 msgid "Enter %1"
 msgstr "Introduziu %1"
 
-#: qml/Greeter/NarrowView.qml:130
+#: qml/Greeter/NarrowView.qml:117
 msgid "Enter passphrase"
 msgstr "Introduza a palavra-passe"
 
-#: qml/Greeter/NarrowView.qml:131
+#: qml/Greeter/NarrowView.qml:118
 msgid "Enter passcode"
 msgstr "Introduza o código"
 
-#: qml/Greeter/NarrowView.qml:135
+#: qml/Greeter/NarrowView.qml:119
 #, qt-format
 msgid "Sorry, incorrect %1"
 msgstr "Desculpe, %1 incorreto"
 
-#: qml/Greeter/NarrowView.qml:136
+#: qml/Greeter/NarrowView.qml:120
 msgid "Sorry, incorrect passphrase"
 msgstr "Palavra-passe incorreta"
 
-#: qml/Greeter/NarrowView.qml:137
+#: qml/Greeter/NarrowView.qml:121
 msgctxt "passphrase"
 msgid "Please re-enter"
 msgstr "Por favor, volte a introduzir"
 
-#: qml/Greeter/NarrowView.qml:138
+#: qml/Greeter/NarrowView.qml:122
 msgid "Sorry, incorrect passcode"
 msgstr "Desculpe, código incorreto"
 
@@ -908,6 +896,9 @@
 msgid "Very weak password"
 msgstr "Palavra-passe muito fraca"
 
+#~ msgid "Try again"
+#~ msgstr "Tentar novamente"
+
 #~ msgid "Top edge"
 #~ msgstr "Margem superior"
 
@@ -1029,7 +1020,6 @@
 #~ msgid "Finish"
 #~ msgstr "Concluir"
 
-#, qt-format
 #~ msgid "〈  %1"
 #~ msgstr "〈  %1"
 
@@ -1069,7 +1059,6 @@
 #~ msgid "Not at all"
 #~ msgstr "De modo nenhum"
 
-#, qt-format
 #~ msgid "%1  〉"
 #~ msgstr "%1  〉"
 
@@ -1151,11 +1140,11 @@
 #~ msgstr "Ontem %H:%M"
 
 #~ msgid ""
-#~ "By selecting this option you agree to the Nokia HERE <a href='#'>terms and "
-#~ "conditions</a>."
+#~ "By selecting this option you agree to the Nokia HERE <a href='#'>terms "
+#~ "and conditions</a>."
 #~ msgstr ""
-#~ "Ao selecionar esta opção concorda com os <a href='#'>termos e condições</a> "
-#~ "do Nokia HERE."
+#~ "Ao selecionar esta opção concorda com os <a href='#'>termos e condições</"
+#~ "a> do Nokia HERE."
 
 #~ msgid "Using GPS only (less accurate)"
 #~ msgstr "Utilizando apenas o GPS (menos preciso)"
@@ -1206,7 +1195,8 @@
 
 #~ msgid "Swipe from the left to reveal the launcher for quick access to apps"
 #~ msgstr ""
-#~ "Deslize da margem esquerda para mostrar o Launcher de acesso rápido às apps"
+#~ "Deslize da margem esquerda para mostrar o Launcher de acesso rápido às "
+#~ "apps"
 
 #~ msgid ""
 #~ "You have now mastered the edge gestures and can start using the "
@@ -1228,8 +1218,8 @@
 #~ "This can be disabled in <b>System Settings</b> under <b>Security &amp; "
 #~ "Privacy</b>"
 #~ msgstr ""
-#~ "Isto pode ser desligado nas <b>Definições</b> debaixo da <b>Segurança eamp; "
-#~ "Privacidade</b>"
+#~ "Isto pode ser desligado nas <b>Definições</b> debaixo da <b>Segurança "
+#~ "eamp; Privacidade</b>"
 
 #~ msgid "Swipe up for recent calls"
 #~ msgstr "Deslize para cima para ver as chamadas recentes"

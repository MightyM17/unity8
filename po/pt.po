# Portuguese translation for unity8
# Copyright (c) 2014 Rosetta Contributors and Canonical Ltd 2014
# This file is distributed under the same license as the unity8 package.
# FIRST AUTHOR <EMAIL@ADDRESS>, 2014.
#
msgid ""
msgstr ""
"Project-Id-Version: unity8\n"
"Report-Msgid-Bugs-To: FULL NAME <EMAIL@ADDRESS>\n"
"POT-Creation-Date: 2015-08-25 14:53+0200\n"
<<<<<<< HEAD
"PO-Revision-Date: 2015-09-17 13:37+0000\n"
=======
"PO-Revision-Date: 2015-07-29 10:01+0000\n"
>>>>>>> b1b3c55a
"Last-Translator: Ivo Xavier <ivofernandes12@gmail.com>\n"
"Language-Team: Portuguese <pt@li.org>\n"
"MIME-Version: 1.0\n"
"Content-Type: text/plain; charset=UTF-8\n"
"Content-Transfer-Encoding: 8bit\n"
"Plural-Forms: nplurals=2; plural=n != 1;\n"
<<<<<<< HEAD
"X-Launchpad-Export-Date: 2015-09-18 05:44+0000\n"
"X-Generator: Launchpad (build 17746)\n"
=======
"X-Launchpad-Export-Date: 2015-09-16 05:50+0000\n"
"X-Generator: Launchpad (build 17737)\n"
>>>>>>> b1b3c55a

#: plugins/LightDM/Greeter.cpp:112
msgid "Password: "
msgstr "Palavra-passe: "

#: plugins/Unity/Launcher/launcheritem.cpp:47
#: plugins/Unity/Launcher/launcheritem.cpp:106
msgid "Pin shortcut"
msgstr "Fixar atalho"

#: plugins/Unity/Launcher/launcheritem.cpp:52
msgid "Quit"
msgstr "Sair"

#: plugins/Unity/Launcher/launcheritem.cpp:106
msgid "Unpin shortcut"
msgstr "Remover atalho"

#. Translators, please edit/rearrange these strftime(3) tokens to suit your locale!
#. This format string is used for showing, on a 12-hour clock, times that happen yesterday.
#. (\u2003 is a unicode em space which is slightly wider than a normal space.)
#. en_US example: "Yesterday\u2003%l:%M %p" --> "Yesterday  1:00 PM"
#: plugins/Utils/relativetimeformatter.cpp:157
msgid "Yesterday %l:%M %p"
msgstr "Ontem %l:%M %p"

#. Translators, please edit/rearrange these strftime(3) tokens to suit your locale!
#. This format string is used for showing, on a 12-hour clock, times that happened today.
#. en_US example: "%l:%M %p" --> "1:00 PM"
#: plugins/Utils/relativetimeformatter.cpp:164
msgid "%l:%M %p"
msgstr "%l:%M %p"

#. Translators, please edit/rearrange these strftime(3) tokens to suit your locale!
#. This format string is used for showing, on a 12-hour clock, events/appointments that happen tomorrow.
#. (\u2003 is a unicode em space which is slightly wider than a normal space.)
#. en_US example: "Tomorrow\u2003%l:%M %p" --> "Tomorrow  1:00 PM"
#: plugins/Utils/relativetimeformatter.cpp:172
msgid "Tomorrow %l:%M %p"
msgstr "Amanhã %l:%M %p"

#. Translators, please edit/rearrange these strftime(3) tokens to suit your locale!
#. This format string is used for showing, on a 12-hour clock, times that happened in the last week.
#. (\u2003 is a unicode em space which is slightly wider than a normal space.)
#. en_US example: "%a\u2003%l:%M %p" --> "Fri  1:00 PM"
#: plugins/Utils/relativetimeformatter.cpp:181
msgid "%a %l:%M %p"
msgstr "%a %l:%M %p"

#. Translators, please edit/rearrange these strftime(3) tokens to suit your locale!
#. This format string is used for showing, on a 12-hour clock, times that happened before a week from now.
#. (\u2003 is a unicode em space which is slightly wider than a normal space.)
#. en_US example: "%a %d %b\u2003%l:%M %p" --> "Fri Oct 31  1:00 PM"
#. en_GB example: "%a %b %d\u2003%l:%M %p" --> "Fri 31 Oct  1:00 PM"
#: plugins/Utils/relativetimeformatter.cpp:190
msgid "%a %d %b %l:%M %p"
msgstr "%a %b %d %l:%M %p"

#. Translators, please edit/rearrange these strftime(3) tokens to suit your locale!
#. This format string is used for showing, on a 24-hour clock, times that happen yesterday.
#. (\u2003 is a unicode em space which is slightly wider than a normal space.)
#. en_US example: "Yesterday\u2003%l:%M %p" --> "Yesterday  13:00"
#: plugins/Utils/relativetimeformatter.cpp:201
msgid "Yesterday %H:%M"
msgstr "Ontem %H:%M"

#. Translators, please edit/rearrange these strftime(3) tokens to suit your locale!
#. This format string is used for showing, on a 24-hour clock, times that happened today.
#. en_US example: "%H:%M" --> "13:00"
#: plugins/Utils/relativetimeformatter.cpp:208
msgid "%H:%M"
msgstr "%H:%M"

#. Translators, please edit/rearrange these strftime(3) tokens to suit your locale!
#. This format string is used for showing, on a 24-hour clock, events/appointments that happen tomorrow.
#. (\u2003 is a unicode em space which is slightly wider than a normal space.)
#. en_US example: "Tomorrow\u2003%l:%M %p" --> "Tomorrow  13:00"
#: plugins/Utils/relativetimeformatter.cpp:216
msgid "Tomorrow %H:%M"
msgstr "Amanhã %H:%M"

#. Translators, please edit/rearrange these strftime(3) tokens to suit your locale!
#. This format string is used for showing, on a 24-hour clock, times that happened in the last week.
#. (\u2003 is a unicode em space which is slightly wider than a normal space.)
#. en_US example: "%a\u2003%H:%M" --> "Fri  13:00"
#: plugins/Utils/relativetimeformatter.cpp:225
msgid "%a %H:%M"
msgstr "%a %H:%M"

#. Translators, please edit/rearrange these strftime(3) tokens to suit your locale!
#. This format string is used for showing, on a 24-hour clock, times that happened before a week from now.
#. (\u2003 is a unicode em space which is slightly wider than a normal space.)
#. en_US example: "%a %d %b\u2003%H:%M" --> "Fri Oct 31  13:00"
#. en_GB example: "%a %b %d\u2003%H:%M" --> "Fri 31 Oct  13:00"
#: plugins/Utils/relativetimeformatter.cpp:234
msgid "%a %d %b %H:%M"
msgstr "%a %b %d %H:%M"

#: qml/Components/DelayedLockscreen.qml:49
msgid "Device Locked"
msgstr "Dispositivo bloqueado"

#: qml/Components/DelayedLockscreen.qml:64
msgid "You have been locked out due to too many failed passphrase attempts."
msgstr ""
"Foi bloqueado devido a diversas tentativas falhadas na introdução da palavra-"
"passe de segurança."

#: qml/Components/DelayedLockscreen.qml:65
msgid "You have been locked out due to too many failed passcode attempts."
msgstr ""
"Foi bloqueado devido a diversas tentativas falhadas na introdução do código "
"de segurança."

#: qml/Components/DelayedLockscreen.qml:74
#, qt-format
msgid "Please wait %1 minute and then try again…"
msgid_plural "Please wait %1 minutes and then try again…"
msgstr[0] "Por favor, aguarde %1 minuto e tente novamente…"
msgstr[1] "Por favor, aguarde %1 minutos e tente novamente…"

#: qml/Components/Dialogs.qml:112
msgctxt "Title: Lock/Log out dialog"
msgid "Log out"
msgstr "Terminar sessão"

#: qml/Components/Dialogs.qml:113
msgid "Are you sure you want to log out?"
msgstr "Quer mesmo sair?"

#: qml/Components/Dialogs.qml:115
msgctxt "Button: Lock the system"
msgid "Lock"
msgstr "Bloquear"

#: qml/Components/Dialogs.qml:122
msgctxt "Button: Log out from the system"
msgid "Log Out"
msgstr "Terminar sessão"

#: qml/Components/Dialogs.qml:129 qml/Components/Dialogs.qml:162
#: qml/Components/Dialogs.qml:221
msgid "Cancel"
msgstr "Cancelar"

#: qml/Components/Dialogs.qml:141
msgctxt "Title: Reboot/Shut down dialog"
msgid "Shut down"
msgstr "Desligar"

#: qml/Components/Dialogs.qml:142
msgid "Are you sure you want to shut down?"
msgstr "Quer mesmo desligar?"

#: qml/Components/Dialogs.qml:144
msgctxt "Button: Reboot the system"
msgid "Reboot"
msgstr "Reiniciar"

#: qml/Components/Dialogs.qml:153
msgctxt "Button: Shut down the system"
msgid "Shut down"
msgstr "Desligar"

#: qml/Components/Dialogs.qml:175
msgctxt "Title: Reboot dialog"
msgid "Reboot"
msgstr "Reiniciar"

#: qml/Components/Dialogs.qml:176
msgid "Are you sure you want to reboot?"
msgstr "Quer mesmo reiniciar?"

#: qml/Components/Dialogs.qml:178
msgid "No"
msgstr "Não"

#: qml/Components/Dialogs.qml:185
msgid "Yes"
msgstr "Sim"

#: qml/Components/Dialogs.qml:200
msgctxt "Title: Power off/Restart dialog"
msgid "Power"
msgstr "Energia"

#: qml/Components/Dialogs.qml:201
msgid ""
"Are you sure you would like\n"
"to power off?"
msgstr ""
"Tem a certeza de quer\n"
"desligar?"

#: qml/Components/Dialogs.qml:203
msgctxt "Button: Power off the system"
msgid "Power off"
msgstr "Desligar"

#: qml/Components/Dialogs.qml:212
msgctxt "Button: Restart the system"
msgid "Restart"
msgstr "Reiniciar"

#: qml/Components/Lockscreen.qml:245
msgid "Return to Call"
msgstr "Retorne para chamar"

#: qml/Components/Lockscreen.qml:245
msgid "Emergency Call"
msgstr "Chamada de emergência"

#: qml/Components/Lockscreen.qml:277
msgid "OK"
msgstr "OK"

#: qml/Dash/GenericScopeView.qml:569 qml/Dash/GenericScopeView.qml:727
msgid "See less"
msgstr "Ver menos"

#: qml/Dash/GenericScopeView.qml:569
msgid "See all"
msgstr "Ver todos"

#: qml/Dash/GenericScopeView.qml:631
msgctxt "Label: Hint for dash search line edit"
msgid "Search"
msgstr "Procurar"

#: qml/Dash/PageHeader.qml:269
msgctxt "Button: Open the Ubuntu Store"
msgid "Store"
msgstr "Store"

#: qml/Dash/PageHeader.qml:276
msgctxt "Button: Start a search in the current dash scope"
msgid "Search"
msgstr "Procurar"

#: qml/Dash/PageHeader.qml:286
msgctxt "Button: Show the current dash scope settings"
msgid "Settings"
msgstr "Definições"

#: qml/Dash/PageHeader.qml:293
msgid "Remove from Favorites"
msgstr "Remover dos favoritos"

#: qml/Dash/PageHeader.qml:293
msgid "Add to Favorites"
msgstr "Adicionar aos favoritos"

#: qml/Dash/Previews/PreviewActionCombo.qml:35
msgid "More..."
msgstr "Mais..."

#: qml/Dash/Previews/PreviewActionCombo.qml:35
msgid "Less..."
msgstr "Menos..."

#: qml/Dash/Previews/PreviewCommentInput.qml:61
#: qml/Dash/Previews/PreviewRatingInput.qml:169
msgid "Send"
msgstr "Enviar"

#: qml/Dash/Previews/PreviewRatingInput.qml:84
msgid "Rate this"
msgstr "Classifique isto"

#: qml/Dash/Previews/PreviewRatingInput.qml:129
msgid "Add a review"
msgstr "Adicione uma crítica"

#: qml/Dash/PullToRefreshScopeStyle.qml:55
msgid "Pull to refresh…"
msgstr "Puxe para atualizar..."

#: qml/Dash/PullToRefreshScopeStyle.qml:60
msgid "Release to refresh…"
msgstr "Solte para atualizar..."

#: qml/Dash/ScopeSettings/ScopeSettingBoolean.qml:43
msgid "Enable location data"
msgstr "Ativar dados de localização"

#: qml/Dash/ScopesList.qml:67
msgid "Manage"
msgstr "Gerir"

#: qml/Dash/ScopesList.qml:113
msgid "Home"
msgstr "Página inicial"

#: qml/Dash/ScopesList.qml:114
msgid "Also installed"
msgstr "Também instalado"

#: qml/Greeter/CoverPage.qml:107
msgid "Unlock"
msgstr "Desbloquear"

#: qml/Greeter/LoginList.qml:236
msgid "Retry"
msgstr "Tentar novamente"

#: qml/Greeter/LoginList.qml:237
msgid "Tap to unlock"
msgstr "Toque para desbloquear"

#: qml/Greeter/NarrowView.qml:54 qml/Wizard/Pages/passwd-confirm.qml:53
msgid "Sorry, incorrect passphrase."
msgstr "Desculpe, frase de acesso incorreta."

#: qml/Greeter/NarrowView.qml:55 qml/Wizard/Pages/passwd-confirm.qml:54
msgid "Sorry, incorrect passcode."
msgstr "Código incorreto."

#: qml/Greeter/NarrowView.qml:56
msgid "This will be your last attempt."
msgstr "Esta será a sua última tentativa."

#: qml/Greeter/NarrowView.qml:58
msgid ""
"If passphrase is entered incorrectly, your phone will conduct a factory "
"reset and all personal data will be deleted."
msgstr ""
"Se a frase de acesso for introduzida incorretamente, o seu telemóvel vai "
"proceder ao restauro de fábrica e apagará toda a sua informação pessoal."

#: qml/Greeter/NarrowView.qml:59
msgid ""
"If passcode is entered incorrectly, your phone will conduct a factory reset "
"and all personal data will be deleted."
msgstr ""
"Se o código não for introduzido corretamente, todos os dados pessoais do seu "
"telemóvel serão apagados."

#: qml/Greeter/NarrowView.qml:116
#, qt-format
msgid "Enter %1"
msgstr "Introduziu %1"

#: qml/Greeter/NarrowView.qml:117 qml/Wizard/Pages/passwd-set.qml:60
msgid "Enter passphrase"
msgstr "Indique a palavra-passe"

#: qml/Greeter/NarrowView.qml:118
msgid "Enter passcode"
msgstr "Introduza o código"

#: qml/Greeter/NarrowView.qml:119
#, qt-format
msgid "Sorry, incorrect %1"
msgstr "Desculpe, %1 incorreto"

#: qml/Greeter/NarrowView.qml:120
msgid "Sorry, incorrect passphrase"
msgstr "Palavra-passe incorreta"

#: qml/Greeter/NarrowView.qml:121
msgctxt "passphrase"
msgid "Please re-enter"
msgstr "Por favor, volte a introduzir"

#: qml/Greeter/NarrowView.qml:122
msgid "Sorry, incorrect passcode"
msgstr "Código incorreto"

#: qml/Notifications/NotificationMenuItemFactory.qml:128
msgid "Show password"
msgstr "Mostrar palavra-passe"

#: qml/Panel/ActiveCallHint.qml:79
msgid "Tap to return to call..."
msgstr "Toque para voltar a chamar..."

#: qml/Panel/ActiveCallHint.qml:92
msgid "Conference"
msgstr "Conferência"

#: qml/Panel/Indicators/MenuItemFactory.qml:674
msgid "Nothing is playing"
msgstr "Nada está a ser tocado"

#: qml/Panel/Indicators/MenuItemFactory.qml:803
#, qt-format
msgid "%1 hour"
msgid_plural "%1 hours"
msgstr[0] "%1 hora"
msgstr[1] "%1 horas"

#: qml/Panel/Indicators/MenuItemFactory.qml:807
#, qt-format
msgid "%1 minute"
msgid_plural "%1 minutes"
msgstr[0] "%1 minuto"
msgstr[1] "%1 minutos"

#: qml/Panel/Indicators/MenuItemFactory.qml:812
#, qt-format
msgid "%1 second"
msgid_plural "%1 seconds"
msgstr[0] "%1 segundo"
msgstr[1] "%1 segundos"

#: qml/Panel/Indicators/MenuItemFactory.qml:815
msgid "0 seconds"
msgstr "0 segundos"

#. Translators: String like "1 hour, 2 minutes, 3 seconds remaining"
#: qml/Panel/Indicators/MenuItemFactory.qml:817
#, qt-format
msgid "%1 remaining"
msgstr "Falta %1"

#: qml/Panel/Indicators/MenuItemFactory.qml:823
msgid "In queue…"
msgstr "Em fila..."

#: qml/Panel/Indicators/MenuItemFactory.qml:827
msgid "Downloading"
msgstr "A transferir"

#: qml/Panel/Indicators/MenuItemFactory.qml:829
msgid "Paused, tap to resume"
msgstr "Parado, toque para continuar"

#: qml/Panel/Indicators/MenuItemFactory.qml:831
msgid "Canceled"
msgstr "Cancelado"

#: qml/Panel/Indicators/MenuItemFactory.qml:833
msgid "Finished"
msgstr "Concluído"

#: qml/Panel/Indicators/MenuItemFactory.qml:835
msgid "Failed, tap to retry"
msgstr "Falhou, toque para repetir"

#: qml/Panel/Indicators/MessageMenuItemFactory.qml:149
msgctxt "Label: Hint in message indicator line edit"
msgid "Reply"
msgstr "Responder"

#: qml/Panel/Indicators/MessageMenuItemFactory.qml:204
msgid "Call back"
msgstr "Ligar de volta"

#: qml/Panel/Indicators/ModemInfoItem.qml:105
msgid "Unlock SIM"
msgstr "Desbloquear SIM"

#: qml/Panel/Indicators/RoamingIndication.qml:27
msgid "Roaming"
msgstr "Roaming"

#: qml/Tutorial/TutorialBottomFinish.qml:24
msgid "This action does different things for different apps"
msgstr "Esta ação faz coisas diferentes para apps diferentes"

#: qml/Tutorial/TutorialBottomFinish.qml:25
msgid "Tap here to finish."
msgstr "Toque aqui para finalizar."

#: qml/Tutorial/TutorialBottom.qml:28
msgid "Open special menus"
msgstr "Abrir menus especiais"

#: qml/Tutorial/TutorialBottom.qml:29
msgid "Swipe up from the bottom edge."
msgstr "Deslize para cima a partir da margem inferior."

#: qml/Tutorial/TutorialContent.qml:80 qml/Tutorial/TutorialLeftFinish.qml:25
#: qml/Tutorial/TutorialRight.qml:144
msgid "Tap here to continue."
msgstr "Toque aqui para continuar."

#: qml/Tutorial/TutorialLeftFinish.qml:24
msgid "These are the shortcuts to favorite apps"
msgstr "Estes são os atalhos para as suas apps favoritas"

#: qml/Tutorial/TutorialLeft.qml:26
msgid "Open the launcher"
msgstr "Abrir o launcher"

#: qml/Tutorial/TutorialLeft.qml:27
msgid "Short swipe from the left edge."
msgstr "Deslize curto da margem esquerda"

#: qml/Tutorial/TutorialPage.qml:178
msgid "You almost got it!"
msgstr "Quase conseguiu!"

#: qml/Tutorial/TutorialPage.qml:195
msgid "Try again."
msgstr "Tente de novo."

#: qml/Tutorial/TutorialRight.qml:31
msgid "To view open apps"
msgstr "Para ver as apps abertas"

#: qml/Tutorial/TutorialRight.qml:32
msgid "Long swipe from the right edge."
msgstr "Deslizar longo da margem direita."

#: qml/Tutorial/TutorialRight.qml:122
msgid "View all your running tasks."
msgstr "Ver todas as tarefas em execução."

#: qml/Wizard/Page.qml:89
msgctxt "Button: Go back one page in the Wizard"
msgid "Back"
msgstr "Retroceder"

#: qml/Wizard/Pages/here-terms.qml:27
msgid "Terms & Conditions"
msgstr "Termos e Condições"

#: qml/Wizard/Pages/passwd-confirm.qml:49
msgid "Confirm passphrase"
msgstr "Confirmar a palavra-passe"

#: qml/Wizard/Pages/passwd-confirm.qml:50
msgid "Confirm passcode"
msgstr "Confirmar código"

#: qml/Wizard/Pages/passwd-confirm.qml:53
#: qml/Wizard/Pages/passwd-confirm.qml:54
msgid "Please try again."
msgstr "Por favor, tente novamente."

#: qml/Wizard/Pages/passwd-confirm.qml:82 qml/Wizard/Pages/passwd-set.qml:90
#: qml/Wizard/Pages/10-welcome.qml:88 qml/Wizard/Pages/30-passwd-type.qml:128
#: qml/Wizard/Pages/40-wifi.qml:215 qml/Wizard/Pages/50-location.qml:131
#: qml/Wizard/Pages/60-reporting.qml:50
msgid "Continue"
msgstr "Avançar"

#: qml/Wizard/Pages/passwd-set.qml:61
msgid "Choose your passcode"
msgstr "Escolha o seu código"

#: qml/Wizard/Pages/passwd-set.qml:68
msgid "Passphrase must be 4 characters long"
msgstr "A palavra-passe tem de conter no mínimo 4 caracteres"

#: qml/Wizard/Pages/10-welcome.qml:27
msgid "Hi!"
msgstr "Olá!"

#: qml/Wizard/Pages/10-welcome.qml:44
msgid "Welcome to your Ubuntu phone."
msgstr "Bem-vindo ao seu telemóvel Ubuntu."

#: qml/Wizard/Pages/10-welcome.qml:52
msgid "Let’s get started."
msgstr "Vamos começar!"

#: qml/Wizard/Pages/20-sim.qml:25
msgid "Add a SIM card and restart your device"
msgstr "Adicione o cartão SIM e reinicie o dispositivo"

#: qml/Wizard/Pages/20-sim.qml:59
msgid "Without it, you won’t be able to make calls or use text messaging."
msgstr ""
"Sem o cartão SIM, não poderá fazer chamadas ou enviar mensagens de texto."

#: qml/Wizard/Pages/20-sim.qml:73 qml/Wizard/Pages/40-wifi.qml:215
msgid "Skip"
msgstr "Saltar"

#: qml/Wizard/Pages/30-passwd-type.qml:39
msgid "Lock security"
msgstr "Bloqueio de segurança"

#: qml/Wizard/Pages/30-passwd-type.qml:74
msgid "Please select how you’d like to unlock your phone."
msgstr "Por favor, escolha como pretende desbloquear o seu telemóvel."

#: qml/Wizard/Pages/30-passwd-type.qml:97
msgctxt "Label: Type of security method"
msgid "Swipe"
msgstr "Deslize"

#: qml/Wizard/Pages/30-passwd-type.qml:98
msgctxt "Label: Description of security method"
msgid "No security"
msgstr "Sem segurança"

#: qml/Wizard/Pages/30-passwd-type.qml:100
msgctxt "Label: Type of security method"
msgid "Passcode"
msgstr "Código"

#: qml/Wizard/Pages/30-passwd-type.qml:101
msgctxt "Label: Description of security method"
msgid "4 digits only"
msgstr "4 dígitos apenas"

#: qml/Wizard/Pages/30-passwd-type.qml:103
msgctxt "Label: Type of security method"
msgid "Passphrase"
msgstr "Palavra-passe"

#: qml/Wizard/Pages/30-passwd-type.qml:104
msgctxt "Label: Description of security method"
msgid "Numbers and letters"
msgstr "Números e letras"

#: qml/Wizard/Pages/40-wifi.qml:29
msgid "Connect to Wi‑Fi"
msgstr "Ligar ao Wi-Fi"

#: qml/Wizard/Pages/40-wifi.qml:168
msgid "Available networks…"
msgstr "Redes disponíveis..."

#: qml/Wizard/Pages/40-wifi.qml:169
msgid "No available networks."
msgstr "Sem redes disponíveis."

#: qml/Wizard/Pages/50-location.qml:27
msgid "Location"
msgstr "Localização"

#: qml/Wizard/Pages/50-location.qml:62
msgid "Let the phone detect your location:"
msgstr "Permitir que o telemóvel o localize:"

#: qml/Wizard/Pages/50-location.qml:69
msgid "Using GPS only (less accurate)"
msgstr "Utilizando apenas o GPS (menos preciso)"

#: qml/Wizard/Pages/50-location.qml:86
msgid "Using GPS, anonymized Wi-Fi and cellular network info (recommended)"
msgstr "Usando GPS, Wi-Fi anónimo e informações de rede móvel (recomendado)"

#. Translators: HERE is a trademark for Nokia's location service, you probably shouldn't translate it
#: qml/Wizard/Pages/50-location.qml:103
msgid ""
"By selecting this option you agree to the Nokia HERE <a href='#'>terms and "
"conditions</a>."
msgstr ""
"Ao selecionar esta opção concorda com os <a href='#'>termos e condições</a> "
"do Nokia HERE."

#: qml/Wizard/Pages/50-location.qml:112
msgid "Not at all"
msgstr "De modo nenhum"

#: qml/Wizard/Pages/50-location.qml:124
msgid "You can change your mind later in <b>System Settings</b>."
msgstr "Pode mudar de ideias mais tarde em  <b>Definições</b>."

#: qml/Wizard/Pages/60-reporting.qml:24
msgid "Improving your experience"
msgstr "Melhore a sua experiência"

#: qml/Wizard/Pages/60-reporting.qml:36
msgid ""
"Your phone is set up to automatically report errors to Canonical and its "
"partners, the makers of the operating system."
msgstr ""
"O seu telemóvel está pré-definido para reportar erros para a Canonical e "
"seus parceiros, criadores do sistema operativo."

#: qml/Wizard/Pages/60-reporting.qml:43
msgid ""
"This can be disabled in <b>System Settings</b> under <b>Security &amp; "
"Privacy</b>"
msgstr ""
"Isto pode ser desligado nas <b>Definições do Sistema</b> debaixo da "
"<b>Segurança eamp; Privacidade</b>"

#: qml/Wizard/Pages/80-finished.qml:24
msgid "All done"
msgstr "Tudo concluído"

#: qml/Wizard/Pages/80-finished.qml:39
msgid "Nice work!"
msgstr "Bom trabalho!"

#: qml/Wizard/Pages/80-finished.qml:46
msgid "Your phone is now ready to use."
msgstr "O seu telemóvel está pronto."

#: qml/Wizard/Pages/80-finished.qml:53
msgid "Finish"
msgstr "Concluir"

#. Translators: This is the arrow for "Back" buttons
#: qml/Wizard/StackButton.qml:39
#, qt-format
msgid "〈  %1"
msgstr "〈  %1"

#. Translators: This is the arrow for "Forward" buttons
#: qml/Wizard/StackButton.qml:42
#, qt-format
msgid "%1  〉"
msgstr "%1  〉"

#~ msgid "Top edge"
#~ msgstr "Margem superior"

#~ msgid "Close"
#~ msgstr "Fechar"

#~ msgid "Left edge"
#~ msgstr "Margem esquerda"

#~ msgid "Well done"
#~ msgstr "Muito bem"

#~ msgid "Right edge"
#~ msgstr "Margem direita"

#~ msgid "Type or say a command"
#~ msgstr "Digite ou diga um comando"

#~ msgid "Speaking..."
#~ msgstr "A falar..."

#~ msgid "Confirm"
#~ msgstr "Confirmar"

#~ msgid "Search"
#~ msgstr "Procurar"

#~ msgid "Swipe up again to close the settings screen"
#~ msgstr "Deslize de novo para cima para fechar o ecrã de definições"

#~ msgid "Skip intro"
#~ msgstr "Saltar introdução"

#~ msgid "Loading. Please Wait..."
#~ msgstr "A carregar. Aguarde por favor..."

#~ msgid "Speak Now..."
#~ msgstr "Fale agora..."

#~ msgid "All"
#~ msgstr "Todos"

#~ msgid "Favorites"
#~ msgstr "Favoritos"

#~ msgid "Power off"
#~ msgstr "Desligar"

#~ msgid "Done"
#~ msgstr "Concluído"

#~ msgid "Log out"
#~ msgstr "Terminar sessão"

#~ msgid "Reboot"
#~ msgstr "Reiniciar"

#~ msgid "Power"
#~ msgstr "Energia"

#~ msgid "Settings"
#~ msgstr "Definições"

#~ msgid "Restart"
#~ msgstr "Reiniciar"

#~ msgid "Manage Scopes"
#~ msgstr "Gerir Scopes"

#~ msgid "Please re-enter"
<<<<<<< HEAD
#~ msgstr "Por favor, volte a introduzir"
=======
#~ msgstr "Por favor, volte a introduzir"

#~ msgid "Try swiping from the top edge to access the indicators"
#~ msgstr "Tente deslizar da margem superior para aceder aos indicadores"

#~ msgid "Try swiping from the right edge to unlock the phone"
#~ msgstr "Tente deslizar da margem direita para desbloquear o telemóvel"

#~ msgid ""
#~ "You have now mastered the edge gestures and can start using the "
#~ "phone<br><br>Tap on the screen to start"
#~ msgstr ""
#~ "Já domina os gestos das margens, pode começar a usar o telefone<br><br>Toque "
#~ "no ecrã para começar"

#~ msgid "Store"
#~ msgstr "Store"

#~ msgid "Swipe from the left to reveal the launcher for quick access to apps"
#~ msgstr ""
#~ "Deslize da margem esquerda para mostrar o lançador para acesso rápido às apps"

#~ msgid "Click here to finish."
#~ msgstr "Clique aqui para finalizar."

#~ msgid "Shut down"
#~ msgstr "Desligar"
>>>>>>> b1b3c55a
<|MERGE_RESOLUTION|>--- conflicted
+++ resolved
@@ -6,26 +6,18 @@
 msgid ""
 msgstr ""
 "Project-Id-Version: unity8\n"
-"Report-Msgid-Bugs-To: FULL NAME <EMAIL@ADDRESS>\n"
+"Report-Msgid-Bugs-To: \n"
 "POT-Creation-Date: 2015-08-25 14:53+0200\n"
-<<<<<<< HEAD
-"PO-Revision-Date: 2015-09-17 13:37+0000\n"
-=======
 "PO-Revision-Date: 2015-07-29 10:01+0000\n"
->>>>>>> b1b3c55a
 "Last-Translator: Ivo Xavier <ivofernandes12@gmail.com>\n"
 "Language-Team: Portuguese <pt@li.org>\n"
+"Language: pt\n"
 "MIME-Version: 1.0\n"
 "Content-Type: text/plain; charset=UTF-8\n"
 "Content-Transfer-Encoding: 8bit\n"
 "Plural-Forms: nplurals=2; plural=n != 1;\n"
-<<<<<<< HEAD
-"X-Launchpad-Export-Date: 2015-09-18 05:44+0000\n"
-"X-Generator: Launchpad (build 17746)\n"
-=======
 "X-Launchpad-Export-Date: 2015-09-16 05:50+0000\n"
 "X-Generator: Launchpad (build 17737)\n"
->>>>>>> b1b3c55a
 
 #: plugins/LightDM/Greeter.cpp:112
 msgid "Password: "
@@ -798,9 +790,6 @@
 #~ msgstr "Gerir Scopes"
 
 #~ msgid "Please re-enter"
-<<<<<<< HEAD
-#~ msgstr "Por favor, volte a introduzir"
-=======
 #~ msgstr "Por favor, volte a introduzir"
 
 #~ msgid "Try swiping from the top edge to access the indicators"
@@ -813,19 +802,19 @@
 #~ "You have now mastered the edge gestures and can start using the "
 #~ "phone<br><br>Tap on the screen to start"
 #~ msgstr ""
-#~ "Já domina os gestos das margens, pode começar a usar o telefone<br><br>Toque "
-#~ "no ecrã para começar"
+#~ "Já domina os gestos das margens, pode começar a usar o "
+#~ "telefone<br><br>Toque no ecrã para começar"
 
 #~ msgid "Store"
 #~ msgstr "Store"
 
 #~ msgid "Swipe from the left to reveal the launcher for quick access to apps"
 #~ msgstr ""
-#~ "Deslize da margem esquerda para mostrar o lançador para acesso rápido às apps"
+#~ "Deslize da margem esquerda para mostrar o lançador para acesso rápido às "
+#~ "apps"
 
 #~ msgid "Click here to finish."
 #~ msgstr "Clique aqui para finalizar."
 
 #~ msgid "Shut down"
-#~ msgstr "Desligar"
->>>>>>> b1b3c55a
+#~ msgstr "Desligar"
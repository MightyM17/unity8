# Breton translation for unity8
# Copyright (c) 2014 Rosetta Contributors and Canonical Ltd 2014
# This file is distributed under the same license as the unity8 package.
# FIRST AUTHOR <EMAIL@ADDRESS>, 2014.
#
msgid ""
msgstr ""
"Project-Id-Version: unity8\n"
<<<<<<< HEAD
"Report-Msgid-Bugs-To: \n"
"POT-Creation-Date: 2015-10-02 00:07+0200\n"
=======
"Report-Msgid-Bugs-To: FULL NAME <EMAIL@ADDRESS>\n"
"POT-Creation-Date: 2015-10-19 14:34+0100\n"
>>>>>>> 78bdee56
"PO-Revision-Date: 2015-10-05 06:47+0000\n"
"Last-Translator: Fohanno Thierry <thierry.fohanno@ofis-bzh.org>\n"
"Language-Team: Breton <br@li.org>\n"
"Language: br\n"
"MIME-Version: 1.0\n"
"Content-Type: text/plain; charset=UTF-8\n"
"Content-Transfer-Encoding: 8bit\n"
"Plural-Forms: nplurals=2; plural=n > 1;\n"
"X-Launchpad-Export-Date: 2015-11-07 05:12+0000\n"
"X-Generator: Launchpad (build 17838)\n"

#: plugins/IntegratedLightDM/Greeter.cpp:112
msgid "Password: "
msgstr "Ger-tremen : "

#: plugins/Unity/Launcher/launcheritem.cpp:47
#: plugins/Unity/Launcher/launcheritem.cpp:106
msgid "Pin shortcut"
msgstr "Spilhennañ ar verradenn"

#: plugins/Unity/Launcher/launcheritem.cpp:52
msgid "Quit"
msgstr "Mont kuit"

#: plugins/Unity/Launcher/launcheritem.cpp:106
msgid "Unpin shortcut"
msgstr "Dispilhennañ ar verradenn"

#. Translators, please edit/rearrange these strftime(3) tokens to suit your locale!
#. This format string is used for showing, on a 12-hour clock, times that happen yesterday.
#. (\u2003 is a unicode em space which is slightly wider than a normal space.)
#. en_US example: "Yesterday\u2003%l:%M %p" --> "Yesterday  1:00 PM"
#: plugins/Utils/relativetimeformatter.cpp:157
msgid "Yesterday %l:%M %p"
msgstr "dec'h %l:%M %p"

#. Translators, please edit/rearrange these strftime(3) tokens to suit your locale!
#. This format string is used for showing, on a 12-hour clock, times that happened today.
#. en_US example: "%l:%M %p" --> "1:00 PM"
#: plugins/Utils/relativetimeformatter.cpp:164
msgid "%l:%M %p"
msgstr "%l:%M %p"

#. Translators, please edit/rearrange these strftime(3) tokens to suit your locale!
#. This format string is used for showing, on a 12-hour clock, events/appointments that happen tomorrow.
#. (\u2003 is a unicode em space which is slightly wider than a normal space.)
#. en_US example: "Tomorrow\u2003%l:%M %p" --> "Tomorrow  1:00 PM"
#: plugins/Utils/relativetimeformatter.cpp:172
msgid "Tomorrow %l:%M %p"
msgstr "Warc'hoazh %l:%M %p"

#. Translators, please edit/rearrange these strftime(3) tokens to suit your locale!
#. This format string is used for showing, on a 12-hour clock, times that happened in the last week.
#. (\u2003 is a unicode em space which is slightly wider than a normal space.)
#. en_US example: "%a\u2003%l:%M %p" --> "Fri  1:00 PM"
#: plugins/Utils/relativetimeformatter.cpp:181
msgid "%a %l:%M %p"
msgstr "%a %l:%M %p"

#. Translators, please edit/rearrange these strftime(3) tokens to suit your locale!
#. This format string is used for showing, on a 12-hour clock, times that happened before a week from now.
#. (\u2003 is a unicode em space which is slightly wider than a normal space.)
#. en_US example: "%a %b %d\u2003%l:%M %p" --> "Fri Oct 31  1:00 PM"
#. en_GB example: "%a %d %b\u2003%l:%M %p" --> "Fri 31 Oct  1:00 PM"
#: plugins/Utils/relativetimeformatter.cpp:190
msgid "%a %d %b %l:%M %p"
msgstr "%a %b %d %l:%M %p"

#. Translators, please edit/rearrange these strftime(3) tokens to suit your locale!
#. This format string is used for showing, on a 24-hour clock, times that happen yesterday.
#. (\u2003 is a unicode em space which is slightly wider than a normal space.)
#. en_US example: "Yesterday\u2003%l:%M %p" --> "Yesterday  13:00"
#: plugins/Utils/relativetimeformatter.cpp:201
msgid "Yesterday %H:%M"
msgstr "Dec'h %H:%M"

#. Translators, please edit/rearrange these strftime(3) tokens to suit your locale!
#. This format string is used for showing, on a 24-hour clock, times that happened today.
#. en_US example: "%H:%M" --> "13:00"
#: plugins/Utils/relativetimeformatter.cpp:208
msgid "%H:%M"
msgstr "%H:%M"

#. Translators, please edit/rearrange these strftime(3) tokens to suit your locale!
#. This format string is used for showing, on a 24-hour clock, events/appointments that happen tomorrow.
#. (\u2003 is a unicode em space which is slightly wider than a normal space.)
#. en_US example: "Tomorrow\u2003%l:%M %p" --> "Tomorrow  13:00"
#: plugins/Utils/relativetimeformatter.cpp:216
msgid "Tomorrow %H:%M"
msgstr "Warc'hoazh %H:%M"

#. Translators, please edit/rearrange these strftime(3) tokens to suit your locale!
#. This format string is used for showing, on a 24-hour clock, times that happened in the last week.
#. (\u2003 is a unicode em space which is slightly wider than a normal space.)
#. en_US example: "%a\u2003%H:%M" --> "Fri  13:00"
#: plugins/Utils/relativetimeformatter.cpp:225
msgid "%a %H:%M"
msgstr "%a %H:%M"

#. Translators, please edit/rearrange these strftime(3) tokens to suit your locale!
#. This format string is used for showing, on a 24-hour clock, times that happened before a week from now.
#. (\u2003 is a unicode em space which is slightly wider than a normal space.)
#. en_US example: "%a %b %d\u2003%H:%M" --> "Fri Oct 31  13:00"
#. en_GB example: "%a %d %b\u2003%H:%M" --> "Fri 31 Oct  13:00"
#: plugins/Utils/relativetimeformatter.cpp:234
msgid "%a %d %b %H:%M"
msgstr "%a  %b %d %H:%M"

#: plugins/Wizard/LocalePlugin.cpp:28
msgid "Ivory Coast"
msgstr ""

#: plugins/Wizard/LocalePlugin.cpp:29
msgid "Ghana"
msgstr ""

#: plugins/Wizard/LocalePlugin.cpp:30
msgid "Ethiopia"
msgstr ""

#: plugins/Wizard/LocalePlugin.cpp:31
msgid "Algeria"
msgstr ""

#: plugins/Wizard/LocalePlugin.cpp:32
msgid "Eritrea"
msgstr ""

#: plugins/Wizard/LocalePlugin.cpp:33
msgid "Mali"
msgstr ""

#: plugins/Wizard/LocalePlugin.cpp:34
msgid "Central African Republic"
msgstr ""

#: plugins/Wizard/LocalePlugin.cpp:35
msgid "Gambia"
msgstr ""

#: plugins/Wizard/LocalePlugin.cpp:36
msgid "Guinea Bissau"
msgstr ""

#: plugins/Wizard/LocalePlugin.cpp:37
msgid "Malawi"
msgstr ""

#: plugins/Wizard/LocalePlugin.cpp:38
msgid "Congo Brazzaville"
msgstr ""

#: plugins/Wizard/LocalePlugin.cpp:39
msgid "Burundi"
msgstr ""

#: plugins/Wizard/LocalePlugin.cpp:40
msgid "Egypt"
msgstr ""

#: plugins/Wizard/LocalePlugin.cpp:41
msgid "Morocco"
msgstr ""

#: plugins/Wizard/LocalePlugin.cpp:42
msgid "Spain"
msgstr ""

#: plugins/Wizard/LocalePlugin.cpp:43
msgid "Guinea"
msgstr ""

#: plugins/Wizard/LocalePlugin.cpp:44
msgid "Senegal"
msgstr ""

#: plugins/Wizard/LocalePlugin.cpp:45
msgid "Tanzania"
msgstr ""

#: plugins/Wizard/LocalePlugin.cpp:46
msgid "Djibouti"
msgstr ""

#: plugins/Wizard/LocalePlugin.cpp:47
msgid "Cameroon"
msgstr ""

#: plugins/Wizard/LocalePlugin.cpp:48
msgid "Western Sahara"
msgstr ""

#: plugins/Wizard/LocalePlugin.cpp:49
msgid "Sierra Leone"
msgstr ""

#: plugins/Wizard/LocalePlugin.cpp:50
msgid "Botswana"
msgstr ""

#: plugins/Wizard/LocalePlugin.cpp:51
msgid "Zimbabwe"
msgstr ""

#: plugins/Wizard/LocalePlugin.cpp:52
msgid "South Africa"
msgstr ""

#: plugins/Wizard/LocalePlugin.cpp:53
msgid "South Sudan"
msgstr ""

#: plugins/Wizard/LocalePlugin.cpp:54
msgid "Uganda"
msgstr ""

#: plugins/Wizard/LocalePlugin.cpp:55
msgid "Sudan"
msgstr ""

#: plugins/Wizard/LocalePlugin.cpp:56
msgid "Rwanda"
msgstr ""

#: plugins/Wizard/LocalePlugin.cpp:57
msgid "Congo (Kinshasa)"
msgstr ""

#: plugins/Wizard/LocalePlugin.cpp:58
msgid "Nigeria"
msgstr ""

#: plugins/Wizard/LocalePlugin.cpp:59
msgid "Gabon"
msgstr ""

#: plugins/Wizard/LocalePlugin.cpp:60
msgid "Togo"
msgstr ""

#: plugins/Wizard/LocalePlugin.cpp:61
msgid "Angola"
msgstr ""

#: plugins/Wizard/LocalePlugin.cpp:62
msgid "Zambia"
msgstr ""

#: plugins/Wizard/LocalePlugin.cpp:63
msgid "Equatorial Guinea"
msgstr ""

#: plugins/Wizard/LocalePlugin.cpp:64
msgid "Mozambique"
msgstr ""

#: plugins/Wizard/LocalePlugin.cpp:65
msgid "Lesotho"
msgstr ""

#: plugins/Wizard/LocalePlugin.cpp:66
msgid "Swaziland"
msgstr ""

#: plugins/Wizard/LocalePlugin.cpp:67
msgid "Somalia"
msgstr ""

#: plugins/Wizard/LocalePlugin.cpp:68
msgid "Liberia"
msgstr ""

#: plugins/Wizard/LocalePlugin.cpp:69
msgid "Kenya"
msgstr ""

#: plugins/Wizard/LocalePlugin.cpp:70
msgid "Chad"
msgstr ""

#: plugins/Wizard/LocalePlugin.cpp:71
msgid "Niger"
msgstr ""

#: plugins/Wizard/LocalePlugin.cpp:72
msgid "Mauritania"
msgstr ""

#: plugins/Wizard/LocalePlugin.cpp:73
msgid "Burkina Faso"
msgstr ""

#: plugins/Wizard/LocalePlugin.cpp:74
msgid "Benin"
msgstr ""

#: plugins/Wizard/LocalePlugin.cpp:75
msgid "Sao Tome And Principe"
msgstr ""

#: plugins/Wizard/LocalePlugin.cpp:76
msgid "Libya"
msgstr ""

#: plugins/Wizard/LocalePlugin.cpp:77
msgid "Tunisia"
msgstr ""

#: plugins/Wizard/LocalePlugin.cpp:78
msgid "Namibia"
msgstr ""

#: plugins/Wizard/LocalePlugin.cpp:79
msgid "United States"
msgstr ""

#: plugins/Wizard/LocalePlugin.cpp:80
msgid "Anguilla"
msgstr ""

#: plugins/Wizard/LocalePlugin.cpp:81
msgid "Antigua And Barbuda"
msgstr ""

#: plugins/Wizard/LocalePlugin.cpp:82
msgid "Brazil"
msgstr ""

#: plugins/Wizard/LocalePlugin.cpp:83
msgid "Argentina"
msgstr ""

#: plugins/Wizard/LocalePlugin.cpp:84
msgid "Aruba"
msgstr ""

#: plugins/Wizard/LocalePlugin.cpp:85
msgid "Paraguay"
msgstr ""

#: plugins/Wizard/LocalePlugin.cpp:86
msgid "Canada"
msgstr ""

#: plugins/Wizard/LocalePlugin.cpp:87
msgid "Mexico"
msgstr ""

#: plugins/Wizard/LocalePlugin.cpp:88
msgid "Barbados"
msgstr ""

#: plugins/Wizard/LocalePlugin.cpp:89
msgid "Belize"
msgstr ""

#: plugins/Wizard/LocalePlugin.cpp:90
msgid "Colombia"
msgstr ""

#: plugins/Wizard/LocalePlugin.cpp:91
msgid "Venezuela"
msgstr ""

#: plugins/Wizard/LocalePlugin.cpp:92
msgid "French Guiana"
msgstr ""

#: plugins/Wizard/LocalePlugin.cpp:93
msgid "Cayman Islands"
msgstr ""

#: plugins/Wizard/LocalePlugin.cpp:94
msgid "Costa Rica"
msgstr ""

#: plugins/Wizard/LocalePlugin.cpp:95
msgid "Cura Sao"
msgstr ""

#: plugins/Wizard/LocalePlugin.cpp:96
msgid "Greenland"
msgstr ""

#: plugins/Wizard/LocalePlugin.cpp:97
msgid "Dominica"
msgstr ""

#: plugins/Wizard/LocalePlugin.cpp:98
msgid "El Salvador"
msgstr ""

#: plugins/Wizard/LocalePlugin.cpp:99
msgid "Turks And Caicos Islands"
msgstr ""

#: plugins/Wizard/LocalePlugin.cpp:100
msgid "Grenada"
msgstr ""

#: plugins/Wizard/LocalePlugin.cpp:101
msgid "Guadeloupe"
msgstr ""

#: plugins/Wizard/LocalePlugin.cpp:102
msgid "Guatemala"
msgstr ""

#: plugins/Wizard/LocalePlugin.cpp:103
msgid "Ecuador"
msgstr ""

#: plugins/Wizard/LocalePlugin.cpp:104
msgid "Guyana"
msgstr ""

#: plugins/Wizard/LocalePlugin.cpp:105
msgid "Cuba"
msgstr ""

#: plugins/Wizard/LocalePlugin.cpp:106
msgid "Jamaica"
msgstr ""

#: plugins/Wizard/LocalePlugin.cpp:107
msgid "Bonaire"
msgstr ""

#: plugins/Wizard/LocalePlugin.cpp:108
msgid "Bolivia"
msgstr ""

#: plugins/Wizard/LocalePlugin.cpp:109
msgid "Peru"
msgstr ""

#: plugins/Wizard/LocalePlugin.cpp:110
msgid "Sint Maarten"
msgstr ""

#: plugins/Wizard/LocalePlugin.cpp:111
msgid "Nicaragua"
msgstr ""

#: plugins/Wizard/LocalePlugin.cpp:112
msgid "Saint Martin"
msgstr ""

#: plugins/Wizard/LocalePlugin.cpp:113
msgid "Martinique"
msgstr ""

#: plugins/Wizard/LocalePlugin.cpp:114
msgid "Saint Pierre And Miquelon"
msgstr ""

#: plugins/Wizard/LocalePlugin.cpp:115
msgid "Uruguay"
msgstr ""

#: plugins/Wizard/LocalePlugin.cpp:116
msgid "Montserrat"
msgstr ""

#: plugins/Wizard/LocalePlugin.cpp:117
msgid "Bahamas"
msgstr ""

#: plugins/Wizard/LocalePlugin.cpp:118
msgid "Panama"
msgstr ""

#: plugins/Wizard/LocalePlugin.cpp:119
msgid "Suriname"
msgstr ""

#: plugins/Wizard/LocalePlugin.cpp:120
msgid "Haiti"
msgstr ""

#: plugins/Wizard/LocalePlugin.cpp:121
msgid "Trinidad And Tobago"
msgstr ""

#: plugins/Wizard/LocalePlugin.cpp:122
msgid "Puerto Rico"
msgstr ""

#: plugins/Wizard/LocalePlugin.cpp:123
msgid "Chile"
msgstr ""

#: plugins/Wizard/LocalePlugin.cpp:124
msgid "Dominican Republic"
msgstr ""

#: plugins/Wizard/LocalePlugin.cpp:125
msgid "Saint Barthelemy"
msgstr ""

#: plugins/Wizard/LocalePlugin.cpp:126
msgid "Saint Kitts And Nevis"
msgstr ""

#: plugins/Wizard/LocalePlugin.cpp:127
msgid "Saint Lucia"
msgstr ""

#: plugins/Wizard/LocalePlugin.cpp:128
msgid "United States Virgin Islands"
msgstr ""

#: plugins/Wizard/LocalePlugin.cpp:129
msgid "Saint Vincent And The Grenadines"
msgstr ""

#: plugins/Wizard/LocalePlugin.cpp:130
msgid "Honduras"
msgstr ""

#: plugins/Wizard/LocalePlugin.cpp:131
msgid "British Virgin Islands"
msgstr ""

#: plugins/Wizard/LocalePlugin.cpp:132
msgid "Antarctica"
msgstr ""

#: plugins/Wizard/LocalePlugin.cpp:133
msgid "Australia"
msgstr ""

#: plugins/Wizard/LocalePlugin.cpp:134
msgid "Svalbard And Jan Mayen Islands"
msgstr ""

#: plugins/Wizard/LocalePlugin.cpp:135
msgid "Yemen"
msgstr ""

#: plugins/Wizard/LocalePlugin.cpp:136
msgid "Kazakhstan"
msgstr ""

#: plugins/Wizard/LocalePlugin.cpp:137
msgid "Jordan"
msgstr ""

#: plugins/Wizard/LocalePlugin.cpp:138
msgid "Russia"
msgstr ""

#: plugins/Wizard/LocalePlugin.cpp:139
msgid "Turkmenistan"
msgstr ""

#: plugins/Wizard/LocalePlugin.cpp:140
msgid "Iraq"
msgstr ""

#: plugins/Wizard/LocalePlugin.cpp:141
msgid "Bahrain"
msgstr ""

#: plugins/Wizard/LocalePlugin.cpp:142
msgid "Azerbaijan"
msgstr ""

#: plugins/Wizard/LocalePlugin.cpp:143
msgid "Thailand"
msgstr ""

#: plugins/Wizard/LocalePlugin.cpp:144
msgid "Lebanon"
msgstr ""

#: plugins/Wizard/LocalePlugin.cpp:145
msgid "Kyrgyzstan"
msgstr ""

#: plugins/Wizard/LocalePlugin.cpp:146
msgid "Brunei"
msgstr ""

#: plugins/Wizard/LocalePlugin.cpp:147
msgid "Mongolia"
msgstr ""

#: plugins/Wizard/LocalePlugin.cpp:148
msgid "China"
msgstr ""

#: plugins/Wizard/LocalePlugin.cpp:149
msgid "Sri Lanka"
msgstr ""

#: plugins/Wizard/LocalePlugin.cpp:150
msgid "Syria"
msgstr ""

#: plugins/Wizard/LocalePlugin.cpp:151
msgid "Bangladesh"
msgstr ""

#: plugins/Wizard/LocalePlugin.cpp:152
msgid "East Timor"
msgstr ""

#: plugins/Wizard/LocalePlugin.cpp:153
msgid "United Arab Emirates"
msgstr ""

#: plugins/Wizard/LocalePlugin.cpp:154
msgid "Tajikistan"
msgstr ""

#: plugins/Wizard/LocalePlugin.cpp:155
msgid "Palestinian Territories"
msgstr ""

#: plugins/Wizard/LocalePlugin.cpp:156
msgid "Vietnam"
msgstr ""

#: plugins/Wizard/LocalePlugin.cpp:157
msgid "Hong Kong"
msgstr ""

#: plugins/Wizard/LocalePlugin.cpp:158
msgid "Indonesia"
msgstr ""

#: plugins/Wizard/LocalePlugin.cpp:159
msgid "Israel"
msgstr ""

#: plugins/Wizard/LocalePlugin.cpp:160
msgid "Afghanistan"
msgstr ""

#: plugins/Wizard/LocalePlugin.cpp:161
msgid "Pakistan"
msgstr ""

#: plugins/Wizard/LocalePlugin.cpp:162
msgid "Nepal"
msgstr ""

#: plugins/Wizard/LocalePlugin.cpp:163
msgid "India"
msgstr ""

#: plugins/Wizard/LocalePlugin.cpp:164
msgid "Malaysia"
msgstr ""

#: plugins/Wizard/LocalePlugin.cpp:165
msgid "Kuwait"
msgstr ""

#: plugins/Wizard/LocalePlugin.cpp:166
msgid "Macau"
msgstr ""

#: plugins/Wizard/LocalePlugin.cpp:167
msgid "Philippines"
msgstr ""

#: plugins/Wizard/LocalePlugin.cpp:168
msgid "Oman"
msgstr ""

#: plugins/Wizard/LocalePlugin.cpp:169
msgid "Cyprus"
msgstr ""

#: plugins/Wizard/LocalePlugin.cpp:170
msgid "Cambodia"
msgstr ""

#: plugins/Wizard/LocalePlugin.cpp:171
msgid "North Korea"
msgstr ""

#: plugins/Wizard/LocalePlugin.cpp:172
msgid "Qatar"
msgstr ""

#: plugins/Wizard/LocalePlugin.cpp:173
msgid "Myanmar"
msgstr ""

#: plugins/Wizard/LocalePlugin.cpp:174
msgid "Saudi Arabia"
msgstr ""

#: plugins/Wizard/LocalePlugin.cpp:175
msgid "Uzbekistan"
msgstr ""

#: plugins/Wizard/LocalePlugin.cpp:176
msgid "South Korea"
msgstr ""

#: plugins/Wizard/LocalePlugin.cpp:177
msgid "Singapore"
msgstr ""

#: plugins/Wizard/LocalePlugin.cpp:178
msgid "Taiwan"
msgstr ""

#: plugins/Wizard/LocalePlugin.cpp:179
msgid "Georgia"
msgstr ""

#: plugins/Wizard/LocalePlugin.cpp:180
msgid "Iran"
msgstr ""

#: plugins/Wizard/LocalePlugin.cpp:181
msgid "Bhutan"
msgstr ""

#: plugins/Wizard/LocalePlugin.cpp:182
msgid "Japan"
msgstr ""

#: plugins/Wizard/LocalePlugin.cpp:183
msgid "Laos"
msgstr ""

#: plugins/Wizard/LocalePlugin.cpp:184
msgid "Armenia"
msgstr ""

#: plugins/Wizard/LocalePlugin.cpp:185
msgid "Portugal"
msgstr ""

#: plugins/Wizard/LocalePlugin.cpp:186
msgid "Bermuda"
msgstr ""

#: plugins/Wizard/LocalePlugin.cpp:187
msgid "Cape Verde"
msgstr ""

#: plugins/Wizard/LocalePlugin.cpp:188
msgid "Faroe Islands"
msgstr ""

#: plugins/Wizard/LocalePlugin.cpp:189
msgid "Iceland"
msgstr ""

#: plugins/Wizard/LocalePlugin.cpp:190
msgid "South Georgia And The South Sandwich Islands"
msgstr ""

#: plugins/Wizard/LocalePlugin.cpp:191
msgid "Saint Helena"
msgstr ""

#: plugins/Wizard/LocalePlugin.cpp:192
msgid "Falkland Islands"
msgstr ""

#: plugins/Wizard/LocalePlugin.cpp:193
msgid "Netherlands"
msgstr ""

#: plugins/Wizard/LocalePlugin.cpp:194
msgid "Andorra"
msgstr ""

#: plugins/Wizard/LocalePlugin.cpp:195
msgid "Greece"
msgstr ""

#: plugins/Wizard/LocalePlugin.cpp:196
msgid "Serbia"
msgstr ""

#: plugins/Wizard/LocalePlugin.cpp:197
msgid "Germany"
msgstr ""

#: plugins/Wizard/LocalePlugin.cpp:198
msgid "Slovakia"
msgstr ""

#: plugins/Wizard/LocalePlugin.cpp:199
msgid "Belgium"
msgstr ""

#: plugins/Wizard/LocalePlugin.cpp:200
msgid "Romania"
msgstr ""

#: plugins/Wizard/LocalePlugin.cpp:201
msgid "Hungary"
msgstr ""

#: plugins/Wizard/LocalePlugin.cpp:202
msgid "Moldova"
msgstr ""

#: plugins/Wizard/LocalePlugin.cpp:203
msgid "Denmark"
msgstr ""

#: plugins/Wizard/LocalePlugin.cpp:204
msgid "Ireland"
msgstr ""

#: plugins/Wizard/LocalePlugin.cpp:205
msgid "Gibraltar"
msgstr ""

#: plugins/Wizard/LocalePlugin.cpp:206
msgid "Guernsey"
msgstr ""

#: plugins/Wizard/LocalePlugin.cpp:207
msgid "Finland"
msgstr ""

#: plugins/Wizard/LocalePlugin.cpp:208
msgid "Isle Of Man"
msgstr ""

#: plugins/Wizard/LocalePlugin.cpp:209
msgid "Turkey"
msgstr ""

#: plugins/Wizard/LocalePlugin.cpp:210
msgid "Jersey"
msgstr ""

#: plugins/Wizard/LocalePlugin.cpp:211
msgid "Ukraine"
msgstr ""

#: plugins/Wizard/LocalePlugin.cpp:212
msgid "Slovenia"
msgstr ""

#: plugins/Wizard/LocalePlugin.cpp:213
msgid "United Kingdom"
msgstr ""

#: plugins/Wizard/LocalePlugin.cpp:214
msgid "Luxembourg"
msgstr ""

#: plugins/Wizard/LocalePlugin.cpp:215
msgid "Malta"
msgstr ""

#: plugins/Wizard/LocalePlugin.cpp:216
msgid "Aland Islands"
msgstr ""

#: plugins/Wizard/LocalePlugin.cpp:217
msgid "Belarus"
msgstr ""

#: plugins/Wizard/LocalePlugin.cpp:218
msgid "Monaco"
msgstr ""

#: plugins/Wizard/LocalePlugin.cpp:219
msgid "Norway"
msgstr ""

#: plugins/Wizard/LocalePlugin.cpp:220
msgid "France"
msgstr ""

#: plugins/Wizard/LocalePlugin.cpp:221
msgid "Montenegro"
msgstr ""

#: plugins/Wizard/LocalePlugin.cpp:222
msgid "Czech Republic"
msgstr ""

#: plugins/Wizard/LocalePlugin.cpp:223
msgid "Latvia"
msgstr ""

#: plugins/Wizard/LocalePlugin.cpp:224
msgid "Italy"
msgstr ""

#: plugins/Wizard/LocalePlugin.cpp:225
msgid "San Marino"
msgstr ""

#: plugins/Wizard/LocalePlugin.cpp:226
msgid "Bosnia And Herzegowina"
msgstr ""

#: plugins/Wizard/LocalePlugin.cpp:227
msgid "Macedonia"
msgstr ""

#: plugins/Wizard/LocalePlugin.cpp:228
msgid "Bulgaria"
msgstr ""

#: plugins/Wizard/LocalePlugin.cpp:229
msgid "Sweden"
msgstr ""

#: plugins/Wizard/LocalePlugin.cpp:230
msgid "Estonia"
msgstr ""

#: plugins/Wizard/LocalePlugin.cpp:231
msgid "Albania"
msgstr ""

#: plugins/Wizard/LocalePlugin.cpp:232
msgid "Liechtenstein"
msgstr ""

#: plugins/Wizard/LocalePlugin.cpp:233
msgid "Vatican City State"
msgstr ""

#: plugins/Wizard/LocalePlugin.cpp:234
msgid "Austria"
msgstr ""

#: plugins/Wizard/LocalePlugin.cpp:235
msgid "Lithuania"
msgstr ""

#: plugins/Wizard/LocalePlugin.cpp:236
msgid "Poland"
msgstr ""

#: plugins/Wizard/LocalePlugin.cpp:237
msgid "Croatia"
msgstr ""

#: plugins/Wizard/LocalePlugin.cpp:238
msgid "Switzerland"
msgstr ""

#: plugins/Wizard/LocalePlugin.cpp:239
msgid "Madagascar"
msgstr ""

#: plugins/Wizard/LocalePlugin.cpp:240
msgid "British Indian Ocean Territory"
msgstr ""

#: plugins/Wizard/LocalePlugin.cpp:241
msgid "ChristmasIsland"
msgstr ""

#: plugins/Wizard/LocalePlugin.cpp:242
msgid "CocosIslands"
msgstr ""

#: plugins/Wizard/LocalePlugin.cpp:243
msgid "Comoros"
msgstr ""

#: plugins/Wizard/LocalePlugin.cpp:244
msgid "French Southern Territories"
msgstr ""

#: plugins/Wizard/LocalePlugin.cpp:245
msgid "Seychelles"
msgstr ""

#: plugins/Wizard/LocalePlugin.cpp:246
msgid "Maldives"
msgstr ""

#: plugins/Wizard/LocalePlugin.cpp:247
msgid "Mauritius"
msgstr ""

#: plugins/Wizard/LocalePlugin.cpp:248
msgid "Mayotte"
msgstr ""

#: plugins/Wizard/LocalePlugin.cpp:249
msgid "Reunion"
msgstr ""

#: plugins/Wizard/LocalePlugin.cpp:250
msgid "Samoa"
msgstr ""

#: plugins/Wizard/LocalePlugin.cpp:251
msgid "New Zealand"
msgstr ""

#: plugins/Wizard/LocalePlugin.cpp:252
msgid "Micronesia"
msgstr ""

#: plugins/Wizard/LocalePlugin.cpp:253
msgid "Vanuatu"
msgstr ""

#: plugins/Wizard/LocalePlugin.cpp:254
msgid "Kiribati"
msgstr ""

#: plugins/Wizard/LocalePlugin.cpp:255
msgid "Tokelau"
msgstr ""

#: plugins/Wizard/LocalePlugin.cpp:256
msgid "Fiji"
msgstr ""

#: plugins/Wizard/LocalePlugin.cpp:257
msgid "Tuvalu"
msgstr ""

#: plugins/Wizard/LocalePlugin.cpp:258
msgid "French Polynesia"
msgstr ""

#: plugins/Wizard/LocalePlugin.cpp:259
msgid "Solomon Islands"
msgstr ""

#: plugins/Wizard/LocalePlugin.cpp:260
msgid "Guam"
msgstr ""

#: plugins/Wizard/LocalePlugin.cpp:261
msgid "United States Minor Outlying Islands"
msgstr ""

#: plugins/Wizard/LocalePlugin.cpp:262
msgid "Marshall Islands"
msgstr ""

#: plugins/Wizard/LocalePlugin.cpp:263
msgid "Nauru"
msgstr ""

#: plugins/Wizard/LocalePlugin.cpp:264
msgid "Niue"
msgstr ""

#: plugins/Wizard/LocalePlugin.cpp:265
msgid "Norfolk Island"
msgstr ""

#: plugins/Wizard/LocalePlugin.cpp:266
msgid "New Caledonia"
msgstr ""

#: plugins/Wizard/LocalePlugin.cpp:267
msgid "American Samoa"
msgstr ""

#: plugins/Wizard/LocalePlugin.cpp:268
msgid "Palau"
msgstr ""

#: plugins/Wizard/LocalePlugin.cpp:269
msgid "Pitcairn"
msgstr ""

#: plugins/Wizard/LocalePlugin.cpp:270
msgid "Papua New Guinea"
msgstr ""

#: plugins/Wizard/LocalePlugin.cpp:271
msgid "Cook Islands"
msgstr ""

#: plugins/Wizard/LocalePlugin.cpp:272
msgid "Northern Mariana Islands"
msgstr ""

#: plugins/Wizard/LocalePlugin.cpp:273
msgid "Tonga"
msgstr ""

#: plugins/Wizard/LocalePlugin.cpp:274
msgid "Kosovo"
msgstr ""

#: plugins/Wizard/LocalePlugin.cpp:275
msgid "Wallis And Futuna Islands"
msgstr ""

#: qml/Components/DelayedLockscreen.qml:49
msgid "Device Locked"
msgstr "Benveg prennet"

#: qml/Components/DelayedLockscreen.qml:64
msgid "You have been locked out due to too many failed passphrase attempts."
msgstr ""
"Prennet eo bet ho penveg abalamour da re a daolioù-esae c'hwitet evit merkañ "
"ho frazenn-dremen."

#: qml/Components/DelayedLockscreen.qml:65
msgid "You have been locked out due to too many failed passcode attempts."
msgstr ""
"Prennet eo bet ho penveg abalamour da re a daolioù-esae evit merkañ ho kod-"
"tremen."

#: qml/Components/DelayedLockscreen.qml:74
#, qt-format
msgid "Please wait %1 minute and then try again…"
msgid_plural "Please wait %1 minutes and then try again…"
msgstr[0] "Gortozit %1 vunutenn, mar plij, hag esaeit en-dro..."
msgstr[1] "Gortozit %1 a vunutoù, mar plij, hag esaeit en-dro..."

#: qml/Components/Dialogs.qml:115
msgctxt "Title: Lock/Log out dialog"
msgid "Log out"
msgstr "Digevreañ"

#: qml/Components/Dialogs.qml:116
msgid "Are you sure you want to log out?"
msgstr "Ha sur oc'h e fell deoc'h digevreañ ?"

#: qml/Components/Dialogs.qml:118
msgctxt "Button: Lock the system"
msgid "Lock"
msgstr "Prennañ"

#: qml/Components/Dialogs.qml:125
msgctxt "Button: Log out from the system"
msgid "Log Out"
msgstr "Digevreañ"

#: qml/Components/Dialogs.qml:132 qml/Components/Dialogs.qml:165
#: qml/Components/Dialogs.qml:224 qml/Wizard/Pages/passcode-confirm.qml:32
#: qml/Wizard/Pages/passcode-set.qml:32 qml/Wizard/Pages/password-set.qml:137
#: qml/Wizard/Pages/uaccount-signin.qml:26
#: qml/Wizard/Pages/60-uaccount-signup.qml:151
msgid "Cancel"
msgstr "Nullañ"

#: qml/Components/Dialogs.qml:144
msgctxt "Title: Reboot/Shut down dialog"
msgid "Shut down"
msgstr "Lazhañ ar benveg"

#: qml/Components/Dialogs.qml:145
msgid "Are you sure you want to shut down?"
msgstr "Ha sur oc'h e fell deoc'h lazhañ ar benveg ?"

#: qml/Components/Dialogs.qml:147
msgctxt "Button: Reboot the system"
msgid "Reboot"
msgstr "Adloc'hañ"

#: qml/Components/Dialogs.qml:156
msgctxt "Button: Shut down the system"
msgid "Shut down"
msgstr "Lazhañ ar benveg"

#: qml/Components/Dialogs.qml:178
msgctxt "Title: Reboot dialog"
msgid "Reboot"
msgstr "Adloc'hañ"

#: qml/Components/Dialogs.qml:179
msgid "Are you sure you want to reboot?"
msgstr "Ha sur oc'h e fell deoc'h adloc'hañ ?"

#: qml/Components/Dialogs.qml:181
msgid "No"
msgstr "N'on ket"

#: qml/Components/Dialogs.qml:188
msgid "Yes"
msgstr "Ya"

#: qml/Components/Dialogs.qml:203
msgctxt "Title: Power off/Restart dialog"
msgid "Power"
msgstr "Enaouiñ"

#: qml/Components/Dialogs.qml:204
msgid ""
"Are you sure you would like\n"
"to power off?"
msgstr ""
"Ha sur oc'h e fell deoc'h\n"
"troc'hañ an tredan ?"

#: qml/Components/Dialogs.qml:206
msgctxt "Button: Power off the system"
msgid "Power off"
msgstr "Lazhañ"

#: qml/Components/Dialogs.qml:215
msgctxt "Button: Restart the system"
msgid "Restart"
msgstr "Adloc'hañ"

#: qml/Components/Lockscreen.qml:245
msgid "Return to Call"
msgstr "Distreiñ d'ar bellgomzadenn"

#: qml/Components/Lockscreen.qml:245
msgid "Emergency Call"
msgstr "Pellgomzadenn vallus"

#: qml/Components/Lockscreen.qml:277 qml/Wizard/Pages/password-set.qml:159
msgid "OK"
msgstr "Mat eo"

#: qml/Dash/GenericScopeView.qml:569 qml/Dash/GenericScopeView.qml:727
msgid "See less"
msgstr "Gwelet nebeutoc'h"

#: qml/Dash/GenericScopeView.qml:569
msgid "See all"
msgstr "Gwelet pep tra"

#: qml/Dash/GenericScopeView.qml:631
msgctxt "Label: Hint for dash search line edit"
msgid "Search"
msgstr "Klask"

#: qml/Dash/PageHeader.qml:269
msgctxt "Button: Open the Ubuntu Store"
msgid "Store"
msgstr "Stal"

#: qml/Dash/PageHeader.qml:276
msgctxt "Button: Start a search in the current dash scope"
msgid "Search"
msgstr "Klask"

#: qml/Dash/PageHeader.qml:286
msgctxt "Button: Show the current dash scope settings"
msgid "Settings"
msgstr "Arventennoù"

#: qml/Dash/PageHeader.qml:293
msgid "Remove from Favorites"
msgstr "Lemel eus ar sinedoù"

#: qml/Dash/PageHeader.qml:293
msgid "Add to Favorites"
msgstr "Ouzhpennañ d'ar sinedoù"

#: qml/Dash/Previews/PreviewActionCombo.qml:35
msgid "More..."
msgstr "Muioc'h..."

#: qml/Dash/Previews/PreviewActionCombo.qml:35
msgid "Less..."
msgstr "Nebeutoc'h..."

#: qml/Dash/Previews/PreviewCommentInput.qml:68
#: qml/Dash/Previews/PreviewRatingInput.qml:174
#: qml/Panel/Indicators/MessageMenuItemFactory.qml:148
#: qml/Panel/Indicators/MessageMenuItemFactory.qml:205
msgid "Send"
msgstr "Kas"

#: qml/Dash/Previews/PreviewRatingInput.qml:84
msgid "Rate this"
msgstr "Priziit an dra-mañ"

#: qml/Dash/Previews/PreviewRatingInput.qml:129
msgid "Add a review"
msgstr "Ouzhpennañ un ali"

#: qml/Dash/Previews/PreviewSharing.qml:51
msgid "Preview Share Item"
msgstr ""

#: qml/Dash/PullToRefreshScopeStyle.qml:55
msgid "Pull to refresh…"
msgstr "Tennañ evit freskaat..."

#: qml/Dash/PullToRefreshScopeStyle.qml:60
msgid "Release to refresh…"
msgstr "Lezel da vont evit freskaat..."

#: qml/Dash/ScopeSettings/ScopeSettingBoolean.qml:43
msgid "Enable location data"
msgstr "Gweredekaat ar roadennoù lec'hiañ"

#: qml/Dash/ScopesList.qml:67
msgid "Manage"
msgstr "Merañ"

#: qml/Dash/ScopesList.qml:113
msgid "Home"
msgstr "Er gêr"

#: qml/Dash/ScopesList.qml:114
msgid "Also installed"
msgstr "Staliet ivez"

#: qml/Greeter/CoverPage.qml:107
msgid "Unlock"
msgstr "Dibrennañ"

#: qml/Greeter/LoginList.qml:236
msgid "Retry"
msgstr "Esaeañ en-dro"

#: qml/Greeter/LoginList.qml:237
msgid "Tap to unlock"
msgstr "Pouezañ evit dibrennañ"

#: qml/Greeter/NarrowView.qml:54
msgid "Sorry, incorrect passphrase."
msgstr "Siwazh, frazenn-dremen direizh"

#: qml/Greeter/NarrowView.qml:55
msgid "Sorry, incorrect passcode."
msgstr "Siwazh, kod-tremen direizh"

#: qml/Greeter/NarrowView.qml:56
msgid "This will be your last attempt."
msgstr "Ho taol-esae diwezhañ e vo."

#: qml/Greeter/NarrowView.qml:58
msgid ""
"If passphrase is entered incorrectly, your phone will conduct a factory "
"reset and all personal data will be deleted."
msgstr ""
"Ma vez ebarzhet ur frazenn-dremen direizh, e vo adderaouekaet ho pellgomzer "
"gant arventennoù al labouradeg hag e vo diverket an holl roadennoù personel"

#: qml/Greeter/NarrowView.qml:59
msgid ""
"If passcode is entered incorrectly, your phone will conduct a factory reset "
"and all personal data will be deleted."
msgstr ""
"Ma vez ebarzhet ur c'hod-tremen direizh, e vo adderaouekaet ho pellgomzer "
"gant arventennoù al labouradeg hag e vo diverket an holl roadennoù personel."

#: qml/Greeter/NarrowView.qml:116
#, qt-format
msgid "Enter %1"
msgstr "Merkañ  %1"

#: qml/Greeter/NarrowView.qml:117
msgid "Enter passphrase"
msgstr "Merkañ ar frazenn-dremen"

#: qml/Greeter/NarrowView.qml:118
msgid "Enter passcode"
msgstr "Merkañ ar c'hod-tremen"

#: qml/Greeter/NarrowView.qml:119
#, qt-format
msgid "Sorry, incorrect %1"
msgstr "Siwazh, %1 direizh"

#: qml/Greeter/NarrowView.qml:120
msgid "Sorry, incorrect passphrase"
msgstr "Siwazh, frazenn-dremen direizh"

#: qml/Greeter/NarrowView.qml:121
msgctxt "passphrase"
msgid "Please re-enter"
msgstr "Adverkañ, mar plij"

#: qml/Greeter/NarrowView.qml:122
msgid "Sorry, incorrect passcode"
msgstr "Digarezit, kod-tremen direizh"

#: qml/Notifications/NotificationMenuItemFactory.qml:128
msgid "Show password"
msgstr "Diskouez ar ger-tremen"

#: qml/Panel/ActiveCallHint.qml:79
msgid "Tap to return to call..."
msgstr "Touchit evit distreiñ d'ar bellgomzadenn..."

#: qml/Panel/ActiveCallHint.qml:92
msgid "Conference"
msgstr "Kendiviz"

#: qml/Panel/Indicators/MenuItemFactory.qml:727
msgid "Nothing is playing"
msgstr "Ne lenner netra bremañ"

#: qml/Panel/Indicators/MenuItemFactory.qml:856
#, qt-format
msgid "%1 hour"
msgid_plural "%1 hours"
msgstr[0] "%1 eur"
msgstr[1] "%1 eur"

#: qml/Panel/Indicators/MenuItemFactory.qml:860
#, qt-format
msgid "%1 minute"
msgid_plural "%1 minutes"
msgstr[0] "%1 vunutenn"
msgstr[1] "%1 vunutenn"

#: qml/Panel/Indicators/MenuItemFactory.qml:865
#, qt-format
msgid "%1 second"
msgid_plural "%1 seconds"
msgstr[0] "%1 eilenn"
msgstr[1] "%1 eilenn"

#: qml/Panel/Indicators/MenuItemFactory.qml:868
msgid "0 seconds"
msgstr "0 eilenn"

#. Translators: String like "1 hour, 2 minutes, 3 seconds remaining"
#: qml/Panel/Indicators/MenuItemFactory.qml:870
#, qt-format
msgid "%1 remaining"
msgstr "%1 o chom"

#: qml/Panel/Indicators/MenuItemFactory.qml:876
msgid "In queue…"
msgstr "El lostennad..."

#: qml/Panel/Indicators/MenuItemFactory.qml:880
msgid "Downloading"
msgstr "O pellgargañ"

#: qml/Panel/Indicators/MenuItemFactory.qml:882
msgid "Paused, tap to resume"
msgstr "Ehanet, touchit evit adkregiñ"

#: qml/Panel/Indicators/MenuItemFactory.qml:884
msgid "Canceled"
msgstr "Nullet"

#: qml/Panel/Indicators/MenuItemFactory.qml:886
msgid "Finished"
msgstr "Echu"

#: qml/Panel/Indicators/MenuItemFactory.qml:888
msgid "Failed, tap to retry"
msgstr "C'hwitet, touchit evit adkregiñ"

#: qml/Panel/Indicators/MessageMenuItemFactory.qml:149
msgctxt "Label: Hint in message indicator line edit"
msgid "Reply"
msgstr "Respont"

#: qml/Panel/Indicators/MessageMenuItemFactory.qml:204
msgid "Call back"
msgstr "Gervel en-dro"

#: qml/Panel/Indicators/ModemInfoItem.qml:105
msgid "Unlock SIM"
msgstr "Dibrennañ ar gartenn SIM"

#: qml/Panel/Indicators/RoamingIndication.qml:27
msgid "Roaming"
msgstr "O kantren"

#: qml/Tutorial/TutorialBottomFinish.qml:24
msgid "This action does different things for different apps"
msgstr "An ober-mañ a ra meur a dra evit meur a arload"

#: qml/Tutorial/TutorialBottomFinish.qml:25
msgid "Tap here to finish."
msgstr "Pouezañ amañ evit echuiñ."

#: qml/Tutorial/TutorialBottom.qml:28
msgid "Open special menus"
msgstr "Digeriñ al lañserioù ispisial"

#: qml/Tutorial/TutorialBottom.qml:29
msgid "Swipe up from the bottom edge."
msgstr "Riklit war-du an nec'h adalek an traoñ"

#: qml/Tutorial/TutorialContent.qml:80 qml/Tutorial/TutorialLeftFinish.qml:25
#: qml/Tutorial/TutorialRight.qml:144
msgid "Tap here to continue."
msgstr "Pouzañ amañ evit kenderc'hel"

#: qml/Tutorial/TutorialLeftFinish.qml:24
msgid "These are the shortcuts to favorite apps"
msgstr "Berradennoù war-du hoc'h arloadoù gwellañ-deuet eo ar re-mañ"

#: qml/Tutorial/TutorialLeft.qml:26
msgid "Open the launcher"
msgstr "Digeriñ al lañser"

#: qml/Tutorial/TutorialLeft.qml:27
msgid "Short swipe from the left edge."
msgstr "Riklik dousik adalek ar bord kleiz."

#: qml/Tutorial/TutorialPage.qml:178
msgid "You almost got it!"
msgstr "Deuet eo ganeoc'h pe dost ?"

#: qml/Tutorial/TutorialPage.qml:195
msgid "Try again."
msgstr "Esaeit en-dro."

#: qml/Tutorial/TutorialRight.qml:31
msgid "To view open apps"
msgstr "Evit gwelet an arloadoù digor"

#: qml/Tutorial/TutorialRight.qml:32
msgid "Long swipe from the right edge."
msgstr "Riklit pell adalek ar bord dehoù."

#: qml/Tutorial/TutorialRight.qml:122
msgid "View all your running tasks."
msgstr "Gwelet an holl drevelloù a ya en-dro."

#: qml/Wizard/Page.qml:51
msgctxt "Button: Go back one page in the Wizard"
msgid "Back"
msgstr "Distreiñ"

<<<<<<< HEAD
#: qml/Wizard/Pages/here-terms.qml:25
msgid "Terms & Conditions"
msgstr "Penndivizoù implij"

#: qml/Wizard/Pages/here-terms.qml:70
msgid "Your device uses positioning technologies provided by HERE."
msgstr ""

#: qml/Wizard/Pages/here-terms.qml:81
msgid ""
"To provide you with positioning services and to improve their quality, HERE "
"collects "
msgstr ""

#: qml/Wizard/Pages/here-terms.qml:94
msgid "The information collected is used to analyze the service and to "
msgstr ""

#: qml/Wizard/Pages/here-terms.qml:107
msgid "By continuing, you agree to the HERE Platform Service Terms:"
msgstr ""

#: qml/Wizard/Pages/here-terms.qml:124
msgid "and Privacy Policy:"
msgstr ""

#: qml/Wizard/Pages/passcode-confirm.qml:47
msgid "Confirm passcode"
msgstr "Kadarnaat ar c'hod-tremen"

#: qml/Wizard/Pages/passcode-confirm.qml:49
msgid "Incorrect passcode."
msgstr ""

#: qml/Wizard/Pages/passcode-confirm.qml:49
msgid "Please re-enter."
msgstr ""

#: qml/Wizard/Pages/passcode-set.qml:58
msgid "Choose passcode"
msgstr ""

#: qml/Wizard/Pages/passcode-set.qml:66
msgid "Passcode must be 4 characters long"
msgstr ""

#: qml/Wizard/Pages/password-set.qml:32
msgid "Confirm Password"
msgstr ""

#: qml/Wizard/Pages/password-set.qml:32
msgid "Choose Password"
msgstr ""

#: qml/Wizard/Pages/password-set.qml:72
msgid "Enter at least 6 characters"
msgstr ""

#: qml/Wizard/Pages/password-set.qml:108
msgid "Passwords do not match"
msgstr ""

#: qml/Wizard/Pages/password-set.qml:110
msgid "Passwords match"
msgstr ""

#: qml/Wizard/Pages/sim.qml:27
msgid "No SIM card installed"
msgstr ""

#: qml/Wizard/Pages/sim.qml:58
msgid "SIM card added"
msgstr ""
=======
#: qml/Wizard/Pages/10-welcome.qml:27
msgid "Hi!"
msgstr "Salud deoc'h !"
>>>>>>> 78bdee56

#: qml/Wizard/Pages/sim.qml:59
msgid "You must restart the device to access the mobile network."
msgstr ""

#: qml/Wizard/Pages/sim.qml:63
msgid "Restart"
msgstr "Adloc'hañ"

<<<<<<< HEAD
#: qml/Wizard/Pages/sim.qml:82
msgid "You won’t be able to make calls or use text messaging without a SIM."
msgstr ""
=======
#: qml/Wizard/Pages/10-welcome.qml:88 qml/Wizard/Pages/30-passwd-type.qml:128
#: qml/Wizard/Pages/40-wifi.qml:215 qml/Wizard/Pages/50-location.qml:131
#: qml/Wizard/Pages/60-reporting.qml:50 qml/Wizard/Pages/passwd-confirm.qml:82
#: qml/Wizard/Pages/passwd-set.qml:90
msgid "Continue"
msgstr "Kenderc'hel"

#: qml/Wizard/Pages/20-sim.qml:25
msgid "Add a SIM card and restart your device"
msgstr "Lakait ur gartenn SIM hag adloc'hit ho penveg"
>>>>>>> 78bdee56

#: qml/Wizard/Pages/sim.qml:93
msgid "To proceed with no SIM tap <em>Skip</em>."
msgstr ""

#: qml/Wizard/Pages/sim.qml:103 qml/Wizard/Pages/uaccount.qml:116
#: qml/Wizard/Pages/30-wifi.qml:204
msgid "Skip"
msgstr "Tremen hebiou"

#: qml/Wizard/Pages/uaccount.qml:24
msgid "Ubuntu Account"
msgstr ""

#: qml/Wizard/Pages/uaccount.qml:37
msgid "Secure my device using my Ubuntu account"
msgstr ""

#: qml/Wizard/Pages/uaccount.qml:52 qml/Wizard/Pages/uaccount-signin.qml:24
#: qml/Wizard/Pages/uaccount-signin.qml:87
msgid "Sign In"
msgstr ""

#: qml/Wizard/Pages/uaccount.qml:67
msgid "Create Account"
msgstr ""

#: qml/Wizard/Pages/uaccount.qml:84 qml/Wizard/Pages/75-report-check.qml:63
msgid "Improve system performance by sending us crashes and error reports."
msgstr ""

#: qml/Wizard/Pages/uaccount.qml:98 qml/Wizard/Pages/75-report-check.qml:64
msgid "Privacy policy"
msgstr ""

#: qml/Wizard/Pages/uaccount-signin.qml:42
#: qml/Wizard/Pages/60-uaccount-signup.qml:45
msgid "Email:"
msgstr ""

#: qml/Wizard/Pages/uaccount-signin.qml:67
#: qml/Wizard/Pages/60-uaccount-signup.qml:93
msgid "Password:"
msgstr ""

#: qml/Wizard/Pages/10-language.qml:26
msgid "Language"
msgstr ""

#: qml/Wizard/Pages/10-language.qml:177 qml/Wizard/Pages/30-wifi.qml:204
#: qml/Wizard/Pages/40-location.qml:248 qml/Wizard/Pages/50-timezone.qml:150
#: qml/Wizard/Pages/70-passwd-type.qml:159
#: qml/Wizard/Pages/75-report-check.qml:83
msgid "Next"
msgstr ""

#: qml/Wizard/Pages/20-finished.qml:86 qml/Wizard/Pages/80-finished.qml:86
msgid "Welcome to Ubuntu"
msgstr ""

#: qml/Wizard/Pages/20-finished.qml:96 qml/Wizard/Pages/80-finished.qml:96
msgid "You are ready to use your device now"
msgstr ""

#: qml/Wizard/Pages/20-finished.qml:113 qml/Wizard/Pages/80-finished.qml:113
msgid "Get Started"
msgstr ""

#: qml/Wizard/Pages/30-wifi.qml:28
msgid "Connect to Wi‑Fi"
msgstr "Kevreañ ouzh ar Wi-Fi"

#: qml/Wizard/Pages/30-wifi.qml:125
msgid "Connected"
msgstr ""

#: qml/Wizard/Pages/30-wifi.qml:162
msgid "Available Wi-Fi networks"
msgstr ""

#: qml/Wizard/Pages/30-wifi.qml:163
msgid "No available Wi-Fi networks"
msgstr ""

#: qml/Wizard/Pages/40-location.qml:27
msgid "Location Services"
msgstr ""

#: qml/Wizard/Pages/40-location.qml:71
msgid ""
"Use GPS, Wi-Fi hotspots and mobile network anonymously to detect location "
"(recommended)"
msgstr ""

#: qml/Wizard/Pages/40-location.qml:102
msgid ""
"By selecting this option you agree to the Nokia HERE <a href='#'>terms and "
"conditions</a>."
msgstr ""
"Pa ziuzit an dibarzh-mañ ez asantit da <a href='#'>zivizoù implij</a> Nokia."

#: qml/Wizard/Pages/40-location.qml:137
msgid "GPS only"
msgstr ""

#: qml/Wizard/Pages/40-location.qml:190
msgid "Don't use my location"
msgstr ""

#: qml/Wizard/Pages/40-location.qml:237
msgid "You can change it later in System Settings."
msgstr ""

#: qml/Wizard/Pages/50-timezone.qml:27
msgid "Time Zone"
msgstr ""

#: qml/Wizard/Pages/50-timezone.qml:120
msgid "Enter your city"
msgstr ""

#: qml/Wizard/Pages/60-uaccount-signup.qml:26
msgid "Create Device Account"
msgstr ""

#: qml/Wizard/Pages/60-uaccount-signup.qml:71
msgid "Your name:"
msgstr ""

#: qml/Wizard/Pages/60-uaccount-signup.qml:126
msgid "Repeat password:"
msgstr ""

#: qml/Wizard/Pages/60-uaccount-signup.qml:164
msgid "Sign Up"
msgstr ""

#: qml/Wizard/Pages/70-passwd-type.qml:38
msgid "Lock Screen"
msgstr ""

#: qml/Wizard/Pages/70-passwd-type.qml:68
msgid "Choose lock screen security"
msgstr ""

<<<<<<< HEAD
#: qml/Wizard/Pages/70-passwd-type.qml:115
msgctxt "Label: Type of security method"
msgid "Device account password"
msgstr ""
=======
#: qml/Wizard/Pages/here-terms.qml:27
msgid "Terms & Conditions"
msgstr "Penndivizoù implij"

#: qml/Wizard/Pages/passwd-confirm.qml:49
msgid "Confirm passphrase"
msgstr "Kadarnaat ar frazenn-dremen"

#: qml/Wizard/Pages/passwd-confirm.qml:50
msgid "Confirm passcode"
msgstr "Kadarnaat ar c'hod-tremen"

#: qml/Wizard/Pages/passwd-confirm.qml:53
#: qml/Wizard/Pages/passwd-confirm.qml:54
msgid "Please try again."
msgstr "Esaeit en-dro, mar plij."

#: qml/Wizard/Pages/passwd-set.qml:61
msgid "Choose your passcode"
msgstr "Choaz ho kod-tremen"

#: qml/Wizard/Pages/passwd-set.qml:68
msgid "Passphrase must be 4 characters long"
msgstr "4 arouezenn a rank bezañ er frazenn-dremen"

#. Translators: This is the arrow for "Back" buttons
#: qml/Wizard/StackButton.qml:39
#, qt-format
msgid "〈  %1"
msgstr "〈  %1"
>>>>>>> 78bdee56

#: qml/Wizard/Pages/70-passwd-type.qml:117
msgctxt "Label: Type of security method"
msgid "New password"
msgstr ""

#: qml/Wizard/Pages/70-passwd-type.qml:119
msgctxt "Label: Type of security method"
msgid "Passcode"
msgstr "Kod-tremen"

#: qml/Wizard/Pages/70-passwd-type.qml:121
msgctxt "Label: Type of security method"
msgid "Swipe"
msgstr "Riklañ"

#: qml/Wizard/Pages/75-report-check.qml:27
msgid "Privacy Policy"
msgstr ""

#: qml/Wizard/Pages/75-report-check.qml:27
msgid "Help Us Improve"
msgstr ""

#: qml/Wizard/PasswordMeter.qml:84
msgid "Password too short"
msgstr ""

#: qml/Wizard/PasswordMeter.qml:86
msgid "Strong password"
msgstr ""

#: qml/Wizard/PasswordMeter.qml:88
msgid "Fair password"
msgstr ""

#: qml/Wizard/PasswordMeter.qml:90
msgid "Weak password"
msgstr ""

#: qml/Wizard/PasswordMeter.qml:92
msgid "Very weak password"
msgstr ""

#~ msgid "Confirm passphrase"
#~ msgstr "Kadarnaat ar frazenn-dremen"

#~ msgid "Please try again."
#~ msgstr "Esaeit en-dro, mar plij."

#~ msgid "Continue"
#~ msgstr "Kenderc'hel"

#~ msgid "Choose your passcode"
#~ msgstr "Choaz ho kod-tremen"

#~ msgid "Passphrase must be 4 characters long"
#~ msgstr "4 arouezenn a rank bezañ er frazenn-dremen"

#~ msgid "Hi!"
#~ msgstr "Salud deoc'h !"

#~ msgid "Welcome to your Ubuntu phone."
#~ msgstr "Deuet-mat oc'h en ho pellgomzer Ubuntu."

#~ msgid "Let’s get started."
#~ msgstr "Krogomp ganti."

#~ msgid "Add a SIM card and restart your device"
#~ msgstr "Lakait ur gartenn SIM hag adloc'hit ho penveg"

#~ msgid "Without it, you won’t be able to make calls or use text messaging."
#~ msgstr "Ne vioc'h ket evit pellgomz pe kas kemennadennoù hepti."

#~ msgid "Lock security"
#~ msgstr "Surentez ar prennañ"

#~ msgid "Please select how you’d like to unlock your phone."
#~ msgstr ""
#~ "Diuzit e peseurt mod e fell deoc'h dibrennañ ho pellgomzer, mar plij."

#~ msgctxt "Label: Description of security method"
#~ msgid "No security"
#~ msgstr "Tamm surentez ebet"

#~ msgctxt "Label: Description of security method"
#~ msgid "4 digits only"
#~ msgstr "4 sifr hepken"

#~ msgctxt "Label: Type of security method"
#~ msgid "Passphrase"
#~ msgstr "Frazenn-dremen"

#~ msgctxt "Label: Description of security method"
#~ msgid "Numbers and letters"
#~ msgstr "Sifroù ha lizherennoù"

#~ msgid "Available networks…"
#~ msgstr "Rouedadoù a c'haller kaout..."

#~ msgid "No available networks."
#~ msgstr "N'eus rouedad ebet da gaout."

#~ msgid "Location"
#~ msgstr "Lec'h"

#~ msgid "Let the phone detect your location:"
#~ msgstr "Lezel ar pellgomzer da gavout pelec'h emaoc'h :"

#~ msgid "Using GPS only (less accurate)"
#~ msgstr "Implijout ar GPS hepken (n'eo ket ken resis)"

#~ msgid "Using GPS, anonymized Wi-Fi and cellular network info (recommended)"
#~ msgstr ""
#~ "Implijout ar GPS, Wi-Fi dizanv pe titouroù ar rouedad kelligel (aliet)"

#~ msgid "Not at all"
#~ msgstr "Tamm ebet"

#~ msgid "You can change your mind later in <b>System Settings</b>."
#~ msgstr ""
#~ "Gallout a rit cheñch soñj diwezhatoc'h en <b>Arventennoù ar reizhad</b>."

#~ msgid "Improving your experience"
#~ msgstr "Gwellaat ho skiant-prenet"

#~ msgid ""
#~ "Your phone is set up to automatically report errors to Canonical and its "
#~ "partners, the makers of the operating system."
#~ msgstr ""
#~ "Arventennet eo ho pellgomzer evit titourañ ent emgefre ar fazioù da "
#~ "gCanonical ha d'e gevelerien, ar re o deus savet ar reizhiad korvoiñ."

#~ msgid ""
#~ "This can be disabled in <b>System Settings</b> under <b>Security &amp; "
#~ "Privacy</b>"
#~ msgstr ""
#~ "Gallout a ra bezañ diweredekaet e-barzh <b>Arventennoù ar reizhiad</b> "
#~ "dindan <b>Surentez &amp; Prevezded</b>"

#~ msgid "All done"
#~ msgstr "Echu penn-da-benn"

#~ msgid "Nice work!"
#~ msgstr "Gwellat labour !"

#~ msgid "Your phone is now ready to use."
#~ msgstr "Prest eo ho pellgomzer da vezañ implijet bremañ."

#~ msgid "Finish"
#~ msgstr "Echuiñ"

#~ msgid "〈  %1"
#~ msgstr "〈  %1"

#~ msgid "%1  〉"
#~ msgstr "%1  〉"

#~ msgid "Close"
#~ msgstr "Serriñ"

#~ msgid "Top edge"
#~ msgstr "Bord uhelañ"

#~ msgid "Left edge"
#~ msgstr "Bord kleiz"

#~ msgid "Skip intro"
#~ msgstr "Tremen hep sellet ouzh an digoradur"

#~ msgid "Right edge"
#~ msgstr "Bord dehoù"

#~ msgid ""
#~ "You have now mastered the edge gestures and can start using the "
#~ "phone<br><br>Tap on the screen to start"
#~ msgstr ""
#~ "Mestroniañ a rit ar jestroù ha gallout a rit kregiñ da implijout ar "
#~ "pellgomzer<br><br>Touchit d'ar skramm evit kregiñ ganti"

#~ msgid "Loading. Please Wait..."
#~ msgstr "O kargañ. Gortozit, mar plij..."

#~ msgid "Speaking..."
#~ msgstr "O komz..."

#~ msgid "Speak Now..."
#~ msgstr "Komzit bremañ..."

#~ msgid "Confirm"
#~ msgstr "Kadarnaat"

#~ msgid "Search"
#~ msgstr "Klask"

#~ msgid "Try swiping from the top edge to access the indicators"
#~ msgstr ""
#~ "Lakait ho piz da riklañ adalek ar bord uhelañ da lakaat ar merkerioù war "
#~ "wel."

#~ msgid "Swipe up again to close the settings screen"
#~ msgstr ""
#~ "Lakait ho piz da riklañ war-du ar bord uhelañ da serriñ skramm an "
#~ "arventennoù"

#~ msgid "Try swiping from the right edge to unlock the phone"
#~ msgstr ""
#~ "Lakait ho piz da riklañ adalek ar bord dehoù da zibrennañ ar pellgomzer."

#~ msgid "Swipe from the left to reveal the launcher for quick access to apps"
#~ msgstr ""
#~ "Lakait ho piz da riklañ adalek ar bord kleiz da ziskouez al lañser "
#~ "arloadoù prim."

#~ msgid "Well done"
#~ msgstr "Gourc'hemennoù !"

#~ msgid "Type or say a command"
#~ msgstr "Skrivit pe lavarit un urzhiad"

#~ msgid "Store"
#~ msgstr "Enrollañ"

#~ msgid "Power off"
#~ msgstr "Lazhañ"

#~ msgid "Done"
#~ msgstr "Graet eo"

#~ msgid "All"
#~ msgstr "An holl anezho"

#~ msgid "Favorites"
#~ msgstr "Gwellañ deuet"

#~ msgid "Power"
#~ msgstr "Tredan"

#~ msgid "Log out"
#~ msgstr "Digevreañ"

#~ msgid "Reboot"
#~ msgstr "Adloc'hañ"

#~ msgid "Shut down"
#~ msgstr "Lazhañ ar benveg"

#~ msgid "Settings"
#~ msgstr "Arventennoù"

#~ msgid "Manage Scopes"
#~ msgstr "Merañ ar c'hefluskerioù enklask"

#~ msgid "Please re-enter"
#~ msgstr "Adverkañ, mar plij"<|MERGE_RESOLUTION|>--- conflicted
+++ resolved
@@ -6,13 +6,8 @@
 msgid ""
 msgstr ""
 "Project-Id-Version: unity8\n"
-<<<<<<< HEAD
 "Report-Msgid-Bugs-To: \n"
 "POT-Creation-Date: 2015-10-02 00:07+0200\n"
-=======
-"Report-Msgid-Bugs-To: FULL NAME <EMAIL@ADDRESS>\n"
-"POT-Creation-Date: 2015-10-19 14:34+0100\n"
->>>>>>> 78bdee56
 "PO-Revision-Date: 2015-10-05 06:47+0000\n"
 "Last-Translator: Fohanno Thierry <thierry.fohanno@ofis-bzh.org>\n"
 "Language-Team: Breton <br@li.org>\n"
@@ -1293,10 +1288,6 @@
 msgid "Add a review"
 msgstr "Ouzhpennañ un ali"
 
-#: qml/Dash/Previews/PreviewSharing.qml:51
-msgid "Preview Share Item"
-msgstr ""
-
 #: qml/Dash/PullToRefreshScopeStyle.qml:55
 msgid "Pull to refresh…"
 msgstr "Tennañ evit freskaat..."
@@ -1538,7 +1529,6 @@
 msgid "Back"
 msgstr "Distreiñ"
 
-<<<<<<< HEAD
 #: qml/Wizard/Pages/here-terms.qml:25
 msgid "Terms & Conditions"
 msgstr "Penndivizoù implij"
@@ -1612,11 +1602,6 @@
 #: qml/Wizard/Pages/sim.qml:58
 msgid "SIM card added"
 msgstr ""
-=======
-#: qml/Wizard/Pages/10-welcome.qml:27
-msgid "Hi!"
-msgstr "Salud deoc'h !"
->>>>>>> 78bdee56
 
 #: qml/Wizard/Pages/sim.qml:59
 msgid "You must restart the device to access the mobile network."
@@ -1626,22 +1611,9 @@
 msgid "Restart"
 msgstr "Adloc'hañ"
 
-<<<<<<< HEAD
 #: qml/Wizard/Pages/sim.qml:82
 msgid "You won’t be able to make calls or use text messaging without a SIM."
 msgstr ""
-=======
-#: qml/Wizard/Pages/10-welcome.qml:88 qml/Wizard/Pages/30-passwd-type.qml:128
-#: qml/Wizard/Pages/40-wifi.qml:215 qml/Wizard/Pages/50-location.qml:131
-#: qml/Wizard/Pages/60-reporting.qml:50 qml/Wizard/Pages/passwd-confirm.qml:82
-#: qml/Wizard/Pages/passwd-set.qml:90
-msgid "Continue"
-msgstr "Kenderc'hel"
-
-#: qml/Wizard/Pages/20-sim.qml:25
-msgid "Add a SIM card and restart your device"
-msgstr "Lakait ur gartenn SIM hag adloc'hit ho penveg"
->>>>>>> 78bdee56
 
 #: qml/Wizard/Pages/sim.qml:93
 msgid "To proceed with no SIM tap <em>Skip</em>."
@@ -1787,43 +1759,10 @@
 msgid "Choose lock screen security"
 msgstr ""
 
-<<<<<<< HEAD
 #: qml/Wizard/Pages/70-passwd-type.qml:115
 msgctxt "Label: Type of security method"
 msgid "Device account password"
 msgstr ""
-=======
-#: qml/Wizard/Pages/here-terms.qml:27
-msgid "Terms & Conditions"
-msgstr "Penndivizoù implij"
-
-#: qml/Wizard/Pages/passwd-confirm.qml:49
-msgid "Confirm passphrase"
-msgstr "Kadarnaat ar frazenn-dremen"
-
-#: qml/Wizard/Pages/passwd-confirm.qml:50
-msgid "Confirm passcode"
-msgstr "Kadarnaat ar c'hod-tremen"
-
-#: qml/Wizard/Pages/passwd-confirm.qml:53
-#: qml/Wizard/Pages/passwd-confirm.qml:54
-msgid "Please try again."
-msgstr "Esaeit en-dro, mar plij."
-
-#: qml/Wizard/Pages/passwd-set.qml:61
-msgid "Choose your passcode"
-msgstr "Choaz ho kod-tremen"
-
-#: qml/Wizard/Pages/passwd-set.qml:68
-msgid "Passphrase must be 4 characters long"
-msgstr "4 arouezenn a rank bezañ er frazenn-dremen"
-
-#. Translators: This is the arrow for "Back" buttons
-#: qml/Wizard/StackButton.qml:39
-#, qt-format
-msgid "〈  %1"
-msgstr "〈  %1"
->>>>>>> 78bdee56
 
 #: qml/Wizard/Pages/70-passwd-type.qml:117
 msgctxt "Label: Type of security method"
@@ -1868,29 +1807,17 @@
 msgid "Very weak password"
 msgstr ""
 
-#~ msgid "Confirm passphrase"
-#~ msgstr "Kadarnaat ar frazenn-dremen"
-
-#~ msgid "Please try again."
-#~ msgstr "Esaeit en-dro, mar plij."
+#~ msgid "Hi!"
+#~ msgstr "Salud deoc'h !"
+
+#~ msgid "Welcome to your Ubuntu phone."
+#~ msgstr "Deuet-mat oc'h en ho pellgomzer Ubuntu."
+
+#~ msgid "Let’s get started."
+#~ msgstr "Krogomp ganti."
 
 #~ msgid "Continue"
 #~ msgstr "Kenderc'hel"
-
-#~ msgid "Choose your passcode"
-#~ msgstr "Choaz ho kod-tremen"
-
-#~ msgid "Passphrase must be 4 characters long"
-#~ msgstr "4 arouezenn a rank bezañ er frazenn-dremen"
-
-#~ msgid "Hi!"
-#~ msgstr "Salud deoc'h !"
-
-#~ msgid "Welcome to your Ubuntu phone."
-#~ msgstr "Deuet-mat oc'h en ho pellgomzer Ubuntu."
-
-#~ msgid "Let’s get started."
-#~ msgstr "Krogomp ganti."
 
 #~ msgid "Add a SIM card and restart your device"
 #~ msgstr "Lakait ur gartenn SIM hag adloc'hit ho penveg"
@@ -1976,6 +1903,18 @@
 #~ msgid "Finish"
 #~ msgstr "Echuiñ"
 
+#~ msgid "Confirm passphrase"
+#~ msgstr "Kadarnaat ar frazenn-dremen"
+
+#~ msgid "Please try again."
+#~ msgstr "Esaeit en-dro, mar plij."
+
+#~ msgid "Choose your passcode"
+#~ msgstr "Choaz ho kod-tremen"
+
+#~ msgid "Passphrase must be 4 characters long"
+#~ msgstr "4 arouezenn a rank bezañ er frazenn-dremen"
+
 #~ msgid "〈  %1"
 #~ msgstr "〈  %1"
 

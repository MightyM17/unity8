--- conflicted
+++ resolved
@@ -7,11 +7,7 @@
 msgstr ""
 "Project-Id-Version: unity8\n"
 "Report-Msgid-Bugs-To: \n"
-<<<<<<< HEAD
-"POT-Creation-Date: 2019-04-08 17:26-0500\n"
-=======
 "POT-Creation-Date: 2018-10-08 13:29-0500\n"
->>>>>>> d52dc2c9
 "PO-Revision-Date: 2016-08-29 11:37+0000\n"
 "Last-Translator: Fohanno Thierry <thierry.fohanno@ofis-bzh.org>\n"
 "Language-Team: Breton <br@li.org>\n"
@@ -27,41 +23,8 @@
 msgid "Password: "
 msgstr "Ger-tremen : "
 
-<<<<<<< HEAD
-#: plugins/LightDM/Greeter.cpp:203
-msgid "Username"
-msgstr ""
-
-#: plugins/LightDM/Greeter.cpp:242
-msgid "Failed to authenticate"
-msgstr ""
-
-#: plugins/LightDM/Greeter.cpp:244
-msgid "Invalid password, please try again"
-msgstr ""
-
-#: plugins/LightDM/Greeter.cpp:254
-msgid "Log In"
-msgstr "Kevreañ"
-
-#: plugins/LightDM/Greeter.cpp:254 qml/Wizard/Pages/UpdateDelegate.qml:118
-msgid "Retry"
-msgstr "Esaeañ en-dro"
-
-#: plugins/LightDM/UsersModel.cpp:157
-msgid "Login"
-msgstr ""
-
-#: plugins/LightDM/UsersModel.cpp:165
-msgid "Guest Session"
-msgstr ""
-
-#: plugins/Unity/Launcher/launcheritem.cpp:49
-#: plugins/Unity/Launcher/launcheritem.cpp:123
-=======
 #: plugins/Unity/Launcher/launcheritem.cpp:50
 #: plugins/Unity/Launcher/launcheritem.cpp:109
->>>>>>> d52dc2c9
 msgid "Pin shortcut"
 msgstr "Spilhennañ ar verradenn"
 
@@ -92,14 +55,9 @@
 msgid "Log Out"
 msgstr "Digevreañ"
 
-<<<<<<< HEAD
-#: qml/Components/Dialogs.qml:199 qml/Components/Dialogs.qml:264
-#: qml/Greeter/NarrowView.qml:208 qml/Wizard/Pages/passcode-confirm.qml:32
-=======
 #: qml/Components/Dialogs.qml:166 qml/Components/Dialogs.qml:222
 #: qml/Dash/DashPageHeader.qml:324 qml/Greeter/NarrowView.qml:232
 #: qml/Wizard/Pages/passcode-confirm.qml:32
->>>>>>> d52dc2c9
 #: qml/Wizard/Pages/passcode-set.qml:32
 msgid "Cancel"
 msgstr "Nullañ"
@@ -359,30 +317,6 @@
 msgid "Preview Share Item"
 msgstr "Rakwelet an elfenn lodet"
 
-<<<<<<< HEAD
-#: qml/Components/VirtualTouchPad.qml:317
-msgid ""
-"Your device is now connected to an external display. Use this screen as a "
-"touch pad to interact with the pointer."
-msgstr ""
-"Kevreet eo ho penveg ouzh ur skramm diavaez bremañ. Implijit ar skramm-mañ "
-"da bavez-touch evit ober gant ar reti."
-
-#: qml/Components/VirtualTouchPad.qml:327
-msgid "Tap left button to click."
-msgstr ""
-
-#: qml/Components/VirtualTouchPad.qml:339
-msgid "Tap right button to right click."
-msgstr ""
-
-#: qml/Components/VirtualTouchPad.qml:351
-msgid "Swipe with two fingers to scroll."
-msgstr ""
-
-#: qml/Components/VirtualTouchPad.qml:396
-msgid "Find more settings in the system settings."
-=======
 #: qml/Dash/DashPageHeader.qml:361
 msgctxt "Button: Open the Ubuntu Store"
 msgid "Store"
@@ -484,7 +418,6 @@
 msgid ""
 "Your device is now connected to an external display. Use this screen as a "
 "touch pad to interact with the pointer."
->>>>>>> d52dc2c9
 msgstr ""
 
 #: qml/Greeter/CoverPage.qml:127
@@ -530,12 +463,6 @@
 msgid "Retry"
 msgstr "Esaeañ en-dro"
 
-<<<<<<< HEAD
-#: qml/Launcher/Drawer.qml:107
-msgid "Search…"
-msgstr ""
-
-=======
 #: qml/Greeter/LoginList.qml:99
 msgid "Log In"
 msgstr "Kevreañ"
@@ -548,7 +475,6 @@
 msgid "Select desktop environment"
 msgstr ""
 
->>>>>>> d52dc2c9
 #: qml/Notifications/NotificationMenuItemFactory.qml:124
 msgid "Show password"
 msgstr "Diskouez ar ger-tremen"
@@ -600,11 +526,7 @@
 msgid "In queue…"
 msgstr "El lostennad..."
 
-<<<<<<< HEAD
-#: qml/Panel/Indicators/IndicatorMenuItemFactory.qml:1021
-=======
 #: qml/Panel/Indicators/MenuItemFactory.qml:999
->>>>>>> d52dc2c9
 #: qml/Wizard/Pages/UpdateDelegate.qml:226
 msgid "Downloading"
 msgstr "O pellgargañ"
@@ -678,29 +600,17 @@
 #: qml/Wizard/Pages/10-welcome.qml:175
 #: qml/Wizard/Pages/10-welcome-update.qml:126
 #: qml/Wizard/Pages/11-changelog.qml:74 qml/Wizard/Pages/20-keyboard.qml:152
-<<<<<<< HEAD
-#: qml/Wizard/Pages/30-wifi.qml:214 qml/Wizard/Pages/50-timezone.qml:272
-#: qml/Wizard/Pages/60-account.qml:72 qml/Wizard/Pages/70-passwd-type.qml:146
-#: qml/Wizard/Pages/76-app-update.qml:231
-#: qml/Wizard/Pages/passcode-desktop.qml:154
-#: qml/Wizard/Pages/password-set.qml:153
-=======
 #: qml/Wizard/Pages/30-wifi.qml:208 qml/Wizard/Pages/50-timezone.qml:272
 #: qml/Wizard/Pages/60-account.qml:66 qml/Wizard/Pages/70-passwd-type.qml:146
 #: qml/Wizard/Pages/75-report-check.qml:85
 #: qml/Wizard/Pages/76-app-update.qml:236
 #: qml/Wizard/Pages/passcode-desktop.qml:142
 #: qml/Wizard/Pages/password-set.qml:142
->>>>>>> d52dc2c9
 msgid "Next"
 msgstr "War-lerc'h"
 
 #: qml/Wizard/Pages/10-welcome-update.qml:91
 #, fuzzy
-<<<<<<< HEAD
-#| msgid "Welcome to Ubuntu"
-=======
->>>>>>> d52dc2c9
 msgid "Welcome to "
 msgstr "Donemat en Ubuntu"
 
@@ -714,10 +624,6 @@
 
 #: qml/Wizard/Pages/11-changelog.qml:74
 #, fuzzy
-<<<<<<< HEAD
-#| msgid "Speaking..."
-=======
->>>>>>> d52dc2c9
 msgid "Loading..."
 msgstr "O komz..."
 
@@ -733,15 +639,9 @@
 msgid "Keyboard layout"
 msgstr "Aozadur ar c'hlavier"
 
-<<<<<<< HEAD
-#: qml/Wizard/Pages/20-keyboard.qml:152 qml/Wizard/Pages/30-wifi.qml:214
-#: qml/Wizard/Pages/60-account.qml:72 qml/Wizard/Pages/76-app-update.qml:235
-#: qml/Wizard/Pages/79-system-update.qml:144 qml/Wizard/Pages/sim.qml:101
-=======
 #: qml/Wizard/Pages/20-keyboard.qml:152 qml/Wizard/Pages/30-wifi.qml:208
 #: qml/Wizard/Pages/60-account.qml:66 qml/Wizard/Pages/76-app-update.qml:240
 #: qml/Wizard/Pages/79-system-update.qml:152 qml/Wizard/Pages/sim.qml:101
->>>>>>> d52dc2c9
 msgid "Skip"
 msgstr "Tremen hebiou"
 
@@ -749,17 +649,6 @@
 msgid "Connect to Wi‑Fi"
 msgstr "Kevreañ ouzh ar Wi-Fi"
 
-<<<<<<< HEAD
-#: qml/Wizard/Pages/30-wifi.qml:139
-msgid "Connected"
-msgstr "Kevreet"
-
-#: qml/Wizard/Pages/30-wifi.qml:172
-msgid "Available Wi-Fi networks"
-msgstr "Rouedadoù Wi-Fi da gaout"
-
-#: qml/Wizard/Pages/30-wifi.qml:173
-=======
 #: qml/Wizard/Pages/30-wifi.qml:133
 msgid "Connected"
 msgstr "Kevreet"
@@ -769,7 +658,6 @@
 msgstr "Rouedadoù Wi-Fi da gaout"
 
 #: qml/Wizard/Pages/30-wifi.qml:167
->>>>>>> d52dc2c9
 msgid "No available Wi-Fi networks"
 msgstr "N'eus ket rouedadoù Wi-Fi da gaout"
 
@@ -785,11 +673,7 @@
 msgid "Personalize Your Device"
 msgstr "Personelaat ho penveg"
 
-<<<<<<< HEAD
-#: qml/Wizard/Pages/60-account.qml:54
-=======
 #: qml/Wizard/Pages/60-account.qml:49
->>>>>>> d52dc2c9
 msgid "Preferred Name"
 msgstr ""
 
@@ -812,57 +696,61 @@
 msgid "No lock code"
 msgstr "N'eus kod prennañ ebet"
 
-<<<<<<< HEAD
-#: qml/Wizard/Pages/76-app-update.qml:34
+#: qml/Wizard/Pages/75-report-check.qml:26
+msgid "Privacy Policy"
+msgstr "Reolennoù prevezded"
+
+#: qml/Wizard/Pages/75-report-check.qml:26
+msgid "Help Us Improve"
+msgstr "Sikourit ac'hanomp da wellaat"
+
+#: qml/Wizard/Pages/75-report-check.qml:60
+msgid "Improve system performance by sending us crashes and error reports."
+msgstr ""
+
+#: qml/Wizard/Pages/75-report-check.qml:61
+msgid "Privacy policy"
+msgstr "Reolennoù buhez prevez"
+
+#: qml/Wizard/Pages/76-app-update.qml:35
 msgid "Update Apps"
 msgstr ""
 
-#: qml/Wizard/Pages/76-app-update.qml:122
+#: qml/Wizard/Pages/76-app-update.qml:127
 msgid "This device is not connected to the internet."
 msgstr ""
 
-#: qml/Wizard/Pages/76-app-update.qml:123
-#: qml/Wizard/Pages/76-app-update.qml:129
+#: qml/Wizard/Pages/76-app-update.qml:128
+#: qml/Wizard/Pages/76-app-update.qml:134
 msgid "Use the OpenStore app to check for updates once connected."
 msgstr ""
 
-#: qml/Wizard/Pages/76-app-update.qml:125
+#: qml/Wizard/Pages/76-app-update.qml:130
 msgid "Software is up to date"
 msgstr ""
 
-#: qml/Wizard/Pages/76-app-update.qml:128
+#: qml/Wizard/Pages/76-app-update.qml:133
 msgid "The update server is not responding."
 msgstr ""
 
-#: qml/Wizard/Pages/76-app-update.qml:233
+#: qml/Wizard/Pages/76-app-update.qml:238
 #, fuzzy
-#| msgid "Loading. Please Wait..."
 msgid "Please wait..."
 msgstr "O kargañ. Gortozit, mar plij..."
 
 #: qml/Wizard/Pages/79-system-update.qml:28
 msgid "Update Device"
 msgstr "Hizivaat ar benveg"
-=======
-#: qml/Wizard/Pages/75-report-check.qml:26
-msgid "Privacy Policy"
-msgstr "Reolennoù prevezded"
->>>>>>> d52dc2c9
 
 #: qml/Wizard/Pages/79-system-update.qml:55
 msgid ""
 "There is a system update available and ready to install. Afterwards, the "
 "device will automatically restart."
 msgstr ""
-"Un hizivadenn eus ar reizhiad zo da gaout. Prest eo da vezañ staliet. Goude-"
-"se e adloc'ho ho penveg e-unan."
 
 #: qml/Wizard/Pages/79-system-update.qml:76
-#, fuzzy
-#| msgctxt "string identifying name of the update"
-#| msgid "Ubuntu system"
 msgctxt "string identifying name of the update"
-msgid "Ubuntu Touch system"
+msgid "Ubuntu system"
 msgstr "Reizhiad Ubuntu"
 
 #: qml/Wizard/Pages/79-system-update.qml:83
@@ -871,75 +759,6 @@
 msgid "Version %1"
 msgstr "Stumm %1"
 
-<<<<<<< HEAD
-#: qml/Wizard/Pages/79-system-update.qml:95
-msgid "This could take a few minutes..."
-msgstr "Gallout a ra padout un nebeud munutennoù..."
-
-#: qml/Wizard/Pages/79-system-update.qml:109
-msgid "Install and restart now"
-msgstr "Staliañ hag adloc'hañ bremañ"
-
-#: qml/Wizard/Pages/80-finished.qml:91
-msgid "Welcome Back"
-msgstr ""
-
-=======
-#: qml/Wizard/Pages/75-report-check.qml:60
-msgid "Improve system performance by sending us crashes and error reports."
-msgstr ""
-
-#: qml/Wizard/Pages/75-report-check.qml:61
-msgid "Privacy policy"
-msgstr "Reolennoù buhez prevez"
-
-#: qml/Wizard/Pages/76-app-update.qml:35
-msgid "Update Apps"
-msgstr ""
-
-#: qml/Wizard/Pages/76-app-update.qml:127
-msgid "This device is not connected to the internet."
-msgstr ""
-
-#: qml/Wizard/Pages/76-app-update.qml:128
-#: qml/Wizard/Pages/76-app-update.qml:134
-msgid "Use the OpenStore app to check for updates once connected."
-msgstr ""
-
-#: qml/Wizard/Pages/76-app-update.qml:130
-msgid "Software is up to date"
-msgstr ""
-
-#: qml/Wizard/Pages/76-app-update.qml:133
-msgid "The update server is not responding."
-msgstr ""
-
-#: qml/Wizard/Pages/76-app-update.qml:238
-#, fuzzy
-msgid "Please wait..."
-msgstr "O kargañ. Gortozit, mar plij..."
-
-#: qml/Wizard/Pages/79-system-update.qml:28
-msgid "Update Device"
-msgstr "Hizivaat ar benveg"
-
-#: qml/Wizard/Pages/79-system-update.qml:55
-msgid ""
-"There is a system update available and ready to install. Afterwards, the "
-"device will automatically restart."
-msgstr ""
-
-#: qml/Wizard/Pages/79-system-update.qml:76
-msgctxt "string identifying name of the update"
-msgid "Ubuntu system"
-msgstr "Reizhiad Ubuntu"
-
-#: qml/Wizard/Pages/79-system-update.qml:83
-#, qt-format
-msgctxt "version of the system update"
-msgid "Version %1"
-msgstr "Stumm %1"
-
 #: qml/Wizard/Pages/79-system-update.qml:102
 msgid "This could take a few minutes..."
 msgstr "Gallout a ra padout un nebeud munutennoù..."
@@ -952,7 +771,6 @@
 msgid "Welcome Back"
 msgstr ""
 
->>>>>>> d52dc2c9
 #: qml/Wizard/Pages/80-finished.qml:91
 msgid "Welcome to Ubuntu"
 msgstr "Donemat en Ubuntu"
@@ -990,15 +808,11 @@
 
 #: qml/Wizard/Pages/GlobalUpdateControls.qml:121
 #, fuzzy
-<<<<<<< HEAD
-#| msgid "Update Device"
-=======
->>>>>>> d52dc2c9
 msgid "Update all"
 msgstr "Hizivaat ar benveg"
 
 #: qml/Wizard/Pages/passcode-confirm.qml:43
-#: qml/Wizard/Pages/passcode-desktop.qml:104
+#: qml/Wizard/Pages/passcode-desktop.qml:97
 msgid "Confirm passcode"
 msgstr "Kadarnaat ar c'hod-tremen"
 
@@ -1015,24 +829,24 @@
 msgid "Lock Screen Passcode"
 msgstr "Kod da brennañ ar skramm"
 
-#: qml/Wizard/Pages/passcode-desktop.qml:68
+#: qml/Wizard/Pages/passcode-desktop.qml:61
 msgid "Enter 4 numbers to setup your passcode"
 msgstr "Skrivit 4 sifr evit lakaat ho kod"
 
-#: qml/Wizard/Pages/passcode-desktop.qml:84
+#: qml/Wizard/Pages/passcode-desktop.qml:77
 #: qml/Wizard/Pages/passcode-set.qml:54
 msgid "Choose passcode"
 msgstr "Choaz ur c'hod"
 
-#: qml/Wizard/Pages/passcode-desktop.qml:139
+#: qml/Wizard/Pages/passcode-desktop.qml:127
 msgid "Passcode too short"
 msgstr "Kod re verr"
 
-#: qml/Wizard/Pages/passcode-desktop.qml:141
+#: qml/Wizard/Pages/passcode-desktop.qml:129
 msgid "Passcodes match"
 msgstr "klotañ a ra ar c'hodoù an eil gant egile"
 
-#: qml/Wizard/Pages/passcode-desktop.qml:143
+#: qml/Wizard/Pages/passcode-desktop.qml:131
 msgid "Passcodes do not match"
 msgstr "Ne glot ket ar c'hodoù an eil gant egile"
 
@@ -1044,15 +858,15 @@
 msgid "Lock Screen Password"
 msgstr "Ger-tremen da brennañ ar skramm"
 
-#: qml/Wizard/Pages/password-set.qml:68
+#: qml/Wizard/Pages/password-set.qml:62
 msgid "Enter at least 8 characters"
 msgstr "Skrivit 8 arouezenn da vihanañ"
 
-#: qml/Wizard/Pages/password-set.qml:80
+#: qml/Wizard/Pages/password-set.qml:74
 msgid "Choose password"
 msgstr "Choaz ur ger-tremen"
 
-#: qml/Wizard/Pages/password-set.qml:110
+#: qml/Wizard/Pages/password-set.qml:104
 msgid "Confirm password"
 msgstr "Kadarnaat ar ger-tremen"
 
@@ -1082,19 +896,11 @@
 
 #: qml/Wizard/Pages/UpdateDelegate.qml:123
 #, fuzzy
-<<<<<<< HEAD
-#| msgid "Update Device"
-=======
->>>>>>> d52dc2c9
 msgid "Update"
 msgstr "Hizivaat ar benveg"
 
 #: qml/Wizard/Pages/UpdateDelegate.qml:125
 #, fuzzy
-<<<<<<< HEAD
-#| msgid "Downloading"
-=======
->>>>>>> d52dc2c9
 msgid "Download"
 msgstr "O pellgargañ"
 
@@ -1137,37 +943,21 @@
 
 #: qml/Wizard/Pages/UpdateDelegate.qml:283
 #, fuzzy
-<<<<<<< HEAD
-#| msgid "Downloading"
-=======
->>>>>>> d52dc2c9
 msgid "Downloaded"
 msgstr "O pellgargañ"
 
 #: qml/Wizard/Pages/UpdateDelegate.qml:286
 #, fuzzy
-<<<<<<< HEAD
-#| msgid "Also installed"
-=======
->>>>>>> d52dc2c9
 msgid "Installed"
 msgstr "Staliet ivez"
 
 #: qml/Wizard/Pages/UpdateDelegate.qml:291
 #, fuzzy, qt-format
-<<<<<<< HEAD
-#| msgid "Update Device"
-=======
->>>>>>> d52dc2c9
 msgid "Updated %1"
 msgstr "Hizivaat ar benveg"
 
 #: qml/Wizard/Pages/UpdateDelegate.qml:315
 #, fuzzy
-<<<<<<< HEAD
-#| msgid "Update Device"
-=======
->>>>>>> d52dc2c9
 msgid "Update failed"
 msgstr "Hizivaat ar benveg"
 
@@ -1199,79 +989,6 @@
 msgid "Very weak password"
 msgstr "Ger-tremen diasur-kenañ"
 
-<<<<<<< HEAD
-#~ msgctxt "Button: Open the Ubuntu Store"
-#~ msgid "Store"
-#~ msgstr "Stal"
-
-#~ msgctxt "Button: Start a search in the current dash scope"
-#~ msgid "Search"
-#~ msgstr "Klask"
-
-#~ msgctxt "Button: Show the current dash scope settings"
-#~ msgid "Settings"
-#~ msgstr "Arventennoù"
-
-#~ msgid "Remove from Favorites"
-#~ msgstr "Lemel eus ar sinedoù"
-
-#~ msgid "Add to Favorites"
-#~ msgstr "Ouzhpennañ d'ar sinedoù"
-
-#~ msgid "Refine your results"
-#~ msgstr "Purañ ho tisoc'hoù"
-
-#~ msgid "Reset"
-#~ msgstr "Adderaouekaat"
-
-#~ msgid "Show less"
-#~ msgstr "Diskouez nebeutoc'h"
-
-#~ msgid "Show all"
-#~ msgstr "Diskouez pep tra"
-
-#~ msgctxt "Label: Hint for dash search line edit"
-#~ msgid "Search"
-#~ msgstr "Klask"
-
-#~ msgid "Recent Searches"
-#~ msgstr "Enklaskoù graet nevez zo"
-
-#~ msgid "Clear All"
-#~ msgstr "Diverkañ pep tra"
-
-#~ msgid "More..."
-#~ msgstr "Muioc'h..."
-
-#~ msgid "Less..."
-#~ msgstr "Nebeutoc'h..."
-
-#~ msgid "Send"
-#~ msgstr "Kas"
-
-#~ msgid "Rate this"
-#~ msgstr "Priziit an dra-mañ"
-
-#~ msgid "Add a review"
-#~ msgstr "Ouzhpennañ un ali"
-
-#~ msgid "Pull to refresh…"
-#~ msgstr "Tennañ evit freskaat..."
-
-#~ msgid "Release to refresh…"
-#~ msgstr "Lezel da vont evit freskaat..."
-
-#~ msgid "Enable location data"
-#~ msgstr "Gweredekaat ar roadennoù lec'hiañ"
-
-#~ msgid "Manage"
-#~ msgstr "Merañ"
-
-#~ msgid "Home"
-#~ msgstr "Er gêr"
-
-=======
->>>>>>> d52dc2c9
 #~ msgid "Location Services"
 #~ msgstr "Servijoù lec'hiañ"
 
@@ -1288,37 +1005,9 @@
 #~ msgid "You can change it later in System Settings."
 #~ msgstr "Gallout a rit cheñch se diwezhatoc'h en arventennoù ar reizhiad."
 
-<<<<<<< HEAD
-#~ msgid "Privacy Policy"
-#~ msgstr "Reolennoù prevezded"
-
-#~ msgid "Help Us Improve"
-#~ msgstr "Sikourit ac'hanomp da wellaat"
-
-#~ msgid "Improve system performance by sending us crashes and error reports."
-#~ msgstr "Gwellait ar reizhiad en ur gas deomp an danevelloù fazi."
-
-#~ msgid "Privacy policy"
-#~ msgstr "Reolennoù buhez prevez"
-
 #~ msgid "Terms & Conditions"
 #~ msgstr "Penndivizoù implij"
 
-#~ msgid "Your device uses positioning technologies provided by HERE."
-#~ msgstr "Ho penveg a implij teknologiezhoù lec'hiañ pourchaset gant HERE."
-
-#~ msgid ""
-#~ "The information collected is used to analyze the service and to improve "
-#~ "the use of service, but not to identify you personally."
-#~ msgstr ""
-#~ "Implijet e vez an titouroù dastumet evit dielfennañ ar servij ha gwellaat "
-#~ "an implij anezhañ, ha neket evit anavezout ac'hanoc'h."
-
-=======
-#~ msgid "Terms & Conditions"
-#~ msgstr "Penndivizoù implij"
-
->>>>>>> d52dc2c9
 #~ msgid "Service Terms"
 #~ msgstr "Divizoù servij"
 
@@ -1693,16 +1382,4 @@
 #~ msgstr "Riklit d'an nec'h evit ouzhpennañ un darempred"
 
 #~ msgid "Swipe up to create a message"
-<<<<<<< HEAD
-#~ msgstr "Riklit d'an nec'h evit krouiñ ur gemennadenn"
-
-#~ msgid "Takes a screenshot of a window."
-#~ msgstr "Tapout ur skeudenn eus ur prenestr"
-
-#~ msgid "Long swipe from the left edge to open the Today scope"
-#~ msgstr ""
-#~ "Rikladenn hir adalek ar bord kleiz evit digeriñ ar c'heflusker enklask "
-#~ "Hiziv"
-=======
-#~ msgstr "Riklit d'an nec'h evit krouiñ ur gemennadenn"
->>>>>>> d52dc2c9
+#~ msgstr "Riklit d'an nec'h evit krouiñ ur gemennadenn"
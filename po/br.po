# Breton translation for unity8
# Copyright (c) 2014 Rosetta Contributors and Canonical Ltd 2014
# This file is distributed under the same license as the unity8 package.
# FIRST AUTHOR <EMAIL@ADDRESS>, 2014.
#
msgid ""
msgstr ""
"Project-Id-Version: unity8\n"
<<<<<<< HEAD
"Report-Msgid-Bugs-To: \n"
"POT-Creation-Date: 2015-08-25 14:53+0200\n"
=======
"Report-Msgid-Bugs-To: FULL NAME <EMAIL@ADDRESS>\n"
"POT-Creation-Date: 2015-09-16 00:49+0200\n"
>>>>>>> 8081657d
"PO-Revision-Date: 2015-08-25 14:12+0000\n"
"Last-Translator: Fohanno Thierry <thierry.fohanno@ofis-bzh.org>\n"
"Language-Team: Breton <br@li.org>\n"
"Language: br\n"
"MIME-Version: 1.0\n"
"Content-Type: text/plain; charset=UTF-8\n"
"Content-Transfer-Encoding: 8bit\n"
"Plural-Forms: nplurals=2; plural=n > 1;\n"
"X-Launchpad-Export-Date: 2015-09-30 05:43+0000\n"
"X-Generator: Launchpad (build 17768)\n"

#: plugins/IntegratedLightDM/Greeter.cpp:112
msgid "Password: "
msgstr "Ger-tremen : "

#: plugins/Unity/Launcher/launcheritem.cpp:47
#: plugins/Unity/Launcher/launcheritem.cpp:106
msgid "Pin shortcut"
msgstr "Spilhennañ ar verradenn"

#: plugins/Unity/Launcher/launcheritem.cpp:52
msgid "Quit"
msgstr ""

#: plugins/Unity/Launcher/launcheritem.cpp:106
msgid "Unpin shortcut"
msgstr "Dispilhennañ ar verradenn"

#. Translators, please edit/rearrange these strftime(3) tokens to suit your locale!
#. This format string is used for showing, on a 12-hour clock, times that happen yesterday.
#. (\u2003 is a unicode em space which is slightly wider than a normal space.)
#. en_US example: "Yesterday\u2003%l:%M %p" --> "Yesterday  1:00 PM"
#: plugins/Utils/relativetimeformatter.cpp:157
msgid "Yesterday %l:%M %p"
msgstr "dec'h %l:%M %p"

#. Translators, please edit/rearrange these strftime(3) tokens to suit your locale!
#. This format string is used for showing, on a 12-hour clock, times that happened today.
#. en_US example: "%l:%M %p" --> "1:00 PM"
#: plugins/Utils/relativetimeformatter.cpp:164
msgid "%l:%M %p"
msgstr "%l:%M %p"

#. Translators, please edit/rearrange these strftime(3) tokens to suit your locale!
#. This format string is used for showing, on a 12-hour clock, events/appointments that happen tomorrow.
#. (\u2003 is a unicode em space which is slightly wider than a normal space.)
#. en_US example: "Tomorrow\u2003%l:%M %p" --> "Tomorrow  1:00 PM"
#: plugins/Utils/relativetimeformatter.cpp:172
msgid "Tomorrow %l:%M %p"
msgstr "Warc'hoazh %l:%M %p"

#. Translators, please edit/rearrange these strftime(3) tokens to suit your locale!
#. This format string is used for showing, on a 12-hour clock, times that happened in the last week.
#. (\u2003 is a unicode em space which is slightly wider than a normal space.)
#. en_US example: "%a\u2003%l:%M %p" --> "Fri  1:00 PM"
#: plugins/Utils/relativetimeformatter.cpp:181
msgid "%a %l:%M %p"
msgstr "%a %l:%M %p"

#. Translators, please edit/rearrange these strftime(3) tokens to suit your locale!
#. This format string is used for showing, on a 12-hour clock, times that happened before a week from now.
#. (\u2003 is a unicode em space which is slightly wider than a normal space.)
#. en_US example: "%a %d %b\u2003%l:%M %p" --> "Fri Oct 31  1:00 PM"
#. en_GB example: "%a %b %d\u2003%l:%M %p" --> "Fri 31 Oct  1:00 PM"
#: plugins/Utils/relativetimeformatter.cpp:190
msgid "%a %d %b %l:%M %p"
msgstr "%a %b %d %l:%M %p"

#. Translators, please edit/rearrange these strftime(3) tokens to suit your locale!
#. This format string is used for showing, on a 24-hour clock, times that happen yesterday.
#. (\u2003 is a unicode em space which is slightly wider than a normal space.)
#. en_US example: "Yesterday\u2003%l:%M %p" --> "Yesterday  13:00"
#: plugins/Utils/relativetimeformatter.cpp:201
msgid "Yesterday %H:%M"
msgstr "Dec'h %H:%M"

#. Translators, please edit/rearrange these strftime(3) tokens to suit your locale!
#. This format string is used for showing, on a 24-hour clock, times that happened today.
#. en_US example: "%H:%M" --> "13:00"
#: plugins/Utils/relativetimeformatter.cpp:208
msgid "%H:%M"
msgstr "%H:%M"

#. Translators, please edit/rearrange these strftime(3) tokens to suit your locale!
#. This format string is used for showing, on a 24-hour clock, events/appointments that happen tomorrow.
#. (\u2003 is a unicode em space which is slightly wider than a normal space.)
#. en_US example: "Tomorrow\u2003%l:%M %p" --> "Tomorrow  13:00"
#: plugins/Utils/relativetimeformatter.cpp:216
msgid "Tomorrow %H:%M"
msgstr "Warc'hoazh %H:%M"

#. Translators, please edit/rearrange these strftime(3) tokens to suit your locale!
#. This format string is used for showing, on a 24-hour clock, times that happened in the last week.
#. (\u2003 is a unicode em space which is slightly wider than a normal space.)
#. en_US example: "%a\u2003%H:%M" --> "Fri  13:00"
#: plugins/Utils/relativetimeformatter.cpp:225
msgid "%a %H:%M"
msgstr "%a %H:%M"

#. Translators, please edit/rearrange these strftime(3) tokens to suit your locale!
#. This format string is used for showing, on a 24-hour clock, times that happened before a week from now.
#. (\u2003 is a unicode em space which is slightly wider than a normal space.)
#. en_US example: "%a %d %b\u2003%H:%M" --> "Fri Oct 31  13:00"
#. en_GB example: "%a %b %d\u2003%H:%M" --> "Fri 31 Oct  13:00"
#: plugins/Utils/relativetimeformatter.cpp:234
msgid "%a %d %b %H:%M"
msgstr "%a  %b %d %H:%M"

#: qml/Components/DelayedLockscreen.qml:49
msgid "Device Locked"
msgstr "Benveg prennet"

#: qml/Components/DelayedLockscreen.qml:64
msgid "You have been locked out due to too many failed passphrase attempts."
msgstr ""
"Prennet eo bet ho penveg abalamour da re a daolioù-esae c'hwitet evit merkañ "
"ho frazenn-dremen."

#: qml/Components/DelayedLockscreen.qml:65
msgid "You have been locked out due to too many failed passcode attempts."
msgstr ""
"Prennet eo bet ho penveg abalamour da re a daolioù-esae evit merkañ ho kod-"
"tremen."

#: qml/Components/DelayedLockscreen.qml:74
#, qt-format
msgid "Please wait %1 minute and then try again…"
msgid_plural "Please wait %1 minutes and then try again…"
msgstr[0] "Gortozit %1 vunutenn, mar plij, hag esaeit en-dro..."
msgstr[1] "Gortozit %1 a vunutoù, mar plij, hag esaeit en-dro..."

#: qml/Components/Dialogs.qml:115
msgctxt "Title: Lock/Log out dialog"
msgid "Log out"
msgstr "Digevreañ"

#: qml/Components/Dialogs.qml:116
msgid "Are you sure you want to log out?"
msgstr "Ha sur oc'h e fell deoc'h digevreañ ?"

#: qml/Components/Dialogs.qml:118
msgctxt "Button: Lock the system"
msgid "Lock"
msgstr "Prennañ"

#: qml/Components/Dialogs.qml:125
msgctxt "Button: Log out from the system"
msgid "Log Out"
msgstr "Digevreañ"

#: qml/Components/Dialogs.qml:132 qml/Components/Dialogs.qml:165
#: qml/Components/Dialogs.qml:224
msgid "Cancel"
msgstr "Nullañ"

#: qml/Components/Dialogs.qml:144
msgctxt "Title: Reboot/Shut down dialog"
msgid "Shut down"
msgstr "Lazhañ ar benveg"

#: qml/Components/Dialogs.qml:145
msgid "Are you sure you want to shut down?"
msgstr "Ha sur oc'h e fell deoc'h lazhañ ar benveg ?"

#: qml/Components/Dialogs.qml:147
msgctxt "Button: Reboot the system"
msgid "Reboot"
msgstr "Adloc'hañ"

#: qml/Components/Dialogs.qml:156
msgctxt "Button: Shut down the system"
msgid "Shut down"
msgstr "Lazhañ ar benveg"

#: qml/Components/Dialogs.qml:178
msgctxt "Title: Reboot dialog"
msgid "Reboot"
msgstr "Adloc'hañ"

#: qml/Components/Dialogs.qml:179
msgid "Are you sure you want to reboot?"
msgstr "Ha sur oc'h e fell deoc'h adloc'hañ ?"

#: qml/Components/Dialogs.qml:181
msgid "No"
msgstr "N'on ket"

#: qml/Components/Dialogs.qml:188
msgid "Yes"
msgstr "Ya"

#: qml/Components/Dialogs.qml:203
msgctxt "Title: Power off/Restart dialog"
msgid "Power"
msgstr "Enaouiñ"

#: qml/Components/Dialogs.qml:204
msgid ""
"Are you sure you would like\n"
"to power off?"
msgstr ""
"Ha sur oc'h e fell deoc'h\n"
"troc'hañ an tredan ?"

#: qml/Components/Dialogs.qml:206
msgctxt "Button: Power off the system"
msgid "Power off"
msgstr "Lazhañ"

#: qml/Components/Dialogs.qml:215
msgctxt "Button: Restart the system"
msgid "Restart"
msgstr "Adloc'hañ"

#: qml/Components/Lockscreen.qml:245
msgid "Return to Call"
msgstr "Distreiñ d'ar bellgomzadenn"

#: qml/Components/Lockscreen.qml:245
msgid "Emergency Call"
msgstr "Pellgomzadenn vallus"

#: qml/Components/Lockscreen.qml:277
msgid "OK"
msgstr "Mat eo"

#: qml/Dash/GenericScopeView.qml:569 qml/Dash/GenericScopeView.qml:727
msgid "See less"
msgstr "Gwelet nebeutoc'h"

#: qml/Dash/GenericScopeView.qml:569
msgid "See all"
msgstr "Gwelet pep tra"

#: qml/Dash/GenericScopeView.qml:631
msgctxt "Label: Hint for dash search line edit"
msgid "Search"
msgstr "Klask"

#: qml/Dash/PageHeader.qml:269
msgctxt "Button: Open the Ubuntu Store"
msgid "Store"
msgstr "Stal"

#: qml/Dash/PageHeader.qml:276
msgctxt "Button: Start a search in the current dash scope"
msgid "Search"
msgstr "Klask"

#: qml/Dash/PageHeader.qml:286
msgctxt "Button: Show the current dash scope settings"
msgid "Settings"
msgstr "Arventennoù"

#: qml/Dash/PageHeader.qml:293
msgid "Remove from Favorites"
msgstr "Lemel eus ar sinedoù"

#: qml/Dash/PageHeader.qml:293
msgid "Add to Favorites"
msgstr "Ouzhpennañ d'ar sinedoù"

#: qml/Dash/Previews/PreviewActionCombo.qml:35
msgid "More..."
msgstr "Muioc'h..."

#: qml/Dash/Previews/PreviewActionCombo.qml:35
msgid "Less..."
msgstr "Nebeutoc'h..."

#: qml/Dash/Previews/PreviewCommentInput.qml:68
#: qml/Dash/Previews/PreviewRatingInput.qml:174
#: qml/Panel/Indicators/MessageMenuItemFactory.qml:148
#: qml/Panel/Indicators/MessageMenuItemFactory.qml:205
msgid "Send"
msgstr "Kas"

#: qml/Dash/Previews/PreviewRatingInput.qml:84
msgid "Rate this"
msgstr "Priziit an dra-mañ"

#: qml/Dash/Previews/PreviewRatingInput.qml:129
msgid "Add a review"
msgstr "Ouzhpennañ un ali"

#: qml/Dash/PullToRefreshScopeStyle.qml:55
msgid "Pull to refresh…"
msgstr "Tennañ evit freskaat..."

#: qml/Dash/PullToRefreshScopeStyle.qml:60
msgid "Release to refresh…"
msgstr "Lezel da vont evit freskaat..."

#: qml/Dash/ScopeSettings/ScopeSettingBoolean.qml:43
msgid "Enable location data"
msgstr "Gweredekaat ar roadennoù lec'hiañ"

#: qml/Dash/ScopesList.qml:67
msgid "Manage"
msgstr "Merañ"

#: qml/Dash/ScopesList.qml:113
msgid "Home"
msgstr "Er gêr"

#: qml/Dash/ScopesList.qml:114
msgid "Also installed"
msgstr "Staliet ivez"

#: qml/Greeter/CoverPage.qml:107
msgid "Unlock"
msgstr "Dibrennañ"

#: qml/Greeter/LoginList.qml:236
msgid "Retry"
msgstr "Esaeañ en-dro"

#: qml/Greeter/LoginList.qml:237
msgid "Tap to unlock"
msgstr "Pouezañ evit dibrennañ"

#: qml/Greeter/NarrowView.qml:54 qml/Wizard/Pages/passwd-confirm.qml:53
msgid "Sorry, incorrect passphrase."
msgstr "Siwazh, frazenn-dremen direizh"

#: qml/Greeter/NarrowView.qml:55 qml/Wizard/Pages/passwd-confirm.qml:54
msgid "Sorry, incorrect passcode."
msgstr "Siwazh, kod-tremen direizh"

#: qml/Greeter/NarrowView.qml:56
msgid "This will be your last attempt."
msgstr "Ho taol-esae diwezhañ e vo."

#: qml/Greeter/NarrowView.qml:58
msgid ""
"If passphrase is entered incorrectly, your phone will conduct a factory "
"reset and all personal data will be deleted."
msgstr ""
"Ma vez ebarzhet ur frazenn-dremen direizh, e vo adderaouekaet ho pellgomzer "
"gant arventennoù al labouradeg hag e vo diverket an holl roadennoù personel"

#: qml/Greeter/NarrowView.qml:59
msgid ""
"If passcode is entered incorrectly, your phone will conduct a factory reset "
"and all personal data will be deleted."
msgstr ""
"Ma vez ebarzhet ur c'hod-tremen direizh, e vo adderaouekaet ho pellgomzer "
"gant arventennoù al labouradeg hag e vo diverket an holl roadennoù personel."

#: qml/Greeter/NarrowView.qml:116
#, qt-format
msgid "Enter %1"
msgstr "Merkañ  %1"

#: qml/Greeter/NarrowView.qml:117 qml/Wizard/Pages/passwd-set.qml:60
msgid "Enter passphrase"
msgstr "Merkañ ar frazenn-dremen"

#: qml/Greeter/NarrowView.qml:118
msgid "Enter passcode"
msgstr "Merkañ ar c'hod-tremen"

#: qml/Greeter/NarrowView.qml:119
#, qt-format
msgid "Sorry, incorrect %1"
msgstr "Siwazh, %1 direizh"

#: qml/Greeter/NarrowView.qml:120
msgid "Sorry, incorrect passphrase"
msgstr "Siwazh, frazenn-dremen direizh"

#: qml/Greeter/NarrowView.qml:121
msgctxt "passphrase"
msgid "Please re-enter"
msgstr "Adverkañ, mar plij"

#: qml/Greeter/NarrowView.qml:122
msgid "Sorry, incorrect passcode"
msgstr "Digarezit, kod-tremen direizh"

#: qml/Notifications/NotificationMenuItemFactory.qml:128
msgid "Show password"
msgstr "Diskouez ar ger-tremen"

#: qml/Panel/ActiveCallHint.qml:79
msgid "Tap to return to call..."
msgstr "Touchit evit distreiñ d'ar bellgomzadenn..."

#: qml/Panel/ActiveCallHint.qml:92
msgid "Conference"
msgstr "Kendiviz"

#: qml/Panel/Indicators/MenuItemFactory.qml:718
msgid "Nothing is playing"
msgstr "Ne lenner netra bremañ"

#: qml/Panel/Indicators/MenuItemFactory.qml:847
#, qt-format
msgid "%1 hour"
msgid_plural "%1 hours"
msgstr[0] "%1 eur"
msgstr[1] "%1 eur"

#: qml/Panel/Indicators/MenuItemFactory.qml:851
#, qt-format
msgid "%1 minute"
msgid_plural "%1 minutes"
msgstr[0] "%1 vunutenn"
msgstr[1] "%1 vunutenn"

#: qml/Panel/Indicators/MenuItemFactory.qml:856
#, qt-format
msgid "%1 second"
msgid_plural "%1 seconds"
msgstr[0] "%1 eilenn"
msgstr[1] "%1 eilenn"

#: qml/Panel/Indicators/MenuItemFactory.qml:859
msgid "0 seconds"
msgstr "0 eilenn"

#. Translators: String like "1 hour, 2 minutes, 3 seconds remaining"
#: qml/Panel/Indicators/MenuItemFactory.qml:861
#, qt-format
msgid "%1 remaining"
msgstr "%1 o chom"

#: qml/Panel/Indicators/MenuItemFactory.qml:867
msgid "In queue…"
msgstr "El lostennad..."

#: qml/Panel/Indicators/MenuItemFactory.qml:871
msgid "Downloading"
msgstr "O pellgargañ"

#: qml/Panel/Indicators/MenuItemFactory.qml:873
msgid "Paused, tap to resume"
msgstr "Ehanet, touchit evit adkregiñ"

#: qml/Panel/Indicators/MenuItemFactory.qml:875
msgid "Canceled"
msgstr "Nullet"

#: qml/Panel/Indicators/MenuItemFactory.qml:877
msgid "Finished"
msgstr "Echu"

#: qml/Panel/Indicators/MenuItemFactory.qml:879
msgid "Failed, tap to retry"
msgstr "C'hwitet, touchit evit adkregiñ"

#: qml/Panel/Indicators/MessageMenuItemFactory.qml:149
msgctxt "Label: Hint in message indicator line edit"
msgid "Reply"
msgstr "Respont"

#: qml/Panel/Indicators/MessageMenuItemFactory.qml:204
msgid "Call back"
msgstr ""

#: qml/Panel/Indicators/ModemInfoItem.qml:105
msgid "Unlock SIM"
msgstr "Dibrennañ ar gartenn SIM"

#: qml/Panel/Indicators/RoamingIndication.qml:27
msgid "Roaming"
msgstr "O kantren"

#: qml/Tutorial/TutorialBottomFinish.qml:24
msgid "This action does different things for different apps"
msgstr "An ober-mañ a ra meur a dra evit meur a arload"

#: qml/Tutorial/TutorialBottomFinish.qml:25
msgid "Tap here to finish."
msgstr "Pouezañ amañ evit echuiñ."

#: qml/Tutorial/TutorialBottom.qml:28
msgid "Open special menus"
msgstr "Digeriñ al lañserioù ispisial"

#: qml/Tutorial/TutorialBottom.qml:29
msgid "Swipe up from the bottom edge."
msgstr "Riklit war-du an nec'h adalek an traoñ"

#: qml/Tutorial/TutorialContent.qml:80 qml/Tutorial/TutorialLeftFinish.qml:25
#: qml/Tutorial/TutorialRight.qml:144
msgid "Tap here to continue."
msgstr "Pouzañ amañ evit kenderc'hel"

#: qml/Tutorial/TutorialLeftFinish.qml:24
msgid "These are the shortcuts to favorite apps"
msgstr "Berradennoù war-du hoc'h arloadoù gwellañ-deuet eo ar re-mañ"

#: qml/Tutorial/TutorialLeft.qml:26
msgid "Open the launcher"
msgstr "Digeriñ al lañser"

#: qml/Tutorial/TutorialLeft.qml:27
msgid "Short swipe from the left edge."
msgstr "Riklik dousik adalek ar bord kleiz."

#: qml/Tutorial/TutorialPage.qml:178
msgid "You almost got it!"
msgstr "Deuet eo ganeoc'h pe dost ?"

#: qml/Tutorial/TutorialPage.qml:195
msgid "Try again."
msgstr "Esaeit en-dro."

#: qml/Tutorial/TutorialRight.qml:31
msgid "To view open apps"
msgstr "Evit gwelet an arloadoù digor"

#: qml/Tutorial/TutorialRight.qml:32
msgid "Long swipe from the right edge."
msgstr "Riklit pell adalek ar bord dehoù."

#: qml/Tutorial/TutorialRight.qml:122
msgid "View all your running tasks."
msgstr "Gwelet an holl drevelloù a ya en-dro."

#: qml/Wizard/Page.qml:89
msgctxt "Button: Go back one page in the Wizard"
msgid "Back"
msgstr "Distreiñ"

#: qml/Wizard/Pages/here-terms.qml:27
msgid "Terms & Conditions"
msgstr "Penndivizoù implij"

#: qml/Wizard/Pages/passwd-confirm.qml:49
msgid "Confirm passphrase"
msgstr "Kadarnaat ar frazenn-dremen"

#: qml/Wizard/Pages/passwd-confirm.qml:50
msgid "Confirm passcode"
msgstr "Kadarnaat ar c'hod-tremen"

#: qml/Wizard/Pages/passwd-confirm.qml:53
#: qml/Wizard/Pages/passwd-confirm.qml:54
msgid "Please try again."
msgstr "Esaeit en-dro, mar plij."

#: qml/Wizard/Pages/passwd-confirm.qml:82 qml/Wizard/Pages/passwd-set.qml:90
#: qml/Wizard/Pages/10-welcome.qml:88 qml/Wizard/Pages/30-passwd-type.qml:128
#: qml/Wizard/Pages/40-wifi.qml:215 qml/Wizard/Pages/50-location.qml:131
#: qml/Wizard/Pages/60-reporting.qml:50
msgid "Continue"
msgstr "Kenderc'hel"

#: qml/Wizard/Pages/passwd-set.qml:61
msgid "Choose your passcode"
msgstr "Choaz ho kod-tremen"

#: qml/Wizard/Pages/passwd-set.qml:68
msgid "Passphrase must be 4 characters long"
msgstr "4 arouezenn a rank bezañ er frazenn-dremen"

#: qml/Wizard/Pages/10-welcome.qml:27
msgid "Hi!"
msgstr "Salud deoc'h !"

#: qml/Wizard/Pages/10-welcome.qml:44
msgid "Welcome to your Ubuntu phone."
msgstr "Deuet-mat oc'h en ho pellgomzer Ubuntu."

#: qml/Wizard/Pages/10-welcome.qml:52
msgid "Let’s get started."
msgstr "Krogomp ganti."

#: qml/Wizard/Pages/20-sim.qml:25
msgid "Add a SIM card and restart your device"
msgstr "Lakait ur gartenn SIM hag adloc'hit ho penveg"

#: qml/Wizard/Pages/20-sim.qml:59
msgid "Without it, you won’t be able to make calls or use text messaging."
msgstr "Ne vioc'h ket evit pellgomz pe kas kemennadennoù hepti."

#: qml/Wizard/Pages/20-sim.qml:73 qml/Wizard/Pages/40-wifi.qml:215
msgid "Skip"
msgstr "Tremen hebiou"

#: qml/Wizard/Pages/30-passwd-type.qml:39
msgid "Lock security"
msgstr "Surentez ar prennañ"

#: qml/Wizard/Pages/30-passwd-type.qml:74
msgid "Please select how you’d like to unlock your phone."
msgstr "Diuzit e peseurt mod e fell deoc'h dibrennañ ho pellgomzer, mar plij."

#: qml/Wizard/Pages/30-passwd-type.qml:97
msgctxt "Label: Type of security method"
msgid "Swipe"
msgstr "Riklañ"

#: qml/Wizard/Pages/30-passwd-type.qml:98
msgctxt "Label: Description of security method"
msgid "No security"
msgstr "Tamm surentez ebet"

#: qml/Wizard/Pages/30-passwd-type.qml:100
msgctxt "Label: Type of security method"
msgid "Passcode"
msgstr "Kod-tremen"

#: qml/Wizard/Pages/30-passwd-type.qml:101
msgctxt "Label: Description of security method"
msgid "4 digits only"
msgstr "4 sifr hepken"

#: qml/Wizard/Pages/30-passwd-type.qml:103
msgctxt "Label: Type of security method"
msgid "Passphrase"
msgstr "Frazenn-dremen"

#: qml/Wizard/Pages/30-passwd-type.qml:104
msgctxt "Label: Description of security method"
msgid "Numbers and letters"
msgstr "Sifroù ha lizherennoù"

#: qml/Wizard/Pages/40-wifi.qml:29
msgid "Connect to Wi‑Fi"
msgstr "Kevreañ ouzh ar Wi-Fi"

#: qml/Wizard/Pages/40-wifi.qml:168
msgid "Available networks…"
msgstr "Rouedadoù a c'haller kaout..."

#: qml/Wizard/Pages/40-wifi.qml:169
msgid "No available networks."
msgstr "N'eus rouedad ebet da gaout."

#: qml/Wizard/Pages/50-location.qml:27
msgid "Location"
msgstr "Lec'h"

#: qml/Wizard/Pages/50-location.qml:62
msgid "Let the phone detect your location:"
msgstr "Lezel ar pellgomzer da gavout pelec'h emaoc'h :"

#: qml/Wizard/Pages/50-location.qml:69
msgid "Using GPS only (less accurate)"
msgstr "Implijout ar GPS hepken (n'eo ket ken resis)"

#: qml/Wizard/Pages/50-location.qml:86
msgid "Using GPS, anonymized Wi-Fi and cellular network info (recommended)"
msgstr "Implijout ar GPS, Wi-Fi dizanv pe titouroù ar rouedad kelligel (aliet)"

#. Translators: HERE is a trademark for Nokia's location service, you probably shouldn't translate it
#: qml/Wizard/Pages/50-location.qml:103
msgid ""
"By selecting this option you agree to the Nokia HERE <a href='#'>terms and "
"conditions</a>."
msgstr ""
"Pa ziuzit an dibarzh-mañ ez asantit da <a href='#'>zivizoù implij</a> Nokia."

#: qml/Wizard/Pages/50-location.qml:112
msgid "Not at all"
msgstr "Tamm ebet"

#: qml/Wizard/Pages/50-location.qml:124
msgid "You can change your mind later in <b>System Settings</b>."
msgstr ""
"Gallout a rit cheñch soñj diwezhatoc'h en <b>Arventennoù ar reizhad</b>."

#: qml/Wizard/Pages/60-reporting.qml:24
msgid "Improving your experience"
msgstr "Gwellaat ho skiant-prenet"

#: qml/Wizard/Pages/60-reporting.qml:36
msgid ""
"Your phone is set up to automatically report errors to Canonical and its "
"partners, the makers of the operating system."
msgstr ""
"Arventennet eo ho pellgomzer evit titourañ ent emgefre ar fazioù da "
"gCanonical ha d'e gevelerien, ar re o deus savet ar reizhiad korvoiñ."

#: qml/Wizard/Pages/60-reporting.qml:43
msgid ""
"This can be disabled in <b>System Settings</b> under <b>Security &amp; "
"Privacy</b>"
msgstr ""
"Gallout a ra bezañ diweredekaet e-barzh <b>Arventennoù ar reizhiad</b> "
"dindan <b>Surentez &amp; Prevezded</b>"

#: qml/Wizard/Pages/80-finished.qml:24
msgid "All done"
msgstr "Echu penn-da-benn"

#: qml/Wizard/Pages/80-finished.qml:39
msgid "Nice work!"
msgstr "Gwellat labour !"

#: qml/Wizard/Pages/80-finished.qml:46
msgid "Your phone is now ready to use."
msgstr "Prest eo ho pellgomzer da vezañ implijet bremañ."

#: qml/Wizard/Pages/80-finished.qml:53
msgid "Finish"
msgstr "Echuiñ"

#. Translators: This is the arrow for "Back" buttons
#: qml/Wizard/StackButton.qml:39
#, qt-format
msgid "〈  %1"
msgstr "〈  %1"

#. Translators: This is the arrow for "Forward" buttons
#: qml/Wizard/StackButton.qml:42
#, qt-format
msgid "%1  〉"
msgstr "%1  〉"

#~ msgid "Close"
#~ msgstr "Serriñ"

#~ msgid "Top edge"
#~ msgstr "Bord uhelañ"

#~ msgid "Left edge"
#~ msgstr "Bord kleiz"

#~ msgid "Skip intro"
#~ msgstr "Tremen hep sellet ouzh an digoradur"

#~ msgid "Right edge"
#~ msgstr "Bord dehoù"

#~ msgid ""
#~ "You have now mastered the edge gestures and can start using the "
#~ "phone<br><br>Tap on the screen to start"
#~ msgstr ""
#~ "Mestroniañ a rit ar jestroù ha gallout a rit kregiñ da implijout ar "
#~ "pellgomzer<br><br>Touchit d'ar skramm evit kregiñ ganti"

#~ msgid "Loading. Please Wait..."
#~ msgstr "O kargañ. Gortozit, mar plij..."

#~ msgid "Speaking..."
#~ msgstr "O komz..."

#~ msgid "Speak Now..."
#~ msgstr "Komzit bremañ..."

#~ msgid "Confirm"
#~ msgstr "Kadarnaat"

#~ msgid "Search"
#~ msgstr "Klask"

#~ msgid "Try swiping from the top edge to access the indicators"
#~ msgstr ""
#~ "Lakait ho piz da riklañ adalek ar bord uhelañ da lakaat ar merkerioù war "
#~ "wel."

#~ msgid "Swipe up again to close the settings screen"
#~ msgstr ""
#~ "Lakait ho piz da riklañ war-du ar bord uhelañ da serriñ skramm an "
#~ "arventennoù"

#~ msgid "Try swiping from the right edge to unlock the phone"
#~ msgstr ""
#~ "Lakait ho piz da riklañ adalek ar bord dehoù da zibrennañ ar pellgomzer."

#~ msgid "Swipe from the left to reveal the launcher for quick access to apps"
#~ msgstr ""
#~ "Lakait ho piz da riklañ adalek ar bord kleiz da ziskouez al lañser "
#~ "arloadoù prim."

#~ msgid "Well done"
#~ msgstr "Gourc'hemennoù !"

#~ msgid "Type or say a command"
#~ msgstr "Skrivit pe lavarit un urzhiad"

#~ msgid "Store"
#~ msgstr "Enrollañ"

#~ msgid "Power off"
#~ msgstr "Lazhañ"

#~ msgid "Done"
#~ msgstr "Graet eo"

#~ msgid "All"
#~ msgstr "An holl anezho"

#~ msgid "Favorites"
#~ msgstr "Gwellañ deuet"

#~ msgid "Power"
#~ msgstr "Tredan"

#~ msgid "Log out"
#~ msgstr "Digevreañ"

#~ msgid "Reboot"
#~ msgstr "Adloc'hañ"

#~ msgid "Shut down"
#~ msgstr "Lazhañ ar benveg"

#~ msgid "Settings"
#~ msgstr "Arventennoù"

#~ msgid "Restart"
#~ msgstr "Adloc'hañ"

#~ msgid "Manage Scopes"
#~ msgstr "Merañ ar c'hefluskerioù enklask"

#~ msgid "Please re-enter"
#~ msgstr "Adverkañ, mar plij"<|MERGE_RESOLUTION|>--- conflicted
+++ resolved
@@ -6,13 +6,8 @@
 msgid ""
 msgstr ""
 "Project-Id-Version: unity8\n"
-<<<<<<< HEAD
 "Report-Msgid-Bugs-To: \n"
-"POT-Creation-Date: 2015-08-25 14:53+0200\n"
-=======
-"Report-Msgid-Bugs-To: FULL NAME <EMAIL@ADDRESS>\n"
-"POT-Creation-Date: 2015-09-16 00:49+0200\n"
->>>>>>> 8081657d
+"POT-Creation-Date: 2015-09-22 04:33+0200\n"
 "PO-Revision-Date: 2015-08-25 14:12+0000\n"
 "Last-Translator: Fohanno Thierry <thierry.fohanno@ofis-bzh.org>\n"
 "Language-Team: Breton <br@li.org>\n"
@@ -121,6 +116,998 @@
 msgid "%a %d %b %H:%M"
 msgstr "%a  %b %d %H:%M"
 
+#: plugins/Wizard/LocalePlugin.cpp:28
+msgid "Ivory Coast"
+msgstr ""
+
+#: plugins/Wizard/LocalePlugin.cpp:29
+msgid "Ghana"
+msgstr ""
+
+#: plugins/Wizard/LocalePlugin.cpp:30
+msgid "Ethiopia"
+msgstr ""
+
+#: plugins/Wizard/LocalePlugin.cpp:31
+msgid "Algeria"
+msgstr ""
+
+#: plugins/Wizard/LocalePlugin.cpp:32
+msgid "Eritrea"
+msgstr ""
+
+#: plugins/Wizard/LocalePlugin.cpp:33
+msgid "Mali"
+msgstr ""
+
+#: plugins/Wizard/LocalePlugin.cpp:34
+msgid "Central African Republic"
+msgstr ""
+
+#: plugins/Wizard/LocalePlugin.cpp:35
+msgid "Gambia"
+msgstr ""
+
+#: plugins/Wizard/LocalePlugin.cpp:36
+msgid "Guinea Bissau"
+msgstr ""
+
+#: plugins/Wizard/LocalePlugin.cpp:37
+msgid "Malawi"
+msgstr ""
+
+#: plugins/Wizard/LocalePlugin.cpp:38
+msgid "Congo Brazzaville"
+msgstr ""
+
+#: plugins/Wizard/LocalePlugin.cpp:39
+msgid "Burundi"
+msgstr ""
+
+#: plugins/Wizard/LocalePlugin.cpp:40
+msgid "Egypt"
+msgstr ""
+
+#: plugins/Wizard/LocalePlugin.cpp:41
+msgid "Morocco"
+msgstr ""
+
+#: plugins/Wizard/LocalePlugin.cpp:42
+msgid "Spain"
+msgstr ""
+
+#: plugins/Wizard/LocalePlugin.cpp:43
+msgid "Guinea"
+msgstr ""
+
+#: plugins/Wizard/LocalePlugin.cpp:44
+msgid "Senegal"
+msgstr ""
+
+#: plugins/Wizard/LocalePlugin.cpp:45
+msgid "Tanzania"
+msgstr ""
+
+#: plugins/Wizard/LocalePlugin.cpp:46
+msgid "Djibouti"
+msgstr ""
+
+#: plugins/Wizard/LocalePlugin.cpp:47
+msgid "Cameroon"
+msgstr ""
+
+#: plugins/Wizard/LocalePlugin.cpp:48
+msgid "Western Sahara"
+msgstr ""
+
+#: plugins/Wizard/LocalePlugin.cpp:49
+msgid "Sierra Leone"
+msgstr ""
+
+#: plugins/Wizard/LocalePlugin.cpp:50
+msgid "Botswana"
+msgstr ""
+
+#: plugins/Wizard/LocalePlugin.cpp:51
+msgid "Zimbabwe"
+msgstr ""
+
+#: plugins/Wizard/LocalePlugin.cpp:52
+msgid "South Africa"
+msgstr ""
+
+#: plugins/Wizard/LocalePlugin.cpp:53
+msgid "South Sudan"
+msgstr ""
+
+#: plugins/Wizard/LocalePlugin.cpp:54
+msgid "Uganda"
+msgstr ""
+
+#: plugins/Wizard/LocalePlugin.cpp:55
+msgid "Sudan"
+msgstr ""
+
+#: plugins/Wizard/LocalePlugin.cpp:56
+msgid "Rwanda"
+msgstr ""
+
+#: plugins/Wizard/LocalePlugin.cpp:57
+msgid "Congo (Kinshasa)"
+msgstr ""
+
+#: plugins/Wizard/LocalePlugin.cpp:58
+msgid "Nigeria"
+msgstr ""
+
+#: plugins/Wizard/LocalePlugin.cpp:59
+msgid "Gabon"
+msgstr ""
+
+#: plugins/Wizard/LocalePlugin.cpp:60
+msgid "Togo"
+msgstr ""
+
+#: plugins/Wizard/LocalePlugin.cpp:61
+msgid "Angola"
+msgstr ""
+
+#: plugins/Wizard/LocalePlugin.cpp:62
+msgid "Zambia"
+msgstr ""
+
+#: plugins/Wizard/LocalePlugin.cpp:63
+msgid "Equatorial Guinea"
+msgstr ""
+
+#: plugins/Wizard/LocalePlugin.cpp:64
+msgid "Mozambique"
+msgstr ""
+
+#: plugins/Wizard/LocalePlugin.cpp:65
+msgid "Lesotho"
+msgstr ""
+
+#: plugins/Wizard/LocalePlugin.cpp:66
+msgid "Swaziland"
+msgstr ""
+
+#: plugins/Wizard/LocalePlugin.cpp:67
+msgid "Somalia"
+msgstr ""
+
+#: plugins/Wizard/LocalePlugin.cpp:68
+msgid "Liberia"
+msgstr ""
+
+#: plugins/Wizard/LocalePlugin.cpp:69
+msgid "Kenya"
+msgstr ""
+
+#: plugins/Wizard/LocalePlugin.cpp:70
+msgid "Chad"
+msgstr ""
+
+#: plugins/Wizard/LocalePlugin.cpp:71
+msgid "Niger"
+msgstr ""
+
+#: plugins/Wizard/LocalePlugin.cpp:72
+msgid "Mauritania"
+msgstr ""
+
+#: plugins/Wizard/LocalePlugin.cpp:73
+msgid "Burkina Faso"
+msgstr ""
+
+#: plugins/Wizard/LocalePlugin.cpp:74
+msgid "Benin"
+msgstr ""
+
+#: plugins/Wizard/LocalePlugin.cpp:75
+msgid "Sao Tome And Principe"
+msgstr ""
+
+#: plugins/Wizard/LocalePlugin.cpp:76
+msgid "Libya"
+msgstr ""
+
+#: plugins/Wizard/LocalePlugin.cpp:77
+msgid "Tunisia"
+msgstr ""
+
+#: plugins/Wizard/LocalePlugin.cpp:78
+msgid "Namibia"
+msgstr ""
+
+#: plugins/Wizard/LocalePlugin.cpp:79
+msgid "United States"
+msgstr ""
+
+#: plugins/Wizard/LocalePlugin.cpp:80
+msgid "Anguilla"
+msgstr ""
+
+#: plugins/Wizard/LocalePlugin.cpp:81
+msgid "Antigua And Barbuda"
+msgstr ""
+
+#: plugins/Wizard/LocalePlugin.cpp:82
+msgid "Brazil"
+msgstr ""
+
+#: plugins/Wizard/LocalePlugin.cpp:83
+msgid "Argentina"
+msgstr ""
+
+#: plugins/Wizard/LocalePlugin.cpp:84
+msgid "Aruba"
+msgstr ""
+
+#: plugins/Wizard/LocalePlugin.cpp:85
+msgid "Paraguay"
+msgstr ""
+
+#: plugins/Wizard/LocalePlugin.cpp:86
+msgid "Canada"
+msgstr ""
+
+#: plugins/Wizard/LocalePlugin.cpp:87
+msgid "Mexico"
+msgstr ""
+
+#: plugins/Wizard/LocalePlugin.cpp:88
+msgid "Barbados"
+msgstr ""
+
+#: plugins/Wizard/LocalePlugin.cpp:89
+msgid "Belize"
+msgstr ""
+
+#: plugins/Wizard/LocalePlugin.cpp:90
+msgid "Colombia"
+msgstr ""
+
+#: plugins/Wizard/LocalePlugin.cpp:91
+msgid "Venezuela"
+msgstr ""
+
+#: plugins/Wizard/LocalePlugin.cpp:92
+msgid "French Guiana"
+msgstr ""
+
+#: plugins/Wizard/LocalePlugin.cpp:93
+msgid "Cayman Islands"
+msgstr ""
+
+#: plugins/Wizard/LocalePlugin.cpp:94
+msgid "Costa Rica"
+msgstr ""
+
+#: plugins/Wizard/LocalePlugin.cpp:95
+msgid "Cura Sao"
+msgstr ""
+
+#: plugins/Wizard/LocalePlugin.cpp:96
+msgid "Greenland"
+msgstr ""
+
+#: plugins/Wizard/LocalePlugin.cpp:97
+msgid "Dominica"
+msgstr ""
+
+#: plugins/Wizard/LocalePlugin.cpp:98
+msgid "El Salvador"
+msgstr ""
+
+#: plugins/Wizard/LocalePlugin.cpp:99
+msgid "Turks And Caicos Islands"
+msgstr ""
+
+#: plugins/Wizard/LocalePlugin.cpp:100
+msgid "Grenada"
+msgstr ""
+
+#: plugins/Wizard/LocalePlugin.cpp:101
+msgid "Guadeloupe"
+msgstr ""
+
+#: plugins/Wizard/LocalePlugin.cpp:102
+msgid "Guatemala"
+msgstr ""
+
+#: plugins/Wizard/LocalePlugin.cpp:103
+msgid "Ecuador"
+msgstr ""
+
+#: plugins/Wizard/LocalePlugin.cpp:104
+msgid "Guyana"
+msgstr ""
+
+#: plugins/Wizard/LocalePlugin.cpp:105
+msgid "Cuba"
+msgstr ""
+
+#: plugins/Wizard/LocalePlugin.cpp:106
+msgid "Jamaica"
+msgstr ""
+
+#: plugins/Wizard/LocalePlugin.cpp:107
+msgid "Bonaire"
+msgstr ""
+
+#: plugins/Wizard/LocalePlugin.cpp:108
+msgid "Bolivia"
+msgstr ""
+
+#: plugins/Wizard/LocalePlugin.cpp:109
+msgid "Peru"
+msgstr ""
+
+#: plugins/Wizard/LocalePlugin.cpp:110
+msgid "Sint Maarten"
+msgstr ""
+
+#: plugins/Wizard/LocalePlugin.cpp:111
+msgid "Nicaragua"
+msgstr ""
+
+#: plugins/Wizard/LocalePlugin.cpp:112
+msgid "Saint Martin"
+msgstr ""
+
+#: plugins/Wizard/LocalePlugin.cpp:113
+msgid "Martinique"
+msgstr ""
+
+#: plugins/Wizard/LocalePlugin.cpp:114
+msgid "Saint Pierre And Miquelon"
+msgstr ""
+
+#: plugins/Wizard/LocalePlugin.cpp:115
+msgid "Uruguay"
+msgstr ""
+
+#: plugins/Wizard/LocalePlugin.cpp:116
+msgid "Montserrat"
+msgstr ""
+
+#: plugins/Wizard/LocalePlugin.cpp:117
+msgid "Bahamas"
+msgstr ""
+
+#: plugins/Wizard/LocalePlugin.cpp:118
+msgid "Panama"
+msgstr ""
+
+#: plugins/Wizard/LocalePlugin.cpp:119
+msgid "Suriname"
+msgstr ""
+
+#: plugins/Wizard/LocalePlugin.cpp:120
+msgid "Haiti"
+msgstr ""
+
+#: plugins/Wizard/LocalePlugin.cpp:121
+msgid "Trinidad And Tobago"
+msgstr ""
+
+#: plugins/Wizard/LocalePlugin.cpp:122
+msgid "Puerto Rico"
+msgstr ""
+
+#: plugins/Wizard/LocalePlugin.cpp:123
+msgid "Chile"
+msgstr ""
+
+#: plugins/Wizard/LocalePlugin.cpp:124
+msgid "Dominican Republic"
+msgstr ""
+
+#: plugins/Wizard/LocalePlugin.cpp:125
+msgid "Saint Barthelemy"
+msgstr ""
+
+#: plugins/Wizard/LocalePlugin.cpp:126
+msgid "Saint Kitts And Nevis"
+msgstr ""
+
+#: plugins/Wizard/LocalePlugin.cpp:127
+msgid "Saint Lucia"
+msgstr ""
+
+#: plugins/Wizard/LocalePlugin.cpp:128
+msgid "United States Virgin Islands"
+msgstr ""
+
+#: plugins/Wizard/LocalePlugin.cpp:129
+msgid "Saint Vincent And The Grenadines"
+msgstr ""
+
+#: plugins/Wizard/LocalePlugin.cpp:130
+msgid "Honduras"
+msgstr ""
+
+#: plugins/Wizard/LocalePlugin.cpp:131
+msgid "British Virgin Islands"
+msgstr ""
+
+#: plugins/Wizard/LocalePlugin.cpp:132
+msgid "Antarctica"
+msgstr ""
+
+#: plugins/Wizard/LocalePlugin.cpp:133
+msgid "Australia"
+msgstr ""
+
+#: plugins/Wizard/LocalePlugin.cpp:134
+msgid "Svalbard And Jan Mayen Islands"
+msgstr ""
+
+#: plugins/Wizard/LocalePlugin.cpp:135
+msgid "Yemen"
+msgstr ""
+
+#: plugins/Wizard/LocalePlugin.cpp:136
+msgid "Kazakhstan"
+msgstr ""
+
+#: plugins/Wizard/LocalePlugin.cpp:137
+msgid "Jordan"
+msgstr ""
+
+#: plugins/Wizard/LocalePlugin.cpp:138
+msgid "Russia"
+msgstr ""
+
+#: plugins/Wizard/LocalePlugin.cpp:139
+msgid "Turkmenistan"
+msgstr ""
+
+#: plugins/Wizard/LocalePlugin.cpp:140
+msgid "Iraq"
+msgstr ""
+
+#: plugins/Wizard/LocalePlugin.cpp:141
+msgid "Bahrain"
+msgstr ""
+
+#: plugins/Wizard/LocalePlugin.cpp:142
+msgid "Azerbaijan"
+msgstr ""
+
+#: plugins/Wizard/LocalePlugin.cpp:143
+msgid "Thailand"
+msgstr ""
+
+#: plugins/Wizard/LocalePlugin.cpp:144
+msgid "Lebanon"
+msgstr ""
+
+#: plugins/Wizard/LocalePlugin.cpp:145
+msgid "Kyrgyzstan"
+msgstr ""
+
+#: plugins/Wizard/LocalePlugin.cpp:146
+msgid "Brunei"
+msgstr ""
+
+#: plugins/Wizard/LocalePlugin.cpp:147
+msgid "Mongolia"
+msgstr ""
+
+#: plugins/Wizard/LocalePlugin.cpp:148
+msgid "China"
+msgstr ""
+
+#: plugins/Wizard/LocalePlugin.cpp:149
+msgid "Sri Lanka"
+msgstr ""
+
+#: plugins/Wizard/LocalePlugin.cpp:150
+msgid "Syria"
+msgstr ""
+
+#: plugins/Wizard/LocalePlugin.cpp:151
+msgid "Bangladesh"
+msgstr ""
+
+#: plugins/Wizard/LocalePlugin.cpp:152
+msgid "East Timor"
+msgstr ""
+
+#: plugins/Wizard/LocalePlugin.cpp:153
+msgid "United Arab Emirates"
+msgstr ""
+
+#: plugins/Wizard/LocalePlugin.cpp:154
+msgid "Tajikistan"
+msgstr ""
+
+#: plugins/Wizard/LocalePlugin.cpp:155
+msgid "Palestinian Territories"
+msgstr ""
+
+#: plugins/Wizard/LocalePlugin.cpp:156
+msgid "Vietnam"
+msgstr ""
+
+#: plugins/Wizard/LocalePlugin.cpp:157
+msgid "Hong Kong"
+msgstr ""
+
+#: plugins/Wizard/LocalePlugin.cpp:158
+msgid "Indonesia"
+msgstr ""
+
+#: plugins/Wizard/LocalePlugin.cpp:159
+msgid "Israel"
+msgstr ""
+
+#: plugins/Wizard/LocalePlugin.cpp:160
+msgid "Afghanistan"
+msgstr ""
+
+#: plugins/Wizard/LocalePlugin.cpp:161
+msgid "Pakistan"
+msgstr ""
+
+#: plugins/Wizard/LocalePlugin.cpp:162
+msgid "Nepal"
+msgstr ""
+
+#: plugins/Wizard/LocalePlugin.cpp:163
+msgid "India"
+msgstr ""
+
+#: plugins/Wizard/LocalePlugin.cpp:164
+msgid "Malaysia"
+msgstr ""
+
+#: plugins/Wizard/LocalePlugin.cpp:165
+msgid "Kuwait"
+msgstr ""
+
+#: plugins/Wizard/LocalePlugin.cpp:166
+msgid "Macau"
+msgstr ""
+
+#: plugins/Wizard/LocalePlugin.cpp:167
+msgid "Philippines"
+msgstr ""
+
+#: plugins/Wizard/LocalePlugin.cpp:168
+msgid "Oman"
+msgstr ""
+
+#: plugins/Wizard/LocalePlugin.cpp:169
+msgid "Cyprus"
+msgstr ""
+
+#: plugins/Wizard/LocalePlugin.cpp:170
+msgid "Cambodia"
+msgstr ""
+
+#: plugins/Wizard/LocalePlugin.cpp:171
+msgid "North Korea"
+msgstr ""
+
+#: plugins/Wizard/LocalePlugin.cpp:172
+msgid "Qatar"
+msgstr ""
+
+#: plugins/Wizard/LocalePlugin.cpp:173
+msgid "Myanmar"
+msgstr ""
+
+#: plugins/Wizard/LocalePlugin.cpp:174
+msgid "Saudi Arabia"
+msgstr ""
+
+#: plugins/Wizard/LocalePlugin.cpp:175
+msgid "Uzbekistan"
+msgstr ""
+
+#: plugins/Wizard/LocalePlugin.cpp:176
+msgid "South Korea"
+msgstr ""
+
+#: plugins/Wizard/LocalePlugin.cpp:177
+msgid "Singapore"
+msgstr ""
+
+#: plugins/Wizard/LocalePlugin.cpp:178
+msgid "Taiwan"
+msgstr ""
+
+#: plugins/Wizard/LocalePlugin.cpp:179
+msgid "Georgia"
+msgstr ""
+
+#: plugins/Wizard/LocalePlugin.cpp:180
+msgid "Iran"
+msgstr ""
+
+#: plugins/Wizard/LocalePlugin.cpp:181
+msgid "Bhutan"
+msgstr ""
+
+#: plugins/Wizard/LocalePlugin.cpp:182
+msgid "Japan"
+msgstr ""
+
+#: plugins/Wizard/LocalePlugin.cpp:183
+msgid "Laos"
+msgstr ""
+
+#: plugins/Wizard/LocalePlugin.cpp:184
+msgid "Armenia"
+msgstr ""
+
+#: plugins/Wizard/LocalePlugin.cpp:185
+msgid "Portugal"
+msgstr ""
+
+#: plugins/Wizard/LocalePlugin.cpp:186
+msgid "Bermuda"
+msgstr ""
+
+#: plugins/Wizard/LocalePlugin.cpp:187
+msgid "Cape Verde"
+msgstr ""
+
+#: plugins/Wizard/LocalePlugin.cpp:188
+msgid "Faroe Islands"
+msgstr ""
+
+#: plugins/Wizard/LocalePlugin.cpp:189
+msgid "Iceland"
+msgstr ""
+
+#: plugins/Wizard/LocalePlugin.cpp:190
+msgid "South Georgia And The South Sandwich Islands"
+msgstr ""
+
+#: plugins/Wizard/LocalePlugin.cpp:191
+msgid "Saint Helena"
+msgstr ""
+
+#: plugins/Wizard/LocalePlugin.cpp:192
+msgid "Falkland Islands"
+msgstr ""
+
+#: plugins/Wizard/LocalePlugin.cpp:193
+msgid "Netherlands"
+msgstr ""
+
+#: plugins/Wizard/LocalePlugin.cpp:194
+msgid "Andorra"
+msgstr ""
+
+#: plugins/Wizard/LocalePlugin.cpp:195
+msgid "Greece"
+msgstr ""
+
+#: plugins/Wizard/LocalePlugin.cpp:196
+msgid "Serbia"
+msgstr ""
+
+#: plugins/Wizard/LocalePlugin.cpp:197
+msgid "Germany"
+msgstr ""
+
+#: plugins/Wizard/LocalePlugin.cpp:198
+msgid "Slovakia"
+msgstr ""
+
+#: plugins/Wizard/LocalePlugin.cpp:199
+msgid "Belgium"
+msgstr ""
+
+#: plugins/Wizard/LocalePlugin.cpp:200
+msgid "Romania"
+msgstr ""
+
+#: plugins/Wizard/LocalePlugin.cpp:201
+msgid "Hungary"
+msgstr ""
+
+#: plugins/Wizard/LocalePlugin.cpp:202
+msgid "Moldova"
+msgstr ""
+
+#: plugins/Wizard/LocalePlugin.cpp:203
+msgid "Denmark"
+msgstr ""
+
+#: plugins/Wizard/LocalePlugin.cpp:204
+msgid "Ireland"
+msgstr ""
+
+#: plugins/Wizard/LocalePlugin.cpp:205
+msgid "Gibraltar"
+msgstr ""
+
+#: plugins/Wizard/LocalePlugin.cpp:206
+msgid "Guernsey"
+msgstr ""
+
+#: plugins/Wizard/LocalePlugin.cpp:207
+msgid "Finland"
+msgstr ""
+
+#: plugins/Wizard/LocalePlugin.cpp:208
+msgid "Isle Of Man"
+msgstr ""
+
+#: plugins/Wizard/LocalePlugin.cpp:209
+msgid "Turkey"
+msgstr ""
+
+#: plugins/Wizard/LocalePlugin.cpp:210
+msgid "Jersey"
+msgstr ""
+
+#: plugins/Wizard/LocalePlugin.cpp:211
+msgid "Ukraine"
+msgstr ""
+
+#: plugins/Wizard/LocalePlugin.cpp:212
+msgid "Slovenia"
+msgstr ""
+
+#: plugins/Wizard/LocalePlugin.cpp:213
+msgid "United Kingdom"
+msgstr ""
+
+#: plugins/Wizard/LocalePlugin.cpp:214
+msgid "Luxembourg"
+msgstr ""
+
+#: plugins/Wizard/LocalePlugin.cpp:215
+msgid "Malta"
+msgstr ""
+
+#: plugins/Wizard/LocalePlugin.cpp:216
+msgid "Aland Islands"
+msgstr ""
+
+#: plugins/Wizard/LocalePlugin.cpp:217
+msgid "Belarus"
+msgstr ""
+
+#: plugins/Wizard/LocalePlugin.cpp:218
+msgid "Monaco"
+msgstr ""
+
+#: plugins/Wizard/LocalePlugin.cpp:219
+msgid "Norway"
+msgstr ""
+
+#: plugins/Wizard/LocalePlugin.cpp:220
+msgid "France"
+msgstr ""
+
+#: plugins/Wizard/LocalePlugin.cpp:221
+msgid "Montenegro"
+msgstr ""
+
+#: plugins/Wizard/LocalePlugin.cpp:222
+msgid "Czech Republic"
+msgstr ""
+
+#: plugins/Wizard/LocalePlugin.cpp:223
+msgid "Latvia"
+msgstr ""
+
+#: plugins/Wizard/LocalePlugin.cpp:224
+msgid "Italy"
+msgstr ""
+
+#: plugins/Wizard/LocalePlugin.cpp:225
+msgid "San Marino"
+msgstr ""
+
+#: plugins/Wizard/LocalePlugin.cpp:226
+msgid "Bosnia And Herzegowina"
+msgstr ""
+
+#: plugins/Wizard/LocalePlugin.cpp:227
+msgid "Macedonia"
+msgstr ""
+
+#: plugins/Wizard/LocalePlugin.cpp:228
+msgid "Bulgaria"
+msgstr ""
+
+#: plugins/Wizard/LocalePlugin.cpp:229
+msgid "Sweden"
+msgstr ""
+
+#: plugins/Wizard/LocalePlugin.cpp:230
+msgid "Estonia"
+msgstr ""
+
+#: plugins/Wizard/LocalePlugin.cpp:231
+msgid "Albania"
+msgstr ""
+
+#: plugins/Wizard/LocalePlugin.cpp:232
+msgid "Liechtenstein"
+msgstr ""
+
+#: plugins/Wizard/LocalePlugin.cpp:233
+msgid "Vatican City State"
+msgstr ""
+
+#: plugins/Wizard/LocalePlugin.cpp:234
+msgid "Austria"
+msgstr ""
+
+#: plugins/Wizard/LocalePlugin.cpp:235
+msgid "Lithuania"
+msgstr ""
+
+#: plugins/Wizard/LocalePlugin.cpp:236
+msgid "Poland"
+msgstr ""
+
+#: plugins/Wizard/LocalePlugin.cpp:237
+msgid "Croatia"
+msgstr ""
+
+#: plugins/Wizard/LocalePlugin.cpp:238
+msgid "Switzerland"
+msgstr ""
+
+#: plugins/Wizard/LocalePlugin.cpp:239
+msgid "Madagascar"
+msgstr ""
+
+#: plugins/Wizard/LocalePlugin.cpp:240
+msgid "British Indian Ocean Territory"
+msgstr ""
+
+#: plugins/Wizard/LocalePlugin.cpp:241
+msgid "ChristmasIsland"
+msgstr ""
+
+#: plugins/Wizard/LocalePlugin.cpp:242
+msgid "CocosIslands"
+msgstr ""
+
+#: plugins/Wizard/LocalePlugin.cpp:243
+msgid "Comoros"
+msgstr ""
+
+#: plugins/Wizard/LocalePlugin.cpp:244
+msgid "French Southern Territories"
+msgstr ""
+
+#: plugins/Wizard/LocalePlugin.cpp:245
+msgid "Seychelles"
+msgstr ""
+
+#: plugins/Wizard/LocalePlugin.cpp:246
+msgid "Maldives"
+msgstr ""
+
+#: plugins/Wizard/LocalePlugin.cpp:247
+msgid "Mauritius"
+msgstr ""
+
+#: plugins/Wizard/LocalePlugin.cpp:248
+msgid "Mayotte"
+msgstr ""
+
+#: plugins/Wizard/LocalePlugin.cpp:249
+msgid "Reunion"
+msgstr ""
+
+#: plugins/Wizard/LocalePlugin.cpp:250
+msgid "Samoa"
+msgstr ""
+
+#: plugins/Wizard/LocalePlugin.cpp:251
+msgid "New Zealand"
+msgstr ""
+
+#: plugins/Wizard/LocalePlugin.cpp:252
+msgid "Micronesia"
+msgstr ""
+
+#: plugins/Wizard/LocalePlugin.cpp:253
+msgid "Vanuatu"
+msgstr ""
+
+#: plugins/Wizard/LocalePlugin.cpp:254
+msgid "Kiribati"
+msgstr ""
+
+#: plugins/Wizard/LocalePlugin.cpp:255
+msgid "Tokelau"
+msgstr ""
+
+#: plugins/Wizard/LocalePlugin.cpp:256
+msgid "Fiji"
+msgstr ""
+
+#: plugins/Wizard/LocalePlugin.cpp:257
+msgid "Tuvalu"
+msgstr ""
+
+#: plugins/Wizard/LocalePlugin.cpp:258
+msgid "French Polynesia"
+msgstr ""
+
+#: plugins/Wizard/LocalePlugin.cpp:259
+msgid "Solomon Islands"
+msgstr ""
+
+#: plugins/Wizard/LocalePlugin.cpp:260
+msgid "Guam"
+msgstr ""
+
+#: plugins/Wizard/LocalePlugin.cpp:261
+msgid "United States Minor Outlying Islands"
+msgstr ""
+
+#: plugins/Wizard/LocalePlugin.cpp:262
+msgid "Marshall Islands"
+msgstr ""
+
+#: plugins/Wizard/LocalePlugin.cpp:263
+msgid "Nauru"
+msgstr ""
+
+#: plugins/Wizard/LocalePlugin.cpp:264
+msgid "Niue"
+msgstr ""
+
+#: plugins/Wizard/LocalePlugin.cpp:265
+msgid "Norfolk Island"
+msgstr ""
+
+#: plugins/Wizard/LocalePlugin.cpp:266
+msgid "New Caledonia"
+msgstr ""
+
+#: plugins/Wizard/LocalePlugin.cpp:267
+msgid "American Samoa"
+msgstr ""
+
+#: plugins/Wizard/LocalePlugin.cpp:268
+msgid "Palau"
+msgstr ""
+
+#: plugins/Wizard/LocalePlugin.cpp:269
+msgid "Pitcairn"
+msgstr ""
+
+#: plugins/Wizard/LocalePlugin.cpp:270
+msgid "Papua New Guinea"
+msgstr ""
+
+#: plugins/Wizard/LocalePlugin.cpp:271
+msgid "Cook Islands"
+msgstr ""
+
+#: plugins/Wizard/LocalePlugin.cpp:272
+msgid "Northern Mariana Islands"
+msgstr ""
+
+#: plugins/Wizard/LocalePlugin.cpp:273
+msgid "Tonga"
+msgstr ""
+
+#: plugins/Wizard/LocalePlugin.cpp:274
+msgid "Kosovo"
+msgstr ""
+
+#: plugins/Wizard/LocalePlugin.cpp:275
+msgid "Wallis And Futuna Islands"
+msgstr ""
+
 #: qml/Components/DelayedLockscreen.qml:49
 msgid "Device Locked"
 msgstr "Benveg prennet"
@@ -164,7 +1151,10 @@
 msgstr "Digevreañ"
 
 #: qml/Components/Dialogs.qml:132 qml/Components/Dialogs.qml:165
-#: qml/Components/Dialogs.qml:224
+#: qml/Components/Dialogs.qml:224 qml/Wizard/Pages/passcode-confirm.qml:32
+#: qml/Wizard/Pages/passcode-set.qml:32 qml/Wizard/Pages/password-set.qml:137
+#: qml/Wizard/Pages/uaccount-signin.qml:26
+#: qml/Wizard/Pages/60-uaccount-signup.qml:29
 msgid "Cancel"
 msgstr "Nullañ"
 
@@ -235,7 +1225,7 @@
 msgid "Emergency Call"
 msgstr "Pellgomzadenn vallus"
 
-#: qml/Components/Lockscreen.qml:277
+#: qml/Components/Lockscreen.qml:277 qml/Wizard/Pages/password-set.qml:159
 msgid "OK"
 msgstr "Mat eo"
 
@@ -285,7 +1275,6 @@
 
 #: qml/Dash/Previews/PreviewCommentInput.qml:68
 #: qml/Dash/Previews/PreviewRatingInput.qml:174
-#: qml/Panel/Indicators/MessageMenuItemFactory.qml:148
 #: qml/Panel/Indicators/MessageMenuItemFactory.qml:205
 msgid "Send"
 msgstr "Kas"
@@ -334,11 +1323,11 @@
 msgid "Tap to unlock"
 msgstr "Pouezañ evit dibrennañ"
 
-#: qml/Greeter/NarrowView.qml:54 qml/Wizard/Pages/passwd-confirm.qml:53
+#: qml/Greeter/NarrowView.qml:54
 msgid "Sorry, incorrect passphrase."
 msgstr "Siwazh, frazenn-dremen direizh"
 
-#: qml/Greeter/NarrowView.qml:55 qml/Wizard/Pages/passwd-confirm.qml:54
+#: qml/Greeter/NarrowView.qml:55
 msgid "Sorry, incorrect passcode."
 msgstr "Siwazh, kod-tremen direizh"
 
@@ -367,7 +1356,7 @@
 msgid "Enter %1"
 msgstr "Merkañ  %1"
 
-#: qml/Greeter/NarrowView.qml:117 qml/Wizard/Pages/passwd-set.qml:60
+#: qml/Greeter/NarrowView.qml:117
 msgid "Enter passphrase"
 msgstr "Merkañ ar frazenn-dremen"
 
@@ -405,62 +1394,62 @@
 msgid "Conference"
 msgstr "Kendiviz"
 
-#: qml/Panel/Indicators/MenuItemFactory.qml:718
+#: qml/Panel/Indicators/MenuItemFactory.qml:639
 msgid "Nothing is playing"
 msgstr "Ne lenner netra bremañ"
 
-#: qml/Panel/Indicators/MenuItemFactory.qml:847
+#: qml/Panel/Indicators/MenuItemFactory.qml:768
 #, qt-format
 msgid "%1 hour"
 msgid_plural "%1 hours"
 msgstr[0] "%1 eur"
 msgstr[1] "%1 eur"
 
-#: qml/Panel/Indicators/MenuItemFactory.qml:851
+#: qml/Panel/Indicators/MenuItemFactory.qml:772
 #, qt-format
 msgid "%1 minute"
 msgid_plural "%1 minutes"
 msgstr[0] "%1 vunutenn"
 msgstr[1] "%1 vunutenn"
 
-#: qml/Panel/Indicators/MenuItemFactory.qml:856
+#: qml/Panel/Indicators/MenuItemFactory.qml:777
 #, qt-format
 msgid "%1 second"
 msgid_plural "%1 seconds"
 msgstr[0] "%1 eilenn"
 msgstr[1] "%1 eilenn"
 
-#: qml/Panel/Indicators/MenuItemFactory.qml:859
+#: qml/Panel/Indicators/MenuItemFactory.qml:780
 msgid "0 seconds"
 msgstr "0 eilenn"
 
 #. Translators: String like "1 hour, 2 minutes, 3 seconds remaining"
-#: qml/Panel/Indicators/MenuItemFactory.qml:861
+#: qml/Panel/Indicators/MenuItemFactory.qml:782
 #, qt-format
 msgid "%1 remaining"
 msgstr "%1 o chom"
 
-#: qml/Panel/Indicators/MenuItemFactory.qml:867
+#: qml/Panel/Indicators/MenuItemFactory.qml:788
 msgid "In queue…"
 msgstr "El lostennad..."
 
-#: qml/Panel/Indicators/MenuItemFactory.qml:871
+#: qml/Panel/Indicators/MenuItemFactory.qml:792
 msgid "Downloading"
 msgstr "O pellgargañ"
 
-#: qml/Panel/Indicators/MenuItemFactory.qml:873
+#: qml/Panel/Indicators/MenuItemFactory.qml:794
 msgid "Paused, tap to resume"
 msgstr "Ehanet, touchit evit adkregiñ"
 
-#: qml/Panel/Indicators/MenuItemFactory.qml:875
+#: qml/Panel/Indicators/MenuItemFactory.qml:796
 msgid "Canceled"
 msgstr "Nullet"
 
-#: qml/Panel/Indicators/MenuItemFactory.qml:877
+#: qml/Panel/Indicators/MenuItemFactory.qml:798
 msgid "Finished"
 msgstr "Echu"
 
-#: qml/Panel/Indicators/MenuItemFactory.qml:879
+#: qml/Panel/Indicators/MenuItemFactory.qml:800
 msgid "Failed, tap to retry"
 msgstr "C'hwitet, touchit evit adkregiñ"
 
@@ -534,197 +1523,406 @@
 msgid "View all your running tasks."
 msgstr "Gwelet an holl drevelloù a ya en-dro."
 
-#: qml/Wizard/Page.qml:89
+#: qml/Wizard/Page.qml:51
 msgctxt "Button: Go back one page in the Wizard"
 msgid "Back"
 msgstr "Distreiñ"
 
-#: qml/Wizard/Pages/here-terms.qml:27
+#: qml/Wizard/Pages/here-terms.qml:25
 msgid "Terms & Conditions"
 msgstr "Penndivizoù implij"
 
-#: qml/Wizard/Pages/passwd-confirm.qml:49
-msgid "Confirm passphrase"
-msgstr "Kadarnaat ar frazenn-dremen"
-
-#: qml/Wizard/Pages/passwd-confirm.qml:50
+#: qml/Wizard/Pages/here-terms.qml:70
+msgid "Your device uses positioning technologies provided by HERE."
+msgstr ""
+
+#: qml/Wizard/Pages/here-terms.qml:81
+msgid ""
+"To provide you with positioning services and to improve their quality, HERE "
+"collects "
+msgstr ""
+
+#: qml/Wizard/Pages/here-terms.qml:94
+msgid "The information collected is used to analyze the service and to "
+msgstr ""
+
+#: qml/Wizard/Pages/here-terms.qml:107
+msgid "By continuing, you agree to the HERE Platform Service Terms:"
+msgstr ""
+
+#: qml/Wizard/Pages/here-terms.qml:124
+msgid "and Privacy Policy:"
+msgstr ""
+
+#: qml/Wizard/Pages/passcode-confirm.qml:47
 msgid "Confirm passcode"
 msgstr "Kadarnaat ar c'hod-tremen"
 
-#: qml/Wizard/Pages/passwd-confirm.qml:53
-#: qml/Wizard/Pages/passwd-confirm.qml:54
-msgid "Please try again."
-msgstr "Esaeit en-dro, mar plij."
-
-#: qml/Wizard/Pages/passwd-confirm.qml:82 qml/Wizard/Pages/passwd-set.qml:90
-#: qml/Wizard/Pages/10-welcome.qml:88 qml/Wizard/Pages/30-passwd-type.qml:128
-#: qml/Wizard/Pages/40-wifi.qml:215 qml/Wizard/Pages/50-location.qml:131
-#: qml/Wizard/Pages/60-reporting.qml:50
-msgid "Continue"
-msgstr "Kenderc'hel"
-
-#: qml/Wizard/Pages/passwd-set.qml:61
-msgid "Choose your passcode"
-msgstr "Choaz ho kod-tremen"
-
-#: qml/Wizard/Pages/passwd-set.qml:68
-msgid "Passphrase must be 4 characters long"
-msgstr "4 arouezenn a rank bezañ er frazenn-dremen"
-
-#: qml/Wizard/Pages/10-welcome.qml:27
-msgid "Hi!"
-msgstr "Salud deoc'h !"
-
-#: qml/Wizard/Pages/10-welcome.qml:44
-msgid "Welcome to your Ubuntu phone."
-msgstr "Deuet-mat oc'h en ho pellgomzer Ubuntu."
-
-#: qml/Wizard/Pages/10-welcome.qml:52
-msgid "Let’s get started."
-msgstr "Krogomp ganti."
-
-#: qml/Wizard/Pages/20-sim.qml:25
-msgid "Add a SIM card and restart your device"
-msgstr "Lakait ur gartenn SIM hag adloc'hit ho penveg"
-
-#: qml/Wizard/Pages/20-sim.qml:59
-msgid "Without it, you won’t be able to make calls or use text messaging."
-msgstr "Ne vioc'h ket evit pellgomz pe kas kemennadennoù hepti."
-
-#: qml/Wizard/Pages/20-sim.qml:73 qml/Wizard/Pages/40-wifi.qml:215
+#: qml/Wizard/Pages/passcode-confirm.qml:49
+msgid "Incorrect passcode."
+msgstr ""
+
+#: qml/Wizard/Pages/passcode-confirm.qml:49
+msgid "Please re-enter."
+msgstr ""
+
+#: qml/Wizard/Pages/passcode-set.qml:58
+msgid "Choose passcode"
+msgstr ""
+
+#: qml/Wizard/Pages/passcode-set.qml:66
+msgid "Passcode must be 4 characters long"
+msgstr ""
+
+#: qml/Wizard/Pages/password-set.qml:32
+msgid "Confirm Password"
+msgstr ""
+
+#: qml/Wizard/Pages/password-set.qml:32
+msgid "Choose Password"
+msgstr ""
+
+#: qml/Wizard/Pages/password-set.qml:72
+msgid "Enter at least 6 characters"
+msgstr ""
+
+#: qml/Wizard/Pages/password-set.qml:108
+msgid "Passwords do not match"
+msgstr ""
+
+#: qml/Wizard/Pages/password-set.qml:110
+msgid "Passwords match"
+msgstr ""
+
+#: qml/Wizard/Pages/sim.qml:27
+msgid "No SIM card installed"
+msgstr ""
+
+#: qml/Wizard/Pages/sim.qml:58
+msgid "SIM card added"
+msgstr ""
+
+#: qml/Wizard/Pages/sim.qml:59
+msgid "You must restart the device to access the mobile network."
+msgstr ""
+
+#: qml/Wizard/Pages/sim.qml:63
+msgid "Restart"
+msgstr "Adloc'hañ"
+
+#: qml/Wizard/Pages/sim.qml:82
+msgid "You won’t be able to make calls or use text messaging without a SIM."
+msgstr ""
+
+#: qml/Wizard/Pages/sim.qml:93
+msgid "To proceed with no SIM tap <em>Skip</em>."
+msgstr ""
+
+#: qml/Wizard/Pages/sim.qml:103 qml/Wizard/Pages/uaccount.qml:116
+#: qml/Wizard/Pages/30-wifi.qml:204
 msgid "Skip"
 msgstr "Tremen hebiou"
 
-#: qml/Wizard/Pages/30-passwd-type.qml:39
-msgid "Lock security"
-msgstr "Surentez ar prennañ"
-
-#: qml/Wizard/Pages/30-passwd-type.qml:74
-msgid "Please select how you’d like to unlock your phone."
-msgstr "Diuzit e peseurt mod e fell deoc'h dibrennañ ho pellgomzer, mar plij."
-
-#: qml/Wizard/Pages/30-passwd-type.qml:97
+#: qml/Wizard/Pages/uaccount.qml:24
+msgid "Ubuntu Account"
+msgstr ""
+
+#: qml/Wizard/Pages/uaccount.qml:37
+msgid "Secure my device using my Ubuntu account"
+msgstr ""
+
+#: qml/Wizard/Pages/uaccount.qml:52 qml/Wizard/Pages/uaccount-signin.qml:24
+#: qml/Wizard/Pages/uaccount-signin.qml:87
+msgid "Sign In"
+msgstr ""
+
+#: qml/Wizard/Pages/uaccount.qml:67 qml/Wizard/Pages/60-uaccount-signup.qml:26
+msgid "Create Account"
+msgstr ""
+
+#: qml/Wizard/Pages/uaccount.qml:84 qml/Wizard/Pages/75-report-check.qml:63
+msgid "Improve system performance by sending us crashes and error reports."
+msgstr ""
+
+#: qml/Wizard/Pages/uaccount.qml:98 qml/Wizard/Pages/75-report-check.qml:64
+msgid "Privacy policy"
+msgstr ""
+
+#: qml/Wizard/Pages/uaccount-signin.qml:42
+#: qml/Wizard/Pages/60-uaccount-signup.qml:55
+msgid "Email:"
+msgstr ""
+
+#: qml/Wizard/Pages/uaccount-signin.qml:67
+#: qml/Wizard/Pages/60-uaccount-signup.qml:103
+msgid "Password:"
+msgstr ""
+
+#: qml/Wizard/Pages/10-language.qml:26
+msgid "Language"
+msgstr ""
+
+#: qml/Wizard/Pages/10-language.qml:177 qml/Wizard/Pages/30-wifi.qml:204
+#: qml/Wizard/Pages/40-location.qml:248 qml/Wizard/Pages/50-timezone.qml:150
+#: qml/Wizard/Pages/70-passwd-type.qml:159
+#: qml/Wizard/Pages/75-report-check.qml:83
+msgid "Next"
+msgstr ""
+
+#: qml/Wizard/Pages/20-finished.qml:86 qml/Wizard/Pages/80-finished.qml:86
+msgid "Welcome to Ubuntu"
+msgstr ""
+
+#: qml/Wizard/Pages/20-finished.qml:96 qml/Wizard/Pages/80-finished.qml:96
+msgid "You are ready to use your device now"
+msgstr ""
+
+#: qml/Wizard/Pages/20-finished.qml:113 qml/Wizard/Pages/80-finished.qml:113
+msgid "Get Started"
+msgstr ""
+
+#: qml/Wizard/Pages/30-wifi.qml:28
+msgid "Connect to Wi‑Fi"
+msgstr "Kevreañ ouzh ar Wi-Fi"
+
+#: qml/Wizard/Pages/30-wifi.qml:125
+msgid "Connected"
+msgstr ""
+
+#: qml/Wizard/Pages/30-wifi.qml:162
+msgid "Available Wi-Fi networks"
+msgstr ""
+
+#: qml/Wizard/Pages/30-wifi.qml:163
+msgid "No available Wi-Fi networks"
+msgstr ""
+
+#: qml/Wizard/Pages/40-location.qml:27
+msgid "Location Services"
+msgstr ""
+
+#: qml/Wizard/Pages/40-location.qml:71
+msgid ""
+"Use GPS, Wi-Fi hotspots and mobile network anonymously to detect location "
+"(recommended)"
+msgstr ""
+
+#: qml/Wizard/Pages/40-location.qml:102
+msgid ""
+"By selecting this option you agree to the Nokia HERE <a href='#'>terms and "
+"conditions</a>."
+msgstr ""
+"Pa ziuzit an dibarzh-mañ ez asantit da <a href='#'>zivizoù implij</a> Nokia."
+
+#: qml/Wizard/Pages/40-location.qml:137
+msgid "GPS only"
+msgstr ""
+
+#: qml/Wizard/Pages/40-location.qml:190
+msgid "Don't use my location"
+msgstr ""
+
+#: qml/Wizard/Pages/40-location.qml:237
+msgid "You can change it later in <em>System Settings</em>."
+msgstr ""
+
+#: qml/Wizard/Pages/50-timezone.qml:27
+msgid "Time Zone"
+msgstr ""
+
+#: qml/Wizard/Pages/50-timezone.qml:120
+msgid "Enter your city"
+msgstr ""
+
+#: qml/Wizard/Pages/60-uaccount-signup.qml:26
+msgid "Terms And Conditions"
+msgstr ""
+
+#: qml/Wizard/Pages/60-uaccount-signup.qml:29
+msgid "Back"
+msgstr ""
+
+#: qml/Wizard/Pages/60-uaccount-signup.qml:81
+msgid "Your name:"
+msgstr ""
+
+#: qml/Wizard/Pages/60-uaccount-signup.qml:136
+msgid "Repeat password:"
+msgstr ""
+
+#: qml/Wizard/Pages/60-uaccount-signup.qml:204
+msgid "Sign Up"
+msgstr ""
+
+#: qml/Wizard/Pages/70-passwd-type.qml:38
+msgid "Lock Screen"
+msgstr ""
+
+#: qml/Wizard/Pages/70-passwd-type.qml:68
+msgid "Choose lock screen security"
+msgstr ""
+
+#: qml/Wizard/Pages/70-passwd-type.qml:115
+msgctxt "Label: Type of security method"
+msgid "Device account password"
+msgstr ""
+
+#: qml/Wizard/Pages/70-passwd-type.qml:117
+msgctxt "Label: Type of security method"
+msgid "New password"
+msgstr ""
+
+#: qml/Wizard/Pages/70-passwd-type.qml:119
+msgctxt "Label: Type of security method"
+msgid "Passcode"
+msgstr "Kod-tremen"
+
+#: qml/Wizard/Pages/70-passwd-type.qml:121
 msgctxt "Label: Type of security method"
 msgid "Swipe"
 msgstr "Riklañ"
 
-#: qml/Wizard/Pages/30-passwd-type.qml:98
-msgctxt "Label: Description of security method"
-msgid "No security"
-msgstr "Tamm surentez ebet"
-
-#: qml/Wizard/Pages/30-passwd-type.qml:100
-msgctxt "Label: Type of security method"
-msgid "Passcode"
-msgstr "Kod-tremen"
-
-#: qml/Wizard/Pages/30-passwd-type.qml:101
-msgctxt "Label: Description of security method"
-msgid "4 digits only"
-msgstr "4 sifr hepken"
-
-#: qml/Wizard/Pages/30-passwd-type.qml:103
-msgctxt "Label: Type of security method"
-msgid "Passphrase"
-msgstr "Frazenn-dremen"
-
-#: qml/Wizard/Pages/30-passwd-type.qml:104
-msgctxt "Label: Description of security method"
-msgid "Numbers and letters"
-msgstr "Sifroù ha lizherennoù"
-
-#: qml/Wizard/Pages/40-wifi.qml:29
-msgid "Connect to Wi‑Fi"
-msgstr "Kevreañ ouzh ar Wi-Fi"
-
-#: qml/Wizard/Pages/40-wifi.qml:168
-msgid "Available networks…"
-msgstr "Rouedadoù a c'haller kaout..."
-
-#: qml/Wizard/Pages/40-wifi.qml:169
-msgid "No available networks."
-msgstr "N'eus rouedad ebet da gaout."
-
-#: qml/Wizard/Pages/50-location.qml:27
-msgid "Location"
-msgstr "Lec'h"
-
-#: qml/Wizard/Pages/50-location.qml:62
-msgid "Let the phone detect your location:"
-msgstr "Lezel ar pellgomzer da gavout pelec'h emaoc'h :"
-
-#: qml/Wizard/Pages/50-location.qml:69
-msgid "Using GPS only (less accurate)"
-msgstr "Implijout ar GPS hepken (n'eo ket ken resis)"
-
-#: qml/Wizard/Pages/50-location.qml:86
-msgid "Using GPS, anonymized Wi-Fi and cellular network info (recommended)"
-msgstr "Implijout ar GPS, Wi-Fi dizanv pe titouroù ar rouedad kelligel (aliet)"
-
-#. Translators: HERE is a trademark for Nokia's location service, you probably shouldn't translate it
-#: qml/Wizard/Pages/50-location.qml:103
-msgid ""
-"By selecting this option you agree to the Nokia HERE <a href='#'>terms and "
-"conditions</a>."
-msgstr ""
-"Pa ziuzit an dibarzh-mañ ez asantit da <a href='#'>zivizoù implij</a> Nokia."
-
-#: qml/Wizard/Pages/50-location.qml:112
-msgid "Not at all"
-msgstr "Tamm ebet"
-
-#: qml/Wizard/Pages/50-location.qml:124
-msgid "You can change your mind later in <b>System Settings</b>."
-msgstr ""
-"Gallout a rit cheñch soñj diwezhatoc'h en <b>Arventennoù ar reizhad</b>."
-
-#: qml/Wizard/Pages/60-reporting.qml:24
-msgid "Improving your experience"
-msgstr "Gwellaat ho skiant-prenet"
-
-#: qml/Wizard/Pages/60-reporting.qml:36
-msgid ""
-"Your phone is set up to automatically report errors to Canonical and its "
-"partners, the makers of the operating system."
-msgstr ""
-"Arventennet eo ho pellgomzer evit titourañ ent emgefre ar fazioù da "
-"gCanonical ha d'e gevelerien, ar re o deus savet ar reizhiad korvoiñ."
-
-#: qml/Wizard/Pages/60-reporting.qml:43
-msgid ""
-"This can be disabled in <b>System Settings</b> under <b>Security &amp; "
-"Privacy</b>"
-msgstr ""
-"Gallout a ra bezañ diweredekaet e-barzh <b>Arventennoù ar reizhiad</b> "
-"dindan <b>Surentez &amp; Prevezded</b>"
-
-#: qml/Wizard/Pages/80-finished.qml:24
-msgid "All done"
-msgstr "Echu penn-da-benn"
-
-#: qml/Wizard/Pages/80-finished.qml:39
-msgid "Nice work!"
-msgstr "Gwellat labour !"
-
-#: qml/Wizard/Pages/80-finished.qml:46
-msgid "Your phone is now ready to use."
-msgstr "Prest eo ho pellgomzer da vezañ implijet bremañ."
-
-#: qml/Wizard/Pages/80-finished.qml:53
-msgid "Finish"
-msgstr "Echuiñ"
-
-#. Translators: This is the arrow for "Back" buttons
-#: qml/Wizard/StackButton.qml:39
-#, qt-format
-msgid "〈  %1"
-msgstr "〈  %1"
-
-#. Translators: This is the arrow for "Forward" buttons
-#: qml/Wizard/StackButton.qml:42
-#, qt-format
-msgid "%1  〉"
-msgstr "%1  〉"
+#: qml/Wizard/Pages/75-report-check.qml:27
+msgid "Privacy Policy"
+msgstr ""
+
+#: qml/Wizard/Pages/75-report-check.qml:27
+msgid "Help Us Improve"
+msgstr ""
+
+#: qml/Wizard/PasswordMeter.qml:84
+msgid "Password too short"
+msgstr ""
+
+#: qml/Wizard/PasswordMeter.qml:86
+msgid "Strong password"
+msgstr ""
+
+#: qml/Wizard/PasswordMeter.qml:88
+msgid "Fair password"
+msgstr ""
+
+#: qml/Wizard/PasswordMeter.qml:90
+msgid "Weak password"
+msgstr ""
+
+#: qml/Wizard/PasswordMeter.qml:92
+msgid "Very weak password"
+msgstr ""
+
+#~ msgid "Confirm passphrase"
+#~ msgstr "Kadarnaat ar frazenn-dremen"
+
+#~ msgid "Please try again."
+#~ msgstr "Esaeit en-dro, mar plij."
+
+#~ msgid "Continue"
+#~ msgstr "Kenderc'hel"
+
+#~ msgid "Choose your passcode"
+#~ msgstr "Choaz ho kod-tremen"
+
+#~ msgid "Passphrase must be 4 characters long"
+#~ msgstr "4 arouezenn a rank bezañ er frazenn-dremen"
+
+#~ msgid "Hi!"
+#~ msgstr "Salud deoc'h !"
+
+#~ msgid "Welcome to your Ubuntu phone."
+#~ msgstr "Deuet-mat oc'h en ho pellgomzer Ubuntu."
+
+#~ msgid "Let’s get started."
+#~ msgstr "Krogomp ganti."
+
+#~ msgid "Add a SIM card and restart your device"
+#~ msgstr "Lakait ur gartenn SIM hag adloc'hit ho penveg"
+
+#~ msgid "Without it, you won’t be able to make calls or use text messaging."
+#~ msgstr "Ne vioc'h ket evit pellgomz pe kas kemennadennoù hepti."
+
+#~ msgid "Lock security"
+#~ msgstr "Surentez ar prennañ"
+
+#~ msgid "Please select how you’d like to unlock your phone."
+#~ msgstr ""
+#~ "Diuzit e peseurt mod e fell deoc'h dibrennañ ho pellgomzer, mar plij."
+
+#~ msgctxt "Label: Description of security method"
+#~ msgid "No security"
+#~ msgstr "Tamm surentez ebet"
+
+#~ msgctxt "Label: Description of security method"
+#~ msgid "4 digits only"
+#~ msgstr "4 sifr hepken"
+
+#~ msgctxt "Label: Type of security method"
+#~ msgid "Passphrase"
+#~ msgstr "Frazenn-dremen"
+
+#~ msgctxt "Label: Description of security method"
+#~ msgid "Numbers and letters"
+#~ msgstr "Sifroù ha lizherennoù"
+
+#~ msgid "Available networks…"
+#~ msgstr "Rouedadoù a c'haller kaout..."
+
+#~ msgid "No available networks."
+#~ msgstr "N'eus rouedad ebet da gaout."
+
+#~ msgid "Location"
+#~ msgstr "Lec'h"
+
+#~ msgid "Let the phone detect your location:"
+#~ msgstr "Lezel ar pellgomzer da gavout pelec'h emaoc'h :"
+
+#~ msgid "Using GPS only (less accurate)"
+#~ msgstr "Implijout ar GPS hepken (n'eo ket ken resis)"
+
+#~ msgid "Using GPS, anonymized Wi-Fi and cellular network info (recommended)"
+#~ msgstr ""
+#~ "Implijout ar GPS, Wi-Fi dizanv pe titouroù ar rouedad kelligel (aliet)"
+
+#~ msgid "Not at all"
+#~ msgstr "Tamm ebet"
+
+#~ msgid "You can change your mind later in <b>System Settings</b>."
+#~ msgstr ""
+#~ "Gallout a rit cheñch soñj diwezhatoc'h en <b>Arventennoù ar reizhad</b>."
+
+#~ msgid "Improving your experience"
+#~ msgstr "Gwellaat ho skiant-prenet"
+
+#~ msgid ""
+#~ "Your phone is set up to automatically report errors to Canonical and its "
+#~ "partners, the makers of the operating system."
+#~ msgstr ""
+#~ "Arventennet eo ho pellgomzer evit titourañ ent emgefre ar fazioù da "
+#~ "gCanonical ha d'e gevelerien, ar re o deus savet ar reizhiad korvoiñ."
+
+#~ msgid ""
+#~ "This can be disabled in <b>System Settings</b> under <b>Security &amp; "
+#~ "Privacy</b>"
+#~ msgstr ""
+#~ "Gallout a ra bezañ diweredekaet e-barzh <b>Arventennoù ar reizhiad</b> "
+#~ "dindan <b>Surentez &amp; Prevezded</b>"
+
+#~ msgid "All done"
+#~ msgstr "Echu penn-da-benn"
+
+#~ msgid "Nice work!"
+#~ msgstr "Gwellat labour !"
+
+#~ msgid "Your phone is now ready to use."
+#~ msgstr "Prest eo ho pellgomzer da vezañ implijet bremañ."
+
+#~ msgid "Finish"
+#~ msgstr "Echuiñ"
+
+#~ msgid "〈  %1"
+#~ msgstr "〈  %1"
+
+#~ msgid "%1  〉"
+#~ msgstr "%1  〉"
 
 #~ msgid "Close"
 #~ msgstr "Serriñ"
@@ -818,9 +2016,6 @@
 #~ msgid "Settings"
 #~ msgstr "Arventennoù"
 
-#~ msgid "Restart"
-#~ msgstr "Adloc'hañ"
-
 #~ msgid "Manage Scopes"
 #~ msgstr "Merañ ar c'hefluskerioù enklask"
 

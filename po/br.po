--- conflicted
+++ resolved
@@ -6,7 +6,7 @@
 msgid ""
 msgstr ""
 "Project-Id-Version: unity8\n"
-"Report-Msgid-Bugs-To: FULL NAME <EMAIL@ADDRESS>\n"
+"Report-Msgid-Bugs-To: \n"
 "POT-Creation-Date: 2015-08-25 14:53+0200\n"
 "PO-Revision-Date: 2015-08-25 14:12+0000\n"
 "Last-Translator: Fohanno Thierry <thierry.fohanno@ofis-bzh.org>\n"
@@ -16,13 +16,8 @@
 "Content-Type: text/plain; charset=UTF-8\n"
 "Content-Transfer-Encoding: 8bit\n"
 "Plural-Forms: nplurals=2; plural=n > 1;\n"
-<<<<<<< HEAD
-"X-Launchpad-Export-Date: 2015-09-12 05:42+0000\n"
-"X-Generator: Launchpad (build 17720)\n"
-=======
 "X-Launchpad-Export-Date: 2015-09-16 05:49+0000\n"
 "X-Generator: Launchpad (build 17737)\n"
->>>>>>> b1b3c55a
 
 #: plugins/LightDM/Greeter.cpp:112
 msgid "Password: "
@@ -144,72 +139,72 @@
 msgstr[0] "Gortozit %1 vunutenn, mar plij, hag esaeit en-dro..."
 msgstr[1] "Gortozit %1 a vunutoù, mar plij, hag esaeit en-dro..."
 
-#: qml/Components/Dialogs.qml:69
+#: qml/Components/Dialogs.qml:112
 msgctxt "Title: Lock/Log out dialog"
 msgid "Log out"
 msgstr "Digevreañ"
 
-#: qml/Components/Dialogs.qml:70
+#: qml/Components/Dialogs.qml:113
 msgid "Are you sure you want to log out?"
 msgstr "Ha sur oc'h e fell deoc'h digevreañ ?"
 
-#: qml/Components/Dialogs.qml:72
+#: qml/Components/Dialogs.qml:115
 msgctxt "Button: Lock the system"
 msgid "Lock"
 msgstr "Prennañ"
 
-#: qml/Components/Dialogs.qml:79
+#: qml/Components/Dialogs.qml:122
 msgctxt "Button: Log out from the system"
 msgid "Log Out"
 msgstr "Digevreañ"
 
-#: qml/Components/Dialogs.qml:86 qml/Components/Dialogs.qml:117
-#: qml/Components/Dialogs.qml:173
+#: qml/Components/Dialogs.qml:129 qml/Components/Dialogs.qml:162
+#: qml/Components/Dialogs.qml:221
 msgid "Cancel"
 msgstr "Nullañ"
 
-#: qml/Components/Dialogs.qml:98
+#: qml/Components/Dialogs.qml:141
 msgctxt "Title: Reboot/Shut down dialog"
 msgid "Shut down"
 msgstr "Lazhañ ar benveg"
 
-#: qml/Components/Dialogs.qml:99
+#: qml/Components/Dialogs.qml:142
 msgid "Are you sure you want to shut down?"
 msgstr "Ha sur oc'h e fell deoc'h lazhañ ar benveg ?"
 
-#: qml/Components/Dialogs.qml:101
+#: qml/Components/Dialogs.qml:144
 msgctxt "Button: Reboot the system"
 msgid "Reboot"
 msgstr "Adloc'hañ"
 
-#: qml/Components/Dialogs.qml:109
+#: qml/Components/Dialogs.qml:153
 msgctxt "Button: Shut down the system"
 msgid "Shut down"
 msgstr "Lazhañ ar benveg"
 
-#: qml/Components/Dialogs.qml:129
+#: qml/Components/Dialogs.qml:175
 msgctxt "Title: Reboot dialog"
 msgid "Reboot"
 msgstr "Adloc'hañ"
 
-#: qml/Components/Dialogs.qml:130
+#: qml/Components/Dialogs.qml:176
 msgid "Are you sure you want to reboot?"
 msgstr "Ha sur oc'h e fell deoc'h adloc'hañ ?"
 
-#: qml/Components/Dialogs.qml:132
+#: qml/Components/Dialogs.qml:178
 msgid "No"
 msgstr "N'on ket"
 
-#: qml/Components/Dialogs.qml:138
+#: qml/Components/Dialogs.qml:185
 msgid "Yes"
 msgstr "Ya"
 
-#: qml/Components/Dialogs.qml:152
+#: qml/Components/Dialogs.qml:200
 msgctxt "Title: Power off/Restart dialog"
 msgid "Power"
 msgstr "Enaouiñ"
 
-#: qml/Components/Dialogs.qml:153
+#: qml/Components/Dialogs.qml:201
 msgid ""
 "Are you sure you would like\n"
 "to power off?"
@@ -217,12 +212,12 @@
 "Ha sur oc'h e fell deoc'h\n"
 "troc'hañ an tredan ?"
 
-#: qml/Components/Dialogs.qml:155
+#: qml/Components/Dialogs.qml:203
 msgctxt "Button: Power off the system"
 msgid "Power off"
 msgstr "Lazhañ"
 
-#: qml/Components/Dialogs.qml:164
+#: qml/Components/Dialogs.qml:212
 msgctxt "Button: Restart the system"
 msgid "Restart"
 msgstr "Adloc'hañ"
@@ -403,62 +398,62 @@
 msgid "Conference"
 msgstr "Kendiviz"
 
-#: qml/Panel/Indicators/MenuItemFactory.qml:639
+#: qml/Panel/Indicators/MenuItemFactory.qml:674
 msgid "Nothing is playing"
 msgstr "Ne lenner netra bremañ"
 
-#: qml/Panel/Indicators/MenuItemFactory.qml:768
+#: qml/Panel/Indicators/MenuItemFactory.qml:803
 #, qt-format
 msgid "%1 hour"
 msgid_plural "%1 hours"
 msgstr[0] "%1 eur"
 msgstr[1] "%1 eur"
 
-#: qml/Panel/Indicators/MenuItemFactory.qml:772
+#: qml/Panel/Indicators/MenuItemFactory.qml:807
 #, qt-format
 msgid "%1 minute"
 msgid_plural "%1 minutes"
 msgstr[0] "%1 vunutenn"
 msgstr[1] "%1 vunutenn"
 
-#: qml/Panel/Indicators/MenuItemFactory.qml:777
+#: qml/Panel/Indicators/MenuItemFactory.qml:812
 #, qt-format
 msgid "%1 second"
 msgid_plural "%1 seconds"
 msgstr[0] "%1 eilenn"
 msgstr[1] "%1 eilenn"
 
-#: qml/Panel/Indicators/MenuItemFactory.qml:780
+#: qml/Panel/Indicators/MenuItemFactory.qml:815
 msgid "0 seconds"
 msgstr "0 eilenn"
 
 #. Translators: String like "1 hour, 2 minutes, 3 seconds remaining"
-#: qml/Panel/Indicators/MenuItemFactory.qml:782
+#: qml/Panel/Indicators/MenuItemFactory.qml:817
 #, qt-format
 msgid "%1 remaining"
 msgstr "%1 o chom"
 
-#: qml/Panel/Indicators/MenuItemFactory.qml:788
+#: qml/Panel/Indicators/MenuItemFactory.qml:823
 msgid "In queue…"
 msgstr "El lostennad..."
 
-#: qml/Panel/Indicators/MenuItemFactory.qml:792
+#: qml/Panel/Indicators/MenuItemFactory.qml:827
 msgid "Downloading"
 msgstr "O pellgargañ"
 
-#: qml/Panel/Indicators/MenuItemFactory.qml:794
+#: qml/Panel/Indicators/MenuItemFactory.qml:829
 msgid "Paused, tap to resume"
 msgstr "Ehanet, touchit evit adkregiñ"
 
-#: qml/Panel/Indicators/MenuItemFactory.qml:796
+#: qml/Panel/Indicators/MenuItemFactory.qml:831
 msgid "Canceled"
 msgstr "Nullet"
 
-#: qml/Panel/Indicators/MenuItemFactory.qml:798
+#: qml/Panel/Indicators/MenuItemFactory.qml:833
 msgid "Finished"
 msgstr "Echu"
 
-#: qml/Panel/Indicators/MenuItemFactory.qml:800
+#: qml/Panel/Indicators/MenuItemFactory.qml:835
 msgid "Failed, tap to retry"
 msgstr "C'hwitet, touchit evit adkregiñ"
 
@@ -467,6 +462,10 @@
 msgid "Reply"
 msgstr "Respont"
 
+#: qml/Panel/Indicators/MessageMenuItemFactory.qml:204
+msgid "Call back"
+msgstr ""
+
 #: qml/Panel/Indicators/ModemInfoItem.qml:105
 msgid "Unlock SIM"
 msgstr "Dibrennañ ar gartenn SIM"
@@ -533,6 +532,38 @@
 msgid "Back"
 msgstr "Distreiñ"
 
+#: qml/Wizard/Pages/here-terms.qml:27
+msgid "Terms & Conditions"
+msgstr "Penndivizoù implij"
+
+#: qml/Wizard/Pages/passwd-confirm.qml:49
+msgid "Confirm passphrase"
+msgstr "Kadarnaat ar frazenn-dremen"
+
+#: qml/Wizard/Pages/passwd-confirm.qml:50
+msgid "Confirm passcode"
+msgstr "Kadarnaat ar c'hod-tremen"
+
+#: qml/Wizard/Pages/passwd-confirm.qml:53
+#: qml/Wizard/Pages/passwd-confirm.qml:54
+msgid "Please try again."
+msgstr "Esaeit en-dro, mar plij."
+
+#: qml/Wizard/Pages/passwd-confirm.qml:82 qml/Wizard/Pages/passwd-set.qml:90
+#: qml/Wizard/Pages/10-welcome.qml:88 qml/Wizard/Pages/30-passwd-type.qml:128
+#: qml/Wizard/Pages/40-wifi.qml:215 qml/Wizard/Pages/50-location.qml:131
+#: qml/Wizard/Pages/60-reporting.qml:50
+msgid "Continue"
+msgstr "Kenderc'hel"
+
+#: qml/Wizard/Pages/passwd-set.qml:61
+msgid "Choose your passcode"
+msgstr "Choaz ho kod-tremen"
+
+#: qml/Wizard/Pages/passwd-set.qml:68
+msgid "Passphrase must be 4 characters long"
+msgstr "4 arouezenn a rank bezañ er frazenn-dremen"
+
 #: qml/Wizard/Pages/10-welcome.qml:27
 msgid "Hi!"
 msgstr "Salud deoc'h !"
@@ -544,13 +575,6 @@
 #: qml/Wizard/Pages/10-welcome.qml:52
 msgid "Let’s get started."
 msgstr "Krogomp ganti."
-
-#: qml/Wizard/Pages/10-welcome.qml:88 qml/Wizard/Pages/30-passwd-type.qml:128
-#: qml/Wizard/Pages/40-wifi.qml:215 qml/Wizard/Pages/50-location.qml:131
-#: qml/Wizard/Pages/60-reporting.qml:50 qml/Wizard/Pages/passwd-confirm.qml:82
-#: qml/Wizard/Pages/passwd-set.qml:90
-msgid "Continue"
-msgstr "Kenderc'hel"
 
 #: qml/Wizard/Pages/20-sim.qml:25
 msgid "Add a SIM card and restart your device"
@@ -682,31 +706,6 @@
 #: qml/Wizard/Pages/80-finished.qml:53
 msgid "Finish"
 msgstr "Echuiñ"
-
-#: qml/Wizard/Pages/here-terms.qml:27
-msgid "Terms & Conditions"
-msgstr "Penndivizoù implij"
-
-#: qml/Wizard/Pages/passwd-confirm.qml:49
-msgid "Confirm passphrase"
-msgstr "Kadarnaat ar frazenn-dremen"
-
-#: qml/Wizard/Pages/passwd-confirm.qml:50
-msgid "Confirm passcode"
-msgstr "Kadarnaat ar c'hod-tremen"
-
-#: qml/Wizard/Pages/passwd-confirm.qml:53
-#: qml/Wizard/Pages/passwd-confirm.qml:54
-msgid "Please try again."
-msgstr "Esaeit en-dro, mar plij."
-
-#: qml/Wizard/Pages/passwd-set.qml:61
-msgid "Choose your passcode"
-msgstr "Choaz ho kod-tremen"
-
-#: qml/Wizard/Pages/passwd-set.qml:68
-msgid "Passphrase must be 4 characters long"
-msgstr "4 arouezenn a rank bezañ er frazenn-dremen"
 
 #. Translators: This is the arrow for "Back" buttons
 #: qml/Wizard/StackButton.qml:39
@@ -759,11 +758,13 @@
 
 #~ msgid "Try swiping from the top edge to access the indicators"
 #~ msgstr ""
-#~ "Lakait ho piz da riklañ adalek ar bord uhelañ da lakaat ar merkerioù war wel."
+#~ "Lakait ho piz da riklañ adalek ar bord uhelañ da lakaat ar merkerioù war "
+#~ "wel."
 
 #~ msgid "Swipe up again to close the settings screen"
 #~ msgstr ""
-#~ "Lakait ho piz da riklañ war-du ar bord uhelañ da serriñ skramm an arventennoù"
+#~ "Lakait ho piz da riklañ war-du ar bord uhelañ da serriñ skramm an "
+#~ "arventennoù"
 
 #~ msgid "Try swiping from the right edge to unlock the phone"
 #~ msgstr ""
@@ -771,8 +772,8 @@
 
 #~ msgid "Swipe from the left to reveal the launcher for quick access to apps"
 #~ msgstr ""
-#~ "Lakait ho piz da riklañ adalek ar bord kleiz da ziskouez al lañser arloadoù "
-#~ "prim."
+#~ "Lakait ho piz da riklañ adalek ar bord kleiz da ziskouez al lañser "
+#~ "arloadoù prim."
 
 #~ msgid "Well done"
 #~ msgstr "Gourc'hemennoù !"

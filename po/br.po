--- conflicted
+++ resolved
@@ -7,11 +7,7 @@
 msgstr ""
 "Project-Id-Version: unity8\n"
 "Report-Msgid-Bugs-To: \n"
-<<<<<<< HEAD
-"POT-Creation-Date: 2015-07-17 10:10+0200\n"
-=======
 "POT-Creation-Date: 2015-08-25 14:53+0200\n"
->>>>>>> 0097739f
 "PO-Revision-Date: 2015-05-14 09:20+0000\n"
 "Last-Translator: Fohanno Thierry <thierry.fohanno@ofis-bzh.org>\n"
 "Language-Team: Breton <br@li.org>\n"
@@ -22,18 +18,21 @@
 "Plural-Forms: nplurals=2; plural=n > 1;\n"
 "X-Launchpad-Export-Date: 2015-09-12 05:42+0000\n"
 "X-Generator: Launchpad (build 17720)\n"
-"Language: br\n"
 
 #: plugins/LightDM/Greeter.cpp:112
 msgid "Password: "
 msgstr "Ger-tremen : "
 
-#: plugins/Unity/Launcher/launcheritem.cpp:45
-#: plugins/Unity/Launcher/launcheritem.cpp:100
+#: plugins/Unity/Launcher/launcheritem.cpp:47
+#: plugins/Unity/Launcher/launcheritem.cpp:106
 msgid "Pin shortcut"
 msgstr "Spilhennañ ar verradenn"
 
-#: plugins/Unity/Launcher/launcheritem.cpp:100
+#: plugins/Unity/Launcher/launcheritem.cpp:52
+msgid "Quit"
+msgstr ""
+
+#: plugins/Unity/Launcher/launcheritem.cpp:106
 msgid "Unpin shortcut"
 msgstr "Dispilhennañ ar verradenn"
 
@@ -140,72 +139,72 @@
 msgstr[0] "Gortozit %1 vunutenn, mar plij, hag esaeit en-dro..."
 msgstr[1] "Gortozit %1 a vunutoù, mar plij, hag esaeit en-dro..."
 
-#: qml/Components/Dialogs.qml:112
+#: qml/Components/Dialogs.qml:69
 msgctxt "Title: Lock/Log out dialog"
 msgid "Log out"
 msgstr "Digevreañ"
 
-#: qml/Components/Dialogs.qml:113
+#: qml/Components/Dialogs.qml:70
 msgid "Are you sure you want to log out?"
 msgstr "Ha sur oc'h e fell deoc'h digevreañ ?"
 
-#: qml/Components/Dialogs.qml:115
+#: qml/Components/Dialogs.qml:72
 msgctxt "Button: Lock the system"
 msgid "Lock"
 msgstr "Prennañ"
 
-#: qml/Components/Dialogs.qml:122
+#: qml/Components/Dialogs.qml:79
 msgctxt "Button: Log out from the system"
 msgid "Log Out"
 msgstr "Digevreañ"
 
-#: qml/Components/Dialogs.qml:129 qml/Components/Dialogs.qml:162
-#: qml/Components/Dialogs.qml:221
+#: qml/Components/Dialogs.qml:86 qml/Components/Dialogs.qml:117
+#: qml/Components/Dialogs.qml:173
 msgid "Cancel"
 msgstr "Nullañ"
 
-#: qml/Components/Dialogs.qml:141
+#: qml/Components/Dialogs.qml:98
 msgctxt "Title: Reboot/Shut down dialog"
 msgid "Shut down"
 msgstr "Lazhañ ar benveg"
 
-#: qml/Components/Dialogs.qml:142
+#: qml/Components/Dialogs.qml:99
 msgid "Are you sure you want to shut down?"
 msgstr "Ha sur oc'h e fell deoc'h lazhañ ar benveg ?"
 
-#: qml/Components/Dialogs.qml:144
+#: qml/Components/Dialogs.qml:101
 msgctxt "Button: Reboot the system"
 msgid "Reboot"
 msgstr "Adloc'hañ"
 
-#: qml/Components/Dialogs.qml:153
+#: qml/Components/Dialogs.qml:109
 msgctxt "Button: Shut down the system"
 msgid "Shut down"
 msgstr "Lazhañ ar benveg"
 
-#: qml/Components/Dialogs.qml:175
+#: qml/Components/Dialogs.qml:129
 msgctxt "Title: Reboot dialog"
 msgid "Reboot"
 msgstr "Adloc'hañ"
 
-#: qml/Components/Dialogs.qml:176
+#: qml/Components/Dialogs.qml:130
 msgid "Are you sure you want to reboot?"
 msgstr "Ha sur oc'h e fell deoc'h adloc'hañ ?"
 
-#: qml/Components/Dialogs.qml:178
+#: qml/Components/Dialogs.qml:132
 msgid "No"
 msgstr "N'on ket"
 
-#: qml/Components/Dialogs.qml:185
+#: qml/Components/Dialogs.qml:138
 msgid "Yes"
 msgstr "Ya"
 
-#: qml/Components/Dialogs.qml:200
+#: qml/Components/Dialogs.qml:152
 msgctxt "Title: Power off/Restart dialog"
 msgid "Power"
 msgstr "Enaouiñ"
 
-#: qml/Components/Dialogs.qml:201
+#: qml/Components/Dialogs.qml:153
 msgid ""
 "Are you sure you would like\n"
 "to power off?"
@@ -213,12 +212,12 @@
 "Ha sur oc'h e fell deoc'h\n"
 "troc'hañ an tredan ?"
 
-#: qml/Components/Dialogs.qml:203
+#: qml/Components/Dialogs.qml:155
 msgctxt "Button: Power off the system"
 msgid "Power off"
 msgstr "Lazhañ"
 
-#: qml/Components/Dialogs.qml:212
+#: qml/Components/Dialogs.qml:164
 msgctxt "Button: Restart the system"
 msgid "Restart"
 msgstr "Adloc'hañ"
@@ -235,15 +234,15 @@
 msgid "OK"
 msgstr "Mat eo"
 
-#: qml/Dash/GenericScopeView.qml:539 qml/Dash/GenericScopeView.qml:697
+#: qml/Dash/GenericScopeView.qml:569 qml/Dash/GenericScopeView.qml:727
 msgid "See less"
 msgstr "Gwelet nebeutoc'h"
 
-#: qml/Dash/GenericScopeView.qml:539
+#: qml/Dash/GenericScopeView.qml:569
 msgid "See all"
 msgstr "Gwelet pep tra"
 
-#: qml/Dash/GenericScopeView.qml:601
+#: qml/Dash/GenericScopeView.qml:631
 msgctxt "Label: Hint for dash search line edit"
 msgid "Search"
 msgstr "Klask"
@@ -279,6 +278,11 @@
 msgid "Less..."
 msgstr "Nebeutoc'h..."
 
+#: qml/Dash/Previews/PreviewCommentInput.qml:61
+#: qml/Dash/Previews/PreviewRatingInput.qml:169
+msgid "Send"
+msgstr "Kas"
+
 #: qml/Dash/Previews/PreviewRatingInput.qml:84
 msgid "Rate this"
 msgstr "Priziit an dra-mañ"
@@ -286,10 +290,6 @@
 #: qml/Dash/Previews/PreviewRatingInput.qml:129
 msgid "Add a review"
 msgstr "Ouzhpennañ un ali"
-
-#: qml/Dash/Previews/PreviewRatingInput.qml:169
-msgid "Send"
-msgstr "Kas"
 
 #: qml/Dash/PullToRefreshScopeStyle.qml:55
 msgid "Pull to refresh…"
@@ -398,62 +398,62 @@
 msgid "Conference"
 msgstr "Kendiviz"
 
-#: qml/Panel/Indicators/MenuItemFactory.qml:674
+#: qml/Panel/Indicators/MenuItemFactory.qml:639
 msgid "Nothing is playing"
 msgstr "Ne lenner netra bremañ"
 
-#: qml/Panel/Indicators/MenuItemFactory.qml:803
+#: qml/Panel/Indicators/MenuItemFactory.qml:768
 #, qt-format
 msgid "%1 hour"
 msgid_plural "%1 hours"
 msgstr[0] "%1 eur"
 msgstr[1] "%1 eur"
 
-#: qml/Panel/Indicators/MenuItemFactory.qml:807
+#: qml/Panel/Indicators/MenuItemFactory.qml:772
 #, qt-format
 msgid "%1 minute"
 msgid_plural "%1 minutes"
 msgstr[0] "%1 vunutenn"
 msgstr[1] "%1 vunutenn"
 
-#: qml/Panel/Indicators/MenuItemFactory.qml:812
+#: qml/Panel/Indicators/MenuItemFactory.qml:777
 #, qt-format
 msgid "%1 second"
 msgid_plural "%1 seconds"
 msgstr[0] "%1 eilenn"
 msgstr[1] "%1 eilenn"
 
-#: qml/Panel/Indicators/MenuItemFactory.qml:815
+#: qml/Panel/Indicators/MenuItemFactory.qml:780
 msgid "0 seconds"
 msgstr "0 eilenn"
 
 #. Translators: String like "1 hour, 2 minutes, 3 seconds remaining"
-#: qml/Panel/Indicators/MenuItemFactory.qml:817
+#: qml/Panel/Indicators/MenuItemFactory.qml:782
 #, qt-format
 msgid "%1 remaining"
 msgstr "%1 o chom"
 
-#: qml/Panel/Indicators/MenuItemFactory.qml:823
+#: qml/Panel/Indicators/MenuItemFactory.qml:788
 msgid "In queue…"
 msgstr "El lostennad..."
 
-#: qml/Panel/Indicators/MenuItemFactory.qml:827
+#: qml/Panel/Indicators/MenuItemFactory.qml:792
 msgid "Downloading"
 msgstr "O pellgargañ"
 
-#: qml/Panel/Indicators/MenuItemFactory.qml:829
+#: qml/Panel/Indicators/MenuItemFactory.qml:794
 msgid "Paused, tap to resume"
 msgstr "Ehanet, touchit evit adkregiñ"
 
-#: qml/Panel/Indicators/MenuItemFactory.qml:831
+#: qml/Panel/Indicators/MenuItemFactory.qml:796
 msgid "Canceled"
 msgstr "Nullet"
 
-#: qml/Panel/Indicators/MenuItemFactory.qml:833
+#: qml/Panel/Indicators/MenuItemFactory.qml:798
 msgid "Finished"
 msgstr "Echu"
 
-#: qml/Panel/Indicators/MenuItemFactory.qml:835
+#: qml/Panel/Indicators/MenuItemFactory.qml:800
 msgid "Failed, tap to retry"
 msgstr "C'hwitet, touchit evit adkregiñ"
 
@@ -462,10 +462,6 @@
 msgid "Reply"
 msgstr "Respont"
 
-#: qml/Panel/Indicators/MessageMenuItemFactory.qml:204
-msgid "Call back"
-msgstr ""
-
 #: qml/Panel/Indicators/ModemInfoItem.qml:105
 msgid "Unlock SIM"
 msgstr "Dibrennañ ar gartenn SIM"
@@ -490,14 +486,10 @@
 msgid "Swipe up from the bottom edge."
 msgstr "Riklit war-du an nec'h adalek an traoñ"
 
-#: qml/Tutorial/TutorialContent.qml:81 qml/Tutorial/TutorialLeftFinish.qml:25
+#: qml/Tutorial/TutorialContent.qml:80 qml/Tutorial/TutorialLeftFinish.qml:25
 #: qml/Tutorial/TutorialRight.qml:144
 msgid "Tap here to continue."
 msgstr "Pouzañ amañ evit kenderc'hel"
-
-#: qml/Tutorial/TutorialContent.qml:81
-msgid "Click here to finish."
-msgstr "Klikit amañ evit echuiñ."
 
 #: qml/Tutorial/TutorialLeftFinish.qml:24
 msgid "These are the shortcuts to favorite apps"
@@ -536,38 +528,6 @@
 msgid "Back"
 msgstr "Distreiñ"
 
-#: qml/Wizard/Pages/here-terms.qml:27
-msgid "Terms & Conditions"
-msgstr "Penndivizoù implij"
-
-#: qml/Wizard/Pages/passwd-confirm.qml:49
-msgid "Confirm passphrase"
-msgstr "Kadarnaat ar frazenn-dremen"
-
-#: qml/Wizard/Pages/passwd-confirm.qml:50
-msgid "Confirm passcode"
-msgstr "Kadarnaat ar c'hod-tremen"
-
-#: qml/Wizard/Pages/passwd-confirm.qml:53
-#: qml/Wizard/Pages/passwd-confirm.qml:54
-msgid "Please try again."
-msgstr "Esaeit en-dro, mar plij."
-
-#: qml/Wizard/Pages/passwd-confirm.qml:82 qml/Wizard/Pages/passwd-set.qml:90
-#: qml/Wizard/Pages/10-welcome.qml:88 qml/Wizard/Pages/30-passwd-type.qml:128
-#: qml/Wizard/Pages/40-wifi.qml:215 qml/Wizard/Pages/50-location.qml:131
-#: qml/Wizard/Pages/60-reporting.qml:50
-msgid "Continue"
-msgstr "Kenderc'hel"
-
-#: qml/Wizard/Pages/passwd-set.qml:61
-msgid "Choose your passcode"
-msgstr "Choaz ho kod-tremen"
-
-#: qml/Wizard/Pages/passwd-set.qml:68
-msgid "Passphrase must be 4 characters long"
-msgstr "4 arouezenn a rank bezañ er frazenn-dremen"
-
 #: qml/Wizard/Pages/10-welcome.qml:27
 msgid "Hi!"
 msgstr "Salud deoc'h !"
@@ -579,6 +539,13 @@
 #: qml/Wizard/Pages/10-welcome.qml:52
 msgid "Let’s get started."
 msgstr "Krogomp ganti."
+
+#: qml/Wizard/Pages/10-welcome.qml:88 qml/Wizard/Pages/30-passwd-type.qml:128
+#: qml/Wizard/Pages/40-wifi.qml:215 qml/Wizard/Pages/50-location.qml:131
+#: qml/Wizard/Pages/60-reporting.qml:50 qml/Wizard/Pages/passwd-confirm.qml:82
+#: qml/Wizard/Pages/passwd-set.qml:90
+msgid "Continue"
+msgstr "Kenderc'hel"
 
 #: qml/Wizard/Pages/20-sim.qml:25
 msgid "Add a SIM card and restart your device"
@@ -711,6 +678,31 @@
 msgid "Finish"
 msgstr "Echuiñ"
 
+#: qml/Wizard/Pages/here-terms.qml:27
+msgid "Terms & Conditions"
+msgstr "Penndivizoù implij"
+
+#: qml/Wizard/Pages/passwd-confirm.qml:49
+msgid "Confirm passphrase"
+msgstr "Kadarnaat ar frazenn-dremen"
+
+#: qml/Wizard/Pages/passwd-confirm.qml:50
+msgid "Confirm passcode"
+msgstr "Kadarnaat ar c'hod-tremen"
+
+#: qml/Wizard/Pages/passwd-confirm.qml:53
+#: qml/Wizard/Pages/passwd-confirm.qml:54
+msgid "Please try again."
+msgstr "Esaeit en-dro, mar plij."
+
+#: qml/Wizard/Pages/passwd-set.qml:61
+msgid "Choose your passcode"
+msgstr "Choaz ho kod-tremen"
+
+#: qml/Wizard/Pages/passwd-set.qml:68
+msgid "Passphrase must be 4 characters long"
+msgstr "4 arouezenn a rank bezañ er frazenn-dremen"
+
 #. Translators: This is the arrow for "Back" buttons
 #: qml/Wizard/StackButton.qml:39
 #, qt-format
@@ -724,4 +716,7 @@
 msgstr "%1  〉"
 
 #~ msgid "Please re-enter"
-#~ msgstr "Adverkañ, mar plij"+#~ msgstr "Adverkañ, mar plij"
+
+#~ msgid "Click here to finish."
+#~ msgstr "Klikit amañ evit echuiñ."
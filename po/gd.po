--- conflicted
+++ resolved
@@ -7,11 +7,7 @@
 msgstr ""
 "Project-Id-Version: unity8\n"
 "Report-Msgid-Bugs-To: FULL NAME <EMAIL@ADDRESS>\n"
-<<<<<<< HEAD
-"POT-Creation-Date: 2016-03-23 10:01+0000\n"
-=======
 "POT-Creation-Date: 2016-04-27 15:01+0000\n"
->>>>>>> 7b76a572
 "PO-Revision-Date: 2016-04-08 18:34+0000\n"
 "Last-Translator: Akerbeltz <fios@akerbeltz.org>\n"
 "Language-Team: Fòram na Gàidhlig\n"
@@ -20,13 +16,8 @@
 "Content-Transfer-Encoding: 8bit\n"
 "Plural-Forms: nplurals=4; plural=(n==1 || n==11) ? 0 : (n==2 || n==12) ? 1 : "
 "(n > 2 && n < 20) ? 2 : 3;\n"
-<<<<<<< HEAD
-"X-Launchpad-Export-Date: 2016-04-09 05:45+0000\n"
-"X-Generator: Launchpad (build 17990)\n"
-=======
 "X-Launchpad-Export-Date: 2016-04-30 05:37+0000\n"
 "X-Generator: Launchpad (build 17995)\n"
->>>>>>> 7b76a572
 "Language: gd\n"
 
 #: plugins/IntegratedLightDM/Greeter.cpp:112
@@ -479,30 +470,17 @@
 #: qml/Tutorial/TutorialBottom.qml:85
 msgid "Swipe up to manage the app"
 msgstr "Dèan grad-shlaighdeadh suas gus an aplacaid a stiùireadh"
-<<<<<<< HEAD
+
+#: qml/Tutorial/TutorialLeftLong.qml:47
+msgid "Long swipe from the left edge to open the Today scope"
+msgstr ""
+"Dèan grad-shlaighdeadh a-steach on oir chlì gus breath an latha an-diugh "
+"fhosgladh"
 
 #: qml/Tutorial/TutorialLeft.qml:47
 msgid "Swipe from the left edge to open the launcher"
 msgstr ""
 "Dèan grad-shlaighdeadh a-steach on oir chlì gus an lòinsear a chur gu dol"
-=======
->>>>>>> 7b76a572
-
-#: qml/Tutorial/TutorialLeftLong.qml:47
-msgid "Long swipe from the left edge to open the Today scope"
-msgstr ""
-"Dèan grad-shlaighdeadh a-steach on oir chlì gus breath an latha an-diugh "
-"fhosgladh"
-
-#: qml/Tutorial/TutorialLeft.qml:47
-msgid "Swipe from the left edge to open the launcher"
-msgstr ""
-<<<<<<< HEAD
-"Fan an luchag agad os cionn na h-oir dheas a dh’fhaicinn nan aplacaidean a "
-"tha fosgailte agad"
-=======
-"Dèan grad-shlaighdeadh a-steach on oir chlì gus an lòinsear a chur gu dol"
->>>>>>> 7b76a572
 
 #: qml/Tutorial/TutorialRight.qml:55
 msgid "Push your mouse against the right edge to view your open apps"
@@ -1138,13 +1116,9 @@
 #~ msgstr "Cuir a-steach i a-rithist"
 
 #~ msgid "Call back"
-<<<<<<< HEAD
-#~ msgstr "Fònaig air ais"
-=======
 #~ msgstr "Fònaig air ais"
 
 #~ msgid "Hover your mouse on the right edge to view your open apps"
 #~ msgstr ""
 #~ "Fan an luchag agad os cionn na h-oir dheas a dh’fhaicinn nan aplacaidean a "
-#~ "tha fosgailte agad"
->>>>>>> 7b76a572
+#~ "tha fosgailte agad"
# Gaelic; Scottish translation for unity8
# Copyright (c) 2013 Rosetta Contributors and Canonical Ltd 2013
# This file is distributed under the same license as the unity8 package.
# FIRST AUTHOR <EMAIL@ADDRESS>, 2013.
# GunChleoc <fios@foramnagaidhlig.net>, 2014.
msgid ""
msgstr ""
"Project-Id-Version: unity8\n"
"Report-Msgid-Bugs-To: FULL NAME <EMAIL@ADDRESS>\n"
<<<<<<< HEAD
"POT-Creation-Date: 2016-08-26 08:14+0000\n"
=======
"POT-Creation-Date: 2016-08-31 11:56+0000\n"
>>>>>>> 16ee79f1
"PO-Revision-Date: 2016-04-08 18:34+0000\n"
"Last-Translator: Akerbeltz <fios@akerbeltz.org>\n"
"Language-Team: Fòram na Gàidhlig\n"
"MIME-Version: 1.0\n"
"Content-Type: text/plain; charset=UTF-8\n"
"Content-Transfer-Encoding: 8bit\n"
"Plural-Forms: nplurals=4; plural=(n==1 || n==11) ? 0 : (n==2 || n==12) ? 1 : "
"(n > 2 && n < 20) ? 2 : 3;\n"
<<<<<<< HEAD
"X-Launchpad-Export-Date: 2016-09-01 06:34+0000\n"
=======
"X-Launchpad-Export-Date: 2016-09-03 06:54+0000\n"
>>>>>>> 16ee79f1
"X-Generator: Launchpad (build 18179)\n"
"Language: gd\n"

#: plugins/IntegratedLightDM/Greeter.cpp:112
msgid "Password: "
msgstr "Facal-faire: "

#: plugins/Unity/Launcher/launcheritem.cpp:49
#: plugins/Unity/Launcher/launcheritem.cpp:108
msgid "Pin shortcut"
msgstr "Prìnich ath-ghoirid"

#: plugins/Unity/Launcher/launcheritem.cpp:54
msgid "Quit"
msgstr "Fàg an-seo"

#: plugins/Unity/Launcher/launcheritem.cpp:108
msgid "Unpin shortcut"
msgstr "Neo-phrìnich an ath-ghoirid"

#: qml/Components/DelayedLockscreen.qml:50
msgid "Device Locked"
msgstr "Tha glas air an uidheam"

#: qml/Components/DelayedLockscreen.qml:65
msgid "You have been locked out due to too many failed passphrase attempts."
msgstr ""
"Chaidh do glasadh a-mach às an uidheam on a chuir thu abairt-fhaire chearr a-"
"steach cus tursan."

#: qml/Components/DelayedLockscreen.qml:66
msgid "You have been locked out due to too many failed passcode attempts."
msgstr ""
"Chaidh do glasadh a-mach às an uidheam on a chuir thu còd-faire cearr a-"
"steach cus tursan."

#: qml/Components/DelayedLockscreen.qml:75
#, qt-format
msgid "Please wait %1 minute and then try again…"
msgid_plural "Please wait %1 minutes and then try again…"
msgstr[0] "Fuirich ort %1 diog 's feuch ris a-rithist an uairsin…"
msgstr[1] "Fuirich ort %1 dhiog 's feuch ris a-rithist an uairsin…"
msgstr[2] "Fuirich ort %1 diogan 's feuch ris a-rithist an uairsin…"
msgstr[3] "Fuirich ort %1 diog 's feuch ris a-rithist an uairsin…"

#: qml/Components/Dialogs.qml:146
msgctxt "Title: Lock/Log out dialog"
msgid "Log out"
msgstr "Clàraich a-mach"

#: qml/Components/Dialogs.qml:147
msgid "Are you sure you want to log out?"
msgstr "A bheil thu cinnteach gu bheil thu airson clàradh a-mach?"

#: qml/Components/Dialogs.qml:149
msgctxt "Button: Lock the system"
msgid "Lock"
msgstr "Glais"

#: qml/Components/Dialogs.qml:156
msgctxt "Button: Log out from the system"
msgid "Log Out"
msgstr "Clàraich a-mach"

#: qml/Components/Dialogs.qml:163 qml/Components/Dialogs.qml:219
#: qml/Dash/DashPageHeader.qml:295 qml/Wizard/Pages/passcode-confirm.qml:32
#: qml/Wizard/Pages/passcode-set.qml:32
msgid "Cancel"
msgstr "Sguir dheth"

#: qml/Components/Dialogs.qml:175
msgctxt "Title: Reboot dialog"
msgid "Reboot"
msgstr "Ath-thòisich an siostam"

#: qml/Components/Dialogs.qml:176
msgid "Are you sure you want to reboot?"
msgstr "A bheil thu cinnteach gu bheil thu airson tòiseachadh às ùr?"

#: qml/Components/Dialogs.qml:178
msgid "No"
msgstr "Chan eil"

#: qml/Components/Dialogs.qml:184
msgid "Yes"
msgstr "Tha"

#: qml/Components/Dialogs.qml:199
msgctxt "Title: Power off/Restart dialog"
msgid "Power"
msgstr "Cumhachd"

#: qml/Components/Dialogs.qml:200
msgid ""
"Are you sure you would like\n"
"to power off?"
msgstr ""
"A bheil thu cinnteach gu bheil thu\n"
"airson a' chumhachd a chur dheth?"

#: qml/Components/Dialogs.qml:202
msgctxt "Button: Power off the system"
msgid "Power off"
msgstr "Cuir a' chumhachd dheth"

#: qml/Components/Dialogs.qml:211
msgctxt "Button: Restart the system"
msgid "Restart"
msgstr "Ath-thòisich"

#: qml/Components/KeyboardShortcutsOverlay.qml:41
msgid "Keyboard Shortcuts"
msgstr "Ath-ghoiridean a' mheur-chlàir"

#: qml/Components/KeyboardShortcutsOverlay.qml:55
msgid "Unity 8"
msgstr "Unity 8"

#: qml/Components/KeyboardShortcutsOverlay.qml:62
msgid "PrtScr"
msgstr "PrtScr"

#: qml/Components/KeyboardShortcutsOverlay.qml:67
msgid "Takes a screenshot."
msgstr "Togaidh seo glacadh-sgrìn."

#: qml/Components/KeyboardShortcutsOverlay.qml:75
msgid "Alt + PrtScr"
msgstr "Alt + PrtScr"

#: qml/Components/KeyboardShortcutsOverlay.qml:80
msgid "Takes a screenshot of a window."
msgstr "Togaidh seo glacadh-sgrìn de dh'uinneag."

#: qml/Components/KeyboardShortcutsOverlay.qml:88
msgid "Super + Space"
msgstr "Super + Space"

#: qml/Components/KeyboardShortcutsOverlay.qml:93
msgid "Switches to next keyboard layout."
msgstr "Gearradh seo leum dhan ath-dhealbhachd a' mheur-chlàir."

#: qml/Components/KeyboardShortcutsOverlay.qml:101
msgid "Super + Shift + Space"
msgstr "Super + Shift + Space"

#: qml/Components/KeyboardShortcutsOverlay.qml:106
msgid "Switches to previous keyboard layout."
msgstr "Gearradh seo leum dha dhealbhachd roimhpe a' mheur-chlàir."

#: qml/Components/KeyboardShortcutsOverlay.qml:118
msgid "Launcher"
msgstr "Lòinsear"

#: qml/Components/KeyboardShortcutsOverlay.qml:125
msgid "Super (Hold)"
msgstr "Super (cum sìos)"

#: qml/Components/KeyboardShortcutsOverlay.qml:130
msgid "Opens the launcher, displays shortcuts."
msgstr "Fosglaidh seo an lòinsear, a' sealltainn nan ath-ghoiridean."

#: qml/Components/KeyboardShortcutsOverlay.qml:138
msgid "Alt + F1"
msgstr "Alt + F1"

#: qml/Components/KeyboardShortcutsOverlay.qml:143
msgid "Opens launcher keyboard navigation mode."
msgstr "Fosglaidh seo modh seòladaireachd aig meur-chlàr an lòinseir."

#: qml/Components/KeyboardShortcutsOverlay.qml:151
msgid "Super + Tab"
msgstr "Super + Tab"

#: qml/Components/KeyboardShortcutsOverlay.qml:156
msgid "Switches applications via the launcher."
msgstr "Nì seo suids eadar aplacaidean slighe an lòinseir."

#: qml/Components/KeyboardShortcutsOverlay.qml:164
msgid "Super + 0 to 9"
msgstr "Super + 0 gu 9"

#: qml/Components/KeyboardShortcutsOverlay.qml:169
msgid "Same as clicking on a launcher icon."
msgstr "Co-ionnan ri briogadh air ìomhaigheag an lòinseir."

#: qml/Components/KeyboardShortcutsOverlay.qml:181
msgid "Scopes"
msgstr "Sgòpaichean"

#: qml/Components/KeyboardShortcutsOverlay.qml:188
msgid "Super (Tap)"
msgstr "Super (gnogag)"

#: qml/Components/KeyboardShortcutsOverlay.qml:193
msgid "Opens the Scopes home."
msgstr "Fosglaidh seo dachaigh nan sgòpaichean."

#: qml/Components/KeyboardShortcutsOverlay.qml:209
msgid "Switching"
msgstr "Suidseadh"

#: qml/Components/KeyboardShortcutsOverlay.qml:216
msgid "Alt + Tab"
msgstr "Alt + Tab"

#: qml/Components/KeyboardShortcutsOverlay.qml:221
msgid "Switches between applications."
msgstr "Suidsidh seo eadar aplacaidean."

#: qml/Components/KeyboardShortcutsOverlay.qml:229
msgid "Super + W"
msgstr "Super + W"

#: qml/Components/KeyboardShortcutsOverlay.qml:234
msgid "Opens the desktop spread."
msgstr "Fosglaidh seo sgaoileadh an deasg."

#: qml/Components/KeyboardShortcutsOverlay.qml:242
msgid "Cursor Left or Right"
msgstr "Cùrsair clì no deas"

#: qml/Components/KeyboardShortcutsOverlay.qml:247
msgid "Moves the focus."
msgstr "Gluaisidh seo am fòcas."

#: qml/Components/KeyboardShortcutsOverlay.qml:259
msgid "Windows"
msgstr "Uinneagan"

#: qml/Components/KeyboardShortcutsOverlay.qml:266
msgid "Ctrl + Super + D"
msgstr "Ctrl + Super + D"

#: qml/Components/KeyboardShortcutsOverlay.qml:271
msgid "Minimizes all windows."
msgstr "Fìor-lughdaichidh seo gach uinneag."

#: qml/Components/KeyboardShortcutsOverlay.qml:279
msgid "Ctrl + Super + Up"
msgstr "Ctrl + Super + Suas"

#: qml/Components/KeyboardShortcutsOverlay.qml:284
msgid "Maximizes the current window."
msgstr "Lan-mheudaichidh seo an uinneag làithreach."

#: qml/Components/KeyboardShortcutsOverlay.qml:292
msgid "Ctrl + Super + Down"
msgstr "Ctrl + Super + Sìos"

#: qml/Components/KeyboardShortcutsOverlay.qml:297
msgid "Minimizes or restores the current window."
msgstr "Fìor-lughdaichidh no làn-mheudaichidh seo an uinneag làithreach."

#: qml/Components/KeyboardShortcutsOverlay.qml:305
msgid "Ctrl + Super + Left or Right"
msgstr "Ctrl + Super + Clì no Deas"

#: qml/Components/KeyboardShortcutsOverlay.qml:310
msgid "Semi-maximizes the current window."
msgstr "Leth-mheudaichidh seo an uinneag làithreach."

#: qml/Components/KeyboardShortcutsOverlay.qml:318
msgid "Alt + F4"
msgstr "Alt + F4"

#: qml/Components/KeyboardShortcutsOverlay.qml:323
msgid "Closes the current window."
msgstr "Dùinidh seo an uinneag làithreach."

#: qml/Components/Lockscreen.qml:239
msgid "Return to Call"
msgstr "Till dhan ghairm"

#: qml/Components/Lockscreen.qml:239
msgid "Emergency Call"
msgstr "Gairm èiginn"

#: qml/Components/Lockscreen.qml:271
msgid "OK"
msgstr "Ceart ma-thà"

#: qml/Components/MediaServices/VideoPlayerControls.qml:44
#, qt-format
msgid "%1:%2:%3"
msgstr "%1:%2:%3"

#: qml/Components/MediaServices/VideoPlayerControls.qml:49
#, qt-format
msgid "%1:%2"
msgstr "%1:%2"

#: qml/Components/ModeSwitchWarningDialog.qml:32
msgid "Apps may have unsaved data:"
msgstr "Aplacaidean aig a bheil dàta gun sàbhaladh ma dh'fhaoidte:"

#: qml/Components/ModeSwitchWarningDialog.qml:57
msgctxt ""
"Re-dock means connect the device again to an external screen/mouse/keyboard"
msgid "Re-dock, save your work and close these apps to continue."
msgstr ""
"Ath-dhocaich, sàbhail d' obair is dùin na h-aplacaidean sin gus leantainn "
"air adhart."

#: qml/Components/ModeSwitchWarningDialog.qml:63
msgid "Or force close now (unsaved data will be lost)."
msgstr "No sparr fàgail air an-dràsta (thèid dàta gun sàbhaladh air chall)."

#: qml/Components/ModeSwitchWarningDialog.qml:75
msgid "OK, I will reconnect"
msgstr "Ceart ma-thà, ceanglaidh mi a-rithist"

#: qml/Components/ModeSwitchWarningDialog.qml:76
msgid "Reconnect now!"
msgstr "Ath-cheangail an-dràsta!"

#: qml/Components/ModeSwitchWarningDialog.qml:88
msgid "Close all"
msgstr "Dùin na h-uile"

#: qml/Components/SharingPicker.qml:54
msgid "Preview Share Item"
msgstr "Ro-sheall an nì co-roinnidh"

#: qml/Dash/DashPageHeader.qml:333
msgctxt "Button: Open the Ubuntu Store"
msgid "Store"
msgstr "Am bùth"

#: qml/Dash/DashPageHeader.qml:340
msgctxt "Button: Start a search in the current dash scope"
msgid "Search"
msgstr "Lorg"

#: qml/Dash/DashPageHeader.qml:350
msgctxt "Button: Show the current dash scope settings"
msgid "Settings"
msgstr "Roghainnean"

#: qml/Dash/DashPageHeader.qml:357
msgid "Remove from Favorites"
msgstr "Thoir air falbh o na h-annsachdan"

#: qml/Dash/DashPageHeader.qml:357
msgid "Add to Favorites"
msgstr "Cuir ris na h-annsachdan"

#: qml/Dash/FiltersPopover.qml:60
msgid "Refine your results"
msgstr "Cuir na toraidhean air gleus"

#: qml/Dash/FiltersPopover.qml:69
msgid "Reset"
msgstr "Ath-shuidhich"

#: qml/Dash/GenericScopeView.qml:580 qml/Dash/GenericScopeView.qml:775
msgid "Show less"
msgstr "Seall nas lugha dhiubh"

#: qml/Dash/GenericScopeView.qml:580
msgid "Show all"
msgstr "Seall na h-uile"

#: qml/Dash/GenericScopeView.qml:637
msgctxt "Label: Hint for dash search line edit"
msgid "Search"
msgstr "Lorg"

#: qml/Dash/PageHeaderExtraPanel.qml:56
msgid "Recent Searches"
msgstr "Na lorg thu roimhe"

#: qml/Dash/PageHeaderExtraPanel.qml:67
msgid "Clear All"
msgstr "Falamhaich na h-uile"

#: qml/Dash/Previews/PreviewActionCombo.qml:35
msgid "More..."
msgstr "Barrachd..."

#: qml/Dash/Previews/PreviewActionCombo.qml:35
msgid "Less..."
msgstr "Nas lugha..."

#: qml/Dash/Previews/PreviewCommentInput.qml:68
#: qml/Dash/Previews/PreviewRatingInput.qml:175
msgid "Send"
msgstr "Cuir"

#: qml/Dash/Previews/PreviewRatingInput.qml:82
msgid "Rate this"
msgstr "Rangaich seo"

#: qml/Dash/Previews/PreviewRatingInput.qml:157
msgid "Add a review"
msgstr "Cuir lèirmheas ris"

#: qml/Dash/PullToRefreshScopeStyle.qml:55
msgid "Pull to refresh…"
msgstr "Tarraing airson ath-nuadhachadh…"

#: qml/Dash/PullToRefreshScopeStyle.qml:60
msgid "Release to refresh…"
msgstr "Leig às airson ath-nuadhachadh…"

#: qml/Dash/ScopeSettings/ScopeSettingBoolean.qml:43
msgid "Enable location data"
msgstr "Cuir an comas dàta an ionaid"

#: qml/Dash/ScopesList.qml:55
msgid "Manage"
msgstr "Stiùirich"

#: qml/Dash/ScopesList.qml:102
msgid "Home"
msgstr "Dhachaigh"

#: qml/Dash/ScopesList.qml:103
msgid "Also installed"
msgstr "Air a stàladh cuideachd"

#: qml/DisabledScreenNotice.qml:109
msgid ""
"Your device is now connected to an external display. Use this screen as a "
"touch pad to interact with the pointer."
msgstr ""
"Tha an t-uidheam agad air a cheangal ri uidheam-taisbeanaidh air an taobh a-"
"muigh a-nis. Cleachd an sgrìn seo 'na phada-suathaidh gus gnìomh tomhaire a "
"dhèanamh."

#: qml/Greeter/CoverPage.qml:127
msgid "Unlock"
msgstr "Thoir a' ghlas dheth"

#: qml/Greeter/Greeter.qml:539
msgid "Try again"
msgstr "Feuch ris a-rithist"

#: qml/Greeter/LoginList.qml:63
msgid "Passphrase"
msgstr "Abairt-fhaire"

#: qml/Greeter/LoginList.qml:64
msgid "Passcode"
msgstr "Còd-faire"

#: qml/Greeter/LoginList.qml:259
msgid "Retry"
msgstr "Feuch ris a-rithist"

#: qml/Greeter/LoginList.qml:260
msgid "Log In"
msgstr "Clàraich a-steach"

#: qml/Greeter/NarrowView.qml:54
msgid "Sorry, incorrect passphrase."
msgstr "Duilich ach tha an abairt-fhaire cearr."

#: qml/Greeter/NarrowView.qml:55
msgid "Sorry, incorrect passcode."
msgstr "Duilich ach tha an còd-faire cearr."

#: qml/Greeter/NarrowView.qml:56
msgid "This will be your last attempt."
msgstr "Seo an oidhirp mu dheireadh agad."

#: qml/Greeter/NarrowView.qml:58
msgid ""
"If passphrase is entered incorrectly, your phone will conduct a factory "
"reset and all personal data will be deleted."
msgstr ""
"Ma thèid an abairt-fhaire a chur a-steach mar bu chòir, thèid an fhòn agad a "
"ath-shuidheachadh air roghainnean an fhactaraidh agus thèid gach dàta "
"pearsanta a sguabadh às."

#: qml/Greeter/NarrowView.qml:59
msgid ""
"If passcode is entered incorrectly, your phone will conduct a factory reset "
"and all personal data will be deleted."
msgstr ""
"Ma thèid an còd-faire a chur a-steach mar bu chòir, thèid an fhòn agad a ath-"
"shuidheachadh air roghainnean an fhactaraidh agus thèid gach dàta pearsanta "
"a sguabadh às."

#: qml/Greeter/NarrowView.qml:129
#, qt-format
msgid "Enter %1"
msgstr "Cuir a-steach %1"

#: qml/Greeter/NarrowView.qml:130
msgid "Enter passphrase"
msgstr "Cuir abairt-fhaire a-steach"

#: qml/Greeter/NarrowView.qml:131
msgid "Enter passcode"
msgstr "Cuir còd-faire a-steach"

#: qml/Greeter/NarrowView.qml:135
#, qt-format
msgid "Sorry, incorrect %1"
msgstr "Duilich ach tha a' %1 cearr"

#: qml/Greeter/NarrowView.qml:136
msgid "Sorry, incorrect passphrase"
msgstr "Duilich ach tha an abairt-fhaire cearr"

#: qml/Greeter/NarrowView.qml:137
msgctxt "passphrase"
msgid "Please re-enter"
msgstr "Cuir a-steach i a-rithist"

#: qml/Greeter/NarrowView.qml:138
msgid "Sorry, incorrect passcode"
msgstr "Duilich ach tha an còd-faire cearr"

#: qml/Notifications/NotificationMenuItemFactory.qml:124
msgid "Show password"
msgstr "Seall am facal-faire"

#: qml/Panel/ActiveCallHint.qml:79
msgid "Tap to return to call..."
msgstr "Gnog gus tilleadh dhan ghairm..."

#: qml/Panel/ActiveCallHint.qml:92
msgid "Conference"
msgstr "Gairm co-labhairt"

#: qml/Panel/Indicators/MenuItemFactory.qml:762
msgid "Nothing is playing"
msgstr "Chan eil dad 'ga chluich"

#: qml/Panel/Indicators/MenuItemFactory.qml:891
#, qt-format
msgid "%1 hour"
msgid_plural "%1 hours"
msgstr[0] "%1 uair a thìde"
msgstr[1] "%1 uair a thìde"
msgstr[2] "%1 uairean a thìde"
msgstr[3] "%1 uair a thìde"

#: qml/Panel/Indicators/MenuItemFactory.qml:895
#, qt-format
msgid "%1 minute"
msgid_plural "%1 minutes"
msgstr[0] "%1 mhionaid"
msgstr[1] "%1 mhionaid"
msgstr[2] "%1 mionaidean"
msgstr[3] "%1 mionaid"

#: qml/Panel/Indicators/MenuItemFactory.qml:900
#, qt-format
msgid "%1 second"
msgid_plural "%1 seconds"
msgstr[0] "%1 diog"
msgstr[1] "%1 dhiog"
msgstr[2] "%1 diogan"
msgstr[3] "%1 diog"

#: qml/Panel/Indicators/MenuItemFactory.qml:903
msgid "0 seconds"
msgstr "0 diog"

#. Translators: String like "1 hour, 2 minutes, 3 seconds remaining"
#: qml/Panel/Indicators/MenuItemFactory.qml:905
#, qt-format
msgid "%1 remaining"
msgstr "%1 air fhàgail"

#: qml/Panel/Indicators/MenuItemFactory.qml:911
msgid "In queue…"
msgstr "Air a' chiudha…"

#: qml/Panel/Indicators/MenuItemFactory.qml:915
msgid "Downloading"
msgstr "'Ga luchdadh a-nuas"

#: qml/Panel/Indicators/MenuItemFactory.qml:917
msgid "Paused, tap to resume"
msgstr "'Na stad, thoir gnogag gus leantainn air"

#: qml/Panel/Indicators/MenuItemFactory.qml:919
msgid "Canceled"
msgstr "Air a sgur dheth"

#: qml/Panel/Indicators/MenuItemFactory.qml:921
msgid "Finished"
msgstr "Coileanta"

#: qml/Panel/Indicators/MenuItemFactory.qml:923
msgid "Failed, tap to retry"
msgstr "Dh'fhàillig leis, thoir gnogag gus feuchainn a-rithist"

#: qml/Panel/Indicators/MessageMenuItemFactory.qml:151
#: qml/Panel/Indicators/MessageMenuItemFactory.qml:210
msgctxt "Button: Send a reply message"
msgid "Send"
msgstr "Cuir"

#: qml/Panel/Indicators/MessageMenuItemFactory.qml:152
msgctxt "Label: Hint in message indicator line edit"
msgid "Reply"
msgstr "Freagairt"

#: qml/Panel/Indicators/MessageMenuItemFactory.qml:209
msgctxt "Button: Call back on phone"
msgid "Call back"
msgstr "Fònaig air ais"

#: qml/Stages/SideStage.qml:76
msgid "Drag using 3 fingers any application from one window to the other"
msgstr ""
"Dèan slaodadh le trì corragan gus aplacaid a shlaodadh o uinneag gu uinneag "
"eile"

#: qml/Tutorial/TutorialLeftLong.qml:49
msgid "Long swipe from the left edge to open the Today scope"
msgstr ""
"Dèan grad-shlaighdeadh a-steach on oir chlì gus breath an latha an-diugh "
"fhosgladh"

#: qml/Tutorial/TutorialLeft.qml:47
msgid "Short swipe from the left edge to open the launcher"
msgstr ""
"Dèan grad-shlaighdeadh goirid on oir chlì gus an lòinsear a chur gu dol"

#: qml/Tutorial/TutorialRight.qml:55
msgid "Push your mouse against the right edge to view your open apps"
msgstr ""
"Brùth an luchag agad ris an oir deas gus na h-aplacaidean fosgailte agad a "
"shealltainn"

#: qml/Tutorial/TutorialRight.qml:56
msgid "Swipe from the right edge to view your open apps"
msgstr ""
"Dèan grad-shlaighdeadh on oir dheas gus na h-aplacaidean fosgailte agad "
"fhaicinn"

#: qml/Tutorial/TutorialTop.qml:53
msgid "Swipe from the top edge to access notifications and quick settings"
msgstr ""
"Dèan grad-shlaighdeadh o oir a' bharra gus na brathan is grad-roghainnean "
"inntrigeadh"

#: qml/Wizard/Page.qml:54
msgctxt "Button: Go back one page in the Wizard"
msgid "Back"
msgstr "Air ais"

#: qml/Wizard/Pages/10-welcome.qml:27
msgid "Language"
msgstr "Cànan"

#: qml/Wizard/Pages/10-welcome.qml:171 qml/Wizard/Pages/30-wifi.qml:206
#: qml/Wizard/Pages/40-location.qml:271 qml/Wizard/Pages/50-timezone.qml:270
#: qml/Wizard/Pages/60-account.qml:65 qml/Wizard/Pages/70-passwd-type.qml:144
#: qml/Wizard/Pages/75-report-check.qml:84
#: qml/Wizard/Pages/passcode-desktop.qml:141
#: qml/Wizard/Pages/password-set.qml:141
msgid "Next"
msgstr "Air adhart"

#: qml/Wizard/Pages/20-keyboard.qml:30
msgid "Select Keyboard"
msgstr "Tagh am meur-chlàr"

#: qml/Wizard/Pages/20-keyboard.qml:70
msgid "Keyboard language"
msgstr "Cànan a' mheur-chlàir"

#: qml/Wizard/Pages/20-keyboard.qml:92
msgid "Keyboard layout"
msgstr "Co-dhealbhachd a' mheur-chlàir"

#: qml/Wizard/Pages/30-wifi.qml:206 qml/Wizard/Pages/60-account.qml:65
#: qml/Wizard/Pages/sim.qml:101
msgid "Skip"
msgstr "Leum thairis air"

#: qml/Wizard/Pages/30-wifi.qml:29
msgid "Connect to Wi‑Fi"
msgstr "Ceangail ri Wi-Fi"

#: qml/Wizard/Pages/30-wifi.qml:130
msgid "Connected"
msgstr "Ceangailte"

#: qml/Wizard/Pages/30-wifi.qml:163
msgid "Available Wi-Fi networks"
msgstr "Lìonraidhean WiFi a tha ri làimh"

#: qml/Wizard/Pages/30-wifi.qml:164
msgid "No available Wi-Fi networks"
msgstr "Chan eil lìonra WiFi sam bith ann"

#: qml/Wizard/Pages/40-location.qml:27
msgid "Location Services"
msgstr "Seirbheisean ionaid"

#: qml/Wizard/Pages/40-location.qml:83
msgid ""
"Use GPS, Wi-Fi hotspots and mobile network anonymously to detect location "
"(recommended)"
msgstr ""
"Cleachd GPS, hotspots WiFi is lìonraidhean mobile gun urra a dh’fhiosrachadh "
"d’ ionaid (mholamaid seo)"

#: qml/Wizard/Pages/40-location.qml:105
#, qt-format
msgid "By selecting this option you agree to the Nokia HERE %1."
msgstr ""
"Ma thaghas tu an roghainn seo, bidh thu ag aontachadh ri %1 Nokia HERE."

#: qml/Wizard/Pages/40-location.qml:106
msgctxt "part of: Nokia HERE terms and conditions"
msgid "terms and conditions"
msgstr "teirmichean is cumhaichean"

#: qml/Wizard/Pages/40-location.qml:160
msgid "GPS only"
msgstr "GPS a-mhàin"

#: qml/Wizard/Pages/40-location.qml:214
msgid "Don't use my location"
msgstr "Na cleachd m’ ionad"

#: qml/Wizard/Pages/40-location.qml:260
msgid "You can change it later in System Settings."
msgstr "’S urrainn dhut seo atharrachadh sna roghainnean uair sam bith"

#: qml/Wizard/Pages/50-timezone.qml:29
msgid "Time Zone"
msgstr "Roinn-tìde"

#: qml/Wizard/Pages/50-timezone.qml:181
msgid "Enter your city"
msgstr "Cuir a-steach do bhaile"

#: qml/Wizard/Pages/60-account.qml:24
msgid "Personalize Your Device"
msgstr "Cuir dreach pearsanta air an uidheam agad"

#: qml/Wizard/Pages/60-account.qml:48
msgid "Preferred Name"
msgstr "An t-ainm as fhearr leat"

#: qml/Wizard/Pages/70-passwd-type.qml:39
msgid "Lock Screen"
msgstr "Glais  an sgrìn"

#: qml/Wizard/Pages/70-passwd-type.qml:101
msgctxt "Label: Type of security method"
msgid "Create new password"
msgstr "Cruthaich facal-faire ùr"

#: qml/Wizard/Pages/70-passwd-type.qml:103
msgctxt "Label: Type of security method"
msgid "Create passcode (numbers only)"
msgstr "Cruthaich còd-faire (àireamhan a-mhàin)"

#: qml/Wizard/Pages/70-passwd-type.qml:105
msgctxt "Label: Type of security method"
msgid "No lock code"
msgstr "Gun chòd-faire"

#: qml/Wizard/Pages/75-report-check.qml:26 qml/Wizard/Pages/here-terms.qml:108
msgid "Privacy Policy"
msgstr "Am poileasaidh prìobhaideachd"

#: qml/Wizard/Pages/75-report-check.qml:26
msgid "Help Us Improve"
msgstr "Cuidich leinn ’ga leasachadh"

#: qml/Wizard/Pages/75-report-check.qml:59
msgid "Improve system performance by sending us crashes and error reports."
msgstr ""
"Leasaich an siostam còmhla rinn is tu a’ cur thugainn aithisgean mu "
"thuislidhean is mearachdan."

#: qml/Wizard/Pages/75-report-check.qml:60
msgid "Privacy policy"
msgstr "Am poileasaidh prìobhaideachd"

#: qml/Wizard/Pages/77-system-update.qml:28
msgid "Update Device"
msgstr "Ùraich an t-uidheam"

#: qml/Wizard/Pages/77-system-update.qml:55
msgid ""
"There is a system update available and ready to install. Afterwards, the "
"device will automatically restart."
msgstr ""
"Tha ùrachadh an t-siostaim ri fhaighinn agus ullamh gus a stàladh. Thèid an "
"t-uidheam ath-thòiseachadh gu fèin-obrachail às a dhèidh."

#: qml/Wizard/Pages/77-system-update.qml:76
msgctxt "string identifying name of the update"
msgid "Ubuntu system"
msgstr "Siostam Ubuntu"

#: qml/Wizard/Pages/77-system-update.qml:83
#, qt-format
msgctxt "version of the system update"
msgid "Version %1"
msgstr "Tionndadh %1"

#: qml/Wizard/Pages/77-system-update.qml:102
msgid "This could take a few minutes..."
msgstr "Dh'fhaoidte gun toir seo mionaid no dhà..."

#: qml/Wizard/Pages/77-system-update.qml:116
msgid "Install and restart now"
msgstr "Stàlaich is ath-thòisich an-dràsta"

#: qml/Wizard/Pages/80-finished.qml:89
msgid "Welcome to Ubuntu"
msgstr "Fàilte gu Ubuntu"

#: qml/Wizard/Pages/80-finished.qml:104
msgid "You are ready to use your device now"
msgstr "Tha an t-uidheam deas ri do làimh a-nis"

#: qml/Wizard/Pages/80-finished.qml:124
msgid "Get Started"
msgstr "Toiseach-tòiseachaidh"

#: qml/Wizard/Pages/here-terms.qml:25
msgid "Terms & Conditions"
msgstr "Teirmichean ⁊ cumhaichean"

#: qml/Wizard/Pages/here-terms.qml:69
msgid "Your device uses positioning technologies provided by HERE."
msgstr "’S e HERE a tha a’ solar teicneolas ionad an uidheim agad."

#: qml/Wizard/Pages/here-terms.qml:81
msgid ""
"To provide you with positioning services and to improve their quality, HERE "
"collects information about nearby cell towers and Wi-Fi hotspots around your "
"current location whenever your position is being found."
msgstr ""
"Airson ’s gun urrainn dha HERE d’ ionad a dh’fhiosrachadh dhut is càileachd "
"nan seirbheisean aca a leasachadh, cruinnichidh iad fiosrachadh mu thùir nam "
"fònaichean-làimhe is hotspots WiFI faisg ort nuair a dh’fhiosraicheas iad d’ "
"ionad."

#: qml/Wizard/Pages/here-terms.qml:93
msgid ""
"The information collected is used to analyze the service and to improve the "
"use of service, but not to identify you personally."
msgstr ""
"Cleachdar am fiosrachadh seo airson mion-sgrùdadh a dhèanamh air an t-"
"seirbheis agus a leasachadh ach chan ann gus d’ aithneachadh gu pearsanta."

#: qml/Wizard/Pages/here-terms.qml:106
#, qt-format
msgid "By continuing, you agree to the HERE platform %1 and %2."
msgstr ""
"Ma leanas tu air adhart, bidh thu ag aontachadh ri %1 agus %2 ùrlar HERE."

#: qml/Wizard/Pages/here-terms.qml:107
msgid "Service Terms"
msgstr "teirmichean na seirbheise"

#: qml/Wizard/Pages/passcode-confirm.qml:43
#: qml/Wizard/Pages/passcode-desktop.qml:96
msgid "Confirm passcode"
msgstr "Dearbhaich an còd-faire"

#: qml/Wizard/Pages/passcode-confirm.qml:45
msgid "Incorrect passcode."
msgstr "Tha an còd-faire cearr."

#: qml/Wizard/Pages/passcode-confirm.qml:45
msgctxt "Enter the passcode again"
msgid "Please re-enter."
msgstr "Cuir a-steach e às ùr."

#: qml/Wizard/Pages/passcode-desktop.qml:30
msgid "Lock Screen Passcode"
msgstr "Còd-faire na sgrin-ghlasaidh"

#: qml/Wizard/Pages/passcode-desktop.qml:60
msgid "Enter 4 numbers to setup your passcode"
msgstr "Cuir a-steach 4 àireamhan a bhios ’nan còd-faire agad"

#: qml/Wizard/Pages/passcode-desktop.qml:76
#: qml/Wizard/Pages/passcode-set.qml:54
msgid "Choose passcode"
msgstr "Tagh còd-faire"

#: qml/Wizard/Pages/passcode-desktop.qml:126
msgid "Passcode too short"
msgstr "Tha an còd-faire ro ghoirid"

#: qml/Wizard/Pages/passcode-desktop.qml:128
msgid "Passcodes match"
msgstr "Tha an dà chòd-faire co-ionnann"

#: qml/Wizard/Pages/passcode-desktop.qml:130
msgid "Passcodes do not match"
msgstr "Chan eil an dà chòd-faire co-ionnann"

#: qml/Wizard/Pages/passcode-set.qml:62
msgid "Passcode must be 4 characters long"
msgstr "Feumaidh an còd-faire a bhith 4 caractaran a dh’fhaid"

#: qml/Wizard/Pages/password-set.qml:30
msgid "Lock Screen Password"
msgstr "Facal-faire na sgrìn-ghlasaidh"

#: qml/Wizard/Pages/password-set.qml:61
msgid "Enter at least 8 characters"
msgstr "Cuir a-steach co-dhiù 8 caractaran"

#: qml/Wizard/Pages/password-set.qml:73
msgid "Choose password"
msgstr "Tagh facal-faire"

#: qml/Wizard/Pages/password-set.qml:103
msgid "Confirm password"
msgstr "Dearbh am facal-faire"

#: qml/Wizard/Pages/sim.qml:27
msgid "No SIM card installed"
msgstr "Cha deach cairt SIM a stàladh"

#: qml/Wizard/Pages/sim.qml:54
msgid "SIM card added"
msgstr "Chaidh cairt SIM a chur ris"

#: qml/Wizard/Pages/sim.qml:55
msgid "You must restart the device to access the mobile network."
msgstr ""
"Feumaidh tu an t-uidheam ath-thòiseachadh mus fhaigh thu cothrom air an "
"lìonra mobile."

#: qml/Wizard/Pages/sim.qml:59
msgid "Restart"
msgstr "Ath-thòisich"

#: qml/Wizard/Pages/sim.qml:78
msgid "You won’t be able to make calls or use text messaging without a SIM."
msgstr "Chan urrainn dhut fòn no SMS a chur as aonais SIM."

#: qml/Wizard/Pages/sim.qml:90
msgid "To proceed with no SIM tap Skip."
msgstr ""
"Leum thairis air seo ma tha thu airson leantainn air adhart as aonais SIM."

#: qml/Wizard/PasswordMeter.qml:87
msgid "Password too short"
msgstr "Tha am facal-faire ro ghoirid"

#: qml/Wizard/PasswordMeter.qml:89
msgid "Passwords match"
msgstr "Tha an dà fhacal-faire co-ionnann"

#: qml/Wizard/PasswordMeter.qml:91
msgid "Passwords do not match"
msgstr "Chan eil an dà fhacal-faire co-ionnann"

#: qml/Wizard/PasswordMeter.qml:95
msgid "Strong password"
msgstr "Facal-faire làidir"

#: qml/Wizard/PasswordMeter.qml:97
msgid "Fair password"
msgstr "Facal-faire meadhanach"

#: qml/Wizard/PasswordMeter.qml:99
msgid "Weak password"
msgstr "Facal-faire lag"

#: qml/Wizard/PasswordMeter.qml:101
msgid "Very weak password"
msgstr "Facal-faire glè lag"

#~ msgid "Skip intro"
#~ msgstr "Gearr leum thairis air an ro-ràdh"

#~ msgid "Try swiping from the right edge to unlock the phone"
#~ msgstr ""
#~ "Feuch is dèan grad-shlaighdeadh a-steach on oir dheas gus a' ghlas a thoirt "
#~ "far an fhòn"

#~ msgid "Right edge"
#~ msgstr "An oir dheas"

#~ msgid "Top edge"
#~ msgstr "An oir aig a' bharr"

#~ msgid "Try swiping from the top edge to access the indicators"
#~ msgstr ""
#~ "Feuch is dèan grad-shlaighdeadh a-steach on oir aig a' bharr gus greim "
#~ "fhaighinn air na taisbeanairean"

#~ msgid "Close"
#~ msgstr "Dùin"

#~ msgid "Swipe up again to close the settings screen"
#~ msgstr "Dèan grad-shlaighdeadh a-nìos gus sgrìn nan roghainnean a dhùnadh"

#~ msgid "Left edge"
#~ msgstr "An oir chlì"

#~ msgid "Swipe from the left to reveal the launcher for quick access to apps"
#~ msgstr ""
#~ "Dèan grad-shlaighdeadh on oir chlì air an lòinseir a bheir dhut cothrom "
#~ "luath air na h-aplacaidean"

#~ msgid "Well done"
#~ msgstr "Gasta!"

#~ msgid "Confirm"
#~ msgstr "Dearbhaich"

#~ msgid "Loading. Please Wait..."
#~ msgstr "'Ga luchdadh, fuirich ort..."

#~ msgid "Type or say a command"
#~ msgstr "Sgrìobh no can àithne"

#~ msgid "Speaking..."
#~ msgstr "A' bruidhinn..."

#~ msgid "Speak Now..."
#~ msgstr "Can rud a-nis..."

#~ msgid "Search"
#~ msgstr "Lorg"

#~ msgid "See less"
#~ msgstr "Seall nas lugha"

#~ msgid ""
#~ "You have now mastered the edge gestures and can start using the "
#~ "phone<br><br>Tap on the screen to start"
#~ msgstr ""
#~ "Fhuair thu air na gluasadan oire ceart a dhèanamh a-nis agus is urrainn dhut "
#~ "am fòn a chleachdadh<br><br>Thoir gnogag air an sgrìn airson tòiseachadh"

#~ msgid "See all"
#~ msgstr "Seall na h-uile"

#~ msgid "All"
#~ msgstr "Na h-uile"

#~ msgid "Unlock SIM"
#~ msgstr "Thoir a' ghlas far an SIM"

#~ msgid "Favorites"
#~ msgstr "Annsachdan"

#~ msgid "Store"
#~ msgstr "Am bùth"

#~ msgid "Power off"
#~ msgstr "Cuir a' chumhachd dheth"

#~ msgid "Done"
#~ msgstr "Deiseil"

#~ msgid "Roaming"
#~ msgstr "Air fàrsan"

#~ msgid "Log out"
#~ msgstr "Clàraich a-mach"

#~ msgid "Reboot"
#~ msgstr "Ath-thòisich an siostam"

#~ msgid "Shut down"
#~ msgstr "Dùin sìos"

#~ msgid "Power"
#~ msgstr "Cumhachd"

#~ msgid "Settings"
#~ msgstr "Roghainnean"

#~ msgid "Are you sure you want to shut down?"
#~ msgstr "A bheil thu cinnteach gu bheil thu airson a dhùnadh sìos?"

#~ msgid "Manage Scopes"
#~ msgstr "Stiùirich na sgòpaichean"

#~ msgid "Add a SIM card and restart your device"
#~ msgstr "Cuir cairt SIM ris 's tòisich an uidheam agad às ùr"

#~ msgid "Hi!"
#~ msgstr "Shin thu!"

#~ msgid "Welcome to your Ubuntu phone."
#~ msgstr "Fàilte dhan fhòn Ubuntu agad."

#~ msgid "Let’s get started."
#~ msgstr "Tòisicheamaid."

#~ msgid "Continue"
#~ msgstr "Lean air adhart"

#~ msgid "Lock security"
#~ msgstr "Glas tèarainteachd"

#~ msgid "Without it, you won’t be able to make calls or use text messaging."
#~ msgstr "Chan urrainn dhut gairm no teachdaireachd a chur às a h-aonais."

#~ msgid "Please select how you’d like to unlock your phone."
#~ msgstr "Tagh an dòigh sa tha thu airson a' ghlas a thoirt far an fhòn agad."

#~ msgid "Not at all"
#~ msgstr "Chan fhaod idir"

#~ msgid "Available networks…"
#~ msgstr "Lìonraidhean ri làimh…"

#~ msgid "No available networks."
#~ msgstr "Chan eil lìonra ri làimh."

#~ msgid "Location"
#~ msgstr "Àite"

#~ msgid "Let the phone detect your location:"
#~ msgstr "Faodaidh am fòn aithneachadh far a bheil thu:"

#~ msgid "Improving your experience"
#~ msgstr "A' cur piseach air a' ghnàth-eòlas agad"

#~ msgid ""
#~ "This can be disabled in <b>System Settings</b> under <b>Security &amp; "
#~ "Privacy</b>"
#~ msgstr ""
#~ "Gabhaidh seo cur à comas ann an <b>Roghainnean an t-siostaim</b> fo "
#~ "<b>Thèarainteachd ⁊  prìobhaideachd</b>"

#~ msgid ""
#~ "Your phone is set up to automatically report errors to Canonical and its "
#~ "partners, the makers of the operating system."
#~ msgstr ""
#~ "Chaidh am fòn agad a shuidheachadh gus innse mu mhearachdan gu fèin-"
#~ "obrachail do Chanonical  's a chom-pàirtichean a rinn an siostam-obrachaidh "
#~ "seo."

#~ msgid "Nice work!"
#~ msgstr "Shin thu!"

#~ msgid "All done"
#~ msgstr "Coileanta"

#~ msgid "Finish"
#~ msgstr "Crìochnaich"

#~ msgid "Your phone is now ready to use."
#~ msgstr "Gabhaidh am fòn agad cleachdadh a-nis."

#~ msgid "Confirm passphrase"
#~ msgstr "Dearbhaich an abairt-fhaire"

#, qt-format
#~ msgid "〈  %1"
#~ msgstr "〈  %1"

#~ msgid "Please try again."
#~ msgstr "Feuch ris a-rithist."

#~ msgid "Choose your passcode"
#~ msgstr "Tagh an còd-faire agad"

#~ msgid "Passphrase must be 4 characters long"
#~ msgstr "Feumaidh an abairt-fhaire a bhith 4 caractaran a dh'fhaid"

#, qt-format
#~ msgid "%1  〉"
#~ msgstr "%1  〉"

#~ msgid "Open the launcher"
#~ msgstr "Fosgail an lòinsear"

#~ msgid "This action does different things for different apps"
#~ msgstr "Nì seo diofar rudan do dhiofar aplacaidean"

#~ msgid "Short swipe from the left edge."
#~ msgstr "Grad-shlaighdeadh goirid on oir chlì."

#~ msgid "Tap here to continue."
#~ msgstr "Thoir gnogag an-seo gus leantainn air adhart."

#~ msgid "These are the shortcuts to favorite apps"
#~ msgstr "Seo na h-ath-ghoiridean ris na h-aplacaidean as fhearr leat"

#~ msgid "Swipe up from the bottom edge."
#~ msgstr "Dèan grad-shlaighdeadh a-nìos on oir."

#~ msgid "Open special menus"
#~ msgstr "Fosgail na clàran-taice sònraichte"

#~ msgid "Tap here to finish."
#~ msgstr "Thoir gnogag an-seo gus a choileanadh."

#~ msgid "To view open apps"
#~ msgstr "Gus aplacaidean fosgailte fhaicinn"

#~ msgid "Long swipe from the right edge."
#~ msgstr "Grad-shlaighdeadh on oir dheas."

#~ msgid "View all your running tasks."
#~ msgstr "Seall gach saothair a tha thu a' ruith."

#~ msgid "Try again."
#~ msgstr "Feuch ris a-rithist."

#~ msgid "You almost got it!"
#~ msgstr "Cha mhòr!"

#~ msgid "Using GPS only (less accurate)"
#~ msgstr "Na cleachd ach GPS (chan eil seo cho pongail)"

#~ msgid "You can change your mind later in <b>System Settings</b>."
#~ msgstr ""
#~ "'S urrainn dhut a chaochladh a chur romhad às a dhèidh seo ann an "
#~ "<b>Roghainnean an t-siostaim</b>."

#~ msgid ""
#~ "By selecting this option you agree to the Nokia HERE <a href='#'>terms and "
#~ "conditions</a>."
#~ msgstr ""
#~ "Ma thaghas tu an roghainn seo, bidh thu ag aontachadh ri <a "
#~ "href='#'>teirmichean is cumhaichean</a> an Nokia HERE."

#~ msgid "Using GPS, anonymized Wi-Fi and cellular network info (recommended)"
#~ msgstr ""
#~ "A' cleachdadh GPS, WiFi gun urra is fiosrachadh an lìonraidh mobile "
#~ "(mholamaid seo)"

#~ msgid "Tap to unlock"
#~ msgstr "Gnog gus a' ghlas a thoirt fo bharr"

#~ msgctxt "Button: Shut down the system"
#~ msgid "Shut down"
#~ msgstr "Dùin sìos"

#~ msgctxt "Title: Reboot/Shut down dialog"
#~ msgid "Shut down"
#~ msgstr "Dùin sìos"

#~ msgctxt "Button: Reboot the system"
#~ msgid "Reboot"
#~ msgstr "Ath-thòisich an siostam"

#~ msgctxt "Label: Type of security method"
#~ msgid "Passcode"
#~ msgstr "Còd-faire"

#~ msgctxt "Label: Description of security method"
#~ msgid "No security"
#~ msgstr "Gun tèarainteachd"

#~ msgctxt "Label: Type of security method"
#~ msgid "Swipe"
#~ msgstr "Grad-shlaighd"

#~ msgctxt "Label: Type of security method"
#~ msgid "Passphrase"
#~ msgstr "Abairt-fhaire"

#~ msgctxt "Label: Description of security method"
#~ msgid "Numbers and letters"
#~ msgstr "Àireamhan 's litrichean"

#~ msgid "%a %H:%M"
#~ msgstr "%a %H:%M"

#~ msgid "%a %l:%M %p"
#~ msgstr "%a %l:%M %p"

#~ msgid "%a %d %b %H:%M"
#~ msgstr "%a %b %d %H:%M"

#~ msgid "Tomorrow %l:%M %p"
#~ msgstr "A-màireach aig %l:%M %p"

#~ msgid "%l:%M %p"
#~ msgstr "%l:%M %p"

#~ msgid "Yesterday %l:%M %p"
#~ msgstr "An-dè aig %l:%M %p"

#~ msgid "Tomorrow %H:%M"
#~ msgstr "A-màireach aig %H:%M"

#~ msgid "%H:%M"
#~ msgstr "%H:%M"

#~ msgid "Yesterday %H:%M"
#~ msgstr "An-dè aig %H:%M"

#~ msgid "%a %d %b %l:%M %p"
#~ msgstr "%a %b %d %l:%M %p"

#~ msgctxt "Label: Description of security method"
#~ msgid "4 digits only"
#~ msgstr "4 àireamhan a-mhàin"

#~ msgid "Please re-enter"
#~ msgstr "Cuir a-steach i a-rithist"

#~ msgid "Call back"
#~ msgstr "Fònaig air ais"

#~ msgid "Swipe from the left edge to open the launcher"
#~ msgstr ""
#~ "Dèan grad-shlaighdeadh a-steach on oir chlì gus an lòinsear a chur gu dol"

#~ msgid "Swipe up for recent calls"
#~ msgstr ""
#~ "Dèan grad-shlaighdeadh suas airson gairmean a rinn thu o chionn goirid"

#~ msgid "Swipe up for favorite calculations"
#~ msgstr ""
#~ "Dèan grad-shlaighdeadh suas airson na h-àireamhachaidhean coitcheann agad"

#~ msgid "Swipe up to manage the app"
#~ msgstr "Dèan grad-shlaighdeadh suas gus an aplacaid a stiùireadh"

#~ msgid "Swipe up to create a message"
#~ msgstr "Dèan grad-shlaighdeadh suas airson teachdaireachd a chruthachadh"

#~ msgid "Swipe up to add a contact"
#~ msgstr "Dèan grad-shlaighdeadh suas airson neach-aithne a chur ris"

#~ msgid "Swipe from the top right edge to open the notification bar"
#~ msgstr ""
#~ "Dèan grad-shlaighdeadh a-nuas on oir dheas a dh’fhosgladh bàr nam brathan"

#~ msgid "Swipe from the top edge to open the notification bar"
#~ msgstr "Dèan grad-shlaighdeadh a-nuas on oir a dh’fhosgladh bàr nam brathan"

#~ msgid "Hover your mouse on the right edge to view your open apps"
#~ msgstr ""
#~ "Fan an luchag agad os cionn na h-oir dheas a dh’fhaicinn nan aplacaidean a "
#~ "tha fosgailte agad"

#~ msgid "Short or long swipe from the right edge to view your open apps"
#~ msgstr ""
#~ "Dèan grad-shlaighdeadh fada no goirid on oir dheas a dh’fhaicinn nan "
#~ "aplacaidean fosgailte agad"<|MERGE_RESOLUTION|>--- conflicted
+++ resolved
@@ -7,11 +7,7 @@
 msgstr ""
 "Project-Id-Version: unity8\n"
 "Report-Msgid-Bugs-To: FULL NAME <EMAIL@ADDRESS>\n"
-<<<<<<< HEAD
-"POT-Creation-Date: 2016-08-26 08:14+0000\n"
-=======
 "POT-Creation-Date: 2016-08-31 11:56+0000\n"
->>>>>>> 16ee79f1
 "PO-Revision-Date: 2016-04-08 18:34+0000\n"
 "Last-Translator: Akerbeltz <fios@akerbeltz.org>\n"
 "Language-Team: Fòram na Gàidhlig\n"
@@ -20,11 +16,7 @@
 "Content-Transfer-Encoding: 8bit\n"
 "Plural-Forms: nplurals=4; plural=(n==1 || n==11) ? 0 : (n==2 || n==12) ? 1 : "
 "(n > 2 && n < 20) ? 2 : 3;\n"
-<<<<<<< HEAD
-"X-Launchpad-Export-Date: 2016-09-01 06:34+0000\n"
-=======
 "X-Launchpad-Export-Date: 2016-09-03 06:54+0000\n"
->>>>>>> 16ee79f1
 "X-Generator: Launchpad (build 18179)\n"
 "Language: gd\n"
 

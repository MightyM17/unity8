# Gaelic; Scottish translation for unity8
# Copyright (c) 2013 Rosetta Contributors and Canonical Ltd 2013
# This file is distributed under the same license as the unity8 package.
# FIRST AUTHOR <EMAIL@ADDRESS>, 2013.
# GunChleoc <fios@foramnagaidhlig.net>, 2014.
msgid ""
msgstr ""
"Project-Id-Version: unity8\n"
"Report-Msgid-Bugs-To: \n"
<<<<<<< HEAD
"POT-Creation-Date: 2019-04-08 17:26-0500\n"
=======
"POT-Creation-Date: 2018-10-08 13:29-0500\n"
>>>>>>> d52dc2c9
"PO-Revision-Date: 2016-04-08 18:34+0000\n"
"Last-Translator: Akerbeltz <fios@akerbeltz.org>\n"
"Language-Team: Fòram na Gàidhlig\n"
"Language: gd\n"
"MIME-Version: 1.0\n"
"Content-Type: text/plain; charset=UTF-8\n"
"Content-Transfer-Encoding: 8bit\n"
"Plural-Forms: nplurals=4; plural=(n==1 || n==11) ? 0 : (n==2 || n==12) ? 1 : "
"(n > 2 && n < 20) ? 2 : 3;\n"
<<<<<<< HEAD
"X-Launchpad-Export-Date: 2017-04-07 06:30+0000\n"
"X-Generator: Launchpad (build 18343)\n"
=======
"X-Launchpad-Export-Date: 2016-11-23 06:35+0000\n"
"X-Generator: Launchpad (build 18269)\n"
>>>>>>> d52dc2c9

#: plugins/LightDM/Greeter.cpp:123
msgid "Password: "
msgstr "Facal-faire: "

<<<<<<< HEAD
#: plugins/LightDM/Greeter.cpp:203
msgid "Username"
msgstr ""

#: plugins/LightDM/Greeter.cpp:242
msgid "Failed to authenticate"
msgstr ""

#: plugins/LightDM/Greeter.cpp:244
msgid "Invalid password, please try again"
msgstr ""

#: plugins/LightDM/Greeter.cpp:254
msgid "Log In"
msgstr "Clàraich a-steach"

#: plugins/LightDM/Greeter.cpp:254 qml/Wizard/Pages/UpdateDelegate.qml:118
msgid "Retry"
msgstr "Feuch ris a-rithist"

#: plugins/LightDM/UsersModel.cpp:157
msgid "Login"
msgstr ""

#: plugins/LightDM/UsersModel.cpp:165
msgid "Guest Session"
msgstr ""

#: plugins/Unity/Launcher/launcheritem.cpp:49
#: plugins/Unity/Launcher/launcheritem.cpp:123
=======
#: plugins/Unity/Launcher/launcheritem.cpp:50
#: plugins/Unity/Launcher/launcheritem.cpp:109
>>>>>>> d52dc2c9
msgid "Pin shortcut"
msgstr "Prìnich ath-ghoirid"

#: plugins/Unity/Launcher/launcheritem.cpp:55
msgid "Quit"
msgstr "Fàg an-seo"

#: plugins/Unity/Launcher/launcheritem.cpp:109
msgid "Unpin shortcut"
msgstr "Neo-phrìnich an ath-ghoirid"

#: qml/Components/Dialogs.qml:149
msgctxt "Title: Lock/Log out dialog"
msgid "Log out"
msgstr "Clàraich a-mach"

#: qml/Components/Dialogs.qml:150
msgid "Are you sure you want to log out?"
msgstr "A bheil thu cinnteach gu bheil thu airson clàradh a-mach?"

#: qml/Components/Dialogs.qml:152
msgctxt "Button: Lock the system"
msgid "Lock"
msgstr "Glais"

#: qml/Components/Dialogs.qml:159
msgctxt "Button: Log out from the system"
msgid "Log Out"
msgstr "Clàraich a-mach"

<<<<<<< HEAD
#: qml/Components/Dialogs.qml:199 qml/Components/Dialogs.qml:264
#: qml/Greeter/NarrowView.qml:208 qml/Wizard/Pages/passcode-confirm.qml:32
=======
#: qml/Components/Dialogs.qml:166 qml/Components/Dialogs.qml:222
#: qml/Dash/DashPageHeader.qml:324 qml/Greeter/NarrowView.qml:232
#: qml/Wizard/Pages/passcode-confirm.qml:32
>>>>>>> d52dc2c9
#: qml/Wizard/Pages/passcode-set.qml:32
msgid "Cancel"
msgstr "Sguir dheth"

#: qml/Components/Dialogs.qml:178
msgctxt "Title: Reboot dialog"
msgid "Reboot"
msgstr "Ath-thòisich an siostam"

#: qml/Components/Dialogs.qml:179
msgid "Are you sure you want to reboot?"
msgstr "A bheil thu cinnteach gu bheil thu airson tòiseachadh às ùr?"

#: qml/Components/Dialogs.qml:181
msgid "No"
msgstr "Chan eil"

#: qml/Components/Dialogs.qml:187
msgid "Yes"
msgstr "Tha"

#: qml/Components/Dialogs.qml:202
msgctxt "Title: Power off/Restart dialog"
msgid "Power"
msgstr "Cumhachd"

#: qml/Components/Dialogs.qml:203
msgid ""
"Are you sure you would like\n"
"to power off?"
msgstr ""
"A bheil thu cinnteach gu bheil thu\n"
"airson a' chumhachd a chur dheth?"

#: qml/Components/Dialogs.qml:205
msgctxt "Button: Power off the system"
msgid "Power off"
msgstr "Cuir a' chumhachd dheth"

#: qml/Components/Dialogs.qml:214
msgctxt "Button: Restart the system"
msgid "Restart"
msgstr "Ath-thòisich"

#: qml/Components/KeyboardShortcutsOverlay.qml:41
msgid "Keyboard Shortcuts"
msgstr "Ath-ghoiridean a' mheur-chlàir"

#: qml/Components/KeyboardShortcutsOverlay.qml:55
msgid "Unity 8"
msgstr "Unity 8"

#: qml/Components/KeyboardShortcutsOverlay.qml:62
msgid "PrtScr"
msgstr "PrtScr"

#: qml/Components/KeyboardShortcutsOverlay.qml:67
msgid "Takes a screenshot."
msgstr "Togaidh seo glacadh-sgrìn."

#: qml/Components/KeyboardShortcutsOverlay.qml:75
msgid "Alt + PrtScr"
msgstr "Alt + PrtScr"

#: qml/Components/KeyboardShortcutsOverlay.qml:80
msgid "Takes a screenshot of a window."
msgstr "Togaidh seo glacadh-sgrìn de dh'uinneag."

#: qml/Components/KeyboardShortcutsOverlay.qml:88
msgid "Super + Space"
msgstr "Super + Space"

#: qml/Components/KeyboardShortcutsOverlay.qml:93
msgid "Switches to next keyboard layout."
msgstr "Gearradh seo leum dhan ath-dhealbhachd a' mheur-chlàir."

#: qml/Components/KeyboardShortcutsOverlay.qml:101
msgid "Super + Shift + Space"
msgstr "Super + Shift + Space"

#: qml/Components/KeyboardShortcutsOverlay.qml:106
msgid "Switches to previous keyboard layout."
msgstr "Gearradh seo leum dha dhealbhachd roimhpe a' mheur-chlàir."

#: qml/Components/KeyboardShortcutsOverlay.qml:118
msgid "Launcher"
msgstr "Lòinsear"

#: qml/Components/KeyboardShortcutsOverlay.qml:125
msgid "Super (Hold)"
msgstr "Super (cum sìos)"

#: qml/Components/KeyboardShortcutsOverlay.qml:130
msgid "Opens the launcher, displays shortcuts."
msgstr "Fosglaidh seo an lòinsear, a' sealltainn nan ath-ghoiridean."

#: qml/Components/KeyboardShortcutsOverlay.qml:138
msgid "Alt + F1"
msgstr "Alt + F1"

#: qml/Components/KeyboardShortcutsOverlay.qml:143
msgid "Opens launcher keyboard navigation mode."
msgstr "Fosglaidh seo modh seòladaireachd aig meur-chlàr an lòinseir."

#: qml/Components/KeyboardShortcutsOverlay.qml:151
msgid "Super + Tab"
msgstr "Super + Tab"

#: qml/Components/KeyboardShortcutsOverlay.qml:156
msgid "Switches applications via the launcher."
msgstr "Nì seo suids eadar aplacaidean slighe an lòinseir."

#: qml/Components/KeyboardShortcutsOverlay.qml:164
msgid "Super + 0 to 9"
msgstr "Super + 0 gu 9"

#: qml/Components/KeyboardShortcutsOverlay.qml:169
msgid "Same as clicking on a launcher icon."
msgstr "Co-ionnan ri briogadh air ìomhaigheag an lòinseir."

#: qml/Components/KeyboardShortcutsOverlay.qml:181
msgid "Scopes"
msgstr "Sgòpaichean"

#: qml/Components/KeyboardShortcutsOverlay.qml:188
msgid "Super (Tap)"
msgstr "Super (gnogag)"

#: qml/Components/KeyboardShortcutsOverlay.qml:193
msgid "Opens the Scopes home."
msgstr "Fosglaidh seo dachaigh nan sgòpaichean."

#: qml/Components/KeyboardShortcutsOverlay.qml:209
msgid "Switching"
msgstr "Suidseadh"

#: qml/Components/KeyboardShortcutsOverlay.qml:216
msgid "Alt + Tab"
msgstr "Alt + Tab"

#: qml/Components/KeyboardShortcutsOverlay.qml:221
msgid "Switches between applications."
msgstr "Suidsidh seo eadar aplacaidean."

#: qml/Components/KeyboardShortcutsOverlay.qml:229
msgid "Super + W"
msgstr "Super + W"

#: qml/Components/KeyboardShortcutsOverlay.qml:234
msgid "Opens the desktop spread."
msgstr "Seallaidh seo an deasg."

#: qml/Components/KeyboardShortcutsOverlay.qml:242
msgid "Cursor Left or Right"
msgstr "Cùrsair clì no deas"

#: qml/Components/KeyboardShortcutsOverlay.qml:247
msgid "Moves the focus."
msgstr "Gluaisidh seo am fòcas."

#: qml/Components/KeyboardShortcutsOverlay.qml:259
msgid "Windows"
msgstr "Uinneagan"

#: qml/Components/KeyboardShortcutsOverlay.qml:266
msgid "Ctrl + Super + D"
msgstr "Ctrl + Super + D"

#: qml/Components/KeyboardShortcutsOverlay.qml:271
msgid "Minimizes all windows."
msgstr "Fìor-lughdaichidh seo gach uinneag."

#: qml/Components/KeyboardShortcutsOverlay.qml:279
msgid "Ctrl + Super + Up"
msgstr "Ctrl + Super + Suas"

#: qml/Components/KeyboardShortcutsOverlay.qml:284
msgid "Maximizes the current window."
msgstr "Lan-mheudaichidh seo an uinneag làithreach."

#: qml/Components/KeyboardShortcutsOverlay.qml:292
msgid "Ctrl + Super + Down"
msgstr "Ctrl + Super + Sìos"

#: qml/Components/KeyboardShortcutsOverlay.qml:297
msgid "Minimizes or restores the current window."
msgstr "Fìor-lughdaichidh no làn-mheudaichidh seo an uinneag làithreach."

#: qml/Components/KeyboardShortcutsOverlay.qml:305
msgid "Ctrl + Super + Left or Right"
msgstr "Ctrl + Super + Clì no Deas"

#: qml/Components/KeyboardShortcutsOverlay.qml:310
msgid "Semi-maximizes the current window."
msgstr "Leth-mheudaichidh seo an uinneag làithreach."

#: qml/Components/KeyboardShortcutsOverlay.qml:318
msgid "Alt + F4"
msgstr "Alt + F4"

#: qml/Components/KeyboardShortcutsOverlay.qml:323
msgid "Closes the current window."
msgstr "Dùinidh seo an uinneag làithreach."

#: qml/Components/Lockscreen.qml:212 qml/Greeter/NarrowView.qml:252
msgid "Return to Call"
msgstr "Till dhan ghairm"

#: qml/Components/Lockscreen.qml:212
msgid "Emergency Call"
msgstr "Gairm èiginn"

#: qml/Components/Lockscreen.qml:244
msgid "OK"
msgstr "Ceart ma-thà"

#: qml/Components/MediaServices/VideoPlayerControls.qml:44
#, qt-format
msgid "%1:%2:%3"
msgstr "%1:%2:%3"

#: qml/Components/MediaServices/VideoPlayerControls.qml:49
#, qt-format
msgid "%1:%2"
msgstr "%1:%2"

#: qml/Components/ModeSwitchWarningDialog.qml:32
msgid "Apps may have unsaved data:"
msgstr "Aplacaidean aig a bheil dàta gun sàbhaladh ma dh'fhaoidte:"

#: qml/Components/ModeSwitchWarningDialog.qml:57
msgctxt ""
"Re-dock means connect the device again to an external screen/mouse/keyboard"
msgid "Re-dock, save your work and close these apps to continue."
msgstr ""
"Ath-dhocaich, sàbhail d' obair is dùin na h-aplacaidean sin gus leantainn "
"air adhart."

#: qml/Components/ModeSwitchWarningDialog.qml:63
msgid "Or force close now (unsaved data will be lost)."
msgstr "No sparr fàgail air an-dràsta (thèid dàta gun sàbhaladh air chall)."

#: qml/Components/ModeSwitchWarningDialog.qml:75
msgid "OK, I will reconnect"
msgstr "Ceart ma-thà, ceanglaidh mi a-rithist"

#: qml/Components/ModeSwitchWarningDialog.qml:76
msgid "Reconnect now!"
msgstr "Ath-cheangail an-dràsta!"

#: qml/Components/ModeSwitchWarningDialog.qml:88
msgid "Close all"
msgstr "Dùin na h-uile"

#: qml/Components/SharingPicker.qml:54
msgid "Preview Share Item"
msgstr "Ro-sheall an nì co-roinnidh"

<<<<<<< HEAD
#: qml/Components/VirtualTouchPad.qml:317
=======
#: qml/Dash/DashPageHeader.qml:361
msgctxt "Button: Open the Ubuntu Store"
msgid "Store"
msgstr "Am bùth"

#: qml/Dash/DashPageHeader.qml:368
msgctxt "Button: Start a search in the current dash scope"
msgid "Search"
msgstr "Lorg"

#: qml/Dash/DashPageHeader.qml:378
msgctxt "Button: Show the current dash scope settings"
msgid "Settings"
msgstr "Roghainnean"

#: qml/Dash/DashPageHeader.qml:385
msgid "Remove from Favorites"
msgstr "Thoir air falbh o na h-annsachdan"

#: qml/Dash/DashPageHeader.qml:385
msgid "Add to Favorites"
msgstr "Cuir ris na h-annsachdan"

#: qml/Dash/FiltersPopover.qml:61
msgid "Refine your results"
msgstr "Cuir na toraidhean air gleus"

#: qml/Dash/FiltersPopover.qml:70
msgid "Reset"
msgstr "Ath-shuidhich"

#: qml/Dash/GenericScopeView.qml:547 qml/Dash/GenericScopeView.qml:718
msgid "Show less"
msgstr "Seall nas lugha dhiubh"

#: qml/Dash/GenericScopeView.qml:547
msgid "Show all"
msgstr "Seall na h-uile"

#: qml/Dash/GenericScopeView.qml:578
msgctxt "Label: Hint for dash search line edit"
msgid "Search"
msgstr "Lorg"

#: qml/Dash/PageHeaderExtraPanel.qml:67
msgid "Recent Searches"
msgstr "Na lorg thu roimhe"

#: qml/Dash/PageHeaderExtraPanel.qml:78
msgid "Clear All"
msgstr "Falamhaich na h-uile"

#: qml/Dash/Previews/PreviewActionCombo.qml:36
msgid "More..."
msgstr "Barrachd..."

#: qml/Dash/Previews/PreviewActionCombo.qml:36
msgid "Less..."
msgstr "Nas lugha..."

#: qml/Dash/Previews/PreviewCommentInput.qml:83
#: qml/Dash/Previews/PreviewRatingInput.qml:202
msgid "Send"
msgstr "Cuir"

#: qml/Dash/Previews/PreviewRatingInput.qml:109
msgid "Rate this"
msgstr "Rangaich seo"

#: qml/Dash/Previews/PreviewRatingInput.qml:184
msgid "Add a review"
msgstr "Cuir lèirmheas ris"

#: qml/Dash/PullToRefreshScopeStyle.qml:56
msgid "Pull to refresh…"
msgstr "Tarraing airson ath-nuadhachadh…"

#: qml/Dash/PullToRefreshScopeStyle.qml:61
msgid "Release to refresh…"
msgstr "Leig às airson ath-nuadhachadh…"

#: qml/Dash/ScopeSettings/ScopeSettingBoolean.qml:43
msgid "Enable location data"
msgstr "Cuir an comas dàta an ionaid"

#: qml/Dash/ScopesList.qml:57
msgid "Manage"
msgstr "Stiùirich"

#: qml/Dash/ScopesList.qml:104
msgid "Home"
msgstr "Dhachaigh"

#: qml/Dash/ScopesList.qml:105
msgid "Also installed"
msgstr "Air a stàladh cuideachd"

#: qml/DisabledScreenNotice.qml:109
>>>>>>> d52dc2c9
msgid ""
"Your device is now connected to an external display. Use this screen as a "
"touch pad to interact with the pointer."
msgstr ""
"Tha an t-uidheam agad air a cheangal ri uidheam-taisbeanaidh air an taobh a-"
"muigh a-nis. Cleachd an sgrìn seo 'na phada-suathaidh gus gnìomh tomhaire a "
"dhèanamh."

<<<<<<< HEAD
#: qml/Components/VirtualTouchPad.qml:327
msgid "Tap left button to click."
msgstr ""

#: qml/Components/VirtualTouchPad.qml:339
msgid "Tap right button to right click."
msgstr ""

#: qml/Components/VirtualTouchPad.qml:351
msgid "Swipe with two fingers to scroll."
msgstr ""

#: qml/Components/VirtualTouchPad.qml:396
msgid "Find more settings in the system settings."
msgstr ""

=======
>>>>>>> d52dc2c9
#: qml/Greeter/CoverPage.qml:127
msgid "Unlock"
msgstr "Thoir a' ghlas dheth"

#: qml/Greeter/DelayedLockscreen.qml:43
msgid "Device Locked"
msgstr "Tha glas air an uidheam"

#: qml/Greeter/DelayedLockscreen.qml:58
msgid "You have been locked out due to too many failed passphrase attempts."
msgstr ""
"Chaidh do glasadh a-mach às an uidheam on a chuir thu abairt-fhaire chearr a-"
"steach cus tursan."

#: qml/Greeter/DelayedLockscreen.qml:59
msgid "You have been locked out due to too many failed passcode attempts."
msgstr ""
"Chaidh do glasadh a-mach às an uidheam on a chuir thu còd-faire cearr a-"
"steach cus tursan."

#: qml/Greeter/DelayedLockscreen.qml:68
#, qt-format
msgid "Please wait %1 minute and then try again…"
msgid_plural "Please wait %1 minutes and then try again…"
msgstr[0] "Fuirich ort %1 diog 's feuch ris a-rithist an uairsin…"
msgstr[1] "Fuirich ort %1 dhiog 's feuch ris a-rithist an uairsin…"
msgstr[2] "Fuirich ort %1 diogan 's feuch ris a-rithist an uairsin…"
msgstr[3] "Fuirich ort %1 diog 's feuch ris a-rithist an uairsin…"

#: qml/Greeter/Greeter.qml:596
msgid "Try again"
msgstr "Feuch ris a-rithist"

#: qml/Greeter/LoginList.qml:70
msgid "Passphrase"
msgstr "Abairt-fhaire"

#: qml/Greeter/LoginList.qml:71
msgid "Passcode"
msgstr "Còd-faire"

#: qml/Greeter/LoginList.qml:98 qml/Wizard/Pages/UpdateDelegate.qml:118
msgid "Retry"
msgstr "Feuch ris a-rithist"

<<<<<<< HEAD
#: qml/Launcher/Drawer.qml:107
msgid "Search…"
msgstr ""

=======
#: qml/Greeter/LoginList.qml:99
msgid "Log In"
msgstr "Clàraich a-steach"

#: qml/Greeter/NarrowView.qml:252
msgid "Emergency"
msgstr "Èiginneachd"

#: qml/Greeter/SessionsList.qml:122
msgid "Select desktop environment"
msgstr "Tagh àrainneachd an deasga"

>>>>>>> d52dc2c9
#: qml/Notifications/NotificationMenuItemFactory.qml:124
msgid "Show password"
msgstr "Seall am facal-faire"

#: qml/Panel/ActiveCallHint.qml:79
msgid "Tap to return to call..."
msgstr "Gnog gus tilleadh dhan ghairm..."

#: qml/Panel/ActiveCallHint.qml:92
msgid "Conference"
msgstr "Gairm co-labhairt"

#: qml/Panel/Indicators/MenuItemFactory.qml:847
msgid "Nothing is playing"
msgstr "Chan eil dad 'ga chluich"

#: qml/Panel/Indicators/MenuItemFactory.qml:975
#, qt-format
msgid "%1 hour"
msgid_plural "%1 hours"
msgstr[0] "%1 uair a thìde"
msgstr[1] "%1 uair a thìde"
msgstr[2] "%1 uairean a thìde"
msgstr[3] "%1 uair a thìde"

#: qml/Panel/Indicators/MenuItemFactory.qml:979
#, qt-format
msgid "%1 minute"
msgid_plural "%1 minutes"
msgstr[0] "%1 mhionaid"
msgstr[1] "%1 mhionaid"
msgstr[2] "%1 mionaidean"
msgstr[3] "%1 mionaid"

#: qml/Panel/Indicators/MenuItemFactory.qml:984
#, qt-format
msgid "%1 second"
msgid_plural "%1 seconds"
msgstr[0] "%1 diog"
msgstr[1] "%1 dhiog"
msgstr[2] "%1 diogan"
msgstr[3] "%1 diog"

#: qml/Panel/Indicators/MenuItemFactory.qml:987
msgid "0 seconds"
msgstr "0 diog"

#. Translators: String like "1 hour, 2 minutes, 3 seconds remaining"
#: qml/Panel/Indicators/MenuItemFactory.qml:989
#, qt-format
msgid "%1 remaining"
msgstr "%1 air fhàgail"

#: qml/Panel/Indicators/MenuItemFactory.qml:995
msgid "In queue…"
msgstr "Air a' chiudha…"

<<<<<<< HEAD
#: qml/Panel/Indicators/IndicatorMenuItemFactory.qml:1021
=======
#: qml/Panel/Indicators/MenuItemFactory.qml:999
>>>>>>> d52dc2c9
#: qml/Wizard/Pages/UpdateDelegate.qml:226
msgid "Downloading"
msgstr "'Ga luchdadh a-nuas"

#: qml/Panel/Indicators/MenuItemFactory.qml:1001
msgid "Paused, tap to resume"
msgstr "'Na stad, thoir gnogag gus leantainn air"

#: qml/Panel/Indicators/MenuItemFactory.qml:1003
msgid "Canceled"
msgstr "Air a sgur dheth"

#: qml/Panel/Indicators/MenuItemFactory.qml:1005
msgid "Finished"
msgstr "Coileanta"

#: qml/Panel/Indicators/MenuItemFactory.qml:1007
msgid "Failed, tap to retry"
msgstr "Dh'fhàillig leis, thoir gnogag gus feuchainn a-rithist"

#: qml/Panel/Indicators/MessageMenuItemFactory.qml:151
#: qml/Panel/Indicators/MessageMenuItemFactory.qml:210
msgctxt "Button: Send a reply message"
msgid "Send"
msgstr "Cuir"

#: qml/Panel/Indicators/MessageMenuItemFactory.qml:152
msgctxt "Label: Hint in message indicator line edit"
msgid "Reply"
msgstr "Freagairt"

#: qml/Panel/Indicators/MessageMenuItemFactory.qml:209
msgctxt "Button: Call back on phone"
msgid "Call back"
msgstr "Fònaig air ais"

#: qml/Stage/SideStage.qml:76
msgid "Drag using 3 fingers any application from one window to the other"
msgstr ""
"Dèan slaodadh le trì corragan gus aplacaid a shlaodadh o uinneag gu uinneag "
"eile"

#: qml/Tutorial/TutorialLeftLong.qml:49
msgid "Long swipe from the left edge to open the Today scope"
msgstr ""
"Dèan grad-shlaighdeadh a-steach on oir chlì gus breath an latha an-diugh "
"fhosgladh"

#: qml/Tutorial/TutorialLeft.qml:47
msgid "Short swipe from the left edge to open the launcher"
msgstr ""
"Dèan grad-shlaighdeadh goirid on oir chlì gus an lòinsear a chur gu dol"

#: qml/Tutorial/TutorialRight.qml:55
msgid "Push your mouse against the right edge to view your open apps"
msgstr ""
"Brùth an luchag agad ris an oir deas gus na h-aplacaidean fosgailte agad a "
"shealltainn"

#: qml/Tutorial/TutorialRight.qml:56
msgid "Swipe from the right edge to view your open apps"
msgstr ""
"Dèan grad-shlaighdeadh on oir dheas gus na h-aplacaidean fosgailte agad "
"fhaicinn"

#: qml/Tutorial/TutorialTop.qml:53
msgid "Swipe from the top edge to access notifications and quick settings"
msgstr ""
"Dèan grad-shlaighdeadh o oir a' bharra gus na brathan is grad-roghainnean "
"inntrigeadh"

#: qml/Wizard/Page.qml:59
msgctxt "Button: Go back one page in the Wizard"
msgid "Back"
msgstr "Air ais"

#: qml/Wizard/Pages/10-welcome.qml:29
msgid "Language"
msgstr "Cànan"

#: qml/Wizard/Pages/10-welcome.qml:175
#: qml/Wizard/Pages/10-welcome-update.qml:126
#: qml/Wizard/Pages/11-changelog.qml:74 qml/Wizard/Pages/20-keyboard.qml:152
<<<<<<< HEAD
#: qml/Wizard/Pages/30-wifi.qml:214 qml/Wizard/Pages/50-timezone.qml:272
#: qml/Wizard/Pages/60-account.qml:72 qml/Wizard/Pages/70-passwd-type.qml:146
#: qml/Wizard/Pages/76-app-update.qml:231
#: qml/Wizard/Pages/passcode-desktop.qml:154
#: qml/Wizard/Pages/password-set.qml:153
=======
#: qml/Wizard/Pages/30-wifi.qml:208 qml/Wizard/Pages/50-timezone.qml:272
#: qml/Wizard/Pages/60-account.qml:66 qml/Wizard/Pages/70-passwd-type.qml:146
#: qml/Wizard/Pages/75-report-check.qml:85
#: qml/Wizard/Pages/76-app-update.qml:236
#: qml/Wizard/Pages/passcode-desktop.qml:142
#: qml/Wizard/Pages/password-set.qml:142
>>>>>>> d52dc2c9
msgid "Next"
msgstr "Air adhart"

#: qml/Wizard/Pages/10-welcome-update.qml:91
#, fuzzy
<<<<<<< HEAD
#| msgid "Welcome to Ubuntu"
=======
>>>>>>> d52dc2c9
msgid "Welcome to "
msgstr "Fàilte gu Ubuntu"

#: qml/Wizard/Pages/10-welcome-update.qml:106
msgid "We will make sure your device is ready to use "
msgstr ""

#: qml/Wizard/Pages/11-changelog.qml:28
msgid "What's new"
msgstr ""

#: qml/Wizard/Pages/11-changelog.qml:74
#, fuzzy
<<<<<<< HEAD
#| msgid "Speaking..."
=======
>>>>>>> d52dc2c9
msgid "Loading..."
msgstr "A' bruidhinn..."

#: qml/Wizard/Pages/20-keyboard.qml:31
msgid "Select Keyboard"
msgstr "Tagh am meur-chlàr"

#: qml/Wizard/Pages/20-keyboard.qml:71
msgid "Keyboard language"
msgstr "Cànan a' mheur-chlàir"

#: qml/Wizard/Pages/20-keyboard.qml:93
msgid "Keyboard layout"
msgstr "Co-dhealbhachd a' mheur-chlàir"

<<<<<<< HEAD
#: qml/Wizard/Pages/20-keyboard.qml:152 qml/Wizard/Pages/30-wifi.qml:214
#: qml/Wizard/Pages/60-account.qml:72 qml/Wizard/Pages/76-app-update.qml:235
#: qml/Wizard/Pages/79-system-update.qml:144 qml/Wizard/Pages/sim.qml:101
=======
#: qml/Wizard/Pages/20-keyboard.qml:152 qml/Wizard/Pages/30-wifi.qml:208
#: qml/Wizard/Pages/60-account.qml:66 qml/Wizard/Pages/76-app-update.qml:240
#: qml/Wizard/Pages/79-system-update.qml:152 qml/Wizard/Pages/sim.qml:101
>>>>>>> d52dc2c9
msgid "Skip"
msgstr "Leum thairis air"

#: qml/Wizard/Pages/30-wifi.qml:31
msgid "Connect to Wi‑Fi"
msgstr "Ceangail ri Wi-Fi"

<<<<<<< HEAD
#: qml/Wizard/Pages/30-wifi.qml:139
msgid "Connected"
msgstr "Ceangailte"

#: qml/Wizard/Pages/30-wifi.qml:172
msgid "Available Wi-Fi networks"
msgstr "Lìonraidhean WiFi a tha ri làimh"

#: qml/Wizard/Pages/30-wifi.qml:173
=======
#: qml/Wizard/Pages/30-wifi.qml:133
msgid "Connected"
msgstr "Ceangailte"

#: qml/Wizard/Pages/30-wifi.qml:166
msgid "Available Wi-Fi networks"
msgstr "Lìonraidhean WiFi a tha ri làimh"

#: qml/Wizard/Pages/30-wifi.qml:167
>>>>>>> d52dc2c9
msgid "No available Wi-Fi networks"
msgstr "Chan eil lìonra WiFi sam bith ann"

#: qml/Wizard/Pages/50-timezone.qml:30
msgid "Time Zone"
msgstr "Roinn-tìde"

#: qml/Wizard/Pages/50-timezone.qml:183
msgid "Enter your city"
msgstr "Cuir a-steach do bhaile"

#: qml/Wizard/Pages/60-account.qml:24
msgid "Personalize Your Device"
msgstr "Cuir dreach pearsanta air an uidheam agad"

<<<<<<< HEAD
#: qml/Wizard/Pages/60-account.qml:54
=======
#: qml/Wizard/Pages/60-account.qml:49
>>>>>>> d52dc2c9
msgid "Preferred Name"
msgstr "An t-ainm as fhearr leat"

#: qml/Wizard/Pages/70-passwd-type.qml:40
msgid "Lock Screen"
msgstr "Glais  an sgrìn"

#: qml/Wizard/Pages/70-passwd-type.qml:103
msgctxt "Label: Type of security method"
msgid "Create new password"
msgstr "Cruthaich facal-faire ùr"

#: qml/Wizard/Pages/70-passwd-type.qml:105
msgctxt "Label: Type of security method"
msgid "Create passcode (numbers only)"
msgstr "Cruthaich còd-faire (àireamhan a-mhàin)"

#: qml/Wizard/Pages/70-passwd-type.qml:107
msgctxt "Label: Type of security method"
msgid "No lock code"
msgstr "Gun chòd-faire"

<<<<<<< HEAD
#: qml/Wizard/Pages/76-app-update.qml:34
msgid "Update Apps"
msgstr ""

#: qml/Wizard/Pages/76-app-update.qml:122
msgid "This device is not connected to the internet."
msgstr ""

#: qml/Wizard/Pages/76-app-update.qml:123
#: qml/Wizard/Pages/76-app-update.qml:129
msgid "Use the OpenStore app to check for updates once connected."
msgstr ""

#: qml/Wizard/Pages/76-app-update.qml:125
msgid "Software is up to date"
msgstr ""

#: qml/Wizard/Pages/76-app-update.qml:128
msgid "The update server is not responding."
msgstr ""

#: qml/Wizard/Pages/76-app-update.qml:233
#, fuzzy
#| msgid "Loading. Please Wait..."
msgid "Please wait..."
msgstr "'Ga luchdadh, fuirich ort..."
=======
#: qml/Wizard/Pages/75-report-check.qml:26
msgid "Privacy Policy"
msgstr "Am poileasaidh prìobhaideachd"
>>>>>>> d52dc2c9

#: qml/Wizard/Pages/79-system-update.qml:28
msgid "Update Device"
msgstr "Ùraich an t-uidheam"

<<<<<<< HEAD
#: qml/Wizard/Pages/79-system-update.qml:55
msgid ""
"There is a system update available and ready to install. Afterwards, the "
"device will automatically restart."
=======
#: qml/Wizard/Pages/75-report-check.qml:60
msgid "Improve system performance by sending us crashes and error reports."
>>>>>>> d52dc2c9
msgstr ""
"Tha ùrachadh an t-siostaim ri fhaighinn agus ullamh gus a stàladh. Thèid an "
"t-uidheam ath-thòiseachadh gu fèin-obrachail às a dhèidh."

#: qml/Wizard/Pages/79-system-update.qml:76
#, fuzzy
#| msgctxt "string identifying name of the update"
#| msgid "Ubuntu system"
msgctxt "string identifying name of the update"
msgid "Ubuntu Touch system"
msgstr "Siostam Ubuntu"

#: qml/Wizard/Pages/79-system-update.qml:83
#, qt-format
msgctxt "version of the system update"
msgid "Version %1"
msgstr "Tionndadh %1"

#: qml/Wizard/Pages/79-system-update.qml:95
msgid "This could take a few minutes..."
msgstr "Dh'fhaoidte gun toir seo mionaid no dhà..."

<<<<<<< HEAD
#: qml/Wizard/Pages/79-system-update.qml:109
msgid "Install and restart now"
msgstr "Stàlaich is ath-thòisich an-dràsta"

=======
#: qml/Wizard/Pages/75-report-check.qml:61
msgid "Privacy policy"
msgstr "Am poileasaidh prìobhaideachd"

#: qml/Wizard/Pages/76-app-update.qml:35
msgid "Update Apps"
msgstr ""

#: qml/Wizard/Pages/76-app-update.qml:127
msgid "This device is not connected to the internet."
msgstr ""

#: qml/Wizard/Pages/76-app-update.qml:128
#: qml/Wizard/Pages/76-app-update.qml:134
msgid "Use the OpenStore app to check for updates once connected."
msgstr ""

#: qml/Wizard/Pages/76-app-update.qml:130
msgid "Software is up to date"
msgstr ""

#: qml/Wizard/Pages/76-app-update.qml:133
msgid "The update server is not responding."
msgstr ""

#: qml/Wizard/Pages/76-app-update.qml:238
#, fuzzy
msgid "Please wait..."
msgstr "'Ga luchdadh, fuirich ort..."

#: qml/Wizard/Pages/79-system-update.qml:28
msgid "Update Device"
msgstr "Ùraich an t-uidheam"

#: qml/Wizard/Pages/79-system-update.qml:55
msgid ""
"There is a system update available and ready to install. Afterwards, the "
"device will automatically restart."
msgstr ""
"Tha ùrachadh an t-siostaim ri fhaighinn agus ullamh gus a stàladh. Thèid an "
"t-uidheam ath-thòiseachadh gu fèin-obrachail às a dhèidh."

#: qml/Wizard/Pages/79-system-update.qml:76
msgctxt "string identifying name of the update"
msgid "Ubuntu system"
msgstr "Siostam Ubuntu"

#: qml/Wizard/Pages/79-system-update.qml:83
#, qt-format
msgctxt "version of the system update"
msgid "Version %1"
msgstr "Tionndadh %1"

#: qml/Wizard/Pages/79-system-update.qml:102
msgid "This could take a few minutes..."
msgstr "Dh'fhaoidte gun toir seo mionaid no dhà..."

#: qml/Wizard/Pages/79-system-update.qml:116
msgid "Install and restart now"
msgstr "Stàlaich is ath-thòisich an-dràsta"

>>>>>>> d52dc2c9
#: qml/Wizard/Pages/80-finished.qml:91
msgid "Welcome Back"
msgstr ""

#: qml/Wizard/Pages/80-finished.qml:91
msgid "Welcome to Ubuntu"
msgstr "Fàilte gu Ubuntu"

#: qml/Wizard/Pages/80-finished.qml:106
msgid "You are ready to use your device now"
msgstr "Tha an t-uidheam deas ri do làimh a-nis"

#: qml/Wizard/Pages/80-finished.qml:126
msgid "Continue"
msgstr "Lean air adhart"

#: qml/Wizard/Pages/80-finished.qml:126
msgid "Get Started"
msgstr "Toiseach-tòiseachaidh"

#: qml/Wizard/Pages/DownloadHandler.qml:174
msgid "Installation failed"
msgstr ""

#: qml/Wizard/Pages/GlobalUpdateControls.qml:84
msgid "Checking for updates…"
msgstr ""

#: qml/Wizard/Pages/GlobalUpdateControls.qml:109
#, qt-format
msgid "%1 update available"
msgid_plural "%1 updates available"
msgstr[0] ""
msgstr[1] ""
msgstr[2] ""
msgstr[3] ""

#: qml/Wizard/Pages/GlobalUpdateControls.qml:119
msgid "Update all…"
msgstr ""

#: qml/Wizard/Pages/GlobalUpdateControls.qml:121
#, fuzzy
<<<<<<< HEAD
#| msgid "Update Device"
=======
>>>>>>> d52dc2c9
msgid "Update all"
msgstr "Ùraich an t-uidheam"

#: qml/Wizard/Pages/passcode-confirm.qml:43
#: qml/Wizard/Pages/passcode-desktop.qml:104
msgid "Confirm passcode"
msgstr "Dearbhaich an còd-faire"

#: qml/Wizard/Pages/passcode-confirm.qml:45
msgid "Incorrect passcode."
msgstr "Tha an còd-faire cearr."

#: qml/Wizard/Pages/passcode-confirm.qml:45
msgctxt "Enter the passcode again"
msgid "Please re-enter."
msgstr "Cuir a-steach e às ùr."

#: qml/Wizard/Pages/passcode-desktop.qml:31
msgid "Lock Screen Passcode"
msgstr "Còd-faire na sgrin-ghlasaidh"

#: qml/Wizard/Pages/passcode-desktop.qml:68
msgid "Enter 4 numbers to setup your passcode"
msgstr "Cuir a-steach 4 àireamhan a bhios ’nan còd-faire agad"

#: qml/Wizard/Pages/passcode-desktop.qml:84
#: qml/Wizard/Pages/passcode-set.qml:54
msgid "Choose passcode"
msgstr "Tagh còd-faire"

#: qml/Wizard/Pages/passcode-desktop.qml:139
msgid "Passcode too short"
msgstr "Tha an còd-faire ro ghoirid"

#: qml/Wizard/Pages/passcode-desktop.qml:141
msgid "Passcodes match"
msgstr "Tha an dà chòd-faire co-ionnann"

#: qml/Wizard/Pages/passcode-desktop.qml:143
msgid "Passcodes do not match"
msgstr "Chan eil an dà chòd-faire co-ionnann"

#: qml/Wizard/Pages/passcode-set.qml:62
msgid "Passcode must be 4 characters long"
msgstr "Feumaidh an còd-faire a bhith 4 caractaran a dh’fhaid"

#: qml/Wizard/Pages/password-set.qml:31
msgid "Lock Screen Password"
msgstr "Facal-faire na sgrìn-ghlasaidh"

#: qml/Wizard/Pages/password-set.qml:68
msgid "Enter at least 8 characters"
msgstr "Cuir a-steach co-dhiù 8 caractaran"

#: qml/Wizard/Pages/password-set.qml:80
msgid "Choose password"
msgstr "Tagh facal-faire"

#: qml/Wizard/Pages/password-set.qml:110
msgid "Confirm password"
msgstr "Dearbh am facal-faire"

#: qml/Wizard/Pages/sim.qml:27
msgid "No SIM card installed"
msgstr "Cha deach cairt SIM a stàladh"

#: qml/Wizard/Pages/sim.qml:54
msgid "SIM card added"
msgstr "Chaidh cairt SIM a chur ris"

#: qml/Wizard/Pages/sim.qml:55
msgid "You must restart the device to access the mobile network."
msgstr ""
"Feumaidh tu an t-uidheam ath-thòiseachadh mus fhaigh thu cothrom air an "
"lìonra mobile."

#: qml/Wizard/Pages/sim.qml:59
msgid "Restart"
msgstr "Ath-thòisich"

#: qml/Wizard/Pages/sim.qml:78
msgid "You won’t be able to make calls or use text messaging without a SIM."
msgstr "Chan urrainn dhut fòn no SMS a chur as aonais SIM."

#: qml/Wizard/Pages/sim.qml:90
msgid "To proceed with no SIM tap Skip."
msgstr ""
"Leum thairis air seo ma tha thu airson leantainn air adhart as aonais SIM."

#: qml/Wizard/Pages/UpdateDelegate.qml:123
#, fuzzy
<<<<<<< HEAD
#| msgid "Update Device"
=======
>>>>>>> d52dc2c9
msgid "Update"
msgstr "Ùraich an t-uidheam"

#: qml/Wizard/Pages/UpdateDelegate.qml:125
#, fuzzy
<<<<<<< HEAD
#| msgid "Downloading"
=======
>>>>>>> d52dc2c9
msgid "Download"
msgstr "'Ga luchdadh a-nuas"

#: qml/Wizard/Pages/UpdateDelegate.qml:131
msgid "Resume"
msgstr ""

#: qml/Wizard/Pages/UpdateDelegate.qml:138
msgid "Pause"
msgstr ""

#: qml/Wizard/Pages/UpdateDelegate.qml:142
msgid "Install…"
msgstr ""

#: qml/Wizard/Pages/UpdateDelegate.qml:144
msgid "Install"
msgstr ""

#: qml/Wizard/Pages/UpdateDelegate.qml:148
msgid "Open"
msgstr ""

#: qml/Wizard/Pages/UpdateDelegate.qml:216
msgid "Installing"
msgstr ""

#: qml/Wizard/Pages/UpdateDelegate.qml:220
msgid "Paused"
msgstr ""

#: qml/Wizard/Pages/UpdateDelegate.qml:223
msgid "Waiting to download"
msgstr ""

#: qml/Wizard/Pages/UpdateDelegate.qml:279
#, qt-format
msgid "%1 of %2"
msgstr ""

#: qml/Wizard/Pages/UpdateDelegate.qml:283
#, fuzzy
<<<<<<< HEAD
#| msgid "Downloading"
=======
>>>>>>> d52dc2c9
msgid "Downloaded"
msgstr "'Ga luchdadh a-nuas"

#: qml/Wizard/Pages/UpdateDelegate.qml:286
#, fuzzy
<<<<<<< HEAD
#| msgid "Also installed"
=======
>>>>>>> d52dc2c9
msgid "Installed"
msgstr "Air a stàladh cuideachd"

#: qml/Wizard/Pages/UpdateDelegate.qml:291
#, fuzzy, qt-format
<<<<<<< HEAD
#| msgid "Update Device"
=======
>>>>>>> d52dc2c9
msgid "Updated %1"
msgstr "Ùraich an t-uidheam"

#: qml/Wizard/Pages/UpdateDelegate.qml:315
#, fuzzy
<<<<<<< HEAD
#| msgid "Update Device"
=======
>>>>>>> d52dc2c9
msgid "Update failed"
msgstr "Ùraich an t-uidheam"

#: qml/Wizard/PasswordMeter.qml:87
msgid "Password too short"
msgstr "Tha am facal-faire ro ghoirid"

#: qml/Wizard/PasswordMeter.qml:89
msgid "Passwords match"
msgstr "Tha an dà fhacal-faire co-ionnann"

#: qml/Wizard/PasswordMeter.qml:91
msgid "Passwords do not match"
msgstr "Chan eil an dà fhacal-faire co-ionnann"

#: qml/Wizard/PasswordMeter.qml:95
msgid "Strong password"
msgstr "Facal-faire làidir"

#: qml/Wizard/PasswordMeter.qml:97
msgid "Fair password"
msgstr "Facal-faire meadhanach"

#: qml/Wizard/PasswordMeter.qml:99
msgid "Weak password"
msgstr "Facal-faire lag"

#: qml/Wizard/PasswordMeter.qml:101
msgid "Very weak password"
msgstr "Facal-faire glè lag"

<<<<<<< HEAD
#~ msgctxt "Button: Open the Ubuntu Store"
#~ msgid "Store"
#~ msgstr "Am bùth"

#~ msgctxt "Button: Start a search in the current dash scope"
#~ msgid "Search"
#~ msgstr "Lorg"

#~ msgctxt "Button: Show the current dash scope settings"
#~ msgid "Settings"
#~ msgstr "Roghainnean"

#~ msgid "Remove from Favorites"
#~ msgstr "Thoir air falbh o na h-annsachdan"

#~ msgid "Add to Favorites"
#~ msgstr "Cuir ris na h-annsachdan"

#~ msgid "Refine your results"
#~ msgstr "Cuir na toraidhean air gleus"

#~ msgid "Reset"
#~ msgstr "Ath-shuidhich"

#~ msgid "Show less"
#~ msgstr "Seall nas lugha dhiubh"

#~ msgid "Show all"
#~ msgstr "Seall na h-uile"

#~ msgctxt "Label: Hint for dash search line edit"
#~ msgid "Search"
#~ msgstr "Lorg"

#~ msgid "Recent Searches"
#~ msgstr "Na lorg thu roimhe"

#~ msgid "Clear All"
#~ msgstr "Falamhaich na h-uile"

#~ msgid "More..."
#~ msgstr "Barrachd..."

#~ msgid "Less..."
#~ msgstr "Nas lugha..."

#~ msgid "Send"
#~ msgstr "Cuir"

#~ msgid "Rate this"
#~ msgstr "Rangaich seo"

#~ msgid "Add a review"
#~ msgstr "Cuir lèirmheas ris"

#~ msgid "Pull to refresh…"
#~ msgstr "Tarraing airson ath-nuadhachadh…"

#~ msgid "Release to refresh…"
#~ msgstr "Leig às airson ath-nuadhachadh…"

#~ msgid "Enable location data"
#~ msgstr "Cuir an comas dàta an ionaid"

#~ msgid "Manage"
#~ msgstr "Stiùirich"

#~ msgid "Home"
#~ msgstr "Dhachaigh"

=======
>>>>>>> d52dc2c9
#~ msgid "Location Services"
#~ msgstr "Seirbheisean ionaid"

#~ msgid ""
#~ "Use GPS, Wi-Fi hotspots and mobile network anonymously to detect location "
#~ "(recommended)"
#~ msgstr ""
#~ "Cleachd GPS, hotspots WiFi is lìonraidhean mobile gun urra a "
#~ "dh’fhiosrachadh d’ ionaid (mholamaid seo)"

#~ msgid "By selecting this option you agree to the Nokia HERE %1."
#~ msgstr ""
#~ "Ma thaghas tu an roghainn seo, bidh thu ag aontachadh ri %1 Nokia HERE."

#~ msgctxt "part of: Nokia HERE terms and conditions"
#~ msgid "terms and conditions"
#~ msgstr "teirmichean is cumhaichean"

#~ msgid "GPS only"
#~ msgstr "GPS a-mhàin"

#~ msgid "Don't use my location"
#~ msgstr "Na cleachd m’ ionad"

#~ msgid "You can change it later in System Settings."
#~ msgstr "’S urrainn dhut seo atharrachadh sna roghainnean uair sam bith"

<<<<<<< HEAD
#~ msgid "Privacy Policy"
#~ msgstr "Am poileasaidh prìobhaideachd"

#~ msgid "Help Us Improve"
#~ msgstr "Cuidich leinn ’ga leasachadh"

#~ msgid "Improve system performance by sending us crashes and error reports."
#~ msgstr ""
#~ "Leasaich an siostam còmhla rinn is tu a’ cur thugainn aithisgean mu "
#~ "thuislidhean is mearachdan."

#~ msgid "Privacy policy"
#~ msgstr "Am poileasaidh prìobhaideachd"

=======
>>>>>>> d52dc2c9
#~ msgid "Terms & Conditions"
#~ msgstr "Teirmichean ⁊ cumhaichean"

#~ msgid "Your device uses positioning technologies provided by HERE."
#~ msgstr "’S e HERE a tha a’ solar teicneolas ionad an uidheim agad."

#~ msgid ""
#~ "To provide you with positioning services and to improve their quality, "
#~ "HERE collects information about nearby cell towers and Wi-Fi hotspots "
#~ "around your current location whenever your position is being found."
#~ msgstr ""
#~ "Airson ’s gun urrainn dha HERE d’ ionad a dh’fhiosrachadh dhut is "
#~ "càileachd nan seirbheisean aca a leasachadh, cruinnichidh iad fiosrachadh "
#~ "mu thùir nam fònaichean-làimhe is hotspots WiFI faisg ort nuair a "
#~ "dh’fhiosraicheas iad d’ ionad."

#~ msgid ""
#~ "The information collected is used to analyze the service and to improve "
#~ "the use of service, but not to identify you personally."
#~ msgstr ""
#~ "Cleachdar am fiosrachadh seo airson mion-sgrùdadh a dhèanamh air an t-"
#~ "seirbheis agus a leasachadh ach chan ann gus d’ aithneachadh gu pearsanta."

#~ msgid "By continuing, you agree to the HERE platform %1 and %2."
#~ msgstr ""
#~ "Ma leanas tu air adhart, bidh thu ag aontachadh ri %1 agus %2 ùrlar HERE."

#~ msgid "Service Terms"
#~ msgstr "teirmichean na seirbheise"

#~ msgid "Skip intro"
#~ msgstr "Gearr leum thairis air an ro-ràdh"

#~ msgid "Try swiping from the right edge to unlock the phone"
#~ msgstr ""
#~ "Feuch is dèan grad-shlaighdeadh a-steach on oir dheas gus a' ghlas a "
#~ "thoirt far an fhòn"

#~ msgid "Right edge"
#~ msgstr "An oir dheas"

#~ msgid "Top edge"
#~ msgstr "An oir aig a' bharr"

#~ msgid "Try swiping from the top edge to access the indicators"
#~ msgstr ""
#~ "Feuch is dèan grad-shlaighdeadh a-steach on oir aig a' bharr gus greim "
#~ "fhaighinn air na taisbeanairean"

#~ msgid "Close"
#~ msgstr "Dùin"

#~ msgid "Swipe up again to close the settings screen"
#~ msgstr "Dèan grad-shlaighdeadh a-nìos gus sgrìn nan roghainnean a dhùnadh"

#~ msgid "Left edge"
#~ msgstr "An oir chlì"

#~ msgid "Swipe from the left to reveal the launcher for quick access to apps"
#~ msgstr ""
#~ "Dèan grad-shlaighdeadh on oir chlì air an lòinseir a bheir dhut cothrom "
#~ "luath air na h-aplacaidean"

#~ msgid "Well done"
#~ msgstr "Gasta!"

#~ msgid "Confirm"
#~ msgstr "Dearbhaich"

#~ msgid "Type or say a command"
#~ msgstr "Sgrìobh no can àithne"

#~ msgid "Speak Now..."
#~ msgstr "Can rud a-nis..."

#~ msgid "Search"
#~ msgstr "Lorg"

#~ msgid "See less"
#~ msgstr "Seall nas lugha"

#~ msgid ""
#~ "You have now mastered the edge gestures and can start using the "
#~ "phone<br><br>Tap on the screen to start"
#~ msgstr ""
#~ "Fhuair thu air na gluasadan oire ceart a dhèanamh a-nis agus is urrainn "
#~ "dhut am fòn a chleachdadh<br><br>Thoir gnogag air an sgrìn airson "
#~ "tòiseachadh"

#~ msgid "See all"
#~ msgstr "Seall na h-uile"

#~ msgid "All"
#~ msgstr "Na h-uile"

#~ msgid "Unlock SIM"
#~ msgstr "Thoir a' ghlas far an SIM"

#~ msgid "Favorites"
#~ msgstr "Annsachdan"

#~ msgid "Store"
#~ msgstr "Am bùth"

#~ msgid "Power off"
#~ msgstr "Cuir a' chumhachd dheth"

#~ msgid "Done"
#~ msgstr "Deiseil"

#~ msgid "Roaming"
#~ msgstr "Air fàrsan"

#~ msgid "Log out"
#~ msgstr "Clàraich a-mach"

#~ msgid "Reboot"
#~ msgstr "Ath-thòisich an siostam"

#~ msgid "Shut down"
#~ msgstr "Dùin sìos"

#~ msgid "Power"
#~ msgstr "Cumhachd"

#~ msgid "Settings"
#~ msgstr "Roghainnean"

#~ msgid "Are you sure you want to shut down?"
#~ msgstr "A bheil thu cinnteach gu bheil thu airson a dhùnadh sìos?"

#~ msgid "Sorry, incorrect passphrase"
#~ msgstr "Duilich ach tha an abairt-fhaire cearr"

#~ msgid "Sorry, incorrect passcode"
#~ msgstr "Duilich ach tha an còd-faire cearr"

#~ msgid "Sorry, incorrect %1"
#~ msgstr "Duilich ach tha a' %1 cearr"

#~ msgid "Sorry, incorrect passphrase."
#~ msgstr "Duilich ach tha an abairt-fhaire cearr."

#~ msgid "Sorry, incorrect passcode."
#~ msgstr "Duilich ach tha an còd-faire cearr."

#~ msgid "This will be your last attempt."
#~ msgstr "Seo an oidhirp mu dheireadh agad."

#~ msgid ""
#~ "If passphrase is entered incorrectly, your phone will conduct a factory "
#~ "reset and all personal data will be deleted."
#~ msgstr ""
#~ "Ma thèid an abairt-fhaire a chur a-steach mar bu chòir, thèid an fhòn "
#~ "agad a ath-shuidheachadh air roghainnean an fhactaraidh agus thèid gach "
#~ "dàta pearsanta a sguabadh às."

#~ msgid ""
#~ "If passcode is entered incorrectly, your phone will conduct a factory "
#~ "reset and all personal data will be deleted."
#~ msgstr ""
#~ "Ma thèid an còd-faire a chur a-steach mar bu chòir, thèid an fhòn agad a "
#~ "ath-shuidheachadh air roghainnean an fhactaraidh agus thèid gach dàta "
#~ "pearsanta a sguabadh às."

#~ msgid "Manage Scopes"
#~ msgstr "Stiùirich na sgòpaichean"

#~ msgid "Enter passphrase"
#~ msgstr "Cuir abairt-fhaire a-steach"

#~ msgid "Enter passcode"
#~ msgstr "Cuir còd-faire a-steach"

#~ msgid "Enter %1"
#~ msgstr "Cuir a-steach %1"

#~ msgid "Add a SIM card and restart your device"
#~ msgstr "Cuir cairt SIM ris 's tòisich an uidheam agad às ùr"

#~ msgid "Hi!"
#~ msgstr "Shin thu!"

#~ msgid "Welcome to your Ubuntu phone."
#~ msgstr "Fàilte dhan fhòn Ubuntu agad."

#~ msgid "Let’s get started."
#~ msgstr "Tòisicheamaid."

#~ msgid "Lock security"
#~ msgstr "Glas tèarainteachd"

#~ msgid "Without it, you won’t be able to make calls or use text messaging."
#~ msgstr "Chan urrainn dhut gairm no teachdaireachd a chur às a h-aonais."

#~ msgid "Please select how you’d like to unlock your phone."
#~ msgstr "Tagh an dòigh sa tha thu airson a' ghlas a thoirt far an fhòn agad."

#~ msgid "Not at all"
#~ msgstr "Chan fhaod idir"

#~ msgid "Available networks…"
#~ msgstr "Lìonraidhean ri làimh…"

#~ msgid "No available networks."
#~ msgstr "Chan eil lìonra ri làimh."

#~ msgid "Location"
#~ msgstr "Àite"

#~ msgid "Let the phone detect your location:"
#~ msgstr "Faodaidh am fòn aithneachadh far a bheil thu:"

#~ msgid "Improving your experience"
#~ msgstr "A' cur piseach air a' ghnàth-eòlas agad"

#~ msgid ""
#~ "This can be disabled in <b>System Settings</b> under <b>Security &amp; "
#~ "Privacy</b>"
#~ msgstr ""
#~ "Gabhaidh seo cur à comas ann an <b>Roghainnean an t-siostaim</b> fo "
#~ "<b>Thèarainteachd ⁊  prìobhaideachd</b>"

#~ msgid ""
#~ "Your phone is set up to automatically report errors to Canonical and its "
#~ "partners, the makers of the operating system."
#~ msgstr ""
#~ "Chaidh am fòn agad a shuidheachadh gus innse mu mhearachdan gu fèin-"
#~ "obrachail do Chanonical  's a chom-pàirtichean a rinn an siostam-"
#~ "obrachaidh seo."

#~ msgid "Nice work!"
#~ msgstr "Shin thu!"

#~ msgid "All done"
#~ msgstr "Coileanta"

#~ msgid "Finish"
#~ msgstr "Crìochnaich"

#~ msgid "Your phone is now ready to use."
#~ msgstr "Gabhaidh am fòn agad cleachdadh a-nis."

#~ msgid "Confirm passphrase"
#~ msgstr "Dearbhaich an abairt-fhaire"

#~ msgid "〈  %1"
#~ msgstr "〈  %1"

#~ msgid "Please try again."
#~ msgstr "Feuch ris a-rithist."

#~ msgid "Choose your passcode"
#~ msgstr "Tagh an còd-faire agad"

#~ msgid "Passphrase must be 4 characters long"
#~ msgstr "Feumaidh an abairt-fhaire a bhith 4 caractaran a dh'fhaid"

#~ msgid "%1  〉"
#~ msgstr "%1  〉"

#~ msgid "Open the launcher"
#~ msgstr "Fosgail an lòinsear"

#~ msgid "This action does different things for different apps"
#~ msgstr "Nì seo diofar rudan do dhiofar aplacaidean"

#~ msgid "Short swipe from the left edge."
#~ msgstr "Grad-shlaighdeadh goirid on oir chlì."

#~ msgid "Tap here to continue."
#~ msgstr "Thoir gnogag an-seo gus leantainn air adhart."

#~ msgid "These are the shortcuts to favorite apps"
#~ msgstr "Seo na h-ath-ghoiridean ris na h-aplacaidean as fhearr leat"

#~ msgid "Swipe up from the bottom edge."
#~ msgstr "Dèan grad-shlaighdeadh a-nìos on oir."

#~ msgid "Open special menus"
#~ msgstr "Fosgail na clàran-taice sònraichte"

#~ msgid "Tap here to finish."
#~ msgstr "Thoir gnogag an-seo gus a choileanadh."

#~ msgid "To view open apps"
#~ msgstr "Gus aplacaidean fosgailte fhaicinn"

#~ msgid "Long swipe from the right edge."
#~ msgstr "Grad-shlaighdeadh on oir dheas."

#~ msgid "View all your running tasks."
#~ msgstr "Seall gach saothair a tha thu a' ruith."

#~ msgid "Try again."
#~ msgstr "Feuch ris a-rithist."

#~ msgid "You almost got it!"
#~ msgstr "Cha mhòr!"

#~ msgid "Using GPS only (less accurate)"
#~ msgstr "Na cleachd ach GPS (chan eil seo cho pongail)"

#~ msgid "You can change your mind later in <b>System Settings</b>."
#~ msgstr ""
#~ "'S urrainn dhut a chaochladh a chur romhad às a dhèidh seo ann an "
#~ "<b>Roghainnean an t-siostaim</b>."

#~ msgid ""
#~ "By selecting this option you agree to the Nokia HERE <a href='#'>terms "
#~ "and conditions</a>."
#~ msgstr ""
#~ "Ma thaghas tu an roghainn seo, bidh thu ag aontachadh ri <a "
#~ "href='#'>teirmichean is cumhaichean</a> an Nokia HERE."

#~ msgid "Using GPS, anonymized Wi-Fi and cellular network info (recommended)"
#~ msgstr ""
#~ "A' cleachdadh GPS, WiFi gun urra is fiosrachadh an lìonraidh mobile "
#~ "(mholamaid seo)"

#~ msgid "Tap to unlock"
#~ msgstr "Gnog gus a' ghlas a thoirt fo bharr"

#~ msgctxt "Button: Shut down the system"
#~ msgid "Shut down"
#~ msgstr "Dùin sìos"

#~ msgctxt "Title: Reboot/Shut down dialog"
#~ msgid "Shut down"
#~ msgstr "Dùin sìos"

#~ msgctxt "Button: Reboot the system"
#~ msgid "Reboot"
#~ msgstr "Ath-thòisich an siostam"

#~ msgctxt "Label: Type of security method"
#~ msgid "Passcode"
#~ msgstr "Còd-faire"

#~ msgctxt "Label: Description of security method"
#~ msgid "No security"
#~ msgstr "Gun tèarainteachd"

#~ msgctxt "Label: Type of security method"
#~ msgid "Swipe"
#~ msgstr "Grad-shlaighd"

#~ msgctxt "Label: Type of security method"
#~ msgid "Passphrase"
#~ msgstr "Abairt-fhaire"

#~ msgctxt "Label: Description of security method"
#~ msgid "Numbers and letters"
#~ msgstr "Àireamhan 's litrichean"

#~ msgid "%a %H:%M"
#~ msgstr "%a %H:%M"

#~ msgid "%a %l:%M %p"
#~ msgstr "%a %l:%M %p"

#~ msgid "%a %d %b %H:%M"
#~ msgstr "%a %b %d %H:%M"

#~ msgid "Tomorrow %l:%M %p"
#~ msgstr "A-màireach aig %l:%M %p"

#~ msgid "%l:%M %p"
#~ msgstr "%l:%M %p"

#~ msgid "Yesterday %l:%M %p"
#~ msgstr "An-dè aig %l:%M %p"

#~ msgid "Tomorrow %H:%M"
#~ msgstr "A-màireach aig %H:%M"

#~ msgid "%H:%M"
#~ msgstr "%H:%M"

#~ msgid "Yesterday %H:%M"
#~ msgstr "An-dè aig %H:%M"

#~ msgid "%a %d %b %l:%M %p"
#~ msgstr "%a %b %d %l:%M %p"

#~ msgctxt "Label: Description of security method"
#~ msgid "4 digits only"
#~ msgstr "4 àireamhan a-mhàin"

#~ msgid "Please re-enter"
#~ msgstr "Cuir a-steach i a-rithist"

#~ msgctxt "passphrase"
#~ msgid "Please re-enter"
#~ msgstr "Cuir a-steach i a-rithist"

#~ msgid "Call back"
#~ msgstr "Fònaig air ais"

#~ msgid "Swipe from the left edge to open the launcher"
#~ msgstr ""
#~ "Dèan grad-shlaighdeadh a-steach on oir chlì gus an lòinsear a chur gu dol"

#~ msgid "Swipe up for recent calls"
#~ msgstr ""
#~ "Dèan grad-shlaighdeadh suas airson gairmean a rinn thu o chionn goirid"

#~ msgid "Swipe up for favorite calculations"
#~ msgstr ""
#~ "Dèan grad-shlaighdeadh suas airson na h-àireamhachaidhean coitcheann agad"

#~ msgid "Swipe up to manage the app"
#~ msgstr "Dèan grad-shlaighdeadh suas gus an aplacaid a stiùireadh"

#~ msgid "Swipe up to create a message"
#~ msgstr "Dèan grad-shlaighdeadh suas airson teachdaireachd a chruthachadh"

#~ msgid "Swipe up to add a contact"
#~ msgstr "Dèan grad-shlaighdeadh suas airson neach-aithne a chur ris"

#~ msgid "Swipe from the top right edge to open the notification bar"
#~ msgstr ""
#~ "Dèan grad-shlaighdeadh a-nuas on oir dheas a dh’fhosgladh bàr nam brathan"

#~ msgid "Swipe from the top edge to open the notification bar"
#~ msgstr "Dèan grad-shlaighdeadh a-nuas on oir a dh’fhosgladh bàr nam brathan"

#~ msgid "Hover your mouse on the right edge to view your open apps"
#~ msgstr ""
#~ "Fan an luchag agad os cionn na h-oir dheas a dh’fhaicinn nan aplacaidean "
#~ "a tha fosgailte agad"

#~ msgid "Short or long swipe from the right edge to view your open apps"
#~ msgstr ""
#~ "Dèan grad-shlaighdeadh fada no goirid on oir dheas a dh’fhaicinn nan "
<<<<<<< HEAD
#~ "aplacaidean fosgailte agad"

#~ msgid "Super + 0 to 9"
#~ msgstr "Super + 0 gu 9"

#~ msgid "Takes a screenshot of a window."
#~ msgstr "Togaidh seo glacadh-sgrìn de dh'uinneag."
=======
#~ "aplacaidean fosgailte agad"
>>>>>>> d52dc2c9
<|MERGE_RESOLUTION|>--- conflicted
+++ resolved
@@ -7,11 +7,7 @@
 msgstr ""
 "Project-Id-Version: unity8\n"
 "Report-Msgid-Bugs-To: \n"
-<<<<<<< HEAD
-"POT-Creation-Date: 2019-04-08 17:26-0500\n"
-=======
 "POT-Creation-Date: 2018-10-08 13:29-0500\n"
->>>>>>> d52dc2c9
 "PO-Revision-Date: 2016-04-08 18:34+0000\n"
 "Last-Translator: Akerbeltz <fios@akerbeltz.org>\n"
 "Language-Team: Fòram na Gàidhlig\n"
@@ -21,53 +17,15 @@
 "Content-Transfer-Encoding: 8bit\n"
 "Plural-Forms: nplurals=4; plural=(n==1 || n==11) ? 0 : (n==2 || n==12) ? 1 : "
 "(n > 2 && n < 20) ? 2 : 3;\n"
-<<<<<<< HEAD
-"X-Launchpad-Export-Date: 2017-04-07 06:30+0000\n"
-"X-Generator: Launchpad (build 18343)\n"
-=======
 "X-Launchpad-Export-Date: 2016-11-23 06:35+0000\n"
 "X-Generator: Launchpad (build 18269)\n"
->>>>>>> d52dc2c9
 
 #: plugins/LightDM/Greeter.cpp:123
 msgid "Password: "
 msgstr "Facal-faire: "
 
-<<<<<<< HEAD
-#: plugins/LightDM/Greeter.cpp:203
-msgid "Username"
-msgstr ""
-
-#: plugins/LightDM/Greeter.cpp:242
-msgid "Failed to authenticate"
-msgstr ""
-
-#: plugins/LightDM/Greeter.cpp:244
-msgid "Invalid password, please try again"
-msgstr ""
-
-#: plugins/LightDM/Greeter.cpp:254
-msgid "Log In"
-msgstr "Clàraich a-steach"
-
-#: plugins/LightDM/Greeter.cpp:254 qml/Wizard/Pages/UpdateDelegate.qml:118
-msgid "Retry"
-msgstr "Feuch ris a-rithist"
-
-#: plugins/LightDM/UsersModel.cpp:157
-msgid "Login"
-msgstr ""
-
-#: plugins/LightDM/UsersModel.cpp:165
-msgid "Guest Session"
-msgstr ""
-
-#: plugins/Unity/Launcher/launcheritem.cpp:49
-#: plugins/Unity/Launcher/launcheritem.cpp:123
-=======
 #: plugins/Unity/Launcher/launcheritem.cpp:50
 #: plugins/Unity/Launcher/launcheritem.cpp:109
->>>>>>> d52dc2c9
 msgid "Pin shortcut"
 msgstr "Prìnich ath-ghoirid"
 
@@ -98,14 +56,9 @@
 msgid "Log Out"
 msgstr "Clàraich a-mach"
 
-<<<<<<< HEAD
-#: qml/Components/Dialogs.qml:199 qml/Components/Dialogs.qml:264
-#: qml/Greeter/NarrowView.qml:208 qml/Wizard/Pages/passcode-confirm.qml:32
-=======
 #: qml/Components/Dialogs.qml:166 qml/Components/Dialogs.qml:222
 #: qml/Dash/DashPageHeader.qml:324 qml/Greeter/NarrowView.qml:232
 #: qml/Wizard/Pages/passcode-confirm.qml:32
->>>>>>> d52dc2c9
 #: qml/Wizard/Pages/passcode-set.qml:32
 msgid "Cancel"
 msgstr "Sguir dheth"
@@ -364,9 +317,6 @@
 msgid "Preview Share Item"
 msgstr "Ro-sheall an nì co-roinnidh"
 
-<<<<<<< HEAD
-#: qml/Components/VirtualTouchPad.qml:317
-=======
 #: qml/Dash/DashPageHeader.qml:361
 msgctxt "Button: Open the Ubuntu Store"
 msgid "Store"
@@ -465,7 +415,6 @@
 msgstr "Air a stàladh cuideachd"
 
 #: qml/DisabledScreenNotice.qml:109
->>>>>>> d52dc2c9
 msgid ""
 "Your device is now connected to an external display. Use this screen as a "
 "touch pad to interact with the pointer."
@@ -474,25 +423,6 @@
 "muigh a-nis. Cleachd an sgrìn seo 'na phada-suathaidh gus gnìomh tomhaire a "
 "dhèanamh."
 
-<<<<<<< HEAD
-#: qml/Components/VirtualTouchPad.qml:327
-msgid "Tap left button to click."
-msgstr ""
-
-#: qml/Components/VirtualTouchPad.qml:339
-msgid "Tap right button to right click."
-msgstr ""
-
-#: qml/Components/VirtualTouchPad.qml:351
-msgid "Swipe with two fingers to scroll."
-msgstr ""
-
-#: qml/Components/VirtualTouchPad.qml:396
-msgid "Find more settings in the system settings."
-msgstr ""
-
-=======
->>>>>>> d52dc2c9
 #: qml/Greeter/CoverPage.qml:127
 msgid "Unlock"
 msgstr "Thoir a' ghlas dheth"
@@ -538,12 +468,6 @@
 msgid "Retry"
 msgstr "Feuch ris a-rithist"
 
-<<<<<<< HEAD
-#: qml/Launcher/Drawer.qml:107
-msgid "Search…"
-msgstr ""
-
-=======
 #: qml/Greeter/LoginList.qml:99
 msgid "Log In"
 msgstr "Clàraich a-steach"
@@ -556,7 +480,6 @@
 msgid "Select desktop environment"
 msgstr "Tagh àrainneachd an deasga"
 
->>>>>>> d52dc2c9
 #: qml/Notifications/NotificationMenuItemFactory.qml:124
 msgid "Show password"
 msgstr "Seall am facal-faire"
@@ -614,11 +537,7 @@
 msgid "In queue…"
 msgstr "Air a' chiudha…"
 
-<<<<<<< HEAD
-#: qml/Panel/Indicators/IndicatorMenuItemFactory.qml:1021
-=======
 #: qml/Panel/Indicators/MenuItemFactory.qml:999
->>>>>>> d52dc2c9
 #: qml/Wizard/Pages/UpdateDelegate.qml:226
 msgid "Downloading"
 msgstr "'Ga luchdadh a-nuas"
@@ -702,29 +621,17 @@
 #: qml/Wizard/Pages/10-welcome.qml:175
 #: qml/Wizard/Pages/10-welcome-update.qml:126
 #: qml/Wizard/Pages/11-changelog.qml:74 qml/Wizard/Pages/20-keyboard.qml:152
-<<<<<<< HEAD
-#: qml/Wizard/Pages/30-wifi.qml:214 qml/Wizard/Pages/50-timezone.qml:272
-#: qml/Wizard/Pages/60-account.qml:72 qml/Wizard/Pages/70-passwd-type.qml:146
-#: qml/Wizard/Pages/76-app-update.qml:231
-#: qml/Wizard/Pages/passcode-desktop.qml:154
-#: qml/Wizard/Pages/password-set.qml:153
-=======
 #: qml/Wizard/Pages/30-wifi.qml:208 qml/Wizard/Pages/50-timezone.qml:272
 #: qml/Wizard/Pages/60-account.qml:66 qml/Wizard/Pages/70-passwd-type.qml:146
 #: qml/Wizard/Pages/75-report-check.qml:85
 #: qml/Wizard/Pages/76-app-update.qml:236
 #: qml/Wizard/Pages/passcode-desktop.qml:142
 #: qml/Wizard/Pages/password-set.qml:142
->>>>>>> d52dc2c9
 msgid "Next"
 msgstr "Air adhart"
 
 #: qml/Wizard/Pages/10-welcome-update.qml:91
 #, fuzzy
-<<<<<<< HEAD
-#| msgid "Welcome to Ubuntu"
-=======
->>>>>>> d52dc2c9
 msgid "Welcome to "
 msgstr "Fàilte gu Ubuntu"
 
@@ -738,10 +645,6 @@
 
 #: qml/Wizard/Pages/11-changelog.qml:74
 #, fuzzy
-<<<<<<< HEAD
-#| msgid "Speaking..."
-=======
->>>>>>> d52dc2c9
 msgid "Loading..."
 msgstr "A' bruidhinn..."
 
@@ -757,15 +660,9 @@
 msgid "Keyboard layout"
 msgstr "Co-dhealbhachd a' mheur-chlàir"
 
-<<<<<<< HEAD
-#: qml/Wizard/Pages/20-keyboard.qml:152 qml/Wizard/Pages/30-wifi.qml:214
-#: qml/Wizard/Pages/60-account.qml:72 qml/Wizard/Pages/76-app-update.qml:235
-#: qml/Wizard/Pages/79-system-update.qml:144 qml/Wizard/Pages/sim.qml:101
-=======
 #: qml/Wizard/Pages/20-keyboard.qml:152 qml/Wizard/Pages/30-wifi.qml:208
 #: qml/Wizard/Pages/60-account.qml:66 qml/Wizard/Pages/76-app-update.qml:240
 #: qml/Wizard/Pages/79-system-update.qml:152 qml/Wizard/Pages/sim.qml:101
->>>>>>> d52dc2c9
 msgid "Skip"
 msgstr "Leum thairis air"
 
@@ -773,17 +670,6 @@
 msgid "Connect to Wi‑Fi"
 msgstr "Ceangail ri Wi-Fi"
 
-<<<<<<< HEAD
-#: qml/Wizard/Pages/30-wifi.qml:139
-msgid "Connected"
-msgstr "Ceangailte"
-
-#: qml/Wizard/Pages/30-wifi.qml:172
-msgid "Available Wi-Fi networks"
-msgstr "Lìonraidhean WiFi a tha ri làimh"
-
-#: qml/Wizard/Pages/30-wifi.qml:173
-=======
 #: qml/Wizard/Pages/30-wifi.qml:133
 msgid "Connected"
 msgstr "Ceangailte"
@@ -793,7 +679,6 @@
 msgstr "Lìonraidhean WiFi a tha ri làimh"
 
 #: qml/Wizard/Pages/30-wifi.qml:167
->>>>>>> d52dc2c9
 msgid "No available Wi-Fi networks"
 msgstr "Chan eil lìonra WiFi sam bith ann"
 
@@ -809,11 +694,7 @@
 msgid "Personalize Your Device"
 msgstr "Cuir dreach pearsanta air an uidheam agad"
 
-<<<<<<< HEAD
-#: qml/Wizard/Pages/60-account.qml:54
-=======
 #: qml/Wizard/Pages/60-account.qml:49
->>>>>>> d52dc2c9
 msgid "Preferred Name"
 msgstr "An t-ainm as fhearr leat"
 
@@ -836,62 +717,65 @@
 msgid "No lock code"
 msgstr "Gun chòd-faire"
 
-<<<<<<< HEAD
-#: qml/Wizard/Pages/76-app-update.qml:34
-msgid "Update Apps"
-msgstr ""
-
-#: qml/Wizard/Pages/76-app-update.qml:122
-msgid "This device is not connected to the internet."
-msgstr ""
-
-#: qml/Wizard/Pages/76-app-update.qml:123
-#: qml/Wizard/Pages/76-app-update.qml:129
-msgid "Use the OpenStore app to check for updates once connected."
-msgstr ""
-
-#: qml/Wizard/Pages/76-app-update.qml:125
-msgid "Software is up to date"
-msgstr ""
-
-#: qml/Wizard/Pages/76-app-update.qml:128
-msgid "The update server is not responding."
-msgstr ""
-
-#: qml/Wizard/Pages/76-app-update.qml:233
-#, fuzzy
-#| msgid "Loading. Please Wait..."
-msgid "Please wait..."
-msgstr "'Ga luchdadh, fuirich ort..."
-=======
 #: qml/Wizard/Pages/75-report-check.qml:26
 msgid "Privacy Policy"
 msgstr "Am poileasaidh prìobhaideachd"
->>>>>>> d52dc2c9
+
+#: qml/Wizard/Pages/75-report-check.qml:26
+msgid "Help Us Improve"
+msgstr "Cuidich leinn ’ga leasachadh"
+
+#: qml/Wizard/Pages/75-report-check.qml:60
+msgid "Improve system performance by sending us crashes and error reports."
+msgstr ""
+"Leasaich an siostam còmhla rinn is tu a’ cur thugainn aithisgean mu "
+"thuislidhean is mearachdan."
+
+#: qml/Wizard/Pages/75-report-check.qml:61
+msgid "Privacy policy"
+msgstr "Am poileasaidh prìobhaideachd"
+
+#: qml/Wizard/Pages/76-app-update.qml:35
+msgid "Update Apps"
+msgstr ""
+
+#: qml/Wizard/Pages/76-app-update.qml:127
+msgid "This device is not connected to the internet."
+msgstr ""
+
+#: qml/Wizard/Pages/76-app-update.qml:128
+#: qml/Wizard/Pages/76-app-update.qml:134
+msgid "Use the OpenStore app to check for updates once connected."
+msgstr ""
+
+#: qml/Wizard/Pages/76-app-update.qml:130
+msgid "Software is up to date"
+msgstr ""
+
+#: qml/Wizard/Pages/76-app-update.qml:133
+msgid "The update server is not responding."
+msgstr ""
+
+#: qml/Wizard/Pages/76-app-update.qml:238
+#, fuzzy
+msgid "Please wait..."
+msgstr "'Ga luchdadh, fuirich ort..."
 
 #: qml/Wizard/Pages/79-system-update.qml:28
 msgid "Update Device"
 msgstr "Ùraich an t-uidheam"
 
-<<<<<<< HEAD
 #: qml/Wizard/Pages/79-system-update.qml:55
 msgid ""
 "There is a system update available and ready to install. Afterwards, the "
 "device will automatically restart."
-=======
-#: qml/Wizard/Pages/75-report-check.qml:60
-msgid "Improve system performance by sending us crashes and error reports."
->>>>>>> d52dc2c9
 msgstr ""
 "Tha ùrachadh an t-siostaim ri fhaighinn agus ullamh gus a stàladh. Thèid an "
 "t-uidheam ath-thòiseachadh gu fèin-obrachail às a dhèidh."
 
 #: qml/Wizard/Pages/79-system-update.qml:76
-#, fuzzy
-#| msgctxt "string identifying name of the update"
-#| msgid "Ubuntu system"
 msgctxt "string identifying name of the update"
-msgid "Ubuntu Touch system"
+msgid "Ubuntu system"
 msgstr "Siostam Ubuntu"
 
 #: qml/Wizard/Pages/79-system-update.qml:83
@@ -900,69 +784,6 @@
 msgid "Version %1"
 msgstr "Tionndadh %1"
 
-#: qml/Wizard/Pages/79-system-update.qml:95
-msgid "This could take a few minutes..."
-msgstr "Dh'fhaoidte gun toir seo mionaid no dhà..."
-
-<<<<<<< HEAD
-#: qml/Wizard/Pages/79-system-update.qml:109
-msgid "Install and restart now"
-msgstr "Stàlaich is ath-thòisich an-dràsta"
-
-=======
-#: qml/Wizard/Pages/75-report-check.qml:61
-msgid "Privacy policy"
-msgstr "Am poileasaidh prìobhaideachd"
-
-#: qml/Wizard/Pages/76-app-update.qml:35
-msgid "Update Apps"
-msgstr ""
-
-#: qml/Wizard/Pages/76-app-update.qml:127
-msgid "This device is not connected to the internet."
-msgstr ""
-
-#: qml/Wizard/Pages/76-app-update.qml:128
-#: qml/Wizard/Pages/76-app-update.qml:134
-msgid "Use the OpenStore app to check for updates once connected."
-msgstr ""
-
-#: qml/Wizard/Pages/76-app-update.qml:130
-msgid "Software is up to date"
-msgstr ""
-
-#: qml/Wizard/Pages/76-app-update.qml:133
-msgid "The update server is not responding."
-msgstr ""
-
-#: qml/Wizard/Pages/76-app-update.qml:238
-#, fuzzy
-msgid "Please wait..."
-msgstr "'Ga luchdadh, fuirich ort..."
-
-#: qml/Wizard/Pages/79-system-update.qml:28
-msgid "Update Device"
-msgstr "Ùraich an t-uidheam"
-
-#: qml/Wizard/Pages/79-system-update.qml:55
-msgid ""
-"There is a system update available and ready to install. Afterwards, the "
-"device will automatically restart."
-msgstr ""
-"Tha ùrachadh an t-siostaim ri fhaighinn agus ullamh gus a stàladh. Thèid an "
-"t-uidheam ath-thòiseachadh gu fèin-obrachail às a dhèidh."
-
-#: qml/Wizard/Pages/79-system-update.qml:76
-msgctxt "string identifying name of the update"
-msgid "Ubuntu system"
-msgstr "Siostam Ubuntu"
-
-#: qml/Wizard/Pages/79-system-update.qml:83
-#, qt-format
-msgctxt "version of the system update"
-msgid "Version %1"
-msgstr "Tionndadh %1"
-
 #: qml/Wizard/Pages/79-system-update.qml:102
 msgid "This could take a few minutes..."
 msgstr "Dh'fhaoidte gun toir seo mionaid no dhà..."
@@ -971,7 +792,6 @@
 msgid "Install and restart now"
 msgstr "Stàlaich is ath-thòisich an-dràsta"
 
->>>>>>> d52dc2c9
 #: qml/Wizard/Pages/80-finished.qml:91
 msgid "Welcome Back"
 msgstr ""
@@ -1015,15 +835,11 @@
 
 #: qml/Wizard/Pages/GlobalUpdateControls.qml:121
 #, fuzzy
-<<<<<<< HEAD
-#| msgid "Update Device"
-=======
->>>>>>> d52dc2c9
 msgid "Update all"
 msgstr "Ùraich an t-uidheam"
 
 #: qml/Wizard/Pages/passcode-confirm.qml:43
-#: qml/Wizard/Pages/passcode-desktop.qml:104
+#: qml/Wizard/Pages/passcode-desktop.qml:97
 msgid "Confirm passcode"
 msgstr "Dearbhaich an còd-faire"
 
@@ -1040,24 +856,24 @@
 msgid "Lock Screen Passcode"
 msgstr "Còd-faire na sgrin-ghlasaidh"
 
-#: qml/Wizard/Pages/passcode-desktop.qml:68
+#: qml/Wizard/Pages/passcode-desktop.qml:61
 msgid "Enter 4 numbers to setup your passcode"
 msgstr "Cuir a-steach 4 àireamhan a bhios ’nan còd-faire agad"
 
-#: qml/Wizard/Pages/passcode-desktop.qml:84
+#: qml/Wizard/Pages/passcode-desktop.qml:77
 #: qml/Wizard/Pages/passcode-set.qml:54
 msgid "Choose passcode"
 msgstr "Tagh còd-faire"
 
-#: qml/Wizard/Pages/passcode-desktop.qml:139
+#: qml/Wizard/Pages/passcode-desktop.qml:127
 msgid "Passcode too short"
 msgstr "Tha an còd-faire ro ghoirid"
 
-#: qml/Wizard/Pages/passcode-desktop.qml:141
+#: qml/Wizard/Pages/passcode-desktop.qml:129
 msgid "Passcodes match"
 msgstr "Tha an dà chòd-faire co-ionnann"
 
-#: qml/Wizard/Pages/passcode-desktop.qml:143
+#: qml/Wizard/Pages/passcode-desktop.qml:131
 msgid "Passcodes do not match"
 msgstr "Chan eil an dà chòd-faire co-ionnann"
 
@@ -1069,15 +885,15 @@
 msgid "Lock Screen Password"
 msgstr "Facal-faire na sgrìn-ghlasaidh"
 
-#: qml/Wizard/Pages/password-set.qml:68
+#: qml/Wizard/Pages/password-set.qml:62
 msgid "Enter at least 8 characters"
 msgstr "Cuir a-steach co-dhiù 8 caractaran"
 
-#: qml/Wizard/Pages/password-set.qml:80
+#: qml/Wizard/Pages/password-set.qml:74
 msgid "Choose password"
 msgstr "Tagh facal-faire"
 
-#: qml/Wizard/Pages/password-set.qml:110
+#: qml/Wizard/Pages/password-set.qml:104
 msgid "Confirm password"
 msgstr "Dearbh am facal-faire"
 
@@ -1110,19 +926,11 @@
 
 #: qml/Wizard/Pages/UpdateDelegate.qml:123
 #, fuzzy
-<<<<<<< HEAD
-#| msgid "Update Device"
-=======
->>>>>>> d52dc2c9
 msgid "Update"
 msgstr "Ùraich an t-uidheam"
 
 #: qml/Wizard/Pages/UpdateDelegate.qml:125
 #, fuzzy
-<<<<<<< HEAD
-#| msgid "Downloading"
-=======
->>>>>>> d52dc2c9
 msgid "Download"
 msgstr "'Ga luchdadh a-nuas"
 
@@ -1165,37 +973,21 @@
 
 #: qml/Wizard/Pages/UpdateDelegate.qml:283
 #, fuzzy
-<<<<<<< HEAD
-#| msgid "Downloading"
-=======
->>>>>>> d52dc2c9
 msgid "Downloaded"
 msgstr "'Ga luchdadh a-nuas"
 
 #: qml/Wizard/Pages/UpdateDelegate.qml:286
 #, fuzzy
-<<<<<<< HEAD
-#| msgid "Also installed"
-=======
->>>>>>> d52dc2c9
 msgid "Installed"
 msgstr "Air a stàladh cuideachd"
 
 #: qml/Wizard/Pages/UpdateDelegate.qml:291
 #, fuzzy, qt-format
-<<<<<<< HEAD
-#| msgid "Update Device"
-=======
->>>>>>> d52dc2c9
 msgid "Updated %1"
 msgstr "Ùraich an t-uidheam"
 
 #: qml/Wizard/Pages/UpdateDelegate.qml:315
 #, fuzzy
-<<<<<<< HEAD
-#| msgid "Update Device"
-=======
->>>>>>> d52dc2c9
 msgid "Update failed"
 msgstr "Ùraich an t-uidheam"
 
@@ -1227,79 +1019,6 @@
 msgid "Very weak password"
 msgstr "Facal-faire glè lag"
 
-<<<<<<< HEAD
-#~ msgctxt "Button: Open the Ubuntu Store"
-#~ msgid "Store"
-#~ msgstr "Am bùth"
-
-#~ msgctxt "Button: Start a search in the current dash scope"
-#~ msgid "Search"
-#~ msgstr "Lorg"
-
-#~ msgctxt "Button: Show the current dash scope settings"
-#~ msgid "Settings"
-#~ msgstr "Roghainnean"
-
-#~ msgid "Remove from Favorites"
-#~ msgstr "Thoir air falbh o na h-annsachdan"
-
-#~ msgid "Add to Favorites"
-#~ msgstr "Cuir ris na h-annsachdan"
-
-#~ msgid "Refine your results"
-#~ msgstr "Cuir na toraidhean air gleus"
-
-#~ msgid "Reset"
-#~ msgstr "Ath-shuidhich"
-
-#~ msgid "Show less"
-#~ msgstr "Seall nas lugha dhiubh"
-
-#~ msgid "Show all"
-#~ msgstr "Seall na h-uile"
-
-#~ msgctxt "Label: Hint for dash search line edit"
-#~ msgid "Search"
-#~ msgstr "Lorg"
-
-#~ msgid "Recent Searches"
-#~ msgstr "Na lorg thu roimhe"
-
-#~ msgid "Clear All"
-#~ msgstr "Falamhaich na h-uile"
-
-#~ msgid "More..."
-#~ msgstr "Barrachd..."
-
-#~ msgid "Less..."
-#~ msgstr "Nas lugha..."
-
-#~ msgid "Send"
-#~ msgstr "Cuir"
-
-#~ msgid "Rate this"
-#~ msgstr "Rangaich seo"
-
-#~ msgid "Add a review"
-#~ msgstr "Cuir lèirmheas ris"
-
-#~ msgid "Pull to refresh…"
-#~ msgstr "Tarraing airson ath-nuadhachadh…"
-
-#~ msgid "Release to refresh…"
-#~ msgstr "Leig às airson ath-nuadhachadh…"
-
-#~ msgid "Enable location data"
-#~ msgstr "Cuir an comas dàta an ionaid"
-
-#~ msgid "Manage"
-#~ msgstr "Stiùirich"
-
-#~ msgid "Home"
-#~ msgstr "Dhachaigh"
-
-=======
->>>>>>> d52dc2c9
 #~ msgid "Location Services"
 #~ msgstr "Seirbheisean ionaid"
 
@@ -1327,23 +1046,6 @@
 #~ msgid "You can change it later in System Settings."
 #~ msgstr "’S urrainn dhut seo atharrachadh sna roghainnean uair sam bith"
 
-<<<<<<< HEAD
-#~ msgid "Privacy Policy"
-#~ msgstr "Am poileasaidh prìobhaideachd"
-
-#~ msgid "Help Us Improve"
-#~ msgstr "Cuidich leinn ’ga leasachadh"
-
-#~ msgid "Improve system performance by sending us crashes and error reports."
-#~ msgstr ""
-#~ "Leasaich an siostam còmhla rinn is tu a’ cur thugainn aithisgean mu "
-#~ "thuislidhean is mearachdan."
-
-#~ msgid "Privacy policy"
-#~ msgstr "Am poileasaidh prìobhaideachd"
-
-=======
->>>>>>> d52dc2c9
 #~ msgid "Terms & Conditions"
 #~ msgstr "Teirmichean ⁊ cumhaichean"
 
@@ -1779,14 +1481,4 @@
 #~ msgid "Short or long swipe from the right edge to view your open apps"
 #~ msgstr ""
 #~ "Dèan grad-shlaighdeadh fada no goirid on oir dheas a dh’fhaicinn nan "
-<<<<<<< HEAD
-#~ "aplacaidean fosgailte agad"
-
-#~ msgid "Super + 0 to 9"
-#~ msgstr "Super + 0 gu 9"
-
-#~ msgid "Takes a screenshot of a window."
-#~ msgstr "Togaidh seo glacadh-sgrìn de dh'uinneag."
-=======
-#~ "aplacaidean fosgailte agad"
->>>>>>> d52dc2c9
+#~ "aplacaidean fosgailte agad"
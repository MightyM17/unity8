--- conflicted
+++ resolved
@@ -6,13 +6,8 @@
 msgid ""
 msgstr ""
 "Project-Id-Version: unity8\n"
-<<<<<<< HEAD
 "Report-Msgid-Bugs-To: \n"
 "POT-Creation-Date: 2015-08-25 14:53+0200\n"
-=======
-"Report-Msgid-Bugs-To: FULL NAME <EMAIL@ADDRESS>\n"
-"POT-Creation-Date: 2015-09-16 00:49+0200\n"
->>>>>>> 8081657d
 "PO-Revision-Date: 2015-07-16 10:56+0000\n"
 "Last-Translator: GunChleoc <Unknown>\n"
 "Language-Team: Fòram na Gàidhlig\n"
@@ -22,16 +17,10 @@
 "Content-Transfer-Encoding: 8bit\n"
 "Plural-Forms: nplurals=4; plural=(n==1 || n==11) ? 0 : (n==2 || n==12) ? 1 : "
 "(n > 2 && n < 20) ? 2 : 3;\n"
-<<<<<<< HEAD
-"X-Launchpad-Export-Date: 2015-09-19 05:37+0000\n"
-"X-Generator: Launchpad (build 17746)\n"
-=======
 "X-Launchpad-Export-Date: 2015-09-30 05:43+0000\n"
 "X-Generator: Launchpad (build 17768)\n"
-"Language: gd\n"
->>>>>>> 8081657d
-
-#: plugins/IntegratedLightDM/Greeter.cpp:112
+
+#: plugins/LightDM/Greeter.cpp:112
 msgid "Password: "
 msgstr "Facal-faire: "
 
@@ -153,72 +142,72 @@
 msgstr[2] "Fuirich ort %1 diogan 's feuch ris a-rithist an uairsin…"
 msgstr[3] "Fuirich ort %1 diog 's feuch ris a-rithist an uairsin…"
 
-#: qml/Components/Dialogs.qml:115
+#: qml/Components/Dialogs.qml:112
 msgctxt "Title: Lock/Log out dialog"
 msgid "Log out"
 msgstr "Clàraich a-mach"
 
-#: qml/Components/Dialogs.qml:116
+#: qml/Components/Dialogs.qml:113
 msgid "Are you sure you want to log out?"
 msgstr "A bheil thu cinnteach gu bheil thu airson clàradh a-mach?"
 
-#: qml/Components/Dialogs.qml:118
+#: qml/Components/Dialogs.qml:115
 msgctxt "Button: Lock the system"
 msgid "Lock"
 msgstr "Glais"
 
-#: qml/Components/Dialogs.qml:125
+#: qml/Components/Dialogs.qml:122
 msgctxt "Button: Log out from the system"
 msgid "Log Out"
 msgstr "Clàraich a-mach"
 
-#: qml/Components/Dialogs.qml:132 qml/Components/Dialogs.qml:165
-#: qml/Components/Dialogs.qml:224
+#: qml/Components/Dialogs.qml:129 qml/Components/Dialogs.qml:162
+#: qml/Components/Dialogs.qml:221
 msgid "Cancel"
 msgstr "Sguir dheth"
 
-#: qml/Components/Dialogs.qml:144
+#: qml/Components/Dialogs.qml:141
 msgctxt "Title: Reboot/Shut down dialog"
 msgid "Shut down"
 msgstr "Dùin sìos"
 
-#: qml/Components/Dialogs.qml:145
+#: qml/Components/Dialogs.qml:142
 msgid "Are you sure you want to shut down?"
 msgstr "A bheil thu cinnteach gu bheil thu airson a dhùnadh sìos?"
 
-#: qml/Components/Dialogs.qml:147
+#: qml/Components/Dialogs.qml:144
 msgctxt "Button: Reboot the system"
 msgid "Reboot"
 msgstr "Ath-thòisich an siostam"
 
-#: qml/Components/Dialogs.qml:156
+#: qml/Components/Dialogs.qml:153
 msgctxt "Button: Shut down the system"
 msgid "Shut down"
 msgstr "Dùin sìos"
 
-#: qml/Components/Dialogs.qml:178
+#: qml/Components/Dialogs.qml:175
 msgctxt "Title: Reboot dialog"
 msgid "Reboot"
 msgstr "Ath-thòisich an siostam"
 
-#: qml/Components/Dialogs.qml:179
+#: qml/Components/Dialogs.qml:176
 msgid "Are you sure you want to reboot?"
 msgstr "A bheil thu cinnteach gu bheil thu airson tòiseachadh às ùr?"
 
-#: qml/Components/Dialogs.qml:181
+#: qml/Components/Dialogs.qml:178
 msgid "No"
 msgstr "Chan eil"
 
-#: qml/Components/Dialogs.qml:188
+#: qml/Components/Dialogs.qml:185
 msgid "Yes"
 msgstr "Tha"
 
-#: qml/Components/Dialogs.qml:203
+#: qml/Components/Dialogs.qml:200
 msgctxt "Title: Power off/Restart dialog"
 msgid "Power"
 msgstr "Cumhachd"
 
-#: qml/Components/Dialogs.qml:204
+#: qml/Components/Dialogs.qml:201
 msgid ""
 "Are you sure you would like\n"
 "to power off?"
@@ -226,12 +215,12 @@
 "A bheil thu cinnteach gu bheil thu\n"
 "airson a' chumhachd a chur dheth?"
 
-#: qml/Components/Dialogs.qml:206
+#: qml/Components/Dialogs.qml:203
 msgctxt "Button: Power off the system"
 msgid "Power off"
 msgstr "Cuir a' chumhachd dheth"
 
-#: qml/Components/Dialogs.qml:215
+#: qml/Components/Dialogs.qml:212
 msgctxt "Button: Restart the system"
 msgid "Restart"
 msgstr "Ath-thòisich"
@@ -292,10 +281,8 @@
 msgid "Less..."
 msgstr "Nas lugha..."
 
-#: qml/Dash/Previews/PreviewCommentInput.qml:68
-#: qml/Dash/Previews/PreviewRatingInput.qml:174
-#: qml/Panel/Indicators/MessageMenuItemFactory.qml:148
-#: qml/Panel/Indicators/MessageMenuItemFactory.qml:205
+#: qml/Dash/Previews/PreviewCommentInput.qml:61
+#: qml/Dash/Previews/PreviewRatingInput.qml:169
 msgid "Send"
 msgstr "Cuir"
 
@@ -416,11 +403,11 @@
 msgid "Conference"
 msgstr "Gairm co-labhairt"
 
-#: qml/Panel/Indicators/MenuItemFactory.qml:718
+#: qml/Panel/Indicators/MenuItemFactory.qml:674
 msgid "Nothing is playing"
 msgstr "Chan eil dad 'ga chluich"
 
-#: qml/Panel/Indicators/MenuItemFactory.qml:847
+#: qml/Panel/Indicators/MenuItemFactory.qml:803
 #, qt-format
 msgid "%1 hour"
 msgid_plural "%1 hours"
@@ -429,7 +416,7 @@
 msgstr[2] "%1 uairean a thìde"
 msgstr[3] "%1 uair a thìde"
 
-#: qml/Panel/Indicators/MenuItemFactory.qml:851
+#: qml/Panel/Indicators/MenuItemFactory.qml:807
 #, qt-format
 msgid "%1 minute"
 msgid_plural "%1 minutes"
@@ -438,7 +425,7 @@
 msgstr[2] "%1 mionaidean"
 msgstr[3] "%1 mionaid"
 
-#: qml/Panel/Indicators/MenuItemFactory.qml:856
+#: qml/Panel/Indicators/MenuItemFactory.qml:812
 #, qt-format
 msgid "%1 second"
 msgid_plural "%1 seconds"
@@ -447,37 +434,37 @@
 msgstr[2] "%1 diogan"
 msgstr[3] "%1 diog"
 
-#: qml/Panel/Indicators/MenuItemFactory.qml:859
+#: qml/Panel/Indicators/MenuItemFactory.qml:815
 msgid "0 seconds"
 msgstr "0 diog"
 
 #. Translators: String like "1 hour, 2 minutes, 3 seconds remaining"
-#: qml/Panel/Indicators/MenuItemFactory.qml:861
+#: qml/Panel/Indicators/MenuItemFactory.qml:817
 #, qt-format
 msgid "%1 remaining"
 msgstr "%1 air fhàgail"
 
-#: qml/Panel/Indicators/MenuItemFactory.qml:867
+#: qml/Panel/Indicators/MenuItemFactory.qml:823
 msgid "In queue…"
 msgstr "Air a' chiudha…"
 
-#: qml/Panel/Indicators/MenuItemFactory.qml:871
+#: qml/Panel/Indicators/MenuItemFactory.qml:827
 msgid "Downloading"
 msgstr "'Ga luchdadh a-nuas"
 
-#: qml/Panel/Indicators/MenuItemFactory.qml:873
+#: qml/Panel/Indicators/MenuItemFactory.qml:829
 msgid "Paused, tap to resume"
 msgstr "'Na stad, thoir gnogag gus leantainn air"
 
-#: qml/Panel/Indicators/MenuItemFactory.qml:875
+#: qml/Panel/Indicators/MenuItemFactory.qml:831
 msgid "Canceled"
 msgstr "Air a sgur dheth"
 
-#: qml/Panel/Indicators/MenuItemFactory.qml:877
+#: qml/Panel/Indicators/MenuItemFactory.qml:833
 msgid "Finished"
 msgstr "Coileanta"
 
-#: qml/Panel/Indicators/MenuItemFactory.qml:879
+#: qml/Panel/Indicators/MenuItemFactory.qml:835
 msgid "Failed, tap to retry"
 msgstr "Dh'fhàillig leis, thoir gnogag gus feuchainn a-rithist"
 

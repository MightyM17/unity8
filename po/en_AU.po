# English (Australia) translation for unity
# Copyright (c) 2013 Rosetta Contributors and Canonical Ltd 2013
# This file is distributed under the same license as the unity package.
# FIRST AUTHOR <EMAIL@ADDRESS>, 2013.
#
msgid ""
msgstr ""
"Project-Id-Version: unity\n"
"Report-Msgid-Bugs-To: \n"
<<<<<<< HEAD
"POT-Creation-Date: 2019-04-08 17:26-0500\n"
"PO-Revision-Date: 2016-03-27 10:09+0000\n"
"Last-Translator: Jared Norris <jarednorris@ubuntu.com>\n"
"Language-Team: English (Australia) <en_AU@li.org>\n"
"Language: \n"
=======
"POT-Creation-Date: 2018-10-08 13:29-0500\n"
"PO-Revision-Date: 2019-04-19 21:20+0000\n"
"Last-Translator: Michael-AU <root@cobber-linux.org>\n"
"Language-Team: English (Australia) <https://translate.ubports.com/projects/"
"unity8/unity8/en_AU/>\n"
"Language: en_AU\n"
>>>>>>> d52dc2c9
"MIME-Version: 1.0\n"
"Content-Type: text/plain; charset=UTF-8\n"
"Content-Transfer-Encoding: 8bit\n"
"Plural-Forms: nplurals=2; plural=n != 1;\n"
"X-Generator: Weblate 3.1.1\n"
"X-Launchpad-Export-Date: 2016-11-23 06:36+0000\n"

#: plugins/LightDM/Greeter.cpp:123
msgid "Password: "
msgstr "Password: "

<<<<<<< HEAD
#: plugins/LightDM/Greeter.cpp:203
msgid "Username"
msgstr ""

#: plugins/LightDM/Greeter.cpp:242
msgid "Failed to authenticate"
msgstr ""

#: plugins/LightDM/Greeter.cpp:244
msgid "Invalid password, please try again"
msgstr ""

#: plugins/LightDM/Greeter.cpp:254
msgid "Log In"
msgstr ""

#: plugins/LightDM/Greeter.cpp:254 qml/Wizard/Pages/UpdateDelegate.qml:118
msgid "Retry"
msgstr "Retry"

#: plugins/LightDM/UsersModel.cpp:157
msgid "Login"
msgstr ""

#: plugins/LightDM/UsersModel.cpp:165
msgid "Guest Session"
msgstr ""

#: plugins/Unity/Launcher/launcheritem.cpp:49
#: plugins/Unity/Launcher/launcheritem.cpp:123
=======
#: plugins/Unity/Launcher/launcheritem.cpp:50
#: plugins/Unity/Launcher/launcheritem.cpp:109
>>>>>>> d52dc2c9
msgid "Pin shortcut"
msgstr "Pin shortcut"

#: plugins/Unity/Launcher/launcheritem.cpp:55
msgid "Quit"
msgstr "Quit"

#: plugins/Unity/Launcher/launcheritem.cpp:109
msgid "Unpin shortcut"
msgstr "Unpin shortcut"

#: qml/Components/Dialogs.qml:149
msgctxt "Title: Lock/Log out dialog"
msgid "Log out"
msgstr "Log out"

#: qml/Components/Dialogs.qml:150
msgid "Are you sure you want to log out?"
msgstr "Are you sure you want to log out?"

#: qml/Components/Dialogs.qml:152
msgctxt "Button: Lock the system"
msgid "Lock"
msgstr "Lock"

#: qml/Components/Dialogs.qml:159
msgctxt "Button: Log out from the system"
msgid "Log Out"
msgstr "Log Out"

<<<<<<< HEAD
#: qml/Components/Dialogs.qml:199 qml/Components/Dialogs.qml:264
#: qml/Greeter/NarrowView.qml:208 qml/Wizard/Pages/passcode-confirm.qml:32
=======
#: qml/Components/Dialogs.qml:166 qml/Components/Dialogs.qml:222
#: qml/Dash/DashPageHeader.qml:324 qml/Greeter/NarrowView.qml:232
#: qml/Wizard/Pages/passcode-confirm.qml:32
>>>>>>> d52dc2c9
#: qml/Wizard/Pages/passcode-set.qml:32
msgid "Cancel"
msgstr "Cancel"

#: qml/Components/Dialogs.qml:178
msgctxt "Title: Reboot dialog"
msgid "Reboot"
msgstr "Reboot"

#: qml/Components/Dialogs.qml:179
msgid "Are you sure you want to reboot?"
msgstr "Are you sure you want to reboot?"

#: qml/Components/Dialogs.qml:181
msgid "No"
msgstr "No"

#: qml/Components/Dialogs.qml:187
msgid "Yes"
msgstr "Yes"

#: qml/Components/Dialogs.qml:202
msgctxt "Title: Power off/Restart dialog"
msgid "Power"
msgstr "Power"

#: qml/Components/Dialogs.qml:203
msgid ""
"Are you sure you would like\n"
"to power off?"
msgstr ""
"Are you sure you would like\n"
"to power off?"

#: qml/Components/Dialogs.qml:205
msgctxt "Button: Power off the system"
msgid "Power off"
msgstr "Power off"

#: qml/Components/Dialogs.qml:214
msgctxt "Button: Restart the system"
msgid "Restart"
msgstr "Restart"

#: qml/Components/KeyboardShortcutsOverlay.qml:41
msgid "Keyboard Shortcuts"
msgstr "Keyboard Shortcuts"

#: qml/Components/KeyboardShortcutsOverlay.qml:55
msgid "Unity 8"
msgstr "Unity 8"

#: qml/Components/KeyboardShortcutsOverlay.qml:62
msgid "PrtScr"
msgstr "PrtScr"

#: qml/Components/KeyboardShortcutsOverlay.qml:67
msgid "Takes a screenshot."
msgstr "Takes a screenshot."

#: qml/Components/KeyboardShortcutsOverlay.qml:75
msgid "Alt + PrtScr"
msgstr "Alt + PrtScr"

#: qml/Components/KeyboardShortcutsOverlay.qml:80
msgid "Takes a screenshot of a window."
msgstr "Takes a screenshot of a window."

#: qml/Components/KeyboardShortcutsOverlay.qml:88
msgid "Super + Space"
msgstr "Super + Space"

#: qml/Components/KeyboardShortcutsOverlay.qml:93
msgid "Switches to next keyboard layout."
msgstr "Switches to next keyboard layout."

#: qml/Components/KeyboardShortcutsOverlay.qml:101
msgid "Super + Shift + Space"
msgstr "Super + Shift + Space"

#: qml/Components/KeyboardShortcutsOverlay.qml:106
msgid "Switches to previous keyboard layout."
msgstr "Switches to previous keyboard layout."

#: qml/Components/KeyboardShortcutsOverlay.qml:118
msgid "Launcher"
msgstr "Launcher"

#: qml/Components/KeyboardShortcutsOverlay.qml:125
msgid "Super (Hold)"
msgstr "Super (Hold)"

#: qml/Components/KeyboardShortcutsOverlay.qml:130
msgid "Opens the launcher, displays shortcuts."
msgstr "Opens the launcher, displays shortcuts."

#: qml/Components/KeyboardShortcutsOverlay.qml:138
msgid "Alt + F1"
msgstr "Alt + F1"

#: qml/Components/KeyboardShortcutsOverlay.qml:143
msgid "Opens launcher keyboard navigation mode."
msgstr "Opens launcher keyboard navigation mode."

#: qml/Components/KeyboardShortcutsOverlay.qml:151
msgid "Super + Tab"
msgstr "Super + Tab"

#: qml/Components/KeyboardShortcutsOverlay.qml:156
msgid "Switches applications via the launcher."
msgstr "Switches applications via the launcher."

#: qml/Components/KeyboardShortcutsOverlay.qml:164
msgid "Super + 0 to 9"
msgstr "Super + 0 to 9"

#: qml/Components/KeyboardShortcutsOverlay.qml:169
msgid "Same as clicking on a launcher icon."
msgstr "Same as clicking on a launcher icon."

#: qml/Components/KeyboardShortcutsOverlay.qml:181
msgid "Scopes"
msgstr "Scopes"

#: qml/Components/KeyboardShortcutsOverlay.qml:188
msgid "Super (Tap)"
msgstr "Super (Tap)"

#: qml/Components/KeyboardShortcutsOverlay.qml:193
msgid "Opens the Scopes home."
msgstr "Opens the Scopes home."

#: qml/Components/KeyboardShortcutsOverlay.qml:209
msgid "Switching"
msgstr "Switching"

#: qml/Components/KeyboardShortcutsOverlay.qml:216
msgid "Alt + Tab"
msgstr "Alt + Tab"

#: qml/Components/KeyboardShortcutsOverlay.qml:221
msgid "Switches between applications."
msgstr "Switches between applications."

#: qml/Components/KeyboardShortcutsOverlay.qml:229
msgid "Super + W"
msgstr "Super + W"

#: qml/Components/KeyboardShortcutsOverlay.qml:234
msgid "Opens the desktop spread."
msgstr "Opens the desktop spread."

#: qml/Components/KeyboardShortcutsOverlay.qml:242
msgid "Cursor Left or Right"
msgstr "Cursor Left or Right"

#: qml/Components/KeyboardShortcutsOverlay.qml:247
msgid "Moves the focus."
msgstr "Moves the focus."

#: qml/Components/KeyboardShortcutsOverlay.qml:259
msgid "Windows"
msgstr "Windows"

#: qml/Components/KeyboardShortcutsOverlay.qml:266
msgid "Ctrl + Super + D"
msgstr "Ctrl + Super + D"

#: qml/Components/KeyboardShortcutsOverlay.qml:271
msgid "Minimizes all windows."
msgstr "Minimises all windows."

#: qml/Components/KeyboardShortcutsOverlay.qml:279
msgid "Ctrl + Super + Up"
msgstr "Ctrl + Super + Up"

#: qml/Components/KeyboardShortcutsOverlay.qml:284
msgid "Maximizes the current window."
msgstr "Maximises the current window."

#: qml/Components/KeyboardShortcutsOverlay.qml:292
msgid "Ctrl + Super + Down"
msgstr "Ctrl + Super + Down"

#: qml/Components/KeyboardShortcutsOverlay.qml:297
msgid "Minimizes or restores the current window."
msgstr "Minimises or restores the current window."

#: qml/Components/KeyboardShortcutsOverlay.qml:305
msgid "Ctrl + Super + Left or Right"
msgstr "Ctrl + Super + Left or Right"

#: qml/Components/KeyboardShortcutsOverlay.qml:310
msgid "Semi-maximizes the current window."
msgstr "Semi-maximises the current window."

#: qml/Components/KeyboardShortcutsOverlay.qml:318
msgid "Alt + F4"
msgstr "Alt + F4"

#: qml/Components/KeyboardShortcutsOverlay.qml:323
msgid "Closes the current window."
msgstr "Closes the current window."

#: qml/Components/Lockscreen.qml:212 qml/Greeter/NarrowView.qml:252
msgid "Return to Call"
msgstr "Return to Call"

#: qml/Components/Lockscreen.qml:212
msgid "Emergency Call"
msgstr "Emergency Call"

#: qml/Components/Lockscreen.qml:244
msgid "OK"
msgstr "OK"

#: qml/Components/MediaServices/VideoPlayerControls.qml:44
#, qt-format
msgid "%1:%2:%3"
msgstr "%1:%2:%3"

#: qml/Components/MediaServices/VideoPlayerControls.qml:49
#, qt-format
msgid "%1:%2"
msgstr "%1:%2"

#: qml/Components/ModeSwitchWarningDialog.qml:32
msgid "Apps may have unsaved data:"
msgstr "Apps may have unsaved data:"

#: qml/Components/ModeSwitchWarningDialog.qml:57
msgctxt ""
"Re-dock means connect the device again to an external screen/mouse/keyboard"
msgid "Re-dock, save your work and close these apps to continue."
msgstr "Re-dock, save your work and close these apps to continue."

#: qml/Components/ModeSwitchWarningDialog.qml:63
msgid "Or force close now (unsaved data will be lost)."
msgstr "Or force close now (unsaved data will be lost)."

#: qml/Components/ModeSwitchWarningDialog.qml:75
msgid "OK, I will reconnect"
msgstr "OK, I will reconnect"

#: qml/Components/ModeSwitchWarningDialog.qml:76
msgid "Reconnect now!"
msgstr "Reconnect now!"

#: qml/Components/ModeSwitchWarningDialog.qml:88
msgid "Close all"
msgstr "Close all"

#: qml/Components/SharingPicker.qml:54
msgid "Preview Share Item"
msgstr "Preview Share Item"

<<<<<<< HEAD
#: qml/Components/VirtualTouchPad.qml:317
=======
#: qml/Dash/DashPageHeader.qml:361
msgctxt "Button: Open the Ubuntu Store"
msgid "Store"
msgstr "Store"

#: qml/Dash/DashPageHeader.qml:368
msgctxt "Button: Start a search in the current dash scope"
msgid "Search"
msgstr "Search"

#: qml/Dash/DashPageHeader.qml:378
msgctxt "Button: Show the current dash scope settings"
msgid "Settings"
msgstr "Settings"

#: qml/Dash/DashPageHeader.qml:385
msgid "Remove from Favorites"
msgstr "Remove from Favourites"

#: qml/Dash/DashPageHeader.qml:385
msgid "Add to Favorites"
msgstr "Add to Favourites"

#: qml/Dash/FiltersPopover.qml:61
msgid "Refine your results"
msgstr "Refine your results"

#: qml/Dash/FiltersPopover.qml:70
msgid "Reset"
msgstr "Reset"

#: qml/Dash/GenericScopeView.qml:547 qml/Dash/GenericScopeView.qml:718
msgid "Show less"
msgstr "Show less"

#: qml/Dash/GenericScopeView.qml:547
msgid "Show all"
msgstr "Show all"

#: qml/Dash/GenericScopeView.qml:578
msgctxt "Label: Hint for dash search line edit"
msgid "Search"
msgstr "Search"

#: qml/Dash/PageHeaderExtraPanel.qml:67
msgid "Recent Searches"
msgstr "Recent Searches"

#: qml/Dash/PageHeaderExtraPanel.qml:78
msgid "Clear All"
msgstr "Clear All"

#: qml/Dash/Previews/PreviewActionCombo.qml:36
msgid "More..."
msgstr "More..."

#: qml/Dash/Previews/PreviewActionCombo.qml:36
msgid "Less..."
msgstr "Less..."

#: qml/Dash/Previews/PreviewCommentInput.qml:83
#: qml/Dash/Previews/PreviewRatingInput.qml:202
msgid "Send"
msgstr "Send"

#: qml/Dash/Previews/PreviewRatingInput.qml:109
msgid "Rate this"
msgstr "Rate this"

#: qml/Dash/Previews/PreviewRatingInput.qml:184
msgid "Add a review"
msgstr "Add a review"

#: qml/Dash/PullToRefreshScopeStyle.qml:56
msgid "Pull to refresh…"
msgstr "Pull to refresh…"

#: qml/Dash/PullToRefreshScopeStyle.qml:61
msgid "Release to refresh…"
msgstr "Release to refresh…"

#: qml/Dash/ScopeSettings/ScopeSettingBoolean.qml:43
msgid "Enable location data"
msgstr "Enable location data"

#: qml/Dash/ScopesList.qml:57
msgid "Manage"
msgstr "Manage"

#: qml/Dash/ScopesList.qml:104
msgid "Home"
msgstr "Home"

#: qml/Dash/ScopesList.qml:105
msgid "Also installed"
msgstr "Also installed"

#: qml/DisabledScreenNotice.qml:109
>>>>>>> d52dc2c9
msgid ""
"Your device is now connected to an external display. Use this screen as a "
"touch pad to interact with the pointer."
msgstr ""
"Your device is now connected to an external display. Use this screen as a "
"touch pad to interact with the pointer."

<<<<<<< HEAD
#: qml/Components/VirtualTouchPad.qml:327
msgid "Tap left button to click."
msgstr ""

#: qml/Components/VirtualTouchPad.qml:339
msgid "Tap right button to right click."
msgstr ""

#: qml/Components/VirtualTouchPad.qml:351
msgid "Swipe with two fingers to scroll."
msgstr ""

#: qml/Components/VirtualTouchPad.qml:396
msgid "Find more settings in the system settings."
msgstr ""

=======
>>>>>>> d52dc2c9
#: qml/Greeter/CoverPage.qml:127
msgid "Unlock"
msgstr "Unlock"

#: qml/Greeter/DelayedLockscreen.qml:43
msgid "Device Locked"
msgstr "Device Locked"

#: qml/Greeter/DelayedLockscreen.qml:58
msgid "You have been locked out due to too many failed passphrase attempts."
msgstr "You have been locked out due to too many failed passphrase attempts."

#: qml/Greeter/DelayedLockscreen.qml:59
msgid "You have been locked out due to too many failed passcode attempts."
msgstr "You have been locked out due to too many failed passcode attempts."

#: qml/Greeter/DelayedLockscreen.qml:68
#, qt-format
msgid "Please wait %1 minute and then try again…"
msgid_plural "Please wait %1 minutes and then try again…"
msgstr[0] "Please wait %1 minute and then try again…"
msgstr[1] "Please wait %1 minutes and then try again…"

#: qml/Greeter/Greeter.qml:596
msgid "Try again"
msgstr "Try again"

#: qml/Greeter/LoginList.qml:70
msgid "Passphrase"
msgstr "Passphrase"

#: qml/Greeter/LoginList.qml:71
msgid "Passcode"
msgstr "Passcode"

#: qml/Greeter/LoginList.qml:98 qml/Wizard/Pages/UpdateDelegate.qml:118
msgid "Retry"
msgstr "Retry"

<<<<<<< HEAD
#: qml/Launcher/Drawer.qml:107
msgid "Search…"
msgstr ""

=======
#: qml/Greeter/LoginList.qml:99
msgid "Log In"
msgstr "Log In"

#: qml/Greeter/NarrowView.qml:252
msgid "Emergency"
msgstr "Emergency"

#: qml/Greeter/SessionsList.qml:122
msgid "Select desktop environment"
msgstr "Select Desktop Environment"

>>>>>>> d52dc2c9
#: qml/Notifications/NotificationMenuItemFactory.qml:124
msgid "Show password"
msgstr "Show password"

#: qml/Panel/ActiveCallHint.qml:79
msgid "Tap to return to call..."
msgstr "Tap to return to call..."

#: qml/Panel/ActiveCallHint.qml:92
msgid "Conference"
msgstr "Conference"

#: qml/Panel/Indicators/MenuItemFactory.qml:847
msgid "Nothing is playing"
msgstr "Nothing is playing"

#: qml/Panel/Indicators/MenuItemFactory.qml:975
#, qt-format
msgid "%1 hour"
msgid_plural "%1 hours"
msgstr[0] "%1 hour"
msgstr[1] "%1 hours"

#: qml/Panel/Indicators/MenuItemFactory.qml:979
#, qt-format
msgid "%1 minute"
msgid_plural "%1 minutes"
msgstr[0] "%1 minute"
msgstr[1] "%1 minutes"

#: qml/Panel/Indicators/MenuItemFactory.qml:984
#, qt-format
msgid "%1 second"
msgid_plural "%1 seconds"
msgstr[0] "%1 second"
msgstr[1] "%1 seconds"

#: qml/Panel/Indicators/MenuItemFactory.qml:987
msgid "0 seconds"
msgstr "0 seconds"

#. Translators: String like "1 hour, 2 minutes, 3 seconds remaining"
#: qml/Panel/Indicators/MenuItemFactory.qml:989
#, qt-format
msgid "%1 remaining"
msgstr "%1 remaining"

#: qml/Panel/Indicators/MenuItemFactory.qml:995
msgid "In queue…"
msgstr "In queue…"

<<<<<<< HEAD
#: qml/Panel/Indicators/IndicatorMenuItemFactory.qml:1021
=======
#: qml/Panel/Indicators/MenuItemFactory.qml:999
>>>>>>> d52dc2c9
#: qml/Wizard/Pages/UpdateDelegate.qml:226
msgid "Downloading"
msgstr "Downloading"

#: qml/Panel/Indicators/MenuItemFactory.qml:1001
msgid "Paused, tap to resume"
msgstr "Paused, tap to resume"

#: qml/Panel/Indicators/MenuItemFactory.qml:1003
msgid "Canceled"
msgstr "Cancelled"

#: qml/Panel/Indicators/MenuItemFactory.qml:1005
msgid "Finished"
msgstr "Finished"

#: qml/Panel/Indicators/MenuItemFactory.qml:1007
msgid "Failed, tap to retry"
msgstr "Failed, tap to retry"

#: qml/Panel/Indicators/MessageMenuItemFactory.qml:151
#: qml/Panel/Indicators/MessageMenuItemFactory.qml:210
msgctxt "Button: Send a reply message"
msgid "Send"
msgstr "Send"

#: qml/Panel/Indicators/MessageMenuItemFactory.qml:152
msgctxt "Label: Hint in message indicator line edit"
msgid "Reply"
msgstr "Reply"

#: qml/Panel/Indicators/MessageMenuItemFactory.qml:209
msgctxt "Button: Call back on phone"
msgid "Call back"
msgstr "Call back"

#: qml/Stage/SideStage.qml:76
msgid "Drag using 3 fingers any application from one window to the other"
msgstr "Drag using 3 fingers any application from one window to the other"

#: qml/Tutorial/TutorialLeftLong.qml:49
msgid "Long swipe from the left edge to open the Today scope"
msgstr "Long swipe from the left edge to open the Today scope"

#: qml/Tutorial/TutorialLeft.qml:47
msgid "Short swipe from the left edge to open the launcher"
msgstr "Short swipe from the left edge to open the launcher"

#: qml/Tutorial/TutorialRight.qml:55
msgid "Push your mouse against the right edge to view your open apps"
msgstr "Push your mouse against the right edge to view your open apps"

#: qml/Tutorial/TutorialRight.qml:56
msgid "Swipe from the right edge to view your open apps"
msgstr "Swipe from the right edge to view your open apps"

#: qml/Tutorial/TutorialTop.qml:53
msgid "Swipe from the top edge to access notifications and quick settings"
msgstr "Swipe from the top edge to access notifications and quick settings"

#: qml/Wizard/Page.qml:59
msgctxt "Button: Go back one page in the Wizard"
msgid "Back"
msgstr "Back"

#: qml/Wizard/Pages/10-welcome.qml:29
msgid "Language"
msgstr "Language"

#: qml/Wizard/Pages/10-welcome.qml:175
#: qml/Wizard/Pages/10-welcome-update.qml:126
#: qml/Wizard/Pages/11-changelog.qml:74 qml/Wizard/Pages/20-keyboard.qml:152
<<<<<<< HEAD
#: qml/Wizard/Pages/30-wifi.qml:214 qml/Wizard/Pages/50-timezone.qml:272
#: qml/Wizard/Pages/60-account.qml:72 qml/Wizard/Pages/70-passwd-type.qml:146
#: qml/Wizard/Pages/76-app-update.qml:231
#: qml/Wizard/Pages/passcode-desktop.qml:154
#: qml/Wizard/Pages/password-set.qml:153
=======
#: qml/Wizard/Pages/30-wifi.qml:208 qml/Wizard/Pages/50-timezone.qml:272
#: qml/Wizard/Pages/60-account.qml:66 qml/Wizard/Pages/70-passwd-type.qml:146
#: qml/Wizard/Pages/75-report-check.qml:85
#: qml/Wizard/Pages/76-app-update.qml:236
#: qml/Wizard/Pages/passcode-desktop.qml:142
#: qml/Wizard/Pages/password-set.qml:142
>>>>>>> d52dc2c9
msgid "Next"
msgstr "Next"

#: qml/Wizard/Pages/10-welcome-update.qml:91
#, fuzzy
<<<<<<< HEAD
#| msgid "Welcome to Ubuntu"
msgid "Welcome to "
msgstr "Welcome to Ubuntu"

#: qml/Wizard/Pages/10-welcome-update.qml:106
msgid "We will make sure your device is ready to use "
msgstr ""

#: qml/Wizard/Pages/11-changelog.qml:28
msgid "What's new"
msgstr ""

#: qml/Wizard/Pages/11-changelog.qml:74
#, fuzzy
#| msgid "Speaking..."
msgid "Loading..."
msgstr "Speaking..."
=======
msgid "Welcome to "
msgstr "Welcome to "

#: qml/Wizard/Pages/10-welcome-update.qml:106
msgid "We will make sure your device is ready to use "
msgstr "We will make sure your device is ready to use "

#: qml/Wizard/Pages/11-changelog.qml:28
msgid "What's new"
msgstr "What's new"

#: qml/Wizard/Pages/11-changelog.qml:74
msgid "Loading..."
msgstr "Loading..."
>>>>>>> d52dc2c9

#: qml/Wizard/Pages/20-keyboard.qml:31
msgid "Select Keyboard"
msgstr "Select Keyboard"

#: qml/Wizard/Pages/20-keyboard.qml:71
msgid "Keyboard language"
msgstr "Keyboard language"

#: qml/Wizard/Pages/20-keyboard.qml:93
msgid "Keyboard layout"
msgstr "Keyboard layout"

<<<<<<< HEAD
#: qml/Wizard/Pages/20-keyboard.qml:152 qml/Wizard/Pages/30-wifi.qml:214
#: qml/Wizard/Pages/60-account.qml:72 qml/Wizard/Pages/76-app-update.qml:235
#: qml/Wizard/Pages/79-system-update.qml:144 qml/Wizard/Pages/sim.qml:101
=======
#: qml/Wizard/Pages/20-keyboard.qml:152 qml/Wizard/Pages/30-wifi.qml:208
#: qml/Wizard/Pages/60-account.qml:66 qml/Wizard/Pages/76-app-update.qml:240
#: qml/Wizard/Pages/79-system-update.qml:152 qml/Wizard/Pages/sim.qml:101
>>>>>>> d52dc2c9
msgid "Skip"
msgstr "Skip"

#: qml/Wizard/Pages/30-wifi.qml:31
msgid "Connect to Wi‑Fi"
msgstr "Connect to Wi‑Fi"

<<<<<<< HEAD
#: qml/Wizard/Pages/30-wifi.qml:139
msgid "Connected"
msgstr "Connected"

#: qml/Wizard/Pages/30-wifi.qml:172
msgid "Available Wi-Fi networks"
msgstr "Available Wi-Fi networks"

#: qml/Wizard/Pages/30-wifi.qml:173
msgid "No available Wi-Fi networks"
msgstr "No available Wi-Fi networks"
=======
#: qml/Wizard/Pages/30-wifi.qml:133
msgid "Connected"
msgstr "Connected"

#: qml/Wizard/Pages/30-wifi.qml:166
msgid "Available Wi-Fi networks"
msgstr "Available Wi-Fi networks"

#: qml/Wizard/Pages/30-wifi.qml:167
msgid "No available Wi-Fi networks"
msgstr "No Wi-Fi networks available"
>>>>>>> d52dc2c9

#: qml/Wizard/Pages/50-timezone.qml:30
msgid "Time Zone"
msgstr "Time Zone"

#: qml/Wizard/Pages/50-timezone.qml:183
msgid "Enter your city"
msgstr "Enter your city"

#: qml/Wizard/Pages/60-account.qml:24
msgid "Personalize Your Device"
msgstr "Personalise Your Device"

<<<<<<< HEAD
#: qml/Wizard/Pages/60-account.qml:54
=======
#: qml/Wizard/Pages/60-account.qml:49
>>>>>>> d52dc2c9
msgid "Preferred Name"
msgstr "Preferred Name"

#: qml/Wizard/Pages/70-passwd-type.qml:40
msgid "Lock Screen"
msgstr "Lock Screen"

#: qml/Wizard/Pages/70-passwd-type.qml:103
msgctxt "Label: Type of security method"
msgid "Create new password"
msgstr "Create new password"

#: qml/Wizard/Pages/70-passwd-type.qml:105
msgctxt "Label: Type of security method"
msgid "Create passcode (numbers only)"
msgstr "Create passcode (numbers only)"

#: qml/Wizard/Pages/70-passwd-type.qml:107
msgctxt "Label: Type of security method"
msgid "No lock code"
msgstr "No lock code"

<<<<<<< HEAD
#: qml/Wizard/Pages/76-app-update.qml:34
msgid "Update Apps"
msgstr ""

#: qml/Wizard/Pages/76-app-update.qml:122
msgid "This device is not connected to the internet."
msgstr ""

#: qml/Wizard/Pages/76-app-update.qml:123
#: qml/Wizard/Pages/76-app-update.qml:129
msgid "Use the OpenStore app to check for updates once connected."
msgstr ""

#: qml/Wizard/Pages/76-app-update.qml:125
msgid "Software is up to date"
msgstr ""
=======
#: qml/Wizard/Pages/75-report-check.qml:26
msgid "Privacy Policy"
msgstr "Privacy Policy"
>>>>>>> d52dc2c9

#: qml/Wizard/Pages/76-app-update.qml:128
msgid "The update server is not responding."
msgstr ""

<<<<<<< HEAD
#: qml/Wizard/Pages/76-app-update.qml:233
#, fuzzy
#| msgid "Loading. Please Wait..."
msgid "Please wait..."
msgstr "Loading. Please Wait..."

#: qml/Wizard/Pages/79-system-update.qml:28
msgid "Update Device"
msgstr ""

#: qml/Wizard/Pages/79-system-update.qml:55
msgid ""
"There is a system update available and ready to install. Afterwards, the "
"device will automatically restart."
msgstr ""

#: qml/Wizard/Pages/79-system-update.qml:76
msgctxt "string identifying name of the update"
msgid "Ubuntu Touch system"
msgstr ""

#: qml/Wizard/Pages/79-system-update.qml:83
#, qt-format
msgctxt "version of the system update"
msgid "Version %1"
msgstr ""

#: qml/Wizard/Pages/79-system-update.qml:95
msgid "This could take a few minutes..."
msgstr ""

#: qml/Wizard/Pages/79-system-update.qml:109
msgid "Install and restart now"
msgstr ""

#: qml/Wizard/Pages/80-finished.qml:91
msgid "Welcome Back"
msgstr ""

#: qml/Wizard/Pages/80-finished.qml:91
msgid "Welcome to Ubuntu"
msgstr "Welcome to Ubuntu"

#: qml/Wizard/Pages/80-finished.qml:106
msgid "You are ready to use your device now"
msgstr "You are ready to use your device now"

#: qml/Wizard/Pages/80-finished.qml:126
msgid "Continue"
msgstr "Continue"

#: qml/Wizard/Pages/80-finished.qml:126
msgid "Get Started"
msgstr "Get Started"

#: qml/Wizard/Pages/DownloadHandler.qml:174
msgid "Installation failed"
msgstr ""

#: qml/Wizard/Pages/GlobalUpdateControls.qml:84
msgid "Checking for updates…"
msgstr ""

#: qml/Wizard/Pages/GlobalUpdateControls.qml:109
#, qt-format
msgid "%1 update available"
msgid_plural "%1 updates available"
msgstr[0] ""
msgstr[1] ""

#: qml/Wizard/Pages/GlobalUpdateControls.qml:119
msgid "Update all…"
msgstr ""

#: qml/Wizard/Pages/GlobalUpdateControls.qml:121
#, fuzzy
#| msgid "Not at all"
msgid "Update all"
msgstr "Not at all"
=======
#: qml/Wizard/Pages/75-report-check.qml:60
msgid "Improve system performance by sending us crashes and error reports."
msgstr "Improve system performance by sending us crash and error reports."

#: qml/Wizard/Pages/75-report-check.qml:61
msgid "Privacy policy"
msgstr "Privacy policy"

#: qml/Wizard/Pages/76-app-update.qml:35
msgid "Update Apps"
msgstr "Update Apps"

#: qml/Wizard/Pages/76-app-update.qml:127
msgid "This device is not connected to the internet."
msgstr "This device is not connected to the internet."

#: qml/Wizard/Pages/76-app-update.qml:128
#: qml/Wizard/Pages/76-app-update.qml:134
msgid "Use the OpenStore app to check for updates once connected."
msgstr "Use the OpenStore app to check for updates once connected."

#: qml/Wizard/Pages/76-app-update.qml:130
msgid "Software is up to date"
msgstr "Software is up to date"

#: qml/Wizard/Pages/76-app-update.qml:133
msgid "The update server is not responding."
msgstr "The update server is not responding."

#: qml/Wizard/Pages/76-app-update.qml:238
msgid "Please wait..."
msgstr "Please wait..."

#: qml/Wizard/Pages/79-system-update.qml:28
msgid "Update Device"
msgstr "Update Device"

#: qml/Wizard/Pages/79-system-update.qml:55
msgid ""
"There is a system update available and ready to install. Afterwards, the "
"device will automatically restart."
msgstr ""
"There is a system update available and ready to install. Afterwards, the "
"device will automatically restart."

#: qml/Wizard/Pages/79-system-update.qml:76
msgctxt "string identifying name of the update"
msgid "Ubuntu system"
msgstr ""

#: qml/Wizard/Pages/79-system-update.qml:83
#, qt-format
msgctxt "version of the system update"
msgid "Version %1"
msgstr "Version %1"

#: qml/Wizard/Pages/79-system-update.qml:102
msgid "This could take a few minutes..."
msgstr "This could take a few minutes..."

#: qml/Wizard/Pages/79-system-update.qml:116
msgid "Install and restart now"
msgstr "Install and restart now"

#: qml/Wizard/Pages/80-finished.qml:91
msgid "Welcome Back"
msgstr "Welcome Back"

#: qml/Wizard/Pages/80-finished.qml:91
msgid "Welcome to Ubuntu"
msgstr "Welcome to Unity"

#: qml/Wizard/Pages/80-finished.qml:106
msgid "You are ready to use your device now"
msgstr "You are ready to use your device now"

#: qml/Wizard/Pages/80-finished.qml:126
msgid "Continue"
msgstr "Continue"

#: qml/Wizard/Pages/80-finished.qml:126
msgid "Get Started"
msgstr "Get Started"

#: qml/Wizard/Pages/DownloadHandler.qml:174
msgid "Installation failed"
msgstr "Installation failed"

#: qml/Wizard/Pages/GlobalUpdateControls.qml:84
msgid "Checking for updates…"
msgstr "Checking for updates…"

#: qml/Wizard/Pages/GlobalUpdateControls.qml:109
#, qt-format
msgid "%1 update available"
msgid_plural "%1 updates available"
msgstr[0] "%1 update available"
msgstr[1] "%1 updates available"

#: qml/Wizard/Pages/GlobalUpdateControls.qml:119
msgid "Update all…"
msgstr "Update all…"

#: qml/Wizard/Pages/GlobalUpdateControls.qml:121
msgid "Update all"
msgstr "Update all"
>>>>>>> d52dc2c9

#: qml/Wizard/Pages/passcode-confirm.qml:43
#: qml/Wizard/Pages/passcode-desktop.qml:104
msgid "Confirm passcode"
msgstr "Confirm passcode"

#: qml/Wizard/Pages/passcode-confirm.qml:45
msgid "Incorrect passcode."
msgstr "Incorrect passcode."

#: qml/Wizard/Pages/passcode-confirm.qml:45
msgctxt "Enter the passcode again"
msgid "Please re-enter."
msgstr "Please re-enter."

#: qml/Wizard/Pages/passcode-desktop.qml:31
msgid "Lock Screen Passcode"
msgstr "Lock Screen Passcode"

#: qml/Wizard/Pages/passcode-desktop.qml:68
msgid "Enter 4 numbers to setup your passcode"
msgstr "Enter 4 numbers to setup your passcode"

#: qml/Wizard/Pages/passcode-desktop.qml:84
#: qml/Wizard/Pages/passcode-set.qml:54
msgid "Choose passcode"
msgstr "Choose passcode"

#: qml/Wizard/Pages/passcode-desktop.qml:139
msgid "Passcode too short"
msgstr "Passcode too short"

#: qml/Wizard/Pages/passcode-desktop.qml:141
msgid "Passcodes match"
msgstr "Passcodes match"

#: qml/Wizard/Pages/passcode-desktop.qml:143
msgid "Passcodes do not match"
msgstr "Passcodes do not match"

#: qml/Wizard/Pages/passcode-set.qml:62
msgid "Passcode must be 4 characters long"
msgstr "Passcode must be 4 characters long"

#: qml/Wizard/Pages/password-set.qml:31
msgid "Lock Screen Password"
msgstr "Lock Screen Password"

#: qml/Wizard/Pages/password-set.qml:68
msgid "Enter at least 8 characters"
msgstr "Enter at least 8 characters"

#: qml/Wizard/Pages/password-set.qml:80
msgid "Choose password"
msgstr "Choose password"

#: qml/Wizard/Pages/password-set.qml:110
msgid "Confirm password"
msgstr "Confirm password"

#: qml/Wizard/Pages/sim.qml:27
msgid "No SIM card installed"
msgstr "No SIM card installed"

#: qml/Wizard/Pages/sim.qml:54
msgid "SIM card added"
msgstr "SIM card added"

#: qml/Wizard/Pages/sim.qml:55
msgid "You must restart the device to access the mobile network."
msgstr "You must restart the device to access the mobile network."

#: qml/Wizard/Pages/sim.qml:59
msgid "Restart"
msgstr "Restart"

#: qml/Wizard/Pages/sim.qml:78
msgid "You won’t be able to make calls or use text messaging without a SIM."
msgstr "You won’t be able to make calls or use text messaging without a SIM."

#: qml/Wizard/Pages/sim.qml:90
msgid "To proceed with no SIM tap Skip."
msgstr "To proceed with no SIM tap Skip."

#: qml/Wizard/Pages/UpdateDelegate.qml:123
msgid "Update"
<<<<<<< HEAD
msgstr ""

#: qml/Wizard/Pages/UpdateDelegate.qml:125
#, fuzzy
#| msgid "Downloading"
msgid "Download"
msgstr "Downloading"

#: qml/Wizard/Pages/UpdateDelegate.qml:131
msgid "Resume"
msgstr ""

#: qml/Wizard/Pages/UpdateDelegate.qml:138
msgid "Pause"
msgstr ""

#: qml/Wizard/Pages/UpdateDelegate.qml:142
msgid "Install…"
msgstr ""

#: qml/Wizard/Pages/UpdateDelegate.qml:144
msgid "Install"
msgstr ""

#: qml/Wizard/Pages/UpdateDelegate.qml:148
msgid "Open"
msgstr ""

#: qml/Wizard/Pages/UpdateDelegate.qml:216
msgid "Installing"
msgstr ""

#: qml/Wizard/Pages/UpdateDelegate.qml:220
msgid "Paused"
msgstr ""

#: qml/Wizard/Pages/UpdateDelegate.qml:223
msgid "Waiting to download"
msgstr ""
=======
msgstr "Update"

#: qml/Wizard/Pages/UpdateDelegate.qml:125
msgid "Download"
msgstr "Download"

#: qml/Wizard/Pages/UpdateDelegate.qml:131
msgid "Resume"
msgstr "Resume"

#: qml/Wizard/Pages/UpdateDelegate.qml:138
msgid "Pause"
msgstr "Pause"

#: qml/Wizard/Pages/UpdateDelegate.qml:142
msgid "Install…"
msgstr "Install…"

#: qml/Wizard/Pages/UpdateDelegate.qml:144
msgid "Install"
msgstr "Install"

#: qml/Wizard/Pages/UpdateDelegate.qml:148
msgid "Open"
msgstr "Open"

#: qml/Wizard/Pages/UpdateDelegate.qml:216
msgid "Installing"
msgstr "Installing"

#: qml/Wizard/Pages/UpdateDelegate.qml:220
msgid "Paused"
msgstr "Paused"

#: qml/Wizard/Pages/UpdateDelegate.qml:223
msgid "Waiting to download"
msgstr "Waiting to download"
>>>>>>> d52dc2c9

#: qml/Wizard/Pages/UpdateDelegate.qml:279
#, qt-format
msgid "%1 of %2"
<<<<<<< HEAD
msgstr ""

#: qml/Wizard/Pages/UpdateDelegate.qml:283
#, fuzzy
#| msgid "Downloading"
msgid "Downloaded"
msgstr "Downloading"

#: qml/Wizard/Pages/UpdateDelegate.qml:286
#, fuzzy
#| msgid "Also installed"
msgid "Installed"
msgstr "Also installed"
=======
msgstr "%1 of %2"

#: qml/Wizard/Pages/UpdateDelegate.qml:283
msgid "Downloaded"
msgstr "Downloaded"

#: qml/Wizard/Pages/UpdateDelegate.qml:286
msgid "Installed"
msgstr "Installed"
>>>>>>> d52dc2c9

#: qml/Wizard/Pages/UpdateDelegate.qml:291
#, qt-format
msgid "Updated %1"
<<<<<<< HEAD
msgstr ""

#: qml/Wizard/Pages/UpdateDelegate.qml:315
msgid "Update failed"
msgstr ""
=======
msgstr "Updated %1"

#: qml/Wizard/Pages/UpdateDelegate.qml:315
msgid "Update failed"
msgstr "Update failed"
>>>>>>> d52dc2c9

#: qml/Wizard/PasswordMeter.qml:87
msgid "Password too short"
msgstr "Password is too short"

#: qml/Wizard/PasswordMeter.qml:89
msgid "Passwords match"
msgstr "Passwords match"

#: qml/Wizard/PasswordMeter.qml:91
msgid "Passwords do not match"
msgstr "Passwords do not match"

#: qml/Wizard/PasswordMeter.qml:95
msgid "Strong password"
msgstr "Strong password"

#: qml/Wizard/PasswordMeter.qml:97
msgid "Fair password"
msgstr "Fair password"

#: qml/Wizard/PasswordMeter.qml:99
msgid "Weak password"
msgstr "Weak password"

#: qml/Wizard/PasswordMeter.qml:101
msgid "Very weak password"
msgstr "Very weak password"

<<<<<<< HEAD
#~ msgctxt "Button: Open the Ubuntu Store"
#~ msgid "Store"
#~ msgstr "Store"

#~ msgctxt "Button: Start a search in the current dash scope"
#~ msgid "Search"
#~ msgstr "Search"

#~ msgctxt "Button: Show the current dash scope settings"
#~ msgid "Settings"
#~ msgstr "Settings"

#~ msgid "Remove from Favorites"
#~ msgstr "Remove from Favourites"

#~ msgid "Add to Favorites"
#~ msgstr "Add to Favourites"

#~ msgid "Refine your results"
#~ msgstr "Refine your results"

#~ msgid "Reset"
#~ msgstr "Reset"

#~ msgctxt "Label: Hint for dash search line edit"
#~ msgid "Search"
#~ msgstr "Search"

#~ msgid "Recent Searches"
#~ msgstr "Recent Searches"

#~ msgid "Clear All"
#~ msgstr "Clear All"

#~ msgid "More..."
#~ msgstr "More..."

#~ msgid "Less..."
#~ msgstr "Less..."

#~ msgid "Send"
#~ msgstr "Send"

#~ msgid "Rate this"
#~ msgstr "Rate this"

#~ msgid "Add a review"
#~ msgstr "Add a review"

#~ msgid "Pull to refresh…"
#~ msgstr "Pull to refresh…"

#~ msgid "Release to refresh…"
#~ msgstr "Release to refresh…"

#~ msgid "Enable location data"
#~ msgstr "Enable location data"

#~ msgid "Manage"
#~ msgstr "Manage"

#~ msgid "Home"
#~ msgstr "Home"

=======
>>>>>>> d52dc2c9
#~ msgid "Location Services"
#~ msgstr "Location Services"

#~ msgid ""
#~ "Use GPS, Wi-Fi hotspots and mobile network anonymously to detect location "
#~ "(recommended)"
#~ msgstr ""
#~ "Use GPS, Wi-Fi hotspots and mobile network anonymously to detect location "
#~ "(recommended)"

#~ msgid "By selecting this option you agree to the Nokia HERE %1."
#~ msgstr "By selecting this option you agree to the Nokia HERE %1."

#~ msgctxt "part of: Nokia HERE terms and conditions"
#~ msgid "terms and conditions"
#~ msgstr "terms and conditions"

#~ msgid "GPS only"
#~ msgstr "GPS only"

#~ msgid "Don't use my location"
#~ msgstr "Don't use my location"

#~ msgid "You can change it later in System Settings."
#~ msgstr "You can change it later in System Settings."

<<<<<<< HEAD
#~ msgid "Privacy Policy"
#~ msgstr "Privacy Policy"

#~ msgid "Help Us Improve"
#~ msgstr "Help Us Improve"

#~ msgid "Improve system performance by sending us crashes and error reports."
#~ msgstr "Improve system performance by sending us crashes and error reports."

#~ msgid "Privacy policy"
#~ msgstr "Privacy policy"

=======
>>>>>>> d52dc2c9
#~ msgid "Terms & Conditions"
#~ msgstr "Terms & Conditions"

#~ msgid "Your device uses positioning technologies provided by HERE."
#~ msgstr "Your device uses positioning technologies provided by HERE."

#~ msgid ""
#~ "To provide you with positioning services and to improve their quality, "
#~ "HERE collects information about nearby cell towers and Wi-Fi hotspots "
#~ "around your current location whenever your position is being found."
#~ msgstr ""
#~ "To provide you with positioning services and to improve their quality, "
#~ "HERE collects information about nearby cell towers and Wi-Fi hotspots "
#~ "around your current location whenever your position is being found."

#~ msgid ""
#~ "The information collected is used to analyze the service and to improve "
#~ "the use of service, but not to identify you personally."
#~ msgstr ""
#~ "The information collected is used to analyse the service and to improve "
#~ "the use of service, but not to identify you personally."

#~ msgid "By continuing, you agree to the HERE platform %1 and %2."
#~ msgstr "By continuing, you agree to the HERE platform %1 and %2."

#~ msgid "Service Terms"
#~ msgstr "Service Terms"

#~ msgid "Confirm"
#~ msgstr "Confirm"

#~ msgid "Type or say a command"
#~ msgstr "Type or say a command"

#~ msgid "Speak Now..."
#~ msgstr "Speak Now..."

#~ msgid "Search"
#~ msgstr "Search"

#~ msgid "Top edge"
#~ msgstr "Top edge"

#~ msgid "Try swiping from the top edge to access the indicators"
#~ msgstr "Try swiping from the top edge to access the indicators"

#~ msgid "Close"
#~ msgstr "Close"

#~ msgid "Swipe up again to close the settings screen"
#~ msgstr "Swipe up again to close the settings screen"

#~ msgid "Left edge"
#~ msgstr "Left edge"

#~ msgid "Swipe from the left to reveal the launcher for quick access to apps"
#~ msgstr "Swipe from the left to reveal the launcher for quick access to apps"

#~ msgid "Well done"
#~ msgstr "Well done"

#~ msgid "Skip intro"
#~ msgstr "Skip intro"

#~ msgid "Try swiping from the right edge to unlock the phone"
#~ msgstr "Try swiping from the right edge to unlock the phone"

#~ msgid "Right edge"
#~ msgstr "Right edge"

#~ msgid "See less"
#~ msgstr "See less"

#~ msgid ""
#~ "You have now mastered the edge gestures and can start using the "
#~ "phone<br><br>Tap on the screen to start"
#~ msgstr ""
#~ "You have now mastered the edge gestures and can start using the "
#~ "phone<br><br>Tap on the screen to start"

#~ msgid "See all"
#~ msgstr "See all"

#~ msgid "All"
#~ msgstr "All"

#~ msgid "Unlock SIM"
#~ msgstr "Unlock SIM"

#~ msgid "Favorites"
#~ msgstr "Favourites"

#~ msgid "Store"
#~ msgstr "Store"

#~ msgid "Power off"
#~ msgstr "Power off"

#~ msgid "Done"
#~ msgstr "Done"

#~ msgid "Roaming"
#~ msgstr "Roaming"

#~ msgid "Sorry, incorrect passphrase."
#~ msgstr "Sorry, incorrect passphrase."

#~ msgid "Sorry, incorrect passcode."
#~ msgstr "Sorry, incorrect passcode."

#~ msgid ""
#~ "If passcode is entered incorrectly, your phone will conduct a factory "
#~ "reset and all personal data will be deleted."
#~ msgstr ""
#~ "If passcode is entered incorrectly, your phone will conduct a factory "
#~ "reset and all personal data will be deleted."

#~ msgid "This will be your last attempt."
#~ msgstr "This will be your last attempt."

#~ msgid ""
#~ "If passphrase is entered incorrectly, your phone will conduct a factory "
#~ "reset and all personal data will be deleted."
#~ msgstr ""
#~ "If passphrase is entered incorrectly, your phone will conduct a factory "
#~ "reset and all personal data will be deleted."

#~ msgid "Sorry, incorrect %1"
#~ msgstr "Sorry, incorrect %1"

#~ msgid "Sorry, incorrect passphrase"
#~ msgstr "Sorry, incorrect passphrase"

#~ msgid "Log out"
#~ msgstr "Log out"

#~ msgid "Are you sure you want to shut down?"
#~ msgstr "Are you sure you want to shut down?"

#~ msgid "Reboot"
#~ msgstr "Reboot"

#~ msgid "Power"
#~ msgstr "Power"

#~ msgid "Shut down"
#~ msgstr "Shut down"

#~ msgid "Sorry, incorrect passcode"
#~ msgstr "Sorry, incorrect passcode"

#~ msgid "Settings"
#~ msgstr "Settings"

#~ msgid "Enter passphrase"
#~ msgstr "Enter passphrase"

#~ msgid "Manage Scopes"
#~ msgstr "Manage Scopes"

#~ msgid "Enter %1"
#~ msgstr "Enter %1"

#~ msgid "Please re-enter"
#~ msgstr "Please re-enter"

#~ msgid "Enter passcode"
#~ msgstr "Enter passcode"

#~ msgid "Add a SIM card and restart your device"
#~ msgstr "Add a SIM card and restart your device"

#~ msgid "Hi!"
#~ msgstr "Hi!"

#~ msgid "Welcome to your Ubuntu phone."
#~ msgstr "Welcome to your Ubuntu phone."

#~ msgid "Let’s get started."
#~ msgstr "Let’s get started."

#~ msgid "Lock security"
#~ msgstr "Lock security"

#~ msgid "Without it, you won’t be able to make calls or use text messaging."
#~ msgstr "Without it, you won’t be able to make calls or use text messaging."

#~ msgid "Please select how you’d like to unlock your phone."
#~ msgstr "Please select how you’d like to unlock your phone."

#~ msgid "You can change your mind later in <b>System Settings</b>."
#~ msgstr "You can change your mind later in <b>System Settings</b>."

#~ msgid "Let the phone detect your location:"
#~ msgstr "Let the phone detect your location:"

#~ msgid ""
#~ "By selecting this option you agree to the Nokia HERE <a href='#'>terms "
#~ "and conditions</a>."
#~ msgstr ""
#~ "By selecting this option you agree to the Nokia HERE <a href='#'>terms "
#~ "and conditions</a>."

#~ msgid "Available networks…"
#~ msgstr "Available networks…"

#~ msgid "No available networks."
#~ msgstr "No available networks."

#~ msgid "Location"
#~ msgstr "Location"

#~ msgid "Using GPS only (less accurate)"
#~ msgstr "Using GPS only (less accurate)"

#~ msgid "Using GPS, anonymized Wi-Fi and cellular network info (recommended)"
#~ msgstr "Using GPS, anonymised Wi-Fi and cellular network info (recommended)"

#~ msgid "Improving your experience"
#~ msgstr "Improving your experience"

#~ msgid ""
#~ "This can be disabled in <b>System Settings</b> under <b>Security &amp; "
#~ "Privacy</b>"
#~ msgstr ""
#~ "This can be disabled in <b>System Settings</b> under <b>Security &amp; "
#~ "Privacy</b>"

#~ msgid ""
#~ "Your phone is set up to automatically report errors to Canonical and its "
#~ "partners, the makers of the operating system."
#~ msgstr ""
#~ "Your phone is set up to automatically report errors to Canonical and its "
#~ "partners, the makers of the operating system."

#~ msgid "Nice work!"
#~ msgstr "Nice work!"

#~ msgid "All done"
#~ msgstr "All done"

#~ msgid "Finish"
#~ msgstr "Finish"

#~ msgid "Your phone is now ready to use."
#~ msgstr "Your phone is now ready to use."

#~ msgid "Confirm passphrase"
#~ msgstr "Confirm passphrase"

#~ msgid "Passphrase must be 4 characters long"
#~ msgstr "Passphrase must be 4 characters long"

#~ msgid "%1  〉"
#~ msgstr "%1  〉"

#~ msgid "〈  %1"
#~ msgstr "〈  %1"

#~ msgid "Choose your passcode"
#~ msgstr "Choose your passcode"

#~ msgid "Please try again."
#~ msgstr "Please try again."

#~ msgid "This action does different things for different apps"
#~ msgstr "This action does different things for different apps"

#~ msgid "Swipe up from the bottom edge."
#~ msgstr "Swipe up from the bottom edge."

#~ msgid "You almost got it!"
#~ msgstr "You almost got it!"

#~ msgid "Short swipe from the left edge."
#~ msgstr "Short swipe from the left edge."

#~ msgid "Open the launcher"
#~ msgstr "Open the launcher"

#~ msgid "Tap here to continue."
#~ msgstr "Tap here to continue."

#~ msgid "These are the shortcuts to favorite apps"
#~ msgstr "These are the shortcuts to favourite apps"

#~ msgid "Open special menus"
#~ msgstr "Open special menus"

#~ msgid "Tap here to finish."
#~ msgstr "Tap here to finish."

#~ msgid "To view open apps"
#~ msgstr "To view open apps"

#~ msgid "View all your running tasks."
#~ msgstr "View all your running tasks."

#~ msgid "Try again."
#~ msgstr "Try again."

#~ msgid "Long swipe from the right edge."
#~ msgstr "Long swipe from the right edge."

#~ msgid "Tap to unlock"
#~ msgstr "Tap to unlock"

#~ msgctxt "Button: Shut down the system"
#~ msgid "Shut down"
#~ msgstr "Shut down"

#~ msgctxt "Title: Reboot/Shut down dialog"
#~ msgid "Shut down"
#~ msgstr "Shut down"

#~ msgctxt "Button: Reboot the system"
#~ msgid "Reboot"
#~ msgstr "Reboot"

#~ msgctxt "Label: Description of security method"
#~ msgid "No security"
#~ msgstr "No security"

#~ msgctxt "Label: Type of security method"
#~ msgid "Swipe"
#~ msgstr "Swipe"

#~ msgctxt "Label: Description of security method"
#~ msgid "4 digits only"
#~ msgstr "4 digits only"

#~ msgctxt "Label: Type of security method"
#~ msgid "Passcode"
#~ msgstr "Passcode"

#~ msgctxt "Label: Type of security method"
#~ msgid "Passphrase"
#~ msgstr "Passphrase"

#~ msgctxt "Label: Description of security method"
#~ msgid "Numbers and letters"
#~ msgstr "Numbers and letters"

#~ msgid "%a %d %b %H:%M"
#~ msgstr "%a %b %d %H:%M"

#~ msgid "%a %H:%M"
#~ msgstr "%a %H:%M"

#~ msgid "%a %l:%M %p"
#~ msgstr "%a %l:%M %p"

#~ msgid "Tomorrow %l:%M %p"
#~ msgstr "Tomorrow %l:%M %p"

#~ msgid "%l:%M %p"
#~ msgstr "%l:%M %p"

#~ msgid "Yesterday %l:%M %p"
#~ msgstr "Yesterday %l:%M %p"

#~ msgid "Tomorrow %H:%M"
#~ msgstr "Tomorrow %H:%M"

#~ msgid "%H:%M"
#~ msgstr "%H:%M"

#~ msgid "Yesterday %H:%M"
#~ msgstr "Yesterday %H:%M"

#~ msgid "%a %d %b %l:%M %p"
#~ msgstr "%a %b %d %l:%M %p"

#~ msgctxt "passphrase"
#~ msgid "Please re-enter"
#~ msgstr "Please re-enter"

#~ msgid "Swipe up for recent calls"
#~ msgstr "Swipe up for recent calls"

#~ msgid "Swipe up for favorite calculations"
#~ msgstr "Swipe up for favourite calculations"

#~ msgid "Swipe up to add a contact"
#~ msgstr "Swipe up to add a contact"

#~ msgid "Swipe from the left edge to open the launcher"
#~ msgstr "Swipe from the left edge to open the launcher"

#~ msgid "Swipe from the top right edge to open the notification bar"
#~ msgstr "Swipe from the top right edge to open the notification bar"

#~ msgid "Swipe from the top edge to open the notification bar"
#~ msgstr "Swipe from the top edge to open the notification bar"

#~ msgid "Hover your mouse on the right edge to view your open apps"
#~ msgstr "Hover your mouse on the right edge to view your open apps"

#~ msgid "Short or long swipe from the right edge to view your open apps"
#~ msgstr "Short or long swipe from the right edge to view your open apps"

#~ msgid "Swipe up to manage the app"
#~ msgstr "Swipe up to manage the app"

#~ msgid "Swipe up to create a message"
#~ msgstr "Swipe up to create a message"<|MERGE_RESOLUTION|>--- conflicted
+++ resolved
@@ -7,20 +7,12 @@
 msgstr ""
 "Project-Id-Version: unity\n"
 "Report-Msgid-Bugs-To: \n"
-<<<<<<< HEAD
-"POT-Creation-Date: 2019-04-08 17:26-0500\n"
-"PO-Revision-Date: 2016-03-27 10:09+0000\n"
-"Last-Translator: Jared Norris <jarednorris@ubuntu.com>\n"
-"Language-Team: English (Australia) <en_AU@li.org>\n"
-"Language: \n"
-=======
 "POT-Creation-Date: 2018-10-08 13:29-0500\n"
 "PO-Revision-Date: 2019-04-19 21:20+0000\n"
 "Last-Translator: Michael-AU <root@cobber-linux.org>\n"
 "Language-Team: English (Australia) <https://translate.ubports.com/projects/"
 "unity8/unity8/en_AU/>\n"
 "Language: en_AU\n"
->>>>>>> d52dc2c9
 "MIME-Version: 1.0\n"
 "Content-Type: text/plain; charset=UTF-8\n"
 "Content-Transfer-Encoding: 8bit\n"
@@ -32,41 +24,8 @@
 msgid "Password: "
 msgstr "Password: "
 
-<<<<<<< HEAD
-#: plugins/LightDM/Greeter.cpp:203
-msgid "Username"
-msgstr ""
-
-#: plugins/LightDM/Greeter.cpp:242
-msgid "Failed to authenticate"
-msgstr ""
-
-#: plugins/LightDM/Greeter.cpp:244
-msgid "Invalid password, please try again"
-msgstr ""
-
-#: plugins/LightDM/Greeter.cpp:254
-msgid "Log In"
-msgstr ""
-
-#: plugins/LightDM/Greeter.cpp:254 qml/Wizard/Pages/UpdateDelegate.qml:118
-msgid "Retry"
-msgstr "Retry"
-
-#: plugins/LightDM/UsersModel.cpp:157
-msgid "Login"
-msgstr ""
-
-#: plugins/LightDM/UsersModel.cpp:165
-msgid "Guest Session"
-msgstr ""
-
-#: plugins/Unity/Launcher/launcheritem.cpp:49
-#: plugins/Unity/Launcher/launcheritem.cpp:123
-=======
 #: plugins/Unity/Launcher/launcheritem.cpp:50
 #: plugins/Unity/Launcher/launcheritem.cpp:109
->>>>>>> d52dc2c9
 msgid "Pin shortcut"
 msgstr "Pin shortcut"
 
@@ -97,14 +56,9 @@
 msgid "Log Out"
 msgstr "Log Out"
 
-<<<<<<< HEAD
-#: qml/Components/Dialogs.qml:199 qml/Components/Dialogs.qml:264
-#: qml/Greeter/NarrowView.qml:208 qml/Wizard/Pages/passcode-confirm.qml:32
-=======
 #: qml/Components/Dialogs.qml:166 qml/Components/Dialogs.qml:222
 #: qml/Dash/DashPageHeader.qml:324 qml/Greeter/NarrowView.qml:232
 #: qml/Wizard/Pages/passcode-confirm.qml:32
->>>>>>> d52dc2c9
 #: qml/Wizard/Pages/passcode-set.qml:32
 msgid "Cancel"
 msgstr "Cancel"
@@ -361,9 +315,6 @@
 msgid "Preview Share Item"
 msgstr "Preview Share Item"
 
-<<<<<<< HEAD
-#: qml/Components/VirtualTouchPad.qml:317
-=======
 #: qml/Dash/DashPageHeader.qml:361
 msgctxt "Button: Open the Ubuntu Store"
 msgid "Store"
@@ -462,7 +413,6 @@
 msgstr "Also installed"
 
 #: qml/DisabledScreenNotice.qml:109
->>>>>>> d52dc2c9
 msgid ""
 "Your device is now connected to an external display. Use this screen as a "
 "touch pad to interact with the pointer."
@@ -470,25 +420,6 @@
 "Your device is now connected to an external display. Use this screen as a "
 "touch pad to interact with the pointer."
 
-<<<<<<< HEAD
-#: qml/Components/VirtualTouchPad.qml:327
-msgid "Tap left button to click."
-msgstr ""
-
-#: qml/Components/VirtualTouchPad.qml:339
-msgid "Tap right button to right click."
-msgstr ""
-
-#: qml/Components/VirtualTouchPad.qml:351
-msgid "Swipe with two fingers to scroll."
-msgstr ""
-
-#: qml/Components/VirtualTouchPad.qml:396
-msgid "Find more settings in the system settings."
-msgstr ""
-
-=======
->>>>>>> d52dc2c9
 #: qml/Greeter/CoverPage.qml:127
 msgid "Unlock"
 msgstr "Unlock"
@@ -528,12 +459,6 @@
 msgid "Retry"
 msgstr "Retry"
 
-<<<<<<< HEAD
-#: qml/Launcher/Drawer.qml:107
-msgid "Search…"
-msgstr ""
-
-=======
 #: qml/Greeter/LoginList.qml:99
 msgid "Log In"
 msgstr "Log In"
@@ -546,7 +471,6 @@
 msgid "Select desktop environment"
 msgstr "Select Desktop Environment"
 
->>>>>>> d52dc2c9
 #: qml/Notifications/NotificationMenuItemFactory.qml:124
 msgid "Show password"
 msgstr "Show password"
@@ -598,11 +522,7 @@
 msgid "In queue…"
 msgstr "In queue…"
 
-<<<<<<< HEAD
-#: qml/Panel/Indicators/IndicatorMenuItemFactory.qml:1021
-=======
 #: qml/Panel/Indicators/MenuItemFactory.qml:999
->>>>>>> d52dc2c9
 #: qml/Wizard/Pages/UpdateDelegate.qml:226
 msgid "Downloading"
 msgstr "Downloading"
@@ -675,44 +595,17 @@
 #: qml/Wizard/Pages/10-welcome.qml:175
 #: qml/Wizard/Pages/10-welcome-update.qml:126
 #: qml/Wizard/Pages/11-changelog.qml:74 qml/Wizard/Pages/20-keyboard.qml:152
-<<<<<<< HEAD
-#: qml/Wizard/Pages/30-wifi.qml:214 qml/Wizard/Pages/50-timezone.qml:272
-#: qml/Wizard/Pages/60-account.qml:72 qml/Wizard/Pages/70-passwd-type.qml:146
-#: qml/Wizard/Pages/76-app-update.qml:231
-#: qml/Wizard/Pages/passcode-desktop.qml:154
-#: qml/Wizard/Pages/password-set.qml:153
-=======
 #: qml/Wizard/Pages/30-wifi.qml:208 qml/Wizard/Pages/50-timezone.qml:272
 #: qml/Wizard/Pages/60-account.qml:66 qml/Wizard/Pages/70-passwd-type.qml:146
 #: qml/Wizard/Pages/75-report-check.qml:85
 #: qml/Wizard/Pages/76-app-update.qml:236
 #: qml/Wizard/Pages/passcode-desktop.qml:142
 #: qml/Wizard/Pages/password-set.qml:142
->>>>>>> d52dc2c9
 msgid "Next"
 msgstr "Next"
 
 #: qml/Wizard/Pages/10-welcome-update.qml:91
 #, fuzzy
-<<<<<<< HEAD
-#| msgid "Welcome to Ubuntu"
-msgid "Welcome to "
-msgstr "Welcome to Ubuntu"
-
-#: qml/Wizard/Pages/10-welcome-update.qml:106
-msgid "We will make sure your device is ready to use "
-msgstr ""
-
-#: qml/Wizard/Pages/11-changelog.qml:28
-msgid "What's new"
-msgstr ""
-
-#: qml/Wizard/Pages/11-changelog.qml:74
-#, fuzzy
-#| msgid "Speaking..."
-msgid "Loading..."
-msgstr "Speaking..."
-=======
 msgid "Welcome to "
 msgstr "Welcome to "
 
@@ -727,7 +620,6 @@
 #: qml/Wizard/Pages/11-changelog.qml:74
 msgid "Loading..."
 msgstr "Loading..."
->>>>>>> d52dc2c9
 
 #: qml/Wizard/Pages/20-keyboard.qml:31
 msgid "Select Keyboard"
@@ -741,15 +633,9 @@
 msgid "Keyboard layout"
 msgstr "Keyboard layout"
 
-<<<<<<< HEAD
-#: qml/Wizard/Pages/20-keyboard.qml:152 qml/Wizard/Pages/30-wifi.qml:214
-#: qml/Wizard/Pages/60-account.qml:72 qml/Wizard/Pages/76-app-update.qml:235
-#: qml/Wizard/Pages/79-system-update.qml:144 qml/Wizard/Pages/sim.qml:101
-=======
 #: qml/Wizard/Pages/20-keyboard.qml:152 qml/Wizard/Pages/30-wifi.qml:208
 #: qml/Wizard/Pages/60-account.qml:66 qml/Wizard/Pages/76-app-update.qml:240
 #: qml/Wizard/Pages/79-system-update.qml:152 qml/Wizard/Pages/sim.qml:101
->>>>>>> d52dc2c9
 msgid "Skip"
 msgstr "Skip"
 
@@ -757,19 +643,6 @@
 msgid "Connect to Wi‑Fi"
 msgstr "Connect to Wi‑Fi"
 
-<<<<<<< HEAD
-#: qml/Wizard/Pages/30-wifi.qml:139
-msgid "Connected"
-msgstr "Connected"
-
-#: qml/Wizard/Pages/30-wifi.qml:172
-msgid "Available Wi-Fi networks"
-msgstr "Available Wi-Fi networks"
-
-#: qml/Wizard/Pages/30-wifi.qml:173
-msgid "No available Wi-Fi networks"
-msgstr "No available Wi-Fi networks"
-=======
 #: qml/Wizard/Pages/30-wifi.qml:133
 msgid "Connected"
 msgstr "Connected"
@@ -781,7 +654,6 @@
 #: qml/Wizard/Pages/30-wifi.qml:167
 msgid "No available Wi-Fi networks"
 msgstr "No Wi-Fi networks available"
->>>>>>> d52dc2c9
 
 #: qml/Wizard/Pages/50-timezone.qml:30
 msgid "Time Zone"
@@ -795,11 +667,7 @@
 msgid "Personalize Your Device"
 msgstr "Personalise Your Device"
 
-<<<<<<< HEAD
-#: qml/Wizard/Pages/60-account.qml:54
-=======
 #: qml/Wizard/Pages/60-account.qml:49
->>>>>>> d52dc2c9
 msgid "Preferred Name"
 msgstr "Preferred Name"
 
@@ -822,114 +690,14 @@
 msgid "No lock code"
 msgstr "No lock code"
 
-<<<<<<< HEAD
-#: qml/Wizard/Pages/76-app-update.qml:34
-msgid "Update Apps"
-msgstr ""
-
-#: qml/Wizard/Pages/76-app-update.qml:122
-msgid "This device is not connected to the internet."
-msgstr ""
-
-#: qml/Wizard/Pages/76-app-update.qml:123
-#: qml/Wizard/Pages/76-app-update.qml:129
-msgid "Use the OpenStore app to check for updates once connected."
-msgstr ""
-
-#: qml/Wizard/Pages/76-app-update.qml:125
-msgid "Software is up to date"
-msgstr ""
-=======
 #: qml/Wizard/Pages/75-report-check.qml:26
 msgid "Privacy Policy"
 msgstr "Privacy Policy"
->>>>>>> d52dc2c9
-
-#: qml/Wizard/Pages/76-app-update.qml:128
-msgid "The update server is not responding."
-msgstr ""
-
-<<<<<<< HEAD
-#: qml/Wizard/Pages/76-app-update.qml:233
-#, fuzzy
-#| msgid "Loading. Please Wait..."
-msgid "Please wait..."
-msgstr "Loading. Please Wait..."
-
-#: qml/Wizard/Pages/79-system-update.qml:28
-msgid "Update Device"
-msgstr ""
-
-#: qml/Wizard/Pages/79-system-update.qml:55
-msgid ""
-"There is a system update available and ready to install. Afterwards, the "
-"device will automatically restart."
-msgstr ""
-
-#: qml/Wizard/Pages/79-system-update.qml:76
-msgctxt "string identifying name of the update"
-msgid "Ubuntu Touch system"
-msgstr ""
-
-#: qml/Wizard/Pages/79-system-update.qml:83
-#, qt-format
-msgctxt "version of the system update"
-msgid "Version %1"
-msgstr ""
-
-#: qml/Wizard/Pages/79-system-update.qml:95
-msgid "This could take a few minutes..."
-msgstr ""
-
-#: qml/Wizard/Pages/79-system-update.qml:109
-msgid "Install and restart now"
-msgstr ""
-
-#: qml/Wizard/Pages/80-finished.qml:91
-msgid "Welcome Back"
-msgstr ""
-
-#: qml/Wizard/Pages/80-finished.qml:91
-msgid "Welcome to Ubuntu"
-msgstr "Welcome to Ubuntu"
-
-#: qml/Wizard/Pages/80-finished.qml:106
-msgid "You are ready to use your device now"
-msgstr "You are ready to use your device now"
-
-#: qml/Wizard/Pages/80-finished.qml:126
-msgid "Continue"
-msgstr "Continue"
-
-#: qml/Wizard/Pages/80-finished.qml:126
-msgid "Get Started"
-msgstr "Get Started"
-
-#: qml/Wizard/Pages/DownloadHandler.qml:174
-msgid "Installation failed"
-msgstr ""
-
-#: qml/Wizard/Pages/GlobalUpdateControls.qml:84
-msgid "Checking for updates…"
-msgstr ""
-
-#: qml/Wizard/Pages/GlobalUpdateControls.qml:109
-#, qt-format
-msgid "%1 update available"
-msgid_plural "%1 updates available"
-msgstr[0] ""
-msgstr[1] ""
-
-#: qml/Wizard/Pages/GlobalUpdateControls.qml:119
-msgid "Update all…"
-msgstr ""
-
-#: qml/Wizard/Pages/GlobalUpdateControls.qml:121
-#, fuzzy
-#| msgid "Not at all"
-msgid "Update all"
-msgstr "Not at all"
-=======
+
+#: qml/Wizard/Pages/75-report-check.qml:26
+msgid "Help Us Improve"
+msgstr "Help Us Improve"
+
 #: qml/Wizard/Pages/75-report-check.qml:60
 msgid "Improve system performance by sending us crashes and error reports."
 msgstr "Improve system performance by sending us crash and error reports."
@@ -1036,10 +804,9 @@
 #: qml/Wizard/Pages/GlobalUpdateControls.qml:121
 msgid "Update all"
 msgstr "Update all"
->>>>>>> d52dc2c9
 
 #: qml/Wizard/Pages/passcode-confirm.qml:43
-#: qml/Wizard/Pages/passcode-desktop.qml:104
+#: qml/Wizard/Pages/passcode-desktop.qml:97
 msgid "Confirm passcode"
 msgstr "Confirm passcode"
 
@@ -1056,24 +823,24 @@
 msgid "Lock Screen Passcode"
 msgstr "Lock Screen Passcode"
 
-#: qml/Wizard/Pages/passcode-desktop.qml:68
+#: qml/Wizard/Pages/passcode-desktop.qml:61
 msgid "Enter 4 numbers to setup your passcode"
 msgstr "Enter 4 numbers to setup your passcode"
 
-#: qml/Wizard/Pages/passcode-desktop.qml:84
+#: qml/Wizard/Pages/passcode-desktop.qml:77
 #: qml/Wizard/Pages/passcode-set.qml:54
 msgid "Choose passcode"
 msgstr "Choose passcode"
 
-#: qml/Wizard/Pages/passcode-desktop.qml:139
+#: qml/Wizard/Pages/passcode-desktop.qml:127
 msgid "Passcode too short"
 msgstr "Passcode too short"
 
-#: qml/Wizard/Pages/passcode-desktop.qml:141
+#: qml/Wizard/Pages/passcode-desktop.qml:129
 msgid "Passcodes match"
 msgstr "Passcodes match"
 
-#: qml/Wizard/Pages/passcode-desktop.qml:143
+#: qml/Wizard/Pages/passcode-desktop.qml:131
 msgid "Passcodes do not match"
 msgstr "Passcodes do not match"
 
@@ -1085,15 +852,15 @@
 msgid "Lock Screen Password"
 msgstr "Lock Screen Password"
 
-#: qml/Wizard/Pages/password-set.qml:68
+#: qml/Wizard/Pages/password-set.qml:62
 msgid "Enter at least 8 characters"
 msgstr "Enter at least 8 characters"
 
-#: qml/Wizard/Pages/password-set.qml:80
+#: qml/Wizard/Pages/password-set.qml:74
 msgid "Choose password"
 msgstr "Choose password"
 
-#: qml/Wizard/Pages/password-set.qml:110
+#: qml/Wizard/Pages/password-set.qml:104
 msgid "Confirm password"
 msgstr "Confirm password"
 
@@ -1123,47 +890,6 @@
 
 #: qml/Wizard/Pages/UpdateDelegate.qml:123
 msgid "Update"
-<<<<<<< HEAD
-msgstr ""
-
-#: qml/Wizard/Pages/UpdateDelegate.qml:125
-#, fuzzy
-#| msgid "Downloading"
-msgid "Download"
-msgstr "Downloading"
-
-#: qml/Wizard/Pages/UpdateDelegate.qml:131
-msgid "Resume"
-msgstr ""
-
-#: qml/Wizard/Pages/UpdateDelegate.qml:138
-msgid "Pause"
-msgstr ""
-
-#: qml/Wizard/Pages/UpdateDelegate.qml:142
-msgid "Install…"
-msgstr ""
-
-#: qml/Wizard/Pages/UpdateDelegate.qml:144
-msgid "Install"
-msgstr ""
-
-#: qml/Wizard/Pages/UpdateDelegate.qml:148
-msgid "Open"
-msgstr ""
-
-#: qml/Wizard/Pages/UpdateDelegate.qml:216
-msgid "Installing"
-msgstr ""
-
-#: qml/Wizard/Pages/UpdateDelegate.qml:220
-msgid "Paused"
-msgstr ""
-
-#: qml/Wizard/Pages/UpdateDelegate.qml:223
-msgid "Waiting to download"
-msgstr ""
-=======
 msgstr "Update"
 
 #: qml/Wizard/Pages/UpdateDelegate.qml:125
@@ -1201,26 +927,10 @@
 #: qml/Wizard/Pages/UpdateDelegate.qml:223
 msgid "Waiting to download"
 msgstr "Waiting to download"
->>>>>>> d52dc2c9
 
 #: qml/Wizard/Pages/UpdateDelegate.qml:279
 #, qt-format
 msgid "%1 of %2"
-<<<<<<< HEAD
-msgstr ""
-
-#: qml/Wizard/Pages/UpdateDelegate.qml:283
-#, fuzzy
-#| msgid "Downloading"
-msgid "Downloaded"
-msgstr "Downloading"
-
-#: qml/Wizard/Pages/UpdateDelegate.qml:286
-#, fuzzy
-#| msgid "Also installed"
-msgid "Installed"
-msgstr "Also installed"
-=======
 msgstr "%1 of %2"
 
 #: qml/Wizard/Pages/UpdateDelegate.qml:283
@@ -1230,24 +940,15 @@
 #: qml/Wizard/Pages/UpdateDelegate.qml:286
 msgid "Installed"
 msgstr "Installed"
->>>>>>> d52dc2c9
 
 #: qml/Wizard/Pages/UpdateDelegate.qml:291
 #, qt-format
 msgid "Updated %1"
-<<<<<<< HEAD
-msgstr ""
-
-#: qml/Wizard/Pages/UpdateDelegate.qml:315
-msgid "Update failed"
-msgstr ""
-=======
 msgstr "Updated %1"
 
 #: qml/Wizard/Pages/UpdateDelegate.qml:315
 msgid "Update failed"
 msgstr "Update failed"
->>>>>>> d52dc2c9
 
 #: qml/Wizard/PasswordMeter.qml:87
 msgid "Password too short"
@@ -1277,73 +978,6 @@
 msgid "Very weak password"
 msgstr "Very weak password"
 
-<<<<<<< HEAD
-#~ msgctxt "Button: Open the Ubuntu Store"
-#~ msgid "Store"
-#~ msgstr "Store"
-
-#~ msgctxt "Button: Start a search in the current dash scope"
-#~ msgid "Search"
-#~ msgstr "Search"
-
-#~ msgctxt "Button: Show the current dash scope settings"
-#~ msgid "Settings"
-#~ msgstr "Settings"
-
-#~ msgid "Remove from Favorites"
-#~ msgstr "Remove from Favourites"
-
-#~ msgid "Add to Favorites"
-#~ msgstr "Add to Favourites"
-
-#~ msgid "Refine your results"
-#~ msgstr "Refine your results"
-
-#~ msgid "Reset"
-#~ msgstr "Reset"
-
-#~ msgctxt "Label: Hint for dash search line edit"
-#~ msgid "Search"
-#~ msgstr "Search"
-
-#~ msgid "Recent Searches"
-#~ msgstr "Recent Searches"
-
-#~ msgid "Clear All"
-#~ msgstr "Clear All"
-
-#~ msgid "More..."
-#~ msgstr "More..."
-
-#~ msgid "Less..."
-#~ msgstr "Less..."
-
-#~ msgid "Send"
-#~ msgstr "Send"
-
-#~ msgid "Rate this"
-#~ msgstr "Rate this"
-
-#~ msgid "Add a review"
-#~ msgstr "Add a review"
-
-#~ msgid "Pull to refresh…"
-#~ msgstr "Pull to refresh…"
-
-#~ msgid "Release to refresh…"
-#~ msgstr "Release to refresh…"
-
-#~ msgid "Enable location data"
-#~ msgstr "Enable location data"
-
-#~ msgid "Manage"
-#~ msgstr "Manage"
-
-#~ msgid "Home"
-#~ msgstr "Home"
-
-=======
->>>>>>> d52dc2c9
 #~ msgid "Location Services"
 #~ msgstr "Location Services"
 
@@ -1370,21 +1004,6 @@
 #~ msgid "You can change it later in System Settings."
 #~ msgstr "You can change it later in System Settings."
 
-<<<<<<< HEAD
-#~ msgid "Privacy Policy"
-#~ msgstr "Privacy Policy"
-
-#~ msgid "Help Us Improve"
-#~ msgstr "Help Us Improve"
-
-#~ msgid "Improve system performance by sending us crashes and error reports."
-#~ msgstr "Improve system performance by sending us crashes and error reports."
-
-#~ msgid "Privacy policy"
-#~ msgstr "Privacy policy"
-
-=======
->>>>>>> d52dc2c9
 #~ msgid "Terms & Conditions"
 #~ msgstr "Terms & Conditions"
 

# SOME DESCRIPTIVE TITLE.
# Copyright (C) YEAR Canonical Ltd.
# This file is distributed under the same license as the PACKAGE package.
# FIRST AUTHOR <EMAIL@ADDRESS>, YEAR.
#
#, fuzzy
msgid ""
msgstr ""
"Project-Id-Version: unity8\n"
"Report-Msgid-Bugs-To: \n"
<<<<<<< HEAD
"POT-Creation-Date: 2015-11-13 23:55+0100\n"
=======
"POT-Creation-Date: 2015-11-04 15:02+0000\n"
>>>>>>> 21e9bd71
"PO-Revision-Date: YEAR-MO-DA HO:MI+ZONE\n"
"Last-Translator: FULL NAME <EMAIL@ADDRESS>\n"
"Language-Team: LANGUAGE <LL@li.org>\n"
"Language: \n"
"MIME-Version: 1.0\n"
"Content-Type: text/plain; charset=UTF-8\n"
"Content-Transfer-Encoding: 8bit\n"
"Plural-Forms: nplurals=INTEGER; plural=EXPRESSION;\n"

#: plugins/IntegratedLightDM/Greeter.cpp:112
msgid "Password: "
msgstr ""

#: plugins/Unity/Launcher/launcheritem.cpp:47
#: plugins/Unity/Launcher/launcheritem.cpp:106
msgid "Pin shortcut"
msgstr ""

#: plugins/Unity/Launcher/launcheritem.cpp:52
msgid "Quit"
msgstr ""

#: plugins/Unity/Launcher/launcheritem.cpp:106
msgid "Unpin shortcut"
msgstr ""

<<<<<<< HEAD
#: plugins/Wizard/LocalePlugin.cpp:28
msgid "Ivory Coast"
msgstr ""

#: plugins/Wizard/LocalePlugin.cpp:29
msgid "Ghana"
msgstr ""

#: plugins/Wizard/LocalePlugin.cpp:30
msgid "Ethiopia"
msgstr ""

#: plugins/Wizard/LocalePlugin.cpp:31
msgid "Algeria"
msgstr ""

#: plugins/Wizard/LocalePlugin.cpp:32
msgid "Eritrea"
msgstr ""

#: plugins/Wizard/LocalePlugin.cpp:33
msgid "Mali"
msgstr ""

#: plugins/Wizard/LocalePlugin.cpp:34
msgid "Central African Republic"
msgstr ""

#: plugins/Wizard/LocalePlugin.cpp:35
msgid "Gambia"
msgstr ""

#: plugins/Wizard/LocalePlugin.cpp:36
msgid "Guinea Bissau"
msgstr ""

#: plugins/Wizard/LocalePlugin.cpp:37
msgid "Malawi"
msgstr ""

#: plugins/Wizard/LocalePlugin.cpp:38
msgid "Congo Brazzaville"
msgstr ""

#: plugins/Wizard/LocalePlugin.cpp:39
msgid "Burundi"
msgstr ""

#: plugins/Wizard/LocalePlugin.cpp:40
msgid "Egypt"
msgstr ""

#: plugins/Wizard/LocalePlugin.cpp:41
msgid "Morocco"
msgstr ""

#: plugins/Wizard/LocalePlugin.cpp:42
msgid "Spain"
msgstr ""

#: plugins/Wizard/LocalePlugin.cpp:43
msgid "Guinea"
msgstr ""

#: plugins/Wizard/LocalePlugin.cpp:44
msgid "Senegal"
msgstr ""

#: plugins/Wizard/LocalePlugin.cpp:45
msgid "Tanzania"
msgstr ""

#: plugins/Wizard/LocalePlugin.cpp:46
msgid "Djibouti"
msgstr ""

#: plugins/Wizard/LocalePlugin.cpp:47
msgid "Cameroon"
msgstr ""

#: plugins/Wizard/LocalePlugin.cpp:48
msgid "Western Sahara"
msgstr ""

#: plugins/Wizard/LocalePlugin.cpp:49
msgid "Sierra Leone"
msgstr ""

#: plugins/Wizard/LocalePlugin.cpp:50
msgid "Botswana"
msgstr ""

#: plugins/Wizard/LocalePlugin.cpp:51
msgid "Zimbabwe"
msgstr ""

#: plugins/Wizard/LocalePlugin.cpp:52
msgid "South Africa"
msgstr ""

#: plugins/Wizard/LocalePlugin.cpp:53
msgid "South Sudan"
msgstr ""

#: plugins/Wizard/LocalePlugin.cpp:54
msgid "Uganda"
msgstr ""

#: plugins/Wizard/LocalePlugin.cpp:55
msgid "Sudan"
msgstr ""

#: plugins/Wizard/LocalePlugin.cpp:56
msgid "Rwanda"
msgstr ""

#: plugins/Wizard/LocalePlugin.cpp:57
msgid "Congo (Kinshasa)"
msgstr ""

#: plugins/Wizard/LocalePlugin.cpp:58
msgid "Nigeria"
msgstr ""

#: plugins/Wizard/LocalePlugin.cpp:59
msgid "Gabon"
msgstr ""

#: plugins/Wizard/LocalePlugin.cpp:60
msgid "Togo"
msgstr ""

#: plugins/Wizard/LocalePlugin.cpp:61
msgid "Angola"
msgstr ""

#: plugins/Wizard/LocalePlugin.cpp:62
msgid "Zambia"
msgstr ""

#: plugins/Wizard/LocalePlugin.cpp:63
msgid "Equatorial Guinea"
msgstr ""

#: plugins/Wizard/LocalePlugin.cpp:64
msgid "Mozambique"
msgstr ""

#: plugins/Wizard/LocalePlugin.cpp:65
msgid "Lesotho"
msgstr ""

#: plugins/Wizard/LocalePlugin.cpp:66
msgid "Swaziland"
msgstr ""

#: plugins/Wizard/LocalePlugin.cpp:67
msgid "Somalia"
msgstr ""

#: plugins/Wizard/LocalePlugin.cpp:68
msgid "Liberia"
msgstr ""

#: plugins/Wizard/LocalePlugin.cpp:69
msgid "Kenya"
msgstr ""

#: plugins/Wizard/LocalePlugin.cpp:70
msgid "Chad"
msgstr ""

#: plugins/Wizard/LocalePlugin.cpp:71
msgid "Niger"
msgstr ""

#: plugins/Wizard/LocalePlugin.cpp:72
msgid "Mauritania"
msgstr ""

#: plugins/Wizard/LocalePlugin.cpp:73
msgid "Burkina Faso"
msgstr ""

#: plugins/Wizard/LocalePlugin.cpp:74
msgid "Benin"
msgstr ""

#: plugins/Wizard/LocalePlugin.cpp:75
msgid "Sao Tome And Principe"
msgstr ""

#: plugins/Wizard/LocalePlugin.cpp:76
msgid "Libya"
msgstr ""

#: plugins/Wizard/LocalePlugin.cpp:77
msgid "Tunisia"
msgstr ""

#: plugins/Wizard/LocalePlugin.cpp:78
msgid "Namibia"
msgstr ""

#: plugins/Wizard/LocalePlugin.cpp:79
msgid "United States"
msgstr ""

#: plugins/Wizard/LocalePlugin.cpp:80
msgid "Anguilla"
msgstr ""

#: plugins/Wizard/LocalePlugin.cpp:81
msgid "Antigua And Barbuda"
msgstr ""

#: plugins/Wizard/LocalePlugin.cpp:82
msgid "Brazil"
msgstr ""

#: plugins/Wizard/LocalePlugin.cpp:83
msgid "Argentina"
msgstr ""

#: plugins/Wizard/LocalePlugin.cpp:84
msgid "Aruba"
msgstr ""

#: plugins/Wizard/LocalePlugin.cpp:85
msgid "Paraguay"
msgstr ""

#: plugins/Wizard/LocalePlugin.cpp:86
msgid "Canada"
msgstr ""

#: plugins/Wizard/LocalePlugin.cpp:87
msgid "Mexico"
msgstr ""

#: plugins/Wizard/LocalePlugin.cpp:88
msgid "Barbados"
msgstr ""

#: plugins/Wizard/LocalePlugin.cpp:89
msgid "Belize"
msgstr ""

#: plugins/Wizard/LocalePlugin.cpp:90
msgid "Colombia"
msgstr ""

#: plugins/Wizard/LocalePlugin.cpp:91
msgid "Venezuela"
msgstr ""

#: plugins/Wizard/LocalePlugin.cpp:92
msgid "French Guiana"
msgstr ""

#: plugins/Wizard/LocalePlugin.cpp:93
msgid "Cayman Islands"
msgstr ""

#: plugins/Wizard/LocalePlugin.cpp:94
msgid "Costa Rica"
msgstr ""

#: plugins/Wizard/LocalePlugin.cpp:95
msgid "Cura Sao"
msgstr ""

#: plugins/Wizard/LocalePlugin.cpp:96
msgid "Greenland"
msgstr ""

#: plugins/Wizard/LocalePlugin.cpp:97
msgid "Dominica"
msgstr ""

#: plugins/Wizard/LocalePlugin.cpp:98
msgid "El Salvador"
msgstr ""

#: plugins/Wizard/LocalePlugin.cpp:99
msgid "Turks And Caicos Islands"
msgstr ""

#: plugins/Wizard/LocalePlugin.cpp:100
msgid "Grenada"
msgstr ""

#: plugins/Wizard/LocalePlugin.cpp:101
msgid "Guadeloupe"
msgstr ""

#: plugins/Wizard/LocalePlugin.cpp:102
msgid "Guatemala"
msgstr ""

#: plugins/Wizard/LocalePlugin.cpp:103
msgid "Ecuador"
msgstr ""

#: plugins/Wizard/LocalePlugin.cpp:104
msgid "Guyana"
msgstr ""

#: plugins/Wizard/LocalePlugin.cpp:105
msgid "Cuba"
msgstr ""

#: plugins/Wizard/LocalePlugin.cpp:106
msgid "Jamaica"
msgstr ""

#: plugins/Wizard/LocalePlugin.cpp:107
msgid "Bonaire"
msgstr ""

#: plugins/Wizard/LocalePlugin.cpp:108
msgid "Bolivia"
msgstr ""

#: plugins/Wizard/LocalePlugin.cpp:109
msgid "Peru"
msgstr ""

#: plugins/Wizard/LocalePlugin.cpp:110
msgid "Sint Maarten"
msgstr ""

#: plugins/Wizard/LocalePlugin.cpp:111
msgid "Nicaragua"
msgstr ""

#: plugins/Wizard/LocalePlugin.cpp:112
msgid "Saint Martin"
msgstr ""

#: plugins/Wizard/LocalePlugin.cpp:113
msgid "Martinique"
msgstr ""

#: plugins/Wizard/LocalePlugin.cpp:114
msgid "Saint Pierre And Miquelon"
msgstr ""

#: plugins/Wizard/LocalePlugin.cpp:115
msgid "Uruguay"
msgstr ""

#: plugins/Wizard/LocalePlugin.cpp:116
msgid "Montserrat"
msgstr ""

#: plugins/Wizard/LocalePlugin.cpp:117
msgid "Bahamas"
msgstr ""

#: plugins/Wizard/LocalePlugin.cpp:118
msgid "Panama"
msgstr ""

#: plugins/Wizard/LocalePlugin.cpp:119
msgid "Suriname"
msgstr ""

#: plugins/Wizard/LocalePlugin.cpp:120
msgid "Haiti"
msgstr ""

#: plugins/Wizard/LocalePlugin.cpp:121
msgid "Trinidad And Tobago"
msgstr ""

#: plugins/Wizard/LocalePlugin.cpp:122
msgid "Puerto Rico"
msgstr ""

#: plugins/Wizard/LocalePlugin.cpp:123
msgid "Chile"
msgstr ""

#: plugins/Wizard/LocalePlugin.cpp:124
msgid "Dominican Republic"
msgstr ""

#: plugins/Wizard/LocalePlugin.cpp:125
msgid "Saint Barthelemy"
msgstr ""

#: plugins/Wizard/LocalePlugin.cpp:126
msgid "Saint Kitts And Nevis"
msgstr ""

#: plugins/Wizard/LocalePlugin.cpp:127
msgid "Saint Lucia"
msgstr ""

#: plugins/Wizard/LocalePlugin.cpp:128
msgid "United States Virgin Islands"
msgstr ""

#: plugins/Wizard/LocalePlugin.cpp:129
msgid "Saint Vincent And The Grenadines"
msgstr ""

#: plugins/Wizard/LocalePlugin.cpp:130
msgid "Honduras"
msgstr ""

#: plugins/Wizard/LocalePlugin.cpp:131
msgid "British Virgin Islands"
msgstr ""

#: plugins/Wizard/LocalePlugin.cpp:132
msgid "Antarctica"
msgstr ""

#: plugins/Wizard/LocalePlugin.cpp:133
msgid "Australia"
msgstr ""

#: plugins/Wizard/LocalePlugin.cpp:134
msgid "Svalbard And Jan Mayen Islands"
msgstr ""

#: plugins/Wizard/LocalePlugin.cpp:135
msgid "Yemen"
msgstr ""

#: plugins/Wizard/LocalePlugin.cpp:136
msgid "Kazakhstan"
msgstr ""

#: plugins/Wizard/LocalePlugin.cpp:137
msgid "Jordan"
msgstr ""

#: plugins/Wizard/LocalePlugin.cpp:138
msgid "Russia"
msgstr ""

#: plugins/Wizard/LocalePlugin.cpp:139
msgid "Turkmenistan"
msgstr ""

#: plugins/Wizard/LocalePlugin.cpp:140
msgid "Iraq"
msgstr ""

#: plugins/Wizard/LocalePlugin.cpp:141
msgid "Bahrain"
msgstr ""

#: plugins/Wizard/LocalePlugin.cpp:142
msgid "Azerbaijan"
msgstr ""

#: plugins/Wizard/LocalePlugin.cpp:143
msgid "Thailand"
msgstr ""

#: plugins/Wizard/LocalePlugin.cpp:144
msgid "Lebanon"
msgstr ""

#: plugins/Wizard/LocalePlugin.cpp:145
msgid "Kyrgyzstan"
msgstr ""

#: plugins/Wizard/LocalePlugin.cpp:146
msgid "Brunei"
msgstr ""

#: plugins/Wizard/LocalePlugin.cpp:147
msgid "Mongolia"
msgstr ""

#: plugins/Wizard/LocalePlugin.cpp:148
msgid "China"
msgstr ""

#: plugins/Wizard/LocalePlugin.cpp:149
msgid "Sri Lanka"
msgstr ""

#: plugins/Wizard/LocalePlugin.cpp:150
msgid "Syria"
msgstr ""

#: plugins/Wizard/LocalePlugin.cpp:151
msgid "Bangladesh"
msgstr ""

#: plugins/Wizard/LocalePlugin.cpp:152
msgid "East Timor"
msgstr ""

#: plugins/Wizard/LocalePlugin.cpp:153
msgid "United Arab Emirates"
msgstr ""

#: plugins/Wizard/LocalePlugin.cpp:154
msgid "Tajikistan"
msgstr ""

#: plugins/Wizard/LocalePlugin.cpp:155
msgid "Palestinian Territories"
msgstr ""

#: plugins/Wizard/LocalePlugin.cpp:156
msgid "Vietnam"
msgstr ""

#: plugins/Wizard/LocalePlugin.cpp:157
msgid "Hong Kong"
msgstr ""

#: plugins/Wizard/LocalePlugin.cpp:158
msgid "Indonesia"
msgstr ""

#: plugins/Wizard/LocalePlugin.cpp:159
msgid "Israel"
msgstr ""

#: plugins/Wizard/LocalePlugin.cpp:160
msgid "Afghanistan"
msgstr ""

#: plugins/Wizard/LocalePlugin.cpp:161
msgid "Pakistan"
msgstr ""

#: plugins/Wizard/LocalePlugin.cpp:162
msgid "Nepal"
msgstr ""

#: plugins/Wizard/LocalePlugin.cpp:163
msgid "India"
msgstr ""

#: plugins/Wizard/LocalePlugin.cpp:164
msgid "Malaysia"
msgstr ""

#: plugins/Wizard/LocalePlugin.cpp:165
msgid "Kuwait"
msgstr ""

#: plugins/Wizard/LocalePlugin.cpp:166
msgid "Macau"
msgstr ""

#: plugins/Wizard/LocalePlugin.cpp:167
msgid "Philippines"
msgstr ""

#: plugins/Wizard/LocalePlugin.cpp:168
msgid "Oman"
msgstr ""

#: plugins/Wizard/LocalePlugin.cpp:169
msgid "Cyprus"
msgstr ""

#: plugins/Wizard/LocalePlugin.cpp:170
msgid "Cambodia"
msgstr ""

#: plugins/Wizard/LocalePlugin.cpp:171
msgid "North Korea"
msgstr ""

#: plugins/Wizard/LocalePlugin.cpp:172
msgid "Qatar"
msgstr ""

#: plugins/Wizard/LocalePlugin.cpp:173
msgid "Myanmar"
msgstr ""

#: plugins/Wizard/LocalePlugin.cpp:174
msgid "Saudi Arabia"
msgstr ""

#: plugins/Wizard/LocalePlugin.cpp:175
msgid "Uzbekistan"
msgstr ""

#: plugins/Wizard/LocalePlugin.cpp:176
msgid "South Korea"
msgstr ""

#: plugins/Wizard/LocalePlugin.cpp:177
msgid "Singapore"
msgstr ""

#: plugins/Wizard/LocalePlugin.cpp:178
msgid "Taiwan"
msgstr ""

#: plugins/Wizard/LocalePlugin.cpp:179
msgid "Georgia"
msgstr ""

#: plugins/Wizard/LocalePlugin.cpp:180
msgid "Iran"
msgstr ""

#: plugins/Wizard/LocalePlugin.cpp:181
msgid "Bhutan"
msgstr ""

#: plugins/Wizard/LocalePlugin.cpp:182
msgid "Japan"
msgstr ""

#: plugins/Wizard/LocalePlugin.cpp:183
msgid "Laos"
msgstr ""

#: plugins/Wizard/LocalePlugin.cpp:184
msgid "Armenia"
msgstr ""

#: plugins/Wizard/LocalePlugin.cpp:185
msgid "Portugal"
msgstr ""

#: plugins/Wizard/LocalePlugin.cpp:186
msgid "Bermuda"
msgstr ""

#: plugins/Wizard/LocalePlugin.cpp:187
msgid "Cape Verde"
msgstr ""

#: plugins/Wizard/LocalePlugin.cpp:188
msgid "Faroe Islands"
msgstr ""

#: plugins/Wizard/LocalePlugin.cpp:189
msgid "Iceland"
msgstr ""

#: plugins/Wizard/LocalePlugin.cpp:190
msgid "South Georgia And The South Sandwich Islands"
msgstr ""

#: plugins/Wizard/LocalePlugin.cpp:191
msgid "Saint Helena"
msgstr ""

#: plugins/Wizard/LocalePlugin.cpp:192
msgid "Falkland Islands"
msgstr ""

#: plugins/Wizard/LocalePlugin.cpp:193
msgid "Netherlands"
msgstr ""

#: plugins/Wizard/LocalePlugin.cpp:194
msgid "Andorra"
msgstr ""

#: plugins/Wizard/LocalePlugin.cpp:195
msgid "Greece"
msgstr ""

#: plugins/Wizard/LocalePlugin.cpp:196
msgid "Serbia"
msgstr ""

#: plugins/Wizard/LocalePlugin.cpp:197
msgid "Germany"
msgstr ""

#: plugins/Wizard/LocalePlugin.cpp:198
msgid "Slovakia"
msgstr ""

#: plugins/Wizard/LocalePlugin.cpp:199
msgid "Belgium"
msgstr ""

#: plugins/Wizard/LocalePlugin.cpp:200
msgid "Romania"
msgstr ""

#: plugins/Wizard/LocalePlugin.cpp:201
msgid "Hungary"
msgstr ""

#: plugins/Wizard/LocalePlugin.cpp:202
msgid "Moldova"
msgstr ""

#: plugins/Wizard/LocalePlugin.cpp:203
msgid "Denmark"
msgstr ""

#: plugins/Wizard/LocalePlugin.cpp:204
msgid "Ireland"
msgstr ""

#: plugins/Wizard/LocalePlugin.cpp:205
msgid "Gibraltar"
msgstr ""

#: plugins/Wizard/LocalePlugin.cpp:206
msgid "Guernsey"
msgstr ""

#: plugins/Wizard/LocalePlugin.cpp:207
msgid "Finland"
msgstr ""

#: plugins/Wizard/LocalePlugin.cpp:208
msgid "Isle Of Man"
msgstr ""

#: plugins/Wizard/LocalePlugin.cpp:209
msgid "Turkey"
msgstr ""

#: plugins/Wizard/LocalePlugin.cpp:210
msgid "Jersey"
msgstr ""

#: plugins/Wizard/LocalePlugin.cpp:211
msgid "Ukraine"
msgstr ""

#: plugins/Wizard/LocalePlugin.cpp:212
msgid "Slovenia"
msgstr ""

#: plugins/Wizard/LocalePlugin.cpp:213
msgid "United Kingdom"
msgstr ""

#: plugins/Wizard/LocalePlugin.cpp:214
msgid "Luxembourg"
msgstr ""

#: plugins/Wizard/LocalePlugin.cpp:215
msgid "Malta"
msgstr ""

#: plugins/Wizard/LocalePlugin.cpp:216
msgid "Aland Islands"
msgstr ""

#: plugins/Wizard/LocalePlugin.cpp:217
msgid "Belarus"
msgstr ""

#: plugins/Wizard/LocalePlugin.cpp:218
msgid "Monaco"
msgstr ""

#: plugins/Wizard/LocalePlugin.cpp:219
msgid "Norway"
msgstr ""

#: plugins/Wizard/LocalePlugin.cpp:220
msgid "France"
msgstr ""

#: plugins/Wizard/LocalePlugin.cpp:221
msgid "Montenegro"
msgstr ""

#: plugins/Wizard/LocalePlugin.cpp:222
msgid "Czech Republic"
msgstr ""

#: plugins/Wizard/LocalePlugin.cpp:223
msgid "Latvia"
msgstr ""

#: plugins/Wizard/LocalePlugin.cpp:224
msgid "Italy"
msgstr ""

#: plugins/Wizard/LocalePlugin.cpp:225
msgid "San Marino"
msgstr ""

#: plugins/Wizard/LocalePlugin.cpp:226
msgid "Bosnia And Herzegowina"
msgstr ""

#: plugins/Wizard/LocalePlugin.cpp:227
msgid "Macedonia"
msgstr ""

#: plugins/Wizard/LocalePlugin.cpp:228
msgid "Bulgaria"
msgstr ""

#: plugins/Wizard/LocalePlugin.cpp:229
msgid "Sweden"
msgstr ""

#: plugins/Wizard/LocalePlugin.cpp:230
msgid "Estonia"
msgstr ""

#: plugins/Wizard/LocalePlugin.cpp:231
msgid "Albania"
msgstr ""

#: plugins/Wizard/LocalePlugin.cpp:232
msgid "Liechtenstein"
msgstr ""

#: plugins/Wizard/LocalePlugin.cpp:233
msgid "Vatican City State"
msgstr ""

#: plugins/Wizard/LocalePlugin.cpp:234
msgid "Austria"
msgstr ""

#: plugins/Wizard/LocalePlugin.cpp:235
msgid "Lithuania"
msgstr ""

#: plugins/Wizard/LocalePlugin.cpp:236
msgid "Poland"
msgstr ""

#: plugins/Wizard/LocalePlugin.cpp:237
msgid "Croatia"
msgstr ""

#: plugins/Wizard/LocalePlugin.cpp:238
msgid "Switzerland"
msgstr ""

#: plugins/Wizard/LocalePlugin.cpp:239
msgid "Madagascar"
msgstr ""

#: plugins/Wizard/LocalePlugin.cpp:240
msgid "British Indian Ocean Territory"
msgstr ""

#: plugins/Wizard/LocalePlugin.cpp:241
msgid "ChristmasIsland"
msgstr ""

#: plugins/Wizard/LocalePlugin.cpp:242
msgid "CocosIslands"
msgstr ""

#: plugins/Wizard/LocalePlugin.cpp:243
msgid "Comoros"
msgstr ""

#: plugins/Wizard/LocalePlugin.cpp:244
msgid "French Southern Territories"
msgstr ""

#: plugins/Wizard/LocalePlugin.cpp:245
msgid "Seychelles"
msgstr ""

#: plugins/Wizard/LocalePlugin.cpp:246
msgid "Maldives"
msgstr ""

#: plugins/Wizard/LocalePlugin.cpp:247
msgid "Mauritius"
msgstr ""

#: plugins/Wizard/LocalePlugin.cpp:248
msgid "Mayotte"
msgstr ""

#: plugins/Wizard/LocalePlugin.cpp:249
msgid "Reunion"
msgstr ""

#: plugins/Wizard/LocalePlugin.cpp:250
msgid "Samoa"
msgstr ""

#: plugins/Wizard/LocalePlugin.cpp:251
msgid "New Zealand"
msgstr ""

#: plugins/Wizard/LocalePlugin.cpp:252
msgid "Micronesia"
msgstr ""

#: plugins/Wizard/LocalePlugin.cpp:253
msgid "Vanuatu"
msgstr ""

#: plugins/Wizard/LocalePlugin.cpp:254
msgid "Kiribati"
msgstr ""

#: plugins/Wizard/LocalePlugin.cpp:255
msgid "Tokelau"
msgstr ""

#: plugins/Wizard/LocalePlugin.cpp:256
msgid "Fiji"
msgstr ""

#: plugins/Wizard/LocalePlugin.cpp:257
msgid "Tuvalu"
msgstr ""

#: plugins/Wizard/LocalePlugin.cpp:258
msgid "French Polynesia"
msgstr ""

#: plugins/Wizard/LocalePlugin.cpp:259
msgid "Solomon Islands"
msgstr ""

#: plugins/Wizard/LocalePlugin.cpp:260
msgid "Guam"
msgstr ""

#: plugins/Wizard/LocalePlugin.cpp:261
msgid "United States Minor Outlying Islands"
msgstr ""

#: plugins/Wizard/LocalePlugin.cpp:262
msgid "Marshall Islands"
msgstr ""

#: plugins/Wizard/LocalePlugin.cpp:263
msgid "Nauru"
msgstr ""

#: plugins/Wizard/LocalePlugin.cpp:264
msgid "Niue"
msgstr ""

#: plugins/Wizard/LocalePlugin.cpp:265
msgid "Norfolk Island"
msgstr ""

#: plugins/Wizard/LocalePlugin.cpp:266
msgid "New Caledonia"
msgstr ""

#: plugins/Wizard/LocalePlugin.cpp:267
msgid "American Samoa"
msgstr ""

#: plugins/Wizard/LocalePlugin.cpp:268
msgid "Palau"
msgstr ""

#: plugins/Wizard/LocalePlugin.cpp:269
msgid "Pitcairn"
msgstr ""

#: plugins/Wizard/LocalePlugin.cpp:270
msgid "Papua New Guinea"
msgstr ""

#: plugins/Wizard/LocalePlugin.cpp:271
msgid "Cook Islands"
msgstr ""

#: plugins/Wizard/LocalePlugin.cpp:272
msgid "Northern Mariana Islands"
msgstr ""

#: plugins/Wizard/LocalePlugin.cpp:273
msgid "Tonga"
msgstr ""

#: plugins/Wizard/LocalePlugin.cpp:274
msgid "Kosovo"
msgstr ""

#: plugins/Wizard/LocalePlugin.cpp:275
msgid "Wallis And Futuna Islands"
msgstr ""

=======
>>>>>>> 21e9bd71
#: qml/Components/DelayedLockscreen.qml:49
msgid "Device Locked"
msgstr ""

#: qml/Components/DelayedLockscreen.qml:64
msgid "You have been locked out due to too many failed passphrase attempts."
msgstr ""

#: qml/Components/DelayedLockscreen.qml:65
msgid "You have been locked out due to too many failed passcode attempts."
msgstr ""

#: qml/Components/DelayedLockscreen.qml:74
#, qt-format
msgid "Please wait %1 minute and then try again…"
msgid_plural "Please wait %1 minutes and then try again…"
msgstr[0] ""
msgstr[1] ""

#: qml/Components/Dialogs.qml:116
msgctxt "Title: Lock/Log out dialog"
msgid "Log out"
msgstr ""

#: qml/Components/Dialogs.qml:117
msgid "Are you sure you want to log out?"
msgstr ""

#: qml/Components/Dialogs.qml:119
msgctxt "Button: Lock the system"
msgid "Lock"
msgstr ""

#: qml/Components/Dialogs.qml:126
msgctxt "Button: Log out from the system"
msgid "Log Out"
msgstr ""

#: qml/Components/Dialogs.qml:133 qml/Components/Dialogs.qml:166
<<<<<<< HEAD
#: qml/Components/Dialogs.qml:225 qml/Wizard/Pages/passcode-confirm.qml:32
#: qml/Wizard/Pages/passcode-set.qml:37 qml/Wizard/Pages/password-set.qml:137
#: qml/Wizard/Pages/uaccount-signin.qml:26
#: qml/Wizard/Pages/60-uaccount-signup.qml:151
=======
#: qml/Components/Dialogs.qml:225
>>>>>>> 21e9bd71
msgid "Cancel"
msgstr ""

#: qml/Components/Dialogs.qml:145
msgctxt "Title: Reboot/Shut down dialog"
msgid "Shut down"
msgstr ""

#: qml/Components/Dialogs.qml:146
msgid "Are you sure you want to shut down?"
msgstr ""

#: qml/Components/Dialogs.qml:148
msgctxt "Button: Reboot the system"
msgid "Reboot"
msgstr ""

#: qml/Components/Dialogs.qml:157
msgctxt "Button: Shut down the system"
msgid "Shut down"
msgstr ""

#: qml/Components/Dialogs.qml:179
msgctxt "Title: Reboot dialog"
msgid "Reboot"
msgstr ""

#: qml/Components/Dialogs.qml:180
msgid "Are you sure you want to reboot?"
msgstr ""

#: qml/Components/Dialogs.qml:182
msgid "No"
msgstr ""

#: qml/Components/Dialogs.qml:189
msgid "Yes"
msgstr ""

#: qml/Components/Dialogs.qml:204
msgctxt "Title: Power off/Restart dialog"
msgid "Power"
msgstr ""

#: qml/Components/Dialogs.qml:205
msgid ""
"Are you sure you would like\n"
"to power off?"
msgstr ""

#: qml/Components/Dialogs.qml:207
msgctxt "Button: Power off the system"
msgid "Power off"
msgstr ""

#: qml/Components/Dialogs.qml:216
msgctxt "Button: Restart the system"
msgid "Restart"
msgstr ""

#: qml/Components/Lockscreen.qml:245
msgid "Return to Call"
msgstr ""

#: qml/Components/Lockscreen.qml:245
msgid "Emergency Call"
msgstr ""

#: qml/Components/Lockscreen.qml:277 qml/Wizard/Pages/password-set.qml:159
msgid "OK"
msgstr ""

#: qml/Dash/DashPageHeader.qml:265
msgctxt "Button: Open the Ubuntu Store"
msgid "Store"
msgstr ""

#: qml/Dash/DashPageHeader.qml:272
msgctxt "Button: Start a search in the current dash scope"
msgid "Search"
msgstr ""

#: qml/Dash/DashPageHeader.qml:282
msgctxt "Button: Show the current dash scope settings"
msgid "Settings"
msgstr ""

#: qml/Dash/DashPageHeader.qml:289
msgid "Remove from Favorites"
msgstr ""

#: qml/Dash/DashPageHeader.qml:289
msgid "Add to Favorites"
msgstr ""

#: qml/Dash/GenericScopeView.qml:569 qml/Dash/GenericScopeView.qml:727
msgid "See less"
msgstr ""

#: qml/Dash/GenericScopeView.qml:569
msgid "See all"
msgstr ""

#: qml/Dash/GenericScopeView.qml:631
msgctxt "Label: Hint for dash search line edit"
msgid "Search"
msgstr ""

#: qml/Dash/Previews/PreviewActionCombo.qml:35
msgid "More..."
msgstr ""

#: qml/Dash/Previews/PreviewActionCombo.qml:35
msgid "Less..."
msgstr ""

#: qml/Dash/Previews/PreviewCommentInput.qml:68
#: qml/Dash/Previews/PreviewRatingInput.qml:174
msgid "Send"
msgstr ""

#: qml/Dash/Previews/PreviewRatingInput.qml:84
msgid "Rate this"
msgstr ""

#: qml/Dash/Previews/PreviewRatingInput.qml:129
msgid "Add a review"
msgstr ""

#: qml/Dash/Previews/PreviewSharing.qml:51
msgid "Preview Share Item"
msgstr ""

#: qml/Dash/PullToRefreshScopeStyle.qml:55
msgid "Pull to refresh…"
msgstr ""

#: qml/Dash/PullToRefreshScopeStyle.qml:60
msgid "Release to refresh…"
msgstr ""

#: qml/Dash/ScopeSettings/ScopeSettingBoolean.qml:43
msgid "Enable location data"
msgstr ""

#: qml/Dash/ScopesList.qml:67
msgid "Manage"
msgstr ""

#: qml/Dash/ScopesList.qml:113
msgid "Home"
msgstr ""

#: qml/Dash/ScopesList.qml:114
msgid "Also installed"
msgstr ""

#: qml/DisabledScreenNotice.qml:42
msgid "Your device is now connected to an external display."
msgstr ""

#: qml/Greeter/CoverPage.qml:107
msgid "Unlock"
msgstr ""

#: qml/Greeter/LoginList.qml:236
msgid "Retry"
msgstr ""

#: qml/Greeter/LoginList.qml:237
msgid "Tap to unlock"
msgstr ""

#: qml/Greeter/NarrowView.qml:54
msgid "Sorry, incorrect passphrase."
msgstr ""

#: qml/Greeter/NarrowView.qml:55
msgid "Sorry, incorrect passcode."
msgstr ""

#: qml/Greeter/NarrowView.qml:56
msgid "This will be your last attempt."
msgstr ""

#: qml/Greeter/NarrowView.qml:58
msgid ""
"If passphrase is entered incorrectly, your phone will conduct a factory "
"reset and all personal data will be deleted."
msgstr ""

#: qml/Greeter/NarrowView.qml:59
msgid ""
"If passcode is entered incorrectly, your phone will conduct a factory reset "
"and all personal data will be deleted."
msgstr ""

#: qml/Greeter/NarrowView.qml:116
#, qt-format
msgid "Enter %1"
msgstr ""

#: qml/Greeter/NarrowView.qml:117
msgid "Enter passphrase"
msgstr ""

#: qml/Greeter/NarrowView.qml:118
msgid "Enter passcode"
msgstr ""

#: qml/Greeter/NarrowView.qml:119
#, qt-format
msgid "Sorry, incorrect %1"
msgstr ""

#: qml/Greeter/NarrowView.qml:120
msgid "Sorry, incorrect passphrase"
msgstr ""

#: qml/Greeter/NarrowView.qml:121
msgctxt "passphrase"
msgid "Please re-enter"
msgstr ""

#: qml/Greeter/NarrowView.qml:122
msgid "Sorry, incorrect passcode"
msgstr ""

#: qml/Notifications/NotificationMenuItemFactory.qml:129
msgid "Show password"
msgstr ""

#: qml/Panel/ActiveCallHint.qml:79
msgid "Tap to return to call..."
msgstr ""

#: qml/Panel/ActiveCallHint.qml:92
msgid "Conference"
msgstr ""

#: qml/Panel/Indicators/MenuItemFactory.qml:731
msgid "Nothing is playing"
msgstr ""

#: qml/Panel/Indicators/MenuItemFactory.qml:860
#, qt-format
msgid "%1 hour"
msgid_plural "%1 hours"
msgstr[0] ""
msgstr[1] ""

#: qml/Panel/Indicators/MenuItemFactory.qml:864
#, qt-format
msgid "%1 minute"
msgid_plural "%1 minutes"
msgstr[0] ""
msgstr[1] ""

#: qml/Panel/Indicators/MenuItemFactory.qml:869
#, qt-format
msgid "%1 second"
msgid_plural "%1 seconds"
msgstr[0] ""
msgstr[1] ""

#: qml/Panel/Indicators/MenuItemFactory.qml:872
msgid "0 seconds"
msgstr ""

#. Translators: String like "1 hour, 2 minutes, 3 seconds remaining"
#: qml/Panel/Indicators/MenuItemFactory.qml:874
#, qt-format
msgid "%1 remaining"
msgstr ""

#: qml/Panel/Indicators/MenuItemFactory.qml:880
msgid "In queue…"
msgstr ""

#: qml/Panel/Indicators/MenuItemFactory.qml:884
msgid "Downloading"
msgstr ""

#: qml/Panel/Indicators/MenuItemFactory.qml:886
msgid "Paused, tap to resume"
msgstr ""

#: qml/Panel/Indicators/MenuItemFactory.qml:888
msgid "Canceled"
msgstr ""

#: qml/Panel/Indicators/MenuItemFactory.qml:890
msgid "Finished"
msgstr ""

#: qml/Panel/Indicators/MenuItemFactory.qml:892
msgid "Failed, tap to retry"
msgstr ""

#: qml/Panel/Indicators/MessageMenuItemFactory.qml:155
#: qml/Panel/Indicators/MessageMenuItemFactory.qml:214
msgctxt "Button: Send a reply message"
msgid "Send"
msgstr ""

#: qml/Panel/Indicators/MessageMenuItemFactory.qml:156
msgctxt "Label: Hint in message indicator line edit"
msgid "Reply"
msgstr ""

#: qml/Panel/Indicators/MessageMenuItemFactory.qml:213
msgctxt "Button: Call back on phone"
msgid "Call back"
msgstr ""

#: qml/Panel/Indicators/ModemInfoItem.qml:105
msgid "Unlock SIM"
msgstr ""

#: qml/Panel/Indicators/RoamingIndication.qml:27
msgid "Roaming"
msgstr ""

#: qml/Tutorial/TutorialBottomFinish.qml:24
msgid "This action does different things for different apps"
msgstr ""

#: qml/Tutorial/TutorialBottomFinish.qml:25
msgid "Tap here to finish."
msgstr ""

#: qml/Tutorial/TutorialBottom.qml:28
msgid "Open special menus"
msgstr ""

#: qml/Tutorial/TutorialBottom.qml:29
msgid "Swipe up from the bottom edge."
msgstr ""

#: qml/Tutorial/TutorialContent.qml:80 qml/Tutorial/TutorialLeftFinish.qml:25
#: qml/Tutorial/TutorialRight.qml:144
msgid "Tap here to continue."
msgstr ""

#: qml/Tutorial/TutorialLeftFinish.qml:24
msgid "These are the shortcuts to favorite apps"
msgstr ""

#: qml/Tutorial/TutorialLeft.qml:26
msgid "Open the launcher"
msgstr ""

#: qml/Tutorial/TutorialLeft.qml:27
msgid "Short swipe from the left edge."
msgstr ""

#: qml/Tutorial/TutorialPage.qml:178
msgid "You almost got it!"
msgstr ""

#: qml/Tutorial/TutorialPage.qml:195
msgid "Try again."
msgstr ""

#: qml/Tutorial/TutorialRight.qml:31
msgid "To view open apps"
msgstr ""

#: qml/Tutorial/TutorialRight.qml:32
msgid "Long swipe from the right edge."
msgstr ""

#: qml/Tutorial/TutorialRight.qml:122
msgid "View all your running tasks."
msgstr ""

#: qml/Wizard/Page.qml:56
msgctxt "Button: Go back one page in the Wizard"
msgid "Back"
msgstr ""

#: qml/Wizard/Pages/here-terms.qml:32
msgid "Terms & Conditions"
msgstr ""

#: qml/Wizard/Pages/here-terms.qml:78
msgid "Your device uses positioning technologies provided by HERE."
msgstr ""

#: qml/Wizard/Pages/here-terms.qml:89
msgid ""
"To provide you with positioning services and to improve their quality, HERE "
"collects "
msgstr ""

#: qml/Wizard/Pages/here-terms.qml:102
msgid "The information collected is used to analyze the service and to "
msgstr ""

#: qml/Wizard/Pages/here-terms.qml:115
msgid "By continuing, you agree to the HERE Platform Service Terms:"
msgstr ""

#: qml/Wizard/Pages/here-terms.qml:142
msgid "and Privacy Policy:"
msgstr ""

#: qml/Wizard/Pages/passcode-confirm.qml:47
msgid "Confirm passcode"
msgstr ""

#: qml/Wizard/Pages/passcode-confirm.qml:49
msgid "Incorrect passcode."
msgstr ""

#: qml/Wizard/Pages/passcode-confirm.qml:49
msgid "Please re-enter."
msgstr ""

#: qml/Wizard/Pages/passcode-set.qml:63
msgid "Choose passcode"
msgstr ""

#: qml/Wizard/Pages/passcode-set.qml:71
msgid "Passcode must be 4 characters long"
msgstr ""

#: qml/Wizard/Pages/password-set.qml:32
msgid "Confirm Password"
msgstr ""

#: qml/Wizard/Pages/password-set.qml:32
msgid "Choose Password"
msgstr ""

#: qml/Wizard/Pages/password-set.qml:72
msgid "Enter at least 8 characters"
msgstr ""

#: qml/Wizard/Pages/password-set.qml:108
msgid "Passwords do not match"
msgstr ""

#: qml/Wizard/Pages/password-set.qml:110
msgid "Passwords match"
msgstr ""

#: qml/Wizard/Pages/sim.qml:35
msgid "No SIM card installed"
msgstr ""

#: qml/Wizard/Pages/sim.qml:66
msgid "SIM card added"
msgstr ""

#: qml/Wizard/Pages/sim.qml:67
msgid "You must restart the device to access the mobile network."
msgstr ""

<<<<<<< HEAD
#: qml/Wizard/Pages/sim.qml:71
msgid "Restart"
=======
#: qml/Wizard/Pages/10-welcome.qml:88 qml/Wizard/Pages/30-passwd-type.qml:128
#: qml/Wizard/Pages/40-wifi.qml:215 qml/Wizard/Pages/50-location.qml:131
#: qml/Wizard/Pages/60-reporting.qml:60 qml/Wizard/Pages/passwd-confirm.qml:82
#: qml/Wizard/Pages/passwd-set.qml:90
msgid "Continue"
>>>>>>> 21e9bd71
msgstr ""

#: qml/Wizard/Pages/sim.qml:90
msgid "You won’t be able to make calls or use text messaging without a SIM."
msgstr ""

#: qml/Wizard/Pages/sim.qml:101
msgid "To proceed with no SIM tap Skip."
msgstr ""

#: qml/Wizard/Pages/sim.qml:111 qml/Wizard/Pages/uaccount.qml:116
#: qml/Wizard/Pages/30-wifi.qml:216
msgid "Skip"
msgstr ""

#: qml/Wizard/Pages/uaccount.qml:24
msgid "Ubuntu Account"
msgstr ""

#: qml/Wizard/Pages/uaccount.qml:37
msgid "Secure my device using my Ubuntu account"
msgstr ""

#: qml/Wizard/Pages/uaccount.qml:52 qml/Wizard/Pages/uaccount-signin.qml:24
#: qml/Wizard/Pages/uaccount-signin.qml:87
msgid "Sign In"
msgstr ""

#: qml/Wizard/Pages/uaccount.qml:67
msgid "Create Account"
msgstr ""

#: qml/Wizard/Pages/uaccount.qml:84 qml/Wizard/Pages/75-report-check.qml:63
msgid "Improve system performance by sending us crashes and error reports."
msgstr ""

#: qml/Wizard/Pages/uaccount.qml:98 qml/Wizard/Pages/75-report-check.qml:64
msgid "Privacy policy"
msgstr ""

#: qml/Wizard/Pages/uaccount-signin.qml:42
msgid "Email:"
msgstr ""

#: qml/Wizard/Pages/uaccount-signin.qml:67
msgid "Password:"
msgstr ""

#: qml/Wizard/Pages/01-passwd-type.qml:48
#: qml/Wizard/Pages/70-passwd-type.qml:48
msgid "Lock Screen"
msgstr ""

#: qml/Wizard/Pages/01-passwd-type.qml:102
#: qml/Wizard/Pages/70-passwd-type.qml:102
msgctxt "Label: Type of security method"
msgid "Device account password"
msgstr ""

#: qml/Wizard/Pages/01-passwd-type.qml:104
#: qml/Wizard/Pages/70-passwd-type.qml:104
msgctxt "Label: Type of security method"
msgid "New password"
msgstr ""

#: qml/Wizard/Pages/01-passwd-type.qml:106
#: qml/Wizard/Pages/70-passwd-type.qml:106
msgctxt "Label: Type of security method"
msgid "Passcode (numbers only)"
msgstr ""

#: qml/Wizard/Pages/01-passwd-type.qml:108
#: qml/Wizard/Pages/70-passwd-type.qml:108
msgctxt "Label: Type of security method"
msgid "No lock code"
msgstr ""

#: qml/Wizard/Pages/01-passwd-type.qml:159
#: qml/Wizard/Pages/70-passwd-type.qml:159
msgctxt "Label: Type of security method"
msgid "Swipe"
msgstr ""

#: qml/Wizard/Pages/01-passwd-type.qml:160
#: qml/Wizard/Pages/70-passwd-type.qml:160
msgctxt "Label: Description of security method"
msgid "No security"
msgstr ""

#: qml/Wizard/Pages/01-passwd-type.qml:162
#: qml/Wizard/Pages/70-passwd-type.qml:162
msgctxt "Label: Type of security method"
msgid "Passcode"
msgstr ""

#: qml/Wizard/Pages/01-passwd-type.qml:163
#: qml/Wizard/Pages/70-passwd-type.qml:163
msgctxt "Label: Description of security method"
msgid "4 digits only"
msgstr ""

#: qml/Wizard/Pages/01-passwd-type.qml:165
#: qml/Wizard/Pages/70-passwd-type.qml:165
msgctxt "Label: Type of security method"
msgid "Passphrase"
msgstr ""

#: qml/Wizard/Pages/01-passwd-type.qml:166
#: qml/Wizard/Pages/70-passwd-type.qml:166
msgctxt "Label: Description of security method"
msgid "Numbers and letters"
msgstr ""

#: qml/Wizard/Pages/01-passwd-type.qml:191
#: qml/Wizard/Pages/10-language.qml:183 qml/Wizard/Pages/30-wifi.qml:216
#: qml/Wizard/Pages/40-location.qml:324 qml/Wizard/Pages/50-timezone.qml:175
#: qml/Wizard/Pages/70-passwd-type.qml:191
#: qml/Wizard/Pages/75-report-check.qml:88
msgid "Next"
msgstr ""

#: qml/Wizard/Pages/10-language.qml:32
msgid "Language"
msgstr ""

#: qml/Wizard/Pages/30-wifi.qml:38
msgid "Connect to Wi‑Fi"
msgstr ""

#: qml/Wizard/Pages/30-wifi.qml:137
msgid "Connected"
msgstr ""

#: qml/Wizard/Pages/30-wifi.qml:174
msgid "Available Wi-Fi networks"
msgstr ""

#: qml/Wizard/Pages/30-wifi.qml:175
msgid "No available Wi-Fi networks"
msgstr ""

#: qml/Wizard/Pages/40-location.qml:31
msgid "Location Services"
msgstr ""

#: qml/Wizard/Pages/40-location.qml:76
msgid ""
"Use GPS, Wi-Fi hotspots and mobile network anonymously to detect location "
"(recommended)"
msgstr ""

#. Translators: HERE is a trademark for Nokia's location service, you probably shouldn't translate it
#: qml/Wizard/Pages/40-location.qml:107 qml/Wizard/Pages/40-location.qml:295
msgid ""
"By selecting this option you agree to the Nokia HERE <a href='#'>terms and "
"conditions</a>."
msgstr ""

#: qml/Wizard/Pages/40-location.qml:142
msgid "GPS only"
msgstr ""

#: qml/Wizard/Pages/40-location.qml:195
msgid "Don't use my location"
msgstr ""

#: qml/Wizard/Pages/40-location.qml:242
msgid "You can change it later in System Settings."
msgstr ""

#: qml/Wizard/Pages/40-location.qml:254
msgid "Let the phone detect your location:"
msgstr ""

#: qml/Wizard/Pages/40-location.qml:261
msgid "Using GPS only (less accurate)"
msgstr ""

#: qml/Wizard/Pages/40-location.qml:278
msgid "Using GPS, anonymized Wi-Fi and cellular network info (recommended)"
msgstr ""

#: qml/Wizard/Pages/40-location.qml:304
msgid "Not at all"
msgstr ""

#: qml/Wizard/Pages/40-location.qml:316
msgid "You can change your mind later in <b>System Settings</b>."
msgstr ""

<<<<<<< HEAD
#: qml/Wizard/Pages/50-timezone.qml:28
msgid "Time Zone"
msgstr ""

#: qml/Wizard/Pages/50-timezone.qml:131
msgid "Enter your city"
msgstr ""

#: qml/Wizard/Pages/60-uaccount-signup.qml:26
msgid "Create Device Account"
=======
#: qml/Wizard/Pages/60-reporting.qml:26
msgid "Improving your experience"
msgstr ""

#: qml/Wizard/Pages/60-reporting.qml:46
msgid ""
"Your phone is set up to automatically report errors to Canonical and its "
"partners, the makers of the operating system."
msgstr ""

#: qml/Wizard/Pages/60-reporting.qml:53
msgid ""
"This can be disabled in <b>System Settings</b> under <b>Security &amp; "
"Privacy</b>"
>>>>>>> 21e9bd71
msgstr ""

#: qml/Wizard/Pages/60-uaccount-signup.qml:45
msgid "Email"
msgstr ""

#: qml/Wizard/Pages/60-uaccount-signup.qml:71
msgid "Your name"
msgstr ""

#: qml/Wizard/Pages/60-uaccount-signup.qml:93
msgid "Password"
msgstr ""

#: qml/Wizard/Pages/60-uaccount-signup.qml:126
msgid "Repeat password"
msgstr ""

#: qml/Wizard/Pages/60-uaccount-signup.qml:165
msgid "Sign Up"
msgstr ""

#: qml/Wizard/Pages/75-report-check.qml:27
msgid "Privacy Policy"
msgstr ""

#: qml/Wizard/Pages/75-report-check.qml:27
msgid "Help Us Improve"
msgstr ""

#: qml/Wizard/Pages/80-finished.qml:92
msgid "Welcome to Ubuntu"
msgstr ""

#: qml/Wizard/Pages/80-finished.qml:105
msgid "You are ready to use your device now"
msgstr ""

#: qml/Wizard/Pages/80-finished.qml:124
msgid "Get Started"
msgstr ""

#: qml/Wizard/PasswordMeter.qml:84
msgid "Password too short"
msgstr ""

#: qml/Wizard/PasswordMeter.qml:86
msgid "Strong password"
msgstr ""

#: qml/Wizard/PasswordMeter.qml:88
msgid "Fair password"
msgstr ""

#: qml/Wizard/PasswordMeter.qml:90
msgid "Weak password"
msgstr ""

#: qml/Wizard/PasswordMeter.qml:92
msgid "Very weak password"
msgstr ""

#. Translators: This is the arrow for "Back" buttons
#: qml/Wizard/StackButton.qml:51
#, qt-format
msgid "〈  %1"
msgstr ""

#. Translators: This is the arrow for "Forward" buttons
#: qml/Wizard/StackButton.qml:54
#, qt-format
msgid "%1  〉"
msgstr ""<|MERGE_RESOLUTION|>--- conflicted
+++ resolved
@@ -8,11 +8,7 @@
 msgstr ""
 "Project-Id-Version: unity8\n"
 "Report-Msgid-Bugs-To: \n"
-<<<<<<< HEAD
-"POT-Creation-Date: 2015-11-13 23:55+0100\n"
-=======
-"POT-Creation-Date: 2015-11-04 15:02+0000\n"
->>>>>>> 21e9bd71
+"POT-Creation-Date: 2015-11-22 00:15+0100\n"
 "PO-Revision-Date: YEAR-MO-DA HO:MI+ZONE\n"
 "Last-Translator: FULL NAME <EMAIL@ADDRESS>\n"
 "Language-Team: LANGUAGE <LL@li.org>\n"
@@ -39,7 +35,6 @@
 msgid "Unpin shortcut"
 msgstr ""
 
-<<<<<<< HEAD
 #: plugins/Wizard/LocalePlugin.cpp:28
 msgid "Ivory Coast"
 msgstr ""
@@ -1032,8 +1027,6 @@
 msgid "Wallis And Futuna Islands"
 msgstr ""
 
-=======
->>>>>>> 21e9bd71
 #: qml/Components/DelayedLockscreen.qml:49
 msgid "Device Locked"
 msgstr ""
@@ -1053,90 +1046,86 @@
 msgstr[0] ""
 msgstr[1] ""
 
-#: qml/Components/Dialogs.qml:116
+#: qml/Components/Dialogs.qml:144
 msgctxt "Title: Lock/Log out dialog"
 msgid "Log out"
 msgstr ""
 
-#: qml/Components/Dialogs.qml:117
+#: qml/Components/Dialogs.qml:145
 msgid "Are you sure you want to log out?"
 msgstr ""
 
-#: qml/Components/Dialogs.qml:119
+#: qml/Components/Dialogs.qml:147
 msgctxt "Button: Lock the system"
 msgid "Lock"
 msgstr ""
 
-#: qml/Components/Dialogs.qml:126
+#: qml/Components/Dialogs.qml:154
 msgctxt "Button: Log out from the system"
 msgid "Log Out"
 msgstr ""
 
-#: qml/Components/Dialogs.qml:133 qml/Components/Dialogs.qml:166
-<<<<<<< HEAD
-#: qml/Components/Dialogs.qml:225 qml/Wizard/Pages/passcode-confirm.qml:32
-#: qml/Wizard/Pages/passcode-set.qml:37 qml/Wizard/Pages/password-set.qml:137
+#: qml/Components/Dialogs.qml:161 qml/Components/Dialogs.qml:194
+#: qml/Components/Dialogs.qml:253 qml/Wizard/Pages/passcode-confirm.qml:32
+#: qml/Wizard/Pages/passcode-set.qml:32 qml/Wizard/Pages/password-set.qml:137
 #: qml/Wizard/Pages/uaccount-signin.qml:26
 #: qml/Wizard/Pages/60-uaccount-signup.qml:151
-=======
-#: qml/Components/Dialogs.qml:225
->>>>>>> 21e9bd71
 msgid "Cancel"
 msgstr ""
 
-#: qml/Components/Dialogs.qml:145
+#: qml/Components/Dialogs.qml:173
 msgctxt "Title: Reboot/Shut down dialog"
 msgid "Shut down"
 msgstr ""
 
-#: qml/Components/Dialogs.qml:146
+#: qml/Components/Dialogs.qml:174
 msgid "Are you sure you want to shut down?"
 msgstr ""
 
-#: qml/Components/Dialogs.qml:148
+#: qml/Components/Dialogs.qml:176
 msgctxt "Button: Reboot the system"
 msgid "Reboot"
 msgstr ""
 
-#: qml/Components/Dialogs.qml:157
+#: qml/Components/Dialogs.qml:185
 msgctxt "Button: Shut down the system"
 msgid "Shut down"
 msgstr ""
 
-#: qml/Components/Dialogs.qml:179
+#: qml/Components/Dialogs.qml:207
 msgctxt "Title: Reboot dialog"
 msgid "Reboot"
 msgstr ""
 
-#: qml/Components/Dialogs.qml:180
+#: qml/Components/Dialogs.qml:208
 msgid "Are you sure you want to reboot?"
 msgstr ""
 
-#: qml/Components/Dialogs.qml:182
+#: qml/Components/Dialogs.qml:210
 msgid "No"
 msgstr ""
 
-#: qml/Components/Dialogs.qml:189
+#: qml/Components/Dialogs.qml:217
 msgid "Yes"
 msgstr ""
 
-#: qml/Components/Dialogs.qml:204
+#: qml/Components/Dialogs.qml:232
 msgctxt "Title: Power off/Restart dialog"
 msgid "Power"
 msgstr ""
 
-#: qml/Components/Dialogs.qml:205
+#: qml/Components/Dialogs.qml:233
 msgid ""
 "Are you sure you would like\n"
 "to power off?"
 msgstr ""
 
-#: qml/Components/Dialogs.qml:207
+#: qml/Components/Dialogs.qml:235
 msgctxt "Button: Power off the system"
 msgid "Power off"
 msgstr ""
 
-#: qml/Components/Dialogs.qml:216
+#: qml/Components/Dialogs.qml:244
 msgctxt "Button: Restart the system"
 msgid "Restart"
 msgstr ""
@@ -1151,6 +1140,30 @@
 
 #: qml/Components/Lockscreen.qml:277 qml/Wizard/Pages/password-set.qml:159
 msgid "OK"
+msgstr ""
+
+#: qml/Components/ModeSwitchWarningDialog.qml:32
+msgid "Apps may have unsaved data:"
+msgstr ""
+
+#: qml/Components/ModeSwitchWarningDialog.qml:57
+msgid "Re-dock, save your work and close these apps to continue."
+msgstr ""
+
+#: qml/Components/ModeSwitchWarningDialog.qml:63
+msgid "Or force close now (unsaved data will be lost)."
+msgstr ""
+
+#: qml/Components/ModeSwitchWarningDialog.qml:75
+msgid "OK, I will reconnect"
+msgstr ""
+
+#: qml/Components/ModeSwitchWarningDialog.qml:76
+msgid "Reconnect now!"
+msgstr ""
+
+#: qml/Components/ModeSwitchWarningDialog.qml:88
+msgid "Close all"
 msgstr ""
 
 #: qml/Dash/DashPageHeader.qml:265
@@ -1457,34 +1470,34 @@
 msgid "View all your running tasks."
 msgstr ""
 
-#: qml/Wizard/Page.qml:56
+#: qml/Wizard/Page.qml:51
 msgctxt "Button: Go back one page in the Wizard"
 msgid "Back"
 msgstr ""
 
-#: qml/Wizard/Pages/here-terms.qml:32
+#: qml/Wizard/Pages/here-terms.qml:25
 msgid "Terms & Conditions"
 msgstr ""
 
-#: qml/Wizard/Pages/here-terms.qml:78
+#: qml/Wizard/Pages/here-terms.qml:70
 msgid "Your device uses positioning technologies provided by HERE."
 msgstr ""
 
-#: qml/Wizard/Pages/here-terms.qml:89
+#: qml/Wizard/Pages/here-terms.qml:81
 msgid ""
 "To provide you with positioning services and to improve their quality, HERE "
 "collects "
 msgstr ""
 
-#: qml/Wizard/Pages/here-terms.qml:102
+#: qml/Wizard/Pages/here-terms.qml:94
 msgid "The information collected is used to analyze the service and to "
 msgstr ""
 
-#: qml/Wizard/Pages/here-terms.qml:115
+#: qml/Wizard/Pages/here-terms.qml:107
 msgid "By continuing, you agree to the HERE Platform Service Terms:"
 msgstr ""
 
-#: qml/Wizard/Pages/here-terms.qml:142
+#: qml/Wizard/Pages/here-terms.qml:124
 msgid "and Privacy Policy:"
 msgstr ""
 
@@ -1500,11 +1513,11 @@
 msgid "Please re-enter."
 msgstr ""
 
-#: qml/Wizard/Pages/passcode-set.qml:63
+#: qml/Wizard/Pages/passcode-set.qml:58
 msgid "Choose passcode"
 msgstr ""
 
-#: qml/Wizard/Pages/passcode-set.qml:71
+#: qml/Wizard/Pages/passcode-set.qml:66
 msgid "Passcode must be 4 characters long"
 msgstr ""
 
@@ -1528,40 +1541,32 @@
 msgid "Passwords match"
 msgstr ""
 
-#: qml/Wizard/Pages/sim.qml:35
+#: qml/Wizard/Pages/sim.qml:27
 msgid "No SIM card installed"
 msgstr ""
 
-#: qml/Wizard/Pages/sim.qml:66
+#: qml/Wizard/Pages/sim.qml:58
 msgid "SIM card added"
 msgstr ""
 
-#: qml/Wizard/Pages/sim.qml:67
+#: qml/Wizard/Pages/sim.qml:59
 msgid "You must restart the device to access the mobile network."
 msgstr ""
 
-<<<<<<< HEAD
-#: qml/Wizard/Pages/sim.qml:71
+#: qml/Wizard/Pages/sim.qml:63
 msgid "Restart"
-=======
-#: qml/Wizard/Pages/10-welcome.qml:88 qml/Wizard/Pages/30-passwd-type.qml:128
-#: qml/Wizard/Pages/40-wifi.qml:215 qml/Wizard/Pages/50-location.qml:131
-#: qml/Wizard/Pages/60-reporting.qml:60 qml/Wizard/Pages/passwd-confirm.qml:82
-#: qml/Wizard/Pages/passwd-set.qml:90
-msgid "Continue"
->>>>>>> 21e9bd71
-msgstr ""
-
-#: qml/Wizard/Pages/sim.qml:90
+msgstr ""
+
+#: qml/Wizard/Pages/sim.qml:82
 msgid "You won’t be able to make calls or use text messaging without a SIM."
 msgstr ""
 
-#: qml/Wizard/Pages/sim.qml:101
+#: qml/Wizard/Pages/sim.qml:93
 msgid "To proceed with no SIM tap Skip."
 msgstr ""
 
-#: qml/Wizard/Pages/sim.qml:111 qml/Wizard/Pages/uaccount.qml:116
-#: qml/Wizard/Pages/30-wifi.qml:216
+#: qml/Wizard/Pages/sim.qml:103 qml/Wizard/Pages/uaccount.qml:116
+#: qml/Wizard/Pages/30-wifi.qml:207
 msgid "Skip"
 msgstr ""
 
@@ -1598,149 +1603,91 @@
 msgid "Password:"
 msgstr ""
 
-#: qml/Wizard/Pages/01-passwd-type.qml:48
-#: qml/Wizard/Pages/70-passwd-type.qml:48
+#: qml/Wizard/Pages/01-passwd-type.qml:39
+#: qml/Wizard/Pages/70-passwd-type.qml:39
 msgid "Lock Screen"
 msgstr ""
 
-#: qml/Wizard/Pages/01-passwd-type.qml:102
-#: qml/Wizard/Pages/70-passwd-type.qml:102
+#: qml/Wizard/Pages/01-passwd-type.qml:92
+#: qml/Wizard/Pages/70-passwd-type.qml:92
 msgctxt "Label: Type of security method"
 msgid "Device account password"
 msgstr ""
 
-#: qml/Wizard/Pages/01-passwd-type.qml:104
-#: qml/Wizard/Pages/70-passwd-type.qml:104
+#: qml/Wizard/Pages/01-passwd-type.qml:94
+#: qml/Wizard/Pages/70-passwd-type.qml:94
 msgctxt "Label: Type of security method"
 msgid "New password"
 msgstr ""
 
-#: qml/Wizard/Pages/01-passwd-type.qml:106
-#: qml/Wizard/Pages/70-passwd-type.qml:106
+#: qml/Wizard/Pages/01-passwd-type.qml:96
+#: qml/Wizard/Pages/70-passwd-type.qml:96
 msgctxt "Label: Type of security method"
 msgid "Passcode (numbers only)"
 msgstr ""
 
-#: qml/Wizard/Pages/01-passwd-type.qml:108
-#: qml/Wizard/Pages/70-passwd-type.qml:108
+#: qml/Wizard/Pages/01-passwd-type.qml:98
+#: qml/Wizard/Pages/70-passwd-type.qml:98
 msgctxt "Label: Type of security method"
 msgid "No lock code"
 msgstr ""
 
-#: qml/Wizard/Pages/01-passwd-type.qml:159
-#: qml/Wizard/Pages/70-passwd-type.qml:159
-msgctxt "Label: Type of security method"
-msgid "Swipe"
-msgstr ""
-
-#: qml/Wizard/Pages/01-passwd-type.qml:160
-#: qml/Wizard/Pages/70-passwd-type.qml:160
-msgctxt "Label: Description of security method"
-msgid "No security"
-msgstr ""
-
-#: qml/Wizard/Pages/01-passwd-type.qml:162
-#: qml/Wizard/Pages/70-passwd-type.qml:162
-msgctxt "Label: Type of security method"
-msgid "Passcode"
-msgstr ""
-
-#: qml/Wizard/Pages/01-passwd-type.qml:163
-#: qml/Wizard/Pages/70-passwd-type.qml:163
-msgctxt "Label: Description of security method"
-msgid "4 digits only"
-msgstr ""
-
-#: qml/Wizard/Pages/01-passwd-type.qml:165
-#: qml/Wizard/Pages/70-passwd-type.qml:165
-msgctxt "Label: Type of security method"
-msgid "Passphrase"
-msgstr ""
-
-#: qml/Wizard/Pages/01-passwd-type.qml:166
-#: qml/Wizard/Pages/70-passwd-type.qml:166
-msgctxt "Label: Description of security method"
-msgid "Numbers and letters"
-msgstr ""
-
-#: qml/Wizard/Pages/01-passwd-type.qml:191
-#: qml/Wizard/Pages/10-language.qml:183 qml/Wizard/Pages/30-wifi.qml:216
-#: qml/Wizard/Pages/40-location.qml:324 qml/Wizard/Pages/50-timezone.qml:175
-#: qml/Wizard/Pages/70-passwd-type.qml:191
+#: qml/Wizard/Pages/01-passwd-type.qml:136
+#: qml/Wizard/Pages/10-language.qml:178 qml/Wizard/Pages/30-wifi.qml:207
+#: qml/Wizard/Pages/40-location.qml:248 qml/Wizard/Pages/50-timezone.qml:175
+#: qml/Wizard/Pages/70-passwd-type.qml:136
 #: qml/Wizard/Pages/75-report-check.qml:88
 msgid "Next"
 msgstr ""
 
-#: qml/Wizard/Pages/10-language.qml:32
+#: qml/Wizard/Pages/10-language.qml:27
 msgid "Language"
 msgstr ""
 
-#: qml/Wizard/Pages/30-wifi.qml:38
+#: qml/Wizard/Pages/30-wifi.qml:29
 msgid "Connect to Wi‑Fi"
 msgstr ""
 
-#: qml/Wizard/Pages/30-wifi.qml:137
+#: qml/Wizard/Pages/30-wifi.qml:128
 msgid "Connected"
 msgstr ""
 
-#: qml/Wizard/Pages/30-wifi.qml:174
+#: qml/Wizard/Pages/30-wifi.qml:165
 msgid "Available Wi-Fi networks"
 msgstr ""
 
-#: qml/Wizard/Pages/30-wifi.qml:175
+#: qml/Wizard/Pages/30-wifi.qml:166
 msgid "No available Wi-Fi networks"
 msgstr ""
 
-#: qml/Wizard/Pages/40-location.qml:31
+#: qml/Wizard/Pages/40-location.qml:27
 msgid "Location Services"
 msgstr ""
 
-#: qml/Wizard/Pages/40-location.qml:76
+#: qml/Wizard/Pages/40-location.qml:71
 msgid ""
 "Use GPS, Wi-Fi hotspots and mobile network anonymously to detect location "
 "(recommended)"
 msgstr ""
 
-#. Translators: HERE is a trademark for Nokia's location service, you probably shouldn't translate it
-#: qml/Wizard/Pages/40-location.qml:107 qml/Wizard/Pages/40-location.qml:295
+#: qml/Wizard/Pages/40-location.qml:102
 msgid ""
 "By selecting this option you agree to the Nokia HERE <a href='#'>terms and "
 "conditions</a>."
 msgstr ""
 
-#: qml/Wizard/Pages/40-location.qml:142
+#: qml/Wizard/Pages/40-location.qml:137
 msgid "GPS only"
 msgstr ""
 
-#: qml/Wizard/Pages/40-location.qml:195
+#: qml/Wizard/Pages/40-location.qml:190
 msgid "Don't use my location"
 msgstr ""
 
-#: qml/Wizard/Pages/40-location.qml:242
+#: qml/Wizard/Pages/40-location.qml:237
 msgid "You can change it later in System Settings."
 msgstr ""
 
-#: qml/Wizard/Pages/40-location.qml:254
-msgid "Let the phone detect your location:"
-msgstr ""
-
-#: qml/Wizard/Pages/40-location.qml:261
-msgid "Using GPS only (less accurate)"
-msgstr ""
-
-#: qml/Wizard/Pages/40-location.qml:278
-msgid "Using GPS, anonymized Wi-Fi and cellular network info (recommended)"
-msgstr ""
-
-#: qml/Wizard/Pages/40-location.qml:304
-msgid "Not at all"
-msgstr ""
-
-#: qml/Wizard/Pages/40-location.qml:316
-msgid "You can change your mind later in <b>System Settings</b>."
-msgstr ""
-
-<<<<<<< HEAD
 #: qml/Wizard/Pages/50-timezone.qml:28
 msgid "Time Zone"
 msgstr ""
@@ -1751,22 +1698,6 @@
 
 #: qml/Wizard/Pages/60-uaccount-signup.qml:26
 msgid "Create Device Account"
-=======
-#: qml/Wizard/Pages/60-reporting.qml:26
-msgid "Improving your experience"
-msgstr ""
-
-#: qml/Wizard/Pages/60-reporting.qml:46
-msgid ""
-"Your phone is set up to automatically report errors to Canonical and its "
-"partners, the makers of the operating system."
-msgstr ""
-
-#: qml/Wizard/Pages/60-reporting.qml:53
-msgid ""
-"This can be disabled in <b>System Settings</b> under <b>Security &amp; "
-"Privacy</b>"
->>>>>>> 21e9bd71
 msgstr ""
 
 #: qml/Wizard/Pages/60-uaccount-signup.qml:45
@@ -1797,15 +1728,15 @@
 msgid "Help Us Improve"
 msgstr ""
 
-#: qml/Wizard/Pages/80-finished.qml:92
+#: qml/Wizard/Pages/80-finished.qml:87
 msgid "Welcome to Ubuntu"
 msgstr ""
 
-#: qml/Wizard/Pages/80-finished.qml:105
+#: qml/Wizard/Pages/80-finished.qml:100
 msgid "You are ready to use your device now"
 msgstr ""
 
-#: qml/Wizard/Pages/80-finished.qml:124
+#: qml/Wizard/Pages/80-finished.qml:119
 msgid "Get Started"
 msgstr ""
 
@@ -1827,16 +1758,4 @@
 
 #: qml/Wizard/PasswordMeter.qml:92
 msgid "Very weak password"
-msgstr ""
-
-#. Translators: This is the arrow for "Back" buttons
-#: qml/Wizard/StackButton.qml:51
-#, qt-format
-msgid "〈  %1"
-msgstr ""
-
-#. Translators: This is the arrow for "Forward" buttons
-#: qml/Wizard/StackButton.qml:54
-#, qt-format
-msgid "%1  〉"
 msgstr ""
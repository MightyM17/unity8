# SOME DESCRIPTIVE TITLE.
# Copyright (C) YEAR Canonical Ltd.
# This file is distributed under the same license as the PACKAGE package.
# FIRST AUTHOR <EMAIL@ADDRESS>, YEAR.
#
#, fuzzy
msgid ""
msgstr ""
"Project-Id-Version: unity8\n"
"Report-Msgid-Bugs-To: \n"
<<<<<<< HEAD
"POT-Creation-Date: 2014-09-03 14:48+0100\n"
=======
"POT-Creation-Date: 2014-09-18 20:12+0800\n"
>>>>>>> c712c925
"PO-Revision-Date: YEAR-MO-DA HO:MI+ZONE\n"
"Last-Translator: FULL NAME <EMAIL@ADDRESS>\n"
"Language-Team: LANGUAGE <LL@li.org>\n"
"Language: \n"
"MIME-Version: 1.0\n"
"Content-Type: text/plain; charset=UTF-8\n"
"Content-Transfer-Encoding: 8bit\n"

#: plugins/LightDM/Greeter.cpp:130
msgid "Password: "
msgstr ""

#: plugins/Unity/Launcher/launcheritem.cpp:44
#: plugins/Unity/Launcher/launcheritem.cpp:74
msgid "Pin shortcut"
msgstr ""

#: plugins/Unity/Launcher/launcheritem.cpp:74
msgid "Unpin shortcut"
msgstr ""

#: qml/Components/Dialogs.qml:70
msgid "Log out"
msgstr ""

#: qml/Components/Dialogs.qml:71
msgid "Are you sure you want to log out?"
msgstr ""

#: qml/Components/Dialogs.qml:73 qml/Components/Dialogs.qml:97
#: qml/Components/Dialogs.qml:122
msgid "No"
msgstr ""

#: qml/Components/Dialogs.qml:80 qml/Components/Dialogs.qml:104
#: qml/Components/Dialogs.qml:129
msgid "Yes"
msgstr ""

#: qml/Components/Dialogs.qml:94
msgid "Shut down"
msgstr ""

#: qml/Components/Dialogs.qml:95
msgid "Are you sure you want to shut down?"
msgstr ""

#: qml/Components/Dialogs.qml:119
msgid "Reboot"
msgstr ""

#: qml/Components/Dialogs.qml:120
msgid "Are you sure you want to reboot?"
msgstr ""

#: qml/Components/Dialogs.qml:144
msgid "Power"
msgstr ""

#: qml/Components/Dialogs.qml:145
msgid ""
"Are you sure you would like\n"
"to power off?"
msgstr ""

#: qml/Components/Dialogs.qml:147
msgid "Power off"
msgstr ""

#: qml/Components/Dialogs.qml:157
msgid "Restart"
msgstr ""

#: qml/Components/Dialogs.qml:167
msgid "Cancel"
msgstr ""

#: qml/Components/EdgeDemoOverlay.qml:151
msgid "Skip intro"
msgstr ""

#: qml/Components/EdgeDemo.qml:112
msgid "Right edge"
msgstr ""

#: qml/Components/EdgeDemo.qml:113
msgid "Try swiping from the right edge to unlock the phone"
msgstr ""

#: qml/Components/EdgeDemo.qml:144
msgid "Top edge"
msgstr ""

#: qml/Components/EdgeDemo.qml:145
msgid "Try swiping from the top edge to access the indicators"
msgstr ""

#: qml/Components/EdgeDemo.qml:170
msgid "Close"
msgstr ""

#: qml/Components/EdgeDemo.qml:171
msgid "Swipe up again to close the settings screen"
msgstr ""

#: qml/Components/EdgeDemo.qml:198
msgid "Left edge"
msgstr ""

#: qml/Components/EdgeDemo.qml:199
msgid "Swipe from the left to reveal the launcher for quick access to apps"
msgstr ""

#: qml/Components/EdgeDemo.qml:226
msgid "Well done"
msgstr ""

#: qml/Components/EdgeDemo.qml:227
msgid ""
"You have now mastered the edge gestures and can start using the "
"phone<br><br>Tap on the screen to start"
msgstr ""

#: qml/Components/Lockscreen.qml:167
msgid "Please wait"
msgstr ""

#: qml/Components/Lockscreen.qml:172
msgid "Too many incorrect attempts"
msgstr ""

#: qml/Components/Lockscreen.qml:206
msgid "Emergency Call"
msgstr ""

#: qml/Components/Lockscreen.qml:226
msgid "OK"
msgstr ""

#: qml/Components/PassphraseLockscreen.qml:61
#, qt-format
msgid "Hello %1"
msgstr ""

#: qml/Components/PassphraseLockscreen.qml:61
msgid "Hello"
msgstr ""

<<<<<<< HEAD
#: qml/Dash/GenericScopeView.qml:365 qml/Dash/GenericScopeView.qml:484
msgid "See less"
msgstr ""

#: qml/Dash/GenericScopeView.qml:365
msgid "See all"
msgstr ""

#: qml/Dash/GenericScopeView.qml:428 qml/Dash/PageHeader.qml:259
=======
#: qml/Dash/GenericScopeView.qml:364 qml/Dash/GenericScopeView.qml:483
msgid "See less"
msgstr ""

#: qml/Dash/GenericScopeView.qml:364
msgid "See all"
msgstr ""

#: qml/Dash/GenericScopeView.qml:427 qml/Dash/PageHeader.qml:258
>>>>>>> c712c925
#: qml/Panel/SearchIndicator.qml:27
msgid "Search"
msgstr ""

<<<<<<< HEAD
#: qml/Dash/PageHeader.qml:269
msgid "Settings"
msgstr ""

#: qml/Dash/PageHeader.qml:276
msgid "Remove from Favorites"
msgstr ""

#: qml/Dash/PageHeader.qml:276
=======
#: qml/Dash/PageHeader.qml:268
msgid "Settings"
msgstr ""

#: qml/Dash/PageHeader.qml:275
msgid "Remove from Favorites"
msgstr ""

#: qml/Dash/PageHeader.qml:275
>>>>>>> c712c925
msgid "Add to Favorites"
msgstr ""

#: qml/Dash/Previews/PreviewActionCombo.qml:35
msgid "More..."
msgstr ""

#: qml/Dash/Previews/PreviewActionCombo.qml:35
msgid "Less..."
msgstr ""

#: qml/Dash/Previews/PreviewRatingInput.qml:81
msgid "Rate this"
msgstr ""

#: qml/Dash/Previews/PreviewRatingInput.qml:126
msgid "Add a review"
msgstr ""

#: qml/Dash/Previews/PreviewRatingInput.qml:166
msgid "Send"
msgstr ""

#: qml/Dash/ScopesOverview.qml:206
msgid "Manage Dash"
msgstr ""

<<<<<<< HEAD
#: qml/Dash/ScopesOverview.qml:422
msgid "Done"
msgstr ""

#: qml/Dash/ScopesOverview.qml:448
=======
#: qml/Dash/ScopesOverview.qml:428
msgid "Done"
msgstr ""

#: qml/Dash/ScopesOverview.qml:454
>>>>>>> c712c925
msgid "Store"
msgstr ""

#: qml/Dash/ScopesOverviewTab.qml:36
msgid "Favorites"
msgstr ""

#: qml/Dash/ScopesOverviewTab.qml:54
msgid "All"
msgstr ""

#: qml/Greeter/Greeter.qml:157
msgid "Swipe to unlock"
msgstr ""

#: qml/Hud/HudParametrizedActionsPage.qml:139
msgid "Confirm"
msgstr ""

#: qml/Hud/Hud.qml:61 qml/Hud/Hud.qml:99 qml/Hud/Hud.qml:372
msgid "Type or say a command"
msgstr ""

#: qml/Hud/Hud.qml:84
msgid "Loading. Please Wait..."
msgstr ""

#: qml/Hud/Hud.qml:89
msgid "Speak Now..."
msgstr ""

#: qml/Hud/Hud.qml:94
msgid "Speaking..."
msgstr ""

#: qml/Notifications/NotificationMenuItemFactory.qml:108
msgid "Show password"
msgstr ""

#: qml/Notifications/NotificationMenuItemFactory.qml:124
msgid "Enter SIM PIN"
msgstr ""

#: qml/Notifications/NotificationMenuItemFactory.qml:125
msgid "Sorry, incorrect PIN"
msgstr ""

#: qml/Panel/ActiveCallHint.qml:77
msgid "Tap to return to call..."
msgstr ""

#: qml/Panel/ActiveCallHint.qml:90
msgid "Conference"
msgstr ""

#: qml/Panel/Indicators/MenuItemFactory.qml:735
msgid "In queue…"
msgstr ""

#: qml/Panel/Indicators/MenuItemFactory.qml:739
msgid "Downloading"
msgstr ""

#: qml/Panel/Indicators/MenuItemFactory.qml:741
msgid "Paused, tap to resume"
msgstr ""

#: qml/Panel/Indicators/MenuItemFactory.qml:743
msgid "Canceled"
msgstr ""

#: qml/Panel/Indicators/MenuItemFactory.qml:745
msgid "Finished"
msgstr ""

#: qml/Panel/Indicators/MenuItemFactory.qml:747
msgid "Failed, tap to retry"
msgstr ""

#: qml/Panel/Indicators/ModemInfoItem.qml:105
msgid "Unlock SIM"
msgstr ""

#: qml/Panel/Indicators/RoamingIndication.qml:27
msgid "Roaming"
msgstr ""

<<<<<<< HEAD
#: qml/Shell.qml:280
msgid "Enter your passphrase"
msgstr ""

#: qml/Shell.qml:281
msgid "Sorry, incorrect passphrase"
msgstr ""

#: qml/Shell.qml:283
msgid "Enter your passcode"
msgstr ""

#: qml/Shell.qml:284
msgid "Sorry, incorrect passcode"
msgstr ""

#: qml/Shell.qml:287
=======
#: qml/Shell.qml:292
msgid "Enter your passphrase"
msgstr ""

#: qml/Shell.qml:293
msgid "Sorry, incorrect passphrase"
msgstr ""

#: qml/Shell.qml:295
msgid "Enter your passcode"
msgstr ""

#: qml/Shell.qml:296
msgid "Sorry, incorrect passcode"
msgstr ""

#: qml/Shell.qml:299
>>>>>>> c712c925
#, qt-format
msgid "Enter your %1"
msgstr ""

<<<<<<< HEAD
#: qml/Shell.qml:288
=======
#: qml/Shell.qml:300
>>>>>>> c712c925
#, qt-format
msgid "Sorry, incorrect %1"
msgstr ""

#: qml/Shell.qml:335
msgid "Sorry, incorrect passphrase."
msgstr ""

#: qml/Shell.qml:336
msgid "Sorry, incorrect passcode."
msgstr ""

#: qml/Shell.qml:337
msgid "This will be your last attempt."
msgstr ""

#: qml/Shell.qml:339
msgid ""
"If passphrase is entered incorrectly, your phone will conduct a factory "
"reset and all personal data will be deleted."
msgstr ""

#: qml/Shell.qml:340
msgid ""
"If passcode is entered incorrectly, your phone will conduct a factory reset "
"and all personal data will be deleted."
msgstr ""<|MERGE_RESOLUTION|>--- conflicted
+++ resolved
@@ -8,11 +8,7 @@
 msgstr ""
 "Project-Id-Version: unity8\n"
 "Report-Msgid-Bugs-To: \n"
-<<<<<<< HEAD
-"POT-Creation-Date: 2014-09-03 14:48+0100\n"
-=======
 "POT-Creation-Date: 2014-09-18 20:12+0800\n"
->>>>>>> c712c925
 "PO-Revision-Date: YEAR-MO-DA HO:MI+ZONE\n"
 "Last-Translator: FULL NAME <EMAIL@ADDRESS>\n"
 "Language-Team: LANGUAGE <LL@li.org>\n"
@@ -161,17 +157,6 @@
 msgid "Hello"
 msgstr ""
 
-<<<<<<< HEAD
-#: qml/Dash/GenericScopeView.qml:365 qml/Dash/GenericScopeView.qml:484
-msgid "See less"
-msgstr ""
-
-#: qml/Dash/GenericScopeView.qml:365
-msgid "See all"
-msgstr ""
-
-#: qml/Dash/GenericScopeView.qml:428 qml/Dash/PageHeader.qml:259
-=======
 #: qml/Dash/GenericScopeView.qml:364 qml/Dash/GenericScopeView.qml:483
 msgid "See less"
 msgstr ""
@@ -181,22 +166,10 @@
 msgstr ""
 
 #: qml/Dash/GenericScopeView.qml:427 qml/Dash/PageHeader.qml:258
->>>>>>> c712c925
 #: qml/Panel/SearchIndicator.qml:27
 msgid "Search"
 msgstr ""
 
-<<<<<<< HEAD
-#: qml/Dash/PageHeader.qml:269
-msgid "Settings"
-msgstr ""
-
-#: qml/Dash/PageHeader.qml:276
-msgid "Remove from Favorites"
-msgstr ""
-
-#: qml/Dash/PageHeader.qml:276
-=======
 #: qml/Dash/PageHeader.qml:268
 msgid "Settings"
 msgstr ""
@@ -206,7 +179,6 @@
 msgstr ""
 
 #: qml/Dash/PageHeader.qml:275
->>>>>>> c712c925
 msgid "Add to Favorites"
 msgstr ""
 
@@ -234,19 +206,11 @@
 msgid "Manage Dash"
 msgstr ""
 
-<<<<<<< HEAD
-#: qml/Dash/ScopesOverview.qml:422
-msgid "Done"
-msgstr ""
-
-#: qml/Dash/ScopesOverview.qml:448
-=======
 #: qml/Dash/ScopesOverview.qml:428
 msgid "Done"
 msgstr ""
 
 #: qml/Dash/ScopesOverview.qml:454
->>>>>>> c712c925
 msgid "Store"
 msgstr ""
 
@@ -302,27 +266,27 @@
 msgid "Conference"
 msgstr ""
 
-#: qml/Panel/Indicators/MenuItemFactory.qml:735
+#: qml/Panel/Indicators/MenuItemFactory.qml:651
 msgid "In queue…"
 msgstr ""
 
-#: qml/Panel/Indicators/MenuItemFactory.qml:739
+#: qml/Panel/Indicators/MenuItemFactory.qml:655
 msgid "Downloading"
 msgstr ""
 
-#: qml/Panel/Indicators/MenuItemFactory.qml:741
+#: qml/Panel/Indicators/MenuItemFactory.qml:657
 msgid "Paused, tap to resume"
 msgstr ""
 
-#: qml/Panel/Indicators/MenuItemFactory.qml:743
+#: qml/Panel/Indicators/MenuItemFactory.qml:659
 msgid "Canceled"
 msgstr ""
 
-#: qml/Panel/Indicators/MenuItemFactory.qml:745
+#: qml/Panel/Indicators/MenuItemFactory.qml:661
 msgid "Finished"
 msgstr ""
 
-#: qml/Panel/Indicators/MenuItemFactory.qml:747
+#: qml/Panel/Indicators/MenuItemFactory.qml:663
 msgid "Failed, tap to retry"
 msgstr ""
 
@@ -334,25 +298,6 @@
 msgid "Roaming"
 msgstr ""
 
-<<<<<<< HEAD
-#: qml/Shell.qml:280
-msgid "Enter your passphrase"
-msgstr ""
-
-#: qml/Shell.qml:281
-msgid "Sorry, incorrect passphrase"
-msgstr ""
-
-#: qml/Shell.qml:283
-msgid "Enter your passcode"
-msgstr ""
-
-#: qml/Shell.qml:284
-msgid "Sorry, incorrect passcode"
-msgstr ""
-
-#: qml/Shell.qml:287
-=======
 #: qml/Shell.qml:292
 msgid "Enter your passphrase"
 msgstr ""
@@ -370,16 +315,11 @@
 msgstr ""
 
 #: qml/Shell.qml:299
->>>>>>> c712c925
 #, qt-format
 msgid "Enter your %1"
 msgstr ""
 
-<<<<<<< HEAD
-#: qml/Shell.qml:288
-=======
 #: qml/Shell.qml:300
->>>>>>> c712c925
 #, qt-format
 msgid "Sorry, incorrect %1"
 msgstr ""

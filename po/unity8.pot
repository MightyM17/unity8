--- conflicted
+++ resolved
@@ -8,11 +8,7 @@
 msgstr ""
 "Project-Id-Version: unity8\n"
 "Report-Msgid-Bugs-To: \n"
-<<<<<<< HEAD
-"POT-Creation-Date: 2014-07-16 17:27+0200\n"
-=======
-"POT-Creation-Date: 2014-07-11 14:59+0200\n"
->>>>>>> 7abda69e
+"POT-Creation-Date: 2014-07-21 15:41+0200\n"
 "PO-Revision-Date: YEAR-MO-DA HO:MI+ZONE\n"
 "Last-Translator: FULL NAME <EMAIL@ADDRESS>\n"
 "Language-Team: LANGUAGE <LL@li.org>\n"
@@ -105,7 +101,7 @@
 msgid "See more"
 msgstr ""
 
-#: qml/Components/SeeMore.qml:58 qml/Dash/GenericScopeView.qml:330
+#: qml/Components/SeeMore.qml:58 qml/Dash/GenericScopeView.qml:356
 msgid "See less"
 msgstr ""
 
@@ -113,7 +109,7 @@
 msgid "Recent"
 msgstr ""
 
-#: qml/Dash/GenericScopeView.qml:330
+#: qml/Dash/GenericScopeView.qml:356
 msgid "See all"
 msgstr ""
 
@@ -137,11 +133,11 @@
 msgid "Send"
 msgstr ""
 
-#: qml/Dash/ScopesOverview.qml:114
+#: qml/Dash/ScopesOverview.qml:185
 msgid "Manage Dash"
 msgstr ""
 
-#: qml/Dash/ScopesOverview.qml:291
+#: qml/Dash/ScopesOverview.qml:390
 msgid "Done"
 msgstr ""
 
@@ -149,7 +145,7 @@
 msgid "Favorites"
 msgstr ""
 
-#: qml/Dash/ScopesOverviewTab.qml:53
+#: qml/Dash/ScopesOverviewTab.qml:54
 msgid "All"
 msgstr ""
 
@@ -177,11 +173,11 @@
 msgid "Speaking..."
 msgstr ""
 
-#: qml/Notifications/NotificationMenuItemFactory.qml:91
+#: qml/Notifications/NotificationMenuItemFactory.qml:97
 msgid "Show password"
 msgstr ""
 
-#: qml/Notifications/NotificationMenuItemFactory.qml:103
+#: qml/Notifications/NotificationMenuItemFactory.qml:112
 msgid "Please enter SIM PIN"
 msgstr ""
 
@@ -193,27 +189,27 @@
 msgid "Conference"
 msgstr ""
 
+#: qml/Panel/Indicators/MenuItemFactory.qml:577
+msgid "In queue…"
+msgstr ""
+
+#: qml/Panel/Indicators/MenuItemFactory.qml:581
+msgid "Downloading"
+msgstr ""
+
 #: qml/Panel/Indicators/MenuItemFactory.qml:583
-msgid "In queue…"
+msgid "Paused, tap to resume"
+msgstr ""
+
+#: qml/Panel/Indicators/MenuItemFactory.qml:585
+msgid "Canceled"
 msgstr ""
 
 #: qml/Panel/Indicators/MenuItemFactory.qml:587
-msgid "Downloading"
+msgid "Finished"
 msgstr ""
 
 #: qml/Panel/Indicators/MenuItemFactory.qml:589
-msgid "Paused, tap to resume"
-msgstr ""
-
-#: qml/Panel/Indicators/MenuItemFactory.qml:591
-msgid "Canceled"
-msgstr ""
-
-#: qml/Panel/Indicators/MenuItemFactory.qml:593
-msgid "Finished"
-msgstr ""
-
-#: qml/Panel/Indicators/MenuItemFactory.qml:595
 msgid "Failed, tap to retry"
 msgstr ""
 
@@ -221,7 +217,23 @@
 msgid "Search"
 msgstr ""
 
-#: qml/Shell.qml:353
+#: qml/Shell.qml:347
+msgid "Are you sure you would like to turn power off?"
+msgstr ""
+
+#: qml/Shell.qml:349
+msgid "Power off"
+msgstr ""
+
+#: qml/Shell.qml:360
+msgid "Restart"
+msgstr ""
+
+#: qml/Shell.qml:369
+msgid "Cancel"
+msgstr ""
+
+#: qml/Shell.qml:496
 #, qt-format
 msgid "Please enter %1"
 msgstr ""
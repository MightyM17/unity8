--- conflicted
+++ resolved
@@ -8,11 +8,7 @@
 msgstr ""
 "Project-Id-Version: unity8\n"
 "Report-Msgid-Bugs-To: \n"
-<<<<<<< HEAD
-"POT-Creation-Date: 2014-08-06 11:23-0400\n"
-=======
-"POT-Creation-Date: 2014-08-08 11:17+0200\n"
->>>>>>> 75875f69
+"POT-Creation-Date: 2014-08-13 09:50-0400\n"
 "PO-Revision-Date: YEAR-MO-DA HO:MI+ZONE\n"
 "Last-Translator: FULL NAME <EMAIL@ADDRESS>\n"
 "Language-Team: LANGUAGE <LL@li.org>\n"
@@ -96,7 +92,6 @@
 "phone<br><br>Tap on the screen to start"
 msgstr ""
 
-<<<<<<< HEAD
 #: qml/Components/FactoryResetWarningDialog.qml:27
 msgid "Sorry, incorrect passphrase."
 msgstr ""
@@ -138,16 +133,6 @@
 msgid "Emergency Call"
 msgstr ""
 
-=======
-#: qml/Components/Lockscreen.qml:220
-msgid "Emergency Call"
-msgstr ""
-
-#: qml/Components/Lockscreen.qml:243
-msgid "OK"
-msgstr ""
-
->>>>>>> 75875f69
 #: qml/Components/PassphraseLockscreen.qml:62
 #, qt-format
 msgid "Hello %1"
@@ -165,24 +150,16 @@
 msgid "DONE"
 msgstr ""
 
-<<<<<<< HEAD
-#: qml/Components/SeeMore.qml:35
-msgid "See more"
-msgstr ""
-
-#: qml/Components/SeeMore.qml:58 qml/Dash/GenericScopeView.qml:331
+#: qml/Dash/GenericScopeView.qml:360
 msgid "See less"
 msgstr ""
 
-#: qml/Dash/GenericScopeView.qml:331
-=======
-#: qml/Dash/GenericScopeView.qml:358
-msgid "See less"
-msgstr ""
-
-#: qml/Dash/GenericScopeView.qml:358
->>>>>>> 75875f69
+#: qml/Dash/GenericScopeView.qml:360
 msgid "See all"
+msgstr ""
+
+#: qml/Dash/GenericScopeView.qml:423 qml/Panel/SearchIndicator.qml:27
+msgid "Search"
 msgstr ""
 
 #: qml/Dash/Previews/PreviewActionCombo.qml:34
@@ -205,15 +182,15 @@
 msgid "Send"
 msgstr ""
 
-#: qml/Dash/ScopesOverview.qml:200
+#: qml/Dash/ScopesOverview.qml:201
 msgid "Manage Dash"
 msgstr ""
 
-#: qml/Dash/ScopesOverview.qml:405
+#: qml/Dash/ScopesOverview.qml:408
 msgid "Done"
 msgstr ""
 
-#: qml/Dash/ScopesOverview.qml:431
+#: qml/Dash/ScopesOverview.qml:434
 msgid "Store"
 msgstr ""
 
@@ -249,19 +226,11 @@
 msgid "Speaking..."
 msgstr ""
 
-<<<<<<< HEAD
-#: qml/Notifications/NotificationMenuItemFactory.qml:97
-msgid "Show password"
-msgstr ""
-
-#: qml/Notifications/NotificationMenuItemFactory.qml:112
-=======
 #: qml/Notifications/NotificationMenuItemFactory.qml:100
 msgid "Show password"
 msgstr ""
 
 #: qml/Notifications/NotificationMenuItemFactory.qml:115
->>>>>>> 75875f69
 msgid "Please enter SIM PIN"
 msgstr ""
 
@@ -273,29 +242,6 @@
 msgid "Conference"
 msgstr ""
 
-<<<<<<< HEAD
-#: qml/Panel/Indicators/MenuItemFactory.qml:577
-msgid "In queue…"
-msgstr ""
-
-#: qml/Panel/Indicators/MenuItemFactory.qml:581
-msgid "Downloading"
-msgstr ""
-
-#: qml/Panel/Indicators/MenuItemFactory.qml:583
-msgid "Paused, tap to resume"
-msgstr ""
-
-#: qml/Panel/Indicators/MenuItemFactory.qml:585
-msgid "Canceled"
-msgstr ""
-
-#: qml/Panel/Indicators/MenuItemFactory.qml:587
-msgid "Finished"
-msgstr ""
-
-#: qml/Panel/Indicators/MenuItemFactory.qml:589
-=======
 #: qml/Panel/Indicators/MenuItemFactory.qml:651
 msgid "In queue…"
 msgstr ""
@@ -317,7 +263,6 @@
 msgstr ""
 
 #: qml/Panel/Indicators/MenuItemFactory.qml:663
->>>>>>> 75875f69
 msgid "Failed, tap to retry"
 msgstr ""
 
@@ -329,32 +274,24 @@
 msgid "Roaming"
 msgstr ""
 
-#: qml/Panel/SearchIndicator.qml:27
-msgid "Search"
-msgstr ""
-
-<<<<<<< HEAD
-#: qml/Shell.qml:396
+#: qml/Shell.qml:275
 msgid "passphrase"
 msgstr ""
 
-#: qml/Shell.qml:396
+#: qml/Shell.qml:275
 msgid "passcode"
 msgstr ""
 
-#: qml/Shell.qml:398
-=======
-#: qml/Shell.qml:256
->>>>>>> 75875f69
+#: qml/Shell.qml:277
 #, qt-format
 msgid "Enter your %1"
 msgstr ""
 
-#: qml/Shell.qml:399
+#: qml/Shell.qml:278
 #, qt-format
 msgid "Incorrect %1"
 msgstr ""
 
-#: qml/Shell.qml:401
+#: qml/Shell.qml:280
 msgid "Please re-enter"
 msgstr ""
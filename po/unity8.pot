--- conflicted
+++ resolved
@@ -8,11 +8,7 @@
 msgstr ""
 "Project-Id-Version: unity8\n"
 "Report-Msgid-Bugs-To: \n"
-<<<<<<< HEAD
-"POT-Creation-Date: 2015-10-02 00:07+0200\n"
-=======
-"POT-Creation-Date: 2015-10-19 14:34+0100\n"
->>>>>>> 78bdee56
+"POT-Creation-Date: 2015-11-13 23:55+0100\n"
 "PO-Revision-Date: YEAR-MO-DA HO:MI+ZONE\n"
 "Last-Translator: FULL NAME <EMAIL@ADDRESS>\n"
 "Language-Team: LANGUAGE <LL@li.org>\n"
@@ -39,86 +35,6 @@
 msgid "Unpin shortcut"
 msgstr ""
 
-#. Translators, please edit/rearrange these strftime(3) tokens to suit your locale!
-#. This format string is used for showing, on a 12-hour clock, times that happen yesterday.
-#. (\u2003 is a unicode em space which is slightly wider than a normal space.)
-#. en_US example: "Yesterday\u2003%l:%M %p" --> "Yesterday  1:00 PM"
-#: plugins/Utils/relativetimeformatter.cpp:157
-msgid "Yesterday %l:%M %p"
-msgstr ""
-
-#. Translators, please edit/rearrange these strftime(3) tokens to suit your locale!
-#. This format string is used for showing, on a 12-hour clock, times that happened today.
-#. en_US example: "%l:%M %p" --> "1:00 PM"
-#: plugins/Utils/relativetimeformatter.cpp:164
-msgid "%l:%M %p"
-msgstr ""
-
-#. Translators, please edit/rearrange these strftime(3) tokens to suit your locale!
-#. This format string is used for showing, on a 12-hour clock, events/appointments that happen tomorrow.
-#. (\u2003 is a unicode em space which is slightly wider than a normal space.)
-#. en_US example: "Tomorrow\u2003%l:%M %p" --> "Tomorrow  1:00 PM"
-#: plugins/Utils/relativetimeformatter.cpp:172
-msgid "Tomorrow %l:%M %p"
-msgstr ""
-
-#. Translators, please edit/rearrange these strftime(3) tokens to suit your locale!
-#. This format string is used for showing, on a 12-hour clock, times that happened in the last week.
-#. (\u2003 is a unicode em space which is slightly wider than a normal space.)
-#. en_US example: "%a\u2003%l:%M %p" --> "Fri  1:00 PM"
-#: plugins/Utils/relativetimeformatter.cpp:181
-msgid "%a %l:%M %p"
-msgstr ""
-
-#. Translators, please edit/rearrange these strftime(3) tokens to suit your locale!
-#. This format string is used for showing, on a 12-hour clock, times that happened before a week from now.
-#. (\u2003 is a unicode em space which is slightly wider than a normal space.)
-#. en_US example: "%a %b %d\u2003%l:%M %p" --> "Fri Oct 31  1:00 PM"
-#. en_GB example: "%a %d %b\u2003%l:%M %p" --> "Fri 31 Oct  1:00 PM"
-#: plugins/Utils/relativetimeformatter.cpp:190
-msgid "%a %d %b %l:%M %p"
-msgstr ""
-
-#. Translators, please edit/rearrange these strftime(3) tokens to suit your locale!
-#. This format string is used for showing, on a 24-hour clock, times that happen yesterday.
-#. (\u2003 is a unicode em space which is slightly wider than a normal space.)
-#. en_US example: "Yesterday\u2003%l:%M %p" --> "Yesterday  13:00"
-#: plugins/Utils/relativetimeformatter.cpp:201
-msgid "Yesterday %H:%M"
-msgstr ""
-
-#. Translators, please edit/rearrange these strftime(3) tokens to suit your locale!
-#. This format string is used for showing, on a 24-hour clock, times that happened today.
-#. en_US example: "%H:%M" --> "13:00"
-#: plugins/Utils/relativetimeformatter.cpp:208
-msgid "%H:%M"
-msgstr ""
-
-#. Translators, please edit/rearrange these strftime(3) tokens to suit your locale!
-#. This format string is used for showing, on a 24-hour clock, events/appointments that happen tomorrow.
-#. (\u2003 is a unicode em space which is slightly wider than a normal space.)
-#. en_US example: "Tomorrow\u2003%l:%M %p" --> "Tomorrow  13:00"
-#: plugins/Utils/relativetimeformatter.cpp:216
-msgid "Tomorrow %H:%M"
-msgstr ""
-
-#. Translators, please edit/rearrange these strftime(3) tokens to suit your locale!
-#. This format string is used for showing, on a 24-hour clock, times that happened in the last week.
-#. (\u2003 is a unicode em space which is slightly wider than a normal space.)
-#. en_US example: "%a\u2003%H:%M" --> "Fri  13:00"
-#: plugins/Utils/relativetimeformatter.cpp:225
-msgid "%a %H:%M"
-msgstr ""
-
-#. Translators, please edit/rearrange these strftime(3) tokens to suit your locale!
-#. This format string is used for showing, on a 24-hour clock, times that happened before a week from now.
-#. (\u2003 is a unicode em space which is slightly wider than a normal space.)
-#. en_US example: "%a %b %d\u2003%H:%M" --> "Fri Oct 31  13:00"
-#. en_GB example: "%a %d %b\u2003%H:%M" --> "Fri 31 Oct  13:00"
-#: plugins/Utils/relativetimeformatter.cpp:234
-msgid "%a %d %b %H:%M"
-msgstr ""
-
 #: plugins/Wizard/LocalePlugin.cpp:28
 msgid "Ivory Coast"
 msgstr ""
@@ -1130,86 +1046,86 @@
 msgstr[0] ""
 msgstr[1] ""
 
-#: qml/Components/Dialogs.qml:115
+#: qml/Components/Dialogs.qml:116
 msgctxt "Title: Lock/Log out dialog"
 msgid "Log out"
 msgstr ""
 
-#: qml/Components/Dialogs.qml:116
+#: qml/Components/Dialogs.qml:117
 msgid "Are you sure you want to log out?"
 msgstr ""
 
-#: qml/Components/Dialogs.qml:118
+#: qml/Components/Dialogs.qml:119
 msgctxt "Button: Lock the system"
 msgid "Lock"
 msgstr ""
 
-#: qml/Components/Dialogs.qml:125
+#: qml/Components/Dialogs.qml:126
 msgctxt "Button: Log out from the system"
 msgid "Log Out"
 msgstr ""
 
-#: qml/Components/Dialogs.qml:132 qml/Components/Dialogs.qml:165
-#: qml/Components/Dialogs.qml:224 qml/Wizard/Pages/passcode-confirm.qml:32
-#: qml/Wizard/Pages/passcode-set.qml:32 qml/Wizard/Pages/password-set.qml:137
+#: qml/Components/Dialogs.qml:133 qml/Components/Dialogs.qml:166
+#: qml/Components/Dialogs.qml:225 qml/Wizard/Pages/passcode-confirm.qml:32
+#: qml/Wizard/Pages/passcode-set.qml:37 qml/Wizard/Pages/password-set.qml:137
 #: qml/Wizard/Pages/uaccount-signin.qml:26
 #: qml/Wizard/Pages/60-uaccount-signup.qml:151
 msgid "Cancel"
 msgstr ""
 
-#: qml/Components/Dialogs.qml:144
+#: qml/Components/Dialogs.qml:145
 msgctxt "Title: Reboot/Shut down dialog"
 msgid "Shut down"
 msgstr ""
 
-#: qml/Components/Dialogs.qml:145
+#: qml/Components/Dialogs.qml:146
 msgid "Are you sure you want to shut down?"
 msgstr ""
 
-#: qml/Components/Dialogs.qml:147
+#: qml/Components/Dialogs.qml:148
 msgctxt "Button: Reboot the system"
 msgid "Reboot"
 msgstr ""
 
-#: qml/Components/Dialogs.qml:156
+#: qml/Components/Dialogs.qml:157
 msgctxt "Button: Shut down the system"
 msgid "Shut down"
 msgstr ""
 
-#: qml/Components/Dialogs.qml:178
+#: qml/Components/Dialogs.qml:179
 msgctxt "Title: Reboot dialog"
 msgid "Reboot"
 msgstr ""
 
-#: qml/Components/Dialogs.qml:179
+#: qml/Components/Dialogs.qml:180
 msgid "Are you sure you want to reboot?"
 msgstr ""
 
-#: qml/Components/Dialogs.qml:181
+#: qml/Components/Dialogs.qml:182
 msgid "No"
 msgstr ""
 
-#: qml/Components/Dialogs.qml:188
+#: qml/Components/Dialogs.qml:189
 msgid "Yes"
 msgstr ""
 
-#: qml/Components/Dialogs.qml:203
+#: qml/Components/Dialogs.qml:204
 msgctxt "Title: Power off/Restart dialog"
 msgid "Power"
 msgstr ""
 
-#: qml/Components/Dialogs.qml:204
+#: qml/Components/Dialogs.qml:205
 msgid ""
 "Are you sure you would like\n"
 "to power off?"
 msgstr ""
 
-#: qml/Components/Dialogs.qml:206
+#: qml/Components/Dialogs.qml:207
 msgctxt "Button: Power off the system"
 msgid "Power off"
 msgstr ""
 
-#: qml/Components/Dialogs.qml:215
+#: qml/Components/Dialogs.qml:216
 msgctxt "Button: Restart the system"
 msgid "Restart"
 msgstr ""
@@ -1224,6 +1140,29 @@
 
 #: qml/Components/Lockscreen.qml:277 qml/Wizard/Pages/password-set.qml:159
 msgid "OK"
+msgstr ""
+
+#: qml/Dash/DashPageHeader.qml:265
+msgctxt "Button: Open the Ubuntu Store"
+msgid "Store"
+msgstr ""
+
+#: qml/Dash/DashPageHeader.qml:272
+msgctxt "Button: Start a search in the current dash scope"
+msgid "Search"
+msgstr ""
+
+#: qml/Dash/DashPageHeader.qml:282
+msgctxt "Button: Show the current dash scope settings"
+msgid "Settings"
+msgstr ""
+
+#: qml/Dash/DashPageHeader.qml:289
+msgid "Remove from Favorites"
+msgstr ""
+
+#: qml/Dash/DashPageHeader.qml:289
+msgid "Add to Favorites"
 msgstr ""
 
 #: qml/Dash/GenericScopeView.qml:569 qml/Dash/GenericScopeView.qml:727
@@ -1239,29 +1178,6 @@
 msgid "Search"
 msgstr ""
 
-#: qml/Dash/PageHeader.qml:269
-msgctxt "Button: Open the Ubuntu Store"
-msgid "Store"
-msgstr ""
-
-#: qml/Dash/PageHeader.qml:276
-msgctxt "Button: Start a search in the current dash scope"
-msgid "Search"
-msgstr ""
-
-#: qml/Dash/PageHeader.qml:286
-msgctxt "Button: Show the current dash scope settings"
-msgid "Settings"
-msgstr ""
-
-#: qml/Dash/PageHeader.qml:293
-msgid "Remove from Favorites"
-msgstr ""
-
-#: qml/Dash/PageHeader.qml:293
-msgid "Add to Favorites"
-msgstr ""
-
 #: qml/Dash/Previews/PreviewActionCombo.qml:35
 msgid "More..."
 msgstr ""
@@ -1272,8 +1188,6 @@
 
 #: qml/Dash/Previews/PreviewCommentInput.qml:68
 #: qml/Dash/Previews/PreviewRatingInput.qml:174
-#: qml/Panel/Indicators/MessageMenuItemFactory.qml:148
-#: qml/Panel/Indicators/MessageMenuItemFactory.qml:205
 msgid "Send"
 msgstr ""
 
@@ -1311,6 +1225,10 @@
 
 #: qml/Dash/ScopesList.qml:114
 msgid "Also installed"
+msgstr ""
+
+#: qml/DisabledScreenNotice.qml:42
+msgid "Your device is now connected to an external display."
 msgstr ""
 
 #: qml/Greeter/CoverPage.qml:107
@@ -1380,7 +1298,7 @@
 msgid "Sorry, incorrect passcode"
 msgstr ""
 
-#: qml/Notifications/NotificationMenuItemFactory.qml:128
+#: qml/Notifications/NotificationMenuItemFactory.qml:129
 msgid "Show password"
 msgstr ""
 
@@ -1392,71 +1310,78 @@
 msgid "Conference"
 msgstr ""
 
-#: qml/Panel/Indicators/MenuItemFactory.qml:727
+#: qml/Panel/Indicators/MenuItemFactory.qml:731
 msgid "Nothing is playing"
 msgstr ""
 
-#: qml/Panel/Indicators/MenuItemFactory.qml:856
+#: qml/Panel/Indicators/MenuItemFactory.qml:860
 #, qt-format
 msgid "%1 hour"
 msgid_plural "%1 hours"
 msgstr[0] ""
 msgstr[1] ""
 
-#: qml/Panel/Indicators/MenuItemFactory.qml:860
+#: qml/Panel/Indicators/MenuItemFactory.qml:864
 #, qt-format
 msgid "%1 minute"
 msgid_plural "%1 minutes"
 msgstr[0] ""
 msgstr[1] ""
 
-#: qml/Panel/Indicators/MenuItemFactory.qml:865
+#: qml/Panel/Indicators/MenuItemFactory.qml:869
 #, qt-format
 msgid "%1 second"
 msgid_plural "%1 seconds"
 msgstr[0] ""
 msgstr[1] ""
 
-#: qml/Panel/Indicators/MenuItemFactory.qml:868
+#: qml/Panel/Indicators/MenuItemFactory.qml:872
 msgid "0 seconds"
 msgstr ""
 
 #. Translators: String like "1 hour, 2 minutes, 3 seconds remaining"
-#: qml/Panel/Indicators/MenuItemFactory.qml:870
+#: qml/Panel/Indicators/MenuItemFactory.qml:874
 #, qt-format
 msgid "%1 remaining"
 msgstr ""
 
-#: qml/Panel/Indicators/MenuItemFactory.qml:876
+#: qml/Panel/Indicators/MenuItemFactory.qml:880
 msgid "In queue…"
 msgstr ""
 
-#: qml/Panel/Indicators/MenuItemFactory.qml:880
+#: qml/Panel/Indicators/MenuItemFactory.qml:884
 msgid "Downloading"
 msgstr ""
 
-#: qml/Panel/Indicators/MenuItemFactory.qml:882
+#: qml/Panel/Indicators/MenuItemFactory.qml:886
 msgid "Paused, tap to resume"
 msgstr ""
 
-#: qml/Panel/Indicators/MenuItemFactory.qml:884
+#: qml/Panel/Indicators/MenuItemFactory.qml:888
 msgid "Canceled"
 msgstr ""
 
-#: qml/Panel/Indicators/MenuItemFactory.qml:886
+#: qml/Panel/Indicators/MenuItemFactory.qml:890
 msgid "Finished"
 msgstr ""
 
-#: qml/Panel/Indicators/MenuItemFactory.qml:888
+#: qml/Panel/Indicators/MenuItemFactory.qml:892
 msgid "Failed, tap to retry"
 msgstr ""
 
-#: qml/Panel/Indicators/MessageMenuItemFactory.qml:149
+#: qml/Panel/Indicators/MessageMenuItemFactory.qml:155
+#: qml/Panel/Indicators/MessageMenuItemFactory.qml:214
+msgctxt "Button: Send a reply message"
+msgid "Send"
+msgstr ""
+
+#: qml/Panel/Indicators/MessageMenuItemFactory.qml:156
 msgctxt "Label: Hint in message indicator line edit"
 msgid "Reply"
 msgstr ""
 
-#: qml/Panel/Indicators/MessageMenuItemFactory.qml:204
+#: qml/Panel/Indicators/MessageMenuItemFactory.qml:213
+msgctxt "Button: Call back on phone"
 msgid "Call back"
 msgstr ""
 
@@ -1521,35 +1446,34 @@
 msgid "View all your running tasks."
 msgstr ""
 
-#: qml/Wizard/Page.qml:51
+#: qml/Wizard/Page.qml:56
 msgctxt "Button: Go back one page in the Wizard"
 msgid "Back"
 msgstr ""
 
-<<<<<<< HEAD
-#: qml/Wizard/Pages/here-terms.qml:25
+#: qml/Wizard/Pages/here-terms.qml:32
 msgid "Terms & Conditions"
 msgstr ""
 
-#: qml/Wizard/Pages/here-terms.qml:70
+#: qml/Wizard/Pages/here-terms.qml:78
 msgid "Your device uses positioning technologies provided by HERE."
 msgstr ""
 
-#: qml/Wizard/Pages/here-terms.qml:81
+#: qml/Wizard/Pages/here-terms.qml:89
 msgid ""
 "To provide you with positioning services and to improve their quality, HERE "
 "collects "
 msgstr ""
 
-#: qml/Wizard/Pages/here-terms.qml:94
+#: qml/Wizard/Pages/here-terms.qml:102
 msgid "The information collected is used to analyze the service and to "
 msgstr ""
 
-#: qml/Wizard/Pages/here-terms.qml:107
+#: qml/Wizard/Pages/here-terms.qml:115
 msgid "By continuing, you agree to the HERE Platform Service Terms:"
 msgstr ""
 
-#: qml/Wizard/Pages/here-terms.qml:124
+#: qml/Wizard/Pages/here-terms.qml:142
 msgid "and Privacy Policy:"
 msgstr ""
 
@@ -1565,11 +1489,11 @@
 msgid "Please re-enter."
 msgstr ""
 
-#: qml/Wizard/Pages/passcode-set.qml:58
+#: qml/Wizard/Pages/passcode-set.qml:63
 msgid "Choose passcode"
 msgstr ""
 
-#: qml/Wizard/Pages/passcode-set.qml:66
+#: qml/Wizard/Pages/passcode-set.qml:71
 msgid "Passcode must be 4 characters long"
 msgstr ""
 
@@ -1582,7 +1506,7 @@
 msgstr ""
 
 #: qml/Wizard/Pages/password-set.qml:72
-msgid "Enter at least 6 characters"
+msgid "Enter at least 8 characters"
 msgstr ""
 
 #: qml/Wizard/Pages/password-set.qml:108
@@ -1593,48 +1517,32 @@
 msgid "Passwords match"
 msgstr ""
 
-#: qml/Wizard/Pages/sim.qml:27
+#: qml/Wizard/Pages/sim.qml:35
 msgid "No SIM card installed"
 msgstr ""
 
-#: qml/Wizard/Pages/sim.qml:58
+#: qml/Wizard/Pages/sim.qml:66
 msgid "SIM card added"
-=======
-#: qml/Wizard/Pages/10-welcome.qml:27
-msgid "Hi!"
->>>>>>> 78bdee56
-msgstr ""
-
-#: qml/Wizard/Pages/sim.qml:59
+msgstr ""
+
+#: qml/Wizard/Pages/sim.qml:67
 msgid "You must restart the device to access the mobile network."
 msgstr ""
 
-#: qml/Wizard/Pages/sim.qml:63
+#: qml/Wizard/Pages/sim.qml:71
 msgid "Restart"
 msgstr ""
 
-<<<<<<< HEAD
-#: qml/Wizard/Pages/sim.qml:82
+#: qml/Wizard/Pages/sim.qml:90
 msgid "You won’t be able to make calls or use text messaging without a SIM."
-=======
-#: qml/Wizard/Pages/10-welcome.qml:88 qml/Wizard/Pages/30-passwd-type.qml:128
-#: qml/Wizard/Pages/40-wifi.qml:215 qml/Wizard/Pages/50-location.qml:131
-#: qml/Wizard/Pages/60-reporting.qml:50 qml/Wizard/Pages/passwd-confirm.qml:82
-#: qml/Wizard/Pages/passwd-set.qml:90
-msgid "Continue"
-msgstr ""
-
-#: qml/Wizard/Pages/20-sim.qml:25
-msgid "Add a SIM card and restart your device"
->>>>>>> 78bdee56
-msgstr ""
-
-#: qml/Wizard/Pages/sim.qml:93
-msgid "To proceed with no SIM tap <em>Skip</em>."
-msgstr ""
-
-#: qml/Wizard/Pages/sim.qml:103 qml/Wizard/Pages/uaccount.qml:116
-#: qml/Wizard/Pages/30-wifi.qml:204
+msgstr ""
+
+#: qml/Wizard/Pages/sim.qml:101
+msgid "To proceed with no SIM tap Skip."
+msgstr ""
+
+#: qml/Wizard/Pages/sim.qml:111 qml/Wizard/Pages/uaccount.qml:116
+#: qml/Wizard/Pages/30-wifi.qml:216
 msgid "Skip"
 msgstr ""
 
@@ -1664,87 +1572,160 @@
 msgstr ""
 
 #: qml/Wizard/Pages/uaccount-signin.qml:42
-#: qml/Wizard/Pages/60-uaccount-signup.qml:45
 msgid "Email:"
 msgstr ""
 
 #: qml/Wizard/Pages/uaccount-signin.qml:67
-#: qml/Wizard/Pages/60-uaccount-signup.qml:93
 msgid "Password:"
 msgstr ""
 
-#: qml/Wizard/Pages/10-language.qml:26
+#: qml/Wizard/Pages/01-passwd-type.qml:48
+#: qml/Wizard/Pages/70-passwd-type.qml:48
+msgid "Lock Screen"
+msgstr ""
+
+#: qml/Wizard/Pages/01-passwd-type.qml:102
+#: qml/Wizard/Pages/70-passwd-type.qml:102
+msgctxt "Label: Type of security method"
+msgid "Device account password"
+msgstr ""
+
+#: qml/Wizard/Pages/01-passwd-type.qml:104
+#: qml/Wizard/Pages/70-passwd-type.qml:104
+msgctxt "Label: Type of security method"
+msgid "New password"
+msgstr ""
+
+#: qml/Wizard/Pages/01-passwd-type.qml:106
+#: qml/Wizard/Pages/70-passwd-type.qml:106
+msgctxt "Label: Type of security method"
+msgid "Passcode (numbers only)"
+msgstr ""
+
+#: qml/Wizard/Pages/01-passwd-type.qml:108
+#: qml/Wizard/Pages/70-passwd-type.qml:108
+msgctxt "Label: Type of security method"
+msgid "No lock code"
+msgstr ""
+
+#: qml/Wizard/Pages/01-passwd-type.qml:159
+#: qml/Wizard/Pages/70-passwd-type.qml:159
+msgctxt "Label: Type of security method"
+msgid "Swipe"
+msgstr ""
+
+#: qml/Wizard/Pages/01-passwd-type.qml:160
+#: qml/Wizard/Pages/70-passwd-type.qml:160
+msgctxt "Label: Description of security method"
+msgid "No security"
+msgstr ""
+
+#: qml/Wizard/Pages/01-passwd-type.qml:162
+#: qml/Wizard/Pages/70-passwd-type.qml:162
+msgctxt "Label: Type of security method"
+msgid "Passcode"
+msgstr ""
+
+#: qml/Wizard/Pages/01-passwd-type.qml:163
+#: qml/Wizard/Pages/70-passwd-type.qml:163
+msgctxt "Label: Description of security method"
+msgid "4 digits only"
+msgstr ""
+
+#: qml/Wizard/Pages/01-passwd-type.qml:165
+#: qml/Wizard/Pages/70-passwd-type.qml:165
+msgctxt "Label: Type of security method"
+msgid "Passphrase"
+msgstr ""
+
+#: qml/Wizard/Pages/01-passwd-type.qml:166
+#: qml/Wizard/Pages/70-passwd-type.qml:166
+msgctxt "Label: Description of security method"
+msgid "Numbers and letters"
+msgstr ""
+
+#: qml/Wizard/Pages/01-passwd-type.qml:191
+#: qml/Wizard/Pages/10-language.qml:183 qml/Wizard/Pages/30-wifi.qml:216
+#: qml/Wizard/Pages/40-location.qml:324 qml/Wizard/Pages/50-timezone.qml:175
+#: qml/Wizard/Pages/70-passwd-type.qml:191
+#: qml/Wizard/Pages/75-report-check.qml:88
+msgid "Next"
+msgstr ""
+
+#: qml/Wizard/Pages/10-language.qml:32
 msgid "Language"
 msgstr ""
 
-#: qml/Wizard/Pages/10-language.qml:177 qml/Wizard/Pages/30-wifi.qml:204
-#: qml/Wizard/Pages/40-location.qml:248 qml/Wizard/Pages/50-timezone.qml:150
-#: qml/Wizard/Pages/70-passwd-type.qml:159
-#: qml/Wizard/Pages/75-report-check.qml:83
-msgid "Next"
-msgstr ""
-
-#: qml/Wizard/Pages/20-finished.qml:86 qml/Wizard/Pages/80-finished.qml:86
-msgid "Welcome to Ubuntu"
-msgstr ""
-
-#: qml/Wizard/Pages/20-finished.qml:96 qml/Wizard/Pages/80-finished.qml:96
-msgid "You are ready to use your device now"
-msgstr ""
-
-#: qml/Wizard/Pages/20-finished.qml:113 qml/Wizard/Pages/80-finished.qml:113
-msgid "Get Started"
-msgstr ""
-
-#: qml/Wizard/Pages/30-wifi.qml:28
+#: qml/Wizard/Pages/30-wifi.qml:38
 msgid "Connect to Wi‑Fi"
 msgstr ""
 
-#: qml/Wizard/Pages/30-wifi.qml:125
+#: qml/Wizard/Pages/30-wifi.qml:137
 msgid "Connected"
 msgstr ""
 
-#: qml/Wizard/Pages/30-wifi.qml:162
+#: qml/Wizard/Pages/30-wifi.qml:174
 msgid "Available Wi-Fi networks"
 msgstr ""
 
-#: qml/Wizard/Pages/30-wifi.qml:163
+#: qml/Wizard/Pages/30-wifi.qml:175
 msgid "No available Wi-Fi networks"
 msgstr ""
 
-#: qml/Wizard/Pages/40-location.qml:27
+#: qml/Wizard/Pages/40-location.qml:31
 msgid "Location Services"
 msgstr ""
 
-#: qml/Wizard/Pages/40-location.qml:71
+#: qml/Wizard/Pages/40-location.qml:76
 msgid ""
 "Use GPS, Wi-Fi hotspots and mobile network anonymously to detect location "
 "(recommended)"
 msgstr ""
 
-#: qml/Wizard/Pages/40-location.qml:102
+#. Translators: HERE is a trademark for Nokia's location service, you probably shouldn't translate it
+#: qml/Wizard/Pages/40-location.qml:107 qml/Wizard/Pages/40-location.qml:295
 msgid ""
 "By selecting this option you agree to the Nokia HERE <a href='#'>terms and "
 "conditions</a>."
 msgstr ""
 
-#: qml/Wizard/Pages/40-location.qml:137
+#: qml/Wizard/Pages/40-location.qml:142
 msgid "GPS only"
 msgstr ""
 
-#: qml/Wizard/Pages/40-location.qml:190
+#: qml/Wizard/Pages/40-location.qml:195
 msgid "Don't use my location"
 msgstr ""
 
-#: qml/Wizard/Pages/40-location.qml:237
+#: qml/Wizard/Pages/40-location.qml:242
 msgid "You can change it later in System Settings."
 msgstr ""
 
-#: qml/Wizard/Pages/50-timezone.qml:27
+#: qml/Wizard/Pages/40-location.qml:254
+msgid "Let the phone detect your location:"
+msgstr ""
+
+#: qml/Wizard/Pages/40-location.qml:261
+msgid "Using GPS only (less accurate)"
+msgstr ""
+
+#: qml/Wizard/Pages/40-location.qml:278
+msgid "Using GPS, anonymized Wi-Fi and cellular network info (recommended)"
+msgstr ""
+
+#: qml/Wizard/Pages/40-location.qml:304
+msgid "Not at all"
+msgstr ""
+
+#: qml/Wizard/Pages/40-location.qml:316
+msgid "You can change your mind later in <b>System Settings</b>."
+msgstr ""
+
+#: qml/Wizard/Pages/50-timezone.qml:28
 msgid "Time Zone"
 msgstr ""
 
-#: qml/Wizard/Pages/50-timezone.qml:120
+#: qml/Wizard/Pages/50-timezone.qml:131
 msgid "Enter your city"
 msgstr ""
 
@@ -1752,102 +1733,74 @@
 msgid "Create Device Account"
 msgstr ""
 
+#: qml/Wizard/Pages/60-uaccount-signup.qml:45
+msgid "Email"
+msgstr ""
+
 #: qml/Wizard/Pages/60-uaccount-signup.qml:71
-msgid "Your name:"
+msgid "Your name"
+msgstr ""
+
+#: qml/Wizard/Pages/60-uaccount-signup.qml:93
+msgid "Password"
 msgstr ""
 
 #: qml/Wizard/Pages/60-uaccount-signup.qml:126
-msgid "Repeat password:"
-msgstr ""
-
-#: qml/Wizard/Pages/60-uaccount-signup.qml:164
+msgid "Repeat password"
+msgstr ""
+
+#: qml/Wizard/Pages/60-uaccount-signup.qml:165
 msgid "Sign Up"
 msgstr ""
 
-<<<<<<< HEAD
-#: qml/Wizard/Pages/70-passwd-type.qml:38
-msgid "Lock Screen"
-=======
-#: qml/Wizard/Pages/here-terms.qml:27
-msgid "Terms & Conditions"
-msgstr ""
-
-#: qml/Wizard/Pages/passwd-confirm.qml:49
-msgid "Confirm passphrase"
-msgstr ""
-
-#: qml/Wizard/Pages/passwd-confirm.qml:50
-msgid "Confirm passcode"
-msgstr ""
-
-#: qml/Wizard/Pages/passwd-confirm.qml:53
-#: qml/Wizard/Pages/passwd-confirm.qml:54
-msgid "Please try again."
-msgstr ""
-
-#: qml/Wizard/Pages/passwd-set.qml:61
-msgid "Choose your passcode"
-msgstr ""
-
-#: qml/Wizard/Pages/passwd-set.qml:68
-msgid "Passphrase must be 4 characters long"
+#: qml/Wizard/Pages/75-report-check.qml:27
+msgid "Privacy Policy"
+msgstr ""
+
+#: qml/Wizard/Pages/75-report-check.qml:27
+msgid "Help Us Improve"
+msgstr ""
+
+#: qml/Wizard/Pages/80-finished.qml:92
+msgid "Welcome to Ubuntu"
+msgstr ""
+
+#: qml/Wizard/Pages/80-finished.qml:105
+msgid "You are ready to use your device now"
+msgstr ""
+
+#: qml/Wizard/Pages/80-finished.qml:124
+msgid "Get Started"
+msgstr ""
+
+#: qml/Wizard/PasswordMeter.qml:84
+msgid "Password too short"
+msgstr ""
+
+#: qml/Wizard/PasswordMeter.qml:86
+msgid "Strong password"
+msgstr ""
+
+#: qml/Wizard/PasswordMeter.qml:88
+msgid "Fair password"
+msgstr ""
+
+#: qml/Wizard/PasswordMeter.qml:90
+msgid "Weak password"
+msgstr ""
+
+#: qml/Wizard/PasswordMeter.qml:92
+msgid "Very weak password"
 msgstr ""
 
 #. Translators: This is the arrow for "Back" buttons
-#: qml/Wizard/StackButton.qml:39
+#: qml/Wizard/StackButton.qml:51
 #, qt-format
 msgid "〈  %1"
->>>>>>> 78bdee56
-msgstr ""
-
-#: qml/Wizard/Pages/70-passwd-type.qml:68
-msgid "Choose lock screen security"
-msgstr ""
-
-#: qml/Wizard/Pages/70-passwd-type.qml:115
-msgctxt "Label: Type of security method"
-msgid "Device account password"
-msgstr ""
-
-#: qml/Wizard/Pages/70-passwd-type.qml:117
-msgctxt "Label: Type of security method"
-msgid "New password"
-msgstr ""
-
-#: qml/Wizard/Pages/70-passwd-type.qml:119
-msgctxt "Label: Type of security method"
-msgid "Passcode"
-msgstr ""
-
-#: qml/Wizard/Pages/70-passwd-type.qml:121
-msgctxt "Label: Type of security method"
-msgid "Swipe"
-msgstr ""
-
-#: qml/Wizard/Pages/75-report-check.qml:27
-msgid "Privacy Policy"
-msgstr ""
-
-#: qml/Wizard/Pages/75-report-check.qml:27
-msgid "Help Us Improve"
-msgstr ""
-
-#: qml/Wizard/PasswordMeter.qml:84
-msgid "Password too short"
-msgstr ""
-
-#: qml/Wizard/PasswordMeter.qml:86
-msgid "Strong password"
-msgstr ""
-
-#: qml/Wizard/PasswordMeter.qml:88
-msgid "Fair password"
-msgstr ""
-
-#: qml/Wizard/PasswordMeter.qml:90
-msgid "Weak password"
-msgstr ""
-
-#: qml/Wizard/PasswordMeter.qml:92
-msgid "Very weak password"
+msgstr ""
+
+#. Translators: This is the arrow for "Forward" buttons
+#: qml/Wizard/StackButton.qml:54
+#, qt-format
+msgid "%1  〉"
 msgstr ""
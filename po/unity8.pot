# SOME DESCRIPTIVE TITLE.
# Copyright (C) YEAR Canonical Ltd.
# This file is distributed under the same license as the PACKAGE package.
# FIRST AUTHOR <EMAIL@ADDRESS>, YEAR.
#
#, fuzzy
msgid ""
msgstr ""
"Project-Id-Version: unity8\n"
"Report-Msgid-Bugs-To: \n"
<<<<<<< HEAD
"POT-Creation-Date: 2013-06-14 16:09+0200\n"
=======
"POT-Creation-Date: 2013-06-19 17:06+0200\n"
>>>>>>> 32fd687f
"PO-Revision-Date: YEAR-MO-DA HO:MI+ZONE\n"
"Last-Translator: FULL NAME <EMAIL@ADDRESS>\n"
"Language-Team: LANGUAGE <LL@li.org>\n"
"Language: \n"
"MIME-Version: 1.0\n"
"Content-Type: text/plain; charset=CHARSET\n"
"Content-Transfer-Encoding: 8bit\n"

#: Applications/applications.js:23
msgid "Phone"
msgstr ""

#: Applications/applications.js:29
msgid "Camera"
msgstr ""

#: Applications/applications.js:35
msgid "Gallery"
msgstr ""

#: Applications/applications.js:40
msgid "Facebook"
msgstr ""

#: Applications/applications.js:46
msgid "Browser"
msgstr ""

#: Applications/applications.js:51
msgid "Twitter"
msgstr ""

#: Applications/applications.js:57
msgid "GMail"
msgstr ""

#: Applications/applications.js:62
msgid "Weather"
msgstr ""

#: Applications/applications.js:68
msgid "Notepad"
msgstr ""

#: Applications/applications.js:74
msgid "Calendar"
msgstr ""

#: Applications/applications.js:80
msgid "Media Player"
msgstr ""

#: Applications/applications.js:86
msgid "Evernote"
msgstr ""

#: Applications/applications.js:91
msgid "Map"
msgstr ""

#: Applications/applications.js:96
msgid "Pinterest"
msgstr ""

#: Applications/applications.js:101
msgid "SoundCloud"
msgstr ""

#: Applications/applications.js:106
msgid "Wikipedia"
msgstr ""

#: Applications/applications.js:111
msgid "YouTube"
msgstr ""

#: Components/PageHeader.qml:300
msgid "Recent searches"
msgstr ""

#: Dash/DashApps.qml:65
msgid "Running apps"
msgstr ""

#: Dash/DashApps.qml:68
msgid "Frequently used"
msgstr ""

#: Dash/DashApps.qml:71
msgid "Installed"
msgstr ""

#: Dash/DashApps.qml:74
msgid "Available for download"
msgstr ""

#: Dash/DashApps.qml:178
msgid "Apps"
msgstr ""

#: Dash/DashHome.qml:40
msgid "Frequent Apps"
msgstr ""

#: Dash/DashHome.qml:43
msgid "Recent Music"
msgstr ""

#: Dash/DashHome.qml:46
msgid "Videos Popular Online"
msgstr ""

#: Dash/DashHome.qml:175
msgid "Home"
msgstr ""

#: Dash/DashMusic.qml:27 Dash/DashVideos.qml:28
msgid "Featured"
msgstr ""

#: Dash/DashMusic.qml:28 Dash/DashVideos.qml:29
msgid "Recent"
msgstr ""

#: Dash/DashMusic.qml:29 Dash/DashVideos.qml:30
msgid "New Releases"
msgstr ""

#: Dash/DashMusic.qml:30
msgid "Top Charting"
msgstr ""

#: Dash/DashMusic.qml:99
msgid "Music"
msgstr ""

#: Dash/DashVideos.qml:31
msgid "Popular Online"
msgstr ""

#: Dash/DashVideos.qml:155
msgid "Videos"
msgstr ""

#: Dash/Video/VideoPreview.qml:98
msgid "Directed by:"
msgstr ""

#: Dash/Video/VideoPreview.qml:121
msgid "Starring:"
msgstr ""

#: Dash/Video/VideoPreview.qml:144
msgid "Author:"
msgstr ""

#: Greeter/Lockscreen.qml:126
msgid "Emergency call"
msgstr ""

#: Greeter/PassphraseLockscreen.qml:59
#, qt-format
msgid "Hello %1"
msgstr ""

#: Greeter/PassphraseLockscreen.qml:59
msgid "Hello"
msgstr ""

#: Hud/HudParametrizedActionsPage.qml:132
msgid "Confirm"
msgstr ""

#: Hud/Hud.qml:61 Hud/Hud.qml:99 Hud/Hud.qml:372
msgid "Type or say a command"
msgstr ""

#: Hud/Hud.qml:84
msgid "Loading. Please Wait..."
msgstr ""

#: Hud/Hud.qml:89
msgid "Speak Now..."
msgstr ""

#: Hud/Hud.qml:94
msgid "Speaking..."
msgstr ""

#: Panel/MenuContent.qml:192
msgid "Device"
msgstr ""

#: Panel/Menus/Overview/FlightModeWidget.qml:42
msgid "Flight mode"
msgstr ""

#: Panel/SearchIndicator.qml:26
msgid "Search"
msgstr ""

#: plugins/Unity/scope.cpp:268
msgid "Sorry, there is nothing that matches your search."
msgstr ""

<<<<<<< HEAD
=======
#: plugins/Unity/lenses.cpp:39
msgid "Home screen"
msgstr ""

>>>>>>> 32fd687f
#: Shell.qml:380
#, qt-format
msgid "Please enter %1:"
msgstr ""<|MERGE_RESOLUTION|>--- conflicted
+++ resolved
@@ -8,11 +8,7 @@
 msgstr ""
 "Project-Id-Version: unity8\n"
 "Report-Msgid-Bugs-To: \n"
-<<<<<<< HEAD
-"POT-Creation-Date: 2013-06-14 16:09+0200\n"
-=======
 "POT-Creation-Date: 2013-06-19 17:06+0200\n"
->>>>>>> 32fd687f
 "PO-Revision-Date: YEAR-MO-DA HO:MI+ZONE\n"
 "Last-Translator: FULL NAME <EMAIL@ADDRESS>\n"
 "Language-Team: LANGUAGE <LL@li.org>\n"
@@ -218,13 +214,11 @@
 msgid "Sorry, there is nothing that matches your search."
 msgstr ""
 
-<<<<<<< HEAD
-=======
-#: plugins/Unity/lenses.cpp:39
-msgid "Home screen"
-msgstr ""
-
->>>>>>> 32fd687f
+#: Shell.qml:380
+#, qt-format
+msgid "Please enter %1:"
+msgstr ""
+
 #: Shell.qml:380
 #, qt-format
 msgid "Please enter %1:"

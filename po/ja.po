--- conflicted
+++ resolved
@@ -7,24 +7,15 @@
 msgstr ""
 "Project-Id-Version: unity\n"
 "Report-Msgid-Bugs-To: FULL NAME <EMAIL@ADDRESS>\n"
-<<<<<<< HEAD
-"POT-Creation-Date: 2014-08-13 14:09-0400\n"
-=======
 "POT-Creation-Date: 2014-08-21 11:36+0200\n"
->>>>>>> 1f5a0a2e
 "PO-Revision-Date: 2014-08-18 15:03+0000\n"
 "Last-Translator: Mitsuya Shibata <mty.shibata@gmail.com>\n"
 "Language-Team: Japanese <ja@li.org>\n"
 "MIME-Version: 1.0\n"
 "Content-Type: text/plain; charset=UTF-8\n"
 "Content-Transfer-Encoding: 8bit\n"
-<<<<<<< HEAD
-"X-Launchpad-Export-Date: 2014-08-19 06:59+0000\n"
-"X-Generator: Launchpad (build 17156)\n"
-=======
 "X-Launchpad-Export-Date: 2014-08-23 07:17+0000\n"
 "X-Generator: Launchpad (build 17163)\n"
->>>>>>> 1f5a0a2e
 
 #: plugins/LightDM/Greeter.cpp:129
 msgid "Password: "
@@ -102,21 +93,6 @@
 msgstr ""
 "これでスマートフォンの操作に必要な、画面端を用いたジェスチャーを習得できました。<br><br>利用を開始するなら画面をタップしてください"
 
-<<<<<<< HEAD
-#: qml/Components/Lockscreen.qml:161
-msgid "Too many incorrect attempts"
-msgstr "失敗回数が上限に達しました"
-
-#: qml/Components/Lockscreen.qml:163
-msgid "Please wait"
-msgstr "お待ちください"
-
-#: qml/Components/Lockscreen.qml:220
-msgid "Emergency Call"
-msgstr "緊急通報"
-
-#: qml/Components/Lockscreen.qml:243
-=======
 #: qml/Components/Lockscreen.qml:167
 msgid "Please wait"
 msgstr "お待ちください"
@@ -130,38 +106,18 @@
 msgstr "緊急通報"
 
 #: qml/Components/Lockscreen.qml:226
->>>>>>> 1f5a0a2e
 msgid "OK"
 msgstr "OK"
 
-#: qml/Components/PassphraseLockscreen.qml:62
+#: qml/Components/PassphraseLockscreen.qml:61
 #, qt-format
 msgid "Hello %1"
 msgstr "こんにちは %1 さん"
 
-#: qml/Components/PassphraseLockscreen.qml:62
+#: qml/Components/PassphraseLockscreen.qml:61
 msgid "Hello"
 msgstr "こんにちは"
 
-<<<<<<< HEAD
-#: qml/Components/PinLockscreen.qml:198
-msgid "CANCEL"
-msgstr "キャンセル"
-
-#: qml/Components/PinLockscreen.qml:216
-msgid "DONE"
-msgstr "完了"
-
-#: qml/Dash/GenericScopeView.qml:358
-msgid "See less"
-msgstr ""
-
-#: qml/Dash/GenericScopeView.qml:358
-msgid "See all"
-msgstr "すべて表示する"
-
-#: qml/Panel/SearchIndicator.qml:27
-=======
 #: qml/Dash/GenericScopeView.qml:361
 msgid "See less"
 msgstr ""
@@ -171,7 +127,6 @@
 msgstr "すべて表示する"
 
 #: qml/Dash/GenericScopeView.qml:424 qml/Panel/SearchIndicator.qml:27
->>>>>>> 1f5a0a2e
 msgid "Search"
 msgstr "検索"
 
@@ -195,15 +150,15 @@
 msgid "Send"
 msgstr "送信"
 
-#: qml/Dash/ScopesOverview.qml:200
+#: qml/Dash/ScopesOverview.qml:201
 msgid "Manage Dash"
 msgstr "Dashの管理"
 
-#: qml/Dash/ScopesOverview.qml:405
+#: qml/Dash/ScopesOverview.qml:408
 msgid "Done"
 msgstr "完了"
 
-#: qml/Dash/ScopesOverview.qml:431
+#: qml/Dash/ScopesOverview.qml:434
 msgid "Store"
 msgstr "保存"
 
@@ -243,11 +198,6 @@
 msgid "Show password"
 msgstr "パスワードを表示"
 
-<<<<<<< HEAD
-#: qml/Notifications/NotificationMenuItemFactory.qml:115
-msgid "Please enter SIM PIN"
-msgstr "SIM PINを入力してください"
-=======
 #: qml/Notifications/NotificationMenuItemFactory.qml:120
 msgid "Enter SIM PIN"
 msgstr ""
@@ -255,7 +205,6 @@
 #: qml/Notifications/NotificationMenuItemFactory.qml:121 qml/Shell.qml:270
 msgid "Sorry, incorrect PIN"
 msgstr ""
->>>>>>> 1f5a0a2e
 
 #: qml/Panel/ActiveCallHint.qml:77
 msgid "Tap to return to call..."
@@ -297,51 +246,27 @@
 msgid "Roaming"
 msgstr "ローミング"
 
-<<<<<<< HEAD
+#: qml/Shell.qml:266
+msgid "Enter your passphrase"
+msgstr ""
+
 #: qml/Shell.qml:267
-msgid "passphrase"
-msgstr "パスフレーズ"
-
-#: qml/Shell.qml:267
-msgid "passcode"
-msgstr "パスコード"
+msgid "Sorry, incorrect passphrase"
+msgstr ""
 
 #: qml/Shell.qml:269
+msgid "Enter your PIN"
+msgstr ""
+
+#: qml/Shell.qml:273
 #, qt-format
 msgid "Enter your %1"
 msgstr "%1を入力してください"
-=======
-#: qml/Shell.qml:266
-msgid "Enter your passphrase"
-msgstr ""
-
-#: qml/Shell.qml:267
-msgid "Sorry, incorrect passphrase"
-msgstr ""
-
-#: qml/Shell.qml:269
-msgid "Enter your PIN"
-msgstr ""
->>>>>>> 1f5a0a2e
-
-#: qml/Shell.qml:273
-#, qt-format
-<<<<<<< HEAD
-msgid "Incorrect %1"
-msgstr "%1が間違っています"
-
-#: qml/Shell.qml:272
-msgid "Please re-enter"
-msgstr "再入力してください"
-=======
-msgid "Enter your %1"
-msgstr "%1を入力してください"
 
 #: qml/Shell.qml:274
 #, qt-format
 msgid "Sorry, incorrect %1"
 msgstr ""
->>>>>>> 1f5a0a2e
 
 #: qml/Shell.qml:310
 msgid "Sorry, incorrect passphrase."

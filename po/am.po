# Amharic translation for unity8
# Copyright (c) 2014 Rosetta Contributors and Canonical Ltd 2014
# This file is distributed under the same license as the unity8 package.
# FIRST AUTHOR <EMAIL@ADDRESS>, 2014.
#
msgid ""
msgstr ""
"Project-Id-Version: unity8\n"
"Report-Msgid-Bugs-To: FULL NAME <EMAIL@ADDRESS>\n"
<<<<<<< HEAD
"POT-Creation-Date: 2015-11-04 15:02+0000\n"
=======
"POT-Creation-Date: 2015-11-20 14:45+0100\n"
>>>>>>> a3c57371
"PO-Revision-Date: 2015-11-19 19:27+0000\n"
"Last-Translator: samson <Unknown>\n"
"Language-Team: Amharic <am@li.org>\n"
"MIME-Version: 1.0\n"
"Content-Type: text/plain; charset=UTF-8\n"
"Content-Transfer-Encoding: 8bit\n"
"Plural-Forms: nplurals=2; plural=n > 1;\n"
<<<<<<< HEAD
"X-Launchpad-Export-Date: 2015-11-21 05:33+0000\n"
=======
"X-Launchpad-Export-Date: 2015-11-30 05:29+0000\n"
>>>>>>> a3c57371
"X-Generator: Launchpad (build 17850)\n"

#: plugins/IntegratedLightDM/Greeter.cpp:112
msgid "Password: "
msgstr "የ መግቢያ ቃል: "

#: plugins/Unity/Launcher/launcheritem.cpp:47
#: plugins/Unity/Launcher/launcheritem.cpp:106
msgid "Pin shortcut"
msgstr "አቋራጭ ማጣበቂያ"

#: plugins/Unity/Launcher/launcheritem.cpp:52
msgid "Quit"
msgstr "ማጥፊያ"

#: plugins/Unity/Launcher/launcheritem.cpp:106
msgid "Unpin shortcut"
msgstr "አቋራጭ መለያያ"

#: qml/Components/DelayedLockscreen.qml:49
msgid "Device Locked"
msgstr "አካሉ ተቆልፏል"

#: qml/Components/DelayedLockscreen.qml:64
msgid "You have been locked out due to too many failed passphrase attempts."
msgstr "ብዙ ጊዜ የተሳሳተ የ ማለፊያ ሀረግ ለማስገባት በ መሞከር ምክንያት  ስልኩ ተቆልፏል"

#: qml/Components/DelayedLockscreen.qml:65
msgid "You have been locked out due to too many failed passcode attempts."
msgstr "ብዙ ጊዜ የተሳሳተ የ ማለፊያ ኮድ ለማስገባት በ መሞከር ምክንያት  ስልኩ ተቆልፏል"

#: qml/Components/DelayedLockscreen.qml:74
#, qt-format
msgid "Please wait %1 minute and then try again…"
msgid_plural "Please wait %1 minutes and then try again…"
msgstr[0] "እባክዎን ይቆዩ %1 ደቂቃ እና ከዛ እንደ ገና ይምክሩ…"
msgstr[1] "እባክዎን ይቆዩ %1 ደቂቃዎች እና ከዛ እንደ ገና ይምክሩ…"

<<<<<<< HEAD
#: qml/Components/Dialogs.qml:116
=======
#: qml/Components/Dialogs.qml:144
>>>>>>> a3c57371
msgctxt "Title: Lock/Log out dialog"
msgid "Log out"
msgstr "መውጫ"

<<<<<<< HEAD
#: qml/Components/Dialogs.qml:117
msgid "Are you sure you want to log out?"
msgstr "በእርግጥ መውጣት ይፈልጋሉ?"

#: qml/Components/Dialogs.qml:119
=======
#: qml/Components/Dialogs.qml:145
msgid "Are you sure you want to log out?"
msgstr "በእርግጥ መውጣት ይፈልጋሉ?"

#: qml/Components/Dialogs.qml:147
>>>>>>> a3c57371
msgctxt "Button: Lock the system"
msgid "Lock"
msgstr "መቆለፊያ"

<<<<<<< HEAD
#: qml/Components/Dialogs.qml:126
=======
#: qml/Components/Dialogs.qml:154
>>>>>>> a3c57371
msgctxt "Button: Log out from the system"
msgid "Log Out"
msgstr "መውጫ"

<<<<<<< HEAD
#: qml/Components/Dialogs.qml:133 qml/Components/Dialogs.qml:166
#: qml/Components/Dialogs.qml:225
msgid "Cancel"
msgstr "መሰረዣ"

#: qml/Components/Dialogs.qml:145
=======
#: qml/Components/Dialogs.qml:161 qml/Components/Dialogs.qml:194
#: qml/Components/Dialogs.qml:253
msgid "Cancel"
msgstr "መሰረዣ"

#: qml/Components/Dialogs.qml:173
>>>>>>> a3c57371
msgctxt "Title: Reboot/Shut down dialog"
msgid "Shut down"
msgstr "ማጥፊያ"

<<<<<<< HEAD
#: qml/Components/Dialogs.qml:146
msgid "Are you sure you want to shut down?"
msgstr "በእርግጥ ማጥፋት ይፈልጋሉ?"

#: qml/Components/Dialogs.qml:148
=======
#: qml/Components/Dialogs.qml:174
msgid "Are you sure you want to shut down?"
msgstr "በእርግጥ ማጥፋት ይፈልጋሉ?"

#: qml/Components/Dialogs.qml:176
>>>>>>> a3c57371
msgctxt "Button: Reboot the system"
msgid "Reboot"
msgstr "እንደገና ማስነሻ"

<<<<<<< HEAD
#: qml/Components/Dialogs.qml:157
=======
#: qml/Components/Dialogs.qml:185
>>>>>>> a3c57371
msgctxt "Button: Shut down the system"
msgid "Shut down"
msgstr "ማጥፊያ"

<<<<<<< HEAD
#: qml/Components/Dialogs.qml:179
=======
#: qml/Components/Dialogs.qml:207
>>>>>>> a3c57371
msgctxt "Title: Reboot dialog"
msgid "Reboot"
msgstr "እንደገና ማስነሻ"

<<<<<<< HEAD
#: qml/Components/Dialogs.qml:180
msgid "Are you sure you want to reboot?"
msgstr "በእርግጥ እንደገና ማስነሳት ይፈልጋሉ?"

#: qml/Components/Dialogs.qml:182
msgid "No"
msgstr "አይ"

#: qml/Components/Dialogs.qml:189
msgid "Yes"
msgstr "አዎ"

#: qml/Components/Dialogs.qml:204
=======
#: qml/Components/Dialogs.qml:208
msgid "Are you sure you want to reboot?"
msgstr "በእርግጥ እንደገና ማስነሳት ይፈልጋሉ?"

#: qml/Components/Dialogs.qml:210
msgid "No"
msgstr "አይ"

#: qml/Components/Dialogs.qml:217
msgid "Yes"
msgstr "አዎ"

#: qml/Components/Dialogs.qml:232
>>>>>>> a3c57371
msgctxt "Title: Power off/Restart dialog"
msgid "Power"
msgstr "ሐይል"

<<<<<<< HEAD
#: qml/Components/Dialogs.qml:205
=======
#: qml/Components/Dialogs.qml:233
>>>>>>> a3c57371
msgid ""
"Are you sure you would like\n"
"to power off?"
msgstr ""
"በእርግጥ ሐይሉን ማጥፋት\n"
"ይፈልጋሉ?"

<<<<<<< HEAD
#: qml/Components/Dialogs.qml:207
=======
#: qml/Components/Dialogs.qml:235
>>>>>>> a3c57371
msgctxt "Button: Power off the system"
msgid "Power off"
msgstr "ሐይል ማጥፊያ"

<<<<<<< HEAD
#: qml/Components/Dialogs.qml:216
=======
#: qml/Components/Dialogs.qml:244
>>>>>>> a3c57371
msgctxt "Button: Restart the system"
msgid "Restart"
msgstr "እንደገና ማስጀመሪያ"

#: qml/Components/Lockscreen.qml:245
msgid "Return to Call"
msgstr "ወደ ጥሪ መመለሻ"

#: qml/Components/Lockscreen.qml:245
msgid "Emergency Call"
msgstr "የ ድንገተኛ ጥሪ"

#: qml/Components/Lockscreen.qml:277
msgid "OK"
msgstr "እሺ"

<<<<<<< HEAD
=======
#: qml/Components/ModeSwitchWarningDialog.qml:32
msgid "Apps may have unsaved data:"
msgstr ""

#: qml/Components/ModeSwitchWarningDialog.qml:57
msgid "Re-dock, save your work and close these apps to continue."
msgstr ""

#: qml/Components/ModeSwitchWarningDialog.qml:63
msgid "Or force close now (unsaved data will be lost)."
msgstr ""

#: qml/Components/ModeSwitchWarningDialog.qml:75
msgid "OK, I will reconnect"
msgstr ""

#: qml/Components/ModeSwitchWarningDialog.qml:76
msgid "Reconnect now!"
msgstr ""

#: qml/Components/ModeSwitchWarningDialog.qml:88
msgid "Close all"
msgstr ""

>>>>>>> a3c57371
#: qml/Dash/DashPageHeader.qml:265
msgctxt "Button: Open the Ubuntu Store"
msgid "Store"
msgstr "ማስቀመጫ"

#: qml/Dash/DashPageHeader.qml:272
msgctxt "Button: Start a search in the current dash scope"
msgid "Search"
msgstr "መፈለጊያ"

#: qml/Dash/DashPageHeader.qml:282
msgctxt "Button: Show the current dash scope settings"
msgid "Settings"
msgstr "ማሰናጃዎች"

#: qml/Dash/DashPageHeader.qml:289
msgid "Remove from Favorites"
msgstr "ከምወዳቸው ማስወገጃ"

#: qml/Dash/DashPageHeader.qml:289
msgid "Add to Favorites"
msgstr "ወደምወዳቸው መጨመሪያ"

#: qml/Dash/GenericScopeView.qml:569 qml/Dash/GenericScopeView.qml:727
msgid "See less"
msgstr "አነስተኛ መመልከቻ"

#: qml/Dash/GenericScopeView.qml:569
msgid "See all"
msgstr "ሁሉንም መመልከቻ"

#: qml/Dash/GenericScopeView.qml:631
msgctxt "Label: Hint for dash search line edit"
msgid "Search"
msgstr "መፈለጊያ"

#: qml/Dash/Previews/PreviewActionCombo.qml:35
msgid "More..."
msgstr "ተጨማሪ..."

#: qml/Dash/Previews/PreviewActionCombo.qml:35
msgid "Less..."
msgstr "አነስተኛ..."

#: qml/Dash/Previews/PreviewCommentInput.qml:68
#: qml/Dash/Previews/PreviewRatingInput.qml:174
msgid "Send"
msgstr "መላኪያ"

#: qml/Dash/Previews/PreviewRatingInput.qml:84
msgid "Rate this"
msgstr "ለዚህ ደረጃ ይስጡ"

#: qml/Dash/Previews/PreviewRatingInput.qml:129
msgid "Add a review"
msgstr "ግምገማ መጨመሪያ"

#: qml/Dash/Previews/PreviewSharing.qml:51
msgid "Preview Share Item"
msgstr "የሚካፈሉትን እቃ ቅድመ እይታ"

#: qml/Dash/PullToRefreshScopeStyle.qml:55
msgid "Pull to refresh…"
msgstr "ይሳቡ ለማነቃቃት…"

#: qml/Dash/PullToRefreshScopeStyle.qml:60
msgid "Release to refresh…"
msgstr "ይልቀቁ ለማነቃቃት…"

#: qml/Dash/ScopeSettings/ScopeSettingBoolean.qml:43
msgid "Enable location data"
msgstr "የአካባቢ ዳታ ማስቻያ"

#: qml/Dash/ScopesList.qml:67
msgid "Manage"
msgstr "አስተዳዳሪ"

#: qml/Dash/ScopesList.qml:113
msgid "Home"
msgstr "ቤት"

#: qml/Dash/ScopesList.qml:114
msgid "Also installed"
msgstr "እንዲሁም የተገጠሙ"

#: qml/DisabledScreenNotice.qml:42
msgid "Your device is now connected to an external display."
<<<<<<< HEAD
msgstr ""
=======
msgstr "የ እርስዎ አካል አሁን ከ ውጪ ማሳያ ጋር ተገናኝቷል"
>>>>>>> a3c57371

#: qml/Greeter/CoverPage.qml:107
msgid "Unlock"
msgstr "መክፈቻ"

#: qml/Greeter/LoginList.qml:236
msgid "Retry"
msgstr "እንደገና ይሞክሩ"

#: qml/Greeter/LoginList.qml:237
msgid "Tap to unlock"
msgstr "ለመክፈት መታ ያድርጉ"

#: qml/Greeter/NarrowView.qml:54 qml/Wizard/Pages/passwd-confirm.qml:53
msgid "Sorry, incorrect passphrase."
msgstr "አዝናለሁ የተሳሳተ የማለፊያ ሐረግ"

#: qml/Greeter/NarrowView.qml:55 qml/Wizard/Pages/passwd-confirm.qml:54
msgid "Sorry, incorrect passcode."
msgstr "አዝናለሁ የተሳሳተ የማለፊያ ኮድ"

#: qml/Greeter/NarrowView.qml:56
msgid "This will be your last attempt."
msgstr "ይህ የመጨረሻ ሙከራዎ ነው"

#: qml/Greeter/NarrowView.qml:58
msgid ""
"If passphrase is entered incorrectly, your phone will conduct a factory "
"reset and all personal data will be deleted."
msgstr ""
"የተሳሳተ የማለፊያ ሐረግ ካስገቡ የ እርስዎ ስልክ ወደ ነበረበት ወደ ፋክቶሪው ዘዴ ይመለሳል: እና የ ግል ዳታ በሙሉ "
"ይጠፋል"

#: qml/Greeter/NarrowView.qml:59
msgid ""
"If passcode is entered incorrectly, your phone will conduct a factory reset "
"and all personal data will be deleted."
msgstr ""
"የተሳሳተ የማለፊያ ኮድ ካስገቡ የ እርስዎ ስልክ ወደ ነበረበት ወደ ፋክቶሪው ዘዴ ይመለሳል: እና የ ግል ዳታ በሙሉ "
"ይጠፋል"

#: qml/Greeter/NarrowView.qml:116
#, qt-format
msgid "Enter %1"
msgstr "ማስገቢያ %1"

#: qml/Greeter/NarrowView.qml:117 qml/Wizard/Pages/passwd-set.qml:60
msgid "Enter passphrase"
msgstr "የ ማለፊያ ሀረግ ያስገቡ"

#: qml/Greeter/NarrowView.qml:118
msgid "Enter passcode"
msgstr "የ ማለፊያ ኮድ ያስገቡ"

#: qml/Greeter/NarrowView.qml:119
#, qt-format
msgid "Sorry, incorrect %1"
msgstr "አዝናለሁ: የተሳሳተ%1"

#: qml/Greeter/NarrowView.qml:120
msgid "Sorry, incorrect passphrase"
msgstr "አዝናለሁ የተሳሳተ የማለፊያ ሐረግ"

#: qml/Greeter/NarrowView.qml:121
msgctxt "passphrase"
msgid "Please re-enter"
msgstr "እባክዎን እንደገና-ያስገቡ"

#: qml/Greeter/NarrowView.qml:122
msgid "Sorry, incorrect passcode"
msgstr "አዝናለሁ የተሳሳተ የማለፊያ ኮድ"

#: qml/Notifications/NotificationMenuItemFactory.qml:129
msgid "Show password"
msgstr "የመግቢያ ቃል ማሳያ"

#: qml/Panel/ActiveCallHint.qml:79
msgid "Tap to return to call..."
msgstr "ወደ ጥሪው ለመመለስ መታ ያድርጉ..."

#: qml/Panel/ActiveCallHint.qml:92
msgid "Conference"
msgstr "ስብሰባ"

#: qml/Panel/Indicators/MenuItemFactory.qml:731
msgid "Nothing is playing"
msgstr "ምንም አይጫወትም"

#: qml/Panel/Indicators/MenuItemFactory.qml:860
#, qt-format
msgid "%1 hour"
msgid_plural "%1 hours"
msgstr[0] "%1 ሰአት"
msgstr[1] "%1 ሰአቶች"

#: qml/Panel/Indicators/MenuItemFactory.qml:864
#, qt-format
msgid "%1 minute"
msgid_plural "%1 minutes"
msgstr[0] "%1 ደቂቃ"
msgstr[1] "%1 ደቂቃዎች"

#: qml/Panel/Indicators/MenuItemFactory.qml:869
#, qt-format
msgid "%1 second"
msgid_plural "%1 seconds"
msgstr[0] "%1 ሰከንድ"
msgstr[1] "%1 ሰከንዶች"

#: qml/Panel/Indicators/MenuItemFactory.qml:872
msgid "0 seconds"
msgstr "0 ሰከንዶች"

#. Translators: String like "1 hour, 2 minutes, 3 seconds remaining"
#: qml/Panel/Indicators/MenuItemFactory.qml:874
#, qt-format
msgid "%1 remaining"
msgstr "%1 የቀረው"

#: qml/Panel/Indicators/MenuItemFactory.qml:880
msgid "In queue…"
msgstr "ወረፋ በመጠበቅ ላይ…"

#: qml/Panel/Indicators/MenuItemFactory.qml:884
msgid "Downloading"
msgstr "በማውረድ ላይ"

#: qml/Panel/Indicators/MenuItemFactory.qml:886
msgid "Paused, tap to resume"
msgstr "ማስቆሚያ: ለመቀጠል መታ ያድርጉ"

#: qml/Panel/Indicators/MenuItemFactory.qml:888
msgid "Canceled"
msgstr "ተሰርዟል"

#: qml/Panel/Indicators/MenuItemFactory.qml:890
msgid "Finished"
msgstr "ጨርሷል"

#: qml/Panel/Indicators/MenuItemFactory.qml:892
msgid "Failed, tap to retry"
msgstr "አልተቻለም: እንደገና ለመሞከር መታ ያድርጉ"

#: qml/Panel/Indicators/MessageMenuItemFactory.qml:155
#: qml/Panel/Indicators/MessageMenuItemFactory.qml:214
msgctxt "Button: Send a reply message"
msgid "Send"
<<<<<<< HEAD
msgstr ""
=======
msgstr "መላኪያ"
>>>>>>> a3c57371

#: qml/Panel/Indicators/MessageMenuItemFactory.qml:156
msgctxt "Label: Hint in message indicator line edit"
msgid "Reply"
msgstr "መመለሻ"

#: qml/Panel/Indicators/MessageMenuItemFactory.qml:213
msgctxt "Button: Call back on phone"
msgid "Call back"
msgstr ""

#: qml/Panel/Indicators/ModemInfoItem.qml:105
msgid "Unlock SIM"
msgstr "ሲም መክፈቻ"

#: qml/Panel/Indicators/RoamingIndication.qml:27
msgid "Roaming"
msgstr "ማዘዋወሪያ"

#: qml/Tutorial/TutorialBottomFinish.qml:24
msgid "This action does different things for different apps"
msgstr "ይህ ተግባር ለተለያዩ መተግበሪያዎች የተለያየ ነገር ይሰራል"

#: qml/Tutorial/TutorialBottomFinish.qml:25
msgid "Tap here to finish."
msgstr "እዚህ መታ ይድርጉ ለመጨረስ"

#: qml/Tutorial/TutorialBottom.qml:28
msgid "Open special menus"
msgstr "የተለዩ ዝርዝሮች መክፈቻ"

#: qml/Tutorial/TutorialBottom.qml:29
msgid "Swipe up from the bottom edge."
msgstr "ከ ታች ጠርዝ በኩል ወደ ላይ ይጥረጉ"

#: qml/Tutorial/TutorialContent.qml:80 qml/Tutorial/TutorialLeftFinish.qml:25
#: qml/Tutorial/TutorialRight.qml:144
msgid "Tap here to continue."
msgstr "እዚህ መታ ይድርጉ ለመቀጠል"

#: qml/Tutorial/TutorialLeftFinish.qml:24
msgid "These are the shortcuts to favorite apps"
msgstr "እነዚህ አቋራጮች ናቸው እርስዎ ለሚወዷቸው መተግበሪያዎች"

#: qml/Tutorial/TutorialLeft.qml:26
msgid "Open the launcher"
msgstr "ማስጀመሪያውን መክፈቻ"

#: qml/Tutorial/TutorialLeft.qml:27
msgid "Short swipe from the left edge."
msgstr "ከ ግራ ጠርዝ በኩል በትንሹ ይጥረጉ"

#: qml/Tutorial/TutorialPage.qml:178
msgid "You almost got it!"
msgstr "እርስዎ አሁን እያገኙት ነው!"

#: qml/Tutorial/TutorialPage.qml:195
msgid "Try again."
msgstr "እንደገና ይሞክሩ"

#: qml/Tutorial/TutorialRight.qml:31
msgid "To view open apps"
msgstr "ለመመልከት መተግበሪያዎች ይክፈቱ"

#: qml/Tutorial/TutorialRight.qml:32
msgid "Long swipe from the right edge."
msgstr "ከ ቀኝ ጠርዝ በኩል በረጅሙ ይጥረጉ"

#: qml/Tutorial/TutorialRight.qml:122
msgid "View all your running tasks."
msgstr "እርስዎ የሚያስኬዱትን ተግባሮች በሙሉ መመልከቻ"

#: qml/Wizard/Page.qml:89
msgctxt "Button: Go back one page in the Wizard"
msgid "Back"
msgstr "ወደ ኋላ"

#: qml/Wizard/Pages/10-welcome.qml:27
msgid "Hi!"
msgstr "ሰላም"

#: qml/Wizard/Pages/10-welcome.qml:44
msgid "Welcome to your Ubuntu phone."
msgstr "እንኳን ደህና መጡ ወደ እርስዎ ኡቡንቱ ስልክ"

#: qml/Wizard/Pages/10-welcome.qml:52
msgid "Let’s get started."
msgstr "ስራ እንጀምር"

#: qml/Wizard/Pages/10-welcome.qml:88 qml/Wizard/Pages/30-passwd-type.qml:128
#: qml/Wizard/Pages/40-wifi.qml:215 qml/Wizard/Pages/50-location.qml:131
#: qml/Wizard/Pages/60-reporting.qml:60 qml/Wizard/Pages/passwd-confirm.qml:82
#: qml/Wizard/Pages/passwd-set.qml:90
msgid "Continue"
msgstr "ይቀጥሉ"

#: qml/Wizard/Pages/20-sim.qml:25
msgid "Add a SIM card and restart your device"
msgstr "የ ሲም ካርድ ይጨምሩ እና አካሉን እንደገና ያስነሱ"

#: qml/Wizard/Pages/20-sim.qml:59
msgid "Without it, you won’t be able to make calls or use text messaging."
msgstr "ያለ እሱ ጥሪ መፈጸም ወይንም የ ጽሁፍ መልእክት መላክ አይችሉም"

#: qml/Wizard/Pages/20-sim.qml:73 qml/Wizard/Pages/40-wifi.qml:215
msgid "Skip"
msgstr "መዝለያ"

#: qml/Wizard/Pages/30-passwd-type.qml:39
msgid "Lock security"
msgstr "ደህንነት መቆለፊያ"

#: qml/Wizard/Pages/30-passwd-type.qml:74
msgid "Please select how you’d like to unlock your phone."
msgstr "እባክዎን የ እርስዎን ስልክ እንዴት እንደሚከፍቱ ይምረጡ"

#: qml/Wizard/Pages/30-passwd-type.qml:97
msgctxt "Label: Type of security method"
msgid "Swipe"
msgstr "መጥረጊያ"

#: qml/Wizard/Pages/30-passwd-type.qml:98
msgctxt "Label: Description of security method"
msgid "No security"
msgstr "ደህንነት አልተገኘም"

#: qml/Wizard/Pages/30-passwd-type.qml:100
msgctxt "Label: Type of security method"
msgid "Passcode"
msgstr "ማለፊያ ኮድ"

#: qml/Wizard/Pages/30-passwd-type.qml:101
msgctxt "Label: Description of security method"
msgid "4 digits only"
msgstr "4 ዲጂት ብቻ"

#: qml/Wizard/Pages/30-passwd-type.qml:103
msgctxt "Label: Type of security method"
msgid "Passphrase"
msgstr "የማለፊያ ሐረግ"

#: qml/Wizard/Pages/30-passwd-type.qml:104
msgctxt "Label: Description of security method"
msgid "Numbers and letters"
msgstr "ቁጥሮች እና ፊደሎች"

#: qml/Wizard/Pages/40-wifi.qml:29
msgid "Connect to Wi‑Fi"
msgstr "ወደ ዋይ‑ፋይ መገናኛ"

#: qml/Wizard/Pages/40-wifi.qml:168
msgid "Available networks…"
msgstr "ዝግጁ ኔትዎርኮች…"

#: qml/Wizard/Pages/40-wifi.qml:169
msgid "No available networks."
msgstr "ዝግጁ ኔትዎርኮች አልተገኙም"

#: qml/Wizard/Pages/50-location.qml:27
msgid "Location"
msgstr "አካባቢ"

#: qml/Wizard/Pages/50-location.qml:62
msgid "Let the phone detect your location:"
msgstr "እባክዎን እርስዎ ያሉበትን አካባቢ ስልኩ እራሱ ይፈልግ:"

#: qml/Wizard/Pages/50-location.qml:69
msgid "Using GPS only (less accurate)"
msgstr "ጂፒኤስን ብቻ መጠቀሚያ(በጣም ቅርብ)"

#: qml/Wizard/Pages/50-location.qml:86
msgid "Using GPS, anonymized Wi-Fi and cellular network info (recommended)"
msgstr "ይጠቀሙ ጂፒኤስ ግልጽ ያልሆነ ዋይ-ፋይ እና ተንቀሳቃሽ ኔትዎርክ መረጃ (ይመከራሉ)"

#. Translators: HERE is a trademark for Nokia's location service, you probably shouldn't translate it
#: qml/Wizard/Pages/50-location.qml:103
msgid ""
"By selecting this option you agree to the Nokia HERE <a href='#'>terms and "
"conditions</a>."
msgstr "ይህን ምርጫ በመምረጥ ተስማምቻለሁ ከ Nokia HERE <a href='#'>ውሎች እና ሁኔታዎች ጋር</a>."

#: qml/Wizard/Pages/50-location.qml:112
msgid "Not at all"
msgstr "አይደለም"

#: qml/Wizard/Pages/50-location.qml:124
msgid "You can change your mind later in <b>System Settings</b>."
msgstr "እርስዎ በኋላ መቀየር ይችላሉ ከ <b>ስርአት ማሰናጃዎች</b>."

#: qml/Wizard/Pages/60-reporting.qml:26
msgid "Improving your experience"
msgstr "የ እርስዎን ልምምድ ማሻሻያ"

#: qml/Wizard/Pages/60-reporting.qml:46
msgid ""
"Your phone is set up to automatically report errors to Canonical and its "
"partners, the makers of the operating system."
msgstr ""
"የ እርስዎ ስልክ ራሱ በራሱ የ ስህተት መግለጫዎች ወደ Canonical and its partners, የ መስሪያ ስርአት "
"አምራቾች"

#: qml/Wizard/Pages/60-reporting.qml:53
msgid ""
"This can be disabled in <b>System Settings</b> under <b>Security &amp; "
"Privacy</b>"
msgstr ""
"ይህን ግልጋሎት ማሰናከል ይችላሉ ከ <b>ስርአት ማሰናጃዎች</b> under <b>Security &amp; Privacy</b>"

#: qml/Wizard/Pages/80-finished.qml:24
msgid "All done"
msgstr "ሁሉም ተፈጽሟል"

#: qml/Wizard/Pages/80-finished.qml:39
msgid "Nice work!"
msgstr "ጥሩ ሰርተዋል!"

#: qml/Wizard/Pages/80-finished.qml:46
msgid "Your phone is now ready to use."
msgstr "ስልኩ አሁን ለመጠቀም ዝግጁ ነው"

#: qml/Wizard/Pages/80-finished.qml:53
msgid "Finish"
msgstr "መጨረሻ"

#: qml/Wizard/Pages/here-terms.qml:27
msgid "Terms & Conditions"
msgstr "ውሎች & ሁኔታዎች"

#: qml/Wizard/Pages/passwd-confirm.qml:49
msgid "Confirm passphrase"
msgstr "የ ማለፊያ ሐረግ ማረጋገጫ"

#: qml/Wizard/Pages/passwd-confirm.qml:50
msgid "Confirm passcode"
msgstr "የማለፊያ ኮድ ማረጋገጫ"

#: qml/Wizard/Pages/passwd-confirm.qml:53
#: qml/Wizard/Pages/passwd-confirm.qml:54
msgid "Please try again."
msgstr "እባክዎን እንደገና ይሞክሩ"

#: qml/Wizard/Pages/passwd-set.qml:61
msgid "Choose your passcode"
msgstr "የ እርስዎን የማለፊያ ኮድ ይምረጡ"

#: qml/Wizard/Pages/passwd-set.qml:68
msgid "Passphrase must be 4 characters long"
msgstr "የ ማለፊያ ሀረግ ቢያንስ 4 ባህሪዎች መሆን አለበት"

#. Translators: This is the arrow for "Back" buttons
#: qml/Wizard/StackButton.qml:39
#, qt-format
msgid "〈  %1"
msgstr "〈  %1"

#. Translators: This is the arrow for "Forward" buttons
#: qml/Wizard/StackButton.qml:42
#, qt-format
msgid "%1  〉"
msgstr "%1  〉"

#~ msgid "Top edge"
#~ msgstr "የላይ ጠርዝ"

#~ msgid "Close"
#~ msgstr "መዝጊያ"

#~ msgid "Left edge"
#~ msgstr "የግራ ጠርዝ"

#~ msgid "Right edge"
#~ msgstr "የቀኝ ጠርዝ"

#~ msgid "Type or say a command"
#~ msgstr "ትእዛዝ ይናገሩ ወይንም ይጻፉ"

#~ msgid "Loading. Please Wait..."
#~ msgstr "እባክዎን ይቆዩ በመጫን ላይ..."

#~ msgid "Speaking..."
#~ msgstr "በመናገር ላይ..."

#~ msgid "Speak Now..."
#~ msgstr "አሁን ይናገሩ..."

#~ msgid "Confirm"
#~ msgstr "ማረጋገጫ"

#~ msgid "Search"
#~ msgstr "መፈለጊያ"

#~ msgid "Skip intro"
#~ msgstr "መግቢያውን መዝለያ"

#~ msgid "Try swiping from the top edge to access the indicators"
#~ msgstr "ጠቋሚዎች ጋር ለመድረስ  ከ ላይ ጠርዝ በኩል ወደ ታች ይጥረጉ"

#~ msgid "Swipe up again to close the settings screen"
#~ msgstr "የማሰናጃውን መመልከቻ ለመዝጋት እንደገና ወደ ላይ ይጥረጉ"

#~ msgid "Swipe from the left to reveal the launcher for quick access to apps"
#~ msgstr "ከ ግራ በኩል ወደ ቀኝ ይጥረጉ በፍጥነት መተግበሪያዎች ጋር ለመድረስ እና ለማስጀመር"

#~ msgid "Well done"
#~ msgstr "ጥሩ አድረገዋል"

#~ msgid "Try swiping from the right edge to unlock the phone"
#~ msgstr "ስልኩን ለመክፈት ከ ቀኝ ጠርዝ በኩል ወደ ግራ ይጥረጉ"

#~ msgid "Favorites"
#~ msgstr "የምወዳቸው"

#~ msgid "All"
#~ msgstr "ሁሉንም"

#~ msgid "Store"
#~ msgstr "ማስቀመጫ"

#~ msgid "Done"
#~ msgstr "ጨርሷል"

#~ msgid "Power off"
#~ msgstr "ማጥፊያ"

#~ msgid "Power"
#~ msgstr "ሐይል"

#~ msgid "Log out"
#~ msgstr "መውጫ"

#~ msgid "Shut down"
#~ msgstr "ማጥፊያ"

#~ msgid "Reboot"
#~ msgstr "እንደገና ማስነሻ"

#~ msgid "Settings"
#~ msgstr "ማሰናጃ"

#~ msgid ""
#~ "You have now mastered the edge gestures and can start using the "
#~ "phone<br><br>Tap on the screen to start"
#~ msgstr ""
#~ "አሁን የ ጠርዝ  እንቅስቃሴን አውቀዋል እና መጀመር ይችላሉ ስልኩን መጠቀም <br><br>መመልከቻውን መታ ያድርጉ ለመጀመር"

#~ msgid "Restart"
#~ msgstr "እንደገና ማስጀመሪያ"

#~ msgid "Manage Scopes"
#~ msgstr "የ ክልል አስተዳዳሪ"

#~ msgid "Please re-enter"
#~ msgstr "እባክዎን እንደገና-ያስገቡ"

#~ msgid "%a %d %b %H:%M"
#~ msgstr "%a %d %b %ሰ:%ደ"

#~ msgid "%a %H:%M"
#~ msgstr "%a %ሰ:%ደ"

#~ msgid "%a %l:%M %p"
#~ msgstr "%a %l:%ደ %ከ"

#~ msgid "Tomorrow %l:%M %p"
#~ msgstr "ነገ %l:%ደ %ከ"

#~ msgid "%l:%M %p"
#~ msgstr "%l:%ደ %ከ"

#~ msgid "Yesterday %l:%M %p"
#~ msgstr "ትናንትና %l:%ደ %ከ"

#~ msgid "Tomorrow %H:%M"
#~ msgstr "ነገ %ሰ:%ደ"

#~ msgid "%H:%M"
#~ msgstr "%ሰ:%ደ"

#~ msgid "Yesterday %H:%M"
#~ msgstr "ትናንትና %ሰ:%ደ"

#~ msgid "%a %d %b %l:%M %p"
#~ msgstr "%a %d %b %l:%ደ %ከ"

#~ msgid "Call back"
#~ msgstr "መልሶ መደወያ"<|MERGE_RESOLUTION|>--- conflicted
+++ resolved
@@ -7,11 +7,7 @@
 msgstr ""
 "Project-Id-Version: unity8\n"
 "Report-Msgid-Bugs-To: FULL NAME <EMAIL@ADDRESS>\n"
-<<<<<<< HEAD
-"POT-Creation-Date: 2015-11-04 15:02+0000\n"
-=======
 "POT-Creation-Date: 2015-11-20 14:45+0100\n"
->>>>>>> a3c57371
 "PO-Revision-Date: 2015-11-19 19:27+0000\n"
 "Last-Translator: samson <Unknown>\n"
 "Language-Team: Amharic <am@li.org>\n"
@@ -19,11 +15,7 @@
 "Content-Type: text/plain; charset=UTF-8\n"
 "Content-Transfer-Encoding: 8bit\n"
 "Plural-Forms: nplurals=2; plural=n > 1;\n"
-<<<<<<< HEAD
-"X-Launchpad-Export-Date: 2015-11-21 05:33+0000\n"
-=======
 "X-Launchpad-Export-Date: 2015-11-30 05:29+0000\n"
->>>>>>> a3c57371
 "X-Generator: Launchpad (build 17850)\n"
 
 #: plugins/IntegratedLightDM/Greeter.cpp:112
@@ -62,110 +54,54 @@
 msgstr[0] "እባክዎን ይቆዩ %1 ደቂቃ እና ከዛ እንደ ገና ይምክሩ…"
 msgstr[1] "እባክዎን ይቆዩ %1 ደቂቃዎች እና ከዛ እንደ ገና ይምክሩ…"
 
-<<<<<<< HEAD
-#: qml/Components/Dialogs.qml:116
-=======
 #: qml/Components/Dialogs.qml:144
->>>>>>> a3c57371
 msgctxt "Title: Lock/Log out dialog"
 msgid "Log out"
 msgstr "መውጫ"
 
-<<<<<<< HEAD
-#: qml/Components/Dialogs.qml:117
-msgid "Are you sure you want to log out?"
-msgstr "በእርግጥ መውጣት ይፈልጋሉ?"
-
-#: qml/Components/Dialogs.qml:119
-=======
 #: qml/Components/Dialogs.qml:145
 msgid "Are you sure you want to log out?"
 msgstr "በእርግጥ መውጣት ይፈልጋሉ?"
 
 #: qml/Components/Dialogs.qml:147
->>>>>>> a3c57371
 msgctxt "Button: Lock the system"
 msgid "Lock"
 msgstr "መቆለፊያ"
 
-<<<<<<< HEAD
-#: qml/Components/Dialogs.qml:126
-=======
 #: qml/Components/Dialogs.qml:154
->>>>>>> a3c57371
 msgctxt "Button: Log out from the system"
 msgid "Log Out"
 msgstr "መውጫ"
 
-<<<<<<< HEAD
-#: qml/Components/Dialogs.qml:133 qml/Components/Dialogs.qml:166
-#: qml/Components/Dialogs.qml:225
-msgid "Cancel"
-msgstr "መሰረዣ"
-
-#: qml/Components/Dialogs.qml:145
-=======
 #: qml/Components/Dialogs.qml:161 qml/Components/Dialogs.qml:194
 #: qml/Components/Dialogs.qml:253
 msgid "Cancel"
 msgstr "መሰረዣ"
 
 #: qml/Components/Dialogs.qml:173
->>>>>>> a3c57371
 msgctxt "Title: Reboot/Shut down dialog"
 msgid "Shut down"
 msgstr "ማጥፊያ"
 
-<<<<<<< HEAD
-#: qml/Components/Dialogs.qml:146
-msgid "Are you sure you want to shut down?"
-msgstr "በእርግጥ ማጥፋት ይፈልጋሉ?"
-
-#: qml/Components/Dialogs.qml:148
-=======
 #: qml/Components/Dialogs.qml:174
 msgid "Are you sure you want to shut down?"
 msgstr "በእርግጥ ማጥፋት ይፈልጋሉ?"
 
 #: qml/Components/Dialogs.qml:176
->>>>>>> a3c57371
 msgctxt "Button: Reboot the system"
 msgid "Reboot"
 msgstr "እንደገና ማስነሻ"
 
-<<<<<<< HEAD
-#: qml/Components/Dialogs.qml:157
-=======
 #: qml/Components/Dialogs.qml:185
->>>>>>> a3c57371
 msgctxt "Button: Shut down the system"
 msgid "Shut down"
 msgstr "ማጥፊያ"
 
-<<<<<<< HEAD
-#: qml/Components/Dialogs.qml:179
-=======
 #: qml/Components/Dialogs.qml:207
->>>>>>> a3c57371
 msgctxt "Title: Reboot dialog"
 msgid "Reboot"
 msgstr "እንደገና ማስነሻ"
 
-<<<<<<< HEAD
-#: qml/Components/Dialogs.qml:180
-msgid "Are you sure you want to reboot?"
-msgstr "በእርግጥ እንደገና ማስነሳት ይፈልጋሉ?"
-
-#: qml/Components/Dialogs.qml:182
-msgid "No"
-msgstr "አይ"
-
-#: qml/Components/Dialogs.qml:189
-msgid "Yes"
-msgstr "አዎ"
-
-#: qml/Components/Dialogs.qml:204
-=======
 #: qml/Components/Dialogs.qml:208
 msgid "Are you sure you want to reboot?"
 msgstr "በእርግጥ እንደገና ማስነሳት ይፈልጋሉ?"
@@ -179,16 +115,11 @@
 msgstr "አዎ"
 
 #: qml/Components/Dialogs.qml:232
->>>>>>> a3c57371
 msgctxt "Title: Power off/Restart dialog"
 msgid "Power"
 msgstr "ሐይል"
 
-<<<<<<< HEAD
-#: qml/Components/Dialogs.qml:205
-=======
 #: qml/Components/Dialogs.qml:233
->>>>>>> a3c57371
 msgid ""
 "Are you sure you would like\n"
 "to power off?"
@@ -196,20 +127,12 @@
 "በእርግጥ ሐይሉን ማጥፋት\n"
 "ይፈልጋሉ?"
 
-<<<<<<< HEAD
-#: qml/Components/Dialogs.qml:207
-=======
 #: qml/Components/Dialogs.qml:235
->>>>>>> a3c57371
 msgctxt "Button: Power off the system"
 msgid "Power off"
 msgstr "ሐይል ማጥፊያ"
 
-<<<<<<< HEAD
-#: qml/Components/Dialogs.qml:216
-=======
 #: qml/Components/Dialogs.qml:244
->>>>>>> a3c57371
 msgctxt "Button: Restart the system"
 msgid "Restart"
 msgstr "እንደገና ማስጀመሪያ"
@@ -226,8 +149,6 @@
 msgid "OK"
 msgstr "እሺ"
 
-<<<<<<< HEAD
-=======
 #: qml/Components/ModeSwitchWarningDialog.qml:32
 msgid "Apps may have unsaved data:"
 msgstr ""
@@ -252,7 +173,6 @@
 msgid "Close all"
 msgstr ""
 
->>>>>>> a3c57371
 #: qml/Dash/DashPageHeader.qml:265
 msgctxt "Button: Open the Ubuntu Store"
 msgid "Store"
@@ -340,11 +260,7 @@
 
 #: qml/DisabledScreenNotice.qml:42
 msgid "Your device is now connected to an external display."
-<<<<<<< HEAD
-msgstr ""
-=======
 msgstr "የ እርስዎ አካል አሁን ከ ውጪ ማሳያ ጋር ተገናኝቷል"
->>>>>>> a3c57371
 
 #: qml/Greeter/CoverPage.qml:107
 msgid "Unlock"
@@ -492,11 +408,7 @@
 #: qml/Panel/Indicators/MessageMenuItemFactory.qml:214
 msgctxt "Button: Send a reply message"
 msgid "Send"
-<<<<<<< HEAD
-msgstr ""
-=======
 msgstr "መላኪያ"
->>>>>>> a3c57371
 
 #: qml/Panel/Indicators/MessageMenuItemFactory.qml:156
 msgctxt "Label: Hint in message indicator line edit"
@@ -506,7 +418,7 @@
 #: qml/Panel/Indicators/MessageMenuItemFactory.qml:213
 msgctxt "Button: Call back on phone"
 msgid "Call back"
-msgstr ""
+msgstr "መልሶ መደወያ"
 
 #: qml/Panel/Indicators/ModemInfoItem.qml:105
 msgid "Unlock SIM"

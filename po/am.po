--- conflicted
+++ resolved
@@ -7,18 +7,11 @@
 msgstr ""
 "Project-Id-Version: unity8\n"
 "Report-Msgid-Bugs-To: \n"
-<<<<<<< HEAD
-"POT-Creation-Date: 2019-04-08 17:26-0500\n"
-"PO-Revision-Date: 2017-01-26 15:04+0000\n"
-"Last-Translator: samson <Unknown>\n"
-"Language-Team: Amharic <am@li.org>\n"
-=======
 "POT-Creation-Date: 2018-10-08 13:29-0500\n"
 "PO-Revision-Date: 2019-06-23 19:04+0000\n"
 "Last-Translator: Samson <sambelet@yahoo.com>\n"
 "Language-Team: Amharic <https://translate.ubports.com/projects/unity8/unity8/"
 "am/>\n"
->>>>>>> d52dc2c9
 "Language: am\n"
 "MIME-Version: 1.0\n"
 "Content-Type: text/plain; charset=UTF-8\n"
@@ -31,41 +24,8 @@
 msgid "Password: "
 msgstr "የ መግቢያ ቃል: "
 
-<<<<<<< HEAD
-#: plugins/LightDM/Greeter.cpp:203
-msgid "Username"
-msgstr "የ ተጠቃሚ ስም"
-
-#: plugins/LightDM/Greeter.cpp:242
-msgid "Failed to authenticate"
-msgstr "ማረጋገጥ አልተቻለም"
-
-#: plugins/LightDM/Greeter.cpp:244
-msgid "Invalid password, please try again"
-msgstr "እባክዎን እንደገና ይሞክሩ ዋጋ የሌለው የመግቢያ ቃል"
-
-#: plugins/LightDM/Greeter.cpp:254
-msgid "Log In"
-msgstr "መግቢያ"
-
-#: plugins/LightDM/Greeter.cpp:254 qml/Wizard/Pages/UpdateDelegate.qml:118
-msgid "Retry"
-msgstr "እንደገና ይሞክሩ"
-
-#: plugins/LightDM/UsersModel.cpp:157
-msgid "Login"
-msgstr "መግቢያ"
-
-#: plugins/LightDM/UsersModel.cpp:165
-msgid "Guest Session"
-msgstr "የ እንግዳ ክፍለ ጊዜ"
-
-#: plugins/Unity/Launcher/launcheritem.cpp:49
-#: plugins/Unity/Launcher/launcheritem.cpp:123
-=======
 #: plugins/Unity/Launcher/launcheritem.cpp:50
 #: plugins/Unity/Launcher/launcheritem.cpp:109
->>>>>>> d52dc2c9
 msgid "Pin shortcut"
 msgstr "አቋራጭ ማጣበቂያ"
 
@@ -96,14 +56,9 @@
 msgid "Log Out"
 msgstr "መውጫ"
 
-<<<<<<< HEAD
-#: qml/Components/Dialogs.qml:199 qml/Components/Dialogs.qml:264
-#: qml/Greeter/NarrowView.qml:208 qml/Wizard/Pages/passcode-confirm.qml:32
-=======
 #: qml/Components/Dialogs.qml:166 qml/Components/Dialogs.qml:222
 #: qml/Dash/DashPageHeader.qml:324 qml/Greeter/NarrowView.qml:232
 #: qml/Wizard/Pages/passcode-confirm.qml:32
->>>>>>> d52dc2c9
 #: qml/Wizard/Pages/passcode-set.qml:32
 msgid "Cancel"
 msgstr "መሰረዣ"
@@ -360,29 +315,6 @@
 msgid "Preview Share Item"
 msgstr "የሚካፈሉትን እቃ ቅድመ እይታ"
 
-<<<<<<< HEAD
-#: qml/Components/VirtualTouchPad.qml:317
-msgid ""
-"Your device is now connected to an external display. Use this screen as a "
-"touch pad to interact with the pointer."
-msgstr "የ እርስዎ አካል አሁን ከ ውጪ ማሳያ ጋር ተገናኝቷል: ይህን መመልከቻ እንደ ተችፓድ መጠቀሚያ"
-
-#: qml/Components/VirtualTouchPad.qml:327
-msgid "Tap left button to click."
-msgstr "መታ ያድርጉ በ ግራ ቁልፍ ላይ ለ መጫን"
-
-#: qml/Components/VirtualTouchPad.qml:339
-msgid "Tap right button to right click."
-msgstr "መታ ያድርጉ በ ቀኝ ቁልፍ ላይ ለ መጫን"
-
-#: qml/Components/VirtualTouchPad.qml:351
-msgid "Swipe with two fingers to scroll."
-msgstr "ለ መሽብለል በ ሁለት ጣት ይጥረጉ"
-
-#: qml/Components/VirtualTouchPad.qml:396
-msgid "Find more settings in the system settings."
-msgstr "ተጨማሪ ማሰናጃዎችን ያግኙ በ ስርአት ማሰናጃ ውስጥ"
-=======
 #: qml/Dash/DashPageHeader.qml:361
 msgctxt "Button: Open the Ubuntu Store"
 msgid "Store"
@@ -485,7 +417,6 @@
 "Your device is now connected to an external display. Use this screen as a "
 "touch pad to interact with the pointer."
 msgstr "የ እርስዎ አካል አሁን ከ ውጪ ማሳያ ጋር ተገናኝቷል: ይህን መመልከቻ እንደ ተችፓድ መጠቀሚያ"
->>>>>>> d52dc2c9
 
 #: qml/Greeter/CoverPage.qml:127
 msgid "Unlock"
@@ -526,12 +457,6 @@
 msgid "Retry"
 msgstr "እንደገና ይሞክሩ"
 
-<<<<<<< HEAD
-#: qml/Launcher/Drawer.qml:107
-msgid "Search…"
-msgstr "መፈለጊያ..."
-
-=======
 #: qml/Greeter/LoginList.qml:99
 msgid "Log In"
 msgstr "መግቢያ"
@@ -544,7 +469,6 @@
 msgid "Select desktop environment"
 msgstr "የ ዴስክቶፕ አይነት ይምረጡ"
 
->>>>>>> d52dc2c9
 #: qml/Notifications/NotificationMenuItemFactory.qml:124
 msgid "Show password"
 msgstr "የመግቢያ ቃል ማሳያ"
@@ -596,11 +520,7 @@
 msgid "In queue…"
 msgstr "ወረፋ በመጠበቅ ላይ…"
 
-<<<<<<< HEAD
-#: qml/Panel/Indicators/IndicatorMenuItemFactory.qml:1021
-=======
 #: qml/Panel/Indicators/MenuItemFactory.qml:999
->>>>>>> d52dc2c9
 #: qml/Wizard/Pages/UpdateDelegate.qml:226
 msgid "Downloading"
 msgstr "በማውረድ ላይ"
@@ -673,44 +593,16 @@
 #: qml/Wizard/Pages/10-welcome.qml:175
 #: qml/Wizard/Pages/10-welcome-update.qml:126
 #: qml/Wizard/Pages/11-changelog.qml:74 qml/Wizard/Pages/20-keyboard.qml:152
-<<<<<<< HEAD
-#: qml/Wizard/Pages/30-wifi.qml:214 qml/Wizard/Pages/50-timezone.qml:272
-#: qml/Wizard/Pages/60-account.qml:72 qml/Wizard/Pages/70-passwd-type.qml:146
-#: qml/Wizard/Pages/76-app-update.qml:231
-#: qml/Wizard/Pages/passcode-desktop.qml:154
-#: qml/Wizard/Pages/password-set.qml:153
-=======
 #: qml/Wizard/Pages/30-wifi.qml:208 qml/Wizard/Pages/50-timezone.qml:272
 #: qml/Wizard/Pages/60-account.qml:66 qml/Wizard/Pages/70-passwd-type.qml:146
 #: qml/Wizard/Pages/75-report-check.qml:85
 #: qml/Wizard/Pages/76-app-update.qml:236
 #: qml/Wizard/Pages/passcode-desktop.qml:142
 #: qml/Wizard/Pages/password-set.qml:142
->>>>>>> d52dc2c9
 msgid "Next"
 msgstr "ይቀጥሉ"
 
 #: qml/Wizard/Pages/10-welcome-update.qml:91
-<<<<<<< HEAD
-#, fuzzy
-#| msgid "Welcome to Ubuntu"
-msgid "Welcome to "
-msgstr "እንኳን ደህና መጡ ወደ ኡቡንቱ"
-
-#: qml/Wizard/Pages/10-welcome-update.qml:106
-msgid "We will make sure your device is ready to use "
-msgstr ""
-
-#: qml/Wizard/Pages/11-changelog.qml:28
-msgid "What's new"
-msgstr ""
-
-#: qml/Wizard/Pages/11-changelog.qml:74
-#, fuzzy
-#| msgid "Speaking..."
-msgid "Loading..."
-msgstr "በመናገር ላይ..."
-=======
 msgid "Welcome to "
 msgstr "እንኳን ደህና መጡ ወደ: "
 
@@ -725,7 +617,6 @@
 #: qml/Wizard/Pages/11-changelog.qml:74
 msgid "Loading..."
 msgstr "በ መጫን ላይ..."
->>>>>>> d52dc2c9
 
 #: qml/Wizard/Pages/20-keyboard.qml:31
 msgid "Select Keyboard"
@@ -739,15 +630,9 @@
 msgid "Keyboard layout"
 msgstr "የ ፊደል ገበታ አቀራረብ"
 
-<<<<<<< HEAD
-#: qml/Wizard/Pages/20-keyboard.qml:152 qml/Wizard/Pages/30-wifi.qml:214
-#: qml/Wizard/Pages/60-account.qml:72 qml/Wizard/Pages/76-app-update.qml:235
-#: qml/Wizard/Pages/79-system-update.qml:144 qml/Wizard/Pages/sim.qml:101
-=======
 #: qml/Wizard/Pages/20-keyboard.qml:152 qml/Wizard/Pages/30-wifi.qml:208
 #: qml/Wizard/Pages/60-account.qml:66 qml/Wizard/Pages/76-app-update.qml:240
 #: qml/Wizard/Pages/79-system-update.qml:152 qml/Wizard/Pages/sim.qml:101
->>>>>>> d52dc2c9
 msgid "Skip"
 msgstr "መዝለያ"
 
@@ -755,17 +640,6 @@
 msgid "Connect to Wi‑Fi"
 msgstr "ወደ ዋይ‑ፋይ መገናኛ"
 
-<<<<<<< HEAD
-#: qml/Wizard/Pages/30-wifi.qml:139
-msgid "Connected"
-msgstr "ተገናኝቷል"
-
-#: qml/Wizard/Pages/30-wifi.qml:172
-msgid "Available Wi-Fi networks"
-msgstr "ዝግጁ የ ዋይ-ፋይ ኔትዎርኮች"
-
-#: qml/Wizard/Pages/30-wifi.qml:173
-=======
 #: qml/Wizard/Pages/30-wifi.qml:133
 msgid "Connected"
 msgstr "ተገናኝቷል"
@@ -775,7 +649,6 @@
 msgstr "ዝግጁ የ ዋይ-ፋይ ኔትዎርኮች"
 
 #: qml/Wizard/Pages/30-wifi.qml:167
->>>>>>> d52dc2c9
 msgid "No available Wi-Fi networks"
 msgstr "ምንም ዝግጁ ዋይ-ፋይ ኔትዎርኮች አልተገኙም"
 
@@ -791,11 +664,7 @@
 msgid "Personalize Your Device"
 msgstr "የ እርስዎን አካል የ ግልዎ ያድርጉ"
 
-<<<<<<< HEAD
-#: qml/Wizard/Pages/60-account.qml:54
-=======
 #: qml/Wizard/Pages/60-account.qml:49
->>>>>>> d52dc2c9
 msgid "Preferred Name"
 msgstr "የመረጡት ስም"
 
@@ -818,45 +687,14 @@
 msgid "No lock code"
 msgstr "ምንም መቆለፊያ ኮድ አልተገኘም"
 
-<<<<<<< HEAD
-#: qml/Wizard/Pages/76-app-update.qml:34
-msgid "Update Apps"
-msgstr ""
-
-#: qml/Wizard/Pages/76-app-update.qml:122
-msgid "This device is not connected to the internet."
-msgstr ""
-=======
 #: qml/Wizard/Pages/75-report-check.qml:26
 msgid "Privacy Policy"
 msgstr "የ ግላዊነት መመሪያ"
->>>>>>> d52dc2c9
-
-#: qml/Wizard/Pages/76-app-update.qml:123
-#: qml/Wizard/Pages/76-app-update.qml:129
-msgid "Use the OpenStore app to check for updates once connected."
-msgstr ""
-
-#: qml/Wizard/Pages/76-app-update.qml:125
-msgid "Software is up to date"
-msgstr ""
-
-#: qml/Wizard/Pages/76-app-update.qml:128
-msgid "The update server is not responding."
-msgstr ""
-
-<<<<<<< HEAD
-#: qml/Wizard/Pages/76-app-update.qml:233
-#, fuzzy
-#| msgid "Loading. Please Wait..."
-msgid "Please wait..."
-msgstr "እባክዎን ይቆዩ በመጫን ላይ..."
-
-#: qml/Wizard/Pages/79-system-update.qml:28
-msgid "Update Device"
-msgstr "አካሉን ማሻሻያ"
-
-=======
+
+#: qml/Wizard/Pages/75-report-check.qml:26
+msgid "Help Us Improve"
+msgstr "እንድንሻሻል ይርዱን"
+
 #: qml/Wizard/Pages/75-report-check.qml:60
 msgid "Improve system performance by sending us crashes and error reports."
 msgstr "የ ስርአቱን አፈጻጸም ለማሻሻል የ ግጭት እና የ ስህተት መልእክቶች ይላኩልን"
@@ -894,7 +732,6 @@
 msgid "Update Device"
 msgstr "አካሉን ማሻሻያ"
 
->>>>>>> d52dc2c9
 #: qml/Wizard/Pages/79-system-update.qml:55
 msgid ""
 "There is a system update available and ready to install. Afterwards, the "
@@ -902,16 +739,8 @@
 msgstr "የ ስርአት ማሻሻያ ዝግጁ ነው ለ መግጠም: ከዚያ በኋላ አካሉ ራሱ በራሱ እንደገና ይጀምራል"
 
 #: qml/Wizard/Pages/79-system-update.qml:76
-<<<<<<< HEAD
-#, fuzzy
-#| msgctxt "string identifying name of the update"
-#| msgid "Ubuntu system"
-msgctxt "string identifying name of the update"
-msgid "Ubuntu Touch system"
-=======
 msgctxt "string identifying name of the update"
 msgid "Ubuntu system"
->>>>>>> d52dc2c9
 msgstr "የ ኡቡቱ ስርአት"
 
 #: qml/Wizard/Pages/79-system-update.qml:83
@@ -920,29 +749,17 @@
 msgid "Version %1"
 msgstr "እትም %1"
 
-<<<<<<< HEAD
-#: qml/Wizard/Pages/79-system-update.qml:95
-msgid "This could take a few minutes..."
-msgstr "ይህ ትንሽ ደቂቆች ይወስዳል"
-
-#: qml/Wizard/Pages/79-system-update.qml:109
-=======
 #: qml/Wizard/Pages/79-system-update.qml:102
 msgid "This could take a few minutes..."
 msgstr "ይህ ትንሽ ደቂቆች ይወስዳል"
 
 #: qml/Wizard/Pages/79-system-update.qml:116
->>>>>>> d52dc2c9
 msgid "Install and restart now"
 msgstr "መግጠሚያ እና እንደገና ማስጀመሪያ"
 
 #: qml/Wizard/Pages/80-finished.qml:91
 msgid "Welcome Back"
-<<<<<<< HEAD
-msgstr ""
-=======
 msgstr "እንኳን ደህና መጡ:"
->>>>>>> d52dc2c9
 
 #: qml/Wizard/Pages/80-finished.qml:91
 msgid "Welcome to Ubuntu"
@@ -962,38 +779,16 @@
 
 #: qml/Wizard/Pages/DownloadHandler.qml:174
 msgid "Installation failed"
-<<<<<<< HEAD
-msgstr ""
-
-#: qml/Wizard/Pages/GlobalUpdateControls.qml:84
-msgid "Checking for updates…"
-msgstr ""
-=======
 msgstr "መግጠሙ አልተሳካም:"
 
 #: qml/Wizard/Pages/GlobalUpdateControls.qml:84
 msgid "Checking for updates…"
 msgstr "ማሻሻያ በ መፈለግ ላይ…"
->>>>>>> d52dc2c9
 
 #: qml/Wizard/Pages/GlobalUpdateControls.qml:109
 #, qt-format
 msgid "%1 update available"
 msgid_plural "%1 updates available"
-<<<<<<< HEAD
-msgstr[0] ""
-msgstr[1] ""
-
-#: qml/Wizard/Pages/GlobalUpdateControls.qml:119
-msgid "Update all…"
-msgstr ""
-
-#: qml/Wizard/Pages/GlobalUpdateControls.qml:121
-#, fuzzy
-#| msgid "Update Device"
-msgid "Update all"
-msgstr "አካሉን ማሻሻያ"
-=======
 msgstr[0] "%1 ማሻሻያ ዝግጁ ነው:"
 msgstr[1] "%1 ማሻሻያዎች ዝግጁ ናቸው:"
 
@@ -1004,10 +799,9 @@
 #: qml/Wizard/Pages/GlobalUpdateControls.qml:121
 msgid "Update all"
 msgstr "ሁሉንም ማሻሻያ"
->>>>>>> d52dc2c9
 
 #: qml/Wizard/Pages/passcode-confirm.qml:43
-#: qml/Wizard/Pages/passcode-desktop.qml:104
+#: qml/Wizard/Pages/passcode-desktop.qml:97
 msgid "Confirm passcode"
 msgstr "የማለፊያ ኮድ ማረጋገጫ"
 
@@ -1024,24 +818,24 @@
 msgid "Lock Screen Passcode"
 msgstr "የ መመልከቻው መቆለፊያ የ ማለፊያ ኮድ"
 
-#: qml/Wizard/Pages/passcode-desktop.qml:68
+#: qml/Wizard/Pages/passcode-desktop.qml:61
 msgid "Enter 4 numbers to setup your passcode"
 msgstr "ያስገቡ 4 ቁጥሮች የ እርስዎን የ ማለፊያ ኮድ ለማሰናዳት"
 
-#: qml/Wizard/Pages/passcode-desktop.qml:84
+#: qml/Wizard/Pages/passcode-desktop.qml:77
 #: qml/Wizard/Pages/passcode-set.qml:54
 msgid "Choose passcode"
 msgstr "የ ማለፊያ ኮድ ይምረጡ"
 
-#: qml/Wizard/Pages/passcode-desktop.qml:139
+#: qml/Wizard/Pages/passcode-desktop.qml:127
 msgid "Passcode too short"
 msgstr "የ ማለፊያ ኮዱ በጣም አጭር ነው"
 
-#: qml/Wizard/Pages/passcode-desktop.qml:141
+#: qml/Wizard/Pages/passcode-desktop.qml:129
 msgid "Passcodes match"
 msgstr "የ ማለፊያ ኮዶቹ ተመሳሳይ ናቸው"
 
-#: qml/Wizard/Pages/passcode-desktop.qml:143
+#: qml/Wizard/Pages/passcode-desktop.qml:131
 msgid "Passcodes do not match"
 msgstr "የ ማለፊያ ኮዶቹ አይመሳሰሉም"
 
@@ -1053,15 +847,15 @@
 msgid "Lock Screen Password"
 msgstr "የ መመልከቻ መቆለፊያ የ መግቢያ ቃል"
 
-#: qml/Wizard/Pages/password-set.qml:68
+#: qml/Wizard/Pages/password-set.qml:62
 msgid "Enter at least 8 characters"
 msgstr "ያስገቡ ቢያንስ 8 ባህሪዎች"
 
-#: qml/Wizard/Pages/password-set.qml:80
+#: qml/Wizard/Pages/password-set.qml:74
 msgid "Choose password"
 msgstr "የ መግቢያ ቃል ይምረጡ"
 
-#: qml/Wizard/Pages/password-set.qml:110
+#: qml/Wizard/Pages/password-set.qml:104
 msgid "Confirm password"
 msgstr "የ መግቢያ ቃሉን ያረጋግጡ"
 
@@ -1090,22 +884,6 @@
 msgstr "ያለ ሲም ለ መቀጠል መዝለያውን መታ ያድርጉ"
 
 #: qml/Wizard/Pages/UpdateDelegate.qml:123
-<<<<<<< HEAD
-#, fuzzy
-#| msgid "Update Device"
-msgid "Update"
-msgstr "አካሉን ማሻሻያ"
-
-#: qml/Wizard/Pages/UpdateDelegate.qml:125
-#, fuzzy
-#| msgid "Downloading"
-msgid "Download"
-msgstr "በማውረድ ላይ"
-
-#: qml/Wizard/Pages/UpdateDelegate.qml:131
-msgid "Resume"
-msgstr ""
-=======
 msgid "Update"
 msgstr "ማሻሻያ"
 
@@ -1116,7 +894,6 @@
 #: qml/Wizard/Pages/UpdateDelegate.qml:131
 msgid "Resume"
 msgstr "ይቀጥሉ"
->>>>>>> d52dc2c9
 
 #: qml/Wizard/Pages/UpdateDelegate.qml:138
 msgid "Pause"
@@ -1124,21 +901,6 @@
 
 #: qml/Wizard/Pages/UpdateDelegate.qml:142
 msgid "Install…"
-<<<<<<< HEAD
-msgstr ""
-
-#: qml/Wizard/Pages/UpdateDelegate.qml:144
-msgid "Install"
-msgstr ""
-
-#: qml/Wizard/Pages/UpdateDelegate.qml:148
-msgid "Open"
-msgstr ""
-
-#: qml/Wizard/Pages/UpdateDelegate.qml:216
-msgid "Installing"
-msgstr ""
-=======
 msgstr "መግጠሚያ…"
 
 #: qml/Wizard/Pages/UpdateDelegate.qml:144
@@ -1152,7 +914,6 @@
 #: qml/Wizard/Pages/UpdateDelegate.qml:216
 msgid "Installing"
 msgstr "በ መግጠም ላይ"
->>>>>>> d52dc2c9
 
 #: qml/Wizard/Pages/UpdateDelegate.qml:220
 msgid "Paused"
@@ -1160,42 +921,11 @@
 
 #: qml/Wizard/Pages/UpdateDelegate.qml:223
 msgid "Waiting to download"
-<<<<<<< HEAD
-msgstr ""
-=======
 msgstr "ለ ማውረድ በ መጠበቅ ላይ"
->>>>>>> d52dc2c9
 
 #: qml/Wizard/Pages/UpdateDelegate.qml:279
 #, qt-format
 msgid "%1 of %2"
-<<<<<<< HEAD
-msgstr ""
-
-#: qml/Wizard/Pages/UpdateDelegate.qml:283
-#, fuzzy
-#| msgid "Downloading"
-msgid "Downloaded"
-msgstr "በማውረድ ላይ"
-
-#: qml/Wizard/Pages/UpdateDelegate.qml:286
-#, fuzzy
-#| msgid "Also installed"
-msgid "Installed"
-msgstr "እንዲሁም የተገጠሙ"
-
-#: qml/Wizard/Pages/UpdateDelegate.qml:291
-#, fuzzy, qt-format
-#| msgid "Update Device"
-msgid "Updated %1"
-msgstr "አካሉን ማሻሻያ"
-
-#: qml/Wizard/Pages/UpdateDelegate.qml:315
-#, fuzzy
-#| msgid "Update Device"
-msgid "Update failed"
-msgstr "አካሉን ማሻሻያ"
-=======
 msgstr "%1 ከ %2"
 
 #: qml/Wizard/Pages/UpdateDelegate.qml:283
@@ -1214,7 +944,6 @@
 #: qml/Wizard/Pages/UpdateDelegate.qml:315
 msgid "Update failed"
 msgstr "ማሻሻል አልተቻለም:"
->>>>>>> d52dc2c9
 
 #: qml/Wizard/PasswordMeter.qml:87
 msgid "Password too short"
@@ -1244,86 +973,6 @@
 msgid "Very weak password"
 msgstr "በጣም ደካማ የ መግቢያ ቃል"
 
-<<<<<<< HEAD
-#~ msgctxt "Button: Open the Ubuntu Store"
-#~ msgid "Store"
-#~ msgstr "ማስቀመጫ"
-
-#~ msgctxt "Button: Start a search in the current dash scope"
-#~ msgid "Search"
-#~ msgstr "መፈለጊያ"
-
-#~ msgctxt "Button: Show the current dash scope settings"
-#~ msgid "Settings"
-#~ msgstr "ማሰናጃዎች"
-
-#~ msgid "Remove from Favorites"
-#~ msgstr "ከምወዳቸው ማስወገጃ"
-
-#~ msgid "Add to Favorites"
-#~ msgstr "ወደምወዳቸው መጨመሪያ"
-
-#~ msgid "Refine your results"
-#~ msgstr "የ እርስዎን ውጤቶች እንደገና ማጣሪያ"
-
-#~ msgid "Reset"
-#~ msgstr "እንደ ነበረ መመለሻ"
-
-#~ msgid "Show less"
-#~ msgstr "ትንሽ ማሳያ"
-
-#~ msgid "Show all"
-#~ msgstr "ሁሉንም ማሳያ"
-
-#~ msgctxt "Label: Hint for dash search line edit"
-#~ msgid "Search"
-#~ msgstr "መፈለጊያ"
-
-#~ msgid "Recent Searches"
-#~ msgstr "የ ቅርብ ጊዜ ፍለጋዎች"
-
-#~ msgid "Clear All"
-#~ msgstr "ሁሉንም ማጽጃ"
-
-#~ msgid "More..."
-#~ msgstr "ተጨማሪ..."
-
-#~ msgid "Less..."
-#~ msgstr "አነስተኛ..."
-
-#~ msgid "Send"
-#~ msgstr "መላኪያ"
-
-#~ msgid "Rate this"
-#~ msgstr "ለዚህ ደረጃ ይስጡ"
-
-#~ msgid "Add a review"
-#~ msgstr "ግምገማ መጨመሪያ"
-
-#~ msgid "Pull to refresh…"
-#~ msgstr "ይሳቡ ለማነቃቃት…"
-
-#~ msgid "Release to refresh…"
-#~ msgstr "ይልቀቁ ለማነቃቃት…"
-
-#~ msgid "Enable location data"
-#~ msgstr "የአካባቢ ዳታ ማስቻያ"
-
-#~ msgid "Manage"
-#~ msgstr "አስተዳዳሪ"
-
-#~ msgid "Home"
-#~ msgstr "ቤት"
-
-#~ msgctxt "Apps sorted alphabetically"
-#~ msgid "A-Z"
-#~ msgstr "A-Z"
-
-#~ msgid "More apps in the store"
-#~ msgstr "ተጨማሪ መተግበሪያ በ ሱቅ ውስጥ"
-
-=======
->>>>>>> d52dc2c9
 #~ msgid "Location Services"
 #~ msgstr "የ አካባቢ ግልጋሎት"
 
@@ -1348,21 +997,6 @@
 #~ msgid "You can change it later in System Settings."
 #~ msgstr "እርስዎ በኋላ በ ስርአት ማሰናጃ ውስጥ መቀየር ይችላሉ"
 
-<<<<<<< HEAD
-#~ msgid "Privacy Policy"
-#~ msgstr "የ ግላዊነት መመሪያ"
-
-#~ msgid "Help Us Improve"
-#~ msgstr "እንድንሻሻል ይርዱን"
-
-#~ msgid "Improve system performance by sending us crashes and error reports."
-#~ msgstr "የ ስርአቱን አፈጻጸም ለማሻሻል የ ግጭት እና የ ስህተት መልእክቶች ይላኩልን"
-
-#~ msgid "Privacy policy"
-#~ msgstr "የ ግላዊነት መመሪያ"
-
-=======
->>>>>>> d52dc2c9
 #~ msgid "Terms & Conditions"
 #~ msgstr "ውሎች & ሁኔታዎች"
 
@@ -1769,14 +1403,4 @@
 #~ msgstr "ከ ግራ ጠርዝ በኩል ይጥረጉ ማስጀመሪያውን ለ መክፈት"
 
 #~ msgid "Hover your mouse on the right edge to view your open apps"
-<<<<<<< HEAD
-#~ msgstr "የ እርስዎን አይጥ ወደ ቀኝ ጠርዝ በኩል ሲያደርጉ የ ተከፈቱ መተግበሪያዎች መመልከቻ"
-
-#~ msgid "Takes a screenshot of a window."
-#~ msgstr "የ መስኮት መመልከቻ ፎቶ ማንሻ"
-
-#~ msgid "Super + 0 to 9"
-#~ msgstr "Super + 0 እስከ 9"
-=======
-#~ msgstr "የ እርስዎን አይጥ ወደ ቀኝ ጠርዝ በኩል ሲያደርጉ የ ተከፈቱ መተግበሪያዎች መመልከቻ"
->>>>>>> d52dc2c9
+#~ msgstr "የ እርስዎን አይጥ ወደ ቀኝ ጠርዝ በኩል ሲያደርጉ የ ተከፈቱ መተግበሪያዎች መመልከቻ"
--- conflicted
+++ resolved
@@ -6,13 +6,8 @@
 msgid ""
 msgstr ""
 "Project-Id-Version: unity8\n"
-<<<<<<< HEAD
 "Report-Msgid-Bugs-To: \n"
 "POT-Creation-Date: 2015-11-04 15:02+0000\n"
-=======
-"Report-Msgid-Bugs-To: FULL NAME <EMAIL@ADDRESS>\n"
-"POT-Creation-Date: 2015-11-20 14:45+0100\n"
->>>>>>> d76d4694
 "PO-Revision-Date: 2015-11-10 12:09+0000\n"
 "Last-Translator: Rockworld <sumoisrock@gmail.com>\n"
 "Language-Team: Shan <shn@li.org>\n"
@@ -60,83 +55,83 @@
 msgstr[0] ""
 msgstr[1] ""
 
-#: qml/Components/Dialogs.qml:144
+#: qml/Components/Dialogs.qml:116
 msgctxt "Title: Lock/Log out dialog"
 msgid "Log out"
 msgstr ""
 
-#: qml/Components/Dialogs.qml:145
+#: qml/Components/Dialogs.qml:117
 msgid "Are you sure you want to log out?"
 msgstr ""
 
-#: qml/Components/Dialogs.qml:147
+#: qml/Components/Dialogs.qml:119
 msgctxt "Button: Lock the system"
 msgid "Lock"
 msgstr ""
 
-#: qml/Components/Dialogs.qml:154
+#: qml/Components/Dialogs.qml:126
 msgctxt "Button: Log out from the system"
 msgid "Log Out"
 msgstr ""
 
-#: qml/Components/Dialogs.qml:161 qml/Components/Dialogs.qml:194
-#: qml/Components/Dialogs.qml:253
+#: qml/Components/Dialogs.qml:133 qml/Components/Dialogs.qml:166
+#: qml/Components/Dialogs.qml:225
 msgid "Cancel"
 msgstr ""
 
-#: qml/Components/Dialogs.qml:173
+#: qml/Components/Dialogs.qml:145
 msgctxt "Title: Reboot/Shut down dialog"
 msgid "Shut down"
 msgstr ""
 
-#: qml/Components/Dialogs.qml:174
+#: qml/Components/Dialogs.qml:146
 msgid "Are you sure you want to shut down?"
 msgstr ""
 
-#: qml/Components/Dialogs.qml:176
+#: qml/Components/Dialogs.qml:148
 msgctxt "Button: Reboot the system"
 msgid "Reboot"
 msgstr ""
 
-#: qml/Components/Dialogs.qml:185
+#: qml/Components/Dialogs.qml:157
 msgctxt "Button: Shut down the system"
 msgid "Shut down"
 msgstr ""
 
-#: qml/Components/Dialogs.qml:207
+#: qml/Components/Dialogs.qml:179
 msgctxt "Title: Reboot dialog"
 msgid "Reboot"
 msgstr ""
 
-#: qml/Components/Dialogs.qml:208
+#: qml/Components/Dialogs.qml:180
 msgid "Are you sure you want to reboot?"
 msgstr ""
 
-#: qml/Components/Dialogs.qml:210
+#: qml/Components/Dialogs.qml:182
 msgid "No"
 msgstr ""
 
-#: qml/Components/Dialogs.qml:217
+#: qml/Components/Dialogs.qml:189
 msgid "Yes"
 msgstr ""
 
-#: qml/Components/Dialogs.qml:232
+#: qml/Components/Dialogs.qml:204
 msgctxt "Title: Power off/Restart dialog"
 msgid "Power"
 msgstr ""
 
-#: qml/Components/Dialogs.qml:233
+#: qml/Components/Dialogs.qml:205
 msgid ""
 "Are you sure you would like\n"
 "to power off?"
 msgstr ""
 
-#: qml/Components/Dialogs.qml:235
+#: qml/Components/Dialogs.qml:207
 msgctxt "Button: Power off the system"
 msgid "Power off"
 msgstr ""
 
-#: qml/Components/Dialogs.qml:244
+#: qml/Components/Dialogs.qml:216
 msgctxt "Button: Restart the system"
 msgid "Restart"
 msgstr ""
@@ -151,30 +146,6 @@
 
 #: qml/Components/Lockscreen.qml:277
 msgid "OK"
-msgstr ""
-
-#: qml/Components/ModeSwitchWarningDialog.qml:32
-msgid "Apps may have unsaved data:"
-msgstr ""
-
-#: qml/Components/ModeSwitchWarningDialog.qml:57
-msgid "Re-dock, save your work and close these apps to continue."
-msgstr ""
-
-#: qml/Components/ModeSwitchWarningDialog.qml:63
-msgid "Or force close now (unsaved data will be lost)."
-msgstr ""
-
-#: qml/Components/ModeSwitchWarningDialog.qml:75
-msgid "OK, I will reconnect"
-msgstr ""
-
-#: qml/Components/ModeSwitchWarningDialog.qml:76
-msgid "Reconnect now!"
-msgstr ""
-
-#: qml/Components/ModeSwitchWarningDialog.qml:88
-msgid "Close all"
 msgstr ""
 
 #: qml/Dash/DashPageHeader.qml:265

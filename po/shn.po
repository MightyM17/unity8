# Shan translation for unity8
# Copyright (c) 2013 Rosetta Contributors and Canonical Ltd 2013
# This file is distributed under the same license as the unity8 package.
# FIRST AUTHOR <EMAIL@ADDRESS>, 2013.
#
msgid ""
msgstr ""
"Project-Id-Version: unity8\n"
<<<<<<< HEAD
"Report-Msgid-Bugs-To: \n"
"POT-Creation-Date: 2015-11-04 15:02+0000\n"
=======
"Report-Msgid-Bugs-To: FULL NAME <EMAIL@ADDRESS>\n"
"POT-Creation-Date: 2015-12-08 15:42+0000\n"
>>>>>>> d83692fd
"PO-Revision-Date: 2015-11-10 12:09+0000\n"
"Last-Translator: Rockworld <sumoisrock@gmail.com>\n"
"Language-Team: Shan <shn@li.org>\n"
"Language: shn\n"
"MIME-Version: 1.0\n"
"Content-Type: text/plain; charset=UTF-8\n"
"Content-Transfer-Encoding: 8bit\n"
"Plural-Forms: nplurals=2; plural=(n == 1) ? 0 : 1;\n"
"X-Launchpad-Export-Date: 2015-12-12 05:45+0000\n"
"X-Generator: Launchpad (build 17865)\n"

#: plugins/IntegratedLightDM/Greeter.cpp:112
msgid "Password: "
msgstr ""

#: plugins/Unity/Launcher/launcheritem.cpp:47
#: plugins/Unity/Launcher/launcheritem.cpp:106
msgid "Pin shortcut"
msgstr ""

#: plugins/Unity/Launcher/launcheritem.cpp:52
msgid "Quit"
msgstr "ဢိုတ်း"

#: plugins/Unity/Launcher/launcheritem.cpp:106
msgid "Unpin shortcut"
msgstr ""

#: qml/Components/DelayedLockscreen.qml:49
msgid "Device Locked"
msgstr ""

#: qml/Components/DelayedLockscreen.qml:64
msgid "You have been locked out due to too many failed passphrase attempts."
msgstr ""

#: qml/Components/DelayedLockscreen.qml:65
msgid "You have been locked out due to too many failed passcode attempts."
msgstr ""

#: qml/Components/DelayedLockscreen.qml:74
#, qt-format
msgid "Please wait %1 minute and then try again…"
msgid_plural "Please wait %1 minutes and then try again…"
msgstr[0] ""
msgstr[1] ""

#: qml/Components/Dialogs.qml:144
msgctxt "Title: Lock/Log out dialog"
msgid "Log out"
msgstr ""

#: qml/Components/Dialogs.qml:145
msgid "Are you sure you want to log out?"
msgstr ""

#: qml/Components/Dialogs.qml:147
msgctxt "Button: Lock the system"
msgid "Lock"
msgstr ""

#: qml/Components/Dialogs.qml:154
msgctxt "Button: Log out from the system"
msgid "Log Out"
msgstr ""

#: qml/Components/Dialogs.qml:161 qml/Components/Dialogs.qml:194
#: qml/Components/Dialogs.qml:253
msgid "Cancel"
msgstr ""

#: qml/Components/Dialogs.qml:173
msgctxt "Title: Reboot/Shut down dialog"
msgid "Shut down"
msgstr ""

#: qml/Components/Dialogs.qml:174
msgid "Are you sure you want to shut down?"
msgstr ""

#: qml/Components/Dialogs.qml:176
msgctxt "Button: Reboot the system"
msgid "Reboot"
msgstr ""

#: qml/Components/Dialogs.qml:185
msgctxt "Button: Shut down the system"
msgid "Shut down"
msgstr ""

#: qml/Components/Dialogs.qml:207
msgctxt "Title: Reboot dialog"
msgid "Reboot"
msgstr ""

#: qml/Components/Dialogs.qml:208
msgid "Are you sure you want to reboot?"
msgstr ""

#: qml/Components/Dialogs.qml:210
msgid "No"
msgstr ""

#: qml/Components/Dialogs.qml:217
msgid "Yes"
msgstr ""

#: qml/Components/Dialogs.qml:232
msgctxt "Title: Power off/Restart dialog"
msgid "Power"
msgstr ""

#: qml/Components/Dialogs.qml:233
msgid ""
"Are you sure you would like\n"
"to power off?"
msgstr ""

#: qml/Components/Dialogs.qml:235
msgctxt "Button: Power off the system"
msgid "Power off"
msgstr ""

#: qml/Components/Dialogs.qml:244
msgctxt "Button: Restart the system"
msgid "Restart"
msgstr ""

#: qml/Components/Lockscreen.qml:245
msgid "Return to Call"
msgstr ""

#: qml/Components/Lockscreen.qml:245
msgid "Emergency Call"
msgstr ""

#: qml/Components/Lockscreen.qml:277
msgid "OK"
msgstr ""

#: qml/Components/ModeSwitchWarningDialog.qml:32
msgid "Apps may have unsaved data:"
msgstr ""

#: qml/Components/ModeSwitchWarningDialog.qml:57
msgid "Re-dock, save your work and close these apps to continue."
msgstr ""

#: qml/Components/ModeSwitchWarningDialog.qml:63
msgid "Or force close now (unsaved data will be lost)."
msgstr ""

#: qml/Components/ModeSwitchWarningDialog.qml:75
msgid "OK, I will reconnect"
msgstr ""

#: qml/Components/ModeSwitchWarningDialog.qml:76
msgid "Reconnect now!"
msgstr ""

#: qml/Components/ModeSwitchWarningDialog.qml:88
msgid "Close all"
msgstr ""

#: qml/Dash/DashPageHeader.qml:265
msgctxt "Button: Open the Ubuntu Store"
msgid "Store"
msgstr ""

#: qml/Dash/DashPageHeader.qml:272
msgctxt "Button: Start a search in the current dash scope"
msgid "Search"
msgstr ""

#: qml/Dash/DashPageHeader.qml:282
msgctxt "Button: Show the current dash scope settings"
msgid "Settings"
msgstr ""

#: qml/Dash/DashPageHeader.qml:289
msgid "Remove from Favorites"
msgstr ""

#: qml/Dash/DashPageHeader.qml:289
msgid "Add to Favorites"
msgstr ""

#: qml/Dash/GenericScopeView.qml:576 qml/Dash/GenericScopeView.qml:734
msgid "See less"
msgstr ""

#: qml/Dash/GenericScopeView.qml:576
msgid "See all"
msgstr ""

#: qml/Dash/GenericScopeView.qml:638
msgctxt "Label: Hint for dash search line edit"
msgid "Search"
msgstr ""

#: qml/Dash/Previews/PreviewActionCombo.qml:35
msgid "More..."
msgstr ""

#: qml/Dash/Previews/PreviewActionCombo.qml:35
msgid "Less..."
msgstr ""

#: qml/Dash/Previews/PreviewCommentInput.qml:68
#: qml/Dash/Previews/PreviewRatingInput.qml:174
msgid "Send"
msgstr ""

#: qml/Dash/Previews/PreviewRatingInput.qml:84
msgid "Rate this"
msgstr ""

#: qml/Dash/Previews/PreviewRatingInput.qml:129
msgid "Add a review"
msgstr ""

#: qml/Dash/Previews/PreviewSharing.qml:51
msgid "Preview Share Item"
msgstr ""

#: qml/Dash/PullToRefreshScopeStyle.qml:55
msgid "Pull to refresh…"
msgstr ""

#: qml/Dash/PullToRefreshScopeStyle.qml:60
msgid "Release to refresh…"
msgstr ""

#: qml/Dash/ScopeSettings/ScopeSettingBoolean.qml:43
msgid "Enable location data"
msgstr ""

#: qml/Dash/ScopesList.qml:67
msgid "Manage"
msgstr ""

#: qml/Dash/ScopesList.qml:113
msgid "Home"
msgstr ""

#: qml/Dash/ScopesList.qml:114
msgid "Also installed"
msgstr ""

#: qml/DisabledScreenNotice.qml:42
msgid "Your device is now connected to an external display."
msgstr ""

#: qml/Greeter/CoverPage.qml:107
msgid "Unlock"
msgstr ""

#: qml/Greeter/LoginList.qml:236
msgid "Retry"
msgstr ""

#: qml/Greeter/LoginList.qml:237
msgid "Tap to unlock"
msgstr ""

#: qml/Greeter/NarrowView.qml:54 qml/Wizard/Pages/passwd-confirm.qml:53
msgid "Sorry, incorrect passphrase."
msgstr ""

#: qml/Greeter/NarrowView.qml:55 qml/Wizard/Pages/passwd-confirm.qml:54
msgid "Sorry, incorrect passcode."
msgstr ""

#: qml/Greeter/NarrowView.qml:56
msgid "This will be your last attempt."
msgstr ""

#: qml/Greeter/NarrowView.qml:58
msgid ""
"If passphrase is entered incorrectly, your phone will conduct a factory "
"reset and all personal data will be deleted."
msgstr ""

#: qml/Greeter/NarrowView.qml:59
msgid ""
"If passcode is entered incorrectly, your phone will conduct a factory reset "
"and all personal data will be deleted."
msgstr ""

#: qml/Greeter/NarrowView.qml:116
#, qt-format
msgid "Enter %1"
msgstr ""

#: qml/Greeter/NarrowView.qml:117 qml/Wizard/Pages/passwd-set.qml:60
msgid "Enter passphrase"
msgstr ""

#: qml/Greeter/NarrowView.qml:118
msgid "Enter passcode"
msgstr ""

#: qml/Greeter/NarrowView.qml:119
#, qt-format
msgid "Sorry, incorrect %1"
msgstr ""

#: qml/Greeter/NarrowView.qml:120
msgid "Sorry, incorrect passphrase"
msgstr ""

#: qml/Greeter/NarrowView.qml:121
msgctxt "passphrase"
msgid "Please re-enter"
msgstr ""

#: qml/Greeter/NarrowView.qml:122
msgid "Sorry, incorrect passcode"
msgstr ""

#: qml/Notifications/NotificationMenuItemFactory.qml:129
msgid "Show password"
msgstr ""

#: qml/Panel/ActiveCallHint.qml:79
msgid "Tap to return to call..."
msgstr ""

#: qml/Panel/ActiveCallHint.qml:92
msgid "Conference"
msgstr ""

#: qml/Panel/Indicators/MenuItemFactory.qml:731
msgid "Nothing is playing"
msgstr ""

#: qml/Panel/Indicators/MenuItemFactory.qml:860
#, qt-format
msgid "%1 hour"
msgid_plural "%1 hours"
msgstr[0] ""
msgstr[1] ""

#: qml/Panel/Indicators/MenuItemFactory.qml:864
#, qt-format
msgid "%1 minute"
msgid_plural "%1 minutes"
msgstr[0] ""
msgstr[1] ""

#: qml/Panel/Indicators/MenuItemFactory.qml:869
#, qt-format
msgid "%1 second"
msgid_plural "%1 seconds"
msgstr[0] ""
msgstr[1] ""

#: qml/Panel/Indicators/MenuItemFactory.qml:872
msgid "0 seconds"
msgstr ""

#. Translators: String like "1 hour, 2 minutes, 3 seconds remaining"
#: qml/Panel/Indicators/MenuItemFactory.qml:874
#, qt-format
msgid "%1 remaining"
msgstr ""

#: qml/Panel/Indicators/MenuItemFactory.qml:880
msgid "In queue…"
msgstr ""

#: qml/Panel/Indicators/MenuItemFactory.qml:884
msgid "Downloading"
msgstr ""

#: qml/Panel/Indicators/MenuItemFactory.qml:886
msgid "Paused, tap to resume"
msgstr ""

#: qml/Panel/Indicators/MenuItemFactory.qml:888
msgid "Canceled"
msgstr ""

#: qml/Panel/Indicators/MenuItemFactory.qml:890
msgid "Finished"
msgstr ""

#: qml/Panel/Indicators/MenuItemFactory.qml:892
msgid "Failed, tap to retry"
msgstr ""

#: qml/Panel/Indicators/MessageMenuItemFactory.qml:155
#: qml/Panel/Indicators/MessageMenuItemFactory.qml:214
msgctxt "Button: Send a reply message"
msgid "Send"
msgstr ""

#: qml/Panel/Indicators/MessageMenuItemFactory.qml:156
msgctxt "Label: Hint in message indicator line edit"
msgid "Reply"
msgstr ""

#: qml/Panel/Indicators/MessageMenuItemFactory.qml:213
msgctxt "Button: Call back on phone"
msgid "Call back"
msgstr ""

#: qml/Panel/Indicators/ModemInfoItem.qml:105
msgid "Unlock SIM"
msgstr ""

#: qml/Panel/Indicators/RoamingIndication.qml:27
msgid "Roaming"
msgstr ""

#: qml/Tutorial/TutorialBottom.qml:28
msgid "Open special menus"
msgstr ""

#: qml/Tutorial/TutorialBottom.qml:29
msgid "Swipe up from the bottom edge."
msgstr ""

#: qml/Tutorial/TutorialBottomFinish.qml:24
msgid "This action does different things for different apps"
msgstr ""

#: qml/Tutorial/TutorialBottomFinish.qml:25
msgid "Tap here to finish."
msgstr ""

#: qml/Tutorial/TutorialContent.qml:80 qml/Tutorial/TutorialLeftFinish.qml:25
#: qml/Tutorial/TutorialRight.qml:144
msgid "Tap here to continue."
msgstr ""

#: qml/Tutorial/TutorialLeft.qml:26
msgid "Open the launcher"
msgstr ""

#: qml/Tutorial/TutorialLeft.qml:27
msgid "Short swipe from the left edge."
msgstr ""

#: qml/Tutorial/TutorialLeftFinish.qml:24
msgid "These are the shortcuts to favorite apps"
msgstr ""

#: qml/Tutorial/TutorialPage.qml:178
msgid "You almost got it!"
msgstr ""

#: qml/Tutorial/TutorialPage.qml:195
msgid "Try again."
msgstr ""

#: qml/Tutorial/TutorialRight.qml:31
msgid "To view open apps"
msgstr ""

#: qml/Tutorial/TutorialRight.qml:32
msgid "Long swipe from the right edge."
msgstr ""

#: qml/Tutorial/TutorialRight.qml:122
msgid "View all your running tasks."
msgstr ""

#: qml/Wizard/Page.qml:89
msgctxt "Button: Go back one page in the Wizard"
msgid "Back"
msgstr ""

#: qml/Wizard/Pages/10-welcome.qml:27
msgid "Hi!"
msgstr ""

#: qml/Wizard/Pages/10-welcome.qml:44
msgid "Welcome to your Ubuntu phone."
msgstr ""

#: qml/Wizard/Pages/10-welcome.qml:52
msgid "Let’s get started."
msgstr ""

#: qml/Wizard/Pages/10-welcome.qml:88 qml/Wizard/Pages/30-passwd-type.qml:128
#: qml/Wizard/Pages/40-wifi.qml:215 qml/Wizard/Pages/50-location.qml:131
#: qml/Wizard/Pages/60-reporting.qml:60 qml/Wizard/Pages/passwd-confirm.qml:82
#: qml/Wizard/Pages/passwd-set.qml:90
msgid "Continue"
msgstr ""

#: qml/Wizard/Pages/20-sim.qml:25
msgid "Add a SIM card and restart your device"
msgstr ""

#: qml/Wizard/Pages/20-sim.qml:59
msgid "Without it, you won’t be able to make calls or use text messaging."
msgstr ""

#: qml/Wizard/Pages/20-sim.qml:73 qml/Wizard/Pages/40-wifi.qml:215
msgid "Skip"
msgstr ""

#: qml/Wizard/Pages/30-passwd-type.qml:39
msgid "Lock security"
msgstr ""

#: qml/Wizard/Pages/30-passwd-type.qml:74
msgid "Please select how you’d like to unlock your phone."
msgstr ""

#: qml/Wizard/Pages/30-passwd-type.qml:97
msgctxt "Label: Type of security method"
msgid "Swipe"
msgstr ""

#: qml/Wizard/Pages/30-passwd-type.qml:98
msgctxt "Label: Description of security method"
msgid "No security"
msgstr ""

#: qml/Wizard/Pages/30-passwd-type.qml:100
msgctxt "Label: Type of security method"
msgid "Passcode"
msgstr ""

#: qml/Wizard/Pages/30-passwd-type.qml:101
msgctxt "Label: Description of security method"
msgid "4 digits only"
msgstr ""

#: qml/Wizard/Pages/30-passwd-type.qml:103
msgctxt "Label: Type of security method"
msgid "Passphrase"
msgstr ""

#: qml/Wizard/Pages/30-passwd-type.qml:104
msgctxt "Label: Description of security method"
msgid "Numbers and letters"
msgstr ""

#: qml/Wizard/Pages/40-wifi.qml:29
msgid "Connect to Wi‑Fi"
msgstr ""

#: qml/Wizard/Pages/40-wifi.qml:168
msgid "Available networks…"
msgstr ""

#: qml/Wizard/Pages/40-wifi.qml:169
msgid "No available networks."
msgstr ""

#: qml/Wizard/Pages/50-location.qml:27
msgid "Location"
msgstr ""

#: qml/Wizard/Pages/50-location.qml:62
msgid "Let the phone detect your location:"
msgstr ""

#: qml/Wizard/Pages/50-location.qml:69
msgid "Using GPS only (less accurate)"
msgstr ""

#: qml/Wizard/Pages/50-location.qml:86
msgid "Using GPS, anonymized Wi-Fi and cellular network info (recommended)"
msgstr ""

#. Translators: HERE is a trademark for Nokia's location service, you probably shouldn't translate it
#: qml/Wizard/Pages/50-location.qml:103
msgid ""
"By selecting this option you agree to the Nokia HERE <a href='#'>terms and "
"conditions</a>."
msgstr ""

#: qml/Wizard/Pages/50-location.qml:112
msgid "Not at all"
msgstr ""

#: qml/Wizard/Pages/50-location.qml:124
msgid "You can change your mind later in <b>System Settings</b>."
msgstr ""

#: qml/Wizard/Pages/60-reporting.qml:26
msgid "Improving your experience"
msgstr ""

#: qml/Wizard/Pages/60-reporting.qml:46
msgid ""
"Your phone is set up to automatically report errors to Canonical and its "
"partners, the makers of the operating system."
msgstr ""

#: qml/Wizard/Pages/60-reporting.qml:53
msgid ""
"This can be disabled in <b>System Settings</b> under <b>Security &amp; "
"Privacy</b>"
msgstr ""

#: qml/Wizard/Pages/80-finished.qml:24
msgid "All done"
msgstr ""

#: qml/Wizard/Pages/80-finished.qml:39
msgid "Nice work!"
msgstr ""

#: qml/Wizard/Pages/80-finished.qml:46
msgid "Your phone is now ready to use."
msgstr ""

#: qml/Wizard/Pages/80-finished.qml:53
msgid "Finish"
msgstr ""

#: qml/Wizard/Pages/here-terms.qml:27
msgid "Terms & Conditions"
msgstr ""

#: qml/Wizard/Pages/passwd-confirm.qml:49
msgid "Confirm passphrase"
msgstr ""

#: qml/Wizard/Pages/passwd-confirm.qml:50
msgid "Confirm passcode"
msgstr ""

#: qml/Wizard/Pages/passwd-confirm.qml:53
#: qml/Wizard/Pages/passwd-confirm.qml:54
msgid "Please try again."
msgstr ""

#: qml/Wizard/Pages/passwd-set.qml:61
msgid "Choose your passcode"
msgstr ""

#: qml/Wizard/Pages/passwd-set.qml:68
msgid "Passphrase must be 4 characters long"
msgstr ""

#. Translators: This is the arrow for "Back" buttons
#: qml/Wizard/StackButton.qml:39
#, qt-format
msgid "〈  %1"
msgstr ""

#. Translators: This is the arrow for "Forward" buttons
#: qml/Wizard/StackButton.qml:42
#, qt-format
msgid "%1  〉"
msgstr ""<|MERGE_RESOLUTION|>--- conflicted
+++ resolved
@@ -6,13 +6,8 @@
 msgid ""
 msgstr ""
 "Project-Id-Version: unity8\n"
-<<<<<<< HEAD
 "Report-Msgid-Bugs-To: \n"
 "POT-Creation-Date: 2015-11-04 15:02+0000\n"
-=======
-"Report-Msgid-Bugs-To: FULL NAME <EMAIL@ADDRESS>\n"
-"POT-Creation-Date: 2015-12-08 15:42+0000\n"
->>>>>>> d83692fd
 "PO-Revision-Date: 2015-11-10 12:09+0000\n"
 "Last-Translator: Rockworld <sumoisrock@gmail.com>\n"
 "Language-Team: Shan <shn@li.org>\n"
@@ -60,83 +55,83 @@
 msgstr[0] ""
 msgstr[1] ""
 
-#: qml/Components/Dialogs.qml:144
+#: qml/Components/Dialogs.qml:116
 msgctxt "Title: Lock/Log out dialog"
 msgid "Log out"
 msgstr ""
 
-#: qml/Components/Dialogs.qml:145
+#: qml/Components/Dialogs.qml:117
 msgid "Are you sure you want to log out?"
 msgstr ""
 
-#: qml/Components/Dialogs.qml:147
+#: qml/Components/Dialogs.qml:119
 msgctxt "Button: Lock the system"
 msgid "Lock"
 msgstr ""
 
-#: qml/Components/Dialogs.qml:154
+#: qml/Components/Dialogs.qml:126
 msgctxt "Button: Log out from the system"
 msgid "Log Out"
 msgstr ""
 
-#: qml/Components/Dialogs.qml:161 qml/Components/Dialogs.qml:194
-#: qml/Components/Dialogs.qml:253
+#: qml/Components/Dialogs.qml:133 qml/Components/Dialogs.qml:166
+#: qml/Components/Dialogs.qml:225
 msgid "Cancel"
 msgstr ""
 
-#: qml/Components/Dialogs.qml:173
+#: qml/Components/Dialogs.qml:145
 msgctxt "Title: Reboot/Shut down dialog"
 msgid "Shut down"
 msgstr ""
 
-#: qml/Components/Dialogs.qml:174
+#: qml/Components/Dialogs.qml:146
 msgid "Are you sure you want to shut down?"
 msgstr ""
 
-#: qml/Components/Dialogs.qml:176
+#: qml/Components/Dialogs.qml:148
 msgctxt "Button: Reboot the system"
 msgid "Reboot"
 msgstr ""
 
-#: qml/Components/Dialogs.qml:185
+#: qml/Components/Dialogs.qml:157
 msgctxt "Button: Shut down the system"
 msgid "Shut down"
 msgstr ""
 
-#: qml/Components/Dialogs.qml:207
+#: qml/Components/Dialogs.qml:179
 msgctxt "Title: Reboot dialog"
 msgid "Reboot"
 msgstr ""
 
-#: qml/Components/Dialogs.qml:208
+#: qml/Components/Dialogs.qml:180
 msgid "Are you sure you want to reboot?"
 msgstr ""
 
-#: qml/Components/Dialogs.qml:210
+#: qml/Components/Dialogs.qml:182
 msgid "No"
 msgstr ""
 
-#: qml/Components/Dialogs.qml:217
+#: qml/Components/Dialogs.qml:189
 msgid "Yes"
 msgstr ""
 
-#: qml/Components/Dialogs.qml:232
+#: qml/Components/Dialogs.qml:204
 msgctxt "Title: Power off/Restart dialog"
 msgid "Power"
 msgstr ""
 
-#: qml/Components/Dialogs.qml:233
+#: qml/Components/Dialogs.qml:205
 msgid ""
 "Are you sure you would like\n"
 "to power off?"
 msgstr ""
 
-#: qml/Components/Dialogs.qml:235
+#: qml/Components/Dialogs.qml:207
 msgctxt "Button: Power off the system"
 msgid "Power off"
 msgstr ""
 
-#: qml/Components/Dialogs.qml:244
+#: qml/Components/Dialogs.qml:216
 msgctxt "Button: Restart the system"
 msgid "Restart"
 msgstr ""
@@ -151,30 +146,6 @@
 
 #: qml/Components/Lockscreen.qml:277
 msgid "OK"
-msgstr ""
-
-#: qml/Components/ModeSwitchWarningDialog.qml:32
-msgid "Apps may have unsaved data:"
-msgstr ""
-
-#: qml/Components/ModeSwitchWarningDialog.qml:57
-msgid "Re-dock, save your work and close these apps to continue."
-msgstr ""
-
-#: qml/Components/ModeSwitchWarningDialog.qml:63
-msgid "Or force close now (unsaved data will be lost)."
-msgstr ""
-
-#: qml/Components/ModeSwitchWarningDialog.qml:75
-msgid "OK, I will reconnect"
-msgstr ""
-
-#: qml/Components/ModeSwitchWarningDialog.qml:76
-msgid "Reconnect now!"
-msgstr ""
-
-#: qml/Components/ModeSwitchWarningDialog.qml:88
-msgid "Close all"
 msgstr ""
 
 #: qml/Dash/DashPageHeader.qml:265
@@ -200,15 +171,15 @@
 msgid "Add to Favorites"
 msgstr ""
 
-#: qml/Dash/GenericScopeView.qml:576 qml/Dash/GenericScopeView.qml:734
+#: qml/Dash/GenericScopeView.qml:569 qml/Dash/GenericScopeView.qml:727
 msgid "See less"
 msgstr ""
 
-#: qml/Dash/GenericScopeView.qml:576
+#: qml/Dash/GenericScopeView.qml:569
 msgid "See all"
 msgstr ""
 
-#: qml/Dash/GenericScopeView.qml:638
+#: qml/Dash/GenericScopeView.qml:631
 msgctxt "Label: Hint for dash search line edit"
 msgid "Search"
 msgstr ""
@@ -428,20 +399,20 @@
 msgid "Roaming"
 msgstr ""
 
+#: qml/Tutorial/TutorialBottomFinish.qml:24
+msgid "This action does different things for different apps"
+msgstr ""
+
+#: qml/Tutorial/TutorialBottomFinish.qml:25
+msgid "Tap here to finish."
+msgstr ""
+
 #: qml/Tutorial/TutorialBottom.qml:28
 msgid "Open special menus"
 msgstr ""
 
 #: qml/Tutorial/TutorialBottom.qml:29
 msgid "Swipe up from the bottom edge."
-msgstr ""
-
-#: qml/Tutorial/TutorialBottomFinish.qml:24
-msgid "This action does different things for different apps"
-msgstr ""
-
-#: qml/Tutorial/TutorialBottomFinish.qml:25
-msgid "Tap here to finish."
 msgstr ""
 
 #: qml/Tutorial/TutorialContent.qml:80 qml/Tutorial/TutorialLeftFinish.qml:25
@@ -449,16 +420,16 @@
 msgid "Tap here to continue."
 msgstr ""
 
+#: qml/Tutorial/TutorialLeftFinish.qml:24
+msgid "These are the shortcuts to favorite apps"
+msgstr ""
+
 #: qml/Tutorial/TutorialLeft.qml:26
 msgid "Open the launcher"
 msgstr ""
 
 #: qml/Tutorial/TutorialLeft.qml:27
 msgid "Short swipe from the left edge."
-msgstr ""
-
-#: qml/Tutorial/TutorialLeftFinish.qml:24
-msgid "These are the shortcuts to favorite apps"
 msgstr ""
 
 #: qml/Tutorial/TutorialPage.qml:178

# Shan translation for unity8
# Copyright (c) 2013 Rosetta Contributors and Canonical Ltd 2013
# This file is distributed under the same license as the unity8 package.
# FIRST AUTHOR <EMAIL@ADDRESS>, 2013.
#
msgid ""
msgstr ""
"Project-Id-Version: unity8\n"
"Report-Msgid-Bugs-To: FULL NAME <EMAIL@ADDRESS>\n"
<<<<<<< HEAD
"POT-Creation-Date: 2015-10-19 14:34+0100\n"
"PO-Revision-Date: 2013-10-07 11:46+0000\n"
"Last-Translator: FULL NAME <EMAIL@ADDRESS>\n"
=======
"POT-Creation-Date: 2015-11-04 15:02+0000\n"
"PO-Revision-Date: 2015-11-10 12:09+0000\n"
"Last-Translator: Rockworld <sumoisrock@gmail.com>\n"
>>>>>>> c78934cc
"Language-Team: Shan <shn@li.org>\n"
"MIME-Version: 1.0\n"
"Content-Type: text/plain; charset=UTF-8\n"
"Content-Transfer-Encoding: 8bit\n"
"Plural-Forms: nplurals=2; plural=(n == 1) ? 0 : 1;\n"
<<<<<<< HEAD
"X-Launchpad-Export-Date: 2015-11-07 05:13+0000\n"
"X-Generator: Launchpad (build 17838)\n"
=======
"X-Launchpad-Export-Date: 2015-11-21 05:34+0000\n"
"X-Generator: Launchpad (build 17850)\n"
>>>>>>> c78934cc

#: plugins/IntegratedLightDM/Greeter.cpp:112
msgid "Password: "
msgstr ""

#: plugins/Unity/Launcher/launcheritem.cpp:47
#: plugins/Unity/Launcher/launcheritem.cpp:106
msgid "Pin shortcut"
msgstr ""

#: plugins/Unity/Launcher/launcheritem.cpp:52
msgid "Quit"
msgstr ""

#: plugins/Unity/Launcher/launcheritem.cpp:106
msgid "Unpin shortcut"
msgstr ""

#: qml/Components/DelayedLockscreen.qml:49
msgid "Device Locked"
msgstr ""

#: qml/Components/DelayedLockscreen.qml:64
msgid "You have been locked out due to too many failed passphrase attempts."
msgstr ""

#: qml/Components/DelayedLockscreen.qml:65
msgid "You have been locked out due to too many failed passcode attempts."
msgstr ""

#: qml/Components/DelayedLockscreen.qml:74
#, qt-format
msgid "Please wait %1 minute and then try again…"
msgid_plural "Please wait %1 minutes and then try again…"
msgstr[0] ""
msgstr[1] ""

#: qml/Components/Dialogs.qml:116
msgctxt "Title: Lock/Log out dialog"
msgid "Log out"
msgstr ""

#: qml/Components/Dialogs.qml:117
msgid "Are you sure you want to log out?"
msgstr ""

#: qml/Components/Dialogs.qml:119
msgctxt "Button: Lock the system"
msgid "Lock"
msgstr ""

#: qml/Components/Dialogs.qml:126
msgctxt "Button: Log out from the system"
msgid "Log Out"
msgstr ""

#: qml/Components/Dialogs.qml:133 qml/Components/Dialogs.qml:166
#: qml/Components/Dialogs.qml:225
msgid "Cancel"
msgstr ""

#: qml/Components/Dialogs.qml:145
msgctxt "Title: Reboot/Shut down dialog"
msgid "Shut down"
msgstr ""

#: qml/Components/Dialogs.qml:146
msgid "Are you sure you want to shut down?"
msgstr ""

#: qml/Components/Dialogs.qml:148
msgctxt "Button: Reboot the system"
msgid "Reboot"
msgstr ""

#: qml/Components/Dialogs.qml:157
msgctxt "Button: Shut down the system"
msgid "Shut down"
msgstr ""

#: qml/Components/Dialogs.qml:179
msgctxt "Title: Reboot dialog"
msgid "Reboot"
msgstr ""

#: qml/Components/Dialogs.qml:180
msgid "Are you sure you want to reboot?"
msgstr ""

#: qml/Components/Dialogs.qml:182
msgid "No"
msgstr ""

#: qml/Components/Dialogs.qml:189
msgid "Yes"
msgstr ""

#: qml/Components/Dialogs.qml:204
msgctxt "Title: Power off/Restart dialog"
msgid "Power"
msgstr ""

#: qml/Components/Dialogs.qml:205
msgid ""
"Are you sure you would like\n"
"to power off?"
msgstr ""

#: qml/Components/Dialogs.qml:207
msgctxt "Button: Power off the system"
msgid "Power off"
msgstr ""

#: qml/Components/Dialogs.qml:216
msgctxt "Button: Restart the system"
msgid "Restart"
msgstr ""

#: qml/Components/Lockscreen.qml:245
msgid "Return to Call"
msgstr ""

#: qml/Components/Lockscreen.qml:245
msgid "Emergency Call"
msgstr ""

#: qml/Components/Lockscreen.qml:277
msgid "OK"
msgstr ""

#: qml/Dash/DashPageHeader.qml:265
msgctxt "Button: Open the Ubuntu Store"
msgid "Store"
msgstr ""

#: qml/Dash/DashPageHeader.qml:272
msgctxt "Button: Start a search in the current dash scope"
msgid "Search"
msgstr ""

#: qml/Dash/DashPageHeader.qml:282
msgctxt "Button: Show the current dash scope settings"
msgid "Settings"
msgstr ""

#: qml/Dash/DashPageHeader.qml:289
msgid "Remove from Favorites"
msgstr ""

#: qml/Dash/DashPageHeader.qml:289
msgid "Add to Favorites"
msgstr ""

#: qml/Dash/GenericScopeView.qml:569 qml/Dash/GenericScopeView.qml:727
msgid "See less"
msgstr ""

#: qml/Dash/GenericScopeView.qml:569
msgid "See all"
msgstr ""

#: qml/Dash/GenericScopeView.qml:631
msgctxt "Label: Hint for dash search line edit"
msgid "Search"
msgstr ""

#: qml/Dash/Previews/PreviewActionCombo.qml:35
msgid "More..."
msgstr ""

#: qml/Dash/Previews/PreviewActionCombo.qml:35
msgid "Less..."
msgstr ""

#: qml/Dash/Previews/PreviewCommentInput.qml:68
#: qml/Dash/Previews/PreviewRatingInput.qml:174
msgid "Send"
msgstr ""

#: qml/Dash/Previews/PreviewRatingInput.qml:84
msgid "Rate this"
msgstr ""

#: qml/Dash/Previews/PreviewRatingInput.qml:129
msgid "Add a review"
msgstr ""

#: qml/Dash/Previews/PreviewSharing.qml:51
msgid "Preview Share Item"
msgstr ""

#: qml/Dash/PullToRefreshScopeStyle.qml:55
msgid "Pull to refresh…"
msgstr ""

#: qml/Dash/PullToRefreshScopeStyle.qml:60
msgid "Release to refresh…"
msgstr ""

#: qml/Dash/ScopeSettings/ScopeSettingBoolean.qml:43
msgid "Enable location data"
msgstr ""

#: qml/Dash/ScopesList.qml:67
msgid "Manage"
msgstr ""

#: qml/Dash/ScopesList.qml:113
msgid "Home"
msgstr ""

#: qml/Dash/ScopesList.qml:114
msgid "Also installed"
msgstr ""

#: qml/DisabledScreenNotice.qml:42
msgid "Your device is now connected to an external display."
msgstr ""

#: qml/Greeter/CoverPage.qml:107
msgid "Unlock"
msgstr ""

#: qml/Greeter/LoginList.qml:236
msgid "Retry"
msgstr ""

#: qml/Greeter/LoginList.qml:237
msgid "Tap to unlock"
msgstr ""

#: qml/Greeter/NarrowView.qml:54 qml/Wizard/Pages/passwd-confirm.qml:53
msgid "Sorry, incorrect passphrase."
msgstr ""

#: qml/Greeter/NarrowView.qml:55 qml/Wizard/Pages/passwd-confirm.qml:54
msgid "Sorry, incorrect passcode."
msgstr ""

#: qml/Greeter/NarrowView.qml:56
msgid "This will be your last attempt."
msgstr ""

#: qml/Greeter/NarrowView.qml:58
msgid ""
"If passphrase is entered incorrectly, your phone will conduct a factory "
"reset and all personal data will be deleted."
msgstr ""

#: qml/Greeter/NarrowView.qml:59
msgid ""
"If passcode is entered incorrectly, your phone will conduct a factory reset "
"and all personal data will be deleted."
msgstr ""

#: qml/Greeter/NarrowView.qml:116
#, qt-format
msgid "Enter %1"
msgstr ""

#: qml/Greeter/NarrowView.qml:117 qml/Wizard/Pages/passwd-set.qml:60
msgid "Enter passphrase"
msgstr ""

#: qml/Greeter/NarrowView.qml:118
msgid "Enter passcode"
msgstr ""

#: qml/Greeter/NarrowView.qml:119
#, qt-format
msgid "Sorry, incorrect %1"
msgstr ""

#: qml/Greeter/NarrowView.qml:120
msgid "Sorry, incorrect passphrase"
msgstr ""

#: qml/Greeter/NarrowView.qml:121
msgctxt "passphrase"
msgid "Please re-enter"
msgstr ""

#: qml/Greeter/NarrowView.qml:122
msgid "Sorry, incorrect passcode"
msgstr ""

#: qml/Notifications/NotificationMenuItemFactory.qml:129
msgid "Show password"
msgstr ""

#: qml/Panel/ActiveCallHint.qml:79
msgid "Tap to return to call..."
msgstr ""

#: qml/Panel/ActiveCallHint.qml:92
msgid "Conference"
msgstr ""

#: qml/Panel/Indicators/MenuItemFactory.qml:731
msgid "Nothing is playing"
msgstr ""

#: qml/Panel/Indicators/MenuItemFactory.qml:860
#, qt-format
msgid "%1 hour"
msgid_plural "%1 hours"
msgstr[0] ""
msgstr[1] ""

#: qml/Panel/Indicators/MenuItemFactory.qml:864
#, qt-format
msgid "%1 minute"
msgid_plural "%1 minutes"
msgstr[0] ""
msgstr[1] ""

#: qml/Panel/Indicators/MenuItemFactory.qml:869
#, qt-format
msgid "%1 second"
msgid_plural "%1 seconds"
msgstr[0] ""
msgstr[1] ""

#: qml/Panel/Indicators/MenuItemFactory.qml:872
msgid "0 seconds"
msgstr ""

#. Translators: String like "1 hour, 2 minutes, 3 seconds remaining"
#: qml/Panel/Indicators/MenuItemFactory.qml:874
#, qt-format
msgid "%1 remaining"
msgstr ""

#: qml/Panel/Indicators/MenuItemFactory.qml:880
msgid "In queue…"
msgstr ""

#: qml/Panel/Indicators/MenuItemFactory.qml:884
msgid "Downloading"
msgstr ""

#: qml/Panel/Indicators/MenuItemFactory.qml:886
msgid "Paused, tap to resume"
msgstr ""

#: qml/Panel/Indicators/MenuItemFactory.qml:888
msgid "Canceled"
msgstr ""

#: qml/Panel/Indicators/MenuItemFactory.qml:890
msgid "Finished"
msgstr ""

#: qml/Panel/Indicators/MenuItemFactory.qml:892
msgid "Failed, tap to retry"
msgstr ""

#: qml/Panel/Indicators/MessageMenuItemFactory.qml:155
#: qml/Panel/Indicators/MessageMenuItemFactory.qml:214
msgctxt "Button: Send a reply message"
msgid "Send"
msgstr ""

#: qml/Panel/Indicators/MessageMenuItemFactory.qml:156
msgctxt "Label: Hint in message indicator line edit"
msgid "Reply"
msgstr ""

#: qml/Panel/Indicators/MessageMenuItemFactory.qml:213
msgctxt "Button: Call back on phone"
msgid "Call back"
msgstr ""

#: qml/Panel/Indicators/ModemInfoItem.qml:105
msgid "Unlock SIM"
msgstr ""

#: qml/Panel/Indicators/RoamingIndication.qml:27
msgid "Roaming"
msgstr ""

#: qml/Tutorial/TutorialBottomFinish.qml:24
msgid "This action does different things for different apps"
msgstr ""

#: qml/Tutorial/TutorialBottomFinish.qml:25
msgid "Tap here to finish."
msgstr ""

#: qml/Tutorial/TutorialBottom.qml:28
msgid "Open special menus"
msgstr ""

#: qml/Tutorial/TutorialBottom.qml:29
msgid "Swipe up from the bottom edge."
msgstr ""

#: qml/Tutorial/TutorialContent.qml:80 qml/Tutorial/TutorialLeftFinish.qml:25
#: qml/Tutorial/TutorialRight.qml:144
msgid "Tap here to continue."
msgstr ""

#: qml/Tutorial/TutorialLeftFinish.qml:24
msgid "These are the shortcuts to favorite apps"
msgstr ""

#: qml/Tutorial/TutorialLeft.qml:26
msgid "Open the launcher"
msgstr ""

#: qml/Tutorial/TutorialLeft.qml:27
msgid "Short swipe from the left edge."
msgstr ""

#: qml/Tutorial/TutorialPage.qml:178
msgid "You almost got it!"
msgstr ""

#: qml/Tutorial/TutorialPage.qml:195
msgid "Try again."
msgstr ""

#: qml/Tutorial/TutorialRight.qml:31
msgid "To view open apps"
msgstr ""

#: qml/Tutorial/TutorialRight.qml:32
msgid "Long swipe from the right edge."
msgstr ""

#: qml/Tutorial/TutorialRight.qml:122
msgid "View all your running tasks."
msgstr ""

#: qml/Wizard/Page.qml:89
msgctxt "Button: Go back one page in the Wizard"
msgid "Back"
msgstr ""

#: qml/Wizard/Pages/10-welcome.qml:27
msgid "Hi!"
msgstr ""

#: qml/Wizard/Pages/10-welcome.qml:44
msgid "Welcome to your Ubuntu phone."
msgstr ""

#: qml/Wizard/Pages/10-welcome.qml:52
msgid "Let’s get started."
msgstr ""

#: qml/Wizard/Pages/10-welcome.qml:88 qml/Wizard/Pages/30-passwd-type.qml:128
#: qml/Wizard/Pages/40-wifi.qml:215 qml/Wizard/Pages/50-location.qml:131
#: qml/Wizard/Pages/60-reporting.qml:60 qml/Wizard/Pages/passwd-confirm.qml:82
#: qml/Wizard/Pages/passwd-set.qml:90
msgid "Continue"
msgstr ""

#: qml/Wizard/Pages/20-sim.qml:25
msgid "Add a SIM card and restart your device"
msgstr ""

#: qml/Wizard/Pages/20-sim.qml:59
msgid "Without it, you won’t be able to make calls or use text messaging."
msgstr ""

#: qml/Wizard/Pages/20-sim.qml:73 qml/Wizard/Pages/40-wifi.qml:215
msgid "Skip"
msgstr ""

#: qml/Wizard/Pages/30-passwd-type.qml:39
msgid "Lock security"
msgstr ""

#: qml/Wizard/Pages/30-passwd-type.qml:74
msgid "Please select how you’d like to unlock your phone."
msgstr ""

#: qml/Wizard/Pages/30-passwd-type.qml:97
msgctxt "Label: Type of security method"
msgid "Swipe"
msgstr ""

#: qml/Wizard/Pages/30-passwd-type.qml:98
msgctxt "Label: Description of security method"
msgid "No security"
msgstr ""

#: qml/Wizard/Pages/30-passwd-type.qml:100
msgctxt "Label: Type of security method"
msgid "Passcode"
msgstr ""

#: qml/Wizard/Pages/30-passwd-type.qml:101
msgctxt "Label: Description of security method"
msgid "4 digits only"
msgstr ""

#: qml/Wizard/Pages/30-passwd-type.qml:103
msgctxt "Label: Type of security method"
msgid "Passphrase"
msgstr ""

#: qml/Wizard/Pages/30-passwd-type.qml:104
msgctxt "Label: Description of security method"
msgid "Numbers and letters"
msgstr ""

#: qml/Wizard/Pages/40-wifi.qml:29
msgid "Connect to Wi‑Fi"
msgstr ""

#: qml/Wizard/Pages/40-wifi.qml:168
msgid "Available networks…"
msgstr ""

#: qml/Wizard/Pages/40-wifi.qml:169
msgid "No available networks."
msgstr ""

#: qml/Wizard/Pages/50-location.qml:27
msgid "Location"
msgstr ""

#: qml/Wizard/Pages/50-location.qml:62
msgid "Let the phone detect your location:"
msgstr ""

#: qml/Wizard/Pages/50-location.qml:69
msgid "Using GPS only (less accurate)"
msgstr ""

#: qml/Wizard/Pages/50-location.qml:86
msgid "Using GPS, anonymized Wi-Fi and cellular network info (recommended)"
msgstr ""

#. Translators: HERE is a trademark for Nokia's location service, you probably shouldn't translate it
#: qml/Wizard/Pages/50-location.qml:103
msgid ""
"By selecting this option you agree to the Nokia HERE <a href='#'>terms and "
"conditions</a>."
msgstr ""

#: qml/Wizard/Pages/50-location.qml:112
msgid "Not at all"
msgstr ""

#: qml/Wizard/Pages/50-location.qml:124
msgid "You can change your mind later in <b>System Settings</b>."
msgstr ""

#: qml/Wizard/Pages/60-reporting.qml:26
msgid "Improving your experience"
msgstr ""

#: qml/Wizard/Pages/60-reporting.qml:46
msgid ""
"Your phone is set up to automatically report errors to Canonical and its "
"partners, the makers of the operating system."
msgstr ""

#: qml/Wizard/Pages/60-reporting.qml:53
msgid ""
"This can be disabled in <b>System Settings</b> under <b>Security &amp; "
"Privacy</b>"
msgstr ""

#: qml/Wizard/Pages/80-finished.qml:24
msgid "All done"
msgstr ""

#: qml/Wizard/Pages/80-finished.qml:39
msgid "Nice work!"
msgstr ""

#: qml/Wizard/Pages/80-finished.qml:46
msgid "Your phone is now ready to use."
msgstr ""

#: qml/Wizard/Pages/80-finished.qml:53
msgid "Finish"
msgstr ""

#: qml/Wizard/Pages/here-terms.qml:27
msgid "Terms & Conditions"
msgstr ""

#: qml/Wizard/Pages/passwd-confirm.qml:49
msgid "Confirm passphrase"
msgstr ""

#: qml/Wizard/Pages/passwd-confirm.qml:50
msgid "Confirm passcode"
msgstr ""

#: qml/Wizard/Pages/passwd-confirm.qml:53
#: qml/Wizard/Pages/passwd-confirm.qml:54
msgid "Please try again."
msgstr ""

#: qml/Wizard/Pages/passwd-set.qml:61
msgid "Choose your passcode"
msgstr ""

#: qml/Wizard/Pages/passwd-set.qml:68
msgid "Passphrase must be 4 characters long"
msgstr ""

#. Translators: This is the arrow for "Back" buttons
#: qml/Wizard/StackButton.qml:39
#, qt-format
msgid "〈  %1"
msgstr ""

#. Translators: This is the arrow for "Forward" buttons
#: qml/Wizard/StackButton.qml:42
#, qt-format
msgid "%1  〉"
msgstr ""<|MERGE_RESOLUTION|>--- conflicted
+++ resolved
@@ -6,28 +6,18 @@
 msgid ""
 msgstr ""
 "Project-Id-Version: unity8\n"
-"Report-Msgid-Bugs-To: FULL NAME <EMAIL@ADDRESS>\n"
-<<<<<<< HEAD
+"Report-Msgid-Bugs-To: \n"
 "POT-Creation-Date: 2015-10-19 14:34+0100\n"
-"PO-Revision-Date: 2013-10-07 11:46+0000\n"
-"Last-Translator: FULL NAME <EMAIL@ADDRESS>\n"
-=======
-"POT-Creation-Date: 2015-11-04 15:02+0000\n"
 "PO-Revision-Date: 2015-11-10 12:09+0000\n"
 "Last-Translator: Rockworld <sumoisrock@gmail.com>\n"
->>>>>>> c78934cc
 "Language-Team: Shan <shn@li.org>\n"
+"Language: shn\n"
 "MIME-Version: 1.0\n"
 "Content-Type: text/plain; charset=UTF-8\n"
 "Content-Transfer-Encoding: 8bit\n"
 "Plural-Forms: nplurals=2; plural=(n == 1) ? 0 : 1;\n"
-<<<<<<< HEAD
-"X-Launchpad-Export-Date: 2015-11-07 05:13+0000\n"
-"X-Generator: Launchpad (build 17838)\n"
-=======
 "X-Launchpad-Export-Date: 2015-11-21 05:34+0000\n"
 "X-Generator: Launchpad (build 17850)\n"
->>>>>>> c78934cc
 
 #: plugins/IntegratedLightDM/Greeter.cpp:112
 msgid "Password: "
@@ -40,10 +30,90 @@
 
 #: plugins/Unity/Launcher/launcheritem.cpp:52
 msgid "Quit"
-msgstr ""
+msgstr "ဢိုတ်း"
 
 #: plugins/Unity/Launcher/launcheritem.cpp:106
 msgid "Unpin shortcut"
+msgstr ""
+
+#. Translators, please edit/rearrange these strftime(3) tokens to suit your locale!
+#. This format string is used for showing, on a 12-hour clock, times that happen yesterday.
+#. (\u2003 is a unicode em space which is slightly wider than a normal space.)
+#. en_US example: "Yesterday\u2003%l:%M %p" --> "Yesterday  1:00 PM"
+#: plugins/Utils/relativetimeformatter.cpp:157
+msgid "Yesterday %l:%M %p"
+msgstr ""
+
+#. Translators, please edit/rearrange these strftime(3) tokens to suit your locale!
+#. This format string is used for showing, on a 12-hour clock, times that happened today.
+#. en_US example: "%l:%M %p" --> "1:00 PM"
+#: plugins/Utils/relativetimeformatter.cpp:164
+msgid "%l:%M %p"
+msgstr ""
+
+#. Translators, please edit/rearrange these strftime(3) tokens to suit your locale!
+#. This format string is used for showing, on a 12-hour clock, events/appointments that happen tomorrow.
+#. (\u2003 is a unicode em space which is slightly wider than a normal space.)
+#. en_US example: "Tomorrow\u2003%l:%M %p" --> "Tomorrow  1:00 PM"
+#: plugins/Utils/relativetimeformatter.cpp:172
+msgid "Tomorrow %l:%M %p"
+msgstr ""
+
+#. Translators, please edit/rearrange these strftime(3) tokens to suit your locale!
+#. This format string is used for showing, on a 12-hour clock, times that happened in the last week.
+#. (\u2003 is a unicode em space which is slightly wider than a normal space.)
+#. en_US example: "%a\u2003%l:%M %p" --> "Fri  1:00 PM"
+#: plugins/Utils/relativetimeformatter.cpp:181
+msgid "%a %l:%M %p"
+msgstr ""
+
+#. Translators, please edit/rearrange these strftime(3) tokens to suit your locale!
+#. This format string is used for showing, on a 12-hour clock, times that happened before a week from now.
+#. (\u2003 is a unicode em space which is slightly wider than a normal space.)
+#. en_US example: "%a %b %d\u2003%l:%M %p" --> "Fri Oct 31  1:00 PM"
+#. en_GB example: "%a %d %b\u2003%l:%M %p" --> "Fri 31 Oct  1:00 PM"
+#: plugins/Utils/relativetimeformatter.cpp:190
+msgid "%a %d %b %l:%M %p"
+msgstr ""
+
+#. Translators, please edit/rearrange these strftime(3) tokens to suit your locale!
+#. This format string is used for showing, on a 24-hour clock, times that happen yesterday.
+#. (\u2003 is a unicode em space which is slightly wider than a normal space.)
+#. en_US example: "Yesterday\u2003%l:%M %p" --> "Yesterday  13:00"
+#: plugins/Utils/relativetimeformatter.cpp:201
+msgid "Yesterday %H:%M"
+msgstr ""
+
+#. Translators, please edit/rearrange these strftime(3) tokens to suit your locale!
+#. This format string is used for showing, on a 24-hour clock, times that happened today.
+#. en_US example: "%H:%M" --> "13:00"
+#: plugins/Utils/relativetimeformatter.cpp:208
+msgid "%H:%M"
+msgstr ""
+
+#. Translators, please edit/rearrange these strftime(3) tokens to suit your locale!
+#. This format string is used for showing, on a 24-hour clock, events/appointments that happen tomorrow.
+#. (\u2003 is a unicode em space which is slightly wider than a normal space.)
+#. en_US example: "Tomorrow\u2003%l:%M %p" --> "Tomorrow  13:00"
+#: plugins/Utils/relativetimeformatter.cpp:216
+msgid "Tomorrow %H:%M"
+msgstr ""
+
+#. Translators, please edit/rearrange these strftime(3) tokens to suit your locale!
+#. This format string is used for showing, on a 24-hour clock, times that happened in the last week.
+#. (\u2003 is a unicode em space which is slightly wider than a normal space.)
+#. en_US example: "%a\u2003%H:%M" --> "Fri  13:00"
+#: plugins/Utils/relativetimeformatter.cpp:225
+msgid "%a %H:%M"
+msgstr ""
+
+#. Translators, please edit/rearrange these strftime(3) tokens to suit your locale!
+#. This format string is used for showing, on a 24-hour clock, times that happened before a week from now.
+#. (\u2003 is a unicode em space which is slightly wider than a normal space.)
+#. en_US example: "%a %b %d\u2003%H:%M" --> "Fri Oct 31  13:00"
+#. en_GB example: "%a %d %b\u2003%H:%M" --> "Fri 31 Oct  13:00"
+#: plugins/Utils/relativetimeformatter.cpp:234
+msgid "%a %d %b %H:%M"
 msgstr ""
 
 #: qml/Components/DelayedLockscreen.qml:49
@@ -65,83 +135,83 @@
 msgstr[0] ""
 msgstr[1] ""
 
-#: qml/Components/Dialogs.qml:116
+#: qml/Components/Dialogs.qml:115
 msgctxt "Title: Lock/Log out dialog"
 msgid "Log out"
 msgstr ""
 
-#: qml/Components/Dialogs.qml:117
+#: qml/Components/Dialogs.qml:116
 msgid "Are you sure you want to log out?"
 msgstr ""
 
-#: qml/Components/Dialogs.qml:119
+#: qml/Components/Dialogs.qml:118
 msgctxt "Button: Lock the system"
 msgid "Lock"
 msgstr ""
 
-#: qml/Components/Dialogs.qml:126
+#: qml/Components/Dialogs.qml:125
 msgctxt "Button: Log out from the system"
 msgid "Log Out"
 msgstr ""
 
-#: qml/Components/Dialogs.qml:133 qml/Components/Dialogs.qml:166
-#: qml/Components/Dialogs.qml:225
+#: qml/Components/Dialogs.qml:132 qml/Components/Dialogs.qml:165
+#: qml/Components/Dialogs.qml:224
 msgid "Cancel"
 msgstr ""
 
-#: qml/Components/Dialogs.qml:145
+#: qml/Components/Dialogs.qml:144
 msgctxt "Title: Reboot/Shut down dialog"
 msgid "Shut down"
 msgstr ""
 
-#: qml/Components/Dialogs.qml:146
+#: qml/Components/Dialogs.qml:145
 msgid "Are you sure you want to shut down?"
 msgstr ""
 
-#: qml/Components/Dialogs.qml:148
+#: qml/Components/Dialogs.qml:147
 msgctxt "Button: Reboot the system"
 msgid "Reboot"
 msgstr ""
 
-#: qml/Components/Dialogs.qml:157
+#: qml/Components/Dialogs.qml:156
 msgctxt "Button: Shut down the system"
 msgid "Shut down"
 msgstr ""
 
-#: qml/Components/Dialogs.qml:179
+#: qml/Components/Dialogs.qml:178
 msgctxt "Title: Reboot dialog"
 msgid "Reboot"
 msgstr ""
 
-#: qml/Components/Dialogs.qml:180
+#: qml/Components/Dialogs.qml:179
 msgid "Are you sure you want to reboot?"
 msgstr ""
 
-#: qml/Components/Dialogs.qml:182
+#: qml/Components/Dialogs.qml:181
 msgid "No"
 msgstr ""
 
-#: qml/Components/Dialogs.qml:189
+#: qml/Components/Dialogs.qml:188
 msgid "Yes"
 msgstr ""
 
-#: qml/Components/Dialogs.qml:204
+#: qml/Components/Dialogs.qml:203
 msgctxt "Title: Power off/Restart dialog"
 msgid "Power"
 msgstr ""
 
-#: qml/Components/Dialogs.qml:205
+#: qml/Components/Dialogs.qml:204
 msgid ""
 "Are you sure you would like\n"
 "to power off?"
 msgstr ""
 
-#: qml/Components/Dialogs.qml:207
+#: qml/Components/Dialogs.qml:206
 msgctxt "Button: Power off the system"
 msgid "Power off"
 msgstr ""
 
-#: qml/Components/Dialogs.qml:216
+#: qml/Components/Dialogs.qml:215
 msgctxt "Button: Restart the system"
 msgid "Restart"
 msgstr ""
@@ -156,29 +226,6 @@
 
 #: qml/Components/Lockscreen.qml:277
 msgid "OK"
-msgstr ""
-
-#: qml/Dash/DashPageHeader.qml:265
-msgctxt "Button: Open the Ubuntu Store"
-msgid "Store"
-msgstr ""
-
-#: qml/Dash/DashPageHeader.qml:272
-msgctxt "Button: Start a search in the current dash scope"
-msgid "Search"
-msgstr ""
-
-#: qml/Dash/DashPageHeader.qml:282
-msgctxt "Button: Show the current dash scope settings"
-msgid "Settings"
-msgstr ""
-
-#: qml/Dash/DashPageHeader.qml:289
-msgid "Remove from Favorites"
-msgstr ""
-
-#: qml/Dash/DashPageHeader.qml:289
-msgid "Add to Favorites"
 msgstr ""
 
 #: qml/Dash/GenericScopeView.qml:569 qml/Dash/GenericScopeView.qml:727
@@ -194,6 +241,29 @@
 msgid "Search"
 msgstr ""
 
+#: qml/Dash/PageHeader.qml:269
+msgctxt "Button: Open the Ubuntu Store"
+msgid "Store"
+msgstr ""
+
+#: qml/Dash/PageHeader.qml:276
+msgctxt "Button: Start a search in the current dash scope"
+msgid "Search"
+msgstr ""
+
+#: qml/Dash/PageHeader.qml:286
+msgctxt "Button: Show the current dash scope settings"
+msgid "Settings"
+msgstr ""
+
+#: qml/Dash/PageHeader.qml:293
+msgid "Remove from Favorites"
+msgstr ""
+
+#: qml/Dash/PageHeader.qml:293
+msgid "Add to Favorites"
+msgstr ""
+
 #: qml/Dash/Previews/PreviewActionCombo.qml:35
 msgid "More..."
 msgstr ""
@@ -204,6 +274,8 @@
 
 #: qml/Dash/Previews/PreviewCommentInput.qml:68
 #: qml/Dash/Previews/PreviewRatingInput.qml:174
+#: qml/Panel/Indicators/MessageMenuItemFactory.qml:148
+#: qml/Panel/Indicators/MessageMenuItemFactory.qml:205
 msgid "Send"
 msgstr ""
 
@@ -241,10 +313,6 @@
 
 #: qml/Dash/ScopesList.qml:114
 msgid "Also installed"
-msgstr ""
-
-#: qml/DisabledScreenNotice.qml:42
-msgid "Your device is now connected to an external display."
 msgstr ""
 
 #: qml/Greeter/CoverPage.qml:107
@@ -314,7 +382,7 @@
 msgid "Sorry, incorrect passcode"
 msgstr ""
 
-#: qml/Notifications/NotificationMenuItemFactory.qml:129
+#: qml/Notifications/NotificationMenuItemFactory.qml:128
 msgid "Show password"
 msgstr ""
 
@@ -326,78 +394,71 @@
 msgid "Conference"
 msgstr ""
 
-#: qml/Panel/Indicators/MenuItemFactory.qml:731
+#: qml/Panel/Indicators/MenuItemFactory.qml:727
 msgid "Nothing is playing"
 msgstr ""
 
-#: qml/Panel/Indicators/MenuItemFactory.qml:860
+#: qml/Panel/Indicators/MenuItemFactory.qml:856
 #, qt-format
 msgid "%1 hour"
 msgid_plural "%1 hours"
 msgstr[0] ""
 msgstr[1] ""
 
-#: qml/Panel/Indicators/MenuItemFactory.qml:864
+#: qml/Panel/Indicators/MenuItemFactory.qml:860
 #, qt-format
 msgid "%1 minute"
 msgid_plural "%1 minutes"
 msgstr[0] ""
 msgstr[1] ""
 
-#: qml/Panel/Indicators/MenuItemFactory.qml:869
+#: qml/Panel/Indicators/MenuItemFactory.qml:865
 #, qt-format
 msgid "%1 second"
 msgid_plural "%1 seconds"
 msgstr[0] ""
 msgstr[1] ""
 
-#: qml/Panel/Indicators/MenuItemFactory.qml:872
+#: qml/Panel/Indicators/MenuItemFactory.qml:868
 msgid "0 seconds"
 msgstr ""
 
 #. Translators: String like "1 hour, 2 minutes, 3 seconds remaining"
-#: qml/Panel/Indicators/MenuItemFactory.qml:874
+#: qml/Panel/Indicators/MenuItemFactory.qml:870
 #, qt-format
 msgid "%1 remaining"
 msgstr ""
 
+#: qml/Panel/Indicators/MenuItemFactory.qml:876
+msgid "In queue…"
+msgstr ""
+
 #: qml/Panel/Indicators/MenuItemFactory.qml:880
-msgid "In queue…"
+msgid "Downloading"
+msgstr ""
+
+#: qml/Panel/Indicators/MenuItemFactory.qml:882
+msgid "Paused, tap to resume"
 msgstr ""
 
 #: qml/Panel/Indicators/MenuItemFactory.qml:884
-msgid "Downloading"
+msgid "Canceled"
 msgstr ""
 
 #: qml/Panel/Indicators/MenuItemFactory.qml:886
-msgid "Paused, tap to resume"
+msgid "Finished"
 msgstr ""
 
 #: qml/Panel/Indicators/MenuItemFactory.qml:888
-msgid "Canceled"
-msgstr ""
-
-#: qml/Panel/Indicators/MenuItemFactory.qml:890
-msgid "Finished"
-msgstr ""
-
-#: qml/Panel/Indicators/MenuItemFactory.qml:892
 msgid "Failed, tap to retry"
 msgstr ""
 
-#: qml/Panel/Indicators/MessageMenuItemFactory.qml:155
-#: qml/Panel/Indicators/MessageMenuItemFactory.qml:214
-msgctxt "Button: Send a reply message"
-msgid "Send"
-msgstr ""
-
-#: qml/Panel/Indicators/MessageMenuItemFactory.qml:156
+#: qml/Panel/Indicators/MessageMenuItemFactory.qml:149
 msgctxt "Label: Hint in message indicator line edit"
 msgid "Reply"
 msgstr ""
 
-#: qml/Panel/Indicators/MessageMenuItemFactory.qml:213
-msgctxt "Button: Call back on phone"
+#: qml/Panel/Indicators/MessageMenuItemFactory.qml:204
 msgid "Call back"
 msgstr ""
 
@@ -481,7 +542,7 @@
 
 #: qml/Wizard/Pages/10-welcome.qml:88 qml/Wizard/Pages/30-passwd-type.qml:128
 #: qml/Wizard/Pages/40-wifi.qml:215 qml/Wizard/Pages/50-location.qml:131
-#: qml/Wizard/Pages/60-reporting.qml:60 qml/Wizard/Pages/passwd-confirm.qml:82
+#: qml/Wizard/Pages/60-reporting.qml:50 qml/Wizard/Pages/passwd-confirm.qml:82
 #: qml/Wizard/Pages/passwd-set.qml:90
 msgid "Continue"
 msgstr ""
@@ -579,17 +640,17 @@
 msgid "You can change your mind later in <b>System Settings</b>."
 msgstr ""
 
-#: qml/Wizard/Pages/60-reporting.qml:26
+#: qml/Wizard/Pages/60-reporting.qml:24
 msgid "Improving your experience"
 msgstr ""
 
-#: qml/Wizard/Pages/60-reporting.qml:46
+#: qml/Wizard/Pages/60-reporting.qml:36
 msgid ""
 "Your phone is set up to automatically report errors to Canonical and its "
 "partners, the makers of the operating system."
 msgstr ""
 
-#: qml/Wizard/Pages/60-reporting.qml:53
+#: qml/Wizard/Pages/60-reporting.qml:43
 msgid ""
 "This can be disabled in <b>System Settings</b> under <b>Security &amp; "
 "Privacy</b>"

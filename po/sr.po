--- conflicted
+++ resolved
@@ -9,26 +9,16 @@
 "Project-Id-Version: unity\n"
 "Report-Msgid-Bugs-To: FULL NAME <EMAIL@ADDRESS>\n"
 "POT-Creation-Date: 2015-03-19 16:03+0100\n"
-<<<<<<< HEAD
-"PO-Revision-Date: 2015-03-04 22:25+0000\n"
-"Last-Translator: Саша Петровић <salepetronije@gmail.com>\n"
-=======
 "PO-Revision-Date: 2015-04-13 15:19+0000\n"
 "Last-Translator: Данило Шеган <Unknown>\n"
->>>>>>> 5fe47b98
 "Language-Team: српски <xfce4@xfce4.org>\n"
 "MIME-Version: 1.0\n"
 "Content-Type: text/plain; charset=UTF-8\n"
 "Content-Transfer-Encoding: 8bit\n"
 "Plural-Forms: nplurals=3; plural=n%10==1 && n%100!=11 ? 0 : n%10>=2 && "
 "n%10<=4 && (n%100<10 || n%100>=20) ? 1 : 2;\n"
-<<<<<<< HEAD
-"X-Launchpad-Export-Date: 2015-03-25 06:05+0000\n"
-"X-Generator: Launchpad (build 17413)\n"
-=======
 "X-Launchpad-Export-Date: 2015-04-14 05:33+0000\n"
 "X-Generator: Launchpad (build 17423)\n"
->>>>>>> 5fe47b98
 "Language: sr\n"
 
 #: plugins/LightDM/Greeter.cpp:112
@@ -67,7 +57,7 @@
 #: qml/Components/Dialogs.qml:67
 msgctxt "Title: Lock/Log out dialog"
 msgid "Log out"
-msgstr ""
+msgstr "Одјави се"
 
 #: qml/Components/Dialogs.qml:68
 msgid "Are you sure you want to log out?"
@@ -91,7 +81,7 @@
 #: qml/Components/Dialogs.qml:96
 msgctxt "Title: Reboot/Shut down dialog"
 msgid "Shut down"
-msgstr ""
+msgstr "Угаси"
 
 #: qml/Components/Dialogs.qml:97
 msgid "Are you sure you want to shut down?"
@@ -100,12 +90,7 @@
 #: qml/Components/Dialogs.qml:99
 msgctxt "Button: Reboot the system"
 msgid "Reboot"
-msgstr ""
-
-#: qml/Components/Dialogs.qml:107
-msgctxt "Button: Shut down the system"
-msgid "Shut down"
-msgstr ""
+msgstr "Ресетуј"
 
 #: qml/Components/Dialogs.qml:107
 msgctxt "Button: Shut down the system"
@@ -115,11 +100,7 @@
 #: qml/Components/Dialogs.qml:127
 msgctxt "Title: Reboot dialog"
 msgid "Reboot"
-<<<<<<< HEAD
-msgstr ""
-=======
 msgstr "Ресетуј"
->>>>>>> 5fe47b98
 
 #: qml/Components/Dialogs.qml:128
 msgid "Are you sure you want to reboot?"
@@ -136,7 +117,7 @@
 #: qml/Components/Dialogs.qml:150
 msgctxt "Title: Power off/Restart dialog"
 msgid "Power"
-msgstr ""
+msgstr "Напајање"
 
 #: qml/Components/Dialogs.qml:151
 msgid ""
@@ -149,16 +130,12 @@
 #: qml/Components/Dialogs.qml:153
 msgctxt "Button: Power off the system"
 msgid "Power off"
-msgstr ""
+msgstr "Искључи"
 
 #: qml/Components/Dialogs.qml:162
 msgctxt "Button: Restart the system"
 msgid "Restart"
-<<<<<<< HEAD
-msgstr ""
-=======
 msgstr "Покрени поново"
->>>>>>> 5fe47b98
 
 #: qml/Components/Lockscreen.qml:238
 msgid "Return to Call"
@@ -183,26 +160,22 @@
 #: qml/Dash/GenericScopeView.qml:595
 msgctxt "Label: Hint for dash search line edit"
 msgid "Search"
-msgstr ""
+msgstr "Претрага"
 
 #: qml/Dash/PageHeader.qml:269
 msgctxt "Button: Open the Ubuntu Store"
 msgid "Store"
-msgstr ""
+msgstr "Продавница"
 
 #: qml/Dash/PageHeader.qml:276
 msgctxt "Button: Start a search in the current dash scope"
 msgid "Search"
-<<<<<<< HEAD
-msgstr ""
-=======
 msgstr "Тражи"
->>>>>>> 5fe47b98
 
 #: qml/Dash/PageHeader.qml:286
 msgctxt "Button: Show the current dash scope settings"
 msgid "Settings"
-msgstr ""
+msgstr "Подешавања"
 
 #: qml/Dash/PageHeader.qml:293
 msgid "Remove from Favorites"
@@ -369,11 +342,7 @@
 #: qml/Panel/Indicators/MessageMenuItemFactory.qml:149
 msgctxt "Label: Hint in message indicator line edit"
 msgid "Reply"
-<<<<<<< HEAD
-msgstr ""
-=======
 msgstr "Одговор"
->>>>>>> 5fe47b98
 
 #: qml/Panel/Indicators/ModemInfoItem.qml:105
 msgid "Unlock SIM"
@@ -438,7 +407,7 @@
 #: qml/Wizard/Page.qml:89
 msgctxt "Button: Go back one page in the Wizard"
 msgid "Back"
-msgstr ""
+msgstr "Назад"
 
 #: qml/Wizard/Pages/10-welcome.qml:27
 msgid "Hi!"
@@ -482,48 +451,32 @@
 #: qml/Wizard/Pages/30-passwd-type.qml:97
 msgctxt "Label: Type of security method"
 msgid "Swipe"
-<<<<<<< HEAD
-msgstr ""
-=======
 msgstr "Превлачење"
->>>>>>> 5fe47b98
 
 #: qml/Wizard/Pages/30-passwd-type.qml:98
 msgctxt "Label: Description of security method"
 msgid "No security"
-<<<<<<< HEAD
-msgstr ""
-=======
 msgstr "Без заштите"
->>>>>>> 5fe47b98
 
 #: qml/Wizard/Pages/30-passwd-type.qml:100
 msgctxt "Label: Type of security method"
 msgid "Passcode"
-<<<<<<< HEAD
-msgstr ""
-=======
 msgstr "Код"
->>>>>>> 5fe47b98
 
 #: qml/Wizard/Pages/30-passwd-type.qml:101
 msgctxt "Label: Description of security method"
 msgid "4 digits only"
-<<<<<<< HEAD
-msgstr ""
-=======
 msgstr "Само 4 цифре"
->>>>>>> 5fe47b98
 
 #: qml/Wizard/Pages/30-passwd-type.qml:103
 msgctxt "Label: Type of security method"
 msgid "Passphrase"
-msgstr ""
+msgstr "Лозинка"
 
 #: qml/Wizard/Pages/30-passwd-type.qml:104
 msgctxt "Label: Description of security method"
 msgid "Numbers and letters"
-msgstr ""
+msgstr "Бројеви и слова"
 
 #: qml/Wizard/Pages/40-wifi.qml:29
 msgid "Connect to Wi‑Fi"

--- conflicted
+++ resolved
@@ -7,11 +7,7 @@
 msgstr ""
 "Project-Id-Version: unity\n"
 "Report-Msgid-Bugs-To: FULL NAME <EMAIL@ADDRESS>\n"
-<<<<<<< HEAD
-"POT-Creation-Date: 2017-03-08 09:56+0000\n"
-=======
 "POT-Creation-Date: 2017-03-21 10:58+0000\n"
->>>>>>> 46bca5fb
 "PO-Revision-Date: 2017-03-05 14:59+0000\n"
 "Last-Translator: Adolfo Jayme <fitoschido@gmail.com>\n"
 "Language-Team: Spanish <es@li.org>\n"
@@ -19,13 +15,8 @@
 "Content-Type: text/plain; charset=UTF-8\n"
 "Content-Transfer-Encoding: 8bit\n"
 "Plural-Forms: nplurals=2; plural=n != 1;\n"
-<<<<<<< HEAD
-"X-Launchpad-Export-Date: 2017-03-14 07:13+0000\n"
-"X-Generator: Launchpad (build 18331)\n"
-=======
 "X-Launchpad-Export-Date: 2017-03-24 06:14+0000\n"
 "X-Generator: Launchpad (build 18334)\n"
->>>>>>> 46bca5fb
 
 #: plugins/LightDM/Greeter.cpp:188
 msgid "Password: "
@@ -208,11 +199,7 @@
 
 #: qml/Components/KeyboardShortcutsOverlay.qml:164
 msgid "Super + 1 to 0"
-<<<<<<< HEAD
-msgstr ""
-=======
 msgstr "Super + 1 a 0"
->>>>>>> 46bca5fb
 
 #: qml/Components/KeyboardShortcutsOverlay.qml:169
 msgid "Same as clicking on a launcher icon."
@@ -641,11 +628,7 @@
 
 #: qml/Panel/PanelMenuPage.qml:92
 msgid "Back"
-<<<<<<< HEAD
-msgstr ""
-=======
 msgstr "Atrás"
->>>>>>> 46bca5fb
 
 #: qml/Stage/SideStage.qml:76
 msgid "Drag using 3 fingers any application from one window to the other"

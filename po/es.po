--- conflicted
+++ resolved
@@ -7,18 +7,11 @@
 msgstr ""
 "Project-Id-Version: unity\n"
 "Report-Msgid-Bugs-To: \n"
-<<<<<<< HEAD
-"POT-Creation-Date: 2019-04-08 17:26-0500\n"
-"PO-Revision-Date: 2017-03-05 14:59+0000\n"
-"Last-Translator: Adolfo Jayme <fitoschido@gmail.com>\n"
-"Language-Team: Spanish <es@li.org>\n"
-=======
 "POT-Creation-Date: 2018-10-08 13:29-0500\n"
 "PO-Revision-Date: 2019-10-05 16:53+0000\n"
 "Last-Translator: Alex <alexisgiron4@hotmail.com>\n"
 "Language-Team: Spanish <https://translate.ubports.com/projects/unity8/unity8/"
 "es/>\n"
->>>>>>> d52dc2c9
 "Language: es\n"
 "MIME-Version: 1.0\n"
 "Content-Type: text/plain; charset=UTF-8\n"
@@ -31,41 +24,8 @@
 msgid "Password: "
 msgstr "Contraseña: "
 
-<<<<<<< HEAD
-#: plugins/LightDM/Greeter.cpp:203
-msgid "Username"
-msgstr "Nombre de usuario"
-
-#: plugins/LightDM/Greeter.cpp:242
-msgid "Failed to authenticate"
-msgstr "No se pudo autenticar"
-
-#: plugins/LightDM/Greeter.cpp:244
-msgid "Invalid password, please try again"
-msgstr "Contraseña incorrecta; inténtelo de nuevo"
-
-#: plugins/LightDM/Greeter.cpp:254
-msgid "Log In"
-msgstr "Iniciar sesión"
-
-#: plugins/LightDM/Greeter.cpp:254 qml/Wizard/Pages/UpdateDelegate.qml:118
-msgid "Retry"
-msgstr "Reintentar"
-
-#: plugins/LightDM/UsersModel.cpp:157
-msgid "Login"
-msgstr "Acceder"
-
-#: plugins/LightDM/UsersModel.cpp:165
-msgid "Guest Session"
-msgstr "Sesión de invitado"
-
-#: plugins/Unity/Launcher/launcheritem.cpp:49
-#: plugins/Unity/Launcher/launcheritem.cpp:123
-=======
 #: plugins/Unity/Launcher/launcheritem.cpp:50
 #: plugins/Unity/Launcher/launcheritem.cpp:109
->>>>>>> d52dc2c9
 msgid "Pin shortcut"
 msgstr "Anclar atajo"
 
@@ -96,14 +56,9 @@
 msgid "Log Out"
 msgstr "Cerrar la sesión"
 
-<<<<<<< HEAD
-#: qml/Components/Dialogs.qml:199 qml/Components/Dialogs.qml:264
-#: qml/Greeter/NarrowView.qml:208 qml/Wizard/Pages/passcode-confirm.qml:32
-=======
 #: qml/Components/Dialogs.qml:166 qml/Components/Dialogs.qml:222
 #: qml/Dash/DashPageHeader.qml:324 qml/Greeter/NarrowView.qml:232
 #: qml/Wizard/Pages/passcode-confirm.qml:32
->>>>>>> d52dc2c9
 #: qml/Wizard/Pages/passcode-set.qml:32
 msgid "Cancel"
 msgstr "Cancelar"
@@ -361,9 +316,6 @@
 msgid "Preview Share Item"
 msgstr "Revisar elemento compartido"
 
-<<<<<<< HEAD
-#: qml/Components/VirtualTouchPad.qml:317
-=======
 #: qml/Dash/DashPageHeader.qml:361
 msgctxt "Button: Open the Ubuntu Store"
 msgid "Store"
@@ -462,7 +414,6 @@
 msgstr "También instalados"
 
 #: qml/DisabledScreenNotice.qml:109
->>>>>>> d52dc2c9
 msgid ""
 "Your device is now connected to an external display. Use this screen as a "
 "touch pad to interact with the pointer."
@@ -470,25 +421,6 @@
 "Se ha conectado el dispositivo a una pantalla externa. Utilice esta ventana "
 "como panel táctil para mover el puntero."
 
-<<<<<<< HEAD
-#: qml/Components/VirtualTouchPad.qml:327
-msgid "Tap left button to click."
-msgstr "Presione el botón izquierdo para una pulsación."
-
-#: qml/Components/VirtualTouchPad.qml:339
-msgid "Tap right button to right click."
-msgstr "Presione el botón derecho para una pulsación secundaria."
-
-#: qml/Components/VirtualTouchPad.qml:351
-msgid "Swipe with two fingers to scroll."
-msgstr "Deslice con dos dedos para desplazarse."
-
-#: qml/Components/VirtualTouchPad.qml:396
-msgid "Find more settings in the system settings."
-msgstr "Encuentre más opciones en Configuración del sistema."
-
-=======
->>>>>>> d52dc2c9
 #: qml/Greeter/CoverPage.qml:127
 msgid "Unlock"
 msgstr "Desbloquear"
@@ -532,12 +464,6 @@
 msgid "Retry"
 msgstr "Reintentar"
 
-<<<<<<< HEAD
-#: qml/Launcher/Drawer.qml:107
-msgid "Search…"
-msgstr "Buscar…"
-
-=======
 #: qml/Greeter/LoginList.qml:99
 msgid "Log In"
 msgstr "Iniciar sesión"
@@ -550,7 +476,6 @@
 msgid "Select desktop environment"
 msgstr "Seleccionar entorno de escritorio"
 
->>>>>>> d52dc2c9
 #: qml/Notifications/NotificationMenuItemFactory.qml:124
 msgid "Show password"
 msgstr "Mostrar contraseña"
@@ -602,11 +527,7 @@
 msgid "In queue…"
 msgstr "En espera…"
 
-<<<<<<< HEAD
-#: qml/Panel/Indicators/IndicatorMenuItemFactory.qml:1021
-=======
 #: qml/Panel/Indicators/MenuItemFactory.qml:999
->>>>>>> d52dc2c9
 #: qml/Wizard/Pages/UpdateDelegate.qml:226
 msgid "Downloading"
 msgstr "Descargando"
@@ -683,44 +604,16 @@
 #: qml/Wizard/Pages/10-welcome.qml:175
 #: qml/Wizard/Pages/10-welcome-update.qml:126
 #: qml/Wizard/Pages/11-changelog.qml:74 qml/Wizard/Pages/20-keyboard.qml:152
-<<<<<<< HEAD
-#: qml/Wizard/Pages/30-wifi.qml:214 qml/Wizard/Pages/50-timezone.qml:272
-#: qml/Wizard/Pages/60-account.qml:72 qml/Wizard/Pages/70-passwd-type.qml:146
-#: qml/Wizard/Pages/76-app-update.qml:231
-#: qml/Wizard/Pages/passcode-desktop.qml:154
-#: qml/Wizard/Pages/password-set.qml:153
-=======
 #: qml/Wizard/Pages/30-wifi.qml:208 qml/Wizard/Pages/50-timezone.qml:272
 #: qml/Wizard/Pages/60-account.qml:66 qml/Wizard/Pages/70-passwd-type.qml:146
 #: qml/Wizard/Pages/75-report-check.qml:85
 #: qml/Wizard/Pages/76-app-update.qml:236
 #: qml/Wizard/Pages/passcode-desktop.qml:142
 #: qml/Wizard/Pages/password-set.qml:142
->>>>>>> d52dc2c9
 msgid "Next"
 msgstr "Siguiente"
 
 #: qml/Wizard/Pages/10-welcome-update.qml:91
-<<<<<<< HEAD
-#, fuzzy
-#| msgid "Welcome to Ubuntu"
-msgid "Welcome to "
-msgstr "Bienvenido a su dispositivo Ubuntu"
-
-#: qml/Wizard/Pages/10-welcome-update.qml:106
-msgid "We will make sure your device is ready to use "
-msgstr ""
-
-#: qml/Wizard/Pages/11-changelog.qml:28
-msgid "What's new"
-msgstr ""
-
-#: qml/Wizard/Pages/11-changelog.qml:74
-#, fuzzy
-#| msgid "Speaking..."
-msgid "Loading..."
-msgstr "Hablando…"
-=======
 msgid "Welcome to "
 msgstr "Bienvenida/o a "
 
@@ -735,7 +628,6 @@
 #: qml/Wizard/Pages/11-changelog.qml:74
 msgid "Loading..."
 msgstr "Cargando..."
->>>>>>> d52dc2c9
 
 #: qml/Wizard/Pages/20-keyboard.qml:31
 msgid "Select Keyboard"
@@ -749,15 +641,9 @@
 msgid "Keyboard layout"
 msgstr "Disposición de teclado"
 
-<<<<<<< HEAD
-#: qml/Wizard/Pages/20-keyboard.qml:152 qml/Wizard/Pages/30-wifi.qml:214
-#: qml/Wizard/Pages/60-account.qml:72 qml/Wizard/Pages/76-app-update.qml:235
-#: qml/Wizard/Pages/79-system-update.qml:144 qml/Wizard/Pages/sim.qml:101
-=======
 #: qml/Wizard/Pages/20-keyboard.qml:152 qml/Wizard/Pages/30-wifi.qml:208
 #: qml/Wizard/Pages/60-account.qml:66 qml/Wizard/Pages/76-app-update.qml:240
 #: qml/Wizard/Pages/79-system-update.qml:152 qml/Wizard/Pages/sim.qml:101
->>>>>>> d52dc2c9
 msgid "Skip"
 msgstr "Omitir"
 
@@ -765,17 +651,6 @@
 msgid "Connect to Wi‑Fi"
 msgstr "Conectar con wifi"
 
-<<<<<<< HEAD
-#: qml/Wizard/Pages/30-wifi.qml:139
-msgid "Connected"
-msgstr "Conectado"
-
-#: qml/Wizard/Pages/30-wifi.qml:172
-msgid "Available Wi-Fi networks"
-msgstr "Redes wifi disponibles"
-
-#: qml/Wizard/Pages/30-wifi.qml:173
-=======
 #: qml/Wizard/Pages/30-wifi.qml:133
 msgid "Connected"
 msgstr "Conectado"
@@ -785,7 +660,6 @@
 msgstr "Redes wifi disponibles"
 
 #: qml/Wizard/Pages/30-wifi.qml:167
->>>>>>> d52dc2c9
 msgid "No available Wi-Fi networks"
 msgstr "No hay redes wifi disponibles"
 
@@ -801,11 +675,7 @@
 msgid "Personalize Your Device"
 msgstr "Personalice su dispositivo"
 
-<<<<<<< HEAD
-#: qml/Wizard/Pages/60-account.qml:54
-=======
 #: qml/Wizard/Pages/60-account.qml:49
->>>>>>> d52dc2c9
 msgid "Preferred Name"
 msgstr "Nombre preferido"
 
@@ -828,45 +698,14 @@
 msgid "No lock code"
 msgstr "Sin código de bloqueo"
 
-<<<<<<< HEAD
-#: qml/Wizard/Pages/76-app-update.qml:34
-msgid "Update Apps"
-msgstr ""
-
-#: qml/Wizard/Pages/76-app-update.qml:122
-msgid "This device is not connected to the internet."
-msgstr ""
-=======
 #: qml/Wizard/Pages/75-report-check.qml:26
 msgid "Privacy Policy"
 msgstr "Política de privacidad"
->>>>>>> d52dc2c9
-
-#: qml/Wizard/Pages/76-app-update.qml:123
-#: qml/Wizard/Pages/76-app-update.qml:129
-msgid "Use the OpenStore app to check for updates once connected."
-msgstr ""
-
-#: qml/Wizard/Pages/76-app-update.qml:125
-msgid "Software is up to date"
-msgstr ""
-
-#: qml/Wizard/Pages/76-app-update.qml:128
-msgid "The update server is not responding."
-msgstr ""
-
-<<<<<<< HEAD
-#: qml/Wizard/Pages/76-app-update.qml:233
-#, fuzzy
-#| msgid "Loading. Please Wait..."
-msgid "Please wait..."
-msgstr "Cargando, espere…"
-
-#: qml/Wizard/Pages/79-system-update.qml:28
-msgid "Update Device"
-msgstr "Actualizar dispositivo"
-
-=======
+
+#: qml/Wizard/Pages/75-report-check.qml:26
+msgid "Help Us Improve"
+msgstr "Ayúdenos a mejorar"
+
 #: qml/Wizard/Pages/75-report-check.qml:60
 msgid "Improve system performance by sending us crashes and error reports."
 msgstr "Ayúdenos a mejorar el sistema enviándonos los informes de errores."
@@ -906,7 +745,6 @@
 msgid "Update Device"
 msgstr "Actualizar dispositivo"
 
->>>>>>> d52dc2c9
 #: qml/Wizard/Pages/79-system-update.qml:55
 msgid ""
 "There is a system update available and ready to install. Afterwards, the "
@@ -916,16 +754,8 @@
 "el dispositivo se reiniciará automáticamente."
 
 #: qml/Wizard/Pages/79-system-update.qml:76
-<<<<<<< HEAD
-#, fuzzy
-#| msgctxt "string identifying name of the update"
-#| msgid "Ubuntu system"
-msgctxt "string identifying name of the update"
-msgid "Ubuntu Touch system"
-=======
 msgctxt "string identifying name of the update"
 msgid "Ubuntu system"
->>>>>>> d52dc2c9
 msgstr "Ubuntu"
 
 #: qml/Wizard/Pages/79-system-update.qml:83
@@ -934,29 +764,17 @@
 msgid "Version %1"
 msgstr "Versión %1"
 
-<<<<<<< HEAD
-#: qml/Wizard/Pages/79-system-update.qml:95
-msgid "This could take a few minutes..."
-msgstr "Esto podría llevar algunos minutos..."
-
-#: qml/Wizard/Pages/79-system-update.qml:109
-=======
 #: qml/Wizard/Pages/79-system-update.qml:102
 msgid "This could take a few minutes..."
 msgstr "Esto podría llevar algunos minutos..."
 
 #: qml/Wizard/Pages/79-system-update.qml:116
->>>>>>> d52dc2c9
 msgid "Install and restart now"
 msgstr "Instalar y reiniciar ahora"
 
 #: qml/Wizard/Pages/80-finished.qml:91
 msgid "Welcome Back"
-<<<<<<< HEAD
-msgstr ""
-=======
 msgstr "Bienvenida/o de nuevo"
->>>>>>> d52dc2c9
 
 #: qml/Wizard/Pages/80-finished.qml:91
 msgid "Welcome to Ubuntu"
@@ -976,38 +794,16 @@
 
 #: qml/Wizard/Pages/DownloadHandler.qml:174
 msgid "Installation failed"
-<<<<<<< HEAD
-msgstr ""
-
-#: qml/Wizard/Pages/GlobalUpdateControls.qml:84
-msgid "Checking for updates…"
-msgstr ""
-=======
 msgstr "Instalación fallida"
 
 #: qml/Wizard/Pages/GlobalUpdateControls.qml:84
 msgid "Checking for updates…"
 msgstr "Buscando actualizaciones…"
->>>>>>> d52dc2c9
 
 #: qml/Wizard/Pages/GlobalUpdateControls.qml:109
 #, qt-format
 msgid "%1 update available"
 msgid_plural "%1 updates available"
-<<<<<<< HEAD
-msgstr[0] ""
-msgstr[1] ""
-
-#: qml/Wizard/Pages/GlobalUpdateControls.qml:119
-msgid "Update all…"
-msgstr ""
-
-#: qml/Wizard/Pages/GlobalUpdateControls.qml:121
-#, fuzzy
-#| msgid "Update Device"
-msgid "Update all"
-msgstr "Actualizar dispositivo"
-=======
 msgstr[0] "%1 actualización disponible"
 msgstr[1] "%1 actualizaciones disponibles"
 
@@ -1018,10 +814,9 @@
 #: qml/Wizard/Pages/GlobalUpdateControls.qml:121
 msgid "Update all"
 msgstr "Actualizar todo"
->>>>>>> d52dc2c9
 
 #: qml/Wizard/Pages/passcode-confirm.qml:43
-#: qml/Wizard/Pages/passcode-desktop.qml:104
+#: qml/Wizard/Pages/passcode-desktop.qml:97
 msgid "Confirm passcode"
 msgstr "Confirme el código"
 
@@ -1038,24 +833,24 @@
 msgid "Lock Screen Passcode"
 msgstr "Código de bloqueo de pantalla"
 
-#: qml/Wizard/Pages/passcode-desktop.qml:68
+#: qml/Wizard/Pages/passcode-desktop.qml:61
 msgid "Enter 4 numbers to setup your passcode"
 msgstr "Introduzca 4 dígitos para configurar el código"
 
-#: qml/Wizard/Pages/passcode-desktop.qml:84
+#: qml/Wizard/Pages/passcode-desktop.qml:77
 #: qml/Wizard/Pages/passcode-set.qml:54
 msgid "Choose passcode"
 msgstr "Elija un código"
 
-#: qml/Wizard/Pages/passcode-desktop.qml:139
+#: qml/Wizard/Pages/passcode-desktop.qml:127
 msgid "Passcode too short"
 msgstr "El código es muy corto"
 
-#: qml/Wizard/Pages/passcode-desktop.qml:141
+#: qml/Wizard/Pages/passcode-desktop.qml:129
 msgid "Passcodes match"
 msgstr "Los códigos coinciden"
 
-#: qml/Wizard/Pages/passcode-desktop.qml:143
+#: qml/Wizard/Pages/passcode-desktop.qml:131
 msgid "Passcodes do not match"
 msgstr "Los códigos no coinciden"
 
@@ -1067,15 +862,15 @@
 msgid "Lock Screen Password"
 msgstr "Contraseña de bloqueo de pantalla"
 
-#: qml/Wizard/Pages/password-set.qml:68
+#: qml/Wizard/Pages/password-set.qml:62
 msgid "Enter at least 8 characters"
 msgstr "Introduzca al menos 8 caracteres"
 
-#: qml/Wizard/Pages/password-set.qml:80
+#: qml/Wizard/Pages/password-set.qml:74
 msgid "Choose password"
 msgstr "Elija una contraseña"
 
-#: qml/Wizard/Pages/password-set.qml:110
+#: qml/Wizard/Pages/password-set.qml:104
 msgid "Confirm password"
 msgstr "Confirme la contraseña"
 
@@ -1104,50 +899,6 @@
 msgstr "Para continuar sin SIM toque en Omitir."
 
 #: qml/Wizard/Pages/UpdateDelegate.qml:123
-<<<<<<< HEAD
-#, fuzzy
-#| msgid "Update Device"
-msgid "Update"
-msgstr "Actualizar dispositivo"
-
-#: qml/Wizard/Pages/UpdateDelegate.qml:125
-#, fuzzy
-#| msgid "Downloading"
-msgid "Download"
-msgstr "Descargando"
-
-#: qml/Wizard/Pages/UpdateDelegate.qml:131
-msgid "Resume"
-msgstr ""
-
-#: qml/Wizard/Pages/UpdateDelegate.qml:138
-msgid "Pause"
-msgstr ""
-
-#: qml/Wizard/Pages/UpdateDelegate.qml:142
-msgid "Install…"
-msgstr ""
-
-#: qml/Wizard/Pages/UpdateDelegate.qml:144
-msgid "Install"
-msgstr ""
-
-#: qml/Wizard/Pages/UpdateDelegate.qml:148
-msgid "Open"
-msgstr ""
-
-#: qml/Wizard/Pages/UpdateDelegate.qml:216
-msgid "Installing"
-msgstr ""
-
-#: qml/Wizard/Pages/UpdateDelegate.qml:220
-msgid "Paused"
-msgstr ""
-
-#: qml/Wizard/Pages/UpdateDelegate.qml:223
-msgid "Waiting to download"
-msgstr ""
-=======
 msgid "Update"
 msgstr "Actualizar"
 
@@ -1186,38 +937,10 @@
 #: qml/Wizard/Pages/UpdateDelegate.qml:223
 msgid "Waiting to download"
 msgstr "Esperando para descargar"
->>>>>>> d52dc2c9
 
 #: qml/Wizard/Pages/UpdateDelegate.qml:279
 #, qt-format
 msgid "%1 of %2"
-<<<<<<< HEAD
-msgstr ""
-
-#: qml/Wizard/Pages/UpdateDelegate.qml:283
-#, fuzzy
-#| msgid "Downloading"
-msgid "Downloaded"
-msgstr "Descargando"
-
-#: qml/Wizard/Pages/UpdateDelegate.qml:286
-#, fuzzy
-#| msgid "Also installed"
-msgid "Installed"
-msgstr "También instalados"
-
-#: qml/Wizard/Pages/UpdateDelegate.qml:291
-#, fuzzy, qt-format
-#| msgid "Update Device"
-msgid "Updated %1"
-msgstr "Actualizar dispositivo"
-
-#: qml/Wizard/Pages/UpdateDelegate.qml:315
-#, fuzzy
-#| msgid "Update Device"
-msgid "Update failed"
-msgstr "Actualizar dispositivo"
-=======
 msgstr "%1 de %2"
 
 #: qml/Wizard/Pages/UpdateDelegate.qml:283
@@ -1236,7 +959,6 @@
 #: qml/Wizard/Pages/UpdateDelegate.qml:315
 msgid "Update failed"
 msgstr "Actualización fallida"
->>>>>>> d52dc2c9
 
 #: qml/Wizard/PasswordMeter.qml:87
 msgid "Password too short"
@@ -1266,86 +988,6 @@
 msgid "Very weak password"
 msgstr "Contraseña muy débil"
 
-<<<<<<< HEAD
-#~ msgctxt "Button: Open the Ubuntu Store"
-#~ msgid "Store"
-#~ msgstr "Tienda"
-
-#~ msgctxt "Button: Start a search in the current dash scope"
-#~ msgid "Search"
-#~ msgstr "Buscar"
-
-#~ msgctxt "Button: Show the current dash scope settings"
-#~ msgid "Settings"
-#~ msgstr "Ajustes"
-
-#~ msgid "Remove from Favorites"
-#~ msgstr "Quitar de favoritos"
-
-#~ msgid "Add to Favorites"
-#~ msgstr "Añadir a favoritos"
-
-#~ msgid "Refine your results"
-#~ msgstr "Refinar resultados"
-
-#~ msgid "Reset"
-#~ msgstr "Restablecer"
-
-#~ msgid "Show less"
-#~ msgstr "Mostrar menos"
-
-#~ msgid "Show all"
-#~ msgstr "Mostrar todo"
-
-#~ msgctxt "Label: Hint for dash search line edit"
-#~ msgid "Search"
-#~ msgstr "Búsqueda"
-
-#~ msgid "Recent Searches"
-#~ msgstr "Búsquedas recientes"
-
-#~ msgid "Clear All"
-#~ msgstr "Borrar todo"
-
-#~ msgid "More..."
-#~ msgstr "Más…"
-
-#~ msgid "Less..."
-#~ msgstr "Menos…"
-
-#~ msgid "Send"
-#~ msgstr "Enviar"
-
-#~ msgid "Rate this"
-#~ msgstr "Valorar esto"
-
-#~ msgid "Add a review"
-#~ msgstr "Añadir una reseña"
-
-#~ msgid "Pull to refresh…"
-#~ msgstr "Deslice para actualizar…"
-
-#~ msgid "Release to refresh…"
-#~ msgstr "Suelte para actualizar…"
-
-#~ msgid "Enable location data"
-#~ msgstr "Activar datos de ubicación"
-
-#~ msgid "Manage"
-#~ msgstr "Gestionar"
-
-#~ msgid "Home"
-#~ msgstr "Inicio"
-
-#~ msgctxt "Apps sorted alphabetically"
-#~ msgid "A-Z"
-#~ msgstr "A-Z"
-
-#~ msgid "More apps in the store"
-#~ msgstr "Más aplicaciones en la tienda"
-
-=======
->>>>>>> d52dc2c9
 #~ msgid "Location Services"
 #~ msgstr "Servicios de ubicación"
 
@@ -1372,21 +1014,6 @@
 #~ msgid "You can change it later in System Settings."
 #~ msgstr "Puede cambiarlo luego en Configuración del sistema."
 
-<<<<<<< HEAD
-#~ msgid "Privacy Policy"
-#~ msgstr "Política de privacidad"
-
-#~ msgid "Help Us Improve"
-#~ msgstr "Ayúdenos a mejorar"
-
-#~ msgid "Improve system performance by sending us crashes and error reports."
-#~ msgstr "Ayúdenos a mejorar el sistema enviándonos los informes de errores."
-
-#~ msgid "Privacy policy"
-#~ msgstr "Política de privacidad"
-
-=======
->>>>>>> d52dc2c9
 #~ msgid "Terms & Conditions"
 #~ msgstr "Términos y condiciones"
 
@@ -1806,17 +1433,4 @@
 #~ "Sitúe el ratón en el borde derecho para ver las aplicaciones abiertas"
 
 #~ msgid "Short or long swipe from the right edge to view your open apps"
-<<<<<<< HEAD
-#~ msgstr "Deslice desde el borde derecho para ver las aplis abiertas"
-
-#~ msgid "Long swipe from the left edge to open the Today scope"
-#~ msgstr "Deslice largo desde el borde izquierdo para ver el scope Hoy"
-
-#~ msgid "Takes a screenshot of a window."
-#~ msgstr "Captura una ventana."
-
-#~ msgid "Super + 0 to 9"
-#~ msgstr "Super + 0 a 9"
-=======
-#~ msgstr "Deslice desde el borde derecho para ver las aplis abiertas"
->>>>>>> d52dc2c9
+#~ msgstr "Deslice desde el borde derecho para ver las aplis abiertas"
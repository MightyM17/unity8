# Bengali translation for unity8
# Copyright (c) 2015 Rosetta Contributors and Canonical Ltd 2015
# This file is distributed under the same license as the unity8 package.
# FIRST AUTHOR <EMAIL@ADDRESS>, 2015.
#
msgid ""
msgstr ""
"Project-Id-Version: unity8\n"
"Report-Msgid-Bugs-To: \n"
<<<<<<< HEAD
"POT-Creation-Date: 2019-04-08 17:26-0500\n"
=======
"POT-Creation-Date: 2018-10-08 13:29-0500\n"
>>>>>>> d52dc2c9
"PO-Revision-Date: 2015-11-27 19:38+0000\n"
"Last-Translator: FULL NAME <EMAIL@ADDRESS>\n"
"Language-Team: Bengali <bn@li.org>\n"
"Language: bn\n"
"MIME-Version: 1.0\n"
"Content-Type: text/plain; charset=UTF-8\n"
"Content-Transfer-Encoding: 8bit\n"
"Plural-Forms: nplurals=2; plural=n != 1;\n"
"X-Launchpad-Export-Date: 2016-11-23 06:34+0000\n"
"X-Generator: Launchpad (build 18269)\n"

#: plugins/LightDM/Greeter.cpp:123
msgid "Password: "
msgstr "পাসওয়ার্ড: "

<<<<<<< HEAD
#: plugins/LightDM/Greeter.cpp:203
msgid "Username"
msgstr ""

#: plugins/LightDM/Greeter.cpp:242
msgid "Failed to authenticate"
msgstr ""

#: plugins/LightDM/Greeter.cpp:244
msgid "Invalid password, please try again"
msgstr ""

#: plugins/LightDM/Greeter.cpp:254
msgid "Log In"
msgstr ""

#: plugins/LightDM/Greeter.cpp:254 qml/Wizard/Pages/UpdateDelegate.qml:118
msgid "Retry"
msgstr ""

#: plugins/LightDM/UsersModel.cpp:157
msgid "Login"
msgstr ""

#: plugins/LightDM/UsersModel.cpp:165
msgid "Guest Session"
msgstr ""

#: plugins/Unity/Launcher/launcheritem.cpp:49
#: plugins/Unity/Launcher/launcheritem.cpp:123
=======
#: plugins/Unity/Launcher/launcheritem.cpp:50
#: plugins/Unity/Launcher/launcheritem.cpp:109
>>>>>>> d52dc2c9
msgid "Pin shortcut"
msgstr "পিন"

#: plugins/Unity/Launcher/launcheritem.cpp:55
msgid "Quit"
msgstr ""

#: plugins/Unity/Launcher/launcheritem.cpp:109
msgid "Unpin shortcut"
msgstr "আনপিন"

#: qml/Components/Dialogs.qml:149
msgctxt "Title: Lock/Log out dialog"
msgid "Log out"
msgstr ""

#: qml/Components/Dialogs.qml:150
msgid "Are you sure you want to log out?"
msgstr "আপনি কি লগ আউট করতে চান?"

#: qml/Components/Dialogs.qml:152
msgctxt "Button: Lock the system"
msgid "Lock"
msgstr "লক করুন"

#: qml/Components/Dialogs.qml:159
msgctxt "Button: Log out from the system"
msgid "Log Out"
msgstr ""

<<<<<<< HEAD
#: qml/Components/Dialogs.qml:199 qml/Components/Dialogs.qml:264
#: qml/Greeter/NarrowView.qml:208 qml/Wizard/Pages/passcode-confirm.qml:32
=======
#: qml/Components/Dialogs.qml:166 qml/Components/Dialogs.qml:222
#: qml/Dash/DashPageHeader.qml:324 qml/Greeter/NarrowView.qml:232
#: qml/Wizard/Pages/passcode-confirm.qml:32
>>>>>>> d52dc2c9
#: qml/Wizard/Pages/passcode-set.qml:32
msgid "Cancel"
msgstr "বাতিল"

#: qml/Components/Dialogs.qml:178
msgctxt "Title: Reboot dialog"
msgid "Reboot"
msgstr "পুনরায় চালু"

#: qml/Components/Dialogs.qml:179
msgid "Are you sure you want to reboot?"
msgstr "আপনি কি পুনরায় চালু করতে চান?"

#: qml/Components/Dialogs.qml:181
msgid "No"
msgstr "না"

#: qml/Components/Dialogs.qml:187
msgid "Yes"
msgstr "হ্যাঁ"

#: qml/Components/Dialogs.qml:202
msgctxt "Title: Power off/Restart dialog"
msgid "Power"
msgstr ""

#: qml/Components/Dialogs.qml:203
msgid ""
"Are you sure you would like\n"
"to power off?"
msgstr ""
"আপনি নিশ্চিত যে আপনি\n"
"বন্ধ করতে চান?"

#: qml/Components/Dialogs.qml:205
msgctxt "Button: Power off the system"
msgid "Power off"
msgstr "বন্ধ করুন"

#: qml/Components/Dialogs.qml:214
msgctxt "Button: Restart the system"
msgid "Restart"
msgstr "পুনরায় চালু"

#: qml/Components/KeyboardShortcutsOverlay.qml:41
msgid "Keyboard Shortcuts"
msgstr ""

#: qml/Components/KeyboardShortcutsOverlay.qml:55
msgid "Unity 8"
msgstr ""

#: qml/Components/KeyboardShortcutsOverlay.qml:62
msgid "PrtScr"
msgstr ""

#: qml/Components/KeyboardShortcutsOverlay.qml:67
msgid "Takes a screenshot."
msgstr ""

#: qml/Components/KeyboardShortcutsOverlay.qml:75
msgid "Alt + PrtScr"
msgstr ""

#: qml/Components/KeyboardShortcutsOverlay.qml:80
msgid "Takes a screenshot of a window."
msgstr ""

#: qml/Components/KeyboardShortcutsOverlay.qml:88
msgid "Super + Space"
msgstr ""

#: qml/Components/KeyboardShortcutsOverlay.qml:93
msgid "Switches to next keyboard layout."
msgstr ""

#: qml/Components/KeyboardShortcutsOverlay.qml:101
msgid "Super + Shift + Space"
msgstr ""

#: qml/Components/KeyboardShortcutsOverlay.qml:106
msgid "Switches to previous keyboard layout."
msgstr ""

#: qml/Components/KeyboardShortcutsOverlay.qml:118
msgid "Launcher"
msgstr ""

#: qml/Components/KeyboardShortcutsOverlay.qml:125
msgid "Super (Hold)"
msgstr ""

#: qml/Components/KeyboardShortcutsOverlay.qml:130
msgid "Opens the launcher, displays shortcuts."
msgstr ""

#: qml/Components/KeyboardShortcutsOverlay.qml:138
msgid "Alt + F1"
msgstr ""

#: qml/Components/KeyboardShortcutsOverlay.qml:143
msgid "Opens launcher keyboard navigation mode."
msgstr ""

#: qml/Components/KeyboardShortcutsOverlay.qml:151
msgid "Super + Tab"
msgstr ""

#: qml/Components/KeyboardShortcutsOverlay.qml:156
msgid "Switches applications via the launcher."
msgstr ""

#: qml/Components/KeyboardShortcutsOverlay.qml:164
msgid "Super + 0 to 9"
msgstr ""

#: qml/Components/KeyboardShortcutsOverlay.qml:169
msgid "Same as clicking on a launcher icon."
msgstr ""

#: qml/Components/KeyboardShortcutsOverlay.qml:181
msgid "Scopes"
msgstr ""

#: qml/Components/KeyboardShortcutsOverlay.qml:188
msgid "Super (Tap)"
msgstr ""

#: qml/Components/KeyboardShortcutsOverlay.qml:193
msgid "Opens the Scopes home."
msgstr ""

#: qml/Components/KeyboardShortcutsOverlay.qml:209
msgid "Switching"
msgstr ""

#: qml/Components/KeyboardShortcutsOverlay.qml:216
msgid "Alt + Tab"
msgstr ""

#: qml/Components/KeyboardShortcutsOverlay.qml:221
msgid "Switches between applications."
msgstr ""

#: qml/Components/KeyboardShortcutsOverlay.qml:229
msgid "Super + W"
msgstr ""

#: qml/Components/KeyboardShortcutsOverlay.qml:234
msgid "Opens the desktop spread."
msgstr ""

#: qml/Components/KeyboardShortcutsOverlay.qml:242
msgid "Cursor Left or Right"
msgstr ""

#: qml/Components/KeyboardShortcutsOverlay.qml:247
msgid "Moves the focus."
msgstr ""

#: qml/Components/KeyboardShortcutsOverlay.qml:259
msgid "Windows"
msgstr ""

#: qml/Components/KeyboardShortcutsOverlay.qml:266
msgid "Ctrl + Super + D"
msgstr ""

#: qml/Components/KeyboardShortcutsOverlay.qml:271
msgid "Minimizes all windows."
msgstr ""

#: qml/Components/KeyboardShortcutsOverlay.qml:279
msgid "Ctrl + Super + Up"
msgstr ""

#: qml/Components/KeyboardShortcutsOverlay.qml:284
msgid "Maximizes the current window."
msgstr ""

#: qml/Components/KeyboardShortcutsOverlay.qml:292
msgid "Ctrl + Super + Down"
msgstr ""

#: qml/Components/KeyboardShortcutsOverlay.qml:297
msgid "Minimizes or restores the current window."
msgstr ""

#: qml/Components/KeyboardShortcutsOverlay.qml:305
msgid "Ctrl + Super + Left or Right"
msgstr ""

#: qml/Components/KeyboardShortcutsOverlay.qml:310
msgid "Semi-maximizes the current window."
msgstr ""

#: qml/Components/KeyboardShortcutsOverlay.qml:318
msgid "Alt + F4"
msgstr ""

#: qml/Components/KeyboardShortcutsOverlay.qml:323
msgid "Closes the current window."
msgstr ""

#: qml/Components/Lockscreen.qml:212 qml/Greeter/NarrowView.qml:252
msgid "Return to Call"
msgstr "কল এ ফিরে যান"

#: qml/Components/Lockscreen.qml:212
msgid "Emergency Call"
msgstr "জরুরী কল"

#: qml/Components/Lockscreen.qml:244
msgid "OK"
msgstr "ঠিক আছে"

#: qml/Components/MediaServices/VideoPlayerControls.qml:44
#, qt-format
msgid "%1:%2:%3"
msgstr ""

#: qml/Components/MediaServices/VideoPlayerControls.qml:49
#, qt-format
msgid "%1:%2"
msgstr ""

#: qml/Components/ModeSwitchWarningDialog.qml:32
msgid "Apps may have unsaved data:"
msgstr ""

#: qml/Components/ModeSwitchWarningDialog.qml:57
msgctxt ""
"Re-dock means connect the device again to an external screen/mouse/keyboard"
msgid "Re-dock, save your work and close these apps to continue."
msgstr ""

#: qml/Components/ModeSwitchWarningDialog.qml:63
msgid "Or force close now (unsaved data will be lost)."
msgstr ""

#: qml/Components/ModeSwitchWarningDialog.qml:75
msgid "OK, I will reconnect"
msgstr ""

#: qml/Components/ModeSwitchWarningDialog.qml:76
msgid "Reconnect now!"
msgstr ""

#: qml/Components/ModeSwitchWarningDialog.qml:88
msgid "Close all"
msgstr ""

#: qml/Components/SharingPicker.qml:54
msgid "Preview Share Item"
msgstr ""

<<<<<<< HEAD
#: qml/Components/VirtualTouchPad.qml:317
msgid ""
"Your device is now connected to an external display. Use this screen as a "
"touch pad to interact with the pointer."
msgstr ""

#: qml/Components/VirtualTouchPad.qml:327
msgid "Tap left button to click."
msgstr ""

#: qml/Components/VirtualTouchPad.qml:339
msgid "Tap right button to right click."
msgstr ""

#: qml/Components/VirtualTouchPad.qml:351
msgid "Swipe with two fingers to scroll."
msgstr ""

#: qml/Components/VirtualTouchPad.qml:396
msgid "Find more settings in the system settings."
=======
#: qml/Dash/DashPageHeader.qml:361
msgctxt "Button: Open the Ubuntu Store"
msgid "Store"
msgstr "স্টোর"

#: qml/Dash/DashPageHeader.qml:368
msgctxt "Button: Start a search in the current dash scope"
msgid "Search"
msgstr "খুঁজুন"

#: qml/Dash/DashPageHeader.qml:378
msgctxt "Button: Show the current dash scope settings"
msgid "Settings"
msgstr "সেটিংস"

#: qml/Dash/DashPageHeader.qml:385
msgid "Remove from Favorites"
msgstr "পছন্দ থেকে মুছে ফেলুন"

#: qml/Dash/DashPageHeader.qml:385
msgid "Add to Favorites"
msgstr "পছন্দতে যোগ করুন"

#: qml/Dash/FiltersPopover.qml:61
msgid "Refine your results"
msgstr ""

#: qml/Dash/FiltersPopover.qml:70
msgid "Reset"
msgstr ""

#: qml/Dash/GenericScopeView.qml:547 qml/Dash/GenericScopeView.qml:718
msgid "Show less"
msgstr ""

#: qml/Dash/GenericScopeView.qml:547
msgid "Show all"
msgstr ""

#: qml/Dash/GenericScopeView.qml:578
msgctxt "Label: Hint for dash search line edit"
msgid "Search"
msgstr "খুঁজুন"

#: qml/Dash/PageHeaderExtraPanel.qml:67
msgid "Recent Searches"
msgstr ""

#: qml/Dash/PageHeaderExtraPanel.qml:78
msgid "Clear All"
msgstr ""

#: qml/Dash/Previews/PreviewActionCombo.qml:36
msgid "More..."
msgstr "আরো..."

#: qml/Dash/Previews/PreviewActionCombo.qml:36
msgid "Less..."
msgstr "কম..."

#: qml/Dash/Previews/PreviewCommentInput.qml:83
#: qml/Dash/Previews/PreviewRatingInput.qml:202
msgid "Send"
msgstr "পাঠান"

#: qml/Dash/Previews/PreviewRatingInput.qml:109
msgid "Rate this"
msgstr "রেটিং দিন"

#: qml/Dash/Previews/PreviewRatingInput.qml:184
msgid "Add a review"
msgstr "আপনার মতামত দিন"

#: qml/Dash/PullToRefreshScopeStyle.qml:56
msgid "Pull to refresh…"
msgstr "রিফ্রেশ করার জন্য টানুন"

#: qml/Dash/PullToRefreshScopeStyle.qml:61
msgid "Release to refresh…"
msgstr "রিফ্রেশ করার জন্য ছেড়ে দিন"

#: qml/Dash/ScopeSettings/ScopeSettingBoolean.qml:43
msgid "Enable location data"
msgstr "অবস্থান নির্ণয় চালু করুন"

#: qml/Dash/ScopesList.qml:57
msgid "Manage"
msgstr "ব্যবস্থাপনা"

#: qml/Dash/ScopesList.qml:104
msgid "Home"
msgstr ""

#: qml/Dash/ScopesList.qml:105
msgid "Also installed"
msgstr "আরও ইন্সটল করা রয়েছে..."

#: qml/DisabledScreenNotice.qml:109
msgid ""
"Your device is now connected to an external display. Use this screen as a "
"touch pad to interact with the pointer."
>>>>>>> d52dc2c9
msgstr ""

#: qml/Greeter/CoverPage.qml:127
msgid "Unlock"
msgstr "লক খুলুন"

#: qml/Greeter/DelayedLockscreen.qml:43
msgid "Device Locked"
msgstr "ডিভাইসটি লক করা"

#: qml/Greeter/DelayedLockscreen.qml:58
msgid "You have been locked out due to too many failed passphrase attempts."
msgstr "অধিকবার পাসফ্রেজ ভুল দেওয়ার কারনে আপনার আইডি লক করা হয়েছে"

#: qml/Greeter/DelayedLockscreen.qml:59
msgid "You have been locked out due to too many failed passcode attempts."
msgstr "অধিকবার পাসকোড ভুল করার কারনে আপনার আইডি লক করা হয়েছে"

#: qml/Greeter/DelayedLockscreen.qml:68
#, qt-format
msgid "Please wait %1 minute and then try again…"
msgid_plural "Please wait %1 minutes and then try again…"
msgstr[0] "অনুগ্রহ করে %1 মিনিট অপেক্ষা করুন এবং পরবর্তীতে চেষ্টা করুন..."
msgstr[1] "অনুগ্রহ করে %1 মিনিট অপেক্ষা করুন এবং পরবর্তীতে চেষ্টা করুন..."

#: qml/Greeter/Greeter.qml:596
msgid "Try again"
msgstr ""

#: qml/Greeter/LoginList.qml:70
msgid "Passphrase"
msgstr ""

#: qml/Greeter/LoginList.qml:71
msgid "Passcode"
msgstr ""

#: qml/Greeter/LoginList.qml:98 qml/Wizard/Pages/UpdateDelegate.qml:118
msgid "Retry"
msgstr ""

<<<<<<< HEAD
#: qml/Launcher/Drawer.qml:107
msgid "Search…"
msgstr ""

=======
#: qml/Greeter/LoginList.qml:99
msgid "Log In"
msgstr ""

#: qml/Greeter/NarrowView.qml:252
msgid "Emergency"
msgstr ""

#: qml/Greeter/SessionsList.qml:122
msgid "Select desktop environment"
msgstr ""

>>>>>>> d52dc2c9
#: qml/Notifications/NotificationMenuItemFactory.qml:124
msgid "Show password"
msgstr "পাসওয়ার্ড দেখান"

#: qml/Panel/ActiveCallHint.qml:79
msgid "Tap to return to call..."
msgstr "কলে ফিরে যেতে চাপ দিন..."

#: qml/Panel/ActiveCallHint.qml:92
msgid "Conference"
msgstr "কনফারেন্স"

#: qml/Panel/Indicators/MenuItemFactory.qml:847
msgid "Nothing is playing"
msgstr "কোন কিছু বাজছে না।"

#: qml/Panel/Indicators/MenuItemFactory.qml:975
#, qt-format
msgid "%1 hour"
msgid_plural "%1 hours"
msgstr[0] "%1 ঘণ্টা"
msgstr[1] "%1 ঘণ্টা"

#: qml/Panel/Indicators/MenuItemFactory.qml:979
#, qt-format
msgid "%1 minute"
msgid_plural "%1 minutes"
msgstr[0] "%1 মিনিট"
msgstr[1] "%1 মিনিট"

#: qml/Panel/Indicators/MenuItemFactory.qml:984
#, qt-format
msgid "%1 second"
msgid_plural "%1 seconds"
msgstr[0] "%1 সেকেন্ড"
msgstr[1] "%1 সেকেন্ড"

#: qml/Panel/Indicators/MenuItemFactory.qml:987
msgid "0 seconds"
msgstr "0 সেকেন্ড"

#. Translators: String like "1 hour, 2 minutes, 3 seconds remaining"
#: qml/Panel/Indicators/MenuItemFactory.qml:989
#, qt-format
msgid "%1 remaining"
msgstr "%1 বাকি"

#: qml/Panel/Indicators/MenuItemFactory.qml:995
msgid "In queue…"
msgstr "অপেক্ষায় রয়েছে..."

<<<<<<< HEAD
#: qml/Panel/Indicators/IndicatorMenuItemFactory.qml:1021
=======
#: qml/Panel/Indicators/MenuItemFactory.qml:999
>>>>>>> d52dc2c9
#: qml/Wizard/Pages/UpdateDelegate.qml:226
msgid "Downloading"
msgstr "ডাউনলোড হচ্ছে"

#: qml/Panel/Indicators/MenuItemFactory.qml:1001
msgid "Paused, tap to resume"
msgstr "থামানো, শুরু করতে চাপ দিন"

#: qml/Panel/Indicators/MenuItemFactory.qml:1003
msgid "Canceled"
msgstr "বাতিল হয়েছে"

#: qml/Panel/Indicators/MenuItemFactory.qml:1005
msgid "Finished"
msgstr "শেষ"

#: qml/Panel/Indicators/MenuItemFactory.qml:1007
msgid "Failed, tap to retry"
msgstr "ব্যার্থ হয়েছে, পুনরায় চেষ্টা করতে চাপ দিন"

#: qml/Panel/Indicators/MessageMenuItemFactory.qml:151
#: qml/Panel/Indicators/MessageMenuItemFactory.qml:210
msgctxt "Button: Send a reply message"
msgid "Send"
msgstr ""

#: qml/Panel/Indicators/MessageMenuItemFactory.qml:152
msgctxt "Label: Hint in message indicator line edit"
msgid "Reply"
msgstr "উত্তর দিন"

#: qml/Panel/Indicators/MessageMenuItemFactory.qml:209
msgctxt "Button: Call back on phone"
msgid "Call back"
msgstr "কল ব্যাক"

#: qml/Stage/SideStage.qml:76
msgid "Drag using 3 fingers any application from one window to the other"
msgstr ""

#: qml/Tutorial/TutorialLeftLong.qml:49
msgid "Long swipe from the left edge to open the Today scope"
msgstr ""

#: qml/Tutorial/TutorialLeft.qml:47
msgid "Short swipe from the left edge to open the launcher"
msgstr ""

#: qml/Tutorial/TutorialRight.qml:55
msgid "Push your mouse against the right edge to view your open apps"
msgstr ""

#: qml/Tutorial/TutorialRight.qml:56
msgid "Swipe from the right edge to view your open apps"
msgstr ""

#: qml/Tutorial/TutorialTop.qml:53
msgid "Swipe from the top edge to access notifications and quick settings"
msgstr ""

#: qml/Wizard/Page.qml:59
msgctxt "Button: Go back one page in the Wizard"
msgid "Back"
msgstr ""

#: qml/Wizard/Pages/10-welcome.qml:29
msgid "Language"
msgstr ""

#: qml/Wizard/Pages/10-welcome.qml:175
#: qml/Wizard/Pages/10-welcome-update.qml:126
#: qml/Wizard/Pages/11-changelog.qml:74 qml/Wizard/Pages/20-keyboard.qml:152
<<<<<<< HEAD
#: qml/Wizard/Pages/30-wifi.qml:214 qml/Wizard/Pages/50-timezone.qml:272
#: qml/Wizard/Pages/60-account.qml:72 qml/Wizard/Pages/70-passwd-type.qml:146
#: qml/Wizard/Pages/76-app-update.qml:231
#: qml/Wizard/Pages/passcode-desktop.qml:154
#: qml/Wizard/Pages/password-set.qml:153
=======
#: qml/Wizard/Pages/30-wifi.qml:208 qml/Wizard/Pages/50-timezone.qml:272
#: qml/Wizard/Pages/60-account.qml:66 qml/Wizard/Pages/70-passwd-type.qml:146
#: qml/Wizard/Pages/75-report-check.qml:85
#: qml/Wizard/Pages/76-app-update.qml:236
#: qml/Wizard/Pages/passcode-desktop.qml:142
#: qml/Wizard/Pages/password-set.qml:142
>>>>>>> d52dc2c9
msgid "Next"
msgstr ""

#: qml/Wizard/Pages/10-welcome-update.qml:91
msgid "Welcome to "
msgstr ""

#: qml/Wizard/Pages/10-welcome-update.qml:106
msgid "We will make sure your device is ready to use "
msgstr ""

#: qml/Wizard/Pages/11-changelog.qml:28
msgid "What's new"
msgstr ""

#: qml/Wizard/Pages/11-changelog.qml:74
#, fuzzy
<<<<<<< HEAD
#| msgid "Speaking..."
=======
>>>>>>> d52dc2c9
msgid "Loading..."
msgstr "বলা হচ্ছে..."

#: qml/Wizard/Pages/20-keyboard.qml:31
msgid "Select Keyboard"
msgstr ""

#: qml/Wizard/Pages/20-keyboard.qml:71
msgid "Keyboard language"
msgstr ""

#: qml/Wizard/Pages/20-keyboard.qml:93
msgid "Keyboard layout"
msgstr ""

<<<<<<< HEAD
#: qml/Wizard/Pages/20-keyboard.qml:152 qml/Wizard/Pages/30-wifi.qml:214
#: qml/Wizard/Pages/60-account.qml:72 qml/Wizard/Pages/76-app-update.qml:235
#: qml/Wizard/Pages/79-system-update.qml:144 qml/Wizard/Pages/sim.qml:101
=======
#: qml/Wizard/Pages/20-keyboard.qml:152 qml/Wizard/Pages/30-wifi.qml:208
#: qml/Wizard/Pages/60-account.qml:66 qml/Wizard/Pages/76-app-update.qml:240
#: qml/Wizard/Pages/79-system-update.qml:152 qml/Wizard/Pages/sim.qml:101
>>>>>>> d52dc2c9
msgid "Skip"
msgstr "এড়িয়ে যান"

#: qml/Wizard/Pages/30-wifi.qml:31
msgid "Connect to Wi‑Fi"
msgstr ""

<<<<<<< HEAD
#: qml/Wizard/Pages/30-wifi.qml:139
msgid "Connected"
msgstr ""

#: qml/Wizard/Pages/30-wifi.qml:172
msgid "Available Wi-Fi networks"
msgstr ""

#: qml/Wizard/Pages/30-wifi.qml:173
=======
#: qml/Wizard/Pages/30-wifi.qml:133
msgid "Connected"
msgstr ""

#: qml/Wizard/Pages/30-wifi.qml:166
msgid "Available Wi-Fi networks"
msgstr ""

#: qml/Wizard/Pages/30-wifi.qml:167
>>>>>>> d52dc2c9
msgid "No available Wi-Fi networks"
msgstr ""

#: qml/Wizard/Pages/50-timezone.qml:30
msgid "Time Zone"
msgstr ""

#: qml/Wizard/Pages/50-timezone.qml:183
msgid "Enter your city"
msgstr ""

#: qml/Wizard/Pages/60-account.qml:24
msgid "Personalize Your Device"
msgstr ""

<<<<<<< HEAD
#: qml/Wizard/Pages/60-account.qml:54
=======
#: qml/Wizard/Pages/60-account.qml:49
>>>>>>> d52dc2c9
msgid "Preferred Name"
msgstr ""

#: qml/Wizard/Pages/70-passwd-type.qml:40
msgid "Lock Screen"
msgstr ""

#: qml/Wizard/Pages/70-passwd-type.qml:103
msgctxt "Label: Type of security method"
msgid "Create new password"
msgstr ""

#: qml/Wizard/Pages/70-passwd-type.qml:105
msgctxt "Label: Type of security method"
msgid "Create passcode (numbers only)"
msgstr ""

#: qml/Wizard/Pages/70-passwd-type.qml:107
msgctxt "Label: Type of security method"
msgid "No lock code"
msgstr ""

<<<<<<< HEAD
#: qml/Wizard/Pages/76-app-update.qml:34
msgid "Update Apps"
=======
#: qml/Wizard/Pages/75-report-check.qml:26
msgid "Privacy Policy"
>>>>>>> d52dc2c9
msgstr ""

#: qml/Wizard/Pages/76-app-update.qml:122
msgid "This device is not connected to the internet."
msgstr ""

<<<<<<< HEAD
#: qml/Wizard/Pages/76-app-update.qml:123
#: qml/Wizard/Pages/76-app-update.qml:129
msgid "Use the OpenStore app to check for updates once connected."
msgstr ""

#: qml/Wizard/Pages/76-app-update.qml:125
msgid "Software is up to date"
msgstr ""

#: qml/Wizard/Pages/76-app-update.qml:128
msgid "The update server is not responding."
msgstr ""

#: qml/Wizard/Pages/76-app-update.qml:233
#, fuzzy
#| msgid "Loading. Please Wait..."
msgid "Please wait..."
msgstr "অপেক্ষা করুন..."

#: qml/Wizard/Pages/79-system-update.qml:28
msgid "Update Device"
msgstr ""

#: qml/Wizard/Pages/79-system-update.qml:55
msgid ""
"There is a system update available and ready to install. Afterwards, the "
"device will automatically restart."
msgstr ""

#: qml/Wizard/Pages/79-system-update.qml:76
msgctxt "string identifying name of the update"
msgid "Ubuntu Touch system"
msgstr ""

#: qml/Wizard/Pages/79-system-update.qml:83
#, qt-format
msgctxt "version of the system update"
msgid "Version %1"
msgstr ""

#: qml/Wizard/Pages/79-system-update.qml:95
msgid "This could take a few minutes..."
msgstr ""

#: qml/Wizard/Pages/79-system-update.qml:109
=======
#: qml/Wizard/Pages/75-report-check.qml:60
msgid "Improve system performance by sending us crashes and error reports."
msgstr ""

#: qml/Wizard/Pages/75-report-check.qml:61
msgid "Privacy policy"
msgstr ""

#: qml/Wizard/Pages/76-app-update.qml:35
msgid "Update Apps"
msgstr ""

#: qml/Wizard/Pages/76-app-update.qml:127
msgid "This device is not connected to the internet."
msgstr ""

#: qml/Wizard/Pages/76-app-update.qml:128
#: qml/Wizard/Pages/76-app-update.qml:134
msgid "Use the OpenStore app to check for updates once connected."
msgstr ""

#: qml/Wizard/Pages/76-app-update.qml:130
msgid "Software is up to date"
msgstr ""

#: qml/Wizard/Pages/76-app-update.qml:133
msgid "The update server is not responding."
msgstr ""

#: qml/Wizard/Pages/76-app-update.qml:238
#, fuzzy
msgid "Please wait..."
msgstr "অপেক্ষা করুন..."

#: qml/Wizard/Pages/79-system-update.qml:28
msgid "Update Device"
msgstr ""

#: qml/Wizard/Pages/79-system-update.qml:55
msgid ""
"There is a system update available and ready to install. Afterwards, the "
"device will automatically restart."
msgstr ""

#: qml/Wizard/Pages/79-system-update.qml:76
msgctxt "string identifying name of the update"
msgid "Ubuntu system"
msgstr ""

#: qml/Wizard/Pages/79-system-update.qml:83
#, qt-format
msgctxt "version of the system update"
msgid "Version %1"
msgstr ""

#: qml/Wizard/Pages/79-system-update.qml:102
msgid "This could take a few minutes..."
msgstr ""

#: qml/Wizard/Pages/79-system-update.qml:116
>>>>>>> d52dc2c9
msgid "Install and restart now"
msgstr ""

#: qml/Wizard/Pages/80-finished.qml:91
msgid "Welcome Back"
msgstr ""

#: qml/Wizard/Pages/80-finished.qml:91
msgid "Welcome to Ubuntu"
<<<<<<< HEAD
msgstr ""

#: qml/Wizard/Pages/80-finished.qml:106
msgid "You are ready to use your device now"
msgstr ""

#: qml/Wizard/Pages/80-finished.qml:126
msgid "Continue"
msgstr "পরবর্তী"

#: qml/Wizard/Pages/80-finished.qml:126
msgid "Get Started"
msgstr ""

#: qml/Wizard/Pages/DownloadHandler.qml:174
msgid "Installation failed"
msgstr ""

#: qml/Wizard/Pages/GlobalUpdateControls.qml:84
msgid "Checking for updates…"
msgstr ""

=======
msgstr ""

#: qml/Wizard/Pages/80-finished.qml:106
msgid "You are ready to use your device now"
msgstr ""

#: qml/Wizard/Pages/80-finished.qml:126
msgid "Continue"
msgstr "পরবর্তী"

#: qml/Wizard/Pages/80-finished.qml:126
msgid "Get Started"
msgstr ""

#: qml/Wizard/Pages/DownloadHandler.qml:174
msgid "Installation failed"
msgstr ""

#: qml/Wizard/Pages/GlobalUpdateControls.qml:84
msgid "Checking for updates…"
msgstr ""

>>>>>>> d52dc2c9
#: qml/Wizard/Pages/GlobalUpdateControls.qml:109
#, qt-format
msgid "%1 update available"
msgid_plural "%1 updates available"
msgstr[0] ""
msgstr[1] ""

#: qml/Wizard/Pages/GlobalUpdateControls.qml:119
msgid "Update all…"
msgstr ""

#: qml/Wizard/Pages/GlobalUpdateControls.qml:121
msgid "Update all"
msgstr ""

#: qml/Wizard/Pages/passcode-confirm.qml:43
#: qml/Wizard/Pages/passcode-desktop.qml:104
msgid "Confirm passcode"
msgstr ""

#: qml/Wizard/Pages/passcode-confirm.qml:45
msgid "Incorrect passcode."
msgstr ""

#: qml/Wizard/Pages/passcode-confirm.qml:45
msgctxt "Enter the passcode again"
msgid "Please re-enter."
msgstr ""

#: qml/Wizard/Pages/passcode-desktop.qml:31
msgid "Lock Screen Passcode"
msgstr ""

#: qml/Wizard/Pages/passcode-desktop.qml:68
msgid "Enter 4 numbers to setup your passcode"
msgstr ""

#: qml/Wizard/Pages/passcode-desktop.qml:84
#: qml/Wizard/Pages/passcode-set.qml:54
msgid "Choose passcode"
msgstr ""

#: qml/Wizard/Pages/passcode-desktop.qml:139
msgid "Passcode too short"
msgstr ""

#: qml/Wizard/Pages/passcode-desktop.qml:141
msgid "Passcodes match"
msgstr ""

#: qml/Wizard/Pages/passcode-desktop.qml:143
msgid "Passcodes do not match"
msgstr ""

#: qml/Wizard/Pages/passcode-set.qml:62
msgid "Passcode must be 4 characters long"
msgstr ""

#: qml/Wizard/Pages/password-set.qml:31
msgid "Lock Screen Password"
msgstr ""

#: qml/Wizard/Pages/password-set.qml:68
msgid "Enter at least 8 characters"
msgstr ""

#: qml/Wizard/Pages/password-set.qml:80
msgid "Choose password"
msgstr ""

#: qml/Wizard/Pages/password-set.qml:110
msgid "Confirm password"
msgstr ""

#: qml/Wizard/Pages/sim.qml:27
msgid "No SIM card installed"
msgstr ""

#: qml/Wizard/Pages/sim.qml:54
msgid "SIM card added"
msgstr ""

#: qml/Wizard/Pages/sim.qml:55
msgid "You must restart the device to access the mobile network."
msgstr ""

#: qml/Wizard/Pages/sim.qml:59
msgid "Restart"
msgstr "পুনরায় চালু"

#: qml/Wizard/Pages/sim.qml:78
msgid "You won’t be able to make calls or use text messaging without a SIM."
msgstr ""

#: qml/Wizard/Pages/sim.qml:90
msgid "To proceed with no SIM tap Skip."
msgstr ""

#: qml/Wizard/Pages/UpdateDelegate.qml:123
msgid "Update"
msgstr ""

#: qml/Wizard/Pages/UpdateDelegate.qml:125
#, fuzzy
<<<<<<< HEAD
#| msgid "Downloading"
=======
>>>>>>> d52dc2c9
msgid "Download"
msgstr "ডাউনলোড হচ্ছে"

#: qml/Wizard/Pages/UpdateDelegate.qml:131
msgid "Resume"
msgstr ""

#: qml/Wizard/Pages/UpdateDelegate.qml:138
msgid "Pause"
msgstr ""

#: qml/Wizard/Pages/UpdateDelegate.qml:142
msgid "Install…"
msgstr ""

#: qml/Wizard/Pages/UpdateDelegate.qml:144
msgid "Install"
msgstr ""

#: qml/Wizard/Pages/UpdateDelegate.qml:148
msgid "Open"
msgstr ""

#: qml/Wizard/Pages/UpdateDelegate.qml:216
msgid "Installing"
msgstr ""

#: qml/Wizard/Pages/UpdateDelegate.qml:220
msgid "Paused"
msgstr ""

#: qml/Wizard/Pages/UpdateDelegate.qml:223
msgid "Waiting to download"
msgstr ""

#: qml/Wizard/Pages/UpdateDelegate.qml:279
#, qt-format
msgid "%1 of %2"
msgstr ""

#: qml/Wizard/Pages/UpdateDelegate.qml:283
#, fuzzy
<<<<<<< HEAD
#| msgid "Downloading"
=======
>>>>>>> d52dc2c9
msgid "Downloaded"
msgstr "ডাউনলোড হচ্ছে"

#: qml/Wizard/Pages/UpdateDelegate.qml:286
#, fuzzy
<<<<<<< HEAD
#| msgid "Also installed"
=======
>>>>>>> d52dc2c9
msgid "Installed"
msgstr "আরও ইন্সটল করা রয়েছে..."

#: qml/Wizard/Pages/UpdateDelegate.qml:291
#, qt-format
msgid "Updated %1"
msgstr ""

#: qml/Wizard/Pages/UpdateDelegate.qml:315
msgid "Update failed"
msgstr ""

#: qml/Wizard/PasswordMeter.qml:87
msgid "Password too short"
msgstr ""

#: qml/Wizard/PasswordMeter.qml:89
msgid "Passwords match"
msgstr ""

#: qml/Wizard/PasswordMeter.qml:91
msgid "Passwords do not match"
msgstr ""

#: qml/Wizard/PasswordMeter.qml:95
msgid "Strong password"
msgstr ""

#: qml/Wizard/PasswordMeter.qml:97
msgid "Fair password"
msgstr ""

#: qml/Wizard/PasswordMeter.qml:99
msgid "Weak password"
msgstr ""

#: qml/Wizard/PasswordMeter.qml:101
msgid "Very weak password"
msgstr ""

#~ msgctxt "Button: Open the Ubuntu Store"
#~ msgid "Store"
#~ msgstr "স্টোর"

#~ msgctxt "Button: Start a search in the current dash scope"
#~ msgid "Search"
#~ msgstr "খুঁজুন"

#~ msgctxt "Button: Show the current dash scope settings"
#~ msgid "Settings"
#~ msgstr "সেটিংস"

#~ msgid "Remove from Favorites"
#~ msgstr "পছন্দ থেকে মুছে ফেলুন"

#~ msgid "Add to Favorites"
#~ msgstr "পছন্দতে যোগ করুন"

#~ msgctxt "Label: Hint for dash search line edit"
#~ msgid "Search"
#~ msgstr "খুঁজুন"

#~ msgid "More..."
#~ msgstr "আরো..."

#~ msgid "Less..."
#~ msgstr "কম..."

#~ msgid "Send"
#~ msgstr "পাঠান"

#~ msgid "Rate this"
#~ msgstr "রেটিং দিন"

#~ msgid "Add a review"
#~ msgstr "আপনার মতামত দিন"

#~ msgid "Pull to refresh…"
#~ msgstr "রিফ্রেশ করার জন্য টানুন"

#~ msgid "Release to refresh…"
#~ msgstr "রিফ্রেশ করার জন্য ছেড়ে দিন"

#~ msgid "Enable location data"
#~ msgstr "অবস্থান নির্ণয় চালু করুন"

#~ msgid "Manage"
#~ msgstr "ব্যবস্থাপনা"

#~ msgctxt "Button: Reboot the system"
#~ msgid "Reboot"
#~ msgstr "পুনরায় চালু করুন"

#~ msgid "See all"
#~ msgstr "সব দেখুন"

#~ msgid "See less"
#~ msgstr "কম দেখুন"

#~ msgid "Sorry, incorrect passcode."
#~ msgstr "দুঃখিত, পাসকোডটি ভুল হয়েছে।"

#~ msgid "This will be your last attempt."
#~ msgstr "এটিই আপনার সর্বশেষ সুযোগ।"

#~ msgid "Sorry, incorrect %1"
#~ msgstr "দুঃখিত, %1 ভুল হয়েছে"

#~ msgid "Sorry, incorrect passcode"
#~ msgstr "দুঃখিত, পাসকোড ভুল হয়েছে"

#~ msgid "This action does different things for different apps"
#~ msgstr "এই কাজটি বিভিন্ন অ্যাপের জন্য ভিন্ন ভিন্ন ভাবে কাজ করে।"

#~ msgid "To view open apps"
#~ msgstr "সচল অ্যাপগুলো দেখার জন্য"

#~ msgid "Welcome to your Ubuntu phone."
#~ msgstr "আপনার উবুন্টু ফোনে স্বাগতম।"

#~ msgid "Try again."
#~ msgstr "আবার চেষ্টা করুন"

#~ msgid "You almost got it!"
#~ msgstr "আপনি প্রায় পেরে গেছেন!"

#~ msgid "Open the launcher"
#~ msgstr "লঞ্চার খুলুন"

#~ msgctxt "Label: Type of security method"
#~ msgid "Passcode"
#~ msgstr "পাসকোড"

#~ msgid "Add a SIM card and restart your device"
#~ msgstr "সিম কার্ড যোগ করুন এবং ফোন পুনরায় চালু করুন।"

#~ msgid "Without it, you won’t be able to make calls or use text messaging."
#~ msgstr "এটি ছাড়া, আপনি ফোন কল বা টেক্সট মেসেজ ব্যবহার করতে পারবেন না।"

#~ msgid "Tap here to continue."
#~ msgstr "অগ্রসর হওয়ার জন্য এখানে চাপ দিন।"

#~ msgid "Swipe up from the bottom edge."
#~ msgstr "নিচের প্রান্ত হতে উপরের দিকে সোয়াইপ করুন।"

#~ msgctxt "Label: Description of security method"
#~ msgid "No security"
#~ msgstr "কোন নিরাপত্তা নেই"

#~ msgid "Log out"
#~ msgstr "লগ অাউট"

#~ msgid "Are you sure you want to shut down?"
#~ msgstr "আপনি কি কম্পিউটার বন্ধ করতে চান?"

#~ msgid "Reboot"
#~ msgstr "পুনরায় চালু করুন"

#~ msgid "Shut down"
#~ msgstr "বন্ধ করুন"

#~ msgid "Power off"
#~ msgstr "বন্ধ করুন"

#~ msgid "Top edge"
#~ msgstr "উপরের প্রান্ত"

#~ msgid "Close"
#~ msgstr "বন্ধ"

#~ msgid "Left edge"
#~ msgstr "বাম প্রান্ত"

#~ msgid "Swipe from the left to reveal the launcher for quick access to apps"
#~ msgstr "অ্যাপসমূহে দ্রুত যাওয়ার লঞ্চার পেতে হলে বাম প্রান্ত থেকে সোয়াইপ করুন"

#~ msgid "Well done"
#~ msgstr "অস্থির!"

#~ msgid "Try swiping from the right edge to unlock the phone"
#~ msgstr "ফোনটির লক খুলতে ডান প্রান্ত থেকে সোয়াইপ করুন"

#~ msgid "Right edge"
#~ msgstr "ডান প্রান্ত"

#~ msgid "Settings"
#~ msgstr "সেটিংস"

#~ msgid "Store"
#~ msgstr "স্টোর"

#~ msgid "Search"
#~ msgstr "খুঁজুন"

#~ msgid "Type or say a command"
#~ msgstr "কমান্ড লিখুন বা বলুন"

#~ msgid "Speak Now..."
#~ msgstr "এখন বলুন..."

#~ msgid "Unlock SIM"
#~ msgstr "সিম লক খুলুন করুন"

#~ msgid "Roaming"
#~ msgstr "রোমিং"

#~ msgid "Enter passphrase"
#~ msgstr "পাসওয়ার্ড লিখুন"

#~ msgid "Sorry, incorrect passphrase"
#~ msgstr "দুঃখিত, পাসওয়ার্ড ভুল হয়েছে"

#~ msgid "Enter %1"
#~ msgstr "%1 লিখুন"

#~ msgid "Sorry, incorrect passphrase."
#~ msgstr "দুঃখিত, পাসওয়ার্ডটি ভুল হয়েছে।"

#~ msgid "Please re-enter"
#~ msgstr "অনুগ্রহ করে আবার লিখুন"

#~ msgid "Enter passcode"
#~ msgstr "পাসকোড লিখুন"

#~ msgid ""
#~ "If passcode is entered incorrectly, your phone will conduct a factory "
#~ "reset and all personal data will be deleted."
#~ msgstr "ভুল পাসকোড প্রদান করলে, আপনার ফোনটির সকল ব্যক্তিগত তথ্য মুছে যাবে।"

#~ msgid ""
#~ "If passphrase is entered incorrectly, your phone will conduct a factory "
#~ "reset and all personal data will be deleted."
#~ msgstr ""
#~ "ভুল পাসওয়ার্ড প্রদান করলে, আপনার ফোনটিতে থাকা সকল ব্যক্তিগত তথ্য মুছে যাবে।"

#~ msgctxt "Button: Shut down the system"
#~ msgid "Shut down"
#~ msgstr "বন্ধ করুন"

#~ msgctxt "Title: Reboot/Shut down dialog"
#~ msgid "Shut down"
#~ msgstr "বন্ধ করুন"

#~ msgid "Tap to unlock"
#~ msgstr "লক খোলার জন্য  চাপ দিন"

#~ msgctxt "passphrase"
#~ msgid "Please re-enter"
#~ msgstr "অনুগ্রহ করে আবার লিখুন"

#~ msgid "Let’s get started."
#~ msgstr "আসুন শুরু করা যাক।"

#~ msgid "These are the shortcuts to favorite apps"
#~ msgstr "এগুলো আপনার প্রিয় অ্যাপেরর শর্টকাট"

#~ msgid "Lock security"
#~ msgstr "নিরাপত্তা লক"

#~ msgid "Please select how you’d like to unlock your phone."
#~ msgstr "আপনি কিভাবে ফোনের লক খুলতে চান তা নির্ধারণ করুন।"

#~ msgctxt "Label: Description of security method"
#~ msgid "4 digits only"
#~ msgstr "কেবল মাত্র ৪টি সংখ্যা"<|MERGE_RESOLUTION|>--- conflicted
+++ resolved
@@ -7,11 +7,7 @@
 msgstr ""
 "Project-Id-Version: unity8\n"
 "Report-Msgid-Bugs-To: \n"
-<<<<<<< HEAD
-"POT-Creation-Date: 2019-04-08 17:26-0500\n"
-=======
 "POT-Creation-Date: 2018-10-08 13:29-0500\n"
->>>>>>> d52dc2c9
 "PO-Revision-Date: 2015-11-27 19:38+0000\n"
 "Last-Translator: FULL NAME <EMAIL@ADDRESS>\n"
 "Language-Team: Bengali <bn@li.org>\n"
@@ -27,41 +23,8 @@
 msgid "Password: "
 msgstr "পাসওয়ার্ড: "
 
-<<<<<<< HEAD
-#: plugins/LightDM/Greeter.cpp:203
-msgid "Username"
-msgstr ""
-
-#: plugins/LightDM/Greeter.cpp:242
-msgid "Failed to authenticate"
-msgstr ""
-
-#: plugins/LightDM/Greeter.cpp:244
-msgid "Invalid password, please try again"
-msgstr ""
-
-#: plugins/LightDM/Greeter.cpp:254
-msgid "Log In"
-msgstr ""
-
-#: plugins/LightDM/Greeter.cpp:254 qml/Wizard/Pages/UpdateDelegate.qml:118
-msgid "Retry"
-msgstr ""
-
-#: plugins/LightDM/UsersModel.cpp:157
-msgid "Login"
-msgstr ""
-
-#: plugins/LightDM/UsersModel.cpp:165
-msgid "Guest Session"
-msgstr ""
-
-#: plugins/Unity/Launcher/launcheritem.cpp:49
-#: plugins/Unity/Launcher/launcheritem.cpp:123
-=======
 #: plugins/Unity/Launcher/launcheritem.cpp:50
 #: plugins/Unity/Launcher/launcheritem.cpp:109
->>>>>>> d52dc2c9
 msgid "Pin shortcut"
 msgstr "পিন"
 
@@ -92,14 +55,9 @@
 msgid "Log Out"
 msgstr ""
 
-<<<<<<< HEAD
-#: qml/Components/Dialogs.qml:199 qml/Components/Dialogs.qml:264
-#: qml/Greeter/NarrowView.qml:208 qml/Wizard/Pages/passcode-confirm.qml:32
-=======
 #: qml/Components/Dialogs.qml:166 qml/Components/Dialogs.qml:222
 #: qml/Dash/DashPageHeader.qml:324 qml/Greeter/NarrowView.qml:232
 #: qml/Wizard/Pages/passcode-confirm.qml:32
->>>>>>> d52dc2c9
 #: qml/Wizard/Pages/passcode-set.qml:32
 msgid "Cancel"
 msgstr "বাতিল"
@@ -356,28 +314,6 @@
 msgid "Preview Share Item"
 msgstr ""
 
-<<<<<<< HEAD
-#: qml/Components/VirtualTouchPad.qml:317
-msgid ""
-"Your device is now connected to an external display. Use this screen as a "
-"touch pad to interact with the pointer."
-msgstr ""
-
-#: qml/Components/VirtualTouchPad.qml:327
-msgid "Tap left button to click."
-msgstr ""
-
-#: qml/Components/VirtualTouchPad.qml:339
-msgid "Tap right button to right click."
-msgstr ""
-
-#: qml/Components/VirtualTouchPad.qml:351
-msgid "Swipe with two fingers to scroll."
-msgstr ""
-
-#: qml/Components/VirtualTouchPad.qml:396
-msgid "Find more settings in the system settings."
-=======
 #: qml/Dash/DashPageHeader.qml:361
 msgctxt "Button: Open the Ubuntu Store"
 msgid "Store"
@@ -479,7 +415,6 @@
 msgid ""
 "Your device is now connected to an external display. Use this screen as a "
 "touch pad to interact with the pointer."
->>>>>>> d52dc2c9
 msgstr ""
 
 #: qml/Greeter/CoverPage.qml:127
@@ -521,12 +456,6 @@
 msgid "Retry"
 msgstr ""
 
-<<<<<<< HEAD
-#: qml/Launcher/Drawer.qml:107
-msgid "Search…"
-msgstr ""
-
-=======
 #: qml/Greeter/LoginList.qml:99
 msgid "Log In"
 msgstr ""
@@ -539,7 +468,6 @@
 msgid "Select desktop environment"
 msgstr ""
 
->>>>>>> d52dc2c9
 #: qml/Notifications/NotificationMenuItemFactory.qml:124
 msgid "Show password"
 msgstr "পাসওয়ার্ড দেখান"
@@ -591,11 +519,7 @@
 msgid "In queue…"
 msgstr "অপেক্ষায় রয়েছে..."
 
-<<<<<<< HEAD
-#: qml/Panel/Indicators/IndicatorMenuItemFactory.qml:1021
-=======
 #: qml/Panel/Indicators/MenuItemFactory.qml:999
->>>>>>> d52dc2c9
 #: qml/Wizard/Pages/UpdateDelegate.qml:226
 msgid "Downloading"
 msgstr "ডাউনলোড হচ্ছে"
@@ -668,20 +592,12 @@
 #: qml/Wizard/Pages/10-welcome.qml:175
 #: qml/Wizard/Pages/10-welcome-update.qml:126
 #: qml/Wizard/Pages/11-changelog.qml:74 qml/Wizard/Pages/20-keyboard.qml:152
-<<<<<<< HEAD
-#: qml/Wizard/Pages/30-wifi.qml:214 qml/Wizard/Pages/50-timezone.qml:272
-#: qml/Wizard/Pages/60-account.qml:72 qml/Wizard/Pages/70-passwd-type.qml:146
-#: qml/Wizard/Pages/76-app-update.qml:231
-#: qml/Wizard/Pages/passcode-desktop.qml:154
-#: qml/Wizard/Pages/password-set.qml:153
-=======
 #: qml/Wizard/Pages/30-wifi.qml:208 qml/Wizard/Pages/50-timezone.qml:272
 #: qml/Wizard/Pages/60-account.qml:66 qml/Wizard/Pages/70-passwd-type.qml:146
 #: qml/Wizard/Pages/75-report-check.qml:85
 #: qml/Wizard/Pages/76-app-update.qml:236
 #: qml/Wizard/Pages/passcode-desktop.qml:142
 #: qml/Wizard/Pages/password-set.qml:142
->>>>>>> d52dc2c9
 msgid "Next"
 msgstr ""
 
@@ -699,10 +615,6 @@
 
 #: qml/Wizard/Pages/11-changelog.qml:74
 #, fuzzy
-<<<<<<< HEAD
-#| msgid "Speaking..."
-=======
->>>>>>> d52dc2c9
 msgid "Loading..."
 msgstr "বলা হচ্ছে..."
 
@@ -718,15 +630,9 @@
 msgid "Keyboard layout"
 msgstr ""
 
-<<<<<<< HEAD
-#: qml/Wizard/Pages/20-keyboard.qml:152 qml/Wizard/Pages/30-wifi.qml:214
-#: qml/Wizard/Pages/60-account.qml:72 qml/Wizard/Pages/76-app-update.qml:235
-#: qml/Wizard/Pages/79-system-update.qml:144 qml/Wizard/Pages/sim.qml:101
-=======
 #: qml/Wizard/Pages/20-keyboard.qml:152 qml/Wizard/Pages/30-wifi.qml:208
 #: qml/Wizard/Pages/60-account.qml:66 qml/Wizard/Pages/76-app-update.qml:240
 #: qml/Wizard/Pages/79-system-update.qml:152 qml/Wizard/Pages/sim.qml:101
->>>>>>> d52dc2c9
 msgid "Skip"
 msgstr "এড়িয়ে যান"
 
@@ -734,17 +640,6 @@
 msgid "Connect to Wi‑Fi"
 msgstr ""
 
-<<<<<<< HEAD
-#: qml/Wizard/Pages/30-wifi.qml:139
-msgid "Connected"
-msgstr ""
-
-#: qml/Wizard/Pages/30-wifi.qml:172
-msgid "Available Wi-Fi networks"
-msgstr ""
-
-#: qml/Wizard/Pages/30-wifi.qml:173
-=======
 #: qml/Wizard/Pages/30-wifi.qml:133
 msgid "Connected"
 msgstr ""
@@ -754,7 +649,6 @@
 msgstr ""
 
 #: qml/Wizard/Pages/30-wifi.qml:167
->>>>>>> d52dc2c9
 msgid "No available Wi-Fi networks"
 msgstr ""
 
@@ -770,11 +664,7 @@
 msgid "Personalize Your Device"
 msgstr ""
 
-<<<<<<< HEAD
-#: qml/Wizard/Pages/60-account.qml:54
-=======
 #: qml/Wizard/Pages/60-account.qml:49
->>>>>>> d52dc2c9
 msgid "Preferred Name"
 msgstr ""
 
@@ -797,36 +687,45 @@
 msgid "No lock code"
 msgstr ""
 
-<<<<<<< HEAD
-#: qml/Wizard/Pages/76-app-update.qml:34
-msgid "Update Apps"
-=======
 #: qml/Wizard/Pages/75-report-check.qml:26
 msgid "Privacy Policy"
->>>>>>> d52dc2c9
-msgstr ""
-
-#: qml/Wizard/Pages/76-app-update.qml:122
+msgstr ""
+
+#: qml/Wizard/Pages/75-report-check.qml:26
+msgid "Help Us Improve"
+msgstr ""
+
+#: qml/Wizard/Pages/75-report-check.qml:60
+msgid "Improve system performance by sending us crashes and error reports."
+msgstr ""
+
+#: qml/Wizard/Pages/75-report-check.qml:61
+msgid "Privacy policy"
+msgstr ""
+
+#: qml/Wizard/Pages/76-app-update.qml:35
+msgid "Update Apps"
+msgstr ""
+
+#: qml/Wizard/Pages/76-app-update.qml:127
 msgid "This device is not connected to the internet."
 msgstr ""
 
-<<<<<<< HEAD
-#: qml/Wizard/Pages/76-app-update.qml:123
-#: qml/Wizard/Pages/76-app-update.qml:129
+#: qml/Wizard/Pages/76-app-update.qml:128
+#: qml/Wizard/Pages/76-app-update.qml:134
 msgid "Use the OpenStore app to check for updates once connected."
 msgstr ""
 
-#: qml/Wizard/Pages/76-app-update.qml:125
+#: qml/Wizard/Pages/76-app-update.qml:130
 msgid "Software is up to date"
 msgstr ""
 
-#: qml/Wizard/Pages/76-app-update.qml:128
+#: qml/Wizard/Pages/76-app-update.qml:133
 msgid "The update server is not responding."
 msgstr ""
 
-#: qml/Wizard/Pages/76-app-update.qml:233
+#: qml/Wizard/Pages/76-app-update.qml:238
 #, fuzzy
-#| msgid "Loading. Please Wait..."
 msgid "Please wait..."
 msgstr "অপেক্ষা করুন..."
 
@@ -842,7 +741,7 @@
 
 #: qml/Wizard/Pages/79-system-update.qml:76
 msgctxt "string identifying name of the update"
-msgid "Ubuntu Touch system"
+msgid "Ubuntu system"
 msgstr ""
 
 #: qml/Wizard/Pages/79-system-update.qml:83
@@ -851,73 +750,11 @@
 msgid "Version %1"
 msgstr ""
 
-#: qml/Wizard/Pages/79-system-update.qml:95
-msgid "This could take a few minutes..."
-msgstr ""
-
-#: qml/Wizard/Pages/79-system-update.qml:109
-=======
-#: qml/Wizard/Pages/75-report-check.qml:60
-msgid "Improve system performance by sending us crashes and error reports."
-msgstr ""
-
-#: qml/Wizard/Pages/75-report-check.qml:61
-msgid "Privacy policy"
-msgstr ""
-
-#: qml/Wizard/Pages/76-app-update.qml:35
-msgid "Update Apps"
-msgstr ""
-
-#: qml/Wizard/Pages/76-app-update.qml:127
-msgid "This device is not connected to the internet."
-msgstr ""
-
-#: qml/Wizard/Pages/76-app-update.qml:128
-#: qml/Wizard/Pages/76-app-update.qml:134
-msgid "Use the OpenStore app to check for updates once connected."
-msgstr ""
-
-#: qml/Wizard/Pages/76-app-update.qml:130
-msgid "Software is up to date"
-msgstr ""
-
-#: qml/Wizard/Pages/76-app-update.qml:133
-msgid "The update server is not responding."
-msgstr ""
-
-#: qml/Wizard/Pages/76-app-update.qml:238
-#, fuzzy
-msgid "Please wait..."
-msgstr "অপেক্ষা করুন..."
-
-#: qml/Wizard/Pages/79-system-update.qml:28
-msgid "Update Device"
-msgstr ""
-
-#: qml/Wizard/Pages/79-system-update.qml:55
-msgid ""
-"There is a system update available and ready to install. Afterwards, the "
-"device will automatically restart."
-msgstr ""
-
-#: qml/Wizard/Pages/79-system-update.qml:76
-msgctxt "string identifying name of the update"
-msgid "Ubuntu system"
-msgstr ""
-
-#: qml/Wizard/Pages/79-system-update.qml:83
-#, qt-format
-msgctxt "version of the system update"
-msgid "Version %1"
-msgstr ""
-
 #: qml/Wizard/Pages/79-system-update.qml:102
 msgid "This could take a few minutes..."
 msgstr ""
 
 #: qml/Wizard/Pages/79-system-update.qml:116
->>>>>>> d52dc2c9
 msgid "Install and restart now"
 msgstr ""
 
@@ -927,7 +764,6 @@
 
 #: qml/Wizard/Pages/80-finished.qml:91
 msgid "Welcome to Ubuntu"
-<<<<<<< HEAD
 msgstr ""
 
 #: qml/Wizard/Pages/80-finished.qml:106
@@ -950,30 +786,6 @@
 msgid "Checking for updates…"
 msgstr ""
 
-=======
-msgstr ""
-
-#: qml/Wizard/Pages/80-finished.qml:106
-msgid "You are ready to use your device now"
-msgstr ""
-
-#: qml/Wizard/Pages/80-finished.qml:126
-msgid "Continue"
-msgstr "পরবর্তী"
-
-#: qml/Wizard/Pages/80-finished.qml:126
-msgid "Get Started"
-msgstr ""
-
-#: qml/Wizard/Pages/DownloadHandler.qml:174
-msgid "Installation failed"
-msgstr ""
-
-#: qml/Wizard/Pages/GlobalUpdateControls.qml:84
-msgid "Checking for updates…"
-msgstr ""
-
->>>>>>> d52dc2c9
 #: qml/Wizard/Pages/GlobalUpdateControls.qml:109
 #, qt-format
 msgid "%1 update available"
@@ -990,7 +802,7 @@
 msgstr ""
 
 #: qml/Wizard/Pages/passcode-confirm.qml:43
-#: qml/Wizard/Pages/passcode-desktop.qml:104
+#: qml/Wizard/Pages/passcode-desktop.qml:97
 msgid "Confirm passcode"
 msgstr ""
 
@@ -1007,24 +819,24 @@
 msgid "Lock Screen Passcode"
 msgstr ""
 
-#: qml/Wizard/Pages/passcode-desktop.qml:68
+#: qml/Wizard/Pages/passcode-desktop.qml:61
 msgid "Enter 4 numbers to setup your passcode"
 msgstr ""
 
-#: qml/Wizard/Pages/passcode-desktop.qml:84
+#: qml/Wizard/Pages/passcode-desktop.qml:77
 #: qml/Wizard/Pages/passcode-set.qml:54
 msgid "Choose passcode"
 msgstr ""
 
-#: qml/Wizard/Pages/passcode-desktop.qml:139
+#: qml/Wizard/Pages/passcode-desktop.qml:127
 msgid "Passcode too short"
 msgstr ""
 
-#: qml/Wizard/Pages/passcode-desktop.qml:141
+#: qml/Wizard/Pages/passcode-desktop.qml:129
 msgid "Passcodes match"
 msgstr ""
 
-#: qml/Wizard/Pages/passcode-desktop.qml:143
+#: qml/Wizard/Pages/passcode-desktop.qml:131
 msgid "Passcodes do not match"
 msgstr ""
 
@@ -1036,15 +848,15 @@
 msgid "Lock Screen Password"
 msgstr ""
 
-#: qml/Wizard/Pages/password-set.qml:68
+#: qml/Wizard/Pages/password-set.qml:62
 msgid "Enter at least 8 characters"
 msgstr ""
 
-#: qml/Wizard/Pages/password-set.qml:80
+#: qml/Wizard/Pages/password-set.qml:74
 msgid "Choose password"
 msgstr ""
 
-#: qml/Wizard/Pages/password-set.qml:110
+#: qml/Wizard/Pages/password-set.qml:104
 msgid "Confirm password"
 msgstr ""
 
@@ -1078,10 +890,6 @@
 
 #: qml/Wizard/Pages/UpdateDelegate.qml:125
 #, fuzzy
-<<<<<<< HEAD
-#| msgid "Downloading"
-=======
->>>>>>> d52dc2c9
 msgid "Download"
 msgstr "ডাউনলোড হচ্ছে"
 
@@ -1124,19 +932,11 @@
 
 #: qml/Wizard/Pages/UpdateDelegate.qml:283
 #, fuzzy
-<<<<<<< HEAD
-#| msgid "Downloading"
-=======
->>>>>>> d52dc2c9
 msgid "Downloaded"
 msgstr "ডাউনলোড হচ্ছে"
 
 #: qml/Wizard/Pages/UpdateDelegate.qml:286
 #, fuzzy
-<<<<<<< HEAD
-#| msgid "Also installed"
-=======
->>>>>>> d52dc2c9
 msgid "Installed"
 msgstr "আরও ইন্সটল করা রয়েছে..."
 
@@ -1176,55 +976,6 @@
 #: qml/Wizard/PasswordMeter.qml:101
 msgid "Very weak password"
 msgstr ""
-
-#~ msgctxt "Button: Open the Ubuntu Store"
-#~ msgid "Store"
-#~ msgstr "স্টোর"
-
-#~ msgctxt "Button: Start a search in the current dash scope"
-#~ msgid "Search"
-#~ msgstr "খুঁজুন"
-
-#~ msgctxt "Button: Show the current dash scope settings"
-#~ msgid "Settings"
-#~ msgstr "সেটিংস"
-
-#~ msgid "Remove from Favorites"
-#~ msgstr "পছন্দ থেকে মুছে ফেলুন"
-
-#~ msgid "Add to Favorites"
-#~ msgstr "পছন্দতে যোগ করুন"
-
-#~ msgctxt "Label: Hint for dash search line edit"
-#~ msgid "Search"
-#~ msgstr "খুঁজুন"
-
-#~ msgid "More..."
-#~ msgstr "আরো..."
-
-#~ msgid "Less..."
-#~ msgstr "কম..."
-
-#~ msgid "Send"
-#~ msgstr "পাঠান"
-
-#~ msgid "Rate this"
-#~ msgstr "রেটিং দিন"
-
-#~ msgid "Add a review"
-#~ msgstr "আপনার মতামত দিন"
-
-#~ msgid "Pull to refresh…"
-#~ msgstr "রিফ্রেশ করার জন্য টানুন"
-
-#~ msgid "Release to refresh…"
-#~ msgstr "রিফ্রেশ করার জন্য ছেড়ে দিন"
-
-#~ msgid "Enable location data"
-#~ msgstr "অবস্থান নির্ণয় চালু করুন"
-
-#~ msgid "Manage"
-#~ msgstr "ব্যবস্থাপনা"
 
 #~ msgctxt "Button: Reboot the system"
 #~ msgid "Reboot"

--- conflicted
+++ resolved
@@ -7,11 +7,7 @@
 msgstr ""
 "Project-Id-Version: unity\n"
 "Report-Msgid-Bugs-To: FULL NAME <EMAIL@ADDRESS>\n"
-<<<<<<< HEAD
-"POT-Creation-Date: 2016-01-22 17:08+0000\n"
-=======
 "POT-Creation-Date: 2016-01-29 11:58+0000\n"
->>>>>>> 861ebc50
 "PO-Revision-Date: 2015-07-06 17:47+0000\n"
 "Last-Translator: Meriuță Cornel <meriutacornel@neacornel.eu>\n"
 "Language-Team: Romanian <ro@li.org>\n"
@@ -20,13 +16,8 @@
 "Content-Transfer-Encoding: 8bit\n"
 "Plural-Forms: nplurals=3; plural=(n == 1 ? 0: (((n % 100 > 19) || ((n % 100 "
 "== 0) && (n != 0))) ? 2: 1));\n"
-<<<<<<< HEAD
-"X-Launchpad-Export-Date: 2016-01-24 05:31+0000\n"
-"X-Generator: Launchpad (build 17902)\n"
-=======
 "X-Launchpad-Export-Date: 2016-02-02 05:46+0000\n"
 "X-Generator: Launchpad (build 17908)\n"
->>>>>>> 861ebc50
 
 #: plugins/IntegratedLightDM/Greeter.cpp:112
 msgid "Password: "

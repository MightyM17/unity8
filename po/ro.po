# Romanian translation for unity
# Copyright (c) 2013 Rosetta Contributors and Canonical Ltd 2013
# This file is distributed under the same license as the unity package.
# FIRST AUTHOR <EMAIL@ADDRESS>, 2013.
#
msgid ""
msgstr ""
"Project-Id-Version: unity\n"
"Report-Msgid-Bugs-To: FULL NAME <EMAIL@ADDRESS>\n"
<<<<<<< HEAD
"POT-Creation-Date: 2015-07-17 10:10+0200\n"
=======
"POT-Creation-Date: 2015-08-25 14:53+0200\n"
>>>>>>> 7e2e5536
"PO-Revision-Date: 2015-05-14 09:20+0000\n"
"Last-Translator: Meriuță Cornel <meriutacornel@neacornel.eu>\n"
"Language-Team: Romanian <ro@li.org>\n"
"MIME-Version: 1.0\n"
"Content-Type: text/plain; charset=UTF-8\n"
"Content-Transfer-Encoding: 8bit\n"
"Plural-Forms: nplurals=3; plural=(n == 1 ? 0: (((n % 100 > 19) || ((n % 100 "
"== 0) && (n != 0))) ? 2: 1));\n"
<<<<<<< HEAD
"X-Launchpad-Export-Date: 2015-08-26 06:17+0000\n"
"X-Generator: Launchpad (build 17690)\n"
=======
"X-Launchpad-Export-Date: 2015-09-02 05:57+0000\n"
"X-Generator: Launchpad (build 17706)\n"
>>>>>>> 7e2e5536

#: plugins/LightDM/Greeter.cpp:112
msgid "Password: "
msgstr "Parolă: "

#: plugins/Unity/Launcher/launcheritem.cpp:47
#: plugins/Unity/Launcher/launcheritem.cpp:106
msgid "Pin shortcut"
msgstr "Fixează scurtătura"

#: plugins/Unity/Launcher/launcheritem.cpp:52
msgid "Quit"
msgstr ""

#: plugins/Unity/Launcher/launcheritem.cpp:106
msgid "Unpin shortcut"
msgstr "Eliberează scurtătura"

#. Translators, please edit/rearrange these strftime(3) tokens to suit your locale!
#. This format string is used for showing, on a 12-hour clock, times that happen yesterday.
#. (\u2003 is a unicode em space which is slightly wider than a normal space.)
#. en_US example: "Yesterday\u2003%l:%M %p" --> "Yesterday  1:00 PM"
#: plugins/Utils/relativetimeformatter.cpp:157
msgid "Yesterday %l:%M %p"
msgstr "ieri %l:%M %p"

#. Translators, please edit/rearrange these strftime(3) tokens to suit your locale!
#. This format string is used for showing, on a 12-hour clock, times that happened today.
#. en_US example: "%l:%M %p" --> "1:00 PM"
#: plugins/Utils/relativetimeformatter.cpp:164
msgid "%l:%M %p"
msgstr "%l:%M %p"

#. Translators, please edit/rearrange these strftime(3) tokens to suit your locale!
#. This format string is used for showing, on a 12-hour clock, events/appointments that happen tomorrow.
#. (\u2003 is a unicode em space which is slightly wider than a normal space.)
#. en_US example: "Tomorrow\u2003%l:%M %p" --> "Tomorrow  1:00 PM"
#: plugins/Utils/relativetimeformatter.cpp:172
msgid "Tomorrow %l:%M %p"
msgstr "Mâine %l:%M %p"

#. Translators, please edit/rearrange these strftime(3) tokens to suit your locale!
#. This format string is used for showing, on a 12-hour clock, times that happened in the last week.
#. (\u2003 is a unicode em space which is slightly wider than a normal space.)
#. en_US example: "%a\u2003%l:%M %p" --> "Fri  1:00 PM"
#: plugins/Utils/relativetimeformatter.cpp:181
msgid "%a %l:%M %p"
msgstr "%a %l:%M %p"

#. Translators, please edit/rearrange these strftime(3) tokens to suit your locale!
#. This format string is used for showing, on a 12-hour clock, times that happened before a week from now.
#. (\u2003 is a unicode em space which is slightly wider than a normal space.)
#. en_US example: "%a %d %b\u2003%l:%M %p" --> "Fri Oct 31  1:00 PM"
#. en_GB example: "%a %b %d\u2003%l:%M %p" --> "Fri 31 Oct  1:00 PM"
#: plugins/Utils/relativetimeformatter.cpp:190
msgid "%a %d %b %l:%M %p"
msgstr "%a %d %b %l:%M %p"

#. Translators, please edit/rearrange these strftime(3) tokens to suit your locale!
#. This format string is used for showing, on a 24-hour clock, times that happen yesterday.
#. (\u2003 is a unicode em space which is slightly wider than a normal space.)
#. en_US example: "Yesterday\u2003%l:%M %p" --> "Yesterday  13:00"
#: plugins/Utils/relativetimeformatter.cpp:201
msgid "Yesterday %H:%M"
msgstr "Ieri %H:%M"

#. Translators, please edit/rearrange these strftime(3) tokens to suit your locale!
#. This format string is used for showing, on a 24-hour clock, times that happened today.
#. en_US example: "%H:%M" --> "13:00"
#: plugins/Utils/relativetimeformatter.cpp:208
msgid "%H:%M"
msgstr "%H:%M"

#. Translators, please edit/rearrange these strftime(3) tokens to suit your locale!
#. This format string is used for showing, on a 24-hour clock, events/appointments that happen tomorrow.
#. (\u2003 is a unicode em space which is slightly wider than a normal space.)
#. en_US example: "Tomorrow\u2003%l:%M %p" --> "Tomorrow  13:00"
#: plugins/Utils/relativetimeformatter.cpp:216
msgid "Tomorrow %H:%M"
msgstr "Mâine %H:%M"

#. Translators, please edit/rearrange these strftime(3) tokens to suit your locale!
#. This format string is used for showing, on a 24-hour clock, times that happened in the last week.
#. (\u2003 is a unicode em space which is slightly wider than a normal space.)
#. en_US example: "%a\u2003%H:%M" --> "Fri  13:00"
#: plugins/Utils/relativetimeformatter.cpp:225
msgid "%a %H:%M"
msgstr "%a %H:%M"

#. Translators, please edit/rearrange these strftime(3) tokens to suit your locale!
#. This format string is used for showing, on a 24-hour clock, times that happened before a week from now.
#. (\u2003 is a unicode em space which is slightly wider than a normal space.)
#. en_US example: "%a %d %b\u2003%H:%M" --> "Fri Oct 31  13:00"
#. en_GB example: "%a %b %d\u2003%H:%M" --> "Fri 31 Oct  13:00"
#: plugins/Utils/relativetimeformatter.cpp:234
msgid "%a %d %b %H:%M"
msgstr "%a %d %b %H:%M"

#: qml/Components/DelayedLockscreen.qml:49
msgid "Device Locked"
msgstr "Dispozitiv blocat"

#: qml/Components/DelayedLockscreen.qml:64
msgid "You have been locked out due to too many failed passphrase attempts."
msgstr ""
"Dispozitivul este blocat din cauza utilizării mai multor fraze parolă "
"greșite."

#: qml/Components/DelayedLockscreen.qml:65
msgid "You have been locked out due to too many failed passcode attempts."
msgstr ""
"Dispozitivul este blocat din cauza utilizării mai multor parole greșite."

#: qml/Components/DelayedLockscreen.qml:74
#, qt-format
msgid "Please wait %1 minute and then try again…"
msgid_plural "Please wait %1 minutes and then try again…"
msgstr[0] "Așteptați %1 minut și apoi încercați din nou..."
msgstr[1] "Așteptați %1 minute și apoi încercați din nou..."
msgstr[2] "Așteptați %1 de minute și apoi încercați din nou..."

#: qml/Components/Dialogs.qml:69
msgctxt "Title: Lock/Log out dialog"
msgid "Log out"
msgstr "Închide sesiunea"

#: qml/Components/Dialogs.qml:70
msgid "Are you sure you want to log out?"
msgstr "Sunteți sigur că doriți să închideți sesiunea?"

#: qml/Components/Dialogs.qml:72
msgctxt "Button: Lock the system"
msgid "Lock"
msgstr "Blocare"

#: qml/Components/Dialogs.qml:79
msgctxt "Button: Log out from the system"
msgid "Log Out"
msgstr "Ieșire din cont"

#: qml/Components/Dialogs.qml:86 qml/Components/Dialogs.qml:117
#: qml/Components/Dialogs.qml:173
msgid "Cancel"
msgstr "Anulează"

#: qml/Components/Dialogs.qml:98
msgctxt "Title: Reboot/Shut down dialog"
msgid "Shut down"
msgstr "Închidere"

#: qml/Components/Dialogs.qml:99
msgid "Are you sure you want to shut down?"
msgstr "Sunteți sigur că doriți să închideți?"

#: qml/Components/Dialogs.qml:101
msgctxt "Button: Reboot the system"
msgid "Reboot"
msgstr "Repornire"

#: qml/Components/Dialogs.qml:109
msgctxt "Button: Shut down the system"
msgid "Shut down"
msgstr "Închidere"

#: qml/Components/Dialogs.qml:129
msgctxt "Title: Reboot dialog"
msgid "Reboot"
msgstr "Repornire"

#: qml/Components/Dialogs.qml:130
msgid "Are you sure you want to reboot?"
msgstr "Sunteți sigur că doriți să reporniți?"

#: qml/Components/Dialogs.qml:132
msgid "No"
msgstr "Nu"

#: qml/Components/Dialogs.qml:138
msgid "Yes"
msgstr "Da"

#: qml/Components/Dialogs.qml:152
msgctxt "Title: Power off/Restart dialog"
msgid "Power"
msgstr "Alimentare"

#: qml/Components/Dialogs.qml:153
msgid ""
"Are you sure you would like\n"
"to power off?"
msgstr ""
"Sunteți sigur că doriți să\n"
"opriți alimentarea?"

#: qml/Components/Dialogs.qml:155
msgctxt "Button: Power off the system"
msgid "Power off"
msgstr "Oprire"

#: qml/Components/Dialogs.qml:164
msgctxt "Button: Restart the system"
msgid "Restart"
msgstr "Repornire"

#: qml/Components/Lockscreen.qml:245
msgid "Return to Call"
msgstr "Reveniți la funcția de apelare"

#: qml/Components/Lockscreen.qml:245
msgid "Emergency Call"
msgstr "Apel de urgență"

#: qml/Components/Lockscreen.qml:277
msgid "OK"
msgstr "În regulă"

#: qml/Dash/GenericScopeView.qml:569 qml/Dash/GenericScopeView.qml:727
msgid "See less"
msgstr "Afișează mai puține"

#: qml/Dash/GenericScopeView.qml:569
msgid "See all"
msgstr "Afișează tot"

#: qml/Dash/GenericScopeView.qml:631
msgctxt "Label: Hint for dash search line edit"
msgid "Search"
msgstr "Căutare"

#: qml/Dash/PageHeader.qml:269
msgctxt "Button: Open the Ubuntu Store"
msgid "Store"
msgstr "Magazin"

#: qml/Dash/PageHeader.qml:276
msgctxt "Button: Start a search in the current dash scope"
msgid "Search"
msgstr "Căutare"

#: qml/Dash/PageHeader.qml:286
msgctxt "Button: Show the current dash scope settings"
msgid "Settings"
msgstr "Configurări"

#: qml/Dash/PageHeader.qml:293
msgid "Remove from Favorites"
msgstr "Șterge din favorite"

#: qml/Dash/PageHeader.qml:293
msgid "Add to Favorites"
msgstr "Adaugă la favorite"

#: qml/Dash/Previews/PreviewActionCombo.qml:35
msgid "More..."
msgstr "Mai mult ..."

#: qml/Dash/Previews/PreviewActionCombo.qml:35
msgid "Less..."
msgstr "Mai puțin..."

#: qml/Dash/Previews/PreviewCommentInput.qml:61
#: qml/Dash/Previews/PreviewRatingInput.qml:169
msgid "Send"
msgstr "Trimite"

#: qml/Dash/Previews/PreviewRatingInput.qml:84
msgid "Rate this"
msgstr "Evaluați"

#: qml/Dash/Previews/PreviewRatingInput.qml:129
msgid "Add a review"
msgstr "Adăugați o recenzie"

#: qml/Dash/PullToRefreshScopeStyle.qml:55
msgid "Pull to refresh…"
msgstr "Trageți pentru a actualiza..."

#: qml/Dash/PullToRefreshScopeStyle.qml:60
msgid "Release to refresh…"
msgstr "Eliberați pentru a actualiza..."

#: qml/Dash/ScopeSettings/ScopeSettingBoolean.qml:43
msgid "Enable location data"
msgstr "Activaţi datele de localizare"

#: qml/Dash/ScopesList.qml:67
msgid "Manage"
msgstr "Administrați"

#: qml/Dash/ScopesList.qml:113
msgid "Home"
msgstr "Acasă"

#: qml/Dash/ScopesList.qml:114
msgid "Also installed"
msgstr "Alte programe instalate"

#: qml/Greeter/CoverPage.qml:107
msgid "Unlock"
msgstr "Deblocare"

#: qml/Greeter/LoginList.qml:236
msgid "Retry"
msgstr "Reîncercați"

#: qml/Greeter/LoginList.qml:237
msgid "Tap to unlock"
msgstr "Apasă pentru deblocare"

#: qml/Greeter/NarrowView.qml:54 qml/Wizard/Pages/passwd-confirm.qml:53
msgid "Sorry, incorrect passphrase."
msgstr "Frază parolă greșită"

#: qml/Greeter/NarrowView.qml:55 qml/Wizard/Pages/passwd-confirm.qml:54
msgid "Sorry, incorrect passcode."
msgstr "Parolă greșită"

#: qml/Greeter/NarrowView.qml:56
msgid "This will be your last attempt."
msgstr "Aceasta va fi ultima încercare"

#: qml/Greeter/NarrowView.qml:58
msgid ""
"If passphrase is entered incorrectly, your phone will conduct a factory "
"reset and all personal data will be deleted."
msgstr ""
"Dacă fraza parolă este introdusă greșit, telefonul va iniția o resetare la "
"configurările inițiale, ale fabricantului, iar toate datele personale vor fi "
"șterse."

#: qml/Greeter/NarrowView.qml:59
msgid ""
"If passcode is entered incorrectly, your phone will conduct a factory reset "
"and all personal data will be deleted."
msgstr ""
"Dacă parola este introdusă greșit, telefonul va iniția o resetare la "
"configurările inițiale, ale fabricantului, iar toate datele personale vor fi "
"șterse."

#: qml/Greeter/NarrowView.qml:116
#, qt-format
msgid "Enter %1"
msgstr "Introducere %1"

#: qml/Greeter/NarrowView.qml:117 qml/Wizard/Pages/passwd-set.qml:60
msgid "Enter passphrase"
msgstr "Introduceți fraza parolă"

#: qml/Greeter/NarrowView.qml:118
msgid "Enter passcode"
msgstr "Introduceți parola"

#: qml/Greeter/NarrowView.qml:119
#, qt-format
msgid "Sorry, incorrect %1"
msgstr "%1 incorectă"

#: qml/Greeter/NarrowView.qml:120
msgid "Sorry, incorrect passphrase"
msgstr "Frază secretă incorectă"

#: qml/Greeter/NarrowView.qml:121
msgctxt "passphrase"
msgid "Please re-enter"
msgstr ""

#: qml/Greeter/NarrowView.qml:122
msgid "Sorry, incorrect passcode"
msgstr "Parolă incorectă"

#: qml/Notifications/NotificationMenuItemFactory.qml:128
msgid "Show password"
msgstr "Arată parola"

#: qml/Panel/ActiveCallHint.qml:79
msgid "Tap to return to call..."
msgstr "Atingeți pentru a vă întoarce la convorbire..."

#: qml/Panel/ActiveCallHint.qml:92
msgid "Conference"
msgstr "Conferință"

#: qml/Panel/Indicators/MenuItemFactory.qml:639
msgid "Nothing is playing"
msgstr "Nu se redă nimic"

#: qml/Panel/Indicators/MenuItemFactory.qml:768
#, qt-format
msgid "%1 hour"
msgid_plural "%1 hours"
msgstr[0] "%1 oră"
msgstr[1] "%1 ore"
msgstr[2] "%1 de ore"

#: qml/Panel/Indicators/MenuItemFactory.qml:772
#, qt-format
msgid "%1 minute"
msgid_plural "%1 minutes"
msgstr[0] "%1 minut"
msgstr[1] "%1 minute"
msgstr[2] "%1 de minute"

#: qml/Panel/Indicators/MenuItemFactory.qml:777
#, qt-format
msgid "%1 second"
msgid_plural "%1 seconds"
msgstr[0] "%1 secundă"
msgstr[1] "%1 secunde"
msgstr[2] "%1 de secunde"

#: qml/Panel/Indicators/MenuItemFactory.qml:780
msgid "0 seconds"
msgstr "0 secunde"

#. Translators: String like "1 hour, 2 minutes, 3 seconds remaining"
#: qml/Panel/Indicators/MenuItemFactory.qml:782
#, qt-format
msgid "%1 remaining"
msgstr "%1 rămase"

#: qml/Panel/Indicators/MenuItemFactory.qml:788
msgid "In queue…"
msgstr "În așteptare..."

#: qml/Panel/Indicators/MenuItemFactory.qml:792
msgid "Downloading"
msgstr "Se descarcă"

#: qml/Panel/Indicators/MenuItemFactory.qml:794
msgid "Paused, tap to resume"
msgstr "În pauză, atingeți pentru a relua"

#: qml/Panel/Indicators/MenuItemFactory.qml:796
msgid "Canceled"
msgstr "Anulată"

#: qml/Panel/Indicators/MenuItemFactory.qml:798
msgid "Finished"
msgstr "Finalizată"

#: qml/Panel/Indicators/MenuItemFactory.qml:800
msgid "Failed, tap to retry"
msgstr "Eșec, atingeți pentru a încerca din nou"

#: qml/Panel/Indicators/MessageMenuItemFactory.qml:149
msgctxt "Label: Hint in message indicator line edit"
msgid "Reply"
msgstr "Răspuns"

#: qml/Panel/Indicators/ModemInfoItem.qml:105
msgid "Unlock SIM"
msgstr "Deblocare SIM"

#: qml/Panel/Indicators/RoamingIndication.qml:27
msgid "Roaming"
msgstr "Roaming"

#: qml/Tutorial/TutorialBottomFinish.qml:24
msgid "This action does different things for different apps"
msgstr "Această acţiune face diferite lucruri pentru diferite aplicaţii"

#: qml/Tutorial/TutorialBottomFinish.qml:25
msgid "Tap here to finish."
msgstr "Apăsaţi aici pentru a termina."

#: qml/Tutorial/TutorialBottom.qml:28
msgid "Open special menus"
msgstr "Deschide meniurile speciale"

#: qml/Tutorial/TutorialBottom.qml:29
msgid "Swipe up from the bottom edge."
msgstr "Glisaţi în sus dinspre marginea de jos."

#: qml/Tutorial/TutorialContent.qml:80 qml/Tutorial/TutorialLeftFinish.qml:25
#: qml/Tutorial/TutorialRight.qml:144
msgid "Tap here to continue."
msgstr "Apăsaţi aici pentru a continua."

#: qml/Tutorial/TutorialLeftFinish.qml:24
msgid "These are the shortcuts to favorite apps"
msgstr "Acestea sunt scurtăturile către aplicaţiile favorite"

#: qml/Tutorial/TutorialLeft.qml:26
msgid "Open the launcher"
msgstr "Deschide lansatorul"

#: qml/Tutorial/TutorialLeft.qml:27
msgid "Short swipe from the left edge."
msgstr "Glisaţi scurt dinspre marginea din stânga."

#: qml/Tutorial/TutorialPage.qml:178
msgid "You almost got it!"
msgstr "Aproape aţi reuşit!"

#: qml/Tutorial/TutorialPage.qml:195
msgid "Try again."
msgstr "Încercaţi din nou."

#: qml/Tutorial/TutorialRight.qml:31
msgid "To view open apps"
msgstr "Pentru a vizualiza aplicaţiile deschise"

#: qml/Tutorial/TutorialRight.qml:32
msgid "Long swipe from the right edge."
msgstr "Glisaţi lung dinspre marginea din dreapta"

#: qml/Tutorial/TutorialRight.qml:122
msgid "View all your running tasks."
msgstr "Vizualizaţi toate sarcinile dumneavoastră care rulează."

#: qml/Wizard/Page.qml:89
msgctxt "Button: Go back one page in the Wizard"
msgid "Back"
msgstr "Înapoi"

#: qml/Wizard/Pages/10-welcome.qml:27
msgid "Hi!"
msgstr "Salut!"

#: qml/Wizard/Pages/10-welcome.qml:44
msgid "Welcome to your Ubuntu phone."
msgstr "Bun venit! Acesta este telefonul dumneavoastră Ubuntu."

#: qml/Wizard/Pages/10-welcome.qml:52
msgid "Let’s get started."
msgstr "Să începem."

#: qml/Wizard/Pages/10-welcome.qml:88 qml/Wizard/Pages/30-passwd-type.qml:128
#: qml/Wizard/Pages/40-wifi.qml:215 qml/Wizard/Pages/50-location.qml:131
#: qml/Wizard/Pages/60-reporting.qml:50 qml/Wizard/Pages/passwd-confirm.qml:82
#: qml/Wizard/Pages/passwd-set.qml:90
msgid "Continue"
msgstr "Continuare"

#: qml/Wizard/Pages/20-sim.qml:25
msgid "Add a SIM card and restart your device"
msgstr "Adăugați un card SIM și reporniți dispozitivul dumneavoastră"

#: qml/Wizard/Pages/20-sim.qml:59
msgid "Without it, you won’t be able to make calls or use text messaging."
msgstr ""
"Fără acesta, nu veți putea efectua apeluri sau utiliza mesajele text."

#: qml/Wizard/Pages/20-sim.qml:73 qml/Wizard/Pages/40-wifi.qml:215
msgid "Skip"
msgstr "Se omite"

#: qml/Wizard/Pages/30-passwd-type.qml:39
msgid "Lock security"
msgstr "Blocare de securitate"

#: qml/Wizard/Pages/30-passwd-type.qml:74
msgid "Please select how you’d like to unlock your phone."
msgstr "Alegeți cum doriți să vă deblocați telefonul."

#: qml/Wizard/Pages/30-passwd-type.qml:97
msgctxt "Label: Type of security method"
msgid "Swipe"
msgstr "Glisare"

#: qml/Wizard/Pages/30-passwd-type.qml:98
msgctxt "Label: Description of security method"
msgid "No security"
msgstr "Fară securitate"

#: qml/Wizard/Pages/30-passwd-type.qml:100
msgctxt "Label: Type of security method"
msgid "Passcode"
msgstr "Cod de acces"

#: qml/Wizard/Pages/30-passwd-type.qml:101
msgctxt "Label: Description of security method"
msgid "4 digits only"
msgstr "Doar 4 cifre"

#: qml/Wizard/Pages/30-passwd-type.qml:103
msgctxt "Label: Type of security method"
msgid "Passphrase"
msgstr "Frază parolă"

#: qml/Wizard/Pages/30-passwd-type.qml:104
msgctxt "Label: Description of security method"
msgid "Numbers and letters"
msgstr "Numere și litere"

#: qml/Wizard/Pages/40-wifi.qml:29
msgid "Connect to Wi‑Fi"
msgstr "Conectare la Wi-Fi"

#: qml/Wizard/Pages/40-wifi.qml:168
msgid "Available networks…"
msgstr "Rețele disponibile..."

#: qml/Wizard/Pages/40-wifi.qml:169
msgid "No available networks."
msgstr "Nu sunt rețele disponibile."

#: qml/Wizard/Pages/50-location.qml:27
msgid "Location"
msgstr "Loc"

#: qml/Wizard/Pages/50-location.qml:62
msgid "Let the phone detect your location:"
msgstr "Permiteți telefonului să detecteze locul în care vă aflați:"

#: qml/Wizard/Pages/50-location.qml:69
msgid "Using GPS only (less accurate)"
msgstr "Utilizând numai GPS (mai puțin precis)"

#: qml/Wizard/Pages/50-location.qml:86
msgid "Using GPS, anonymized Wi-Fi and cellular network info (recommended)"
msgstr ""
"Utilizând GPS, rețelele fără fir în modul anonim și informațiile furnizate "
"de rețeaua celulară (recomandat)"

#. Translators: HERE is a trademark for Nokia's location service, you probably shouldn't translate it
#: qml/Wizard/Pages/50-location.qml:103
msgid ""
"By selecting this option you agree to the Nokia HERE <a href='#'>terms and "
"conditions</a>."
msgstr ""
"Prin selectarea acestei opțiuni sunteți de acord cu <a href='#'>termenii și "
"condițiile</a> Nokia HERE."

#: qml/Wizard/Pages/50-location.qml:112
msgid "Not at all"
msgstr "Deloc"

#: qml/Wizard/Pages/50-location.qml:124
msgid "You can change your mind later in <b>System Settings</b>."
msgstr ""
"Puteți să modificați opțiunea utilizând <b>Configurări de sistem</b>."

#: qml/Wizard/Pages/60-reporting.qml:24
msgid "Improving your experience"
msgstr "Îmbunătățirea experienței în utilizare"

#: qml/Wizard/Pages/60-reporting.qml:36
msgid ""
"Your phone is set up to automatically report errors to Canonical and its "
"partners, the makers of the operating system."
msgstr ""
"Telefonul dumneavoastră este configurat să trimită în mod automat rapoarte "
"de erori către Canonical și partenerii săi, producătorii sistemului de "
"operare."

#: qml/Wizard/Pages/60-reporting.qml:43
msgid ""
"This can be disabled in <b>System Settings</b> under <b>Security &amp; "
"Privacy</b>"
msgstr ""
"Acest comportament poate fi dezactivat din <b>Configurări de sistem</b> "
"ramura <b>Securitate și confidențialitate</b>"

#: qml/Wizard/Pages/80-finished.qml:24
msgid "All done"
msgstr "Efectuat"

#: qml/Wizard/Pages/80-finished.qml:39
msgid "Nice work!"
msgstr "Bună treabă!"

#: qml/Wizard/Pages/80-finished.qml:46
msgid "Your phone is now ready to use."
msgstr "Telefonul dumneavoastră este gata de utilizare."

#: qml/Wizard/Pages/80-finished.qml:53
msgid "Finish"
msgstr "Sfârșit"

#: qml/Wizard/Pages/here-terms.qml:27
msgid "Terms & Conditions"
msgstr "Termeni și condiții"

#: qml/Wizard/Pages/passwd-confirm.qml:49
msgid "Confirm passphrase"
msgstr "Confirmați frază parolă"

#: qml/Wizard/Pages/passwd-confirm.qml:50
msgid "Confirm passcode"
msgstr "Confirmați codul de acces"

#: qml/Wizard/Pages/passwd-confirm.qml:53
#: qml/Wizard/Pages/passwd-confirm.qml:54
msgid "Please try again."
msgstr "Vă rugăm să încercați din nou."

#: qml/Wizard/Pages/passwd-set.qml:61
msgid "Choose your passcode"
msgstr "Alegeți codul dumneavoastră de acces"

#: qml/Wizard/Pages/passwd-set.qml:68
msgid "Passphrase must be 4 characters long"
msgstr "Codul de acces trebuie să conțină 4 caractere"

#. Translators: This is the arrow for "Back" buttons
#: qml/Wizard/StackButton.qml:39
#, qt-format
msgid "〈  %1"
msgstr "〈  %1"

#. Translators: This is the arrow for "Forward" buttons
#: qml/Wizard/StackButton.qml:42
#, qt-format
msgid "%1  〉"
msgstr "%1  〉"

#~ msgid "Please re-enter"
#~ msgstr "Introduceți din nou"

#~ msgid "Click here to finish."
#~ msgstr "Apăsați aici pentru a termina."<|MERGE_RESOLUTION|>--- conflicted
+++ resolved
@@ -7,11 +7,7 @@
 msgstr ""
 "Project-Id-Version: unity\n"
 "Report-Msgid-Bugs-To: FULL NAME <EMAIL@ADDRESS>\n"
-<<<<<<< HEAD
-"POT-Creation-Date: 2015-07-17 10:10+0200\n"
-=======
 "POT-Creation-Date: 2015-08-25 14:53+0200\n"
->>>>>>> 7e2e5536
 "PO-Revision-Date: 2015-05-14 09:20+0000\n"
 "Last-Translator: Meriuță Cornel <meriutacornel@neacornel.eu>\n"
 "Language-Team: Romanian <ro@li.org>\n"
@@ -20,13 +16,8 @@
 "Content-Transfer-Encoding: 8bit\n"
 "Plural-Forms: nplurals=3; plural=(n == 1 ? 0: (((n % 100 > 19) || ((n % 100 "
 "== 0) && (n != 0))) ? 2: 1));\n"
-<<<<<<< HEAD
-"X-Launchpad-Export-Date: 2015-08-26 06:17+0000\n"
-"X-Generator: Launchpad (build 17690)\n"
-=======
 "X-Launchpad-Export-Date: 2015-09-02 05:57+0000\n"
 "X-Generator: Launchpad (build 17706)\n"
->>>>>>> 7e2e5536
 
 #: plugins/LightDM/Greeter.cpp:112
 msgid "Password: "

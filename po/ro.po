--- conflicted
+++ resolved
@@ -6,27 +6,19 @@
 msgid ""
 msgstr ""
 "Project-Id-Version: unity\n"
-"Report-Msgid-Bugs-To: FULL NAME <EMAIL@ADDRESS>\n"
+"Report-Msgid-Bugs-To: \n"
 "POT-Creation-Date: 2015-08-25 14:53+0200\n"
-<<<<<<< HEAD
-"PO-Revision-Date: 2015-09-17 13:37+0000\n"
-=======
 "PO-Revision-Date: 2015-07-06 17:47+0000\n"
->>>>>>> b1b3c55a
 "Last-Translator: Meriuță Cornel <meriutacornel@neacornel.eu>\n"
 "Language-Team: Romanian <ro@li.org>\n"
+"Language: ro\n"
 "MIME-Version: 1.0\n"
 "Content-Type: text/plain; charset=UTF-8\n"
 "Content-Transfer-Encoding: 8bit\n"
 "Plural-Forms: nplurals=3; plural=(n == 1 ? 0: (((n % 100 > 19) || ((n % 100 "
 "== 0) && (n != 0))) ? 2: 1));\n"
-<<<<<<< HEAD
-"X-Launchpad-Export-Date: 2015-09-18 05:44+0000\n"
-"X-Generator: Launchpad (build 17746)\n"
-=======
 "X-Launchpad-Export-Date: 2015-09-16 05:50+0000\n"
 "X-Generator: Launchpad (build 17737)\n"
->>>>>>> b1b3c55a
 
 #: plugins/LightDM/Greeter.cpp:112
 msgid "Password: "
@@ -596,8 +588,7 @@
 
 #: qml/Wizard/Pages/20-sim.qml:59
 msgid "Without it, you won’t be able to make calls or use text messaging."
-msgstr ""
-"Fără acesta, nu veți putea efectua apeluri sau utiliza mesajele text."
+msgstr "Fără acesta, nu veți putea efectua apeluri sau utiliza mesajele text."
 
 #: qml/Wizard/Pages/20-sim.qml:73 qml/Wizard/Pages/40-wifi.qml:215
 msgid "Skip"
@@ -686,8 +677,7 @@
 
 #: qml/Wizard/Pages/50-location.qml:124
 msgid "You can change your mind later in <b>System Settings</b>."
-msgstr ""
-"Puteți să modificați opțiunea utilizând <b>Configurări de sistem</b>."
+msgstr "Puteți să modificați opțiunea utilizând <b>Configurări de sistem</b>."
 
 #: qml/Wizard/Pages/60-reporting.qml:24
 msgid "Improving your experience"
@@ -833,4 +823,7 @@
 #~ msgstr "Administrare domenii"
 
 #~ msgid "Please re-enter"
-#~ msgstr "Introduceți din nou"+#~ msgstr "Introduceți din nou"
+
+#~ msgid "Click here to finish."
+#~ msgstr "Apăsați aici pentru a termina."
# Finnish translation for unity
# Copyright (c) 2013 Rosetta Contributors and Canonical Ltd 2013
# This file is distributed under the same license as the unity package.
# FIRST AUTHOR <EMAIL@ADDRESS>, 2013.
#
msgid ""
msgstr ""
"Project-Id-Version: unity\n"
"Report-Msgid-Bugs-To: \n"
<<<<<<< HEAD
"POT-Creation-Date: 2019-04-08 17:26-0500\n"
"PO-Revision-Date: 2015-07-04 18:32+0000\n"
"Last-Translator: Jiri Grönroos <Unknown>\n"
"Language-Team: Finnish <fi@li.org>\n"
=======
"POT-Creation-Date: 2018-10-08 13:29-0500\n"
"PO-Revision-Date: 2018-12-06 16:48+0000\n"
"Last-Translator: Jiri Grönroos <jiri.gronroos@iki.fi>\n"
"Language-Team: Finnish <https://translate.ubports.com/projects/unity8/unity8/"
"fi/>\n"
>>>>>>> d52dc2c9
"Language: fi\n"
"MIME-Version: 1.0\n"
"Content-Type: text/plain; charset=UTF-8\n"
"Content-Transfer-Encoding: 8bit\n"
"Plural-Forms: nplurals=2; plural=n != 1;\n"
"X-Generator: Weblate 3.1.1\n"
"X-Launchpad-Export-Date: 2016-11-23 06:35+0000\n"

#: plugins/LightDM/Greeter.cpp:123
msgid "Password: "
msgstr "Salasana: "

<<<<<<< HEAD
#: plugins/LightDM/Greeter.cpp:203
msgid "Username"
msgstr "Käyttäjätunnus"

#: plugins/LightDM/Greeter.cpp:242
msgid "Failed to authenticate"
msgstr "Tunnistautuminen epäonnistui"

#: plugins/LightDM/Greeter.cpp:244
msgid "Invalid password, please try again"
msgstr "Virheellinen salasana, yritä uudelleen"

#: plugins/LightDM/Greeter.cpp:254
msgid "Log In"
msgstr "Kirjaudu sisään"

#: plugins/LightDM/Greeter.cpp:254 qml/Wizard/Pages/UpdateDelegate.qml:118
msgid "Retry"
msgstr "Yritä uudelleen"

#: plugins/LightDM/UsersModel.cpp:157
msgid "Login"
msgstr "Kirjaudu"

#: plugins/LightDM/UsersModel.cpp:165
msgid "Guest Session"
msgstr "Vierasistunto"

#: plugins/Unity/Launcher/launcheritem.cpp:49
#: plugins/Unity/Launcher/launcheritem.cpp:123
=======
#: plugins/Unity/Launcher/launcheritem.cpp:50
#: plugins/Unity/Launcher/launcheritem.cpp:109
>>>>>>> d52dc2c9
msgid "Pin shortcut"
msgstr "Kiinnitä pikakuvake"

#: plugins/Unity/Launcher/launcheritem.cpp:55
msgid "Quit"
msgstr "Lopeta"

#: plugins/Unity/Launcher/launcheritem.cpp:109
msgid "Unpin shortcut"
msgstr "Poista pikakuvakkeen kiinnitys"

#: qml/Components/Dialogs.qml:149
msgctxt "Title: Lock/Log out dialog"
msgid "Log out"
msgstr "Kirjaudu ulos"

#: qml/Components/Dialogs.qml:150
msgid "Are you sure you want to log out?"
msgstr "Haluatko varmasti kirjautua ulos?"

#: qml/Components/Dialogs.qml:152
msgctxt "Button: Lock the system"
msgid "Lock"
msgstr "Lukitse"

#: qml/Components/Dialogs.qml:159
msgctxt "Button: Log out from the system"
msgid "Log Out"
msgstr "Kirjaudu ulos"

<<<<<<< HEAD
#: qml/Components/Dialogs.qml:199 qml/Components/Dialogs.qml:264
#: qml/Greeter/NarrowView.qml:208 qml/Wizard/Pages/passcode-confirm.qml:32
=======
#: qml/Components/Dialogs.qml:166 qml/Components/Dialogs.qml:222
#: qml/Dash/DashPageHeader.qml:324 qml/Greeter/NarrowView.qml:232
#: qml/Wizard/Pages/passcode-confirm.qml:32
>>>>>>> d52dc2c9
#: qml/Wizard/Pages/passcode-set.qml:32
msgid "Cancel"
msgstr "Peru"

#: qml/Components/Dialogs.qml:178
msgctxt "Title: Reboot dialog"
msgid "Reboot"
msgstr "Käynnistä uudelleen"

#: qml/Components/Dialogs.qml:179
msgid "Are you sure you want to reboot?"
msgstr "Haluatko varmasti käynnistää laitteen uudelleen?"

#: qml/Components/Dialogs.qml:181
msgid "No"
msgstr "Ei"

#: qml/Components/Dialogs.qml:187
msgid "Yes"
msgstr "Kyllä"

#: qml/Components/Dialogs.qml:202
msgctxt "Title: Power off/Restart dialog"
msgid "Power"
msgstr "Sammutus"

#: qml/Components/Dialogs.qml:203
msgid ""
"Are you sure you would like\n"
"to power off?"
msgstr ""
"Haluatko varmasti\n"
"sammuttaa laitteen?"

#: qml/Components/Dialogs.qml:205
msgctxt "Button: Power off the system"
msgid "Power off"
msgstr "Sammuta"

#: qml/Components/Dialogs.qml:214
msgctxt "Button: Restart the system"
msgid "Restart"
msgstr "Käynnistä uudelleen"

#: qml/Components/KeyboardShortcutsOverlay.qml:41
msgid "Keyboard Shortcuts"
msgstr "Pikanäppäimet"

#: qml/Components/KeyboardShortcutsOverlay.qml:55
msgid "Unity 8"
msgstr "Unity 8"

#: qml/Components/KeyboardShortcutsOverlay.qml:62
msgid "PrtScr"
msgstr "PrtScr"

#: qml/Components/KeyboardShortcutsOverlay.qml:67
msgid "Takes a screenshot."
msgstr "Ottaa kuvakaappauksen."

#: qml/Components/KeyboardShortcutsOverlay.qml:75
msgid "Alt + PrtScr"
msgstr "Alt + PrtScr"

#: qml/Components/KeyboardShortcutsOverlay.qml:80
msgid "Takes a screenshot of a window."
msgstr "Ottaa kuvakaappauksen ikkunasta."

#: qml/Components/KeyboardShortcutsOverlay.qml:88
msgid "Super + Space"
msgstr "Super + Välilyönti"

#: qml/Components/KeyboardShortcutsOverlay.qml:93
msgid "Switches to next keyboard layout."
msgstr "Vaihtaa seuraavaan näppäimistöasetteluun."

#: qml/Components/KeyboardShortcutsOverlay.qml:101
msgid "Super + Shift + Space"
msgstr "Super + Shift + Välilyönti"

#: qml/Components/KeyboardShortcutsOverlay.qml:106
msgid "Switches to previous keyboard layout."
msgstr "Vaihtaa edelliseen näppäimistöasetteluun."

#: qml/Components/KeyboardShortcutsOverlay.qml:118
msgid "Launcher"
msgstr "Käynnistin"

#: qml/Components/KeyboardShortcutsOverlay.qml:125
msgid "Super (Hold)"
msgstr "Super (pidä pohjassa)"

#: qml/Components/KeyboardShortcutsOverlay.qml:130
msgid "Opens the launcher, displays shortcuts."
msgstr "Avaa käynnistimen, näyttää pikanäppäimet."

#: qml/Components/KeyboardShortcutsOverlay.qml:138
msgid "Alt + F1"
msgstr "Alt + F1"

#: qml/Components/KeyboardShortcutsOverlay.qml:143
msgid "Opens launcher keyboard navigation mode."
msgstr "Avaa käynnistimen näppäimistöllä liikkumisen tilassa."

#: qml/Components/KeyboardShortcutsOverlay.qml:151
msgid "Super + Tab"
msgstr "Super + Sarkain"

#: qml/Components/KeyboardShortcutsOverlay.qml:156
msgid "Switches applications via the launcher."
msgstr "Vaihtaa sovellusten välillä käynnistimessä."

#: qml/Components/KeyboardShortcutsOverlay.qml:164
msgid "Super + 0 to 9"
msgstr "Super + 0-9"

#: qml/Components/KeyboardShortcutsOverlay.qml:169
msgid "Same as clicking on a launcher icon."
msgstr "Sama kuin käynnistimen painikkeen napsauttaminen."

#: qml/Components/KeyboardShortcutsOverlay.qml:181
msgid "Scopes"
msgstr "Näkymät"

#: qml/Components/KeyboardShortcutsOverlay.qml:188
msgid "Super (Tap)"
msgstr "Super (napauta)"

#: qml/Components/KeyboardShortcutsOverlay.qml:193
msgid "Opens the Scopes home."
msgstr "Avaa näkymien pääsivun."

#: qml/Components/KeyboardShortcutsOverlay.qml:209
msgid "Switching"
msgstr "Vaihtaminen"

#: qml/Components/KeyboardShortcutsOverlay.qml:216
msgid "Alt + Tab"
msgstr "Alt + Sarkain"

#: qml/Components/KeyboardShortcutsOverlay.qml:221
msgid "Switches between applications."
msgstr "Vaihtaa sovellusten välillä."

#: qml/Components/KeyboardShortcutsOverlay.qml:229
msgid "Super + W"
msgstr "Super + W"

#: qml/Components/KeyboardShortcutsOverlay.qml:234
msgid "Opens the desktop spread."
msgstr "Avaa työpöydän laajennuksen."

#: qml/Components/KeyboardShortcutsOverlay.qml:242
msgid "Cursor Left or Right"
msgstr "Nuolinäppäin vasemmalle tai oikealle"

#: qml/Components/KeyboardShortcutsOverlay.qml:247
msgid "Moves the focus."
msgstr "Siirtää kohdistusta."

#: qml/Components/KeyboardShortcutsOverlay.qml:259
msgid "Windows"
msgstr "Ikkunat"

#: qml/Components/KeyboardShortcutsOverlay.qml:266
msgid "Ctrl + Super + D"
msgstr "Ctrl + Super + D"

#: qml/Components/KeyboardShortcutsOverlay.qml:271
msgid "Minimizes all windows."
msgstr "Pienentää kaikki ikkunat."

#: qml/Components/KeyboardShortcutsOverlay.qml:279
msgid "Ctrl + Super + Up"
msgstr "Ctrl + Super + ylös"

#: qml/Components/KeyboardShortcutsOverlay.qml:284
msgid "Maximizes the current window."
msgstr "Suurentaa nykyisen ikkunn,"

#: qml/Components/KeyboardShortcutsOverlay.qml:292
msgid "Ctrl + Super + Down"
msgstr "Ctrl + Super + alas"

#: qml/Components/KeyboardShortcutsOverlay.qml:297
msgid "Minimizes or restores the current window."
msgstr "Pienentää tai palauttaa nykyisen ikkunan."

#: qml/Components/KeyboardShortcutsOverlay.qml:305
msgid "Ctrl + Super + Left or Right"
msgstr "Ctrl + Super + vasen tai oikea"

#: qml/Components/KeyboardShortcutsOverlay.qml:310
msgid "Semi-maximizes the current window."
msgstr "Suurentaa osittain nykyisen ikkunan."

#: qml/Components/KeyboardShortcutsOverlay.qml:318
msgid "Alt + F4"
msgstr "Alt + F4"

#: qml/Components/KeyboardShortcutsOverlay.qml:323
msgid "Closes the current window."
msgstr "Sulkee nykyisen ikkunan."

#: qml/Components/Lockscreen.qml:212 qml/Greeter/NarrowView.qml:252
msgid "Return to Call"
msgstr "Palaa puheluun"

#: qml/Components/Lockscreen.qml:212
msgid "Emergency Call"
msgstr "Hätäpuhelu"

#: qml/Components/Lockscreen.qml:244
msgid "OK"
msgstr "OK"

#: qml/Components/MediaServices/VideoPlayerControls.qml:44
#, qt-format
msgid "%1:%2:%3"
msgstr "%1:%2:%3"

#: qml/Components/MediaServices/VideoPlayerControls.qml:49
#, qt-format
msgid "%1:%2"
msgstr "%1:%2"

#: qml/Components/ModeSwitchWarningDialog.qml:32
msgid "Apps may have unsaved data:"
msgstr "Seuraavissa sovelluksissa voi olla tallentamattomia tietoja:"

#: qml/Components/ModeSwitchWarningDialog.qml:57
msgctxt ""
"Re-dock means connect the device again to an external screen/mouse/keyboard"
msgid "Re-dock, save your work and close these apps to continue."
msgstr ""
"Yhdistä uudelleen telakkaan, tallenna työsi ja sulje nämä sovellukset "
"jatkaaksesi."

#: qml/Components/ModeSwitchWarningDialog.qml:63
msgid "Or force close now (unsaved data will be lost)."
msgstr "Tai pakota sulkeutuminen nyt (tallentamattomat tiedot katoavat)."

#: qml/Components/ModeSwitchWarningDialog.qml:75
msgid "OK, I will reconnect"
msgstr "OK, yhdistän uudelleen"

#: qml/Components/ModeSwitchWarningDialog.qml:76
msgid "Reconnect now!"
msgstr "Yhdistä uudelleen nyt!"

#: qml/Components/ModeSwitchWarningDialog.qml:88
msgid "Close all"
msgstr "Sulje kaikki"

#: qml/Components/SharingPicker.qml:54
msgid "Preview Share Item"
msgstr "Jaon esikatselu"

<<<<<<< HEAD
#: qml/Components/VirtualTouchPad.qml:317
=======
#: qml/Dash/DashPageHeader.qml:361
msgctxt "Button: Open the Ubuntu Store"
msgid "Store"
msgstr "Kauppa"

#: qml/Dash/DashPageHeader.qml:368
msgctxt "Button: Start a search in the current dash scope"
msgid "Search"
msgstr "Etsi"

#: qml/Dash/DashPageHeader.qml:378
msgctxt "Button: Show the current dash scope settings"
msgid "Settings"
msgstr "Asetukset"

#: qml/Dash/DashPageHeader.qml:385
msgid "Remove from Favorites"
msgstr "Poista suosikeista"

#: qml/Dash/DashPageHeader.qml:385
msgid "Add to Favorites"
msgstr "Lisää suosikkeihin"

#: qml/Dash/FiltersPopover.qml:61
msgid "Refine your results"
msgstr "Tarkenna tuloksia"

#: qml/Dash/FiltersPopover.qml:70
msgid "Reset"
msgstr "Palauta"

#: qml/Dash/GenericScopeView.qml:547 qml/Dash/GenericScopeView.qml:718
msgid "Show less"
msgstr "Näytä vähemmän"

#: qml/Dash/GenericScopeView.qml:547
msgid "Show all"
msgstr "Näytä kaikki"

#: qml/Dash/GenericScopeView.qml:578
msgctxt "Label: Hint for dash search line edit"
msgid "Search"
msgstr "Etsi"

#: qml/Dash/PageHeaderExtraPanel.qml:67
msgid "Recent Searches"
msgstr "Viimeisimmät haut"

#: qml/Dash/PageHeaderExtraPanel.qml:78
msgid "Clear All"
msgstr "Tyhjennä kaikki"

#: qml/Dash/Previews/PreviewActionCombo.qml:36
msgid "More..."
msgstr "Lisää..."

#: qml/Dash/Previews/PreviewActionCombo.qml:36
msgid "Less..."
msgstr "Vähemmän..."

#: qml/Dash/Previews/PreviewCommentInput.qml:83
#: qml/Dash/Previews/PreviewRatingInput.qml:202
msgid "Send"
msgstr "Lähetä"

#: qml/Dash/Previews/PreviewRatingInput.qml:109
msgid "Rate this"
msgstr "Arvioi tämä"

#: qml/Dash/Previews/PreviewRatingInput.qml:184
msgid "Add a review"
msgstr "Lisää arvostelu"

#: qml/Dash/PullToRefreshScopeStyle.qml:56
msgid "Pull to refresh…"
msgstr "Vedä päivittääksesi…"

#: qml/Dash/PullToRefreshScopeStyle.qml:61
msgid "Release to refresh…"
msgstr "Vapauta päivittääksesi…"

#: qml/Dash/ScopeSettings/ScopeSettingBoolean.qml:43
msgid "Enable location data"
msgstr "Käytä sijaintitietoa"

#: qml/Dash/ScopesList.qml:57
msgid "Manage"
msgstr "Hallitse"

#: qml/Dash/ScopesList.qml:104
msgid "Home"
msgstr "Koti"

#: qml/Dash/ScopesList.qml:105
msgid "Also installed"
msgstr "Myös asennettu"

#: qml/DisabledScreenNotice.qml:109
>>>>>>> d52dc2c9
msgid ""
"Your device is now connected to an external display. Use this screen as a "
"touch pad to interact with the pointer."
msgstr ""
"Laitteesi on nyt yhdistetty ulkoiseen näyttöön. Käytä tätä näyttöä "
"kosketuslevynä hiiren osoittimen liikuttamiseksi."

<<<<<<< HEAD
#: qml/Components/VirtualTouchPad.qml:327
msgid "Tap left button to click."
msgstr "Napauta vasenta painiketta napsauttaaksesi."

#: qml/Components/VirtualTouchPad.qml:339
msgid "Tap right button to right click."
msgstr "Napauta oikeaa painiketta napsauttaaksesi oikealla."

#: qml/Components/VirtualTouchPad.qml:351
msgid "Swipe with two fingers to scroll."
msgstr "Vedä kahdella sormella vierittääksesi."

#: qml/Components/VirtualTouchPad.qml:396
msgid "Find more settings in the system settings."
msgstr "Lisää asetuksia on esillä järjestelmän asetuksissa."

=======
>>>>>>> d52dc2c9
#: qml/Greeter/CoverPage.qml:127
msgid "Unlock"
msgstr "Avaa lukitus"

#: qml/Greeter/DelayedLockscreen.qml:43
msgid "Device Locked"
msgstr "Laite on lukittu"

#: qml/Greeter/DelayedLockscreen.qml:58
msgid "You have been locked out due to too many failed passphrase attempts."
msgstr ""
"Laite on lukittu liian monen virheellisen tunnuslauseyrityksen jälkeen."

#: qml/Greeter/DelayedLockscreen.qml:59
msgid "You have been locked out due to too many failed passcode attempts."
msgstr "Laite on lukittu liian monen virheellisen suojakoodiyrityksen jälkeen."

#: qml/Greeter/DelayedLockscreen.qml:68
#, qt-format
msgid "Please wait %1 minute and then try again…"
msgid_plural "Please wait %1 minutes and then try again…"
msgstr[0] "Odota %1 minuutti ja yritä sitten uudelleen…"
msgstr[1] "Odota %1 minuuttia ja yritä sitten uudelleen…"

#: qml/Greeter/Greeter.qml:596
msgid "Try again"
msgstr "Yritä uudelleen"

#: qml/Greeter/LoginList.qml:70
msgid "Passphrase"
msgstr "Tunnuslause"

#: qml/Greeter/LoginList.qml:71
msgid "Passcode"
msgstr "Suojakoodi"

#: qml/Greeter/LoginList.qml:98 qml/Wizard/Pages/UpdateDelegate.qml:118
msgid "Retry"
msgstr "Yritä uudelleen"

<<<<<<< HEAD
#: qml/Launcher/Drawer.qml:107
msgid "Search…"
msgstr "Etsi…"

=======
#: qml/Greeter/LoginList.qml:99
msgid "Log In"
msgstr "Kirjaudu sisään"

#: qml/Greeter/NarrowView.qml:252
msgid "Emergency"
msgstr "Hätätila"

#: qml/Greeter/SessionsList.qml:122
msgid "Select desktop environment"
msgstr "Valitse työpöytäympäristö"

>>>>>>> d52dc2c9
#: qml/Notifications/NotificationMenuItemFactory.qml:124
msgid "Show password"
msgstr "Näytä salasana"

#: qml/Panel/ActiveCallHint.qml:79
msgid "Tap to return to call..."
msgstr "Napauta palataksesi puheluun..."

#: qml/Panel/ActiveCallHint.qml:92
msgid "Conference"
msgstr "Ryhmäpuhelu"

#: qml/Panel/Indicators/MenuItemFactory.qml:847
msgid "Nothing is playing"
msgstr "Mitään ei toisteta juuri nyt"

#: qml/Panel/Indicators/MenuItemFactory.qml:975
#, qt-format
msgid "%1 hour"
msgid_plural "%1 hours"
msgstr[0] "%1 tunti"
msgstr[1] "%1 tuntia"

#: qml/Panel/Indicators/MenuItemFactory.qml:979
#, qt-format
msgid "%1 minute"
msgid_plural "%1 minutes"
msgstr[0] "%1 minuutti"
msgstr[1] "%1 minuuttia"

#: qml/Panel/Indicators/MenuItemFactory.qml:984
#, qt-format
msgid "%1 second"
msgid_plural "%1 seconds"
msgstr[0] "%1 sekunti"
msgstr[1] "%1 sekuntia"

#: qml/Panel/Indicators/MenuItemFactory.qml:987
msgid "0 seconds"
msgstr "0 sekuntia"

#. Translators: String like "1 hour, 2 minutes, 3 seconds remaining"
#: qml/Panel/Indicators/MenuItemFactory.qml:989
#, qt-format
msgid "%1 remaining"
msgstr "%1 jäljellä"

#: qml/Panel/Indicators/MenuItemFactory.qml:995
msgid "In queue…"
msgstr "Jonossa…"

<<<<<<< HEAD
#: qml/Panel/Indicators/IndicatorMenuItemFactory.qml:1021
=======
#: qml/Panel/Indicators/MenuItemFactory.qml:999
>>>>>>> d52dc2c9
#: qml/Wizard/Pages/UpdateDelegate.qml:226
msgid "Downloading"
msgstr "Ladataan"

#: qml/Panel/Indicators/MenuItemFactory.qml:1001
msgid "Paused, tap to resume"
msgstr "Keskeytetty, napauta palauttaaksesi"

#: qml/Panel/Indicators/MenuItemFactory.qml:1003
msgid "Canceled"
msgstr "Peruttu"

#: qml/Panel/Indicators/MenuItemFactory.qml:1005
msgid "Finished"
msgstr "Valmistunut"

#: qml/Panel/Indicators/MenuItemFactory.qml:1007
msgid "Failed, tap to retry"
msgstr "Epäonnistunut, napauta yrittääksesi uudelleen"

#: qml/Panel/Indicators/MessageMenuItemFactory.qml:151
#: qml/Panel/Indicators/MessageMenuItemFactory.qml:210
msgctxt "Button: Send a reply message"
msgid "Send"
msgstr "Lähetä"

#: qml/Panel/Indicators/MessageMenuItemFactory.qml:152
msgctxt "Label: Hint in message indicator line edit"
msgid "Reply"
msgstr "Vastaa"

#: qml/Panel/Indicators/MessageMenuItemFactory.qml:209
msgctxt "Button: Call back on phone"
msgid "Call back"
msgstr "Soita takaisin"

#: qml/Stage/SideStage.qml:76
msgid "Drag using 3 fingers any application from one window to the other"
msgstr "Vedä kolmea sormea käyttäen mikä tahansa sovellus ikkunasta toiseen"

#: qml/Tutorial/TutorialLeftLong.qml:49
msgid "Long swipe from the left edge to open the Today scope"
msgstr "Tee pitkä veto vasemmasta reunasta avataksesi Tänään-näkymän"

#: qml/Tutorial/TutorialLeft.qml:47
msgid "Short swipe from the left edge to open the launcher"
msgstr "Lyhyt veto vasemmasta reunasta avaa käynnistimen"

#: qml/Tutorial/TutorialRight.qml:55
msgid "Push your mouse against the right edge to view your open apps"
msgstr ""
"Työnnä oikeaa reunaa hiiren osoittimella nähdäksesi avoinna olevat "
"sovellukset"

#: qml/Tutorial/TutorialRight.qml:56
msgid "Swipe from the right edge to view your open apps"
msgstr "Veto oikeasta reunasta näyttää avoinna olevat sovellukset"

#: qml/Tutorial/TutorialTop.qml:53
msgid "Swipe from the top edge to access notifications and quick settings"
msgstr "Veto yläreunasta näyttää ilmoitukset ja pika-asetukset"

#: qml/Wizard/Page.qml:59
msgctxt "Button: Go back one page in the Wizard"
msgid "Back"
msgstr "Takaisin"

#: qml/Wizard/Pages/10-welcome.qml:29
msgid "Language"
msgstr "Kieli"

#: qml/Wizard/Pages/10-welcome.qml:175
#: qml/Wizard/Pages/10-welcome-update.qml:126
#: qml/Wizard/Pages/11-changelog.qml:74 qml/Wizard/Pages/20-keyboard.qml:152
<<<<<<< HEAD
#: qml/Wizard/Pages/30-wifi.qml:214 qml/Wizard/Pages/50-timezone.qml:272
#: qml/Wizard/Pages/60-account.qml:72 qml/Wizard/Pages/70-passwd-type.qml:146
#: qml/Wizard/Pages/76-app-update.qml:231
#: qml/Wizard/Pages/passcode-desktop.qml:154
#: qml/Wizard/Pages/password-set.qml:153
=======
#: qml/Wizard/Pages/30-wifi.qml:208 qml/Wizard/Pages/50-timezone.qml:272
#: qml/Wizard/Pages/60-account.qml:66 qml/Wizard/Pages/70-passwd-type.qml:146
#: qml/Wizard/Pages/75-report-check.qml:85
#: qml/Wizard/Pages/76-app-update.qml:236
#: qml/Wizard/Pages/passcode-desktop.qml:142
#: qml/Wizard/Pages/password-set.qml:142
>>>>>>> d52dc2c9
msgid "Next"
msgstr "Seuraava"

#: qml/Wizard/Pages/10-welcome-update.qml:91
<<<<<<< HEAD
#, fuzzy
#| msgid "Welcome to Ubuntu"
msgid "Welcome to "
msgstr "Tervetuloa Ubuntuun"

#: qml/Wizard/Pages/10-welcome-update.qml:106
msgid "We will make sure your device is ready to use "
msgstr ""

#: qml/Wizard/Pages/11-changelog.qml:28
msgid "What's new"
msgstr ""

#: qml/Wizard/Pages/11-changelog.qml:74
#, fuzzy
#| msgid "Speaking..."
msgid "Loading..."
msgstr "Puhutaan..."
=======
msgid "Welcome to "
msgstr "Tervetuloa "

#: qml/Wizard/Pages/10-welcome-update.qml:106
msgid "We will make sure your device is ready to use "
msgstr "Varmistamme että laitteesi on valmis käytettäväksi "

#: qml/Wizard/Pages/11-changelog.qml:28
msgid "What's new"
msgstr "Mitä uutta"

#: qml/Wizard/Pages/11-changelog.qml:74
msgid "Loading..."
msgstr "Ladataan..."
>>>>>>> d52dc2c9

#: qml/Wizard/Pages/20-keyboard.qml:31
msgid "Select Keyboard"
msgstr "Valitse näppäimistö"

#: qml/Wizard/Pages/20-keyboard.qml:71
msgid "Keyboard language"
msgstr "Näppäimistön kieli"

#: qml/Wizard/Pages/20-keyboard.qml:93
msgid "Keyboard layout"
msgstr "Näppäimistön asettelu"

<<<<<<< HEAD
#: qml/Wizard/Pages/20-keyboard.qml:152 qml/Wizard/Pages/30-wifi.qml:214
#: qml/Wizard/Pages/60-account.qml:72 qml/Wizard/Pages/76-app-update.qml:235
#: qml/Wizard/Pages/79-system-update.qml:144 qml/Wizard/Pages/sim.qml:101
=======
#: qml/Wizard/Pages/20-keyboard.qml:152 qml/Wizard/Pages/30-wifi.qml:208
#: qml/Wizard/Pages/60-account.qml:66 qml/Wizard/Pages/76-app-update.qml:240
#: qml/Wizard/Pages/79-system-update.qml:152 qml/Wizard/Pages/sim.qml:101
>>>>>>> d52dc2c9
msgid "Skip"
msgstr "Ohita"

#: qml/Wizard/Pages/30-wifi.qml:31
msgid "Connect to Wi‑Fi"
msgstr "Yhdistä wifi-verkkoon"

<<<<<<< HEAD
#: qml/Wizard/Pages/30-wifi.qml:139
msgid "Connected"
msgstr "Yhdistetty"

#: qml/Wizard/Pages/30-wifi.qml:172
msgid "Available Wi-Fi networks"
msgstr "Käytettävissä olevat wifi-verkot"

#: qml/Wizard/Pages/30-wifi.qml:173
=======
#: qml/Wizard/Pages/30-wifi.qml:133
msgid "Connected"
msgstr "Yhdistetty"

#: qml/Wizard/Pages/30-wifi.qml:166
msgid "Available Wi-Fi networks"
msgstr "Käytettävissä olevat wifi-verkot"

#: qml/Wizard/Pages/30-wifi.qml:167
>>>>>>> d52dc2c9
msgid "No available Wi-Fi networks"
msgstr "Ei käytettävissä olevia wifi-verkkoja"

#: qml/Wizard/Pages/50-timezone.qml:30
msgid "Time Zone"
msgstr "Aikavyöhyke"

#: qml/Wizard/Pages/50-timezone.qml:183
msgid "Enter your city"
msgstr "Määritä kaupunkisi"

#: qml/Wizard/Pages/60-account.qml:24
msgid "Personalize Your Device"
msgstr "Mukauta laitteesi"

<<<<<<< HEAD
#: qml/Wizard/Pages/60-account.qml:54
=======
#: qml/Wizard/Pages/60-account.qml:49
>>>>>>> d52dc2c9
msgid "Preferred Name"
msgstr "Ensisijainen nimi"

#: qml/Wizard/Pages/70-passwd-type.qml:40
msgid "Lock Screen"
msgstr "Lukitusnäyttö"

#: qml/Wizard/Pages/70-passwd-type.qml:103
msgctxt "Label: Type of security method"
msgid "Create new password"
msgstr "Luo uusi salasana"

#: qml/Wizard/Pages/70-passwd-type.qml:105
msgctxt "Label: Type of security method"
msgid "Create passcode (numbers only)"
msgstr "Luo suojakoodi (vain numeroita)"

#: qml/Wizard/Pages/70-passwd-type.qml:107
msgctxt "Label: Type of security method"
msgid "No lock code"
msgstr "Ei lukituskoodia"

<<<<<<< HEAD
#: qml/Wizard/Pages/76-app-update.qml:34
msgid "Update Apps"
msgstr ""
=======
#: qml/Wizard/Pages/75-report-check.qml:26
msgid "Privacy Policy"
msgstr "Tietosuoja"
>>>>>>> d52dc2c9

#: qml/Wizard/Pages/76-app-update.qml:122
msgid "This device is not connected to the internet."
msgstr ""

<<<<<<< HEAD
#: qml/Wizard/Pages/76-app-update.qml:123
#: qml/Wizard/Pages/76-app-update.qml:129
msgid "Use the OpenStore app to check for updates once connected."
=======
#: qml/Wizard/Pages/75-report-check.qml:60
msgid "Improve system performance by sending us crashes and error reports."
>>>>>>> d52dc2c9
msgstr ""

<<<<<<< HEAD
#: qml/Wizard/Pages/76-app-update.qml:125
msgid "Software is up to date"
msgstr ""

#: qml/Wizard/Pages/76-app-update.qml:128
msgid "The update server is not responding."
msgstr ""

#: qml/Wizard/Pages/76-app-update.qml:233
#, fuzzy
#| msgid "Loading. Please Wait..."
msgid "Please wait..."
msgstr "Ladataan, pieni hetki..."

#: qml/Wizard/Pages/79-system-update.qml:28
msgid "Update Device"
msgstr "Päivitä laite"

=======
#: qml/Wizard/Pages/75-report-check.qml:61
msgid "Privacy policy"
msgstr "Tietosuojakäytäntö"

#: qml/Wizard/Pages/76-app-update.qml:35
msgid "Update Apps"
msgstr "Päivitä sovellukset"

#: qml/Wizard/Pages/76-app-update.qml:127
msgid "This device is not connected to the internet."
msgstr "Tämä laite ei ole yhteydessä internetiin."

#: qml/Wizard/Pages/76-app-update.qml:128
#: qml/Wizard/Pages/76-app-update.qml:134
msgid "Use the OpenStore app to check for updates once connected."
msgstr ""
"Käytä OpenStore-sovellusta tarkistaaksesi päivitykset, kun internetyhteys on "
"muodostettu."

#: qml/Wizard/Pages/76-app-update.qml:130
msgid "Software is up to date"
msgstr "Ohjelmistot ovat ajan tasalla"

#: qml/Wizard/Pages/76-app-update.qml:133
msgid "The update server is not responding."
msgstr "Päivityspalvelin ei vastaa."

#: qml/Wizard/Pages/76-app-update.qml:238
msgid "Please wait..."
msgstr "Odota hetki..."

#: qml/Wizard/Pages/79-system-update.qml:28
msgid "Update Device"
msgstr "Päivitä laite"

>>>>>>> d52dc2c9
#: qml/Wizard/Pages/79-system-update.qml:55
msgid ""
"There is a system update available and ready to install. Afterwards, the "
"device will automatically restart."
msgstr ""
"Saatavilla on järjestelmäpäivitys. Asennuksen jälkeen laite käynnistyy "
"uudelleen automaattisesti."

#: qml/Wizard/Pages/79-system-update.qml:76
<<<<<<< HEAD
#, fuzzy
#| msgctxt "string identifying name of the update"
#| msgid "Ubuntu system"
msgctxt "string identifying name of the update"
msgid "Ubuntu Touch system"
=======
msgctxt "string identifying name of the update"
msgid "Ubuntu system"
>>>>>>> d52dc2c9
msgstr "Ubuntu-järjestelmä"

#: qml/Wizard/Pages/79-system-update.qml:83
#, qt-format
msgctxt "version of the system update"
msgid "Version %1"
msgstr "Versio %1"

<<<<<<< HEAD
#: qml/Wizard/Pages/79-system-update.qml:95
msgid "This could take a few minutes..."
msgstr "Tämä saattaa kestää hetken..."

#: qml/Wizard/Pages/79-system-update.qml:109
=======
#: qml/Wizard/Pages/79-system-update.qml:102
msgid "This could take a few minutes..."
msgstr "Tämä saattaa kestää hetken..."

#: qml/Wizard/Pages/79-system-update.qml:116
>>>>>>> d52dc2c9
msgid "Install and restart now"
msgstr "Asenna ja käynnistä uudelleen nyt"

#: qml/Wizard/Pages/80-finished.qml:91
msgid "Welcome Back"
<<<<<<< HEAD
msgstr ""
=======
msgstr "Tervetuloa takaisin"
>>>>>>> d52dc2c9

#: qml/Wizard/Pages/80-finished.qml:91
msgid "Welcome to Ubuntu"
msgstr "Tervetuloa Ubuntuun"

#: qml/Wizard/Pages/80-finished.qml:106
msgid "You are ready to use your device now"
msgstr "Voit aloittaa nyt laitteesi käytön"

#: qml/Wizard/Pages/80-finished.qml:126
msgid "Continue"
msgstr "Jatka"

#: qml/Wizard/Pages/80-finished.qml:126
msgid "Get Started"
msgstr "Alkuun pääsy"

#: qml/Wizard/Pages/DownloadHandler.qml:174
msgid "Installation failed"
<<<<<<< HEAD
msgstr ""

#: qml/Wizard/Pages/GlobalUpdateControls.qml:84
msgid "Checking for updates…"
msgstr ""
=======
msgstr "Asennus epäonnistui"

#: qml/Wizard/Pages/GlobalUpdateControls.qml:84
msgid "Checking for updates…"
msgstr "Tarkistetaan päivityksiä…"
>>>>>>> d52dc2c9

#: qml/Wizard/Pages/GlobalUpdateControls.qml:109
#, qt-format
msgid "%1 update available"
msgid_plural "%1 updates available"
<<<<<<< HEAD
msgstr[0] ""
msgstr[1] ""

#: qml/Wizard/Pages/GlobalUpdateControls.qml:119
msgid "Update all…"
msgstr ""

#: qml/Wizard/Pages/GlobalUpdateControls.qml:121
#, fuzzy
#| msgid "Update Device"
msgid "Update all"
msgstr "Päivitä laite"
=======
msgstr[0] "%1 päivitys saatavilla"
msgstr[1] "%1 päivitystä saatavilla"

#: qml/Wizard/Pages/GlobalUpdateControls.qml:119
msgid "Update all…"
msgstr "Päivitä kaikki…"

#: qml/Wizard/Pages/GlobalUpdateControls.qml:121
msgid "Update all"
msgstr "Päivitä kaikki"
>>>>>>> d52dc2c9

#: qml/Wizard/Pages/passcode-confirm.qml:43
#: qml/Wizard/Pages/passcode-desktop.qml:104
msgid "Confirm passcode"
msgstr "Vahvista suojakoodi"

#: qml/Wizard/Pages/passcode-confirm.qml:45
msgid "Incorrect passcode."
msgstr "Virheellinen suojakoodi."

#: qml/Wizard/Pages/passcode-confirm.qml:45
msgctxt "Enter the passcode again"
msgid "Please re-enter."
msgstr "Anna uudelleen"

#: qml/Wizard/Pages/passcode-desktop.qml:31
msgid "Lock Screen Passcode"
msgstr "Lukitusnäytön suojakoodi"

#: qml/Wizard/Pages/passcode-desktop.qml:68
msgid "Enter 4 numbers to setup your passcode"
msgstr "Anna 4 numeroa määrittääksesi suojakoodisi"

#: qml/Wizard/Pages/passcode-desktop.qml:84
#: qml/Wizard/Pages/passcode-set.qml:54
msgid "Choose passcode"
msgstr "Valitse suojakoodi"

#: qml/Wizard/Pages/passcode-desktop.qml:139
msgid "Passcode too short"
msgstr "Suojakoodi on liian lyhyt"

#: qml/Wizard/Pages/passcode-desktop.qml:141
msgid "Passcodes match"
msgstr "Suojakoodit vastaavat toisiaan"

#: qml/Wizard/Pages/passcode-desktop.qml:143
msgid "Passcodes do not match"
msgstr "Suojakoodit eivät vastaa toisiaan"

#: qml/Wizard/Pages/passcode-set.qml:62
msgid "Passcode must be 4 characters long"
msgstr "Suojakoodin tulee olla 4 merkkiä pitkä"

#: qml/Wizard/Pages/password-set.qml:31
msgid "Lock Screen Password"
msgstr "Lukitusnäytön salasana"

#: qml/Wizard/Pages/password-set.qml:68
msgid "Enter at least 8 characters"
msgstr "Anna ainakin 8 merkkiä"

#: qml/Wizard/Pages/password-set.qml:80
msgid "Choose password"
msgstr "Valitse salasana"

#: qml/Wizard/Pages/password-set.qml:110
msgid "Confirm password"
msgstr "Vahvista salasana"

#: qml/Wizard/Pages/sim.qml:27
msgid "No SIM card installed"
msgstr "SIM-korttia ei ole asennettu"

#: qml/Wizard/Pages/sim.qml:54
msgid "SIM card added"
msgstr "SIM-kortti lisätty"

#: qml/Wizard/Pages/sim.qml:55
msgid "You must restart the device to access the mobile network."
msgstr "Käynnistä laite uudelleen, jotta voit käyttää mobiiliverkkoa."

#: qml/Wizard/Pages/sim.qml:59
msgid "Restart"
msgstr "Käynnistä uudelleen"

#: qml/Wizard/Pages/sim.qml:78
msgid "You won’t be able to make calls or use text messaging without a SIM."
msgstr "Et voi käyttää puheluita ja tekstiviestejä ilman SIM-korttia."

#: qml/Wizard/Pages/sim.qml:90
msgid "To proceed with no SIM tap Skip."
msgstr "Valitse \"Ohita\" jatkaaksesi ilman SIM-korttia."

#: qml/Wizard/Pages/UpdateDelegate.qml:123
<<<<<<< HEAD
#, fuzzy
#| msgid "Update Device"
msgid "Update"
msgstr "Päivitä laite"

#: qml/Wizard/Pages/UpdateDelegate.qml:125
#, fuzzy
#| msgid "Downloading"
msgid "Download"
msgstr "Ladataan"

#: qml/Wizard/Pages/UpdateDelegate.qml:131
msgid "Resume"
msgstr ""

#: qml/Wizard/Pages/UpdateDelegate.qml:138
msgid "Pause"
msgstr ""

#: qml/Wizard/Pages/UpdateDelegate.qml:142
msgid "Install…"
msgstr ""

#: qml/Wizard/Pages/UpdateDelegate.qml:144
msgid "Install"
msgstr ""

#: qml/Wizard/Pages/UpdateDelegate.qml:148
msgid "Open"
msgstr ""

#: qml/Wizard/Pages/UpdateDelegate.qml:216
msgid "Installing"
msgstr ""

#: qml/Wizard/Pages/UpdateDelegate.qml:220
msgid "Paused"
msgstr ""

#: qml/Wizard/Pages/UpdateDelegate.qml:223
msgid "Waiting to download"
msgstr ""
=======
msgid "Update"
msgstr "Päivitä"

#: qml/Wizard/Pages/UpdateDelegate.qml:125
msgid "Download"
msgstr "Lataa"

#: qml/Wizard/Pages/UpdateDelegate.qml:131
msgid "Resume"
msgstr "Jatka"

#: qml/Wizard/Pages/UpdateDelegate.qml:138
msgid "Pause"
msgstr "Keskeytä"

#: qml/Wizard/Pages/UpdateDelegate.qml:142
msgid "Install…"
msgstr "Asenna…"

#: qml/Wizard/Pages/UpdateDelegate.qml:144
msgid "Install"
msgstr "Asenna"

#: qml/Wizard/Pages/UpdateDelegate.qml:148
msgid "Open"
msgstr "Avaa"

#: qml/Wizard/Pages/UpdateDelegate.qml:216
msgid "Installing"
msgstr "Asennetaan"

#: qml/Wizard/Pages/UpdateDelegate.qml:220
msgid "Paused"
msgstr "Keskeytetty"

#: qml/Wizard/Pages/UpdateDelegate.qml:223
msgid "Waiting to download"
msgstr "Odotetaan latausta"
>>>>>>> d52dc2c9

#: qml/Wizard/Pages/UpdateDelegate.qml:279
#, qt-format
msgid "%1 of %2"
<<<<<<< HEAD
msgstr ""

#: qml/Wizard/Pages/UpdateDelegate.qml:283
#, fuzzy
#| msgid "Downloading"
msgid "Downloaded"
msgstr "Ladataan"

#: qml/Wizard/Pages/UpdateDelegate.qml:286
#, fuzzy
#| msgid "Also installed"
msgid "Installed"
msgstr "Myös asennettu"

#: qml/Wizard/Pages/UpdateDelegate.qml:291
#, fuzzy, qt-format
#| msgid "Update Device"
msgid "Updated %1"
msgstr "Päivitä laite"

#: qml/Wizard/Pages/UpdateDelegate.qml:315
#, fuzzy
#| msgid "Update Device"
msgid "Update failed"
msgstr "Päivitä laite"
=======
msgstr "%1/%2"

#: qml/Wizard/Pages/UpdateDelegate.qml:283
msgid "Downloaded"
msgstr "Ladattu"

#: qml/Wizard/Pages/UpdateDelegate.qml:286
msgid "Installed"
msgstr "Asennettu"

#: qml/Wizard/Pages/UpdateDelegate.qml:291
#, qt-format
msgid "Updated %1"
msgstr "Päivitetty %1"

#: qml/Wizard/Pages/UpdateDelegate.qml:315
msgid "Update failed"
msgstr "Päivitys epäonnistui"
>>>>>>> d52dc2c9

#: qml/Wizard/PasswordMeter.qml:87
msgid "Password too short"
msgstr "Salasana on liian lyhyt"

#: qml/Wizard/PasswordMeter.qml:89
msgid "Passwords match"
msgstr "Salasanat vastaavat toisiaan"

#: qml/Wizard/PasswordMeter.qml:91
msgid "Passwords do not match"
msgstr "Salasanat eivät vastaa toisiaan"

#: qml/Wizard/PasswordMeter.qml:95
msgid "Strong password"
msgstr "Vahva salasana"

#: qml/Wizard/PasswordMeter.qml:97
msgid "Fair password"
msgstr "Keskinkertainen salasana"

#: qml/Wizard/PasswordMeter.qml:99
msgid "Weak password"
msgstr "Heikko salasana"

#: qml/Wizard/PasswordMeter.qml:101
msgid "Very weak password"
msgstr "Erittäin heikko salasana"

<<<<<<< HEAD
#~ msgctxt "Button: Open the Ubuntu Store"
#~ msgid "Store"
#~ msgstr "Kauppa"

#~ msgctxt "Button: Start a search in the current dash scope"
#~ msgid "Search"
#~ msgstr "Etsi"

#~ msgctxt "Button: Show the current dash scope settings"
#~ msgid "Settings"
#~ msgstr "Asetukset"

#~ msgid "Remove from Favorites"
#~ msgstr "Poista suosikeista"

#~ msgid "Add to Favorites"
#~ msgstr "Lisää suosikkeihin"

#~ msgid "Refine your results"
#~ msgstr "Tarkenna tuloksia"

#~ msgid "Reset"
#~ msgstr "Palauta"

#~ msgid "Show less"
#~ msgstr "Näytä vähemmän"

#~ msgid "Show all"
#~ msgstr "Näytä kaikki"

#~ msgctxt "Label: Hint for dash search line edit"
#~ msgid "Search"
#~ msgstr "Etsi"

#~ msgid "Recent Searches"
#~ msgstr "Viimeisimmät haut"

#~ msgid "Clear All"
#~ msgstr "Tyhjennä kaikki"

#~ msgid "More..."
#~ msgstr "Lisää..."

#~ msgid "Less..."
#~ msgstr "Vähemmän..."

#~ msgid "Send"
#~ msgstr "Lähetä"

#~ msgid "Rate this"
#~ msgstr "Arvioi tämä"

#~ msgid "Add a review"
#~ msgstr "Lisää arvostelu"

#~ msgid "Pull to refresh…"
#~ msgstr "Vedä päivittääksesi…"

#~ msgid "Release to refresh…"
#~ msgstr "Vapauta päivittääksesi…"

#~ msgid "Enable location data"
#~ msgstr "Käytä sijaintitietoa"

#~ msgid "Manage"
#~ msgstr "Hallitse"

#~ msgid "Home"
#~ msgstr "Koti"

#~ msgctxt "Apps sorted alphabetically"
#~ msgid "A-Z"
#~ msgstr "A-Ö"

#~ msgid "More apps in the store"
#~ msgstr "Lisää sovelluksia kaupassa"

=======
>>>>>>> d52dc2c9
#~ msgid "Location Services"
#~ msgstr "Sijaintipalvelut"

#~ msgid ""
#~ "Use GPS, Wi-Fi hotspots and mobile network anonymously to detect location "
#~ "(recommended)"
#~ msgstr ""
#~ "Käytä GPS:ää, wifi-tukiasemia ja mobiiliverkkoa anonyymisti sijainnin "
#~ "havaitsemiseen (suositeltu)"

#~ msgid "By selecting this option you agree to the Nokia HERE %1."
#~ msgstr "Valitsemalla tämän kohdan hyväksyt HERE:n %1."

#~ msgctxt "part of: Nokia HERE terms and conditions"
#~ msgid "terms and conditions"
#~ msgstr "käyttöehdot"

#~ msgid "GPS only"
#~ msgstr "Vain GPS"

#~ msgid "Don't use my location"
#~ msgstr "Älä käytä sijaintiani"

#~ msgid "You can change it later in System Settings."
#~ msgstr "Voit muuttaa asetusta myöhemmin järjestelmän asetuksista."

<<<<<<< HEAD
#~ msgid "Privacy Policy"
#~ msgstr "Tietosuoja"

#~ msgid "Help Us Improve"
#~ msgstr "Auta parantamaan"

#~ msgid "Improve system performance by sending us crashes and error reports."
#~ msgstr ""
#~ "Paranna järjestelmän suorituskykyä lähettämällä virheraportteja "
#~ "Canonicalille."

#~ msgid "Privacy policy"
#~ msgstr "Tietosuojakäytäntö"

=======
>>>>>>> d52dc2c9
#~ msgid "Terms & Conditions"
#~ msgstr "Käyttöehdot"

#~ msgid "Your device uses positioning technologies provided by HERE."
#~ msgstr "Laitteesi käyttää HERE:n tarjoamia sijaintiteknologioita."

#~ msgid ""
#~ "To provide you with positioning services and to improve their quality, "
#~ "HERE collects information about nearby cell towers and Wi-Fi hotspots "
#~ "around your current location whenever your position is being found."
#~ msgstr ""
#~ "Sijaintipalvelujen ja niiden parantamisen vuoksi HERE kerää tietoja "
#~ "lähelläsi olevista matkapuhelinmastoista ja wifi-tukiasemista, kun "
#~ "sijaintisi paikannetaan."

#~ msgid ""
#~ "The information collected is used to analyze the service and to improve "
#~ "the use of service, but not to identify you personally."
#~ msgstr ""
#~ "Kerättyä tietoa käytetään palvelun analysointiin ja palvelun "
#~ "parantamiseen, mutta ei sinun henkilökohtaiseen tunnistamiseen."

#~ msgid "By continuing, you agree to the HERE platform %1 and %2."
#~ msgstr "Jatkamalla hyväksyt HERE-alustan %1 ja %2."

#~ msgid "Service Terms"
#~ msgstr "palveluehdot"

#~ msgid "Confirm"
#~ msgstr "Hyväksy"

#~ msgid "Type or say a command"
#~ msgstr "Kirjoita tai sano komento"

#~ msgid "Speak Now..."
#~ msgstr "Puhu nyt..."

#~ msgid "Search"
#~ msgstr "Hae"

#~ msgid "Top edge"
#~ msgstr "Yläreuna"

#~ msgid "Try swiping from the top edge to access the indicators"
#~ msgstr "Vedä yläreunasta käyttääksesi ilmaisimia"

#~ msgid "Close"
#~ msgstr "Sulje"

#~ msgid "Swipe up again to close the settings screen"
#~ msgstr "Vedä uudestaan sulkeaksesi asetusnäkymän"

#~ msgid "Left edge"
#~ msgstr "Vasen reuna"

#~ msgid "Swipe from the left to reveal the launcher for quick access to apps"
#~ msgstr "Vedä vasemmalta saattaaksesi sovellusten käynnistimen esiin"

#~ msgid "Well done"
#~ msgstr "Hyvin tehty"

#~ msgid "Skip intro"
#~ msgstr "Ohita esittely"

#~ msgid "Try swiping from the right edge to unlock the phone"
#~ msgstr "Vedä oikealta avataksesi puhelimen lukituksen"

#~ msgid "Right edge"
#~ msgstr "Oikea reuna"

#~ msgid "See less"
#~ msgstr "Näytä vähemmän"

#~ msgid ""
#~ "You have now mastered the edge gestures and can start using the "
#~ "phone<br><br>Tap on the screen to start"
#~ msgstr ""
#~ "Hallitset nyt reunaeleet, joten voit aloittaa puhelimen "
#~ "käytön<br><br>Napauta näyttöä aloittaaksesi"

#~ msgid "See all"
#~ msgstr "Näytä kaikki"

#~ msgid "Unlock SIM"
#~ msgstr "Avaa SIM-kortin lukitus"

#~ msgid "All"
#~ msgstr "Kaikki"

#~ msgid "Favorites"
#~ msgstr "Suosikit"

#~ msgid "Store"
#~ msgstr "Kauppa"

#~ msgid "Power off"
#~ msgstr "Sammuta"

#~ msgid "Done"
#~ msgstr "Valmis"

#~ msgid "Roaming"
#~ msgstr "Verkkovierailu"

#~ msgid "This will be your last attempt."
#~ msgstr "Tämä on viimeinen yritys."

#~ msgid ""
#~ "If passphrase is entered incorrectly, your phone will conduct a factory "
#~ "reset and all personal data will be deleted."
#~ msgstr ""
#~ "Jos kirjoitat tunnuslauseen virheellisesti, puhelimesi palautetaan "
#~ "tehdastilaan ja kaikki henkilökohtaiset tietosi poistetaan."

#~ msgid "Sorry, incorrect passphrase."
#~ msgstr "Virheellinen tunnuslause."

#~ msgid "Sorry, incorrect %1"
#~ msgstr "Väärä %1"

#~ msgid "Sorry, incorrect passphrase"
#~ msgstr "Virheellinen tunnuslause"

#~ msgid "Log out"
#~ msgstr "Kirjaudu ulos"

#~ msgid "Are you sure you want to shut down?"
#~ msgstr "Haluatko varmasti sammuttaa laitteen?"

#~ msgid "Reboot"
#~ msgstr "Käynnistä uudelleen"

#~ msgid "Shut down"
#~ msgstr "Sammuta"

#~ msgid "Settings"
#~ msgstr "Asetukset"

#~ msgid "Sorry, incorrect passcode"
#~ msgstr "Väärä suojakoodi"

#~ msgid "Sorry, incorrect passcode."
#~ msgstr "Virheellinen suojakoodi."

#~ msgid ""
#~ "If passcode is entered incorrectly, your phone will conduct a factory "
#~ "reset and all personal data will be deleted."
#~ msgstr ""
#~ "Jos kirjoitat suojakoodin virheellisesti, puhelimesi palautetaan "
#~ "tehdastilaan ja kaikki henkilökohtaiset tietosi poistetaan."

#~ msgid "Power"
#~ msgstr "Virran katkaisu"

#~ msgid "Manage Scopes"
#~ msgstr "Näkymien hallinta"

#~ msgid "Enter %1"
#~ msgstr "Anna %1"

#~ msgid "Enter passphrase"
#~ msgstr "Anna tunnuslause"

#~ msgid "Enter passcode"
#~ msgstr "Anna suojakoodi"

#~ msgid "Please re-enter"
#~ msgstr "Anna uudelleen"

#~ msgid "Without it, you won’t be able to make calls or use text messaging."
#~ msgstr ""
#~ "Ilman sitä et voi soittaa tai vastaanottaa puheluja tai käyttää "
#~ "tekstiviestejä."

#~ msgid "Add a SIM card and restart your device"
#~ msgstr "Lisää SIM-kortti ja käynnistä laite uudelleen"

#~ msgid "Hi!"
#~ msgstr "Hei!"

#~ msgid "Welcome to your Ubuntu phone."
#~ msgstr "Tervetuloa Ubuntu-puhelimen pariin."

#~ msgid "Let’s get started."
#~ msgstr "Aloitetaanpa."

#~ msgid "Lock security"
#~ msgstr "Lukitusturva"

#~ msgid "Please select how you’d like to unlock your phone."
#~ msgstr "Valitse puhelimen lukituksen avaustapa."

#~ msgid "Available networks…"
#~ msgstr "Käytettävissä olevat verkot…"

#~ msgid "Improving your experience"
#~ msgstr "Käyttökokemuksen parantaminen"

#~ msgid ""
#~ "By selecting this option you agree to the Nokia HERE <a href='#'>terms "
#~ "and conditions</a>."
#~ msgstr ""
#~ "Valitsemalla tämän hyväksyt Nokia HERE -palvelun <a href='#'>käyttöehdot</"
#~ "a>."

#~ msgid "No available networks."
#~ msgstr "Ei käytettävissä olevia verkkoja."

#~ msgid "Location"
#~ msgstr "Sijainti"

#~ msgid "Let the phone detect your location:"
#~ msgstr "Salli puhelimen havaita sijaintisi:"

#~ msgid "Using GPS only (less accurate)"
#~ msgstr "Vain GPS:llä (epätarkempi)"

#~ msgid "Using GPS, anonymized Wi-Fi and cellular network info (recommended)"
#~ msgstr "GPS:llä, wifi- ja matkapuhelinverkon tiedoin (suositeltu)"

#~ msgid ""
#~ "This can be disabled in <b>System Settings</b> under <b>Security &amp; "
#~ "Privacy</b>"
#~ msgstr ""
#~ "Tämä on mahdollista poistaa käytöstä <b>Järjestelmän asetukset</b> -osion "
#~ "kohdasta <b>Turvallisuus ja yksityisyys</b>"

#~ msgid ""
#~ "Your phone is set up to automatically report errors to Canonical and its "
#~ "partners, the makers of the operating system."
#~ msgstr ""
#~ "Puhelimesi on asetettu ilmoittamaan virheistä automaattisesti "
#~ "Canonicalille ja partnereille, eli käyttöjärjestelmän kehittäjille."

#~ msgid "Nice work!"
#~ msgstr "Hyvä!"

#~ msgid "All done"
#~ msgstr "Kaikki valmiina"

#~ msgid "Finish"
#~ msgstr "Valmis"

#~ msgid "Your phone is now ready to use."
#~ msgstr "Puhelimesi on nyt valmis käytettäväksi."

#~ msgid "Please try again."
#~ msgstr "Yritä uudelleen."

#~ msgid "You can change your mind later in <b>System Settings</b>."
#~ msgstr "Voit vaihtaa valintaasi myöhemmin <b>Järjestelmän asetuksissa</b>."

#~ msgid "Confirm passphrase"
#~ msgstr "Vahvista salasana"

#~ msgid "Passphrase must be 4 characters long"
#~ msgstr "Salasanan tulee olla neljä merkkiä pitkä"

#~ msgid "Not at all"
#~ msgstr "Ei mitään"

#~ msgid "〈  %1"
#~ msgstr "〈  %1"

#~ msgid "%1  〉"
#~ msgstr "%1  〉"

#~ msgid "Choose your passcode"
#~ msgstr "Valitse suojakoodi"

#~ msgid "Open the launcher"
#~ msgstr "Avaa käynnistin"

#~ msgid "This action does different things for different apps"
#~ msgstr "Tämä toiminto tekee eri asioita eri sovelluksissa"

#~ msgid "Open special menus"
#~ msgstr "Avaa erikoisvalikot"

#~ msgid "Try again."
#~ msgstr "Yritä uudelleen."

#~ msgid "Tap here to continue."
#~ msgstr "Napauta tästä jatkaaksesi."

#~ msgid "These are the shortcuts to favorite apps"
#~ msgstr "Nämä ovat pikakuvakkeet suosikkisovelluksiisi."

#~ msgid "Tap here to finish."
#~ msgstr "Napauta tästä viimeistelläksesi."

#~ msgid "You almost got it!"
#~ msgstr "Melkein!"

#~ msgid "To view open apps"
#~ msgstr "Nähdäksesi avoinna olevat sovellukset"

#~ msgid "View all your running tasks."
#~ msgstr "Näytä kaikki käynnissä olevat tehtävät."

#~ msgid "Short swipe from the left edge."
#~ msgstr "Lyhyt pyyhkäisy vasemmasta reunasta."

#~ msgid "Long swipe from the right edge."
#~ msgstr "Pitkä pyyhkäisy oikeasta reunasta."

#~ msgid "Swipe up from the bottom edge."
#~ msgstr "Vedä pyyhkäisy alareunasta."

#~ msgctxt "Button: Shut down the system"
#~ msgid "Shut down"
#~ msgstr "Sammuta"

#~ msgctxt "Title: Reboot/Shut down dialog"
#~ msgid "Shut down"
#~ msgstr "Sammuta"

#~ msgctxt "Button: Reboot the system"
#~ msgid "Reboot"
#~ msgstr "Käynnistä uudelleen"

#~ msgctxt "Label: Description of security method"
#~ msgid "No security"
#~ msgstr "Ei suojausta"

#~ msgctxt "Label: Type of security method"
#~ msgid "Swipe"
#~ msgstr "Pyyhkäisy"

#~ msgctxt "Label: Description of security method"
#~ msgid "4 digits only"
#~ msgstr "Vain 4 numeroa"

#~ msgctxt "Label: Type of security method"
#~ msgid "Passcode"
#~ msgstr "Suojakoodi"

#~ msgctxt "Label: Type of security method"
#~ msgid "Passphrase"
#~ msgstr "Salasana"

#~ msgctxt "Label: Description of security method"
#~ msgid "Numbers and letters"
#~ msgstr "Numerot ja kirjaimet"

#~ msgid "Tomorrow %l:%M %p"
#~ msgstr "Huomenna %l:%M %p"

#~ msgid "Yesterday %l:%M %p"
#~ msgstr "Eilen %l:%M %p"

#~ msgid "Tomorrow %H:%M"
#~ msgstr "Huomenna %H:%M"

#~ msgid "%H:%M"
#~ msgstr "%H:%M"

#~ msgid "Yesterday %H:%M"
#~ msgstr "Eilen %H:%M"

#~ msgid "%a %H:%M"
#~ msgstr "%a %H:%M"

#~ msgid "%a %l:%M %p"
#~ msgstr "%a %l:%M %p"

#~ msgid "%l:%M %p"
#~ msgstr "%l:%M %p"

#~ msgid "%a %d %b %H:%M"
#~ msgstr "%a %e. %b %H:%M"

#~ msgid "%a %d %b %l:%M %p"
#~ msgstr "%a %e. %b %l:%M %p"

#~ msgctxt "passphrase"
#~ msgid "Please re-enter"
#~ msgstr "Anna uudelleen"

#~ msgid "Call back"
#~ msgstr "Soita takaisin"

#~ msgid "Swipe from the left edge to open the launcher"
#~ msgstr "Vedä vasemmasta reunasta avataksesi käynnistimen"

#~ msgid "Swipe up for recent calls"
#~ msgstr "Vedä ylös nähdäksesi viimeisimmät puhelut"

#~ msgid "Swipe up for favorite calculations"
#~ msgstr "Vedä ylös nähdäksesi suosikkilaskutoimitukset"

#~ msgid "Swipe up to manage the app"
#~ msgstr "Vedä ylös hallitaksesi sovellusta"

#~ msgid "Swipe up to create a message"
#~ msgstr "Vedä ylös luodaksesi uuden viestin"

#~ msgid "Swipe up to add a contact"
#~ msgstr "Vedä ylös lisätäksesi yhteystiedon"

#~ msgid "Swipe from the top right edge to open the notification bar"
#~ msgstr "Vedä oikeasta yläreunasta avataksesi ilmoituspalkin"

#~ msgid "Swipe from the top edge to open the notification bar"
#~ msgstr "Vedä yläreunasta avataksesi ilmoituspalkin"

#~ msgid "Hover your mouse on the right edge to view your open apps"
#~ msgstr ""
#~ "Vie hiiren osoitin oikeaan reunaan nähdäksesi avoinna olevat sovellukset"

#~ msgid "Short or long swipe from the right edge to view your open apps"
#~ msgstr ""
#~ "Tee lyhyt tai pitkä veto oikeasta laidasta nähdäksesi avoinna olevat "
#~ "sovellukset"

#~ msgid "Tap to unlock"
<<<<<<< HEAD
#~ msgstr "Avaa lukitus"

#~ msgid "Takes a screenshot of a window."
#~ msgstr "Ottaa kuvakaappauksen ikkunasta."

#~ msgid "Super + 0 to 9"
#~ msgstr "Super + 0-9"
=======
#~ msgstr "Avaa lukitus"
>>>>>>> d52dc2c9
<|MERGE_RESOLUTION|>--- conflicted
+++ resolved
@@ -7,18 +7,11 @@
 msgstr ""
 "Project-Id-Version: unity\n"
 "Report-Msgid-Bugs-To: \n"
-<<<<<<< HEAD
-"POT-Creation-Date: 2019-04-08 17:26-0500\n"
-"PO-Revision-Date: 2015-07-04 18:32+0000\n"
-"Last-Translator: Jiri Grönroos <Unknown>\n"
-"Language-Team: Finnish <fi@li.org>\n"
-=======
 "POT-Creation-Date: 2018-10-08 13:29-0500\n"
 "PO-Revision-Date: 2018-12-06 16:48+0000\n"
 "Last-Translator: Jiri Grönroos <jiri.gronroos@iki.fi>\n"
 "Language-Team: Finnish <https://translate.ubports.com/projects/unity8/unity8/"
 "fi/>\n"
->>>>>>> d52dc2c9
 "Language: fi\n"
 "MIME-Version: 1.0\n"
 "Content-Type: text/plain; charset=UTF-8\n"
@@ -31,41 +24,8 @@
 msgid "Password: "
 msgstr "Salasana: "
 
-<<<<<<< HEAD
-#: plugins/LightDM/Greeter.cpp:203
-msgid "Username"
-msgstr "Käyttäjätunnus"
-
-#: plugins/LightDM/Greeter.cpp:242
-msgid "Failed to authenticate"
-msgstr "Tunnistautuminen epäonnistui"
-
-#: plugins/LightDM/Greeter.cpp:244
-msgid "Invalid password, please try again"
-msgstr "Virheellinen salasana, yritä uudelleen"
-
-#: plugins/LightDM/Greeter.cpp:254
-msgid "Log In"
-msgstr "Kirjaudu sisään"
-
-#: plugins/LightDM/Greeter.cpp:254 qml/Wizard/Pages/UpdateDelegate.qml:118
-msgid "Retry"
-msgstr "Yritä uudelleen"
-
-#: plugins/LightDM/UsersModel.cpp:157
-msgid "Login"
-msgstr "Kirjaudu"
-
-#: plugins/LightDM/UsersModel.cpp:165
-msgid "Guest Session"
-msgstr "Vierasistunto"
-
-#: plugins/Unity/Launcher/launcheritem.cpp:49
-#: plugins/Unity/Launcher/launcheritem.cpp:123
-=======
 #: plugins/Unity/Launcher/launcheritem.cpp:50
 #: plugins/Unity/Launcher/launcheritem.cpp:109
->>>>>>> d52dc2c9
 msgid "Pin shortcut"
 msgstr "Kiinnitä pikakuvake"
 
@@ -96,14 +56,9 @@
 msgid "Log Out"
 msgstr "Kirjaudu ulos"
 
-<<<<<<< HEAD
-#: qml/Components/Dialogs.qml:199 qml/Components/Dialogs.qml:264
-#: qml/Greeter/NarrowView.qml:208 qml/Wizard/Pages/passcode-confirm.qml:32
-=======
 #: qml/Components/Dialogs.qml:166 qml/Components/Dialogs.qml:222
 #: qml/Dash/DashPageHeader.qml:324 qml/Greeter/NarrowView.qml:232
 #: qml/Wizard/Pages/passcode-confirm.qml:32
->>>>>>> d52dc2c9
 #: qml/Wizard/Pages/passcode-set.qml:32
 msgid "Cancel"
 msgstr "Peru"
@@ -362,9 +317,6 @@
 msgid "Preview Share Item"
 msgstr "Jaon esikatselu"
 
-<<<<<<< HEAD
-#: qml/Components/VirtualTouchPad.qml:317
-=======
 #: qml/Dash/DashPageHeader.qml:361
 msgctxt "Button: Open the Ubuntu Store"
 msgid "Store"
@@ -463,7 +415,6 @@
 msgstr "Myös asennettu"
 
 #: qml/DisabledScreenNotice.qml:109
->>>>>>> d52dc2c9
 msgid ""
 "Your device is now connected to an external display. Use this screen as a "
 "touch pad to interact with the pointer."
@@ -471,25 +422,6 @@
 "Laitteesi on nyt yhdistetty ulkoiseen näyttöön. Käytä tätä näyttöä "
 "kosketuslevynä hiiren osoittimen liikuttamiseksi."
 
-<<<<<<< HEAD
-#: qml/Components/VirtualTouchPad.qml:327
-msgid "Tap left button to click."
-msgstr "Napauta vasenta painiketta napsauttaaksesi."
-
-#: qml/Components/VirtualTouchPad.qml:339
-msgid "Tap right button to right click."
-msgstr "Napauta oikeaa painiketta napsauttaaksesi oikealla."
-
-#: qml/Components/VirtualTouchPad.qml:351
-msgid "Swipe with two fingers to scroll."
-msgstr "Vedä kahdella sormella vierittääksesi."
-
-#: qml/Components/VirtualTouchPad.qml:396
-msgid "Find more settings in the system settings."
-msgstr "Lisää asetuksia on esillä järjestelmän asetuksissa."
-
-=======
->>>>>>> d52dc2c9
 #: qml/Greeter/CoverPage.qml:127
 msgid "Unlock"
 msgstr "Avaa lukitus"
@@ -530,12 +462,6 @@
 msgid "Retry"
 msgstr "Yritä uudelleen"
 
-<<<<<<< HEAD
-#: qml/Launcher/Drawer.qml:107
-msgid "Search…"
-msgstr "Etsi…"
-
-=======
 #: qml/Greeter/LoginList.qml:99
 msgid "Log In"
 msgstr "Kirjaudu sisään"
@@ -548,7 +474,6 @@
 msgid "Select desktop environment"
 msgstr "Valitse työpöytäympäristö"
 
->>>>>>> d52dc2c9
 #: qml/Notifications/NotificationMenuItemFactory.qml:124
 msgid "Show password"
 msgstr "Näytä salasana"
@@ -600,11 +525,7 @@
 msgid "In queue…"
 msgstr "Jonossa…"
 
-<<<<<<< HEAD
-#: qml/Panel/Indicators/IndicatorMenuItemFactory.qml:1021
-=======
 #: qml/Panel/Indicators/MenuItemFactory.qml:999
->>>>>>> d52dc2c9
 #: qml/Wizard/Pages/UpdateDelegate.qml:226
 msgid "Downloading"
 msgstr "Ladataan"
@@ -679,44 +600,16 @@
 #: qml/Wizard/Pages/10-welcome.qml:175
 #: qml/Wizard/Pages/10-welcome-update.qml:126
 #: qml/Wizard/Pages/11-changelog.qml:74 qml/Wizard/Pages/20-keyboard.qml:152
-<<<<<<< HEAD
-#: qml/Wizard/Pages/30-wifi.qml:214 qml/Wizard/Pages/50-timezone.qml:272
-#: qml/Wizard/Pages/60-account.qml:72 qml/Wizard/Pages/70-passwd-type.qml:146
-#: qml/Wizard/Pages/76-app-update.qml:231
-#: qml/Wizard/Pages/passcode-desktop.qml:154
-#: qml/Wizard/Pages/password-set.qml:153
-=======
 #: qml/Wizard/Pages/30-wifi.qml:208 qml/Wizard/Pages/50-timezone.qml:272
 #: qml/Wizard/Pages/60-account.qml:66 qml/Wizard/Pages/70-passwd-type.qml:146
 #: qml/Wizard/Pages/75-report-check.qml:85
 #: qml/Wizard/Pages/76-app-update.qml:236
 #: qml/Wizard/Pages/passcode-desktop.qml:142
 #: qml/Wizard/Pages/password-set.qml:142
->>>>>>> d52dc2c9
 msgid "Next"
 msgstr "Seuraava"
 
 #: qml/Wizard/Pages/10-welcome-update.qml:91
-<<<<<<< HEAD
-#, fuzzy
-#| msgid "Welcome to Ubuntu"
-msgid "Welcome to "
-msgstr "Tervetuloa Ubuntuun"
-
-#: qml/Wizard/Pages/10-welcome-update.qml:106
-msgid "We will make sure your device is ready to use "
-msgstr ""
-
-#: qml/Wizard/Pages/11-changelog.qml:28
-msgid "What's new"
-msgstr ""
-
-#: qml/Wizard/Pages/11-changelog.qml:74
-#, fuzzy
-#| msgid "Speaking..."
-msgid "Loading..."
-msgstr "Puhutaan..."
-=======
 msgid "Welcome to "
 msgstr "Tervetuloa "
 
@@ -731,7 +624,6 @@
 #: qml/Wizard/Pages/11-changelog.qml:74
 msgid "Loading..."
 msgstr "Ladataan..."
->>>>>>> d52dc2c9
 
 #: qml/Wizard/Pages/20-keyboard.qml:31
 msgid "Select Keyboard"
@@ -745,15 +637,9 @@
 msgid "Keyboard layout"
 msgstr "Näppäimistön asettelu"
 
-<<<<<<< HEAD
-#: qml/Wizard/Pages/20-keyboard.qml:152 qml/Wizard/Pages/30-wifi.qml:214
-#: qml/Wizard/Pages/60-account.qml:72 qml/Wizard/Pages/76-app-update.qml:235
-#: qml/Wizard/Pages/79-system-update.qml:144 qml/Wizard/Pages/sim.qml:101
-=======
 #: qml/Wizard/Pages/20-keyboard.qml:152 qml/Wizard/Pages/30-wifi.qml:208
 #: qml/Wizard/Pages/60-account.qml:66 qml/Wizard/Pages/76-app-update.qml:240
 #: qml/Wizard/Pages/79-system-update.qml:152 qml/Wizard/Pages/sim.qml:101
->>>>>>> d52dc2c9
 msgid "Skip"
 msgstr "Ohita"
 
@@ -761,17 +647,6 @@
 msgid "Connect to Wi‑Fi"
 msgstr "Yhdistä wifi-verkkoon"
 
-<<<<<<< HEAD
-#: qml/Wizard/Pages/30-wifi.qml:139
-msgid "Connected"
-msgstr "Yhdistetty"
-
-#: qml/Wizard/Pages/30-wifi.qml:172
-msgid "Available Wi-Fi networks"
-msgstr "Käytettävissä olevat wifi-verkot"
-
-#: qml/Wizard/Pages/30-wifi.qml:173
-=======
 #: qml/Wizard/Pages/30-wifi.qml:133
 msgid "Connected"
 msgstr "Yhdistetty"
@@ -781,7 +656,6 @@
 msgstr "Käytettävissä olevat wifi-verkot"
 
 #: qml/Wizard/Pages/30-wifi.qml:167
->>>>>>> d52dc2c9
 msgid "No available Wi-Fi networks"
 msgstr "Ei käytettävissä olevia wifi-verkkoja"
 
@@ -797,11 +671,7 @@
 msgid "Personalize Your Device"
 msgstr "Mukauta laitteesi"
 
-<<<<<<< HEAD
-#: qml/Wizard/Pages/60-account.qml:54
-=======
 #: qml/Wizard/Pages/60-account.qml:49
->>>>>>> d52dc2c9
 msgid "Preferred Name"
 msgstr "Ensisijainen nimi"
 
@@ -824,50 +694,20 @@
 msgid "No lock code"
 msgstr "Ei lukituskoodia"
 
-<<<<<<< HEAD
-#: qml/Wizard/Pages/76-app-update.qml:34
-msgid "Update Apps"
-msgstr ""
-=======
 #: qml/Wizard/Pages/75-report-check.qml:26
 msgid "Privacy Policy"
 msgstr "Tietosuoja"
->>>>>>> d52dc2c9
-
-#: qml/Wizard/Pages/76-app-update.qml:122
-msgid "This device is not connected to the internet."
-msgstr ""
-
-<<<<<<< HEAD
-#: qml/Wizard/Pages/76-app-update.qml:123
-#: qml/Wizard/Pages/76-app-update.qml:129
-msgid "Use the OpenStore app to check for updates once connected."
-=======
+
+#: qml/Wizard/Pages/75-report-check.qml:26
+msgid "Help Us Improve"
+msgstr "Auta parantamaan"
+
 #: qml/Wizard/Pages/75-report-check.qml:60
 msgid "Improve system performance by sending us crashes and error reports."
->>>>>>> d52dc2c9
 msgstr ""
-
-<<<<<<< HEAD
-#: qml/Wizard/Pages/76-app-update.qml:125
-msgid "Software is up to date"
-msgstr ""
-
-#: qml/Wizard/Pages/76-app-update.qml:128
-msgid "The update server is not responding."
-msgstr ""
-
-#: qml/Wizard/Pages/76-app-update.qml:233
-#, fuzzy
-#| msgid "Loading. Please Wait..."
-msgid "Please wait..."
-msgstr "Ladataan, pieni hetki..."
-
-#: qml/Wizard/Pages/79-system-update.qml:28
-msgid "Update Device"
-msgstr "Päivitä laite"
-
-=======
+"Paranna järjestelmän suorituskykyä lähettämällä virheraportteja "
+"Canonicalille."
+
 #: qml/Wizard/Pages/75-report-check.qml:61
 msgid "Privacy policy"
 msgstr "Tietosuojakäytäntö"
@@ -903,7 +743,6 @@
 msgid "Update Device"
 msgstr "Päivitä laite"
 
->>>>>>> d52dc2c9
 #: qml/Wizard/Pages/79-system-update.qml:55
 msgid ""
 "There is a system update available and ready to install. Afterwards, the "
@@ -913,16 +752,8 @@
 "uudelleen automaattisesti."
 
 #: qml/Wizard/Pages/79-system-update.qml:76
-<<<<<<< HEAD
-#, fuzzy
-#| msgctxt "string identifying name of the update"
-#| msgid "Ubuntu system"
-msgctxt "string identifying name of the update"
-msgid "Ubuntu Touch system"
-=======
 msgctxt "string identifying name of the update"
 msgid "Ubuntu system"
->>>>>>> d52dc2c9
 msgstr "Ubuntu-järjestelmä"
 
 #: qml/Wizard/Pages/79-system-update.qml:83
@@ -931,29 +762,17 @@
 msgid "Version %1"
 msgstr "Versio %1"
 
-<<<<<<< HEAD
-#: qml/Wizard/Pages/79-system-update.qml:95
-msgid "This could take a few minutes..."
-msgstr "Tämä saattaa kestää hetken..."
-
-#: qml/Wizard/Pages/79-system-update.qml:109
-=======
 #: qml/Wizard/Pages/79-system-update.qml:102
 msgid "This could take a few minutes..."
 msgstr "Tämä saattaa kestää hetken..."
 
 #: qml/Wizard/Pages/79-system-update.qml:116
->>>>>>> d52dc2c9
 msgid "Install and restart now"
 msgstr "Asenna ja käynnistä uudelleen nyt"
 
 #: qml/Wizard/Pages/80-finished.qml:91
 msgid "Welcome Back"
-<<<<<<< HEAD
-msgstr ""
-=======
 msgstr "Tervetuloa takaisin"
->>>>>>> d52dc2c9
 
 #: qml/Wizard/Pages/80-finished.qml:91
 msgid "Welcome to Ubuntu"
@@ -973,38 +792,16 @@
 
 #: qml/Wizard/Pages/DownloadHandler.qml:174
 msgid "Installation failed"
-<<<<<<< HEAD
-msgstr ""
-
-#: qml/Wizard/Pages/GlobalUpdateControls.qml:84
-msgid "Checking for updates…"
-msgstr ""
-=======
 msgstr "Asennus epäonnistui"
 
 #: qml/Wizard/Pages/GlobalUpdateControls.qml:84
 msgid "Checking for updates…"
 msgstr "Tarkistetaan päivityksiä…"
->>>>>>> d52dc2c9
 
 #: qml/Wizard/Pages/GlobalUpdateControls.qml:109
 #, qt-format
 msgid "%1 update available"
 msgid_plural "%1 updates available"
-<<<<<<< HEAD
-msgstr[0] ""
-msgstr[1] ""
-
-#: qml/Wizard/Pages/GlobalUpdateControls.qml:119
-msgid "Update all…"
-msgstr ""
-
-#: qml/Wizard/Pages/GlobalUpdateControls.qml:121
-#, fuzzy
-#| msgid "Update Device"
-msgid "Update all"
-msgstr "Päivitä laite"
-=======
 msgstr[0] "%1 päivitys saatavilla"
 msgstr[1] "%1 päivitystä saatavilla"
 
@@ -1015,10 +812,9 @@
 #: qml/Wizard/Pages/GlobalUpdateControls.qml:121
 msgid "Update all"
 msgstr "Päivitä kaikki"
->>>>>>> d52dc2c9
 
 #: qml/Wizard/Pages/passcode-confirm.qml:43
-#: qml/Wizard/Pages/passcode-desktop.qml:104
+#: qml/Wizard/Pages/passcode-desktop.qml:97
 msgid "Confirm passcode"
 msgstr "Vahvista suojakoodi"
 
@@ -1035,24 +831,24 @@
 msgid "Lock Screen Passcode"
 msgstr "Lukitusnäytön suojakoodi"
 
-#: qml/Wizard/Pages/passcode-desktop.qml:68
+#: qml/Wizard/Pages/passcode-desktop.qml:61
 msgid "Enter 4 numbers to setup your passcode"
 msgstr "Anna 4 numeroa määrittääksesi suojakoodisi"
 
-#: qml/Wizard/Pages/passcode-desktop.qml:84
+#: qml/Wizard/Pages/passcode-desktop.qml:77
 #: qml/Wizard/Pages/passcode-set.qml:54
 msgid "Choose passcode"
 msgstr "Valitse suojakoodi"
 
-#: qml/Wizard/Pages/passcode-desktop.qml:139
+#: qml/Wizard/Pages/passcode-desktop.qml:127
 msgid "Passcode too short"
 msgstr "Suojakoodi on liian lyhyt"
 
-#: qml/Wizard/Pages/passcode-desktop.qml:141
+#: qml/Wizard/Pages/passcode-desktop.qml:129
 msgid "Passcodes match"
 msgstr "Suojakoodit vastaavat toisiaan"
 
-#: qml/Wizard/Pages/passcode-desktop.qml:143
+#: qml/Wizard/Pages/passcode-desktop.qml:131
 msgid "Passcodes do not match"
 msgstr "Suojakoodit eivät vastaa toisiaan"
 
@@ -1064,15 +860,15 @@
 msgid "Lock Screen Password"
 msgstr "Lukitusnäytön salasana"
 
-#: qml/Wizard/Pages/password-set.qml:68
+#: qml/Wizard/Pages/password-set.qml:62
 msgid "Enter at least 8 characters"
 msgstr "Anna ainakin 8 merkkiä"
 
-#: qml/Wizard/Pages/password-set.qml:80
+#: qml/Wizard/Pages/password-set.qml:74
 msgid "Choose password"
 msgstr "Valitse salasana"
 
-#: qml/Wizard/Pages/password-set.qml:110
+#: qml/Wizard/Pages/password-set.qml:104
 msgid "Confirm password"
 msgstr "Vahvista salasana"
 
@@ -1101,50 +897,6 @@
 msgstr "Valitse \"Ohita\" jatkaaksesi ilman SIM-korttia."
 
 #: qml/Wizard/Pages/UpdateDelegate.qml:123
-<<<<<<< HEAD
-#, fuzzy
-#| msgid "Update Device"
-msgid "Update"
-msgstr "Päivitä laite"
-
-#: qml/Wizard/Pages/UpdateDelegate.qml:125
-#, fuzzy
-#| msgid "Downloading"
-msgid "Download"
-msgstr "Ladataan"
-
-#: qml/Wizard/Pages/UpdateDelegate.qml:131
-msgid "Resume"
-msgstr ""
-
-#: qml/Wizard/Pages/UpdateDelegate.qml:138
-msgid "Pause"
-msgstr ""
-
-#: qml/Wizard/Pages/UpdateDelegate.qml:142
-msgid "Install…"
-msgstr ""
-
-#: qml/Wizard/Pages/UpdateDelegate.qml:144
-msgid "Install"
-msgstr ""
-
-#: qml/Wizard/Pages/UpdateDelegate.qml:148
-msgid "Open"
-msgstr ""
-
-#: qml/Wizard/Pages/UpdateDelegate.qml:216
-msgid "Installing"
-msgstr ""
-
-#: qml/Wizard/Pages/UpdateDelegate.qml:220
-msgid "Paused"
-msgstr ""
-
-#: qml/Wizard/Pages/UpdateDelegate.qml:223
-msgid "Waiting to download"
-msgstr ""
-=======
 msgid "Update"
 msgstr "Päivitä"
 
@@ -1183,38 +935,10 @@
 #: qml/Wizard/Pages/UpdateDelegate.qml:223
 msgid "Waiting to download"
 msgstr "Odotetaan latausta"
->>>>>>> d52dc2c9
 
 #: qml/Wizard/Pages/UpdateDelegate.qml:279
 #, qt-format
 msgid "%1 of %2"
-<<<<<<< HEAD
-msgstr ""
-
-#: qml/Wizard/Pages/UpdateDelegate.qml:283
-#, fuzzy
-#| msgid "Downloading"
-msgid "Downloaded"
-msgstr "Ladataan"
-
-#: qml/Wizard/Pages/UpdateDelegate.qml:286
-#, fuzzy
-#| msgid "Also installed"
-msgid "Installed"
-msgstr "Myös asennettu"
-
-#: qml/Wizard/Pages/UpdateDelegate.qml:291
-#, fuzzy, qt-format
-#| msgid "Update Device"
-msgid "Updated %1"
-msgstr "Päivitä laite"
-
-#: qml/Wizard/Pages/UpdateDelegate.qml:315
-#, fuzzy
-#| msgid "Update Device"
-msgid "Update failed"
-msgstr "Päivitä laite"
-=======
 msgstr "%1/%2"
 
 #: qml/Wizard/Pages/UpdateDelegate.qml:283
@@ -1233,7 +957,6 @@
 #: qml/Wizard/Pages/UpdateDelegate.qml:315
 msgid "Update failed"
 msgstr "Päivitys epäonnistui"
->>>>>>> d52dc2c9
 
 #: qml/Wizard/PasswordMeter.qml:87
 msgid "Password too short"
@@ -1263,86 +986,6 @@
 msgid "Very weak password"
 msgstr "Erittäin heikko salasana"
 
-<<<<<<< HEAD
-#~ msgctxt "Button: Open the Ubuntu Store"
-#~ msgid "Store"
-#~ msgstr "Kauppa"
-
-#~ msgctxt "Button: Start a search in the current dash scope"
-#~ msgid "Search"
-#~ msgstr "Etsi"
-
-#~ msgctxt "Button: Show the current dash scope settings"
-#~ msgid "Settings"
-#~ msgstr "Asetukset"
-
-#~ msgid "Remove from Favorites"
-#~ msgstr "Poista suosikeista"
-
-#~ msgid "Add to Favorites"
-#~ msgstr "Lisää suosikkeihin"
-
-#~ msgid "Refine your results"
-#~ msgstr "Tarkenna tuloksia"
-
-#~ msgid "Reset"
-#~ msgstr "Palauta"
-
-#~ msgid "Show less"
-#~ msgstr "Näytä vähemmän"
-
-#~ msgid "Show all"
-#~ msgstr "Näytä kaikki"
-
-#~ msgctxt "Label: Hint for dash search line edit"
-#~ msgid "Search"
-#~ msgstr "Etsi"
-
-#~ msgid "Recent Searches"
-#~ msgstr "Viimeisimmät haut"
-
-#~ msgid "Clear All"
-#~ msgstr "Tyhjennä kaikki"
-
-#~ msgid "More..."
-#~ msgstr "Lisää..."
-
-#~ msgid "Less..."
-#~ msgstr "Vähemmän..."
-
-#~ msgid "Send"
-#~ msgstr "Lähetä"
-
-#~ msgid "Rate this"
-#~ msgstr "Arvioi tämä"
-
-#~ msgid "Add a review"
-#~ msgstr "Lisää arvostelu"
-
-#~ msgid "Pull to refresh…"
-#~ msgstr "Vedä päivittääksesi…"
-
-#~ msgid "Release to refresh…"
-#~ msgstr "Vapauta päivittääksesi…"
-
-#~ msgid "Enable location data"
-#~ msgstr "Käytä sijaintitietoa"
-
-#~ msgid "Manage"
-#~ msgstr "Hallitse"
-
-#~ msgid "Home"
-#~ msgstr "Koti"
-
-#~ msgctxt "Apps sorted alphabetically"
-#~ msgid "A-Z"
-#~ msgstr "A-Ö"
-
-#~ msgid "More apps in the store"
-#~ msgstr "Lisää sovelluksia kaupassa"
-
-=======
->>>>>>> d52dc2c9
 #~ msgid "Location Services"
 #~ msgstr "Sijaintipalvelut"
 
@@ -1369,23 +1012,6 @@
 #~ msgid "You can change it later in System Settings."
 #~ msgstr "Voit muuttaa asetusta myöhemmin järjestelmän asetuksista."
 
-<<<<<<< HEAD
-#~ msgid "Privacy Policy"
-#~ msgstr "Tietosuoja"
-
-#~ msgid "Help Us Improve"
-#~ msgstr "Auta parantamaan"
-
-#~ msgid "Improve system performance by sending us crashes and error reports."
-#~ msgstr ""
-#~ "Paranna järjestelmän suorituskykyä lähettämällä virheraportteja "
-#~ "Canonicalille."
-
-#~ msgid "Privacy policy"
-#~ msgstr "Tietosuojakäytäntö"
-
-=======
->>>>>>> d52dc2c9
 #~ msgid "Terms & Conditions"
 #~ msgstr "Käyttöehdot"
 
@@ -1802,14 +1428,4 @@
 #~ "sovellukset"
 
 #~ msgid "Tap to unlock"
-<<<<<<< HEAD
-#~ msgstr "Avaa lukitus"
-
-#~ msgid "Takes a screenshot of a window."
-#~ msgstr "Ottaa kuvakaappauksen ikkunasta."
-
-#~ msgid "Super + 0 to 9"
-#~ msgstr "Super + 0-9"
-=======
-#~ msgstr "Avaa lukitus"
->>>>>>> d52dc2c9
+#~ msgstr "Avaa lukitus"
--- conflicted
+++ resolved
@@ -6,27 +6,18 @@
 msgid ""
 msgstr ""
 "Project-Id-Version: unity\n"
-"Report-Msgid-Bugs-To: FULL NAME <EMAIL@ADDRESS>\n"
+"Report-Msgid-Bugs-To: \n"
 "POT-Creation-Date: 2015-08-25 14:53+0200\n"
-<<<<<<< HEAD
-"PO-Revision-Date: 2015-09-17 13:37+0000\n"
-"Last-Translator: Michał Sawicz <michal.sawicz@canonical.com>\n"
-=======
 "PO-Revision-Date: 2015-07-04 18:32+0000\n"
 "Last-Translator: Jiri Grönroos <Unknown>\n"
->>>>>>> b1b3c55a
 "Language-Team: Finnish <fi@li.org>\n"
+"Language: fi\n"
 "MIME-Version: 1.0\n"
 "Content-Type: text/plain; charset=UTF-8\n"
 "Content-Transfer-Encoding: 8bit\n"
 "Plural-Forms: nplurals=2; plural=n != 1;\n"
-<<<<<<< HEAD
-"X-Launchpad-Export-Date: 2015-09-18 05:43+0000\n"
-"X-Generator: Launchpad (build 17746)\n"
-=======
 "X-Launchpad-Export-Date: 2015-09-16 05:49+0000\n"
 "X-Generator: Launchpad (build 17737)\n"
->>>>>>> b1b3c55a
 
 #: plugins/LightDM/Greeter.cpp:112
 msgid "Password: "
@@ -136,8 +127,7 @@
 
 #: qml/Components/DelayedLockscreen.qml:65
 msgid "You have been locked out due to too many failed passcode attempts."
-msgstr ""
-"Laite on lukittu liian monen virheellisen suojakoodiyrityksen jälkeen."
+msgstr "Laite on lukittu liian monen virheellisen suojakoodiyrityksen jälkeen."
 
 #: qml/Components/DelayedLockscreen.qml:74
 #, qt-format
@@ -819,4 +809,7 @@
 #~ msgstr "Näkymien hallinta"
 
 #~ msgid "Please re-enter"
-#~ msgstr "Anna uudelleen"+#~ msgstr "Anna uudelleen"
+
+#~ msgid "Click here to finish."
+#~ msgstr "Viimeistele napsauttamalla tästä."
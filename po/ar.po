--- conflicted
+++ resolved
@@ -7,24 +7,15 @@
 msgstr ""
 "Project-Id-Version: unity\n"
 "Report-Msgid-Bugs-To: FULL NAME <EMAIL@ADDRESS>\n"
-<<<<<<< HEAD
-"POT-Creation-Date: 2013-06-19 17:06+0200\n"
-=======
 "POT-Creation-Date: 2013-06-26 22:58+0200\n"
->>>>>>> e37e13c7
 "PO-Revision-Date: 2013-06-22 16:15+0000\n"
 "Last-Translator: Ibrahim Saed <ibraheem5000@gmail.com>\n"
 "Language-Team: Arabic <ar@li.org>\n"
 "MIME-Version: 1.0\n"
 "Content-Type: text/plain; charset=UTF-8\n"
 "Content-Transfer-Encoding: 8bit\n"
-<<<<<<< HEAD
-"X-Launchpad-Export-Date: 2013-06-23 05:56+0000\n"
-"X-Generator: Launchpad (build 16677)\n"
-=======
 "X-Launchpad-Export-Date: 2013-06-27 16:15+0000\n"
 "X-Generator: Launchpad (build 16681)\n"
->>>>>>> e37e13c7
 
 #: Applications/applications.js:23
 msgid "Phone"
@@ -225,10 +216,6 @@
 
 #: Shell.qml:383
 #, qt-format
-<<<<<<< HEAD
-msgid "Please enter %1:"
-msgstr "رجاءً أدخِل %1:"
-=======
 msgid "Please enter %1"
 msgstr ""
 
@@ -254,5 +241,4 @@
 #~ msgstr "أشخاص جدد"
 
 #~ msgid "Favourites"
-#~ msgstr "المفضلات"
->>>>>>> e37e13c7
+#~ msgstr "المفضلات"
# Korean translation for unity
# Copyright (c) 2013 Rosetta Contributors and Canonical Ltd 2013
# This file is distributed under the same license as the unity package.
# FIRST AUTHOR <EMAIL@ADDRESS>, 2013.
#
msgid ""
msgstr ""
"Project-Id-Version: unity\n"
"Report-Msgid-Bugs-To: FULL NAME <EMAIL@ADDRESS>\n"
<<<<<<< HEAD
"POT-Creation-Date: 2014-08-13 14:09-0400\n"
=======
"POT-Creation-Date: 2014-08-21 11:36+0200\n"
>>>>>>> 1f5a0a2e
"PO-Revision-Date: 2014-08-19 13:02+0000\n"
"Last-Translator: MinSik CHO <Unknown>\n"
"Language-Team: Korean <ko@li.org>\n"
"MIME-Version: 1.0\n"
"Content-Type: text/plain; charset=UTF-8\n"
"Content-Transfer-Encoding: 8bit\n"
<<<<<<< HEAD
"X-Launchpad-Export-Date: 2014-08-20 06:23+0000\n"
=======
"X-Launchpad-Export-Date: 2014-08-23 07:17+0000\n"
>>>>>>> 1f5a0a2e
"X-Generator: Launchpad (build 17163)\n"

#: plugins/LightDM/Greeter.cpp:129
msgid "Password: "
msgstr "열쇠글: "

#: plugins/Unity/Launcher/launcheritem.cpp:43
#: plugins/Unity/Launcher/launcheritem.cpp:73
msgid "Pin shortcut"
msgstr "바로가기를 고정하기"

#: plugins/Unity/Launcher/launcheritem.cpp:73
msgid "Unpin shortcut"
msgstr "바로가기를 고정 해제하기"

#: qml/Components/Dialogs.qml:142
msgid "Are you sure you would like to turn power off?"
msgstr "정말로 전원을 끌까요?"

#: qml/Components/Dialogs.qml:144
msgid "Power off"
msgstr "전원 끄기"

#: qml/Components/Dialogs.qml:153
msgid "Restart"
msgstr "재시작"

#: qml/Components/Dialogs.qml:162
msgid "Cancel"
msgstr "취소"

#: qml/Components/EdgeDemoOverlay.qml:151
msgid "Skip intro"
msgstr "도입부 건너뛰기"

#: qml/Components/EdgeDemo.qml:112
msgid "Right edge"
msgstr "오른쪽 끝"

#: qml/Components/EdgeDemo.qml:113
msgid "Try swiping from the right edge to unlock the phone"
msgstr "휴대 전화를 잠금 해제하려면 오른쪽에서부터 끌어보세요."

#: qml/Components/EdgeDemo.qml:144
msgid "Top edge"
msgstr "윗쪽 끝"

#: qml/Components/EdgeDemo.qml:145
msgid "Try swiping from the top edge to access the indicators"
msgstr "알림을 보려면 위쪽에서 끌어보세요."

#: qml/Components/EdgeDemo.qml:170
msgid "Close"
msgstr "닫기"

#: qml/Components/EdgeDemo.qml:171
msgid "Swipe up again to close the settings screen"
msgstr "환경설정 창을 닫으려면 위로 다시 끌어보세요."

#: qml/Components/EdgeDemo.qml:198
msgid "Left edge"
msgstr "왼쪽 끝"

#: qml/Components/EdgeDemo.qml:199
msgid "Swipe from the left to reveal the launcher for quick access to apps"
msgstr "애플리케이션을 빠르게 열기 위해 런처를 보려면 왼쪽에서 끌어보세요."

#: qml/Components/EdgeDemo.qml:226
msgid "Well done"
msgstr "잘하셨습니다."

#: qml/Components/EdgeDemo.qml:227
msgid ""
"You have now mastered the edge gestures and can start using the "
"phone<br><br>Tap on the screen to start"
msgstr ""
"여러분은 끝에서 끌어오기 제스쳐를 완벽히 익히셨기 때문에 휴대 전화를 사용하기 시작할 수 있습니다. <br><br> 스크린을 터치해서 "
"시작하세요."

<<<<<<< HEAD
#: qml/Components/Lockscreen.qml:161
msgid "Too many incorrect attempts"
msgstr "너무 많이 틀리셨습니다"

#: qml/Components/Lockscreen.qml:163
msgid "Please wait"
msgstr "기다려주십시오"

#: qml/Components/Lockscreen.qml:220
msgid "Emergency Call"
msgstr "긴급 통화"

#: qml/Components/Lockscreen.qml:243
=======
#: qml/Components/Lockscreen.qml:167
msgid "Please wait"
msgstr "기다려주십시오"

#: qml/Components/Lockscreen.qml:172
msgid "Too many incorrect attempts"
msgstr "너무 많이 틀리셨습니다"

#: qml/Components/Lockscreen.qml:206
msgid "Emergency Call"
msgstr "긴급 통화"

#: qml/Components/Lockscreen.qml:226
>>>>>>> 1f5a0a2e
msgid "OK"
msgstr "확인"

#: qml/Components/PassphraseLockscreen.qml:62
#, qt-format
msgid "Hello %1"
msgstr "안녕하세요 %1"

#: qml/Components/PassphraseLockscreen.qml:62
msgid "Hello"
msgstr "안녕하세요"

<<<<<<< HEAD
#: qml/Components/PinLockscreen.qml:198
msgid "CANCEL"
msgstr "취소"

#: qml/Components/PinLockscreen.qml:216
msgid "DONE"
msgstr "완료"

#: qml/Dash/GenericScopeView.qml:358
msgid "See less"
msgstr "간단히 표시하기"

#: qml/Dash/GenericScopeView.qml:358
msgid "See all"
msgstr "모두 보기"

#: qml/Panel/SearchIndicator.qml:27
=======
#: qml/Dash/GenericScopeView.qml:361
msgid "See less"
msgstr "간단히 표시하기"

#: qml/Dash/GenericScopeView.qml:361
msgid "See all"
msgstr "모두 보기"

#: qml/Dash/GenericScopeView.qml:424 qml/Panel/SearchIndicator.qml:27
>>>>>>> 1f5a0a2e
msgid "Search"
msgstr "검색"

#: qml/Dash/Previews/PreviewActionCombo.qml:34
msgid "More..."
msgstr "더 보기..."

#: qml/Dash/Previews/PreviewActionCombo.qml:34
msgid "Less..."
msgstr "간단하게..."

#: qml/Dash/Previews/PreviewRatingInput.qml:81
msgid "Rate this"
msgstr "이 애플리케이션 평가하기"

#: qml/Dash/Previews/PreviewRatingInput.qml:126
msgid "Add a review"
msgstr "평가 제출하기"

#: qml/Dash/Previews/PreviewRatingInput.qml:166
msgid "Send"
msgstr "보내기"

#: qml/Dash/ScopesOverview.qml:200
msgid "Manage Dash"
msgstr "대시 관리"

#: qml/Dash/ScopesOverview.qml:405
msgid "Done"
msgstr "완료"

#: qml/Dash/ScopesOverview.qml:431
msgid "Store"
msgstr "장터"

#: qml/Dash/ScopesOverviewTab.qml:36
msgid "Favorites"
msgstr "즐겨찾기"

#: qml/Dash/ScopesOverviewTab.qml:54
msgid "All"
msgstr "모두"

#: qml/Greeter/Greeter.qml:157
msgid "Swipe to unlock"
msgstr "휴대전화를 잠금 해제하려면 움직이세요."

#: qml/Hud/HudParametrizedActionsPage.qml:132
msgid "Confirm"
msgstr "확인"

#: qml/Hud/Hud.qml:61 qml/Hud/Hud.qml:99 qml/Hud/Hud.qml:372
msgid "Type or say a command"
msgstr "명령을 입력하거나 말하세요."

#: qml/Hud/Hud.qml:84
msgid "Loading. Please Wait..."
msgstr "준비 중.. 잠시만 기다려 주세요..."

#: qml/Hud/Hud.qml:89
msgid "Speak Now..."
msgstr "지금 말하세요..."

#: qml/Hud/Hud.qml:94
msgid "Speaking..."
msgstr "말하는 중..."

#: qml/Notifications/NotificationMenuItemFactory.qml:105
msgid "Show password"
msgstr "비밀 번호 보기"

#: qml/Notifications/NotificationMenuItemFactory.qml:120
msgid "Enter SIM PIN"
msgstr ""

#: qml/Notifications/NotificationMenuItemFactory.qml:121 qml/Shell.qml:270
msgid "Sorry, incorrect PIN"
msgstr ""

#: qml/Panel/ActiveCallHint.qml:77
msgid "Tap to return to call..."
msgstr "통화로 돌아가려면 터치하세요..."

#: qml/Panel/ActiveCallHint.qml:90
msgid "Conference"
msgstr "회의"

#: qml/Panel/Indicators/MenuItemFactory.qml:651
msgid "In queue…"
msgstr "재생 중..."

#: qml/Panel/Indicators/MenuItemFactory.qml:655
msgid "Downloading"
msgstr "다운로드 중"

#: qml/Panel/Indicators/MenuItemFactory.qml:657
msgid "Paused, tap to resume"
msgstr "일시 중지 되었습니다. 계속하려면 누르세요."

#: qml/Panel/Indicators/MenuItemFactory.qml:659
msgid "Canceled"
msgstr "취소됨"

#: qml/Panel/Indicators/MenuItemFactory.qml:661
msgid "Finished"
msgstr "완료됨"

#: qml/Panel/Indicators/MenuItemFactory.qml:663
msgid "Failed, tap to retry"
msgstr "실패하였습니다. 재시도하려면 누르세요."

#: qml/Panel/Indicators/ModemInfoItem.qml:105
msgid "Unlock SIM"
msgstr "SIM 카드 보안 해제"

#: qml/Panel/Indicators/RoamingIndication.qml:27
msgid "Roaming"
msgstr "로밍"

<<<<<<< HEAD
#: qml/Shell.qml:267
msgid "passphrase"
msgstr "비밀번호"

#: qml/Shell.qml:267
msgid "passcode"
msgstr "비밀번호"

#: qml/Shell.qml:269
#, qt-format
msgid "Enter your %1"
msgstr "%1를 입력하세요"
=======
#: qml/Shell.qml:266
msgid "Enter your passphrase"
msgstr ""

#: qml/Shell.qml:267
msgid "Sorry, incorrect passphrase"
msgstr ""

#: qml/Shell.qml:269
msgid "Enter your PIN"
msgstr ""
>>>>>>> 1f5a0a2e

#: qml/Shell.qml:273
#, qt-format
<<<<<<< HEAD
msgid "Incorrect %1"
msgstr "잘못된 %1입니다"

#: qml/Shell.qml:272
msgid "Please re-enter"
msgstr "다시 입력하세요"
=======
msgid "Enter your %1"
msgstr "%1를 입력하세요"

#: qml/Shell.qml:274
#, qt-format
msgid "Sorry, incorrect %1"
msgstr ""
>>>>>>> 1f5a0a2e

#: qml/Shell.qml:310
msgid "Sorry, incorrect passphrase."
msgstr "잘못된 비밀번호입니다."

#: qml/Shell.qml:311
msgid "Sorry, incorrect passcode."
msgstr "잘못된 비밀번호입니다."

#: qml/Shell.qml:312
msgid "This will be your last attempt."
msgstr "마지막 시도입니다."

#: qml/Shell.qml:314
msgid ""
"If passphrase is entered incorrectly, your phone will conduct a factory "
"reset and all personal data will be deleted."
msgstr ""
"만약 이번 시도에서 잘못 입력하면, 보안을 위해 휴대 전화가 공장 초기화 과정을 거쳐 모든 사용자 데이터를 삭제할 것입니다."

#: qml/Shell.qml:315
msgid ""
"If passcode is entered incorrectly, your phone will conduct a factory reset "
"and all personal data will be deleted."
msgstr ""
<<<<<<< HEAD
"만약 이번 시도에서 잘못 입력하면, 보안을 위해 휴대 전화가 공장 초기화 과정을 거쳐 모든 사용자 데이터를 삭제할 것입니다."
=======
"만약 이번 시도에서 잘못 입력하면, 보안을 위해 휴대 전화가 공장 초기화 과정을 거쳐 모든 사용자 데이터를 삭제할 것입니다."

#~ msgid "CANCEL"
#~ msgstr "취소"

#~ msgid "DONE"
#~ msgstr "완료"

#~ msgid "Please enter SIM PIN"
#~ msgstr "심카드의 PIN 번호를 입력하세요."

#~ msgid "passphrase"
#~ msgstr "비밀번호"

#~ msgid "passcode"
#~ msgstr "비밀번호"

#, qt-format
#~ msgid "Incorrect %1"
#~ msgstr "잘못된 %1입니다"

#~ msgid "Please re-enter"
#~ msgstr "다시 입력하세요"
>>>>>>> 1f5a0a2e
<|MERGE_RESOLUTION|>--- conflicted
+++ resolved
@@ -7,22 +7,14 @@
 msgstr ""
 "Project-Id-Version: unity\n"
 "Report-Msgid-Bugs-To: FULL NAME <EMAIL@ADDRESS>\n"
-<<<<<<< HEAD
-"POT-Creation-Date: 2014-08-13 14:09-0400\n"
-=======
 "POT-Creation-Date: 2014-08-21 11:36+0200\n"
->>>>>>> 1f5a0a2e
 "PO-Revision-Date: 2014-08-19 13:02+0000\n"
 "Last-Translator: MinSik CHO <Unknown>\n"
 "Language-Team: Korean <ko@li.org>\n"
 "MIME-Version: 1.0\n"
 "Content-Type: text/plain; charset=UTF-8\n"
 "Content-Transfer-Encoding: 8bit\n"
-<<<<<<< HEAD
-"X-Launchpad-Export-Date: 2014-08-20 06:23+0000\n"
-=======
 "X-Launchpad-Export-Date: 2014-08-23 07:17+0000\n"
->>>>>>> 1f5a0a2e
 "X-Generator: Launchpad (build 17163)\n"
 
 #: plugins/LightDM/Greeter.cpp:129
@@ -102,21 +94,6 @@
 "여러분은 끝에서 끌어오기 제스쳐를 완벽히 익히셨기 때문에 휴대 전화를 사용하기 시작할 수 있습니다. <br><br> 스크린을 터치해서 "
 "시작하세요."
 
-<<<<<<< HEAD
-#: qml/Components/Lockscreen.qml:161
-msgid "Too many incorrect attempts"
-msgstr "너무 많이 틀리셨습니다"
-
-#: qml/Components/Lockscreen.qml:163
-msgid "Please wait"
-msgstr "기다려주십시오"
-
-#: qml/Components/Lockscreen.qml:220
-msgid "Emergency Call"
-msgstr "긴급 통화"
-
-#: qml/Components/Lockscreen.qml:243
-=======
 #: qml/Components/Lockscreen.qml:167
 msgid "Please wait"
 msgstr "기다려주십시오"
@@ -130,38 +107,18 @@
 msgstr "긴급 통화"
 
 #: qml/Components/Lockscreen.qml:226
->>>>>>> 1f5a0a2e
 msgid "OK"
 msgstr "확인"
 
-#: qml/Components/PassphraseLockscreen.qml:62
+#: qml/Components/PassphraseLockscreen.qml:61
 #, qt-format
 msgid "Hello %1"
 msgstr "안녕하세요 %1"
 
-#: qml/Components/PassphraseLockscreen.qml:62
+#: qml/Components/PassphraseLockscreen.qml:61
 msgid "Hello"
 msgstr "안녕하세요"
 
-<<<<<<< HEAD
-#: qml/Components/PinLockscreen.qml:198
-msgid "CANCEL"
-msgstr "취소"
-
-#: qml/Components/PinLockscreen.qml:216
-msgid "DONE"
-msgstr "완료"
-
-#: qml/Dash/GenericScopeView.qml:358
-msgid "See less"
-msgstr "간단히 표시하기"
-
-#: qml/Dash/GenericScopeView.qml:358
-msgid "See all"
-msgstr "모두 보기"
-
-#: qml/Panel/SearchIndicator.qml:27
-=======
 #: qml/Dash/GenericScopeView.qml:361
 msgid "See less"
 msgstr "간단히 표시하기"
@@ -171,7 +128,6 @@
 msgstr "모두 보기"
 
 #: qml/Dash/GenericScopeView.qml:424 qml/Panel/SearchIndicator.qml:27
->>>>>>> 1f5a0a2e
 msgid "Search"
 msgstr "검색"
 
@@ -195,15 +151,15 @@
 msgid "Send"
 msgstr "보내기"
 
-#: qml/Dash/ScopesOverview.qml:200
+#: qml/Dash/ScopesOverview.qml:201
 msgid "Manage Dash"
 msgstr "대시 관리"
 
-#: qml/Dash/ScopesOverview.qml:405
+#: qml/Dash/ScopesOverview.qml:408
 msgid "Done"
 msgstr "완료"
 
-#: qml/Dash/ScopesOverview.qml:431
+#: qml/Dash/ScopesOverview.qml:434
 msgid "Store"
 msgstr "장터"
 
@@ -291,51 +247,27 @@
 msgid "Roaming"
 msgstr "로밍"
 
-<<<<<<< HEAD
+#: qml/Shell.qml:266
+msgid "Enter your passphrase"
+msgstr ""
+
 #: qml/Shell.qml:267
-msgid "passphrase"
-msgstr "비밀번호"
-
-#: qml/Shell.qml:267
-msgid "passcode"
-msgstr "비밀번호"
+msgid "Sorry, incorrect passphrase"
+msgstr ""
 
 #: qml/Shell.qml:269
+msgid "Enter your PIN"
+msgstr ""
+
+#: qml/Shell.qml:273
 #, qt-format
 msgid "Enter your %1"
 msgstr "%1를 입력하세요"
-=======
-#: qml/Shell.qml:266
-msgid "Enter your passphrase"
-msgstr ""
-
-#: qml/Shell.qml:267
-msgid "Sorry, incorrect passphrase"
-msgstr ""
-
-#: qml/Shell.qml:269
-msgid "Enter your PIN"
-msgstr ""
->>>>>>> 1f5a0a2e
-
-#: qml/Shell.qml:273
-#, qt-format
-<<<<<<< HEAD
-msgid "Incorrect %1"
-msgstr "잘못된 %1입니다"
-
-#: qml/Shell.qml:272
-msgid "Please re-enter"
-msgstr "다시 입력하세요"
-=======
-msgid "Enter your %1"
-msgstr "%1를 입력하세요"
 
 #: qml/Shell.qml:274
 #, qt-format
 msgid "Sorry, incorrect %1"
 msgstr ""
->>>>>>> 1f5a0a2e
 
 #: qml/Shell.qml:310
 msgid "Sorry, incorrect passphrase."
@@ -361,9 +293,6 @@
 "If passcode is entered incorrectly, your phone will conduct a factory reset "
 "and all personal data will be deleted."
 msgstr ""
-<<<<<<< HEAD
-"만약 이번 시도에서 잘못 입력하면, 보안을 위해 휴대 전화가 공장 초기화 과정을 거쳐 모든 사용자 데이터를 삭제할 것입니다."
-=======
 "만약 이번 시도에서 잘못 입력하면, 보안을 위해 휴대 전화가 공장 초기화 과정을 거쳐 모든 사용자 데이터를 삭제할 것입니다."
 
 #~ msgid "CANCEL"
@@ -386,5 +315,4 @@
 #~ msgstr "잘못된 %1입니다"
 
 #~ msgid "Please re-enter"
-#~ msgstr "다시 입력하세요"
->>>>>>> 1f5a0a2e
+#~ msgstr "다시 입력하세요"
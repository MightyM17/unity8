--- conflicted
+++ resolved
@@ -7,11 +7,7 @@
 msgstr ""
 "Project-Id-Version: unity8\n"
 "Report-Msgid-Bugs-To: FULL NAME <EMAIL@ADDRESS>\n"
-<<<<<<< HEAD
-"POT-Creation-Date: 2015-11-04 15:02+0000\n"
-=======
 "POT-Creation-Date: 2015-11-20 14:45+0100\n"
->>>>>>> a3c57371
 "PO-Revision-Date: 2014-01-16 22:33+0000\n"
 "Last-Translator: FULL NAME <EMAIL@ADDRESS>\n"
 "Language-Team: Bosnian <bs@li.org>\n"
@@ -20,11 +16,7 @@
 "Content-Transfer-Encoding: 8bit\n"
 "Plural-Forms: nplurals=3; plural=n%10==1 && n%100!=11 ? 0 : n%10>=2 && "
 "n%10<=4 && (n%100<10 || n%100>=20) ? 1 : 2;\n"
-<<<<<<< HEAD
-"X-Launchpad-Export-Date: 2015-11-21 05:34+0000\n"
-=======
 "X-Launchpad-Export-Date: 2015-11-30 05:29+0000\n"
->>>>>>> a3c57371
 "X-Generator: Launchpad (build 17850)\n"
 
 #: plugins/IntegratedLightDM/Greeter.cpp:112
@@ -64,110 +56,54 @@
 msgstr[1] "Molim pričekajte %1 minute i onda pokušajte ponovo..."
 msgstr[2] "Molim pričekajte %1 minuta i onda pokušajte ponovo"
 
-<<<<<<< HEAD
-#: qml/Components/Dialogs.qml:116
-=======
 #: qml/Components/Dialogs.qml:144
->>>>>>> a3c57371
 msgctxt "Title: Lock/Log out dialog"
 msgid "Log out"
 msgstr "Odjavite se"
 
-<<<<<<< HEAD
-#: qml/Components/Dialogs.qml:117
-msgid "Are you sure you want to log out?"
-msgstr "Da li ste sigurni da se želite odjaviti?"
-
-#: qml/Components/Dialogs.qml:119
-=======
 #: qml/Components/Dialogs.qml:145
 msgid "Are you sure you want to log out?"
 msgstr "Da li ste sigurni da se želite odjaviti?"
 
 #: qml/Components/Dialogs.qml:147
->>>>>>> a3c57371
 msgctxt "Button: Lock the system"
 msgid "Lock"
 msgstr "Zaključaj"
 
-<<<<<<< HEAD
-#: qml/Components/Dialogs.qml:126
-=======
 #: qml/Components/Dialogs.qml:154
->>>>>>> a3c57371
 msgctxt "Button: Log out from the system"
 msgid "Log Out"
 msgstr "Odjavi se"
 
-<<<<<<< HEAD
-#: qml/Components/Dialogs.qml:133 qml/Components/Dialogs.qml:166
-#: qml/Components/Dialogs.qml:225
-msgid "Cancel"
-msgstr "Otkaži"
-
-#: qml/Components/Dialogs.qml:145
-=======
 #: qml/Components/Dialogs.qml:161 qml/Components/Dialogs.qml:194
 #: qml/Components/Dialogs.qml:253
 msgid "Cancel"
 msgstr "Otkaži"
 
 #: qml/Components/Dialogs.qml:173
->>>>>>> a3c57371
 msgctxt "Title: Reboot/Shut down dialog"
 msgid "Shut down"
 msgstr "Ugasi"
 
-<<<<<<< HEAD
-#: qml/Components/Dialogs.qml:146
-msgid "Are you sure you want to shut down?"
-msgstr "Da li ste sigurni da želite ugasiti?"
-
-#: qml/Components/Dialogs.qml:148
-=======
 #: qml/Components/Dialogs.qml:174
 msgid "Are you sure you want to shut down?"
 msgstr "Da li ste sigurni da želite ugasiti?"
 
 #: qml/Components/Dialogs.qml:176
->>>>>>> a3c57371
 msgctxt "Button: Reboot the system"
 msgid "Reboot"
 msgstr "Ponovo pokreni"
 
-<<<<<<< HEAD
-#: qml/Components/Dialogs.qml:157
-=======
 #: qml/Components/Dialogs.qml:185
->>>>>>> a3c57371
 msgctxt "Button: Shut down the system"
 msgid "Shut down"
 msgstr "Gašenje sistema"
 
-<<<<<<< HEAD
-#: qml/Components/Dialogs.qml:179
-=======
 #: qml/Components/Dialogs.qml:207
->>>>>>> a3c57371
 msgctxt "Title: Reboot dialog"
 msgid "Reboot"
 msgstr "Ponovo pokreni"
 
-<<<<<<< HEAD
-#: qml/Components/Dialogs.qml:180
-msgid "Are you sure you want to reboot?"
-msgstr "Da li ste sigurni da želite ponovo pokrenuti?"
-
-#: qml/Components/Dialogs.qml:182
-msgid "No"
-msgstr "Ne"
-
-#: qml/Components/Dialogs.qml:189
-msgid "Yes"
-msgstr "Da"
-
-#: qml/Components/Dialogs.qml:204
-=======
 #: qml/Components/Dialogs.qml:208
 msgid "Are you sure you want to reboot?"
 msgstr "Da li ste sigurni da želite ponovo pokrenuti?"
@@ -181,16 +117,11 @@
 msgstr "Da"
 
 #: qml/Components/Dialogs.qml:232
->>>>>>> a3c57371
 msgctxt "Title: Power off/Restart dialog"
 msgid "Power"
 msgstr "Napajanje"
 
-<<<<<<< HEAD
-#: qml/Components/Dialogs.qml:205
-=======
 #: qml/Components/Dialogs.qml:233
->>>>>>> a3c57371
 msgid ""
 "Are you sure you would like\n"
 "to power off?"
@@ -198,20 +129,12 @@
 "Da li ste sigurni da želite\n"
 "isključiti?"
 
-<<<<<<< HEAD
-#: qml/Components/Dialogs.qml:207
-=======
 #: qml/Components/Dialogs.qml:235
->>>>>>> a3c57371
 msgctxt "Button: Power off the system"
 msgid "Power off"
 msgstr "Isključi"
 
-<<<<<<< HEAD
-#: qml/Components/Dialogs.qml:216
-=======
 #: qml/Components/Dialogs.qml:244
->>>>>>> a3c57371
 msgctxt "Button: Restart the system"
 msgid "Restart"
 msgstr "Restartuj"
@@ -228,8 +151,6 @@
 msgid "OK"
 msgstr "U redu"
 
-<<<<<<< HEAD
-=======
 #: qml/Components/ModeSwitchWarningDialog.qml:32
 msgid "Apps may have unsaved data:"
 msgstr ""
@@ -254,7 +175,6 @@
 msgid "Close all"
 msgstr ""
 
->>>>>>> a3c57371
 #: qml/Dash/DashPageHeader.qml:265
 msgctxt "Button: Open the Ubuntu Store"
 msgid "Store"

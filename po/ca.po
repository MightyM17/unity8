# Catalan translation for unity
# Copyright (c) 2013 Rosetta Contributors and Canonical Ltd 2013
# This file is distributed under the same license as the unity package.
# FIRST AUTHOR <EMAIL@ADDRESS>, 2013.
#
msgid ""
msgstr ""
"Project-Id-Version: unity\n"
"Report-Msgid-Bugs-To: \n"
<<<<<<< HEAD
"POT-Creation-Date: 2019-04-08 17:26-0500\n"
"PO-Revision-Date: 2016-11-11 06:30+0000\n"
"Last-Translator: Walter Garcia-Fontes <walter.garcia@upf.edu>\n"
"Language-Team: Catalan <ca@li.org>\n"
=======
"POT-Creation-Date: 2018-10-08 13:29-0500\n"
"PO-Revision-Date: 2018-11-20 11:28+0000\n"
"Last-Translator: Joan CiberSheep <cibersheep@gmail.com>\n"
"Language-Team: Catalan <https://translate.ubports.com/projects/unity8/unity8/"
"ca/>\n"
>>>>>>> d52dc2c9
"Language: ca\n"
"MIME-Version: 1.0\n"
"Content-Type: text/plain; charset=UTF-8\n"
"Content-Transfer-Encoding: 8bit\n"
"Plural-Forms: nplurals=2; plural=n != 1;\n"
"X-Generator: Weblate 3.1.1\n"
"X-Launchpad-Export-Date: 2016-11-23 06:34+0000\n"

#: plugins/LightDM/Greeter.cpp:123
msgid "Password: "
msgstr "Contrasenya: "

<<<<<<< HEAD
#: plugins/LightDM/Greeter.cpp:203
msgid "Username"
msgstr "Nom d'usuari"

#: plugins/LightDM/Greeter.cpp:242
msgid "Failed to authenticate"
msgstr "Ha fallat l'autenticació"

#: plugins/LightDM/Greeter.cpp:244
msgid "Invalid password, please try again"
msgstr "La contrasenya no és vàlida, torneu-ho a provar"

#: plugins/LightDM/Greeter.cpp:254
msgid "Log In"
msgstr "Inici de sessió"

#: plugins/LightDM/Greeter.cpp:254 qml/Wizard/Pages/UpdateDelegate.qml:118
msgid "Retry"
msgstr "Torna-ho a provar"

#: plugins/LightDM/UsersModel.cpp:157
msgid "Login"
msgstr "Inicia la sessió"

#: plugins/LightDM/UsersModel.cpp:165
msgid "Guest Session"
msgstr "Sessió de convidat"

#: plugins/Unity/Launcher/launcheritem.cpp:49
#: plugins/Unity/Launcher/launcheritem.cpp:123
=======
#: plugins/Unity/Launcher/launcheritem.cpp:50
#: plugins/Unity/Launcher/launcheritem.cpp:109
>>>>>>> d52dc2c9
msgid "Pin shortcut"
msgstr "Enganxa la drecera"

#: plugins/Unity/Launcher/launcheritem.cpp:55
msgid "Quit"
msgstr "Surt"

#: plugins/Unity/Launcher/launcheritem.cpp:109
msgid "Unpin shortcut"
msgstr "Desenganxa la drecera"

#: qml/Components/Dialogs.qml:149
msgctxt "Title: Lock/Log out dialog"
msgid "Log out"
msgstr "Surt"

#: qml/Components/Dialogs.qml:150
msgid "Are you sure you want to log out?"
msgstr "Segur que voleu sortir?"

#: qml/Components/Dialogs.qml:152
msgctxt "Button: Lock the system"
msgid "Lock"
msgstr "Bloca"

#: qml/Components/Dialogs.qml:159
msgctxt "Button: Log out from the system"
msgid "Log Out"
msgstr "Surt"

<<<<<<< HEAD
#: qml/Components/Dialogs.qml:199 qml/Components/Dialogs.qml:264
#: qml/Greeter/NarrowView.qml:208 qml/Wizard/Pages/passcode-confirm.qml:32
=======
#: qml/Components/Dialogs.qml:166 qml/Components/Dialogs.qml:222
#: qml/Dash/DashPageHeader.qml:324 qml/Greeter/NarrowView.qml:232
#: qml/Wizard/Pages/passcode-confirm.qml:32
>>>>>>> d52dc2c9
#: qml/Wizard/Pages/passcode-set.qml:32
msgid "Cancel"
msgstr "Cancel·la"

#: qml/Components/Dialogs.qml:178
msgctxt "Title: Reboot dialog"
msgid "Reboot"
msgstr "Reinicia"

#: qml/Components/Dialogs.qml:179
msgid "Are you sure you want to reboot?"
msgstr "Segur que voleu reiniciar?"

#: qml/Components/Dialogs.qml:181
msgid "No"
msgstr "No"

#: qml/Components/Dialogs.qml:187
msgid "Yes"
msgstr "Sí"

#: qml/Components/Dialogs.qml:202
msgctxt "Title: Power off/Restart dialog"
msgid "Power"
msgstr "Energia"

#: qml/Components/Dialogs.qml:203
msgid ""
"Are you sure you would like\n"
"to power off?"
msgstr ""
"Segur que voleu\n"
"apagar?"

#: qml/Components/Dialogs.qml:205
msgctxt "Button: Power off the system"
msgid "Power off"
msgstr "Apaga"

#: qml/Components/Dialogs.qml:214
msgctxt "Button: Restart the system"
msgid "Restart"
msgstr "Reinicia"

#: qml/Components/KeyboardShortcutsOverlay.qml:41
msgid "Keyboard Shortcuts"
msgstr "Dreceres de teclat"

#: qml/Components/KeyboardShortcutsOverlay.qml:55
msgid "Unity 8"
msgstr "Unity 8"

#: qml/Components/KeyboardShortcutsOverlay.qml:62
msgid "PrtScr"
msgstr "ImprPant"

#: qml/Components/KeyboardShortcutsOverlay.qml:67
msgid "Takes a screenshot."
msgstr "Crea una captura de pantalla."

#: qml/Components/KeyboardShortcutsOverlay.qml:75
msgid "Alt + PrtScr"
msgstr "Alt + ImprPant"

#: qml/Components/KeyboardShortcutsOverlay.qml:80
msgid "Takes a screenshot of a window."
msgstr "Crea una captura de pantalla d'una finestra."

#: qml/Components/KeyboardShortcutsOverlay.qml:88
msgid "Super + Space"
msgstr "Super + Espai"

#: qml/Components/KeyboardShortcutsOverlay.qml:93
msgid "Switches to next keyboard layout."
msgstr "Canvia a la següent disposició de teclat."

#: qml/Components/KeyboardShortcutsOverlay.qml:101
msgid "Super + Shift + Space"
msgstr "Super + Maj + Espai"

#: qml/Components/KeyboardShortcutsOverlay.qml:106
msgid "Switches to previous keyboard layout."
msgstr "Canvia a la disposició prèvia de teclat."

#: qml/Components/KeyboardShortcutsOverlay.qml:118
msgid "Launcher"
msgstr "Llançador"

#: qml/Components/KeyboardShortcutsOverlay.qml:125
msgid "Super (Hold)"
msgstr "Super (Mantingut)"

#: qml/Components/KeyboardShortcutsOverlay.qml:130
msgid "Opens the launcher, displays shortcuts."
msgstr "Obre el llançador, mostre les dreceres."

#: qml/Components/KeyboardShortcutsOverlay.qml:138
msgid "Alt + F1"
msgstr "Alt + F1"

#: qml/Components/KeyboardShortcutsOverlay.qml:143
msgid "Opens launcher keyboard navigation mode."
msgstr "Obre el mode de navegació de teclat del llançador."

#: qml/Components/KeyboardShortcutsOverlay.qml:151
msgid "Super + Tab"
msgstr "Súper + Tab"

#: qml/Components/KeyboardShortcutsOverlay.qml:156
msgid "Switches applications via the launcher."
msgstr "Commuta les aplicacions mitjançant el llançador."

#: qml/Components/KeyboardShortcutsOverlay.qml:164
msgid "Super + 0 to 9"
msgstr "Super + 0 a 9"

#: qml/Components/KeyboardShortcutsOverlay.qml:169
msgid "Same as clicking on a launcher icon."
msgstr "El mateix que clicar sobre una icona del llançador."

#: qml/Components/KeyboardShortcutsOverlay.qml:181
msgid "Scopes"
msgstr "Lents"

#: qml/Components/KeyboardShortcutsOverlay.qml:188
msgid "Super (Tap)"
msgstr "Super (Toc)"

#: qml/Components/KeyboardShortcutsOverlay.qml:193
msgid "Opens the Scopes home."
msgstr "Obre la pàgina d'inici dels lents."

#: qml/Components/KeyboardShortcutsOverlay.qml:209
msgid "Switching"
msgstr "Commutació"

#: qml/Components/KeyboardShortcutsOverlay.qml:216
msgid "Alt + Tab"
msgstr "Alt + Tab"

#: qml/Components/KeyboardShortcutsOverlay.qml:221
msgid "Switches between applications."
msgstr "Commuta entre aplicacions."

#: qml/Components/KeyboardShortcutsOverlay.qml:229
msgid "Super + W"
msgstr "Súper + W"

#: qml/Components/KeyboardShortcutsOverlay.qml:234
msgid "Opens the desktop spread."
msgstr "Obre la distribució de l'escriptori."

#: qml/Components/KeyboardShortcutsOverlay.qml:242
msgid "Cursor Left or Right"
msgstr "Cursor dreta o esquerra"

#: qml/Components/KeyboardShortcutsOverlay.qml:247
msgid "Moves the focus."
msgstr "Mou el focus."

#: qml/Components/KeyboardShortcutsOverlay.qml:259
msgid "Windows"
msgstr "Finestres"

#: qml/Components/KeyboardShortcutsOverlay.qml:266
msgid "Ctrl + Super + D"
msgstr "Ctrl + Súper + D"

#: qml/Components/KeyboardShortcutsOverlay.qml:271
msgid "Minimizes all windows."
msgstr "Minimitza totes les finestres."

#: qml/Components/KeyboardShortcutsOverlay.qml:279
msgid "Ctrl + Super + Up"
msgstr "Ctrl + Super + Amunt"

#: qml/Components/KeyboardShortcutsOverlay.qml:284
msgid "Maximizes the current window."
msgstr "Maximitza la finestra actual."

#: qml/Components/KeyboardShortcutsOverlay.qml:292
msgid "Ctrl + Super + Down"
msgstr "Ctrl + Super + Avall"

#: qml/Components/KeyboardShortcutsOverlay.qml:297
msgid "Minimizes or restores the current window."
msgstr "Minimitza o restaura la finestra actual."

#: qml/Components/KeyboardShortcutsOverlay.qml:305
msgid "Ctrl + Super + Left or Right"
msgstr "Ctrl + Super + Esquerra o Dreta"

#: qml/Components/KeyboardShortcutsOverlay.qml:310
msgid "Semi-maximizes the current window."
msgstr "Semi-maximitza la finestra actual."

#: qml/Components/KeyboardShortcutsOverlay.qml:318
msgid "Alt + F4"
msgstr "Alt + F4"

#: qml/Components/KeyboardShortcutsOverlay.qml:323
msgid "Closes the current window."
msgstr "Tanca la finestra actual."

#: qml/Components/Lockscreen.qml:212 qml/Greeter/NarrowView.qml:252
msgid "Return to Call"
msgstr "Torna a la trucada"

#: qml/Components/Lockscreen.qml:212
msgid "Emergency Call"
msgstr "Trucada d'emergència"

#: qml/Components/Lockscreen.qml:244
msgid "OK"
msgstr "D'acord"

#: qml/Components/MediaServices/VideoPlayerControls.qml:44
#, qt-format
msgid "%1:%2:%3"
msgstr "%1:%2:%3"

#: qml/Components/MediaServices/VideoPlayerControls.qml:49
#, qt-format
msgid "%1:%2"
msgstr "%1:%2"

#: qml/Components/ModeSwitchWarningDialog.qml:32
msgid "Apps may have unsaved data:"
msgstr "Pot ser que aquestes aplicacions no hagin desat les dades:"

#: qml/Components/ModeSwitchWarningDialog.qml:57
msgctxt ""
"Re-dock means connect the device again to an external screen/mouse/keyboard"
msgid "Re-dock, save your work and close these apps to continue."
msgstr ""
"Torneu a acoblar, deseu la vostra feina i tanqueu aquestes aplicacions abans "
"de continuar."

#: qml/Components/ModeSwitchWarningDialog.qml:63
msgid "Or force close now (unsaved data will be lost)."
msgstr "O força el tancament (les dades no desades es perdran)."

#: qml/Components/ModeSwitchWarningDialog.qml:75
msgid "OK, I will reconnect"
msgstr "D'acord, tornaré a connectar"

#: qml/Components/ModeSwitchWarningDialog.qml:76
msgid "Reconnect now!"
msgstr "Torna a connectar"

#: qml/Components/ModeSwitchWarningDialog.qml:88
msgid "Close all"
msgstr "Tanca-ho tot"

#: qml/Components/SharingPicker.qml:54
msgid "Preview Share Item"
msgstr "Previsualitzeu l'element a compartir"

<<<<<<< HEAD
#: qml/Components/VirtualTouchPad.qml:317
=======
#: qml/Dash/DashPageHeader.qml:361
msgctxt "Button: Open the Ubuntu Store"
msgid "Store"
msgstr "Botiga"

#: qml/Dash/DashPageHeader.qml:368
msgctxt "Button: Start a search in the current dash scope"
msgid "Search"
msgstr "Cerca"

#: qml/Dash/DashPageHeader.qml:378
msgctxt "Button: Show the current dash scope settings"
msgid "Settings"
msgstr "Paràmetres"

#: qml/Dash/DashPageHeader.qml:385
msgid "Remove from Favorites"
msgstr "Suprimeix dels preferits"

#: qml/Dash/DashPageHeader.qml:385
msgid "Add to Favorites"
msgstr "Afegeix als preferits"

#: qml/Dash/FiltersPopover.qml:61
msgid "Refine your results"
msgstr "Refineu els resultats"

#: qml/Dash/FiltersPopover.qml:70
msgid "Reset"
msgstr "Restableix"

#: qml/Dash/GenericScopeView.qml:547 qml/Dash/GenericScopeView.qml:718
msgid "Show less"
msgstr "Mostra menys"

#: qml/Dash/GenericScopeView.qml:547
msgid "Show all"
msgstr "Mostra-ho tot"

#: qml/Dash/GenericScopeView.qml:578
msgctxt "Label: Hint for dash search line edit"
msgid "Search"
msgstr "Cerca"

#: qml/Dash/PageHeaderExtraPanel.qml:67
msgid "Recent Searches"
msgstr "Cerques recents"

#: qml/Dash/PageHeaderExtraPanel.qml:78
msgid "Clear All"
msgstr "Neteja-ho tot"

#: qml/Dash/Previews/PreviewActionCombo.qml:36
msgid "More..."
msgstr "Més..."

#: qml/Dash/Previews/PreviewActionCombo.qml:36
msgid "Less..."
msgstr "Menys..."

#: qml/Dash/Previews/PreviewCommentInput.qml:83
#: qml/Dash/Previews/PreviewRatingInput.qml:202
msgid "Send"
msgstr "Envia"

#: qml/Dash/Previews/PreviewRatingInput.qml:109
msgid "Rate this"
msgstr "Puntueu-ho"

#: qml/Dash/Previews/PreviewRatingInput.qml:184
msgid "Add a review"
msgstr "Afegiu una ressenya"

#: qml/Dash/PullToRefreshScopeStyle.qml:56
msgid "Pull to refresh…"
msgstr "Estireu per actualitzar…"

#: qml/Dash/PullToRefreshScopeStyle.qml:61
msgid "Release to refresh…"
msgstr "Deixeu anar per actualitzar…"

#: qml/Dash/ScopeSettings/ScopeSettingBoolean.qml:43
msgid "Enable location data"
msgstr "Habilita les dades d'ubicació"

#: qml/Dash/ScopesList.qml:57
msgid "Manage"
msgstr "Gestiona"

#: qml/Dash/ScopesList.qml:104
msgid "Home"
msgstr "Inici"

#: qml/Dash/ScopesList.qml:105
msgid "Also installed"
msgstr "També instal·lat"

#: qml/DisabledScreenNotice.qml:109
>>>>>>> d52dc2c9
msgid ""
"Your device is now connected to an external display. Use this screen as a "
"touch pad to interact with the pointer."
msgstr ""
"El vostre dispositiu està ara connectat a un monitor extern. Useu aquesta "
"pantalla com a ratolí tàctil per interaccionar amb el cursor."

<<<<<<< HEAD
#: qml/Components/VirtualTouchPad.qml:327
msgid "Tap left button to click."
msgstr "Feu un toc al botó esquerre per clicar."

#: qml/Components/VirtualTouchPad.qml:339
msgid "Tap right button to right click."
msgstr "Feu un toc al botó dret per clicar amb el botó dret."

#: qml/Components/VirtualTouchPad.qml:351
msgid "Swipe with two fingers to scroll."
msgstr "Llisqueu amb dos dites per fer un desplaçament."

#: qml/Components/VirtualTouchPad.qml:396
msgid "Find more settings in the system settings."
msgstr "Trobeu més configuracions als paràmetres del sistema."

=======
>>>>>>> d52dc2c9
#: qml/Greeter/CoverPage.qml:127
msgid "Unlock"
msgstr "Desbloca"

#: qml/Greeter/DelayedLockscreen.qml:43
msgid "Device Locked"
msgstr "Dispositiu bloquejat"

#: qml/Greeter/DelayedLockscreen.qml:58
msgid "You have been locked out due to too many failed passphrase attempts."
msgstr ""
"Se us ha bloquejat l'accés al dispositiu. Heu sobrepassat el nombre "
"d'intents d'introducció de la contrasenya."

#: qml/Greeter/DelayedLockscreen.qml:59
msgid "You have been locked out due to too many failed passcode attempts."
msgstr ""
"Se us ha bloquejat l'accés al dispositiu. Heu sobrepassat el nombre "
"d'intents d'introducció del codi d'accés."

#: qml/Greeter/DelayedLockscreen.qml:68
#, qt-format
msgid "Please wait %1 minute and then try again…"
msgid_plural "Please wait %1 minutes and then try again…"
msgstr[0] "Espereu %1 minut i torneu-ho a intentar…"
msgstr[1] "Espereu %1 minuts i torneu-ho a intentar…"

#: qml/Greeter/Greeter.qml:596
msgid "Try again"
msgstr "Torna-ho a provar"

#: qml/Greeter/LoginList.qml:70
msgid "Passphrase"
msgstr "Contrasenya"

#: qml/Greeter/LoginList.qml:71
msgid "Passcode"
msgstr "Codi d'accés"

#: qml/Greeter/LoginList.qml:98 qml/Wizard/Pages/UpdateDelegate.qml:118
msgid "Retry"
msgstr "Torna-ho a provar"

<<<<<<< HEAD
#: qml/Launcher/Drawer.qml:107
msgid "Search…"
msgstr "Cerca…"

=======
#: qml/Greeter/LoginList.qml:99
msgid "Log In"
msgstr "Inici de sessió"

#: qml/Greeter/NarrowView.qml:252
msgid "Emergency"
msgstr "Emergència"

#: qml/Greeter/SessionsList.qml:122
msgid "Select desktop environment"
msgstr "Seleccioneu l'entorn d'escriptori"

>>>>>>> d52dc2c9
#: qml/Notifications/NotificationMenuItemFactory.qml:124
msgid "Show password"
msgstr "Mostra la contrasenya"

#: qml/Panel/ActiveCallHint.qml:79
msgid "Tap to return to call..."
msgstr "Feu un toc per tornar a la trucada..."

#: qml/Panel/ActiveCallHint.qml:92
msgid "Conference"
msgstr "Conferència"

#: qml/Panel/Indicators/MenuItemFactory.qml:847
msgid "Nothing is playing"
msgstr "No s'està reproduint res"

#: qml/Panel/Indicators/MenuItemFactory.qml:975
#, qt-format
msgid "%1 hour"
msgid_plural "%1 hours"
msgstr[0] "%1 hora"
msgstr[1] "%1 hores"

#: qml/Panel/Indicators/MenuItemFactory.qml:979
#, qt-format
msgid "%1 minute"
msgid_plural "%1 minutes"
msgstr[0] "%1 minut"
msgstr[1] "%1 minuts"

#: qml/Panel/Indicators/MenuItemFactory.qml:984
#, qt-format
msgid "%1 second"
msgid_plural "%1 seconds"
msgstr[0] "%1 segon"
msgstr[1] "%1 segons"

#: qml/Panel/Indicators/MenuItemFactory.qml:987
msgid "0 seconds"
msgstr "0 segons"

#. Translators: String like "1 hour, 2 minutes, 3 seconds remaining"
#: qml/Panel/Indicators/MenuItemFactory.qml:989
#, qt-format
msgid "%1 remaining"
msgstr "Resta %1"

#: qml/Panel/Indicators/MenuItemFactory.qml:995
msgid "In queue…"
msgstr "A la cua…"

<<<<<<< HEAD
#: qml/Panel/Indicators/IndicatorMenuItemFactory.qml:1021
=======
#: qml/Panel/Indicators/MenuItemFactory.qml:999
>>>>>>> d52dc2c9
#: qml/Wizard/Pages/UpdateDelegate.qml:226
msgid "Downloading"
msgstr "S'està baixant"

#: qml/Panel/Indicators/MenuItemFactory.qml:1001
msgid "Paused, tap to resume"
msgstr "En pausa, feu un toc per continuar"

#: qml/Panel/Indicators/MenuItemFactory.qml:1003
msgid "Canceled"
msgstr "S'ha cancel·lat"

#: qml/Panel/Indicators/MenuItemFactory.qml:1005
msgid "Finished"
msgstr "S'ha finalitzat"

#: qml/Panel/Indicators/MenuItemFactory.qml:1007
msgid "Failed, tap to retry"
msgstr "Ha fallat, feu un toc per tornar-ho a intentar"

#: qml/Panel/Indicators/MessageMenuItemFactory.qml:151
#: qml/Panel/Indicators/MessageMenuItemFactory.qml:210
msgctxt "Button: Send a reply message"
msgid "Send"
msgstr "Envia"

#: qml/Panel/Indicators/MessageMenuItemFactory.qml:152
msgctxt "Label: Hint in message indicator line edit"
msgid "Reply"
msgstr "Respon"

#: qml/Panel/Indicators/MessageMenuItemFactory.qml:209
msgctxt "Button: Call back on phone"
msgid "Call back"
msgstr "Retorna la trucada"

#: qml/Stage/SideStage.qml:76
msgid "Drag using 3 fingers any application from one window to the other"
msgstr ""
"Arrossegueu usant 3 dits qualsevol aplicació d'una finestra a una altra"

#: qml/Tutorial/TutorialLeftLong.qml:49
msgid "Long swipe from the left edge to open the Today scope"
msgstr "Feu una lliscada llarga des de la vora esquerra per obrir l'àmbit Avui"

#: qml/Tutorial/TutorialLeft.qml:47
msgid "Short swipe from the left edge to open the launcher"
msgstr "Passeu el dit breument des de la vora esquerra per obrir el llançador"

#: qml/Tutorial/TutorialRight.qml:55
msgid "Push your mouse against the right edge to view your open apps"
msgstr ""
"Empenyeu el ratolí contra la vora dreta per veure les vostres aplicacions "
"obertes"

#: qml/Tutorial/TutorialRight.qml:56
msgid "Swipe from the right edge to view your open apps"
msgstr ""
"Passeu el dit des de la vora dreta per veure les vostres aplicacions obertes"

#: qml/Tutorial/TutorialTop.qml:53
msgid "Swipe from the top edge to access notifications and quick settings"
msgstr ""
"Passeu el dit des de la vora superior per accedir les notificacions i les "
"configuracions ràpides"

#: qml/Wizard/Page.qml:59
msgctxt "Button: Go back one page in the Wizard"
msgid "Back"
msgstr "Enrere"

#: qml/Wizard/Pages/10-welcome.qml:29
msgid "Language"
msgstr "Llengua"

#: qml/Wizard/Pages/10-welcome.qml:175
#: qml/Wizard/Pages/10-welcome-update.qml:126
#: qml/Wizard/Pages/11-changelog.qml:74 qml/Wizard/Pages/20-keyboard.qml:152
<<<<<<< HEAD
#: qml/Wizard/Pages/30-wifi.qml:214 qml/Wizard/Pages/50-timezone.qml:272
#: qml/Wizard/Pages/60-account.qml:72 qml/Wizard/Pages/70-passwd-type.qml:146
#: qml/Wizard/Pages/76-app-update.qml:231
#: qml/Wizard/Pages/passcode-desktop.qml:154
#: qml/Wizard/Pages/password-set.qml:153
=======
#: qml/Wizard/Pages/30-wifi.qml:208 qml/Wizard/Pages/50-timezone.qml:272
#: qml/Wizard/Pages/60-account.qml:66 qml/Wizard/Pages/70-passwd-type.qml:146
#: qml/Wizard/Pages/75-report-check.qml:85
#: qml/Wizard/Pages/76-app-update.qml:236
#: qml/Wizard/Pages/passcode-desktop.qml:142
#: qml/Wizard/Pages/password-set.qml:142
>>>>>>> d52dc2c9
msgid "Next"
msgstr "Següent"

#: qml/Wizard/Pages/10-welcome-update.qml:91
<<<<<<< HEAD
#, fuzzy
#| msgid "Welcome to Ubuntu"
msgid "Welcome to "
msgstr "Us donem la benvinguda a l'Ubuntu"

#: qml/Wizard/Pages/10-welcome-update.qml:106
msgid "We will make sure your device is ready to use "
msgstr ""

#: qml/Wizard/Pages/11-changelog.qml:28
msgid "What's new"
msgstr ""

#: qml/Wizard/Pages/11-changelog.qml:74
#, fuzzy
#| msgid "Speaking..."
msgid "Loading..."
msgstr "S'està parlant..."
=======
msgid "Welcome to "
msgstr "Us donem la benvinguda a "

#: qml/Wizard/Pages/10-welcome-update.qml:106
msgid "We will make sure your device is ready to use "
msgstr "Ens assegurarem de que el vostre dispositiu estigui llest per ser usat "

#: qml/Wizard/Pages/11-changelog.qml:28
msgid "What's new"
msgstr "Novetats"

#: qml/Wizard/Pages/11-changelog.qml:74
msgid "Loading..."
msgstr "S'està carregant…"
>>>>>>> d52dc2c9

#: qml/Wizard/Pages/20-keyboard.qml:31
msgid "Select Keyboard"
msgstr "Seleccioneu el teclat"

#: qml/Wizard/Pages/20-keyboard.qml:71
msgid "Keyboard language"
msgstr "Llengua del teclat"

#: qml/Wizard/Pages/20-keyboard.qml:93
msgid "Keyboard layout"
msgstr "Disposició del teclat"

<<<<<<< HEAD
#: qml/Wizard/Pages/20-keyboard.qml:152 qml/Wizard/Pages/30-wifi.qml:214
#: qml/Wizard/Pages/60-account.qml:72 qml/Wizard/Pages/76-app-update.qml:235
#: qml/Wizard/Pages/79-system-update.qml:144 qml/Wizard/Pages/sim.qml:101
=======
#: qml/Wizard/Pages/20-keyboard.qml:152 qml/Wizard/Pages/30-wifi.qml:208
#: qml/Wizard/Pages/60-account.qml:66 qml/Wizard/Pages/76-app-update.qml:240
#: qml/Wizard/Pages/79-system-update.qml:152 qml/Wizard/Pages/sim.qml:101
>>>>>>> d52dc2c9
msgid "Skip"
msgstr "Omet"

#: qml/Wizard/Pages/30-wifi.qml:31
msgid "Connect to Wi‑Fi"
msgstr "Connecta't a la Wi-Fi"

<<<<<<< HEAD
#: qml/Wizard/Pages/30-wifi.qml:139
msgid "Connected"
msgstr "Connectat"

#: qml/Wizard/Pages/30-wifi.qml:172
msgid "Available Wi-Fi networks"
msgstr "Xarxes Wi-Fi disponibles"

#: qml/Wizard/Pages/30-wifi.qml:173
=======
#: qml/Wizard/Pages/30-wifi.qml:133
msgid "Connected"
msgstr "Connectat"

#: qml/Wizard/Pages/30-wifi.qml:166
msgid "Available Wi-Fi networks"
msgstr "Xarxes Wi-Fi disponibles"

#: qml/Wizard/Pages/30-wifi.qml:167
>>>>>>> d52dc2c9
msgid "No available Wi-Fi networks"
msgstr "No hi ha xarxes Wi-Fi disponibles"

#: qml/Wizard/Pages/50-timezone.qml:30
msgid "Time Zone"
msgstr "Fus horari"

#: qml/Wizard/Pages/50-timezone.qml:183
msgid "Enter your city"
msgstr "Entreu la vostra ciutat"

#: qml/Wizard/Pages/60-account.qml:24
msgid "Personalize Your Device"
msgstr "Personalitzeu el vostre dispositiu"

<<<<<<< HEAD
#: qml/Wizard/Pages/60-account.qml:54
=======
#: qml/Wizard/Pages/60-account.qml:49
>>>>>>> d52dc2c9
msgid "Preferred Name"
msgstr "Nom preferit"

#: qml/Wizard/Pages/70-passwd-type.qml:40
msgid "Lock Screen"
msgstr "Bloca la pantalla"

#: qml/Wizard/Pages/70-passwd-type.qml:103
msgctxt "Label: Type of security method"
msgid "Create new password"
msgstr "Crea una contrasenya nova"

#: qml/Wizard/Pages/70-passwd-type.qml:105
msgctxt "Label: Type of security method"
msgid "Create passcode (numbers only)"
msgstr "Creeu un codi d'accés (sols números)"

#: qml/Wizard/Pages/70-passwd-type.qml:107
msgctxt "Label: Type of security method"
msgid "No lock code"
msgstr "No hi ha codi de bloqueig"

<<<<<<< HEAD
#: qml/Wizard/Pages/76-app-update.qml:34
msgid "Update Apps"
msgstr ""

#: qml/Wizard/Pages/76-app-update.qml:122
msgid "This device is not connected to the internet."
msgstr ""

#: qml/Wizard/Pages/76-app-update.qml:123
#: qml/Wizard/Pages/76-app-update.qml:129
msgid "Use the OpenStore app to check for updates once connected."
msgstr ""

#: qml/Wizard/Pages/76-app-update.qml:125
msgid "Software is up to date"
msgstr ""

#: qml/Wizard/Pages/76-app-update.qml:128
msgid "The update server is not responding."
msgstr ""

#: qml/Wizard/Pages/76-app-update.qml:233
#, fuzzy
#| msgid "Loading. Please Wait..."
msgid "Please wait..."
msgstr "S'està carregant. Espereu-vos un moment..."
=======
#: qml/Wizard/Pages/75-report-check.qml:26
msgid "Privacy Policy"
msgstr "Política de privacitat"
>>>>>>> d52dc2c9

#: qml/Wizard/Pages/79-system-update.qml:28
msgid "Update Device"
msgstr "Actualitza el dispositiu"

<<<<<<< HEAD
#: qml/Wizard/Pages/79-system-update.qml:55
msgid ""
"There is a system update available and ready to install. Afterwards, the "
"device will automatically restart."
=======
#: qml/Wizard/Pages/75-report-check.qml:60
msgid "Improve system performance by sending us crashes and error reports."
>>>>>>> d52dc2c9
msgstr ""
"Hi ha una actualització del sistema disponible i llesta per instal·lar. "
"Després, el dispositiu es reiniciarà automàticament."

#: qml/Wizard/Pages/79-system-update.qml:76
#, fuzzy
#| msgctxt "string identifying name of the update"
#| msgid "Ubuntu system"
msgctxt "string identifying name of the update"
msgid "Ubuntu Touch system"
msgstr "Sistema de l'Ubuntu"

#: qml/Wizard/Pages/79-system-update.qml:83
#, qt-format
msgctxt "version of the system update"
msgid "Version %1"
msgstr "Versió %1"

#: qml/Wizard/Pages/79-system-update.qml:95
msgid "This could take a few minutes..."
msgstr "Això pot trigar uns pocs minuts..."

<<<<<<< HEAD
#: qml/Wizard/Pages/79-system-update.qml:109
msgid "Install and restart now"
msgstr "Instal·la i reinicia ara"

#: qml/Wizard/Pages/80-finished.qml:91
msgid "Welcome Back"
msgstr ""
=======
#: qml/Wizard/Pages/75-report-check.qml:61
msgid "Privacy policy"
msgstr "Política de privacitat"

#: qml/Wizard/Pages/76-app-update.qml:35
msgid "Update Apps"
msgstr "Actualitza les apps"

#: qml/Wizard/Pages/76-app-update.qml:127
msgid "This device is not connected to the internet."
msgstr "Aquest dispositiu no està connectat a internet."

#: qml/Wizard/Pages/76-app-update.qml:128
#: qml/Wizard/Pages/76-app-update.qml:134
msgid "Use the OpenStore app to check for updates once connected."
msgstr "Useu l'aplicació OpenStore per cercar actualitzacions un cop connectat."

#: qml/Wizard/Pages/76-app-update.qml:130
msgid "Software is up to date"
msgstr "El programari està actualitzat"

#: qml/Wizard/Pages/76-app-update.qml:133
msgid "The update server is not responding."
msgstr "El servidor d'actualitzacions no respon."

#: qml/Wizard/Pages/76-app-update.qml:238
msgid "Please wait..."
msgstr "Espereu-vos un moment…"

#: qml/Wizard/Pages/79-system-update.qml:28
msgid "Update Device"
msgstr "Actualitza el dispositiu"

#: qml/Wizard/Pages/79-system-update.qml:55
msgid ""
"There is a system update available and ready to install. Afterwards, the "
"device will automatically restart."
msgstr ""
"Hi ha una actualització del sistema disponible i llesta per instal·lar. "
"Després, el dispositiu es reiniciarà automàticament."

#: qml/Wizard/Pages/79-system-update.qml:76
msgctxt "string identifying name of the update"
msgid "Ubuntu system"
msgstr "Sistema de l'Ubuntu"

#: qml/Wizard/Pages/79-system-update.qml:83
#, qt-format
msgctxt "version of the system update"
msgid "Version %1"
msgstr "Versió %1"

#: qml/Wizard/Pages/79-system-update.qml:102
msgid "This could take a few minutes..."
msgstr "Això pot trigar uns pocs minuts..."

#: qml/Wizard/Pages/79-system-update.qml:116
msgid "Install and restart now"
msgstr "Instal·la i reinicia ara"

#: qml/Wizard/Pages/80-finished.qml:91
msgid "Welcome Back"
msgstr "Us tornam a donar la benvinguda"
>>>>>>> d52dc2c9

#: qml/Wizard/Pages/80-finished.qml:91
msgid "Welcome to Ubuntu"
msgstr "Us donem la benvinguda a l'Ubuntu"

#: qml/Wizard/Pages/80-finished.qml:106
msgid "You are ready to use your device now"
msgstr "Ara ja esteu a punt per usar el vostre dispositiu"

#: qml/Wizard/Pages/80-finished.qml:126
msgid "Continue"
msgstr "Continua"

#: qml/Wizard/Pages/80-finished.qml:126
msgid "Get Started"
msgstr "Introducció"

#: qml/Wizard/Pages/DownloadHandler.qml:174
msgid "Installation failed"
<<<<<<< HEAD
msgstr ""

#: qml/Wizard/Pages/GlobalUpdateControls.qml:84
msgid "Checking for updates…"
msgstr ""

=======
msgstr "La instal·lació ha fallat"

#: qml/Wizard/Pages/GlobalUpdateControls.qml:84
msgid "Checking for updates…"
msgstr "Comprovant si hi ha actualitzacions…"

>>>>>>> d52dc2c9
#: qml/Wizard/Pages/GlobalUpdateControls.qml:109
#, qt-format
msgid "%1 update available"
msgid_plural "%1 updates available"
<<<<<<< HEAD
msgstr[0] ""
msgstr[1] ""

#: qml/Wizard/Pages/GlobalUpdateControls.qml:119
msgid "Update all…"
msgstr ""

#: qml/Wizard/Pages/GlobalUpdateControls.qml:121
#, fuzzy
#| msgid "Update Device"
msgid "Update all"
msgstr "Actualitza el dispositiu"
=======
msgstr[0] "%1 actualització disponible"
msgstr[1] "%1 actualitzacions disponibles"

#: qml/Wizard/Pages/GlobalUpdateControls.qml:119
msgid "Update all…"
msgstr "Actualitza-ho tot…"

#: qml/Wizard/Pages/GlobalUpdateControls.qml:121
msgid "Update all"
msgstr "Actualitza-ho tot"
>>>>>>> d52dc2c9

#: qml/Wizard/Pages/passcode-confirm.qml:43
#: qml/Wizard/Pages/passcode-desktop.qml:104
msgid "Confirm passcode"
msgstr "Confirmeu el codi d'accés"

#: qml/Wizard/Pages/passcode-confirm.qml:45
msgid "Incorrect passcode."
msgstr "Codi d'accés incorrecte."

#: qml/Wizard/Pages/passcode-confirm.qml:45
msgctxt "Enter the passcode again"
msgid "Please re-enter."
msgstr "Si us plau torneu a introduir-lo."

#: qml/Wizard/Pages/passcode-desktop.qml:31
msgid "Lock Screen Passcode"
msgstr "Codi d'accés al bloqueig de pantalla"

#: qml/Wizard/Pages/passcode-desktop.qml:68
msgid "Enter 4 numbers to setup your passcode"
msgstr "Entreu 4 números per establir el codi d'accés"

#: qml/Wizard/Pages/passcode-desktop.qml:84
#: qml/Wizard/Pages/passcode-set.qml:54
msgid "Choose passcode"
msgstr "Trieu el codi d'accés"

#: qml/Wizard/Pages/passcode-desktop.qml:139
msgid "Passcode too short"
msgstr "El codi d'accés és massa curt"

#: qml/Wizard/Pages/passcode-desktop.qml:141
msgid "Passcodes match"
msgstr "Els codis d'accés concorden"

#: qml/Wizard/Pages/passcode-desktop.qml:143
msgid "Passcodes do not match"
msgstr "Els codis d'accés no concorden"

#: qml/Wizard/Pages/passcode-set.qml:62
msgid "Passcode must be 4 characters long"
msgstr "El codi d'accés ha de tenir una longitud de 4 caràcters"

#: qml/Wizard/Pages/password-set.qml:31
msgid "Lock Screen Password"
msgstr "Contrasenya de bloqueig de pantalla"

#: qml/Wizard/Pages/password-set.qml:68
msgid "Enter at least 8 characters"
msgstr "Entreu almenys 8 caràcters"

#: qml/Wizard/Pages/password-set.qml:80
msgid "Choose password"
msgstr "Escolliu la contrasenya"

#: qml/Wizard/Pages/password-set.qml:110
msgid "Confirm password"
msgstr "Confirmeu la contrasenya"

#: qml/Wizard/Pages/sim.qml:27
msgid "No SIM card installed"
msgstr "No hi cap SIM instal·lada"

#: qml/Wizard/Pages/sim.qml:54
msgid "SIM card added"
msgstr "S'ha afegit una targeta SIM"

#: qml/Wizard/Pages/sim.qml:55
msgid "You must restart the device to access the mobile network."
msgstr "Heu de reiniciar el dispositiu per accedir a la xarxa mòbil."

#: qml/Wizard/Pages/sim.qml:59
msgid "Restart"
msgstr "Reinicia"

#: qml/Wizard/Pages/sim.qml:78
msgid "You won’t be able to make calls or use text messaging without a SIM."
msgstr "No podreu fer trucades o usar la missatgeria de text sense una SIM."

#: qml/Wizard/Pages/sim.qml:90
msgid "To proceed with no SIM tap Skip."
msgstr "Per procedir sense cap SIM toqueu Omet."

#: qml/Wizard/Pages/UpdateDelegate.qml:123
<<<<<<< HEAD
#, fuzzy
#| msgid "Update Device"
msgid "Update"
msgstr "Actualitza el dispositiu"

#: qml/Wizard/Pages/UpdateDelegate.qml:125
#, fuzzy
#| msgid "Downloading"
msgid "Download"
msgstr "S'està baixant"

#: qml/Wizard/Pages/UpdateDelegate.qml:131
msgid "Resume"
msgstr ""

#: qml/Wizard/Pages/UpdateDelegate.qml:138
msgid "Pause"
msgstr ""

#: qml/Wizard/Pages/UpdateDelegate.qml:142
msgid "Install…"
msgstr ""

#: qml/Wizard/Pages/UpdateDelegate.qml:144
msgid "Install"
msgstr ""

#: qml/Wizard/Pages/UpdateDelegate.qml:148
msgid "Open"
msgstr ""

#: qml/Wizard/Pages/UpdateDelegate.qml:216
msgid "Installing"
msgstr ""

#: qml/Wizard/Pages/UpdateDelegate.qml:220
msgid "Paused"
msgstr ""

#: qml/Wizard/Pages/UpdateDelegate.qml:223
msgid "Waiting to download"
msgstr ""
=======
msgid "Update"
msgstr "Actualitza"

#: qml/Wizard/Pages/UpdateDelegate.qml:125
msgid "Download"
msgstr "Descarrega"

#: qml/Wizard/Pages/UpdateDelegate.qml:131
msgid "Resume"
msgstr "Continua"

#: qml/Wizard/Pages/UpdateDelegate.qml:138
msgid "Pause"
msgstr "Pausa"

#: qml/Wizard/Pages/UpdateDelegate.qml:142
msgid "Install…"
msgstr "Instal·la-ho…"

#: qml/Wizard/Pages/UpdateDelegate.qml:144
msgid "Install"
msgstr "Instal·la"

#: qml/Wizard/Pages/UpdateDelegate.qml:148
msgid "Open"
msgstr "Obre"

#: qml/Wizard/Pages/UpdateDelegate.qml:216
msgid "Installing"
msgstr "Instal·lant"

#: qml/Wizard/Pages/UpdateDelegate.qml:220
msgid "Paused"
msgstr "En pausa"

#: qml/Wizard/Pages/UpdateDelegate.qml:223
msgid "Waiting to download"
msgstr "S'està esperant per descarregar"
>>>>>>> d52dc2c9

#: qml/Wizard/Pages/UpdateDelegate.qml:279
#, qt-format
msgid "%1 of %2"
<<<<<<< HEAD
msgstr ""

#: qml/Wizard/Pages/UpdateDelegate.qml:283
#, fuzzy
#| msgid "Downloading"
msgid "Downloaded"
msgstr "S'està baixant"

#: qml/Wizard/Pages/UpdateDelegate.qml:286
#, fuzzy
#| msgid "Also installed"
msgid "Installed"
msgstr "També instal·lat"

#: qml/Wizard/Pages/UpdateDelegate.qml:291
#, fuzzy, qt-format
#| msgid "Update Device"
msgid "Updated %1"
msgstr "Actualitza el dispositiu"

#: qml/Wizard/Pages/UpdateDelegate.qml:315
#, fuzzy
#| msgid "Update Device"
msgid "Update failed"
msgstr "Actualitza el dispositiu"
=======
msgstr "%1 de %2"

#: qml/Wizard/Pages/UpdateDelegate.qml:283
msgid "Downloaded"
msgstr "Descarregat"

#: qml/Wizard/Pages/UpdateDelegate.qml:286
msgid "Installed"
msgstr "Instal·lat"

#: qml/Wizard/Pages/UpdateDelegate.qml:291
#, qt-format
msgid "Updated %1"
msgstr "%1 actualitzat"

#: qml/Wizard/Pages/UpdateDelegate.qml:315
msgid "Update failed"
msgstr "L'actualització ha fallat"
>>>>>>> d52dc2c9

#: qml/Wizard/PasswordMeter.qml:87
msgid "Password too short"
msgstr "La contrasenya es massa curta"

#: qml/Wizard/PasswordMeter.qml:89
msgid "Passwords match"
msgstr "Les contrasenyes coincideixen"

#: qml/Wizard/PasswordMeter.qml:91
msgid "Passwords do not match"
msgstr "Les contrasenyes no coincideixen"

#: qml/Wizard/PasswordMeter.qml:95
msgid "Strong password"
msgstr "La contrasenya és forta"

#: qml/Wizard/PasswordMeter.qml:97
msgid "Fair password"
msgstr "La contrasenya és acceptable"

#: qml/Wizard/PasswordMeter.qml:99
msgid "Weak password"
msgstr "La contrasenya és dèbil"

#: qml/Wizard/PasswordMeter.qml:101
msgid "Very weak password"
msgstr "La contrasenya és molt dèbil"

<<<<<<< HEAD
#~ msgctxt "Button: Open the Ubuntu Store"
#~ msgid "Store"
#~ msgstr "Botiga"

#~ msgctxt "Button: Start a search in the current dash scope"
#~ msgid "Search"
#~ msgstr "Cerca"

#~ msgctxt "Button: Show the current dash scope settings"
#~ msgid "Settings"
#~ msgstr "Paràmetres"

#~ msgid "Remove from Favorites"
#~ msgstr "Suprimeix dels preferits"

#~ msgid "Add to Favorites"
#~ msgstr "Afegeix als preferits"

#~ msgid "Refine your results"
#~ msgstr "Refineu els resultats"

#~ msgid "Reset"
#~ msgstr "Restableix"

#~ msgid "Show less"
#~ msgstr "Mostra menys"

#~ msgid "Show all"
#~ msgstr "Mostra-ho tot"

#~ msgctxt "Label: Hint for dash search line edit"
#~ msgid "Search"
#~ msgstr "Cerca"

#~ msgid "Recent Searches"
#~ msgstr "Cerques recents"

#~ msgid "Clear All"
#~ msgstr "Neteja-ho tot"

#~ msgid "More..."
#~ msgstr "Més..."

#~ msgid "Less..."
#~ msgstr "Menys..."

#~ msgid "Send"
#~ msgstr "Envia"

#~ msgid "Rate this"
#~ msgstr "Puntueu-ho"

#~ msgid "Add a review"
#~ msgstr "Afegiu una ressenya"

#~ msgid "Pull to refresh…"
#~ msgstr "Estireu per actualitzar..."

#~ msgid "Release to refresh…"
#~ msgstr "Deixeu anar per actualitzar..."

#~ msgid "Enable location data"
#~ msgstr "Habilita les dades d'ubicació"

#~ msgid "Manage"
#~ msgstr "Gestiona"

#~ msgid "Home"
#~ msgstr "Inici"

#~ msgctxt "Apps sorted alphabetically"
#~ msgid "A-Z"
#~ msgstr "A-Z"

#~ msgid "More apps in the store"
#~ msgstr "Més aplicacions a la botiga"

=======
>>>>>>> d52dc2c9
#~ msgid "Location Services"
#~ msgstr "Serveis d'ubicació"

#~ msgid ""
#~ "Use GPS, Wi-Fi hotspots and mobile network anonymously to detect location "
#~ "(recommended)"
#~ msgstr ""
#~ "Usa anònimament el GPS, punts d'accés Wi-Fi i la xarxa mòbil per detectar "
#~ "la ubicació (recomanat)"

#~ msgid "By selecting this option you agree to the Nokia HERE %1."
#~ msgstr "Seleccionant aquesta opció esteu d'acord amb el Nokia HERE %1."

#~ msgctxt "part of: Nokia HERE terms and conditions"
#~ msgid "terms and conditions"
#~ msgstr "termes i condicions"

#~ msgid "GPS only"
#~ msgstr "Sols GPS"

#~ msgid "Don't use my location"
#~ msgstr "No usis la meva ubicació"

#~ msgid "You can change it later in System Settings."
#~ msgstr "Podeu canviar-ho més tard a Paràmetres del sistema."

<<<<<<< HEAD
#~ msgid "Privacy Policy"
#~ msgstr "Política de privacitat"

#~ msgid "Help Us Improve"
#~ msgstr "Ajudeu-nos a millorar"

#~ msgid "Improve system performance by sending us crashes and error reports."
#~ msgstr ""
#~ "Milloreu el rendiment del sistema enviant-nos informes de fallades i "
#~ "errors."

#~ msgid "Privacy policy"
#~ msgstr "Política de privacitat"

=======
>>>>>>> d52dc2c9
#~ msgid "Terms & Conditions"
#~ msgstr "Condicions generals"

#~ msgid "Your device uses positioning technologies provided by HERE."
#~ msgstr ""
#~ "El vostre dispositiu usa tecnologies de posicionament proveïdes per HERE."

#~ msgid ""
#~ "To provide you with positioning services and to improve their quality, "
#~ "HERE collects information about nearby cell towers and Wi-Fi hotspots "
#~ "around your current location whenever your position is being found."
#~ msgstr ""
#~ "Per proveir-vos de serveis de posicionament i per millorar la seva "
#~ "qualitat, HERE recull informació sobre torres de telefonia mòbil i punts "
#~ "d'accés Wi-Fi al voltant de la vostra ubicació actual sempre que s'està "
#~ "buscant la vostra posició."

#~ msgid ""
#~ "The information collected is used to analyze the service and to improve "
#~ "the use of service, but not to identify you personally."
#~ msgstr ""
#~ "La informació recollida s'usa per analitzar el servei i per millorar l'ús "
#~ "del servei, però no per identificar-vos personalment."

#~ msgid "By continuing, you agree to the HERE platform %1 and %2."
#~ msgstr "En continuar, esteu d'acord amb la plataforma HERE %1 i %2."

#~ msgid "Service Terms"
#~ msgstr "Termes del servei"

#~ msgid "Confirm"
#~ msgstr "Confirma"

#~ msgid "Type or say a command"
#~ msgstr "Escriviu o pronuncieu una ordre"

#~ msgid "Speak Now..."
#~ msgstr "Parleu..."

#~ msgid "Search"
#~ msgstr "Cerca"

#~ msgid "Right edge"
#~ msgstr "Vora dreta"

#~ msgid "Top edge"
#~ msgstr "Vora superior"

#~ msgid "Well done"
#~ msgstr "Enhorabona!"

#~ msgid "Left edge"
#~ msgstr "Vora esquerra"

#~ msgid "Try swiping from the top edge to access the indicators"
#~ msgstr ""
#~ "Proveu de lliscar el dit des de la vora superior per accedir als "
#~ "indicadors"

#~ msgid "Close"
#~ msgstr "Tanca"

#~ msgid "Swipe up again to close the settings screen"
#~ msgstr ""
#~ "Llisqueu el dit cap amunt una altra vegada per tancar la pantalla de "
#~ "configuració"

#~ msgid "Swipe from the left to reveal the launcher for quick access to apps"
#~ msgstr ""
#~ "Llisqueu el dit des de la vora esquerra per mostrar el llançador i "
#~ "accedir ràpidament a les aplicacions"

#~ msgid "Skip intro"
#~ msgstr "Omet la introducció"

#~ msgid "Try swiping from the right edge to unlock the phone"
#~ msgstr ""
#~ "Proveu de lliscar el dit des de la vora dreta per desblocar el telèfon"

#~ msgid "See less"
#~ msgstr "Mostra'n menys"

#~ msgid ""
#~ "You have now mastered the edge gestures and can start using the "
#~ "phone<br><br>Tap on the screen to start"
#~ msgstr ""
#~ "Ja heu après com utilitzar els gestos de les vores per fer servir el "
#~ "telèfon<br><br>Feu un toc a la pantalla per començar"

#~ msgid "See all"
#~ msgstr "Mostra-ho tot"

#~ msgid "Unlock SIM"
#~ msgstr "Desbloca la SIM"

#~ msgid "Store"
#~ msgstr "Botiga"

#~ msgid "Done"
#~ msgstr "Fet"

#~ msgid "Roaming"
#~ msgstr "Itinerància"

#~ msgid "Sorry, incorrect passphrase."
#~ msgstr "La contrasenya és incorrecta"

#~ msgid ""
#~ "If passphrase is entered incorrectly, your phone will conduct a factory "
#~ "reset and all personal data will be deleted."
#~ msgstr ""
#~ "Si la contrasenya s'introdueix de manera incorrecta, el telèfon es "
#~ "reinicialitzarà a l'estat de fàbrica i se suprimiran totes les dades "
#~ "personals."

#~ msgid "This will be your last attempt."
#~ msgstr "Aquest serà el darrer intent."

#~ msgid "Favorites"
#~ msgstr "Preferides"

#~ msgid "All"
#~ msgstr "Totes"

#~ msgid "Sorry, incorrect %1"
#~ msgstr "Incorrecte (%1)"

#~ msgid "Sorry, incorrect passphrase"
#~ msgstr "La contrasenya no és correcta"

#~ msgid "Log out"
#~ msgstr "Surt"

#~ msgid "Reboot"
#~ msgstr "Reinicia"

#~ msgid "Settings"
#~ msgstr "Paràmetres"

#~ msgid "Power"
#~ msgstr "Energia"

#~ msgid "Sorry, incorrect passcode"
#~ msgstr "El codi d'accés no és correcte"

#~ msgid "Power off"
#~ msgstr "Apaga"

#~ msgid "Are you sure you want to shut down?"
#~ msgstr "Segur que voleu apagar?"

#~ msgid "Shut down"
#~ msgstr "Apaga"

#~ msgid "Sorry, incorrect passcode."
#~ msgstr "El codi d'accés no és correcte"

#~ msgid ""
#~ "If passcode is entered incorrectly, your phone will conduct a factory "
#~ "reset and all personal data will be deleted."
#~ msgstr ""
#~ "Si el codi d'accés s'introdueix de manera incorrecta, el telèfon es "
#~ "reinicialitzarà a l'estat de fàbrica i se suprimiran totes les dades "
#~ "personals."

#~ msgid "Enter passphrase"
#~ msgstr "Introduïu la contrasenya"

#~ msgid "Please re-enter"
#~ msgstr "Torneu-ho a introduir"

#~ msgid "Enter passcode"
#~ msgstr "Introduïu el codi d'accés"

#~ msgid "Manage Scopes"
#~ msgstr "Gestioneu les lents"

#~ msgid "Enter %1"
#~ msgstr "Introduïu: %1"

#~ msgid "Add a SIM card and restart your device"
#~ msgstr "Afegiu una targeta SIM i reinicieu el dispositiu"

#~ msgid "Without it, you won’t be able to make calls or use text messaging."
#~ msgstr "Sense ella, no podreu fer trucades o enviar missatges de text."

#~ msgid "Hi!"
#~ msgstr "Hola!"

#~ msgid "Welcome to your Ubuntu phone."
#~ msgstr "Us donem la benvinguda al vostre telèfon Ubuntu."

#~ msgid "Let’s get started."
#~ msgstr "Comencem."

#~ msgid "Lock security"
#~ msgstr "Seguretat del bloqueig"

#~ msgid "Please select how you’d like to unlock your phone."
#~ msgstr "Seleccioneu com voleu desblocar el telèfon."

#~ msgid "Improving your experience"
#~ msgstr "Millora de l'experiència"

#~ msgid "Available networks…"
#~ msgstr "Xarxes disponibles..."

#~ msgid "No available networks."
#~ msgstr "No hi ha xarxes disponibles"

#~ msgid "Location"
#~ msgstr "Ubicació"

#~ msgid ""
#~ "This can be disabled in <b>System Settings</b> under <b>Security &amp; "
#~ "Privacy</b>"
#~ msgstr ""
#~ "Podeu inhabilitar-ho a <b>Configuració del sistema</b>, a la secció "
#~ "<b>Seguretat i privadesa</b>"

#~ msgid ""
#~ "Your phone is set up to automatically report errors to Canonical and its "
#~ "partners, the makers of the operating system."
#~ msgstr ""
#~ "Aquest telèfon està configurat per enviar errors de manera automàtica a "
#~ "Canonical i associats, els creadors del sistema operatiu."

#~ msgid "Finish"
#~ msgstr "Finalitza"

#~ msgid "Your phone is now ready to use."
#~ msgstr "Ja podeu utilitzar el vostre telèfon."

#~ msgid "Confirm passphrase"
#~ msgstr "Confirmeu la contrasenya"

#~ msgid "Please try again."
#~ msgstr "Torneu-ho a intentar."

#~ msgid "Nice work!"
#~ msgstr "Bona feina!"

#~ msgid "All done"
#~ msgstr "Tot fet"

#~ msgid "Choose your passcode"
#~ msgstr "Trieu el codi d'accés"

#~ msgid "%1  〉"
#~ msgstr "%1  〉"

#~ msgid "Passphrase must be 4 characters long"
#~ msgstr "La contrasenya ha de tenir 4 caràcters com a mínim"

#~ msgid "〈  %1"
#~ msgstr "〈  %1"

#~ msgid "Let the phone detect your location:"
#~ msgstr "Fes que el telèfon detecti la meva ubicació:"

#~ msgid "Using GPS only (less accurate)"
#~ msgstr "Utilitza només el GPS (menys precís)"

#~ msgid "Using GPS, anonymized Wi-Fi and cellular network info (recommended)"
#~ msgstr ""
#~ "Utilitza GPS, Wi-Fi anonimitzada i informació de la xarxa telefònica "
#~ "(recomanat)"

#~ msgid "You can change your mind later in <b>System Settings</b>."
#~ msgstr ""
#~ "Podeu canviar-ho més endavant a l'aplicació <b>Paràmetres del sistema</b>"

#~ msgid ""
#~ "By selecting this option you agree to the Nokia HERE <a href='#'>terms "
#~ "and conditions</a>."
#~ msgstr ""
#~ "Si seleccioneu aquesta opció, accepteu <a href='#'>les condicions "
#~ "generals del servei Nokia HERE</a>."

#~ msgid "Not at all"
#~ msgstr "No"

#~ msgid "You almost got it!"
#~ msgstr "Ja gairebé ho teniu!"

#~ msgid "Open the launcher"
#~ msgstr "Obre el llançador"

#~ msgid "Tap here to continue."
#~ msgstr "Feu un toc per continuar."

#~ msgid "Open special menus"
#~ msgstr "Obre els menús especials"

#~ msgid "Tap to unlock"
#~ msgstr "Feu un toc per desblocar"

#~ msgid "To view open apps"
#~ msgstr "Per veure les aplicacions obertes"

#~ msgid "Long swipe from the right edge."
#~ msgstr "Lliscament llarg des de la vora dreta."

#~ msgid "View all your running tasks."
#~ msgstr "Mostra totes les tasques en execució."

#~ msgid "This action does different things for different apps"
#~ msgstr "Aquesta acció fa coses diferents depenent de l'aplicació"

#~ msgid "Try again."
#~ msgstr "Torneu-ho a provar."

#~ msgid "Short swipe from the left edge."
#~ msgstr "Lliscament curt des de la vora esquerra."

#~ msgid "These are the shortcuts to favorite apps"
#~ msgstr "Aquestes són les dreceres a les aplicacions preferides"

#~ msgid "Swipe up from the bottom edge."
#~ msgstr "Llisqueu el dit des de la vora inferior."

#~ msgid "Tap here to finish."
#~ msgstr "Feu un toc per finalitzar."

#~ msgctxt "Label: Description of security method"
#~ msgid "4 digits only"
#~ msgstr "Només 4 dígits"

#~ msgctxt "Button: Shut down the system"
#~ msgid "Shut down"
#~ msgstr "Apaga"

#~ msgctxt "Title: Reboot/Shut down dialog"
#~ msgid "Shut down"
#~ msgstr "Apaga"

#~ msgctxt "Button: Reboot the system"
#~ msgid "Reboot"
#~ msgstr "Reinicia"

#~ msgctxt "Label: Type of security method"
#~ msgid "Swipe"
#~ msgstr "Lliscament amb el dit"

#~ msgctxt "Label: Type of security method"
#~ msgid "Passcode"
#~ msgstr "Codi d'accés"

#~ msgctxt "Label: Description of security method"
#~ msgid "No security"
#~ msgstr "Sense seguretat"

#~ msgctxt "Label: Type of security method"
#~ msgid "Passphrase"
#~ msgstr "Contrasenya"

#~ msgctxt "Label: Description of security method"
#~ msgid "Numbers and letters"
#~ msgstr "Números i lletres"

#~ msgid "Yesterday %l:%M %p"
#~ msgstr "Ahir %l.%M %p"

#~ msgid "%a %d %b %H:%M"
#~ msgstr "%a %b %d %k.%M"

#~ msgid "%a %H:%M"
#~ msgstr "%a %k.%M"

#~ msgid "%a %l:%M %p"
#~ msgstr "%a %l.%M %p"

#~ msgid "Tomorrow %l:%M %p"
#~ msgstr "Demà %l.%M %p"

#~ msgid "Tomorrow %H:%M"
#~ msgstr "Demà %k.%M"

#~ msgid "%H:%M"
#~ msgstr "%k.%M"

#~ msgid "Yesterday %H:%M"
#~ msgstr "Ahir %k:%M"

#~ msgid "%a %d %b %l:%M %p"
#~ msgstr "%a %b %d %l.%M %p"

#~ msgid "%l:%M %p"
#~ msgstr "%l∶%M %p"

#~ msgctxt "passphrase"
#~ msgid "Please re-enter"
#~ msgstr "Torneu-ho a introduir"

#~ msgid "Call back"
#~ msgstr "Retorna la trucada"

#~ msgid "Swipe up for recent calls"
#~ msgstr "Llisqueu cap amunt per a trucades recents"

#~ msgid "Swipe up for favorite calculations"
#~ msgstr "Llisqueu cap amunt per als càlculs favorits"

#~ msgid "Swipe up to create a message"
#~ msgstr "Llisqueu cap amunt per crear un missatge"

#~ msgid "Swipe from the left edge to open the launcher"
#~ msgstr "Llisqueu des de la vora esquerra per obrir el llançador"

#~ msgid "Swipe from the top right edge to open the notification bar"
#~ msgstr ""
#~ "Llisqueu des de la vora superior dreta per obrir la barra de notificacions"

#~ msgid "Swipe from the top edge to open the notification bar"
#~ msgstr ""
#~ "Llisqueu des de la vora superior per obrir la barra de notificacions"

#~ msgid "Hover your mouse on the right edge to view your open apps"
#~ msgstr "Passeu el ratolí a la vora dreta per veure les aplicacions obertes"

#~ msgid "Short or long swipe from the right edge to view your open apps"
#~ msgstr ""
#~ "Feu una lliscada llarga o curta des de la vora dreta per veure les "
#~ "aplicacions obertes"

#~ msgid "Swipe up to manage the app"
#~ msgstr "Llisqueu cap amunt per gestionar l'aplicació"

#~ msgid "Swipe up to add a contact"
<<<<<<< HEAD
#~ msgstr "Llisqueu per afegir un contacte"

#~ msgid "Takes a screenshot of a window."
#~ msgstr "Crea una captura de pantalla d'una finestra"

#~ msgid "Super + 0 to 9"
#~ msgstr "Super + 0 a 9"
=======
#~ msgstr "Llisqueu per afegir un contacte"
>>>>>>> d52dc2c9
<|MERGE_RESOLUTION|>--- conflicted
+++ resolved
@@ -7,18 +7,11 @@
 msgstr ""
 "Project-Id-Version: unity\n"
 "Report-Msgid-Bugs-To: \n"
-<<<<<<< HEAD
-"POT-Creation-Date: 2019-04-08 17:26-0500\n"
-"PO-Revision-Date: 2016-11-11 06:30+0000\n"
-"Last-Translator: Walter Garcia-Fontes <walter.garcia@upf.edu>\n"
-"Language-Team: Catalan <ca@li.org>\n"
-=======
 "POT-Creation-Date: 2018-10-08 13:29-0500\n"
 "PO-Revision-Date: 2018-11-20 11:28+0000\n"
 "Last-Translator: Joan CiberSheep <cibersheep@gmail.com>\n"
 "Language-Team: Catalan <https://translate.ubports.com/projects/unity8/unity8/"
 "ca/>\n"
->>>>>>> d52dc2c9
 "Language: ca\n"
 "MIME-Version: 1.0\n"
 "Content-Type: text/plain; charset=UTF-8\n"
@@ -31,41 +24,8 @@
 msgid "Password: "
 msgstr "Contrasenya: "
 
-<<<<<<< HEAD
-#: plugins/LightDM/Greeter.cpp:203
-msgid "Username"
-msgstr "Nom d'usuari"
-
-#: plugins/LightDM/Greeter.cpp:242
-msgid "Failed to authenticate"
-msgstr "Ha fallat l'autenticació"
-
-#: plugins/LightDM/Greeter.cpp:244
-msgid "Invalid password, please try again"
-msgstr "La contrasenya no és vàlida, torneu-ho a provar"
-
-#: plugins/LightDM/Greeter.cpp:254
-msgid "Log In"
-msgstr "Inici de sessió"
-
-#: plugins/LightDM/Greeter.cpp:254 qml/Wizard/Pages/UpdateDelegate.qml:118
-msgid "Retry"
-msgstr "Torna-ho a provar"
-
-#: plugins/LightDM/UsersModel.cpp:157
-msgid "Login"
-msgstr "Inicia la sessió"
-
-#: plugins/LightDM/UsersModel.cpp:165
-msgid "Guest Session"
-msgstr "Sessió de convidat"
-
-#: plugins/Unity/Launcher/launcheritem.cpp:49
-#: plugins/Unity/Launcher/launcheritem.cpp:123
-=======
 #: plugins/Unity/Launcher/launcheritem.cpp:50
 #: plugins/Unity/Launcher/launcheritem.cpp:109
->>>>>>> d52dc2c9
 msgid "Pin shortcut"
 msgstr "Enganxa la drecera"
 
@@ -96,14 +56,9 @@
 msgid "Log Out"
 msgstr "Surt"
 
-<<<<<<< HEAD
-#: qml/Components/Dialogs.qml:199 qml/Components/Dialogs.qml:264
-#: qml/Greeter/NarrowView.qml:208 qml/Wizard/Pages/passcode-confirm.qml:32
-=======
 #: qml/Components/Dialogs.qml:166 qml/Components/Dialogs.qml:222
 #: qml/Dash/DashPageHeader.qml:324 qml/Greeter/NarrowView.qml:232
 #: qml/Wizard/Pages/passcode-confirm.qml:32
->>>>>>> d52dc2c9
 #: qml/Wizard/Pages/passcode-set.qml:32
 msgid "Cancel"
 msgstr "Cancel·la"
@@ -362,9 +317,6 @@
 msgid "Preview Share Item"
 msgstr "Previsualitzeu l'element a compartir"
 
-<<<<<<< HEAD
-#: qml/Components/VirtualTouchPad.qml:317
-=======
 #: qml/Dash/DashPageHeader.qml:361
 msgctxt "Button: Open the Ubuntu Store"
 msgid "Store"
@@ -463,7 +415,6 @@
 msgstr "També instal·lat"
 
 #: qml/DisabledScreenNotice.qml:109
->>>>>>> d52dc2c9
 msgid ""
 "Your device is now connected to an external display. Use this screen as a "
 "touch pad to interact with the pointer."
@@ -471,25 +422,6 @@
 "El vostre dispositiu està ara connectat a un monitor extern. Useu aquesta "
 "pantalla com a ratolí tàctil per interaccionar amb el cursor."
 
-<<<<<<< HEAD
-#: qml/Components/VirtualTouchPad.qml:327
-msgid "Tap left button to click."
-msgstr "Feu un toc al botó esquerre per clicar."
-
-#: qml/Components/VirtualTouchPad.qml:339
-msgid "Tap right button to right click."
-msgstr "Feu un toc al botó dret per clicar amb el botó dret."
-
-#: qml/Components/VirtualTouchPad.qml:351
-msgid "Swipe with two fingers to scroll."
-msgstr "Llisqueu amb dos dites per fer un desplaçament."
-
-#: qml/Components/VirtualTouchPad.qml:396
-msgid "Find more settings in the system settings."
-msgstr "Trobeu més configuracions als paràmetres del sistema."
-
-=======
->>>>>>> d52dc2c9
 #: qml/Greeter/CoverPage.qml:127
 msgid "Unlock"
 msgstr "Desbloca"
@@ -533,12 +465,6 @@
 msgid "Retry"
 msgstr "Torna-ho a provar"
 
-<<<<<<< HEAD
-#: qml/Launcher/Drawer.qml:107
-msgid "Search…"
-msgstr "Cerca…"
-
-=======
 #: qml/Greeter/LoginList.qml:99
 msgid "Log In"
 msgstr "Inici de sessió"
@@ -551,7 +477,6 @@
 msgid "Select desktop environment"
 msgstr "Seleccioneu l'entorn d'escriptori"
 
->>>>>>> d52dc2c9
 #: qml/Notifications/NotificationMenuItemFactory.qml:124
 msgid "Show password"
 msgstr "Mostra la contrasenya"
@@ -603,11 +528,7 @@
 msgid "In queue…"
 msgstr "A la cua…"
 
-<<<<<<< HEAD
-#: qml/Panel/Indicators/IndicatorMenuItemFactory.qml:1021
-=======
 #: qml/Panel/Indicators/MenuItemFactory.qml:999
->>>>>>> d52dc2c9
 #: qml/Wizard/Pages/UpdateDelegate.qml:226
 msgid "Downloading"
 msgstr "S'està baixant"
@@ -686,44 +607,16 @@
 #: qml/Wizard/Pages/10-welcome.qml:175
 #: qml/Wizard/Pages/10-welcome-update.qml:126
 #: qml/Wizard/Pages/11-changelog.qml:74 qml/Wizard/Pages/20-keyboard.qml:152
-<<<<<<< HEAD
-#: qml/Wizard/Pages/30-wifi.qml:214 qml/Wizard/Pages/50-timezone.qml:272
-#: qml/Wizard/Pages/60-account.qml:72 qml/Wizard/Pages/70-passwd-type.qml:146
-#: qml/Wizard/Pages/76-app-update.qml:231
-#: qml/Wizard/Pages/passcode-desktop.qml:154
-#: qml/Wizard/Pages/password-set.qml:153
-=======
 #: qml/Wizard/Pages/30-wifi.qml:208 qml/Wizard/Pages/50-timezone.qml:272
 #: qml/Wizard/Pages/60-account.qml:66 qml/Wizard/Pages/70-passwd-type.qml:146
 #: qml/Wizard/Pages/75-report-check.qml:85
 #: qml/Wizard/Pages/76-app-update.qml:236
 #: qml/Wizard/Pages/passcode-desktop.qml:142
 #: qml/Wizard/Pages/password-set.qml:142
->>>>>>> d52dc2c9
 msgid "Next"
 msgstr "Següent"
 
 #: qml/Wizard/Pages/10-welcome-update.qml:91
-<<<<<<< HEAD
-#, fuzzy
-#| msgid "Welcome to Ubuntu"
-msgid "Welcome to "
-msgstr "Us donem la benvinguda a l'Ubuntu"
-
-#: qml/Wizard/Pages/10-welcome-update.qml:106
-msgid "We will make sure your device is ready to use "
-msgstr ""
-
-#: qml/Wizard/Pages/11-changelog.qml:28
-msgid "What's new"
-msgstr ""
-
-#: qml/Wizard/Pages/11-changelog.qml:74
-#, fuzzy
-#| msgid "Speaking..."
-msgid "Loading..."
-msgstr "S'està parlant..."
-=======
 msgid "Welcome to "
 msgstr "Us donem la benvinguda a "
 
@@ -738,7 +631,6 @@
 #: qml/Wizard/Pages/11-changelog.qml:74
 msgid "Loading..."
 msgstr "S'està carregant…"
->>>>>>> d52dc2c9
 
 #: qml/Wizard/Pages/20-keyboard.qml:31
 msgid "Select Keyboard"
@@ -752,15 +644,9 @@
 msgid "Keyboard layout"
 msgstr "Disposició del teclat"
 
-<<<<<<< HEAD
-#: qml/Wizard/Pages/20-keyboard.qml:152 qml/Wizard/Pages/30-wifi.qml:214
-#: qml/Wizard/Pages/60-account.qml:72 qml/Wizard/Pages/76-app-update.qml:235
-#: qml/Wizard/Pages/79-system-update.qml:144 qml/Wizard/Pages/sim.qml:101
-=======
 #: qml/Wizard/Pages/20-keyboard.qml:152 qml/Wizard/Pages/30-wifi.qml:208
 #: qml/Wizard/Pages/60-account.qml:66 qml/Wizard/Pages/76-app-update.qml:240
 #: qml/Wizard/Pages/79-system-update.qml:152 qml/Wizard/Pages/sim.qml:101
->>>>>>> d52dc2c9
 msgid "Skip"
 msgstr "Omet"
 
@@ -768,17 +654,6 @@
 msgid "Connect to Wi‑Fi"
 msgstr "Connecta't a la Wi-Fi"
 
-<<<<<<< HEAD
-#: qml/Wizard/Pages/30-wifi.qml:139
-msgid "Connected"
-msgstr "Connectat"
-
-#: qml/Wizard/Pages/30-wifi.qml:172
-msgid "Available Wi-Fi networks"
-msgstr "Xarxes Wi-Fi disponibles"
-
-#: qml/Wizard/Pages/30-wifi.qml:173
-=======
 #: qml/Wizard/Pages/30-wifi.qml:133
 msgid "Connected"
 msgstr "Connectat"
@@ -788,7 +663,6 @@
 msgstr "Xarxes Wi-Fi disponibles"
 
 #: qml/Wizard/Pages/30-wifi.qml:167
->>>>>>> d52dc2c9
 msgid "No available Wi-Fi networks"
 msgstr "No hi ha xarxes Wi-Fi disponibles"
 
@@ -804,11 +678,7 @@
 msgid "Personalize Your Device"
 msgstr "Personalitzeu el vostre dispositiu"
 
-<<<<<<< HEAD
-#: qml/Wizard/Pages/60-account.qml:54
-=======
 #: qml/Wizard/Pages/60-account.qml:49
->>>>>>> d52dc2c9
 msgid "Preferred Name"
 msgstr "Nom preferit"
 
@@ -831,83 +701,19 @@
 msgid "No lock code"
 msgstr "No hi ha codi de bloqueig"
 
-<<<<<<< HEAD
-#: qml/Wizard/Pages/76-app-update.qml:34
-msgid "Update Apps"
-msgstr ""
-
-#: qml/Wizard/Pages/76-app-update.qml:122
-msgid "This device is not connected to the internet."
-msgstr ""
-
-#: qml/Wizard/Pages/76-app-update.qml:123
-#: qml/Wizard/Pages/76-app-update.qml:129
-msgid "Use the OpenStore app to check for updates once connected."
-msgstr ""
-
-#: qml/Wizard/Pages/76-app-update.qml:125
-msgid "Software is up to date"
-msgstr ""
-
-#: qml/Wizard/Pages/76-app-update.qml:128
-msgid "The update server is not responding."
-msgstr ""
-
-#: qml/Wizard/Pages/76-app-update.qml:233
-#, fuzzy
-#| msgid "Loading. Please Wait..."
-msgid "Please wait..."
-msgstr "S'està carregant. Espereu-vos un moment..."
-=======
 #: qml/Wizard/Pages/75-report-check.qml:26
 msgid "Privacy Policy"
 msgstr "Política de privacitat"
->>>>>>> d52dc2c9
-
-#: qml/Wizard/Pages/79-system-update.qml:28
-msgid "Update Device"
-msgstr "Actualitza el dispositiu"
-
-<<<<<<< HEAD
-#: qml/Wizard/Pages/79-system-update.qml:55
-msgid ""
-"There is a system update available and ready to install. Afterwards, the "
-"device will automatically restart."
-=======
+
+#: qml/Wizard/Pages/75-report-check.qml:26
+msgid "Help Us Improve"
+msgstr "Ajudeu-nos a millorar"
+
 #: qml/Wizard/Pages/75-report-check.qml:60
 msgid "Improve system performance by sending us crashes and error reports."
->>>>>>> d52dc2c9
 msgstr ""
-"Hi ha una actualització del sistema disponible i llesta per instal·lar. "
-"Després, el dispositiu es reiniciarà automàticament."
-
-#: qml/Wizard/Pages/79-system-update.qml:76
-#, fuzzy
-#| msgctxt "string identifying name of the update"
-#| msgid "Ubuntu system"
-msgctxt "string identifying name of the update"
-msgid "Ubuntu Touch system"
-msgstr "Sistema de l'Ubuntu"
-
-#: qml/Wizard/Pages/79-system-update.qml:83
-#, qt-format
-msgctxt "version of the system update"
-msgid "Version %1"
-msgstr "Versió %1"
-
-#: qml/Wizard/Pages/79-system-update.qml:95
-msgid "This could take a few minutes..."
-msgstr "Això pot trigar uns pocs minuts..."
-
-<<<<<<< HEAD
-#: qml/Wizard/Pages/79-system-update.qml:109
-msgid "Install and restart now"
-msgstr "Instal·la i reinicia ara"
-
-#: qml/Wizard/Pages/80-finished.qml:91
-msgid "Welcome Back"
-msgstr ""
-=======
+"Milloreu el rendiment del sistema enviant-nos informes de fallades i errors."
+
 #: qml/Wizard/Pages/75-report-check.qml:61
 msgid "Privacy policy"
 msgstr "Política de privacitat"
@@ -971,7 +777,6 @@
 #: qml/Wizard/Pages/80-finished.qml:91
 msgid "Welcome Back"
 msgstr "Us tornam a donar la benvinguda"
->>>>>>> d52dc2c9
 
 #: qml/Wizard/Pages/80-finished.qml:91
 msgid "Welcome to Ubuntu"
@@ -991,39 +796,16 @@
 
 #: qml/Wizard/Pages/DownloadHandler.qml:174
 msgid "Installation failed"
-<<<<<<< HEAD
-msgstr ""
-
-#: qml/Wizard/Pages/GlobalUpdateControls.qml:84
-msgid "Checking for updates…"
-msgstr ""
-
-=======
 msgstr "La instal·lació ha fallat"
 
 #: qml/Wizard/Pages/GlobalUpdateControls.qml:84
 msgid "Checking for updates…"
 msgstr "Comprovant si hi ha actualitzacions…"
 
->>>>>>> d52dc2c9
 #: qml/Wizard/Pages/GlobalUpdateControls.qml:109
 #, qt-format
 msgid "%1 update available"
 msgid_plural "%1 updates available"
-<<<<<<< HEAD
-msgstr[0] ""
-msgstr[1] ""
-
-#: qml/Wizard/Pages/GlobalUpdateControls.qml:119
-msgid "Update all…"
-msgstr ""
-
-#: qml/Wizard/Pages/GlobalUpdateControls.qml:121
-#, fuzzy
-#| msgid "Update Device"
-msgid "Update all"
-msgstr "Actualitza el dispositiu"
-=======
 msgstr[0] "%1 actualització disponible"
 msgstr[1] "%1 actualitzacions disponibles"
 
@@ -1034,10 +816,9 @@
 #: qml/Wizard/Pages/GlobalUpdateControls.qml:121
 msgid "Update all"
 msgstr "Actualitza-ho tot"
->>>>>>> d52dc2c9
 
 #: qml/Wizard/Pages/passcode-confirm.qml:43
-#: qml/Wizard/Pages/passcode-desktop.qml:104
+#: qml/Wizard/Pages/passcode-desktop.qml:97
 msgid "Confirm passcode"
 msgstr "Confirmeu el codi d'accés"
 
@@ -1054,24 +835,24 @@
 msgid "Lock Screen Passcode"
 msgstr "Codi d'accés al bloqueig de pantalla"
 
-#: qml/Wizard/Pages/passcode-desktop.qml:68
+#: qml/Wizard/Pages/passcode-desktop.qml:61
 msgid "Enter 4 numbers to setup your passcode"
 msgstr "Entreu 4 números per establir el codi d'accés"
 
-#: qml/Wizard/Pages/passcode-desktop.qml:84
+#: qml/Wizard/Pages/passcode-desktop.qml:77
 #: qml/Wizard/Pages/passcode-set.qml:54
 msgid "Choose passcode"
 msgstr "Trieu el codi d'accés"
 
-#: qml/Wizard/Pages/passcode-desktop.qml:139
+#: qml/Wizard/Pages/passcode-desktop.qml:127
 msgid "Passcode too short"
 msgstr "El codi d'accés és massa curt"
 
-#: qml/Wizard/Pages/passcode-desktop.qml:141
+#: qml/Wizard/Pages/passcode-desktop.qml:129
 msgid "Passcodes match"
 msgstr "Els codis d'accés concorden"
 
-#: qml/Wizard/Pages/passcode-desktop.qml:143
+#: qml/Wizard/Pages/passcode-desktop.qml:131
 msgid "Passcodes do not match"
 msgstr "Els codis d'accés no concorden"
 
@@ -1083,15 +864,15 @@
 msgid "Lock Screen Password"
 msgstr "Contrasenya de bloqueig de pantalla"
 
-#: qml/Wizard/Pages/password-set.qml:68
+#: qml/Wizard/Pages/password-set.qml:62
 msgid "Enter at least 8 characters"
 msgstr "Entreu almenys 8 caràcters"
 
-#: qml/Wizard/Pages/password-set.qml:80
+#: qml/Wizard/Pages/password-set.qml:74
 msgid "Choose password"
 msgstr "Escolliu la contrasenya"
 
-#: qml/Wizard/Pages/password-set.qml:110
+#: qml/Wizard/Pages/password-set.qml:104
 msgid "Confirm password"
 msgstr "Confirmeu la contrasenya"
 
@@ -1120,50 +901,6 @@
 msgstr "Per procedir sense cap SIM toqueu Omet."
 
 #: qml/Wizard/Pages/UpdateDelegate.qml:123
-<<<<<<< HEAD
-#, fuzzy
-#| msgid "Update Device"
-msgid "Update"
-msgstr "Actualitza el dispositiu"
-
-#: qml/Wizard/Pages/UpdateDelegate.qml:125
-#, fuzzy
-#| msgid "Downloading"
-msgid "Download"
-msgstr "S'està baixant"
-
-#: qml/Wizard/Pages/UpdateDelegate.qml:131
-msgid "Resume"
-msgstr ""
-
-#: qml/Wizard/Pages/UpdateDelegate.qml:138
-msgid "Pause"
-msgstr ""
-
-#: qml/Wizard/Pages/UpdateDelegate.qml:142
-msgid "Install…"
-msgstr ""
-
-#: qml/Wizard/Pages/UpdateDelegate.qml:144
-msgid "Install"
-msgstr ""
-
-#: qml/Wizard/Pages/UpdateDelegate.qml:148
-msgid "Open"
-msgstr ""
-
-#: qml/Wizard/Pages/UpdateDelegate.qml:216
-msgid "Installing"
-msgstr ""
-
-#: qml/Wizard/Pages/UpdateDelegate.qml:220
-msgid "Paused"
-msgstr ""
-
-#: qml/Wizard/Pages/UpdateDelegate.qml:223
-msgid "Waiting to download"
-msgstr ""
-=======
 msgid "Update"
 msgstr "Actualitza"
 
@@ -1202,38 +939,10 @@
 #: qml/Wizard/Pages/UpdateDelegate.qml:223
 msgid "Waiting to download"
 msgstr "S'està esperant per descarregar"
->>>>>>> d52dc2c9
 
 #: qml/Wizard/Pages/UpdateDelegate.qml:279
 #, qt-format
 msgid "%1 of %2"
-<<<<<<< HEAD
-msgstr ""
-
-#: qml/Wizard/Pages/UpdateDelegate.qml:283
-#, fuzzy
-#| msgid "Downloading"
-msgid "Downloaded"
-msgstr "S'està baixant"
-
-#: qml/Wizard/Pages/UpdateDelegate.qml:286
-#, fuzzy
-#| msgid "Also installed"
-msgid "Installed"
-msgstr "També instal·lat"
-
-#: qml/Wizard/Pages/UpdateDelegate.qml:291
-#, fuzzy, qt-format
-#| msgid "Update Device"
-msgid "Updated %1"
-msgstr "Actualitza el dispositiu"
-
-#: qml/Wizard/Pages/UpdateDelegate.qml:315
-#, fuzzy
-#| msgid "Update Device"
-msgid "Update failed"
-msgstr "Actualitza el dispositiu"
-=======
 msgstr "%1 de %2"
 
 #: qml/Wizard/Pages/UpdateDelegate.qml:283
@@ -1252,7 +961,6 @@
 #: qml/Wizard/Pages/UpdateDelegate.qml:315
 msgid "Update failed"
 msgstr "L'actualització ha fallat"
->>>>>>> d52dc2c9
 
 #: qml/Wizard/PasswordMeter.qml:87
 msgid "Password too short"
@@ -1282,86 +990,6 @@
 msgid "Very weak password"
 msgstr "La contrasenya és molt dèbil"
 
-<<<<<<< HEAD
-#~ msgctxt "Button: Open the Ubuntu Store"
-#~ msgid "Store"
-#~ msgstr "Botiga"
-
-#~ msgctxt "Button: Start a search in the current dash scope"
-#~ msgid "Search"
-#~ msgstr "Cerca"
-
-#~ msgctxt "Button: Show the current dash scope settings"
-#~ msgid "Settings"
-#~ msgstr "Paràmetres"
-
-#~ msgid "Remove from Favorites"
-#~ msgstr "Suprimeix dels preferits"
-
-#~ msgid "Add to Favorites"
-#~ msgstr "Afegeix als preferits"
-
-#~ msgid "Refine your results"
-#~ msgstr "Refineu els resultats"
-
-#~ msgid "Reset"
-#~ msgstr "Restableix"
-
-#~ msgid "Show less"
-#~ msgstr "Mostra menys"
-
-#~ msgid "Show all"
-#~ msgstr "Mostra-ho tot"
-
-#~ msgctxt "Label: Hint for dash search line edit"
-#~ msgid "Search"
-#~ msgstr "Cerca"
-
-#~ msgid "Recent Searches"
-#~ msgstr "Cerques recents"
-
-#~ msgid "Clear All"
-#~ msgstr "Neteja-ho tot"
-
-#~ msgid "More..."
-#~ msgstr "Més..."
-
-#~ msgid "Less..."
-#~ msgstr "Menys..."
-
-#~ msgid "Send"
-#~ msgstr "Envia"
-
-#~ msgid "Rate this"
-#~ msgstr "Puntueu-ho"
-
-#~ msgid "Add a review"
-#~ msgstr "Afegiu una ressenya"
-
-#~ msgid "Pull to refresh…"
-#~ msgstr "Estireu per actualitzar..."
-
-#~ msgid "Release to refresh…"
-#~ msgstr "Deixeu anar per actualitzar..."
-
-#~ msgid "Enable location data"
-#~ msgstr "Habilita les dades d'ubicació"
-
-#~ msgid "Manage"
-#~ msgstr "Gestiona"
-
-#~ msgid "Home"
-#~ msgstr "Inici"
-
-#~ msgctxt "Apps sorted alphabetically"
-#~ msgid "A-Z"
-#~ msgstr "A-Z"
-
-#~ msgid "More apps in the store"
-#~ msgstr "Més aplicacions a la botiga"
-
-=======
->>>>>>> d52dc2c9
 #~ msgid "Location Services"
 #~ msgstr "Serveis d'ubicació"
 
@@ -1388,23 +1016,6 @@
 #~ msgid "You can change it later in System Settings."
 #~ msgstr "Podeu canviar-ho més tard a Paràmetres del sistema."
 
-<<<<<<< HEAD
-#~ msgid "Privacy Policy"
-#~ msgstr "Política de privacitat"
-
-#~ msgid "Help Us Improve"
-#~ msgstr "Ajudeu-nos a millorar"
-
-#~ msgid "Improve system performance by sending us crashes and error reports."
-#~ msgstr ""
-#~ "Milloreu el rendiment del sistema enviant-nos informes de fallades i "
-#~ "errors."
-
-#~ msgid "Privacy policy"
-#~ msgstr "Política de privacitat"
-
-=======
->>>>>>> d52dc2c9
 #~ msgid "Terms & Conditions"
 #~ msgstr "Condicions generals"
 
@@ -1834,14 +1445,4 @@
 #~ msgstr "Llisqueu cap amunt per gestionar l'aplicació"
 
 #~ msgid "Swipe up to add a contact"
-<<<<<<< HEAD
-#~ msgstr "Llisqueu per afegir un contacte"
-
-#~ msgid "Takes a screenshot of a window."
-#~ msgstr "Crea una captura de pantalla d'una finestra"
-
-#~ msgid "Super + 0 to 9"
-#~ msgstr "Super + 0 a 9"
-=======
-#~ msgstr "Llisqueu per afegir un contacte"
->>>>>>> d52dc2c9
+#~ msgstr "Llisqueu per afegir un contacte"
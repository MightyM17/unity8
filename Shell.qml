--- conflicted
+++ resolved
@@ -340,19 +340,11 @@
 
             DragHandle {
                 id: stagesRevealer
-<<<<<<< HEAD
 
                 anchors.top: parent.top
                 anchors.bottom: parent.bottom
                 anchors.right: parent.left
 
-=======
-
-                anchors.top: parent.top
-                anchors.bottom: parent.bottom
-                anchors.right: parent.left
-
->>>>>>> 3a040ccb
                 width: shell.edgeSize
                 direction: Direction.Leftwards
                 enabled: mainStage.applications.count > 0 || sideStage.applications.count > 0

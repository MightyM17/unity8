--- conflicted
+++ resolved
@@ -347,83 +347,9 @@
         }
     }
 
-<<<<<<< HEAD
     Connections {
         id: sessionConnection
         target: SessionManager
-=======
-    Lockscreen {
-        id: lockscreen
-        objectName: "lockscreen"
-
-        readonly property int backgroundTopMargin: -panel.panelHeight
-
-        hides: [launcher, panel.indicators, hud]
-        shown: false
-        enabled: true
-        showAnimation: StandardAnimation { property: "opacity"; to: 1 }
-        hideAnimation: StandardAnimation { property: "opacity"; to: 0 }
-        y: panel.panelHeight
-        x: required ? 0 : - width
-        width: parent.width
-        height: parent.height - panel.panelHeight
-        background: shell.background
-
-        onEntered: LightDM.Greeter.respond(passphrase);
-        onCancel: greeter.show()
-
-        Component.onCompleted: {
-            if (LightDM.Users.count == 1) {
-                LightDM.Greeter.authenticate(LightDM.Users.data(0, LightDM.UserRoles.NameRole))
-                greeter.selected(0)
-            }
-        }
-    }
-
-    Connections {
-        target: LightDM.Greeter
-
-        onShowPrompt: {
-            if (LightDM.Users.count == 1) {
-                // TODO: There's no better way for now to determine if its a PIN or a passphrase.
-                if (text == "PIN") {
-                    lockscreen.alphaNumeric = false
-                } else {
-                    lockscreen.alphaNumeric = true
-                }
-                lockscreen.placeholderText = i18n.tr("Please enter %1").arg(text);
-                lockscreen.show();
-            }
-        }
-
-        onAuthenticationComplete: {
-            if (LightDM.Greeter.promptless) {
-                return;
-            }
-            if (LightDM.Greeter.authenticated) {
-                lockscreen.hide();
-            } else {
-                lockscreen.clear(true);
-            }
-        }
-    }
-
-    Greeter {
-        id: greeter
-        objectName: "greeter"
-
-        available: true
-        hides: [launcher, panel.indicators, hud]
-        shown: true
-
-        defaultBackground: shell.background
-
-        y: panel.panelHeight
-        width: parent.width
-        height: parent.height - panel.panelHeight
-
-        dragHandleWidth: shell.edgeSize
->>>>>>> 36f751da
 
         property var previousMainApp: null
         property var previousSideApp: null

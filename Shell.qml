--- conflicted
+++ resolved
@@ -22,11 +22,8 @@
 import Ubuntu.Gestures 0.1
 import Unity.Launcher 0.1
 import Powerd 0.1
-<<<<<<< HEAD
+import SessionBroadcast 0.1
 import SessionManager 0.1
-=======
-import SessionBroadcast 0.1
->>>>>>> 86d8f81a
 import "Dash"
 import "Launcher"
 import "Panel"
@@ -404,7 +401,6 @@
     }
 
     function showHome() {
-        greeter.hide()
         // Animate if moving between application and dash
         if (!stages.shown) {
             dash.setCurrentScope("home.scope", true, false)
@@ -499,21 +495,8 @@
             anchors.bottom: parent.bottom
             width: parent.width
             dragAreaWidth: shell.edgeSize
-<<<<<<< HEAD
             available: edgeDemo.launcherEnabled
-            onDashItemSelected: {
-                // Animate if moving between application and dash
-                if (!stages.shown) {
-                    dash.setCurrentScope("home.scope", true, false)
-                } else {
-                    dash.setCurrentScope("home.scope", false, false)
-                }
-                stages.hide();
-            }
-=======
-            available: (!greeter.shown || greeter.narrowMode) && edgeDemo.launcherEnabled
             onDashItemSelected: showHome()
->>>>>>> 86d8f81a
             onDash: {
                 if (stages.shown) {
                     dash.setCurrentScope("applications.scope", true, false)

--- conflicted
+++ resolved
@@ -501,19 +501,14 @@
             anchors.bottom: parent.bottom
             width: parent.width
             dragAreaWidth: shell.edgeSize
-<<<<<<< HEAD
             available: edgeDemo.launcherEnabled
-            onDashItemSelected: showHome(true)
-=======
-            available: (!greeter.shown || greeter.narrowMode) && edgeDemo.launcherEnabled
-
             onShowDashHome: {
                 if (edgeDemo.running)
                     return;
 
-                showHome()
-            }
->>>>>>> 7e7264ac
+                showHome(true)
+            }
+
             onDash: {
                 if (stages.shown) {
                     stages.hide();
@@ -522,13 +517,9 @@
             }
             onDashSwipeChanged: if (dashSwipe && stages.shown) dash.setCurrentScope("applications.scope", false, true)
             onLauncherApplicationSelected:{
-<<<<<<< HEAD
-=======
                 if (edgeDemo.running)
                     return;
 
-                greeter.hide()
->>>>>>> 7e7264ac
                 shell.activateApplication(appId)
             }
             onShownChanged: {

--- conflicted
+++ resolved
@@ -117,46 +117,7 @@
         id: backgroundSettings
         schema.id: "org.gnome.desktop.background"
     }
-<<<<<<< HEAD
     backgroundSource: backgroundSettings.pictureUri
-=======
-    property url gSettingsPicture: backgroundSettings.pictureUri != undefined && backgroundSettings.pictureUri.length > 0 ? backgroundSettings.pictureUri : shell.defaultBackground
-    onGSettingsPictureChanged: {
-        shell.background = gSettingsPicture
-    }
-
-    // This is a dummy image that is needed to determine if the picture url
-    // in backgroundSettings points to a valid picture file.
-    // We can't do this with the real background image because setting a
-    // new source in onStatusChanged triggers a binding loop detection
-    // inside Image, which causes it not to render even though a valid source
-    // would be set. We don't mind about this image staying black and just
-    // use it for verification to populate the source for the real
-    // background image.
-    Image {
-        source: shell.background
-        height: 0
-        width: 0
-        sourceSize.height: 0
-        sourceSize.width: 0
-        onStatusChanged: {
-            if (status == Image.Error && source != shell.defaultBackground) {
-                shell.background = defaultBackground
-            }
-        }
-    }
-
-    OSKController {
-        anchors.fill: parent // as needs to know the geometry of the shell
-    }
-
-    VolumeControl {
-        id: volumeControl
-    }
-
-    Keys.onVolumeUpPressed: volumeControl.volumeUp()
-    Keys.onVolumeDownPressed: volumeControl.volumeDown()
->>>>>>> 047d7820
 
     Item {
         id: underlay
@@ -241,12 +202,7 @@
 
             property bool fullyShown: shown && x == 0 && parent.x == 0
             property bool fullyHidden: !shown && x == width
-<<<<<<< HEAD
-            hides: [launcher, panel.indicators]
-=======
-            available: !greeter.shown
             hides: [panel.indicators]
->>>>>>> 047d7820
             shown: false
             opacity: 1.0
             showAnimation: StandardAnimation { property: "x"; duration: 350; to: 0; easing.type: Easing.OutCubic }
@@ -398,98 +354,6 @@
         }
     }
 
-<<<<<<< HEAD
-=======
-    Lockscreen {
-        id: lockscreen
-        hides: [launcher, panel.indicators, hud]
-        shown: false
-        enabled: true
-        showAnimation: StandardAnimation { property: "opacity"; to: 1 }
-        hideAnimation: StandardAnimation { property: "opacity"; to: 0 }
-        y: panel.panelHeight
-        x: required ? 0 : - width
-        width: parent.width
-        height: parent.height - panel.panelHeight
-        background: shell.background
-
-        onUnlocked: lockscreen.hide()
-        onCancel: greeter.show()
-
-        Component.onCompleted: {
-            if (LightDM.Users.count == 1) {
-                LightDM.Greeter.authenticate(LightDM.Users.data(0, LightDM.UserRoles.NameRole))
-                greeter.selected(0)
-            }
-        }
-    }
-
-    Connections {
-        target: LightDM.Greeter
-
-        onShowPrompt: {
-            if (LightDM.Users.count == 1) {
-                // TODO: There's no better way for now to determine if its a PIN or a passphrase.
-                if (text == "PIN") {
-                    lockscreen.alphaNumeric = false
-                } else {
-                    lockscreen.alphaNumeric = true
-                }
-                lockscreen.placeholderText = i18n.tr("Please enter %1").arg(text);
-                lockscreen.show();
-            }
-        }
-    }
-
-    Greeter {
-        id: greeter
-        objectName: "greeter"
-
-        available: true
-        hides: [launcher, panel.indicators, hud]
-        shown: true
-
-        y: panel.panelHeight
-        width: parent.width
-        height: parent.height - panel.panelHeight
-
-        dragHandleWidth: shell.edgeSize
-
-        onShownChanged: {
-            if (shown) {
-                lockscreen.reset();
-                // If there is only one user, we start authenticating with that one here.
-                // If there are more users, the Greeter will handle that
-                if (LightDM.Users.count == 1) {
-                    LightDM.Greeter.authenticate(LightDM.Users.data(0, LightDM.UserRoles.NameRole));
-                    greeter.selected(0);
-                }
-                greeter.forceActiveFocus();
-            }
-        }
-
-        onUnlocked: greeter.hide()
-        onSelected: {
-            // Update launcher items for new user
-            var user = LightDM.Users.data(uid, LightDM.UserRoles.NameRole);
-            AccountsService.user = user;
-            LauncherModel.setUser(user);
-        }
-
-        onLeftTeaserPressedChanged: {
-            if (leftTeaserPressed) {
-                launcher.tease();
-            }
-        }
-    }
-
-    InputFilterArea {
-        anchors.fill: parent
-        blockInput: !applicationFocused || greeter.shown || lockscreen.shown || launcher.shown
-                    || panel.indicators.shown || hud.shown
-    }
-
->>>>>>> 047d7820
     Connections {
         id: powerConnection
         target: Powerd
@@ -636,12 +500,7 @@
                 }
             }
             onLauncherApplicationSelected:{
-<<<<<<< HEAD
-                shell.activateApplication(desktopFile)
-=======
-                greeter.hide()
                 shell.activateApplication(appId)
->>>>>>> 047d7820
             }
             onShownChanged: {
                 if (shown) {

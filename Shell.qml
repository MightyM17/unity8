--- conflicted
+++ resolved
@@ -15,7 +15,6 @@
  */
 
 import QtQuick 2.0
-import GSettings 1.0
 import Ubuntu.Application 0.1
 import Ubuntu.Components 0.1
 import Ubuntu.Gestures 0.1
@@ -35,17 +34,6 @@
 BasicShell {
     id: shell
 
-<<<<<<< HEAD
-=======
-    // this is only here to select the width / height of the window if not running fullscreen
-    property bool tablet: false
-    width: tablet ? units.gu(160) : applicationArguments.hasGeometry() ? applicationArguments.width() : units.gu(40)
-    height: tablet ? units.gu(100) : applicationArguments.hasGeometry() ? applicationArguments.height() : units.gu(71)
-
-    property real edgeSize: units.gu(2)
-    property url defaultBackground: shell.width >= units.gu(60) ? "graphics/tablet_background.jpg" : "graphics/phone_background.jpg"
-    property url background
->>>>>>> 74c685c7
     readonly property real panelHeight: panel.panelHeight
 
     property bool dashShown: dash.shown
@@ -113,46 +101,6 @@
         }
     }
 
-<<<<<<< HEAD
-=======
-    GSettings {
-        id: backgroundSettings
-        schema.id: "org.gnome.desktop.background"
-    }
-    property url gSettingsPicture: backgroundSettings.pictureUri != undefined && backgroundSettings.pictureUri.length > 0 ? backgroundSettings.pictureUri : shell.defaultBackground
-    onGSettingsPictureChanged: {
-        shell.background = gSettingsPicture
-    }
-
-    // This is a dummy image that is needed to determine if the picture url
-    // in backgroundSettings points to a valid picture file.
-    // We can't do this with the real background image because setting a
-    // new source in onStatusChanged triggers a binding loop detection
-    // inside Image, which causes it not to render even though a valid source
-    // would be set. We don't mind about this image staying black and just
-    // use it for verification to populate the source for the real
-    // background image.
-    Image {
-        source: shell.background
-        height: 0
-        width: 0
-        sourceSize.height: 0
-        sourceSize.width: 0
-        onStatusChanged: {
-            if (status == Image.Error && source != shell.defaultBackground) {
-                shell.background = defaultBackground
-            }
-        }
-    }
-
-    VolumeControl {
-        id: volumeControl
-    }
-
-    Keys.onVolumeUpPressed: volumeControl.volumeUp()
-    Keys.onVolumeDownPressed: volumeControl.volumeDown()
-
->>>>>>> 74c685c7
     Item {
         id: underlay
         objectName: "underlay"
@@ -383,89 +331,6 @@
         }
     }
 
-<<<<<<< HEAD
-=======
-    Lockscreen {
-        id: lockscreen
-        hides: [launcher, panel.indicators, hud]
-        shown: false
-        enabled: true
-        showAnimation: StandardAnimation { property: "opacity"; to: 1 }
-        hideAnimation: StandardAnimation { property: "opacity"; to: 0 }
-        y: panel.panelHeight
-        x: required ? 0 : - width
-        width: parent.width
-        height: parent.height - panel.panelHeight
-        background: shell.background
-
-        onUnlocked: lockscreen.hide()
-        onCancel: greeter.show()
-
-        Component.onCompleted: {
-            if (LightDM.Users.count == 1) {
-                LightDM.Greeter.authenticate(LightDM.Users.data(0, LightDM.UserRoles.NameRole))
-            }
-        }
-    }
-
-    Connections {
-        target: LightDM.Greeter
-
-        onShowPrompt: {
-            if (LightDM.Users.count == 1) {
-                // TODO: There's no better way for now to determine if its a PIN or a passphrase.
-                if (text == "PIN") {
-                    lockscreen.alphaNumeric = false
-                } else {
-                    lockscreen.alphaNumeric = true
-                }
-                lockscreen.placeholderText = i18n.tr("Please enter %1").arg(text);
-                lockscreen.show();
-            }
-        }
-    }
-
-    Greeter {
-        id: greeter
-        objectName: "greeter"
-
-        available: true
-        hides: [launcher, panel.indicators, hud]
-        shown: true
-
-        y: panel.panelHeight
-        width: parent.width
-        height: parent.height - panel.panelHeight
-
-        dragHandleWidth: shell.edgeSize
-
-        onShownChanged: {
-            if (shown) {
-                lockscreen.reset();
-                // If there is only one user, we start authenticating with that one here.
-                // If there are more users, the Greeter will handle that
-                if (LightDM.Users.count == 1) {
-                    LightDM.Greeter.authenticate(LightDM.Users.data(0, LightDM.UserRoles.NameRole));
-                }
-                greeter.forceActiveFocus();
-            }
-        }
-
-        onUnlocked: greeter.hide()
-
-        onLeftTeaserPressedChanged: {
-            if (leftTeaserPressed) {
-                launcher.tease();
-            }
-        }
-    }
-
-    InputFilterArea {
-        anchors.fill: parent
-        blockInput: greeter.shown || lockscreen.shown
-    }
-
->>>>>>> 74c685c7
     Connections {
         id: powerConnection
         target: Powerd

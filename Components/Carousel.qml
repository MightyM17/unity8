/*
 * Copyright (C) 2013 Canonical, Ltd.
 *
 * This program is free software; you can redistribute it and/or modify
 * it under the terms of the GNU General Public License as published by
 * the Free Software Foundation; version 3.
 *
 * This program is distributed in the hope that it will be useful,
 * but WITHOUT ANY WARRANTY; without even the implied warranty of
 * MERCHANTABILITY or FITNESS FOR A PARTICULAR PURPOSE.  See the
 * GNU General Public License for more details.
 *
 * You should have received a copy of the GNU General Public License
 * along with this program.  If not, see <http://www.gnu.org/licenses/>.
 */

import QtQuick 2.0
import Ubuntu.Components 0.1
import "carousel.js" as CarouselJS

/*! The Carousel component presents the items of a model in a carousel view. It's similar to a
    cover flow. But it stops at it's boundaries (therefore no PathView is used).
  */
Item {
    id: carousel

<<<<<<< HEAD
    clip: true // FIXME ?
=======
    /// The component to be used as delegate. This component has to be derived from BaseCarouselDelegate
>>>>>>> a9e5def9
    property Component itemComponent
    /// Model for the Carousel, which has to be a model usable by a ListView
    property alias model: listView.model
    /// A minimal width of a tile can be set here. Per default a best fit will be calculated
    property alias minimumTileWidth: listView.minimumTileWidth
    /// Sets the number of tiles that are visible
    property alias pathItemCount: listView.pathItemCount
    /// Aspect ratio of the tiles width/height
    property alias tileAspectRatio: listView.tileAspectRatio
    /// Used to cache some delegates for performance reasons. See the ListView documentation for details
    property alias cacheBuffer: listView.cacheBuffer
    /// Width of the "draw buffer" in pixel. The drawBuffer is an additional area at start/end where
    /// items drawn, even if it is not in the visible area.
    /// cacheBuffer controls only the to retain delegates outside the visible area (and is used on top of the drawBuffer)
    /// see https://bugreports.qt-project.org/browse/QTBUG-29173
    property int drawBuffer: width / pathItemCount // an "ok" value - but values used from the listView cause loops
    /// The selected item can be shown in a different size controlled by selectedItemScaleFactor
    property real selectedItemScaleFactor: 1.1

    /// Emitted when the user clicked on an item
    /// @param index is the index of the clicked item
    /// @param delegateItem is the clicked component/delegate itself
    /// @param itemY is y of the clicked delegate
    signal clicked(int index, var delegateItem, real itemY)

    implicitHeight: listView.tileHeight * selectedItemScaleFactor

    /* Basic idea behind the carousel effect is to move the items of the delegates (compacting /stuffing them).
       One drawback is, that more delegates have to be drawn than usually. As some items are moved from the
       invisible to the visible area. Setting the cacheBuffer does not fix this.
       See https://bugreports.qt-project.org/browse/QTBUG-29173
       Therefore the ListView has negative left and right anchors margins, and in addition a header
       and footer item to compensate that.

       The scaling of the items is controlled by the variable continuousIndex, described below. */
    ListView {
        id: listView

        property real minimumTileWidth: 0
        property real newContentX: -1
        property real pathItemCount: referenceWidth / referenceTileWidth
        property real tileAspectRatio: 1

        /* The positioning and scaling of the items in the carousel is based on the variable
           'continuousIndex', a continuous real variable between [0, 'carousel.model.count'],
           roughly representing the index of the item that is prioritised over the others.
           'continuousIndex' is not linear, but is weighted depending on if it is close
           to the beginning of the content (beginning phase), in the middle (middle phase)
           or at the end (end phase).
           Each tile is scaled and transformed in proportion to the difference between
           its own index and continuousIndex.
           To efficiently calculate continuousIndex, we have these values:
            - 'gapToMiddlePhase' gap in pixels between beginning and middle phase
            - 'gapToEndPhase' gap in pixels between middle and end phase
            - 'kGapEnd' constant used to calculate 'continuousIndex' in end phase
            - 'kMiddleIndex' constant used to calculate 'continuousIndex' in middle phase
            - 'kXBeginningEnd' constant used to calculate 'continuousIndex' in beginning and end phase
            - 'realContentWidth' the width of all the delegates only (without header/footer)
            - 'realContentX' the 'contentX' of the listview ignoring the 'drawBuffer'
            - 'realWidth' the 'width' of the listview, as it is used as component. */

        readonly property real gapToMiddlePhase: Math.min(realWidth / 2 - tileWidth / 2, (realContentWidth - realWidth) / 2)
        readonly property real gapToEndPhase: realContentWidth - realWidth - gapToMiddlePhase
        readonly property real kGapEnd: kMiddleIndex * (1 - gapToEndPhase / gapToMiddlePhase)
        readonly property real kMiddleIndex: (realWidth / 2) / tileWidth - 0.5
        readonly property real kXBeginningEnd: 1 / tileWidth + kMiddleIndex / gapToMiddlePhase
        readonly property real maximumItemTranslation: (listView.tileWidth * 3) / listView.scaleFactor
        readonly property real realContentWidth: contentWidth - 2 * carousel.drawBuffer
        readonly property real realContentX: contentX + carousel.drawBuffer
        readonly property real realPathItemCount: Math.min(realWidth / tileWidth, pathItemCount)
        readonly property real realWidth: carousel.width
        readonly property real referenceGapToMiddlePhase: realWidth / 2 - tileWidth / 2
        readonly property real referencePathItemCount: referenceWidth / referenceTileWidth
        readonly property real referenceWidth: 848
        readonly property real referenceTileWidth: 175
        readonly property real scaleFactor: tileWidth / referenceTileWidth
        readonly property real tileWidth: Math.max(realWidth / pathItemCount, minimumTileWidth)
        readonly property real tileHeight: tileWidth / tileAspectRatio
        readonly property real translationXViewFactor: 0.2 * (referenceGapToMiddlePhase / gapToMiddlePhase)
        readonly property real verticalMargin: (parent.height - tileHeight) / 2
        readonly property real visibleTilesScaleFactor: realPathItemCount / referencePathItemCount

        anchors {
            fill: parent
            topMargin: verticalMargin
            bottomMargin: verticalMargin
            // extending the "drawing area"
            leftMargin: -carousel.drawBuffer
            rightMargin: -carousel.drawBuffer
        }

        /* The header and footer help to "extend" the area, the listview draws items.
           This together with anchors.leftMargin and anchors.rightMargin. */
        header: Item {
            width: carousel.drawBuffer
            height: listView.tileHeight
        }
        footer: Item {
            width: carousel.drawBuffer
            height: listView.tileHeight
        }

        boundsBehavior: Flickable.StopAtBounds
        cacheBuffer: carousel.cacheBuffer
        flickDeceleration: Math.max(1500 * Math.pow(realWidth / referenceWidth, 1.5), 1500) // 1500 is platform default
        maximumFlickVelocity: Math.max(2500 * Math.pow(realWidth / referenceWidth, 1.5), 2500) // 2500 is platform default
        orientation: ListView.Horizontal

        function itemClicked(index, delegateItem) {
            var x = CarouselJS.getXFromContinuousIndex(index,
                                                       realWidth,
                                                       realContentWidth,
                                                       tileWidth,
                                                       gapToMiddlePhase,
                                                       gapToEndPhase,
                                                       carousel.drawBuffer)

            if (Math.abs(x - contentX) < 1) {
                /* We're clicking the selected item and
                   we're in the neighbourhood of radius 1 pixel from it.
                   Let's emit the clicked signal. */
                carousel.clicked(index, delegateItem, delegateItem.y)
                return
            }

            stepAnimation.stop()
            newContentXAnimation.stop()

            newContentX = x
            newContentXAnimation.start()
        }

        onMovementStarted: {
            stepAnimation.stop()
            newContentXAnimation.stop()
            newContentX = -1
        }
        onMovementEnded: {
            if (realContentX > 0 && realContentX < realContentWidth - realWidth)
                stepAnimation.start()
        }

        SmoothedAnimation {
            id: stepAnimation

            target: listView
            property: "contentX"
            to: CarouselJS.getXFromContinuousIndex(listView.selectedIndex,
                                                   listView.realWidth,
                                                   listView.realContentWidth,
                                                   listView.tileWidth,
                                                   listView.gapToMiddlePhase,
                                                   listView.gapToEndPhase,
                                                   carousel.drawBuffer)
            duration: 450
            velocity: 200
            easing.type: Easing.InOutQuad
        }

        SequentialAnimation {
            id: newContentXAnimation

            NumberAnimation {
                target: listView
                property: "contentX"
                from: listView.contentX
                to: listView.newContentX
                duration: 300
                easing.type: Easing.InOutQuad
            }
            ScriptAction {
                script: listView.newContentX = -1
            }
        }

        readonly property int selectedIndex: Math.round(continuousIndex)
        readonly property real continuousIndex: CarouselJS.getContinuousIndex(listView.realContentX,
                                                                              listView.tileWidth,
                                                                              listView.gapToMiddlePhase,
                                                                              listView.gapToEndPhase,
                                                                              listView.kGapEnd,
                                                                              listView.kMiddleIndex,
                                                                              listView.kXBeginningEnd)

        property real viewTranslation: CarouselJS.getViewTranslation(listView.realContentX,
                                                                     listView.tileWidth,
                                                                     listView.gapToMiddlePhase,
                                                                     listView.gapToEndPhase,
                                                                     listView.translationXViewFactor)

        delegate: Loader {
            property bool explicitlyScaled: explicitScaleFactor == carousel.selectedItemScaleFactor
            property real explicitScaleFactor: explicitScale ? carousel.selectedItemScaleFactor : 1.0
            readonly property bool explicitScale: (!listView.moving ||
                                                   listView.realContentX <= 0 ||
                                                   listView.realContentX >= listView.realContentWidth - listView.realWidth) &&
                                                  listView.newContentX < 0 &&
                                                  index === listView.selectedIndex
            readonly property real cachedTiles: listView.realPathItemCount + carousel.drawBuffer / listView.tileWidth
            readonly property real distance: listView.continuousIndex - index
            readonly property real itemTranslationScale: CarouselJS.getItemScale(0.5,
                                                                                 (index + 0.5), // good approximation of scale while changing selected item
                                                                                 listView.count,
                                                                                 listView.visibleTilesScaleFactor)
            readonly property real itemScale: CarouselJS.getItemScale(distance,
                                                                      listView.continuousIndex,
                                                                      listView.count,
                                                                      listView.visibleTilesScaleFactor)
            readonly property real translationX: CarouselJS.getItemTranslation(index,
                                                                               listView.selectedIndex,
                                                                               distance,
                                                                               itemScale,
                                                                               itemTranslationScale,
                                                                               listView.maximumItemTranslation)

            width: listView.tileWidth
            height: listView.tileHeight
            scale: itemScale * explicitScaleFactor
            sourceComponent: itemComponent
            z: cachedTiles - Math.abs(index - listView.selectedIndex)

            transform: Translate {
                x: listView.viewTranslation + translationX * listView.scaleFactor
            }

            Behavior on explicitScaleFactor {
                SequentialAnimation {
                    ScriptAction {
                        script: if (!explicitScale)
                                    explicitlyScaled = false
                    }
                    NumberAnimation {
                        duration: explicitScaleFactor === 1.0 ? 250 : 150
                        easing.type: Easing.InOutQuad
                    }
                    ScriptAction {
                        script: if (explicitScale)
                                    explicitlyScaled = true
                    }
                }
            }

            onLoaded: {
                item.explicitlyScaled = Qt.binding(function() { return explicitlyScaled; })
                item.model = Qt.binding(function() { return model; })
            }

            MouseArea {
                id: mouseArea

                anchors.fill: parent

                onClicked: listView.itemClicked(index, item)
            }
        }
    }
}<|MERGE_RESOLUTION|>--- conflicted
+++ resolved
@@ -24,11 +24,7 @@
 Item {
     id: carousel
 
-<<<<<<< HEAD
-    clip: true // FIXME ?
-=======
     /// The component to be used as delegate. This component has to be derived from BaseCarouselDelegate
->>>>>>> a9e5def9
     property Component itemComponent
     /// Model for the Carousel, which has to be a model usable by a ListView
     property alias model: listView.model

--- conflicted
+++ resolved
@@ -41,25 +41,9 @@
 
     function hideEdgeDemoInShell() {
         AccountsService.demoEdges = false;
-<<<<<<< HEAD
-        d.showEdgeDemo = false;
         stopDemo();
     }
 
-=======
-        stopDemo();
-    }
-
-    function hideEdgeDemoInGreeter() {
-        // TODO: AccountsService.demoEdges = false as lightdm user
-    }
-
-    function hideEdgeDemos() {
-        hideEdgeDemoInGreeter();
-        hideEdgeDemoInShell();
-    }
-
->>>>>>> 047d7820
     function stopDemo() {
         launcherEnabled = true
         dashEnabled = true
@@ -81,12 +65,7 @@
         panelEnabled = false;
         panelContentEnabled = false;
 
-        // Begin with either greeter or dash, depending on which is visible
-        if (greeter && greeter.shown) {
-            startRightEdgeDemo()
-        } else {
-            startTopEdgeDemo()
-        }
+        startTopEdgeDemo()
     }
 
     QtObject {
@@ -97,16 +76,6 @@
         property QtObject leftEdgeDemo
         property QtObject finalEdgeDemo
         property bool showEdgeDemo: AccountsService.demoEdges
-<<<<<<< HEAD
-
-        onShowEdgeDemoChanged: {
-            if (!d.overlay && d.showEdgeDemo) {
-                d.overlay = Qt.createComponent("EdgeDemoOverlay.qml")
-                startTopEdgeDemo()
-            }
-        }
-=======
-        property bool showEdgeDemoInGreeter: AccountsService.demoEdges // TODO: AccountsService.demoEdges as lightdm user
 
         onShowEdgeDemoChanged: {
             stopDemo()
@@ -114,38 +83,6 @@
                 startDemo()
             }
         }
-    }
-
-    function startRightEdgeDemo() {
-        if (demo.greeter) {
-            d.rightEdgeDemo = d.overlay.createObject(demo.greeter, {
-                "edge": "right",
-                "title": i18n.tr("Right edge"),
-                "text": i18n.tr("Try swiping from the right edge to unlock the phone"),
-                "anchors.fill": demo.greeter,
-            });
-        }
-        if (d.rightEdgeDemo) {
-            d.rightEdgeDemo.onSkip.connect(demo.hideEdgeDemos)
-        } else {
-            stopDemo();
-        }
-    }
-
-    Connections {
-        target: demo.greeter
-
-        function hide() {
-            if (d.rightEdgeDemo && d.rightEdgeDemo.available) {
-                d.rightEdgeDemo.hide()
-                hideEdgeDemoInGreeter()
-                startTopEdgeDemo()
-            }
-        }
-
-        onUnlocked: hide()
-        onShownChanged: if (!greeter.shown) hide()
->>>>>>> 047d7820
     }
 
     function startTopEdgeDemo() {

/*
 * Copyright (C) 2013 Canonical, Ltd.
 *
 * This program is free software; you can redistribute it and/or modify
 * it under the terms of the GNU General Public License as published by
 * the Free Software Foundation; version 3.
 *
 * This program is distributed in the hope that it will be useful,
 * but WITHOUT ANY WARRANTY; without even the implied warranty of
 * MERCHANTABILITY or FITNESS FOR A PARTICULAR PURPOSE.  See the
 * GNU General Public License for more details.
 *
 * You should have received a copy of the GNU General Public License
 * along with this program.  If not, see <http://www.gnu.org/licenses/>.
 */

import QtQuick 2.0
import Ubuntu.Components 0.1
import Ubuntu.Gestures 0.1

/*
 Put a DragHandle inside a Showable to enable the user to drag it from that handle.
 Main use case is to drag fullscreen Showables into the screen or off the screen.

 This example shows a DragHandle placed on the right corner of a Showable, used
 to slide it away, off the screen.

  Showable {
    x: 0
    y: 0
    width: ... // screen width
    height: ... // screen height
    shown: true
    ...
    DragHandle {
        anchors.right: parent.right
        anchors.top: parent.top
        anchors.bottom: parent.bottom
        width: units.gu(2)

        direction: DirectionalDragArea::Leftwards
    }
  }

 */
EdgeDragArea {
    id: dragArea
    objectName: "dragHandle"

    // Disable most of the gesture recognition parameters by default when hinting is used as
    // it conflicts with the hinting idea.
    // The only part we keep in this situation is that it must be a single-finger gesture.
    distanceThreshold: hintDisplacement > 0 ? 0 : defaultDistanceThreshold
    maxSilenceTime: hintDisplacement > 0 ? 60*60*1000 : defaultMaxSilenceTime
    maxDeviation: hintDisplacement > 0 ? 999999 : defaultMaxDeviation

    property bool stretch: false

    property alias autoCompleteDragThreshold: dragEvaluator.dragThreshold

    // How far you can drag
    property real maxTotalDragDistance: {
        if (stretch) {
            0; // not enough context information to set a sensible default
        } else {
            Direction.isHorizontal(direction) ? parent.width : parent.height;
        }
    }

    property real hintDisplacement: 0
    SmoothedAnimation {
        id: hintingAnimation
        target: hintingAnimation
        property: "targetValue"
        duration: 150
        velocity: -1
        to: Direction.isPositive(direction) ? d.startValue + hintDisplacement
                                            : d.startValue - hintDisplacement
        property real targetValue
        onTargetValueChanged: {
            if (!running) {
                return;
            }

            if (Direction.isPositive(direction)) {
                if (parent[d.targetProp] < targetValue) {
                    parent[d.targetProp] = targetValue;
                }
            } else {
                if (parent[d.targetProp] > targetValue) {
                    parent[d.targetProp] = targetValue;
                }
            }
        }
    }

    // Private stuff
    QtObject {
        id: d
        property var previousStatus: undefined
        property real startValue
        property real minValue: Direction.isPositive(direction) ? startValue
                                                                : startValue - maxTotalDragDistance
        property real maxValue: Direction.isPositive(direction) ? startValue + maxTotalDragDistance
                                                                : startValue

        property var dragParent: dragArea.parent

        // The property of DragHandle's parent that will be modified
        property string targetProp: {
            if (stretch) {
                Direction.isHorizontal(direction) ? "width" : "height";
            } else {
                Direction.isHorizontal(direction) ? "x" : "y";
            }
        }

<<<<<<< HEAD
        function limitMovement(step) {
            var targetValue = MathUtils.clamp(dragParent[targetProp] + step, minValue, maxValue);
=======
        function limitMovement(inputStep) {
            var targetValue = MathLocal.clamp(dragParent[targetProp] + inputStep, minValue, maxValue);
>>>>>>> a6883d5f
            var step = targetValue - dragParent[targetProp];

            if (hintDisplacement == 0) {
                return step;
            }

            // we should not go behind hintingAnimation's current value
            if (Direction.isPositive(direction)) {
                if (dragParent[targetProp] + step < hintingAnimation.targetValue) {
                    step = hintingAnimation.targetValue - dragParent[targetProp];
                }
            } else {
                if (dragParent[targetProp] + step > hintingAnimation.targetValue) {
                    step = hintingAnimation.targetValue - dragParent[targetProp];
                }
            }

            return step;
        }

        function onFinishedRecognizedGesture() {
            if (dragEvaluator.shouldAutoComplete()) {
                completeDrag();
            } else {
                rollbackDrag();
            }
        }

        function completeDrag() {
            if (dragParent.shown) {
                dragParent.hide();
            } else {
                dragParent.show();
            }
        }

        function rollbackDrag() {
            if (dragParent.shown) {
                dragParent.show();
            } else {
                dragParent.hide();
            }
        }
    }

    property alias edgeDragEvaluator: dragEvaluator

    EdgeDragEvaluator {
        objectName: "edgeDragEvaluator"
        id: dragEvaluator
        trackedPosition: sceneDistance
        maxDragDistance: maxTotalDragDistance
        direction: dragArea.direction
    }

    onDistanceChanged: {
        if (status === DirectionalDragArea.Recognized) {
            // don't go the whole distance in order to smooth out the movement
            var step = distance * 0.3;

            step = d.limitMovement(step);

            parent[d.targetProp] += step;
        }
    }

    onStatusChanged: {
        if (status === DirectionalDragArea.WaitingForTouch) {
            hintingAnimation.stop();
            if (d.previousStatus === DirectionalDragArea.Recognized) {
                d.onFinishedRecognizedGesture();
            } else /* d.previousStatus === DirectionalDragArea.Undecided */ {
                // Gesture was rejected.
                d.rollbackDrag();
            }
        } else /* Undecided || Recognized */ {
            if (d.previousStatus === DirectionalDragArea.WaitingForTouch ||
                    d.previousStatus === undefined) {
                dragEvaluator.reset();
                d.startValue = parent[d.targetProp];
            }
            if (hintDisplacement > 0) {
                hintingAnimation.targetValue = d.startValue;
                hintingAnimation.start();
            }
        }

        d.previousStatus = status;
    }
}<|MERGE_RESOLUTION|>--- conflicted
+++ resolved
@@ -115,13 +115,8 @@
             }
         }
 
-<<<<<<< HEAD
-        function limitMovement(step) {
-            var targetValue = MathUtils.clamp(dragParent[targetProp] + step, minValue, maxValue);
-=======
         function limitMovement(inputStep) {
-            var targetValue = MathLocal.clamp(dragParent[targetProp] + inputStep, minValue, maxValue);
->>>>>>> a6883d5f
+            var targetValue = MathUtils.clamp(dragParent[targetProp] + inputStep, minValue, maxValue);
             var step = targetValue - dragParent[targetProp];
 
             if (hintDisplacement == 0) {

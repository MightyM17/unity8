/*
 * Copyright (C) 2013 Canonical, Ltd.
 *
 * This program is free software; you can redistribute it and/or modify
 * it under the terms of the GNU General Public License as published by
 * the Free Software Foundation; version 3.
 *
 * This program is distributed in the hope that it will be useful,
 * but WITHOUT ANY WARRANTY; without even the implied warranty of
 * MERCHANTABILITY or FITNESS FOR A PARTICULAR PURPOSE.  See the
 * GNU General Public License for more details.
 *
 * You should have received a copy of the GNU General Public License
 * along with this program.  If not, see <http://www.gnu.org/licenses/>.
 */

import QtQuick 2.0
import Ubuntu.Components 0.1
import Ubuntu.Components.Popups 0.1
import Ubuntu.Components.ListItems 0.1 as ListItem
<<<<<<< HEAD
import SessionManager 0.1
=======
import Unity 0.1
>>>>>>> b6b64c93

Item {
    /*!
     \preliminary
     The text that is shown inside the Page Header
     \qmlproperty string text
    */
    property alias text: label.text

    property bool searchEntryEnabled: false
    property alias searchQuery: searchField.text
    property ListModel searchHistory: SearchHistoryModel {}
    property Scope scope

    height: units.gu(8.5)
    implicitHeight: units.gu(8.5)

    function triggerSearch() {
        if (searchEntryEnabled) searchField.forceActiveFocus()
    }

    function resetSearch() {
        if (!searchHistory) return;

        searchHistory.addQuery(searchField.text);
        searchField.text = "";
        searchField.focus = false;
    }

    Connections {
        target: SessionManager
        onActiveChanged: if (!SessionManager.active) resetSearch()
    }

    Flickable {
        id: header
        anchors {
            left: parent.left
            right: parent.right
            top: parent.top
        }
        height: units.gu(6.5)

        interactive: false
        contentHeight: headerContainer.height
        clip: true

        contentY: searchField.activeFocus || searchField.text != "" ? searchContainer.y : headerContainer.y

        Behavior on contentY { NumberAnimation { duration: 200; easing.type: Easing.OutQuad } }

        // FIXME this could potentially be simplified to avoid all the containers
        Item {
            id: headerContainer

            width: parent.width
            height: childrenRect.height

            Item {
                id: textContainer

                width: header.width
                height: header.height

                Label {
                    id: label
                    anchors {
                        left: parent.left
                        leftMargin: units.gu(2)
                        right: parent.right
                        verticalCenter: parent.verticalCenter
                    }

                    color: Theme.palette.selected.backgroundText
                    opacity: 0.8
                    font.family: "Ubuntu"
                    font.weight: Font.Light
                    fontSize: "x-large"
                    elide: Text.ElideRight
                    style: Text.Raised
                    styleColor: "black"
                }
            }

            Item {
                id: searchContainer
                objectName: "searchContainer"

                visible: searchEntryEnabled

                property bool narrowMode: parent.width < label.contentWidth + units.gu(50)

                property bool active: searchField.text != "" || searchField.activeFocus
                property var popover: null

                anchors.right: textContainer.right
                height: header.height

                state:
                    if (active && narrowMode) "narrowActive"
                    else if (!active && narrowMode) "narrowInactive"
                    else if (active && !narrowMode) "active"
                    else if (!active && !narrowMode) "inactive"

                function openPopover() {
                    if (searchHistory.count > 0) {
                        searchContainer.popover = PopupUtils.open(popoverComponent, searchField,
                                                                  {
                                                                      "pointerTarget": pointerPositioner,
                                                                      "contentWidth": searchField.width,
                                                                      "edgeMargins": units.gu(1)
                                                                  }
                                                                 )
                    }
                }

                function closePopover() {
                    if (searchContainer.popover) PopupUtils.close(searchContainer.popover)
                }

                onActiveFocusChanged: if (!activeFocus) { searchHistory.addQuery(searchField.text) }

                TextField {
                    id: searchField

                    anchors.fill: parent
                    anchors.margins: units.gu(1)

                    hasClearButton: false

                    primaryItem: AbstractButton {
                        enabled: searchField.text != "" && !searchIndicator.running
                        onClicked: {
                            if (searchField.text != "") {
                                searchHistory.addQuery(searchField.text)
                                searchField.text = ""
                            }
                        }
                        height: parent.height
                        width: height

                        ActivityIndicator {
                            id: searchIndicator
                            objectName: "searchIndicator"

                            anchors {
                                verticalCenter: parent.verticalCenter
                                left: parent.left
                                leftMargin: units.gu(0.5)
                            }

                            running: opacity > 0
                        }

                        Image {
                            id: primaryImage
                            objectName: "primaryImage"
                            anchors {
                                verticalCenter: parent.verticalCenter
                                left: parent.left
                                leftMargin: units.gu(0.5)
                            }
                            width: units.gu(3)
                            height: units.gu(3)
                            visible: opacity > 0
                        }

                        Item {
                            id: pointerPositioner
                            anchors.left: parent.right
                            anchors.leftMargin: units.gu(0.5)
                            anchors.top: parent.bottom
                        }
                    }

                    onTextChanged: {
                        if (text != "") searchContainer.closePopover()
                        else if (text == "" && activeFocus) searchContainer.openPopover()
                    }

                    onActiveFocusChanged: {
                        if (!activeFocus) searchContainer.closePopover()
                    }

                    states: [
                        State {
                            name: "searching"
                            when: scope && scope.searchInProgress
                            PropertyChanges { target: searchIndicator; running: true; opacity: 1 }
                            PropertyChanges { target: primaryImage; opacity: 0 }
                        },
                        State {
                            name: "idle"
                            when: !scope || !scope.searchInProgress
                            PropertyChanges { target: searchIndicator; opacity: 0 }
                            PropertyChanges { target: primaryImage; opacity: 1 }
                        }
                    ]

                    transitions: [
                        Transition {
                            to: "searching"
                            reversible: true
                            SequentialAnimation {
                                NumberAnimation { target: primaryImage; property: "opacity"; duration: UbuntuAnimation.FastDuration; easing.type: Easing.Linear }
                                NumberAnimation { target: searchIndicator; property: "opacity"; duration: UbuntuAnimation.FastDuration; easing.type: Easing.Linear }
                            }
                        }
                    ]
                }

                states: [
                    State {
                        name: "wide"
                        AnchorChanges { target: textContainer; anchors.top: headerContainer.top }
                        AnchorChanges { target: searchContainer; anchors.left: undefined; anchors.top: textContainer.top }
                    },
                    State {
                        name: "narrow"
                        PropertyChanges { target: searchField; highlighted: true }
                        AnchorChanges { target: textContainer; anchors.top: searchContainer.bottom }
                        AnchorChanges { target: searchContainer; anchors.left: headerContainer.left; anchors.top: headerContainer.top }
                    },
                    State {
                        name: "active"
                        extend: "wide"
                        PropertyChanges { target: searchContainer; width: units.gu(40) }
                        PropertyChanges { target: primaryImage; source: searchField.text ? "../Dash/graphics/icon_clear.png" : "../Dash/graphics/icon_search_active.png" }
                        PropertyChanges { target: searchField; highlighted: true }
                    },
                    State {
                        name: "inactive"
                        extend: "wide"
                        PropertyChanges { target: searchContainer; width: units.gu(25) }
                        PropertyChanges { target: primaryImage; source: "../Dash/graphics/icon_search_inactive.png" }
                        PropertyChanges { target: searchField; highlighted: false }
                    },
                    State {
                        name: "narrowActive"
                        extend: "narrow"
                        PropertyChanges { target: header; contentY: 0 }
                        PropertyChanges { target: primaryImage; source: searchField.text ? "../Dash/graphics/icon_clear.png" : "../Dash/graphics/icon_search_active.png" }
                    },
                    State {
                        name: "narrowInactive"
                        extend: "narrow"
                        PropertyChanges { target: header; contentY: header.height }
                        PropertyChanges { target: primaryImage; source: searchField.text ? "../Dash/graphics/icon_clear.png" : "../Dash/graphics/icon_search_active.png" }
                    }
                ]

                transitions: [
                    Transition {
                        to: "active"
                        SequentialAnimation {
                            ParallelAnimation {
                                NumberAnimation { targets: [searchContainer, searchField]; property: "width"; duration: 200; easing.type: Easing.InOutQuad }
                                PropertyAction  { target: primaryImage; property: "source" }
                                AnchorAnimation { targets: [searchContainer, textContainer]; duration: 200; easing.type: Easing.InOutQuad }
                            }
                            ScriptAction { script: searchContainer.openPopover() }
                        }
                    },
                    Transition {
                        to: "inactive"
                        ScriptAction { script: searchContainer.closePopover() }
                        NumberAnimation { targets: [searchContainer, searchField] ; property: "width"; duration: 200; easing.type: Easing.InOutQuad }
                        AnchorAnimation { targets: [searchContainer, textContainer]; duration: 200; easing.type: Easing.InOutQuad }
                    },
                    Transition {
                        to: "narrowActive"
                        SequentialAnimation {
                            ParallelAnimation {
                                NumberAnimation { targets: [searchContainer, searchField] ; property: "width"; duration: 200; easing.type: Easing.OutQuad }
                                AnchorAnimation { targets: [searchContainer, textContainer]; duration: 200; easing.type: Easing.InOutQuad }
                            }
                            ScriptAction { script: searchContainer.openPopover() }
                        }
                    },
                    Transition {
                        to: "narrowInactive"
                        ScriptAction { script: searchContainer.closePopover() }
                        NumberAnimation { targets: [searchContainer, searchField] ; property: "width"; duration: 200; easing.type: Easing.OutQuad }
                        AnchorAnimation { targets: [searchContainer, textContainer]; duration: 200; easing.type: Easing.InOutQuad }
                    }
                ]

                Component {
                    id: popoverComponent
                    Popover {
                        id: popover

                        // FIXME: this should go into the first item below, but enable: false
                        // prevents mouse events propagation
                        AbstractButton {
                            anchors {
                                top: parent.top
                                right: parent.right
                            }
                            height: units.gu(6)
                            width: height

                            onClicked: searchContainer.closePopover()

                            Image {
                                anchors.centerIn: parent
                                width: units.gu(2)
                                height: units.gu(2)
                                source: "../Dash/graphics/icon_listview_clear.png"
                            }
                        }

                        Column {
                            anchors {
                                top: parent.top
                                left: parent.left
                                right: parent.right
                            }

                            ListItem.Standard { enabled: false; text: i18n.tr("Recent searches") }

                            Repeater {
                                id: recentSearches
                                model: searchHistory

                                delegate: ListItem.Standard {
                                    showDivider: index < recentSearches.count - 1
                                    text: query
                                    onClicked: {
                                        searchHistory.addQuery(text)
                                        searchField.text = text
                                    }
                                }
                            }
                        }
                    }
                }

                InverseMouseArea {
                    enabled: searchField.activeFocus

                    anchors {
                        top: parent.top
                        left: parent.left
                        right: parent.right
                    }

                    height: searchContainer.popover ? parent.height + searchContainer.popover.contentHeight + units.gu(2) : parent.height

                    onPressed: searchField.focus = false
                }
            }
        }
    }

    BorderImage {
        id: bottomBorder
        anchors {
            top: header.bottom
            left: parent.left
            right: parent.right
            bottom: parent.bottom
        }

        source: "graphics/PageHeaderBaseDivider.sci"
    }
}<|MERGE_RESOLUTION|>--- conflicted
+++ resolved
@@ -18,11 +18,8 @@
 import Ubuntu.Components 0.1
 import Ubuntu.Components.Popups 0.1
 import Ubuntu.Components.ListItems 0.1 as ListItem
-<<<<<<< HEAD
 import SessionManager 0.1
-=======
 import Unity 0.1
->>>>>>> b6b64c93
 
 Item {
     /*!

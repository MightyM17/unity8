/*
 * Copyright (C) 2013 Canonical, Ltd.
 *
 * This program is free software; you can redistribute it and/or modify
 * it under the terms of the GNU General Public License as published by
 * the Free Software Foundation; version 3.
 *
 * This program is distributed in the hope that it will be useful,
 * but WITHOUT ANY WARRANTY; without even the implied warranty of
 * MERCHANTABILITY or FITNESS FOR A PARTICULAR PURPOSE.  See the
 * GNU General Public License for more details.
 *
 * You should have received a copy of the GNU General Public License
 * along with this program.  If not, see <http://www.gnu.org/licenses/>.
 */

import QtQuick 2.0
import Ubuntu.Components 0.1
import Ubuntu.Components.Popups 0.1
import Ubuntu.Components.ListItems 0.1 as ListItem
import Unity 0.1

Item {
    /*!
     \preliminary
     The text that is shown inside the Page Header
     \qmlproperty string text
    */
    property alias text: label.text

    property bool searchEntryEnabled: false
    property alias searchQuery: searchField.text
    property ListModel searchHistory: SearchHistoryModel {}
    property Scope scope

    height: units.gu(8.5)
    implicitHeight: units.gu(8.5)

    function triggerSearch() {
        if (searchEntryEnabled) searchField.forceActiveFocus()
    }

    function resetSearch() {
        if (!searchHistory) return;

        searchHistory.addQuery(searchField.text);
        searchField.text = "";
        searchField.focus = false;
    }

    Connections {
        target: greeter
        onShownChanged: if (shown) resetSearch()
    }

    Flickable {
        id: header
        anchors {
            left: parent.left
            right: parent.right
            top: parent.top
        }
        height: units.gu(6.5)

        interactive: false
        contentHeight: headerContainer.height
        clip: true

        contentY: searchField.activeFocus || searchField.text != "" ? searchContainer.y : headerContainer.y

        Behavior on contentY { NumberAnimation { duration: 200; easing.type: Easing.OutQuad } }

        // FIXME this could potentially be simplified to avoid all the containers
        Item {
            id: headerContainer

            width: parent.width
            height: childrenRect.height

            Item {
                id: textContainer

                width: header.width
                height: header.height

                Label {
                    id: label
                    anchors {
                        left: parent.left
                        leftMargin: units.gu(2)
                        right: parent.right
                        verticalCenter: parent.verticalCenter
                    }

                    color: Theme.palette.selected.backgroundText
                    opacity: 0.8
                    font.family: "Ubuntu"
                    font.weight: Font.Light
                    fontSize: "x-large"
                    elide: Text.ElideRight
                    style: Text.Raised
                    styleColor: "black"
                }
            }

            Item {
                id: searchContainer
                objectName: "searchContainer"

                visible: searchEntryEnabled

                property bool narrowMode: parent.width < label.contentWidth + units.gu(50)

                property bool active: searchField.text != "" || searchField.activeFocus
                property var popover: null

                anchors.right: textContainer.right
                height: header.height

                state:
                    if (active && narrowMode) "narrowActive"
                    else if (!active && narrowMode) "narrowInactive"
                    else if (active && !narrowMode) "active"
                    else if (!active && !narrowMode) "inactive"

                function openPopover() {
                    if (searchHistory.count > 0) {
                        searchContainer.popover = PopupUtils.open(popoverComponent, searchField,
                                                                  {
                                                                      "pointerTarget": pointerPositioner,
                                                                      "contentWidth": searchField.width,
                                                                      "edgeMargins": units.gu(1)
                                                                  }
                                                                 )
                    }
                }

                function closePopover() {
                    if (searchContainer.popover) PopupUtils.close(searchContainer.popover)
                }

                onActiveFocusChanged: if (!activeFocus) { searchHistory.addQuery(searchField.text) }

                TextField {
                    id: searchField

                    anchors.fill: parent
                    anchors.margins: units.gu(1)

                    hasClearButton: false

                    primaryItem: AbstractButton {
                        enabled: searchField.text != "" && !searchIndicator.running
                        onClicked: {
                            if (searchField.text != "") {
                                searchHistory.addQuery(searchField.text)
                                searchField.text = ""
                            }
                        }
                        height: parent.height
                        width: height

                        ActivityIndicator {
                            id: searchIndicator
                            objectName: "searchIndicator"

                            anchors {
                                verticalCenter: parent.verticalCenter
                                left: parent.left
                                leftMargin: units.gu(0.5)
                            }

<<<<<<< HEAD
                            running: scope.searchInProgress && searchField.text !== ""
                            opacity: running ? 1 : 0

                            Behavior on opacity { NumberAnimation { duration: UbuntuAnimation.SnapDuration; easing.type: Easing.Linear } }
=======
                            running: opacity > 0
>>>>>>> b2a6f28b
                        }

                        Image {
                            id: primaryImage
                            objectName: "primaryImage"
                            anchors {
                                verticalCenter: parent.verticalCenter
                                left: parent.left
                                leftMargin: units.gu(0.5)
                            }
                            width: units.gu(3)
                            height: units.gu(3)
                            visible: opacity > 0
<<<<<<< HEAD
                            opacity: searchIndicator.running ? 0 : 1

                            Behavior on opacity { NumberAnimation { duration: UbuntuAnimation.SnapDuration; easing.type: Easing.Linear } }
=======
>>>>>>> b2a6f28b
                        }

                        Item {
                            id: pointerPositioner
                            anchors.left: parent.right
                            anchors.leftMargin: units.gu(0.5)
                            anchors.top: parent.bottom
                        }
                    }

                    onTextChanged: {
                        if (text != "") searchContainer.closePopover()
                        else if (text == "" && activeFocus) searchContainer.openPopover()
                    }

                    onActiveFocusChanged: {
                        if (!activeFocus) searchContainer.closePopover()
                    }

                    states: [
                        State {
                            name: "searching"
                            when: scope.searchInProgress && searchField.text !== ""
                            PropertyChanges { target: searchIndicator; running: true; opacity: 1 }
                            PropertyChanges { target: primaryImage; opacity: 0 }
                        },
                        State {
                            name: "idle"
                            when: !scope.searchInProgress || searchField.text === ""
                            PropertyChanges { target: searchIndicator; opacity: 0 }
                            PropertyChanges { target: primaryImage; opacity: 1 }
                        }
                    ]

                    transitions: [
                        Transition {
                            to: "searching"
                            reversible: true
                            SequentialAnimation {
                                NumberAnimation { target: primaryImage; property: "opacity"; duration: UbuntuAnimation.FastDuration; easing.type: Easing.Linear }
                                NumberAnimation { target: searchIndicator; property: "opacity"; duration: UbuntuAnimation.FastDuration; easing.type: Easing.Linear }
                            }
                        }
                    ]
                }

                states: [
                    State {
                        name: "wide"
                        AnchorChanges { target: textContainer; anchors.top: headerContainer.top }
                        AnchorChanges { target: searchContainer; anchors.left: undefined; anchors.top: textContainer.top }
                    },
                    State {
                        name: "narrow"
                        PropertyChanges { target: searchField; highlighted: true }
                        AnchorChanges { target: textContainer; anchors.top: searchContainer.bottom }
                        AnchorChanges { target: searchContainer; anchors.left: headerContainer.left; anchors.top: headerContainer.top }
                    },
                    State {
                        name: "active"
                        extend: "wide"
                        PropertyChanges { target: searchContainer; width: units.gu(40) }
                        PropertyChanges { target: primaryImage; source: searchField.text ? "../Dash/graphics/icon_clear.png" : "../Dash/graphics/icon_search_active.png" }
                        PropertyChanges { target: searchField; highlighted: true }
                    },
                    State {
                        name: "inactive"
                        extend: "wide"
                        PropertyChanges { target: searchContainer; width: units.gu(25) }
                        PropertyChanges { target: primaryImage; source: "../Dash/graphics/icon_search_inactive.png" }
                        PropertyChanges { target: searchField; highlighted: false }
                    },
                    State {
                        name: "narrowActive"
                        extend: "narrow"
                        PropertyChanges { target: header; contentY: 0 }
                        PropertyChanges { target: primaryImage; source: searchField.text ? "../Dash/graphics/icon_clear.png" : "../Dash/graphics/icon_search_active.png" }
                    },
                    State {
                        name: "narrowInactive"
                        extend: "narrow"
                        PropertyChanges { target: header; contentY: header.height }
                        PropertyChanges { target: primaryImage; source: searchField.text ? "../Dash/graphics/icon_clear.png" : "../Dash/graphics/icon_search_active.png" }
                    }
                ]

                transitions: [
                    Transition {
                        to: "active"
                        SequentialAnimation {
                            ParallelAnimation {
                                NumberAnimation { targets: [searchContainer, searchField]; property: "width"; duration: 200; easing.type: Easing.InOutQuad }
                                PropertyAction  { target: primaryImage; property: "source" }
                                AnchorAnimation { targets: [searchContainer, textContainer]; duration: 200; easing.type: Easing.InOutQuad }
                            }
                            ScriptAction { script: searchContainer.openPopover() }
                        }
                    },
                    Transition {
                        to: "inactive"
                        ScriptAction { script: searchContainer.closePopover() }
                        NumberAnimation { targets: [searchContainer, searchField] ; property: "width"; duration: 200; easing.type: Easing.InOutQuad }
                        AnchorAnimation { targets: [searchContainer, textContainer]; duration: 200; easing.type: Easing.InOutQuad }
                    },
                    Transition {
                        to: "narrowActive"
                        SequentialAnimation {
                            ParallelAnimation {
                                NumberAnimation { targets: [searchContainer, searchField] ; property: "width"; duration: 200; easing.type: Easing.OutQuad }
                                AnchorAnimation { targets: [searchContainer, textContainer]; duration: 200; easing.type: Easing.InOutQuad }
                            }
                            ScriptAction { script: searchContainer.openPopover() }
                        }
                    },
                    Transition {
                        to: "narrowInactive"
                        ScriptAction { script: searchContainer.closePopover() }
                        NumberAnimation { targets: [searchContainer, searchField] ; property: "width"; duration: 200; easing.type: Easing.OutQuad }
                        AnchorAnimation { targets: [searchContainer, textContainer]; duration: 200; easing.type: Easing.InOutQuad }
                    }
                ]

                Component {
                    id: popoverComponent
                    Popover {
                        id: popover

                        // FIXME: this should go into the first item below, but enable: false
                        // prevents mouse events propagation
                        AbstractButton {
                            anchors {
                                top: parent.top
                                right: parent.right
                            }
                            height: units.gu(6)
                            width: height

                            onClicked: searchContainer.closePopover()

                            Image {
                                anchors.centerIn: parent
                                width: units.gu(2)
                                height: units.gu(2)
                                source: "../Dash/graphics/icon_listview_clear.png"
                            }
                        }

                        Column {
                            anchors {
                                top: parent.top
                                left: parent.left
                                right: parent.right
                            }

                            ListItem.Standard { enabled: false; text: i18n.tr("Recent searches") }

                            Repeater {
                                id: recentSearches
                                model: searchHistory

                                delegate: ListItem.Standard {
                                    showDivider: index < recentSearches.count - 1
                                    text: query
                                    onClicked: {
                                        searchHistory.addQuery(text)
                                        searchField.text = text
                                    }
                                }
                            }
                        }
                    }
                }

                InverseMouseArea {
                    enabled: searchField.activeFocus

                    anchors {
                        top: parent.top
                        left: parent.left
                        right: parent.right
                    }

                    height: searchContainer.popover ? parent.height + searchContainer.popover.contentHeight + units.gu(2) : parent.height

                    onPressed: searchField.focus = false
                }
            }
        }
    }

    BorderImage {
        id: bottomBorder
        anchors {
            top: header.bottom
            left: parent.left
            right: parent.right
            bottom: parent.bottom
        }

        source: "graphics/PageHeaderBaseDivider.sci"
    }
}<|MERGE_RESOLUTION|>--- conflicted
+++ resolved
@@ -170,14 +170,7 @@
                                 leftMargin: units.gu(0.5)
                             }
 
-<<<<<<< HEAD
-                            running: scope.searchInProgress && searchField.text !== ""
-                            opacity: running ? 1 : 0
-
-                            Behavior on opacity { NumberAnimation { duration: UbuntuAnimation.SnapDuration; easing.type: Easing.Linear } }
-=======
                             running: opacity > 0
->>>>>>> b2a6f28b
                         }
 
                         Image {
@@ -191,12 +184,6 @@
                             width: units.gu(3)
                             height: units.gu(3)
                             visible: opacity > 0
-<<<<<<< HEAD
-                            opacity: searchIndicator.running ? 0 : 1
-
-                            Behavior on opacity { NumberAnimation { duration: UbuntuAnimation.SnapDuration; easing.type: Easing.Linear } }
-=======
->>>>>>> b2a6f28b
                         }
 
                         Item {

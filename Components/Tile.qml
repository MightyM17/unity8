--- conflicted
+++ resolved
@@ -25,17 +25,10 @@
     property string text
     property int imageWidth
     property int imageHeight
-<<<<<<< HEAD
     opacity: GridView.view.highlightIndex === -1 ? 1 :
                 GridView.view.highlightIndex === index ? 0.6 : 0.2
     readonly property int center: (index % GridView.view.columns * width) + (width / 2)
-
-    Behavior on opacity {
-        UbuntuNumberAnimation {}
-    }
-=======
     property int maximumLineCount: 1
->>>>>>> b2a6f28b
 
     style: TileStyle {}
 }
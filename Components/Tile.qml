/*
 * Copyright (C) 2013 Canonical, Ltd.
 *
 * This program is free software; you can redistribute it and/or modify
 * it under the terms of the GNU General Public License as published by
 * the Free Software Foundation; version 3.
 *
 * This program is distributed in the hope that it will be useful,
 * but WITHOUT ANY WARRANTY; without even the implied warranty of
 * MERCHANTABILITY or FITNESS FOR A PARTICULAR PURPOSE.  See the
 * GNU General Public License for more details.
 *
 * You should have received a copy of the GNU General Public License
 * along with this program.  If not, see <http://www.gnu.org/licenses/>.
 */

import QtQuick 2.0
import Ubuntu.Components 0.1

AbstractButton {
    id: root
    property alias source: image.source
    property alias fillMode: image.fillMode
    property alias horizontalAlignment: image.horizontalAlignment
    property alias verticalAlignment: image.verticalAlignment
    property alias text: label.text
    property int imageWidth
    property int imageHeight
<<<<<<< HEAD
    readonly property int center: (index % GridView.view.columns * width) + (width / 2)
    property int maximumLineCount: 1
    opacity: GridView.view.highlightIndex === -1 ? 1 :
                GridView.view.highlightIndex === index ? 0.6 : 0.2

    style: TileStyle {}

    Behavior on opacity {
        UbuntuNumberAnimation {}
=======

    UbuntuShape {
        id: icon
        anchors {
            top: parent.top
            horizontalCenter: parent.horizontalCenter
        }
        radius: "medium"
        width: imageWidth
        height: imageHeight
        image: Image {
            id: image
            objectName: "image"
            sourceSize { width: icon.width; height: icon.height }
            asynchronous: true
            cache: false
        }
    }

    UbuntuShape {
        id: borderPressed
        objectName: "borderPressed"

        anchors.fill: icon
        radius: "medium"
        borderSource: "radius_pressed.sci"
        opacity: root.pressed ? 1.0 : 0.0
        Behavior on opacity { NumberAnimation { duration: 200; easing.type: Easing.OutQuint } }
    }

    Item {
        anchors {
            left: parent.left
            right: parent.right
            top: icon.bottom
        }
        height: units.gu(2)

        Label {
            id: label
            objectName: "label"
            anchors {
                baseline: parent.bottom
                left: parent.left
                right: parent.right
                leftMargin: units.gu(1)
                rightMargin: units.gu(1)
            }

            color: Theme.palette.selected.backgroundText
            opacity: 0.9
            style: Text.Raised
            styleColor: "black"
            fontSize: "small"
            elide: Text.ElideMiddle
            horizontalAlignment: Text.AlignHCenter
        }
>>>>>>> 492e5adc
    }
}<|MERGE_RESOLUTION|>--- conflicted
+++ resolved
@@ -26,17 +26,14 @@
     property alias text: label.text
     property int imageWidth
     property int imageHeight
-<<<<<<< HEAD
+
     readonly property int center: (index % GridView.view.columns * width) + (width / 2)
-    property int maximumLineCount: 1
     opacity: GridView.view.highlightIndex === -1 ? 1 :
                 GridView.view.highlightIndex === index ? 0.6 : 0.2
 
-    style: TileStyle {}
-
     Behavior on opacity {
         UbuntuNumberAnimation {}
-=======
+    }
 
     UbuntuShape {
         id: icon
@@ -94,6 +91,5 @@
             elide: Text.ElideMiddle
             horizontalAlignment: Text.AlignHCenter
         }
->>>>>>> 492e5adc
     }
 }
--- conflicted
+++ resolved
@@ -246,12 +246,6 @@
 
                         onPressed: {
                             selectedItem = launcherListView.itemAt(mouseX, mouseY + launcherListView.realContentY)
-<<<<<<< HEAD
-=======
-                            if (selectedItem !== null) {
-                                selectedItem.highlighted = true
-                            }
->>>>>>> 5d43ac0c
                         }
 
                         onClicked: {
@@ -299,14 +293,10 @@
                                 draggedIndex = -1;
                             }
 
-<<<<<<< HEAD
-=======
                             if (!selectedItem) {
                                 return;
                             }
 
-                            selectedItem.highlighted = false
->>>>>>> 5d43ac0c
                             selectedItem.dragging = false;
                             selectedItem = undefined;
                             preDragging = false;

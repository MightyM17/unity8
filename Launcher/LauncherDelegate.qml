--- conflicted
+++ resolved
@@ -80,11 +80,7 @@
                 top: parent.top
                 margins: -units.dp(1)
             }
-<<<<<<< HEAD
-            width: Math.min(units.gu(7.5), Math.max(units.gu(3), countLabel.implicitWidth + units.gu(2.5)))
-=======
             width: Math.min(root.itemWidth, Math.max(units.gu(3), countLabel.implicitWidth + units.gu(2.5)))
->>>>>>> 5ff94b97
             height: units.gu(3)
             source: "graphics/notification.sci"
             visible: root.count > 0
@@ -93,11 +89,7 @@
                 id: countLabel
                 text: root.count
                 anchors.centerIn: parent
-<<<<<<< HEAD
-                width: units.gu(6)
-=======
                 width: root.itemWidth - units.gu(1)
->>>>>>> 5ff94b97
                 horizontalAlignment: Text.AlignHCenter
                 elide: Text.ElideRight
                 color: "white"

/*
 * Copyright (C) 2012 Canonical, Ltd.
 *
 * Authors:
 *  Gerry Boland <gerry.boland@canonical.com>
 *
 * This program is free software; you can redistribute it and/or modify
 * it under the terms of the GNU General Public License as published by
 * the Free Software Foundation; version 3.
 *
 * This program is distributed in the hope that it will be useful,
 * but WITHOUT ANY WARRANTY; without even the implied warranty of
 * MERCHANTABILITY or FITNESS FOR A PARTICULAR PURPOSE.  See the
 * GNU General Public License for more details.
 *
 * You should have received a copy of the GNU General Public License
 * along with this program.  If not, see <http://www.gnu.org/licenses/>.
 */

// Qt
#include <QtQuick/QQuickView>
#include <QtGui/QGuiApplication>
#include <QtGui/QScreen>
#include <QtQml/QQmlEngine>
#include <QtQml/QQmlContext>
#include <qpa/qplatformnativeinterface.h>
#include <QLibrary>
#include <QDebug>
#include <libintl.h>
#include <dlfcn.h>
#include <csignal>

// local
#include <paths.h>
#include "MouseTouchAdaptor.h"
#include "ApplicationArguments.h"

#include <unity-mir/qmirserver.h>


int startShell(int argc, const char** argv, void* server)
{
    const bool isUbuntuMirServer = qgetenv("QT_QPA_PLATFORM") == "ubuntumirserver";

    QGuiApplication::setApplicationName(UNITY8_GREETER ? "Unity 8 Greeter" : "Unity 8");
    QGuiApplication *application;
    if (isUbuntuMirServer) {
        QLibrary unityMir("unity-mir", 1);
        unityMir.load();

        typedef QGuiApplication* (*createServerApplication_t)(int&, const char **, void*);
        createServerApplication_t createQMirServerApplication = (createServerApplication_t) unityMir.resolve("createQMirServerApplication");
        if (!createQMirServerApplication) {
            qDebug() << "unable to resolve symbol: createQMirServerApplication";
            return 4;
        }

        application = createQMirServerApplication(argc, argv, server);
    } else {
        application = new QGuiApplication(argc, (char**)argv);
    }

    QString indicatorProfile = qgetenv("UNITY_INDICATOR_PROFILE");
    if (indicatorProfile.isEmpty()) {
        indicatorProfile = UNITY8_GREETER ? "phone_greeter" : "phone";
    }

    resolveIconTheme();

    QStringList args = application->arguments();
    ApplicationArguments qmlArgs(args);

    // The testability driver is only loaded by QApplication but not by QGuiApplication.
    // However, QApplication depends on QWidget which would add some unneeded overhead => Let's load the testability driver on our own.
    if (args.contains(QLatin1String("-testability")) || getenv("QT_LOAD_TESTABILITY")) {
        QLibrary testLib(QLatin1String("qttestability"));
        if (testLib.load()) {
            typedef void (*TasInitialize)(void);
            TasInitialize initFunction = (TasInitialize)testLib.resolve("qt_testability_init");
            if (initFunction) {
                initFunction();
            } else {
                qCritical("Library qttestability resolve failed!");
            }
        } else {
            qCritical("Library qttestability load failed!");
        }
    }

    bindtextdomain("unity8", translationDirectory().toUtf8().data());

    QQuickView* view = new QQuickView();
    view->setResizeMode(QQuickView::SizeRootObjectToView);
    view->setTitle("Qml Phone Shell");
    view->engine()->setBaseUrl(QUrl::fromLocalFile(::qmlDirectory()));
    view->rootContext()->setContextProperty("applicationArguments", &qmlArgs);
    view->rootContext()->setContextProperty("indicatorProfile", indicatorProfile);
    if (args.contains(QLatin1String("-frameless"))) {
        view->setFlags(Qt::FramelessWindowHint);
    }

    // You will need this if you want to interact with touch-only components using a mouse
    // Needed only when manually testing on a desktop.
    MouseTouchAdaptor *mouseTouchAdaptor = 0;
    if (args.contains(QLatin1String("-mousetouch"))) {
        mouseTouchAdaptor = new MouseTouchAdaptor;
        application->installNativeEventFilter(mouseTouchAdaptor);
    }

    QPlatformNativeInterface* nativeInterface = QGuiApplication::platformNativeInterface();
    /* Shell is declared as a system session so that it always receives all
       input events.
       FIXME: use the enum value corresponding to SYSTEM_SESSION_TYPE (= 1)
       when it becomes available.
    */
    nativeInterface->setProperty("ubuntuSessionType", 1);
    view->setProperty("role", 2); // INDICATOR_ACTOR_ROLE

    QUrl source(::qmlDirectory() + (UNITY8_GREETER ? "GreeterShell.qml" : "Shell.qml"));
    prependImportPaths(view->engine(), ::overrideImportPaths());
    appendImportPaths(view->engine(), ::fallbackImportPaths());

<<<<<<< HEAD
    if (isUbuntuMirServer) {
        QStringList importPaths = view->engine()->importPathList();
        importPaths.replaceInStrings(QRegExp("qt5/imports$"), "qt5/imports/Unity-Mir");
        view->engine()->setImportPathList(importPaths);

#if UNITY8_GREETER
        // Add alpha to surface, so that the greeter can bleed through
        QSurfaceFormat format;
        format.setAlphaBufferSize(8);
        view->setFormat(format);
#endif
    }

=======
>>>>>>> 0f46dde4
    view->setSource(source);
    view->setColor(Qt::transparent);

    if (qgetenv("QT_QPA_PLATFORM") == "ubuntu" || isUbuntuMirServer || args.contains(QLatin1String("-fullscreen"))) {
        // First, size window equal to screen (fake a real WM fullscreen mode).
        // Then, in case we are actually running inside a windowing system,
        // nicely set actual WM fullscreen hint for its benefit.
        view->resize(view->screen()->size());
        view->showFullScreen();
    } else {
        view->show();
    }

    int result = application->exec();

    delete view;
    delete mouseTouchAdaptor;
    delete application;

    return result;
}

int main(int argc, const char *argv[])
{
    /* Workaround Qt platform integration plugin not advertising itself
       as having the following capabilities:
        - QPlatformIntegration::ThreadedOpenGL
        - QPlatformIntegration::BufferQueueingOpenGL
    */
    setenv("QML_FORCE_THREADED_RENDERER", "1", 1);
    setenv("QML_FIXED_ANIMATION_STEP", "1", 1);

    // For ubuntumirserver/ubuntumirclient
    if (qgetenv("QT_QPA_PLATFORM").startsWith("ubuntumir")) {
        setenv("QT_QPA_PLATFORM", "ubuntumirserver", 1);

        // If we use unity-mir directly, we automatically link to the Mir-server
        // platform-api bindings, which result in unexpected behaviour when
        // running the non-Mir scenario.
        QLibrary unityMir("unity-mir", 1);
        unityMir.load();
        if (!unityMir.isLoaded()) {
            qDebug() << "Library unity-mir not found/loaded";
            return 1;
        }

        typedef QMirServer* (*createServer_t)(int, const char **);
        createServer_t createQMirServer = (createServer_t) unityMir.resolve("createQMirServer");
        if (!createQMirServer) {
            qDebug() << "unable to resolve symbol: createQMirServer";
            return 2;
        }

        QMirServer* mirServer = createQMirServer(argc, argv);

        typedef int (*runWithClient_t)(QMirServer*, std::function<int(int, const char**, void*)>);
        runWithClient_t runWithClient = (runWithClient_t) unityMir.resolve("runQMirServerWithClient");
        if (!runWithClient) {
            qDebug() << "unable to resolve symbol: runWithClient";
            return 3;
        }

        return runWithClient(mirServer, startShell);
    } else {
        if (qgetenv("UPSTART_JOB") == "unity8") {
            // Emit SIGSTOP as expected by upstart, under Mir it's unity-mir that will raise it.
            // see http://upstart.ubuntu.com/cookbook/#expect-stop
            raise(SIGSTOP);
        }
        return startShell(argc, argv, nullptr);
    }
}<|MERGE_RESOLUTION|>--- conflicted
+++ resolved
@@ -120,22 +120,15 @@
     prependImportPaths(view->engine(), ::overrideImportPaths());
     appendImportPaths(view->engine(), ::fallbackImportPaths());
 
-<<<<<<< HEAD
+#if UNITY8_GREETER
     if (isUbuntuMirServer) {
-        QStringList importPaths = view->engine()->importPathList();
-        importPaths.replaceInStrings(QRegExp("qt5/imports$"), "qt5/imports/Unity-Mir");
-        view->engine()->setImportPathList(importPaths);
-
-#if UNITY8_GREETER
         // Add alpha to surface, so that the greeter can bleed through
         QSurfaceFormat format;
         format.setAlphaBufferSize(8);
         view->setFormat(format);
+    }
 #endif
-    }
-
-=======
->>>>>>> 0f46dde4
+
     view->setSource(source);
     view->setColor(Qt::transparent);
 

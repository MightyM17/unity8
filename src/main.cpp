--- conflicted
+++ resolved
@@ -42,11 +42,7 @@
 {
     const bool isUbuntuMirServer = qgetenv("QT_QPA_PLATFORM") == "ubuntumirserver";
 
-<<<<<<< HEAD
-    QGuiApplication::setApplicationName("Unity 8");
-=======
-    QGuiApplication::setApplicationName(UNITY8_GREETER ? "unity8-greeter" : "unity8");
->>>>>>> 6f8457e3
+    QGuiApplication::setApplicationName("unity8");
     QGuiApplication *application;
 
     QCommandLineParser parser;

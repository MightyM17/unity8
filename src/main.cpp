/*
 * Copyright (C) 2012-2016 Canonical, Ltd.
 *
 * This program is free software; you can redistribute it and/or modify
 * it under the terms of the GNU General Public License as published by
 * the Free Software Foundation; version 3.
 *
 * This program is distributed in the hope that it will be useful,
 * but WITHOUT ANY WARRANTY; without even the implied warranty of
 * MERCHANTABILITY or FITNESS FOR A PARTICULAR PURPOSE.  See the
 * GNU General Public License for more details.
 *
 * You should have received a copy of the GNU General Public License
 * along with this program.  If not, see <http://www.gnu.org/licenses/>.
 */

// local
#include "UnityApplication.h"
#include "qmldebuggerutils.h"
#include "UnixSignalHandler.h"
#include <paths.h>

#include <QTranslator>
#include <QLibraryInfo>
#include <QLocale>

int main(int argc, const char *argv[])
{
    qSetMessagePattern("[%{time yyyy-MM-dd:hh:mm:ss.zzz}] %{if-category}%{category}: %{endif}%{message}");

<<<<<<< HEAD
=======
    bool isMirServer = qgetenv("QT_QPA_PLATFORM") ==  "mirserver";
    if (qgetenv("QT_QPA_PLATFORM") == "ubuntumirclient" || qgetenv("QT_QPA_PLATFORM") == "wayland") {
        setenv("QT_QPA_PLATFORM", "mirserver", 1 /* overwrite */);
        isMirServer = true;

        qInfo("Using mirserver qt platform");
    }

    // If we are not running using nested mir, we need to set cursor to null
    if (!qEnvironmentVariableIsSet("MIR_SERVER_HOST_SOCKET")) {
        qInfo("Not using nested server, using null mir cursor");
        setenv("MIR_SERVER_CURSOR", "null", 1);
    }

>>>>>>> e2c28d65
    if (enableQmlDebugger(argc, argv)) {
        QQmlDebuggingEnabler qQmlEnableDebuggingHelper(true);
    }

    auto *application = new UnityApplication(argc,
                                             (char**)argv);

    UnixSignalHandler signalHandler([]{
        QGuiApplication::exit(0);
    });
    signalHandler.setupUnixSignalHandlers();

    QTranslator qtTranslator;
    if (qtTranslator.load(QLocale(), QStringLiteral("qt_"), qgetenv("SNAP"), QLibraryInfo::location(QLibraryInfo::TranslationsPath))) {
        application->installTranslator(&qtTranslator);
    }

    int result = application->exec();

    application->destroyResources();

    delete application;

    return result;
}<|MERGE_RESOLUTION|>--- conflicted
+++ resolved
@@ -28,8 +28,6 @@
 {
     qSetMessagePattern("[%{time yyyy-MM-dd:hh:mm:ss.zzz}] %{if-category}%{category}: %{endif}%{message}");
 
-<<<<<<< HEAD
-=======
     bool isMirServer = qgetenv("QT_QPA_PLATFORM") ==  "mirserver";
     if (qgetenv("QT_QPA_PLATFORM") == "ubuntumirclient" || qgetenv("QT_QPA_PLATFORM") == "wayland") {
         setenv("QT_QPA_PLATFORM", "mirserver", 1 /* overwrite */);
@@ -44,7 +42,6 @@
         setenv("MIR_SERVER_CURSOR", "null", 1);
     }
 
->>>>>>> e2c28d65
     if (enableQmlDebugger(argc, argv)) {
         QQmlDebuggingEnabler qQmlEnableDebuggingHelper(true);
     }

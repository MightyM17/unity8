/*
 * Copyright (C) 2012-2015 Canonical, Ltd.
 *
 * This program is free software; you can redistribute it and/or modify
 * it under the terms of the GNU General Public License as published by
 * the Free Software Foundation; version 3.
 *
 * This program is distributed in the hope that it will be useful,
 * but WITHOUT ANY WARRANTY; without even the implied warranty of
 * MERCHANTABILITY or FITNESS FOR A PARTICULAR PURPOSE.  See the
 * GNU General Public License for more details.
 *
 * You should have received a copy of the GNU General Public License
 * along with this program.  If not, see <http://www.gnu.org/licenses/>.
 */

// Qt
#include <QCommandLineParser>
#include <QtQuick/QQuickView>
#include <QtGui/QGuiApplication>
#include <QtQml/QQmlEngine>
#include <QtQml/QQmlContext>
#include <QLibrary>
#include <QDebug>
#include <csignal>
#include <libintl.h>

// libandroid-properties
#include <hybris/properties/properties.h>

// local
#include <paths.h>
#include "MouseTouchAdaptor.h"
#include "ApplicationArguments.h"
#include "CachingNetworkManagerFactory.h"
#include "UnityCommandLineParser.h"

// Ubuntu Gestures
#include <TouchRegistry.h>

int main(int argc, const char *argv[])
{
    bool isMirServer = false;
    if (qgetenv("QT_QPA_PLATFORM") == "ubuntumirclient") {
        setenv("QT_QPA_PLATFORM", "mirserver", 1 /* overwrite */);
        isMirServer = true;
    }

    QGuiApplication::setApplicationName("unity8");
    QGuiApplication *application;

    application = new QGuiApplication(argc, (char**)argv);

    UnityCommandLineParser parser(*application);

    ApplicationArguments qmlArgs;
<<<<<<< HEAD
=======
    qmlArgs.setSize(parser.windowGeometry());

>>>>>>> 51066042
    if (!parser.deviceName().isEmpty()) {
        qmlArgs.setDeviceName(parser.deviceName());
    } else {
        char buffer[200];
        property_get("ro.product.device", buffer /* value */, "desktop" /* default_value*/);
        qmlArgs.setDeviceName(QString(buffer));
    }

    // The testability driver is only loaded by QApplication but not by QGuiApplication.
    // However, QApplication depends on QWidget which would add some unneeded overhead => Let's load the testability driver on our own.
    if (parser.hasTestability() || getenv("QT_LOAD_TESTABILITY")) {
        QLibrary testLib(QLatin1String("qttestability"));
        if (testLib.load()) {
            typedef void (*TasInitialize)(void);
            TasInitialize initFunction = (TasInitialize)testLib.resolve("qt_testability_init");
            if (initFunction) {
                initFunction();
            } else {
                qCritical("Library qttestability resolve failed!");
            }
        } else {
            qCritical("Library qttestability load failed!");
        }
    }

    bindtextdomain("unity8", translationDirectory().toUtf8().data());
    textdomain("unity8");

    QQuickView* view = new QQuickView();
    view->setResizeMode(QQuickView::SizeRootObjectToView);
    view->setColor("black");
    view->setTitle("Unity8 Shell");
    view->engine()->setBaseUrl(QUrl::fromLocalFile(::qmlDirectory()));
    view->rootContext()->setContextProperty("applicationArguments", &qmlArgs);
    view->rootContext()->setContextProperty("shellMode", parser.mode());
    if (parser.hasFrameless()) {
        view->setFlags(Qt::FramelessWindowHint);
    }
    TouchRegistry touchRegistry;
    view->installEventFilter(&touchRegistry);
    if (parser.windowGeometry().isValid()) {
        view->setWidth(parser.windowGeometry().width());
        view->setHeight(parser.windowGeometry().height());
    }

    // You will need this if you want to interact with touch-only components using a mouse
    // Needed only when manually testing on a desktop.
    MouseTouchAdaptor *mouseTouchAdaptor = 0;
    if (parser.hasMouseToTouch()) {
        mouseTouchAdaptor = MouseTouchAdaptor::instance();
    }

    QUrl source(::qmlDirectory()+"OrientedShell.qml");
    prependImportPaths(view->engine(), ::overrideImportPaths());
    if (!isMirServer) {
        prependImportPaths(view->engine(), ::nonMirImportPaths());
    }
    appendImportPaths(view->engine(), ::fallbackImportPaths());

    CachingNetworkManagerFactory *managerFactory = new CachingNetworkManagerFactory();
    view->engine()->setNetworkAccessManagerFactory(managerFactory);

    view->setSource(source);
    QObject::connect(view->engine(), SIGNAL(quit()), application, SLOT(quit()));

    if (isMirServer || parser.hasFullscreen()) {
        view->showFullScreen();
    } else {
        view->show();
    }

    int result = application->exec();

    delete view;
    delete mouseTouchAdaptor;
    delete application;

    return result;
}<|MERGE_RESOLUTION|>--- conflicted
+++ resolved
@@ -54,11 +54,8 @@
     UnityCommandLineParser parser(*application);
 
     ApplicationArguments qmlArgs;
-<<<<<<< HEAD
-=======
     qmlArgs.setSize(parser.windowGeometry());
 
->>>>>>> 51066042
     if (!parser.deviceName().isEmpty()) {
         qmlArgs.setDeviceName(parser.deviceName());
     } else {
@@ -99,10 +96,6 @@
     }
     TouchRegistry touchRegistry;
     view->installEventFilter(&touchRegistry);
-    if (parser.windowGeometry().isValid()) {
-        view->setWidth(parser.windowGeometry().width());
-        view->setHeight(parser.windowGeometry().height());
-    }
 
     // You will need this if you want to interact with touch-only components using a mouse
     // Needed only when manually testing on a desktop.

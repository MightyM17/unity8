--- conflicted
+++ resolved
@@ -101,14 +101,8 @@
     // You will need this if you want to interact with touch-only components using a mouse
     // Needed only when manually testing on a desktop.
     MouseTouchAdaptor *mouseTouchAdaptor = 0;
-<<<<<<< HEAD
     if (parser.hasMouseToTouch()) {
-        mouseTouchAdaptor = new MouseTouchAdaptor;
-        application->installNativeEventFilter(mouseTouchAdaptor);
-=======
-    if (parser.isSet(mousetouchOption)) {
         mouseTouchAdaptor = MouseTouchAdaptor::instance();
->>>>>>> 4d5d38e1
     }
 
     QUrl source(::qmlDirectory()+"OrientedShell.qml");

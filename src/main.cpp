/*
 * Copyright (C) 2012 Canonical, Ltd.
 *
 * Authors:
 *  Gerry Boland <gerry.boland@canonical.com>
 *
 * This program is free software; you can redistribute it and/or modify
 * it under the terms of the GNU General Public License as published by
 * the Free Software Foundation; version 3.
 *
 * This program is distributed in the hope that it will be useful,
 * but WITHOUT ANY WARRANTY; without even the implied warranty of
 * MERCHANTABILITY or FITNESS FOR A PARTICULAR PURPOSE.  See the
 * GNU General Public License for more details.
 *
 * You should have received a copy of the GNU General Public License
 * along with this program.  If not, see <http://www.gnu.org/licenses/>.
 */

// Qt
#include <QCommandLineParser>
#include <QtQuick/QQuickView>
#include <QtGui/QGuiApplication>
#include <QtGui/QScreen>
#include <QtQml/QQmlEngine>
#include <QtQml/QQmlContext>
#include <qpa/qplatformnativeinterface.h>
#include <QLibrary>
#include <QDebug>
#include <QProcess>
#include <libintl.h>
#include <dlfcn.h>
#include <csignal>

// local
#include <paths.h>
#include "MouseTouchAdaptor.h"
#include "ApplicationArguments.h"

#include <unity-mir/qmirserver.h>


int startShell(int argc, const char** argv, void* server)
{
    const bool isUbuntuMirServer = qgetenv("QT_QPA_PLATFORM") == "ubuntumirserver";

    QGuiApplication::setApplicationName(UNITY8_GREETER ? "Unity 8 Greeter" : "Unity 8");
    QGuiApplication *application;

    QCommandLineParser parser;
    parser.setApplicationDescription("Description: Unity 8 Shell");
    parser.addHelpOption();

    QCommandLineOption fullscreenOption("fullscreen",
        "Run in fullscreen");
    parser.addOption(fullscreenOption);

    QCommandLineOption framelessOption("frameless",
        "Run without window borders");
    parser.addOption(framelessOption);

    QCommandLineOption mousetouchOption("mousetouch",
        "Allow the mouse to provide touch input");
    parser.addOption(mousetouchOption);

    QCommandLineOption windowGeometryOption(QStringList() << "windowgeometry",
            "Specify the window geometry as [<width>x<height>]", "windowgeometry", "1");
    parser.addOption(windowGeometryOption);

    QCommandLineOption testabilityOption("testability",
        "DISCOURAGED: Please set QT_LOAD_TESTABILITY instead. \n \
Load the testability driver");
    parser.addOption(testabilityOption);

    if (isUbuntuMirServer) {
        QLibrary unityMir("unity-mir", 1);
        unityMir.load();

        typedef QGuiApplication* (*createServerApplication_t)(int&, const char **, void*);
        createServerApplication_t createQMirServerApplication = (createServerApplication_t) unityMir.resolve("createQMirServerApplication");
        if (!createQMirServerApplication) {
            qDebug() << "unable to resolve symbol: createQMirServerApplication";
            return 4;
        }

        application = createQMirServerApplication(argc, argv, server);
    } else {
        application = new QGuiApplication(argc, (char**)argv);
    }

    // Treat args with single dashes the same as arguments with two dashes
    // Ex: -fullscreen == --fullscreen
    parser.setSingleDashWordOptionMode(QCommandLineParser::ParseAsLongOptions);
    parser.process(*application);

    QString indicatorProfile = qgetenv("UNITY_INDICATOR_PROFILE");
    if (indicatorProfile.isEmpty()) {
        indicatorProfile = UNITY8_GREETER ? "phone_greeter" : "phone";
    }

    resolveIconTheme();

    ApplicationArguments qmlArgs;
    if (parser.isSet(windowGeometryOption) &&
        parser.value(windowGeometryOption).split('x').size() == 2)
    {
      QStringList geom = parser.value(windowGeometryOption).split('x');
      qmlArgs.setSize(geom.at(0).toInt(), geom.at(1).toInt());
    }

    // The testability driver is only loaded by QApplication but not by QGuiApplication.
    // However, QApplication depends on QWidget which would add some unneeded overhead => Let's load the testability driver on our own.
    if (parser.isSet(testabilityOption) || getenv("QT_LOAD_TESTABILITY")) {
        QLibrary testLib(QLatin1String("qttestability"));
        if (testLib.load()) {
            typedef void (*TasInitialize)(void);
            TasInitialize initFunction = (TasInitialize)testLib.resolve("qt_testability_init");
            if (initFunction) {
                initFunction();
            } else {
                qCritical("Library qttestability resolve failed!");
            }
        } else {
            qCritical("Library qttestability load failed!");
        }
    }

    bindtextdomain("unity8", translationDirectory().toUtf8().data());

    QQuickView* view = new QQuickView();
    view->setResizeMode(QQuickView::SizeRootObjectToView);
    view->setTitle("Qml Phone Shell");
    view->engine()->setBaseUrl(QUrl::fromLocalFile(::qmlDirectory()));
    view->rootContext()->setContextProperty("applicationArguments", &qmlArgs);
    view->rootContext()->setContextProperty("indicatorProfile", indicatorProfile);
    if (parser.isSet(framelessOption)) {
        view->setFlags(Qt::FramelessWindowHint);
    }

    // You will need this if you want to interact with touch-only components using a mouse
    // Needed only when manually testing on a desktop.
    MouseTouchAdaptor *mouseTouchAdaptor = 0;
    if (parser.isSet(mousetouchOption)) {
        mouseTouchAdaptor = new MouseTouchAdaptor;
        application->installNativeEventFilter(mouseTouchAdaptor);
    }

    QPlatformNativeInterface* nativeInterface = QGuiApplication::platformNativeInterface();
    /* Shell is declared as a system session so that it always receives all
       input events.
       FIXME: use the enum value corresponding to SYSTEM_SESSION_TYPE (= 1)
       when it becomes available.
    */
    nativeInterface->setProperty("ubuntuSessionType", 1);
    view->setProperty("role", 2); // INDICATOR_ACTOR_ROLE

    QUrl source(::qmlDirectory() + (UNITY8_GREETER ? "GreeterShell.qml" : "Shell.qml"));
    prependImportPaths(view->engine(), ::overrideImportPaths());
    if (!isUbuntuMirServer) {
        prependImportPaths(view->engine(), ::nonMirImportPaths());
    }
    appendImportPaths(view->engine(), ::fallbackImportPaths());

#if UNITY8_GREETER
    if (isUbuntuMirServer) {
        // Add alpha to surface, so that the greeter can bleed through
        QSurfaceFormat format;
        format.setAlphaBufferSize(8);
        view->setFormat(format);
    }

    if (!QProcess::startDetached("/sbin/initctl emit --no-wait unity8-greeter-started")) {
        qDebug() << "Unable to send unity8-greeter-started event to Upstart";
    }
#endif

    view->setSource(source);
    view->setColor(Qt::transparent);

<<<<<<< HEAD
    if (qgetenv("QT_QPA_PLATFORM") == "ubuntu" || isUbuntuMirServer || args.contains(QLatin1String("-fullscreen"))) {
        // First, size window equal to screen (fake a real WM fullscreen mode).
        // Then, in case we are actually running inside a windowing system,
        // nicely set actual WM fullscreen hint for its benefit.
        view->resize(view->screen()->size());
=======
    if (qgetenv("QT_QPA_PLATFORM") == "ubuntu" || isUbuntuMirServer || parser.isSet(fullscreenOption)) {
>>>>>>> f4d80856
        view->showFullScreen();
    } else {
        view->show();
    }

    int result = application->exec();

    delete view;
    delete mouseTouchAdaptor;
    delete application;

    return result;
}

int main(int argc, const char *argv[])
{
    /* Workaround Qt platform integration plugin not advertising itself
       as having the following capabilities:
        - QPlatformIntegration::ThreadedOpenGL
        - QPlatformIntegration::BufferQueueingOpenGL
    */
    setenv("QML_FORCE_THREADED_RENDERER", "1", 1);
    setenv("QML_FIXED_ANIMATION_STEP", "1", 1);

    // For ubuntumirserver/ubuntumirclient
    if (qgetenv("QT_QPA_PLATFORM").startsWith("ubuntumir")) {
        setenv("QT_QPA_PLATFORM", "ubuntumirserver", 1);

        // If we use unity-mir directly, we automatically link to the Mir-server
        // platform-api bindings, which result in unexpected behaviour when
        // running the non-Mir scenario.
        QLibrary unityMir("unity-mir", 1);
        unityMir.load();
        if (!unityMir.isLoaded()) {
            qDebug() << "Library unity-mir not found/loaded";
            return 1;
        }

        typedef QMirServer* (*createServer_t)(int, const char **);
        createServer_t createQMirServer = (createServer_t) unityMir.resolve("createQMirServer");
        if (!createQMirServer) {
            qDebug() << "unable to resolve symbol: createQMirServer";
            return 2;
        }

        QMirServer* mirServer = createQMirServer(argc, argv);

        typedef int (*runWithClient_t)(QMirServer*, std::function<int(int, const char**, void*)>);
        runWithClient_t runWithClient = (runWithClient_t) unityMir.resolve("runQMirServerWithClient");
        if (!runWithClient) {
            qDebug() << "unable to resolve symbol: runWithClient";
            return 3;
        }

        return runWithClient(mirServer, startShell);
    } else {
        if (qgetenv("UPSTART_JOB") == "unity8") {
            // Emit SIGSTOP as expected by upstart, under Mir it's unity-mir that will raise it.
            // see http://upstart.ubuntu.com/cookbook/#expect-stop
            raise(SIGSTOP);
        }
        return startShell(argc, argv, nullptr);
    }
}<|MERGE_RESOLUTION|>--- conflicted
+++ resolved
@@ -177,15 +177,11 @@
     view->setSource(source);
     view->setColor(Qt::transparent);
 
-<<<<<<< HEAD
-    if (qgetenv("QT_QPA_PLATFORM") == "ubuntu" || isUbuntuMirServer || args.contains(QLatin1String("-fullscreen"))) {
+    if (qgetenv("QT_QPA_PLATFORM") == "ubuntu" || isUbuntuMirServer || parser.isSet(fullscreenOption)) {
         // First, size window equal to screen (fake a real WM fullscreen mode).
         // Then, in case we are actually running inside a windowing system,
         // nicely set actual WM fullscreen hint for its benefit.
         view->resize(view->screen()->size());
-=======
-    if (qgetenv("QT_QPA_PLATFORM") == "ubuntu" || isUbuntuMirServer || parser.isSet(fullscreenOption)) {
->>>>>>> f4d80856
         view->showFullScreen();
     } else {
         view->show();

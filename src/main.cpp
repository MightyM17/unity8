--- conflicted
+++ resolved
@@ -96,12 +96,6 @@
         indicatorProfile = "phone";
     }
 
-<<<<<<< HEAD
-    QStringList args = application->arguments();
-    ApplicationArguments qmlArgs(args);
-=======
-    resolveIconTheme();
-
     ApplicationArguments qmlArgs;
     if (parser.isSet(windowGeometryOption) &&
         parser.value(windowGeometryOption).split('x').size() == 2)
@@ -109,7 +103,6 @@
       QStringList geom = parser.value(windowGeometryOption).split('x');
       qmlArgs.setSize(geom.at(0).toInt(), geom.at(1).toInt());
     }
->>>>>>> fed3e2ac
 
     // The testability driver is only loaded by QApplication but not by QGuiApplication.
     // However, QApplication depends on QWidget which would add some unneeded overhead => Let's load the testability driver on our own.

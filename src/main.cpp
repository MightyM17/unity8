/*
 * Copyright (C) 2012-2015 Canonical, Ltd.
 *
 * This program is free software; you can redistribute it and/or modify
 * it under the terms of the GNU General Public License as published by
 * the Free Software Foundation; version 3.
 *
 * This program is distributed in the hope that it will be useful,
 * but WITHOUT ANY WARRANTY; without even the implied warranty of
 * MERCHANTABILITY or FITNESS FOR A PARTICULAR PURPOSE.  See the
 * GNU General Public License for more details.
 *
 * You should have received a copy of the GNU General Public License
 * along with this program.  If not, see <http://www.gnu.org/licenses/>.
 */

// Qt
#include <QCommandLineParser>
#include <QtQuick/QQuickView>
#include <QtGui/QGuiApplication>
#include <QtQml/QQmlEngine>
#include <QtQml/QQmlContext>
#include <QLibrary>
#include <QDebug>
#include <csignal>
#include <libintl.h>

// libandroid-properties
#include <hybris/properties/properties.h>

// local
#include <paths.h>
#include "MouseTouchAdaptor.h"
#include "ApplicationArguments.h"
#include "CachingNetworkManagerFactory.h"
#include "UnityCommandLineParser.h"

// Ubuntu Gestures
#include <TouchRegistry.h>

int main(int argc, const char *argv[])
{
    bool isMirServer = false;
    if (qgetenv("QT_QPA_PLATFORM") == "ubuntumirclient") {
        setenv("QT_QPA_PLATFORM", "mirserver", 1 /* overwrite */);
        isMirServer = true;
    }

    QGuiApplication::setApplicationName("unity8");
    QGuiApplication *application;

    application = new QGuiApplication(argc, (char**)argv);

    UnityCommandLineParser parser(*application);

    ApplicationArguments qmlArgs;
    if (!parser.deviceName().isEmpty()) {
        qmlArgs.setDeviceName(parser.deviceName());
    } else {
        char buffer[200];
        property_get("ro.product.device", buffer /* value */, "desktop" /* default_value*/);
        qmlArgs.setDeviceName(QString(buffer));
    }

    // The testability driver is only loaded by QApplication but not by QGuiApplication.
    // However, QApplication depends on QWidget which would add some unneeded overhead => Let's load the testability driver on our own.
    if (parser.hasTestability() || getenv("QT_LOAD_TESTABILITY")) {
        QLibrary testLib(QLatin1String("qttestability"));
        if (testLib.load()) {
            typedef void (*TasInitialize)(void);
            TasInitialize initFunction = (TasInitialize)testLib.resolve("qt_testability_init");
            if (initFunction) {
                initFunction();
            } else {
                qCritical("Library qttestability resolve failed!");
            }
        } else {
            qCritical("Library qttestability load failed!");
        }
    }

    bindtextdomain("unity8", translationDirectory().toUtf8().data());
    textdomain("unity8");

    QQuickView* view = new QQuickView();
    view->setResizeMode(QQuickView::SizeRootObjectToView);
    view->setColor("black");
    view->setTitle("Unity8 Shell");
    view->engine()->setBaseUrl(QUrl::fromLocalFile(::qmlDirectory()));
    view->rootContext()->setContextProperty("applicationArguments", &qmlArgs);
    if (parser.hasFrameless()) {
        view->setFlags(Qt::FramelessWindowHint);
    }
    TouchRegistry touchRegistry;
    view->installEventFilter(&touchRegistry);
    if (parser.windowGeometry().isValid()) {
        view->setWidth(parser.windowGeometry().width());
        view->setHeight(parser.windowGeometry().height());
    }

    // You will need this if you want to interact with touch-only components using a mouse
    // Needed only when manually testing on a desktop.
    MouseTouchAdaptor *mouseTouchAdaptor = 0;
<<<<<<< HEAD
    if (parser.hasMouseToTouch()) {
        mouseTouchAdaptor = new MouseTouchAdaptor;
        application->installNativeEventFilter(mouseTouchAdaptor);
=======
    if (parser.isSet(mousetouchOption)) {
        mouseTouchAdaptor = MouseTouchAdaptor::instance();
>>>>>>> a11db058
    }

    QUrl source(::qmlDirectory()+"OrientedShell.qml");
    prependImportPaths(view->engine(), ::overrideImportPaths());
    if (!isMirServer) {
        prependImportPaths(view->engine(), ::nonMirImportPaths());
    }
    appendImportPaths(view->engine(), ::fallbackImportPaths());

    CachingNetworkManagerFactory *managerFactory = new CachingNetworkManagerFactory();
    view->engine()->setNetworkAccessManagerFactory(managerFactory);

    view->setSource(source);
    QObject::connect(view->engine(), SIGNAL(quit()), application, SLOT(quit()));

    if (isMirServer || parser.hasFullscreen()) {
        view->showFullScreen();
    } else {
        view->show();
    }

    int result = application->exec();

    delete view;
    delete mouseTouchAdaptor;
    delete application;

    return result;
}<|MERGE_RESOLUTION|>--- conflicted
+++ resolved
@@ -101,14 +101,9 @@
     // You will need this if you want to interact with touch-only components using a mouse
     // Needed only when manually testing on a desktop.
     MouseTouchAdaptor *mouseTouchAdaptor = 0;
-<<<<<<< HEAD
     if (parser.hasMouseToTouch()) {
-        mouseTouchAdaptor = new MouseTouchAdaptor;
+        mouseTouchAdaptor = MouseTouchAdaptor::instance();
         application->installNativeEventFilter(mouseTouchAdaptor);
-=======
-    if (parser.isSet(mousetouchOption)) {
-        mouseTouchAdaptor = MouseTouchAdaptor::instance();
->>>>>>> a11db058
     }
 
     QUrl source(::qmlDirectory()+"OrientedShell.qml");

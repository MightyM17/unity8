/*
 * Copyright (C) 2015 Canonical, Ltd.
 *
 * This program is free software; you can redistribute it and/or modify
 * it under the terms of the GNU General Public License as published by
 * the Free Software Foundation; version 3.
 *
 * This program is distributed in the hope that it will be useful,
 * but WITHOUT ANY WARRANTY; without even the implied warranty of
 * MERCHANTABILITY or FITNESS FOR A PARTICULAR PURPOSE.  See the
 * GNU General Public License for more details.
 *
 * You should have received a copy of the GNU General Public License
 * along with this program.  If not, see <http://www.gnu.org/licenses/>.
 */

#include "ShellApplication.h"

// Qt
#include <QLibrary>
#include <QProcess>
#include <QScreen>
#include <QQmlContext>
#include <QQmlComponent>

#include <QGSettings>

#include <libintl.h>

// libandroid-properties
#include <hybris/properties/properties.h>

// local
#include <paths.h>
#include "CachingNetworkManagerFactory.h"
#include "UnityCommandLineParser.h"
#include "DebuggingController.h"

ShellApplication::ShellApplication(int & argc, char ** argv, bool isMirServer)
    : QGuiApplication(argc, argv)
    , m_qmlArgs(this)
{
    setApplicationName(QStringLiteral("unity8"));
    setOrganizationName(QStringLiteral("Canonical"));

    setupQmlEngine(isMirServer);

    if (m_qmlArgs.deviceName().isEmpty()) {
        char buffer[200];
        property_get("ro.product.device", buffer /* value */, "desktop" /* default_value*/);
        m_qmlArgs.setDeviceName(QString(buffer));
    }

    // The testability driver is only loaded by QApplication but not by QGuiApplication.
    // However, QApplication depends on QWidget which would add some unneeded overhead => Let's load the testability driver on our own.
    if (m_qmlArgs.hasTestability() || getenv("QT_LOAD_TESTABILITY")) {
        QLibrary testLib(QStringLiteral("qttestability"));
        if (testLib.load()) {
            typedef void (*TasInitialize)(void);
            TasInitialize initFunction = (TasInitialize)testLib.resolve("qt_testability_init");
            if (initFunction) {
                initFunction();
            } else {
                qCritical("Library qttestability resolve failed!");
            }
        } else {
            qCritical("Library qttestability load failed!");
        }
    }

    bindtextdomain("unity8", translationDirectory().toUtf8().data());
    textdomain("unity8");

<<<<<<< HEAD
    m_qmlEngine->rootContext()->setContextProperty(QStringLiteral("applicationArguments"), &m_qmlArgs);
    m_qmlEngine->rootContext()->setContextProperty("DebuggingController", new DebuggingController(this));
=======
    QScopedPointer<QGSettings> gSettings(new QGSettings("com.canonical.Unity8"));
    gSettings->reset(QStringLiteral("alwaysShowOsk"));

    m_shellView = new ShellView(m_qmlEngine, &m_qmlArgs);
>>>>>>> 46bca5fb

    QByteArray pxpguEnv = qgetenv("GRID_UNIT_PX");
    bool ok;
    int pxpgu = pxpguEnv.toInt(&ok);
    if (!ok) {
        pxpgu = 8;
    }
    m_qmlEngine->rootContext()->setContextProperty("internalGu", pxpgu);

    auto component(new QQmlComponent(m_qmlEngine,
                                     QUrl::fromLocalFile(::qmlDirectory() + "/ShellApplication.qml")));
    component->create();
    if (component->status() == QQmlComponent::Error) {
        m_qmlEngine->rootContext()->setContextProperty(QStringLiteral("errorString"), component->errorString());
        auto errorComponent(new QQmlComponent(m_qmlEngine,
                                         QUrl::fromLocalFile(::qmlDirectory() + "/ErrorApplication.qml")));
        errorComponent->create();
        qDebug() << errorComponent->errorString();
        return;
    }

    #ifdef UNITY8_ENABLE_TOUCH_EMULATION
    // You will need this if you want to interact with touch-only components using a mouse
    // Needed only when manually testing on a desktop.
    if (m_qmlArgs.hasMouseToTouch()) {
        m_mouseTouchAdaptor = MouseTouchAdaptor::instance();
    }
    #endif

    if (m_qmlArgs.mode().compare("greeter") == 0) {
        if (!QProcess::startDetached("initctl emit --no-wait unity8-greeter-started")) {
            qDebug() << "Unable to send unity8-greeter-started event to Upstart";
        }
    }
}

ShellApplication::~ShellApplication()
{
    destroyResources();
}

void ShellApplication::destroyResources()
{
    #ifdef UNITY8_ENABLE_TOUCH_EMULATION
    delete m_mouseTouchAdaptor;
    m_mouseTouchAdaptor = nullptr;
    #endif

    delete m_qmlEngine;
    m_qmlEngine = nullptr;
}

void ShellApplication::setupQmlEngine(bool isMirServer)
{
    m_qmlEngine = new QQmlEngine(this);

    m_qmlEngine->setBaseUrl(QUrl::fromLocalFile(::qmlDirectory()));

    prependImportPaths(m_qmlEngine, ::overrideImportPaths());
    if (!isMirServer) {
        prependImportPaths(m_qmlEngine, ::nonMirImportPaths());
    }
    appendImportPaths(m_qmlEngine, ::fallbackImportPaths());

    m_qmlEngine->setNetworkAccessManagerFactory(new CachingNetworkManagerFactory);

    QObject::connect(m_qmlEngine, &QQmlEngine::quit, this, &QGuiApplication::quit);
}<|MERGE_RESOLUTION|>--- conflicted
+++ resolved
@@ -71,15 +71,9 @@
     bindtextdomain("unity8", translationDirectory().toUtf8().data());
     textdomain("unity8");
 
-<<<<<<< HEAD
-    m_qmlEngine->rootContext()->setContextProperty(QStringLiteral("applicationArguments"), &m_qmlArgs);
-    m_qmlEngine->rootContext()->setContextProperty("DebuggingController", new DebuggingController(this));
-=======
     QScopedPointer<QGSettings> gSettings(new QGSettings("com.canonical.Unity8"));
     gSettings->reset(QStringLiteral("alwaysShowOsk"));
 
-    m_shellView = new ShellView(m_qmlEngine, &m_qmlArgs);
->>>>>>> 46bca5fb
 
     QByteArray pxpguEnv = qgetenv("GRID_UNIT_PX");
     bool ok;
@@ -88,6 +82,8 @@
         pxpgu = 8;
     }
     m_qmlEngine->rootContext()->setContextProperty("internalGu", pxpgu);
+    m_qmlEngine->rootContext()->setContextProperty(QStringLiteral("applicationArguments"), &m_qmlArgs);
+    m_qmlEngine->rootContext()->setContextProperty("DebuggingController", new DebuggingController(this));
 
     auto component(new QQmlComponent(m_qmlEngine,
                                      QUrl::fromLocalFile(::qmlDirectory() + "/ShellApplication.qml")));

--- conflicted
+++ resolved
@@ -87,14 +87,15 @@
     }
     #endif
 
-<<<<<<< HEAD
+    new DebuggingController(this);
+
 //    if (parser.mode().compare("greeter") == 0) {
 //        QSize primaryScreenSize = this->primaryScreen()->size();
 //        m_shellView->setHeight(primaryScreenSize.height());
 //        m_shellView->setWidth(primaryScreenSize.width());
 //        m_shellView->show();
 //        m_shellView->requestActivate();
-//        if (!QProcess::startDetached("/sbin/initctl emit --no-wait unity8-greeter-started")) {
+//        if (!QProcess::startDetached("initctl emit --no-wait unity8-greeter-started")) {
 //            qDebug() << "Unable to send unity8-greeter-started event to Upstart";
 //        }
 //    } else if (isMirServer || parser.hasFullscreen()) {
@@ -102,40 +103,6 @@
 //    } else {
 //        m_shellView->show();
 //    }
-=======
-    new DebuggingController(this);
-
-    // Some hard-coded policy for now.
-    // NB: We don't support more than two screens at the moment
-    //
-    // TODO: Support an arbitrary number of screens and different policies
-    //       (eg cloned desktop, several desktops, etc)
-    if (isMirServer && screens().count() == 2) {
-        m_shellView->setScreen(screens().at(1));
-        m_qmlArgs.setDeviceName(QStringLiteral("desktop"));
-
-        m_secondaryWindow = new SecondaryWindow(m_qmlEngine);
-        m_secondaryWindow->setScreen(screens().at(0));
-        // QWindow::showFullScreen() also calls QWindow::requestActivate() and we don't want that!
-        m_secondaryWindow->setWindowState(Qt::WindowFullScreen);
-        m_secondaryWindow->setVisible(true);
-    }
-
-    if (parser.mode().compare("greeter") == 0) {
-        QSize primaryScreenSize = this->primaryScreen()->size();
-        m_shellView->setHeight(primaryScreenSize.height());
-        m_shellView->setWidth(primaryScreenSize.width());
-        m_shellView->show();
-        m_shellView->requestActivate();
-        if (!QProcess::startDetached("initctl emit --no-wait unity8-greeter-started")) {
-            qDebug() << "Unable to send unity8-greeter-started event to Upstart";
-        }
-    } else if (isMirServer || parser.hasFullscreen()) {
-        m_shellView->showFullScreen();
-    } else {
-        m_shellView->show();
-    }
->>>>>>> 6c5022c4
 }
 
 ShellApplication::~ShellApplication()

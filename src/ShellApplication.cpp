/*
 * Copyright (C) 2015 Canonical, Ltd.
 *
 * This program is free software; you can redistribute it and/or modify
 * it under the terms of the GNU General Public License as published by
 * the Free Software Foundation; version 3.
 *
 * This program is distributed in the hope that it will be useful,
 * but WITHOUT ANY WARRANTY; without even the implied warranty of
 * MERCHANTABILITY or FITNESS FOR A PARTICULAR PURPOSE.  See the
 * GNU General Public License for more details.
 *
 * You should have received a copy of the GNU General Public License
 * along with this program.  If not, see <http://www.gnu.org/licenses/>.
 */

#include "ShellApplication.h"

// Qt
#include <QLibrary>
#include <QProcess>
#include <QScreen>

#include <libintl.h>

// libandroid-properties
#include <hybris/properties/properties.h>

// local
#include <paths.h>
#include "CachingNetworkManagerFactory.h"
#include "UnityCommandLineParser.h"

ShellApplication::ShellApplication(int & argc, char ** argv, bool isMirServer)
    : QGuiApplication(argc, argv)
{

    setApplicationName(QStringLiteral("unity8"));

    connect(this, &QGuiApplication::screenAdded, this, &ShellApplication::onScreenAdded);

    setupQmlEngine(isMirServer);

    UnityCommandLineParser parser(*this);

    if (!parser.deviceName().isEmpty()) {
        m_deviceName = parser.deviceName();
    } else {
        char buffer[200];
        property_get("ro.product.device", buffer /* value */, "desktop" /* default_value*/);
        m_deviceName = QString(buffer);
    }
    m_qmlArgs.setDeviceName(m_deviceName);

    m_qmlArgs.setMode(parser.mode());

    // The testability driver is only loaded by QApplication but not by QGuiApplication.
    // However, QApplication depends on QWidget which would add some unneeded overhead => Let's load the testability driver on our own.
    if (parser.hasTestability() || getenv("QT_LOAD_TESTABILITY")) {
        QLibrary testLib(QStringLiteral("qttestability"));
        if (testLib.load()) {
            typedef void (*TasInitialize)(void);
            TasInitialize initFunction = (TasInitialize)testLib.resolve("qt_testability_init");
            if (initFunction) {
                initFunction();
            } else {
                qCritical("Library qttestability resolve failed!");
            }
        } else {
            qCritical("Library qttestability load failed!");
        }
    }

    bindtextdomain("unity8", translationDirectory().toUtf8().data());
    textdomain("unity8");

    m_shellView = new ShellView(m_qmlEngine, &m_qmlArgs);

    if (parser.windowGeometry().isValid()) {
        m_shellView->setWidth(parser.windowGeometry().width());
        m_shellView->setHeight(parser.windowGeometry().height());
    }

    if (parser.hasFrameless()) {
        m_shellView->setFlags(Qt::FramelessWindowHint);
    }


    #ifdef UNITY8_ENABLE_TOUCH_EMULATION
    // You will need this if you want to interact with touch-only components using a mouse
    // Needed only when manually testing on a desktop.
    if (parser.hasMouseToTouch()) {
        m_mouseTouchAdaptor = MouseTouchAdaptor::instance();
    }
    #endif


    // Some hard-coded policy for now.
    // NB: We don't support more than two screens at the moment
    //
    // TODO: Support an arbitrary number of screens and different policies
    //       (eg cloned desktop, several desktops, etc)
    if (isMirServer && screens().count() == 2) {
        m_shellView->setScreen(screens().at(1));
        m_qmlArgs.setDeviceName(QStringLiteral("desktop"));

        m_secondaryWindow = new SecondaryWindow(m_qmlEngine);
        m_secondaryWindow->setScreen(screens().at(0));
        // QWindow::showFullScreen() also calls QWindow::requestActivate() and we don't want that!
        m_secondaryWindow->setWindowState(Qt::WindowFullScreen);
        m_secondaryWindow->setVisible(true);
    }

    if (parser.mode().compare("greeter") == 0) {
        QSize primaryScreenSize = this->primaryScreen()->size();
        m_shellView->setHeight(primaryScreenSize.height());
        m_shellView->setWidth(primaryScreenSize.width());
        m_shellView->show();
<<<<<<< HEAD
=======
        m_shellView->requestActivate();
        if (!QProcess::startDetached("/sbin/initctl emit --no-wait unity8-greeter-started")) {
            qDebug() << "Unable to send unity8-greeter-started event to Upstart";
        }
>>>>>>> ddceb6eb
    } else if (isMirServer || parser.hasFullscreen()) {
        m_shellView->showFullScreen();
    } else {
        m_shellView->show();
    }
}

ShellApplication::~ShellApplication()
{
    destroyResources();
}

void ShellApplication::destroyResources()
{
    // Deletion order is important. Don't use QScopedPointers and the like
    // Otherwise the process will hang on shutdown (bug somewhere I guess).
    delete m_shellView;
    m_shellView = nullptr;

    delete m_secondaryWindow;
    m_secondaryWindow = nullptr;

    #ifdef UNITY8_ENABLE_TOUCH_EMULATION
    delete m_mouseTouchAdaptor;
    m_mouseTouchAdaptor = nullptr;
    #endif

    delete m_qmlEngine;
    m_qmlEngine = nullptr;
}

void ShellApplication::setupQmlEngine(bool isMirServer)
{
    m_qmlEngine = new QQmlEngine(this);

    m_qmlEngine->setBaseUrl(QUrl::fromLocalFile(::qmlDirectory()));

    prependImportPaths(m_qmlEngine, ::overrideImportPaths());
    if (!isMirServer) {
        prependImportPaths(m_qmlEngine, ::nonMirImportPaths());
    }
    appendImportPaths(m_qmlEngine, ::fallbackImportPaths());

    m_qmlEngine->setNetworkAccessManagerFactory(new CachingNetworkManagerFactory);

    QObject::connect(m_qmlEngine, &QQmlEngine::quit, this, &QGuiApplication::quit);
}

void ShellApplication::onScreenAdded(QScreen * /*screen*/)
{
    // TODO: Support an arbitrary number of screens and different policies
    //       (eg cloned desktop, several desktops, etc)
    if (screens().count() == 2) {
        m_shellView->setScreen(screens().at(1));
        m_qmlArgs.setDeviceName(QStringLiteral("desktop"));
        // Changing the QScreen where a QWindow is drawn makes it also lose focus (besides having
        // its backing QPlatformWindow recreated). So lets refocus it.
        m_shellView->requestActivate();

        m_secondaryWindow = new SecondaryWindow(m_qmlEngine);
        m_secondaryWindow->setScreen(screens().at(0));

        // QWindow::showFullScreen() also calls QWindow::requestActivate() and we don't want that!
        m_secondaryWindow->setWindowState(Qt::WindowFullScreen);
        m_secondaryWindow->setVisible(true);
    }
}

void ShellApplication::onScreenAboutToBeRemoved(QScreen *screen)
{
    // TODO: Support an arbitrary number of screens and different policies
    //       (eg cloned desktop, several desktops, etc)
    if (screen == m_shellView->screen()) {
        const QList<QScreen *> allScreens = screens();
        Q_ASSERT(allScreens.count() > 1);
        Q_ASSERT(allScreens.at(0) != screen);
        Q_ASSERT(m_secondaryWindow);
        delete m_secondaryWindow;
        m_secondaryWindow = nullptr;
        m_shellView->setScreen(allScreens.first());
        m_qmlArgs.setDeviceName(m_deviceName);
        // Changing the QScreen where a QWindow is drawn makes it also lose focus (besides having
        // its backing QPlatformWindow recreated). So lets refocus it.
        m_shellView->requestActivate();
    }
}<|MERGE_RESOLUTION|>--- conflicted
+++ resolved
@@ -116,13 +116,10 @@
         m_shellView->setHeight(primaryScreenSize.height());
         m_shellView->setWidth(primaryScreenSize.width());
         m_shellView->show();
-<<<<<<< HEAD
-=======
         m_shellView->requestActivate();
         if (!QProcess::startDetached("/sbin/initctl emit --no-wait unity8-greeter-started")) {
             qDebug() << "Unable to send unity8-greeter-started event to Upstart";
         }
->>>>>>> ddceb6eb
     } else if (isMirServer || parser.hasFullscreen()) {
         m_shellView->showFullScreen();
     } else {

--- conflicted
+++ resolved
@@ -29,29 +29,11 @@
     Q_PROPERTY(QString deviceName READ deviceName CONSTANT)
 public:
     ApplicationArguments(QObject *parent = nullptr);
-<<<<<<< HEAD
-
-    void setDeviceName(QString deviceName) { m_deviceName = deviceName; }
-
-    void setSize(const QSize &size) {
-        m_size = size;
-    }
-
-    Q_INVOKABLE int width() const { return m_size.width(); }
-    Q_INVOKABLE int height() const { return m_size.height(); }
-=======
 
     void setDeviceName(QString deviceName) { m_deviceName = deviceName; }
     QString deviceName() const { return m_deviceName; }
->>>>>>> 015ddf90
-
-    QString deviceName() const { return m_deviceName; }
 
 private:
-<<<<<<< HEAD
-    QSize m_size;
-=======
->>>>>>> 015ddf90
     QString m_deviceName;
 };
 

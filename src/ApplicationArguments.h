/*
<<<<<<< HEAD
 * Copyright (C) 2013-2014 Canonical, Ltd.
=======
 * Copyright (C) 2013,2015 Canonical, Ltd.
>>>>>>> e15956d5
 *
 * This program is free software; you can redistribute it and/or modify
 * it under the terms of the GNU General Public License as published by
 * the Free Software Foundation; version 3.
 *
 * This program is distributed in the hope that it will be useful,
 * but WITHOUT ANY WARRANTY; without even the implied warranty of
 * MERCHANTABILITY or FITNESS FOR A PARTICULAR PURPOSE.  See the
 * GNU General Public License for more details.
 *
 * You should have received a copy of the GNU General Public License
 * along with this program.  If not, see <http://www.gnu.org/licenses/>.
 *
<<<<<<< HEAD
 * Authored by: Nick Dedekind <nick.dedekind@canonical.com>
 *              Daniel d'Andrada <daniel.dandrada@canonical.com>
=======
>>>>>>> e15956d5
 */


#ifndef APPLICATION_ARGUMENTS_H
#define APPLICATION_ARGUMENTS_H

#include <QObject>
#include <QSize>
#include <QString>

class ApplicationArguments : public QObject
{
    Q_OBJECT
    Q_PROPERTY(QString deviceName READ deviceName CONSTANT)
public:
    ApplicationArguments(QObject *parent = nullptr);

    void setDeviceName(QString deviceName) { m_deviceName = deviceName; }
    void setSize(int width, int height) {
        m_size.rwidth()  = width;
        m_size.rheight() = height;
    }

    Q_INVOKABLE int width() const { return m_size.width(); }
    Q_INVOKABLE int height() const { return m_size.height(); }

    QString deviceName() const { return m_deviceName; }

private:
    QSize m_size;
    QString m_deviceName;
};

#endif // APPLICATION_ARGUMENTS_H<|MERGE_RESOLUTION|>--- conflicted
+++ resolved
@@ -1,9 +1,5 @@
 /*
-<<<<<<< HEAD
- * Copyright (C) 2013-2014 Canonical, Ltd.
-=======
  * Copyright (C) 2013,2015 Canonical, Ltd.
->>>>>>> e15956d5
  *
  * This program is free software; you can redistribute it and/or modify
  * it under the terms of the GNU General Public License as published by
@@ -17,11 +13,6 @@
  * You should have received a copy of the GNU General Public License
  * along with this program.  If not, see <http://www.gnu.org/licenses/>.
  *
-<<<<<<< HEAD
- * Authored by: Nick Dedekind <nick.dedekind@canonical.com>
- *              Daniel d'Andrada <daniel.dandrada@canonical.com>
-=======
->>>>>>> e15956d5
  */
 
 

/*
 * Copyright (C) 2014 Canonical, Ltd.
 *
 * Authors:
 *  Michael Zanetti <michael.zanetti@canonical.com>
 *
 * This program is free software; you can redistribute it and/or modify
 * it under the terms of the GNU General Public License as published by
 * the Free Software Foundation; version 3.
 *
 * This program is distributed in the hope that it will be useful,
 * but WITHOUT ANY WARRANTY; without even the implied warranty of
 * MERCHANTABILITY or FITNESS FOR A PARTICULAR PURPOSE.  See the
 * GNU General Public License for more details.
 *
 * You should have received a copy of the GNU General Public License
 * along with this program.  If not, see <http://www.gnu.org/licenses/>.
 */

#include <QtQuick/QQuickView>
#include <QtGui/QGuiApplication>
#include <QtQml/QQmlEngine>
#include <QtQml/QQmlContext>
#include <QDebug>
#include <QCommandLineParser>
#include <QLibrary>
#include <libintl.h>

#include <paths.h>
#include "../MouseTouchAdaptor.h"

int main(int argc, const char *argv[])
{
    QGuiApplication *application = new QGuiApplication(argc, (char**)argv);

    QCommandLineParser parser;
    parser.setApplicationDescription("Description: Unity 8 Shell Dash");
    parser.addHelpOption();

    QCommandLineOption mousetouchOption("mousetouch",
        "Allow the mouse to provide touch input");
    parser.addOption(mousetouchOption);
<<<<<<< HEAD

    QCommandLineOption testabilityOption("testability",
        "Load the testability driver (Alternatively export QT_LOAD_TESTABILITY");
    parser.addOption(testabilityOption);

=======

    // FIXME Remove once we drop the need of the hint
>>>>>>> 3b5087a3
    QCommandLineOption desktopFileHintOption("desktop_file_hint",
        "The desktop_file_hint option for QtMir", "hint_file");
    parser.addOption(desktopFileHintOption);

    // Treat args with single dashes the same as arguments with two dashes
    // Ex: -fullscreen == --fullscreen
    parser.setSingleDashWordOptionMode(QCommandLineParser::ParseAsLongOptions);
    parser.process(*application);

<<<<<<< HEAD
    if (parser.isSet(testabilityOption) || getenv("QT_LOAD_TESTABILITY")) {
=======
    if (getenv("QT_LOAD_TESTABILITY")) {
>>>>>>> 3b5087a3
        QLibrary testLib(QLatin1String("qttestability"));
        if (testLib.load()) {
            typedef void (*TasInitialize)(void);
            TasInitialize initFunction = (TasInitialize)testLib.resolve("qt_testability_init");
            if (initFunction) {
                initFunction();
            } else {
                qCritical("Library qttestability resolve failed!");
            }
        } else {
            qCritical("Library qttestability load failed!");
        }
    }

    bindtextdomain("unity8", translationDirectory().toUtf8().data());

    QQuickView* view = new QQuickView();
    view->setResizeMode(QQuickView::SizeRootObjectToView);
    view->setTitle("Unity Dash");

    // You will need this if you want to interact with touch-only components using a mouse
    // Needed only when manually testing on a desktop.
    MouseTouchAdaptor *mouseTouchAdaptor = 0;
    if (parser.isSet(mousetouchOption)) {
        mouseTouchAdaptor = new MouseTouchAdaptor;
        application->installNativeEventFilter(mouseTouchAdaptor);
    }

    QUrl source(::qmlDirectory()+"Dash/DashApplication.qml");
    prependImportPaths(view->engine(), ::overrideImportPaths());
    appendImportPaths(view->engine(), ::fallbackImportPaths());

    view->setSource(source);
    view->show();

    int result = application->exec();

    delete view;
    delete application;

    return result;
}<|MERGE_RESOLUTION|>--- conflicted
+++ resolved
@@ -40,16 +40,8 @@
     QCommandLineOption mousetouchOption("mousetouch",
         "Allow the mouse to provide touch input");
     parser.addOption(mousetouchOption);
-<<<<<<< HEAD
-
-    QCommandLineOption testabilityOption("testability",
-        "Load the testability driver (Alternatively export QT_LOAD_TESTABILITY");
-    parser.addOption(testabilityOption);
-
-=======
 
     // FIXME Remove once we drop the need of the hint
->>>>>>> 3b5087a3
     QCommandLineOption desktopFileHintOption("desktop_file_hint",
         "The desktop_file_hint option for QtMir", "hint_file");
     parser.addOption(desktopFileHintOption);
@@ -59,11 +51,7 @@
     parser.setSingleDashWordOptionMode(QCommandLineParser::ParseAsLongOptions);
     parser.process(*application);
 
-<<<<<<< HEAD
-    if (parser.isSet(testabilityOption) || getenv("QT_LOAD_TESTABILITY")) {
-=======
     if (getenv("QT_LOAD_TESTABILITY")) {
->>>>>>> 3b5087a3
         QLibrary testLib(QLatin1String("qttestability"));
         if (testLib.load()) {
             typedef void (*TasInitialize)(void);

pkg_check_modules(UNITY-MIR REQUIRED unity-mir)

include_directories(
    ${Qt5Gui_PRIVATE_INCLUDE_DIRS}
    ${UNITY-MIR_INCLUDE_DIRS}
)

<<<<<<< HEAD
set(COMMON_SRCS
    ApplicationArguments.h
    main.cpp
    MouseTouchAdaptor.cpp
    )
add_executable(${SHELL_APP} ${COMMON_SRCS})
add_executable(${GREETER_APP} ${COMMON_SRCS})

set_target_properties(${SHELL_APP} PROPERTIES
    COMPILE_DEFINITIONS "APP_NAME=\"Unity 8\";QML_FILE=\"Shell.qml\";INDICATOR_PROFILE=\"phone\""
    )
set_target_properties(${GREETER_APP} PROPERTIES
    COMPILE_DEFINITIONS "APP_NAME=\"Unity 8 Greeter\";QML_FILE=\"GreeterShell.qml\";INDICATOR_PROFILE=\"phone_greeter\""
    )
=======
file(GLOB_RECURSE QML_FILES
    ${CMAKE_SOURCE_DIR}/qml/*
    ${CMAKE_SOURCE_DIR}/tests/*.qml
    ${CMAKE_SOURCE_DIR}/tests/*.js
    ${CMAKE_SOURCE_DIR}/tests/*.jpg
    ${CMAKE_SOURCE_DIR}/tests/*.png
    ${CMAKE_SOURCE_DIR}/tests/*.sci
    ${CMAKE_SOURCE_DIR}/tests/*.svg
)

add_executable(${SHELL_APP}
    ApplicationArguments.h
    main.cpp
    MouseTouchAdaptor.cpp
    ${QML_FILES} # This is to make qml and image files appear in the IDE's project tree
)
>>>>>>> ccacdf0d

qt5_use_modules(${SHELL_APP} Gui Qml Quick Test)
qt5_use_modules(${GREETER_APP} Gui Qml Quick Test)
pkg_check_modules(XCB REQUIRED xcb)

if (NOT "${XCB_INCLUDE_DIRS}" STREQUAL "")
    set_target_properties(${SHELL_APP} PROPERTIES INCLUDE_DIRECTORIES ${XCB_INCLUDE_DIRS})
    set_target_properties(${GREETER_APP} PROPERTIES INCLUDE_DIRECTORIES ${XCB_INCLUDE_DIRS})

    target_link_libraries(${SHELL_APP} ${XCB_LDFLAGS})
    target_link_libraries(${GREETER_APP} ${XCB_LDFLAGS})
endif()

# install binaries
install(TARGETS ${SHELL_APP} ${GREETER_APP}
     RUNTIME DESTINATION ${CMAKE_INSTALL_BINDIR}
     )

add_subdirectory(Panel)<|MERGE_RESOLUTION|>--- conflicted
+++ resolved
@@ -5,11 +5,21 @@
     ${UNITY-MIR_INCLUDE_DIRS}
 )
 
-<<<<<<< HEAD
+file(GLOB_RECURSE QML_FILES
+    ${CMAKE_SOURCE_DIR}/qml/*
+    ${CMAKE_SOURCE_DIR}/tests/*.qml
+    ${CMAKE_SOURCE_DIR}/tests/*.js
+    ${CMAKE_SOURCE_DIR}/tests/*.jpg
+    ${CMAKE_SOURCE_DIR}/tests/*.png
+    ${CMAKE_SOURCE_DIR}/tests/*.sci
+    ${CMAKE_SOURCE_DIR}/tests/*.svg
+)
+
 set(COMMON_SRCS
     ApplicationArguments.h
     main.cpp
     MouseTouchAdaptor.cpp
+    ${QML_FILES} # This is to make qml and image files appear in the IDE's project tree
     )
 add_executable(${SHELL_APP} ${COMMON_SRCS})
 add_executable(${GREETER_APP} ${COMMON_SRCS})
@@ -20,24 +30,6 @@
 set_target_properties(${GREETER_APP} PROPERTIES
     COMPILE_DEFINITIONS "APP_NAME=\"Unity 8 Greeter\";QML_FILE=\"GreeterShell.qml\";INDICATOR_PROFILE=\"phone_greeter\""
     )
-=======
-file(GLOB_RECURSE QML_FILES
-    ${CMAKE_SOURCE_DIR}/qml/*
-    ${CMAKE_SOURCE_DIR}/tests/*.qml
-    ${CMAKE_SOURCE_DIR}/tests/*.js
-    ${CMAKE_SOURCE_DIR}/tests/*.jpg
-    ${CMAKE_SOURCE_DIR}/tests/*.png
-    ${CMAKE_SOURCE_DIR}/tests/*.sci
-    ${CMAKE_SOURCE_DIR}/tests/*.svg
-)
-
-add_executable(${SHELL_APP}
-    ApplicationArguments.h
-    main.cpp
-    MouseTouchAdaptor.cpp
-    ${QML_FILES} # This is to make qml and image files appear in the IDE's project tree
-)
->>>>>>> ccacdf0d
 
 qt5_use_modules(${SHELL_APP} Gui Qml Quick Test)
 qt5_use_modules(${GREETER_APP} Gui Qml Quick Test)

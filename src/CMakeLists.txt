pkg_check_modules(CONNECTIVITY REQUIRED connectivity-qt1)

include_directories(
<<<<<<< HEAD
    ${CMAKE_SOURCE_DIR}/libs/UbuntuGestures
)

include_directories(
=======
>>>>>>> 9212688a
    SYSTEM
    ${Qt5Gui_PRIVATE_INCLUDE_DIRS}
    ${CONNECTIVITY_INCLUDE_DIRS}
)

file(GLOB_RECURSE QML_FILES
    ${CMAKE_SOURCE_DIR}/qml/*
    ${CMAKE_SOURCE_DIR}/tests/*.qml
    ${CMAKE_SOURCE_DIR}/tests/*.js
    ${CMAKE_SOURCE_DIR}/tests/*.jpg
    ${CMAKE_SOURCE_DIR}/tests/*.png
    ${CMAKE_SOURCE_DIR}/tests/*.sci
    ${CMAKE_SOURCE_DIR}/tests/*.svg
)

set(SOURCE_FILES
    ApplicationArguments.cpp
    main.cpp
    CachingNetworkManagerFactory.cpp
    SecondaryWindow.cpp
    ShellApplication.cpp
    ShellView.cpp
    UnityCommandLineParser.cpp
    UnixSignalHandler.cpp
    ${QML_FILES} # This is to make qml and image files appear in the IDE's project tree
)

if (ENABLE_TOUCH_EMULATION)
    set(SOURCE_FILES ${SOURCE_FILES} MouseTouchAdaptor.cpp)
endif()

pkg_check_modules(ANDROID_PROPERTIES REQUIRED libandroid-properties)
add_executable(${SHELL_APP} ${SOURCE_FILES})
qt5_use_modules(${SHELL_APP} DBus Gui Qml Quick Test)

if (NOT "${ANDROID_PROPERTIES_INCLUDE_DIRS}" STREQUAL "")
    set_target_properties(${SHELL_APP} PROPERTIES INCLUDE_DIRECTORIES ${ANDROID_PROPERTIES_INCLUDE_DIRS})
endif()
target_link_libraries(${SHELL_APP} ${ANDROID_PROPERTIES_LDFLAGS} UbuntuGestures connectivity-qt1)

if (ENABLE_TOUCH_EMULATION)
    target_link_libraries(${SHELL_APP} ${MOUSETOUCHADAPTOR_LIBS_LDFLAGS})
endif()

# install binaries
install(TARGETS ${SHELL_APP}
     RUNTIME DESTINATION ${CMAKE_INSTALL_BINDIR}
     )

add_subdirectory(Panel)
add_subdirectory(Dash)
add_subdirectory(libunity8-private)<|MERGE_RESOLUTION|>--- conflicted
+++ resolved
@@ -1,13 +1,6 @@
 pkg_check_modules(CONNECTIVITY REQUIRED connectivity-qt1)
 
 include_directories(
-<<<<<<< HEAD
-    ${CMAKE_SOURCE_DIR}/libs/UbuntuGestures
-)
-
-include_directories(
-=======
->>>>>>> 9212688a
     SYSTEM
     ${Qt5Gui_PRIVATE_INCLUDE_DIRS}
     ${CONNECTIVITY_INCLUDE_DIRS}

--- conflicted
+++ resolved
@@ -50,7 +50,7 @@
     set_target_properties(${SHELL_APP} PROPERTIES INCLUDE_DIRECTORIES ${ANDROID_PROPERTIES_INCLUDE_DIRS})
 endif()
 target_link_libraries(${SHELL_APP}
-<<<<<<< HEAD
+    Qt5::DBus Qt5::Gui Qt5::Qml Qt5::Quick Qt5::Test
     ${ANDROID_PROPERTIES_LDFLAGS}
     ${GSETTINGS_QT_LDFLAGS}
     ${QTMIRSERVER_LDFLAGS}
@@ -58,12 +58,6 @@
     connectivity-qt1
     unity8-private
 )
-=======
-    Qt5::DBus Qt5::Gui Qt5::Qml Qt5::Quick Qt5::Test
-    ${ANDROID_PROPERTIES_LDFLAGS} ${GSETTINGS_QT_LDFLAGS}
-    UbuntuGestures connectivity-qt1 unity8-private
-    )
->>>>>>> e2c28d65
 
 if (ENABLE_TOUCH_EMULATION)
     target_link_libraries(${SHELL_APP} ${MOUSETOUCHADAPTOR_LIBS_LDFLAGS})

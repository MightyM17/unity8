--- conflicted
+++ resolved
@@ -16,11 +16,7 @@
 
 import QtQuick 2.0
 import Ubuntu.Components 0.1
-<<<<<<< HEAD
-=======
 import Ubuntu.Gestures 0.1
-import Ubuntu.ChewieUI 0.1 as ChewieUI
->>>>>>> c3c1984f
 
 import "../Components"
 import "../Components/ListItems"
@@ -65,7 +61,6 @@
             if (contentProgress <= hintValue && indicators.state == "reveal") {
                 indicators.state = "hint"
                 menuContent.hideAll()
-                menuContent.releaseContent()
             } else if (contentProgress > hintValue && contentProgress < lockThreshold) {
                 menuContent.showMenu()
                 indicators.state = "reveal"
@@ -79,6 +74,10 @@
                 }
                 indicators.state = "locked"
             }
+        }
+
+        if (contentProgress == 0) {
+            menuContent.releaseContent()
         }
     }
 
@@ -281,7 +280,6 @@
             if (hideAnimation.running) {
                 indicators.state = "initial"
                 menuContent.hideAll()
-                menuContent.releaseContent()
             } else  {
                 if (state == "initial") indicatorRow.setDefaultItem()
             }
@@ -293,14 +291,8 @@
             if (showAnimation.running) {
                 if (indicators.state == "initial") {
                     openOverview()
-<<<<<<< HEAD
                 } else {
-                    indicators.calculateCurrentItem(revealer.lateralPosition, false)
-=======
-                }
-                else {
                     indicators.calculateCurrentItem(dragHandle.touchX, false)
->>>>>>> c3c1984f
                     menuContent.showMenu()
                 }
                 indicators.state = "commit"

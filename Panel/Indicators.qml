--- conflicted
+++ resolved
@@ -179,11 +179,8 @@
         indicatorsModel: indicatorsModel
         clip: !indicators.fullyOpened
         activeHeader: indicators.state == "hint" || indicators.state == "reveal"
-<<<<<<< HEAD
+        enabled: contentEnabled
         visibleIndicators: indicatorRow.visibleIndicators
-=======
-        enabled: contentEnabled
->>>>>>> 56827d42
 
         Connections {
             property bool enableIndexChangeSignal: true

--- conflicted
+++ resolved
@@ -36,11 +36,8 @@
     property bool partiallyOpened: height > panelHeight && !fullyOpened
     property real visualBottom: Math.max(y+height, y+indicatorRow.y+indicatorRow.height)
     property bool contentEnabled: true
-<<<<<<< HEAD
     property bool initalizeItem: true
-=======
     readonly property alias content: menuContent
->>>>>>> 64e5148c
 
     // TODO: Perhaps we need a animation standard for showing/hiding? Each showable seems to
     // use its own values. Need to ask design about this.

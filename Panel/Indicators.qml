--- conflicted
+++ resolved
@@ -321,13 +321,8 @@
         id: hideDragHandle
         anchors.fill: handle
         direction: Direction.Upwards
-<<<<<<< HEAD
         enabled: indicators.shown && indicators.available
-        hintDisplacement: units.gu(2)
-=======
-        enabled: indicators.shown
         hintDisplacement: indicators.hintValue
->>>>>>> 2b9fb07c
         autoCompleteDragThreshold: maxTotalDragDistance / 6
         stretch: true
         maxTotalDragDistance: openedHeight - panelHeight

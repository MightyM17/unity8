/*
 * Copyright (C) 2013 Canonical, Ltd.
 *
 * This program is free software; you can redistribute it and/or modify
 * it under the terms of the GNU General Public License as published by
 * the Free Software Foundation; version 3.
 *
 * This program is distributed in the hope that it will be useful,
 * but WITHOUT ANY WARRANTY; without even the implied warranty of
 * MERCHANTABILITY or FITNESS FOR A PARTICULAR PURPOSE.  See the
 * GNU General Public License for more details.
 *
 * You should have received a copy of the GNU General Public License
 * along with this program.  If not, see <http://www.gnu.org/licenses/>.
 */

import QtQuick 2.0
import Ubuntu.Components 0.1
import Unity.Indicators 0.1 as Indicators

Item {
    id: indicatorItem

    property alias widgetSource: loader.source
    property bool highlighted: false
    property bool dimmed: false
    property var indicatorProperties: undefined

    opacity: dimmed ? 0.4 : 1

    // only visible when non-empty
    visible: loader.item != undefined && loader.status == Loader.Ready ? loader.item.enabled : false
    width: visible ? loader.item.width : 0

    Loader {
        id: loader

        onLoaded: {
            item.height = Qt.binding(function() { return indicatorItem.height; });

            for(var pName in indicatorProperties) {
                if (item.hasOwnProperty(pName)) {
                    item[pName] = indicatorProperties[pName];
                }
            }
        }
    }

    Rectangle {
<<<<<<< HEAD
        color: Theme.palette.selected.foreground
=======
        color: "#dd4814"
        objectName: "highlight"
>>>>>>> b620e36a
        height: units.dp(2)
        width: parent.width
        anchors.top: parent.bottom
        visible: highlighted
    }
<<<<<<< HEAD

    Row {
        id: itemRow
        objectName: "itemRow"
        anchors {
            top: parent.top
            bottom: parent.bottom
            horizontalCenter: parent.horizontalCenter
        }
        spacing: units.gu(0.5)
        opacity: dimmed ? 0.4 : 1

        Image {
            id: itemImage
            objectName: "itemImage"
            visible: source != ""
            height: units.gu(2.5)
            width: units.gu(2.5)
            anchors.verticalCenter: parent.verticalCenter
        }

        Label {
            id: itemLabel
            objectName: "itemLabel"
            color: Theme.palette.selected.backgroundText
            opacity: 0.8
            font.family: "Ubuntu"
            fontSize: "medium"
            anchors.verticalCenter: parent.verticalCenter
        }
    }
=======
>>>>>>> b620e36a
}<|MERGE_RESOLUTION|>--- conflicted
+++ resolved
@@ -47,49 +47,11 @@
     }
 
     Rectangle {
-<<<<<<< HEAD
         color: Theme.palette.selected.foreground
-=======
-        color: "#dd4814"
         objectName: "highlight"
->>>>>>> b620e36a
         height: units.dp(2)
         width: parent.width
         anchors.top: parent.bottom
         visible: highlighted
     }
-<<<<<<< HEAD
-
-    Row {
-        id: itemRow
-        objectName: "itemRow"
-        anchors {
-            top: parent.top
-            bottom: parent.bottom
-            horizontalCenter: parent.horizontalCenter
-        }
-        spacing: units.gu(0.5)
-        opacity: dimmed ? 0.4 : 1
-
-        Image {
-            id: itemImage
-            objectName: "itemImage"
-            visible: source != ""
-            height: units.gu(2.5)
-            width: units.gu(2.5)
-            anchors.verticalCenter: parent.verticalCenter
-        }
-
-        Label {
-            id: itemLabel
-            objectName: "itemLabel"
-            color: Theme.palette.selected.backgroundText
-            opacity: 0.8
-            font.family: "Ubuntu"
-            fontSize: "medium"
-            anchors.verticalCenter: parent.verticalCenter
-        }
-    }
-=======
->>>>>>> b620e36a
 }
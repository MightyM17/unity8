/*
 * Copyright (C) 2013 Canonical, Ltd.
 *
 * This program is free software; you can redistribute it and/or modify
 * it under the terms of the GNU General Public License as published by
 * the Free Software Foundation; version 3.
 *
 * This program is distributed in the hope that it will be useful,
 * but WITHOUT ANY WARRANTY; without even the implied warranty of
 * MERCHANTABILITY or FITNESS FOR A PARTICULAR PURPOSE.  See the
 * GNU General Public License for more details.
 *
 * You should have received a copy of the GNU General Public License
 * along with this program.  If not, see <http://www.gnu.org/licenses/>.
 */

import QtQuick 2.0
import Ubuntu.Components 0.1

import "../../../Components/ListItems" as ListItems

Item {
    id: overviewGrid

    height: childrenRect.height

    property var model

    UbuntuShape {
        id: gridBackground
        anchors.fill: grid
        color: "#282421" // FIXME missing palette
        radius: "medium"
    }

    GridView {
        id: grid
        objectName: "overviewGrid"

        property int columnCount: 3
        property int rowCount: Math.ceil(model.count / columnCount)

        anchors {
            top: parent.top
            left: parent.left
            right: parent.right
            topMargin: units.gu(3)
            leftMargin: units.gu(2)
            rightMargin: units.gu(2)
        }
        height: cellWidth * rowCount
        cellWidth: Math.floor((width) / columnCount)
        cellHeight: cellWidth
        model: overviewGrid.model
        visible: opacity != 0
        interactive: false
        delegate:
            AbstractButton {
                objectName: "overviewGridButton" + index
                width: grid.cellWidth
                height: grid.cellHeight

<<<<<<< HEAD
                Label {
                    id: labelIcon
                    text: label
                    color: Theme.palette.selected.backgroundText
                    opacity: 0.8
                    font.family: "Ubuntu"
                    fontSize: "large"
                    anchors {
                        centerIn: parent
                        verticalCenterOffset: -units.gu(1)
=======
                Loader {
                    id: loader
                    source: widgetSource

                    width: units.gu(5)
                    height: units.gu(5)
                    anchors.centerIn: parent
                    anchors.verticalCenterOffset: -units.gu(1)

                    onLoaded: {
                        for(var pName in indicatorProperties) {
                            if (item.hasOwnProperty(pName)) {
                                item[pName] = indicatorProperties[pName]
                            }
                        }
>>>>>>> b620e36a
                    }
                }

                Label {
                    text: title
                    color: Theme.palette.selected.backgroundText
                    fontSize: "small"
                    anchors {
                        left: parent.left
                        right: parent.right
                        bottom: parent.bottom
                        leftMargin: units.gu(0.5)
                        rightMargin: units.gu(0.5)
                        bottomMargin: units.gu(1.5)
                    }
                    elide: Text.ElideRight
                    horizontalAlignment: Text.AlignHCenter

                }
                onClicked: overview.menuSelected(index)
            }
    }

    Item {
        id: gridOverlay
        anchors.fill: grid

        Column {
            anchors {
                left: parent.left
                right: parent.right
            }
            spacing: grid.cellHeight
            y: grid.cellHeight - units.dp(1)
            Repeater {
                model: grid.rowCount - 1
                ListItems.ThinDivider {
                    anchors.margins: units.dp(1)
                }
            }
        }

        Row {
            anchors {
                top: parent.top
                bottom: parent.bottom
            }
            spacing: grid.cellWidth - units.dp(1)
            x: grid.cellWidth - units.dp(1)
            Repeater {
                model: grid.columnCount - 1
                ListItems.VerticalThinDivider {
                    anchors.margins: units.dp(1)
                }
            }
        }
    }
}<|MERGE_RESOLUTION|>--- conflicted
+++ resolved
@@ -60,18 +60,6 @@
                 width: grid.cellWidth
                 height: grid.cellHeight
 
-<<<<<<< HEAD
-                Label {
-                    id: labelIcon
-                    text: label
-                    color: Theme.palette.selected.backgroundText
-                    opacity: 0.8
-                    font.family: "Ubuntu"
-                    fontSize: "large"
-                    anchors {
-                        centerIn: parent
-                        verticalCenterOffset: -units.gu(1)
-=======
                 Loader {
                     id: loader
                     source: widgetSource
@@ -87,7 +75,6 @@
                                 item[pName] = indicatorProperties[pName]
                             }
                         }
->>>>>>> b620e36a
                     }
                 }
 

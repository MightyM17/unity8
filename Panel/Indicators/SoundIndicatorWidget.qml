/*
 * Copyright 2013 Canonical Ltd.
 *
 * This program is free software; you can redistribute it and/or modify
 * it under the terms of the GNU Lesser General Public License as published by
 * the Free Software Foundation; version 3.
 *
 * This program is distributed in the hope that it will be useful,
 * but WITHOUT ANY WARRANTY; without even the implied warranty of
 * MERCHANTABILITY or FITNESS FOR A PARTICULAR PURPOSE.  See the
 * GNU Lesser General Public License for more details.
 *
 * You should have received a copy of the GNU Lesser General Public License
 * along with this program.  If not, see <http://www.gnu.org/licenses/>.
 *
 * Authors:
 *      Nick Dedekind <nick.dedekind@canonical.com>
 */

import QtQuick 2.0

DefaultIndicatorWidget {
    // default the icon so we have something to show when we don't have the bus.
<<<<<<< HEAD
    iconSource: "image://theme/audio-volume-high"
=======
    iconSource: "image://gicon/audio-volume-high"
    enabled: true
>>>>>>> 89705037
}<|MERGE_RESOLUTION|>--- conflicted
+++ resolved
@@ -21,10 +21,6 @@
 
 DefaultIndicatorWidget {
     // default the icon so we have something to show when we don't have the bus.
-<<<<<<< HEAD
     iconSource: "image://theme/audio-volume-high"
-=======
-    iconSource: "image://gicon/audio-volume-high"
     enabled: true
->>>>>>> 89705037
 }
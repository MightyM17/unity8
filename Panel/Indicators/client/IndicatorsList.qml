/*
 * Copyright 2013 Canonical Ltd.
 *
 * This program is free software; you can redistribute it and/or modify
 * it under the terms of the GNU Lesser General Public License as published by
 * the Free Software Foundation; version 3.
 *
 * This program is distributed in the hope that it will be useful,
 * but WITHOUT ANY WARRANTY; without even the implied warranty of
 * MERCHANTABILITY or FITNESS FOR A PARTICULAR PURPOSE.  See the
 * GNU Lesser General Public License for more details.
 *
 * You should have received a copy of the GNU Lesser General Public License
 * along with this program.  If not, see <http://www.gnu.org/licenses/>.
 *
 * Authors:
 *      Renato Araujo Oliveira Filho <renato@canonical.com>
 */

import QtQuick 2.0
import Ubuntu.Components 0.1
import Ubuntu.Components.ListItems 0.1 as ListItem
import Unity.Indicators 0.1 as Indicators
import "../.."

Page {
    id: page
    anchors.fill: parent
    title: "Plugin list"

    Indicators.IndicatorsModel {
        id: indicatorsModel

        Component.onCompleted: load()
    }

    ListView {
        id: mainMenu
        objectName: "mainMenu"
        anchors.fill: parent
        model: indicatorsModel

        delegate: Indicators.FramedMenuItem {
            anchors.left: parent.left
            anchors.right: parent.right
            objectName: identifier

            text: identifier

            onClicked: {
                var new_page = Qt.createComponent("IndicatorsPage.qml");
                page.pageStack.push(new_page.createObject(pages), {"indicatorProperties" : model.indicatorProperties, "pageSource" : model.pageSource});
<<<<<<< HEAD
=======
            }

            Rectangle {
                id: background

                anchors.fill: parent
                color: "#221e1c"
                z: -1
>>>>>>> cd101829
            }
        }
    }
}<|MERGE_RESOLUTION|>--- conflicted
+++ resolved
@@ -50,8 +50,6 @@
             onClicked: {
                 var new_page = Qt.createComponent("IndicatorsPage.qml");
                 page.pageStack.push(new_page.createObject(pages), {"indicatorProperties" : model.indicatorProperties, "pageSource" : model.pageSource});
-<<<<<<< HEAD
-=======
             }
 
             Rectangle {
@@ -60,7 +58,6 @@
                 anchors.fill: parent
                 color: "#221e1c"
                 z: -1
->>>>>>> cd101829
             }
         }
     }

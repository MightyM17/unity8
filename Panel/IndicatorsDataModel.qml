--- conflicted
+++ resolved
@@ -37,13 +37,7 @@
         },
         'indicator-messages' : {
             'title': 'Messaging',
-<<<<<<< HEAD
-            'description' : '',
-            'widgetSource' : ApplicationPaths.shellAppDirectory()+'/Panel/Indicators/DefaultIndicatorWidget2.qml',
-            'pageSource' : ApplicationPaths.shellAppDirectory()+'/Panel/Indicators/DefaultIndicatorPage2.qml'
-=======
             'description' : ''
->>>>>>> 4d86fb79
         },
         'indicator-sound' : {
             'title': 'Sound',

--- conflicted
+++ resolved
@@ -18,12 +18,8 @@
 import Ubuntu.Components 0.1
 import Ubuntu.Components.Popups 0.1
 import Ubuntu.Components.ListItems 0.1 as ListItem
-<<<<<<< HEAD
 import SessionManager 0.1
-import Unity 0.1
-=======
 import Unity 0.2
->>>>>>> 05d4a339
 
 Item {
     id: root

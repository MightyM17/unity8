--- conflicted
+++ resolved
@@ -73,11 +73,7 @@
             unfocus();
         }
         searchTextField.text = "";
-<<<<<<< HEAD
-        closeSearchHistory();
-=======
         closePopup();
->>>>>>> 96ecb947
     }
 
     function unfocus() {
@@ -100,12 +96,6 @@
         }
     }
 
-    function closeSearchHistory() {
-        if (headerContainer.popover != null) {
-            PopupUtils.close(headerContainer.popover);
-        }
-    }
-
     function refreshLogo() {
         if (scopeStyle ? scopeStyle.headerLogo != "" : false) {
             header.contents = imageComponent.createObject();
@@ -124,11 +114,7 @@
         anchors { fill: parent; margins: units.gu(1); bottomMargin: units.gu(3) + bottomContainer.height }
         visible: headerContainer.showSearch
         onPressed: {
-<<<<<<< HEAD
-            closeSearchHistory();
-=======
             closePopup();
->>>>>>> 96ecb947
             if (!searchTextField.text) {
                 headerContainer.showSearch = false;
             }

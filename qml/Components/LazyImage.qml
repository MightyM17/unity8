--- conflicted
+++ resolved
@@ -34,12 +34,9 @@
     property alias asynchronous: image.asynchronous
     property alias cache: image.cache
     property alias sourceImage: image
-<<<<<<< HEAD
+
     property bool useUbuntuShape: true
-    property string borderSource: "radius_idle.sci"
-=======
     property bool pressed: false
->>>>>>> 42ca81f4
 
     state: "default"
 
@@ -80,11 +77,7 @@
         }
     }
 
-<<<<<<< HEAD
     Loader {
-=======
-    UbuntuShapeOverlay {
->>>>>>> 42ca81f4
         id: shape
         objectName: "shape"
         height: root.initialHeight
@@ -93,34 +86,26 @@
         active: useUbuntuShape
         opacity: 0
         visible: opacity != 0
-<<<<<<< HEAD
-        sourceComponent: UbuntuShape {}
+        sourceComponent: UbuntuShapeOverlay {
+            property bool pressed: false
+            overlayColor: Qt.rgba(0, 0, 0, pressed ? 0.1 : 0)
+            overlayRect: Qt.rect(0.0, 0.0, 1.0, 1.0)
+        }
         onLoaded: {
-            item.image = image;
-            item.borderSource = Qt.binding(function() { return root.borderSource })
+            item.source = image;
+            item.pressed = Qt.binding(function() { return shape.pressed; });
         }
 
         Image {
-=======
-        overlayColor: Qt.rgba(0, 0, 0, root.pressed ? 0.1 : 0)
-        overlayRect: Qt.rect(0.0, 0.0, 1.0, 1.0)
-        sourceFillMode: UbuntuShape.PreserveAspectCrop
-        sourceHorizontalAlignment: UbuntuShape.AlignHCenter
-        sourceVerticalAlignment: UbuntuShape.AlignVCenter
-        source: Image {
->>>>>>> 42ca81f4
             id: image
             objectName: "image"
 
             property url nextSource
             property string format: image.implicitWidth > image.implicitHeight ? "landscape" : "portrait"
 
-<<<<<<< HEAD
             anchors.fill: parent
             visible: !useUbuntuShape
             fillMode: Image.PreserveAspectFit
-=======
->>>>>>> 42ca81f4
             asynchronous: true
             cache: false
             sourceSize.width: root.scaleTo == "width" ? root.width

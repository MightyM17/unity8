/*
 * Copyright (C) 2013-2015 Canonical, Ltd.
 *
 * This program is free software; you can redistribute it and/or modify
 * it under the terms of the GNU General Public License as published by
 * the Free Software Foundation; version 3.
 *
 * This program is distributed in the hope that it will be useful,
 * but WITHOUT ANY WARRANTY; without even the implied warranty of
 * MERCHANTABILITY or FITNESS FOR A PARTICULAR PURPOSE.  See the
 * GNU General Public License for more details.
 *
 * You should have received a copy of the GNU General Public License
 * along with this program.  If not, see <http://www.gnu.org/licenses/>.
 */

import QtQuick 2.4
import QMenuModel 0.1 as QMenuModel
import GlobalShortcut 1.0

Item {
    id: root
    objectName: "volumeControl"
    visible: false

    // TODO Work around http://pad.lv/1293478 until qmenumodel knows to cast
    readonly property int stepUp: 1
    readonly property int stepDown: -1

<<<<<<< HEAD
    GlobalShortcut {
        id: muteShortcut
        shortcut: Qt.Key_VolumeMute
        Keys.onPressed: toggleMute()
    }

    QMenuModel.QDBusActionGroup {
=======
    property var indicators // passed from Shell.qml
    readonly property bool showNotification: indicators && indicators.fullyOpened && indicators.currentIndicator === "indicator-sound"
    onShowNotificationChanged: { // disallow the volume notification when using the slider, lpbug#1484126
        actionGroup.indicatorsAction.updateState(root.showNotification);
    }

    QDBusActionGroup {
>>>>>>> e0112a40
        id: actionGroup
        busType: QMenuModel.DBus.SessionBus
        busName: "com.canonical.indicator.sound"
        objectPath: "/com/canonical/indicator/sound"

        property variant actionObject: action("volume")
<<<<<<< HEAD
        property variant muteActionObject: action("mute")
=======
        property variant indicatorsAction: action("indicator-shown")
>>>>>>> e0112a40
    }

    function volumeUp() {
        actionGroup.actionObject.activate(stepUp);
    }

    function volumeDown() {
        actionGroup.actionObject.activate(stepDown);
    }

    function toggleMute() {
        actionGroup.muteActionObject.activate();
    }

    Component.onCompleted: {
        actionGroup.start();
    }
}<|MERGE_RESOLUTION|>--- conflicted
+++ resolved
@@ -27,7 +27,12 @@
     readonly property int stepUp: 1
     readonly property int stepDown: -1
 
-<<<<<<< HEAD
+    property var indicators // passed from Shell.qml
+    readonly property bool showNotification: indicators && indicators.fullyOpened && indicators.currentIndicator === "indicator-sound"
+    onShowNotificationChanged: { // disallow the volume notification when using the slider, lpbug#1484126
+        actionGroup.indicatorsAction.updateState(root.showNotification);
+    }
+
     GlobalShortcut {
         id: muteShortcut
         shortcut: Qt.Key_VolumeMute
@@ -35,26 +40,14 @@
     }
 
     QMenuModel.QDBusActionGroup {
-=======
-    property var indicators // passed from Shell.qml
-    readonly property bool showNotification: indicators && indicators.fullyOpened && indicators.currentIndicator === "indicator-sound"
-    onShowNotificationChanged: { // disallow the volume notification when using the slider, lpbug#1484126
-        actionGroup.indicatorsAction.updateState(root.showNotification);
-    }
-
-    QDBusActionGroup {
->>>>>>> e0112a40
         id: actionGroup
         busType: QMenuModel.DBus.SessionBus
         busName: "com.canonical.indicator.sound"
         objectPath: "/com/canonical/indicator/sound"
 
         property variant actionObject: action("volume")
-<<<<<<< HEAD
         property variant muteActionObject: action("mute")
-=======
         property variant indicatorsAction: action("indicator-shown")
->>>>>>> e0112a40
     }
 
     function volumeUp() {

/*
 * Copyright (C) 2013-2015 Canonical, Ltd.
 *
 * This program is free software; you can redistribute it and/or modify
 * it under the terms of the GNU General Public License as published by
 * the Free Software Foundation; version 3.
 *
 * This program is distributed in the hope that it will be useful,
 * but WITHOUT ANY WARRANTY; without even the implied warranty of
 * MERCHANTABILITY or FITNESS FOR A PARTICULAR PURPOSE.  See the
 * GNU General Public License for more details.
 *
 * You should have received a copy of the GNU General Public License
 * along with this program.  If not, see <http://www.gnu.org/licenses/>.
 */

import QtQuick 2.4
<<<<<<< HEAD
import QMenuModel 0.1
=======
import QMenuModel 0.1 as QMenuModel
import GlobalShortcut 1.0
>>>>>>> a2d50c1a

Item {
    id: root
    objectName: "volumeControl"
    visible: false

    // TODO Work around http://pad.lv/1293478 until qmenumodel knows to cast
    readonly property int stepUp: 1
    readonly property int stepDown: -1

    property var indicators // passed from Shell.qml
    readonly property bool showNotification: indicators && indicators.fullyOpened && indicators.currentIndicator === "indicator-sound"
    onShowNotificationChanged: { // disallow the volume notification when using the slider, lpbug#1484126
        actionGroup.indicatorsAction.updateState(root.showNotification);
    }

    GlobalShortcut {
        id: muteShortcut
        shortcut: Qt.Key_VolumeMute
        Keys.onPressed: toggleMute()
    }

    QMenuModel.QDBusActionGroup {
        id: actionGroup
        busType: QMenuModel.DBus.SessionBus
        busName: "com.canonical.indicator.sound"
        objectPath: "/com/canonical/indicator/sound"

        property variant actionObject: action("volume")
        property variant muteActionObject: action("mute")
        property variant indicatorsAction: action("indicator-shown")
    }

    function volumeUp() {
        actionGroup.actionObject.activate(stepUp);
    }

    function volumeDown() {
        actionGroup.actionObject.activate(stepDown);
    }

    function toggleMute() {
        actionGroup.muteActionObject.activate();
    }

    Component.onCompleted: {
        actionGroup.start();
    }
}<|MERGE_RESOLUTION|>--- conflicted
+++ resolved
@@ -15,12 +15,8 @@
  */
 
 import QtQuick 2.4
-<<<<<<< HEAD
-import QMenuModel 0.1
-=======
 import QMenuModel 0.1 as QMenuModel
 import GlobalShortcut 1.0
->>>>>>> a2d50c1a
 
 Item {
     id: root

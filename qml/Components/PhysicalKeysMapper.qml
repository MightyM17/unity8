--- conflicted
+++ resolved
@@ -102,7 +102,6 @@
                 }
                 d.volumeUpKeyPressed = true;
             }
-<<<<<<< HEAD
         } else if (event.key == Qt.Key_Alt || (root.controlInsteadOfAlt && event.key == Qt.Key_Control)) {
             d.altPressed = true;
         } else if (event.key == Qt.Key_Tab) {
@@ -110,10 +109,8 @@
                 d.altTabPressed = true;
                 event.accepted = true;
             }
-=======
         } else if (event.key == Qt.Key_Print) {
             root.screenshotTriggered();
->>>>>>> c86000a8
         }
     }
 

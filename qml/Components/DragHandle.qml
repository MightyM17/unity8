--- conflicted
+++ resolved
@@ -133,11 +133,7 @@
             }
 
             // we should not go behind hintingAnimation's current value
-<<<<<<< HEAD
-            if (Direction.isPositive(direction)) {
-=======
             if (d.incrementTargetProp) {
->>>>>>> be06a7a5
                 if (d.startValue + diff < hintingAnimation.targetValue) {
                     diff = hintingAnimation.targetValue - d.startValue;
                 }
@@ -190,8 +186,6 @@
         if (dragging) {
             if (!Direction.isPositive(direction))
                 distance = -distance;
-<<<<<<< HEAD
-=======
 
             if (dragArea.stretch &&
                    ((!Direction.isPositive(direction) && !d.dragParent.shown)
@@ -206,7 +200,6 @@
                 distance = -distance;
             }
 
->>>>>>> be06a7a5
             var toAdd = d.limitMovement(distance);
             parent[d.targetProp] = d.startValue + toAdd;
         }

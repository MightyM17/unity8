--- conflicted
+++ resolved
@@ -26,14 +26,8 @@
     property bool dropShadow: false
     property int panelHeight: 0
 
-<<<<<<< HEAD
-    signal close()
-    signal minimize()
-    signal restore()
-=======
     signal closeClicked()
     signal minimizeClicked()
     signal restoreClicked()
->>>>>>> a3fc9b2a
     signal focusMaximizedApp()
 }
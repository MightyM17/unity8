/*
 * Copyright (C) 2013 Canonical, Ltd.
 *
 * This program is free software; you can redistribute it and/or modify
 * it under the terms of the GNU General Public License as published by
 * the Free Software Foundation; version 3.
 *
 * This program is distributed in the hope that it will be useful,
 * but WITHOUT ANY WARRANTY; without even the implied warranty of
 * MERCHANTABILITY or FITNESS FOR A PARTICULAR PURPOSE.  See the
 * GNU General Public License for more details.
 *
 * You should have received a copy of the GNU General Public License
 * along with this program.  If not, see <http://www.gnu.org/licenses/>.
 */

import QtQuick 2.3
import Ubuntu.Components 0.1

/*
   Essentially a GridView where you can specify the maximum number of columns it can have.
 */
Item {
    property int minimumHorizontalSpacing: units.gu(0.5)
    // property int minimumNumberOfColumns: 2 // FIXME: not implemented
    property int maximumNumberOfColumns: 6
    readonly property int columns: gridView.columns
    property alias verticalSpacing: gridView.verticalSpacing
    readonly property alias margins: gridView.margin
    property int delegateWidth
    property int delegateHeight
    property alias model: gridView.model
    property alias delegate: gridView.delegate
    readonly property int cellWidth: gridView.cellWidth
    readonly property int cellHeight: gridView.cellHeight
    readonly property int totalContentHeight: {
        return contentHeightForRows(Math.ceil(gridView.model.count / columns), cellHeight, verticalSpacing)
    }
    property alias interactive: gridView.interactive
    readonly property alias flicking: gridView.flicking
    readonly property alias moving: gridView.moving
    readonly property alias pressDelay: gridView.pressDelay
    readonly property alias originY: gridView.originY
    property alias displayMarginBeginning: gridView.displayMarginBeginning
    property alias displayMarginEnd: gridView.displayMarginEnd
    property alias highlightIndex: gridView.highlightIndex
    property alias cacheBuffer: gridView.cacheBuffer
    readonly property alias currentItem: gridView.currentItem

<<<<<<< HEAD
    function contentHeightForRows(rows, height, vSpacing) {
        return rows * height + vSpacing
=======
    function contentHeightForRows(rows) {
        return rows * cellHeight;
>>>>>>> 7abda69e
    }

    GridView {
        id: gridView
        objectName: "responsiveGridViewGrid"
        anchors {
            fill: parent
            leftMargin: margin/2
            rightMargin: margin/2
        }
        clip: parent.height != totalContentHeight

        function pixelToGU(value) {
            return Math.floor(value / units.gu(1));
        }

        function spacingForColumns(columns) {
            // spacing between columns as an integer number of GU, the remainder goes in the margins
            var spacingGU = pixelToGU(allocatableHorizontalSpace / columns);
            return units.gu(spacingGU);
        }

        function columnsForSpacing(spacing) {
            // minimum margin is half of the spacing
            return Math.max(1, Math.floor(parent.width / (delegateWidth + spacing)));
        }

        property real allocatableHorizontalSpace: parent.width - columns * delegateWidth
        property int columns: Math.min(columnsForSpacing(minimumHorizontalSpacing), maximumNumberOfColumns)
        property real horizontalSpacing: spacingForColumns(columns)
        property real verticalSpacing: horizontalSpacing
        property int margin: allocatableHorizontalSpace - columns * horizontalSpacing
        property int highlightIndex: -1

        cellWidth: delegateWidth + horizontalSpacing
        cellHeight: delegateHeight + verticalSpacing

        onHighlightIndexChanged: {
            if (highlightIndex != -1) {
                currentIndex = highlightIndex
            }
        }
    }
}<|MERGE_RESOLUTION|>--- conflicted
+++ resolved
@@ -34,7 +34,7 @@
     readonly property int cellWidth: gridView.cellWidth
     readonly property int cellHeight: gridView.cellHeight
     readonly property int totalContentHeight: {
-        return contentHeightForRows(Math.ceil(gridView.model.count / columns), cellHeight, verticalSpacing)
+        return contentHeightForRows(Math.ceil(gridView.model.count / columns), cellHeight)
     }
     property alias interactive: gridView.interactive
     readonly property alias flicking: gridView.flicking
@@ -47,13 +47,8 @@
     property alias cacheBuffer: gridView.cacheBuffer
     readonly property alias currentItem: gridView.currentItem
 
-<<<<<<< HEAD
-    function contentHeightForRows(rows, height, vSpacing) {
-        return rows * height + vSpacing
-=======
-    function contentHeightForRows(rows) {
-        return rows * cellHeight;
->>>>>>> 7abda69e
+    function contentHeightForRows(rows, height) {
+        return rows * height
     }
 
     GridView {

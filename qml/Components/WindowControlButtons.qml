--- conflicted
+++ resolved
@@ -91,11 +91,7 @@
         hoverEnabled: true
         height: parent.height
         width: height
-<<<<<<< HEAD
         visible: root.maximizeButtonShown
-
-=======
->>>>>>> 4e8f79fa
         acceptedButtons: Qt.LeftButton | Qt.RightButton | Qt.MiddleButton
         onClicked: {
             if (mouse.button == Qt.LeftButton) {

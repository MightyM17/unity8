/*
 * Copyright (C) 2014-2016 Canonical, Ltd.
 *
 * This program is free software; you can redistribute it and/or modify
 * it under the terms of the GNU General Public License as published by
 * the Free Software Foundation; version 3.
 *
 * This program is distributed in the hope that it will be useful,
 * but WITHOUT ANY WARRANTY; without even the implied warranty of
 * MERCHANTABILITY or FITNESS FOR A PARTICULAR PURPOSE.  See the
 * GNU General Public License for more details.
 *
 * You should have received a copy of the GNU General Public License
 * along with this program.  If not, see <http://www.gnu.org/licenses/>.
 */

import QtQuick 2.4
import Ubuntu.Components 1.3
import "../Components/TouchControlsState"

Row {
    id: root
    spacing: overlayShown ? units.gu(2) : units.gu(1)
    Behavior on spacing {
        UbuntuNumberAnimation {}
    }

    // to be set from outside
    property Item target
    property bool active: false
    property bool windowIsMaximized: false
    property bool closeButtonShown: true

<<<<<<< HEAD
    readonly property bool overlayShown: TouchControlsState.overlayShown && target && target.surface === TouchControlsState.surface

    signal close()
    signal minimize()
    signal maximize()
=======
    signal closeClicked()
    signal minimizeClicked()
    signal maximizeClicked()
    signal maximizeVerticallyClicked()
    signal maximizeHorizontallyClicked()
>>>>>>> a3fc9b2a

    MouseArea {
        id: closeWindowButton
        objectName: "closeWindowButton"
        hoverEnabled: true
        height: parent.height
        width: height
        onClicked: root.closeClicked()
        visible: root.closeButtonShown

        Rectangle {
            anchors.fill: parent
            radius: height / 2
            color: UbuntuColors.red
            visible: parent.containsMouse && !overlayShown
        }
        Icon {
            anchors.fill: parent
            anchors.margins: units.dp(3)
            source: "graphics/window-close.svg"
            color: root.active ? "white" : UbuntuColors.slate
        }
    }

    MouseArea {
        id: minimizeWindowButton
        objectName: "minimizeWindowButton"
        hoverEnabled: true
        height: parent.height
        width: height
        onClicked: root.minimizeClicked()

        Rectangle {
            anchors.fill: parent
            radius: height / 2
            color: root.active ? UbuntuColors.graphite : UbuntuColors.ash
            visible: parent.containsMouse && !overlayShown
        }
        Icon {
            anchors.fill: parent
            anchors.margins: units.dp(3)
            source: "graphics/window-minimize.svg"
            color: root.active ? "white" : UbuntuColors.slate
        }
    }

    MouseArea {
        id: maximizeWindowButton
        objectName: "maximizeWindowButton"
        hoverEnabled: true
        height: parent.height
        width: height
        acceptedButtons: Qt.LeftButton | Qt.RightButton | Qt.MiddleButton
        onClicked: {
            if (mouse.button == Qt.LeftButton) {
                root.maximizeClicked();
            } else if (mouse.button == Qt.RightButton) {
                root.maximizeHorizontallyClicked();
            } else if (mouse.button == Qt.MiddleButton) {
                root.maximizeVerticallyClicked();
            }
        }

        Rectangle {
            anchors.fill: parent
            radius: height / 2
            color: root.active ? UbuntuColors.graphite : UbuntuColors.ash
            visible: parent.containsMouse && !overlayShown
        }
        Icon {
            anchors.fill: parent
            anchors.margins: units.dp(3)
            source: root.windowIsMaximized ? "graphics/window-window.svg" : "graphics/window-maximize.svg"
            color: root.active ? "white" : UbuntuColors.slate
        }
    }
}<|MERGE_RESOLUTION|>--- conflicted
+++ resolved
@@ -31,19 +31,13 @@
     property bool windowIsMaximized: false
     property bool closeButtonShown: true
 
-<<<<<<< HEAD
     readonly property bool overlayShown: TouchControlsState.overlayShown && target && target.surface === TouchControlsState.surface
 
-    signal close()
-    signal minimize()
-    signal maximize()
-=======
     signal closeClicked()
     signal minimizeClicked()
     signal maximizeClicked()
     signal maximizeVerticallyClicked()
     signal maximizeHorizontallyClicked()
->>>>>>> a3fc9b2a
 
     MouseArea {
         id: closeWindowButton

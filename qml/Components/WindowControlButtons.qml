--- conflicted
+++ resolved
@@ -27,11 +27,8 @@
 
     // to be set from outside
     property bool active: false
-<<<<<<< HEAD
     property bool windowIsMaximized: false
-=======
     property bool closeButtonShown: true
->>>>>>> 3baed3cd
 
     signal close()
     signal minimize()
@@ -50,21 +47,13 @@
             anchors.fill: parent
             radius: height / 2
             color: UbuntuColors.red
-<<<<<<< HEAD
             visible: parent.containsMouse && !TouchControlsState.overlayShown
-=======
-            visible: parent.containsMouse
->>>>>>> 3baed3cd
         }
         Icon {
             anchors.fill: parent
             anchors.margins: units.dp(3)
             source: "graphics/window-close.svg"
             color: root.active ? "white" : UbuntuColors.slate
-<<<<<<< HEAD
-=======
-            keyColor: "black"
->>>>>>> 3baed3cd
         }
     }
 
@@ -80,21 +69,13 @@
             anchors.fill: parent
             radius: height / 2
             color: root.active ? UbuntuColors.graphite : UbuntuColors.ash
-<<<<<<< HEAD
             visible: parent.containsMouse && !TouchControlsState.overlayShown
-=======
-            visible: parent.containsMouse
->>>>>>> 3baed3cd
         }
         Icon {
             anchors.fill: parent
             anchors.margins: units.dp(3)
             source: "graphics/window-minimize.svg"
             color: root.active ? "white" : UbuntuColors.slate
-<<<<<<< HEAD
-=======
-            keyColor: "black"
->>>>>>> 3baed3cd
         }
     }
 
@@ -110,7 +91,6 @@
             anchors.fill: parent
             radius: height / 2
             color: root.active ? UbuntuColors.graphite : UbuntuColors.ash
-<<<<<<< HEAD
             visible: parent.containsMouse && !TouchControlsState.overlayShown
         }
         Icon {
@@ -118,17 +98,6 @@
             anchors.margins: units.dp(3)
             source: root.windowIsMaximized ? "graphics/window-window.svg" : "graphics/window-maximize.svg"
             color: root.active ? "white" : UbuntuColors.slate
-=======
-            visible: parent.containsMouse
-        }
-        Icon {
-            width: height
-            height: parent.height *.5
-            anchors.centerIn: parent
-            source: "graphics/window-maximize.svg"
-            color: root.active ? "white" : UbuntuColors.slate
-            keyColor: "black"
->>>>>>> 3baed3cd
         }
     }
 }
--- conflicted
+++ resolved
@@ -49,13 +49,8 @@
         Rectangle {
             anchors.fill: parent
             radius: height / 2
-<<<<<<< HEAD
-            color: UbuntuColors.red
+            color: theme.palette.normal.negative
             visible: parent.containsMouse && !overlayShown
-=======
-            color: theme.palette.normal.negative
-            visible: parent.containsMouse
->>>>>>> 4e8f79fa
         }
         Icon {
             anchors.fill: parent

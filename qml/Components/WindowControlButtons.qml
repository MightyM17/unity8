/*
 * Copyright (C) 2014-2016 Canonical, Ltd.
 *
 * This program is free software; you can redistribute it and/or modify
 * it under the terms of the GNU General Public License as published by
 * the Free Software Foundation; version 3.
 *
 * This program is distributed in the hope that it will be useful,
 * but WITHOUT ANY WARRANTY; without even the implied warranty of
 * MERCHANTABILITY or FITNESS FOR A PARTICULAR PURPOSE.  See the
 * GNU General Public License for more details.
 *
 * You should have received a copy of the GNU General Public License
 * along with this program.  If not, see <http://www.gnu.org/licenses/>.
 */

import QtQuick 2.4
import Ubuntu.Components 1.3

Row {
    id: root
    spacing: overlayShown ? units.gu(2) : units.gu(1)
    Behavior on spacing {
        UbuntuNumberAnimation {}
    }

    // to be set from outside
    property Item target
    property bool active: false
    property bool windowIsMaximized: false
    property bool closeButtonShown: true
<<<<<<< HEAD
    property bool maximizeButtonShown: true
=======
    property bool overlayShown
>>>>>>> e9a27e47

    signal closeClicked()
    signal minimizeClicked()
    signal maximizeClicked()
    signal maximizeVerticallyClicked()
    signal maximizeHorizontallyClicked()

    MouseArea {
        id: closeWindowButton
        objectName: "closeWindowButton"
        hoverEnabled: true
        height: parent.height
        width: height
        onClicked: root.closeClicked()
        visible: root.closeButtonShown

        Rectangle {
            anchors.fill: parent
            radius: height / 2
            color: theme.palette.normal.negative
            visible: parent.containsMouse && !overlayShown
        }
        Icon {
            anchors.fill: parent
            anchors.margins: units.dp(3)
            source: "graphics/window-close.svg"
            color: root.active ? "white" : UbuntuColors.slate
        }
    }

    MouseArea {
        id: minimizeWindowButton
        objectName: "minimizeWindowButton"
        hoverEnabled: true
        height: parent.height
        width: height
        onClicked: root.minimizeClicked()

        Rectangle {
            anchors.fill: parent
            radius: height / 2
            color: root.active ? UbuntuColors.graphite : UbuntuColors.ash
            visible: parent.containsMouse && !overlayShown
        }
        Icon {
            anchors.fill: parent
            anchors.margins: units.dp(3)
            source: "graphics/window-minimize.svg"
            color: root.active ? "white" : UbuntuColors.slate
        }
    }

    MouseArea {
        id: maximizeWindowButton
        objectName: "maximizeWindowButton"
        hoverEnabled: true
        height: parent.height
        width: height
        visible: root.maximizeButtonShown
        acceptedButtons: Qt.LeftButton | Qt.RightButton | Qt.MiddleButton
        onClicked: {
            if (mouse.button == Qt.LeftButton) {
                root.maximizeClicked();
            } else if (mouse.button == Qt.RightButton) {
                root.maximizeHorizontallyClicked();
            } else if (mouse.button == Qt.MiddleButton) {
                root.maximizeVerticallyClicked();
            }
        }

        Rectangle {
            anchors.fill: parent
            radius: height / 2
            color: root.active ? UbuntuColors.graphite : UbuntuColors.ash
            visible: parent.containsMouse && !overlayShown
        }
        Icon {
            anchors.fill: parent
            anchors.margins: units.dp(3)
            source: root.windowIsMaximized ? "graphics/window-window.svg" : "graphics/window-maximize.svg"
            color: root.active ? "white" : UbuntuColors.slate
        }
    }
}<|MERGE_RESOLUTION|>--- conflicted
+++ resolved
@@ -29,11 +29,8 @@
     property bool active: false
     property bool windowIsMaximized: false
     property bool closeButtonShown: true
-<<<<<<< HEAD
     property bool maximizeButtonShown: true
-=======
     property bool overlayShown
->>>>>>> e9a27e47
 
     signal closeClicked()
     signal minimizeClicked()

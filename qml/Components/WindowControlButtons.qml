/*
 * Copyright (C) 2014-2015 Canonical, Ltd.
 *
 * This program is free software; you can redistribute it and/or modify
 * it under the terms of the GNU General Public License as published by
 * the Free Software Foundation; version 3.
 *
 * This program is distributed in the hope that it will be useful,
 * but WITHOUT ANY WARRANTY; without even the implied warranty of
 * MERCHANTABILITY or FITNESS FOR A PARTICULAR PURPOSE.  See the
 * GNU General Public License for more details.
 *
 * You should have received a copy of the GNU General Public License
 * along with this program.  If not, see <http://www.gnu.org/licenses/>.
 */

import QtQuick 2.4
import Ubuntu.Components 1.3

Row {
    id: root
    spacing: units.gu(1)

    // to be set from outside
    property bool active: false
    property bool closeButtonShown: true

    signal closeClicked()
    signal minimizeClicked()
    signal maximizeClicked()
    signal maximizeVerticallyClicked()
    signal maximizeHorizontallyClicked()

    MouseArea {
        id: closeWindowButton
        objectName: "closeWindowButton"
        hoverEnabled: true
        height: parent.height
        width: height
<<<<<<< HEAD
        onClicked: root.closeClicked()
=======
        onClicked: root.close()
        visible: root.closeButtonShown
>>>>>>> 7b76a572

        Rectangle {
            anchors.centerIn: parent
            width: units.gu(2)
            height: units.gu(2)
            radius: height / 2
            color: UbuntuColors.red
            visible: parent.containsMouse
        }
        Icon {
            width: height
            height: parent.height *.5
            anchors.centerIn: parent
            source: "graphics/window-close.svg"
            color: root.active ? "white" : UbuntuColors.slate
            keyColor: "black"
        }
    }

    MouseArea {
        id: minimizeWindowButton
        objectName: "minimizeWindowButton"
        hoverEnabled: true
        height: parent.height
        width: height
        onClicked: root.minimizeClicked()

        Rectangle {
            anchors.centerIn: parent
            width: units.gu(2)
            height: units.gu(2)
            radius: height / 2
            color: root.active ? UbuntuColors.graphite : UbuntuColors.ash
            visible: parent.containsMouse
        }
        Icon {
            width: height
            height: parent.height *.5
            anchors.centerIn: parent
            source: "graphics/window-minimize.svg"
            color: root.active ? "white" : UbuntuColors.slate
            keyColor: "black"
        }
    }

    MouseArea {
        id: maximizeWindowButton
        objectName: "maximizeWindowButton"
        hoverEnabled: true
        height: parent.height
        width: height
        acceptedButtons: Qt.LeftButton | Qt.RightButton | Qt.MiddleButton
        onClicked: {
            if (mouse.button == Qt.LeftButton) {
                root.maximizeClicked();
            } else if (mouse.button == Qt.RightButton) {
                root.maximizeHorizontallyClicked();
            } else if (mouse.button == Qt.MiddleButton) {
                root.maximizeVerticallyClicked();
            }
        }

        Rectangle {
            anchors.centerIn: parent
            width: units.gu(2)
            height: units.gu(2)
            radius: height / 2
            color: root.active ? UbuntuColors.graphite : UbuntuColors.ash
            visible: parent.containsMouse
        }
        Icon {
            width: height
            height: parent.height *.5
            anchors.centerIn: parent
            source: "graphics/window-maximize.svg"
            color: root.active ? "white" : UbuntuColors.slate
            keyColor: "black"
        }
    }
}<|MERGE_RESOLUTION|>--- conflicted
+++ resolved
@@ -37,12 +37,8 @@
         hoverEnabled: true
         height: parent.height
         width: height
-<<<<<<< HEAD
         onClicked: root.closeClicked()
-=======
-        onClicked: root.close()
         visible: root.closeButtonShown
->>>>>>> 7b76a572
 
         Rectangle {
             anchors.centerIn: parent

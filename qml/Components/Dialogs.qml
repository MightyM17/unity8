/*
 * Copyright (C) 2014 Canonical, Ltd.
 *
 * This program is free software; you can redistribute it and/or modify
 * it under the terms of the GNU General Public License as published by
 * the Free Software Foundation; version 3.
 *
 * This program is distributed in the hope that it will be useful,
 * but WITHOUT ANY WARRANTY; without even the implied warranty of
 * MERCHANTABILITY or FITNESS FOR A PARTICULAR PURPOSE.  See the
 * GNU General Public License for more details.
 *
 * You should have received a copy of the GNU General Public License
 * along with this program.  If not, see <http://www.gnu.org/licenses/>.
 */

import QtQuick 2.0

import Unity.Application 0.1
import Unity.Session 0.1
import GlobalShortcut 1.0
<<<<<<< HEAD
import Ubuntu.Components 1.3
=======
import Unity.Platform 1.0
>>>>>>> c2dc0bb7
import "../Greeter"

Item {
    id: root

    // to be set from outside, useful mostly for testing purposes
    property var unitySessionService: DBusUnitySessionService
    property var closeAllApps: function() {
        while (true) {
            var app = ApplicationManager.get(0);
            if (app === null) {
                break;
            }
            ApplicationManager.stopApplication(app.appId);
        }
    }
    property string usageScenario

    signal powerOffClicked();

    function showPowerDialog() {
        d.showPowerDialog();
    }

    GlobalShortcut { // reboot/shutdown dialog
        shortcut: Qt.Key_PowerDown
        active: Platform.isPC
        onTriggered: root.unitySessionService.RequestShutdown()
    }

    GlobalShortcut { // reboot/shutdown dialog
        shortcut: Qt.Key_PowerOff
        active: Platform.isPC
        onTriggered: root.unitySessionService.RequestShutdown()
    }

    GlobalShortcut { // sleep
        shortcut: Qt.Key_Sleep
        onTriggered: root.unitySessionService.Suspend()
    }

    GlobalShortcut { // hibernate
        shortcut: Qt.Key_Hibernate
        onTriggered: root.unitySessionService.Hibernate()
    }

    GlobalShortcut { // logout/lock dialog
        shortcut: Qt.Key_LogOff
        onTriggered: root.unitySessionService.RequestLogout()
    }

    GlobalShortcut { // logout/lock dialog
        shortcut: Qt.ControlModifier|Qt.AltModifier|Qt.Key_Delete
        onTriggered: root.unitySessionService.RequestLogout()
    }

    GlobalShortcut { // lock screen
        shortcut: Qt.Key_ScreenSaver
        onTriggered: lightDM.greeter.showGreeter()
    }

    GlobalShortcut { // lock screen
        shortcut: Qt.ControlModifier|Qt.AltModifier|Qt.Key_L
        onTriggered: lightDM.greeter.showGreeter()
    }

    QtObject {
        id: d // private stuff
        objectName: "dialogsPrivate"

        function showPowerDialog() {
            if (!dialogLoader.active) {
                dialogLoader.sourceComponent = powerDialogComponent;
                dialogLoader.focus = true;
                dialogLoader.active = true;
            }
        }
    }

    Loader {
        id: dialogLoader
        objectName: "dialogLoader"
        anchors.fill: parent
        active: false
    }

    LightDM {id: lightDM} // Provide backend access

    Component {
        id: logoutDialogComponent
        ShellDialog {
            id: logoutDialog
            title: i18n.ctr("Title: Lock/Log out dialog", "Log out")
            text: i18n.tr("Are you sure you want to log out?")
            Button {
                text: i18n.ctr("Button: Lock the system", "Lock")
                onClicked: {
                    lightDM.greeter.showGreeter()
                    logoutDialog.hide();
                }
            }
            Button {
                text: i18n.ctr("Button: Log out from the system", "Log Out")
                onClicked: {
                    unitySessionService.logout();
                    logoutDialog.hide();
                }
            }
            Button {
                text: i18n.tr("Cancel")
                onClicked: {
                    logoutDialog.hide();
                }
            }
        }
    }

    Component {
        id: shutdownDialogComponent
        ShellDialog {
            id: shutdownDialog
            title: i18n.ctr("Title: Reboot/Shut down dialog", "Shut down")
            text: i18n.tr("Are you sure you want to shut down?")
            Button {
                text: i18n.ctr("Button: Reboot the system", "Reboot")
                onClicked: {
                    root.closeAllApps();
                    unitySessionService.reboot();
                    shutdownDialog.hide();
                }
                color: UbuntuColors.lightGrey
            }
            Button {
                text: i18n.ctr("Button: Shut down the system", "Shut down")
                onClicked: {
                    root.closeAllApps();
                    unitySessionService.shutdown();
                    shutdownDialog.hide();
                }
                color: UbuntuColors.red
            }
            Button {
                text: i18n.tr("Cancel")
                onClicked: {
                    shutdownDialog.hide();
                }
                color: UbuntuColors.lightGrey
            }
        }
    }

    Component {
        id: rebootDialogComponent
        ShellDialog {
            id: rebootDialog
            title: i18n.ctr("Title: Reboot dialog", "Reboot")
            text: i18n.tr("Are you sure you want to reboot?")
            Button {
                text: i18n.tr("No")
                onClicked: {
                    rebootDialog.hide();
                }
                color: UbuntuColors.lightGrey
            }
            Button {
                text: i18n.tr("Yes")
                onClicked: {
                    root.closeAllApps();
                    unitySessionService.reboot();
                    rebootDialog.hide();
                }
                color: UbuntuColors.red
            }
        }
    }

    Component {
        id: powerDialogComponent
        ShellDialog {
            id: powerDialog
            title: i18n.ctr("Title: Power off/Restart dialog", "Power")
            text: i18n.tr("Are you sure you would like\nto power off?")
            Button {
                text: i18n.ctr("Button: Power off the system", "Power off")
                onClicked: {
                    root.closeAllApps();
                    powerDialog.hide();
                    root.powerOffClicked();
                }
                color: UbuntuColors.red
            }
            Button {
                text: i18n.ctr("Button: Restart the system", "Restart")
                onClicked: {
                    root.closeAllApps();
                    unitySessionService.reboot();
                    powerDialog.hide();
                }
                color: UbuntuColors.lightGrey
            }
            Button {
                text: i18n.tr("Cancel")
                onClicked: {
                    powerDialog.hide();
                }
                color: UbuntuColors.lightGrey
            }
        }
    }

    Connections {
        target: root.unitySessionService

        onLogoutRequested: {
            // Display a dialog to ask the user to confirm.
            if (!dialogLoader.active) {
                dialogLoader.sourceComponent = logoutDialogComponent;
                dialogLoader.focus = true;
                dialogLoader.active = true;
            }
        }

        onShutdownRequested: {
            // Display a dialog to ask the user to confirm.
            if (!dialogLoader.active) {
                dialogLoader.sourceComponent = shutdownDialogComponent;
                dialogLoader.focus = true;
                dialogLoader.active = true;
            }
        }

        onRebootRequested: {
            // Display a dialog to ask the user to confirm.
            if (!dialogLoader.active) {
                // display a combined reboot/shutdown dialog, sadly the session indicator calls rather the "Reboot()" method
                // than shutdown when clicking on the "Shutdown..." menu item
                // FIXME: when/if session indicator is fixed, put the rebootDialogComponent here
                dialogLoader.sourceComponent = shutdownDialogComponent;
                dialogLoader.focus = true;
                dialogLoader.active = true;
            }
        }

        onLogoutReady: {
            root.closeAllApps();
            Qt.quit();
            unitySessionService.endSession();
        }
    }

}<|MERGE_RESOLUTION|>--- conflicted
+++ resolved
@@ -19,11 +19,8 @@
 import Unity.Application 0.1
 import Unity.Session 0.1
 import GlobalShortcut 1.0
-<<<<<<< HEAD
 import Ubuntu.Components 1.3
-=======
 import Unity.Platform 1.0
->>>>>>> c2dc0bb7
 import "../Greeter"
 
 Item {

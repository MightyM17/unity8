--- conflicted
+++ resolved
@@ -19,12 +19,8 @@
 import Unity.Application 0.1
 import Unity.Session 0.1
 import Ubuntu.Components 1.1
-<<<<<<< HEAD
-import LightDM 0.1 as LightDM
 import GlobalShortcut 1.0
-=======
 import "../Greeter"
->>>>>>> e0112a40
 
 Item {
     id: root
@@ -82,12 +78,12 @@
 
     GlobalShortcut { // lock screen
         shortcut: Qt.Key_ScreenSaver
-        onTriggered: LightDM.Greeter.showGreeter()
+        onTriggered: lightDM.greeter.showGreeter()
     }
 
     GlobalShortcut { // lock screen
         shortcut: Qt.ControlModifier|Qt.AltModifier|Qt.Key_L
-        onTriggered: LightDM.Greeter.showGreeter()
+        onTriggered: lightDM.greeter.showGreeter()
     }
 
     QtObject {
@@ -110,7 +106,8 @@
         active: false
     }
 
-    LightDM{id: lightDM} // Provide backend access
+    LightDM {id: lightDM} // Provide backend access
+
     Component {
         id: logoutDialogComponent
         ShellDialog {

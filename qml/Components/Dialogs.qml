/*
 * Copyright (C) 2014 Canonical, Ltd.
 *
 * This program is free software; you can redistribute it and/or modify
 * it under the terms of the GNU General Public License as published by
 * the Free Software Foundation; version 3.
 *
 * This program is distributed in the hope that it will be useful,
 * but WITHOUT ANY WARRANTY; without even the implied warranty of
 * MERCHANTABILITY or FITNESS FOR A PARTICULAR PURPOSE.  See the
 * GNU General Public License for more details.
 *
 * You should have received a copy of the GNU General Public License
 * along with this program.  If not, see <http://www.gnu.org/licenses/>.
 */

import QtQuick 2.0

import Unity.Application 0.1
import Unity.Session 0.1
<<<<<<< HEAD
import Ubuntu.Components 1.3
=======
import Ubuntu.Components 1.1
import GlobalShortcut 1.0
>>>>>>> 0097739f
import "../Greeter"

Item {
    id: root

    // to be set from outside, useful mostly for testing purposes
    property var unitySessionService: DBusUnitySessionService
    property var closeAllApps: function() {
        while (true) {
            var app = ApplicationManager.get(0);
            if (app === null) {
                break;
            }
            ApplicationManager.stopApplication(app.appId);
        }
    }
    property string usageScenario

    signal powerOffClicked();

    function showPowerDialog() {
        d.showPowerDialog();
    }

    GlobalShortcut { // reboot/shutdown dialog
        shortcut: Qt.Key_PowerDown
        active: root.usageScenario === "desktop"
        onTriggered: root.unitySessionService.RequestShutdown()
    }

    GlobalShortcut { // reboot/shutdown dialog
        shortcut: Qt.Key_PowerOff
        active: root.usageScenario === "desktop"
        onTriggered: root.unitySessionService.RequestShutdown()
    }

    GlobalShortcut { // sleep
        shortcut: Qt.Key_Sleep
        onTriggered: root.unitySessionService.Suspend()
    }

    GlobalShortcut { // hibernate
        shortcut: Qt.Key_Hibernate
        onTriggered: root.unitySessionService.Hibernate()
    }

    GlobalShortcut { // logout/lock dialog
        shortcut: Qt.Key_LogOff
        onTriggered: root.unitySessionService.RequestLogout()
    }

    GlobalShortcut { // logout/lock dialog
        shortcut: Qt.ControlModifier|Qt.AltModifier|Qt.Key_Delete
        onTriggered: root.unitySessionService.RequestLogout()
    }

    GlobalShortcut { // lock screen
        shortcut: Qt.Key_ScreenSaver
        onTriggered: lightDM.greeter.showGreeter()
    }

    GlobalShortcut { // lock screen
        shortcut: Qt.ControlModifier|Qt.AltModifier|Qt.Key_L
        onTriggered: lightDM.greeter.showGreeter()
    }

    QtObject {
        id: d // private stuff
        objectName: "dialogsPrivate"

        function showPowerDialog() {
            if (!dialogLoader.active) {
                dialogLoader.sourceComponent = powerDialogComponent;
                dialogLoader.focus = true;
                dialogLoader.active = true;
            }
        }
    }

    Loader {
        id: dialogLoader
        objectName: "dialogLoader"
        anchors.fill: parent
        active: false
    }

    LightDM {id: lightDM} // Provide backend access

    Component {
        id: logoutDialogComponent
        ShellDialog {
            id: logoutDialog
            title: i18n.ctr("Title: Lock/Log out dialog", "Log out")
            text: i18n.tr("Are you sure you want to log out?")
            Button {
                text: i18n.ctr("Button: Lock the system", "Lock")
                onClicked: {
                    lightDM.greeter.showGreeter()
                    logoutDialog.hide();
                }
            }
            Button {
                text: i18n.ctr("Button: Log out from the system", "Log Out")
                onClicked: {
                    unitySessionService.logout();
                    logoutDialog.hide();
                }
            }
            Button {
                text: i18n.tr("Cancel")
                onClicked: {
                    logoutDialog.hide();
                }
            }
        }
    }

    Component {
        id: shutdownDialogComponent
        ShellDialog {
            id: shutdownDialog
            title: i18n.ctr("Title: Reboot/Shut down dialog", "Shut down")
            text: i18n.tr("Are you sure you want to shut down?")
            Button {
                text: i18n.ctr("Button: Reboot the system", "Reboot")
                onClicked: {
                    root.closeAllApps();
                    unitySessionService.reboot();
                    shutdownDialog.hide();
                }
                color: UbuntuColors.lightGrey
            }
            Button {
                text: i18n.ctr("Button: Shut down the system", "Shut down")
                onClicked: {
                    root.closeAllApps();
                    unitySessionService.shutdown();
                    shutdownDialog.hide();
                }
                color: UbuntuColors.red
            }
            Button {
                text: i18n.tr("Cancel")
                onClicked: {
                    shutdownDialog.hide();
                }
                color: UbuntuColors.lightGrey
            }
        }
    }

    Component {
        id: rebootDialogComponent
        ShellDialog {
            id: rebootDialog
            title: i18n.ctr("Title: Reboot dialog", "Reboot")
            text: i18n.tr("Are you sure you want to reboot?")
            Button {
                text: i18n.tr("No")
                onClicked: {
                    rebootDialog.hide();
                }
                color: UbuntuColors.lightGrey
            }
            Button {
                text: i18n.tr("Yes")
                onClicked: {
                    root.closeAllApps();
                    unitySessionService.reboot();
                    rebootDialog.hide();
                }
                color: UbuntuColors.red
            }
        }
    }

    Component {
        id: powerDialogComponent
        ShellDialog {
            id: powerDialog
            title: i18n.ctr("Title: Power off/Restart dialog", "Power")
            text: i18n.tr("Are you sure you would like\nto power off?")
            Button {
                text: i18n.ctr("Button: Power off the system", "Power off")
                onClicked: {
                    root.closeAllApps();
                    powerDialog.hide();
                    root.powerOffClicked();
                }
                color: UbuntuColors.red
            }
            Button {
                text: i18n.ctr("Button: Restart the system", "Restart")
                onClicked: {
                    root.closeAllApps();
                    unitySessionService.reboot();
                    powerDialog.hide();
                }
                color: UbuntuColors.lightGrey
            }
            Button {
                text: i18n.tr("Cancel")
                onClicked: {
                    powerDialog.hide();
                }
                color: UbuntuColors.lightGrey
            }
        }
    }

    Connections {
        target: root.unitySessionService

        onLogoutRequested: {
            // Display a dialog to ask the user to confirm.
            if (!dialogLoader.active) {
                dialogLoader.sourceComponent = logoutDialogComponent;
                dialogLoader.focus = true;
                dialogLoader.active = true;
            }
        }

        onShutdownRequested: {
            // Display a dialog to ask the user to confirm.
            if (!dialogLoader.active) {
                dialogLoader.sourceComponent = shutdownDialogComponent;
                dialogLoader.focus = true;
                dialogLoader.active = true;
            }
        }

        onRebootRequested: {
            // Display a dialog to ask the user to confirm.
            if (!dialogLoader.active) {
                // display a combined reboot/shutdown dialog, sadly the session indicator calls rather the "Reboot()" method
                // than shutdown when clicking on the "Shutdown..." menu item
                // FIXME: when/if session indicator is fixed, put the rebootDialogComponent here
                dialogLoader.sourceComponent = shutdownDialogComponent;
                dialogLoader.focus = true;
                dialogLoader.active = true;
            }
        }

        onLogoutReady: {
            root.closeAllApps();
            Qt.quit();
            unitySessionService.endSession();
        }
    }

}<|MERGE_RESOLUTION|>--- conflicted
+++ resolved
@@ -18,12 +18,8 @@
 
 import Unity.Application 0.1
 import Unity.Session 0.1
-<<<<<<< HEAD
+import GlobalShortcut 1.0
 import Ubuntu.Components 1.3
-=======
-import Ubuntu.Components 1.1
-import GlobalShortcut 1.0
->>>>>>> 0097739f
 import "../Greeter"
 
 Item {

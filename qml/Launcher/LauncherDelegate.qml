--- conflicted
+++ resolved
@@ -217,7 +217,6 @@
             }
         }
 
-<<<<<<< HEAD
         Image {
             objectName: "runningHighlight"
             anchors {
@@ -229,8 +228,6 @@
             source: "graphics/focused_app_arrow.png"
         }
 
-=======
->>>>>>> ef55e4d4
         Image {
             objectName: "focusedHighlight"
             anchors {

--- conflicted
+++ resolved
@@ -15,11 +15,7 @@
  */
 
 import QtQuick 2.0
-<<<<<<< HEAD
 import Ubuntu.Components 1.3
-=======
-import Ubuntu.Components 1.1
->>>>>>> 7c13987b
 
 Item {
     id: root

/*
 * Copyright (C) 2013 Canonical, Ltd.
 *
 * This program is free software; you can redistribute it and/or modify
 * it under the terms of the GNU General Public License as published by
 * the Free Software Foundation; version 3.
 *
 * This program is distributed in the hope that it will be useful,
 * but WITHOUT ANY WARRANTY; without even the implied warranty of
 * MERCHANTABILITY or FITNESS FOR A PARTICULAR PURPOSE.  See the
 * GNU General Public License for more details.
 *
 * You should have received a copy of the GNU General Public License
 * along with this program.  If not, see <http://www.gnu.org/licenses/>.
 */

import QtQuick 2.0
import Ubuntu.Components 0.1

Item {
    id: root

    property string iconName
    property int count: -1
    property int progress: -1
    property bool itemFocused: false
    property real maxAngle: 0
    property bool inverted: false

    readonly property int effectiveHeight: Math.cos(angle * Math.PI / 180) * itemHeight
    readonly property real foldedHeight: Math.cos(maxAngle * Math.PI / 180) * itemHeight

    property int itemWidth
    property int itemHeight
    // The angle used for rotating
    property real angle: 0
    // This is the offset that keeps the items inside the panel
    property real offset: 0
    property real itemOpacity: 1
    property real brightness: 0

<<<<<<< HEAD
    onIconNameChanged: shaderEffectSource.scheduleUpdate();
    onCountChanged: shaderEffectSource.scheduleUpdate();
    onProgressChanged: shaderEffectSource.scheduleUpdate();
    onItemFocusedChanged: shaderEffectSource.scheduleUpdate();

=======
>>>>>>> 6ba2ce75
    Item {
        id: iconItem
        width: parent.itemWidth + units.gu(1)
        height: parent.itemHeight + units.gu(1)
        anchors.centerIn: parent

        UbuntuShape {
            id: iconShape
            anchors.fill: parent
            anchors.margins: units.gu(1)
            radius: "medium"
            borderSource: "none"

            image: Image {
                id: iconImage
                sourceSize.width: iconShape.width
                sourceSize.height: iconShape.height
                source: root.iconName
            }
        }

        BorderImage {
            id: itemGlow
            anchors.centerIn: iconItem
            source: "graphics/icon-top-highlight.png"
            width: root.itemWidth - units.gu(1)
            height: root.itemHeight - units.gu(1)
        }

        BorderImage {
            objectName: "countEmblem"
            anchors {
                right: parent.right
                top: parent.top
                margins: units.dp(3)
            }
            width: Math.min(root.itemWidth, Math.max(units.gu(3), countLabel.implicitWidth + units.gu(2.5)))
            height: units.gu(3)
            source: "graphics/notification.sci"
            visible: root.count > 0

            Label {
                id: countLabel
                text: root.count
                anchors.centerIn: parent
                width: root.itemWidth - units.gu(1)
                horizontalAlignment: Text.AlignHCenter
                elide: Text.ElideRight
                color: "white"
                fontSize: "small"
                font.bold: true
            }
        }

        BorderImage {
            id: progressOverlay
            objectName: "progressOverlay"
            anchors {
                left: iconItem.left
                right: iconItem.right
                bottom: iconItem.bottom
                leftMargin: units.gu(1)
                rightMargin: units.gu(1)
                bottomMargin: units.gu(1)
            }
            height: units.gu(1.5)
            visible: root.progress > -1
            source: "graphics/progressbar-trough.sci"

            // For fill calculation we need to remove the 2 units of border defined in .sci file
            property int adjustedWidth: width - units.gu(2)

            Item {
                anchors {
                    left: parent.left
                    top: parent.top
                    bottom: parent.bottom
                }
                width: Math.min(100, root.progress) / 100 * parent.adjustedWidth + units.gu(1)
                clip: true

                BorderImage {
                    anchors {
                        left: parent.left
                        top: parent.top
                        bottom: parent.bottom
                    }
                    width: progressOverlay.width
                    source: "graphics/progressbar-fill.sci"
                }
            }
        }
        Image {
            objectName: "focusedHighlight"
            anchors {
                right: parent.right
                verticalCenter: parent.verticalCenter
            }
            visible: root.itemFocused
            source: "graphics/focused_app_arrow.png"
        }
    }

    ShaderEffect {
        id: transformEffect
        anchors.centerIn: parent
        anchors.verticalCenterOffset: root.offset
        width: iconItem.width
        height: iconItem.height
        property real itemOpacity: root.itemOpacity
        property real brightness: Math.max(-1, root.brightness)
        property real angle: root.angle
        rotation: root.inverted ? 180 : 0

        property variant source: ShaderEffectSource {
            id: shaderEffectSource
            sourceItem: iconItem
            hideSource: true
        }

        transform: [
            // Rotating 3 times at top/bottom because that increases the perspective.
            // This is a hack, but as QML does not support real 3D coordinates
            // getting a higher perspective can only be done by a hack. This is the most
            // readable/understandable one I could come up with.
            Rotation {
                axis { x: 1; y: 0; z: 0 }
                origin { x: iconItem.width / 2; y: angle > 0 ? 0 : iconItem.height; z: 0 }
                angle: root.angle * 0.7
            },
            Rotation {
                axis { x: 1; y: 0; z: 0 }
                origin { x: iconItem.width / 2; y: angle > 0 ? 0 : iconItem.height; z: 0 }
                angle: root.angle * 0.7
            },
            Rotation {
                axis { x: 1; y: 0; z: 0 }
                origin { x: iconItem.width / 2; y: angle > 0 ? 0 : iconItem.height; z: 0 }
                angle: root.angle * 0.7
            },
            // Because rotating it 3 times moves it more to the front/back, i.e. it gets
            // bigger/smaller and we need a scale to compensate that again.
            Scale {
                xScale: 1 - (Math.abs(angle) / 500)
                yScale: 1 - (Math.abs(angle) / 500)
                origin { x: iconItem.width / 2; y: iconItem.height / 2}
            }
        ]

        // Using a fragment shader instead of QML's opacity and BrightnessContrast
        // to be able to do both in one step which gives quite some better performance
        fragmentShader: "
            varying highp vec2 qt_TexCoord0;
            uniform sampler2D source;
            uniform lowp float brightness;
            uniform lowp float itemOpacity;
            void main(void)
            {
                highp vec4 sourceColor = texture2D(source, qt_TexCoord0);
                sourceColor.rgb = mix(sourceColor.rgb, vec3(step(0.0, brightness)), abs(brightness));
                sourceColor *= itemOpacity;
                gl_FragColor = sourceColor;
            }"
    }
}<|MERGE_RESOLUTION|>--- conflicted
+++ resolved
@@ -39,14 +39,6 @@
     property real itemOpacity: 1
     property real brightness: 0
 
-<<<<<<< HEAD
-    onIconNameChanged: shaderEffectSource.scheduleUpdate();
-    onCountChanged: shaderEffectSource.scheduleUpdate();
-    onProgressChanged: shaderEffectSource.scheduleUpdate();
-    onItemFocusedChanged: shaderEffectSource.scheduleUpdate();
-
-=======
->>>>>>> 6ba2ce75
     Item {
         id: iconItem
         width: parent.itemWidth + units.gu(1)

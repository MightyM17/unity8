/*
 * Copyright (C) 2016 Canonical, Ltd.
 *
 * This program is free software; you can redistribute it and/or modify
 * it under the terms of the GNU General Public License as published by
 * the Free Software Foundation; version 3.
 *
 * This program is distributed in the hope that it will be useful,
 * but WITHOUT ANY WARRANTY; without even the implied warranty of
 * MERCHANTABILITY or FITNESS FOR A PARTICULAR PURPOSE.  See the
 * GNU General Public License for more details.
 *
 * You should have received a copy of the GNU General Public License
 * along with this program.  If not, see <http://www.gnu.org/licenses/>.
 */

import QtQuick 2.4
import Ubuntu.Components 1.3
import Unity.Launcher 0.1
import Utils 0.1
import "../Components"
import Qt.labs.settings 1.0
import GSettings  1.0

FocusScope {
    id: root

    property int panelWidth: 0
    readonly property bool moving: listLoader.item && listLoader.item.moving

    signal applicationSelected(string appId)

    property bool draggingHorizontally: false
    property int dragDistance: 0

    onFocusChanged: {
        if (focus) {
            searchField.selectAll();
        }
    }

    function focusInput() {
        searchField.selectAll();
        searchField.focus = true;
    }

    Keys.onPressed: {
<<<<<<< HEAD
        // Catch all presses here in case the navigation lets something through
        // We never want to end up in the launcher with focus
        event.accepted = true;
=======
        if (event.text.trim() !== "") {
            focusInput();
            searchField.text = event.text;
            event.accepted = true;
        }
>>>>>>> bae5b7e3
    }

    Settings {
        property alias selectedTab: sections.selectedIndex
    }

    MouseArea {
        anchors.fill: parent
        hoverEnabled: true
        acceptedButtons: Qt.AllButtons
        onWheel: wheel.accepted = true
    }

    Rectangle {
        anchors.fill: parent
        color: "#BF000000"

        AppDrawerModel {
            id: appDrawerModel
        }

        AppDrawerProxyModel {
            id: sortProxyModel
            source: appDrawerModel
            filterString: searchField.displayText
            sortBy: AppDrawerProxyModel.SortByAToZ
        }

        Item {
            id: contentContainer
            anchors.fill: parent
            anchors.leftMargin: root.panelWidth

            TextField {
                id: searchField
                objectName: "searchField"
                anchors { left: parent.left; top: parent.top; right: parent.right; margins: units.gu(1) }
                placeholderText: i18n.tr("Search…")
                focus: true

                KeyNavigation.down: sections

                onAccepted: {
                    if (searchField.displayText != "" && listLoader.item && listLoader.item.currentItem) {
                        root.applicationSelected(listLoader.item.getFirstAppId());
                    }
                }
            }

            Item {
                id: sectionsContainer
                anchors { left: parent.left; top: searchField.bottom; right: parent.right; }
                height: sections.height
                clip: true
                z: 2

                Sections {
                    id: sections
                    width: parent.width

                    KeyNavigation.up: searchField
                    KeyNavigation.down: headerFocusScope
                    KeyNavigation.backtab: searchField
                    KeyNavigation.tab: headerFocusScope

                    actions: [
                        Action {
                            text: i18n.ctr("Apps sorted alphabetically", "A-Z")
                        // TODO: Disabling this for now as we don't get the right input from u-a-l yet.
                        },
                        Action {
                            text: i18n.ctr("Most used apps", "Most used")
                        }
                    ]

                    Rectangle {
                        anchors.bottom: parent.bottom
                        height: units.dp(1)
                        color: 'gray'
                        width: contentContainer.width
                    }
                }
            }

            FocusScope {
                id: headerFocusScope
                KeyNavigation.up: sections
                KeyNavigation.down: listLoader.item
                KeyNavigation.backtab: sections
                KeyNavigation.tab: listLoader.item

                GSettings {
                    id: settings
                    schema.id: "com.canonical.Unity8"
                }

                Keys.onPressed: {
                    switch (event.key) {
                    case Qt.Key_Return:
                    case Qt.Key_Enter:
                    case Qt.Key_Space:
                        trigger();
                        event.accepted = true;
                    }
                }

                function trigger() {
                    Qt.openUrlExternally(settings.appstoreUri)
                }
            }

            Loader {
                id: listLoader
                anchors { left: parent.left; top: sectionsContainer.bottom; right: parent.right; bottom: parent.bottom; leftMargin: units.gu(1); rightMargin: units.gu(1) }

                KeyNavigation.up: headerFocusScope
                KeyNavigation.down: searchField
                KeyNavigation.backtab: headerFocusScope
                KeyNavigation.tab: searchField

                sourceComponent: {
                    switch (sections.selectedIndex) {
                    case 0: return aToZComponent;
                    case 1: return mostUsedComponent;
                    }
                }
                Binding {
                    target: listLoader.item || null
                    property: "objectName"
                    value: "drawerItemList"
                }
            }

            MouseArea {
                parent: listLoader.item ? listLoader.item : null
                anchors.fill: parent
                propagateComposedEvents: true
                property int oldX: 0
                onPressed: {
                    oldX = mouseX;
                }
                onMouseXChanged: {
                    var diff = oldX - mouseX;
                    root.draggingHorizontally |= diff > units.gu(2);
                    if (!root.draggingHorizontally) {
                        return;
                    }
                    propagateComposedEvents = false;
                    parent.interactive = false;
                    root.dragDistance += diff;
                    oldX = mouseX
                }
                onReleased: {
                    if (root.draggingHorizontally) {
                        root.draggingHorizontally = false;
                        parent.interactive = true;
                    }
                    reactivateTimer.start();
                }
                Timer {
                    id: reactivateTimer
                    interval: 0
                    onTriggered: parent.propagateComposedEvents = true;
                }
            }

            Component {
                id: mostUsedComponent
                DrawerListView {
                    id: mostUsedListView

                    header: MoreAppsHeader {
                        width: parent.width
                        height: units.gu(6)
                        highlighted: headerFocusScope.activeFocus
                        onClicked: headerFocusScope.trigger();
                    }

                    model: AppDrawerProxyModel {
                        source: sortProxyModel
                        group: AppDrawerProxyModel.GroupByAll
                        sortBy: AppDrawerProxyModel.SortByUsage
                    }

                    delegate: UbuntuShape {
                        width: parent.width
                        color: "#20ffffff"
                        aspect: UbuntuShape.Flat
                        // NOTE: Cannot use gridView.rows here as it would evaluate to 0 at first and only update later,
                        // which messes up the ListView.
                        height: (Math.ceil(mostUsedGridView.model.count / mostUsedGridView.columns) * mostUsedGridView.delegateHeight) + units.gu(2)

                        readonly property string appId: model.appId

                        DrawerGridView {
                            id: mostUsedGridView
                            anchors.fill: parent
                            topMargin: units.gu(1)
                            bottomMargin: units.gu(1)
                            clip: true

                            interactive: true
                            focus: index == mostUsedListView.currentIndex

                            model: sortProxyModel

                            delegateWidth: units.gu(8)
                            delegateHeight: units.gu(10)
                            delegate: drawerDelegateComponent
                        }
                    }
                }
            }

            Component {
                id: aToZComponent
                DrawerListView {
                    id: aToZListView

                    header: MoreAppsHeader {
                        width: parent.width
                        height: units.gu(6)
                        highlighted: headerFocusScope.activeFocus
                        onClicked: headerFocusScope.trigger();
                    }

                    model: AppDrawerProxyModel {
                        source: sortProxyModel
                        sortBy: AppDrawerProxyModel.SortByAToZ
                        group: AppDrawerProxyModel.GroupByAToZ
                    }

                    delegate: UbuntuShape {
                        width: parent.width
                        color: "#20ffffff"
                        aspect: UbuntuShape.Flat

                        readonly property string appId: model.appId

                        // NOTE: Cannot use gridView.rows here as it would evaluate to 0 at first and only update later,
                        // which messes up the ListView.
                        height: (Math.ceil(gridView.model.count / gridView.columns) * gridView.delegateHeight) +
                                categoryNameLabel.implicitHeight + units.gu(2)

                        Label {
                            id: categoryNameLabel
                            anchors { left: parent.left; top: parent.top; right: parent.right; margins: units.gu(1) }
                            text: model.letter
                        }

                        DrawerGridView {
                            id: gridView
                            anchors { left: parent.left; top: categoryNameLabel.bottom; right: parent.right; topMargin: units.gu(1) }
                            height: rows * delegateHeight

                            interactive: true
                            focus: index == aToZListView.currentIndex
                            onFocusChanged: print("drawer grid", index, "has focus", focus)

                            onCurrentIndexChanged: print("grid currentIndex changed", currentIndex)

                            model: AppDrawerProxyModel {
                                id: categoryModel
                                source: sortProxyModel
                                filterLetter: model.letter
                            }
                            delegateWidth: units.gu(8)
                            delegateHeight: units.gu(10)
                            delegate: drawerDelegateComponent
                        }
                    }
                }
            }
        }

        Component {
            id: drawerDelegateComponent
            AbstractButton {
                id: drawerDelegate
                width: GridView.view.cellWidth
                height: units.gu(10)
                objectName: "drawerItem_" + model.appId

                property bool focused: index === GridView.view.currentIndex && GridView.view.activeFocus

                onClicked: root.applicationSelected(model.appId)

                Column {
                    width: units.gu(8)
                    anchors.horizontalCenter: parent.horizontalCenter
                    height: childrenRect.height
                    spacing: units.gu(1)

                    UbuntuShape {
                        id: appIcon
                        width: units.gu(6)
                        height: 7.5 / 8 * width
                        anchors.horizontalCenter: parent.horizontalCenter
                        backgroundMode: UbuntuShape.SolidColor
                        backgroundColor: UbuntuColors.lightGrey
                        radius: "medium"
                        borderSource: 'undefined'
                        source: Image {
                            id: sourceImage
                            sourceSize.width: appIcon.width
                            source: model.icon
                        }
                        sourceFillMode: UbuntuShape.PreserveAspectCrop

                        Image {
                            objectName: "focusRing"
                            anchors.centerIn: parent
                            height: width * 15 / 16
                            width: parent.width + units.gu(1)
                            source: "graphics/launcher-app-focus-ring.svg"
                            sourceSize.width: width
                            sourceSize.height: height
                            visible: drawerDelegate.focused
                        }
                    }

                    Label {
                        text: model.name
                        width: parent.width
                        horizontalAlignment: Text.AlignHCenter
                        fontSize: "small"
                        elide: Text.ElideRight
                    }
                }
            }
        }
    }
}<|MERGE_RESOLUTION|>--- conflicted
+++ resolved
@@ -45,17 +45,13 @@
     }
 
     Keys.onPressed: {
-<<<<<<< HEAD
+        if (event.text.trim() !== "") {
+            focusInput();
+            searchField.text = event.text;
+        }
         // Catch all presses here in case the navigation lets something through
         // We never want to end up in the launcher with focus
         event.accepted = true;
-=======
-        if (event.text.trim() !== "") {
-            focusInput();
-            searchField.text = event.text;
-            event.accepted = true;
-        }
->>>>>>> bae5b7e3
     }
 
     Settings {

--- conflicted
+++ resolved
@@ -601,13 +601,8 @@
 
         Image {
             anchors {
-<<<<<<< HEAD
                 right: parent.left
                 rightMargin: -units.dp(4)
-=======
-                left: parent.left
-                leftMargin: quickList.item !== undefined ? (quickList.item.width - units.gu(1)) / 2 - width / 2 : 0
->>>>>>> 69a45c95
                 verticalCenter: parent.verticalCenter
                 verticalCenterOffset: -quickList.offset * (root.inverted ? -1 : 1)
             }
@@ -650,14 +645,8 @@
 
         // internal
         property int itemCenter: item ? root.mapFromItem(quickList.item).y + (item.height / 2) : units.gu(1)
-<<<<<<< HEAD
         property int offset: itemCenter + (height/2) + units.gu(1) > parent.height ? -itemCenter - (height/2) - units.gu(1) + parent.height :
                              itemCenter - (height/2) < units.gu(1) ? (height/2) - itemCenter + units.gu(1) : 0
-=======
-        property int offset: item !== undefined ? (itemCenter + (item.height/2) + height + units.gu(1) > parent.height ?
-                                 -(item.height/2) - height - units.gu(.5) :
-                                 (item.height/2) + units.gu(.5)) : 0
->>>>>>> 69a45c95
 
         Column {
             id: quickListColumn

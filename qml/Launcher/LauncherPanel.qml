/*
 * Copyright (C) 2013 Canonical, Ltd.
 *
 * This program is free software; you can redistribute it and/or modify
 * it under the terms of the GNU General Public License as published by
 * the Free Software Foundation; version 3.
 *
 * This program is distributed in the hope that it will be useful,
 * but WITHOUT ANY WARRANTY; without even the implied warranty of
 * MERCHANTABILITY or FITNESS FOR A PARTICULAR PURPOSE.  See the
 * GNU General Public License for more details.
 *
 * You should have received a copy of the GNU General Public License
 * along with this program.  If not, see <http://www.gnu.org/licenses/>.
 */

import QtQuick 2.3
import Ubuntu.Components 1.1
import Ubuntu.Components.ListItems 1.0 as ListItems
import Unity.Launcher 0.1
import Ubuntu.Components.Popups 0.1
import "../Components/ListItems"
import "../Components/"

Rectangle {
    id: root
    color: "#B2000000"

    rotation: inverted ? 180 : 0

    property var model
    property bool inverted: true
    property bool dragging: false
    property bool moving: launcherListView.moving || launcherListView.flicking
    property bool preventHiding: moving || dndArea.draggedIndex >= 0 || quickList.state === "open" || dndArea.pressed
    property int highlightIndex: -1

    signal applicationSelected(string appId)
    signal showDashHome()

    Column {
        id: mainColumn
        anchors {
            fill: parent
        }

        Item {
            objectName: "buttonShowDashHome"
            width: parent.width
            height: units.gu(7)
<<<<<<< HEAD
            z: 1
=======
            color: UbuntuColors.orange
>>>>>>> 8b121230

            UbuntuShape {
                anchors {
                    fill: parent
                    topMargin: -units.gu(2)
                }
                borderSource: "none"
                color: UbuntuColors.orange
            }

            Image {
                objectName: "dashItem"
                width: units.gu(5)
                height: width
                anchors.centerIn: parent
                source: "graphics/home.png"
                rotation: root.rotation
            }
            MouseArea {
                id: dashItem
                anchors.fill: parent
                onClicked: root.showDashHome()
            }
        }

        Item {
            anchors.left: parent.left
            anchors.right: parent.right
            height: parent.height - dashItem.height - parent.spacing*2

            Item {
                anchors.fill: parent
                clip: true

                ListView {
                    id: launcherListView
                    objectName: "launcherListView"
                    anchors {
                        fill: parent
                        topMargin: -extensionSize + units.gu(0.5)
                        bottomMargin: -extensionSize + units.gu(1)
                        leftMargin: units.gu(0.5)
                        rightMargin: units.gu(0.5)
                    }
                    topMargin: extensionSize
                    bottomMargin: extensionSize
                    height: parent.height - dashItem.height - parent.spacing*2
                    model: root.model
                    cacheBuffer: itemHeight * 3
                    snapMode: interactive ? ListView.SnapToItem : ListView.NoSnap
                    highlightRangeMode: ListView.ApplyRange
                    preferredHighlightBegin: (height - itemHeight) / 2
                    preferredHighlightEnd: (height + itemHeight) / 2

                    // The size of the area the ListView is extended to make sure items are not
                    // destroyed when dragging them outside the list. This needs to be at least
                    // itemHeight to prevent folded items from disappearing and DragArea limits
                    // need to be smaller than this size to avoid breakage.
                    property int extensionSize: 0

                    // Setting extensionSize after the list has been populated because it has
                    // the potential to mess up with the intial positioning in combination
                    // with snapping to the center of the list. This catches all the cases
                    // where the item would be outside the list for more than itemHeight / 2.
                    // For the rest, give it a flick to scroll to the beginning. Note that
                    // the flicking alone isn't enough because in some cases it's not strong
                    // enough to overcome the snapping.
                    // https://bugreports.qt-project.org/browse/QTBUG-32251
                    Component.onCompleted: {
                        extensionSize = itemHeight * 3
                        flick(0, clickFlickSpeed)
                    }

                    // The height of the area where icons start getting folded
                    property int foldingStartHeight: units.gu(6.5)
                    // The height of the area where the items reach the final folding angle
                    property int foldingStopHeight: foldingStartHeight - itemHeight - spacing
                    property int itemWidth: units.gu(7)
                    property int itemHeight: units.gu(6.5)
                    property int clickFlickSpeed: units.gu(60)
                    property int draggedIndex: dndArea.draggedIndex
                    property real realContentY: contentY - originY + topMargin
                    property int realItemHeight: itemHeight + spacing

                    // In case the start dragging transition is running, we need to delay the
                    // move because the displaced transition would clash with it and cause items
                    // to be moved to wrong places
                    property bool draggingTransitionRunning: false
                    property int scheduledMoveTo: -1

                    UbuntuNumberAnimation {
                        id: snapToBottomAnimation
                        target: launcherListView
                        property: "contentY"
                        to: launcherListView.originY
                    }

                    UbuntuNumberAnimation {
                        id: snapToTopAnimation
                        target: launcherListView
                        property: "contentY"
                        to: launcherListView.contentHeight - launcherListView.height + launcherListView.originY
                    }

                    displaced: Transition {
                        NumberAnimation { properties: "x,y"; duration: UbuntuAnimation.FastDuration; easing: UbuntuAnimation.StandardEasing }
                    }

                    delegate: FoldingLauncherDelegate {
                        id: launcherDelegate
                        objectName: "launcherDelegate" + index
                        // We need the appId in the delegate in order to find
                        // the right app when running autopilot tests for
                        // multiple apps.
                        readonly property string appId: model.appId
                        itemHeight: launcherListView.itemHeight
                        itemWidth: launcherListView.itemWidth
                        width: itemWidth
                        height: itemHeight
                        iconName: model.icon
                        count: model.count
                        countVisible: model.countVisible
                        progress: model.progress
                        itemFocused: model.focused
                        inverted: root.inverted
                        z: -Math.abs(offset)
                        maxAngle: 55
                        property bool dragging: false

                        ThinDivider {
                            id: dropIndicator
                            objectName: "dropIndicator"
                            anchors.centerIn: parent
                            width: parent.width + mainColumn.anchors.leftMargin + mainColumn.anchors.rightMargin
                            opacity: 0
                            source: "graphics/divider-line.png"
                        }

                        states: [
                            State {
                                name: "selected"
                                when: dndArea.selectedItem === launcherDelegate && fakeDragItem.visible && !dragging
                                PropertyChanges {
                                    target: launcherDelegate
                                    itemOpacity: 0
                                }
                            },
                            State {
                                name: "dragging"
                                when: dragging
                                PropertyChanges {
                                    target: launcherDelegate
                                    height: units.gu(1)
                                    itemOpacity: 0
                                }
                                PropertyChanges {
                                    target: dropIndicator
                                    opacity: 1
                                }
                            },
                            State {
                                name: "expanded"
                                when: dndArea.draggedIndex >= 0 && (dndArea.preDragging || dndArea.dragging || dndArea.postDragging) && dndArea.draggedIndex != index
                                PropertyChanges {
                                    target: launcherDelegate
                                    angle: 0
                                    offset: 0
                                    itemOpacity: 0.6
                                }
                            }
                        ]

                        transitions: [
                            Transition {
                                from: ""
                                to: "selected"
                                NumberAnimation { properties: "itemOpacity"; duration: UbuntuAnimation.FastDuration }
                            },
                            Transition {
                                from: "*"
                                to: "expanded"
                                NumberAnimation { properties: "itemOpacity"; duration: UbuntuAnimation.FastDuration }
                                UbuntuNumberAnimation { properties: "angle,offset" }
                            },
                            Transition {
                                from: "expanded"
                                to: ""
                                NumberAnimation { properties: "itemOpacity"; duration: UbuntuAnimation.BriskDuration }
                                UbuntuNumberAnimation { properties: "angle,offset" }
                            },
                            Transition {
                                id: draggingTransition
                                from: "selected"
                                to: "dragging"
                                SequentialAnimation {
                                    PropertyAction { target: launcherListView; property: "draggingTransitionRunning"; value: true }
                                    ParallelAnimation {
                                        UbuntuNumberAnimation { properties: "height" }
                                        NumberAnimation { target: dropIndicator; properties: "opacity"; duration: UbuntuAnimation.FastDuration }
                                    }
                                    ScriptAction {
                                        script: {
                                            if (launcherListView.scheduledMoveTo > -1) {
                                                launcherListView.model.move(dndArea.draggedIndex, launcherListView.scheduledMoveTo)
                                                dndArea.draggedIndex = launcherListView.scheduledMoveTo
                                                launcherListView.scheduledMoveTo = -1
                                            }
                                        }
                                    }
                                    PropertyAction { target: launcherListView; property: "draggingTransitionRunning"; value: false }
                                }
                            },
                            Transition {
                                from: "dragging"
                                to: "*"
                                NumberAnimation { target: dropIndicator; properties: "opacity"; duration: UbuntuAnimation.SnapDuration }
                                NumberAnimation { properties: "itemOpacity"; duration: UbuntuAnimation.BriskDuration }
                                SequentialAnimation {
                                    ScriptAction { script: if (index == launcherListView.count-1) launcherListView.flick(0, -launcherListView.clickFlickSpeed); }
                                    UbuntuNumberAnimation { properties: "height" }
                                    ScriptAction { script: if (index == launcherListView.count-1) launcherListView.flick(0, -launcherListView.clickFlickSpeed); }
                                    PropertyAction { target: dndArea; property: "postDragging"; value: false }
                                    PropertyAction { target: dndArea; property: "draggedIndex"; value: -1 }
                                }
                            }
                        ]
                    }

                    MouseArea {
                        id: dndArea
                        objectName: "dndArea"
                        anchors {
                            fill: parent
                            topMargin: launcherListView.topMargin
                            bottomMargin: launcherListView.bottomMargin
                        }
                        drag.minimumY: -launcherListView.topMargin
                        drag.maximumY: height + launcherListView.bottomMargin

                        property int draggedIndex: -1
                        property var selectedItem
                        property bool preDragging: false
                        property bool dragging: selectedItem !== undefined && selectedItem !== null && selectedItem.dragging
                        property bool postDragging: false
                        property int startX
                        property int startY

                        onPressed: {
                            selectedItem = launcherListView.itemAt(mouseX, mouseY + launcherListView.realContentY)
                        }

                        onClicked: {
                            var index = Math.floor((mouseY + launcherListView.realContentY) / launcherListView.realItemHeight);
                            var clickedItem = launcherListView.itemAt(mouseX, mouseY + launcherListView.realContentY)

                            // Check if we actually clicked an item or only at the spacing in between
                            if (clickedItem === null) {
                                return;
                            }

                            // First/last item do the scrolling at more than 12 degrees
                            if (index == 0 || index == launcherListView.count - 1) {
                                if (clickedItem.angle > 12) {
                                    launcherListView.flick(0, -launcherListView.clickFlickSpeed);
                                } else if (clickedItem.angle < -12) {
                                    launcherListView.flick(0, launcherListView.clickFlickSpeed);
                                } else {
                                    root.applicationSelected(LauncherModel.get(index).appId);
                                }
                                return;
                            }

                            // the rest launches apps up to an angle of 30 degrees
                            if (clickedItem.angle > 30) {
                                launcherListView.flick(0, -launcherListView.clickFlickSpeed);
                            } else if (clickedItem.angle < -30) {
                                launcherListView.flick(0, launcherListView.clickFlickSpeed);
                            } else {
                                root.applicationSelected(LauncherModel.get(index).appId);
                            }
                        }

                        onCanceled: {
                            selectedItem = undefined;
                            preDragging = false;
                            postDragging = false;
                        }

                        onReleased: {
                            var droppedIndex = draggedIndex;
                            if (dragging) {
                                postDragging = true;
                            } else {
                                draggedIndex = -1;
                            }

                            if (!selectedItem) {
                                return;
                            }

                            selectedItem.dragging = false;
                            selectedItem = undefined;
                            preDragging = false;

                            drag.target = undefined

                            progressiveScrollingTimer.stop();
                            launcherListView.interactive = true;
                            if (droppedIndex >= launcherListView.count - 2 && postDragging) {
                                snapToBottomAnimation.start();
                            } else if (droppedIndex < 2 && postDragging) {
                                snapToTopAnimation.start();
                            }
                        }

                        onPressAndHold: {
                            if (Math.abs(selectedItem.angle) > 30) {
                                return;
                            }

                            draggedIndex = Math.floor((mouseY + launcherListView.realContentY) / launcherListView.realItemHeight);

                            // Opening QuickList
                            quickList.item = selectedItem;
                            quickList.model = launcherListView.model.get(draggedIndex).quickList;
                            quickList.appId = launcherListView.model.get(draggedIndex).appId;
                            quickList.state = "open";

                            launcherListView.interactive = false

                            var yOffset = draggedIndex > 0 ? (mouseY + launcherListView.realContentY) % (draggedIndex * launcherListView.realItemHeight) : mouseY + launcherListView.realContentY

                            fakeDragItem.iconName = launcherListView.model.get(draggedIndex).icon
                            fakeDragItem.x = units.gu(0.5)
                            fakeDragItem.y = mouseY - yOffset + launcherListView.anchors.topMargin + launcherListView.topMargin
                            fakeDragItem.angle = selectedItem.angle * (root.inverted ? -1 : 1)
                            fakeDragItem.offset = selectedItem.offset * (root.inverted ? -1 : 1)
                            fakeDragItem.count = LauncherModel.get(draggedIndex).count
                            fakeDragItem.progress = LauncherModel.get(draggedIndex).progress
                            fakeDragItem.flatten()
                            drag.target = fakeDragItem

                            startX = mouseX
                            startY = mouseY
                        }

                        onPositionChanged: {
                            if (draggedIndex >= 0) {
                                if (!selectedItem.dragging) {
                                    var distance = Math.max(Math.abs(mouseX - startX), Math.abs(mouseY - startY))
                                    if (!preDragging && distance > units.gu(1.5)) {
                                        preDragging = true;
                                        quickList.state = "";
                                    }
                                    if (distance > launcherListView.itemHeight) {
                                        selectedItem.dragging = true
                                        preDragging = false;
                                    }
                                }
                                if (!selectedItem.dragging) {
                                    return
                                }

                                var itemCenterY = fakeDragItem.y + fakeDragItem.height / 2

                                // Move it down by the the missing size to compensate index calculation with only expanded items
                                itemCenterY += (launcherListView.itemHeight - selectedItem.height) / 2

                                if (mouseY > launcherListView.height - launcherListView.topMargin - launcherListView.bottomMargin - launcherListView.realItemHeight) {
                                    progressiveScrollingTimer.downwards = false
                                    progressiveScrollingTimer.start()
                                } else if (mouseY < launcherListView.realItemHeight) {
                                    progressiveScrollingTimer.downwards = true
                                    progressiveScrollingTimer.start()
                                } else {
                                    progressiveScrollingTimer.stop()
                                }

                                var newIndex = (itemCenterY + launcherListView.realContentY) / launcherListView.realItemHeight

                                if (newIndex > draggedIndex + 1) {
                                    newIndex = draggedIndex + 1
                                } else if (newIndex < draggedIndex) {
                                    newIndex = draggedIndex -1
                                } else {
                                    return
                                }

                                if (newIndex >= 0 && newIndex < launcherListView.count) {
                                    if (launcherListView.draggingTransitionRunning) {
                                        launcherListView.scheduledMoveTo = newIndex
                                    } else {
                                        launcherListView.model.move(draggedIndex, newIndex)
                                        draggedIndex = newIndex
                                    }
                                }
                            }
                        }
                    }
                    Timer {
                        id: progressiveScrollingTimer
                        interval: 2
                        repeat: true
                        running: false
                        property bool downwards: true
                        onTriggered: {
                            if (downwards) {
                                var minY =  -launcherListView.topMargin
                                if (launcherListView.contentY > minY) {
                                    launcherListView.contentY = Math.max(launcherListView.contentY - units.dp(2), minY)
                                }
                            } else {
                                var maxY = launcherListView.contentHeight - launcherListView.height + launcherListView.topMargin + launcherListView.originY
                                if (launcherListView.contentY < maxY) {
                                    launcherListView.contentY = Math.min(launcherListView.contentY + units.dp(2), maxY)
                                }
                            }
                        }
                    }
                }
            }

            LauncherDelegate {
                id: fakeDragItem
                objectName: "fakeDragItem"
                visible: dndArea.draggedIndex >= 0 && !dndArea.postDragging
                itemWidth: launcherListView.itemWidth
                itemHeight: launcherListView.itemHeight
                height: itemHeight
                width: itemWidth
                rotation: root.rotation
                itemOpacity: 0.9

                function flatten() {
                    fakeDragItemAnimation.start();
                }

                UbuntuNumberAnimation {
                    id: fakeDragItemAnimation
                    target: fakeDragItem;
                    properties: "angle,offset";
                    to: 0
                }
            }
        }
    }

    UbuntuShapeForItem {
        id: quickListShape
        objectName: "quickListShape"
        anchors.fill: quickList
        opacity: quickList.state === "open" ? 0.96 : 0
        visible: opacity > 0
        rotation: root.rotation

        Behavior on opacity {
            UbuntuNumberAnimation {}
        }

        image: quickList

        Image {
            anchors {
                left: parent.left
                leftMargin: (quickList.item.width - units.gu(1)) / 2 - width / 2
                verticalCenter: parent.verticalCenter
                verticalCenterOffset: (parent.height / 2 + units.dp(3)) * (quickList.offset > 0 ? 1 : -1)
            }
            height: units.gu(1)
            width: units.gu(2)
            source: "graphics/quicklist_tooltip.png"
            rotation: quickList.offset > 0 ? 0 : 180
        }

        InverseMouseArea {
            anchors.fill: parent
            enabled: quickList.state == "open"
            onClicked: {
                quickList.state = ""
            }
        }

    }

    Rectangle {
        id: quickList
        objectName: "quickList"
        color: "#f5f5f5"
        width: units.gu(30)
        height: quickListColumn.height
        visible: quickListShape.visible
        anchors {
            left: root.inverted ? undefined : parent.left
            right: root.inverted ? parent.right : undefined
            margins: units.gu(1)
        }
        y: itemCenter + offset
        rotation: root.rotation

        property var model
        property string appId
        property var item

        // internal
        property int itemCenter: item ? root.mapFromItem(quickList.item).y + (item.height / 2) : units.gu(1)
        property int offset: itemCenter + (item.height/2) + height + units.gu(1) > parent.height ?
                                 -(item.height/2) - height - units.gu(.5) :
                                 (item.height/2) + units.gu(.5)

        Column {
            id: quickListColumn
            width: parent.width
            height: childrenRect.height

            Repeater {
                id: popoverRepeater
                model: quickList.model

                ListItems.Standard {
                    objectName: "quickListEntry" + index
                    text: (model.clickable ? "" : "<b>") + model.label + (model.clickable ? "" : "</b>")
                    highlightWhenPressed: model.clickable

                    // FIXME: This is a workaround for the theme not being context sensitive. I.e. the
                    // ListItems don't know that they are sitting in a themed Popover where the color
                    // needs to be inverted.
                    __foregroundColor: "black"

                    onClicked: {
                        if (!model.clickable) {
                            return;
                        }
                        quickList.state = "";
                        // Unsetting model to prevent showing changing entries during fading out
                        // that may happen because of triggering an action.
                        LauncherModel.quickListActionInvoked(quickList.appId, index);
                        quickList.model = undefined;
                    }
                }
            }
        }
    }
}<|MERGE_RESOLUTION|>--- conflicted
+++ resolved
@@ -48,11 +48,6 @@
             objectName: "buttonShowDashHome"
             width: parent.width
             height: units.gu(7)
-<<<<<<< HEAD
-            z: 1
-=======
-            color: UbuntuColors.orange
->>>>>>> 8b121230
 
             UbuntuShape {
                 anchors {

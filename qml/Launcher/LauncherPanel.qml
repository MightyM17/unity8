--- conflicted
+++ resolved
@@ -15,13 +15,8 @@
  */
 
 import QtQuick 2.3
-<<<<<<< HEAD
 import Ubuntu.Components 1.3
 import Ubuntu.Components.ListItems 1.3 as ListItems
-=======
-import Ubuntu.Components 1.2
-import Ubuntu.Components.ListItems 1.0 as ListItems
->>>>>>> 7c13987b
 import Unity.Launcher 0.1
 import Ubuntu.Components.Popups 1.3
 import "../Components/ListItems"

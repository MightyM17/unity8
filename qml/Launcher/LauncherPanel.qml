--- conflicted
+++ resolved
@@ -52,22 +52,14 @@
         if (highlightIndex >= launcherListView.count) {
             highlightIndex = -1;
         }
-<<<<<<< HEAD
         launcherListView.moveToIndex(Math.max(highlightIndex, 0));
-=======
-        moveAnimation.moveToIndex(Math.max(highlightIndex, 0));
->>>>>>> ef78449d
     }
     function highlightPrevious() {
         highlightIndex--;
         if (highlightIndex <= -2) {
             highlightIndex = launcherListView.count - 1;
         }
-<<<<<<< HEAD
         launcherListView.moveToIndex(Math.max(highlightIndex, 0));
-=======
-        moveAnimation.moveToIndex(Math.max(highlightIndex, 0));
->>>>>>> ef78449d
     }
     function openQuicklist(index) {
         quickList.open(index);
@@ -90,11 +82,7 @@
         Rectangle {
             objectName: "buttonShowDashHome"
             width: parent.width
-<<<<<<< HEAD
             height: width * .9
-=======
-            height: units.gu(7)
->>>>>>> ef78449d
             color: UbuntuColors.orange
             readonly property bool highlighted: root.highlightIndex == -1;
 
@@ -222,16 +210,6 @@
                             moveAnimation.moveTo(itemPosition + launcherListView.itemHeight - launcherListView.topMargin - height + distanceToEnd - launcherListView.originY);
                         } else if (itemPosition - distanceToEnd < launcherListView.contentY - launcherListView.originY + launcherListView.topMargin) {
                             moveAnimation.moveTo(itemPosition - distanceToEnd - launcherListView.topMargin + launcherListView.originY);
-                        }
-                        function moveToIndex(index) {
-                            var itemPosition = index * launcherListView.itemHeight;
-                            var height = launcherListView.height - launcherListView.topMargin - launcherListView.bottomMargin
-                            var distanceToEnd = index == 0 || index == launcherListView.count - 1 ? 0 : launcherListView.itemHeight
-                            if (itemPosition + launcherListView.itemHeight + distanceToEnd > launcherListView.contentY + launcherListView.topMargin + height) {
-                                moveAnimation.moveTo(itemPosition + launcherListView.itemHeight - launcherListView.topMargin - height + distanceToEnd);
-                            } else if (itemPosition - distanceToEnd < launcherListView.contentY + launcherListView.topMargin) {
-                                moveAnimation.moveTo(itemPosition - distanceToEnd - launcherListView.topMargin);
-                            }
                         }
                     }
 
@@ -298,11 +276,7 @@
                         onAlertingChanged: {
                             if(alerting) {
                                 if (!dragging && (launcherListView.peekingIndex === -1 || launcher.visibleWidth > 0)) {
-<<<<<<< HEAD
                                     launcherListView.moveToIndex(index)
-=======
-                                    moveAnimation.moveToIndex(index)
->>>>>>> ef78449d
                                     if (!dragging && launcher.state !== "visible") {
                                         peekingAnimation.start()
                                     }
@@ -457,11 +431,7 @@
                             if (mouse.button & Qt.RightButton) { // context menu
                                 // Opening QuickList
                                 quickList.open(index);
-<<<<<<< HEAD
-                                return
-=======
                                 return;
->>>>>>> ef78449d
                             }
 
                             Haptics.play();

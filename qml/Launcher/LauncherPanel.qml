--- conflicted
+++ resolved
@@ -430,16 +430,8 @@
 
                             if (mouse.button & Qt.RightButton) { // context menu
                                 // Opening QuickList
-<<<<<<< HEAD
                                 quickList.open(index);
-                                return
-=======
-                                quickList.item = clickedItem;
-                                quickList.model = launcherListView.model.get(index).quickList;
-                                quickList.appId = launcherListView.model.get(index).appId;
-                                quickList.state = "open";
                                 return;
->>>>>>> 6976414a
                             }
 
                             Haptics.play();

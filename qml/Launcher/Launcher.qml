/*
 * Copyright (C) 2013-2015 Canonical, Ltd.
 *
 * This program is free software; you can redistribute it and/or modify
 * it under the terms of the GNU General Public License as published by
 * the Free Software Foundation; version 3.
 *
 * This program is distributed in the hope that it will be useful,
 * but WITHOUT ANY WARRANTY; without even the implied warranty of
 * MERCHANTABILITY or FITNESS FOR A PARTICULAR PURPOSE.  See the
 * GNU General Public License for more details.
 *
 * You should have received a copy of the GNU General Public License
 * along with this program.  If not, see <http://www.gnu.org/licenses/>.
 */

import QtQuick 2.4
import "../Components"
import Ubuntu.Components 1.3
import Ubuntu.Gestures 0.1
import Unity.Launcher 0.1
import Utils 0.1 as Utils

FocusScope {
    id: root

    readonly property int ignoreHideIfMouseOverLauncher: 1

    property bool autohideEnabled: false
    property bool lockedVisible: false
    property bool available: true // can be used to disable all interactions
    property alias inverted: panel.inverted
    property Item blurSource: null
    property int topPanelHeight: 0
    property bool drawerEnabled: true

    property int panelWidth: units.gu(10)
    property int dragAreaWidth: units.gu(1)
    property real progress: dragArea.dragging && dragArea.touchPosition.x > panelWidth ?
                                (width * (dragArea.touchPosition.x-panelWidth) / (width - panelWidth)) : 0

    property bool superPressed: false
    property bool superTabPressed: false

    readonly property bool dragging: dragArea.dragging
    readonly property real dragDistance: dragArea.dragging ? dragArea.touchPosition.x : 0
    readonly property real visibleWidth: panel.width + panel.x
    readonly property alias shortcutHintsShown: panel.shortcutHintsShown

    readonly property bool shown: panel.x > -panel.width
    readonly property bool drawerShown: drawer.x == 0

    // emitted when an application is selected
    signal launcherApplicationSelected(string appId)

    // emitted when the dash icon in the launcher has been tapped
    signal showDashHome()

    onStateChanged: {
        if (state == "") {
            panel.dismissTimer.stop()
        } else {
            panel.dismissTimer.restart()
        }
    }

    onSuperPressedChanged: {
        if (state == "drawer")
            return;

        if (superPressed) {
            superPressTimer.start();
            superLongPressTimer.start();
        } else {
            superPressTimer.stop();
            superLongPressTimer.stop();
            switchToNextState("");
            panel.shortcutHintsShown = false;
        }
    }

    onSuperTabPressedChanged: {
        if (superTabPressed) {
            switchToNextState("visible")
            panel.highlightIndex = -1;
            root.focus = true;
            superPressTimer.stop();
            superLongPressTimer.stop();
        } else {
            if (panel.highlightIndex == -1) {
                showDashHome();
            } else if (panel.highlightIndex >= 0){
                launcherApplicationSelected(LauncherModel.get(panel.highlightIndex).appId);
            }
            panel.highlightIndex = -2;
            switchToNextState("");
            root.focus = false;
        }
    }

    onLockedVisibleChanged: {
        if (lockedVisible && state == "") {
            panel.dismissTimer.stop();
            fadeOutAnimation.stop();
            switchToNextState("visible")
        } else if (!lockedVisible && state == "visible") {
            hide();
        }
    }

    function hide(flags) {
        if ((flags & ignoreHideIfMouseOverLauncher) && Utils.Functions.itemUnderMouse(panel)) {
            return;
        }
        switchToNextState("")
    }

    function fadeOut() {
        if (!root.lockedVisible) {
            fadeOutAnimation.start();
        }
    }

    function switchToNextState(state) {
        animateTimer.nextState = state
        animateTimer.start();
    }

    function tease() {
        if (available && !dragArea.dragging) {
            teaseTimer.mode = "teasing"
            teaseTimer.start();
        }
    }

    function hint() {
        if (available && root.state == "") {
            teaseTimer.mode = "hinting"
            teaseTimer.start();
        }
    }

    function pushEdge(amount) {
        if (root.state === "" || root.state == "visible" || root.state == "visibleTemporary") {
            edgeBarrier.push(amount);
        }
    }

    function openForKeyboardNavigation() {
        panel.highlightIndex = -1; // The BFB
        root.focus = true;
        switchToNextState("visible")
    }

    function openDrawer(focusInputField) {
        if (!drawerEnabled) {
            return;
        }

        panel.shortcutHintsShown = false;
        superPressTimer.stop();
        superLongPressTimer.stop();
        root.focus = true;
        drawer.focus = true;
        if (focusInputField) {
            drawer.focusInput();
        }
        switchToNextState("drawer")
    }

    Keys.onPressed: {
        switch (event.key) {
        case Qt.Key_Backtab:
            panel.highlightPrevious();
            event.accepted = true;
            break;
        case Qt.Key_Up:
            if (root.inverted) {
                panel.highlightNext()
            } else {
                panel.highlightPrevious();
            }
            event.accepted = true;
            break;
        case Qt.Key_Tab:
            panel.highlightNext();
            event.accepted = true;
            break;
        case Qt.Key_Down:
            if (root.inverted) {
                panel.highlightPrevious();
            } else {
                panel.highlightNext();
            }
            event.accepted = true;
            break;
        case Qt.Key_Right:
        case Qt.Key_Menu:
            panel.openQuicklist(panel.highlightIndex)
            event.accepted = true;
            break;
        case Qt.Key_Escape:
            panel.highlightIndex = -2;
            // Falling through intentionally
        case Qt.Key_Enter:
        case Qt.Key_Return:
        case Qt.Key_Space:
            if (panel.highlightIndex == -1) {
                showDashHome();
            } else if (panel.highlightIndex >= 0) {
                launcherApplicationSelected(LauncherModel.get(panel.highlightIndex).appId);
            }
            root.hide();
            panel.highlightIndex = -2
            event.accepted = true;
            root.focus = false;
        }
    }

    Timer {
        id: superPressTimer
        interval: 200
        onTriggered: {
            switchToNextState("visible")
        }
    }

    Timer {
        id: superLongPressTimer
        interval: 1000
        onTriggered: {
            switchToNextState("visible")
            panel.shortcutHintsShown = true;
        }
    }

    Timer {
        id: teaseTimer
        interval: mode == "teasing" ? 200 : 300
        property string mode: "teasing"
    }

    // Because the animation on x is disabled while dragging
    // switching state directly in the drag handlers would not animate
    // the completion of the hide/reveal gesture. Lets update the state
    // machine and switch to the final state in the next event loop run
    Timer {
        id: animateTimer
        objectName: "animateTimer"
        interval: 1
        property string nextState: ""
        onTriggered: {
            if (root.lockedVisible && nextState == "") {
                // Due to binding updates when switching between modes
                // it could happen that our request to show will be overwritten
                // with a hide request. Rewrite it when we know hiding is not allowed.
                nextState = "visible"
            }

            // switching to an intermediate state here to make sure all the
            // values are restored, even if we were already in the target state
            root.state = "tmp"
            root.state = nextState
        }
    }

    Connections {
        target: LauncherModel
        onHint: hint();
    }

    Connections {
        target: i18n
        onLanguageChanged: LauncherModel.refresh()
    }

    SequentialAnimation {
        id: fadeOutAnimation
        ScriptAction {
            script: {
                animateTimer.stop(); // Don't change the state behind our back
                panel.layer.enabled = true
            }
        }
        UbuntuNumberAnimation {
            target: panel
            property: "opacity"
            easing.type: Easing.InQuad
            to: 0
        }
        ScriptAction {
            script: {
                panel.layer.enabled = false
                panel.animate = false;
                root.state = "";
                panel.x = -panel.width
                panel.opacity = 1;
                panel.animate = true;
            }
        }
    }

    InverseMouseArea {
        id: closeMouseArea
        anchors.fill: panel
        enabled: root.state == "visible" || root.state == "drawer"
        visible: enabled
        onPressed: {
            mouse.accepted = false;
            panel.highlightIndex = -2;
            root.hide();
        }
    }

    MouseArea {
        id: launcherDragArea
        enabled: root.available && (root.state == "visible" || root.state == "visibleTemporary") && !root.lockedVisible
        anchors.fill: panel
        anchors.rightMargin: -units.gu(2)
        drag {
            axis: Drag.XAxis
            maximumX: 0
            target: panel
        }

        onReleased: {
            if (panel.x < -panel.width/3) {
                root.switchToNextState("")
            } else {
                root.switchToNextState("visible")
            }
        }
    }

    BackgroundBlur {
        id: backgroundBlur
        anchors.fill: parent
        anchors.topMargin: root.inverted ? 0 : -root.topPanelHeight
        visible: root.blurSource && drawer.x > -drawer.width
        blurAmount: units.gu(6)
        sourceItem: root.blurSource
        blurRect: Qt.rect(panel.width,
                          root.topPanelHeight,
                          drawer.width + drawer.x - panel.width,
                          height - root.topPanelHeight)
        cached: drawer.moving
    }

    Drawer {
        id: drawer
        objectName: "drawer"
        anchors {
            top: parent.top
            topMargin: root.inverted ? root.topPanelHeight : 0
            bottom: parent.bottom
            right: parent.left
        }
        width: Math.min(root.width, units.gu(90)) * .9
        panelWidth: panel.width
        visible: x > -width

        Behavior on anchors.rightMargin {
            enabled: !dragArea.dragging && !launcherDragArea.drag.active && panel.animate && !drawer.draggingHorizontally
            NumberAnimation {
                duration: 300
                easing.type: Easing.OutCubic
            }
        }

        onApplicationSelected: {
            root.hide();
            root.launcherApplicationSelected(appId)
            root.focus = false;
        }

        Keys.onEscapePressed: {
            switchToNextState("");
            root.focus = false;
        }

        onDragDistanceChanged: {
            anchors.rightMargin = Math.max(-drawer.width, anchors.rightMargin + dragDistance);
        }
        onDraggingHorizontallyChanged: {
            if (!draggingHorizontally) {
                if (drawer.x < -units.gu(10)) {
                    root.hide();
                } else {
                    root.openDrawer();
                }
            }
        }
    }

    LauncherPanel {
        id: panel
        objectName: "launcherPanel"
        enabled: root.available && (root.state == "visible" || root.state == "visibleTemporary" || root.state == "drawer")
        width: root.panelWidth
        anchors {
            top: parent.top
            bottom: parent.bottom
        }
        x: -width
        visible: root.x > 0 || x > -width || dragArea.pressed
        model: LauncherModel

        property var dismissTimer: Timer { interval: 500 }
        Connections {
            target: panel.dismissTimer
            onTriggered: {
                if (root.autohideEnabled && !root.lockedVisible) {
                    if (!panel.preventHiding) {
                        root.state = ""
                    } else {
                        panel.dismissTimer.restart()
                    }
                }
            }
        }

        property bool animate: true

        onApplicationSelected: {
            root.hide(ignoreHideIfMouseOverLauncher);
            launcherApplicationSelected(appId)
        }
        onShowDashHome: {
            root.hide(ignoreHideIfMouseOverLauncher);
            root.showDashHome();
        }

        onPreventHidingChanged: {
            if (panel.dismissTimer.running) {
                panel.dismissTimer.restart();
            }
        }

        onKbdNavigationCancelled: {
            panel.highlightIndex = -2;
            root.hide();
            root.focus = false;
        }

        Behavior on x {
            enabled: !dragArea.dragging && !launcherDragArea.drag.active && panel.animate;
            NumberAnimation {
                duration: 300
                easing.type: Easing.OutCubic
            }
        }

        Behavior on opacity {
            NumberAnimation {
                duration: UbuntuAnimation.FastDuration; easing.type: Easing.OutCubic
            }
        }
    }

    EdgeBarrier {
        id: edgeBarrier
        edge: Qt.LeftEdge
        target: parent
        enabled: root.available
        onProgressChanged: {
            if (progress > .5 && root.state != "visibleTemporary" && root.state != "drawer" && root.state != "visible") {
                root.switchToNextState("visibleTemporary");
            }
        }
        onPassed: {
            if (root.drawerEnabled) {
                root.switchToNextState("drawer");
<<<<<<< HEAD
                root.focus = true;
                drawer.focus = true;
=======
>>>>>>> 497f7994
            }
        }

        material: Component {
            Item {
                Rectangle {
                    width: parent.height
                    height: parent.width
                    rotation: -90
                    anchors.centerIn: parent
                    gradient: Gradient {
                        GradientStop { position: 0.0; color: Qt.rgba(panel.color.r, panel.color.g, panel.color.b, .5)}
                        GradientStop { position: 1.0; color: Qt.rgba(panel.color.r,panel.color.g,panel.color.b,0)}
                    }
                }
            }
        }
    }

    SwipeArea {
        id: dragArea
        objectName: "launcherDragArea"

        direction: Direction.Rightwards

        enabled: root.available
        x: -root.x // so if launcher is adjusted relative to screen, we stay put (like tutorial does when teasing)
        width: root.dragAreaWidth
        height: root.height

        function easeInOutCubic(t) { return t<.5 ? 4*t*t*t : (t-1)*(2*t-2)*(2*t-2)+1 }

<<<<<<< HEAD
=======
        property var lastDragPoints: []

        function dragDirection() {
            if (lastDragPoints.length < 5) {
                return "unknown";
            }

            var toRight = true;
            var toLeft = true;
            for (var i = lastDragPoints.length - 5; i < lastDragPoints.length; i++) {
                if (toRight && lastDragPoints[i] < lastDragPoints[i-1]) {
                    toRight = false;
                }
                if (toLeft && lastDragPoints[i] > lastDragPoints[i-1]) {
                    toLeft = false;
                }
            }
            return toRight ? "right" : toLeft ? "left" : "unknown";
        }

>>>>>>> 497f7994
        onDistanceChanged: {
            if (dragging && launcher.state != "visible" && launcher.state != "drawer") {
                panel.x = -panel.width + Math.min(Math.max(0, distance), panel.width);
            }

            if (root.drawerEnabled && dragging && launcher.state != "drawer") {
<<<<<<< HEAD
=======
                lastDragPoints.push(distance)
>>>>>>> 497f7994
                var drawerHintDistance = panel.width + units.gu(1)
                if (distance < drawerHintDistance) {
                    drawer.anchors.rightMargin = -Math.min(Math.max(0, distance), drawer.width);
                } else {
                    var linearDrawerX = Math.min(Math.max(0, distance - drawerHintDistance), drawer.width);
                    var linearDrawerProgress = linearDrawerX / (drawer.width)
                    var easedDrawerProgress = easeInOutCubic(linearDrawerProgress);
                    drawer.anchors.rightMargin = -(drawerHintDistance + easedDrawerProgress * (drawer.width - drawerHintDistance));
                }
            }
        }

        onDraggingChanged: {
            if (!dragging) {
                if (distance > panel.width / 2) {
<<<<<<< HEAD
                    if (root.drawerEnabled && distance > panel.width * 3) {
                        root.switchToNextState("drawer")
                        root.focus = true;
                        drawer.focus = true;
                    } else {
                        root.switchToNextState("visible")
=======
                    if (root.drawerEnabled && distance > panel.width * 3 && dragDirection() !== "left") {
                        root.switchToNextState("drawer");
                        root.focus = true;
                    } else {
                        root.switchToNextState("visible");
>>>>>>> 497f7994
                    }
                } else if (root.state === "") {
                    // didn't drag far enough. rollback
                    root.switchToNextState("");
                }
            }
            lastDragPoints = [];
        }
    }

    states: [
        State {
            name: "" // hidden state. Must be the default state ("") because "when:" falls back to this.
            PropertyChanges {
                target: panel
                x: -root.panelWidth
            }
            PropertyChanges {
                target: drawer
                anchors.rightMargin: 0
            }
        },
        State {
            name: "visible"
            PropertyChanges {
                target: panel
                x: -root.x // so we never go past panelWidth, even when teased by tutorial
            }
            PropertyChanges {
                target: drawer
                anchors.rightMargin: 0
            }
        },
        State {
            name: "drawer"
            extend: "visible"
            PropertyChanges {
                target: drawer
                anchors.rightMargin: -drawer.width + root.x // so we never go past panelWidth, even when teased by tutorial
            }
        },
        State {
            name: "visibleTemporary"
            extend: "visible"
            PropertyChanges {
                target: root
                autohideEnabled: true
            }
        },
        State {
            name: "teasing"
            when: teaseTimer.running && teaseTimer.mode == "teasing"
            PropertyChanges {
                target: panel
                x: -root.panelWidth + units.gu(2)
            }
        },
        State {
            name: "hinting"
            when: teaseTimer.running && teaseTimer.mode == "hinting"
            PropertyChanges {
                target: panel
                x: 0
            }
        }
    ]
}<|MERGE_RESOLUTION|>--- conflicted
+++ resolved
@@ -470,11 +470,8 @@
         onPassed: {
             if (root.drawerEnabled) {
                 root.switchToNextState("drawer");
-<<<<<<< HEAD
                 root.focus = true;
                 drawer.focus = true;
-=======
->>>>>>> 497f7994
             }
         }
 
@@ -507,8 +504,6 @@
 
         function easeInOutCubic(t) { return t<.5 ? 4*t*t*t : (t-1)*(2*t-2)*(2*t-2)+1 }
 
-<<<<<<< HEAD
-=======
         property var lastDragPoints: []
 
         function dragDirection() {
@@ -529,17 +524,13 @@
             return toRight ? "right" : toLeft ? "left" : "unknown";
         }
 
->>>>>>> 497f7994
         onDistanceChanged: {
             if (dragging && launcher.state != "visible" && launcher.state != "drawer") {
                 panel.x = -panel.width + Math.min(Math.max(0, distance), panel.width);
             }
 
             if (root.drawerEnabled && dragging && launcher.state != "drawer") {
-<<<<<<< HEAD
-=======
                 lastDragPoints.push(distance)
->>>>>>> 497f7994
                 var drawerHintDistance = panel.width + units.gu(1)
                 if (distance < drawerHintDistance) {
                     drawer.anchors.rightMargin = -Math.min(Math.max(0, distance), drawer.width);
@@ -555,20 +546,12 @@
         onDraggingChanged: {
             if (!dragging) {
                 if (distance > panel.width / 2) {
-<<<<<<< HEAD
-                    if (root.drawerEnabled && distance > panel.width * 3) {
-                        root.switchToNextState("drawer")
+                    if (root.drawerEnabled && distance > panel.width * 3 && dragDirection() !== "left") {
+                        root.switchToNextState("drawer");
                         root.focus = true;
                         drawer.focus = true;
                     } else {
-                        root.switchToNextState("visible")
-=======
-                    if (root.drawerEnabled && distance > panel.width * 3 && dragDirection() !== "left") {
-                        root.switchToNextState("drawer");
-                        root.focus = true;
-                    } else {
                         root.switchToNextState("visible");
->>>>>>> 497f7994
                     }
                 } else if (root.state === "") {
                     // didn't drag far enough. rollback

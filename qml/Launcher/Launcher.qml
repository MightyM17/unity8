/*
 * Copyright (C) 2013-2015 Canonical, Ltd.
 *
 * This program is free software; you can redistribute it and/or modify
 * it under the terms of the GNU General Public License as published by
 * the Free Software Foundation; version 3.
 *
 * This program is distributed in the hope that it will be useful,
 * but WITHOUT ANY WARRANTY; without even the implied warranty of
 * MERCHANTABILITY or FITNESS FOR A PARTICULAR PURPOSE.  See the
 * GNU General Public License for more details.
 *
 * You should have received a copy of the GNU General Public License
 * along with this program.  If not, see <http://www.gnu.org/licenses/>.
 */

import QtQuick 2.4
import "../Components"
import Ubuntu.Components 1.3
import Ubuntu.Gestures 0.1
import Unity.Launcher 0.1
import GlobalShortcut 1.0

FocusScope {
    id: root

    property bool autohideEnabled: false
    property bool lockedVisible: false
    property bool available: true // can be used to disable all interactions
    property alias inverted: panel.inverted
    property bool shadeBackground: true // can be used to disable background shade when launcher is visible

    property int panelWidth: units.gu(10)
    property int dragAreaWidth: units.gu(1)
    property int minimizeDistance: units.gu(26)
    property real progress: dragArea.dragging && dragArea.touchX > panelWidth ?
                                (width * (dragArea.touchX-panelWidth) / (width - panelWidth)) : 0

    property bool superPressed: false
    property bool superTabPressed: false

    readonly property bool dragging: dragArea.dragging
    readonly property real dragDistance: dragArea.dragging ? dragArea.touchX : 0
    readonly property real visibleWidth: panel.width + panel.x

    readonly property bool shown: panel.x > -panel.width

    // emitted when an application is selected
    signal launcherApplicationSelected(string appId)

    // emitted when the apps dash should be shown because of a swipe gesture
    signal dash()

    // emitted when the dash icon in the launcher has been tapped
    signal showDashHome()

    onStateChanged: {
        if (state == "") {
            panel.dismissTimer.stop()
        } else {
            panel.dismissTimer.restart()
        }
    }

    onSuperPressedChanged: {
        if (superPressed) {
            superPressTimer.start();
            superLongPressTimer.start();
        } else {
            superPressTimer.stop();
            superLongPressTimer.stop();
            launcher.switchToNextState("");
            panel.shortcutHintsShown = false;
        }
    }

    onSuperTabPressedChanged: {
        if (superTabPressed) {
            switchToNextState("visible")
            panel.highlightIndex = -1;
            root.focus = true;
            superPressTimer.stop();
            superLongPressTimer.stop();
        } else {
            if (panel.highlightIndex == -1) {
                showDashHome();
            } else if (panel.highlightIndex >= 0){
                launcherApplicationSelected(LauncherModel.get(panel.highlightIndex).appId);
            }
            panel.highlightIndex = -2;
            switchToNextState("");
            root.focus = false;
        }
    }

    onLockedVisibleChanged: {
        if (lockedVisible && state == "") {
            dismissTimer.stop();
            fadeOutAnimation.stop();
            switchToNextState("visible")
        } else if (!lockedVisible && state == "visible") {
            hide();
        }
    }

    function hide() {
        switchToNextState("")
    }

    function fadeOut() {
        if (!root.lockedVisible) {
            fadeOutAnimation.start();
        }
    }

    function switchToNextState(state) {
        animateTimer.nextState = state
        animateTimer.start();
    }

    function tease() {
        if (available && !dragArea.dragging) {
            teaseTimer.mode = "teasing"
            teaseTimer.start();
        }
    }

    function hint() {
        if (available && root.state == "") {
            teaseTimer.mode = "hinting"
            teaseTimer.start();
        }
    }

    function pushEdge(amount) {
        if (root.state === "") {
            edgeBarrier.push(amount);
        }
    }

    function openForKeyboardNavigation() {
        panel.highlightIndex = -1; // The BFB
        root.focus = true;
        switchToNextState("visible")
    }

    Keys.onPressed: {
        switch (event.key) {
        case Qt.Key_Backtab:
            panel.highlightPrevious();
            event.accepted = true;
            break;
        case Qt.Key_Up:
            if (root.inverted) {
                panel.highlightNext()
            } else {
                panel.highlightPrevious();
            }
            event.accepted = true;
            break;
        case Qt.Key_Tab:
            panel.highlightNext();
            event.accepted = true;
            break;
        case Qt.Key_Down:
            if (root.inverted) {
                panel.highlightPrevious();
            } else {
                panel.highlightNext();
            }
            event.accepted = true;
            break;
        case Qt.Key_Right:
            panel.openQuicklist(panel.highlightIndex)
            event.accepted = true;
            break;
        case Qt.Key_Escape:
            panel.highlightIndex = -2
            // Falling through intentionally
        case Qt.Key_Enter:
        case Qt.Key_Return:
        case Qt.Key_Space:
            if (panel.highlightIndex == -1) {
                showDashHome();
            } else if (panel.highlightIndex >= 0) {
                launcherApplicationSelected(LauncherModel.get(panel.highlightIndex).appId);
            }
            root.hide();
            event.accepted = true;
            root.focus = false;
        }
    }

    Timer {
        id: superPressTimer
        interval: 200
        onTriggered: {
            switchToNextState("visible")
        }
    }

    Timer {
        id: superLongPressTimer
        interval: 1000
        onTriggered: {
            switchToNextState("visible")
            panel.shortcutHintsShown = true;
        }
    }

    Timer {
        id: teaseTimer
        interval: mode == "teasing" ? 200 : 300
        property string mode: "teasing"
    }

<<<<<<< HEAD
    Timer {
        id: dismissTimer
        objectName: "dismissTimer"
        interval: 500
        onTriggered: {
            if (root.autohideEnabled && !root.lockedVisible) {
                if (!panel.preventHiding) {
                    root.hide();
                } else {
                    dismissTimer.restart()
                }
            }
        }
    }

=======
>>>>>>> 53f85f71
    // Because the animation on x is disabled while dragging
    // switching state directly in the drag handlers would not animate
    // the completion of the hide/reveal gesture. Lets update the state
    // machine and switch to the final state in the next event loop run
    Timer {
        id: animateTimer
        objectName: "animateTimer"
        interval: 1
        property string nextState: ""
        onTriggered: {
            if (root.lockedVisible && nextState == "") {
                // Due to binding updates when switching between modes
                // it could happen that our request to show will be overwritten
                // with a hide request. Rewrite it when we know hiding is not allowed.
                nextState = "visible"
            }

            // switching to an intermediate state here to make sure all the
            // values are restored, even if we were already in the target state
            root.state = "tmp"
            root.state = nextState
        }
    }

    Connections {
        target: LauncherModel
        onHint: hint();
    }

    Connections {
        target: i18n
        onLanguageChanged: LauncherModel.refresh()
    }

    SequentialAnimation {
        id: fadeOutAnimation
        ScriptAction {
            script: {
                animateTimer.stop(); // Don't change the state behind our back
                panel.layer.enabled = true
            }
        }
        UbuntuNumberAnimation {
            target: panel
            property: "opacity"
            easing.type: Easing.InQuad
            to: 0
        }
        ScriptAction {
            script: {
                panel.layer.enabled = false
                panel.animate = false;
                root.state = "";
                panel.x = -panel.width
                panel.opacity = 1;
                panel.animate = true;
            }
        }
    }

    MouseArea {
        id: launcherDragArea
        enabled: root.available && (root.state == "visible" || root.state == "visibleTemporary") && !root.lockedVisible
        anchors.fill: panel
        anchors.rightMargin: -units.gu(2)
        drag {
            axis: Drag.XAxis
            maximumX: 0
            target: panel
        }

        onReleased: {
            if (panel.x < -panel.width/3) {
                root.switchToNextState("")
            } else {
                root.switchToNextState("visible")
            }
        }
    }

    InverseMouseArea {
        id: closeMouseArea
        anchors.fill: panel
        enabled: root.shadeBackground && root.state == "visible" && (!root.lockedVisible || panel.highlightIndex >= -1)
        visible: enabled
        onPressed: {
            panel.highlightIndex = -2
            root.hide();
        }
    }

    Rectangle {
        id: backgroundShade
        anchors.fill: parent
        color: "black"
        opacity: root.shadeBackground && root.state == "visible" && !root.lockedVisible ? 0.6 : 0

        Behavior on opacity { NumberAnimation { duration: UbuntuAnimation.BriskDuration } }
    }

    EdgeBarrier {
        id: edgeBarrier
        edge: Qt.LeftEdge
        target: parent
        enabled: root.available
        onPassed: { root.switchToNextState("visibleTemporary"); }
        material: Component {
            Item {
                Rectangle {
                    width: parent.height
                    height: parent.width
                    rotation: -90
                    anchors.centerIn: parent
                    gradient: Gradient {
                        GradientStop { position: 0.0; color: panel.color}
                        GradientStop { position: 1.0; color: Qt.rgba(panel.r,panel.g,panel.b,0)}
                    }
                }
            }
        }
    }

    LauncherPanel {
        id: panel
        objectName: "launcherPanel"
        enabled: root.available && root.state == "visible" || root.state == "visibleTemporary"
        width: root.panelWidth
        anchors {
            top: parent.top
            bottom: parent.bottom
        }
        x: -width
        visible: root.x > 0 || x > -width || dragArea.pressed
        model: LauncherModel

        property var dismissTimer: Timer { interval: 500 }
        Connections {
            target: panel.dismissTimer
            onTriggered: {
                if (root.autohideEnabled) {
                    if (!panel.preventHiding) {
                        root.state = ""
                    } else {
                        panel.dismissTimer.restart()
                    }
                }
            }
        }

        property bool animate: true

        onApplicationSelected: {
            root.hide();
            launcherApplicationSelected(appId)
        }
        onShowDashHome: {
            root.hide();
            root.showDashHome();
        }

        onPreventHidingChanged: {
            if (panel.dismissTimer.running) {
                panel.dismissTimer.restart();
            }
        }

        onKbdNavigationCancelled: {
            panel.highlightIndex = -2;
            root.hide();
            root.focus = false;
        }

        Behavior on x {
            enabled: !dragArea.dragging && !launcherDragArea.drag.active && panel.animate;
            NumberAnimation {
                duration: 300
                easing.type: Easing.OutCubic
            }
        }

        Behavior on opacity {
            NumberAnimation {
                duration: UbuntuAnimation.FastDuration; easing.type: Easing.OutCubic
            }
        }
    }

    DirectionalDragArea {
        id: dragArea
        objectName: "launcherDragArea"

        direction: Direction.Rightwards

        enabled: root.available
        x: -root.x // so if launcher is adjusted relative to screen, we stay put (like tutorial does when teasing)
        width: root.dragAreaWidth
        height: root.height

        onDistanceChanged: {
            if (!dragging || launcher.state == "visible")
                return;

            panel.x = -panel.width + Math.min(Math.max(0, distance), panel.width);
        }

        onDraggingChanged: {
            if (!dragging) {
                if (distance > panel.width / 2) {
                    root.switchToNextState("visible")
                    if (distance > minimizeDistance) {
                        root.dash();
                    }
                } else if (root.state === "") {
                    // didn't drag far enough. rollback
                    root.switchToNextState("")
                }
            }
        }
    }

    states: [
        State {
            name: "" // hidden state. Must be the default state ("") because "when:" falls back to this.
            PropertyChanges {
                target: panel
                x: -root.panelWidth
            }
        },
        State {
            name: "visible"
            PropertyChanges {
                target: panel
                x: -root.x // so we never go past panelWidth, even when teased by tutorial
            }
        },
        State {
            name: "visibleTemporary"
            extend: "visible"
            PropertyChanges {
                target: root
                autohideEnabled: true
            }
        },
        State {
            name: "teasing"
            when: teaseTimer.running && teaseTimer.mode == "teasing"
            PropertyChanges {
                target: panel
                x: -root.panelWidth + units.gu(2)
            }
        },
        State {
            name: "hinting"
            when: teaseTimer.running && teaseTimer.mode == "hinting"
            PropertyChanges {
                target: panel
                x: 0
            }
        }
    ]
}<|MERGE_RESOLUTION|>--- conflicted
+++ resolved
@@ -214,24 +214,6 @@
         property string mode: "teasing"
     }
 
-<<<<<<< HEAD
-    Timer {
-        id: dismissTimer
-        objectName: "dismissTimer"
-        interval: 500
-        onTriggered: {
-            if (root.autohideEnabled && !root.lockedVisible) {
-                if (!panel.preventHiding) {
-                    root.hide();
-                } else {
-                    dismissTimer.restart()
-                }
-            }
-        }
-    }
-
-=======
->>>>>>> 53f85f71
     // Because the animation on x is disabled while dragging
     // switching state directly in the drag handlers would not animate
     // the completion of the hide/reveal gesture. Lets update the state
@@ -371,7 +353,7 @@
         Connections {
             target: panel.dismissTimer
             onTriggered: {
-                if (root.autohideEnabled) {
+                if (root.autohideEnabled && !root.lockedVisible) {
                     if (!panel.preventHiding) {
                         root.state = ""
                     } else {

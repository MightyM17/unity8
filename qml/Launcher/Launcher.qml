/*
 * Copyright (C) 2013-2014 Canonical, Ltd.
 *
 * This program is free software; you can redistribute it and/or modify
 * it under the terms of the GNU General Public License as published by
 * the Free Software Foundation; version 3.
 *
 * This program is distributed in the hope that it will be useful,
 * but WITHOUT ANY WARRANTY; without even the implied warranty of
 * MERCHANTABILITY or FITNESS FOR A PARTICULAR PURPOSE.  See the
 * GNU General Public License for more details.
 *
 * You should have received a copy of the GNU General Public License
 * along with this program.  If not, see <http://www.gnu.org/licenses/>.
 */

import QtQuick 2.0
import "../Components"
import Ubuntu.Components 0.1
import Ubuntu.Gestures 0.1
import Unity.Launcher 0.1

Item {
    id: root

    property bool available: true // can be used to disable all interactions

    property int panelWidth: units.gu(8)
    property int dragAreaWidth: units.gu(1)
    property int minimizeDistance: units.gu(26)
    property real progress: dragArea.dragging && dragArea.touchX > panelWidth ?
                                (width * (dragArea.touchX-panelWidth) / (width - panelWidth)) : 0

    readonly property bool shown: panel.x > -panel.width

    // emitted when an application is selected
    signal launcherApplicationSelected(string appId)

    // emitted when the apps dash should be shown because of a swipe gesture
    signal dash()

    // emitted when the dash icon in the launcher has been tapped
    signal showDashHome()

    onStateChanged: {
        if (state == "") {
            dismissTimer.stop()
        } else {
            dismissTimer.restart()
        }
    }

    function hide() {
        switchToNextState("")
    }

    function fadeOut() {
        fadeOutAnimation.start();
    }

    function switchToNextState(state) {
        animateTimer.nextState = state
        animateTimer.start();
    }

    function tease() {
<<<<<<< HEAD
        if (available) {
            teaseTimer.mode = "teasing"
            teaseTimer.start();
        }
    }

    function hint() {
        if (available && root.state == "") {
            teaseTimer.mode = "hinting"
=======
        if (available && !dragArea.dragging) {
>>>>>>> f8306862
            teaseTimer.start();
        }
    }

    Timer {
        id: teaseTimer
        interval: mode == "teasing" ? 200 : 300
        property string mode: "teasing"
    }

    Timer {
        id: dismissTimer
        objectName: "dismissTimer"
        interval: 5000
        onTriggered: {
            if (!panel.preventHiding) {
                root.state = ""
            } else {
                dismissTimer.restart()
            }
        }
    }

    // Because the animation on x is disabled while dragging
    // switching state directly in the drag handlers would not animate
    // the completion of the hide/reveal gesture. Lets update the state
    // machine and switch to the final state in the next event loop run
    Timer {
        id: animateTimer
        objectName: "animateTimer"
        interval: 1
        property string nextState: ""
        onTriggered: {
            // switching to an intermediate state here to make sure all the
            // values are restored, even if we were already in the target state
            root.state = "tmp"
            root.state = nextState
        }
    }

    Connections {
        target: LauncherModel
        onHint: hint();
    }

    SequentialAnimation {
        id: fadeOutAnimation
        ScriptAction {
            script: {
                panel.layer.enabled = true
            }
        }
        UbuntuNumberAnimation {
            target: panel
            property: "opacity"
            easing.type: Easing.InQuad
            to: 0
        }
        ScriptAction {
            script: {
                panel.layer.enabled = false
                panel.animate = false;
                root.state = "";
                panel.x = -panel.width
                panel.opacity = 1;
                panel.animate = true;
            }
        }
    }

    MouseArea {
        id: launcherDragArea
        enabled: root.state == "visible"
        anchors.fill: panel
        anchors.rightMargin: -units.gu(2)
        drag {
            axis: Drag.XAxis
            maximumX: 0
            target: panel
        }

        onReleased: {
            if (panel.x < -panel.width/3) {
                root.switchToNextState("")
            } else {
                root.switchToNextState("visible")
            }
        }

    }
    MouseArea {
        id: closeMouseArea
        anchors {
            left: launcherDragArea.right
            top: parent.top
            right: parent.right
            bottom: parent.bottom
        }
        enabled: root.state == "visible"
        onPressed: {
            root.state = ""
        }
    }

    Rectangle {
        id: backgroundShade
        anchors.fill: parent
        color: "black"
        opacity: root.state == "visible" ? 0.6 : 0

        Behavior on opacity { NumberAnimation { duration: UbuntuAnimation.BriskDuration } }
    }

    LauncherPanel {
        id: panel
        objectName: "launcherPanel"
        enabled: root.available
        width: root.panelWidth
        anchors {
            top: parent.top
            bottom: parent.bottom
        }
        x: -width
        visible: x > -width || dragArea.status === DirectionalDragArea.Undecided
        model: LauncherModel

        property bool animate: true

        onApplicationSelected: {
            root.state = ""
            launcherApplicationSelected(appId)
        }
        onShowDashHome: {
            root.state = ""
            root.showDashHome();
        }

        onPreventHidingChanged: {
            if (dismissTimer.running) {
                dismissTimer.restart();
            }
        }

        Behavior on x {
            enabled: !dragArea.dragging && !launcherDragArea.drag.active && panel.animate;
            NumberAnimation {
                duration: 300
                easing.type: Easing.OutCubic
            }
        }

        Behavior on opacity {
            NumberAnimation {
                duration: UbuntuAnimation.FastDuration; easing.type: Easing.OutCubic
            }
        }
    }

    EdgeDragArea {
        id: dragArea
        objectName: "launcherDragArea"

        direction: Direction.Rightwards

        enabled: root.available
        width: root.dragAreaWidth
        height: root.height

        onTouchXChanged: {
            if (status !== DirectionalDragArea.Recognized || launcher.state == "visible")
                return;

            // When the gesture finally gets recognized, the finger will likely be
            // reasonably far from the edge. If we made the panel immediately
            // follow the finger position it would be visually unpleasant as it
            // would appear right next to the user's finger out of nowhere.
            // Instead, we make the panel go towards the user's finger in several
            // steps. ie., in an animated way.
            var targetPanelX = Math.min(0, touchX - panel.width)
            var delta = targetPanelX - panel.x
            // the trick is not to go all the way (1.0) as it would cause a sudden jump
            panel.x += 0.4 * delta
        }

        onDraggingChanged: {
            if (!dragging) {
                if (distance > panel.width / 2) {
                    root.switchToNextState("visible")
                    if (distance > minimizeDistance) {
                        root.dash();
                    }
                } else {
                    root.switchToNextState("")
                }
            }
        }
    }

    states: [
        State {
            name: "" // hidden state. Must be the default state ("") because "when:" falls back to this.
            PropertyChanges {
                target: panel
                x: -root.panelWidth
            }
        },
        State {
            name: "visible"
            PropertyChanges {
                target: panel
                x: 0
            }
        },
        State {
            name: "teasing"
            when: teaseTimer.running && teaseTimer.mode == "teasing"
            PropertyChanges {
                target: panel
                x: -root.panelWidth + units.gu(2)
            }
        },
        State {
            name: "hinting"
            when: teaseTimer.running && teaseTimer.mode == "hinting"
            PropertyChanges {
                target: panel
                x: 0
            }
        }
    ]
}<|MERGE_RESOLUTION|>--- conflicted
+++ resolved
@@ -64,8 +64,7 @@
     }
 
     function tease() {
-<<<<<<< HEAD
-        if (available) {
+        if (available && !dragArea.dragging) {
             teaseTimer.mode = "teasing"
             teaseTimer.start();
         }
@@ -74,9 +73,6 @@
     function hint() {
         if (available && root.state == "") {
             teaseTimer.mode = "hinting"
-=======
-        if (available && !dragArea.dragging) {
->>>>>>> f8306862
             teaseTimer.start();
         }
     }

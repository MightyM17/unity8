/*
 * Copyright (C) 2013-2015 Canonical, Ltd.
 *
 * This program is free software; you can redistribute it and/or modify
 * it under the terms of the GNU General Public License as published by
 * the Free Software Foundation; version 3.
 *
 * This program is distributed in the hope that it will be useful,
 * but WITHOUT ANY WARRANTY; without even the implied warranty of
 * MERCHANTABILITY or FITNESS FOR A PARTICULAR PURPOSE.  See the
 * GNU General Public License for more details.
 *
 * You should have received a copy of the GNU General Public License
 * along with this program.  If not, see <http://www.gnu.org/licenses/>.
 */

import QtQuick 2.4
import "../Components"
import Ubuntu.Components 1.3
import Ubuntu.Gestures 0.1
import Unity.Launcher 0.1

FocusScope {
    id: root

    property bool autohideEnabled: false
    property bool lockedVisible: false
    property bool available: true // can be used to disable all interactions
    property alias inverted: panel.inverted
    property Item blurSource: null
    property int topPanelHeight: 0
    property bool drawerEnabled: true

    property int panelWidth: units.gu(10)
    property int dragAreaWidth: units.gu(1)
    property real progress: dragArea.dragging && dragArea.touchPosition.x > panelWidth ?
                                (width * (dragArea.touchPosition.x-panelWidth) / (width - panelWidth)) : 0

    property bool superPressed: false
    property bool superTabPressed: false

    readonly property bool dragging: dragArea.dragging
    readonly property real dragDistance: dragArea.dragging ? dragArea.touchPosition.x : 0
    readonly property real visibleWidth: panel.width + panel.x
    readonly property alias shortcutHintsShown: panel.shortcutHintsShown

    readonly property bool shown: panel.x > -panel.width
    readonly property bool drawerShown: drawer.x == 0

    // emitted when an application is selected
    signal launcherApplicationSelected(string appId)

    // emitted when the dash icon in the launcher has been tapped
    signal showDashHome()

    onStateChanged: {
        if (state == "") {
            panel.dismissTimer.stop()
        } else {
            panel.dismissTimer.restart()
        }
    }

    onSuperPressedChanged: {
        if (state == "drawer")
            return;

        if (superPressed) {
            superPressTimer.start();
            superLongPressTimer.start();
        } else {
            superPressTimer.stop();
            superLongPressTimer.stop();
            switchToNextState("");
            panel.shortcutHintsShown = false;
        }
    }

    onSuperTabPressedChanged: {
        if (superTabPressed) {
            switchToNextState("visible")
            panel.highlightIndex = -1;
            root.focus = true;
            superPressTimer.stop();
            superLongPressTimer.stop();
        } else {
            if (panel.highlightIndex == -1) {
                showDashHome();
            } else if (panel.highlightIndex >= 0){
                launcherApplicationSelected(LauncherModel.get(panel.highlightIndex).appId);
            }
            panel.highlightIndex = -2;
            switchToNextState("");
            root.focus = false;
        }
    }

    onLockedVisibleChanged: {
        if (lockedVisible && state == "") {
            panel.dismissTimer.stop();
            fadeOutAnimation.stop();
            switchToNextState("visible")
        } else if (!lockedVisible && state == "visible") {
            hide();
        }
    }

    function hide() {
        switchToNextState("")
    }

    function fadeOut() {
        if (!root.lockedVisible) {
            fadeOutAnimation.start();
        }
    }

    function switchToNextState(state) {
        animateTimer.nextState = state
        animateTimer.start();
    }

    function tease() {
        if (available && !dragArea.dragging) {
            teaseTimer.mode = "teasing"
            teaseTimer.start();
        }
    }

    function hint() {
        if (available && root.state == "") {
            teaseTimer.mode = "hinting"
            teaseTimer.start();
        }
    }

    function pushEdge(amount) {
        if (root.state === "" || root.state == "visible" || root.state == "visibleTemporary") {
            edgeBarrier.push(amount);
        }
    }

    function openForKeyboardNavigation() {
        panel.highlightIndex = -1; // The BFB
        root.focus = true;
        switchToNextState("visible")
    }

    function openDrawer(focusInputField) {
        if (!drawerEnabled) {
            return;
        }

        panel.shortcutHintsShown = false;
        superPressTimer.stop();
        superLongPressTimer.stop();
        root.focus = true;
        drawer.focus = true;
        if (focusInputField) {
            drawer.focusInput();
        }
        switchToNextState("drawer")
    }

    Keys.onPressed: {
        switch (event.key) {
        case Qt.Key_Backtab:
            panel.highlightPrevious();
            event.accepted = true;
            break;
        case Qt.Key_Up:
            if (root.inverted) {
                panel.highlightNext()
            } else {
                panel.highlightPrevious();
            }
            event.accepted = true;
            break;
        case Qt.Key_Tab:
            panel.highlightNext();
            event.accepted = true;
            break;
        case Qt.Key_Down:
            if (root.inverted) {
                panel.highlightPrevious();
            } else {
                panel.highlightNext();
            }
            event.accepted = true;
            break;
        case Qt.Key_Right:
        case Qt.Key_Menu:
            panel.openQuicklist(panel.highlightIndex)
            event.accepted = true;
            break;
        case Qt.Key_Escape:
            panel.highlightIndex = -2;
            // Falling through intentionally
        case Qt.Key_Enter:
        case Qt.Key_Return:
        case Qt.Key_Space:
            if (panel.highlightIndex == -1) {
                showDashHome();
            } else if (panel.highlightIndex >= 0) {
                launcherApplicationSelected(LauncherModel.get(panel.highlightIndex).appId);
            }
            root.hide();
            panel.highlightIndex = -2
            event.accepted = true;
            root.focus = false;
        }
    }

    Timer {
        id: superPressTimer
        interval: 200
        onTriggered: {
            switchToNextState("visible")
        }
    }

    Timer {
        id: superLongPressTimer
        interval: 1000
        onTriggered: {
            switchToNextState("visible")
            panel.shortcutHintsShown = true;
        }
    }

    Timer {
        id: teaseTimer
        interval: mode == "teasing" ? 200 : 300
        property string mode: "teasing"
    }

    // Because the animation on x is disabled while dragging
    // switching state directly in the drag handlers would not animate
    // the completion of the hide/reveal gesture. Lets update the state
    // machine and switch to the final state in the next event loop run
    Timer {
        id: animateTimer
        objectName: "animateTimer"
        interval: 1
        property string nextState: ""
        onTriggered: {
            if (root.lockedVisible && nextState == "") {
                // Due to binding updates when switching between modes
                // it could happen that our request to show will be overwritten
                // with a hide request. Rewrite it when we know hiding is not allowed.
                nextState = "visible"
            }

            // switching to an intermediate state here to make sure all the
            // values are restored, even if we were already in the target state
            root.state = "tmp"
            root.state = nextState
        }
    }

    Connections {
        target: LauncherModel
        onHint: hint();
    }

    Connections {
        target: i18n
        onLanguageChanged: LauncherModel.refresh()
    }

    SequentialAnimation {
        id: fadeOutAnimation
        ScriptAction {
            script: {
                animateTimer.stop(); // Don't change the state behind our back
                panel.layer.enabled = true
            }
        }
        UbuntuNumberAnimation {
            target: panel
            property: "opacity"
            easing.type: Easing.InQuad
            to: 0
        }
        ScriptAction {
            script: {
                panel.layer.enabled = false
                panel.animate = false;
                root.state = "";
                panel.x = -panel.width
                panel.opacity = 1;
                panel.animate = true;
            }
        }
    }

    InverseMouseArea {
        id: closeMouseArea
        anchors.fill: panel
        enabled: root.state == "visible" || root.state == "drawer"
        visible: enabled
        onPressed: {
            mouse.accepted = false;
            panel.highlightIndex = -2;
            root.hide();
        }
    }

    MouseArea {
        id: launcherDragArea
        enabled: root.available && (root.state == "visible" || root.state == "visibleTemporary") && !root.lockedVisible
        anchors.fill: panel
        anchors.rightMargin: -units.gu(2)
        drag {
            axis: Drag.XAxis
            maximumX: 0
            target: panel
        }

        onReleased: {
            if (panel.x < -panel.width/3) {
                root.switchToNextState("")
            } else {
                root.switchToNextState("visible")
            }
        }
    }

    BackgroundBlur {
        id: backgroundBlur
        anchors.fill: parent
        anchors.topMargin: root.inverted ? 0 : -root.topPanelHeight
        visible: root.blurSource && drawer.x > -drawer.width
        blurAmount: units.gu(6)
        sourceItem: root.blurSource
        blurRect: Qt.rect(panel.width,
                          root.topPanelHeight,
                          drawer.width + drawer.x - panel.width,
                          height - root.topPanelHeight)
        cached: drawer.moving
    }

    Drawer {
        id: drawer
        objectName: "drawer"
        anchors {
            top: parent.top
            topMargin: root.inverted ? root.topPanelHeight : 0
            bottom: parent.bottom
            right: parent.left
        }
        width: Math.min(root.width, units.gu(90)) * .9
        panelWidth: panel.width
        visible: x > -width

        Behavior on anchors.rightMargin {
            enabled: !dragArea.dragging && !launcherDragArea.drag.active && panel.animate && !drawer.draggingHorizontally
            NumberAnimation {
                duration: 300
                easing.type: Easing.OutCubic
            }
        }

        onApplicationSelected: {
            root.hide();
            root.launcherApplicationSelected(appId)
            root.focus = false;
        }

        Keys.onEscapePressed: {
            switchToNextState("");
            root.focus = false;
        }

        onDragDistanceChanged: {
            anchors.rightMargin = Math.max(-drawer.width, anchors.rightMargin + dragDistance);
        }
        onDraggingHorizontallyChanged: {
            if (!draggingHorizontally) {
                if (drawer.x < -units.gu(10)) {
                    root.hide();
                } else {
                    root.openDrawer();
                }
            }
        }
    }

    LauncherPanel {
        id: panel
        objectName: "launcherPanel"
        enabled: root.available && (root.state == "visible" || root.state == "visibleTemporary" || root.state == "drawer")
        width: root.panelWidth
        anchors {
            top: parent.top
            bottom: parent.bottom
        }
        x: -width
        visible: root.x > 0 || x > -width || dragArea.pressed
        model: LauncherModel

        property var dismissTimer: Timer { interval: 500 }
        Connections {
            target: panel.dismissTimer
            onTriggered: {
                if (root.autohideEnabled && !root.lockedVisible) {
                    if (!panel.preventHiding) {
                        root.state = ""
                    } else {
                        panel.dismissTimer.restart()
                    }
                }
            }
        }

        property bool animate: true

        onApplicationSelected: {
            root.hide();
            launcherApplicationSelected(appId)
        }
        onShowDashHome: {
            root.hide();
            root.showDashHome();
        }

        onPreventHidingChanged: {
            if (panel.dismissTimer.running) {
                panel.dismissTimer.restart();
            }
        }

        onKbdNavigationCancelled: {
            panel.highlightIndex = -2;
            root.hide();
            root.focus = false;
        }

        Behavior on x {
            enabled: !dragArea.dragging && !launcherDragArea.drag.active && panel.animate;
            NumberAnimation {
                duration: 300
                easing.type: Easing.OutCubic
            }
        }

        Behavior on opacity {
            NumberAnimation {
                duration: UbuntuAnimation.FastDuration; easing.type: Easing.OutCubic
            }
        }
    }

    EdgeBarrier {
        id: edgeBarrier
        edge: Qt.LeftEdge
        target: parent
        enabled: root.available
        onProgressChanged: {
            if (progress > .5 && root.state != "visibleTemporary" && root.state != "drawer" && root.state != "visible") {
                root.switchToNextState("visibleTemporary");
            }
        }
        onPassed: {
            if (root.drawerEnabled) {
                root.switchToNextState("drawer");
                root.focus = true;
                drawer.focus = true;
            }
        }

        material: Component {
            Item {
                Rectangle {
                    width: parent.height
                    height: parent.width
                    rotation: -90
                    anchors.centerIn: parent
                    gradient: Gradient {
                        GradientStop { position: 0.0; color: Qt.rgba(panel.color.r, panel.color.g, panel.color.b, .5)}
                        GradientStop { position: 1.0; color: Qt.rgba(panel.color.r,panel.color.g,panel.color.b,0)}
                    }
                }
            }
        }
    }

    SwipeArea {
        id: dragArea
        objectName: "launcherDragArea"

        direction: Direction.Rightwards

        enabled: root.available
        x: -root.x // so if launcher is adjusted relative to screen, we stay put (like tutorial does when teasing)
        width: root.dragAreaWidth
        height: root.height

        function easeInOutCubic(t) { return t<.5 ? 4*t*t*t : (t-1)*(2*t-2)*(2*t-2)+1 }

        property var lastDragPoints: []

        function dragDirection() {
            if (lastDragPoints.length < 5) {
                return "unknown";
            }

            var toRight = true;
            var toLeft = true;
            for (var i = lastDragPoints.length - 5; i < lastDragPoints.length; i++) {
                if (toRight && lastDragPoints[i] < lastDragPoints[i-1]) {
                    toRight = false;
                }
                if (toLeft && lastDragPoints[i] > lastDragPoints[i-1]) {
                    toLeft = false;
                }
            }
            return toRight ? "right" : toLeft ? "left" : "unknown";
        }

        onDistanceChanged: {
            if (dragging && launcher.state != "visible" && launcher.state != "drawer") {
                panel.x = -panel.width + Math.min(Math.max(0, distance), panel.width);
            }

            if (root.drawerEnabled && dragging && launcher.state != "drawer") {
                lastDragPoints.push(distance)
                var drawerHintDistance = panel.width + units.gu(1)
                if (distance < drawerHintDistance) {
                    drawer.anchors.rightMargin = -Math.min(Math.max(0, distance), drawer.width);
                } else {
                    var linearDrawerX = Math.min(Math.max(0, distance - drawerHintDistance), drawer.width);
                    var linearDrawerProgress = linearDrawerX / (drawer.width)
                    var easedDrawerProgress = easeInOutCubic(linearDrawerProgress);
                    drawer.anchors.rightMargin = -(drawerHintDistance + easedDrawerProgress * (drawer.width - drawerHintDistance));
                }
            }
        }

        onDraggingChanged: {
            if (!dragging) {
                if (distance > panel.width / 2) {
<<<<<<< HEAD
                    if (root.drawerEnabled && distance > panel.width * 3 && dragDirection() !== "left") {
                        root.openDrawer(false)
=======
                    if (root.drawerEnabled && distance > panel.width * 3) {
                        root.switchToNextState("drawer")
                        root.focus = true;
                        drawer.focus = true;
>>>>>>> bae5b7e3
                    } else {
                        root.switchToNextState("visible");
                    }
                } else if (root.state === "") {
                    // didn't drag far enough. rollback
                    root.switchToNextState("");
                }
            }
            lastDragPoints = [];
        }
    }

    states: [
        State {
            name: "" // hidden state. Must be the default state ("") because "when:" falls back to this.
            PropertyChanges {
                target: panel
                x: -root.panelWidth
            }
            PropertyChanges {
                target: drawer
                anchors.rightMargin: 0
            }
        },
        State {
            name: "visible"
            PropertyChanges {
                target: panel
                x: -root.x // so we never go past panelWidth, even when teased by tutorial
            }
            PropertyChanges {
                target: drawer
                anchors.rightMargin: 0
            }
        },
        State {
            name: "drawer"
            extend: "visible"
            PropertyChanges {
                target: drawer
                anchors.rightMargin: -drawer.width + root.x // so we never go past panelWidth, even when teased by tutorial
            }
        },
        State {
            name: "visibleTemporary"
            extend: "visible"
            PropertyChanges {
                target: root
                autohideEnabled: true
            }
        },
        State {
            name: "teasing"
            when: teaseTimer.running && teaseTimer.mode == "teasing"
            PropertyChanges {
                target: panel
                x: -root.panelWidth + units.gu(2)
            }
        },
        State {
            name: "hinting"
            when: teaseTimer.running && teaseTimer.mode == "hinting"
            PropertyChanges {
                target: panel
                x: 0
            }
        }
    ]
}<|MERGE_RESOLUTION|>--- conflicted
+++ resolved
@@ -540,15 +540,8 @@
         onDraggingChanged: {
             if (!dragging) {
                 if (distance > panel.width / 2) {
-<<<<<<< HEAD
                     if (root.drawerEnabled && distance > panel.width * 3 && dragDirection() !== "left") {
                         root.openDrawer(false)
-=======
-                    if (root.drawerEnabled && distance > panel.width * 3) {
-                        root.switchToNextState("drawer")
-                        root.focus = true;
-                        drawer.focus = true;
->>>>>>> bae5b7e3
                     } else {
                         root.switchToNextState("visible");
                     }

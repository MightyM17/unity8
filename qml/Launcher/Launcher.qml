--- conflicted
+++ resolved
@@ -502,8 +502,6 @@
 
         function easeInOutCubic(t) { return t<.5 ? 4*t*t*t : (t-1)*(2*t-2)*(2*t-2)+1 }
 
-<<<<<<< HEAD
-=======
         property var lastDragPoints: []
 
         function dragDirection() {
@@ -524,17 +522,13 @@
             return toRight ? "right" : toLeft ? "left" : "unknown";
         }
 
->>>>>>> 7606c628
         onDistanceChanged: {
             if (dragging && launcher.state != "visible" && launcher.state != "drawer") {
                 panel.x = -panel.width + Math.min(Math.max(0, distance), panel.width);
             }
 
             if (root.drawerEnabled && dragging && launcher.state != "drawer") {
-<<<<<<< HEAD
-=======
                 lastDragPoints.push(distance)
->>>>>>> 7606c628
                 var drawerHintDistance = panel.width + units.gu(1)
                 if (distance < drawerHintDistance) {
                     drawer.anchors.rightMargin = -Math.min(Math.max(0, distance), drawer.width);
@@ -550,19 +544,11 @@
         onDraggingChanged: {
             if (!dragging) {
                 if (distance > panel.width / 2) {
-<<<<<<< HEAD
-                    if (root.drawerEnabled && distance > panel.width * 3) {
-                        root.switchToNextState("drawer")
-                        root.focus = true;
-                    } else {
-                        root.switchToNextState("visible")
-=======
                     if (root.drawerEnabled && distance > panel.width * 3 && dragDirection() !== "left") {
                         root.switchToNextState("drawer");
                         root.focus = true;
                     } else {
                         root.switchToNextState("visible");
->>>>>>> 7606c628
                     }
                 } else if (root.state === "") {
                     // didn't drag far enough. rollback

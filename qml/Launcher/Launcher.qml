/*
 * Copyright (C) 2013-2014 Canonical, Ltd.
 *
 * This program is free software; you can redistribute it and/or modify
 * it under the terms of the GNU General Public License as published by
 * the Free Software Foundation; version 3.
 *
 * This program is distributed in the hope that it will be useful,
 * but WITHOUT ANY WARRANTY; without even the implied warranty of
 * MERCHANTABILITY or FITNESS FOR A PARTICULAR PURPOSE.  See the
 * GNU General Public License for more details.
 *
 * You should have received a copy of the GNU General Public License
 * along with this program.  If not, see <http://www.gnu.org/licenses/>.
 */

import QtQuick 2.0
import "../Components"
import Ubuntu.Components 0.1
import Ubuntu.Gestures 0.1
import Unity.Launcher 0.1

Item {
    id: root

    property bool autohideEnabled: false
    property bool available: true // can be used to disable all interactions
    property alias inverted: panel.inverted

    property int panelWidth: units.gu(8)
    property int dragAreaWidth: units.gu(1)
    property int minimizeDistance: units.gu(26)
    property real progress: dragArea.dragging && dragArea.touchX > panelWidth ?
                                (width * (dragArea.touchX-panelWidth) / (width - panelWidth)) : 0

    readonly property bool dragging: dragArea.dragging
    readonly property real dragDistance: dragArea.dragging ? dragArea.touchX : 0
    readonly property real visibleWidth: panel.width + panel.x

    readonly property bool shown: panel.x > -panel.width

    // emitted when an application is selected
    signal launcherApplicationSelected(string appId)

    // emitted when the apps dash should be shown because of a swipe gesture
    signal dash()

    // emitted when the dash icon in the launcher has been tapped
    signal showDashHome()

    onStateChanged: {
        if (state == "") {
            dismissTimer.stop()
        } else {
            dismissTimer.restart()
        }
    }

    function hide() {
        switchToNextState("")
    }

    function fadeOut() {
        fadeOutAnimation.start();
    }

    function switchToNextState(state) {
        animateTimer.nextState = state
        animateTimer.start();
    }

    function tease() {
        if (available && !dragArea.dragging) {
            teaseTimer.mode = "teasing"
            teaseTimer.start();
        }
    }

    function hint() {
        if (available && root.state == "") {
            teaseTimer.mode = "hinting"
            teaseTimer.start();
        }
    }

    Timer {
        id: teaseTimer
        interval: mode == "teasing" ? 200 : 300
        property string mode: "teasing"
    }

    Timer {
        id: dismissTimer
        objectName: "dismissTimer"
        interval: 500
        onTriggered: {
            if (root.autohideEnabled) {
                if (!panel.preventHiding && !hoverArea.containsMouse) {
                    root.state = ""
                } else {
                    dismissTimer.restart()
                }
            }
        }
    }

    // Because the animation on x is disabled while dragging
    // switching state directly in the drag handlers would not animate
    // the completion of the hide/reveal gesture. Lets update the state
    // machine and switch to the final state in the next event loop run
    Timer {
        id: animateTimer
        objectName: "animateTimer"
        interval: 1
        property string nextState: ""
        onTriggered: {
            // switching to an intermediate state here to make sure all the
            // values are restored, even if we were already in the target state
            root.state = "tmp"
            root.state = nextState
        }
    }

    Connections {
        target: LauncherModel
        onHint: hint();
    }

    Connections {
        target: i18n
        onLanguageChanged: LauncherModel.refresh()
    }

    SequentialAnimation {
        id: fadeOutAnimation
        ScriptAction {
            script: {
                animateTimer.stop(); // Don't change the state behind our back
                panel.layer.enabled = true
            }
        }
        UbuntuNumberAnimation {
            target: panel
            property: "opacity"
            easing.type: Easing.InQuad
            to: 0
        }
        ScriptAction {
            script: {
                panel.layer.enabled = false
                panel.animate = false;
                root.state = "";
                panel.x = -panel.width
                panel.opacity = 1;
                panel.animate = true;
            }
        }
    }

    MouseArea {
        id: launcherDragArea
        enabled: root.available && (root.state == "visible" || root.state == "visibleTemporary")
        anchors.fill: panel
        anchors.rightMargin: -units.gu(2)
        drag {
            axis: Drag.XAxis
            maximumX: 0
            target: panel
        }

        onReleased: {
            if (panel.x < -panel.width/3) {
                root.switchToNextState("")
            } else {
                root.switchToNextState("visible")
            }
        }

    }

    MultiPointTouchArea {
        id: closeMouseArea
        anchors {
            left: launcherDragArea.right
            top: parent.top
            right: parent.right
            bottom: parent.bottom
        }
<<<<<<< HEAD
        enabled: root.state == "visible"
=======
        enabled: root.shadeBackground && root.state == "visible"
        visible: enabled // otherwise it will get in the way of cursor selection for some reason
>>>>>>> a0a549e8
        onPressed: {
            root.state = ""
        }
    }

    Rectangle {
        id: backgroundShade
        anchors.fill: parent
        color: "black"
        opacity: root.state == "visible" ? 0.6 : 0

        Behavior on opacity { NumberAnimation { duration: UbuntuAnimation.BriskDuration } }
    }

    LauncherPanel {
        id: panel
        objectName: "launcherPanel"
        enabled: root.available && root.state == "visible" || root.state == "visibleTemporary"
        width: root.panelWidth
        anchors {
            top: parent.top
            bottom: parent.bottom
        }
        x: -width
        visible: root.x > 0 || x > -width || dragArea.pressed
        model: LauncherModel

        property bool animate: true

        onApplicationSelected: {
            root.state = ""
            launcherApplicationSelected(appId)
        }
        onShowDashHome: {
            root.state = ""
            root.showDashHome();
        }

        onPreventHidingChanged: {
            if (dismissTimer.running) {
                dismissTimer.restart();
            }
        }

        Behavior on x {
            enabled: !dragArea.dragging && !launcherDragArea.drag.active && panel.animate;
            NumberAnimation {
                duration: 300
                easing.type: Easing.OutCubic
            }
        }

        Behavior on opacity {
            NumberAnimation {
                duration: UbuntuAnimation.FastDuration; easing.type: Easing.OutCubic
            }
        }
    }

    // TODO: This should be replaced by some mechanism that reveals the launcher
    // after a certain resistance has been overcome, like unity7 does. However,
    // as we don't get relative mouse coordinates yet, this will do for now.
    MouseArea {
        id: hoverArea
        anchors { fill: panel; rightMargin: -1 }
        hoverEnabled: true
        propagateComposedEvents: true
        onContainsMouseChanged: {
            if (containsMouse) {
                root.switchToNextState("visibleTemporary");
            } else {
                dismissTimer.restart();
            }
        }
        onPressed: mouse.accepted = false;

        // We need to eat touch events here in order to make sure that
        // we don't trigger both, the dragArea and the hoverArea
        MultiPointTouchArea {
            anchors { top: parent.top; right: parent.right; bottom: parent.bottom }
            width: units.dp(1)
            mouseEnabled: false
            enabled: parent.enabled
        }
    }

    DirectionalDragArea {
        id: dragArea
        objectName: "launcherDragArea"

        direction: Direction.Rightwards

        enabled: root.available
        x: -root.x // so if launcher is adjusted relative to screen, we stay put (like tutorial does when teasing)
        width: root.dragAreaWidth
        height: root.height

        onDistanceChanged: {
            if (!dragging || launcher.state == "visible")
                return;

            panel.x = -panel.width + Math.min(Math.max(0, distance), panel.width);
        }

        onDraggingChanged: {
            if (!dragging) {
                if (distance > panel.width / 2) {
                    root.switchToNextState("visible")
                    if (distance > minimizeDistance) {
                        root.dash();
                    }
                } else if (root.state === "") {
                    // didn't drag far enough. rollback
                    root.switchToNextState("")
                }
            }
        }
    }

    states: [
        State {
            name: "" // hidden state. Must be the default state ("") because "when:" falls back to this.
            PropertyChanges {
                target: panel
                x: -root.panelWidth
            }
        },
        State {
            name: "visible"
            PropertyChanges {
                target: panel
                x: -root.x // so we never go past panelWidth, even when teased by tutorial
            }
            PropertyChanges { target: hoverArea; enabled: false }
        },
        State {
            name: "visibleTemporary"
            extend: "visible"
            PropertyChanges {
                target: root
                autohideEnabled: true
            }
            PropertyChanges { target: hoverArea; enabled: true }
        },
        State {
            name: "teasing"
            when: teaseTimer.running && teaseTimer.mode == "teasing"
            PropertyChanges {
                target: panel
                x: -root.panelWidth + units.gu(2)
            }
        },
        State {
            name: "hinting"
            when: teaseTimer.running && teaseTimer.mode == "hinting"
            PropertyChanges {
                target: panel
                x: 0
            }
        }
    ]
}<|MERGE_RESOLUTION|>--- conflicted
+++ resolved
@@ -186,12 +186,8 @@
             right: parent.right
             bottom: parent.bottom
         }
-<<<<<<< HEAD
         enabled: root.state == "visible"
-=======
-        enabled: root.shadeBackground && root.state == "visible"
         visible: enabled // otherwise it will get in the way of cursor selection for some reason
->>>>>>> a0a549e8
         onPressed: {
             root.state = ""
         }

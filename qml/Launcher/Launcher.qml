/*
 * Copyright (C) 2013-2015 Canonical, Ltd.
 *
 * This program is free software; you can redistribute it and/or modify
 * it under the terms of the GNU General Public License as published by
 * the Free Software Foundation; version 3.
 *
 * This program is distributed in the hope that it will be useful,
 * but WITHOUT ANY WARRANTY; without even the implied warranty of
 * MERCHANTABILITY or FITNESS FOR A PARTICULAR PURPOSE.  See the
 * GNU General Public License for more details.
 *
 * You should have received a copy of the GNU General Public License
 * along with this program.  If not, see <http://www.gnu.org/licenses/>.
 */

import QtQuick 2.4
import "../Components"
import Ubuntu.Components 1.3
import Ubuntu.Gestures 0.1
import Unity.Launcher 0.1
import Utils 0.1 as Utils

FocusScope {
    id: root

    readonly property int ignoreHideIfMouseOverLauncher: 1

    property bool autohideEnabled: false
    property bool lockedVisible: false
    property bool available: true // can be used to disable all interactions
    property alias inverted: panel.inverted
    property Item blurSource: null
    property int topPanelHeight: 0
    property bool drawerEnabled: true

    property int panelWidth: units.gu(10)
    property int dragAreaWidth: units.gu(1)
    property real progress: dragArea.dragging && dragArea.touchPosition.x > panelWidth ?
                                (width * (dragArea.touchPosition.x-panelWidth) / (width - panelWidth)) : 0

    property bool superPressed: false
    property bool superTabPressed: false

    readonly property bool dragging: dragArea.dragging
    readonly property real dragDistance: dragArea.dragging ? dragArea.touchPosition.x : 0
    readonly property real visibleWidth: panel.width + panel.x
    readonly property alias shortcutHintsShown: panel.shortcutHintsShown

    readonly property bool shown: panel.x > -panel.width
    readonly property bool drawerShown: drawer.x == 0

    // emitted when an application is selected
    signal launcherApplicationSelected(string appId)

    // emitted when the dash icon in the launcher has been tapped
    signal showDashHome()

    onStateChanged: {
        if (state == "") {
            panel.dismissTimer.stop()
        } else {
            panel.dismissTimer.restart()
        }
    }

    onSuperPressedChanged: {
        if (state == "drawer")
            return;

        if (superPressed) {
            superPressTimer.start();
            superLongPressTimer.start();
        } else {
            superPressTimer.stop();
            superLongPressTimer.stop();
            launcher.switchToNextState("");
            panel.shortcutHintsShown = false;
        }
    }

    onSuperTabPressedChanged: {
        if (superTabPressed) {
            switchToNextState("visible")
            panel.highlightIndex = -1;
            root.focus = true;
            superPressTimer.stop();
            superLongPressTimer.stop();
        } else {
            if (panel.highlightIndex == -1) {
                showDashHome();
            } else if (panel.highlightIndex >= 0){
                launcherApplicationSelected(LauncherModel.get(panel.highlightIndex).appId);
            }
            panel.highlightIndex = -2;
            switchToNextState("");
            root.focus = false;
        }
    }

    onLockedVisibleChanged: {
        if (lockedVisible && state == "") {
            panel.dismissTimer.stop();
            fadeOutAnimation.stop();
            switchToNextState("visible")
        } else if (!lockedVisible && state == "visible") {
            hide();
        }
    }

<<<<<<< HEAD
    onPanelWidthChanged: {
        hint();
    }

    function hide() {
=======
    function hide(flags) {
        if ((flags & ignoreHideIfMouseOverLauncher) && Utils.Functions.itemUnderMouse(panel)) {
            return;
        }
>>>>>>> 497f7994
        switchToNextState("")
    }

    function fadeOut() {
        if (!root.lockedVisible) {
            fadeOutAnimation.start();
        }
    }

    function switchToNextState(state) {
        animateTimer.nextState = state
        animateTimer.start();
    }

    function tease() {
        if (available && !dragArea.dragging) {
            teaseTimer.mode = "teasing"
            teaseTimer.start();
        }
    }

    function hint() {
        if (available && root.state == "") {
            teaseTimer.mode = "hinting"
            teaseTimer.start();
        }
    }

    function pushEdge(amount) {
        if (root.state === "" || root.state == "visible" || root.state == "visibleTemporary") {
            edgeBarrier.push(amount);
        }
    }

    function openForKeyboardNavigation() {
        panel.highlightIndex = -1; // The BFB
        root.focus = true;
        switchToNextState("visible")
    }

    function openDrawer(focusInputField) {
        if (!drawerEnabled) {
            return;
        }

        panel.shortcutHintsShown = false;
        superPressTimer.stop();
        superLongPressTimer.stop();
        root.focus = true;
        drawer.focus = true;
        if (focusInputField) {
            drawer.focusInput();
        }
        switchToNextState("drawer")
    }

    Keys.onPressed: {
        switch (event.key) {
        case Qt.Key_Backtab:
            panel.highlightPrevious();
            event.accepted = true;
            break;
        case Qt.Key_Up:
            if (root.inverted) {
                panel.highlightNext()
            } else {
                panel.highlightPrevious();
            }
            event.accepted = true;
            break;
        case Qt.Key_Tab:
            panel.highlightNext();
            event.accepted = true;
            break;
        case Qt.Key_Down:
            if (root.inverted) {
                panel.highlightPrevious();
            } else {
                panel.highlightNext();
            }
            event.accepted = true;
            break;
        case Qt.Key_Right:
        case Qt.Key_Menu:
            panel.openQuicklist(panel.highlightIndex)
            event.accepted = true;
            break;
        case Qt.Key_Escape:
            panel.highlightIndex = -2;
            // Falling through intentionally
        case Qt.Key_Enter:
        case Qt.Key_Return:
        case Qt.Key_Space:
            if (panel.highlightIndex == -1) {
                showDashHome();
            } else if (panel.highlightIndex >= 0) {
                launcherApplicationSelected(LauncherModel.get(panel.highlightIndex).appId);
            }
            root.hide();
            panel.highlightIndex = -2
            event.accepted = true;
            root.focus = false;
        }
    }

    Timer {
        id: superPressTimer
        interval: 200
        onTriggered: {
            switchToNextState("visible")
        }
    }

    Timer {
        id: superLongPressTimer
        interval: 1000
        onTriggered: {
            switchToNextState("visible")
            panel.shortcutHintsShown = true;
        }
    }

    Timer {
        id: teaseTimer
        interval: mode == "teasing" ? 200 : 300
        property string mode: "teasing"
    }

    // Because the animation on x is disabled while dragging
    // switching state directly in the drag handlers would not animate
    // the completion of the hide/reveal gesture. Lets update the state
    // machine and switch to the final state in the next event loop run
    Timer {
        id: animateTimer
        objectName: "animateTimer"
        interval: 1
        property string nextState: ""
        onTriggered: {
            if (root.lockedVisible && nextState == "") {
                // Due to binding updates when switching between modes
                // it could happen that our request to show will be overwritten
                // with a hide request. Rewrite it when we know hiding is not allowed.
                nextState = "visible"
            }

            // switching to an intermediate state here to make sure all the
            // values are restored, even if we were already in the target state
            root.state = "tmp"
            root.state = nextState
        }
    }

    Connections {
        target: LauncherModel
        onHint: hint();
    }

    Connections {
        target: i18n
        onLanguageChanged: LauncherModel.refresh()
    }

    SequentialAnimation {
        id: fadeOutAnimation
        ScriptAction {
            script: {
                animateTimer.stop(); // Don't change the state behind our back
                panel.layer.enabled = true
            }
        }
        UbuntuNumberAnimation {
            target: panel
            property: "opacity"
            easing.type: Easing.InQuad
            to: 0
        }
        ScriptAction {
            script: {
                panel.layer.enabled = false
                panel.animate = false;
                root.state = "";
                panel.x = -panel.width
                panel.opacity = 1;
                panel.animate = true;
            }
        }
    }

    InverseMouseArea {
        id: closeMouseArea
        anchors.fill: panel
        enabled: root.state == "visible" || root.state == "drawer"
        visible: enabled
        onPressed: {
            mouse.accepted = false;
            panel.highlightIndex = -2;
            root.hide();
        }
    }

    MouseArea {
        id: launcherDragArea
        enabled: root.available && (root.state == "visible" || root.state == "visibleTemporary") && !root.lockedVisible
        anchors.fill: panel
        anchors.rightMargin: -units.gu(2)
        drag {
            axis: Drag.XAxis
            maximumX: 0
            target: panel
        }

        onReleased: {
            if (panel.x < -panel.width/3) {
                root.switchToNextState("")
            } else {
                root.switchToNextState("visible")
            }
        }
    }

    BackgroundBlur {
        id: backgroundBlur
        anchors.fill: parent
        anchors.topMargin: root.inverted ? 0 : -root.topPanelHeight
        visible: root.blurSource && drawer.x > -drawer.width
        blurAmount: units.gu(6)
        sourceItem: root.blurSource
        blurRect: Qt.rect(panel.width,
                          root.topPanelHeight,
                          drawer.width + drawer.x - panel.width,
                          height - root.topPanelHeight)
        cached: drawer.moving
    }

    Drawer {
        id: drawer
        objectName: "drawer"
        anchors {
            top: parent.top
            topMargin: root.inverted ? root.topPanelHeight : 0
            bottom: parent.bottom
            right: parent.left
        }
        width: Math.min(root.width, units.gu(90)) * .9
        panelWidth: panel.width
        visible: x > -width

        Behavior on anchors.rightMargin {
            enabled: !dragArea.dragging && !launcherDragArea.drag.active && panel.animate && !drawer.draggingHorizontally
            NumberAnimation {
                duration: 300
                easing.type: Easing.OutCubic
            }
        }

        onApplicationSelected: {
            root.hide();
            root.launcherApplicationSelected(appId)
            root.focus = false;
        }

        Keys.onEscapePressed: {
            switchToNextState("");
            root.focus = false;
        }

        onDragDistanceChanged: {
            anchors.rightMargin = Math.max(-drawer.width, anchors.rightMargin + dragDistance);
        }
        onDraggingHorizontallyChanged: {
            if (!draggingHorizontally) {
                if (drawer.x < -units.gu(10)) {
                    root.hide();
                } else {
                    root.openDrawer();
                }
            }
        }
    }

    LauncherPanel {
        id: panel
        objectName: "launcherPanel"
        enabled: root.available && (root.state == "visible" || root.state == "visibleTemporary" || root.state == "drawer")
        width: root.panelWidth
        anchors {
            top: parent.top
            bottom: parent.bottom
        }
        x: -width
        visible: root.x > 0 || x > -width || dragArea.pressed
        model: LauncherModel

        property var dismissTimer: Timer { interval: 500 }
        Connections {
            target: panel.dismissTimer
            onTriggered: {
                if (root.autohideEnabled && !root.lockedVisible) {
                    if (!panel.preventHiding) {
                        root.state = ""
                    } else {
                        panel.dismissTimer.restart()
                    }
                }
            }
        }

        property bool animate: true

        onApplicationSelected: {
            root.hide(ignoreHideIfMouseOverLauncher);
            launcherApplicationSelected(appId)
        }
        onShowDashHome: {
            root.hide(ignoreHideIfMouseOverLauncher);
            root.showDashHome();
        }

        onPreventHidingChanged: {
            if (panel.dismissTimer.running) {
                panel.dismissTimer.restart();
            }
        }

        onKbdNavigationCancelled: {
            panel.highlightIndex = -2;
            root.hide();
            root.focus = false;
        }

        Behavior on x {
            enabled: !dragArea.dragging && !launcherDragArea.drag.active && panel.animate;
            NumberAnimation {
                duration: 300
                easing.type: Easing.OutCubic
            }
        }

        Behavior on opacity {
            NumberAnimation {
                duration: UbuntuAnimation.FastDuration; easing.type: Easing.OutCubic
            }
        }
    }

    EdgeBarrier {
        id: edgeBarrier
        edge: Qt.LeftEdge
        target: parent
        enabled: root.available
        onProgressChanged: {
            if (progress > .5 && root.state != "visibleTemporary" && root.state != "drawer" && root.state != "visible") {
                root.switchToNextState("visibleTemporary");
            }
        }
        onPassed: {
            if (root.drawerEnabled) {
                root.switchToNextState("drawer");
            }
        }

        material: Component {
            Item {
                Rectangle {
                    width: parent.height
                    height: parent.width
                    rotation: -90
                    anchors.centerIn: parent
                    gradient: Gradient {
                        GradientStop { position: 0.0; color: Qt.rgba(panel.color.r, panel.color.g, panel.color.b, .5)}
                        GradientStop { position: 1.0; color: Qt.rgba(panel.color.r,panel.color.g,panel.color.b,0)}
                    }
                }
            }
        }
    }

    SwipeArea {
        id: dragArea
        objectName: "launcherDragArea"

        direction: Direction.Rightwards

        enabled: root.available
        x: -root.x // so if launcher is adjusted relative to screen, we stay put (like tutorial does when teasing)
        width: root.dragAreaWidth
        height: root.height

        function easeInOutCubic(t) { return t<.5 ? 4*t*t*t : (t-1)*(2*t-2)*(2*t-2)+1 }

        property var lastDragPoints: []

        function dragDirection() {
            if (lastDragPoints.length < 5) {
                return "unknown";
            }

            var toRight = true;
            var toLeft = true;
            for (var i = lastDragPoints.length - 5; i < lastDragPoints.length; i++) {
                if (toRight && lastDragPoints[i] < lastDragPoints[i-1]) {
                    toRight = false;
                }
                if (toLeft && lastDragPoints[i] > lastDragPoints[i-1]) {
                    toLeft = false;
                }
            }
            return toRight ? "right" : toLeft ? "left" : "unknown";
        }

        onDistanceChanged: {
            if (dragging && launcher.state != "visible" && launcher.state != "drawer") {
                panel.x = -panel.width + Math.min(Math.max(0, distance), panel.width);
            }

            if (root.drawerEnabled && dragging && launcher.state != "drawer") {
                lastDragPoints.push(distance)
                var drawerHintDistance = panel.width + units.gu(1)
                if (distance < drawerHintDistance) {
                    drawer.anchors.rightMargin = -Math.min(Math.max(0, distance), drawer.width);
                } else {
                    var linearDrawerX = Math.min(Math.max(0, distance - drawerHintDistance), drawer.width);
                    var linearDrawerProgress = linearDrawerX / (drawer.width)
                    var easedDrawerProgress = easeInOutCubic(linearDrawerProgress);
                    drawer.anchors.rightMargin = -(drawerHintDistance + easedDrawerProgress * (drawer.width - drawerHintDistance));
                }
            }
        }

        onDraggingChanged: {
            if (!dragging) {
                if (distance > panel.width / 2) {
                    if (root.drawerEnabled && distance > panel.width * 3 && dragDirection() !== "left") {
                        root.switchToNextState("drawer");
                        root.focus = true;
                    } else {
                        root.switchToNextState("visible");
                    }
                } else if (root.state === "") {
                    // didn't drag far enough. rollback
                    root.switchToNextState("");
                }
            }
            lastDragPoints = [];
        }
    }

    states: [
        State {
            name: "" // hidden state. Must be the default state ("") because "when:" falls back to this.
            PropertyChanges {
                target: panel
                x: -root.panelWidth
            }
            PropertyChanges {
                target: drawer
                anchors.rightMargin: 0
            }
        },
        State {
            name: "visible"
            PropertyChanges {
                target: panel
                x: -root.x // so we never go past panelWidth, even when teased by tutorial
            }
            PropertyChanges {
                target: drawer
                anchors.rightMargin: 0
            }
        },
        State {
            name: "drawer"
            extend: "visible"
            PropertyChanges {
                target: drawer
                anchors.rightMargin: -drawer.width + root.x // so we never go past panelWidth, even when teased by tutorial
            }
        },
        State {
            name: "visibleTemporary"
            extend: "visible"
            PropertyChanges {
                target: root
                autohideEnabled: true
            }
        },
        State {
            name: "teasing"
            when: teaseTimer.running && teaseTimer.mode == "teasing"
            PropertyChanges {
                target: panel
                x: -root.panelWidth + units.gu(2)
            }
        },
        State {
            name: "hinting"
            when: teaseTimer.running && teaseTimer.mode == "hinting"
            PropertyChanges {
                target: panel
                x: 0
            }
        }
    ]
}<|MERGE_RESOLUTION|>--- conflicted
+++ resolved
@@ -108,18 +108,14 @@
         }
     }
 
-<<<<<<< HEAD
     onPanelWidthChanged: {
         hint();
     }
 
-    function hide() {
-=======
     function hide(flags) {
         if ((flags & ignoreHideIfMouseOverLauncher) && Utils.Functions.itemUnderMouse(panel)) {
             return;
         }
->>>>>>> 497f7994
         switchToNextState("")
     }
 

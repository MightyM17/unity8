--- conflicted
+++ resolved
@@ -119,7 +119,12 @@
         }
     }
 
-<<<<<<< HEAD
+    function pushEdge(amount) {
+        if (root.state === "") {
+            edgeBarrier.push(amount);
+        }
+    }
+
     function openForKeyboardNavigation() {
         panel.highlightIndex = -1; // The BFB
         root.focus = true;
@@ -188,11 +193,6 @@
         onTriggered: {
             switchToNextState("visible")
             panel.shortcutHintsShown = true;
-=======
-    function pushEdge(amount) {
-        if (root.state === "") {
-            edgeBarrier.push(amount);
->>>>>>> d76d4694
         }
     }
 

--- conflicted
+++ resolved
@@ -212,13 +212,8 @@
                 objectName: "pinPadButtonErase"
                 width: root.padWidth / 3
                 height: root.padHeight / 4
-<<<<<<< HEAD
-                iconName: root.pinLength == -1 ? "" : "erase"
-                subText: root.pinLength == -1 ? i18n.tr("DONE") : ""
-=======
                 iconName: priv.autoConfirm ? "erase" : ""
-                subText: priv.autoConfirm ? "" : "DONE"
->>>>>>> 8478dbad
+                subText: priv.autoConfirm ? "" : i18n.tr("DONE")
                 onClicked: {
                     if (priv.autoConfirm) {
                         pinentryField.text = pinentryField.text.substring(0, pinentryField.text.length-1);

/*
 * Copyright (C) 2013-2016 Canonical, Ltd.
 *
 * This program is free software; you can redistribute it and/or modify
 * it under the terms of the GNU General Public License as published by
 * the Free Software Foundation; version 3.
 *
 * This program is distributed in the hope that it will be useful,
 * but WITHOUT ANY WARRANTY; without even the implied warranty of
 * MERCHANTABILITY or FITNESS FOR A PARTICULAR PURPOSE.  See the
 * GNU General Public License for more details.
 *
 * You should have received a copy of the GNU General Public License
 * along with this program.  If not, see <http://www.gnu.org/licenses/>.
 */

import QtQuick 2.4
import QtGraphicalEffects 1.0
import Ubuntu.Components 1.3
import "../Components"
import "." 0.1

StyledItem {
    id: root
    focus: true

    property alias model: userList.model
    property bool alphanumeric: true
    property int currentIndex
    property bool locked
    property bool waiting

    readonly property int numAboveBelow: 4
    readonly property int cellHeight: units.gu(5)
    readonly property int highlightedHeight: units.gu(15)
    readonly property int moveDuration: 200
    property string selectedSession
    property string currentSession: selectedSession ?
        selectedSession : userList.currentItem.userSession
    readonly property string currentUser: userList.currentItem.username
    property bool wasPrompted: false

<<<<<<< HEAD
    signal loginListSessionChanged(string session)
    signal promptlessLogin()
    signal responded(string response)
    signal selected(int index)
    signal sessionChooserButtonClicked()
=======
    signal selected(int index)
    signal responded(string response)
>>>>>>> 65b1efba

    onCurrentSessionChanged: loginListSessionChanged(currentSession)
    function tryToUnlock() {
        if (wasPrompted) {
            passwordInput.forceActiveFocus();
        } else {
            if (root.locked) {
                root.selected(currentIndex);
            } else {
                root.responded("");
            }
        }
    }

    function showMessage(html) {
        if (infoLabel.text === "") {
            infoLabel.text = html;
        } else {
            infoLabel.text += "<br>" + html;
        }
    }

    function showPrompt(text, isSecret, isDefaultPrompt) {
        passwordInput.text = isDefaultPrompt ? alphanumeric ? i18n.tr("Passphrase")
                                                            : i18n.tr("Passcode")
                                             : text;
        passwordInput.isPrompt = true;
        passwordInput.isSecret = isSecret;
        passwordInput.reset();
        wasPrompted = true;
    }

    function showError() {
        wrongPasswordAnimation.start();
        root.resetAuthentication();
    }

    function reset() {
        root.resetAuthentication();
    }

    QtObject {
        id: d

        function checkIfPromptless() {
            if (!waiting && !wasPrompted) {
                passwordInput.isPrompt = false;
                passwordInput.text = root.locked ? i18n.tr("Retry")
                                                 : i18n.tr("Log In")
            }
        }
    }

    onWaitingChanged: d.checkIfPromptless()
    onLockedChanged: d.checkIfPromptless()

    theme: ThemeSettings {
        name: "Ubuntu.Components.Themes.Ambiance"
    }

    Keys.onUpPressed: {
        selected(currentIndex - 1);
        event.accepted = true;
    }
    Keys.onDownPressed: {
        selected(currentIndex + 1);
        event.accepted = true;
    }
    Keys.onEscapePressed: {
        selected(currentIndex);
        event.accepted = true;
    }

    onCurrentIndexChanged: {
        userList.currentIndex = currentIndex;
    }

    LoginAreaContainer {
        id: highlightItem
        anchors {
            left: parent.left
            leftMargin: units.gu(2)
            right: parent.right
            rightMargin: units.gu(2)
            verticalCenter: parent.verticalCenter
        }

        height: root.highlightedHeight
    }

    ListView {
        id: userList
        objectName: "userList"

        anchors.fill: parent
        anchors.leftMargin: units.gu(2)
        anchors.rightMargin: units.gu(2)

        preferredHighlightBegin: userList.height / 2 - root.highlightedHeight / 2
        preferredHighlightEnd: userList.height / 2 - root.highlightedHeight / 2
        highlightRangeMode: ListView.StrictlyEnforceRange
        highlightMoveDuration: root.moveDuration
        flickDeceleration: 10000
        interactive: count > 1

        readonly property bool movingInternally: moveTimer.running || userList.moving
        onMovingInternallyChanged: {
            if (!movingInternally) {
                root.selected(currentIndex);
            }
        }

        onCurrentIndexChanged: {
            root.resetAuthentication();
            moveTimer.start();
        }

        delegate: Item {
            width: parent.width
            height: root.cellHeight

            readonly property bool belowHighlight: (userList.currentIndex < 0 && index > 0) || (userList.currentIndex >= 0 && index > userList.currentIndex)
            readonly property int belowOffset: root.highlightedHeight - root.cellHeight
            readonly property string userSession: session
            readonly property string username: name

            opacity: {
                // The goal here is to make names less and less opaque as they
                // leave the highlight area.  Can't simply use index, because
                // that can change quickly if the user clicks at edges of
                // list.  So we use actual pixel distance.
                var highlightDist = 0;
                var realY = y - userList.contentY;
                if (belowHighlight)
                    realY += belowOffset;
                if (realY + height <= highlightItem.y)
                    highlightDist = realY + height - highlightItem.y;
                else if (realY >= highlightItem.y + root.highlightedHeight)
                    highlightDist = realY - highlightItem.y - root.highlightedHeight;
                else
                    return 1;
                return 1 - Math.min(1, (Math.abs(highlightDist) + root.cellHeight) / ((root.numAboveBelow + 1) * root.cellHeight))
            }

            FadingLabel {
                objectName: "username" + index

                anchors {
                    left: parent.left
                    leftMargin: units.gu(2)
                    right: parent.right
                    rightMargin: units.gu(2)
                    bottom: parent.top
                    // Add an offset to bottomMargin for any items below the highlight
                    bottomMargin: -(units.gu(4) + (parent.belowHighlight ? parent.belowOffset : 0))
                }
                text: realName
                color: userList.currentIndex !== index ? theme.palette.normal.raised : theme.palette.normal.raisedText

                Behavior on anchors.topMargin { NumberAnimation { duration: root.moveDuration; easing.type: Easing.InOutQuad; } }
            }

            MouseArea {
                anchors {
                    left: parent.left
                    right: parent.right
                    top: parent.top
                    // Add an offset to topMargin for any items below the highlight
                    topMargin: parent.belowHighlight ? parent.belowOffset : 0
                }
                height: parent.height
                enabled: userList.currentIndex !== index && parent.opacity > 0
                onClicked: root.selected(index)

                Behavior on anchors.topMargin { NumberAnimation { duration: root.moveDuration; easing.type: Easing.InOutQuad; } }
            }
        }

        // This is needed because ListView.moving is not true if the ListView
        // moves because of an internal event (e.g. currentIndex has changed)
        Timer {
            id: moveTimer
            running: false
            repeat: false
            interval: root.moveDuration
        }
    }

    // Use an AbstractButton due to icon limitations with Button
    AbstractButton {
        id: sessionChooser
        objectName: "sessionChooserButton"

        readonly property alias icon: badge.source

        visible: LightDMService.sessions.count > 1 &&
            !LightDMService.greeter.locked

        height: units.gu(3)
        width: units.gu(3)

        anchors {
            right: highlightItem.right
            rightMargin: units.gu(2)

            top: highlightItem.top
            topMargin: units.gu(1.5)
        }

        Icon {
            id: badge
            anchors.fill: parent
            keyColor: "#ffffff" // icon providers give us white icons
            color: theme.palette.normal.raisedSecondaryText
            source: LightDMService.sessions.iconUrl(root.currentSession)
        }

        onClicked: {
            sessionChooserButtonClicked();
        }

        // Refresh the icon path if looking at different places at runtime
        // this is mainly for testing
        Connections {
            target: LightDMService.sessions
            onIconSearchDirectoriesChanged: {
                badge.source = LightDMService.sessions.iconUrl(root.currentSession)
            }
        }
    }

    FadingLabel {
        id: infoLabel
        objectName: "infoLabel"
        anchors {
            bottom: passwordInput.top
            left: highlightItem.left
            topMargin: units.gu(1)
            bottomMargin: units.gu(1)
            leftMargin: units.gu(2)
            rightMargin: units.gu(1)
        }

        color: theme.palette.normal.raisedText
        width: root.width - anchors.leftMargin - anchors.rightMargin
        fontSize: "small"
        textFormat: Text.StyledText

        opacity: (userList.movingInternally || text == "") ? 0 : 1
        Behavior on opacity {
            NumberAnimation { duration: 100 }
        }
    }

    GreeterPrompt {
        id: passwordInput
        objectName: "passwordInput"
        anchors {
            bottom: highlightItem.bottom
            horizontalCenter: highlightItem.horizontalCenter
            margins: units.gu(2)
        }
        width: highlightItem.width - anchors.margins * 2
        opacity: userList.movingInternally ? 0 : 1

        isAlphanumeric: root.alphanumeric

        onClicked: root.tryToUnlock()
        onResponded: root.responded(text)
        onCanceled: root.selected(currentIndex)

        Behavior on opacity {
            NumberAnimation { duration: 100 }
        }

        WrongPasswordAnimation {
            id: wrongPasswordAnimation
            target: passwordInput
        }
    }

    function resetAuthentication() {
        if (!userList.currentItem) {
            return;
        }
        infoLabel.text = "";
        passwordInput.reset();
        root.wasPrompted = false;
    }
}<|MERGE_RESOLUTION|>--- conflicted
+++ resolved
@@ -40,16 +40,11 @@
     readonly property string currentUser: userList.currentItem.username
     property bool wasPrompted: false
 
-<<<<<<< HEAD
     signal loginListSessionChanged(string session)
     signal promptlessLogin()
     signal responded(string response)
     signal selected(int index)
     signal sessionChooserButtonClicked()
-=======
-    signal selected(int index)
-    signal responded(string response)
->>>>>>> 65b1efba
 
     onCurrentSessionChanged: loginListSessionChanged(currentSession)
     function tryToUnlock() {

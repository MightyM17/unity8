/*
 * Copyright (C) 2013,2014,2015 Canonical, Ltd.
 *
 * This program is free software; you can redistribute it and/or modify
 * it under the terms of the GNU General Public License as published by
 * the Free Software Foundation; version 3.
 *
 * This program is distributed in the hope that it will be useful,
 * but WITHOUT ANY WARRANTY; without even the implied warranty of
 * MERCHANTABILITY or FITNESS FOR A PARTICULAR PURPOSE.  See the
 * GNU General Public License for more details.
 *
 * You should have received a copy of the GNU General Public License
 * along with this program.  If not, see <http://www.gnu.org/licenses/>.
 */

import QtQuick 2.4
import AccountsService 0.1
import Biometryd 0.0
import GSettings 1.0
import Powerd 0.1
import Ubuntu.Components 1.3
import Ubuntu.SystemImage 0.1
import Unity.Launcher 0.1
import Unity.Session 0.1

import "." 0.1
import "../Components"

Showable {
    id: root
    created: loader.status == Loader.Ready

    property real dragHandleLeftMargin: 0

    property url background

    // How far to offset the top greeter layer during a launcher left-drag
    property real launcherOffset

    readonly property bool active: required || hasLockedApp
    readonly property bool fullyShown: loader.item ? loader.item.fullyShown : false

    property bool allowFingerprint: true

    // True when the greeter is waiting for PAM or other setup process
    readonly property alias waiting: d.waiting

    property string lockedApp: ""
    readonly property bool hasLockedApp: lockedApp !== ""

    property bool forcedUnlock
    readonly property bool locked: LightDMService.greeter.active && !LightDMService.greeter.authenticated && !forcedUnlock

    property bool tabletMode
    property url viewSource // only used for testing

    property int maxFailedLogins: -1 // disabled by default for now, will enable via settings in future
    property int failedLoginsDelayAttempts: 7 // number of failed logins
    property real failedLoginsDelayMinutes: 5 // minutes of forced waiting
    property int failedFingerprintLoginsDisableAttempts: 3 // number of failed fingerprint logins

    readonly property bool animating: loader.item ? loader.item.animating : false

    signal tease()
    signal sessionStarted()
    signal emergencyCall()

    function forceShow() {
        if (!active) {
            d.isLockscreen = true;
        }
        forcedUnlock = false;
        if (!required) {
            showNow(); // loader.onLoaded will select a user
        } else {
            d.selectUser(d.currentIndex, true);
        }
    }

    function notifyAppFocusRequested(appId) {
        if (!active) {
            return;
        }

        if (hasLockedApp) {
            if (appId === lockedApp) {
                hide(); // show locked app
            } else {
                show();
                d.startUnlock(false /* toTheRight */);
            }
        } else if (appId !== "unity8-dash") { // dash isn't started by user
            d.startUnlock(false /* toTheRight */);
        }
    }

    // Notify that the user has explicitly requested the given app through unity8 GUI.
    function notifyUserRequestedApp(appId) {
        if (!active) {
            return;
        }

        // A hint that we're about to focus an app.  This way we can look
        // a little more responsive, rather than waiting for the above
        // notifyAppFocusRequested call.  We also need this in case we have a locked
        // app, in order to show lockscreen instead of new app.
        d.startUnlock(false /* toTheRight */);
    }

    // This is a just a glorified notifyUserRequestedApp(), but it does one
    // other thing: it hides any cover pages to the RIGHT, because the user
    // just came from a launcher drag starting on the left.
    // It also returns a boolean value, indicating whether there was a visual
    // change or not (the shell only wants to hide the launcher if there was
    // a change).
    function notifyShowingDashFromDrag() {
        if (!active) {
            return false;
        }

        return d.startUnlock(true /* toTheRight */);
    }

    QtObject {
        id: d

        readonly property bool multiUser: LightDMService.users.count > 1
        readonly property int selectUserIndex: d.getUserIndex(LightDMService.greeter.selectUser)
        property int currentIndex: Math.max(selectUserIndex, 0)
        property bool waiting
        property bool isLockscreen // true when we are locking an active session, rather than first user login
        readonly property bool secureFingerprint: isLockscreen &&
                                                  AccountsService.failedFingerprintLogins <
                                                  root.failedFingerprintLoginsDisableAttempts
        readonly property bool alphanumeric: AccountsService.passwordDisplayHint === AccountsService.Keyboard

        // We want 'launcherOffset' to animate down to zero.  But not to animate
        // while being dragged.  So ideally we change this only when the user
        // lets go and launcherOffset drops to zero.  But we need to wait for
        // the behavior to be enabled first.  So we cache the last known good
        // launcherOffset value to cover us during that brief gap between
        // release and the behavior turning on.
        property real lastKnownPositiveOffset // set in a launcherOffsetChanged below
        property real launcherOffsetProxy: (shown && !launcherOffsetProxyBehavior.enabled) ? lastKnownPositiveOffset : 0
        Behavior on launcherOffsetProxy {
            id: launcherOffsetProxyBehavior
            enabled: launcherOffset === 0
            UbuntuNumberAnimation {}
        }

        function getUserIndex(username) {
            if (username === "")
                return -1;

            // Find index for requested user, if it exists
            for (var i = 0; i < LightDMService.users.count; i++) {
                if (username === LightDMService.users.data(i, LightDMService.userRoles.NameRole)) {
                    return i;
                }
            }

            return -1;
        }

        function selectUser(index, reset) {
            if (index < 0 || index >= LightDMService.users.count)
                return;
            d.waiting = true;
            if (reset) {
                loader.item.reset();
            }
            currentIndex = index;
            var user = LightDMService.users.data(index, LightDMService.userRoles.NameRole);
            AccountsService.user = user;
            LauncherModel.setUser(user);
            LightDMService.greeter.authenticate(user); // always resets auth state
        }

        function hideView() {
            if (loader.item) {
                loader.item.enabled = false; // drop OSK and prevent interaction
                loader.item.hide();
            }
        }

        function login() {
            d.waiting = true;
            if (LightDMService.greeter.startSessionSync()) {
                sessionStarted();
<<<<<<< HEAD
                hideView();
=======
                if (loader.item) {
                    loader.item.notifyAuthenticationSucceeded(false /* showFakePassword */);
                }
>>>>>>> c38e359b
            } else if (loader.item) {
                loader.item.notifyAuthenticationFailed();
            }
            d.waiting = false;
        }

        function startUnlock(toTheRight) {
            if (loader.item && !d.waiting) {
                return loader.item.tryToUnlock(toTheRight);
            } else {
                return false;
            }
        }

        function checkForcedUnlock(hideNow) {
<<<<<<< HEAD
            if (forcedUnlock && shown) {
                hideView();
=======
            if (forcedUnlock && shown && loader.item) {
                // pretend we were just authenticated
                loader.item.notifyAuthenticationSucceeded(false /* showFakePassword */);
                loader.item.hide();
>>>>>>> c38e359b
                if (hideNow) {
                    root.hideNow(); // skip hide animation
                }
            }
        }
    }

    onLauncherOffsetChanged: {
        if (launcherOffset > 0) {
            d.lastKnownPositiveOffset = launcherOffset;
        }
    }

    onForcedUnlockChanged: d.checkForcedUnlock(false /* hideNow */)
    Component.onCompleted: d.checkForcedUnlock(true /* hideNow */)

    onLockedChanged: {
        if (!locked) {
            AccountsService.failedLogins = 0;
            AccountsService.failedFingerprintLogins = 0;

            // Stop delay timer if they logged in with fingerprint
            forcedDelayTimer.stop();
            forcedDelayTimer.delayMinutes = 0;
        }
    }

    onRequiredChanged: {
        if (required) {
            d.waiting = true;
            lockedApp = "";
        }
    }

    GSettings {
        id: greeterSettings
        schema.id: "com.canonical.Unity8.Greeter"
    }

    Timer {
        id: forcedDelayTimer

        // We use a short interval and check against the system wall clock
        // because we have to consider the case that the system is suspended
        // for a few minutes.  When we wake up, we want to quickly be correct.
        interval: 500

        property var delayTarget
        property int delayMinutes

        function forceDelay() {
            // Store the beginning time for a lockout in GSettings, so that
            // we still lock the user out if they reboot.  And we store
            // starting time rather than end-time or how-long because:
            // - If storing end-time and on boot we have a problem with NTP,
            //   we might get locked out for a lot longer than we thought.
            // - If storing how-long, and user turns their phone off for an
            //   hour rather than wait, they wouldn't expect to still be locked
            //   out.
            // - A malicious actor could manipulate either of the above
            //   settings to keep the user out longer.  But by storing
            //   start-time, we never make the user wait longer than the full
            //   lock out time.
            greeterSettings.lockedOutTime = new Date().getTime();
            checkForForcedDelay();
        }

        onTriggered: {
            var diff = delayTarget - new Date();
            if (diff > 0) {
                delayMinutes = Math.ceil(diff / 60000);
                start(); // go again
            } else {
                delayMinutes = 0;
            }
        }

        function checkForForcedDelay() {
            if (greeterSettings.lockedOutTime === 0) {
                return;
            }

            var now = new Date();
            delayTarget = new Date(greeterSettings.lockedOutTime + failedLoginsDelayMinutes * 60000);

            // If tooEarly is true, something went very wrong.  Bug or NTP
            // misconfiguration maybe?
            var tooEarly = now.getTime() < greeterSettings.lockedOutTime;
            var tooLate = now >= delayTarget;

            // Compare stored time to system time. If a malicious actor is
            // able to manipulate time to avoid our lockout, they already have
            // enough access to cause damage. So we choose to trust this check.
            if (tooEarly || tooLate) {
                stop();
                delayMinutes = 0;
            } else {
                triggered();
            }
        }

        Component.onCompleted: checkForForcedDelay()
    }

    // event eater
    // Nothing should leak to items behind the greeter
    MouseArea { anchors.fill: parent; hoverEnabled: true }

    Loader {
        id: loader
        objectName: "loader"

        anchors.fill: parent

        active: root.required
        source: root.viewSource.toString() ? root.viewSource :
                (d.multiUser || root.tabletMode) ? "WideView.qml" : "NarrowView.qml"

        onLoaded: {
            root.lockedApp = "";
            item.forceActiveFocus();
            d.selectUser(d.currentIndex, true);
            LightDMService.infographic.readyForDataChange();
        }

        Connections {
            target: loader.item
            onSelected: {
                d.selectUser(index, true);
            }
            onResponded: {
                if (root.locked) {
                    LightDMService.greeter.respond(response);
                } else {
                    d.login();
                }
            }
            onTease: root.tease()
            onEmergencyCall: root.emergencyCall()
            onRequiredChanged: {
                if (!loader.item.required) {
                    root.hide();
                }
            }
        }

        Binding {
            target: loader.item
            property: "backgroundTopMargin"
            value: -root.y
        }

        Binding {
            target: loader.item
            property: "launcherOffset"
            value: d.launcherOffsetProxy
        }

        Binding {
            target: loader.item
            property: "dragHandleLeftMargin"
            value: root.dragHandleLeftMargin
        }

        Binding {
            target: loader.item
            property: "delayMinutes"
            value: forcedDelayTimer.delayMinutes
        }

        Binding {
            target: loader.item
            property: "background"
            value: root.background
        }

        Binding {
            target: loader.item
            property: "locked"
            value: root.locked
        }

        Binding {
            target: loader.item
            property: "waiting"
            value: d.waiting
        }

        Binding {
            target: loader.item
            property: "alphanumeric"
            value: d.alphanumeric
        }

        Binding {
            target: loader.item
            property: "currentIndex"
            value: d.currentIndex
        }

        Binding {
            target: loader.item
            property: "userModel"
            value: LightDMService.users
        }

        Binding {
            target: loader.item
            property: "infographicModel"
            value: LightDMService.infographic
        }
    }

    Connections {
        target: LightDMService.greeter

        onShowGreeter: root.forceShow()

        onHideGreeter: d.login()

        onShowMessage: {
            // inefficient, but we only rarely deal with messages
            var html = text.replace(/&/g, "&amp;")
                           .replace(/</g, "&lt;")
                           .replace(/>/g, "&gt;")
                           .replace(/\n/g, "<br>");
            if (isError) {
                html = "<font color=\"#df382c\">" + html + "</font>";
            }

            if (loader.item) {
                loader.item.showMessage(html);
            }
        }

        onShowPrompt: {
            if (loader.item) {
                loader.item.showPrompt(text, isSecret, isDefaultPrompt);
            }

            d.waiting = false;
        }

        onAuthenticationComplete: {
            d.waiting = false;

            if (LightDMService.greeter.authenticated) {
                if (!LightDMService.greeter.promptless) {
                    d.login();
                }
            } else {
                if (!LightDMService.greeter.promptless) {
                    AccountsService.failedLogins++;
                }

                // Check if we should initiate a factory reset
                if (maxFailedLogins >= 2) { // require at least a warning
                    if (AccountsService.failedLogins === maxFailedLogins - 1) {
                        loader.item.showLastChance();
                    } else if (AccountsService.failedLogins >= maxFailedLogins) {
                        SystemImage.factoryReset(); // Ouch!
                    }
                }

                // Check if we should initiate a forced login delay
                if (failedLoginsDelayAttempts > 0
                        && AccountsService.failedLogins > 0
                        && AccountsService.failedLogins % failedLoginsDelayAttempts == 0) {
                    forcedDelayTimer.forceDelay();
                }

                loader.item.notifyAuthenticationFailed();
                if (!LightDMService.greeter.promptless) {
                    d.selectUser(d.currentIndex, false);
                }
            }
        }

        onRequestAuthenticationUser: d.selectUser(d.getUserIndex(user), true)
    }

    Connections {
        target: DBusUnitySessionService
        onLockRequested: root.forceShow()
        onUnlocked: root.forcedUnlock = true
    }

    Binding {
        target: LightDMService.greeter
        property: "active"
        value: root.active
    }

    Binding {
        target: LightDMService.infographic
        property: "username"
        value: AccountsService.statsWelcomeScreen ? LightDMService.users.data(d.currentIndex, LightDMService.userRoles.NameRole) : ""
    }

    Connections {
        target: i18n
        onLanguageChanged: LightDMService.infographic.readyForDataChange()
    }

    Observer {
        id: biometryd
        objectName: "biometryd"

        property var operation: null
        readonly property bool idEnabled: root.active &&
                                          root.allowFingerprint &&
                                          Powerd.status === Powerd.On &&
                                          Biometryd.available &&
                                          AccountsService.enableFingerprintIdentification

        function cancelOperation() {
            if (operation) {
                operation.cancel();
                operation = null;
            }
        }

        function restartOperation() {
            cancelOperation();

            if (idEnabled) {
                var identifier = Biometryd.defaultDevice.identifier;
                operation = identifier.identifyUser();
                operation.start(biometryd);
            }
        }

        function failOperation(reason) {
            console.log("Failed to identify user by fingerprint:", reason);
            restartOperation();
            if (!d.secureFingerprint) {
                d.startUnlock(false /* toTheRight */); // use normal login instead
            }
            if (loader.item) {
                var msg = d.secureFingerprint ? i18n.tr("Try again") : "";
                loader.item.showErrorMessage(msg);
            }
        }

        Component.onCompleted: restartOperation()
        Component.onDestruction: cancelOperation()
        onIdEnabledChanged: restartOperation()

        onSucceeded: {
            if (!d.secureFingerprint) {
                failOperation("fingerprint reader is locked");
                return;
            }
            if (result !== LightDMService.users.data(d.currentIndex, LightDMService.userRoles.UidRole)) {
                AccountsService.failedFingerprintLogins++;
                failOperation("not the selected user");
                return;
            }
            console.log("Identified user by fingerprint:", result);
            if (loader.item)
                loader.item.notifyAuthenticationSucceeded(true /* showFakePassword */);
            if (root.active)
                root.forcedUnlock = true;
        }
        onFailed: {
            if (!d.secureFingerprint) {
                failOperation("fingerprint reader is locked");
            } else {
                AccountsService.failedFingerprintLogins++;
                failOperation(reason);
            }
        }
    }
}<|MERGE_RESOLUTION|>--- conflicted
+++ resolved
@@ -180,6 +180,7 @@
         function hideView() {
             if (loader.item) {
                 loader.item.enabled = false; // drop OSK and prevent interaction
+                loader.item.notifyAuthenticationSucceeded(false /* showFakePassword */);
                 loader.item.hide();
             }
         }
@@ -188,13 +189,7 @@
             d.waiting = true;
             if (LightDMService.greeter.startSessionSync()) {
                 sessionStarted();
-<<<<<<< HEAD
                 hideView();
-=======
-                if (loader.item) {
-                    loader.item.notifyAuthenticationSucceeded(false /* showFakePassword */);
-                }
->>>>>>> c38e359b
             } else if (loader.item) {
                 loader.item.notifyAuthenticationFailed();
             }
@@ -210,15 +205,8 @@
         }
 
         function checkForcedUnlock(hideNow) {
-<<<<<<< HEAD
             if (forcedUnlock && shown) {
                 hideView();
-=======
-            if (forcedUnlock && shown && loader.item) {
-                // pretend we were just authenticated
-                loader.item.notifyAuthenticationSucceeded(false /* showFakePassword */);
-                loader.item.hide();
->>>>>>> c38e359b
                 if (hideNow) {
                     root.hideNow(); // skip hide animation
                 }

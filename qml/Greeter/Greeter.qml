--- conflicted
+++ resolved
@@ -27,10 +27,8 @@
     created: loader.status == Loader.Ready
 
     property real dragHandleLeftMargin: 0
-    property alias dragging: dragHandle.dragging
 
     property url background
-<<<<<<< HEAD
 
     // How far to offset the top greeter layer during a launcher left-drag
     property real launcherOffset
@@ -40,26 +38,6 @@
 
     // True when the greeter is waiting for PAM or other setup process
     readonly property alias waiting: d.waiting
-=======
-
-    prepareToHide: function () {
-        hideTranslation.to = greeter.x > 0 || d.forceRightOnNextHideAnimation ? greeter.width : -greeter.width;
-        d.forceRightOnNextHideAnimation = false;
-    }
-
-    QtObject {
-        id: d
-        property bool forceRightOnNextHideAnimation: false
-    }
-
-    property bool loadContent: required
-
-    // 1 when fully shown and 0 when fully hidden
-    property real showProgress: visible ? MathUtils.clamp((width - Math.abs(x)) / width, 0, 1) : 0
-
-    property alias model: greeterContentLoader.model
-    property bool locked: true
->>>>>>> 7c027131
 
     property string lockedApp: ""
     readonly property bool hasLockedApp: lockedApp !== ""
@@ -67,7 +45,6 @@
     property bool forcedUnlock
     readonly property bool locked: LightDM.Greeter.active && !LightDM.Greeter.authenticated && !forcedUnlock
 
-<<<<<<< HEAD
     property bool tabletMode
 
     property int maxFailedLogins: -1 // disabled by default for now, will enable via settings in future
@@ -82,16 +59,6 @@
         if (!active) {
             return;
         }
-=======
-    signal selected(int uid)
-    signal unlocked(int uid)
-    signal tapped()
-
-    function hideRight() {
-        d.forceRightOnNextHideAnimation = true;
-        hide();
-    }
->>>>>>> 7c027131
 
         if (hasLockedApp) {
             if (appId === lockedApp) {
@@ -117,7 +84,6 @@
         d.startUnlock(false);
     }
 
-<<<<<<< HEAD
     function notifyShowingDashFromDrag() {
         if (!active) {
             return;
@@ -129,9 +95,15 @@
         d.startUnlock(true);
     }
 
+    prepareToHide: function () {
+        hideTranslation.to = greeter.x > 0 || d.forceRightOnNextHideAnimation ? greeter.width : -greeter.width;
+        d.forceRightOnNextHideAnimation = false;
+    }
+
     QtObject {
         id: d
 
+        property bool forceRightOnNextHideAnimation: false
         readonly property bool multiUser: LightDM.Users.count > 1
         property int currentIndex
         property int delayMinutes
@@ -205,11 +177,10 @@
             }
         }
     }
-=======
+
     // event eater
     // Nothing should leak to items behind the greeter
     MouseArea { anchors.fill: parent }
->>>>>>> 7c027131
 
     Loader {
         id: loader
@@ -258,12 +229,17 @@
 
         Binding {
             target: loader.item
+            property: "dragHandleLeftMargin"
+            value: greeter.dragHandleLeftMargin
+        }
+
+        Binding {
+            target: loader.item
             property: "delayMinutes"
             value: d.delayMinutes
         }
     }
 
-<<<<<<< HEAD
     Connections {
         target: LightDM.Greeter
 
@@ -281,47 +257,6 @@
         onShowMessage: {
             if (!LightDM.Greeter.active) {
                 return; // could happen if hideGreeter() comes in before we prompt
-=======
-    DragHandle {
-        id: dragHandle
-        anchors.fill: parent
-        anchors.leftMargin: greeter.dragHandleLeftMargin
-        enabled: (greeter.narrowMode || !greeter.locked) && greeter.enabled && greeter.shown
-        direction: Direction.Horizontal
-
-        onTapped: {
-            greeter.tapped();
-            showLabelAnimation.start();
-        }
-
-        onDraggingChanged: {
-            if (dragging) {
-                showLabelAnimation.start();
-            }
-        }
-    }
-
-    Label {
-        id: swipeHint
-        property real baseOpacity: 0.5
-        opacity: 0.0
-        anchors.horizontalCenter: parent.horizontalCenter
-        anchors.bottom: parent.bottom
-        anchors.bottomMargin: units.gu(5)
-        text: "《    " + i18n.tr("Unlock") + "    》"
-        color: "white"
-        font.weight: Font.Light
-
-        SequentialAnimation on opacity {
-            id: showLabelAnimation
-            running: false
-            loops: 2
-
-            StandardAnimation {
-                from: 0.0
-                to: swipeHint.baseOpacity
-                duration: UbuntuAnimation.SleepyDuration
->>>>>>> 7c027131
             }
 
             // inefficient, but we only rarely deal with messages
@@ -336,7 +271,6 @@
             loader.item.showMessage(html);
         }
 
-<<<<<<< HEAD
         onShowPrompt: {
             d.waiting = false;
 
@@ -398,75 +332,5 @@
         target: LightDM.Greeter
         property: "active"
         value: greeter.active
-=======
-    // right side shadow
-    Image {
-        anchors.left: parent.right
-        anchors.top: parent.top
-        anchors.bottom: parent.bottom
-        fillMode: Image.Tile
-        source: "../graphics/dropshadow_right.png"
-    }
-
-    // left side shadow
-    Image {
-        anchors.right: parent.left
-        anchors.top: parent.top
-        anchors.bottom: parent.bottom
-        fillMode: Image.Tile
-        source: "../graphics/dropshadow_left.png"
->>>>>>> 7c027131
-    }
-
-    Binding {
-        id: positionLock
-
-        property bool enabled: false
-        onEnabledChanged: {
-            if (enabled === __enabled) {
-                return;
-            }
-
-            if (enabled) {
-                if (greeter.x > 0) {
-                    value = Qt.binding(function() { return greeter.width; })
-                } else {
-                    value = Qt.binding(function() { return -greeter.width; })
-                }
-            }
-
-            __enabled = enabled;
-        }
-
-        property bool __enabled: false
-
-        target: greeter
-        when: __enabled
-        property: "x"
-    }
-
-    hideAnimation: SequentialAnimation {
-        id: hideAnimation
-        objectName: "hideAnimation"
-        StandardAnimation {
-            id: hideTranslation
-            property: "x"
-            target: greeter
-        }
-        PropertyAction { target: greeter; property: "visible"; value: false }
-        PropertyAction { target: positionLock; property: "enabled"; value: true }
-    }
-
-    showAnimation: SequentialAnimation {
-        id: showAnimation
-        objectName: "showAnimation"
-        PropertyAction { target: greeter; property: "visible"; value: true }
-        PropertyAction { target: positionLock; property: "enabled"; value: false }
-        StandardAnimation {
-            property: "x"
-            target: greeter
-            to: 0
-            duration: UbuntuAnimation.FastDuration
-        }
     }
 }
/*
 * Copyright (C) 2013,2014,2015 Canonical, Ltd.
 *
 * This program is free software; you can redistribute it and/or modify
 * it under the terms of the GNU General Public License as published by
 * the Free Software Foundation; version 3.
 *
 * This program is distributed in the hope that it will be useful,
 * but WITHOUT ANY WARRANTY; without even the implied warranty of
 * MERCHANTABILITY or FITNESS FOR A PARTICULAR PURPOSE.  See the
 * GNU General Public License for more details.
 *
 * You should have received a copy of the GNU General Public License
 * along with this program.  If not, see <http://www.gnu.org/licenses/>.
 */

import QtQuick 2.3
import AccountsService 0.1
<<<<<<< HEAD
import Ubuntu.Components 1.3
=======
import GSettings 1.0
import Ubuntu.Components 1.1
>>>>>>> 0097739f
import Ubuntu.SystemImage 0.1
import Unity.Launcher 0.1
import "../Components"

Showable {
    id: root
    created: loader.status == Loader.Ready

    property real dragHandleLeftMargin: 0

    property url background

    // How far to offset the top greeter layer during a launcher left-drag
    property real launcherOffset

    readonly property bool active: shown || hasLockedApp
    readonly property bool fullyShown: loader.item ? loader.item.fullyShown : false

    // True when the greeter is waiting for PAM or other setup process
    readonly property alias waiting: d.waiting

    property string lockedApp: ""
    readonly property bool hasLockedApp: lockedApp !== ""

    property bool forcedUnlock
    readonly property bool locked: lightDM.greeter.active && !lightDM.greeter.authenticated && !forcedUnlock

    property bool tabletMode
    property url viewSource // only used for testing

    property int maxFailedLogins: -1 // disabled by default for now, will enable via settings in future
    property int failedLoginsDelayAttempts: 7 // number of failed logins
    property real failedLoginsDelayMinutes: 5 // minutes of forced waiting

    readonly property bool animating: loader.item ? loader.item.animating : false

    signal tease()
    signal sessionStarted()
    signal emergencyCall()

    function forceShow() {
        showNow();
        loader.item.reset();
    }

    function notifyAppFocused(appId) {
        if (!active) {
            return;
        }

        if (hasLockedApp) {
            if (appId === lockedApp) {
                hide(); // show locked app
            } else {
                show();
                d.startUnlock(false /* toTheRight */);
            }
        } else if (appId !== "unity8-dash") { // dash isn't started by user
            d.startUnlock(false /* toTheRight */);
        }
    }

    function notifyAboutToFocusApp(appId) {
        if (!active) {
            return;
        }

        // A hint that we're about to focus an app.  This way we can look
        // a little more responsive, rather than waiting for the above
        // notifyAppFocused call.  We also need this in case we have a locked
        // app, in order to show lockscreen instead of new app.
        d.startUnlock(false /* toTheRight */);
    }

    // This is a just a glorified notifyAboutToFocusApp(), but it does one
    // other thing: it hides any cover pages to the RIGHT, because the user
    // just came from a launcher drag starting on the left.
    // It also returns a boolean value, indicating whether there was a visual
    // change or not (the shell only wants to hide the launcher if there was
    // a change).
    function notifyShowingDashFromDrag() {
        if (!active) {
            return false;
        }

        return d.startUnlock(true /* toTheRight */);
    }

    LightDM{id:lightDM} // Provide backend access
    QtObject {
        id: d

        readonly property bool multiUser: lightDM.users.count > 1
        property int currentIndex
        property bool waiting

        // We want 'launcherOffset' to animate down to zero.  But not to animate
        // while being dragged.  So ideally we change this only when the user
        // lets go and launcherOffset drops to zero.  But we need to wait for
        // the behavior to be enabled first.  So we cache the last known good
        // launcherOffset value to cover us during that brief gap between
        // release and the behavior turning on.
        property real lastKnownPositiveOffset // set in a launcherOffsetChanged below
        property real launcherOffsetProxy: (shown && !launcherOffsetProxyBehavior.enabled) ? lastKnownPositiveOffset : 0
        Behavior on launcherOffsetProxy {
            id: launcherOffsetProxyBehavior
            enabled: launcherOffset === 0
            UbuntuNumberAnimation {}
        }

        function selectUser(uid, reset) {
            d.waiting = true;
            if (reset) {
                loader.item.reset();
            }
            currentIndex = uid;
            var user = lightDM.users.data(uid, lightDM.userRoles.NameRole);
            AccountsService.user = user;
            LauncherModel.setUser(user);
            lightDM.greeter.authenticate(user); // always resets auth state
        }

        function login() {
            enabled = false;
            if (lightDM.greeter.startSessionSync()) {
                sessionStarted();
                if (loader.item) {
                    loader.item.notifyAuthenticationSucceeded();
                }
            } else if (loader.item) {
                loader.item.notifyAuthenticationFailed();
            }
            enabled = true;
        }

        function startUnlock(toTheRight) {
            if (loader.item) {
                return loader.item.tryToUnlock(toTheRight);
            } else {
                return false;
            }
        }
    }

    onLauncherOffsetChanged: {
        if (launcherOffset > 0) {
            d.lastKnownPositiveOffset = launcherOffset;
        }
    }

    onForcedUnlockChanged: {
        if (forcedUnlock && shown) {
            // pretend we were just authenticated
            loader.item.notifyAuthenticationSucceeded();
        }
    }

    onRequiredChanged: {
        if (required) {
            d.waiting = true;
            lockedApp = "";
        }
    }

    GSettings {
        id: greeterSettings
        schema.id: "com.canonical.Unity8.Greeter"
    }

    Timer {
        id: forcedDelayTimer

        // We use a short interval and check against the system wall clock
        // because we have to consider the case that the system is suspended
        // for a few minutes.  When we wake up, we want to quickly be correct.
        interval: 500

        property var delayTarget
        property int delayMinutes

        function forceDelay() {
            // Store the beginning time for a lockout in GSettings, so that
            // we still lock the user out if they reboot.  And we store
            // starting time rather than end-time or how-long because:
            // - If storing end-time and on boot we have a problem with NTP,
            //   we might get locked out for a lot longer than we thought.
            // - If storing how-long, and user turns their phone off for an
            //   hour rather than wait, they wouldn't expect to still be locked
            //   out.
            // - A malicious actor could manipulate either of the above
            //   settings to keep the user out longer.  But by storing
            //   start-time, we never make the user wait longer than the full
            //   lock out time.
            greeterSettings.lockedOutTime = new Date().getTime();
            checkForForcedDelay();
        }

        onTriggered: {
            var diff = delayTarget - new Date();
            if (diff > 0) {
                delayMinutes = Math.ceil(diff / 60000);
                start(); // go again
            } else {
                delayMinutes = 0;
            }
        }

        function checkForForcedDelay() {
            var now = new Date();
            delayTarget = now;
            delayTarget.setTime(greeterSettings.lockedOutTime + failedLoginsDelayMinutes * 60000);

            // If tooEarly is true, something went very wrong.  Bug or NTP
            // misconfiguration maybe?
            var tooEarly = now.getTime() < greeterSettings.lockedOutTime;
            var tooLate = now > delayTarget;

            // Compare stored time to system time. If a malicious actor is
            // able to manipulate time to avoid our lockout, they already have
            // enough access to cause damage. So we choose to trust this check.
            if (tooEarly || tooLate) {
                stop();
                delayMinutes = 0;
            } else {
                triggered();
            }
        }

        Component.onCompleted: checkForForcedDelay()
    }

    // event eater
    // Nothing should leak to items behind the greeter
    MouseArea { anchors.fill: parent }

    Loader {
        id: loader
        objectName: "loader"

        anchors.fill: parent

        active: root.required
        source: root.viewSource.toString() ? root.viewSource :
                (d.multiUser || root.tabletMode) ? "WideView.qml" : "NarrowView.qml"

        onLoaded: {
            root.lockedApp = "";
            root.forceActiveFocus();
            d.selectUser(d.currentIndex, true);
            lightDM.infographic.readyForDataChange();
        }

        Connections {
            target: loader.item
            onSelected: {
                d.selectUser(index, true);
            }
            onResponded: {
                if (root.locked) {
                    lightDM.greeter.respond(response);
                } else {
                    if (lightDM.greeter.active && !lightDM.greeter.authenticated) { // could happen if forcedUnlock
                        d.login();
                    }
                    loader.item.hide();
                }
            }
            onTease: root.tease()
            onEmergencyCall: root.emergencyCall()
            onRequiredChanged: {
                if (!loader.item.required) {
                    root.hide();
                }
            }
        }

        Binding {
            target: loader.item
            property: "backgroundTopMargin"
            value: -root.y
        }

        Binding {
            target: loader.item
            property: "launcherOffset"
            value: d.launcherOffsetProxy
        }

        Binding {
            target: loader.item
            property: "dragHandleLeftMargin"
            value: root.dragHandleLeftMargin
        }

        Binding {
            target: loader.item
            property: "delayMinutes"
            value: forcedDelayTimer.delayMinutes
        }

        Binding {
            target: loader.item
            property: "background"
            value: root.background
        }

        Binding {
            target: loader.item
            property: "locked"
            value: root.locked
        }

        Binding {
            target: loader.item
            property: "alphanumeric"
            value: AccountsService.passwordDisplayHint === AccountsService.Keyboard
        }

        Binding {
            target: loader.item
            property: "currentIndex"
            value: d.currentIndex
        }

        Binding {
            target: loader.item
            property: "userModel"
            value: lightDM.users
        }

        Binding {
            target: loader.item
            property: "infographicModel"
            value: lightDM.infographic
        }
    }

    Connections {
        target: lightDM.greeter

        onShowGreeter: root.forceShow()

        onHideGreeter: {
            d.login();
            loader.item.hide();
        }

        onShowMessage: {
            if (!lightDM.greeter.active) {
                return; // could happen if hideGreeter() comes in before we prompt
            }

            // inefficient, but we only rarely deal with messages
            var html = text.replace(/&/g, "&amp;")
                           .replace(/</g, "&lt;")
                           .replace(/>/g, "&gt;")
                           .replace(/\n/g, "<br>");
            if (isError) {
                html = "<font color=\"#df382c\">" + html + "</font>";
            }

            loader.item.showMessage(html);
        }

        onShowPrompt: {
            d.waiting = false;

            if (!lightDM.greeter.active) {
                return; // could happen if hideGreeter() comes in before we prompt
            }

            loader.item.showPrompt(text, isSecret, isDefaultPrompt);
        }

        onAuthenticationComplete: {
            d.waiting = false;

            if (lightDM.greeter.authenticated) {
                AccountsService.failedLogins = 0;
                d.login();
                if (!lightDM.greeter.promptless) {
                    loader.item.hide();
                }
            } else {
                if (!lightDM.greeter.promptless) {
                    AccountsService.failedLogins++;
                }

                // Check if we should initiate a factory reset
                if (maxFailedLogins >= 2) { // require at least a warning
                    if (AccountsService.failedLogins === maxFailedLogins - 1) {
                        loader.item.showLastChance();
                    } else if (AccountsService.failedLogins >= maxFailedLogins) {
                        SystemImage.factoryReset(); // Ouch!
                    }
                }

                // Check if we should initiate a forced login delay
                if (failedLoginsDelayAttempts > 0
                        && AccountsService.failedLogins > 0
                        && AccountsService.failedLogins % failedLoginsDelayAttempts == 0) {
                    forcedDelayTimer.forceDelay();
                }

                loader.item.notifyAuthenticationFailed();
                if (!lightDM.greeter.promptless) {
                    d.selectUser(d.currentIndex, false);
                }
            }
        }

        onRequestAuthenticationUser: {
            // Find index for requested user, if it exists
            for (var i = 0; i < lightDM.users.count; i++) {
                if (user === lightDM.users.data(i, lightDM.userRoles.NameRole)) {
                    d.selectUser(i, true);
                    return;
                }
            }
        }
    }

    Binding {
        target: lightDM.greeter
        property: "active"
        value: root.active
    }

    Binding {
        target: lightDM.infographic
        property: "username"
        value: AccountsService.statsWelcomeScreen ? lightDM.users.data(d.currentIndex, lightDM.userRoles.NameRole) : ""
    }

    Connections {
        target: i18n
        onLanguageChanged: lightDM.infographic.readyForDataChange()
    }
}<|MERGE_RESOLUTION|>--- conflicted
+++ resolved
@@ -16,12 +16,8 @@
 
 import QtQuick 2.3
 import AccountsService 0.1
-<<<<<<< HEAD
+import GSettings 1.0
 import Ubuntu.Components 1.3
-=======
-import GSettings 1.0
-import Ubuntu.Components 1.1
->>>>>>> 0097739f
 import Ubuntu.SystemImage 0.1
 import Unity.Launcher 0.1
 import "../Components"

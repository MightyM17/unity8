/*
 * Copyright (C) 2013,2014,2015 Canonical, Ltd.
 *
 * This program is free software; you can redistribute it and/or modify
 * it under the terms of the GNU General Public License as published by
 * the Free Software Foundation; version 3.
 *
 * This program is distributed in the hope that it will be useful,
 * but WITHOUT ANY WARRANTY; without even the implied warranty of
 * MERCHANTABILITY or FITNESS FOR A PARTICULAR PURPOSE.  See the
 * GNU General Public License for more details.
 *
 * You should have received a copy of the GNU General Public License
 * along with this program.  If not, see <http://www.gnu.org/licenses/>.
 */

import QtQuick 2.4
import AccountsService 0.1
import Biometryd 0.0
import GSettings 1.0
import Powerd 0.1
import Ubuntu.Components 1.3
import Ubuntu.SystemImage 0.1
import Unity.Launcher 0.1
import Unity.Session 0.1

import "." 0.1
import "../Components"

Showable {
    id: root
    created: loader.status == Loader.Ready

    property real dragHandleLeftMargin: 0

    property url background

    // How far to offset the top greeter layer during a launcher left-drag
    property real launcherOffset

    readonly property bool active: required || hasLockedApp
    readonly property bool fullyShown: loader.item ? loader.item.fullyShown : false

    property bool allowFingerprint: true

    // True when the greeter is waiting for PAM or other setup process
    readonly property alias waiting: d.waiting

    property string lockedApp: ""
    readonly property bool hasLockedApp: lockedApp !== ""

    property bool forcedUnlock
    readonly property bool locked: LightDMService.greeter.active && !LightDMService.greeter.authenticated && !forcedUnlock

    property bool tabletMode
    property url viewSource // only used for testing

    property int maxFailedLogins: -1 // disabled by default for now, will enable via settings in future
    property int failedLoginsDelayAttempts: 7 // number of failed logins
    property real failedLoginsDelayMinutes: 5 // minutes of forced waiting
    property int failedFingerprintLoginsDisableAttempts: 3 // number of failed fingerprint logins

    readonly property bool animating: loader.item ? loader.item.animating : false

    signal tease()
    signal sessionStarted()
    signal emergencyCall()

    function forceShow() {
        if (!active) {
            d.isLockscreen = true;
        }
        forcedUnlock = false;
        if (!required) {
            showNow(); // loader.onLoaded will select a user
        } else {
            d.selectUser(d.currentIndex, true);
        }
    }

    function notifyAppFocusRequested(appId) {
        if (!active) {
            return;
        }

        if (hasLockedApp) {
            if (appId === lockedApp) {
                hide(); // show locked app
            } else {
                show();
                d.startUnlock(false /* toTheRight */);
            }
        } else if (appId !== "unity8-dash") { // dash isn't started by user
            d.startUnlock(false /* toTheRight */);
        }
    }

    // Notify that the user has explicitly requested the given app through unity8 GUI.
    function notifyUserRequestedApp(appId) {
        if (!active) {
            return;
        }

        // A hint that we're about to focus an app.  This way we can look
        // a little more responsive, rather than waiting for the above
        // notifyAppFocusRequested call.  We also need this in case we have a locked
        // app, in order to show lockscreen instead of new app.
        d.startUnlock(false /* toTheRight */);
    }

    // This is a just a glorified notifyUserRequestedApp(), but it does one
    // other thing: it hides any cover pages to the RIGHT, because the user
    // just came from a launcher drag starting on the left.
    // It also returns a boolean value, indicating whether there was a visual
    // change or not (the shell only wants to hide the launcher if there was
    // a change).
    function notifyShowingDashFromDrag() {
        if (!active) {
            return false;
        }

        return d.startUnlock(true /* toTheRight */);
    }

    QtObject {
        id: d

        readonly property bool multiUser: LightDMService.users.count > 1
        readonly property int selectUserIndex: d.getUserIndex(LightDMService.greeter.selectUser)
        property int currentIndex: Math.max(selectUserIndex, 0)
        property bool waiting
        property bool isLockscreen // true when we are locking an active session, rather than first user login
        readonly property bool secureFingerprint: isLockscreen &&
                                                  AccountsService.failedFingerprintLogins <
                                                  root.failedFingerprintLoginsDisableAttempts
        readonly property bool alphanumeric: AccountsService.passwordDisplayHint === AccountsService.Keyboard

        // We want 'launcherOffset' to animate down to zero.  But not to animate
        // while being dragged.  So ideally we change this only when the user
        // lets go and launcherOffset drops to zero.  But we need to wait for
        // the behavior to be enabled first.  So we cache the last known good
        // launcherOffset value to cover us during that brief gap between
        // release and the behavior turning on.
        property real lastKnownPositiveOffset // set in a launcherOffsetChanged below
        property real launcherOffsetProxy: (shown && !launcherOffsetProxyBehavior.enabled) ? lastKnownPositiveOffset : 0
        Behavior on launcherOffsetProxy {
            id: launcherOffsetProxyBehavior
            enabled: launcherOffset === 0
            UbuntuNumberAnimation {}
        }

        function getUserIndex(username) {
            if (username === "")
                return -1;

            // Find index for requested user, if it exists
            for (var i = 0; i < LightDMService.users.count; i++) {
                if (username === LightDMService.users.data(i, LightDMService.userRoles.NameRole)) {
                    return i;
                }
            }

            return -1;
        }

        function selectUser(uid, reset) {
            if (uid < 0)
                return;
            d.waiting = true;
            if (reset) {
                loader.item.reset();
            }
            currentIndex = uid;
            var user = LightDMService.users.data(uid, LightDMService.userRoles.NameRole);
            AccountsService.user = user;
            LauncherModel.setUser(user);
            LightDMService.greeter.authenticate(user); // always resets auth state
        }

        function login() {
            enabled = false;
            if (LightDMService.greeter.startSessionSync()) {
                sessionStarted();
                if (loader.item) {
                    loader.item.notifyAuthenticationSucceeded(false /* showFakePassword */);
                }
            } else if (loader.item) {
                loader.item.notifyAuthenticationFailed();
            }
            enabled = true;
        }

        function startUnlock(toTheRight) {
            if (loader.item) {
                return loader.item.tryToUnlock(toTheRight);
            } else {
                return false;
            }
        }

        function checkForcedUnlock(hideNow) {
            if (forcedUnlock && shown && loader.item) {
                // pretend we were just authenticated
                loader.item.notifyAuthenticationSucceeded(false /* showFakePassword */);
                loader.item.hide();
                if (hideNow) {
                    root.hideNow(); // skip hide animation
                }
            }
        }
    }

    onLauncherOffsetChanged: {
        if (launcherOffset > 0) {
            d.lastKnownPositiveOffset = launcherOffset;
        }
    }

    onForcedUnlockChanged: d.checkForcedUnlock(false /* hideNow */)
    Component.onCompleted: d.checkForcedUnlock(true /* hideNow */)

    onLockedChanged: {
        if (!locked) {
            AccountsService.failedLogins = 0;
            AccountsService.failedFingerprintLogins = 0;

            // Stop delay timer if they logged in with fingerprint
            forcedDelayTimer.stop();
            forcedDelayTimer.delayMinutes = 0;
        }
    }

    onRequiredChanged: {
        if (required) {
            d.waiting = true;
            lockedApp = "";
        }
    }

    GSettings {
        id: greeterSettings
        schema.id: "com.canonical.Unity8.Greeter"
    }

    Timer {
        id: forcedDelayTimer

        // We use a short interval and check against the system wall clock
        // because we have to consider the case that the system is suspended
        // for a few minutes.  When we wake up, we want to quickly be correct.
        interval: 500

        property var delayTarget
        property int delayMinutes

        function forceDelay() {
            // Store the beginning time for a lockout in GSettings, so that
            // we still lock the user out if they reboot.  And we store
            // starting time rather than end-time or how-long because:
            // - If storing end-time and on boot we have a problem with NTP,
            //   we might get locked out for a lot longer than we thought.
            // - If storing how-long, and user turns their phone off for an
            //   hour rather than wait, they wouldn't expect to still be locked
            //   out.
            // - A malicious actor could manipulate either of the above
            //   settings to keep the user out longer.  But by storing
            //   start-time, we never make the user wait longer than the full
            //   lock out time.
            greeterSettings.lockedOutTime = new Date().getTime();
            checkForForcedDelay();
        }

        onTriggered: {
            var diff = delayTarget - new Date();
            if (diff > 0) {
                delayMinutes = Math.ceil(diff / 60000);
                start(); // go again
            } else {
                delayMinutes = 0;
            }
        }

        function checkForForcedDelay() {
            if (greeterSettings.lockedOutTime === 0) {
                return;
            }

            var now = new Date();
            delayTarget = new Date(greeterSettings.lockedOutTime + failedLoginsDelayMinutes * 60000);

            // If tooEarly is true, something went very wrong.  Bug or NTP
            // misconfiguration maybe?
            var tooEarly = now.getTime() < greeterSettings.lockedOutTime;
            var tooLate = now >= delayTarget;

            // Compare stored time to system time. If a malicious actor is
            // able to manipulate time to avoid our lockout, they already have
            // enough access to cause damage. So we choose to trust this check.
            if (tooEarly || tooLate) {
                stop();
                delayMinutes = 0;
            } else {
                triggered();
            }
        }

        Component.onCompleted: checkForForcedDelay()
    }

    // event eater
    // Nothing should leak to items behind the greeter
    MouseArea { anchors.fill: parent; hoverEnabled: true }

    Loader {
        id: loader
        objectName: "loader"

        anchors.fill: parent

        active: root.required
        source: root.viewSource.toString() ? root.viewSource :
                (d.multiUser || root.tabletMode) ? "WideView.qml" : "NarrowView.qml"

        onLoaded: {
            root.lockedApp = "";
            root.forceActiveFocus();
            d.selectUser(d.currentIndex, true);
            LightDMService.infographic.readyForDataChange();
        }

        Connections {
            target: loader.item
            onSelected: {
                d.selectUser(index, true);
            }
            onPromptlessLogin: d.login();
            onResponded: {
                if (root.locked) {
                    LightDMService.greeter.respond(response);
                } else {
                    d.login();
                    loader.item.hide();
                }
            }
            onTease: root.tease()
            onEmergencyCall: root.emergencyCall()
            onRequiredChanged: {
                if (!loader.item.required) {
                    root.hide();
                }
            }
        }

        Binding {
            target: loader.item
            property: "backgroundTopMargin"
            value: -root.y
        }

        Binding {
            target: loader.item
            property: "launcherOffset"
            value: d.launcherOffsetProxy
        }

        Binding {
            target: loader.item
            property: "dragHandleLeftMargin"
            value: root.dragHandleLeftMargin
        }

        Binding {
            target: loader.item
            property: "delayMinutes"
            value: forcedDelayTimer.delayMinutes
        }

        Binding {
            target: loader.item
            property: "background"
            value: root.background
        }

        Binding {
            target: loader.item
            property: "locked"
            value: root.locked
        }

        Binding {
            target: loader.item
            property: "alphanumeric"
            value: d.alphanumeric
        }

        Binding {
            target: loader.item
            property: "currentIndex"
            value: d.currentIndex
        }

        Binding {
            target: loader.item
            property: "userModel"
            value: LightDMService.users
        }

        Binding {
            target: loader.item
            property: "infographicModel"
            value: LightDMService.infographic
        }
    }

    Connections {
        target: LightDMService.greeter

        onShowGreeter: root.forceShow()

        onHideGreeter: {
            d.login();
            loader.item.hide();
        }

        onShowMessage: {
            // inefficient, but we only rarely deal with messages
            var html = text.replace(/&/g, "&amp;")
                           .replace(/</g, "&lt;")
                           .replace(/>/g, "&gt;")
                           .replace(/\n/g, "<br>");
            if (isError) {
                html = "<font color=\"#df382c\">" + html + "</font>";
            }

            if (loader.item) {
                loader.item.showMessage(html);
            }
        }

        onShowPrompt: {
            d.waiting = false;

            if (loader.item) {
                loader.item.showPrompt(text, isSecret, isDefaultPrompt);
            }
        }

        onAuthenticationComplete: {
            d.waiting = false;

<<<<<<< HEAD
            if (LightDMService.greeter.authenticated) {
                AccountsService.failedLogins = 0;
                if (!LightDMService.greeter.promptless) {
                    d.login();
=======
            if (lightDM.greeter.authenticated) {
                d.login();
                if (!lightDM.greeter.promptless) {
>>>>>>> e762025a
                    loader.item.hide();
                }
            } else {
                if (!LightDMService.greeter.promptless) {
                    AccountsService.failedLogins++;
                }

                // Check if we should initiate a factory reset
                if (maxFailedLogins >= 2) { // require at least a warning
                    if (AccountsService.failedLogins === maxFailedLogins - 1) {
                        loader.item.showLastChance();
                    } else if (AccountsService.failedLogins >= maxFailedLogins) {
                        SystemImage.factoryReset(); // Ouch!
                    }
                }

                // Check if we should initiate a forced login delay
                if (failedLoginsDelayAttempts > 0
                        && AccountsService.failedLogins > 0
                        && AccountsService.failedLogins % failedLoginsDelayAttempts == 0) {
                    forcedDelayTimer.forceDelay();
                }

                loader.item.notifyAuthenticationFailed();
                if (!LightDMService.greeter.promptless) {
                    d.selectUser(d.currentIndex, false);
                }
            }
        }

        onRequestAuthenticationUser: d.selectUser(d.getUserIndex(user), true)
    }

    Connections {
        target: DBusUnitySessionService
        onLockRequested: root.forceShow()
        onUnlocked: root.forcedUnlock = true
    }

    Binding {
        target: LightDMService.greeter
        property: "active"
        value: root.active
    }

    Binding {
        target: LightDMService.infographic
        property: "username"
        value: AccountsService.statsWelcomeScreen ? LightDMService.users.data(d.currentIndex, LightDMService.userRoles.NameRole) : ""
    }

    Connections {
        target: i18n
        onLanguageChanged: LightDMService.infographic.readyForDataChange()
    }

    Observer {
        id: biometryd
        objectName: "biometryd"

        property var operation: null
        readonly property bool idEnabled: root.active &&
                                          root.allowFingerprint &&
                                          Powerd.status === Powerd.On &&
                                          Biometryd.available &&
                                          AccountsService.enableFingerprintIdentification

        function cancelOperation() {
            if (operation) {
                operation.cancel();
                operation = null;
            }
        }

        function restartOperation() {
            cancelOperation();

            if (idEnabled) {
                var identifier = Biometryd.defaultDevice.identifier;
                operation = identifier.identifyUser();
                operation.start(biometryd);
            }
        }

        function failOperation(reason) {
            console.log("Failed to identify user by fingerprint:", reason);
            restartOperation();
            if (!d.secureFingerprint) {
                d.startUnlock(false /* toTheRight */); // use normal login instead
            }
            if (loader.item) {
                var msg = d.secureFingerprint ? i18n.tr("Try again") : "";
                loader.item.showErrorMessage(msg);
            }
        }

        Component.onCompleted: restartOperation()
        Component.onDestruction: cancelOperation()
        onIdEnabledChanged: restartOperation()

        onSucceeded: {
            if (!d.secureFingerprint) {
                failOperation("fingerprint reader is locked");
                return;
            }
            if (result !== lightDM.users.data(d.currentIndex, lightDM.userRoles.UidRole)) {
                AccountsService.failedFingerprintLogins++;
                failOperation("not the selected user");
                return;
            }
            console.log("Identified user by fingerprint:", result);
            if (loader.item)
                loader.item.notifyAuthenticationSucceeded(true /* showFakePassword */);
            if (root.active)
                root.forcedUnlock = true;
        }
        onFailed: {
            if (!d.secureFingerprint) {
                failOperation("fingerprint reader is locked");
            } else {
                AccountsService.failedFingerprintLogins++;
                failOperation(reason);
            }
        }
    }
}<|MERGE_RESOLUTION|>--- conflicted
+++ resolved
@@ -448,16 +448,9 @@
         onAuthenticationComplete: {
             d.waiting = false;
 
-<<<<<<< HEAD
             if (LightDMService.greeter.authenticated) {
-                AccountsService.failedLogins = 0;
+                d.login();
                 if (!LightDMService.greeter.promptless) {
-                    d.login();
-=======
-            if (lightDM.greeter.authenticated) {
-                d.login();
-                if (!lightDM.greeter.promptless) {
->>>>>>> e762025a
                     loader.item.hide();
                 }
             } else {
@@ -563,7 +556,7 @@
                 failOperation("fingerprint reader is locked");
                 return;
             }
-            if (result !== lightDM.users.data(d.currentIndex, lightDM.userRoles.UidRole)) {
+            if (result !== LightDMService.users.data(d.currentIndex, LightDMService.userRoles.UidRole)) {
                 AccountsService.failedFingerprintLogins++;
                 failOperation("not the selected user");
                 return;

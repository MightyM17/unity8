--- conflicted
+++ resolved
@@ -63,16 +63,11 @@
 
     function forceShow() {
         forcedUnlock = false;
-<<<<<<< HEAD
-        showNow();
-        d.selectUser(d.currentIndex, true);
-=======
         if (!required) {
             showNow(); // loader.onLoaded will select a user
         } else {
             d.selectUser(d.currentIndex, true);
         }
->>>>>>> ab3a7789
     }
 
     function notifyAppFocusRequested(appId) {

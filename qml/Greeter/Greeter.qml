/*
 * Copyright (C) 2013,2014,2015 Canonical, Ltd.
 *
 * This program is free software; you can redistribute it and/or modify
 * it under the terms of the GNU General Public License as published by
 * the Free Software Foundation; version 3.
 *
 * This program is distributed in the hope that it will be useful,
 * but WITHOUT ANY WARRANTY; without even the implied warranty of
 * MERCHANTABILITY or FITNESS FOR A PARTICULAR PURPOSE.  See the
 * GNU General Public License for more details.
 *
 * You should have received a copy of the GNU General Public License
 * along with this program.  If not, see <http://www.gnu.org/licenses/>.
 */

import QtQuick 2.4
import AccountsService 0.1
import GSettings 1.0
import Ubuntu.Components 1.3
import Ubuntu.SystemImage 0.1
import Unity.Launcher 0.1
import "." 0.1
import "../Components"

Showable {
    id: root
    created: loader.status == Loader.Ready

    property real dragHandleLeftMargin: 0

    property url background

    // How far to offset the top greeter layer during a launcher left-drag
    property real launcherOffset

    readonly property bool active: required || hasLockedApp
    readonly property bool fullyShown: loader.item ? loader.item.fullyShown : false

    // True when the greeter is waiting for PAM or other setup process
    readonly property alias waiting: d.waiting

    property string lockedApp: ""
    readonly property bool hasLockedApp: lockedApp !== ""

    property bool forcedUnlock
    readonly property bool locked: LightDMService.greeter.active && !LightDMService.greeter.authenticated && !forcedUnlock

    property bool tabletMode
    property url viewSource // only used for testing

    property int maxFailedLogins: -1 // disabled by default for now, will enable via settings in future
    property int failedLoginsDelayAttempts: 7 // number of failed logins
    property real failedLoginsDelayMinutes: 5 // minutes of forced waiting

    readonly property bool animating: loader.item ? loader.item.animating : false

    signal tease()
    signal sessionStarted()
    signal emergencyCall()

    function forceShow() {
        showNow();
        loader.item.reset();
    }

    function notifyAppFocused(appId) {
        if (!active) {
            return;
        }

        if (hasLockedApp) {
            if (appId === lockedApp) {
                hide(); // show locked app
            } else {
                show();
                d.startUnlock(false /* toTheRight */);
            }
        } else if (appId !== "unity8-dash") { // dash isn't started by user
            d.startUnlock(false /* toTheRight */);
        }
    }

    function notifyAboutToFocusApp(appId) {
        if (!active) {
            return;
        }

        // A hint that we're about to focus an app.  This way we can look
        // a little more responsive, rather than waiting for the above
        // notifyAppFocused call.  We also need this in case we have a locked
        // app, in order to show lockscreen instead of new app.
        d.startUnlock(false /* toTheRight */);
    }

    // This is a just a glorified notifyAboutToFocusApp(), but it does one
    // other thing: it hides any cover pages to the RIGHT, because the user
    // just came from a launcher drag starting on the left.
    // It also returns a boolean value, indicating whether there was a visual
    // change or not (the shell only wants to hide the launcher if there was
    // a change).
    function notifyShowingDashFromDrag() {
        if (!active) {
            return false;
        }

        return d.startUnlock(true /* toTheRight */);
    }

    QtObject {
        id: d

        readonly property bool multiUser: LightDMService.users.count > 1
        property int currentIndex
        property bool waiting

        // We want 'launcherOffset' to animate down to zero.  But not to animate
        // while being dragged.  So ideally we change this only when the user
        // lets go and launcherOffset drops to zero.  But we need to wait for
        // the behavior to be enabled first.  So we cache the last known good
        // launcherOffset value to cover us during that brief gap between
        // release and the behavior turning on.
        property real lastKnownPositiveOffset // set in a launcherOffsetChanged below
        property real launcherOffsetProxy: (shown && !launcherOffsetProxyBehavior.enabled) ? lastKnownPositiveOffset : 0
        Behavior on launcherOffsetProxy {
            id: launcherOffsetProxyBehavior
            enabled: launcherOffset === 0
            UbuntuNumberAnimation {}
        }

        function selectUser(uid, reset) {
            d.waiting = true;
            if (reset) {
                loader.item.reset();
            }
            currentIndex = uid;
            var user = LightDMService.users.data(uid, LightDMService.userRoles.NameRole);
            AccountsService.user = user;
            LauncherModel.setUser(user);
            LightDMService.greeter.authenticate(user); // always resets auth state
        }

        function login() {
            enabled = false;
            if (LightDMService.greeter.startSessionSync()) {
                sessionStarted();
                if (loader.item) {
                    loader.item.notifyAuthenticationSucceeded();
                }
            } else if (loader.item) {
                loader.item.notifyAuthenticationFailed();
            }
            enabled = true;
        }

        function startUnlock(toTheRight) {
            if (loader.item) {
                return loader.item.tryToUnlock(toTheRight);
            } else {
                return false;
            }
        }
    }

    onLauncherOffsetChanged: {
        if (launcherOffset > 0) {
            d.lastKnownPositiveOffset = launcherOffset;
        }
    }

    onForcedUnlockChanged: {
        if (forcedUnlock && shown) {
            // pretend we were just authenticated
            loader.item.notifyAuthenticationSucceeded();
        }
    }

    onRequiredChanged: {
        if (required) {
            d.waiting = true;
            lockedApp = "";
        }
    }

    GSettings {
        id: greeterSettings
        schema.id: "com.canonical.Unity8.Greeter"
    }

    Timer {
        id: forcedDelayTimer

        // We use a short interval and check against the system wall clock
        // because we have to consider the case that the system is suspended
        // for a few minutes.  When we wake up, we want to quickly be correct.
        interval: 500

        property var delayTarget
        property int delayMinutes

        function forceDelay() {
            // Store the beginning time for a lockout in GSettings, so that
            // we still lock the user out if they reboot.  And we store
            // starting time rather than end-time or how-long because:
            // - If storing end-time and on boot we have a problem with NTP,
            //   we might get locked out for a lot longer than we thought.
            // - If storing how-long, and user turns their phone off for an
            //   hour rather than wait, they wouldn't expect to still be locked
            //   out.
            // - A malicious actor could manipulate either of the above
            //   settings to keep the user out longer.  But by storing
            //   start-time, we never make the user wait longer than the full
            //   lock out time.
            greeterSettings.lockedOutTime = new Date().getTime();
            checkForForcedDelay();
        }

        onTriggered: {
            var diff = delayTarget - new Date();
            if (diff > 0) {
                delayMinutes = Math.ceil(diff / 60000);
                start(); // go again
            } else {
                delayMinutes = 0;
            }
        }

        function checkForForcedDelay() {
            if (greeterSettings.lockedOutTime === 0) {
                return;
            }

            var now = new Date();
            delayTarget = new Date(greeterSettings.lockedOutTime + failedLoginsDelayMinutes * 60000);

            // If tooEarly is true, something went very wrong.  Bug or NTP
            // misconfiguration maybe?
            var tooEarly = now.getTime() < greeterSettings.lockedOutTime;
            var tooLate = now >= delayTarget;

            // Compare stored time to system time. If a malicious actor is
            // able to manipulate time to avoid our lockout, they already have
            // enough access to cause damage. So we choose to trust this check.
            if (tooEarly || tooLate) {
                stop();
                delayMinutes = 0;
            } else {
                triggered();
            }
        }

        Component.onCompleted: checkForForcedDelay()
    }

    // event eater
    // Nothing should leak to items behind the greeter
    MouseArea { anchors.fill: parent; hoverEnabled: true }

    Loader {
        id: loader
        objectName: "loader"

        anchors.fill: parent

        active: root.required
        source: root.viewSource.toString() ? root.viewSource :
                (d.multiUser || root.tabletMode) ? "WideView.qml" : "NarrowView.qml"

        onLoaded: {
            root.lockedApp = "";
            root.forceActiveFocus();
            d.selectUser(d.currentIndex, true);
            LightDMService.infographic.readyForDataChange();
        }

        Connections {
            target: loader.item
            onSelected: {
                d.selectUser(index, true);
            }
            onPromptlessLogin: d.login();
            onResponded: {
                if (root.locked) {
                    LightDMService.greeter.respond(response);
                } else {
                    if (LightDMService.greeter.active && !LightDMService.greeter.authenticated) { // could happen if forcedUnlock
                        d.login();
                    }
                    loader.item.hide();
                }
            }
            onTease: root.tease()
            onEmergencyCall: root.emergencyCall()
            onRequiredChanged: {
                if (!loader.item.required) {
                    root.hide();
                }
            }
        }

        Binding {
            target: loader.item
            property: "backgroundTopMargin"
            value: -root.y
        }

        Binding {
            target: loader.item
            property: "launcherOffset"
            value: d.launcherOffsetProxy
        }

        Binding {
            target: loader.item
            property: "dragHandleLeftMargin"
            value: root.dragHandleLeftMargin
        }

        Binding {
            target: loader.item
            property: "delayMinutes"
            value: forcedDelayTimer.delayMinutes
        }

        Binding {
            target: loader.item
            property: "background"
            value: root.background
        }

        Binding {
            target: loader.item
            property: "locked"
            value: root.locked
        }

        Binding {
            target: loader.item
            property: "alphanumeric"
            value: AccountsService.passwordDisplayHint === AccountsService.Keyboard
        }

        Binding {
            target: loader.item
            property: "currentIndex"
            value: d.currentIndex
        }

        Binding {
            target: loader.item
            property: "userModel"
            value: LightDMService.users
        }

        Binding {
            target: loader.item
            property: "infographicModel"
            value: LightDMService.infographic
        }
    }

    Connections {
        target: LightDMService.greeter

        onShowGreeter: root.forceShow()

        onHideGreeter: {
            d.login();
            loader.item.hide();
        }

        onShowMessage: {
            if (!LightDMService.greeter.active) {
                return; // could happen if hideGreeter() comes in before we prompt
            }

            // inefficient, but we only rarely deal with messages
            var html = text.replace(/&/g, "&amp;")
                           .replace(/</g, "&lt;")
                           .replace(/>/g, "&gt;")
                           .replace(/\n/g, "<br>");
            if (isError) {
                html = "<font color=\"#df382c\">" + html + "</font>";
            }

            loader.item.showMessage(html);
        }

        onShowPrompt: {
            d.waiting = false;

            if (!LightDMService.greeter.active) {
                return; // could happen if hideGreeter() comes in before we prompt
            }

            loader.item.showPrompt(text, isSecret, isDefaultPrompt);
        }

        onAuthenticationComplete: {
            d.waiting = false;

            if (LightDMService.greeter.authenticated) {
                AccountsService.failedLogins = 0;
<<<<<<< HEAD
                d.login();
                if (!LightDMService.greeter.promptless) {
=======
                if (!LightDMService.greeter.promptless) {
                    d.login();
>>>>>>> f77a0fe1
                    loader.item.hide();
                }
            } else {
                if (!LightDMService.greeter.promptless) {
                    AccountsService.failedLogins++;
                }

                // Check if we should initiate a factory reset
                if (maxFailedLogins >= 2) { // require at least a warning
                    if (AccountsService.failedLogins === maxFailedLogins - 1) {
                        loader.item.showLastChance();
                    } else if (AccountsService.failedLogins >= maxFailedLogins) {
                        SystemImage.factoryReset(); // Ouch!
                    }
                }

                // Check if we should initiate a forced login delay
                if (failedLoginsDelayAttempts > 0
                        && AccountsService.failedLogins > 0
                        && AccountsService.failedLogins % failedLoginsDelayAttempts == 0) {
                    forcedDelayTimer.forceDelay();
                }

                loader.item.notifyAuthenticationFailed();
                if (!LightDMService.greeter.promptless) {
                    d.selectUser(d.currentIndex, false);
                }
            }
        }

        onRequestAuthenticationUser: {
            // Find index for requested user, if it exists
            for (var i = 0; i < LightDMService.users.count; i++) {
                if (user === LightDMService.users.data(i, LightDMService.userRoles.NameRole)) {
                    d.selectUser(i, true);
                    return;
                }
            }
        }
    }

    Binding {
        target: LightDMService.greeter
        property: "active"
        value: root.active
    }

    Binding {
        target: LightDMService.infographic
        property: "username"
        value: AccountsService.statsWelcomeScreen ? LightDMService.users.data(d.currentIndex, LightDMService.userRoles.NameRole) : ""
    }

    Connections {
        target: i18n
        onLanguageChanged: LightDMService.infographic.readyForDataChange()
    }
}<|MERGE_RESOLUTION|>--- conflicted
+++ resolved
@@ -401,13 +401,8 @@
 
             if (LightDMService.greeter.authenticated) {
                 AccountsService.failedLogins = 0;
-<<<<<<< HEAD
-                d.login();
-                if (!LightDMService.greeter.promptless) {
-=======
                 if (!LightDMService.greeter.promptless) {
                     d.login();
->>>>>>> f77a0fe1
                     loader.item.hide();
                 }
             } else {

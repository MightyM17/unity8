--- conflicted
+++ resolved
@@ -148,17 +148,11 @@
                 leftMargin: Math.min(parent.width * 0.16, units.gu(20))
                 top: parent.top
             }
-<<<<<<< HEAD
-
-            width: units.gu(29)
+
+            width: units.gu(40)
             height: inputMethod && inputMethod.visible ?
                 parent.height - inputMethod.keyboardRectangle.height : parent.height
 
-=======
-            width: units.gu(40)
-            height: inputMethod && inputMethod.visible ? parent.height - inputMethod.keyboardRectangle.height
-                                                       : parent.height
->>>>>>> d4312a5f
             Behavior on height { UbuntuNumberAnimation {} }
 
             UbuntuNumberAnimation {

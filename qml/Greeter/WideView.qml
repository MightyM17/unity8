--- conflicted
+++ resolved
@@ -29,21 +29,12 @@
     property alias loginListShown: loginAreaLoader.loginListShown
     property int currentIndex // Set from outside
     property int delayMinutes // TODO
-<<<<<<< HEAD
     property bool alphanumeric // unused
     property bool locked
     property alias sessionToStart: loginAreaLoader.currentSession
     property var userModel // Set from outside
 
     readonly property bool animating: coverPage.showAnimation.running || coverPage.hideAnimation.running
-=======
-    property alias backgroundTopMargin: coverPage.backgroundTopMargin
-    property alias background: coverPage.background
-    property bool locked
-    property alias alphanumeric: loginList.alphanumeric
-    property alias userModel: loginList.model
-    property alias infographicModel: coverPage.infographicModel
->>>>>>> d1e7f022
     readonly property bool fullyShown: coverPage.showProgress === 1
     readonly property bool required: coverPage.required
 
@@ -185,7 +176,6 @@
                 value: root.locked
             }
 
-<<<<<<< HEAD
             Binding {
                 target: loginAreaLoader.item
                 property: "model"
@@ -218,6 +208,7 @@
                         loginAreaLoader.currentSession = loginAreaLoader.item.currentSession
                     }
                 }
+                onPromptlessLogin: root.promptlessLogin()
 
                 onSessionChooserButtonClicked: loginListShown = false;
                 ignoreUnknownSignals: true
@@ -232,11 +223,6 @@
                 }
                 ignoreUnknownSignals: true
             }
-=======
-            onPromptlessLogin: root.promptlessLogin()
-            onSelected: root.selected(index)
-            onResponded: root.responded(response)
->>>>>>> d1e7f022
         }
     }
 }
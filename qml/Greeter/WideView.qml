--- conflicted
+++ resolved
@@ -60,13 +60,10 @@
         coverPage.hide();
     }
 
-<<<<<<< HEAD
-=======
     function notifyAuthenticationSucceeded(showFakePassword) {
         // Nothing needed
     }
 
->>>>>>> c38e359b
     function notifyAuthenticationFailed() {
         loginList.showError();
     }

/*
 * Copyright (C) 2013 Canonical, Ltd.
 *
 * This program is free software; you can redistribute it and/or modify
 * it under the terms of the GNU General Public License as published by
 * the Free Software Foundation; version 3.
 *
 * This program is distributed in the hope that it will be useful,
 * but WITHOUT ANY WARRANTY; without even the implied warranty of
 * MERCHANTABILITY or FITNESS FOR A PARTICULAR PURPOSE.  See the
 * GNU General Public License for more details.
 *
 * You should have received a copy of the GNU General Public License
 * along with this program.  If not, see <http://www.gnu.org/licenses/>.
 */

import QtQuick 2.0
import AccountsService 0.1
import Ubuntu.Components 0.1
import LightDM 0.1 as LightDM
import "../Components"

Item {
    id: root
    anchors.fill: parent

<<<<<<< HEAD
    property bool leftTeaserPressed: teasingMouseArea.pressed &&
                                     teasingMouseArea.mouseX < teasingMouseArea.width / 2
    property bool rightTeaserPressed: teasingMouseArea.pressed &&
                                     teasingMouseArea.mouseX > teasingMouseArea.width / 2
=======
    property bool ready: background.source == "" || background.status == Image.Ready || background.status == Image.Error
>>>>>>> db244d43

    signal selected(int uid)
    signal unlocked(int uid)

<<<<<<< HEAD
    MouseArea {
        id: teasingMouseArea
        anchors.fill: parent
=======
    Rectangle {
        // In case background fails to load
        id: backgroundBackup
        anchors.fill: parent
        color: "black"
    }

    property url backgroundValue: AccountsService.backgroundFile != undefined && AccountsService.backgroundFile.length > 0 ? AccountsService.backgroundFile : greeter.defaultBackground
    onBackgroundValueChanged: background.source = backgroundValue

    CrossFadeImage {
        id: background
        objectName: "greeterBackground"
        anchors {
            fill: parent
            topMargin: backgroundTopMargin
        }
        fillMode: Image.PreserveAspectCrop
    }

    // See Shell.qml's backgroundSettings treatment for why we need a separate
    // Image, but it boils down to avoiding binding loop detection.
    Image {
        source: background.source
        height: 0
        width: 0
        sourceSize.height: 0
        sourceSize.width: 0
        onStatusChanged: {
            if (status == Image.Error && source != greeter.defaultBackground) {
                background.source = greeter.defaultBackground
            }
        }
    }

    Rectangle {
        anchors.fill: parent
        color: "black"
        opacity: 0.4
>>>>>>> db244d43
    }

    Loader {
        id: loginLoader
        objectName: "loginLoader"
        anchors {
            left: parent.left
            leftMargin: Math.min(parent.width * 0.16, units.gu(20))
            verticalCenter: parent.verticalCenter
        }
        width: units.gu(29)
        height: parent.height

        // TODO: Once we have a system API for determining which mode we are
        // in, tablet/phone/desktop, that should be used instead of narrowMode.
        source: greeter.narrowMode ? "" : "LoginList.qml"

        onLoaded: {
            item.currentIndex = greeterContentLoader.currentIndex;
            item.resetAuthentication();
        }

        Binding {
            target: loginLoader.item
            property: "model"
            value: greeterContentLoader.model
        }

        Connections {
            target: loginLoader.item

            onSelected: {
                root.selected(uid);
            }

            onUnlocked: {
                root.unlocked(uid);
            }

            onCurrentIndexChanged: {
                if (greeterContentLoader.currentIndex !== loginLoader.item.currentIndex) {
                    greeterContentLoader.currentIndex = loginLoader.item.currentIndex;
                }
            }
        }
    }

    Infographics {
        id: infographics
        objectName: "infographics"
        height: narrowMode ? parent.height : 0.75 * parent.height
        model: greeterContentLoader.infographicModel
        opacity: 0.0

        property string selectedUser
        property string infographicUser: AccountsService.statsWelcomeScreen ? selectedUser : ""
        onInfographicUserChanged: greeterContentLoader.infographicModel.username = infographicUser

        Component.onCompleted: {
            selectedUser = greeterContentLoader.model.data(greeterContentLoader.currentIndex, LightDM.UserRoles.NameRole)
            greeterContentLoader.infographicModel.username = infographicUser
            greeterContentLoader.infographicModel.readyForDataChange()
        }

        Connections {
            target: root
            onSelected: infographics.selectedUser = greeterContentLoader.model.data(uid, LightDM.UserRoles.NameRole)
        }

        anchors {
            verticalCenter: parent.verticalCenter
            left: narrowMode ? root.left : loginLoader.right
            right: root.right
        }

        ParallelAnimation {
            id: infoFadeAnimation
            StandardAnimation {
                target: infographics
                property: "opacity"
                from: 0.0
                to: 1.0
                duration: 800
            }
            StandardAnimation {
                target: infographics
                property: "scale"
                from: 0.9
                to: 1.0
                duration: 800
            }
        }

        Timer {
            running: true
            interval: 200
            onTriggered: infoFadeAnimation.start()
        }
    }

    Clock {
        id: clock
        opacity: 0.0

        anchors {
            top: parent.top
            topMargin: units.gu(2)
            horizontalCenter: parent.horizontalCenter
        }

        ParallelAnimation {
            id: clockFadeAnimation
            StandardAnimation {
                target: clock
                property: "opacity"
                from: 0.0
                to: 1.0
                duration: 600
            }
            StandardAnimation {
                target: clock
                property: "scale"
                from: 0.9
                to: 1.0
                duration: 600
            }
        }

        Timer {
            running: narrowMode
            interval: 600
            onTriggered: clockFadeAnimation.start()
        }
    }
}<|MERGE_RESOLUTION|>--- conflicted
+++ resolved
@@ -24,64 +24,8 @@
     id: root
     anchors.fill: parent
 
-<<<<<<< HEAD
-    property bool leftTeaserPressed: teasingMouseArea.pressed &&
-                                     teasingMouseArea.mouseX < teasingMouseArea.width / 2
-    property bool rightTeaserPressed: teasingMouseArea.pressed &&
-                                     teasingMouseArea.mouseX > teasingMouseArea.width / 2
-=======
-    property bool ready: background.source == "" || background.status == Image.Ready || background.status == Image.Error
->>>>>>> db244d43
-
     signal selected(int uid)
     signal unlocked(int uid)
-
-<<<<<<< HEAD
-    MouseArea {
-        id: teasingMouseArea
-        anchors.fill: parent
-=======
-    Rectangle {
-        // In case background fails to load
-        id: backgroundBackup
-        anchors.fill: parent
-        color: "black"
-    }
-
-    property url backgroundValue: AccountsService.backgroundFile != undefined && AccountsService.backgroundFile.length > 0 ? AccountsService.backgroundFile : greeter.defaultBackground
-    onBackgroundValueChanged: background.source = backgroundValue
-
-    CrossFadeImage {
-        id: background
-        objectName: "greeterBackground"
-        anchors {
-            fill: parent
-            topMargin: backgroundTopMargin
-        }
-        fillMode: Image.PreserveAspectCrop
-    }
-
-    // See Shell.qml's backgroundSettings treatment for why we need a separate
-    // Image, but it boils down to avoiding binding loop detection.
-    Image {
-        source: background.source
-        height: 0
-        width: 0
-        sourceSize.height: 0
-        sourceSize.width: 0
-        onStatusChanged: {
-            if (status == Image.Error && source != greeter.defaultBackground) {
-                background.source = greeter.defaultBackground
-            }
-        }
-    }
-
-    Rectangle {
-        anchors.fill: parent
-        color: "black"
-        opacity: 0.4
->>>>>>> db244d43
-    }
 
     Loader {
         id: loginLoader

--- conflicted
+++ resolved
@@ -24,14 +24,8 @@
 
     // to be set from outside
     property Item target // appDelegate
-<<<<<<< HEAD
-    property PanelState panelState
-    property alias stageWidth: moveHandler.stageWidth
-    property alias stageHeight: moveHandler.stageHeight
-=======
     property WindowResizeArea resizeArea
     property Item boundsItem
->>>>>>> 9482eec5
 
     // to be read from outside
     readonly property alias overlayShown: overlay.visible
@@ -162,7 +156,6 @@
                 id: moveHandler
                 objectName: "moveHandler"
                 target: root.target
-                panelState: root.panelState
 
                 boundsItem: root.boundsItem
 

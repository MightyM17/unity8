--- conflicted
+++ resolved
@@ -1651,14 +1651,9 @@
                     width: implicitWidth
                     height: implicitHeight
                     highlightSize: windowInfoItem.iconMargin / 2
-<<<<<<< HEAD
-                    boundsItem: boundariesForWindowPlacement
-=======
                     altDragEnabled: root.mode == "windowed"
                     boundsItem: root.availableDesktopArea
->>>>>>> 8ff8a217
                     panelState: root.panelState
-                    altDragEnabled: root.mode == "windowed"
 
                     requestedWidth: appDelegate.requestedWidth
                     requestedHeight: appDelegate.requestedHeight

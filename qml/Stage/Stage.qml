/*
 * Copyright (C) 2014-2017 Canonical, Ltd.
 *
 * This program is free software; you can redistribute it and/or modify
 * it under the terms of the GNU General Public License as published by
 * the Free Software Foundation; version 3.
 *
 * This program is distributed in the hope that it will be useful,
 * but WITHOUT ANY WARRANTY; without even the implied warranty of
 * MERCHANTABILITY or FITNESS FOR A PARTICULAR PURPOSE.  See the
 * GNU General Public License for more details.
 *
 * You should have received a copy of the GNU General Public License
 * along with this program.  If not, see <http://www.gnu.org/licenses/>.
 */

import QtQuick 2.4
import QtQuick.Window 2.2
import Ubuntu.Components 1.3
import Unity.Application 0.1
import "../Components/PanelState"
import "../Components"
import Utils 0.1
import Ubuntu.Gestures 0.1
import GlobalShortcut 1.0
import GSettings 1.0
import "Spread"
import "Spread/MathUtils.js" as MathUtils
import WindowManager 1.0

FocusScope {
    id: root
    anchors.fill: parent

    property QtObject applicationManager
    property QtObject topLevelSurfaceList
    property bool altTabPressed
    property url background
    property int dragAreaWidth
    property real nativeHeight
    property real nativeWidth
    property QtObject orientations
    property int shellOrientation
    property int shellOrientationAngle
    property bool spreadEnabled: true // If false, animations and right edge will be disabled
    property bool suspended
    property bool oskEnabled: false
    property rect inputMethodRect
    property real rightEdgePushProgress: 0
    property Item availableDesktopArea
    property PanelState panelState

    // Whether outside forces say that the Stage may have focus
    property bool allowInteractivity

    readonly property bool interactive: (state === "staged" || state === "stagedWithSideStage" || state === "windowed") && allowInteractivity

    // Configuration
    property string mode: "staged"

    readonly property var temporarySelectedWorkspace: state == "spread" ? screensAndWorkspaces.activeWorkspace : null
    property bool workspaceEnabled: (mode == "windowed" || settings.forceEnableWorkspace) && settings.enableWorkspace

    // Used by the tutorial code
    readonly property real rightEdgeDragProgress: rightEdgeDragArea.dragging ? rightEdgeDragArea.progress : 0 // How far left the stage has been dragged

    // used by the snap windows (edge maximize) feature
    readonly property alias previewRectangle: fakeRectangle

    readonly property bool spreadShown: state == "spread"
    readonly property var mainApp: priv.focusedAppDelegate ? priv.focusedAppDelegate.application : null

    // application windows never rotate independently
    property int mainAppWindowOrientationAngle: shellOrientationAngle

    property bool orientationChangesEnabled: !priv.focusedAppDelegate || priv.focusedAppDelegate.orientationChangesEnabled

    property int supportedOrientations: {
        if (mainApp) {
            switch (mode) {
            case "staged":
                return mainApp.supportedOrientations;
            case "stagedWithSideStage":
                var orientations = mainApp.supportedOrientations;
                orientations |= Qt.LandscapeOrientation | Qt.InvertedLandscapeOrientation;
                if (priv.sideStageItemId) {
                    // If we have a sidestage app, support Portrait orientation
                    // so that it will switch the sidestage app to mainstage on rotate to portrait
                    orientations |= Qt.PortraitOrientation|Qt.InvertedPortraitOrientation;
                }
                return orientations;
            }
        }

        return Qt.PortraitOrientation |
                Qt.LandscapeOrientation |
                Qt.InvertedPortraitOrientation |
                Qt.InvertedLandscapeOrientation;
    }

<<<<<<< HEAD
    GSettings {
        id: settings
        schema.id: "com.canonical.Unity8"
=======
    property int launcherLeftMargin : 0

    Binding {
        target: topLevelSurfaceList
        property: "rootFocus"
        value: interactive
>>>>>>> e2c28d65
    }

    onInteractiveChanged: {
        // Stage must have focus before activating windows, including null
        if (interactive) {
            focus = true;
        }
    }

    onAltTabPressedChanged: {
        root.focus = true;
        if (altTabPressed) {
            if (root.spreadEnabled) {
                altTabDelayTimer.start();
            }
        } else {
            // Alt Tab has been released, did we already go to spread?
            if (priv.goneToSpread) {
                priv.goneToSpread = false;
            } else {
                // No we didn't, do a quick alt-tab
                if (appRepeater.count > 1) {
                    appRepeater.itemAt(1).activate();
                } else if (appRepeater.count > 0) {
                    appRepeater.itemAt(0).activate(); // quick alt-tab to the only (minimized) window should still activate it
                }
            }
        }
    }

    Timer {
        id: altTabDelayTimer
        interval: 140
        repeat: false
        onTriggered: {
            if (root.altTabPressed) {
                priv.goneToSpread = true;
            }
        }
    }

    // For MirAL window management
    WindowMargins {
        normal: Qt.rect(0, root.mode === "windowed" ? priv.windowDecorationHeight : 0, 0, 0)
        dialog: normal
    }

    property Item itemConfiningMouseCursor: !spreadShown && priv.focusedAppDelegate && priv.focusedAppDelegate.window.confinesMousePointer ?
                              priv.focusedAppDelegate.clientAreaItem : null;

    signal itemSnapshotRequested(Item item)

    // functions to be called from outside
    function updateFocusedAppOrientation() { /* TODO */ }
    function updateFocusedAppOrientationAnimated() { /* TODO */}

    function closeSpread() {
        spreadItem.highlightedIndex = -1;
        priv.goneToSpread = false;
    }

    onSpreadEnabledChanged: {
        if (!spreadEnabled && spreadShown) {
            closeSpread();
        }
    }

    onRightEdgePushProgressChanged: {
        if (spreadEnabled && rightEdgePushProgress >= 1) {
            priv.goneToSpread = true
        }
    }

    GSettings {
        id: lifecycleExceptions
        schema.id: "com.canonical.qtmir"
    }

    function isExemptFromLifecycle(appId) {
        var shortAppId = appId.split('_')[0];
        for (var i = 0; i < lifecycleExceptions.lifecycleExemptAppids.length; i++) {
            if (shortAppId === lifecycleExceptions.lifecycleExemptAppids[i]) {
                return true;
            }
        }
        return false;
    }

    GlobalShortcut {
        id: closeFocusedShortcut
        shortcut: Qt.AltModifier|Qt.Key_F4
        onTriggered: {
            if (priv.focusedAppDelegate) {
                priv.focusedAppDelegate.close();
            }
        }
    }

    GlobalShortcut {
        id: showSpreadShortcut
        shortcut: Qt.MetaModifier|Qt.Key_W
        active: root.spreadEnabled
        onTriggered: priv.goneToSpread = true
    }

    GlobalShortcut {
        id: minimizeAllShortcut
        shortcut: Qt.MetaModifier|Qt.ControlModifier|Qt.Key_D
        onTriggered: priv.minimizeAllWindows()
        active: root.state == "windowed"
    }

    GlobalShortcut {
        id: maximizeWindowShortcut
        shortcut: Qt.MetaModifier|Qt.ControlModifier|Qt.Key_Up
        onTriggered: priv.focusedAppDelegate.requestMaximize()
        active: root.state == "windowed" && priv.focusedAppDelegate && priv.focusedAppDelegate.canBeMaximized
    }

    GlobalShortcut {
        id: maximizeWindowLeftShortcut
        shortcut: Qt.MetaModifier|Qt.ControlModifier|Qt.Key_Left
        onTriggered: priv.focusedAppDelegate.requestMaximizeLeft()
        active: root.state == "windowed" && priv.focusedAppDelegate && priv.focusedAppDelegate.canBeMaximizedLeftRight
    }

    GlobalShortcut {
        id: maximizeWindowRightShortcut
        shortcut: Qt.MetaModifier|Qt.ControlModifier|Qt.Key_Right
        onTriggered: priv.focusedAppDelegate.requestMaximizeRight()
        active: root.state == "windowed" && priv.focusedAppDelegate && priv.focusedAppDelegate.canBeMaximizedLeftRight
    }

    GlobalShortcut {
        id: minimizeRestoreShortcut
        shortcut: Qt.MetaModifier|Qt.ControlModifier|Qt.Key_Down
        onTriggered: {
            if (priv.focusedAppDelegate.anyMaximized) {
                priv.focusedAppDelegate.requestRestore();
            } else {
                priv.focusedAppDelegate.requestMinimize();
            }
        }
        active: root.state == "windowed" && priv.focusedAppDelegate
    }

    GlobalShortcut {
        shortcut: Qt.AltModifier|Qt.Key_Print
        onTriggered: root.itemSnapshotRequested(priv.focusedAppDelegate)
        active: priv.focusedAppDelegate !== null
    }

    GlobalShortcut {
        shortcut: Qt.ControlModifier|Qt.AltModifier|Qt.Key_T
        onTriggered: {
            // try in this order: snap pkg, new deb name, old deb name
            var candidates = ["ubuntu-terminal-app_ubuntu-terminal-app", "ubuntu-terminal-app", "com.ubuntu.terminal"];
            for (var i = 0; i < candidates.length; i++) {
                if (priv.startApp(candidates[i]))
                    break;
            }
        }
    }

    GlobalShortcut {
        id: showWorkspaceSwitcherShortcutLeft
        shortcut: Qt.AltModifier|Qt.ControlModifier|Qt.Key_Left
        active: !workspaceSwitcher.active
        onTriggered: {
            root.focus = true;
            workspaceSwitcher.showLeft()
        }
    }
    GlobalShortcut {
        id: showWorkspaceSwitcherShortcutRight
        shortcut: Qt.AltModifier|Qt.ControlModifier|Qt.Key_Right
        active: !workspaceSwitcher.active
        onTriggered: {
            root.focus = true;
            workspaceSwitcher.showRight()
        }
    }
    GlobalShortcut {
        id: showWorkspaceSwitcherShortcutUp
        shortcut: Qt.AltModifier|Qt.ControlModifier|Qt.Key_Up
        active: !workspaceSwitcher.active
        onTriggered: {
            root.focus = true;
            workspaceSwitcher.showUp()
        }
    }
    GlobalShortcut {
        id: showWorkspaceSwitcherShortcutDown
        shortcut: Qt.AltModifier|Qt.ControlModifier|Qt.Key_Down
        active: !workspaceSwitcher.active
        onTriggered: {
            root.focus = true;
            workspaceSwitcher.showDown()
        }
    }

    QtObject {
        id: priv
        objectName: "DesktopStagePrivate"

        function startApp(appId) {
            if (root.applicationManager.findApplication(appId)) {
                return root.applicationManager.requestFocusApplication(appId);
            } else {
                return root.applicationManager.startApplication(appId) !== null;
            }
        }

        property var focusedAppDelegate: null
        property var foregroundMaximizedAppDelegate: null // for stuff like drop shadow and focusing maximized app by clicking panel

        property bool goneToSpread: false
        property int closingIndex: -1
        property int animationDuration: UbuntuAnimation.FastDuration

        function updateForegroundMaximizedApp() {
            var found = false;
            for (var i = 0; i < appRepeater.count && !found; i++) {
                var item = appRepeater.itemAt(i);
                if (item && item.visuallyMaximized) {
                    foregroundMaximizedAppDelegate = item;
                    found = true;
                }
            }
            if (!found) {
                foregroundMaximizedAppDelegate = null;
            }
        }

        function minimizeAllWindows() {
            for (var i = appRepeater.count - 1; i >= 0; i--) {
                var appDelegate = appRepeater.itemAt(i);
                if (appDelegate && !appDelegate.minimized) {
                    appDelegate.requestMinimize();
                }
            }
        }

        readonly property bool sideStageEnabled: root.mode === "stagedWithSideStage" &&
                                                 (root.shellOrientation == Qt.LandscapeOrientation ||
                                                 root.shellOrientation == Qt.InvertedLandscapeOrientation)
        onSideStageEnabledChanged: {
            for (var i = 0; i < appRepeater.count; i++) {
                appRepeater.itemAt(i).refreshStage();
            }
            priv.updateMainAndSideStageIndexes();
        }

        property var mainStageDelegate: null
        property var sideStageDelegate: null
        property int mainStageItemId: 0
        property int sideStageItemId: 0
        property string mainStageAppId: ""
        property string sideStageAppId: ""

        onSideStageDelegateChanged: {
            if (!sideStageDelegate) {
                sideStage.hide();
            }
        }

        function updateMainAndSideStageIndexes() {
            if (root.mode != "stagedWithSideStage") {
                priv.sideStageDelegate = null;
                priv.sideStageItemId = 0;
                priv.sideStageAppId = "";
                priv.mainStageDelegate = appRepeater.itemAt(0);
                priv.mainStageItemId = topLevelSurfaceList.idAt(0);
                priv.mainStageAppId = topLevelSurfaceList.applicationAt(0) ? topLevelSurfaceList.applicationAt(0).appId : ""
                return;
            }

            var choseMainStage = false;
            var choseSideStage = false;

            if (!root.topLevelSurfaceList)
                return;

            for (var i = 0; i < appRepeater.count && (!choseMainStage || !choseSideStage); ++i) {
                var appDelegate = appRepeater.itemAt(i);
                if (!appDelegate) {
                    // This might happen during startup phase... If the delegate appears and claims focus
                    // things are updated and appRepeater.itemAt(x) still returns null while appRepeater.count >= x
                    // Lets just skip it, on startup it will be generated at a later point too...
                    continue;
                }
                if (sideStage.shown && appDelegate.stage == ApplicationInfoInterface.SideStage
                        && !choseSideStage) {
                    priv.sideStageDelegate = appDelegate
                    priv.sideStageItemId = root.topLevelSurfaceList.idAt(i);
                    priv.sideStageAppId = root.topLevelSurfaceList.applicationAt(i).appId;
                    choseSideStage = true;
                } else if (!choseMainStage && appDelegate.stage == ApplicationInfoInterface.MainStage) {
                    priv.mainStageDelegate = appDelegate;
                    priv.mainStageItemId = root.topLevelSurfaceList.idAt(i);
                    priv.mainStageAppId = root.topLevelSurfaceList.applicationAt(i).appId;
                    choseMainStage = true;
                }
            }
            if (!choseMainStage && priv.mainStageDelegate) {
                priv.mainStageDelegate = null;
                priv.mainStageItemId = 0;
                priv.mainStageAppId = "";
            }
            if (!choseSideStage && priv.sideStageDelegate) {
                priv.sideStageDelegate = null;
                priv.sideStageItemId = 0;
                priv.sideStageAppId = "";
            }
        }

        property int nextInStack: {
            var mainStageIndex = priv.mainStageDelegate ? priv.mainStageDelegate.itemIndex : -1;
            var sideStageIndex = priv.sideStageDelegate ? priv.sideStageDelegate.itemIndex : -1;
            if (sideStageIndex == -1) {
                return topLevelSurfaceList.count > 1 ? 1 : -1;
            }
            if (mainStageIndex == 0 || sideStageIndex == 0) {
                if (mainStageIndex == 1 || sideStageIndex == 1) {
                    return topLevelSurfaceList.count > 2 ? 2 : -1;
                }
                return 1;
            }
            return -1;
        }

        readonly property real virtualKeyboardHeight: root.inputMethodRect.height

        readonly property real windowDecorationHeight: units.gu(3)
    }

    Component.onCompleted: priv.updateMainAndSideStageIndexes()

    Connections {
        target: panelState
        onCloseClicked: { if (priv.focusedAppDelegate) { priv.focusedAppDelegate.close(); } }
        onMinimizeClicked: { if (priv.focusedAppDelegate) { priv.focusedAppDelegate.requestMinimize(); } }
        onRestoreClicked: { if (priv.focusedAppDelegate) { priv.focusedAppDelegate.requestRestore(); } }
    }

    Binding {
        target: panelState
        property: "decorationsVisible"
        value: mode == "windowed" && priv.focusedAppDelegate && priv.focusedAppDelegate.maximized && !root.spreadShown
    }

    Binding {
        target: panelState
        property: "title"
        value: {
            if (priv.focusedAppDelegate !== null) {
                if (priv.focusedAppDelegate.maximized)
                    return priv.focusedAppDelegate.title
                else
                    return priv.focusedAppDelegate.appName
            }
            return ""
        }
        when: priv.focusedAppDelegate
    }

    Binding {
        target: panelState
        property: "focusedPersistentSurfaceId"
        value: {
            if (priv.focusedAppDelegate !== null) {
                if (priv.focusedAppDelegate.surface) {
                    return priv.focusedAppDelegate.surface.persistentId;
                }
            }
            return "";
        }
        when: priv.focusedAppDelegate
    }

    Binding {
        target: panelState
        property: "dropShadow"
        value: priv.focusedAppDelegate && !priv.focusedAppDelegate.maximized && priv.foregroundMaximizedAppDelegate !== null && mode == "windowed"
    }

    Binding {
        target: panelState
        property: "closeButtonShown"
        value: priv.focusedAppDelegate && priv.focusedAppDelegate.maximized
    }

    Component.onDestruction: {
        panelState.title = "";
        panelState.decorationsVisible = false;
        panelState.dropShadow = false;
    }

    Instantiator {
        model: root.applicationManager
        delegate: QtObject {
            property var stateBinding: Binding {
                target: model.application
                property: "requestedState"

                // TODO: figure out some lifecycle policy, like suspending minimized apps
                //       or something if running windowed.
                // TODO: If the device has a dozen suspended apps because it was running
                //       in staged mode, when it switches to Windowed mode it will suddenly
                //       resume all those apps at once. We might want to avoid that.
                value: root.mode === "windowed"
                       || (!root.suspended && model.application && priv.focusedAppDelegate &&
                           (priv.focusedAppDelegate.appId === model.application.appId ||
                            priv.mainStageAppId === model.application.appId ||
                            priv.sideStageAppId === model.application.appId))
                       ? ApplicationInfoInterface.RequestedRunning
                       : ApplicationInfoInterface.RequestedSuspended
            }

            property var lifecycleBinding: Binding {
                target: model.application
                property: "exemptFromLifecycle"
                value: model.application
                            ? (!model.application.isTouchApp || isExemptFromLifecycle(model.application.appId))
                            : false
            }

            property var focusRequestedConnection: Connections {
                target: model.application

                onFocusRequested: {
                    // Application emits focusRequested when it has no surface (i.e. their processes died).
                    // Find the topmost window for this application and activate it, after which the app
                    // will be requested to be running.

                    for (var i = 0; i < appRepeater.count; i++) {
                        var appDelegate = appRepeater.itemAt(i);
                        if (appDelegate.application.appId === model.application.appId) {
                            appDelegate.activate();
                            return;
                        }
                    }

                    console.warn("Application requested te be focused but no window for it. What should we do?");
                }
            }
        }
    }

    states: [
        State {
            name: "spread"; when: priv.goneToSpread
            PropertyChanges { target: floatingFlickable; enabled: true }
            PropertyChanges { target: root; focus: true }
            PropertyChanges { target: spreadItem; focus: true }
            PropertyChanges { target: hoverMouseArea; enabled: true }
            PropertyChanges { target: rightEdgeDragArea; enabled: false }
            PropertyChanges { target: cancelSpreadMouseArea; enabled: true }
            PropertyChanges { target: noAppsRunningHint; visible: (root.topLevelSurfaceList.count < 1) }
            PropertyChanges { target: blurLayer; visible: true; blurRadius: 32; brightness: .65; opacity: 1 }
            PropertyChanges { target: wallpaper; visible: false }
            PropertyChanges { target: screensAndWorkspaces; opacity: 1 }
        },
        State {
            name: "stagedRightEdge"; when: root.spreadEnabled && (rightEdgeDragArea.dragging || rightEdgePushProgress > 0) && root.mode == "staged"
            PropertyChanges {
                target: blurLayer;
                visible: true;
                blurRadius: 32
                brightness: .65
                opacity: 1
            }
            PropertyChanges { target: noAppsRunningHint; visible: (root.topLevelSurfaceList.count < 1) }
        },
        State {
            name: "sideStagedRightEdge"; when: root.spreadEnabled && (rightEdgeDragArea.dragging || rightEdgePushProgress > 0) && root.mode == "stagedWithSideStage"
            extend: "stagedRightEdge"
            PropertyChanges {
                target: sideStage
                opacity: priv.sideStageDelegate && priv.sideStageDelegate.x === sideStage.x ? 1 : 0
                visible: true
            }
        },
        State {
            name: "windowedRightEdge"; when: root.spreadEnabled && (rightEdgeDragArea.dragging || rightEdgePushProgress > 0) && root.mode == "windowed"
            PropertyChanges {
                target: blurLayer;
                visible: true
                blurRadius: 32
                brightness: .65
                opacity: MathUtils.linearAnimation(spreadItem.rightEdgeBreakPoint, 1, 0, 1, Math.max(rightEdgeDragArea.dragging ? rightEdgeDragArea.progress : 0, rightEdgePushProgress))
            }
        },
        State {
            name: "staged"; when: root.mode === "staged"
            PropertyChanges { target: wallpaper; visible: !priv.focusedAppDelegate || priv.focusedAppDelegate.x !== 0 }
            PropertyChanges { target: root; focus: true }
            PropertyChanges { target: appContainer; focus: true }
        },
        State {
            name: "stagedWithSideStage"; when: root.mode === "stagedWithSideStage"
            PropertyChanges { target: triGestureArea; enabled: priv.sideStageEnabled }
            PropertyChanges { target: sideStage; visible: true }
            PropertyChanges { target: root; focus: true }
            PropertyChanges { target: appContainer; focus: true }
        },
        State {
            name: "windowed"; when: root.mode === "windowed"
            PropertyChanges { target: root; focus: true }
            PropertyChanges { target: appContainer; focus: true }
        }
    ]
    transitions: [
        Transition {
            from: "stagedRightEdge,sideStagedRightEdge,windowedRightEdge"; to: "spread"
            PropertyAction { target: spreadItem; property: "highlightedIndex"; value: -1 }
            PropertyAction { target: screensAndWorkspaces; property: "activeWorkspace"; value: WMScreen.currentWorkspace }
            PropertyAnimation { target: blurLayer; properties: "brightness,blurRadius"; duration: priv.animationDuration }
            UbuntuNumberAnimation { target: screensAndWorkspaces; property: "opacity"; duration: priv.animationDuration }
        },
        Transition {
            to: "spread"
            PropertyAction { target: screensAndWorkspaces; property: "activeWorkspace"; value: WMScreen.currentWorkspace }
            PropertyAction { target: spreadItem; property: "highlightedIndex"; value: appRepeater.count > 1 ? 1 : 0 }
            PropertyAction { target: floatingFlickable; property: "contentX"; value: 0 }
            UbuntuNumberAnimation { target: screensAndWorkspaces; property: "opacity"; duration: priv.animationDuration }
        },
        Transition {
            from: "spread"
            SequentialAnimation {
                ScriptAction {
                    script: {
                        var item = appRepeater.itemAt(Math.max(0, spreadItem.highlightedIndex));
                        if (item.stage == ApplicationInfoInterface.SideStage && !sideStage.shown) {
                            sideStage.show();
                        }
                        item.playFocusAnimation();
                    }
                }
                PropertyAction { target: spreadItem; property: "highlightedIndex"; value: -1 }
                PropertyAction { target: floatingFlickable; property: "contentX"; value: 0 }
            }
        },
        Transition {
            to: "stagedRightEdge,sideStagedRightEdge"
            PropertyAction { target: floatingFlickable; property: "contentX"; value: 0 }
        },
        Transition {
            to: "stagedWithSideStage"
            ScriptAction { script: priv.updateMainAndSideStageIndexes(); }
        }

    ]

    MouseArea {
        id: cancelSpreadMouseArea
        anchors.fill: parent
        enabled: false
        onClicked: priv.goneToSpread = false
    }

    FocusScope {
        id: appContainer
        objectName: "appContainer"
        anchors.fill: parent
        focus: true

        Wallpaper {
            id: wallpaper
            anchors.fill: parent
            source: root.background
            // Make sure it's the lowest item. Due to the left edge drag we sometimes need
            // to put the dash at -1 and we don't want it behind the Wallpaper
            z: -2
        }

        BlurLayer {
            id: blurLayer
            anchors.fill: parent
            source: wallpaper
            visible: false
        }

        ScreensAndWorkspaces {
            id: screensAndWorkspaces
            anchors { left: parent.left; top: parent.top; right: parent.right; leftMargin: root.leftMargin }
            height: Math.max(units.gu(30), parent.height * .3)
            background: root.background
            opacity: 0
            visible: workspaceEnabled ? opacity > 0 : false
            enabled: workspaceEnabled
            onCloseSpread: priv.goneToSpread = false;
        }

        Spread {
            id: spreadItem
            objectName: "spreadItem"
            anchors {
                left: parent.left;
                bottom: parent.bottom;
                right: parent.right;
                top: workspaceEnabled ? screensAndWorkspaces.bottom : parent.top;
            }
            leftMargin: root.availableDesktopArea.x
            model: root.topLevelSurfaceList
            spreadFlickable: floatingFlickable
            z: 10

            onLeaveSpread: {
                priv.goneToSpread = false;
            }

            onCloseCurrentApp: {
                appRepeater.itemAt(highlightedIndex).close();
            }

            FloatingFlickable {
                id: floatingFlickable
                objectName: "spreadFlickable"
                anchors.fill: parent
                enabled: false
                contentWidth: spreadItem.spreadTotalWidth

                function snap(toIndex) {
                    var delegate = appRepeater.itemAt(toIndex)
                    var targetContentX = floatingFlickable.contentWidth / spreadItem.totalItemCount * toIndex;
                    if (targetContentX - floatingFlickable.contentX > spreadItem.rightStackXPos - (spreadItem.spreadItemWidth / 2)) {
                        var offset = (spreadItem.rightStackXPos - (spreadItem.spreadItemWidth / 2)) - (targetContentX - floatingFlickable.contentX)
                        snapAnimation.to = floatingFlickable.contentX - offset;
                        snapAnimation.start();
                    } else if (targetContentX - floatingFlickable.contentX < spreadItem.leftStackXPos + units.gu(1)) {
                        var offset = (spreadItem.leftStackXPos + units.gu(1)) - (targetContentX - floatingFlickable.contentX);
                        snapAnimation.to = floatingFlickable.contentX - offset;
                        snapAnimation.start();
                    }
                }
                UbuntuNumberAnimation {id: snapAnimation; target: floatingFlickable; property: "contentX"}
            }

            MouseArea {
                id: hoverMouseArea
                objectName: "hoverMouseArea"
                anchors.fill: parent
                propagateComposedEvents: true
                hoverEnabled: true
                enabled: false
                visible: enabled
                property bool wasTouchPress: false

                property int scrollAreaWidth: width / 3
                property bool progressiveScrollingEnabled: false

                onMouseXChanged: {
                    mouse.accepted = false

                    if (hoverMouseArea.pressed || wasTouchPress) {
                        return;
                    }

                    // Find the hovered item and mark it active
                    for (var i = appRepeater.count - 1; i >= 0; i--) {
                        var appDelegate = appRepeater.itemAt(i);
                        var mapped = mapToItem(appDelegate, hoverMouseArea.mouseX, hoverMouseArea.mouseY)
                        var itemUnder = appDelegate.childAt(mapped.x, mapped.y);
                        if (itemUnder && (itemUnder.objectName === "dragArea" || itemUnder.objectName === "windowInfoItem" || itemUnder.objectName == "closeMouseArea")) {
                            spreadItem.highlightedIndex = i;
                            break;
                        }
                    }

                    if (floatingFlickable.contentWidth > floatingFlickable.width) {
                        var margins = floatingFlickable.width * 0.05;

                        if (!progressiveScrollingEnabled && mouseX < floatingFlickable.width - scrollAreaWidth) {
                            progressiveScrollingEnabled = true
                        }

                        // do we need to scroll?
                        if (mouseX < scrollAreaWidth + margins) {
                            var progress = Math.min(1, (scrollAreaWidth + margins - mouseX) / (scrollAreaWidth - margins));
                            var contentX = (1 - progress) * (floatingFlickable.contentWidth - floatingFlickable.width)
                            floatingFlickable.contentX = Math.max(0, Math.min(floatingFlickable.contentX, contentX))
                        }
                        if (mouseX > floatingFlickable.width - scrollAreaWidth && progressiveScrollingEnabled) {
                            var progress = Math.min(1, (mouseX - (floatingFlickable.width - scrollAreaWidth)) / (scrollAreaWidth - margins))
                            var contentX = progress * (floatingFlickable.contentWidth - floatingFlickable.width)
                            floatingFlickable.contentX = Math.min(floatingFlickable.contentWidth - floatingFlickable.width, Math.max(floatingFlickable.contentX, contentX))
                        }
                    }
                }

                onPressed: {
                    mouse.accepted = false;
                    wasTouchPress = mouse.source === Qt.MouseEventSynthesizedByQt;
                }

                onExited: wasTouchPress = false;
            }
        }

        Label {
            id: noAppsRunningHint
            visible: false
            anchors.horizontalCenter: parent.horizontalCenter
            anchors.verticalCenter: parent.verticalCenter
            anchors.fill: parent
            horizontalAlignment: Qt.AlignHCenter
            verticalAlignment: Qt.AlignVCenter
            anchors.leftMargin: root.launcherLeftMargin
            wrapMode: Label.WordWrap
            fontSize: "large"
            text: i18n.tr("No running apps")
        }

        Connections {
            target: root.topLevelSurfaceList
            onListChanged: priv.updateMainAndSideStageIndexes()
        }


        DropArea {
            objectName: "MainStageDropArea"
            anchors {
                left: parent.left
                top: parent.top
                bottom: parent.bottom
            }
            width: appContainer.width - sideStage.width
            enabled: priv.sideStageEnabled

            onDropped: {
                drop.source.appDelegate.saveStage(ApplicationInfoInterface.MainStage);
                drop.source.appDelegate.focus = true;
            }
            keys: "SideStage"
        }

        SideStage {
            id: sideStage
            objectName: "sideStage"
            shown: false
            height: appContainer.height
            x: appContainer.width - width
            visible: false
            Behavior on opacity { UbuntuNumberAnimation {} }
            z: {
                if (!priv.mainStageItemId) return 0;

                if (priv.sideStageItemId && priv.nextInStack > 0) {

                    // Due the order in which bindings are evaluated, this might be triggered while shuffling
                    // the list and index doesn't yet match with itemIndex (even though itemIndex: index)
                    // Let's walk the list and compare itemIndex to make sure we have the correct one.
                    var nextDelegateInStack = -1;
                    for (var i = 0; i < appRepeater.count; i++) {
                        if (appRepeater.itemAt(i).itemIndex == priv.nextInStack) {
                            nextDelegateInStack = appRepeater.itemAt(i);
                            break;
                        }
                    }

                    if (nextDelegateInStack.stage ===  ApplicationInfoInterface.MainStage) {
                        // if the next app in stack is a main stage app, put the sidestage on top of it.
                        return 2;
                    }
                    return 1;
                }

                return 1;
            }

            onShownChanged: {
                if (!shown && priv.mainStageDelegate && !root.spreadShown) {
                    priv.mainStageDelegate.activate();
                }
            }

            DropArea {
                id: sideStageDropArea
                objectName: "SideStageDropArea"
                anchors.fill: parent

                property bool dropAllowed: true

                onEntered: {
                    dropAllowed = drag.keys != "Disabled";
                }
                onExited: {
                    dropAllowed = true;
                }
                onDropped: {
                    if (drop.keys == "MainStage") {
                        drop.source.appDelegate.saveStage(ApplicationInfoInterface.SideStage);
                        drop.source.appDelegate.focus = true;
                    }
                }
                drag {
                    onSourceChanged: {
                        if (!sideStageDropArea.drag.source) {
                            dropAllowed = true;
                        }
                    }
                }
            }
        }

        MirSurfaceItem {
            id: fakeDragItem
            property real previewScale: .5
            height: (screensAndWorkspaces.height - units.gu(8)) / 2
            // w : h = iw : ih
            width: implicitWidth * height / implicitHeight
            surfaceWidth: -1
            surfaceHeight: -1
            opacity: surface != null ? 1 : 0
            Behavior on opacity { UbuntuNumberAnimation {} }
            visible: opacity > 0
            enabled: workspaceSwitcher

            Drag.active: surface != null
            Drag.keys: ["application"]

            z: 1000
        }

        Repeater {
            id: appRepeater
            model: topLevelSurfaceList
            objectName: "appRepeater"

            function indexOf(delegateItem) {
                for (var i = 0; i < count; i++) {
                    if (itemAt(i) === delegateItem) {
                        return i;
                    }
                }
                return -1;
            }

            delegate: FocusScope {
                id: appDelegate
                objectName: "appDelegate_" + model.window.id
                property int itemIndex: index // We need this from outside the repeater
                // z might be overriden in some cases by effects, but we need z ordering
                // to calculate occlusion detection
                property int normalZ: topLevelSurfaceList.count - index
                onNormalZChanged: {
                    if (visuallyMaximized) {
                        priv.updateForegroundMaximizedApp();
                    }
                }
                z: normalZ

<<<<<<< HEAD
                opacity: fakeDragItem.surface == model.window.surface && fakeDragItem.Drag.active ? 0 : 1
                Behavior on opacity { UbuntuNumberAnimation {} }
=======
                // Set these as propertyes as they wont update otherwise
                property real screenOffsetX: Screen.virtualX
                property real screenOffsetY: Screen.virtualY
>>>>>>> e2c28d65

                // Normally we want x/y where the surface thinks it is. Width/height of our delegate will
                // match what the actual surface size is.
                // Don't write to those, they will be set by states
                // --
                // Here we will also need to remove the screen offset from miral's results
                // as unity8 x,y will be relative to the current screen only
                // FIXME: when proper multiscreen lands
                x: model.window.position.x - clientAreaItem.x - screenOffsetX
                y: model.window.position.y - clientAreaItem.y - screenOffsetY
                width: decoratedWindow.implicitWidth
                height: decoratedWindow.implicitHeight

                // requestedX/Y/width/height is what we ask the actual surface to be.
                // Do not write to those, they will be set by states
                property real requestedX: windowedX
                property real requestedY: windowedY
                property real requestedWidth: windowedWidth
                property real requestedHeight: windowedHeight

                // For both windowed and staged need to tell miral what screen we are on,
                // so we need to add the screen offset to the position we tell miral
                // FIXME: when proper multiscreen lands
                Binding {
                    target: model.window; property: "requestedPosition"
                    // miral doesn't know about our window decorations. So we have to deduct them
                    value: Qt.point(appDelegate.requestedX + appDelegate.clientAreaItem.x + screenOffsetX,
                                    appDelegate.requestedY + appDelegate.clientAreaItem.y + screenOffsetY)
                    when: root.mode == "windowed"
                }
                Binding {
                    target: model.window; property: "requestedPosition"
                    value: Qt.point(screenOffsetX, screenOffsetY)
                    when: root.mode != "windowed"
                }

                // In those are for windowed mode. Those values basically store the window's properties
                // when having a floating window. If you want to move/resize a window in normal mode, this is what you want to write to.
                property real windowedX
                property real windowedY
                property real windowedWidth
                property real windowedHeight

                // unlike windowedX/Y, this is the last known grab position before being pushed against edges/corners
                // when restoring, the window should return to these, not to the place where it was dropped near the edge
                property real restoredX
                property real restoredY

                // Keeps track of the window geometry while in normal or restored state
                // Useful when returning from some maxmized state or when saving the geometry while maximized
                // FIXME: find a better solution
                property real normalX: 0
                property real normalY: 0
                property real normalWidth: 0
                property real normalHeight: 0
                function updateNormalGeometry() {
                    if (appDelegate.state == "normal" || appDelegate.state == "restored") {
                        normalX = appDelegate.requestedX;
                        normalY = appDelegate.requestedY;
                        normalWidth = appDelegate.width;
                        normalHeight = appDelegate.height;
                    }
                }
                function updateRestoredGeometry() {
                    if (appDelegate.state == "normal" || appDelegate.state == "restored") {
                        // save the x/y to restore to
                        restoredX = appDelegate.x;
                        restoredY = appDelegate.y;
                    }
                }

                Connections {
                    target: appDelegate
                    onXChanged: appDelegate.updateNormalGeometry();
                    onYChanged: appDelegate.updateNormalGeometry();
                    onWidthChanged: appDelegate.updateNormalGeometry();
                    onHeightChanged: appDelegate.updateNormalGeometry();
                }

                // True when the Stage is focusing this app and playing its own animation.
                // Stays true until the app is unfocused.
                // If it is, we don't want to play the slide in/out transition from StageMaths.
                // Setting it imperatively is not great, but any declarative solution hits
                // race conditions, causing two animations to play for one focus event.
                property bool inhibitSlideAnimation: false

                Binding {
                    target: appDelegate
                    property: "y"
                    value: appDelegate.requestedY -
                           Math.min(appDelegate.requestedY - root.availableDesktopArea.y,
                                    Math.max(0, priv.virtualKeyboardHeight - (appContainer.height - (appDelegate.requestedY + appDelegate.height))))
                    when: root.oskEnabled && appDelegate.focus && (appDelegate.state == "normal" || appDelegate.state == "restored")
                          && root.inputMethodRect.height > 0
                }

                Behavior on x { id: xBehavior; enabled: priv.closingIndex >= 0; UbuntuNumberAnimation { onRunningChanged: if (!running) priv.closingIndex = -1} }

                Connections {
                    target: root
                    onShellOrientationAngleChanged: {
                        // at this point decoratedWindow.surfaceOrientationAngle is the old shellOrientationAngle
                        if (application && application.rotatesWindowContents) {
                            if (root.state == "windowed") {
                                var angleDiff = decoratedWindow.surfaceOrientationAngle - shellOrientationAngle;
                                angleDiff = (360 + angleDiff) % 360;
                                if (angleDiff === 90 || angleDiff === 270) {
                                    var aux = decoratedWindow.requestedHeight;
                                    decoratedWindow.requestedHeight = decoratedWindow.requestedWidth + decoratedWindow.actualDecorationHeight;
                                    decoratedWindow.requestedWidth = aux - decoratedWindow.actualDecorationHeight;
                                }
                            }
                            decoratedWindow.surfaceOrientationAngle = shellOrientationAngle;
                        } else {
                            decoratedWindow.surfaceOrientationAngle = 0;
                        }
                    }
                }

                readonly property alias application: decoratedWindow.application
                readonly property alias minimumWidth: decoratedWindow.minimumWidth
                readonly property alias minimumHeight: decoratedWindow.minimumHeight
                readonly property alias maximumWidth: decoratedWindow.maximumWidth
                readonly property alias maximumHeight: decoratedWindow.maximumHeight
                readonly property alias widthIncrement: decoratedWindow.widthIncrement
                readonly property alias heightIncrement: decoratedWindow.heightIncrement

                readonly property bool maximized: windowState === WindowStateStorage.WindowStateMaximized
                readonly property bool maximizedLeft: windowState === WindowStateStorage.WindowStateMaximizedLeft
                readonly property bool maximizedRight: windowState === WindowStateStorage.WindowStateMaximizedRight
                readonly property bool maximizedHorizontally: windowState === WindowStateStorage.WindowStateMaximizedHorizontally
                readonly property bool maximizedVertically: windowState === WindowStateStorage.WindowStateMaximizedVertically
                readonly property bool maximizedTopLeft: windowState === WindowStateStorage.WindowStateMaximizedTopLeft
                readonly property bool maximizedTopRight: windowState === WindowStateStorage.WindowStateMaximizedTopRight
                readonly property bool maximizedBottomLeft: windowState === WindowStateStorage.WindowStateMaximizedBottomLeft
                readonly property bool maximizedBottomRight: windowState === WindowStateStorage.WindowStateMaximizedBottomRight
                readonly property bool anyMaximized: maximized || maximizedLeft || maximizedRight || maximizedHorizontally || maximizedVertically ||
                                                     maximizedTopLeft || maximizedTopRight || maximizedBottomLeft || maximizedBottomRight

                readonly property bool minimized: windowState & WindowStateStorage.WindowStateMinimized
                readonly property bool fullscreen: windowState === WindowStateStorage.WindowStateFullscreen

                readonly property bool canBeMaximized: canBeMaximizedHorizontally && canBeMaximizedVertically
                readonly property bool canBeMaximizedLeftRight: (maximumWidth == 0 || maximumWidth >= appContainer.width/2) &&
                                                                (maximumHeight == 0 || maximumHeight >= appContainer.height)
                readonly property bool canBeCornerMaximized: (maximumWidth == 0 || maximumWidth >= appContainer.width/2) &&
                                                             (maximumHeight == 0 || maximumHeight >= appContainer.height/2)
                readonly property bool canBeMaximizedHorizontally: maximumWidth == 0 || maximumWidth >= appContainer.width
                readonly property bool canBeMaximizedVertically: maximumHeight == 0 || maximumHeight >= appContainer.height
                readonly property alias orientationChangesEnabled: decoratedWindow.orientationChangesEnabled

                // TODO drop our own windowType once Mir/Miral/Qtmir gets in sync with ours
                property int windowState: WindowStateStorage.WindowStateNormal
                property int prevWindowState: WindowStateStorage.WindowStateRestored

                property bool animationsEnabled: true
                property alias title: decoratedWindow.title
                readonly property string appName: model.application ? model.application.name : ""
                property bool visuallyMaximized: false
                property bool visuallyMinimized: false
                readonly property alias windowedTransitionRunning: windowedTransition.running

                property int stage: ApplicationInfoInterface.MainStage
                function saveStage(newStage) {
                    appDelegate.stage = newStage;
                    WindowStateStorage.saveStage(appId, newStage);
                    priv.updateMainAndSideStageIndexes()
                }

                readonly property var surface: model.window.surface
                readonly property var window: model.window

                readonly property alias focusedSurface: decoratedWindow.focusedSurface
                readonly property bool dragging: touchControls.overlayShown ? touchControls.dragging : decoratedWindow.dragging

                readonly property string appId: model.application.appId
                readonly property alias clientAreaItem: decoratedWindow.clientAreaItem

                function activate() {
                    if (model.window.focused) {
                        updateQmlFocusFromMirSurfaceFocus();
                    } else {
                        model.window.activate();
                    }
                }
                function requestMaximize() { model.window.requestState(Mir.MaximizedState); }
                function requestMaximizeVertically() { model.window.requestState(Mir.VertMaximizedState); }
                function requestMaximizeHorizontally() { model.window.requestState(Mir.HorizMaximizedState); }
                function requestMaximizeLeft() { model.window.requestState(Mir.MaximizedLeftState); }
                function requestMaximizeRight() { model.window.requestState(Mir.MaximizedRightState); }
                function requestMaximizeTopLeft() { model.window.requestState(Mir.MaximizedTopLeftState); }
                function requestMaximizeTopRight() { model.window.requestState(Mir.MaximizedTopRightState); }
                function requestMaximizeBottomLeft() { model.window.requestState(Mir.MaximizedBottomLeftState); }
                function requestMaximizeBottomRight() { model.window.requestState(Mir.MaximizedBottomRightState); }
                function requestMinimize() { model.window.requestState(Mir.MinimizedState); }
                function requestRestore() { model.window.requestState(Mir.RestoredState); }

                function claimFocus() {
                    if (root.state == "spread") {
                        spreadItem.highlightedIndex = index
                    }
                    if (root.mode == "stagedWithSideStage") {
                        if (appDelegate.stage == ApplicationInfoInterface.SideStage && !sideStage.shown) {
                            sideStage.show();
                        }
                        priv.updateMainAndSideStageIndexes();
                    }
                    appDelegate.focus = true;

                    // Don't set focusedAppDelegate (and signal mainAppChanged) unnecessarily
                    // which can happen after getting interactive again.
                    if (priv.focusedAppDelegate !== appDelegate)
                        priv.focusedAppDelegate = appDelegate;
                }

                function updateQmlFocusFromMirSurfaceFocus() {
                    if (model.window.focused) {
                        claimFocus();
                        decoratedWindow.focus = true;
                    }
                }

                WindowStateSaver {
                    id: windowStateSaver
                    target: appDelegate
                    screenWidth: appContainer.width
                    screenHeight: appContainer.height
                    leftMargin: root.availableDesktopArea.x
                    minimumY: root.availableDesktopArea.y
                }

                Connections {
                    target: model.window
                    onFocusedChanged: {
                        updateQmlFocusFromMirSurfaceFocus();
                        if (!model.window.focused) {
                            inhibitSlideAnimation = false;
                        }
                    }
                    onFocusRequested: {
                        appDelegate.activate();
                    }
                    onStateChanged: {
                        if (value == Mir.MinimizedState) {
                            appDelegate.minimize();
                        } else if (value == Mir.MaximizedState) {
                            appDelegate.maximize();
                        } else if (value == Mir.VertMaximizedState) {
                            appDelegate.maximizeVertically();
                        } else if (value == Mir.HorizMaximizedState) {
                            appDelegate.maximizeHorizontally();
                        } else if (value == Mir.MaximizedLeftState) {
                            appDelegate.maximizeLeft();
                        } else if (value == Mir.MaximizedRightState) {
                            appDelegate.maximizeRight();
                        } else if (value == Mir.MaximizedTopLeftState) {
                            appDelegate.maximizeTopLeft();
                        } else if (value == Mir.MaximizedTopRightState) {
                            appDelegate.maximizeTopRight();
                        } else if (value == Mir.MaximizedBottomLeftState) {
                            appDelegate.maximizeBottomLeft();
                        } else if (value == Mir.MaximizedBottomRightState) {
                            appDelegate.maximizeBottomRight();
                        } else if (value == Mir.RestoredState) {
                            if (appDelegate.fullscreen && appDelegate.prevWindowState != WindowStateStorage.WindowStateRestored
                                    && appDelegate.prevWindowState != WindowStateStorage.WindowStateNormal) {
                                model.window.requestState(WindowStateStorage.toMirState(appDelegate.prevWindowState));
                            } else {
                                appDelegate.restore();
                            }
                        } else if (value == Mir.FullscreenState) {
                            appDelegate.prevWindowState = appDelegate.windowState;
                            appDelegate.windowState = WindowStateStorage.WindowStateFullscreen;
                        }
                    }
                }

                readonly property bool windowReady: clientAreaItem.surfaceInitialized
                onWindowReadyChanged: {
                    if (windowReady) {
                        var loadedMirState = WindowStateStorage.toMirState(windowStateSaver.loadedState);
                        var state = loadedMirState;

                        if (window.state == Mir.FullscreenState) {
                            // If the app is fullscreen at startup, we should not use saved state
                            // Example of why: if you open game that only requests fullscreen at
                            // Statup, this will automaticly be set to "restored state" since
                            // thats the default value of stateStorage, this will result in the app
                            // having the "restored state" as it will not make a fullscreen
                            // call after the app has started.
                            console.log("Inital window state is fullscreen, not using saved state.");
                            state = window.state;
                        } else if (loadedMirState == Mir.FullscreenState) {
                            // If saved state is fullscreen, we should use app inital state
                            // Example of why: if you open browser with youtube video at fullscreen
                            // and close this app, it will be fullscreen next time you open the app.
                            console.log("Saved window state is fullscreen, using inital window state");
                            state = window.state;
                        }

                        // need to apply the shell chrome policy on top the saved window state
                        var policy;
                        if (root.mode == "windowed") {
                            policy = windowedFullscreenPolicy;
                        } else {
                            policy = stagedFullscreenPolicy
                        }
                        window.requestState(policy.applyPolicy(state, surface.shellChrome));
                    }
                }

                Component.onCompleted: {
                    if (application && application.rotatesWindowContents) {
                        decoratedWindow.surfaceOrientationAngle = shellOrientationAngle;
                    } else {
                        decoratedWindow.surfaceOrientationAngle = 0;
                    }

                    // First, cascade the newly created window, relative to the currently/old focused window.
                    windowedX = priv.focusedAppDelegate ? priv.focusedAppDelegate.windowedX + units.gu(3) : (normalZ - 1) * units.gu(3)
                    windowedY = priv.focusedAppDelegate ? priv.focusedAppDelegate.windowedY + units.gu(3) : normalZ * units.gu(3)
                    // Now load any saved state. This needs to happen *after* the cascading!
                    windowStateSaver.load();

                    updateQmlFocusFromMirSurfaceFocus();

                    refreshStage();
                    _constructing = false;
                }
                Component.onDestruction: {
                    windowStateSaver.save();

                    if (!root.parent) {
                        // This stage is about to be destroyed. Don't mess up with the model at this point
                        return;
                    }

                    if (visuallyMaximized) {
                        priv.updateForegroundMaximizedApp();
                    }
                }

                onVisuallyMaximizedChanged: priv.updateForegroundMaximizedApp()

                property bool _constructing: true;
                onStageChanged: {
                    if (!_constructing) {
                        priv.updateMainAndSideStageIndexes();
                    }
                }

                visible: (
                          !visuallyMinimized
                          && !greeter.fullyShown
                          && (priv.foregroundMaximizedAppDelegate === null || priv.foregroundMaximizedAppDelegate.normalZ <= z)
                         )
                         || appDelegate.fullscreen
                         || focusAnimation.running || rightEdgeFocusAnimation.running || hidingAnimation.running

                function close() {
                    model.window.close();
                }

                function maximize(animated) {
                    animationsEnabled = (animated === undefined) || animated;
                    windowState = WindowStateStorage.WindowStateMaximized;
                }
                function maximizeLeft(animated) {
                    animationsEnabled = (animated === undefined) || animated;
                    windowState = WindowStateStorage.WindowStateMaximizedLeft;
                }
                function maximizeRight(animated) {
                    animationsEnabled = (animated === undefined) || animated;
                    windowState = WindowStateStorage.WindowStateMaximizedRight;
                }
                function maximizeHorizontally(animated) {
                    animationsEnabled = (animated === undefined) || animated;
                    windowState = WindowStateStorage.WindowStateMaximizedHorizontally;
                }
                function maximizeVertically(animated) {
                    animationsEnabled = (animated === undefined) || animated;
                    windowState = WindowStateStorage.WindowStateMaximizedVertically;
                }
                function maximizeTopLeft(animated) {
                    animationsEnabled = (animated === undefined) || animated;
                    windowState = WindowStateStorage.WindowStateMaximizedTopLeft;
                }
                function maximizeTopRight(animated) {
                    animationsEnabled = (animated === undefined) || animated;
                    windowState = WindowStateStorage.WindowStateMaximizedTopRight;
                }
                function maximizeBottomLeft(animated) {
                    animationsEnabled = (animated === undefined) || animated;
                    windowState = WindowStateStorage.WindowStateMaximizedBottomLeft;
                }
                function maximizeBottomRight(animated) {
                    animationsEnabled = (animated === undefined) || animated;
                    windowState = WindowStateStorage.WindowStateMaximizedBottomRight;
                }
                function minimize(animated) {
                    animationsEnabled = (animated === undefined) || animated;
                    windowState |= WindowStateStorage.WindowStateMinimized; // add the minimized bit
                }
                function restore(animated,state) {
                    animationsEnabled = (animated === undefined) || animated;
                    windowState = state || WindowStateStorage.WindowStateRestored;
                    windowState &= ~WindowStateStorage.WindowStateMinimized; // clear the minimized bit
                    prevWindowState = windowState;
                }

                function playFocusAnimation() {
                    if (state == "stagedRightEdge") {
                        // TODO: Can we drop this if and find something that always works?
                        if (root.mode == "staged") {
                            rightEdgeFocusAnimation.targetX = 0
                            rightEdgeFocusAnimation.start()
                        } else if (root.mode == "stagedWithSideStage") {
                            rightEdgeFocusAnimation.targetX = appDelegate.stage == ApplicationInfoInterface.SideStage ? sideStage.x : 0
                            rightEdgeFocusAnimation.start()
                        }
                    } else if (state == "windowedRightEdge" || state == "windowed") {
                        activate();
                    } else {
                        focusAnimation.start()
                    }
                }
                function playHidingAnimation() {
                    if (state != "windowedRightEdge") {
                        hidingAnimation.start()
                    }
                }

                function refreshStage() {
                    var newStage = ApplicationInfoInterface.MainStage;
                    if (priv.sideStageEnabled) { // we're in lanscape rotation.
                        if (application && application.supportedOrientations & (Qt.PortraitOrientation|Qt.InvertedPortraitOrientation)) {
                            var defaultStage = ApplicationInfoInterface.SideStage; // if application supports portrait, it defaults to sidestage.
                            if (application.supportedOrientations & (Qt.LandscapeOrientation|Qt.InvertedLandscapeOrientation)) {
                                // if it supports lanscape, it defaults to mainstage.
                                defaultStage = ApplicationInfoInterface.MainStage;
                            }
                            newStage = WindowStateStorage.getStage(application.appId, defaultStage);
                        }
                    }

                    stage = newStage;
                    if (focus && stage == ApplicationInfoInterface.SideStage && !sideStage.shown) {
                        sideStage.show();
                    }
                }

                UbuntuNumberAnimation {
                    id: focusAnimation
                    target: appDelegate
                    property: "scale"
                    from: 0.98
                    to: 1
                    duration: UbuntuAnimation.SnapDuration
                    onStarted: {
                        topLevelSurfaceList.pendingActivation();
                        topLevelSurfaceList.raiseId(model.window.id);
                    }
                    onStopped: {
                        appDelegate.activate();
                    }
                }
                ParallelAnimation {
                    id: rightEdgeFocusAnimation
                    property int targetX: 0
                    UbuntuNumberAnimation { target: appDelegate; properties: "x"; to: rightEdgeFocusAnimation.targetX; duration: priv.animationDuration }
                    UbuntuNumberAnimation { target: decoratedWindow; properties: "angle"; to: 0; duration: priv.animationDuration }
                    UbuntuNumberAnimation { target: decoratedWindow; properties: "itemScale"; to: 1; duration: priv.animationDuration }
                    onStarted: {
                        topLevelSurfaceList.pendingActivation();
                        inhibitSlideAnimation = true;
                    }
                    onStopped: {
                        appDelegate.activate();
                    }
                }
                ParallelAnimation {
                    id: hidingAnimation
                    UbuntuNumberAnimation { target: appDelegate; property: "opacity"; to: 0; duration: priv.animationDuration }
                    onStopped: appDelegate.opacity = 1
                }

                SpreadMaths {
                    id: spreadMaths
                    spread: spreadItem
                    itemIndex: index
                    flickable: floatingFlickable
                }
                StageMaths {
                    id: stageMaths
                    sceneWidth: root.width
                    stage: appDelegate.stage
                    thisDelegate: appDelegate
                    mainStageDelegate: priv.mainStageDelegate
                    sideStageDelegate: priv.sideStageDelegate
                    sideStageWidth: sideStage.panelWidth
                    sideStageX: sideStage.x
                    itemIndex: appDelegate.itemIndex
                    nextInStack: priv.nextInStack
                    animationDuration: priv.animationDuration
                }

                StagedRightEdgeMaths {
                    id: stagedRightEdgeMaths
                    sceneWidth: root.availableDesktopArea.width
                    sceneHeight: appContainer.height
                    isMainStageApp: priv.mainStageDelegate == appDelegate
                    isSideStageApp: priv.sideStageDelegate == appDelegate
                    sideStageWidth: sideStage.width
                    sideStageOpen: sideStage.shown
                    itemIndex: index
                    nextInStack: priv.nextInStack
                    progress: 0
                    targetHeight: spreadItem.stackHeight
                    targetX: spreadMaths.targetX
                    startY: appDelegate.fullscreen ? 0 : root.availableDesktopArea.y
                    targetY: spreadMaths.targetY
                    targetAngle: spreadMaths.targetAngle
                    targetScale: spreadMaths.targetScale
                    shuffledZ: stageMaths.itemZ
                    breakPoint: spreadItem.rightEdgeBreakPoint
                }

                WindowedRightEdgeMaths {
                    id: windowedRightEdgeMaths
                    itemIndex: index
                    startWidth: appDelegate.requestedWidth
                    startHeight: appDelegate.requestedHeight
                    targetHeight: spreadItem.stackHeight
                    targetX: spreadMaths.targetX
                    targetY: spreadMaths.targetY
                    normalZ: appDelegate.normalZ
                    targetAngle: spreadMaths.targetAngle
                    targetScale: spreadMaths.targetScale
                    breakPoint: spreadItem.rightEdgeBreakPoint
                }

                states: [
                    State {
                        name: "spread"; when: root.state == "spread"
                        StateChangeScript { script: { decoratedWindow.cancelDrag(); } }
                        PropertyChanges {
                            target: decoratedWindow;
                            showDecoration: false;
                            angle: spreadMaths.targetAngle
                            itemScale: spreadMaths.targetScale
                            scaleToPreviewSize: spreadItem.stackHeight
                            scaleToPreviewProgress: 1
                            hasDecoration: root.mode === "windowed"
                            shadowOpacity: spreadMaths.shadowOpacity
                            showHighlight: spreadItem.highlightedIndex === index
                            darkening: spreadItem.highlightedIndex >= 0
                            anchors.topMargin: dragArea.distance
                        }
                        PropertyChanges {
                            target: appDelegate
                            x: spreadMaths.targetX
                            y: spreadMaths.targetY
                            z: index
                            height: spreadItem.spreadItemHeight
                            visible: spreadMaths.itemVisible
                        }
                        PropertyChanges { target: dragArea; enabled: true }
                        PropertyChanges { target: windowInfoItem; opacity: spreadMaths.tileInfoOpacity; visible: spreadMaths.itemVisible }
                        PropertyChanges { target: touchControls; enabled: false }
                    },
                    State {
                        name: "stagedRightEdge"
                        when: (root.mode == "staged" || root.mode == "stagedWithSideStage") && (root.state == "sideStagedRightEdge" || root.state == "stagedRightEdge" || rightEdgeFocusAnimation.running || hidingAnimation.running)
                        PropertyChanges {
                            target: stagedRightEdgeMaths
                            progress: Math.max(rightEdgePushProgress, rightEdgeDragArea.draggedProgress)
                        }
                        PropertyChanges {
                            target: appDelegate
                            x: stagedRightEdgeMaths.animatedX
                            y: stagedRightEdgeMaths.animatedY
                            z: stagedRightEdgeMaths.animatedZ
                            height: stagedRightEdgeMaths.animatedHeight
                            visible: appDelegate.x < root.width
                        }
                        PropertyChanges {
                            target: decoratedWindow
                            hasDecoration: false
                            angle: stagedRightEdgeMaths.animatedAngle
                            itemScale: stagedRightEdgeMaths.animatedScale
                            scaleToPreviewSize: spreadItem.stackHeight
                            scaleToPreviewProgress: stagedRightEdgeMaths.scaleToPreviewProgress
                            shadowOpacity: .3
                        }
                        // make sure it's visible but transparent so it fades in when we transition to spread
                        PropertyChanges { target: windowInfoItem; opacity: 0; visible: true }
                    },
                    State {
                        name: "windowedRightEdge"
                        when: root.mode == "windowed" && (root.state == "windowedRightEdge" || rightEdgeFocusAnimation.running || hidingAnimation.running || rightEdgePushProgress > 0)
                        PropertyChanges {
                            target: windowedRightEdgeMaths
                            swipeProgress: rightEdgeDragArea.dragging ? rightEdgeDragArea.progress : 0
                            pushProgress: rightEdgePushProgress
                        }
                        PropertyChanges {
                            target: appDelegate
                            x: windowedRightEdgeMaths.animatedX
                            y: windowedRightEdgeMaths.animatedY
                            z: windowedRightEdgeMaths.animatedZ
                            height: stagedRightEdgeMaths.animatedHeight
                        }
                        PropertyChanges {
                            target: decoratedWindow
                            showDecoration: windowedRightEdgeMaths.decorationHeight
                            angle: windowedRightEdgeMaths.animatedAngle
                            itemScale: windowedRightEdgeMaths.animatedScale
                            scaleToPreviewSize: spreadItem.stackHeight
                            scaleToPreviewProgress: windowedRightEdgeMaths.scaleToPreviewProgress
                            shadowOpacity: .3
                        }
                        PropertyChanges {
                            target: opacityEffect;
                            opacityValue: windowedRightEdgeMaths.opacityMask
                            sourceItem: windowedRightEdgeMaths.opacityMask < 1 ? decoratedWindow : null
                        }
                    },
                    State {
                        name: "staged"; when: root.state == "staged"
                        PropertyChanges {
                            target: appDelegate
                            x: stageMaths.itemX
                            y: root.availableDesktopArea.y
                            visuallyMaximized: true
                            visible: appDelegate.x < root.width
                        }
                        PropertyChanges {
                            target: appDelegate
                            requestedWidth: appContainer.width
                            requestedHeight: root.availableDesktopArea.height
                            restoreEntryValues: false
                        }
                        PropertyChanges {
                            target: decoratedWindow
                            hasDecoration: false
                        }
                        PropertyChanges {
                            target: resizeArea
                            enabled: false
                        }
                        PropertyChanges {
                            target: stageMaths
                            animateX: !focusAnimation.running && !rightEdgeFocusAnimation.running && itemIndex !== spreadItem.highlightedIndex && !inhibitSlideAnimation
                        }
                        PropertyChanges {
                            target: appDelegate.window
                            allowClientResize: false
                        }
                    },
                    State {
                        name: "stagedWithSideStage"; when: root.state == "stagedWithSideStage"
                        PropertyChanges {
                            target: stageMaths
                            itemIndex: index
                        }
                        PropertyChanges {
                            target: appDelegate
                            x: stageMaths.itemX
                            y: root.availableDesktopArea.y
                            z: stageMaths.itemZ
                            visuallyMaximized: true
                            visible: appDelegate.x < root.width
                        }
                        PropertyChanges {
                            target: appDelegate
                            requestedWidth: stageMaths.itemWidth
                            requestedHeight: root.availableDesktopArea.height
                            restoreEntryValues: false
                        }
                        PropertyChanges {
                            target: decoratedWindow
                            hasDecoration: false
                        }
                        PropertyChanges {
                            target: resizeArea
                            enabled: false
                        }
                        PropertyChanges {
                            target: appDelegate.window
                            allowClientResize: false
                        }
                    },
                    State {
                        name: "maximized"; when: appDelegate.maximized && !appDelegate.minimized
                        PropertyChanges {
                            target: appDelegate;
                            requestedX: root.availableDesktopArea.x;
                            requestedY: 0;
                            visuallyMinimized: false;
                            visuallyMaximized: true
                        }
                        PropertyChanges {
                            target: appDelegate
                            requestedWidth: root.availableDesktopArea.width;
                            requestedHeight: appContainer.height;
                            restoreEntryValues: false
                        }
                        PropertyChanges { target: touchControls; enabled: true }
                        PropertyChanges { target: decoratedWindow; windowControlButtonsVisible: false }
                    },
                    State {
                        name: "fullscreen"; when: appDelegate.fullscreen && !appDelegate.minimized
                        PropertyChanges {
                            target: appDelegate;
                            requestedX: 0
                            requestedY: 0
                        }
                        PropertyChanges {
                            target: appDelegate
                            requestedWidth: appContainer.width
                            requestedHeight: appContainer.height
                            restoreEntryValues: false
                        }
                        PropertyChanges { target: decoratedWindow; hasDecoration: false }
                    },
                    State {
                        name: "normal";
                        when: appDelegate.windowState == WindowStateStorage.WindowStateNormal
                        PropertyChanges {
                            target: appDelegate
                            visuallyMinimized: false
                        }
                        PropertyChanges { target: touchControls; enabled: true }
                        PropertyChanges { target: resizeArea; enabled: true }
                        PropertyChanges { target: decoratedWindow; shadowOpacity: .3; windowControlButtonsVisible: true}
                        PropertyChanges {
                            target: appDelegate
                            requestedWidth: windowedWidth
                            requestedHeight: windowedHeight
                            restoreEntryValues: false
                        }
                    },
                    State {
                        name: "restored";
                        when: appDelegate.windowState == WindowStateStorage.WindowStateRestored
                        extend: "normal"
                        PropertyChanges {
                            restoreEntryValues: false
                            target: appDelegate;
                            windowedX: restoredX;
                            windowedY: restoredY;
                        }
                    },
                    State {
                        name: "maximizedLeft"; when: appDelegate.maximizedLeft && !appDelegate.minimized
                        extend: "normal"
                        PropertyChanges {
                            target: appDelegate
                            windowedX: root.availableDesktopArea.x
                            windowedY: root.availableDesktopArea.y
                            windowedWidth: root.availableDesktopArea.width / 2
                            windowedHeight: root.availableDesktopArea.height
                        }
                    },
                    State {
                        name: "maximizedRight"; when: appDelegate.maximizedRight && !appDelegate.minimized
                        extend: "maximizedLeft"
                        PropertyChanges {
                            target: appDelegate;
                            windowedX: root.availableDesktopArea.x + (root.availableDesktopArea.width / 2)
                        }
                    },
                    State {
                        name: "maximizedTopLeft"; when: appDelegate.maximizedTopLeft && !appDelegate.minimized
                        extend: "normal"
                        PropertyChanges {
                            target: appDelegate
                            windowedX: root.availableDesktopArea.x
                            windowedY: root.availableDesktopArea.y
                            windowedWidth: root.availableDesktopArea.width / 2
                            windowedHeight: root.availableDesktopArea.height / 2
                        }
                    },
                    State {
                        name: "maximizedTopRight"; when: appDelegate.maximizedTopRight && !appDelegate.minimized
                        extend: "maximizedTopLeft"
                        PropertyChanges {
                            target: appDelegate
                            windowedX: root.availableDesktopArea.x + (root.availableDesktopArea.width / 2)
                        }
                    },
                    State {
                        name: "maximizedBottomLeft"; when: appDelegate.maximizedBottomLeft && !appDelegate.minimized
                        extend: "normal"
                        PropertyChanges {
                            target: appDelegate
                            windowedX: root.availableDesktopArea.x
                            windowedY: root.availableDesktopArea.y + (root.availableDesktopArea.height / 2)
                            windowedWidth: root.availableDesktopArea.width / 2
                            windowedHeight: root.availableDesktopArea.height / 2
                        }
                    },
                    State {
                        name: "maximizedBottomRight"; when: appDelegate.maximizedBottomRight && !appDelegate.minimized
                        extend: "maximizedBottomLeft"
                        PropertyChanges {
                            target: appDelegate
                            windowedX: root.availableDesktopArea.x + (root.availableDesktopArea.width / 2)
                        }
                    },
                    State {
                        name: "maximizedHorizontally"; when: appDelegate.maximizedHorizontally && !appDelegate.minimized
                        extend: "normal"
                        PropertyChanges {
                            target: appDelegate
                            windowedX: root.availableDesktopArea.x; windowedY: windowedY
                            windowedWidth: root.availableDesktopArea.width; windowedHeight: windowedHeight
                        }
                    },
                    State {
                        name: "maximizedVertically"; when: appDelegate.maximizedVertically && !appDelegate.minimized
                        extend: "normal"
                        PropertyChanges {
                            target: appDelegate
                            windowedX: windowedX; windowedY: root.availableDesktopArea.y
                            windowedWidth: windowedWidth; windowedHeight: root.availableDesktopArea.height
                        }
                    },
                    State {
                        name: "minimized"; when: appDelegate.minimized
                        PropertyChanges {
                            target: appDelegate
                            scale: units.gu(5) / appDelegate.width
                            opacity: 0;
                            visuallyMinimized: true
                            visuallyMaximized: false
                            x: -appDelegate.width / 2
                            y: root.height / 2
                        }
                    }
                ]

                transitions: [

                    // These two animate applications into position from Staged to Desktop and back
                    Transition {
                        from: "staged,stagedWithSideStage"
                        to: "normal,restored,maximized,maximizedHorizontally,maximizedVertically,maximizedLeft,maximizedRight,maximizedTopLeft,maximizedBottomLeft,maximizedTopRight,maximizedBottomRight"
                        enabled: appDelegate.animationsEnabled
                        PropertyAction { target: appDelegate; properties: "visuallyMinimized,visuallyMaximized" }
                        UbuntuNumberAnimation { target: appDelegate; properties: "x,y,requestedX,requestedY,opacity,requestedWidth,requestedHeight,scale"; duration: priv.animationDuration }
                    },
                    Transition {
                        from: "normal,restored,maximized,maximizedHorizontally,maximizedVertically,maximizedLeft,maximizedRight,maximizedTopLeft,maximizedBottomLeft,maximizedTopRight,maximizedBottomRight"
                        to: "staged,stagedWithSideStage"
                        UbuntuNumberAnimation { target: appDelegate; properties: "x,y,requestedX,requestedY,requestedWidth,requestedHeight"; duration: priv.animationDuration}
                    },

                    Transition {
                        from: "normal,restored,maximized,maximizedHorizontally,maximizedVertically,maximizedLeft,maximizedRight,maximizedTopLeft,maximizedBottomLeft,maximizedTopRight,maximizedBottomRight,staged,stagedWithSideStage,windowedRightEdge,stagedRightEdge";
                        to: "spread"
                        // DecoratedWindow wants the scaleToPreviewSize set before enabling scaleToPreview
                        PropertyAction { target: appDelegate; properties: "z,visible" }
                        PropertyAction { target: decoratedWindow; property: "scaleToPreviewSize" }
                        UbuntuNumberAnimation { target: appDelegate; properties: "x,y,height"; duration: priv.animationDuration }
                        UbuntuNumberAnimation { target: decoratedWindow; properties: "width,height,itemScale,angle,scaleToPreviewProgress"; duration: priv.animationDuration }
                        UbuntuNumberAnimation { target: windowInfoItem; properties: "opacity"; duration: priv.animationDuration }
                    },
                    Transition {
                        from: "normal,staged"; to: "stagedWithSideStage"
                        UbuntuNumberAnimation { target: appDelegate; properties: "x,y,requestedWidth,requestedHeight"; duration: priv.animationDuration }
                    },
                    Transition {
                        to: "windowedRightEdge"
                        ScriptAction {
                            script: {
                                windowedRightEdgeMaths.startX = appDelegate.requestedX
                                windowedRightEdgeMaths.startY = appDelegate.requestedY

                                if (index == 1) {
                                    var thisRect = { x: appDelegate.windowedX, y: appDelegate.windowedY, width: appDelegate.requestedWidth, height: appDelegate.requestedHeight }
                                    var otherDelegate = appRepeater.itemAt(0);
                                    var otherRect = { x: otherDelegate.windowedX, y: otherDelegate.windowedY, width: otherDelegate.requestedWidth, height: otherDelegate.requestedHeight }
                                    var intersectionRect = MathUtils.intersectionRect(thisRect, otherRect)
                                    var mappedInterSectionRect = appDelegate.mapFromItem(root, intersectionRect.x, intersectionRect.y)
                                    opacityEffect.maskX = mappedInterSectionRect.x
                                    opacityEffect.maskY = mappedInterSectionRect.y
                                    opacityEffect.maskWidth = intersectionRect.width
                                    opacityEffect.maskHeight = intersectionRect.height
                                }
                            }
                        }
                    },
                    Transition {
                        from: "stagedRightEdge"; to: "staged"
                        enabled: rightEdgeDragArea.cancelled // only transition back to state if the gesture was cancelled, in the other cases we play the focusAnimations.
                        SequentialAnimation {
                            ParallelAnimation {
                                UbuntuNumberAnimation { target: appDelegate; properties: "x,y,height,width,scale"; duration: priv.animationDuration }
                                UbuntuNumberAnimation { target: decoratedWindow; properties: "width,height,itemScale,angle,scaleToPreviewProgress"; duration: priv.animationDuration }
                            }
                            // We need to release scaleToPreviewSize at last
                            PropertyAction { target: decoratedWindow; property: "scaleToPreviewSize" }
                            PropertyAction { target: appDelegate; property: "visible" }
                        }
                    },
                    Transition {
                        from: ",normal,restored,maximized,maximizedLeft,maximizedRight,maximizedTopLeft,maximizedTopRight,maximizedBottomLeft,maximizedBottomRight,maximizedHorizontally,maximizedVertically,fullscreen"
                        to: "minimized"
                        SequentialAnimation {
                            ScriptAction { script: { fakeRectangle.stop(); } }
                            PropertyAction { target: appDelegate; property: "visuallyMaximized" }
                            PropertyAction { target: appDelegate; property: "visuallyMinimized" }
                            UbuntuNumberAnimation { target: appDelegate; properties: "x,y,scale,opacity"; duration: priv.animationDuration }
                            PropertyAction { target: appDelegate; property: "visuallyMinimized" }
                        }
                    },
                    Transition {
                        from: "minimized"
                        to: ",normal,restored,maximized,maximizedLeft,maximizedRight,maximizedTopLeft,maximizedTopRight,maximizedBottomLeft,maximizedBottomRight,maximizedHorizontally,maximizedVertically,fullscreen"
                        SequentialAnimation {
                            PropertyAction { target: appDelegate; property: "visuallyMinimized,z" }
                            ParallelAnimation {
                                UbuntuNumberAnimation { target: appDelegate; properties: "x"; from: -appDelegate.width / 2; duration: priv.animationDuration }
                                UbuntuNumberAnimation { target: appDelegate; properties: "y,opacity"; duration: priv.animationDuration }
                                UbuntuNumberAnimation { target: appDelegate; properties: "scale"; from: 0; duration: priv.animationDuration }
                            }
                            PropertyAction { target: appDelegate; property: "visuallyMaximized" }
                        }
                    },
                    Transition {
                        id: windowedTransition
                        from: ",normal,restored,maximized,maximizedLeft,maximizedRight,maximizedTopLeft,maximizedTopRight,maximizedBottomLeft,maximizedBottomRight,maximizedHorizontally,maximizedVertically,fullscreen,minimized"
                        to: ",normal,restored,maximized,maximizedLeft,maximizedRight,maximizedTopLeft,maximizedTopRight,maximizedBottomLeft,maximizedBottomRight,maximizedHorizontally,maximizedVertically,fullscreen"
                        enabled: appDelegate.animationsEnabled
                        SequentialAnimation {
                            ScriptAction { script: {
                                    if (appDelegate.visuallyMaximized) visuallyMaximized = false; // maximized before -> going to restored
                                }
                            }
                            PropertyAction { target: appDelegate; property: "visuallyMinimized" }
                            UbuntuNumberAnimation { target: appDelegate; properties: "requestedX,requestedY,windowedX,windowedY,opacity,scale,requestedWidth,requestedHeight,windowedWidth,windowedHeight";
                                duration: priv.animationDuration }
                            ScriptAction { script: {
                                    fakeRectangle.stop();
                                    appDelegate.visuallyMaximized = appDelegate.maximized; // reflect the target state
                                }
                            }
                        }
                    }
                ]

                Binding {
                    target: panelState
                    property: "decorationsAlwaysVisible"
                    value: appDelegate && appDelegate.maximized && touchControls.overlayShown
                }

                WindowResizeArea {
                    id: resizeArea
                    objectName: "windowResizeArea"

                    anchors.fill: appDelegate

                    // workaround so that it chooses the correct resize borders when you drag from a corner ResizeGrip
                    anchors.margins: touchControls.overlayShown ? borderThickness/2 : -borderThickness

                    target: appDelegate
                    boundsItem: root.availableDesktopArea
                    minWidth: units.gu(10)
                    minHeight: units.gu(10)
                    borderThickness: units.gu(2)
                    enabled: false
                    visible: enabled
                    readyToAssesBounds: !appDelegate._constructing

                    onPressed: {
                        appDelegate.activate();
                    }
                }

                DecoratedWindow {
                    id: decoratedWindow
                    objectName: "decoratedWindow"
                    anchors.left: appDelegate.left
                    anchors.top: appDelegate.top
                    application: model.application
                    surface: model.window.surface
                    active: model.window.focused
                    focus: true
                    interactive: root.interactive
                    showDecoration: 1
                    decorationHeight: priv.windowDecorationHeight
                    maximizeButtonShown: appDelegate.canBeMaximized
                    overlayShown: touchControls.overlayShown
                    width: implicitWidth
                    height: implicitHeight
                    highlightSize: windowInfoItem.iconMargin / 2
                    boundsItem: root.availableDesktopArea
                    panelState: root.panelState
                    altDragEnabled: root.mode == "windowed"

                    requestedWidth: appDelegate.requestedWidth
                    requestedHeight: appDelegate.requestedHeight

                    onCloseClicked: { appDelegate.close(); }
                    onMaximizeClicked: {
                        if (appDelegate.canBeMaximized) {
                            appDelegate.anyMaximized ? appDelegate.requestRestore() : appDelegate.requestMaximize();
                        }
                    }
                    onMaximizeHorizontallyClicked: {
                        if (appDelegate.canBeMaximizedHorizontally) {
                            appDelegate.maximizedHorizontally ? appDelegate.requestRestore() : appDelegate.requestMaximizeHorizontally()
                        }
                    }
                    onMaximizeVerticallyClicked: {
                        if (appDelegate.canBeMaximizedVertically) {
                            appDelegate.maximizedVertically ? appDelegate.requestRestore() : appDelegate.requestMaximizeVertically()
                        }
                    }
                    onMinimizeClicked: { appDelegate.requestMinimize(); }
                    onDecorationPressed: { appDelegate.activate(); }
                    onDecorationReleased: fakeRectangle.visible ? fakeRectangle.commit() : appDelegate.updateRestoredGeometry()

                    property real angle: 0
                    Behavior on angle { enabled: priv.closingIndex >= 0; UbuntuNumberAnimation {} }
                    property real itemScale: 1
                    Behavior on itemScale { enabled: priv.closingIndex >= 0; UbuntuNumberAnimation {} }

                    transform: [
                        Scale {
                            origin.x: 0
                            origin.y: decoratedWindow.implicitHeight / 2
                            xScale: decoratedWindow.itemScale
                            yScale: decoratedWindow.itemScale
                        },
                        Rotation {
                            origin { x: 0; y: (decoratedWindow.height / 2) }
                            axis { x: 0; y: 1; z: 0 }
                            angle: decoratedWindow.angle
                        }
                    ]
                }

                OpacityMask {
                    id: opacityEffect
                    anchors.fill: decoratedWindow
                }

                WindowControlsOverlay {
                    id: touchControls
                    anchors.fill: appDelegate
                    target: appDelegate
                    resizeArea: resizeArea
                    enabled: false
                    visible: enabled
                    boundsItem: root.availableDesktopArea

                    onFakeMaximizeAnimationRequested: if (!appDelegate.maximized) fakeRectangle.maximize(amount, true)
                    onFakeMaximizeLeftAnimationRequested: if (!appDelegate.maximizedLeft) fakeRectangle.maximizeLeft(amount, true)
                    onFakeMaximizeRightAnimationRequested: if (!appDelegate.maximizedRight) fakeRectangle.maximizeRight(amount, true)
                    onFakeMaximizeTopLeftAnimationRequested: if (!appDelegate.maximizedTopLeft) fakeRectangle.maximizeTopLeft(amount, true);
                    onFakeMaximizeTopRightAnimationRequested: if (!appDelegate.maximizedTopRight) fakeRectangle.maximizeTopRight(amount, true);
                    onFakeMaximizeBottomLeftAnimationRequested: if (!appDelegate.maximizedBottomLeft) fakeRectangle.maximizeBottomLeft(amount, true);
                    onFakeMaximizeBottomRightAnimationRequested: if (!appDelegate.maximizedBottomRight) fakeRectangle.maximizeBottomRight(amount, true);
                    onStopFakeAnimation: fakeRectangle.stop();
                    onDragReleased: fakeRectangle.visible ? fakeRectangle.commit() : appDelegate.updateRestoredGeometry()
                }

                WindowedFullscreenPolicy {
                    id: windowedFullscreenPolicy
                }
                StagedFullscreenPolicy {
                    id: stagedFullscreenPolicy
                    active: root.mode == "staged" || root.mode == "stagedWithSideStage"
                    surface: model.window.surface
                }

                SpreadDelegateInputArea {
                    id: dragArea
                    objectName: "dragArea"
                    anchors.fill: decoratedWindow
                    enabled: false
                    closeable: true
                    stage: root
                    dragDelegate: fakeDragItem

                    onClicked: {
                        spreadItem.highlightedIndex = index;
                        if (distance == 0) {
                            priv.goneToSpread = false;
                        }
                    }
                    onClose: {
                        priv.closingIndex = index
                        appDelegate.close();
                    }
                }

                WindowInfoItem {
                    id: windowInfoItem
                    objectName: "windowInfoItem"
                    anchors { left: parent.left; top: decoratedWindow.bottom; topMargin: units.gu(1) }
                    title: model.application.name
                    iconSource: model.application.icon
                    height: spreadItem.appInfoHeight
                    opacity: 0
                    z: 1
                    visible: opacity > 0
                    maxWidth: {
                        var nextApp = appRepeater.itemAt(index + 1);
                        if (nextApp) {
                            return Math.max(iconHeight, nextApp.x - appDelegate.x - units.gu(1))
                        }
                        return appDelegate.width;
                    }

                    onClicked: {
                        spreadItem.highlightedIndex = index;
                        priv.goneToSpread = false;
                    }
                }

                MouseArea {
                    id: closeMouseArea
                    objectName: "closeMouseArea"
                    anchors { left: parent.left; top: parent.top; leftMargin: -height / 2; topMargin: -height / 2 + spreadMaths.closeIconOffset }
                    readonly property var mousePos: hoverMouseArea.mapToItem(appDelegate, hoverMouseArea.mouseX, hoverMouseArea.mouseY)
                    readonly property bool shown: dragArea.distance == 0
                             && index == spreadItem.highlightedIndex
                             && mousePos.y < (decoratedWindow.height / 3)
                             && mousePos.y > -units.gu(4)
                             && mousePos.x > -units.gu(4)
                             && mousePos.x < (decoratedWindow.width * 2 / 3)
                    opacity: shown ? 1 : 0
                    visible: opacity > 0
                    Behavior on opacity { UbuntuNumberAnimation { duration: UbuntuAnimation.SnapDuration } }
                    height: units.gu(6)
                    width: height

                    onClicked: {
                        priv.closingIndex = index;
                        appDelegate.close();
                    }
                    Image {
                        id: closeImage
                        source: "graphics/window-close.svg"
                        anchors.fill: closeMouseArea
                        anchors.margins: units.gu(2)
                        sourceSize.width: width
                        sourceSize.height: height
                    }
                }

                Item {
                    // Group all child windows in this item so that we can fade them out together when going to the spread
                    // (and fade them in back again when returning from it)
                    readonly property bool stageOnProperState: root.state === "windowed"
                                                            || root.state === "staged"
                                                            || root.state === "stagedWithSideStage"

                    // TODO: Is it worth the extra cost of layering to avoid the opacity artifacts of intersecting children?
                    //       Btw, will involve more than uncommenting the line below as children won't necessarily fit this item's
                    //       geometry. This is just a reference.
                    //layer.enabled: opacity !== 0.0 && opacity !== 1.0

                    opacity: stageOnProperState ? 1.0 : 0.0
                    visible: opacity !== 0.0 // make it transparent to input as well
                    Behavior on opacity { UbuntuNumberAnimation {} }

                    Repeater {
                        id: childWindowRepeater
                        model: appDelegate.surface ? appDelegate.surface.childSurfaceList : null

                        delegate: ChildWindowTree {
                            surface: model.surface

                            // Account for the displacement caused by window decoration in the top-level surface
                            // Ie, the top-level surface is not positioned at (0,0) of this ChildWindow's parent (appDelegate)
                            displacementX: appDelegate.clientAreaItem.x
                            displacementY: appDelegate.clientAreaItem.y

                            boundsItem: root.availableDesktopArea
                            decorationHeight: priv.windowDecorationHeight

                            z: childWindowRepeater.count - model.index

                            onFocusChanged: {
                                if (focus) {
                                    // some child surface in this tree got focus.
                                    // Ensure we also have it at the top-level hierarchy
                                    appDelegate.claimFocus();
                                }
                            }
                        }
                    }
                }
            }
        }
    }

    FakeMaximizeDelegate {
        id: fakeRectangle
        target: priv.focusedAppDelegate
        leftMargin: root.availableDesktopArea.x
        appContainerWidth: appContainer.width
        appContainerHeight: appContainer.height
        panelState: root.panelState
    }

    WorkspaceSwitcher {
        id: workspaceSwitcher
        enabled: workspaceEnabled
        anchors.centerIn: parent
        height: units.gu(20)
        width: root.width - units.gu(8)
        background: root.background
        onActiveChanged: {
            if (!active) {
                appContainer.focus = true;
            }
        }
    }

    PropertyAnimation {
        id: shortRightEdgeSwipeAnimation
        property: "x"
        to: 0
        duration: priv.animationDuration
    }

    SwipeArea {
        id: rightEdgeDragArea
        objectName: "rightEdgeDragArea"
        direction: Direction.Leftwards
        anchors { top: parent.top; right: parent.right; bottom: parent.bottom }
        width: root.dragAreaWidth
        enabled: root.spreadEnabled

        property var gesturePoints: []
        property bool cancelled: false

        property real progress: -touchPosition.x / root.width
        onProgressChanged: {
            if (dragging) {
                draggedProgress = progress;
            }
        }

        property real draggedProgress: 0

        onTouchPositionChanged: {
            gesturePoints.push(touchPosition.x);
            if (gesturePoints.length > 10) {
                gesturePoints.splice(0, gesturePoints.length - 10)
            }
        }

        onDraggingChanged: {
            if (dragging) {
                // A potential edge-drag gesture has started. Start recording it
                gesturePoints = [];
                cancelled = false;
                draggedProgress = 0;
            } else {
                // Ok. The user released. Did he drag far enough to go to full spread?
                if (gesturePoints[gesturePoints.length - 1] < -spreadItem.rightEdgeBreakPoint * spreadItem.width ) {

                    // He dragged far enough, but if the last movement was a flick to the right again, he wants to cancel the spread again.
                    var oneWayFlickToRight = true;
                    var smallestX = gesturePoints[0]-1;
                    for (var i = 0; i < gesturePoints.length; i++) {
                        if (gesturePoints[i] <= smallestX) {
                            oneWayFlickToRight = false;
                            break;
                        }
                        smallestX = gesturePoints[i];
                    }

                    if (!oneWayFlickToRight) {
                        // Ok, the user made it, let's go to spread!
                        priv.goneToSpread = true;
                    } else {
                        cancelled = true;
                    }
                } else {
                    // Ok, the user didn't drag far enough to cross the breakPoint
                    // Find out if it was a one-way movement to the left, in which case we just switch directly to next app.
                    var oneWayFlick = true;
                    var smallestX = rightEdgeDragArea.width;
                    for (var i = 0; i < gesturePoints.length; i++) {
                        if (gesturePoints[i] >= smallestX) {
                            oneWayFlick = false;
                            break;
                        }
                        smallestX = gesturePoints[i];
                    }

                    if (appRepeater.count > 1 &&
                            (oneWayFlick && rightEdgeDragArea.distance > units.gu(2) || rightEdgeDragArea.distance > spreadItem.rightEdgeBreakPoint * spreadItem.width)) {
                        var nextStage = appRepeater.itemAt(priv.nextInStack).stage
                        for (var i = 0; i < appRepeater.count; i++) {
                            if (i != priv.nextInStack && appRepeater.itemAt(i).stage == nextStage) {
                                appRepeater.itemAt(i).playHidingAnimation()
                                break;
                            }
                        }
                        appRepeater.itemAt(priv.nextInStack).playFocusAnimation()
                        if (appRepeater.itemAt(priv.nextInStack).stage == ApplicationInfoInterface.SideStage && !sideStage.shown) {
                            sideStage.show();
                        }

                    } else {
                        cancelled = true;
                    }

                    gesturePoints = [];
                }
            }
        }
    }

    TabletSideStageTouchGesture {
        id: triGestureArea
        objectName: "triGestureArea"
        anchors.fill: parent
        enabled: false
        property Item appDelegate

        dragComponent: dragComponent
        dragComponentProperties: { "appDelegate": appDelegate }

        onPressed: {
            function matchDelegate(obj) { return String(obj.objectName).indexOf("appDelegate") >= 0; }

            var delegateAtCenter = Functions.itemAt(appContainer, x, y, matchDelegate);
            if (!delegateAtCenter) return;

            appDelegate = delegateAtCenter;
        }

        onClicked: {
            if (sideStage.shown) {
                sideStage.hide();
            } else  {
                sideStage.show();
                priv.updateMainAndSideStageIndexes()
            }
        }

        onDragStarted: {
            // If we're dragging to the sidestage.
            if (!sideStage.shown) {
                sideStage.show();
            }
        }

        Component {
            id: dragComponent
            SurfaceContainer {
                property Item appDelegate

                surface: appDelegate ? appDelegate.surface : null

                consumesInput: false
                interactive: false
                focus: false
                requestedWidth: appDelegate.requestedWidth
                requestedHeight: appDelegate.requestedHeight

                width: units.gu(40)
                height: units.gu(40)

                Drag.hotSpot.x: width/2
                Drag.hotSpot.y: height/2
                // only accept opposite stage.
                Drag.keys: {
                    if (!surface) return "Disabled";

                    if (appDelegate.stage === ApplicationInfo.MainStage) {
                        if (appDelegate.application.supportedOrientations
                                & (Qt.PortraitOrientation|Qt.InvertedPortraitOrientation)) {
                            return "MainStage";
                        }
                        return "Disabled";
                    }
                    return "SideStage";
                }
            }
        }
    }
}<|MERGE_RESOLUTION|>--- conflicted
+++ resolved
@@ -98,18 +98,17 @@
                 Qt.InvertedLandscapeOrientation;
     }
 
-<<<<<<< HEAD
     GSettings {
         id: settings
         schema.id: "com.canonical.Unity8"
-=======
+    }
+    
     property int launcherLeftMargin : 0
 
     Binding {
         target: topLevelSurfaceList
         property: "rootFocus"
         value: interactive
->>>>>>> e2c28d65
     }
 
     onInteractiveChanged: {
@@ -963,14 +962,12 @@
                 }
                 z: normalZ
 
-<<<<<<< HEAD
                 opacity: fakeDragItem.surface == model.window.surface && fakeDragItem.Drag.active ? 0 : 1
                 Behavior on opacity { UbuntuNumberAnimation {} }
-=======
+
                 // Set these as propertyes as they wont update otherwise
                 property real screenOffsetX: Screen.virtualX
                 property real screenOffsetY: Screen.virtualY
->>>>>>> e2c28d65
 
                 // Normally we want x/y where the surface thinks it is. Width/height of our delegate will
                 // match what the actual surface size is.

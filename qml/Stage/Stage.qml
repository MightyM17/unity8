/*
 * Copyright (C) 2014-2016 Canonical, Ltd.
 *
 * This program is free software; you can redistribute it and/or modify
 * it under the terms of the GNU General Public License as published by
 * the Free Software Foundation; version 3.
 *
 * This program is distributed in the hope that it will be useful,
 * but WITHOUT ANY WARRANTY; without even the implied warranty of
 * MERCHANTABILITY or FITNESS FOR A PARTICULAR PURPOSE.  See the
 * GNU General Public License for more details.
 *
 * You should have received a copy of the GNU General Public License
 * along with this program.  If not, see <http://www.gnu.org/licenses/>.
 */

import QtQuick 2.4
import Ubuntu.Components 1.3
import Unity.Application 0.1
import "../Components/PanelState"
import "../Components"
import Utils 0.1
import Ubuntu.Gestures 0.1
import GlobalShortcut 1.0
import GSettings 1.0
import "Spread"
import "Spread/MathUtils.js" as MathUtils

FocusScope {
    id: root
    anchors.fill: parent

    property QtObject applicationManager
    property QtObject topLevelSurfaceList
    property bool altTabPressed
    property url background
    property int dragAreaWidth
    property bool interactive
    property real nativeHeight
    property real nativeWidth
    property QtObject orientations
    property int shellOrientation
    property int shellOrientationAngle
    property bool spreadEnabled: true // If false, animations and right edge will be disabled
    property bool suspended
    property int leftMargin: 0
    property bool oskEnabled: false
    property rect inputMethodRect
    property real rightEdgePushProgress: 0
    property PanelState panelState

    // Configuration
    property string mode: "staged"

    // Used by the tutorial code
    readonly property real rightEdgeDragProgress: rightEdgeDragArea.dragging ? rightEdgeDragArea.progress : 0 // How far left the stage has been dragged

    // used by the snap windows (edge maximize) feature
    readonly property alias previewRectangle: fakeRectangle

    readonly property bool spreadShown: state == "spread"
    readonly property var mainApp: priv.focusedAppDelegate ? priv.focusedAppDelegate.application : null

    // application windows never rotate independently
    property int mainAppWindowOrientationAngle: shellOrientationAngle

    property bool orientationChangesEnabled: !priv.focusedAppDelegate || priv.focusedAppDelegate.orientationChangesEnabled

    property int supportedOrientations: {
        if (mainApp) {
            switch (mode) {
            case "staged":
                return mainApp.supportedOrientations;
            case "stagedWithSideStage":
                var orientations = mainApp.supportedOrientations;
                orientations |= Qt.LandscapeOrientation | Qt.InvertedLandscapeOrientation;
                if (priv.sideStageItemId) {
                    // If we have a sidestage app, support Portrait orientation
                    // so that it will switch the sidestage app to mainstage on rotate to portrait
                    orientations |= Qt.PortraitOrientation|Qt.InvertedPortraitOrientation;
                }
                return orientations;
            }
        }

        return Qt.PortraitOrientation |
                Qt.LandscapeOrientation |
                Qt.InvertedPortraitOrientation |
                Qt.InvertedLandscapeOrientation;
    }


    onAltTabPressedChanged: {
        if (altTabPressed) {
            if (root.spreadEnabled) {
                altTabDelayTimer.start();
            }
        } else {
            // Alt Tab has been released, did we already go to spread?
            if (priv.goneToSpread) {
                priv.goneToSpread = false;
            } else {
                // No we didn't, do a quick alt-tab
                if (appRepeater.count > 1) {
                    appRepeater.itemAt(1).activate();
                } else if (appRepeater.count > 0) {
                    appRepeater.itemAt(0).activate(); // quick alt-tab to the only (minimized) window should still activate it
                }
            }
        }
    }

    Timer {
        id: altTabDelayTimer
        interval: 140
        repeat: false
        onTriggered: {
            if (root.altTabPressed) {
                priv.goneToSpread = true;
            }
        }
    }

    property Item itemConfiningMouseCursor: !spreadShown && priv.focusedAppDelegate && priv.focusedAppDelegate.window.confinesMousePointer ?
                              priv.focusedAppDelegate.clientAreaItem : null;

    signal itemSnapshotRequested(Item item)

    // functions to be called from outside
    function updateFocusedAppOrientation() { /* TODO */ }
    function updateFocusedAppOrientationAnimated() { /* TODO */}

    function closeSpread() {
        priv.goneToSpread = false;
    }

    onSpreadEnabledChanged: {
        if (!spreadEnabled && spreadShown) {
            closeSpread();
        }
    }

    onRightEdgePushProgressChanged: {
        if (spreadEnabled && rightEdgePushProgress >= 1) {
            priv.goneToSpread = true
        }
    }

    GSettings {
        id: lifecycleExceptions
        schema.id: "com.canonical.qtmir"
    }

    function isExemptFromLifecycle(appId) {
        var shortAppId = appId.split('_')[0];
        for (var i = 0; i < lifecycleExceptions.lifecycleExemptAppids.length; i++) {
            if (shortAppId === lifecycleExceptions.lifecycleExemptAppids[i]) {
                return true;
            }
        }
        return false;
    }

    GlobalShortcut {
        id: closeFocusedShortcut
        shortcut: Qt.AltModifier|Qt.Key_F4
        onTriggered: {
            if (priv.focusedAppDelegate && !priv.focusedAppDelegate.isDash) {
                priv.focusedAppDelegate.close();
            }
        }
    }

    GlobalShortcut {
        id: showSpreadShortcut
        shortcut: Qt.MetaModifier|Qt.Key_W
        active: root.spreadEnabled
        onTriggered: priv.goneToSpread = true
    }

    GlobalShortcut {
        id: minimizeAllShortcut
        shortcut: Qt.MetaModifier|Qt.ControlModifier|Qt.Key_D
        onTriggered: priv.minimizeAllWindows()
        active: root.state == "windowed"
    }

    GlobalShortcut {
        id: maximizeWindowShortcut
        shortcut: Qt.MetaModifier|Qt.ControlModifier|Qt.Key_Up
        onTriggered: priv.focusedAppDelegate.requestMaximize()
        active: root.state == "windowed" && priv.focusedAppDelegate && priv.focusedAppDelegate.canBeMaximized
    }

    GlobalShortcut {
        id: maximizeWindowLeftShortcut
        shortcut: Qt.MetaModifier|Qt.ControlModifier|Qt.Key_Left
        onTriggered: priv.focusedAppDelegate.requestMaximizeLeft()
        active: root.state == "windowed" && priv.focusedAppDelegate && priv.focusedAppDelegate.canBeMaximizedLeftRight
    }

    GlobalShortcut {
        id: maximizeWindowRightShortcut
        shortcut: Qt.MetaModifier|Qt.ControlModifier|Qt.Key_Right
        onTriggered: priv.focusedAppDelegate.requestMaximizeRight()
        active: root.state == "windowed" && priv.focusedAppDelegate && priv.focusedAppDelegate.canBeMaximizedLeftRight
    }

    GlobalShortcut {
        id: minimizeRestoreShortcut
        shortcut: Qt.MetaModifier|Qt.ControlModifier|Qt.Key_Down
        onTriggered: {
            if (priv.focusedAppDelegate.anyMaximized) {
                priv.focusedAppDelegate.requestRestore();
            } else {
                priv.focusedAppDelegate.requestMinimize();
            }
        }
        active: root.state == "windowed" && priv.focusedAppDelegate
    }

    GlobalShortcut {
        shortcut: Qt.AltModifier|Qt.Key_Print
        onTriggered: root.itemSnapshotRequested(priv.focusedAppDelegate)
        active: priv.focusedAppDelegate !== null
    }

    GlobalShortcut {
        id: showWorkspaceSwitcherShortcutLeft
        shortcut: Qt.AltModifier|Qt.ControlModifier|Qt.Key_Left
        active: !workspaceSwitcher.active
        onTriggered: {
            workspaceSwitcher.showLeft()
        }
    }
    GlobalShortcut {
        id: showWorkspaceSwitcherShortcutRight
        shortcut: Qt.AltModifier|Qt.ControlModifier|Qt.Key_Right
        active: !workspaceSwitcher.active
        onTriggered: {
            workspaceSwitcher.showRight()
        }
    }

    QtObject {
        id: priv
        objectName: "DesktopStagePrivate"

        property var focusedAppDelegate: null
        property var foregroundMaximizedAppDelegate: null // for stuff like drop shadow and focusing maximized app by clicking panel

        property bool goneToSpread: false
        property int closingIndex: -1
        property int animationDuration: UbuntuAnimation.FastDuration

        function updateForegroundMaximizedApp() {
            var found = false;
            for (var i = 0; i < appRepeater.count && !found; i++) {
                var item = appRepeater.itemAt(i);
                if (item && item.visuallyMaximized) {
                    foregroundMaximizedAppDelegate = item;
                    found = true;
                }
            }
            if (!found) {
                foregroundMaximizedAppDelegate = null;
            }
        }

        function minimizeAllWindows() {
            for (var i = appRepeater.count - 1; i >= 0; i--) {
                var appDelegate = appRepeater.itemAt(i);
                if (appDelegate && !appDelegate.minimized) {
                    appDelegate.requestMinimize();
                }
            }
        }

        readonly property bool sideStageEnabled: root.mode === "stagedWithSideStage" &&
                                                 (root.shellOrientation == Qt.LandscapeOrientation ||
                                                 root.shellOrientation == Qt.InvertedLandscapeOrientation)
        onSideStageEnabledChanged: {
            for (var i = 0; i < appRepeater.count; i++) {
                appRepeater.itemAt(i).refreshStage();
            }
            priv.updateMainAndSideStageIndexes();
        }

        property var mainStageDelegate: null
        property var sideStageDelegate: null
        property int mainStageItemId: 0
        property int sideStageItemId: 0
        property string mainStageAppId: ""
        property string sideStageAppId: ""

        onSideStageDelegateChanged: {
            if (!sideStageDelegate) {
                sideStage.hide();
            }
        }

        function updateMainAndSideStageIndexes() {
            if (root.mode != "stagedWithSideStage") {
                priv.sideStageDelegate = null;
                priv.sideStageItemId = 0;
                priv.sideStageAppId = "";
                priv.mainStageDelegate = appRepeater.itemAt(0);
                priv.mainStageItemId = topLevelSurfaceList.idAt(0);
                priv.mainStageAppId = topLevelSurfaceList.applicationAt(0) ? topLevelSurfaceList.applicationAt(0).appId : ""
                return;
            }

            var choseMainStage = false;
            var choseSideStage = false;

            if (!root.topLevelSurfaceList)
                return;

            for (var i = 0; i < appRepeater.count && (!choseMainStage || !choseSideStage); ++i) {
                var appDelegate = appRepeater.itemAt(i);
                if (!appDelegate) {
                    // This might happen during startup phase... If the delegate appears and claims focus
                    // things are updated and appRepeater.itemAt(x) still returns null while appRepeater.count >= x
                    // Lets just skip it, on startup it will be generated at a later point too...
                    continue;
                }
                if (sideStage.shown && appDelegate.stage == ApplicationInfoInterface.SideStage
                        && !choseSideStage) {
                    priv.sideStageDelegate = appDelegate
                    priv.sideStageItemId = root.topLevelSurfaceList.idAt(i);
                    priv.sideStageAppId = root.topLevelSurfaceList.applicationAt(i).appId;
                    choseSideStage = true;
                } else if (!choseMainStage && appDelegate.stage == ApplicationInfoInterface.MainStage) {
                    priv.mainStageDelegate = appDelegate;
                    priv.mainStageItemId = root.topLevelSurfaceList.idAt(i);
                    priv.mainStageAppId = root.topLevelSurfaceList.applicationAt(i).appId;
                    choseMainStage = true;
                }
            }
            if (!choseMainStage && priv.mainStageDelegate) {
                priv.mainStageDelegate = null;
                priv.mainStageItemId = 0;
                priv.mainStageAppId = "";
            }
            if (!choseSideStage && priv.sideStageDelegate) {
                priv.sideStageDelegate = null;
                priv.sideStageItemId = 0;
                priv.sideStageAppId = "";
            }
        }

        property int nextInStack: {
            var mainStageIndex = priv.mainStageDelegate ? priv.mainStageDelegate.itemIndex : -1;
            var sideStageIndex = priv.sideStageDelegate ? priv.sideStageDelegate.itemIndex : -1;
            if (sideStageIndex == -1) {
                return topLevelSurfaceList.count > 1 ? 1 : -1;
            }
            if (mainStageIndex == 0 || sideStageIndex == 0) {
                if (mainStageIndex == 1 || sideStageIndex == 1) {
                    return topLevelSurfaceList.count > 2 ? 2 : -1;
                }
                return 1;
            }
            return -1;
        }

        readonly property real virtualKeyboardHeight: root.inputMethodRect.height
    }

    Component.onCompleted: priv.updateMainAndSideStageIndexes()

    Connections {
        target: panelState
        onCloseClicked: { if (priv.focusedAppDelegate) { priv.focusedAppDelegate.close(); } }
        onMinimizeClicked: { if (priv.focusedAppDelegate) { priv.focusedAppDelegate.requestMinimize(); } }
        onRestoreClicked: { if (priv.focusedAppDelegate) { priv.focusedAppDelegate.requestRestore(); } }
    }

    Binding {
        target: panelState
        property: "decorationsVisible"
        value: priv.focusedAppDelegate !== null && priv.focusedAppDelegate.maximized // FIXME for Locally integrated menus
    }

    Binding {
        target: panelState
        property: "title"
        value: {
            if (priv.focusedAppDelegate !== null) {
                if (priv.focusedAppDelegate.maximized)
                    return priv.focusedAppDelegate.title
                else
                    return priv.focusedAppDelegate.appName
            }
            return ""
        }
        when: priv.focusedAppDelegate
    }

    Binding {
        target: panelState
        property: "focusedPersistentSurfaceId"
        value: {
            if (priv.focusedAppDelegate !== null) {
                if (priv.focusedAppDelegate.surface) {
                    return priv.focusedAppDelegate.surface.persistentId;
                }
            }
            return "";
        }
        when: priv.focusedAppDelegate
    }

    Binding {
        target: panelState
        property: "dropShadow"
        value: priv.focusedAppDelegate && !priv.focusedAppDelegate.maximized && priv.foregroundMaximizedAppDelegate !== null && mode == "windowed"
    }

    Binding {
        target: panelState
        property: "closeButtonShown"
        value: priv.focusedAppDelegate && priv.focusedAppDelegate.maximized && !priv.focusedAppDelegate.isDash
    }

    Component.onDestruction: {
        panelState.title = "";
        panelState.decorationsVisible = false;
        panelState.dropShadow = false;
    }

    Instantiator {
        model: root.applicationManager
        delegate: QtObject {
            property var stateBinding: Binding {
                readonly property bool isDash: model.application ? model.application.appId == "unity8-dash" : false
                target: model.application
                property: "requestedState"

                // TODO: figure out some lifecycle policy, like suspending minimized apps
                //       or something if running windowed.
                // TODO: If the device has a dozen suspended apps because it was running
                //       in staged mode, when it switches to Windowed mode it will suddenly
                //       resume all those apps at once. We might want to avoid that.
                value: root.mode === "windowed"
                       || isDash
                       || (!root.suspended && model.application && priv.focusedAppDelegate &&
                           (priv.focusedAppDelegate.appId === model.application.appId ||
                            priv.mainStageAppId === model.application.appId ||
                            priv.sideStageAppId === model.application.appId))
                       ? ApplicationInfoInterface.RequestedRunning
                       : ApplicationInfoInterface.RequestedSuspended
            }

            property var lifecycleBinding: Binding {
                target: model.application
                property: "exemptFromLifecycle"
                value: model.application
                            ? (!model.application.isTouchApp || isExemptFromLifecycle(model.application.appId))
                            : false
            }
        }
    }

    states: [
        State {
            name: "spread"; when: priv.goneToSpread
            PropertyChanges { target: floatingFlickable; enabled: true }
            PropertyChanges { target: spreadItem; focus: true }
            PropertyChanges { target: hoverMouseArea; enabled: true }
            PropertyChanges { target: rightEdgeDragArea; enabled: false }
            PropertyChanges { target: cancelSpreadMouseArea; enabled: true }
            PropertyChanges { target: blurLayer; visible: true; blurRadius: 32; brightness: .65; opacity: 1 }
            PropertyChanges { target: wallpaper; visible: false }
            PropertyChanges { target: screensAndWorkspaces; opacity: 1 }
        },
        State {
            name: "stagedRightEdge"; when: root.spreadEnabled && (rightEdgeDragArea.dragging || rightEdgePushProgress > 0) && root.mode == "staged"
            PropertyChanges {
                target: blurLayer;
                visible: true;
                blurRadius: 32
                brightness: .65
                opacity: 1
            }
        },
        State {
            name: "sideStagedRightEdge"; when: root.spreadEnabled && (rightEdgeDragArea.dragging || rightEdgePushProgress > 0) && root.mode == "stagedWithSideStage"
            extend: "stagedRightEdge"
            PropertyChanges {
                target: sideStage
                opacity: priv.sideStageDelegate && priv.sideStageDelegate.x === sideStage.x ? 1 : 0
                visible: true
            }
        },
        State {
            name: "windowedRightEdge"; when: root.spreadEnabled && (rightEdgeDragArea.dragging || rightEdgePushProgress > 0) && root.mode == "windowed"
            PropertyChanges {
                target: blurLayer;
                visible: true
                blurRadius: 32
                brightness: .65
                opacity: MathUtils.linearAnimation(spreadItem.rightEdgeBreakPoint, 1, 0, 1, Math.max(rightEdgeDragArea.dragging ? rightEdgeDragArea.progress : 0, rightEdgePushProgress))
            }
        },
        State {
            name: "staged"; when: root.mode === "staged"
            PropertyChanges { target: wallpaper; visible: !priv.focusedAppDelegate || priv.focusedAppDelegate.x !== 0 }
        },
        State {
            name: "stagedWithSideStage"; when: root.mode === "stagedWithSideStage"
            PropertyChanges { target: triGestureArea; enabled: priv.sideStageEnabled }
            PropertyChanges { target: sideStage; visible: true }
        },
        State {
            name: "windowed"; when: root.mode === "windowed"
        }
    ]
    transitions: [
        Transition {
            from: "stagedRightEdge,sideStagedRightEdge,windowedRightEdge"; to: "spread"
            PropertyAction { target: spreadItem; property: "highlightedIndex"; value: -1 }
            PropertyAnimation { target: blurLayer; properties: "brightness,blurRadius"; duration: priv.animationDuration }
            UbuntuNumberAnimation { target: screensAndWorkspaces; property: "opacity"; duration: priv.animationDuration }
        },
        Transition {
            to: "spread"
            PropertyAction { target: spreadItem; property: "highlightedIndex"; value: appRepeater.count > 1 ? 1 : 0 }
            PropertyAction { target: floatingFlickable; property: "contentX"; value: 0 }
            UbuntuNumberAnimation { target: screensAndWorkspaces; property: "opacity"; duration: priv.animationDuration }
        },
        Transition {
            from: "spread"
            SequentialAnimation {
                ScriptAction {
                    script: {
                        var item = appRepeater.itemAt(Math.max(0, spreadItem.highlightedIndex));
                        if (item.stage == ApplicationInfoInterface.SideStage && !sideStage.shown) {
                            sideStage.show();
                        }
                        item.playFocusAnimation();
                    }
                }
                PropertyAction { target: spreadItem; property: "highlightedIndex"; value: -1 }
                PropertyAction { target: floatingFlickable; property: "contentX"; value: 0 }
            }
        },
        Transition {
            to: "stagedRightEdge,sideStagedRightEdge"
            PropertyAction { target: floatingFlickable; property: "contentX"; value: 0 }
        },
        Transition {
            to: "stagedWithSideStage"
            ScriptAction { script: priv.updateMainAndSideStageIndexes(); }
        }

    ]

    MouseArea {
        id: cancelSpreadMouseArea
        anchors.fill: parent
        enabled: false
        onClicked: priv.goneToSpread = false
    }

    FocusScope {
        id: appContainer
        objectName: "appContainer"
        anchors.fill: parent
        focus: true

        Wallpaper {
            id: wallpaper
            anchors.fill: parent
            source: root.background
            // Make sure it's the lowest item. Due to the left edge drag we sometimes need
            // to put the dash at -1 and we don't want it behind the Wallpaper
            z: -2
        }

        BlurLayer {
            id: blurLayer
            anchors.fill: parent
            source: wallpaper
            visible: false
        }

        ScreensAndWorkspaces {
            id: screensAndWorkspaces
            anchors { left: parent.left; top: parent.top; right: parent.right; leftMargin: root.leftMargin }
            height: Math.max(units.gu(30), parent.height * .3)
            background: root.background
            opacity: 0
            visible: opacity > 0

            onCloseSpread: priv.goneToSpread = false;
        }

        Spread {
            id: spreadItem
            objectName: "spreadItem"
            anchors { left: parent.left; bottom: parent.bottom; right: parent.right; top: screensAndWorkspaces.bottom }
            leftMargin: root.leftMargin
            model: root.topLevelSurfaceList
            spreadFlickable: floatingFlickable
            z: 10

            onLeaveSpread: {
                priv.goneToSpread = false;
            }

<<<<<<< HEAD
            FloatingFlickable {
                id: floatingFlickable
                objectName: "spreadFlickable"
                anchors.fill: parent
                enabled: false
                contentWidth: spreadItem.spreadTotalWidth

                function snap(toIndex) {
                    var delegate = appRepeater.itemAt(toIndex)
                    var targetContentX = floatingFlickable.contentWidth / spreadItem.totalItemCount * toIndex;
                    if (targetContentX - floatingFlickable.contentX > spreadItem.rightStackXPos - (spreadItem.spreadItemWidth / 2)) {
                        var offset = (spreadItem.rightStackXPos - (spreadItem.spreadItemWidth / 2)) - (targetContentX - floatingFlickable.contentX)
                        snapAnimation.to = floatingFlickable.contentX - offset;
                        snapAnimation.start();
                    } else if (targetContentX - floatingFlickable.contentX < spreadItem.leftStackXPos + units.gu(1)) {
                        var offset = (spreadItem.leftStackXPos + units.gu(1)) - (targetContentX - floatingFlickable.contentX);
                        snapAnimation.to = floatingFlickable.contentX - offset;
                        snapAnimation.start();
                    }
                }
                UbuntuNumberAnimation {id: snapAnimation; target: floatingFlickable; property: "contentX"}
            }

            MouseArea {
                id: hoverMouseArea
                objectName: "hoverMouseArea"
                anchors.fill: parent
                propagateComposedEvents: true
                hoverEnabled: true
                enabled: false
                visible: enabled

                property int scrollAreaWidth: width / 3
                property bool progressiveScrollingEnabled: false

                onPressed: mouse.accepted = false

                onMouseXChanged: {
                    mouse.accepted = false

                    if (hoverMouseArea.pressed) {
                        return;
                    }

                    // Find the hovered item and mark it active
                    for (var i = appRepeater.count - 1; i >= 0; i--) {
                        var appDelegate = appRepeater.itemAt(i);
                        var mapped = mapToItem(appDelegate, hoverMouseArea.mouseX, hoverMouseArea.mouseY)
                        var itemUnder = appDelegate.childAt(mapped.x, mapped.y);
                        if (itemUnder && (itemUnder.objectName === "dragArea" || itemUnder.objectName === "windowInfoItem" || itemUnder.objectName == "closeMouseArea")) {
                            spreadItem.highlightedIndex = i;
                            break;
                        }
                    }

                    if (floatingFlickable.contentWidth > floatingFlickable.width) {
                        var margins = floatingFlickable.width * 0.05;

                        if (!progressiveScrollingEnabled && mouseX < floatingFlickable.width - scrollAreaWidth) {
                            progressiveScrollingEnabled = true
                        }

                        // do we need to scroll?
                        if (mouseX < scrollAreaWidth + margins) {
                            var progress = Math.min(1, (scrollAreaWidth + margins - mouseX) / (scrollAreaWidth - margins));
                            var contentX = (1 - progress) * (floatingFlickable.contentWidth - floatingFlickable.width)
                            floatingFlickable.contentX = Math.max(0, Math.min(floatingFlickable.contentX, contentX))
                        }
                        if (mouseX > floatingFlickable.width - scrollAreaWidth && progressiveScrollingEnabled) {
                            var progress = Math.min(1, (mouseX - (floatingFlickable.width - scrollAreaWidth)) / (scrollAreaWidth - margins))
                            var contentX = progress * (floatingFlickable.contentWidth - floatingFlickable.width)
                            floatingFlickable.contentX = Math.min(floatingFlickable.contentWidth - floatingFlickable.width, Math.max(floatingFlickable.contentX, contentX))
                        }
                    }
=======
            onCloseCurrentApp: {
                if (!appRepeater.itemAt(highlightedIndex).isDash) {
                    appRepeater.itemAt(highlightedIndex).close();
>>>>>>> bfeaf9da
                }
            }
        }

        Connections {
            target: root.topLevelSurfaceList
            onListChanged: priv.updateMainAndSideStageIndexes()
        }


        DropArea {
            objectName: "MainStageDropArea"
            anchors {
                left: parent.left
                top: parent.top
                bottom: parent.bottom
            }
            width: appContainer.width - sideStage.width
            enabled: priv.sideStageEnabled

            onDropped: {
                drop.source.appDelegate.saveStage(ApplicationInfoInterface.MainStage);
                drop.source.appDelegate.focus = true;
            }
            keys: "SideStage"
        }

        SideStage {
            id: sideStage
            objectName: "sideStage"
            shown: false
            height: appContainer.height
            x: appContainer.width - width
            visible: false
            Behavior on opacity { UbuntuNumberAnimation {} }
            z: {
                if (!priv.mainStageItemId) return 0;

                if (priv.sideStageItemId && priv.nextInStack > 0) {

                    // Due the order in which bindings are evaluated, this might be triggered while shuffling
                    // the list and index doesn't yet match with itemIndex (even though itemIndex: index)
                    // Let's walk the list and compare itemIndex to make sure we have the correct one.
                    var nextDelegateInStack = -1;
                    for (var i = 0; i < appRepeater.count; i++) {
                        if (appRepeater.itemAt(i).itemIndex == priv.nextInStack) {
                            nextDelegateInStack = appRepeater.itemAt(i);
                            break;
                        }
                    }

                    if (nextDelegateInStack.stage ===  ApplicationInfoInterface.MainStage) {
                        // if the next app in stack is a main stage app, put the sidestage on top of it.
                        return 2;
                    }
                    return 1;
                }

                return 1;
            }

            onShownChanged: {
                if (!shown && priv.mainStageDelegate && !root.spreadShown) {
                    priv.mainStageDelegate.activate();
                }
            }

            DropArea {
                id: sideStageDropArea
                objectName: "SideStageDropArea"
                anchors.fill: parent

                property bool dropAllowed: true

                onEntered: {
                    dropAllowed = drag.keys != "Disabled";
                }
                onExited: {
                    dropAllowed = true;
                }
                onDropped: {
                    if (drop.keys == "MainStage") {
                        drop.source.appDelegate.saveStage(ApplicationInfoInterface.SideStage);
                        drop.source.appDelegate.focus = true;
                    }
                }
                drag {
                    onSourceChanged: {
                        if (!sideStageDropArea.drag.source) {
                            dropAllowed = true;
                        }
                    }
                }
            }
        }

        MirSurfaceItem {
            id: fakeDragItem
            property real previewScale: .5
            height: (screensAndWorkspaces.height - units.gu(8)) / 2
            // w : h = iw : ih
            width: implicitWidth * height / implicitHeight
            surfaceWidth: -1
            surfaceHeight: -1
            opacity: surface != null ? 1 : 0
            Behavior on opacity { UbuntuNumberAnimation {} }
            visible: opacity > 0

            Drag.active: surface != null
            Drag.keys: ["application"]

            z: 1000
        }

        Item {
            id: boundariesForWindowPlacement
            anchors.fill: parent
            anchors.topMargin: panelState.panelHeight
            visible: false
        }

        Repeater {
            id: appRepeater
            model: topLevelSurfaceList
            objectName: "appRepeater"

            function indexOf(delegateItem) {
                for (var i = 0; i < count; i++) {
                    if (itemAt(i) === delegateItem) {
                        return i;
                    }
                }
                return -1;
            }

            delegate: FocusScope {
                id: appDelegate
                objectName: "appDelegate_" + model.window.id
                property int itemIndex: index // We need this from outside the repeater
                // z might be overriden in some cases by effects, but we need z ordering
                // to calculate occlusion detection
                property int normalZ: topLevelSurfaceList.count - index
                onNormalZChanged: {
                    if (visuallyMaximized) {
                        priv.updateForegroundMaximizedApp();
                    }
                }
                z: normalZ

                opacity: fakeDragItem.surface == model.window.surface && fakeDragItem.Drag.active ? 0 : 1
                Behavior on opacity { UbuntuNumberAnimation {} }

                // Normally we want x/y where the surface thinks it is. Width/height of our delegate will
                // match what the actual surface size is.
                // Don't write to those, they will be set by states
                x: model.window.position.x - clientAreaItem.x
                y: model.window.position.y - clientAreaItem.y
                width: decoratedWindow.implicitWidth
                height: decoratedWindow.implicitHeight

                // requestedX/Y/width/height is what we ask the actual surface to be.
                // Do not write to those, they will be set by states
                property real requestedX: windowedX
                property real requestedY: windowedY
                property real requestedWidth: windowedWidth
                property real requestedHeight: windowedHeight
                Binding {
                    target: model.window; property: "requestedPosition"
                    // miral doesn't know about our window decorations. So we have to deduct them
                    value: Qt.point(appDelegate.requestedX + appDelegate.clientAreaItem.x,
                                    appDelegate.requestedY + appDelegate.clientAreaItem.y)
                    when: root.mode == "windowed"
                }

                // In those are for windowed mode. Those values basically store the window's properties
                // when having a floating window. If you want to move/resize a window in normal mode, this is what you want to write to.
                property real windowedX
                property real windowedY
                property real windowedWidth
                property real windowedHeight

                // unlike windowedX/Y, this is the last known grab position before being pushed against edges/corners
                // when restoring, the window should return to these, not to the place where it was dropped near the edge
                property real restoredX
                property real restoredY

                // Keeps track of the window geometry while in normal or restored state
                // Useful when returning from some maxmized state or when saving the geometry while maximized
                // FIXME: find a better solution
                property real normalX: 0
                property real normalY: 0
                property real normalWidth: 0
                property real normalHeight: 0
                function updateNormalGeometry() {
                    if (appDelegate.state == "normal" || appDelegate.state == "restored") {
                        normalX = appDelegate.requestedX;
                        normalY = appDelegate.requestedY;
                        normalWidth = appDelegate.width;
                        normalHeight = appDelegate.height;
                    }
                }
                function updateRestoredGeometry() {
                    if (appDelegate.state == "normal" || appDelegate.state == "restored") {
                        // save the x/y to restore to
                        restoredX = appDelegate.x;
                        restoredY = appDelegate.y;
                    }
                }

                Connections {
                    target: appDelegate
                    onXChanged: appDelegate.updateNormalGeometry();
                    onYChanged: appDelegate.updateNormalGeometry();
                    onWidthChanged: appDelegate.updateNormalGeometry();
                    onHeightChanged: appDelegate.updateNormalGeometry();
                }

                Binding {
                    target: appDelegate
                    property: "y"
                    value: appDelegate.requestedY -
                           Math.min(appDelegate.requestedY - panelState.panelHeight,
                                    Math.max(0, priv.virtualKeyboardHeight - (appContainer.height - (appDelegate.requestedY + appDelegate.height))))
                    when: root.oskEnabled && appDelegate.focus && (appDelegate.state == "normal" || appDelegate.state == "restored")
                          && root.inputMethodRect.height > 0
                }

                Behavior on x { id: xBehavior; enabled: priv.closingIndex >= 0; UbuntuNumberAnimation { onRunningChanged: if (!running) priv.closingIndex = -1} }

                Connections {
                    target: root
                    onShellOrientationAngleChanged: {
                        // at this point decoratedWindow.surfaceOrientationAngle is the old shellOrientationAngle
                        if (application && application.rotatesWindowContents) {
                            if (root.state == "windowed") {
                                var angleDiff = decoratedWindow.surfaceOrientationAngle - shellOrientationAngle;
                                angleDiff = (360 + angleDiff) % 360;
                                if (angleDiff === 90 || angleDiff === 270) {
                                    var aux = decoratedWindow.requestedHeight;
                                    decoratedWindow.requestedHeight = decoratedWindow.requestedWidth + decoratedWindow.decorationHeight;
                                    decoratedWindow.requestedWidth = aux - decoratedWindow.decorationHeight;
                                }
                            }
                            decoratedWindow.surfaceOrientationAngle = shellOrientationAngle;
                        } else {
                            decoratedWindow.surfaceOrientationAngle = 0;
                        }
                    }
                }

                readonly property alias application: decoratedWindow.application
                readonly property alias minimumWidth: decoratedWindow.minimumWidth
                readonly property alias minimumHeight: decoratedWindow.minimumHeight
                readonly property alias maximumWidth: decoratedWindow.maximumWidth
                readonly property alias maximumHeight: decoratedWindow.maximumHeight
                readonly property alias widthIncrement: decoratedWindow.widthIncrement
                readonly property alias heightIncrement: decoratedWindow.heightIncrement

                readonly property bool maximized: windowState === WindowStateStorage.WindowStateMaximized
                readonly property bool maximizedLeft: windowState === WindowStateStorage.WindowStateMaximizedLeft
                readonly property bool maximizedRight: windowState === WindowStateStorage.WindowStateMaximizedRight
                readonly property bool maximizedHorizontally: windowState === WindowStateStorage.WindowStateMaximizedHorizontally
                readonly property bool maximizedVertically: windowState === WindowStateStorage.WindowStateMaximizedVertically
                readonly property bool maximizedTopLeft: windowState === WindowStateStorage.WindowStateMaximizedTopLeft
                readonly property bool maximizedTopRight: windowState === WindowStateStorage.WindowStateMaximizedTopRight
                readonly property bool maximizedBottomLeft: windowState === WindowStateStorage.WindowStateMaximizedBottomLeft
                readonly property bool maximizedBottomRight: windowState === WindowStateStorage.WindowStateMaximizedBottomRight
                readonly property bool anyMaximized: maximized || maximizedLeft || maximizedRight || maximizedHorizontally || maximizedVertically ||
                                                     maximizedTopLeft || maximizedTopRight || maximizedBottomLeft || maximizedBottomRight

                readonly property bool minimized: windowState & WindowStateStorage.WindowStateMinimized
                readonly property bool fullscreen: windowState === WindowStateStorage.WindowStateFullscreen

                readonly property bool canBeMaximized: canBeMaximizedHorizontally && canBeMaximizedVertically
                readonly property bool canBeMaximizedLeftRight: (maximumWidth == 0 || maximumWidth >= appContainer.width/2) &&
                                                                (maximumHeight == 0 || maximumHeight >= appContainer.height)
                readonly property bool canBeCornerMaximized: (maximumWidth == 0 || maximumWidth >= appContainer.width/2) &&
                                                             (maximumHeight == 0 || maximumHeight >= appContainer.height/2)
                readonly property bool canBeMaximizedHorizontally: maximumWidth == 0 || maximumWidth >= appContainer.width
                readonly property bool canBeMaximizedVertically: maximumHeight == 0 || maximumHeight >= appContainer.height
                readonly property alias orientationChangesEnabled: decoratedWindow.orientationChangesEnabled

                // TODO drop our own windowType once Mir/Miral/Qtmir gets in sync with ours
                property int windowState: WindowStateStorage.WindowStateNormal
                property int prevWindowState: WindowStateStorage.WindowStateRestored

                property bool animationsEnabled: true
                property alias title: decoratedWindow.title
                readonly property string appName: model.application ? model.application.name : ""
                property bool visuallyMaximized: false
                property bool visuallyMinimized: false
                readonly property alias windowedTransitionRunning: windowedTransition.running

                property int stage: ApplicationInfoInterface.MainStage
                function saveStage(newStage) {
                    appDelegate.stage = newStage;
                    WindowStateStorage.saveStage(appId, newStage);
                    priv.updateMainAndSideStageIndexes()
                }

                readonly property var surface: model.window.surface
                readonly property var window: model.window

                readonly property alias focusedSurface: decoratedWindow.focusedSurface
                readonly property bool dragging: touchControls.overlayShown ? touchControls.dragging : decoratedWindow.dragging

                readonly property string appId: model.application.appId
                readonly property bool isDash: appId == "unity8-dash"
                readonly property alias clientAreaItem: decoratedWindow.clientAreaItem

                function activate() {
                    if (model.window.focused) {
                        updateQmlFocusFromMirSurfaceFocus();
                    } else {
                        model.window.activate();
                    }
                }
                function requestMaximize() { model.window.requestState(Mir.MaximizedState); }
                function requestMaximizeVertically() { model.window.requestState(Mir.VertMaximizedState); }
                function requestMaximizeHorizontally() { model.window.requestState(Mir.HorizMaximizedState); }
                function requestMaximizeLeft() { model.window.requestState(Mir.MaximizedLeftState); }
                function requestMaximizeRight() { model.window.requestState(Mir.MaximizedRightState); }
                function requestMaximizeTopLeft() { model.window.requestState(Mir.MaximizedTopLeftState); }
                function requestMaximizeTopRight() { model.window.requestState(Mir.MaximizedTopRightState); }
                function requestMaximizeBottomLeft() { model.window.requestState(Mir.MaximizedBottomLeftState); }
                function requestMaximizeBottomRight() { model.window.requestState(Mir.MaximizedBottomRightState); }
                function requestMinimize() { model.window.requestState(Mir.MinimizedState); }
                function requestRestore() { model.window.requestState(Mir.RestoredState); }

                function claimFocus() {
                    if (root.state == "spread") {
                        spreadItem.highlightedIndex = index
                    }
                    if (root.mode == "stagedWithSideStage") {
                        if (appDelegate.stage == ApplicationInfoInterface.SideStage && !sideStage.shown) {
                            sideStage.show();
                        }
                        priv.updateMainAndSideStageIndexes();
                    }
                    appDelegate.focus = true;
                }

                function updateQmlFocusFromMirSurfaceFocus() {
                    if (model.window.focused) {
                        claimFocus();
                        priv.focusedAppDelegate = appDelegate;
                    }
                }

                WindowStateSaver {
                    id: windowStateSaver
                    target: appDelegate
                    screenWidth: appContainer.width
                    screenHeight: appContainer.height
                    leftMargin: root.leftMargin
                    minimumY: boundariesForWindowPlacement.y
                }

                Connections {
                    target: model.window
                    onFocusedChanged: {
                        updateQmlFocusFromMirSurfaceFocus();
                    }
                    onFocusRequested: {
                        appDelegate.activate();
                    }
                    onStateChanged: {
                        if (model.window.state === Mir.MinimizedState) {
                            appDelegate.minimize();
                        } else if (model.window.state === Mir.MaximizedState) {
                            appDelegate.maximize();
                        } else if (model.window.state === Mir.VertMaximizedState) {
                            appDelegate.maximizeVertically();
                        } else if (model.window.state === Mir.HorizMaximizedState) {
                            appDelegate.maximizeHorizontally();
                        } else if (model.window.state === Mir.MaximizedLeftState) {
                            appDelegate.maximizeLeft();
                        } else if (model.window.state === Mir.MaximizedRightState) {
                            appDelegate.maximizeRight();
                        } else if (model.window.state === Mir.MaximizedTopLeftState) {
                            appDelegate.maximizeTopLeft();
                        } else if (model.window.state === Mir.MaximizedTopRightState) {
                            appDelegate.maximizeTopRight();
                        } else if (model.window.state === Mir.MaximizedBottomLeftState) {
                            appDelegate.maximizeBottomLeft();
                        } else if (model.window.state === Mir.MaximizedBottomRightState) {
                            appDelegate.maximizeBottomRight();
                        } else if (model.window.state === Mir.RestoredState) {
                            if (appDelegate.fullscreen && appDelegate.prevWindowState != WindowStateStorage.WindowStateRestored
                                    && appDelegate.prevWindowState != WindowStateStorage.WindowStateNormal) {
                                model.window.requestState(WindowStateStorage.toMirState(appDelegate.prevWindowState));
                            } else {
                                appDelegate.restore();
                            }
                        } else if (model.window.state === Mir.FullscreenState) {
                            appDelegate.prevWindowState = appDelegate.windowState;
                            appDelegate.windowState = WindowStateStorage.WindowStateFullscreen;
                        }
                    }
                }

                readonly property bool windowReady: clientAreaItem.surfaceInitialized
                onWindowReadyChanged: {
                    if (windowReady) {
                        var loadedMirState = WindowStateStorage.toMirState(windowStateSaver.loadedState);
                        // need to apply the shell chrome policy on top the saved window state
                        var policy;
                        if (root.mode == "windowed") {
                            policy = windowedFullscreenPolicy;
                        } else {
                            policy = stagedFullscreenPolicy
                        }
                        window.requestState(policy.applyPolicy(loadedMirState, surface.shellChrome));
                    }
                }

                Component.onCompleted: {
                    if (application && application.rotatesWindowContents) {
                        decoratedWindow.surfaceOrientationAngle = shellOrientationAngle;
                    } else {
                        decoratedWindow.surfaceOrientationAngle = 0;
                    }

                    // First, cascade the newly created window, relative to the currently/old focused window.
                    windowedX = priv.focusedAppDelegate ? priv.focusedAppDelegate.windowedX + units.gu(3) : (normalZ - 1) * units.gu(3)
                    windowedY = priv.focusedAppDelegate ? priv.focusedAppDelegate.windowedY + units.gu(3) : normalZ * units.gu(3)
                    // Now load any saved state. This needs to happen *after* the cascading!
                    windowStateSaver.load();

                    updateQmlFocusFromMirSurfaceFocus();

                    refreshStage();
                    _constructing = false;
                }
                Component.onDestruction: {
                    windowStateSaver.save();

                    if (!root.parent) {
                        // This stage is about to be destroyed. Don't mess up with the model at this point
                        return;
                    }

                    if (visuallyMaximized) {
                        priv.updateForegroundMaximizedApp();
                    }
                }

                onVisuallyMaximizedChanged: priv.updateForegroundMaximizedApp()

                property bool _constructing: true;
                onStageChanged: {
                    if (!_constructing) {
                        priv.updateMainAndSideStageIndexes();
                    }
                }

                visible: (
                          !visuallyMinimized
                          && !greeter.fullyShown
                          && (priv.foregroundMaximizedAppDelegate === null || priv.foregroundMaximizedAppDelegate.normalZ <= z)
                         )
                         || appDelegate.fullscreen
                         || focusAnimation.running || rightEdgeFocusAnimation.running || hidingAnimation.running

                function close() {
                    model.window.close();
                }

                function maximize(animated) {
                    animationsEnabled = (animated === undefined) || animated;
                    windowState = WindowStateStorage.WindowStateMaximized;
                }
                function maximizeLeft(animated) {
                    animationsEnabled = (animated === undefined) || animated;
                    windowState = WindowStateStorage.WindowStateMaximizedLeft;
                }
                function maximizeRight(animated) {
                    animationsEnabled = (animated === undefined) || animated;
                    windowState = WindowStateStorage.WindowStateMaximizedRight;
                }
                function maximizeHorizontally(animated) {
                    animationsEnabled = (animated === undefined) || animated;
                    windowState = WindowStateStorage.WindowStateMaximizedHorizontally;
                }
                function maximizeVertically(animated) {
                    animationsEnabled = (animated === undefined) || animated;
                    windowState = WindowStateStorage.WindowStateMaximizedVertically;
                }
                function maximizeTopLeft(animated) {
                    animationsEnabled = (animated === undefined) || animated;
                    windowState = WindowStateStorage.WindowStateMaximizedTopLeft;
                }
                function maximizeTopRight(animated) {
                    animationsEnabled = (animated === undefined) || animated;
                    windowState = WindowStateStorage.WindowStateMaximizedTopRight;
                }
                function maximizeBottomLeft(animated) {
                    animationsEnabled = (animated === undefined) || animated;
                    windowState = WindowStateStorage.WindowStateMaximizedBottomLeft;
                }
                function maximizeBottomRight(animated) {
                    animationsEnabled = (animated === undefined) || animated;
                    windowState = WindowStateStorage.WindowStateMaximizedBottomRight;
                }
                function minimize(animated) {
                    animationsEnabled = (animated === undefined) || animated;
                    windowState |= WindowStateStorage.WindowStateMinimized; // add the minimized bit
                }
                function restore(animated,state) {
                    animationsEnabled = (animated === undefined) || animated;
                    windowState = state || WindowStateStorage.WindowStateRestored;
                    windowState &= ~WindowStateStorage.WindowStateMinimized; // clear the minimized bit
                    prevWindowState = windowState;
                }

                function playFocusAnimation() {
                    if (state == "stagedRightEdge") {
                        // TODO: Can we drop this if and find something that always works?
                        if (root.mode == "staged") {
                            rightEdgeFocusAnimation.targetX = 0
                            rightEdgeFocusAnimation.start()
                        } else if (root.mode == "stagedWithSideStage") {
                            rightEdgeFocusAnimation.targetX = appDelegate.stage == ApplicationInfoInterface.SideStage ? sideStage.x : 0
                            rightEdgeFocusAnimation.start()
                        }
                    } else if (state == "windowedRightEdge" || state == "windowed") {
                        activate();
                    } else {
                        focusAnimation.start()
                    }
                }
                function playHidingAnimation() {
                    if (state != "windowedRightEdge") {
                        hidingAnimation.start()
                    }
                }

                function refreshStage() {
                    var newStage = ApplicationInfoInterface.MainStage;
                    if (priv.sideStageEnabled) { // we're in lanscape rotation.
                        if (!isDash && application && application.supportedOrientations & (Qt.PortraitOrientation|Qt.InvertedPortraitOrientation)) {
                            var defaultStage = ApplicationInfoInterface.SideStage; // if application supports portrait, it defaults to sidestage.
                            if (application.supportedOrientations & (Qt.LandscapeOrientation|Qt.InvertedLandscapeOrientation)) {
                                // if it supports lanscape, it defaults to mainstage.
                                defaultStage = ApplicationInfoInterface.MainStage;
                            }
                            newStage = WindowStateStorage.getStage(application.appId, defaultStage);
                        }
                    }

                    stage = newStage;
                    if (focus && stage == ApplicationInfoInterface.SideStage && !sideStage.shown) {
                        sideStage.show();
                    }
                }

                UbuntuNumberAnimation {
                    id: focusAnimation
                    target: appDelegate
                    property: "scale"
                    from: 0.98
                    to: 1
                    duration: UbuntuAnimation.SnapDuration
                    onStarted: {
                        topLevelSurfaceList.raiseId(model.window.id);
                    }
                    onStopped: {
                        appDelegate.activate();
                    }
                }
                ParallelAnimation {
                    id: rightEdgeFocusAnimation
                    property int targetX: 0
                    UbuntuNumberAnimation { target: appDelegate; properties: "x"; to: rightEdgeFocusAnimation.targetX; duration: priv.animationDuration }
                    UbuntuNumberAnimation { target: decoratedWindow; properties: "angle"; to: 0; duration: priv.animationDuration }
                    UbuntuNumberAnimation { target: decoratedWindow; properties: "itemScale"; to: 1; duration: priv.animationDuration }
                    onStopped: {
                        appDelegate.activate();
                    }
                }
                ParallelAnimation {
                    id: hidingAnimation
                    UbuntuNumberAnimation { target: appDelegate; property: "opacity"; to: 0; duration: priv.animationDuration }
                    onStopped: appDelegate.opacity = 1
                }

                SpreadMaths {
                    id: spreadMaths
                    spread: spreadItem
                    itemIndex: index
                    flickable: floatingFlickable
                }
                StageMaths {
                    id: stageMaths
                    sceneWidth: root.width
                    stage: appDelegate.stage
                    thisDelegate: appDelegate
                    mainStageDelegate: priv.mainStageDelegate
                    sideStageDelegate: priv.sideStageDelegate
                    sideStageWidth: sideStage.panelWidth
                    sideStageX: sideStage.x
                    itemIndex: appDelegate.itemIndex
                    nextInStack: priv.nextInStack
                }

                StagedRightEdgeMaths {
                    id: stagedRightEdgeMaths
                    sceneWidth: appContainer.width - root.leftMargin
                    sceneHeight: appContainer.height
                    isMainStageApp: priv.mainStageDelegate == appDelegate
                    isSideStageApp: priv.sideStageDelegate == appDelegate
                    sideStageWidth: sideStage.width
                    sideStageOpen: sideStage.shown
                    itemIndex: index
                    nextInStack: priv.nextInStack
                    progress: 0
                    targetHeight: spreadItem.stackHeight
                    targetX: spreadMaths.targetX
                    startY: appDelegate.fullscreen ? 0 : panelState.panelHeight
                    targetY: spreadMaths.targetY
                    targetAngle: spreadMaths.targetAngle
                    targetScale: spreadMaths.targetScale
                    shuffledZ: stageMaths.itemZ
                    breakPoint: spreadItem.rightEdgeBreakPoint
                }

                WindowedRightEdgeMaths {
                    id: windowedRightEdgeMaths
                    itemIndex: index
                    startWidth: appDelegate.requestedWidth
                    startHeight: appDelegate.requestedHeight
                    targetHeight: spreadItem.stackHeight
                    targetX: spreadMaths.targetX
                    targetY: spreadMaths.targetY
                    normalZ: appDelegate.normalZ
                    targetAngle: spreadMaths.targetAngle
                    targetScale: spreadMaths.targetScale
                    breakPoint: spreadItem.rightEdgeBreakPoint
                }

                states: [
                    State {
                        name: "spread"; when: root.state == "spread"
                        StateChangeScript { script: { decoratedWindow.cancelDrag(); } }
                        PropertyChanges {
                            target: decoratedWindow;
                            showDecoration: false;
                            angle: spreadMaths.targetAngle
                            itemScale: spreadMaths.targetScale
                            scaleToPreviewSize: spreadItem.stackHeight
                            scaleToPreviewProgress: 1
                            hasDecoration: root.mode === "windowed"
                            shadowOpacity: spreadMaths.shadowOpacity
                            showHighlight: spreadItem.highlightedIndex === index
                            darkening: spreadItem.highlightedIndex >= 0
                            anchors.topMargin: dragArea.distance
                            interactive: false
                        }
                        PropertyChanges {
                            target: appDelegate
                            x: spreadMaths.targetX
                            y: spreadMaths.targetY
                            z: index
                            height: spreadItem.spreadItemHeight
                            visible: spreadMaths.itemVisible
                        }
                        PropertyChanges { target: dragArea; enabled: true }
                        PropertyChanges { target: windowInfoItem; opacity: spreadMaths.tileInfoOpacity; visible: spreadMaths.itemVisible }
                        PropertyChanges { target: touchControls; enabled: false }
                    },
                    State {
                        name: "stagedRightEdge"
                        when: (root.mode == "staged" || root.mode == "stagedWithSideStage") && (root.state == "sideStagedRightEdge" || root.state == "stagedRightEdge" || rightEdgeFocusAnimation.running || hidingAnimation.running)
                        PropertyChanges {
                            target: stagedRightEdgeMaths
                            progress: Math.max(rightEdgePushProgress, rightEdgeDragArea.draggedProgress)
                        }
                        PropertyChanges {
                            target: appDelegate
                            x: stagedRightEdgeMaths.animatedX
                            y: stagedRightEdgeMaths.animatedY
                            z: stagedRightEdgeMaths.animatedZ
                            height: stagedRightEdgeMaths.animatedHeight
                            visible: appDelegate.x < root.width
                        }
                        PropertyChanges {
                            target: decoratedWindow
                            hasDecoration: false
                            angle: stagedRightEdgeMaths.animatedAngle
                            itemScale: stagedRightEdgeMaths.animatedScale
                            scaleToPreviewSize: spreadItem.stackHeight
                            scaleToPreviewProgress: stagedRightEdgeMaths.scaleToPreviewProgress
                            shadowOpacity: .3
                            interactive: false
                        }
                        // make sure it's visible but transparent so it fades in when we transition to spread
                        PropertyChanges { target: windowInfoItem; opacity: 0; visible: true }
                    },
                    State {
                        name: "windowedRightEdge"
                        when: root.mode == "windowed" && (root.state == "windowedRightEdge" || rightEdgeFocusAnimation.running || hidingAnimation.running || rightEdgePushProgress > 0)
                        PropertyChanges {
                            target: windowedRightEdgeMaths
                            swipeProgress: rightEdgeDragArea.dragging ? rightEdgeDragArea.progress : 0
                            pushProgress: rightEdgePushProgress
                        }
                        PropertyChanges {
                            target: appDelegate
                            x: windowedRightEdgeMaths.animatedX
                            y: windowedRightEdgeMaths.animatedY
                            z: windowedRightEdgeMaths.animatedZ
                            height: stagedRightEdgeMaths.animatedHeight
                        }
                        PropertyChanges {
                            target: decoratedWindow
                            showDecoration: windowedRightEdgeMaths.decorationHeight
                            angle: windowedRightEdgeMaths.animatedAngle
                            itemScale: windowedRightEdgeMaths.animatedScale
                            scaleToPreviewSize: spreadItem.stackHeight
                            scaleToPreviewProgress: windowedRightEdgeMaths.scaleToPreviewProgress
                            shadowOpacity: .3
                        }
                        PropertyChanges {
                            target: opacityEffect;
                            opacityValue: windowedRightEdgeMaths.opacityMask
                            sourceItem: windowedRightEdgeMaths.opacityMask < 1 ? decoratedWindow : null
                        }
                    },
                    State {
                        name: "staged"; when: root.state == "staged"
                        PropertyChanges {
                            target: appDelegate
                            x: stageMaths.itemX
                            y: appDelegate.fullscreen ? 0 : panelState.panelHeight
                            visuallyMaximized: true
                            visible: appDelegate.x < root.width
                        }
                        PropertyChanges {
                            target: appDelegate
                            requestedWidth: appContainer.width
                            requestedHeight: appDelegate.fullscreen ? appContainer.height : appContainer.height - panelState.panelHeight
                            restoreEntryValues: false
                        }
                        PropertyChanges {
                            target: decoratedWindow
                            hasDecoration: false
                        }
                        PropertyChanges {
                            target: resizeArea
                            enabled: false
                        }
                        PropertyChanges {
                            target: stageMaths
                            animateX: !focusAnimation.running && itemIndex !== spreadItem.highlightedIndex
                        }
                        PropertyChanges {
                            target: appDelegate.window
                            allowClientResize: false
                        }
                    },
                    State {
                        name: "stagedWithSideStage"; when: root.state == "stagedWithSideStage"
                        PropertyChanges {
                            target: stageMaths
                            itemIndex: index
                        }
                        PropertyChanges {
                            target: appDelegate
                            x: stageMaths.itemX
                            y: appDelegate.fullscreen ? 0 : panelState.panelHeight
                            z: stageMaths.itemZ
                            visuallyMaximized: true
                            visible: appDelegate.x < root.width
                        }
                        PropertyChanges {
                            target: appDelegate
                            requestedWidth: stageMaths.itemWidth
                            requestedHeight: appDelegate.fullscreen ? appContainer.height : appContainer.height - panelState.panelHeight
                            restoreEntryValues: false
                        }
                        PropertyChanges {
                            target: decoratedWindow
                            hasDecoration: false
                        }
                        PropertyChanges {
                            target: resizeArea
                            enabled: false
                        }
                        PropertyChanges {
                            target: appDelegate.window
                            allowClientResize: false
                        }
                    },
                    State {
                        name: "maximized"; when: appDelegate.maximized && !appDelegate.minimized
                        PropertyChanges {
                            target: appDelegate;
                            requestedX: root.leftMargin;
                            requestedY: 0;
                            visuallyMinimized: false;
                            visuallyMaximized: true
                        }
                        PropertyChanges {
                            target: appDelegate
                            requestedWidth: appContainer.width - root.leftMargin
                            requestedHeight: appContainer.height
                            restoreEntryValues: false
                        }
                        PropertyChanges { target: touchControls; enabled: true }
                    },
                    State {
                        name: "fullscreen"; when: appDelegate.fullscreen && !appDelegate.minimized
                        PropertyChanges {
                            target: appDelegate;
                            requestedX: 0
                            requestedY: 0
                        }
                        PropertyChanges {
                            target: appDelegate
                            requestedWidth: appContainer.width
                            requestedHeight: appContainer.height
                            restoreEntryValues: false
                        }
                        PropertyChanges { target: decoratedWindow; hasDecoration: false }
                    },
                    State {
                        name: "normal";
                        when: appDelegate.windowState == WindowStateStorage.WindowStateNormal
                        PropertyChanges {
                            target: appDelegate
                            visuallyMinimized: false
                            visuallyMaximized: false
                        }
                        PropertyChanges { target: touchControls; enabled: true }
                        PropertyChanges { target: resizeArea; enabled: true }
                        PropertyChanges { target: decoratedWindow; shadowOpacity: .3}
                        PropertyChanges {
                            target: appDelegate
                            requestedWidth: windowedWidth
                            requestedHeight: windowedHeight
                            restoreEntryValues: false
                        }
                    },
                    State {
                        name: "restored";
                        when: appDelegate.windowState == WindowStateStorage.WindowStateRestored
                        extend: "normal"
                        PropertyChanges {
                            target: appDelegate;
                            windowedX: restoredX;
                            windowedY: restoredY;
                        }
                    },
                    State {
                        name: "maximizedLeft"; when: appDelegate.maximizedLeft && !appDelegate.minimized
                        extend: "normal"
                        PropertyChanges {
                            target: appDelegate
                            windowedX: root.leftMargin
                            windowedY: panelState.panelHeight
                            windowedWidth: (appContainer.width - root.leftMargin)/2
                            windowedHeight: appContainer.height - panelState.panelHeight
                        }
                    },
                    State {
                        name: "maximizedRight"; when: appDelegate.maximizedRight && !appDelegate.minimized
                        extend: "maximizedLeft"
                        PropertyChanges {
                            target: appDelegate;
                            windowedX: (appContainer.width + root.leftMargin)/2
                        }
                    },
                    State {
                        name: "maximizedTopLeft"; when: appDelegate.maximizedTopLeft && !appDelegate.minimized
                        extend: "normal"
                        PropertyChanges {
                            target: appDelegate
                            windowedX: root.leftMargin
                            windowedY: panelState.panelHeight
                            windowedWidth: (appContainer.width - root.leftMargin)/2
                            windowedHeight: (appContainer.height - panelState.panelHeight)/2
                        }
                    },
                    State {
                        name: "maximizedTopRight"; when: appDelegate.maximizedTopRight && !appDelegate.minimized
                        extend: "maximizedTopLeft"
                        PropertyChanges {
                            target: appDelegate
                            windowedX: (appContainer.width + root.leftMargin)/2
                        }
                    },
                    State {
                        name: "maximizedBottomLeft"; when: appDelegate.maximizedBottomLeft && !appDelegate.minimized
                        extend: "normal"
                        PropertyChanges {
                            target: appDelegate
                            windowedX: root.leftMargin
                            windowedY: (appContainer.height + panelState.panelHeight)/2
                            windowedWidth: (appContainer.width - root.leftMargin)/2
                            windowedHeight: appContainer.height/2
                        }
                    },
                    State {
                        name: "maximizedBottomRight"; when: appDelegate.maximizedBottomRight && !appDelegate.minimized
                        extend: "maximizedBottomLeft"
                        PropertyChanges {
                            target: appDelegate
                            windowedX: (appContainer.width + root.leftMargin)/2
                        }
                    },
                    State {
                        name: "maximizedHorizontally"; when: appDelegate.maximizedHorizontally && !appDelegate.minimized
                        extend: "normal"
                        PropertyChanges { target: appDelegate; windowedX: root.leftMargin; windowedY: windowedY;
                            windowedWidth: appContainer.width - root.leftMargin; windowedHeight: windowedHeight }
                    },
                    State {
                        name: "maximizedVertically"; when: appDelegate.maximizedVertically && !appDelegate.minimized
                        extend: "normal"
                        PropertyChanges { target: appDelegate; windowedX: windowedX; windowedY: panelState.panelHeight;
                            windowedWidth: windowedWidth; windowedHeight: appContainer.height - panelState.panelHeight }
                    },
                    State {
                        name: "minimized"; when: appDelegate.minimized
                        PropertyChanges {
                            target: appDelegate
                            scale: units.gu(5) / appDelegate.width
                            opacity: 0;
                            visuallyMinimized: true
                            visuallyMaximized: false
                            x: -appDelegate.width / 2
                            y: root.height / 2
                        }
                    }
                ]
                onStateChanged: {
                    print("item", index, "state changed", state)
                }

                transitions: [
                    Transition {
                        from: "staged,stagedWithSideStage"
                        enabled: appDelegate.animationsEnabled
                        PropertyAction { target: appDelegate; properties: "visuallyMinimized,visuallyMaximized" }
                        UbuntuNumberAnimation { target: appDelegate; properties: "x,y,requestedX,requestedY,opacity,requestedWidth,requestedHeight,scale"; duration: priv.animationDuration }
                    },
                    Transition {
                        from: "normal,restored,maximized,maximizedHorizontally,maximizedVertically,maximizedLeft,maximizedRight,maximizedTopLeft,maximizedBottomLeft,maximizedTopRight,maximizedBottomRight";
                        to: "staged,stagedWithSideStage"
                        UbuntuNumberAnimation { target: appDelegate; properties: "x,y,requestedX,requestedY,requestedWidth,requestedHeight"; duration: priv.animationDuration}
                    },
                    Transition {
                        from: "normal,restored,maximized,maximizedHorizontally,maximizedVertically,maximizedLeft,maximizedRight,maximizedTopLeft,maximizedBottomLeft,maximizedTopRight,maximizedBottomRight,staged,stagedWithSideStage,windowedRightEdge,stagedRightEdge";
                        to: "spread"
                        // DecoratedWindow wants the scaleToPreviewSize set before enabling scaleToPreview
                        PropertyAction { target: appDelegate; properties: "z,visible" }
                        PropertyAction { target: decoratedWindow; property: "scaleToPreviewSize" }
                        UbuntuNumberAnimation { target: appDelegate; properties: "x,y,height"; duration: priv.animationDuration }
                        UbuntuNumberAnimation { target: decoratedWindow; properties: "width,height,itemScale,angle,scaleToPreviewProgress"; duration: priv.animationDuration }
                        UbuntuNumberAnimation { target: windowInfoItem; properties: "opacity"; duration: priv.animationDuration }
                    },
                    Transition {
                        from: "normal,staged"; to: "stagedWithSideStage"
                        UbuntuNumberAnimation { target: appDelegate; properties: "x,y,requestedWidth,requestedHeight"; duration: priv.animationDuration }
                    },
                    Transition {
                        to: "windowedRightEdge"
                        ScriptAction {
                            script: {
                                windowedRightEdgeMaths.startX = appDelegate.requestedX
                                windowedRightEdgeMaths.startY = appDelegate.requestedY

                                if (index == 1) {
                                    var thisRect = { x: appDelegate.windowedX, y: appDelegate.windowedY, width: appDelegate.requestedWidth, height: appDelegate.requestedHeight }
                                    var otherDelegate = appRepeater.itemAt(0);
                                    var otherRect = { x: otherDelegate.windowedX, y: otherDelegate.windowedY, width: otherDelegate.requestedWidth, height: otherDelegate.requestedHeight }
                                    var intersectionRect = MathUtils.intersectionRect(thisRect, otherRect)
                                    var mappedInterSectionRect = appDelegate.mapFromItem(root, intersectionRect.x, intersectionRect.y)
                                    opacityEffect.maskX = mappedInterSectionRect.x
                                    opacityEffect.maskY = mappedInterSectionRect.y
                                    opacityEffect.maskWidth = intersectionRect.width
                                    opacityEffect.maskHeight = intersectionRect.height
                                }
                            }
                        }
                    },
                    Transition {
                        from: "stagedRightEdge"; to: "staged"
                        enabled: rightEdgeDragArea.cancelled // only transition back to state if the gesture was cancelled, in the other cases we play the focusAnimations.
                        SequentialAnimation {
                            ParallelAnimation {
                                UbuntuNumberAnimation { target: appDelegate; properties: "x,y,height,width,scale"; duration: priv.animationDuration }
                                UbuntuNumberAnimation { target: decoratedWindow; properties: "width,height,itemScale,angle,scaleToPreviewProgress"; duration: priv.animationDuration }
                            }
                            // We need to release scaleToPreviewSize at last
                            PropertyAction { target: decoratedWindow; property: "scaleToPreviewSize" }
                            PropertyAction { target: appDelegate; property: "visible" }
                        }
                    },
                    Transition {
                        from: ",normal,restored,maximized,maximizedLeft,maximizedRight,maximizedTopLeft,maximizedTopRight,maximizedBottomLeft,maximizedBottomRight,maximizedHorizontally,maximizedVertically,fullscreen"
                        to: "minimized"
                        SequentialAnimation {
                            ScriptAction { script: { fakeRectangle.stop(); } }
                            PropertyAction { target: appDelegate; property: "visuallyMaximized" }
                            UbuntuNumberAnimation { target: appDelegate; properties: "x,y,scale,opacity"; duration: priv.animationDuration }
                            PropertyAction { target: appDelegate; property: "visuallyMinimized" }
                        }
                    },
                    Transition {
                        from: "minimized"
                        to: ",normal,restored,maximized,maximizedLeft,maximizedRight,maximizedTopLeft,maximizedTopRight,maximizedBottomLeft,maximizedBottomRight,maximizedHorizontally,maximizedVertically,fullscreen"
                        SequentialAnimation {
                            PropertyAction { target: appDelegate; property: "visuallyMinimized,z" }
                            ParallelAnimation {
                                UbuntuNumberAnimation { target: appDelegate; properties: "x"; from: -appDelegate.width / 2; duration: priv.animationDuration }
                                UbuntuNumberAnimation { target: appDelegate; properties: "y,opacity"; duration: priv.animationDuration }
                                UbuntuNumberAnimation { target: appDelegate; properties: "scale"; from: 0; duration: priv.animationDuration }
                            }
                            PropertyAction { target: appDelegate; property: "visuallyMaximized" }
                        }
                    },
                    Transition {
                        id: windowedTransition
                        from: ",normal,restored,maximized,maximizedLeft,maximizedRight,maximizedTopLeft,maximizedTopRight,maximizedBottomLeft,maximizedBottomRight,maximizedHorizontally,maximizedVertically,fullscreen,minimized"
                        to: ",normal,restored,maximized,maximizedLeft,maximizedRight,maximizedTopLeft,maximizedTopRight,maximizedBottomLeft,maximizedBottomRight,maximizedHorizontally,maximizedVertically,fullscreen"
                        enabled: appDelegate.animationsEnabled
                        SequentialAnimation {
                            PropertyAction { target: appDelegate; property: "visuallyMinimized" }
                            UbuntuNumberAnimation { target: appDelegate; properties: "requestedX,requestedY,windowedX,windowedY,opacity,scale,requestedWidth,requestedHeight,windowedWidth,windowedHeight";
                                duration: priv.animationDuration }
                            PropertyAction { target: appDelegate; property: "visuallyMaximized" }
                            ScriptAction { script: { fakeRectangle.stop(); } }
                        }
                    }
                ]

                Binding {
                    target: panelState
                    property: "decorationsAlwaysVisible"
                    value: appDelegate && appDelegate.maximized && touchControls.overlayShown
                }

                WindowResizeArea {
                    id: resizeArea
                    objectName: "windowResizeArea"

                    anchors.fill: appDelegate

                    // workaround so that it chooses the correct resize borders when you drag from a corner ResizeGrip
                    anchors.margins: touchControls.overlayShown ? borderThickness/2 : -borderThickness

                    target: appDelegate
                    boundsItem: boundariesForWindowPlacement
                    minWidth: units.gu(10)
                    minHeight: units.gu(10)
                    borderThickness: units.gu(2)
                    enabled: false
                    visible: enabled
                    readyToAssesBounds: !appDelegate._constructing

                    onPressed: {
                        appDelegate.activate();
                    }
                }

                DecoratedWindow {
                    id: decoratedWindow
                    objectName: "decoratedWindow"
                    anchors.left: appDelegate.left
                    anchors.top: appDelegate.top
                    application: model.application
                    surface: model.window.surface
                    active: model.window.focused
                    focus: true
                    interactive: root.interactive
                    showDecoration: 1
                    maximizeButtonShown: appDelegate.canBeMaximized
                    overlayShown: touchControls.overlayShown
                    width: implicitWidth
                    height: implicitHeight
                    highlightSize: windowInfoItem.iconMargin / 2
                    boundsItem: boundariesForWindowPlacement
                    panelState: root.panelState
                    altDragEnabled: root.mode == "windowed"

                    requestedWidth: appDelegate.requestedWidth
                    requestedHeight: appDelegate.requestedHeight

                    onCloseClicked: { appDelegate.close(); }
                    onMaximizeClicked: {
                        if (appDelegate.canBeMaximized) {
                            appDelegate.anyMaximized ? appDelegate.requestRestore() : appDelegate.requestMaximize();
                        }
                    }
                    onMaximizeHorizontallyClicked: {
                        if (appDelegate.canBeMaximizedHorizontally) {
                            appDelegate.maximizedHorizontally ? appDelegate.requestRestore() : appDelegate.requestMaximizeHorizontally()
                        }
                    }
                    onMaximizeVerticallyClicked: {
                        if (appDelegate.canBeMaximizedVertically) {
                            appDelegate.maximizedVertically ? appDelegate.requestRestore() : appDelegate.requestMaximizeVertically()
                        }
                    }
                    onMinimizeClicked: { appDelegate.requestMinimize(); }
                    onDecorationPressed: { appDelegate.activate(); }
                    onDecorationReleased: fakeRectangle.visible ? fakeRectangle.commit() : appDelegate.updateRestoredGeometry()

                    property real angle: 0
                    Behavior on angle { enabled: priv.closingIndex >= 0; UbuntuNumberAnimation {} }
                    property real itemScale: 1
                    Behavior on itemScale { enabled: priv.closingIndex >= 0; UbuntuNumberAnimation {} }

                    transform: [
                        Scale {
                            origin.x: 0
                            origin.y: decoratedWindow.implicitHeight / 2
                            xScale: decoratedWindow.itemScale
                            yScale: decoratedWindow.itemScale
                        },
                        Rotation {
                            origin { x: 0; y: (decoratedWindow.height / 2) }
                            axis { x: 0; y: 1; z: 0 }
                            angle: decoratedWindow.angle
                        }
                    ]
                }

                OpacityMask {
                    id: opacityEffect
                    anchors.fill: decoratedWindow
                }

                WindowControlsOverlay {
                    id: touchControls
                    anchors.fill: appDelegate
                    target: appDelegate
                    resizeArea: resizeArea
                    enabled: false
                    visible: enabled
                    boundsItem: boundariesForWindowPlacement

                    onFakeMaximizeAnimationRequested: if (!appDelegate.maximized) fakeRectangle.maximize(amount, true)
                    onFakeMaximizeLeftAnimationRequested: if (!appDelegate.maximizedLeft) fakeRectangle.maximizeLeft(amount, true)
                    onFakeMaximizeRightAnimationRequested: if (!appDelegate.maximizedRight) fakeRectangle.maximizeRight(amount, true)
                    onFakeMaximizeTopLeftAnimationRequested: if (!appDelegate.maximizedTopLeft) fakeRectangle.maximizeTopLeft(amount, true);
                    onFakeMaximizeTopRightAnimationRequested: if (!appDelegate.maximizedTopRight) fakeRectangle.maximizeTopRight(amount, true);
                    onFakeMaximizeBottomLeftAnimationRequested: if (!appDelegate.maximizedBottomLeft) fakeRectangle.maximizeBottomLeft(amount, true);
                    onFakeMaximizeBottomRightAnimationRequested: if (!appDelegate.maximizedBottomRight) fakeRectangle.maximizeBottomRight(amount, true);
                    onStopFakeAnimation: fakeRectangle.stop();
                    onDragReleased: fakeRectangle.visible ? fakeRectangle.commit() : appDelegate.updateRestoredGeometry()
                }

                WindowedFullscreenPolicy {
                    id: windowedFullscreenPolicy
                }
                StagedFullscreenPolicy {
                    id: stagedFullscreenPolicy
                    active: root.mode == "staged" || root.mode == "stagedWithSideStage"
                    surface: model.window.surface
                }

                SpreadDelegateInputArea {
                    id: dragArea
                    objectName: "dragArea"
                    anchors.fill: decoratedWindow
                    enabled: false
                    closeable: !appDelegate.isDash
                    stage: root
                    dragDelegate: fakeDragItem

                    onClicked: {
                        spreadItem.highlightedIndex = index;
                        if (distance == 0) {
                            priv.goneToSpread = false;
                        }
                    }
                    onClose: {
                        priv.closingIndex = index
                        model.window.close();
                    }
                }

                WindowInfoItem {
                    id: windowInfoItem
                    objectName: "windowInfoItem"
                    anchors { left: parent.left; top: decoratedWindow.bottom; topMargin: units.gu(1) }
                    title: model.application.name
                    iconSource: model.application.icon
                    height: spreadItem.appInfoHeight
                    opacity: 0
                    z: 1
                    visible: opacity > 0
                    maxWidth: {
                        var nextApp = appRepeater.itemAt(index + 1);
                        if (nextApp) {
                            return Math.max(iconHeight, nextApp.x - appDelegate.x - units.gu(1))
                        }
                        return appDelegate.width;
                    }

                    onClicked: {
                        spreadItem.highlightedIndex = index;
                        priv.goneToSpread = false;
                    }
                }

                MouseArea {
                    id: closeMouseArea
                    objectName: "closeMouseArea"
                    anchors { left: parent.left; top: parent.top; leftMargin: -height / 2; topMargin: -height / 2 + spreadMaths.closeIconOffset }
                    readonly property var mousePos: hoverMouseArea.mapToItem(appDelegate, hoverMouseArea.mouseX, hoverMouseArea.mouseY)
                    readonly property bool shown: !appDelegate.isDash && dragArea.distance == 0
                             && index == spreadItem.highlightedIndex
                             && mousePos.y < (decoratedWindow.height / 3)
                             && mousePos.y > -units.gu(4)
                             && mousePos.x > -units.gu(4)
                             && mousePos.x < (decoratedWindow.width * 2 / 3)
                    opacity: shown ? 1 : 0
                    visible: opacity > 0
                    Behavior on opacity { UbuntuNumberAnimation { duration: UbuntuAnimation.SnapDuration } }
                    height: units.gu(6)
                    width: height

                    onClicked: {
                        priv.closingIndex = index;
                        appDelegate.close();
                    }
                    Image {
                        id: closeImage
                        source: "graphics/window-close.svg"
                        anchors.fill: closeMouseArea
                        anchors.margins: units.gu(2)
                        sourceSize.width: width
                        sourceSize.height: height
                    }
                }

                Item {
                    // Group all child windows in this item so that we can fade them out together when going to the spread
                    // (and fade them in back again when returning from it)
                    readonly property bool stageOnProperState: root.state === "windowed"
                                                            || root.state === "staged"
                                                            || root.state === "stagedWithSideStage"

                    // TODO: Is it worth the extra cost of layering to avoid the opacity artifacts of intersecting children?
                    //       Btw, will involve more than uncommenting the line below as children won't necessarily fit this item's
                    //       geometry. This is just a reference.
                    //layer.enabled: opacity !== 0.0 && opacity !== 1.0

                    opacity: stageOnProperState ? 1.0 : 0.0
                    visible: opacity !== 0.0 // make it transparent to input as well
                    Behavior on opacity { UbuntuNumberAnimation {} }

                    Repeater {
                        id: childWindowRepeater
                        model: appDelegate.surface ? appDelegate.surface.childSurfaceList : null

                        delegate: ChildWindowTree {
                            surface: model.surface

                            // Account for the displacement caused by window decoration in the top-level surface
                            // Ie, the top-level surface is not positioned at (0,0) of this ChildWindow's parent (appDelegate)
                            displacementX: appDelegate.clientAreaItem.x
                            displacementY: appDelegate.clientAreaItem.y

                            boundsItem: boundariesForWindowPlacement

                            z: childWindowRepeater.count - model.index
                        }
                    }
                }
            }
        }
    }

    FakeMaximizeDelegate {
        id: fakeRectangle
        target: priv.focusedAppDelegate
        leftMargin: root.leftMargin
        appContainerWidth: appContainer.width
        appContainerHeight: appContainer.height
        panelState: root.panelState
    }

    WorkspaceSwitcher {
        id: workspaceSwitcher
        anchors.centerIn: parent
        height: units.gu(20)
        background: root.background
        onActiveChanged: {
            if (!active) {
                appContainer.focus = true;
            }
        }
    }

    PropertyAnimation {
        id: shortRightEdgeSwipeAnimation
        property: "x"
        to: 0
        duration: priv.animationDuration
    }

    SwipeArea {
        id: rightEdgeDragArea
        objectName: "rightEdgeDragArea"
        direction: Direction.Leftwards
        anchors { top: parent.top; right: parent.right; bottom: parent.bottom }
        width: root.dragAreaWidth
        enabled: root.spreadEnabled

        property var gesturePoints: []
        property bool cancelled: false

        property real progress: -touchPosition.x / root.width
        onProgressChanged: {
            if (dragging) {
                draggedProgress = progress;
            }
        }

        property real draggedProgress: 0

        onTouchPositionChanged: {
            gesturePoints.push(touchPosition.x);
            if (gesturePoints.length > 10) {
                gesturePoints.splice(0, gesturePoints.length - 10)
            }
        }

        onDraggingChanged: {
            if (dragging) {
                // A potential edge-drag gesture has started. Start recording it
                gesturePoints = [];
                cancelled = false;
                draggedProgress = 0;
            } else {
                // Ok. The user released. Did he drag far enough to go to full spread?
                if (gesturePoints[gesturePoints.length - 1] < -spreadItem.rightEdgeBreakPoint * spreadItem.width ) {

                    // He dragged far enough, but if the last movement was a flick to the right again, he wants to cancel the spread again.
                    var oneWayFlickToRight = true;
                    var smallestX = gesturePoints[0]-1;
                    for (var i = 0; i < gesturePoints.length; i++) {
                        if (gesturePoints[i] <= smallestX) {
                            oneWayFlickToRight = false;
                            break;
                        }
                        smallestX = gesturePoints[i];
                    }

                    if (!oneWayFlickToRight) {
                        // Ok, the user made it, let's go to spread!
                        priv.goneToSpread = true;
                    } else {
                        cancelled = true;
                    }
                } else {
                    // Ok, the user didn't drag far enough to cross the breakPoint
                    // Find out if it was a one-way movement to the left, in which case we just switch directly to next app.
                    var oneWayFlick = true;
                    var smallestX = rightEdgeDragArea.width;
                    for (var i = 0; i < gesturePoints.length; i++) {
                        if (gesturePoints[i] >= smallestX) {
                            oneWayFlick = false;
                            break;
                        }
                        smallestX = gesturePoints[i];
                    }

                    if (appRepeater.count > 1 &&
                            (oneWayFlick && rightEdgeDragArea.distance > units.gu(2) || rightEdgeDragArea.distance > spreadItem.rightEdgeBreakPoint * spreadItem.width)) {
                        var nextStage = appRepeater.itemAt(priv.nextInStack).stage
                        for (var i = 0; i < appRepeater.count; i++) {
                            if (i != priv.nextInStack && appRepeater.itemAt(i).stage == nextStage) {
                                appRepeater.itemAt(i).playHidingAnimation()
                                break;
                            }
                        }
                        appRepeater.itemAt(priv.nextInStack).playFocusAnimation()
                        if (appRepeater.itemAt(priv.nextInStack).stage == ApplicationInfoInterface.SideStage && !sideStage.shown) {
                            sideStage.show();
                        }

                    } else {
                        cancelled = true;
                    }

                    gesturePoints = [];
                }
            }
        }
    }

    TabletSideStageTouchGesture {
        id: triGestureArea
        objectName: "triGestureArea"
        anchors.fill: parent
        enabled: false
        property Item appDelegate

        dragComponent: dragComponent
        dragComponentProperties: { "appDelegate": appDelegate }

        onPressed: {
            function matchDelegate(obj) { return String(obj.objectName).indexOf("appDelegate") >= 0; }

            var delegateAtCenter = Functions.itemAt(appContainer, x, y, matchDelegate);
            if (!delegateAtCenter) return;

            appDelegate = delegateAtCenter;
        }

        onClicked: {
            if (sideStage.shown) {
                sideStage.hide();
            } else  {
                sideStage.show();
                priv.updateMainAndSideStageIndexes()
            }
        }

        onDragStarted: {
            // If we're dragging to the sidestage.
            if (!sideStage.shown) {
                sideStage.show();
            }
        }

        Component {
            id: dragComponent
            SurfaceContainer {
                property Item appDelegate

                surface: appDelegate ? appDelegate.surface : null

                consumesInput: false
                interactive: false
                focus: false
                requestedWidth: appDelegate.requestedWidth
                requestedHeight: appDelegate.requestedHeight

                width: units.gu(40)
                height: units.gu(40)

                Drag.hotSpot.x: width/2
                Drag.hotSpot.y: height/2
                // only accept opposite stage.
                Drag.keys: {
                    if (!surface) return "Disabled";
                    if (appDelegate.isDash) return "Disabled";

                    if (appDelegate.stage === ApplicationInfo.MainStage) {
                        if (appDelegate.application.supportedOrientations
                                & (Qt.PortraitOrientation|Qt.InvertedPortraitOrientation)) {
                            return "MainStage";
                        }
                        return "Disabled";
                    }
                    return "SideStage";
                }
            }
        }
    }
}<|MERGE_RESOLUTION|>--- conflicted
+++ resolved
@@ -609,7 +609,12 @@
                 priv.goneToSpread = false;
             }
 
-<<<<<<< HEAD
+            onCloseCurrentApp: {
+                if (!appRepeater.itemAt(highlightedIndex).isDash) {
+                    appRepeater.itemAt(highlightedIndex).close();
+                }
+            }
+
             FloatingFlickable {
                 id: floatingFlickable
                 objectName: "spreadFlickable"
@@ -684,11 +689,6 @@
                             floatingFlickable.contentX = Math.min(floatingFlickable.contentWidth - floatingFlickable.width, Math.max(floatingFlickable.contentX, contentX))
                         }
                     }
-=======
-            onCloseCurrentApp: {
-                if (!appRepeater.itemAt(highlightedIndex).isDash) {
-                    appRepeater.itemAt(highlightedIndex).close();
->>>>>>> bfeaf9da
                 }
             }
         }

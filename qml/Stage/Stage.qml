--- conflicted
+++ resolved
@@ -235,7 +235,18 @@
     }
 
     GlobalShortcut {
-<<<<<<< HEAD
+        shortcut: Qt.ControlModifier|Qt.AltModifier|Qt.Key_T
+        onTriggered: {
+            // try in this order: snap pkg, new deb name, old deb name
+            var candidates = ["ubuntu-terminal-app_ubuntu-terminal-app", "ubuntu-terminal-app", "com.ubuntu.terminal"];
+            for (var i = 0; i < candidates.length; i++) {
+                if (priv.startApp(candidates[i]))
+                    break;
+            }
+        }
+    }
+
+    GlobalShortcut {
         id: showWorkspaceSwitcherShortcutLeft
         shortcut: Qt.AltModifier|Qt.ControlModifier|Qt.Key_Left
         active: !workspaceSwitcher.active
@@ -251,16 +262,6 @@
         onTriggered: {
             root.focus = true;
             workspaceSwitcher.showRight()
-=======
-        shortcut: Qt.ControlModifier|Qt.AltModifier|Qt.Key_T
-        onTriggered: {
-            // try in this order: snap pkg, new deb name, old deb name
-            var candidates = ["ubuntu-terminal-app_ubuntu-terminal-app", "ubuntu-terminal-app", "com.ubuntu.terminal"];
-            for (var i = 0; i < candidates.length; i++) {
-                if (priv.startApp(candidates[i]))
-                    break;
-            }
->>>>>>> 805f30cc
         }
     }
 
@@ -636,13 +637,8 @@
         Spread {
             id: spreadItem
             objectName: "spreadItem"
-<<<<<<< HEAD
             anchors { left: parent.left; bottom: parent.bottom; right: parent.right; top: screensAndWorkspaces.bottom }
-            leftMargin: root.leftMargin
-=======
-            anchors.fill: appContainer
             leftMargin: root.availableDesktopArea.x
->>>>>>> 805f30cc
             model: root.topLevelSurfaceList
             spreadFlickable: floatingFlickable
             z: 10
@@ -827,7 +823,6 @@
             }
         }
 
-<<<<<<< HEAD
         MirSurfaceItem {
             id: fakeDragItem
             property real previewScale: .5
@@ -846,15 +841,6 @@
             z: 1000
         }
 
-        Item {
-            id: boundariesForWindowPlacement
-            anchors.fill: parent
-            anchors.topMargin: panelState.panelHeight
-            visible: false
-        }
-
-=======
->>>>>>> 805f30cc
         Repeater {
             id: appRepeater
             model: topLevelSurfaceList
@@ -1468,20 +1454,14 @@
                         PropertyChanges {
                             target: appDelegate
                             x: stageMaths.itemX
-<<<<<<< HEAD
-                            y: appDelegate.fullscreen ? 0 : panelState.panelHeight
-=======
                             y: root.availableDesktopArea.y
+                            visuallyMaximized: true
+                            visible: appDelegate.x < root.width
+                        }
+                        PropertyChanges {
+                            target: appDelegate
                             requestedWidth: appContainer.width
                             requestedHeight: root.availableDesktopArea.height
->>>>>>> 805f30cc
-                            visuallyMaximized: true
-                            visible: appDelegate.x < root.width
-                        }
-                        PropertyChanges {
-                            target: appDelegate
-                            requestedWidth: appContainer.width
-                            requestedHeight: appDelegate.fullscreen ? appContainer.height : appContainer.height - panelState.panelHeight
                             restoreEntryValues: false
                         }
                         PropertyChanges {
@@ -1512,18 +1492,13 @@
                             x: stageMaths.itemX
                             y: root.availableDesktopArea.y
                             z: stageMaths.itemZ
-<<<<<<< HEAD
-=======
+                            visuallyMaximized: true
+                            visible: appDelegate.x < root.width
+                        }
+                        PropertyChanges {
+                            target: appDelegate
                             requestedWidth: stageMaths.itemWidth
                             requestedHeight: root.availableDesktopArea.height
->>>>>>> 805f30cc
-                            visuallyMaximized: true
-                            visible: appDelegate.x < root.width
-                        }
-                        PropertyChanges {
-                            target: appDelegate
-                            requestedWidth: stageMaths.itemWidth
-                            requestedHeight: appDelegate.fullscreen ? appContainer.height : appContainer.height - panelState.panelHeight
                             restoreEntryValues: false
                         }
                         PropertyChanges {
@@ -1547,17 +1522,12 @@
                             requestedY: 0;
                             visuallyMinimized: false;
                             visuallyMaximized: true
-<<<<<<< HEAD
                         }
                         PropertyChanges {
                             target: appDelegate
-                            requestedWidth: appContainer.width - root.leftMargin
-                            requestedHeight: appContainer.height
-                            restoreEntryValues: false
-=======
                             requestedWidth: root.availableDesktopArea.width;
                             requestedHeight: appContainer.height;
->>>>>>> 805f30cc
+                            restoreEntryValues: false
                         }
                         PropertyChanges { target: touchControls; enabled: true }
                     },
@@ -1841,9 +1811,9 @@
                     width: implicitWidth
                     height: implicitHeight
                     highlightSize: windowInfoItem.iconMargin / 2
-                    altDragEnabled: root.mode == "windowed"
                     boundsItem: root.availableDesktopArea
                     panelState: root.panelState
+                    altDragEnabled: root.mode == "windowed"
 
                     requestedWidth: appDelegate.requestedWidth
                     requestedHeight: appDelegate.requestedHeight

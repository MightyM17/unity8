--- conflicted
+++ resolved
@@ -374,12 +374,8 @@
         }
 
         readonly property real virtualKeyboardHeight: root.inputMethodRect.height
-
-<<<<<<< HEAD
         property bool anyWindowAnimating: false
-=======
         readonly property real windowDecorationHeight: units.gu(3)
->>>>>>> 40d0568d
     }
 
     Component.onCompleted: priv.updateMainAndSideStageIndexes();

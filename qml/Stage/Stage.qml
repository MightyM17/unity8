/*
 * Copyright (C) 2014-2016 Canonical, Ltd.
 *
 * This program is free software; you can redistribute it and/or modify
 * it under the terms of the GNU General Public License as published by
 * the Free Software Foundation; version 3.
 *
 * This program is distributed in the hope that it will be useful,
 * but WITHOUT ANY WARRANTY; without even the implied warranty of
 * MERCHANTABILITY or FITNESS FOR A PARTICULAR PURPOSE.  See the
 * GNU General Public License for more details.
 *
 * You should have received a copy of the GNU General Public License
 * along with this program.  If not, see <http://www.gnu.org/licenses/>.
 */

import QtQuick 2.4
import Ubuntu.Components 1.3
import Unity.Application 0.1
import "../Components/PanelState"
import "../Components"
import Utils 0.1
import Ubuntu.Gestures 0.1
import GlobalShortcut 1.0
import GSettings 1.0
import "Spread"
import "Spread/MathUtils.js" as MathUtils

FocusScope {
    id: root
    anchors.fill: parent

    property QtObject applicationManager
    property QtObject topLevelSurfaceList
    property bool altTabPressed
    property url background
    property int dragAreaWidth
    property bool interactive
    property bool keepDashRunning: true
    property real nativeHeight
    property real nativeWidth
    property QtObject orientations
    property int shellOrientation
    property int shellOrientationAngle
    property bool spreadEnabled: true // If false, animations and right edge will be disabled
    property bool suspended
    property int leftMargin: 0
    property bool oskEnabled: false
    property rect inputMethodRect
    property real rightEdgePushProgress: 0

    // Configuration
    property string mode: "staged"
    property real leftEdgeDragProgress: 0

    // Used by the tutorial code
    readonly property real rightEdgeDragProgress: rightEdgeDragArea.dragging ? rightEdgeDragArea.progress : 0 // How far left the stage has been dragged

    // used by the snap windows (edge maximize) feature
    readonly property alias previewRectangle: fakeRectangle

    readonly property bool spreadShown: state == "spread"
    readonly property var mainApp: priv.focusedAppDelegate ? priv.focusedAppDelegate.application : null

    // application windows never rotate independently
    property int mainAppWindowOrientationAngle: shellOrientationAngle

    property bool orientationChangesEnabled: !priv.focusedAppDelegate || priv.focusedAppDelegate.orientationChangesEnabled

    property int supportedOrientations: {
        if (mainApp) {
            switch (mode) {
            case "staged":
                return mainApp.supportedOrientations;
            case "stagedWithSideStage":
                var orientations = mainApp.supportedOrientations;
                orientations |= Qt.LandscapeOrientation | Qt.InvertedLandscapeOrientation;
                if (priv.sideStageItemId) {
                    // If we have a sidestage app, support Portrait orientation
                    // so that it will switch the sidestage app to mainstage on rotate to portrait
                    orientations |= Qt.PortraitOrientation|Qt.InvertedPortraitOrientation;
                }
                return orientations;
            }
        }

        return Qt.PortraitOrientation |
                Qt.LandscapeOrientation |
                Qt.InvertedPortraitOrientation |
                Qt.InvertedLandscapeOrientation;
    }


    onAltTabPressedChanged: {
        if (altTabPressed) {
            if (root.spreadEnabled) {
                altTabDelayTimer.start();
            }
        } else {
            // Alt Tab has been released, did we already go to spread?
            if (priv.goneToSpread) {
                priv.goneToSpread = false;
            } else {
                // No we didn't, do a quick alt-tab
                if (appRepeater.count > 1) {
                    appRepeater.itemAt(1).claimFocus();
                }
            }
        }
    }

    Timer {
        id: altTabDelayTimer
        interval: 140
        repeat: false
        onTriggered: {
            if (root.altTabPressed) {
                priv.goneToSpread = true;
            }
        }
    }

    property Item itemConfiningMouseCursor: !spreadShown && priv.focusedAppDelegate && priv.focusedAppDelegate.surface &&
                              priv.focusedAppDelegate.surface.confinesMousePointer ?
                              priv.focusedAppDelegate.clientAreaItem : null;

    signal itemSnapshotRequested(Item item)

    // functions to be called from outside
    function updateFocusedAppOrientation() { /* TODO */ }
    function updateFocusedAppOrientationAnimated() { /* TODO */}
<<<<<<< HEAD
=======
    function pushRightEdge(amount) {
        if (root.spreadEnabled) {
            edgeBarrier.push(amount);
        }
    }
>>>>>>> 317fbd41

    function closeSpread() {
        priv.goneToSpread = false;
    }

    onSpreadEnabledChanged: {
        if (!spreadEnabled && spreadShown) {
            closeSpread();
        }
    }

    onRightEdgePushProgressChanged: {
        if (rightEdgePushProgress >= 1) {
            priv.goneToSpread = true
        }
    }

    GSettings {
        id: lifecycleExceptions
        schema.id: "com.canonical.qtmir"
    }

    function isExemptFromLifecycle(appId) {
        var shortAppId = appId.split('_')[0];
        for (var i = 0; i < lifecycleExceptions.lifecycleExemptAppids.length; i++) {
            if (shortAppId === lifecycleExceptions.lifecycleExemptAppids[i]) {
                return true;
            }
        }
        return false;
    }

    GlobalShortcut {
        id: closeFocusedShortcut
        shortcut: Qt.AltModifier|Qt.Key_F4
        onTriggered: {
            if (priv.focusedAppDelegate && !priv.focusedAppDelegate.isDash) {
                priv.focusedAppDelegate.close();
            }
        }
    }

    GlobalShortcut {
        id: showSpreadShortcut
        shortcut: Qt.MetaModifier|Qt.Key_W
        active: root.spreadEnabled
        onTriggered: priv.goneToSpread = true
    }

    GlobalShortcut {
        id: minimizeAllShortcut
        shortcut: Qt.MetaModifier|Qt.ControlModifier|Qt.Key_D
        onTriggered: priv.minimizeAllWindows()
        active: root.state == "windowed"
    }

    GlobalShortcut {
        id: maximizeWindowShortcut
        shortcut: Qt.MetaModifier|Qt.ControlModifier|Qt.Key_Up
        onTriggered: priv.focusedAppDelegate.maximize()
        active: root.state == "windowed" && priv.focusedAppDelegate && priv.focusedAppDelegate.canBeMaximized
    }

    GlobalShortcut {
        id: maximizeWindowLeftShortcut
        shortcut: Qt.MetaModifier|Qt.ControlModifier|Qt.Key_Left
        onTriggered: priv.focusedAppDelegate.maximizeLeft()
        active: root.state == "windowed" && priv.focusedAppDelegate && priv.focusedAppDelegate.canBeMaximizedLeftRight
    }

    GlobalShortcut {
        id: maximizeWindowRightShortcut
        shortcut: Qt.MetaModifier|Qt.ControlModifier|Qt.Key_Right
        onTriggered: priv.focusedAppDelegate.maximizeRight()
        active: root.state == "windowed" && priv.focusedAppDelegate && priv.focusedAppDelegate.canBeMaximizedLeftRight
    }

    GlobalShortcut {
        id: minimizeRestoreShortcut
        shortcut: Qt.MetaModifier|Qt.ControlModifier|Qt.Key_Down
        onTriggered: priv.focusedAppDelegate.anyMaximized
                     ? priv.focusedAppDelegate.restoreFromMaximized() : priv.focusedAppDelegate.minimize()
        active: root.state == "windowed" && priv.focusedAppDelegate
    }

    GlobalShortcut {
        shortcut: Qt.AltModifier|Qt.Key_Print
        onTriggered: root.itemSnapshotRequested(priv.focusedAppDelegate)
        active: priv.focusedAppDelegate !== null
    }

    QtObject {
        id: priv
        objectName: "DesktopStagePrivate"

        property var focusedAppDelegate: null
        property var foregroundMaximizedAppDelegate: null // for stuff like drop shadow and focusing maximized app by clicking panel

        property bool goneToSpread: false
        property int closingIndex: -1
        property int animationDuration: UbuntuAnimation.FastDuration

        function updateForegroundMaximizedApp() {
            var found = false;
            for (var i = 0; i < appRepeater.count && !found; i++) {
                var item = appRepeater.itemAt(i);
                if (item && item.visuallyMaximized) {
                    foregroundMaximizedAppDelegate = item;
                    found = true;
                }
            }
            if (!found) {
                foregroundMaximizedAppDelegate = null;
            }
        }

        function minimizeAllWindows() {
            for (var i = 0; i < appRepeater.count; i++) {
                var appDelegate = appRepeater.itemAt(i);
                if (appDelegate && !appDelegate.minimized) {
                    appDelegate.minimize();
                }
            }
        }

        function focusNext() {
            for (var i = 0; i < appRepeater.count; i++) {
                var appDelegate = appRepeater.itemAt(i);
                if (appDelegate && !appDelegate.minimized) {
                    appDelegate.focus = true;
                    return;
                }
            }
        }

        readonly property bool sideStageEnabled: root.mode === "stagedWithSideStage" &&
                                                 (root.shellOrientation == Qt.LandscapeOrientation ||
                                                 root.shellOrientation == Qt.InvertedLandscapeOrientation)
        onSideStageEnabledChanged: {
            for (var i = 0; i < appRepeater.count; i++) {
                appRepeater.itemAt(i).refreshStage();
            }
            priv.updateMainAndSideStageIndexes();
        }

        property var mainStageDelegate: null
        property var sideStageDelegate: null
        property int mainStageItemId: 0
        property int sideStageItemId: 0
        property string mainStageAppId: ""
        property string sideStageAppId: ""

        onSideStageDelegateChanged: {
            if (!sideStageDelegate) {
                sideStage.hide();
            }
        }

        function updateMainAndSideStageIndexes() {
            if (root.mode != "stagedWithSideStage") {
                priv.sideStageDelegate = null;
                priv.sideStageItemId = 0;
                priv.sideStageAppId = "";
                priv.mainStageDelegate = appRepeater.itemAt(0);
                priv.mainStageItemId = topLevelSurfaceList.idAt(0);
                priv.mainStageAppId = topLevelSurfaceList.applicationAt(0) ? topLevelSurfaceList.applicationAt(0).appId : ""
                return;
            }

            var choseMainStage = false;
            var choseSideStage = false;

            if (!root.topLevelSurfaceList)
                return;

            for (var i = 0; i < appRepeater.count && (!choseMainStage || !choseSideStage); ++i) {
                var appDelegate = appRepeater.itemAt(i);
                if (!appDelegate) {
                    // This might happen during startup phase... If the delegate appears and claims focus
                    // things are updated and appRepeater.itemAt(x) still returns null while appRepeater.count >= x
                    // Lets just skip it, on startup it will be generated at a later point too...
                    continue;
                }
                if (sideStage.shown && appDelegate.stage == ApplicationInfoInterface.SideStage
                        && !choseSideStage) {
                    priv.sideStageDelegate = appDelegate
                    priv.sideStageItemId = root.topLevelSurfaceList.idAt(i);
                    priv.sideStageAppId = root.topLevelSurfaceList.applicationAt(i).appId;
                    choseSideStage = true;
                } else if (!choseMainStage && appDelegate.stage == ApplicationInfoInterface.MainStage) {
                    priv.mainStageDelegate = appDelegate;
                    priv.mainStageItemId = root.topLevelSurfaceList.idAt(i);
                    priv.mainStageAppId = root.topLevelSurfaceList.applicationAt(i).appId;
                    choseMainStage = true;
                }
            }
            if (!choseMainStage && priv.mainStageDelegate) {
                priv.mainStageDelegate = null;
                priv.mainStageItemId = 0;
                priv.mainStageAppId = "";
            }
            if (!choseSideStage && priv.sideStageDelegate) {
                priv.sideStageDelegate = null;
                priv.sideStageItemId = 0;
                priv.sideStageAppId = "";
            }
        }

        property int nextInStack: {
            var mainStageIndex = priv.mainStageDelegate ? priv.mainStageDelegate.itemIndex : -1;
            var sideStageIndex = priv.sideStageDelegate ? priv.sideStageDelegate.itemIndex : -1;
            if (sideStageIndex == -1) {
                return topLevelSurfaceList.count > 1 ? 1 : -1;
            }
            if (mainStageIndex == 0 || sideStageIndex == 0) {
                if (mainStageIndex == 1 || sideStageIndex == 1) {
                    return topLevelSurfaceList.count > 2 ? 2 : -1;
                }
                return 1;
            }
            return -1;
        }

        readonly property real virtualKeyboardHeight: root.inputMethodRect.height
    }

    Component.onCompleted: priv.updateMainAndSideStageIndexes();

    Connections {
        target: PanelState
        onCloseClicked: { if (priv.focusedAppDelegate) { priv.focusedAppDelegate.close(); } }
        onMinimizeClicked: { if (priv.focusedAppDelegate) { priv.focusedAppDelegate.minimize(); } }
        onRestoreClicked: { if (priv.focusedAppDelegate) { priv.focusedAppDelegate.restoreFromMaximized(); } }
    }

    Binding {
        target: PanelState
        property: "buttonsVisible"
        value: priv.focusedAppDelegate !== null && priv.focusedAppDelegate.maximized // FIXME for Locally integrated menus
    }

    Binding {
        target: PanelState
        property: "title"
        value: {
            if (priv.focusedAppDelegate !== null) {
                if (priv.focusedAppDelegate.maximized)
                    return priv.focusedAppDelegate.title
                else
                    return priv.focusedAppDelegate.appName
            }
            return ""
        }
        when: priv.focusedAppDelegate
    }

    Binding {
        target: PanelState
        property: "dropShadow"
        value: priv.focusedAppDelegate && !priv.focusedAppDelegate.maximized && priv.foregroundMaximizedAppDelegate !== null && mode == "windowed"
    }

    Binding {
        target: PanelState
        property: "closeButtonShown"
        value: priv.focusedAppDelegate && priv.focusedAppDelegate.maximized && !priv.focusedAppDelegate.isDash
    }

    Component.onDestruction: {
        PanelState.title = "";
        PanelState.buttonsVisible = false;
        PanelState.dropShadow = false;
    }

    Instantiator {
        model: root.applicationManager
        delegate: QtObject {
            property var stateBinding: Binding {
                readonly property bool isDash: model.application ? model.application.appId == "unity8-dash" : false
                target: model.application
                property: "requestedState"

                // TODO: figure out some lifecycle policy, like suspending minimized apps
                //       or something if running windowed.
                // TODO: If the device has a dozen suspended apps because it was running
                //       in staged mode, when it switches to Windowed mode it will suddenly
                //       resume all those apps at once. We might want to avoid that.
                value: root.mode === "windowed"
                       || (isDash && root.keepDashRunning)
                       || (!root.suspended && model.application && priv.focusedAppDelegate &&
                           (priv.focusedAppDelegate.appId === model.application.appId ||
                            priv.mainStageAppId === model.application.appId ||
                            priv.sideStageAppId === model.application.appId))
                       ? ApplicationInfoInterface.RequestedRunning
                       : ApplicationInfoInterface.RequestedSuspended
            }

            property var lifecycleBinding: Binding {
                target: model.application
                property: "exemptFromLifecycle"
                value: model.application
                            ? (!model.application.isTouchApp || isExemptFromLifecycle(model.application.appId))
                            : false
            }
        }
    }

    Binding {
        target: MirFocusController
        property: "focusedSurface"
        value: priv.focusedAppDelegate ? priv.focusedAppDelegate.focusedSurface : null
        when: !appRepeater.startingUp && root.parent
    }

    states: [
        State {
            name: "spread"; when: priv.goneToSpread
            PropertyChanges { target: floatingFlickable; enabled: true }
            PropertyChanges { target: spreadItem; focus: true }
            PropertyChanges { target: hoverMouseArea; enabled: true }
            PropertyChanges { target: rightEdgeDragArea; enabled: false }
            PropertyChanges { target: cancelSpreadMouseArea; enabled: true }
            PropertyChanges { target: blurLayer; visible: true; blurRadius: 32; brightness: .65; opacity: 1 }
            PropertyChanges { target: wallpaper; visible: false }
        },
        State {
            name: "stagedRightEdge"; when: (rightEdgeDragArea.dragging || rightEdgePushProgress > 0) && root.mode == "staged"
            PropertyChanges {
                target: blurLayer;
                visible: true;
                blurRadius: 32
                brightness: .65
                opacity: 1
            }
        },
        State {
            name: "sideStagedRightEdge"; when: (rightEdgeDragArea.dragging || rightEdgePushProgress > 0) && root.mode == "stagedWithSideStage"
            extend: "stagedRightEdge"
            PropertyChanges {
                target: sideStage
                opacity: priv.sideStageDelegate.x === sideStage.x ? 1 : 0
                visible: true
            }
        },
        State {
            name: "windowedRightEdge"; when: (rightEdgeDragArea.dragging || rightEdgePushProgress > 0) && root.mode == "windowed"
            PropertyChanges {
                target: blurLayer;
                visible: true
                blurRadius: 32
                brightness: .65
                opacity: MathUtils.linearAnimation(spreadItem.rightEdgeBreakPoint, 1, 0, 1, Math.max(rightEdgeDragArea.dragging ? rightEdgeDragArea.progress : 0, rightEdgePushProgress))
            }
        },
        State {
            name: "staged"; when: root.mode === "staged"
            PropertyChanges { target: wallpaper; visible: false }
        },
        State {
            name: "stagedWithSideStage"; when: root.mode === "stagedWithSideStage"
            PropertyChanges { target: triGestureArea; enabled: priv.sideStageEnabled }
            PropertyChanges { target: sideStage; visible: true }
        },
        State {
            name: "windowed"; when: root.mode === "windowed"
        }
    ]
    transitions: [
        Transition {
            from: "stagedRightEdge,sideStagedRightEdge,windowedRightEdge"; to: "spread"
            PropertyAction { target: spreadItem; property: "highlightedIndex"; value: -1 }
            PropertyAnimation { target: blurLayer; properties: "brightness,blurRadius"; duration: priv.animationDuration }
        },
        Transition {
            to: "spread"
            PropertyAction { target: spreadItem; property: "highlightedIndex"; value: appRepeater.count > 1 ? 1 : 0 }
            PropertyAction { target: floatingFlickable; property: "contentX"; value: 0 }
        },
        Transition {
            from: "spread"
            SequentialAnimation {
                ScriptAction {
                    script: {
                        var item = appRepeater.itemAt(Math.max(0, spreadItem.highlightedIndex));
                        if (item.stage == ApplicationInfoInterface.SideStage && !sideStage.shown) {
                            sideStage.show();
                        }
                        item.playFocusAnimation();
                    }
                }
                PropertyAction { target: spreadItem; property: "highlightedIndex"; value: -1 }
            }
        },
        Transition {
            to: "stagedRightEdge,sideStagedRightEdge"
            PropertyAction { target: floatingFlickable; property: "contentX"; value: 0 }
        },
        Transition {
            to: "stagedWithSideStage"
            ScriptAction { script: priv.updateMainAndSideStageIndexes(); }
        }

    ]

    MouseArea {
        id: cancelSpreadMouseArea
        anchors.fill: parent
        enabled: false
        onClicked: priv.goneToSpread = false
    }

    FocusScope {
        id: appContainer
        objectName: "appContainer"
        anchors.fill: parent
        focus: true

        Wallpaper {
            id: wallpaper
            anchors.fill: parent
            source: root.background
            // Make sure it's the lowest item. Due to the left edge drag we sometimes need
            // to put the dash at -1 and we don't want it behind the Wallpaper
            z: -2
        }

        BlurLayer {
            id: blurLayer
            anchors.fill: parent
            source: wallpaper
            visible: false
        }

        Spread {
            id: spreadItem
            objectName: "spreadItem"
            anchors.fill: appContainer
            leftMargin: root.leftMargin
            model: root.topLevelSurfaceList
            spreadFlickable: floatingFlickable
            z: 10

            onLeaveSpread: {
                priv.goneToSpread = false;
            }
        }

        Connections {
            target: root.topLevelSurfaceList
            onListChanged: priv.updateMainAndSideStageIndexes()
        }


        DropArea {
            objectName: "MainStageDropArea"
            anchors {
                left: parent.left
                top: parent.top
                bottom: parent.bottom
            }
            width: appContainer.width - sideStage.width
            enabled: priv.sideStageEnabled

            onDropped: {
                drop.source.appDelegate.saveStage(ApplicationInfoInterface.MainStage);
                drop.source.appDelegate.focus = true;
            }
            keys: "SideStage"
        }

        SideStage {
            id: sideStage
            objectName: "sideStage"
            shown: false
            height: appContainer.height
            x: appContainer.width - width
            visible: false
            Behavior on opacity { UbuntuNumberAnimation {} }
            z: {
                if (!priv.mainStageItemId) return 0;

                if (priv.sideStageItemId && priv.nextInStack > 0) {

                    // Due the order in which bindings are evaluated, this might be triggered while shuffling
                    // the list and index doesn't yet match with itemIndex (even though itemIndex: index)
                    // Let's walk the list and compare itemIndex to make sure we have the correct one.
                    var nextDelegateInStack = -1;
                    for (var i = 0; i < appRepeater.count; i++) {
                        if (appRepeater.itemAt(i).itemIndex == priv.nextInStack) {
                            nextDelegateInStack = appRepeater.itemAt(i);
                            break;
                        }
                    }

                    if (nextDelegateInStack.stage ===  ApplicationInfoInterface.MainStage) {
                        // if the next app in stack is a main stage app, put the sidestage on top of it.
                        return 2;
                    }
                    return 1;
                }

                return 1;
            }

            onShownChanged: {
                if (!shown && priv.mainStageDelegate && !root.spreadShown) {
                    priv.mainStageDelegate.claimFocus();
                }
            }

            DropArea {
                id: sideStageDropArea
                objectName: "SideStageDropArea"
                anchors.fill: parent

                property bool dropAllowed: true

                onEntered: {
                    dropAllowed = drag.keys != "Disabled";
                }
                onExited: {
                    dropAllowed = true;
                }
                onDropped: {
                    if (drop.keys == "MainStage") {
                        drop.source.appDelegate.saveStage(ApplicationInfoInterface.SideStage);
                        drop.source.appDelegate.focus = true;
                    }
                }
                drag {
                    onSourceChanged: {
                        if (!sideStageDropArea.drag.source) {
                            dropAllowed = true;
                        }
                    }
                }
            }
        }

        TopLevelSurfaceRepeater {
            id: appRepeater
            model: topLevelSurfaceList
            objectName: "appRepeater"

            delegate: FocusScope {
                id: appDelegate
                objectName: "appDelegate_" + model.id
                property int itemIndex: index // We need this from outside the repeater
                // z might be overriden in some cases by effects, but we need z ordering
                // to calculate occlusion detection
                property int normalZ: topLevelSurfaceList.count - index
                onNormalZChanged: {
                    if (visuallyMaximized) {
                        priv.updateForegroundMaximizedApp();
                    }
                }
                z: normalZ

                // Normally we want x/y where we request it to be. Width/height of our delegate will
                // match what the actual surface size is.
                // Don't write to those, they will be set by states
                x: requestedX
                y: requestedY
                width: decoratedWindow.implicitWidth
                height: decoratedWindow.implicitHeight

                // requestedX/Y/width/height is what we ask the actual surface to be.
                // Do not write to those, they will be set by states
                property real requestedX: windowedX
                property real requestedY: windowedY
                property real requestedWidth: windowedWidth
                property real requestedHeight: windowedHeight

                // In those are for windowed mode. Those values basically store the window's properties
                // when having a floating window. If you want to move/resize a window in normal mode, this is what you want to write to.
                property real windowedX
                property real windowedY
                property real windowedWidth
                property real windowedHeight

                // unlike windowedX/Y, this is the last known grab position before being pushed against edges/corners
                // when restoring, the window should return to these, not to the place where it was dropped near the edge
                property real restoredX
                property real restoredY

                Binding {
                    target: appDelegate
                    property: "y"
                    value: appDelegate.requestedY -
                           Math.min(appDelegate.requestedY - PanelState.panelHeight,
                                    Math.max(0, priv.virtualKeyboardHeight - (appContainer.height - (appDelegate.requestedY + appDelegate.height))))
                    when: root.oskEnabled && appDelegate.focus && (appDelegate.state == "normal" || appDelegate.state == "restored")
                          && root.inputMethodRect.height > 0

                }

                Behavior on x { id: xBehavior; enabled: priv.closingIndex >= 0; UbuntuNumberAnimation { onRunningChanged: if (!running) priv.closingIndex = -1} }

                Connections {
                    target: root
                    onShellOrientationAngleChanged: {
                        // at this point decoratedWindow.surfaceOrientationAngle is the old shellOrientationAngle
                        if (application && application.rotatesWindowContents) {
                            if (root.state == "windowed") {
                                var angleDiff = decoratedWindow.surfaceOrientationAngle - shellOrientationAngle;
                                angleDiff = (360 + angleDiff) % 360;
                                if (angleDiff === 90 || angleDiff === 270) {
                                    var aux = decoratedWindow.requestedHeight;
                                    decoratedWindow.requestedHeight = decoratedWindow.requestedWidth + decoratedWindow.decorationHeight;
                                    decoratedWindow.requestedWidth = aux - decoratedWindow.decorationHeight;
                                }
                            }
                            decoratedWindow.surfaceOrientationAngle = shellOrientationAngle;
                        } else {
                            decoratedWindow.surfaceOrientationAngle = 0;
                        }
                    }
                }

                readonly property alias application: decoratedWindow.application
                readonly property alias minimumWidth: decoratedWindow.minimumWidth
                readonly property alias minimumHeight: decoratedWindow.minimumHeight
                readonly property alias maximumWidth: decoratedWindow.maximumWidth
                readonly property alias maximumHeight: decoratedWindow.maximumHeight
                readonly property alias widthIncrement: decoratedWindow.widthIncrement
                readonly property alias heightIncrement: decoratedWindow.heightIncrement

                readonly property bool maximized: windowState === WindowStateStorage.WindowStateMaximized
                readonly property bool maximizedLeft: windowState === WindowStateStorage.WindowStateMaximizedLeft
                readonly property bool maximizedRight: windowState === WindowStateStorage.WindowStateMaximizedRight
                readonly property bool maximizedHorizontally: windowState === WindowStateStorage.WindowStateMaximizedHorizontally
                readonly property bool maximizedVertically: windowState === WindowStateStorage.WindowStateMaximizedVertically
                readonly property bool maximizedTopLeft: windowState === WindowStateStorage.WindowStateMaximizedTopLeft
                readonly property bool maximizedTopRight: windowState === WindowStateStorage.WindowStateMaximizedTopRight
                readonly property bool maximizedBottomLeft: windowState === WindowStateStorage.WindowStateMaximizedBottomLeft
                readonly property bool maximizedBottomRight: windowState === WindowStateStorage.WindowStateMaximizedBottomRight
                readonly property bool anyMaximized: maximized || maximizedLeft || maximizedRight || maximizedHorizontally || maximizedVertically ||
                                                     maximizedTopLeft || maximizedTopRight || maximizedBottomLeft || maximizedBottomRight

                readonly property bool minimized: windowState & WindowStateStorage.WindowStateMinimized
                readonly property bool fullscreen: surface ? surface.state === Mir.FullscreenState : application.fullscreen

                readonly property bool canBeMaximized: canBeMaximizedHorizontally && canBeMaximizedVertically
                readonly property bool canBeMaximizedLeftRight: (maximumWidth == 0 || maximumWidth >= appContainer.width/2) &&
                                                                (maximumHeight == 0 || maximumHeight >= appContainer.height)
                readonly property bool canBeCornerMaximized: (maximumWidth == 0 || maximumWidth >= appContainer.width/2) &&
                                                             (maximumHeight == 0 || maximumHeight >= appContainer.height/2)
                readonly property bool canBeMaximizedHorizontally: maximumWidth == 0 || maximumWidth >= appContainer.width
                readonly property bool canBeMaximizedVertically: maximumHeight == 0 || maximumHeight >= appContainer.height
                readonly property alias orientationChangesEnabled: decoratedWindow.orientationChangesEnabled

                property int windowState: WindowStateStorage.WindowStateNormal
                property bool animationsEnabled: true
                property alias title: decoratedWindow.title
                readonly property string appName: model.application ? model.application.name : ""
                property bool visuallyMaximized: false
                property bool visuallyMinimized: false
                readonly property alias windowedTransitionRunning: windowedTransition.running

                property int stage: ApplicationInfoInterface.MainStage
                function saveStage(newStage) {
                    appDelegate.stage = newStage;
                    WindowStateStorage.saveStage(appId, newStage);
                    priv.updateMainAndSideStageIndexes()
                }

                readonly property var surface: model.surface
                readonly property alias resizeArea: resizeArea
                readonly property alias focusedSurface: decoratedWindow.focusedSurface
                readonly property bool dragging: touchControls.overlayShown ? touchControls.dragging : decoratedWindow.dragging

                readonly property string appId: model.application.appId
                readonly property bool isDash: appId == "unity8-dash"
                readonly property alias clientAreaItem: decoratedWindow.clientAreaItem

                function claimFocus() {
                    if (root.state == "spread") {
                        spreadItem.highlightedIndex = index
                        priv.goneToSpread = false;
                    }
                    if (root.mode == "stagedWithSideStage") {
                        if (appDelegate.stage == ApplicationInfoInterface.SideStage && !sideStage.shown) {
                            sideStage.show();
                        }
                        priv.updateMainAndSideStageIndexes();
                    }

                    if (root.mode == "windowed") {
                        appDelegate.restore(true /* animated */, appDelegate.windowState);
                    } else {
                        appDelegate.focus = true;
                    }
                }
                Connections {
                    target: model.surface
                    onFocusRequested: {
                        claimFocus();
                    }
                }
                Connections {
                    target: model.application
                    onFocusRequested: {
                        if (!model.surface) {
                            // when an app has no surfaces, we assume there's only one entry representing it:
                            // this delegate.
                            claimFocus();
                        } else {
                            // if the application has surfaces, focus request should be at surface-level.
                        }
                    }
                }

                onFocusChanged: {
                    if (appRepeater.startingUp)
                        return;

                    if (focus) {
                        topLevelSurfaceList.raiseId(model.id);
                        priv.focusedAppDelegate = appDelegate;
                    } else if (!focus && priv.focusedAppDelegate === appDelegate && root.state != "spread") {
                        priv.focusedAppDelegate = null;
                        // FIXME: No idea why the Binding{} doens't update when focusedAppDelegate turns null
                        MirFocusController.focusedSurface = null;
                    }
                }
                Component.onCompleted: {
                    if (application && application.rotatesWindowContents) {
                        decoratedWindow.surfaceOrientationAngle = shellOrientationAngle;
                    } else {
                        decoratedWindow.surfaceOrientationAngle = 0;
                    }

                    // First, cascade the newly created window, relative to the currently/old focused window.
                    windowedX = priv.focusedAppDelegate ? priv.focusedAppDelegate.windowedX + units.gu(3) : (normalZ - 1) * units.gu(3)
                    windowedY = priv.focusedAppDelegate ? priv.focusedAppDelegate.windowedY + units.gu(3) : normalZ * units.gu(3)
                    // Now load any saved state. This needs to happen *after* the cascading!
                    resizeArea.loadWindowState();

                    // NB: We're differentiating if this delegate was created in response to a new entry in the model
                    //     or if the Repeater is just populating itself with delegates to match the model it received.
                    if (!appRepeater.startingUp) {
                        // a top level window is always the focused one when it first appears, unfocusing
                        // any preexisting one
                        if (root.state == "spread") {
                            spreadItem.highlightedIndex = index;
                        }
                        claimFocus();
                    }

                    refreshStage();
                    _constructing = false;
                }
                Component.onDestruction: {
                    if (!root.parent) {
                        // This stage is about to be destroyed. Don't mess up with the model at this point
                        return;
                    }

                    if (visuallyMaximized) {
                        priv.updateForegroundMaximizedApp();
                    }

                    if (focus) {
                        // focus some other window
                        for (var i = 0; i < appRepeater.count; i++) {
                            var appDelegate = appRepeater.itemAt(i);
                            if (appDelegate && !appDelegate.minimized && i != index) {
                                appDelegate.focus = true;
                                return;
                            }
                        }
                    }
                }

                onVisuallyMaximizedChanged: priv.updateForegroundMaximizedApp()

                property bool _constructing: true;
                onStageChanged: {
                    if (!_constructing) {
                        priv.updateMainAndSideStageIndexes();
                    }
                }

                visible: (
                          !visuallyMinimized
                          && !greeter.fullyShown
                          && (priv.foregroundMaximizedAppDelegate === null || priv.foregroundMaximizedAppDelegate.normalZ <= z)
                         )
                         || appDelegate.fullscreen
                         || focusAnimation.running || rightEdgeFocusAnimation.running || hidingAnimation.running

                function close() {
                    model.surface.close();
                }

                function maximize(animated) {
                    animationsEnabled = (animated === undefined) || animated;
                    windowState = WindowStateStorage.WindowStateMaximized;
                }
                function maximizeLeft(animated) {
                    animationsEnabled = (animated === undefined) || animated;
                    windowState = WindowStateStorage.WindowStateMaximizedLeft;
                }
                function maximizeRight(animated) {
                    animationsEnabled = (animated === undefined) || animated;
                    windowState = WindowStateStorage.WindowStateMaximizedRight;
                }
                function maximizeHorizontally(animated) {
                    animationsEnabled = (animated === undefined) || animated;
                    windowState = WindowStateStorage.WindowStateMaximizedHorizontally;
                }
                function maximizeVertically(animated) {
                    animationsEnabled = (animated === undefined) || animated;
                    windowState = WindowStateStorage.WindowStateMaximizedVertically;
                }
                function maximizeTopLeft(animated) {
                    animationsEnabled = (animated === undefined) || animated;
                    windowState = WindowStateStorage.WindowStateMaximizedTopLeft;
                }
                function maximizeTopRight(animated) {
                    animationsEnabled = (animated === undefined) || animated;
                    windowState = WindowStateStorage.WindowStateMaximizedTopRight;
                }
                function maximizeBottomLeft(animated) {
                    animationsEnabled = (animated === undefined) || animated;
                    windowState = WindowStateStorage.WindowStateMaximizedBottomLeft;
                }
                function maximizeBottomRight(animated) {
                    animationsEnabled = (animated === undefined) || animated;
                    windowState = WindowStateStorage.WindowStateMaximizedBottomRight;
                }
                function minimize(animated) {
                    animationsEnabled = (animated === undefined) || animated;
                    windowState |= WindowStateStorage.WindowStateMinimized; // add the minimized bit
                }
                function restoreFromMaximized(animated) {
                    animationsEnabled = (animated === undefined) || animated;
                    windowState = WindowStateStorage.WindowStateRestored;
                }
                function restore(animated,state) {
                    animationsEnabled = (animated === undefined) || animated;
                    windowState = state || WindowStateStorage.WindowStateRestored;
                    windowState &= ~WindowStateStorage.WindowStateMinimized; // clear the minimized bit
                    focus = true;
                }

                function playFocusAnimation() {
                    if (state == "stagedRightEdge") {
                        // TODO: Can we drop this if and find something that always works?
                        if (root.mode == "staged") {
                            rightEdgeFocusAnimation.targetX = 0
                            rightEdgeFocusAnimation.start()
                        } else if (root.mode == "stagedWithSideStage") {
                            rightEdgeFocusAnimation.targetX = appDelegate.stage == ApplicationInfoInterface.SideStage ? sideStage.x : 0
                            rightEdgeFocusAnimation.start()
                        }
                    } else if (state == "windowedRightEdge" || state == "windowed") {
                        claimFocus();
                    } else {
                        focusAnimation.start()
                    }
                }
                function playHidingAnimation() {
                    if (state != "windowedRightEdge") {
                        hidingAnimation.start()
                    }
                }

                function refreshStage() {
                    var newStage = ApplicationInfoInterface.MainStage;
                    if (priv.sideStageEnabled) { // we're in lanscape rotation.
                        if (!isDash && application && application.supportedOrientations & (Qt.PortraitOrientation|Qt.InvertedPortraitOrientation)) {
                            var defaultStage = ApplicationInfoInterface.SideStage; // if application supports portrait, it defaults to sidestage.
                            if (application.supportedOrientations & (Qt.LandscapeOrientation|Qt.InvertedLandscapeOrientation)) {
                                // if it supports lanscape, it defaults to mainstage.
                                defaultStage = ApplicationInfoInterface.MainStage;
                            }
                            newStage = WindowStateStorage.getStage(application.appId, defaultStage);
                        }
                    }

                    stage = newStage;
                    if (focus && stage == ApplicationInfoInterface.SideStage && !sideStage.shown) {
                        sideStage.show();
                    }
                }

                UbuntuNumberAnimation {
                    id: focusAnimation
                    target: appDelegate
                    property: "scale"
                    from: 0.98
                    to: 1
                    duration: UbuntuAnimation.SnapDuration
                    onStarted: {
                        topLevelSurfaceList.raiseId(model.id);
                    }
                    onStopped: {
                        appDelegate.claimFocus();
                    }
                }
                ParallelAnimation {
                    id: rightEdgeFocusAnimation
                    property int targetX: 0
                    UbuntuNumberAnimation { target: appDelegate; properties: "x"; to: rightEdgeFocusAnimation.targetX; duration: priv.animationDuration }
                    UbuntuNumberAnimation { target: decoratedWindow; properties: "angle"; to: 0; duration: priv.animationDuration }
                    UbuntuNumberAnimation { target: decoratedWindow; properties: "itemScale"; to: 1; duration: priv.animationDuration }
                    onStopped: {
                        appDelegate.focus = true
                    }
                }
                ParallelAnimation {
                    id: hidingAnimation
                    UbuntuNumberAnimation { target: appDelegate; property: "opacity"; to: 0; duration: priv.animationDuration }
                    onStopped: appDelegate.opacity = 1
                }

                SpreadMaths {
                    id: spreadMaths
                    spread: spreadItem
                    itemIndex: index
                    flickable: floatingFlickable
                }
                StageMaths {
                    id: stageMaths
                    sceneWidth: root.width
                    stage: appDelegate.stage
                    thisDelegate: appDelegate
                    mainStageDelegate: priv.mainStageDelegate
                    sideStageDelegate: priv.sideStageDelegate
                    sideStageWidth: sideStage.panelWidth
                    sideStageX: sideStage.x
                    itemIndex: appDelegate.itemIndex
                    nextInStack: priv.nextInStack
                    leftEdgeDragProgress: root.leftEdgeDragProgress
                }

                StagedRightEdgeMaths {
                    id: stagedRightEdgeMaths
                    sceneWidth: appContainer.width - root.leftMargin
                    sceneHeight: appContainer.height
                    isMainStageApp: priv.mainStageDelegate == appDelegate
                    isSideStageApp: priv.sideStageDelegate == appDelegate
                    sideStageWidth: sideStage.width
                    sideStageOpen: sideStage.shown
                    itemIndex: index
                    nextInStack: priv.nextInStack
                    progress: 0
                    targetHeight: spreadItem.stackHeight
                    targetX: spreadMaths.targetX
                    startY: appDelegate.fullscreen ? 0 : PanelState.panelHeight
                    targetY: spreadMaths.targetY
                    targetAngle: spreadMaths.targetAngle
                    targetScale: spreadMaths.targetScale
                    shuffledZ: stageMaths.itemZ
                    breakPoint: spreadItem.rightEdgeBreakPoint
                }

                WindowedRightEdgeMaths {
                    id: windowedRightEdgeMaths
                    itemIndex: index
                    startWidth: appDelegate.requestedWidth
                    startHeight: appDelegate.requestedHeight
                    targetHeight: spreadItem.stackHeight
                    targetX: spreadMaths.targetX
                    targetY: spreadMaths.targetY
                    normalZ: appDelegate.normalZ
                    targetAngle: spreadMaths.targetAngle
                    targetScale: spreadMaths.targetScale
                    breakPoint: spreadItem.rightEdgeBreakPoint
                }

                states: [
                    State {
                        name: "spread"; when: root.state == "spread"
                        PropertyChanges {
                            target: decoratedWindow;
                            showDecoration: false;
                            angle: spreadMaths.targetAngle
                            itemScale: spreadMaths.targetScale
                            scaleToPreviewSize: spreadItem.stackHeight
                            scaleToPreviewProgress: 1
                            hasDecoration: root.mode === "windowed"
                            shadowOpacity: spreadMaths.shadowOpacity
                            showHighlight: spreadItem.highlightedIndex === index
                            darkening: spreadItem.highlightedIndex >= 0
                            anchors.topMargin: dragArea.distance
                            interactive: false
                        }
                        PropertyChanges {
                            target: appDelegate
                            x: spreadMaths.targetX
                            y: spreadMaths.targetY
                            z: index
                            height: spreadItem.spreadItemHeight
                            requestedWidth: decoratedWindow.oldRequestedWidth
                            requestedHeight: decoratedWindow.oldRequestedHeight
                            visible: spreadMaths.itemVisible
                        }
                        PropertyChanges { target: dragArea; enabled: true }
                        PropertyChanges { target: windowInfoItem; opacity: spreadMaths.tileInfoOpacity; visible: spreadMaths.itemVisible }
                    },
                    State {
                        name: "stagedRightEdge"
                        when: (root.mode == "staged" || root.mode == "stagedWithSideStage") && (root.state == "sideStagedRightEdge" || root.state == "stagedRightEdge" || rightEdgeFocusAnimation.running || hidingAnimation.running)
                        PropertyChanges {
                            target: stagedRightEdgeMaths
                            progress: Math.max(rightEdgePushProgress, rightEdgeDragArea.draggedProgress)
                        }
                        PropertyChanges {
                            target: appDelegate
                            x: stagedRightEdgeMaths.animatedX
                            y: stagedRightEdgeMaths.animatedY
                            z: stagedRightEdgeMaths.animatedZ
                            height: stagedRightEdgeMaths.animatedHeight
                            requestedWidth: decoratedWindow.oldRequestedWidth
                            requestedHeight: decoratedWindow.oldRequestedHeight
                            visible: appDelegate.x < root.width
                        }
                        PropertyChanges {
                            target: decoratedWindow
                            hasDecoration: false
                            angle: stagedRightEdgeMaths.animatedAngle
                            itemScale: stagedRightEdgeMaths.animatedScale
                            scaleToPreviewSize: spreadItem.stackHeight
                            scaleToPreviewProgress: stagedRightEdgeMaths.scaleToPreviewProgress
                            shadowOpacity: .3
                            interactive: false
                        }
                        // make sure it's visible but transparent so it fades in when we transition to spread
                        PropertyChanges { target: windowInfoItem; opacity: 0; visible: true }
                    },
                    State {
                        name: "windowedRightEdge"
                        when: root.mode == "windowed" && (root.state == "windowedRightEdge" || rightEdgeFocusAnimation.running || hidingAnimation.running || rightEdgePushProgress > 0)
                        PropertyChanges {
                            target: windowedRightEdgeMaths
                            swipeProgress: rightEdgeDragArea.dragging ? rightEdgeDragArea.progress : 0
                            pushProgress: rightEdgePushProgress
                        }
                        PropertyChanges {
                            target: appDelegate
                            x: windowedRightEdgeMaths.animatedX
                            y: windowedRightEdgeMaths.animatedY
                            z: windowedRightEdgeMaths.animatedZ
                            height: stagedRightEdgeMaths.animatedHeight
                            requestedWidth: decoratedWindow.oldRequestedWidth
                            requestedHeight: decoratedWindow.oldRequestedHeight
                        }
                        PropertyChanges {
                            target: decoratedWindow
                            showDecoration: windowedRightEdgeMaths.decorationHeight
                            angle: windowedRightEdgeMaths.animatedAngle
                            itemScale: windowedRightEdgeMaths.animatedScale
                            scaleToPreviewSize: spreadItem.stackHeight
                            scaleToPreviewProgress: windowedRightEdgeMaths.scaleToPreviewProgress
                            shadowOpacity: .3
                        }
                        PropertyChanges {
                            target: opacityEffect;
                            opacityValue: windowedRightEdgeMaths.opacityMask
                            sourceItem: windowedRightEdgeMaths.opacityMask < 1 ? decoratedWindow : null
                        }
                    },
                    State {
                        name: "staged"; when: root.state == "staged"
                        PropertyChanges {
                            target: appDelegate
                            x: stageMaths.itemX
                            y: appDelegate.fullscreen ? 0 : PanelState.panelHeight
                            requestedWidth: appContainer.width
                            requestedHeight: appDelegate.fullscreen ? appContainer.height : appContainer.height - PanelState.panelHeight
                            visuallyMaximized: true
                            visible: appDelegate.x < root.width
                        }
                        PropertyChanges {
                            target: decoratedWindow
                            hasDecoration: false
                        }
                        PropertyChanges {
                            target: resizeArea
                            enabled: false
                        }
                        PropertyChanges {
                            target: stageMaths
                            animateX: !focusAnimation.running && itemIndex !== spreadItem.highlightedIndex
                        }
                    },
                    State {
                        name: "stagedWithSideStage"; when: root.state == "stagedWithSideStage"
                        PropertyChanges {
                            target: stageMaths
                            itemIndex: index
                        }
                        PropertyChanges {
                            target: appDelegate
                            x: stageMaths.itemX
                            y: appDelegate.fullscreen ? 0 : PanelState.panelHeight
                            z: stageMaths.itemZ
                            requestedWidth: stageMaths.itemWidth
                            requestedHeight: appDelegate.fullscreen ? appContainer.height : appContainer.height - PanelState.panelHeight
                            visuallyMaximized: true
                            visible: appDelegate.x < root.width
                        }
                        PropertyChanges {
                            target: decoratedWindow
                            hasDecoration: false
                        }
                        PropertyChanges {
                            target: resizeArea
                            enabled: false
                        }
                    },
                    State {
                        name: "maximized"; when: appDelegate.maximized && !appDelegate.minimized
                        PropertyChanges {
                            target: appDelegate;
                            requestedX: root.leftMargin;
                            requestedY: 0;
                            visuallyMinimized: false;
                            visuallyMaximized: true
                            requestedWidth: appContainer.width - root.leftMargin;
                            requestedHeight: appContainer.height;
                        }
                        PropertyChanges { target: touchControls; enabled: true }
                    },
                    State {
                        name: "fullscreen"; when: appDelegate.fullscreen && !appDelegate.minimized
                        PropertyChanges {
                            target: appDelegate;
                            requestedX: 0
                            requestedY: 0
                            requestedWidth: appContainer.width;
                            requestedHeight: appContainer.height;
                        }
                        PropertyChanges { target: decoratedWindow; hasDecoration: false }
                    },
                    State {
                        name: "normal";
                        when: appDelegate.windowState == WindowStateStorage.WindowStateNormal
                        PropertyChanges {
                            target: appDelegate
                            visuallyMinimized: false
                            visuallyMaximized: false
                        }
                        PropertyChanges { target: touchControls; enabled: true }
                        PropertyChanges { target: resizeArea; enabled: true }
                        PropertyChanges { target: decoratedWindow; shadowOpacity: .3}
                    },
                    State {
                        name: "restored";
                        when: appDelegate.windowState == WindowStateStorage.WindowStateRestored
                        extend: "normal"
                        PropertyChanges {
                            target: appDelegate;
                            windowedX: restoredX;
                            windowedY: restoredY;
                        }
                    },
                    State {
                        name: "semiMaximized"
                        PropertyChanges { target: touchControls; enabled: true }
                        PropertyChanges { target: resizeArea; enabled: true }
                        PropertyChanges { target: decoratedWindow; shadowOpacity: .3 }
                    },
                    State {
                        name: "maximizedLeft"; when: appDelegate.maximizedLeft && !appDelegate.minimized
                        extend: "semiMaximized"
                        PropertyChanges {
                            target: appDelegate
                            windowedX: root.leftMargin
                            windowedY: PanelState.panelHeight
                            windowedWidth: (appContainer.width - root.leftMargin)/2
                            windowedHeight: appContainer.height - PanelState.panelHeight
                        }
                    },
                    State {
                        name: "maximizedRight"; when: appDelegate.maximizedRight && !appDelegate.minimized
                        extend: "maximizedLeft"
                        PropertyChanges {
                            target: appDelegate;
                            windowedX: (appContainer.width + root.leftMargin)/2
                        }
                    },
                    State {
                        name: "maximizedTopLeft"; when: appDelegate.maximizedTopLeft && !appDelegate.minimized
                        extend: "semiMaximized"
                        PropertyChanges {
                            target: appDelegate
                            windowedX: root.leftMargin
                            windowedY: PanelState.panelHeight
                            windowedWidth: (appContainer.width - root.leftMargin)/2
                            windowedHeight: (appContainer.height - PanelState.panelHeight)/2
                        }
                    },
                    State {
                        name: "maximizedTopRight"; when: appDelegate.maximizedTopRight && !appDelegate.minimized
                        extend: "maximizedTopLeft"
                        PropertyChanges {
                            target: appDelegate
                            windowedX: (appContainer.width + root.leftMargin)/2
                        }
                    },
                    State {
                        name: "maximizedBottomLeft"; when: appDelegate.maximizedBottomLeft && !appDelegate.minimized
                        extend: "semiMaximized"
                        PropertyChanges {
                            target: appDelegate
                            windowedX: root.leftMargin
                            windowedY: (appContainer.height + PanelState.panelHeight)/2
                            windowedWidth: (appContainer.width - root.leftMargin)/2
                            windowedHeight: appContainer.height/2
                        }
                    },
                    State {
                        name: "maximizedBottomRight"; when: appDelegate.maximizedBottomRight && !appDelegate.minimized
                        extend: "maximizedBottomLeft"
                        PropertyChanges {
                            target: appDelegate
                            windowedX: (appContainer.width + root.leftMargin)/2
                        }
                    },
                    State {
                        name: "maximizedHorizontally"; when: appDelegate.maximizedHorizontally && !appDelegate.minimized
                        extend: "semiMaximized"
                        PropertyChanges { target: appDelegate; requestedX: root.leftMargin; requestedY: windowedY;
                            requestedWidth: appContainer.width - root.leftMargin; requestedHeight: appDelegate.windowedHeight }
                    },
                    State {
                        name: "maximizedVertically"; when: appDelegate.maximizedVertically && !appDelegate.minimized
                        extend: "semiMaximized"
                        PropertyChanges { target: appDelegate; requestedX: windowedX; requestedY: PanelState.panelHeight;
                            requestedWidth: appDelegate.windowedWidth; requestedHeight: appContainer.height - PanelState.panelHeight }
                    },
                    State {
                        name: "minimized"; when: appDelegate.minimized
                        PropertyChanges {
                            target: appDelegate
                            requestedX: -appDelegate.width / 2
                            scale: units.gu(5) / appDelegate.width
                            opacity: 0;
                            visuallyMinimized: true
                            visuallyMaximized: false
                        }
                    }
                ]
                transitions: [
                    Transition {
                        from: "staged,stagedWithSideStage"; to: "normal"
                        enabled: appDelegate.animationsEnabled
                        PropertyAction { target: appDelegate; properties: "visuallyMinimized,visuallyMaximized" }
                        UbuntuNumberAnimation { target: appDelegate; properties: "x,y,requestedX,requestedY,opacity,requestedWidth,requestedHeight,scale"; duration: priv.animationDuration }
                    },
                    Transition {
                        from: "normal,restored,maximized,maximizedHorizontally,maximizedVertically,maximizedLeft,maximizedRight,maximizedTopLeft,maximizedBottomLeft,maximizedTopRight,maximizedBottomRight";
                        to: "staged,stagedWithSideStage"
                        UbuntuNumberAnimation { target: appDelegate; properties: "x,y,requestedX,requestedY,requestedWidth,requestedHeight"; duration: priv.animationDuration}
                    },
                    Transition {
                        from: "maximized,maximizedHorizontally,maximizedVertically,maximizedLeft,maximizedRight,maximizedTopLeft,maximizedBottomLeft,maximizedTopRight,maximizedBottomRight,minimized";
                        to: "normal,restored"
                        enabled: appDelegate.animationsEnabled
                        PropertyAction { target: appDelegate; properties: "visuallyMinimized,visuallyMaximized" }
                        UbuntuNumberAnimation { target: appDelegate; properties: "requestedX,requestedY,windowedX,windowedY,requestedWidth,requestedHeight,windowedWidth,windowedHeight,scale";
                            duration: priv.animationDuration }
                    },
                    Transition {
                        to: "minimized"
                        enabled: appDelegate.animationsEnabled
                        PropertyAction { target: appDelegate; property: "visuallyMaximized" }
                        SequentialAnimation {
                            UbuntuNumberAnimation { target: appDelegate; properties: "requestedX,requestedY,opacity,scale,requestedWidth,requestedHeight" }
                            PropertyAction { target: appDelegate; property: "visuallyMinimized" }
                            ScriptAction {
                                script: {
                                    if (appDelegate.minimized) {
                                        appDelegate.focus = false;
                                        priv.focusNext();
                                    }
                                }
                            }
                        }
                    },
                    Transition {
                        to: "spread"
                        // DecoratedWindow wants the scaleToPreviewSize set before enabling scaleToPreview
                        PropertyAction { target: appDelegate; properties: "z,visible" }
                        PropertyAction { target: decoratedWindow; property: "scaleToPreviewSize" }
                        UbuntuNumberAnimation { target: appDelegate; properties: "x,y,height"; duration: priv.animationDuration }
                        UbuntuNumberAnimation { target: decoratedWindow; properties: "width,height,itemScale,angle,scaleToPreviewProgress"; duration: priv.animationDuration }
                        UbuntuNumberAnimation { target: windowInfoItem; properties: "opacity"; duration: priv.animationDuration }
                    },
                    Transition {
                        from: "normal,staged"; to: "stagedWithSideStage"
                        UbuntuNumberAnimation { target: appDelegate; properties: "x,y"; duration: priv.animationDuration }
                        UbuntuNumberAnimation { target: appDelegate; properties: "requestedWidth,requestedHeight"; duration: priv.animationDuration }
                    },
                    Transition {
                        to: "windowedRightEdge"
                        ScriptAction {
                            script: {
                                windowedRightEdgeMaths.startX = appDelegate.requestedX
                                windowedRightEdgeMaths.startY = appDelegate.requestedY

                                if (index == 1) {
                                    var thisRect = { x: appDelegate.windowedX, y: appDelegate.windowedY, width: appDelegate.requestedWidth, height: appDelegate.requestedHeight }
                                    var otherDelegate = appRepeater.itemAt(0);
                                    var otherRect = { x: otherDelegate.windowedX, y: otherDelegate.windowedY, width: otherDelegate.requestedWidth, height: otherDelegate.requestedHeight }
                                    var intersectionRect = MathUtils.intersectionRect(thisRect, otherRect)
                                    var mappedInterSectionRect = appDelegate.mapFromItem(root, intersectionRect.x, intersectionRect.y)
                                    opacityEffect.maskX = mappedInterSectionRect.x
                                    opacityEffect.maskY = mappedInterSectionRect.y
                                    opacityEffect.maskWidth = intersectionRect.width
                                    opacityEffect.maskHeight = intersectionRect.height
                                }
                            }
                        }
                    },
                    Transition {
                        from: "stagedRightEdge"; to: "staged"
                        enabled: rightEdgeDragArea.cancelled // only transition back to state if the gesture was cancelled, in the other cases we play the focusAnimations.
                        SequentialAnimation {
                            ParallelAnimation {
                                UbuntuNumberAnimation { target: appDelegate; properties: "x,y,height,width,scale"; duration: priv.animationDuration }
                                UbuntuNumberAnimation { target: decoratedWindow; properties: "width,height,itemScale,angle,scaleToPreviewProgress"; duration: priv.animationDuration }
                            }
                            // We need to release scaleToPreviewSize at last
                            PropertyAction { target: decoratedWindow; property: "scaleToPreviewSize" }
                            PropertyAction { target: appDelegate; property: "visible" }
                        }
                    },
                    Transition {
                        id: windowedTransition
                        from: "normal,restored,maximized,maximizedLeft,maximizedRight,maximizedTop,maximizedBottom,maximizedTopLeft,maximizedTopRight,maximizedBottomLeft,maximizedBottomRight,maximizedHorizontally,maximizedVertically,fullscreen"
                        to: "normal,restored,maximized,maximizedLeft,maximizedRight,maximizedTop,maximizedBottom,maximizedTopLeft,maximizedTopRight,maximizedBottomLeft,maximizedBottomRight,maximizedHorizontally,maximizedVertically,fullscreen"
                        enabled: appDelegate.animationsEnabled
                        SequentialAnimation {
                            PropertyAction { target: appDelegate; property: "visuallyMinimized" }
                            UbuntuNumberAnimation { target: appDelegate; properties: "requestedX,requestedY,windowedX,windowedY,opacity,scale,requestedWidth,requestedHeight,windowedWidth,windowedHeight";
                                duration: priv.animationDuration }
                            PropertyAction { target: appDelegate; property: "visuallyMaximized" }
                            ScriptAction { script: { fakeRectangle.stop(); } }
                        }
                    }
                ]

                Binding {
                    target: PanelState
                    property: "buttonsAlwaysVisible"
                    value: appDelegate && appDelegate.maximized && touchControls.overlayShown
                }

                WindowResizeArea {
                    id: resizeArea
                    objectName: "windowResizeArea"

                    // workaround so that it chooses the correct resize borders when you drag from a corner ResizeGrip
                    anchors.margins: touchControls.overlayShown ? borderThickness/2 : -borderThickness

                    target: appDelegate
                    minWidth: units.gu(10)
                    minHeight: units.gu(10)
                    borderThickness: units.gu(2)
                    windowId: model.application.appId // FIXME: Change this to point to windowId once we have such a thing
                    screenWidth: appContainer.width
                    screenHeight: appContainer.height
                    leftMargin: root.leftMargin
                    enabled: false
                    visible: enabled

                    onPressed: {
                        appDelegate.focus = true;
                    }

                    Component.onDestruction: {
                        saveWindowState();
                    }
                }

                DecoratedWindow {
                    id: decoratedWindow
                    objectName: "decoratedWindow"
                    anchors.left: appDelegate.left
                    anchors.top: appDelegate.top
                    application: model.application
                    surface: model.surface
                    active: appDelegate.focus
                    focus: true
                    interactive: root.interactive
                    showDecoration: 1
                    maximizeButtonShown: appDelegate.canBeMaximized
                    overlayShown: touchControls.overlayShown
                    width: implicitWidth
                    height: implicitHeight
                    highlightSize: windowInfoItem.iconMargin / 2
                    stageWidth: appContainer.width
                    stageHeight: appContainer.height

                    requestedWidth: appDelegate.requestedWidth
                    requestedHeight: appDelegate.requestedHeight

                    property int oldRequestedWidth: -1
                    property int oldRequestedHeight: -1

                    onRequestedWidthChanged: oldRequestedWidth = requestedWidth
                    onRequestedHeightChanged: oldRequestedHeight = requestedHeight

                    onCloseClicked: { appDelegate.close(); }
                    onMaximizeClicked: {
                        if (appDelegate.canBeMaximized) {
                            appDelegate.anyMaximized ? appDelegate.restoreFromMaximized() : appDelegate.maximize();
                        }
                    }
                    onMaximizeHorizontallyClicked: {
                        if (appDelegate.canBeMaximizedHorizontally) {
                            appDelegate.maximizedHorizontally ? appDelegate.restoreFromMaximized() : appDelegate.maximizeHorizontally()
                        }
                    }
                    onMaximizeVerticallyClicked: {
                        if (appDelegate.canBeMaximizedVertically) {
                            appDelegate.maximizedVertically ? appDelegate.restoreFromMaximized() : appDelegate.maximizeVertically()
                        }
                    }
                    onMinimizeClicked: appDelegate.minimize()
                    onDecorationPressed: { appDelegate.focus = true; }
                    onDecorationReleased: fakeRectangle.commit();

                    property real angle: 0
                    property real itemScale: 1
                    transform: [
                        Scale {
                            origin.x: 0
                            origin.y: decoratedWindow.implicitHeight / 2
                            xScale: decoratedWindow.itemScale
                            yScale: decoratedWindow.itemScale
                        },
                        Rotation {
                            origin { x: 0; y: (decoratedWindow.height / 2) }
                            axis { x: 0; y: 1; z: 0 }
                            angle: decoratedWindow.angle
                        }
                    ]
                }

                OpacityMask {
                    id: opacityEffect
                    anchors.fill: decoratedWindow
                }

                WindowControlsOverlay {
                    id: touchControls
                    target: appDelegate
                    enabled: false
                    visible: enabled
                    stageWidth: appContainer.width
                    stageHeight: appContainer.height

                    onFakeMaximizeAnimationRequested: if (!appDelegate.maximized) fakeRectangle.maximize(amount, true)
                    onFakeMaximizeLeftAnimationRequested: if (!appDelegate.maximizedLeft) fakeRectangle.maximizeLeft(amount, true)
                    onFakeMaximizeRightAnimationRequested: if (!appDelegate.maximizedRight) fakeRectangle.maximizeRight(amount, true)
                    onFakeMaximizeTopLeftAnimationRequested: if (!appDelegate.maximizedTopLeft) fakeRectangle.maximizeTopLeft(amount, true);
                    onFakeMaximizeTopRightAnimationRequested: if (!appDelegate.maximizedTopRight) fakeRectangle.maximizeTopRight(amount, true);
                    onFakeMaximizeBottomLeftAnimationRequested: if (!appDelegate.maximizedBottomLeft) fakeRectangle.maximizeBottomLeft(amount, true);
                    onFakeMaximizeBottomRightAnimationRequested: if (!appDelegate.maximizedBottomRight) fakeRectangle.maximizeBottomRight(amount, true);
                    onStopFakeAnimation: fakeRectangle.stop();
                    onDragReleased: fakeRectangle.commit();
                }

                WindowedFullscreenPolicy {
                    id: windowedFullscreenPolicy
                    active: root.mode == "windowed"
                    surface: model.surface
                }
                StagedFullscreenPolicy {
                    id: stagedFullscreenPolicy
                    active: root.mode == "staged" || root.mode == "stagedWithSideStage"
                    surface: model.surface
                }

                SpreadDelegateInputArea {
                    id: dragArea
                    objectName: "dragArea"
                    anchors.fill: decoratedWindow
                    enabled: false
                    closeable: !appDelegate.isDash

                    onClicked: {
                        spreadItem.highlightedIndex = index;
                        if (distance == 0) {
                            priv.goneToSpread = false;
                        }
                    }
                    onClose: {
                        priv.closingIndex = index
                        if (model.surface) { // could be stopped by OOM
                            model.surface.close()
                        } else if (model.application) {
                            root.applicationManager.stopApplication(model.application.appId);
                        }
                    }
                }

                WindowInfoItem {
                    id: windowInfoItem
                    objectName: "windowInfoItem"
                    anchors { left: parent.left; top: decoratedWindow.bottom; topMargin: units.gu(1) }
                    title: model.application.name
                    iconSource: model.application.icon
                    height: spreadItem.appInfoHeight
                    opacity: 0
                    z: 1
                    visible: opacity > 0
                    maxWidth: {
                        var nextApp = appRepeater.itemAt(index + 1);
                        if (nextApp) {
                            return Math.max(iconHeight, nextApp.x - appDelegate.x - units.gu(1))
                        }
                        return appDelegate.width;
                    }

                    onClicked: {
                        spreadItem.highlightedIndex = index;
                        priv.goneToSpread = false;
                    }
                }

                Image {
                    id: closeImage
                    anchors { left: parent.left; top: parent.top; leftMargin: -height / 2; topMargin: -height / 2 + spreadMaths.closeIconOffset }
                    source: "graphics/window-close.svg"
                    readonly property var mousePos: hoverMouseArea.mapToItem(appDelegate, hoverMouseArea.mouseX, hoverMouseArea.mouseY)
                    visible: !appDelegate.isDash && dragArea.distance == 0
                             && index == spreadItem.highlightedIndex
                             && mousePos.y < (decoratedWindow.height / 3)
                             && mousePos.y > -units.gu(4)
                             && mousePos.x > -units.gu(4)
                             && mousePos.x < (decoratedWindow.width * 2 / 3)
                    height: units.gu(2)
                    width: height
                    sourceSize.width: width
                    sourceSize.height: height

                    MouseArea {
                        id: closeMouseArea
                        objectName: "closeMouseArea"
                        anchors.fill: closeImage
                        anchors.margins: -units.gu(2)
                        onClicked: {
                            priv.closingIndex = index;
                            appDelegate.close();
                        }
                    }
                }
            }
        }
    }

    FakeMaximizeDelegate {
        id: fakeRectangle
        target: priv.focusedAppDelegate
        leftMargin: root.leftMargin
        appContainerWidth: appContainer.width
        appContainerHeight: appContainer.height
    }

    MouseArea {
        id: hoverMouseArea
        objectName: "hoverMouseArea"
        anchors.fill: appContainer
        propagateComposedEvents: true
        hoverEnabled: true
        enabled: false
        visible: enabled

        property int scrollAreaWidth: width / 3
        property bool progressiveScrollingEnabled: false

        onMouseXChanged: {
            mouse.accepted = false

            if (hoverMouseArea.pressed) {
                return;
            }

            // Find the hovered item and mark it active
            var mapped = mapToItem(appContainer, hoverMouseArea.mouseX, hoverMouseArea.mouseY)
            var itemUnder = appContainer.childAt(mapped.x, mapped.y)
            if (itemUnder) {
                mapped = mapToItem(itemUnder, hoverMouseArea.mouseX, hoverMouseArea.mouseY)
                var delegateChild = itemUnder.childAt(mapped.x, mapped.y)
                if (delegateChild && (delegateChild.objectName === "dragArea" || delegateChild.objectName === "windowInfoItem")) {
                    spreadItem.highlightedIndex = appRepeater.indexOf(itemUnder)
                }
            }

            if (floatingFlickable.contentWidth > floatingFlickable.width) {
                var margins = floatingFlickable.width * 0.05;

                if (!progressiveScrollingEnabled && mouseX < floatingFlickable.width - scrollAreaWidth) {
                    progressiveScrollingEnabled = true
                }

                // do we need to scroll?
                if (mouseX < scrollAreaWidth + margins) {
                    var progress = Math.min(1, (scrollAreaWidth + margins - mouseX) / (scrollAreaWidth - margins));
                    var contentX = (1 - progress) * (floatingFlickable.contentWidth - floatingFlickable.width)
                    floatingFlickable.contentX = Math.max(0, Math.min(floatingFlickable.contentX, contentX))
                }
                if (mouseX > floatingFlickable.width - scrollAreaWidth && progressiveScrollingEnabled) {
                    var progress = Math.min(1, (mouseX - (floatingFlickable.width - scrollAreaWidth)) / (scrollAreaWidth - margins))
                    var contentX = progress * (floatingFlickable.contentWidth - floatingFlickable.width)
                    floatingFlickable.contentX = Math.min(floatingFlickable.contentWidth - floatingFlickable.width, Math.max(floatingFlickable.contentX, contentX))
                }
            }
        }

        onPressed: mouse.accepted = false
    }

    FloatingFlickable {
        id: floatingFlickable
        objectName: "spreadFlickable"
        anchors.fill: appContainer
        enabled: false
        contentWidth: spreadItem.spreadTotalWidth

        function snap(toIndex) {
            var delegate = appRepeater.itemAt(toIndex)
            var targetContentX = floatingFlickable.contentWidth / spreadItem.totalItemCount * toIndex;
            if (targetContentX - floatingFlickable.contentX > spreadItem.rightStackXPos - (spreadItem.spreadItemWidth / 2)) {
                var offset = (spreadItem.rightStackXPos - (spreadItem.spreadItemWidth / 2)) - (targetContentX - floatingFlickable.contentX)
                snapAnimation.to = floatingFlickable.contentX - offset;
                snapAnimation.start();
            } else if (targetContentX - floatingFlickable.contentX < spreadItem.leftStackXPos + units.gu(1)) {
                var offset = (spreadItem.leftStackXPos + units.gu(1)) - (targetContentX - floatingFlickable.contentX);
                snapAnimation.to = floatingFlickable.contentX - offset;
                snapAnimation.start();
            }
        }
        UbuntuNumberAnimation {id: snapAnimation; target: floatingFlickable; property: "contentX"}
    }

    PropertyAnimation {
        id: shortRightEdgeSwipeAnimation
        property: "x"
        to: 0
        duration: priv.animationDuration
    }

    SwipeArea {
        id: rightEdgeDragArea
        objectName: "rightEdgeDragArea"
        direction: Direction.Leftwards
        anchors { top: parent.top; right: parent.right; bottom: parent.bottom }
        width: root.dragAreaWidth
        enabled: root.spreadEnabled

        property var gesturePoints: []
        property bool cancelled: false

        property real progress: -touchPosition.x / root.width
        onProgressChanged: {
            if (dragging) {
                draggedProgress = progress;
            }
        }

        property real draggedProgress: 0

        onTouchPositionChanged: {
            gesturePoints.push(touchPosition.x);
            if (gesturePoints.length > 10) {
                gesturePoints.splice(0, gesturePoints.length - 10)
            }
        }

        onDraggingChanged: {
            if (dragging) {
                // A potential edge-drag gesture has started. Start recording it
                gesturePoints = [];
                cancelled = false;
                draggedProgress = 0;
            } else {
                // Ok. The user released. Did he drag far enough to go to full spread?
                if (gesturePoints[gesturePoints.length - 1] < -spreadItem.rightEdgeBreakPoint * spreadItem.width ) {

                    // He dragged far enough, but if the last movement was a flick to the right again, he wants to cancel the spread again.
                    var oneWayFlickToRight = true;
                    var smallestX = gesturePoints[0]-1;
                    for (var i = 0; i < gesturePoints.length; i++) {
                        if (gesturePoints[i] <= smallestX) {
                            oneWayFlickToRight = false;
                            break;
                        }
                        smallestX = gesturePoints[i];
                    }

                    if (!oneWayFlickToRight) {
                        // Ok, the user made it, let's go to spread!
                        priv.goneToSpread = true;
                    } else {
                        cancelled = true;
                    }
                } else {
                    // Ok, the user didn't drag far enough to cross the breakPoint
                    // Find out if it was a one-way movement to the left, in which case we just switch directly to next app.
                    var oneWayFlick = true;
                    var smallestX = rightEdgeDragArea.width;
                    for (var i = 0; i < gesturePoints.length; i++) {
                        if (gesturePoints[i] >= smallestX) {
                            oneWayFlick = false;
                            break;
                        }
                        smallestX = gesturePoints[i];
                    }

                    if (appRepeater.count > 1 &&
                            (oneWayFlick && rightEdgeDragArea.distance > units.gu(2) || rightEdgeDragArea.distance > spreadItem.rightEdgeBreakPoint * spreadItem.width)) {
                        var nextStage = appRepeater.itemAt(priv.nextInStack).stage
                        for (var i = 0; i < appRepeater.count; i++) {
                            if (i != priv.nextInStack && appRepeater.itemAt(i).stage == nextStage) {
                                appRepeater.itemAt(i).playHidingAnimation()
                                break;
                            }
                        }
                        appRepeater.itemAt(priv.nextInStack).playFocusAnimation()
                        if (appRepeater.itemAt(priv.nextInStack).stage == ApplicationInfoInterface.SideStage && !sideStage.shown) {
                            sideStage.show();
                        }

                    } else {
                        cancelled = true;
                    }

                    gesturePoints = [];
                }
            }
        }
    }

    TabletSideStageTouchGesture {
        id: triGestureArea
        objectName: "triGestureArea"
        anchors.fill: parent
        enabled: false
        property Item appDelegate

        dragComponent: dragComponent
        dragComponentProperties: { "appDelegate": appDelegate }

        onPressed: {
            function matchDelegate(obj) { return String(obj.objectName).indexOf("appDelegate") >= 0; }

            var delegateAtCenter = Functions.itemAt(appContainer, x, y, matchDelegate);
            if (!delegateAtCenter) return;

            appDelegate = delegateAtCenter;
        }

        onClicked: {
            if (sideStage.shown) {
                sideStage.hide();
            } else  {
                sideStage.show();
                priv.updateMainAndSideStageIndexes()
            }
        }

        onDragStarted: {
            // If we're dragging to the sidestage.
            if (!sideStage.shown) {
                sideStage.show();
            }
        }

        Component {
            id: dragComponent
            SurfaceContainer {
                property Item appDelegate

                surface: appDelegate ? appDelegate.surface : null

                consumesInput: false
                interactive: false
                focus: false
                requestedWidth: appDelegate.requestedWidth
                requestedHeight: appDelegate.requestedHeight

                width: units.gu(40)
                height: units.gu(40)

                Drag.hotSpot.x: width/2
                Drag.hotSpot.y: height/2
                // only accept opposite stage.
                Drag.keys: {
                    if (!surface) return "Disabled";
                    if (appDelegate.isDash) return "Disabled";

                    if (appDelegate.stage === ApplicationInfo.MainStage) {
                        if (appDelegate.application.supportedOrientations
                                & (Qt.PortraitOrientation|Qt.InvertedPortraitOrientation)) {
                            return "MainStage";
                        }
                        return "Disabled";
                    }
                    return "SideStage";
                }
            }
        }
    }
}<|MERGE_RESOLUTION|>--- conflicted
+++ resolved
@@ -129,14 +129,6 @@
     // functions to be called from outside
     function updateFocusedAppOrientation() { /* TODO */ }
     function updateFocusedAppOrientationAnimated() { /* TODO */}
-<<<<<<< HEAD
-=======
-    function pushRightEdge(amount) {
-        if (root.spreadEnabled) {
-            edgeBarrier.push(amount);
-        }
-    }
->>>>>>> 317fbd41
 
     function closeSpread() {
         priv.goneToSpread = false;

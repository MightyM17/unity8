/*
 * Copyright (C) 2014-2016 Canonical, Ltd.
 *
 * This program is free software; you can redistribute it and/or modify
 * it under the terms of the GNU General Public License as published by
 * the Free Software Foundation; version 3.
 *
 * This program is distributed in the hope that it will be useful,
 * but WITHOUT ANY WARRANTY; without even the implied warranty of
 * MERCHANTABILITY or FITNESS FOR A PARTICULAR PURPOSE.  See the
 * GNU General Public License for more details.
 *
 * You should have received a copy of the GNU General Public License
 * along with this program.  If not, see <http://www.gnu.org/licenses/>.
 */

import QtQuick 2.4
import Ubuntu.Components 1.3
import Unity.Application 0.1
import "../Components/PanelState"
import "../Components"
import Utils 0.1
import Ubuntu.Gestures 0.1
import GlobalShortcut 1.0
import GSettings 1.0
import "Spread"
import "Spread/MathUtils.js" as MathUtils

FocusScope {
    id: root
    anchors.fill: parent

    property QtObject applicationManager
    property QtObject topLevelSurfaceList
    property bool altTabPressed
    property url background
    property int dragAreaWidth
    property bool interactive
    property real nativeHeight
    property real nativeWidth
    property QtObject orientations
    property int shellOrientation
    property int shellOrientationAngle
    property bool spreadEnabled: true // If false, animations and right edge will be disabled
    property bool suspended
    property int leftMargin: 0
    property bool oskEnabled: false
    property rect inputMethodRect
<<<<<<< HEAD
    property PanelState panelState
=======
    property real rightEdgePushProgress: 0
>>>>>>> 879cd78f

    // Configuration
    property string mode: "staged"

    // Used by the tutorial code
    readonly property real rightEdgeDragProgress: rightEdgeDragArea.dragging ? rightEdgeDragArea.progress : 0 // How far left the stage has been dragged

    // used by the snap windows (edge maximize) feature
    readonly property alias previewRectangle: fakeRectangle

    readonly property bool spreadShown: state == "spread"
    readonly property var mainApp: priv.focusedAppDelegate ? priv.focusedAppDelegate.application : null

    // application windows never rotate independently
    property int mainAppWindowOrientationAngle: shellOrientationAngle

    property bool orientationChangesEnabled: !priv.focusedAppDelegate || priv.focusedAppDelegate.orientationChangesEnabled

    property int supportedOrientations: {
        if (mainApp) {
            switch (mode) {
            case "staged":
                return mainApp.supportedOrientations;
            case "stagedWithSideStage":
                var orientations = mainApp.supportedOrientations;
                orientations |= Qt.LandscapeOrientation | Qt.InvertedLandscapeOrientation;
                if (priv.sideStageItemId) {
                    // If we have a sidestage app, support Portrait orientation
                    // so that it will switch the sidestage app to mainstage on rotate to portrait
                    orientations |= Qt.PortraitOrientation|Qt.InvertedPortraitOrientation;
                }
                return orientations;
            }
        }

        return Qt.PortraitOrientation |
                Qt.LandscapeOrientation |
                Qt.InvertedPortraitOrientation |
                Qt.InvertedLandscapeOrientation;
    }


    onAltTabPressedChanged: {
        if (altTabPressed) {
            if (root.spreadEnabled) {
                altTabDelayTimer.start();
            }
        } else {
            // Alt Tab has been released, did we already go to spread?
            if (priv.goneToSpread) {
                priv.goneToSpread = false;
            } else {
                // No we didn't, do a quick alt-tab
                if (appRepeater.count > 1) {
                    appRepeater.itemAt(1).activate();
                } else if (appRepeater.count > 0) {
                    appRepeater.itemAt(0).activate(); // quick alt-tab to the only (minimized) window should still activate it
                }
            }
        }
    }

    Timer {
        id: altTabDelayTimer
        interval: 140
        repeat: false
        onTriggered: {
            if (root.altTabPressed) {
                priv.goneToSpread = true;
            }
        }
    }

    property Item itemConfiningMouseCursor: !spreadShown && priv.focusedAppDelegate && priv.focusedAppDelegate.window.confinesMousePointer ?
                              priv.focusedAppDelegate.clientAreaItem : null;

    signal itemSnapshotRequested(Item item)

    // functions to be called from outside
    function updateFocusedAppOrientation() { /* TODO */ }
    function updateFocusedAppOrientationAnimated() { /* TODO */}

    function closeSpread() {
        priv.goneToSpread = false;
    }

    onSpreadEnabledChanged: {
        if (!spreadEnabled && spreadShown) {
            closeSpread();
        }
    }

    onRightEdgePushProgressChanged: {
        if (spreadEnabled && rightEdgePushProgress >= 1) {
            priv.goneToSpread = true
        }
    }

    GSettings {
        id: lifecycleExceptions
        schema.id: "com.canonical.qtmir"
    }

    function isExemptFromLifecycle(appId) {
        var shortAppId = appId.split('_')[0];
        for (var i = 0; i < lifecycleExceptions.lifecycleExemptAppids.length; i++) {
            if (shortAppId === lifecycleExceptions.lifecycleExemptAppids[i]) {
                return true;
            }
        }
        return false;
    }

    GlobalShortcut {
        id: closeFocusedShortcut
        shortcut: Qt.AltModifier|Qt.Key_F4
        onTriggered: {
            if (priv.focusedAppDelegate && !priv.focusedAppDelegate.isDash) {
                priv.focusedAppDelegate.close();
            }
        }
    }

    GlobalShortcut {
        id: showSpreadShortcut
        shortcut: Qt.MetaModifier|Qt.Key_W
        active: root.spreadEnabled
        onTriggered: priv.goneToSpread = true
    }

    GlobalShortcut {
        id: minimizeAllShortcut
        shortcut: Qt.MetaModifier|Qt.ControlModifier|Qt.Key_D
        onTriggered: priv.minimizeAllWindows()
        active: root.state == "windowed"
    }

    GlobalShortcut {
        id: maximizeWindowShortcut
        shortcut: Qt.MetaModifier|Qt.ControlModifier|Qt.Key_Up
        onTriggered: priv.focusedAppDelegate.requestMaximize()
        active: root.state == "windowed" && priv.focusedAppDelegate && priv.focusedAppDelegate.canBeMaximized
    }

    GlobalShortcut {
        id: maximizeWindowLeftShortcut
        shortcut: Qt.MetaModifier|Qt.ControlModifier|Qt.Key_Left
        onTriggered: priv.focusedAppDelegate.requestMaximizeLeft()
        active: root.state == "windowed" && priv.focusedAppDelegate && priv.focusedAppDelegate.canBeMaximizedLeftRight
    }

    GlobalShortcut {
        id: maximizeWindowRightShortcut
        shortcut: Qt.MetaModifier|Qt.ControlModifier|Qt.Key_Right
        onTriggered: priv.focusedAppDelegate.requestMaximizeRight()
        active: root.state == "windowed" && priv.focusedAppDelegate && priv.focusedAppDelegate.canBeMaximizedLeftRight
    }

    GlobalShortcut {
        id: minimizeRestoreShortcut
        shortcut: Qt.MetaModifier|Qt.ControlModifier|Qt.Key_Down
        onTriggered: {
            if (priv.focusedAppDelegate.anyMaximized) {
                priv.focusedAppDelegate.requestRestore();
            } else {
                priv.focusedAppDelegate.requestMinimize();
            }
        }
        active: root.state == "windowed" && priv.focusedAppDelegate
    }

    GlobalShortcut {
        shortcut: Qt.AltModifier|Qt.Key_Print
        onTriggered: root.itemSnapshotRequested(priv.focusedAppDelegate)
        active: priv.focusedAppDelegate !== null
    }

    QtObject {
        id: priv
        objectName: "DesktopStagePrivate"

        property var focusedAppDelegate: null
        property var foregroundMaximizedAppDelegate: null // for stuff like drop shadow and focusing maximized app by clicking panel

        property bool goneToSpread: false
        property int closingIndex: -1
        property int animationDuration: UbuntuAnimation.FastDuration

        function updateForegroundMaximizedApp() {
            var found = false;
            for (var i = 0; i < appRepeater.count && !found; i++) {
                var item = appRepeater.itemAt(i);
                if (item && item.visuallyMaximized) {
                    foregroundMaximizedAppDelegate = item;
                    found = true;
                }
            }
            if (!found) {
                foregroundMaximizedAppDelegate = null;
            }
        }

        function minimizeAllWindows() {
            for (var i = appRepeater.count - 1; i >= 0; i--) {
                var appDelegate = appRepeater.itemAt(i);
                if (appDelegate && !appDelegate.minimized) {
                    appDelegate.requestMinimize();
                }
            }
        }

        readonly property bool sideStageEnabled: root.mode === "stagedWithSideStage" &&
                                                 (root.shellOrientation == Qt.LandscapeOrientation ||
                                                 root.shellOrientation == Qt.InvertedLandscapeOrientation)
        onSideStageEnabledChanged: {
            for (var i = 0; i < appRepeater.count; i++) {
                appRepeater.itemAt(i).refreshStage();
            }
            priv.updateMainAndSideStageIndexes();
        }

        property var mainStageDelegate: null
        property var sideStageDelegate: null
        property int mainStageItemId: 0
        property int sideStageItemId: 0
        property string mainStageAppId: ""
        property string sideStageAppId: ""

        onSideStageDelegateChanged: {
            if (!sideStageDelegate) {
                sideStage.hide();
            }
        }

        function updateMainAndSideStageIndexes() {
            if (root.mode != "stagedWithSideStage") {
                priv.sideStageDelegate = null;
                priv.sideStageItemId = 0;
                priv.sideStageAppId = "";
                priv.mainStageDelegate = appRepeater.itemAt(0);
                priv.mainStageItemId = topLevelSurfaceList.idAt(0);
                priv.mainStageAppId = topLevelSurfaceList.applicationAt(0) ? topLevelSurfaceList.applicationAt(0).appId : ""
                return;
            }

            var choseMainStage = false;
            var choseSideStage = false;

            if (!root.topLevelSurfaceList)
                return;

            for (var i = 0; i < appRepeater.count && (!choseMainStage || !choseSideStage); ++i) {
                var appDelegate = appRepeater.itemAt(i);
                if (!appDelegate) {
                    // This might happen during startup phase... If the delegate appears and claims focus
                    // things are updated and appRepeater.itemAt(x) still returns null while appRepeater.count >= x
                    // Lets just skip it, on startup it will be generated at a later point too...
                    continue;
                }
                if (sideStage.shown && appDelegate.stage == ApplicationInfoInterface.SideStage
                        && !choseSideStage) {
                    priv.sideStageDelegate = appDelegate
                    priv.sideStageItemId = root.topLevelSurfaceList.idAt(i);
                    priv.sideStageAppId = root.topLevelSurfaceList.applicationAt(i).appId;
                    choseSideStage = true;
                } else if (!choseMainStage && appDelegate.stage == ApplicationInfoInterface.MainStage) {
                    priv.mainStageDelegate = appDelegate;
                    priv.mainStageItemId = root.topLevelSurfaceList.idAt(i);
                    priv.mainStageAppId = root.topLevelSurfaceList.applicationAt(i).appId;
                    choseMainStage = true;
                }
            }
            if (!choseMainStage && priv.mainStageDelegate) {
                priv.mainStageDelegate = null;
                priv.mainStageItemId = 0;
                priv.mainStageAppId = "";
            }
            if (!choseSideStage && priv.sideStageDelegate) {
                priv.sideStageDelegate = null;
                priv.sideStageItemId = 0;
                priv.sideStageAppId = "";
            }
        }

        property int nextInStack: {
            var mainStageIndex = priv.mainStageDelegate ? priv.mainStageDelegate.itemIndex : -1;
            var sideStageIndex = priv.sideStageDelegate ? priv.sideStageDelegate.itemIndex : -1;
            if (sideStageIndex == -1) {
                return topLevelSurfaceList.count > 1 ? 1 : -1;
            }
            if (mainStageIndex == 0 || sideStageIndex == 0) {
                if (mainStageIndex == 1 || sideStageIndex == 1) {
                    return topLevelSurfaceList.count > 2 ? 2 : -1;
                }
                return 1;
            }
            return -1;
        }

        readonly property real virtualKeyboardHeight: root.inputMethodRect.height
    }

    Component.onCompleted: priv.updateMainAndSideStageIndexes();

    Connections {
        target: panelState
        onCloseClicked: { if (priv.focusedAppDelegate) { priv.focusedAppDelegate.close(); } }
        onMinimizeClicked: { if (priv.focusedAppDelegate) { priv.focusedAppDelegate.requestMinimize(); } }
        onRestoreClicked: { if (priv.focusedAppDelegate) { priv.focusedAppDelegate.requestRestore(); } }
    }

    Binding {
        target: panelState
        property: "decorationsVisible"
        value: priv.focusedAppDelegate !== null && priv.focusedAppDelegate.maximized // FIXME for Locally integrated menus
    }

    Binding {
        target: panelState
        property: "title"
        value: {
            if (priv.focusedAppDelegate !== null) {
                if (priv.focusedAppDelegate.maximized)
                    return priv.focusedAppDelegate.title
                else
                    return priv.focusedAppDelegate.appName
            }
            return ""
        }
        when: priv.focusedAppDelegate
    }

    Binding {
        target: panelState
        property: "focusedPersistentSurfaceId"
        value: {
            if (priv.focusedAppDelegate !== null) {
                if (priv.focusedAppDelegate.surface) {
                    return priv.focusedAppDelegate.surface.persistentId;
                }
            }
            return "";
        }
        when: priv.focusedAppDelegate
    }

    Binding {
        target: panelState
        property: "dropShadow"
        value: priv.focusedAppDelegate && !priv.focusedAppDelegate.maximized && priv.foregroundMaximizedAppDelegate !== null && mode == "windowed"
    }

    Binding {
        target: panelState
        property: "closeButtonShown"
        value: priv.focusedAppDelegate && priv.focusedAppDelegate.maximized && !priv.focusedAppDelegate.isDash
    }

    Component.onDestruction: {
        panelState.title = "";
        panelState.decorationsVisible = false;
        panelState.dropShadow = false;
    }

    Instantiator {
        model: root.applicationManager
        delegate: QtObject {
            property var stateBinding: Binding {
                readonly property bool isDash: model.application ? model.application.appId == "unity8-dash" : false
                target: model.application
                property: "requestedState"

                // TODO: figure out some lifecycle policy, like suspending minimized apps
                //       or something if running windowed.
                // TODO: If the device has a dozen suspended apps because it was running
                //       in staged mode, when it switches to Windowed mode it will suddenly
                //       resume all those apps at once. We might want to avoid that.
                value: root.mode === "windowed"
                       || isDash
                       || (!root.suspended && model.application && priv.focusedAppDelegate &&
                           (priv.focusedAppDelegate.appId === model.application.appId ||
                            priv.mainStageAppId === model.application.appId ||
                            priv.sideStageAppId === model.application.appId))
                       ? ApplicationInfoInterface.RequestedRunning
                       : ApplicationInfoInterface.RequestedSuspended
            }

            property var lifecycleBinding: Binding {
                target: model.application
                property: "exemptFromLifecycle"
                value: model.application
                            ? (!model.application.isTouchApp || isExemptFromLifecycle(model.application.appId))
                            : false
            }
        }
    }

    states: [
        State {
            name: "spread"; when: priv.goneToSpread
            PropertyChanges { target: floatingFlickable; enabled: true }
            PropertyChanges { target: spreadItem; focus: true }
            PropertyChanges { target: hoverMouseArea; enabled: true }
            PropertyChanges { target: rightEdgeDragArea; enabled: false }
            PropertyChanges { target: cancelSpreadMouseArea; enabled: true }
            PropertyChanges { target: blurLayer; visible: true; blurRadius: 32; brightness: .65; opacity: 1 }
            PropertyChanges { target: wallpaper; visible: false }
        },
        State {
            name: "stagedRightEdge"; when: root.spreadEnabled && (rightEdgeDragArea.dragging || rightEdgePushProgress > 0) && root.mode == "staged"
            PropertyChanges {
                target: blurLayer;
                visible: true;
                blurRadius: 32
                brightness: .65
                opacity: 1
            }
        },
        State {
            name: "sideStagedRightEdge"; when: root.spreadEnabled && (rightEdgeDragArea.dragging || rightEdgePushProgress > 0) && root.mode == "stagedWithSideStage"
            extend: "stagedRightEdge"
            PropertyChanges {
                target: sideStage
                opacity: priv.sideStageDelegate.x === sideStage.x ? 1 : 0
                visible: true
            }
        },
        State {
            name: "windowedRightEdge"; when: root.spreadEnabled && (rightEdgeDragArea.dragging || rightEdgePushProgress > 0) && root.mode == "windowed"
            PropertyChanges {
                target: blurLayer;
                visible: true
                blurRadius: 32
                brightness: .65
                opacity: MathUtils.linearAnimation(spreadItem.rightEdgeBreakPoint, 1, 0, 1, Math.max(rightEdgeDragArea.dragging ? rightEdgeDragArea.progress : 0, rightEdgePushProgress))
            }
        },
        State {
            name: "staged"; when: root.mode === "staged"
            PropertyChanges { target: wallpaper; visible: !priv.focusedAppDelegate || priv.focusedAppDelegate.x !== 0 }
        },
        State {
            name: "stagedWithSideStage"; when: root.mode === "stagedWithSideStage"
            PropertyChanges { target: triGestureArea; enabled: priv.sideStageEnabled }
            PropertyChanges { target: sideStage; visible: true }
        },
        State {
            name: "windowed"; when: root.mode === "windowed"
        }
    ]
    transitions: [
        Transition {
            from: "stagedRightEdge,sideStagedRightEdge,windowedRightEdge"; to: "spread"
            PropertyAction { target: spreadItem; property: "highlightedIndex"; value: -1 }
            PropertyAnimation { target: blurLayer; properties: "brightness,blurRadius"; duration: priv.animationDuration }
        },
        Transition {
            to: "spread"
            PropertyAction { target: spreadItem; property: "highlightedIndex"; value: appRepeater.count > 1 ? 1 : 0 }
        },
        Transition {
            from: "spread"
            SequentialAnimation {
                ScriptAction {
                    script: {
                        var item = appRepeater.itemAt(Math.max(0, spreadItem.highlightedIndex));
                        if (item.stage == ApplicationInfoInterface.SideStage && !sideStage.shown) {
                            sideStage.show();
                        }
                        item.playFocusAnimation();
                    }
                }
                PropertyAction { target: spreadItem; property: "highlightedIndex"; value: -1 }
                PropertyAction { target: floatingFlickable; property: "contentX"; value: 0 }
            }
        },
        Transition {
            to: "stagedRightEdge,sideStagedRightEdge"
            PropertyAction { target: floatingFlickable; property: "contentX"; value: 0 }
        },
        Transition {
            to: "stagedWithSideStage"
            ScriptAction { script: priv.updateMainAndSideStageIndexes(); }
        }

    ]

    MouseArea {
        id: cancelSpreadMouseArea
        anchors.fill: parent
        enabled: false
        onClicked: priv.goneToSpread = false
    }

    FocusScope {
        id: appContainer
        objectName: "appContainer"
        anchors.fill: parent
        focus: true

        Wallpaper {
            id: wallpaper
            anchors.fill: parent
            source: root.background
            // Make sure it's the lowest item. Due to the left edge drag we sometimes need
            // to put the dash at -1 and we don't want it behind the Wallpaper
            z: -2
        }

        BlurLayer {
            id: blurLayer
            anchors.fill: parent
            source: wallpaper
            visible: false
        }

        Spread {
            id: spreadItem
            objectName: "spreadItem"
            anchors.fill: appContainer
            leftMargin: root.leftMargin
            model: root.topLevelSurfaceList
            spreadFlickable: floatingFlickable
            z: 10

            onLeaveSpread: {
                priv.goneToSpread = false;
            }
        }

        Connections {
            target: root.topLevelSurfaceList
            onListChanged: priv.updateMainAndSideStageIndexes()
        }


        DropArea {
            objectName: "MainStageDropArea"
            anchors {
                left: parent.left
                top: parent.top
                bottom: parent.bottom
            }
            width: appContainer.width - sideStage.width
            enabled: priv.sideStageEnabled

            onDropped: {
                drop.source.appDelegate.saveStage(ApplicationInfoInterface.MainStage);
                drop.source.appDelegate.focus = true;
            }
            keys: "SideStage"
        }

        SideStage {
            id: sideStage
            objectName: "sideStage"
            shown: false
            height: appContainer.height
            x: appContainer.width - width
            visible: false
            Behavior on opacity { UbuntuNumberAnimation {} }
            z: {
                if (!priv.mainStageItemId) return 0;

                if (priv.sideStageItemId && priv.nextInStack > 0) {

                    // Due the order in which bindings are evaluated, this might be triggered while shuffling
                    // the list and index doesn't yet match with itemIndex (even though itemIndex: index)
                    // Let's walk the list and compare itemIndex to make sure we have the correct one.
                    var nextDelegateInStack = -1;
                    for (var i = 0; i < appRepeater.count; i++) {
                        if (appRepeater.itemAt(i).itemIndex == priv.nextInStack) {
                            nextDelegateInStack = appRepeater.itemAt(i);
                            break;
                        }
                    }

                    if (nextDelegateInStack.stage ===  ApplicationInfoInterface.MainStage) {
                        // if the next app in stack is a main stage app, put the sidestage on top of it.
                        return 2;
                    }
                    return 1;
                }

                return 1;
            }

            onShownChanged: {
                if (!shown && priv.mainStageDelegate && !root.spreadShown) {
                    priv.mainStageDelegate.activate();
                }
            }

            DropArea {
                id: sideStageDropArea
                objectName: "SideStageDropArea"
                anchors.fill: parent

                property bool dropAllowed: true

                onEntered: {
                    dropAllowed = drag.keys != "Disabled";
                }
                onExited: {
                    dropAllowed = true;
                }
                onDropped: {
                    if (drop.keys == "MainStage") {
                        drop.source.appDelegate.saveStage(ApplicationInfoInterface.SideStage);
                        drop.source.appDelegate.focus = true;
                    }
                }
                drag {
                    onSourceChanged: {
                        if (!sideStageDropArea.drag.source) {
                            dropAllowed = true;
                        }
                    }
                }
            }
        }

        Item {
            id: boundariesForWindowPlacement
            anchors.fill: parent
            anchors.topMargin: PanelState.panelHeight
            visible: false
        }

        Repeater {
            id: appRepeater
            model: topLevelSurfaceList
            objectName: "appRepeater"

            function indexOf(delegateItem) {
                for (var i = 0; i < count; i++) {
                    if (itemAt(i) === delegateItem) {
                        return i;
                    }
                }
                return -1;
            }

            delegate: FocusScope {
                id: appDelegate
                objectName: "appDelegate_" + model.window.id
                property int itemIndex: index // We need this from outside the repeater
                // z might be overriden in some cases by effects, but we need z ordering
                // to calculate occlusion detection
                property int normalZ: topLevelSurfaceList.count - index
                onNormalZChanged: {
                    if (visuallyMaximized) {
                        priv.updateForegroundMaximizedApp();
                    }
                }
                z: normalZ

                // Normally we want x/y where the surface thinks it is. Width/height of our delegate will
                // match what the actual surface size is.
                // Don't write to those, they will be set by states
                x: model.window.position.x - clientAreaItem.x
                y: model.window.position.y - clientAreaItem.y
                width: decoratedWindow.implicitWidth
                height: decoratedWindow.implicitHeight

                // requestedX/Y/width/height is what we ask the actual surface to be.
                // Do not write to those, they will be set by states
                property real requestedX: windowedX
                property real requestedY: windowedY
                property real requestedWidth: windowedWidth
                property real requestedHeight: windowedHeight
                Binding {
                    target: model.window; property: "requestedPosition"
                    // miral doesn't know about our window decorations. So we have to deduct them
                    value: Qt.point(appDelegate.requestedX + appDelegate.clientAreaItem.x,
                                    appDelegate.requestedY + appDelegate.clientAreaItem.y)
                }

                // In those are for windowed mode. Those values basically store the window's properties
                // when having a floating window. If you want to move/resize a window in normal mode, this is what you want to write to.
                property real windowedX
                property real windowedY
                property real windowedWidth
                property real windowedHeight

                // unlike windowedX/Y, this is the last known grab position before being pushed against edges/corners
                // when restoring, the window should return to these, not to the place where it was dropped near the edge
                property real restoredX
                property real restoredY

                // Keeps track of the window geometry while in normal or restored state
                // Useful when returning from some maxmized state or when saving the geometry while maximized
                // FIXME: find a better solution
                property real normalX: 0
                property real normalY: 0
                property real normalWidth: 0
                property real normalHeight: 0
                function updateNormalGeometry() {
                    if (appDelegate.state == "normal" || appDelegate.state == "restored") {
                        normalX = appDelegate.requestedX;
                        normalY = appDelegate.requestedY;
                        normalWidth = appDelegate.width;
                        normalHeight = appDelegate.height;
                    }
                }
                Connections {
                    target: appDelegate
                    onXChanged: appDelegate.updateNormalGeometry();
                    onYChanged: appDelegate.updateNormalGeometry();
                    onWidthChanged: appDelegate.updateNormalGeometry();
                    onHeightChanged: appDelegate.updateNormalGeometry();
                }

                Binding {
                    target: appDelegate
                    property: "y"
                    value: appDelegate.requestedY -
                           Math.min(appDelegate.requestedY - panelState.panelHeight,
                                    Math.max(0, priv.virtualKeyboardHeight - (appContainer.height - (appDelegate.requestedY + appDelegate.height))))
                    when: root.oskEnabled && appDelegate.focus && (appDelegate.state == "normal" || appDelegate.state == "restored")
                          && root.inputMethodRect.height > 0

                }

                Behavior on x { id: xBehavior; enabled: priv.closingIndex >= 0; UbuntuNumberAnimation { onRunningChanged: if (!running) priv.closingIndex = -1} }

                Connections {
                    target: root
                    onShellOrientationAngleChanged: {
                        // at this point decoratedWindow.surfaceOrientationAngle is the old shellOrientationAngle
                        if (application && application.rotatesWindowContents) {
                            if (root.state == "windowed") {
                                var angleDiff = decoratedWindow.surfaceOrientationAngle - shellOrientationAngle;
                                angleDiff = (360 + angleDiff) % 360;
                                if (angleDiff === 90 || angleDiff === 270) {
                                    var aux = decoratedWindow.requestedHeight;
                                    decoratedWindow.requestedHeight = decoratedWindow.requestedWidth + decoratedWindow.decorationHeight;
                                    decoratedWindow.requestedWidth = aux - decoratedWindow.decorationHeight;
                                }
                            }
                            decoratedWindow.surfaceOrientationAngle = shellOrientationAngle;
                        } else {
                            decoratedWindow.surfaceOrientationAngle = 0;
                        }
                    }
                }

                readonly property alias application: decoratedWindow.application
                readonly property alias minimumWidth: decoratedWindow.minimumWidth
                readonly property alias minimumHeight: decoratedWindow.minimumHeight
                readonly property alias maximumWidth: decoratedWindow.maximumWidth
                readonly property alias maximumHeight: decoratedWindow.maximumHeight
                readonly property alias widthIncrement: decoratedWindow.widthIncrement
                readonly property alias heightIncrement: decoratedWindow.heightIncrement

                readonly property bool maximized: windowState === WindowStateStorage.WindowStateMaximized
                readonly property bool maximizedLeft: windowState === WindowStateStorage.WindowStateMaximizedLeft
                readonly property bool maximizedRight: windowState === WindowStateStorage.WindowStateMaximizedRight
                readonly property bool maximizedHorizontally: windowState === WindowStateStorage.WindowStateMaximizedHorizontally
                readonly property bool maximizedVertically: windowState === WindowStateStorage.WindowStateMaximizedVertically
                readonly property bool maximizedTopLeft: windowState === WindowStateStorage.WindowStateMaximizedTopLeft
                readonly property bool maximizedTopRight: windowState === WindowStateStorage.WindowStateMaximizedTopRight
                readonly property bool maximizedBottomLeft: windowState === WindowStateStorage.WindowStateMaximizedBottomLeft
                readonly property bool maximizedBottomRight: windowState === WindowStateStorage.WindowStateMaximizedBottomRight
                readonly property bool anyMaximized: maximized || maximizedLeft || maximizedRight || maximizedHorizontally || maximizedVertically ||
                                                     maximizedTopLeft || maximizedTopRight || maximizedBottomLeft || maximizedBottomRight

                readonly property bool minimized: windowState & WindowStateStorage.WindowStateMinimized
                readonly property bool fullscreen: windowState === WindowStateStorage.WindowStateFullscreen

                readonly property bool canBeMaximized: canBeMaximizedHorizontally && canBeMaximizedVertically
                readonly property bool canBeMaximizedLeftRight: (maximumWidth == 0 || maximumWidth >= appContainer.width/2) &&
                                                                (maximumHeight == 0 || maximumHeight >= appContainer.height)
                readonly property bool canBeCornerMaximized: (maximumWidth == 0 || maximumWidth >= appContainer.width/2) &&
                                                             (maximumHeight == 0 || maximumHeight >= appContainer.height/2)
                readonly property bool canBeMaximizedHorizontally: maximumWidth == 0 || maximumWidth >= appContainer.width
                readonly property bool canBeMaximizedVertically: maximumHeight == 0 || maximumHeight >= appContainer.height
                readonly property alias orientationChangesEnabled: decoratedWindow.orientationChangesEnabled

                // TODO drop our own windowType once Mir/Miral/Qtmir gets in sync with ours
                property int windowState: WindowStateStorage.WindowStateNormal
                property int prevWindowState: WindowStateStorage.WindowStateRestored

                property bool animationsEnabled: true
                property alias title: decoratedWindow.title
                readonly property string appName: model.application ? model.application.name : ""
                property bool visuallyMaximized: false
                property bool visuallyMinimized: false
                readonly property alias windowedTransitionRunning: windowedTransition.running

                property int stage: ApplicationInfoInterface.MainStage
                function saveStage(newStage) {
                    appDelegate.stage = newStage;
                    WindowStateStorage.saveStage(appId, newStage);
                    priv.updateMainAndSideStageIndexes()
                }

                readonly property var surface: model.window.surface
                readonly property var window: model.window

                readonly property alias focusedSurface: decoratedWindow.focusedSurface
                readonly property bool dragging: touchControls.overlayShown ? touchControls.dragging : decoratedWindow.dragging

                readonly property string appId: model.application.appId
                readonly property bool isDash: appId == "unity8-dash"
                readonly property alias clientAreaItem: decoratedWindow.clientAreaItem

                function activate() {
                    if (model.window.focused) {
                        updateQmlFocusFromMirSurfaceFocus();
                    } else {
                        model.window.activate();
                    }
                }
                function requestMaximize() { model.window.requestState(Mir.MaximizedState); }
                function requestMaximizeVertically() { model.window.requestState(Mir.VertMaximizedState); }
                function requestMaximizeHorizontally() { model.window.requestState(Mir.HorizMaximizedState); }
                function requestMaximizeLeft() { model.window.requestState(Mir.MaximizedLeftState); }
                function requestMaximizeRight() { model.window.requestState(Mir.MaximizedRightState); }
                function requestMaximizeTopLeft() { model.window.requestState(Mir.MaximizedTopLeftState); }
                function requestMaximizeTopRight() { model.window.requestState(Mir.MaximizedTopRightState); }
                function requestMaximizeBottomLeft() { model.window.requestState(Mir.MaximizedBottomLeftState); }
                function requestMaximizeBottomRight() { model.window.requestState(Mir.MaximizedBottomRightState); }
                function requestMinimize() { model.window.requestState(Mir.MinimizedState); }
                function requestRestore() { model.window.requestState(Mir.RestoredState); }

                function claimFocus() {
                    if (root.state == "spread") {
                        spreadItem.highlightedIndex = index
                        priv.goneToSpread = false;
                    }
                    if (root.mode == "stagedWithSideStage") {
                        if (appDelegate.stage == ApplicationInfoInterface.SideStage && !sideStage.shown) {
                            sideStage.show();
                        }
                        priv.updateMainAndSideStageIndexes();
                    }
                    appDelegate.focus = true;
                }

                function updateQmlFocusFromMirSurfaceFocus() {
                    if (model.window.focused) {
                        claimFocus();
                        priv.focusedAppDelegate = appDelegate;
                    }
                }

                WindowStateSaver {
                    id: windowStateSaver
                    target: appDelegate
                    screenWidth: appContainer.width
                    screenHeight: appContainer.height
                    leftMargin: root.leftMargin
                    minimumY: boundariesForWindowPlacement.y
                }

                Connections {
                    target: model.window
                    onFocusedChanged: {
                        updateQmlFocusFromMirSurfaceFocus();
                    }
                    onFocusRequested: {
                        appDelegate.activate();
                    }
                    onStateChanged: {
                        if (model.window.state === Mir.MinimizedState) {
                            appDelegate.minimize();
                        } else if (model.window.state === Mir.MaximizedState) {
                            appDelegate.maximize();
                        } else if (model.window.state === Mir.VertMaximizedState) {
                            appDelegate.maximizeVertically();
                        } else if (model.window.state === Mir.HorizMaximizedState) {
                            appDelegate.maximizeHorizontally();
                        } else if (model.window.state === Mir.MaximizedLeftState) {
                            appDelegate.maximizeLeft();
                        } else if (model.window.state === Mir.MaximizedRightState) {
                            appDelegate.maximizeRight();
                        } else if (model.window.state === Mir.MaximizedTopLeftState) {
                            appDelegate.maximizeTopLeft();
                        } else if (model.window.state === Mir.MaximizedTopRightState) {
                            appDelegate.maximizeTopRight();
                        } else if (model.window.state === Mir.MaximizedBottomLeftState) {
                            appDelegate.maximizeBottomLeft();
                        } else if (model.window.state === Mir.MaximizedBottomRightState) {
                            appDelegate.maximizeBottomRight();
                        } else if (model.window.state === Mir.RestoredState) {
                            if (appDelegate.fullscreen && appDelegate.prevWindowState != WindowStateStorage.WindowStateRestored) {
                                model.window.requestState(WindowStateStorage.toMirState(appDelegate.prevWindowState));
                            } else {
                                appDelegate.restore();
                            }
                        } else if (model.window.state === Mir.FullscreenState) {
                            appDelegate.prevWindowState = appDelegate.windowState;
                            appDelegate.windowState = WindowStateStorage.WindowStateFullscreen;
                        }
                    }
                }

                Component.onCompleted: {
                    if (application && application.rotatesWindowContents) {
                        decoratedWindow.surfaceOrientationAngle = shellOrientationAngle;
                    } else {
                        decoratedWindow.surfaceOrientationAngle = 0;
                    }

                    // First, cascade the newly created window, relative to the currently/old focused window.
                    windowedX = priv.focusedAppDelegate ? priv.focusedAppDelegate.windowedX + units.gu(3) : (normalZ - 1) * units.gu(3)
                    windowedY = priv.focusedAppDelegate ? priv.focusedAppDelegate.windowedY + units.gu(3) : normalZ * units.gu(3)
                    // Now load any saved state. This needs to happen *after* the cascading!
                    windowStateSaver.load();
                    model.window.requestState(WindowStateStorage.toMirState(windowState));

                    updateQmlFocusFromMirSurfaceFocus();

                    refreshStage();
                    _constructing = false;
                }
                Component.onDestruction: {
                    windowStateSaver.save();

                    if (!root.parent) {
                        // This stage is about to be destroyed. Don't mess up with the model at this point
                        return;
                    }

                    if (visuallyMaximized) {
                        priv.updateForegroundMaximizedApp();
                    }
                }

                onVisuallyMaximizedChanged: priv.updateForegroundMaximizedApp()

                property bool _constructing: true;
                onStageChanged: {
                    if (!_constructing) {
                        priv.updateMainAndSideStageIndexes();
                    }
                }

                visible: (
                          !visuallyMinimized
                          && !greeter.fullyShown
                          && (priv.foregroundMaximizedAppDelegate === null || priv.foregroundMaximizedAppDelegate.normalZ <= z)
                         )
                         || appDelegate.fullscreen
                         || focusAnimation.running || rightEdgeFocusAnimation.running || hidingAnimation.running

                function close() {
                    model.window.close();
                }

                function maximize(animated) {
                    animationsEnabled = (animated === undefined) || animated;
                    windowState = WindowStateStorage.WindowStateMaximized;
                }
                function maximizeLeft(animated) {
                    animationsEnabled = (animated === undefined) || animated;
                    windowState = WindowStateStorage.WindowStateMaximizedLeft;
                }
                function maximizeRight(animated) {
                    animationsEnabled = (animated === undefined) || animated;
                    windowState = WindowStateStorage.WindowStateMaximizedRight;
                }
                function maximizeHorizontally(animated) {
                    animationsEnabled = (animated === undefined) || animated;
                    windowState = WindowStateStorage.WindowStateMaximizedHorizontally;
                }
                function maximizeVertically(animated) {
                    animationsEnabled = (animated === undefined) || animated;
                    windowState = WindowStateStorage.WindowStateMaximizedVertically;
                }
                function maximizeTopLeft(animated) {
                    animationsEnabled = (animated === undefined) || animated;
                    windowState = WindowStateStorage.WindowStateMaximizedTopLeft;
                }
                function maximizeTopRight(animated) {
                    animationsEnabled = (animated === undefined) || animated;
                    windowState = WindowStateStorage.WindowStateMaximizedTopRight;
                }
                function maximizeBottomLeft(animated) {
                    animationsEnabled = (animated === undefined) || animated;
                    windowState = WindowStateStorage.WindowStateMaximizedBottomLeft;
                }
                function maximizeBottomRight(animated) {
                    animationsEnabled = (animated === undefined) || animated;
                    windowState = WindowStateStorage.WindowStateMaximizedBottomRight;
                }
                function minimize(animated) {
                    animationsEnabled = (animated === undefined) || animated;
                    windowState |= WindowStateStorage.WindowStateMinimized; // add the minimized bit
                }
                function restore(animated,state) {
                    animationsEnabled = (animated === undefined) || animated;
                    windowState = state || WindowStateStorage.WindowStateRestored;
                    windowState &= ~WindowStateStorage.WindowStateMinimized; // clear the minimized bit
                    prevWindowState = windowState;
                }

                function playFocusAnimation() {
                    if (state == "stagedRightEdge") {
                        // TODO: Can we drop this if and find something that always works?
                        if (root.mode == "staged") {
                            rightEdgeFocusAnimation.targetX = 0
                            rightEdgeFocusAnimation.start()
                        } else if (root.mode == "stagedWithSideStage") {
                            rightEdgeFocusAnimation.targetX = appDelegate.stage == ApplicationInfoInterface.SideStage ? sideStage.x : 0
                            rightEdgeFocusAnimation.start()
                        }
                    } else if (state == "windowedRightEdge" || state == "windowed") {
                        activate();
                    } else {
                        focusAnimation.start()
                    }
                }
                function playHidingAnimation() {
                    if (state != "windowedRightEdge") {
                        hidingAnimation.start()
                    }
                }

                function refreshStage() {
                    var newStage = ApplicationInfoInterface.MainStage;
                    if (priv.sideStageEnabled) { // we're in lanscape rotation.
                        if (!isDash && application && application.supportedOrientations & (Qt.PortraitOrientation|Qt.InvertedPortraitOrientation)) {
                            var defaultStage = ApplicationInfoInterface.SideStage; // if application supports portrait, it defaults to sidestage.
                            if (application.supportedOrientations & (Qt.LandscapeOrientation|Qt.InvertedLandscapeOrientation)) {
                                // if it supports lanscape, it defaults to mainstage.
                                defaultStage = ApplicationInfoInterface.MainStage;
                            }
                            newStage = WindowStateStorage.getStage(application.appId, defaultStage);
                        }
                    }

                    stage = newStage;
                    if (focus && stage == ApplicationInfoInterface.SideStage && !sideStage.shown) {
                        sideStage.show();
                    }
                }

                UbuntuNumberAnimation {
                    id: focusAnimation
                    target: appDelegate
                    property: "scale"
                    from: 0.98
                    to: 1
                    duration: UbuntuAnimation.SnapDuration
                    onStarted: {
                        topLevelSurfaceList.raiseId(model.window.id);
                    }
                    onStopped: {
                        appDelegate.activate();
                    }
                }
                ParallelAnimation {
                    id: rightEdgeFocusAnimation
                    property int targetX: 0
                    UbuntuNumberAnimation { target: appDelegate; properties: "x"; to: rightEdgeFocusAnimation.targetX; duration: priv.animationDuration }
                    UbuntuNumberAnimation { target: decoratedWindow; properties: "angle"; to: 0; duration: priv.animationDuration }
                    UbuntuNumberAnimation { target: decoratedWindow; properties: "itemScale"; to: 1; duration: priv.animationDuration }
                    onStopped: {
                        appDelegate.activate();
                    }
                }
                ParallelAnimation {
                    id: hidingAnimation
                    UbuntuNumberAnimation { target: appDelegate; property: "opacity"; to: 0; duration: priv.animationDuration }
                    onStopped: appDelegate.opacity = 1
                }

                SpreadMaths {
                    id: spreadMaths
                    spread: spreadItem
                    itemIndex: index
                    flickable: floatingFlickable
                }
                StageMaths {
                    id: stageMaths
                    sceneWidth: root.width
                    stage: appDelegate.stage
                    thisDelegate: appDelegate
                    mainStageDelegate: priv.mainStageDelegate
                    sideStageDelegate: priv.sideStageDelegate
                    sideStageWidth: sideStage.panelWidth
                    sideStageX: sideStage.x
                    itemIndex: appDelegate.itemIndex
                    nextInStack: priv.nextInStack
                }

                StagedRightEdgeMaths {
                    id: stagedRightEdgeMaths
                    sceneWidth: appContainer.width - root.leftMargin
                    sceneHeight: appContainer.height
                    isMainStageApp: priv.mainStageDelegate == appDelegate
                    isSideStageApp: priv.sideStageDelegate == appDelegate
                    sideStageWidth: sideStage.width
                    sideStageOpen: sideStage.shown
                    itemIndex: index
                    nextInStack: priv.nextInStack
                    progress: 0
                    targetHeight: spreadItem.stackHeight
                    targetX: spreadMaths.targetX
                    startY: appDelegate.fullscreen ? 0 : panelState.panelHeight
                    targetY: spreadMaths.targetY
                    targetAngle: spreadMaths.targetAngle
                    targetScale: spreadMaths.targetScale
                    shuffledZ: stageMaths.itemZ
                    breakPoint: spreadItem.rightEdgeBreakPoint
                }

                WindowedRightEdgeMaths {
                    id: windowedRightEdgeMaths
                    itemIndex: index
                    startWidth: appDelegate.requestedWidth
                    startHeight: appDelegate.requestedHeight
                    targetHeight: spreadItem.stackHeight
                    targetX: spreadMaths.targetX
                    targetY: spreadMaths.targetY
                    normalZ: appDelegate.normalZ
                    targetAngle: spreadMaths.targetAngle
                    targetScale: spreadMaths.targetScale
                    breakPoint: spreadItem.rightEdgeBreakPoint
                }

                states: [
                    State {
                        name: "spread"; when: root.state == "spread"
                        PropertyChanges {
                            target: decoratedWindow;
                            showDecoration: false;
                            angle: spreadMaths.targetAngle
                            itemScale: spreadMaths.targetScale
                            scaleToPreviewSize: spreadItem.stackHeight
                            scaleToPreviewProgress: 1
                            hasDecoration: root.mode === "windowed"
                            shadowOpacity: spreadMaths.shadowOpacity
                            showHighlight: spreadItem.highlightedIndex === index
                            darkening: spreadItem.highlightedIndex >= 0
                            anchors.topMargin: dragArea.distance
                            interactive: false
                        }
                        PropertyChanges {
                            target: appDelegate
                            x: spreadMaths.targetX
                            y: spreadMaths.targetY
                            z: index
                            height: spreadItem.spreadItemHeight
                            requestedWidth: decoratedWindow.oldRequestedWidth
                            requestedHeight: decoratedWindow.oldRequestedHeight
                            visible: spreadMaths.itemVisible
                        }
                        PropertyChanges { target: dragArea; enabled: true }
                        PropertyChanges { target: windowInfoItem; opacity: spreadMaths.tileInfoOpacity; visible: spreadMaths.itemVisible }
                    },
                    State {
                        name: "stagedRightEdge"
                        when: (root.mode == "staged" || root.mode == "stagedWithSideStage") && (root.state == "sideStagedRightEdge" || root.state == "stagedRightEdge" || rightEdgeFocusAnimation.running || hidingAnimation.running)
                        PropertyChanges {
                            target: stagedRightEdgeMaths
                            progress: Math.max(rightEdgePushProgress, rightEdgeDragArea.draggedProgress)
                        }
                        PropertyChanges {
                            target: appDelegate
                            x: stagedRightEdgeMaths.animatedX
                            y: stagedRightEdgeMaths.animatedY
                            z: stagedRightEdgeMaths.animatedZ
                            height: stagedRightEdgeMaths.animatedHeight
                            requestedWidth: decoratedWindow.oldRequestedWidth
                            requestedHeight: decoratedWindow.oldRequestedHeight
                            visible: appDelegate.x < root.width
                        }
                        PropertyChanges {
                            target: decoratedWindow
                            hasDecoration: false
                            angle: stagedRightEdgeMaths.animatedAngle
                            itemScale: stagedRightEdgeMaths.animatedScale
                            scaleToPreviewSize: spreadItem.stackHeight
                            scaleToPreviewProgress: stagedRightEdgeMaths.scaleToPreviewProgress
                            shadowOpacity: .3
                            interactive: false
                        }
                        // make sure it's visible but transparent so it fades in when we transition to spread
                        PropertyChanges { target: windowInfoItem; opacity: 0; visible: true }
                    },
                    State {
                        name: "windowedRightEdge"
                        when: root.mode == "windowed" && (root.state == "windowedRightEdge" || rightEdgeFocusAnimation.running || hidingAnimation.running || rightEdgePushProgress > 0)
                        PropertyChanges {
                            target: windowedRightEdgeMaths
                            swipeProgress: rightEdgeDragArea.dragging ? rightEdgeDragArea.progress : 0
                            pushProgress: rightEdgePushProgress
                        }
                        PropertyChanges {
                            target: appDelegate
                            x: windowedRightEdgeMaths.animatedX
                            y: windowedRightEdgeMaths.animatedY
                            z: windowedRightEdgeMaths.animatedZ
                            height: stagedRightEdgeMaths.animatedHeight
                            requestedWidth: decoratedWindow.oldRequestedWidth
                            requestedHeight: decoratedWindow.oldRequestedHeight
                        }
                        PropertyChanges {
                            target: decoratedWindow
                            showDecoration: windowedRightEdgeMaths.decorationHeight
                            angle: windowedRightEdgeMaths.animatedAngle
                            itemScale: windowedRightEdgeMaths.animatedScale
                            scaleToPreviewSize: spreadItem.stackHeight
                            scaleToPreviewProgress: windowedRightEdgeMaths.scaleToPreviewProgress
                            shadowOpacity: .3
                        }
                        PropertyChanges {
                            target: opacityEffect;
                            opacityValue: windowedRightEdgeMaths.opacityMask
                            sourceItem: windowedRightEdgeMaths.opacityMask < 1 ? decoratedWindow : null
                        }
                    },
                    State {
                        name: "staged"; when: root.state == "staged"
                        PropertyChanges {
                            target: appDelegate
                            x: stageMaths.itemX
                            y: appDelegate.fullscreen ? 0 : panelState.panelHeight
                            requestedWidth: appContainer.width
                            requestedHeight: appDelegate.fullscreen ? appContainer.height : appContainer.height - panelState.panelHeight
                            visuallyMaximized: true
                            visible: appDelegate.x < root.width
                        }
                        PropertyChanges {
                            target: decoratedWindow
                            hasDecoration: false
                        }
                        PropertyChanges {
                            target: resizeArea
                            enabled: false
                        }
                        PropertyChanges {
                            target: stageMaths
                            animateX: !focusAnimation.running && itemIndex !== spreadItem.highlightedIndex
                        }
                    },
                    State {
                        name: "stagedWithSideStage"; when: root.state == "stagedWithSideStage"
                        PropertyChanges {
                            target: stageMaths
                            itemIndex: index
                        }
                        PropertyChanges {
                            target: appDelegate
                            x: stageMaths.itemX
                            y: appDelegate.fullscreen ? 0 : panelState.panelHeight
                            z: stageMaths.itemZ
                            requestedWidth: stageMaths.itemWidth
                            requestedHeight: appDelegate.fullscreen ? appContainer.height : appContainer.height - panelState.panelHeight
                            visuallyMaximized: true
                            visible: appDelegate.x < root.width
                        }
                        PropertyChanges {
                            target: decoratedWindow
                            hasDecoration: false
                        }
                        PropertyChanges {
                            target: resizeArea
                            enabled: false
                        }
                    },
                    State {
                        name: "maximized"; when: appDelegate.maximized && !appDelegate.minimized
                        PropertyChanges {
                            target: appDelegate;
                            requestedX: root.leftMargin;
                            requestedY: 0;
                            visuallyMinimized: false;
                            visuallyMaximized: true
                            requestedWidth: appContainer.width - root.leftMargin;
                            requestedHeight: appContainer.height;
                        }
                        PropertyChanges { target: touchControls; enabled: true }
                    },
                    State {
                        name: "fullscreen"; when: appDelegate.fullscreen && !appDelegate.minimized
                        PropertyChanges {
                            target: appDelegate;
                            requestedX: 0
                            requestedY: 0
                            requestedWidth: appContainer.width;
                            requestedHeight: appContainer.height;
                        }
                        PropertyChanges { target: decoratedWindow; hasDecoration: false }
                    },
                    State {
                        name: "normal";
                        when: appDelegate.windowState == WindowStateStorage.WindowStateNormal
                        PropertyChanges {
                            target: appDelegate
                            visuallyMinimized: false
                            visuallyMaximized: false
                        }
                        PropertyChanges { target: touchControls; enabled: true }
                        PropertyChanges { target: resizeArea; enabled: true }
                        PropertyChanges { target: decoratedWindow; shadowOpacity: .3}
                    },
                    State {
                        name: "restored";
                        when: appDelegate.windowState == WindowStateStorage.WindowStateRestored
                        extend: "normal"
                        PropertyChanges {
                            target: appDelegate;
                            windowedX: restoredX;
                            windowedY: restoredY;
                        }
                    },
                    State {
                        name: "maximizedLeft"; when: appDelegate.maximizedLeft && !appDelegate.minimized
                        extend: "normal"
                        PropertyChanges {
                            target: appDelegate
                            windowedX: root.leftMargin
                            windowedY: panelState.panelHeight
                            windowedWidth: (appContainer.width - root.leftMargin)/2
                            windowedHeight: appContainer.height - panelState.panelHeight
                        }
                    },
                    State {
                        name: "maximizedRight"; when: appDelegate.maximizedRight && !appDelegate.minimized
                        extend: "maximizedLeft"
                        PropertyChanges {
                            target: appDelegate;
                            windowedX: (appContainer.width + root.leftMargin)/2
                        }
                    },
                    State {
                        name: "maximizedTopLeft"; when: appDelegate.maximizedTopLeft && !appDelegate.minimized
                        extend: "normal"
                        PropertyChanges {
                            target: appDelegate
                            windowedX: root.leftMargin
                            windowedY: panelState.panelHeight
                            windowedWidth: (appContainer.width - root.leftMargin)/2
                            windowedHeight: (appContainer.height - panelState.panelHeight)/2
                        }
                    },
                    State {
                        name: "maximizedTopRight"; when: appDelegate.maximizedTopRight && !appDelegate.minimized
                        extend: "maximizedTopLeft"
                        PropertyChanges {
                            target: appDelegate
                            windowedX: (appContainer.width + root.leftMargin)/2
                        }
                    },
                    State {
                        name: "maximizedBottomLeft"; when: appDelegate.maximizedBottomLeft && !appDelegate.minimized
                        extend: "normal"
                        PropertyChanges {
                            target: appDelegate
                            windowedX: root.leftMargin
                            windowedY: (appContainer.height + panelState.panelHeight)/2
                            windowedWidth: (appContainer.width - root.leftMargin)/2
                            windowedHeight: appContainer.height/2
                        }
                    },
                    State {
                        name: "maximizedBottomRight"; when: appDelegate.maximizedBottomRight && !appDelegate.minimized
                        extend: "maximizedBottomLeft"
                        PropertyChanges {
                            target: appDelegate
                            windowedX: (appContainer.width + root.leftMargin)/2
                        }
                    },
                    State {
                        name: "maximizedHorizontally"; when: appDelegate.maximizedHorizontally && !appDelegate.minimized
                        extend: "normal"
                        PropertyChanges { target: appDelegate; windowedX: root.leftMargin; windowedY: windowedY;
                            windowedWidth: appContainer.width - root.leftMargin; windowedHeight: windowedHeight }
                    },
                    State {
                        name: "maximizedVertically"; when: appDelegate.maximizedVertically && !appDelegate.minimized
                        extend: "normal"
                        PropertyChanges { target: appDelegate; windowedX: windowedX; windowedY: panelState.panelHeight;
                            windowedWidth: windowedWidth; windowedHeight: appContainer.height - panelState.panelHeight }
                    },
                    State {
                        name: "minimized"; when: appDelegate.minimized
                        PropertyChanges {
                            target: appDelegate
                            scale: units.gu(5) / appDelegate.width
                            opacity: 0;
                            visuallyMinimized: true
                            visuallyMaximized: false
                            x: -appDelegate.width / 2
                            y: root.height / 2
                        }
                    }
                ]
                transitions: [
                    Transition {
                        from: "staged,stagedWithSideStage"; to: "normal"
                        enabled: appDelegate.animationsEnabled
                        PropertyAction { target: appDelegate; properties: "visuallyMinimized,visuallyMaximized" }
                        UbuntuNumberAnimation { target: appDelegate; properties: "x,y,requestedX,requestedY,opacity,requestedWidth,requestedHeight,scale"; duration: priv.animationDuration }
                    },
                    Transition {
                        from: "normal,restored,maximized,maximizedHorizontally,maximizedVertically,maximizedLeft,maximizedRight,maximizedTopLeft,maximizedBottomLeft,maximizedTopRight,maximizedBottomRight";
                        to: "staged,stagedWithSideStage"
                        UbuntuNumberAnimation { target: appDelegate; properties: "x,y,requestedX,requestedY,requestedWidth,requestedHeight"; duration: priv.animationDuration}
                    },
                    Transition {
                        to: "spread"
                        // DecoratedWindow wants the scaleToPreviewSize set before enabling scaleToPreview
                        PropertyAction { target: appDelegate; properties: "z,visible" }
                        PropertyAction { target: decoratedWindow; property: "scaleToPreviewSize" }
                        UbuntuNumberAnimation { target: appDelegate; properties: "x,y,height"; duration: priv.animationDuration }
                        UbuntuNumberAnimation { target: decoratedWindow; properties: "width,height,itemScale,angle,scaleToPreviewProgress"; duration: priv.animationDuration }
                        UbuntuNumberAnimation { target: windowInfoItem; properties: "opacity"; duration: priv.animationDuration }
                    },
                    Transition {
                        from: "normal,staged"; to: "stagedWithSideStage"
                        UbuntuNumberAnimation { target: appDelegate; properties: "x,y"; duration: priv.animationDuration }
                        UbuntuNumberAnimation { target: appDelegate; properties: "requestedWidth,requestedHeight"; duration: priv.animationDuration }
                    },
                    Transition {
                        to: "windowedRightEdge"
                        ScriptAction {
                            script: {
                                windowedRightEdgeMaths.startX = appDelegate.requestedX
                                windowedRightEdgeMaths.startY = appDelegate.requestedY

                                if (index == 1) {
                                    var thisRect = { x: appDelegate.windowedX, y: appDelegate.windowedY, width: appDelegate.requestedWidth, height: appDelegate.requestedHeight }
                                    var otherDelegate = appRepeater.itemAt(0);
                                    var otherRect = { x: otherDelegate.windowedX, y: otherDelegate.windowedY, width: otherDelegate.requestedWidth, height: otherDelegate.requestedHeight }
                                    var intersectionRect = MathUtils.intersectionRect(thisRect, otherRect)
                                    var mappedInterSectionRect = appDelegate.mapFromItem(root, intersectionRect.x, intersectionRect.y)
                                    opacityEffect.maskX = mappedInterSectionRect.x
                                    opacityEffect.maskY = mappedInterSectionRect.y
                                    opacityEffect.maskWidth = intersectionRect.width
                                    opacityEffect.maskHeight = intersectionRect.height
                                }
                            }
                        }
                    },
                    Transition {
                        from: "stagedRightEdge"; to: "staged"
                        enabled: rightEdgeDragArea.cancelled // only transition back to state if the gesture was cancelled, in the other cases we play the focusAnimations.
                        SequentialAnimation {
                            ParallelAnimation {
                                UbuntuNumberAnimation { target: appDelegate; properties: "x,y,height,width,scale"; duration: priv.animationDuration }
                                UbuntuNumberAnimation { target: decoratedWindow; properties: "width,height,itemScale,angle,scaleToPreviewProgress"; duration: priv.animationDuration }
                            }
                            // We need to release scaleToPreviewSize at last
                            PropertyAction { target: decoratedWindow; property: "scaleToPreviewSize" }
                            PropertyAction { target: appDelegate; property: "visible" }
                        }
                    },
                    Transition {
                        from: ",normal,restored,maximized,maximizedLeft,maximizedRight,maximizedTopLeft,maximizedTopRight,maximizedBottomLeft,maximizedBottomRight,maximizedHorizontally,maximizedVertically,fullscreen"
                        to: "minimized"
                        SequentialAnimation {
                            ScriptAction { script: print("transitioning:", appDelegate.x, appDelegate.y, appDelegate.scale) }
                            ScriptAction { script: { fakeRectangle.stop(); } }
                            PropertyAction { target: appDelegate; property: "visuallyMaximized" }
                            UbuntuNumberAnimation { target: appDelegate; properties: "x,y,scale,opacity"; duration: priv.animationDuration }
                            PropertyAction { target: appDelegate; property: "visuallyMinimized" }
                        }
                    },
                    Transition {
                        from: "minimized"
                        to: ",normal,restored,maximized,maximizedLeft,maximizedRight,maximizedTopLeft,maximizedTopRight,maximizedBottomLeft,maximizedBottomRight,maximizedHorizontally,maximizedVertically,fullscreen"
                        SequentialAnimation {
                            ScriptAction { script: print("transitioning:", appDelegate.x, appDelegate.y, appDelegate.scale) }
                            PropertyAction { target: appDelegate; property: "visuallyMinimized,z" }
                            ParallelAnimation {
                                UbuntuNumberAnimation { target: appDelegate; properties: "x"; from: -appDelegate.width / 2; duration: priv.animationDuration }
                                UbuntuNumberAnimation { target: appDelegate; properties: "y,opacity"; duration: priv.animationDuration }
                                UbuntuNumberAnimation { target: appDelegate; properties: "scale"; from: 0; duration: priv.animationDuration }
                            }
                            PropertyAction { target: appDelegate; property: "visuallyMaximized" }
                        }
                    },
                    Transition {
                        id: windowedTransition
                        from: ",normal,restored,maximized,maximizedLeft,maximizedRight,maximizedTopLeft,maximizedTopRight,maximizedBottomLeft,maximizedBottomRight,maximizedHorizontally,maximizedVertically,fullscreen,minimized"
                        to: ",normal,restored,maximized,maximizedLeft,maximizedRight,maximizedTopLeft,maximizedTopRight,maximizedBottomLeft,maximizedBottomRight,maximizedHorizontally,maximizedVertically,fullscreen"
                        enabled: appDelegate.animationsEnabled
                        SequentialAnimation {
                            PropertyAction { target: appDelegate; property: "visuallyMinimized" }
                            UbuntuNumberAnimation { target: appDelegate; properties: "requestedX,requestedY,windowedX,windowedY,opacity,scale,requestedWidth,requestedHeight,windowedWidth,windowedHeight";
                                duration: priv.animationDuration }
                            PropertyAction { target: appDelegate; property: "visuallyMaximized" }
                            ScriptAction { script: { fakeRectangle.stop(); } }
                        }
                    }
                ]

                Binding {
                    target: panelState
                    property: "decorationsAlwaysVisible"
                    value: appDelegate && appDelegate.maximized && touchControls.overlayShown
                }

                WindowResizeArea {
                    id: resizeArea
                    objectName: "windowResizeArea"

                    anchors.fill: appDelegate

                    // workaround so that it chooses the correct resize borders when you drag from a corner ResizeGrip
                    anchors.margins: touchControls.overlayShown ? borderThickness/2 : -borderThickness

                    target: appDelegate
                    boundsItem: boundariesForWindowPlacement
                    minWidth: units.gu(10)
                    minHeight: units.gu(10)
                    borderThickness: units.gu(2)
                    enabled: false
                    visible: enabled

                    onPressed: {
                        appDelegate.activate();
                    }
                }

                DecoratedWindow {
                    id: decoratedWindow
                    objectName: "decoratedWindow"
                    anchors.left: appDelegate.left
                    anchors.top: appDelegate.top
                    application: model.application
                    surface: model.window.surface
                    active: model.window.focused
                    focus: true
                    interactive: root.interactive
                    showDecoration: 1
                    maximizeButtonShown: appDelegate.canBeMaximized
                    overlayShown: touchControls.overlayShown
                    width: implicitWidth
                    height: implicitHeight
                    highlightSize: windowInfoItem.iconMargin / 2
                    boundsItem: boundariesForWindowPlacement

                    requestedWidth: appDelegate.requestedWidth
                    requestedHeight: appDelegate.requestedHeight

                    property int oldRequestedWidth: -1
                    property int oldRequestedHeight: -1

                    onRequestedWidthChanged: oldRequestedWidth = requestedWidth
                    onRequestedHeightChanged: oldRequestedHeight = requestedHeight

                    onCloseClicked: { appDelegate.close(); }
                    onMaximizeClicked: {
                        if (appDelegate.canBeMaximized) {
                            appDelegate.anyMaximized ? appDelegate.requestRestore() : appDelegate.requestMaximize();
                        }
                    }
                    onMaximizeHorizontallyClicked: {
                        if (appDelegate.canBeMaximizedHorizontally) {
                            appDelegate.maximizedHorizontally ? appDelegate.requestRestore() : appDelegate.requestMaximizeHorizontally()
                        }
                    }
                    onMaximizeVerticallyClicked: {
                        if (appDelegate.canBeMaximizedVertically) {
                            appDelegate.maximizedVertically ? appDelegate.requestRestore() : appDelegate.requestMaximizeVertically()
                        }
                    }
                    onMinimizeClicked: { appDelegate.requestMinimize(); }
                    onDecorationPressed: { appDelegate.activate(); }
                    onDecorationReleased: fakeRectangle.commit();

                    property real angle: 0
                    Behavior on angle { enabled: priv.closingIndex >= 0; UbuntuNumberAnimation {} }
                    property real itemScale: 1
                    Behavior on itemScale { enabled: priv.closingIndex >= 0; UbuntuNumberAnimation {} }

                    transform: [
                        Scale {
                            origin.x: 0
                            origin.y: decoratedWindow.implicitHeight / 2
                            xScale: decoratedWindow.itemScale
                            yScale: decoratedWindow.itemScale
                        },
                        Rotation {
                            origin { x: 0; y: (decoratedWindow.height / 2) }
                            axis { x: 0; y: 1; z: 0 }
                            angle: decoratedWindow.angle
                        }
                    ]
                }

                OpacityMask {
                    id: opacityEffect
                    anchors.fill: decoratedWindow
                }

                WindowControlsOverlay {
                    id: touchControls
                    anchors.fill: appDelegate
                    target: appDelegate
                    resizeArea: resizeArea
                    enabled: false
                    visible: enabled
                    boundsItem: boundariesForWindowPlacement

                    onFakeMaximizeAnimationRequested: if (!appDelegate.maximized) fakeRectangle.maximize(amount, true)
                    onFakeMaximizeLeftAnimationRequested: if (!appDelegate.maximizedLeft) fakeRectangle.maximizeLeft(amount, true)
                    onFakeMaximizeRightAnimationRequested: if (!appDelegate.maximizedRight) fakeRectangle.maximizeRight(amount, true)
                    onFakeMaximizeTopLeftAnimationRequested: if (!appDelegate.maximizedTopLeft) fakeRectangle.maximizeTopLeft(amount, true);
                    onFakeMaximizeTopRightAnimationRequested: if (!appDelegate.maximizedTopRight) fakeRectangle.maximizeTopRight(amount, true);
                    onFakeMaximizeBottomLeftAnimationRequested: if (!appDelegate.maximizedBottomLeft) fakeRectangle.maximizeBottomLeft(amount, true);
                    onFakeMaximizeBottomRightAnimationRequested: if (!appDelegate.maximizedBottomRight) fakeRectangle.maximizeBottomRight(amount, true);
                    onStopFakeAnimation: fakeRectangle.stop();
                    onDragReleased: fakeRectangle.commit();
                }

                WindowedFullscreenPolicy {
                    id: windowedFullscreenPolicy
                    active: root.mode == "windowed"
                    surface: model.window.surface
                }
                StagedFullscreenPolicy {
                    id: stagedFullscreenPolicy
                    active: root.mode == "staged" || root.mode == "stagedWithSideStage"
                    surface: model.window.surface
                }

                SpreadDelegateInputArea {
                    id: dragArea
                    objectName: "dragArea"
                    anchors.fill: decoratedWindow
                    enabled: false
                    closeable: !appDelegate.isDash

                    onClicked: {
                        spreadItem.highlightedIndex = index;
                        if (distance == 0) {
                            priv.goneToSpread = false;
                        }
                    }
                    onClose: {
                        priv.closingIndex = index
                        model.window.close();
                    }
                }

                WindowInfoItem {
                    id: windowInfoItem
                    objectName: "windowInfoItem"
                    anchors { left: parent.left; top: decoratedWindow.bottom; topMargin: units.gu(1) }
                    title: model.application.name
                    iconSource: model.application.icon
                    height: spreadItem.appInfoHeight
                    opacity: 0
                    z: 1
                    visible: opacity > 0
                    maxWidth: {
                        var nextApp = appRepeater.itemAt(index + 1);
                        if (nextApp) {
                            return Math.max(iconHeight, nextApp.x - appDelegate.x - units.gu(1))
                        }
                        return appDelegate.width;
                    }

                    onClicked: {
                        spreadItem.highlightedIndex = index;
                        priv.goneToSpread = false;
                    }
                }

                MouseArea {
                    id: closeMouseArea
                    objectName: "closeMouseArea"
                    anchors { left: parent.left; top: parent.top; leftMargin: -height / 2; topMargin: -height / 2 + spreadMaths.closeIconOffset }
                    readonly property var mousePos: hoverMouseArea.mapToItem(appDelegate, hoverMouseArea.mouseX, hoverMouseArea.mouseY)
                    visible: !appDelegate.isDash && dragArea.distance == 0
                             && index == spreadItem.highlightedIndex
                             && mousePos.y < (decoratedWindow.height / 3)
                             && mousePos.y > -units.gu(4)
                             && mousePos.x > -units.gu(4)
                             && mousePos.x < (decoratedWindow.width * 2 / 3)
                    height: units.gu(6)
                    width: height

                    onClicked: {
                        priv.closingIndex = index;
                        appDelegate.close();
                    }
                    Image {
                        id: closeImage
                        source: "graphics/window-close.svg"
                        anchors.fill: closeMouseArea
                        anchors.margins: units.gu(2)
                        sourceSize.width: width
                        sourceSize.height: height
                    }
                }

                Item {
                    // Group all child windows in this item so that we can fade them out together when going to the spread
                    // (and fade them in back again when returning from it)
                    readonly property bool stageOnProperState: root.state === "windowed"
                                                            || root.state === "staged"
                                                            || root.state === "stagedWithSideStage"

                    // TODO: Is it worth the extra cost of layering to avoid the opacity artifacts of intersecting children?
                    //       Btw, will involve more than uncommenting the line below as children won't necessarily fit this item's
                    //       geometry. This is just a reference.
                    //layer.enabled: opacity !== 0.0 && opacity !== 1.0

                    opacity: stageOnProperState ? 1.0 : 0.0
                    visible: opacity !== 0.0 // make it transparent to input as well
                    Behavior on opacity { UbuntuNumberAnimation {} }

                    Repeater {
                        id: childWindowRepeater
                        model: appDelegate.surface ? appDelegate.surface.childSurfaceList : null

                        delegate: ChildWindowTree {
                            surface: model.surface

                            // Account for the displacement caused by window decoration in the top-level surface
                            // Ie, the top-level surface is not positioned at (0,0) of this ChildWindow's parent (appDelegate)
                            displacementX: appDelegate.clientAreaItem.x
                            displacementY: appDelegate.clientAreaItem.y

                            boundsItem: boundariesForWindowPlacement

                            z: childWindowRepeater.count - model.index
                        }
                    }
                }
            }
        }
    }

    FakeMaximizeDelegate {
        id: fakeRectangle
        target: priv.focusedAppDelegate
        leftMargin: root.leftMargin
        appContainerWidth: appContainer.width
        appContainerHeight: appContainer.height
        panelState: root.panelState
    }

    MouseArea {
        id: hoverMouseArea
        objectName: "hoverMouseArea"
        anchors.fill: appContainer
        propagateComposedEvents: true
        hoverEnabled: true
        enabled: false
        visible: enabled

        property int scrollAreaWidth: width / 3
        property bool progressiveScrollingEnabled: false

        onMouseXChanged: {
            mouse.accepted = false

            if (hoverMouseArea.pressed) {
                return;
            }

            // Find the hovered item and mark it active
            for (var i = appRepeater.count - 1; i >= 0; i--) {
                var appDelegate = appRepeater.itemAt(i);
                var mapped = mapToItem(appDelegate, hoverMouseArea.mouseX, hoverMouseArea.mouseY)
                var itemUnder = appDelegate.childAt(mapped.x, mapped.y);
                if (itemUnder && (itemUnder.objectName === "dragArea" || itemUnder.objectName === "windowInfoItem" || itemUnder.objectName == "closeMouseArea")) {
                    spreadItem.highlightedIndex = i;
                    break;
                }
            }

            if (floatingFlickable.contentWidth > floatingFlickable.width) {
                var margins = floatingFlickable.width * 0.05;

                if (!progressiveScrollingEnabled && mouseX < floatingFlickable.width - scrollAreaWidth) {
                    progressiveScrollingEnabled = true
                }

                // do we need to scroll?
                if (mouseX < scrollAreaWidth + margins) {
                    var progress = Math.min(1, (scrollAreaWidth + margins - mouseX) / (scrollAreaWidth - margins));
                    var contentX = (1 - progress) * (floatingFlickable.contentWidth - floatingFlickable.width)
                    floatingFlickable.contentX = Math.max(0, Math.min(floatingFlickable.contentX, contentX))
                }
                if (mouseX > floatingFlickable.width - scrollAreaWidth && progressiveScrollingEnabled) {
                    var progress = Math.min(1, (mouseX - (floatingFlickable.width - scrollAreaWidth)) / (scrollAreaWidth - margins))
                    var contentX = progress * (floatingFlickable.contentWidth - floatingFlickable.width)
                    floatingFlickable.contentX = Math.min(floatingFlickable.contentWidth - floatingFlickable.width, Math.max(floatingFlickable.contentX, contentX))
                }
            }
        }

        onPressed: mouse.accepted = false
    }

    FloatingFlickable {
        id: floatingFlickable
        objectName: "spreadFlickable"
        anchors.fill: appContainer
        enabled: false
        contentWidth: spreadItem.spreadTotalWidth

        function snap(toIndex) {
            var delegate = appRepeater.itemAt(toIndex)
            var targetContentX = floatingFlickable.contentWidth / spreadItem.totalItemCount * toIndex;
            if (targetContentX - floatingFlickable.contentX > spreadItem.rightStackXPos - (spreadItem.spreadItemWidth / 2)) {
                var offset = (spreadItem.rightStackXPos - (spreadItem.spreadItemWidth / 2)) - (targetContentX - floatingFlickable.contentX)
                snapAnimation.to = Math.max(0, floatingFlickable.contentX - offset);
                snapAnimation.start();
            } else if (targetContentX - floatingFlickable.contentX < spreadItem.leftStackXPos + units.gu(1)) {
                var offset = (spreadItem.leftStackXPos + units.gu(1)) - (targetContentX - floatingFlickable.contentX);
                snapAnimation.to = Math.max(0, floatingFlickable.contentX - offset);
                snapAnimation.start();
            }
        }
        UbuntuNumberAnimation {id: snapAnimation; target: floatingFlickable; property: "contentX"}
    }

    PropertyAnimation {
        id: shortRightEdgeSwipeAnimation
        property: "x"
        to: 0
        duration: priv.animationDuration
    }

    SwipeArea {
        id: rightEdgeDragArea
        objectName: "rightEdgeDragArea"
        direction: Direction.Leftwards
        anchors { top: parent.top; right: parent.right; bottom: parent.bottom }
        width: root.dragAreaWidth
        enabled: root.spreadEnabled

        property var gesturePoints: []
        property bool cancelled: false

        property real progress: -touchPosition.x / root.width
        onProgressChanged: {
            if (dragging) {
                draggedProgress = progress;
            }
        }

        property real draggedProgress: 0

        onTouchPositionChanged: {
            gesturePoints.push(touchPosition.x);
            if (gesturePoints.length > 10) {
                gesturePoints.splice(0, gesturePoints.length - 10)
            }
        }

        onDraggingChanged: {
            if (dragging) {
                // A potential edge-drag gesture has started. Start recording it
                gesturePoints = [];
                cancelled = false;
                draggedProgress = 0;
            } else {
                // Ok. The user released. Did he drag far enough to go to full spread?
                if (gesturePoints[gesturePoints.length - 1] < -spreadItem.rightEdgeBreakPoint * spreadItem.width ) {

                    // He dragged far enough, but if the last movement was a flick to the right again, he wants to cancel the spread again.
                    var oneWayFlickToRight = true;
                    var smallestX = gesturePoints[0]-1;
                    for (var i = 0; i < gesturePoints.length; i++) {
                        if (gesturePoints[i] <= smallestX) {
                            oneWayFlickToRight = false;
                            break;
                        }
                        smallestX = gesturePoints[i];
                    }

                    if (!oneWayFlickToRight) {
                        // Ok, the user made it, let's go to spread!
                        priv.goneToSpread = true;
                    } else {
                        cancelled = true;
                    }
                } else {
                    // Ok, the user didn't drag far enough to cross the breakPoint
                    // Find out if it was a one-way movement to the left, in which case we just switch directly to next app.
                    var oneWayFlick = true;
                    var smallestX = rightEdgeDragArea.width;
                    for (var i = 0; i < gesturePoints.length; i++) {
                        if (gesturePoints[i] >= smallestX) {
                            oneWayFlick = false;
                            break;
                        }
                        smallestX = gesturePoints[i];
                    }

                    if (appRepeater.count > 1 &&
                            (oneWayFlick && rightEdgeDragArea.distance > units.gu(2) || rightEdgeDragArea.distance > spreadItem.rightEdgeBreakPoint * spreadItem.width)) {
                        var nextStage = appRepeater.itemAt(priv.nextInStack).stage
                        for (var i = 0; i < appRepeater.count; i++) {
                            if (i != priv.nextInStack && appRepeater.itemAt(i).stage == nextStage) {
                                appRepeater.itemAt(i).playHidingAnimation()
                                break;
                            }
                        }
                        appRepeater.itemAt(priv.nextInStack).playFocusAnimation()
                        if (appRepeater.itemAt(priv.nextInStack).stage == ApplicationInfoInterface.SideStage && !sideStage.shown) {
                            sideStage.show();
                        }

                    } else {
                        cancelled = true;
                    }

                    gesturePoints = [];
                }
            }
        }
    }

    TabletSideStageTouchGesture {
        id: triGestureArea
        objectName: "triGestureArea"
        anchors.fill: parent
        enabled: false
        property Item appDelegate

        dragComponent: dragComponent
        dragComponentProperties: { "appDelegate": appDelegate }

        onPressed: {
            function matchDelegate(obj) { return String(obj.objectName).indexOf("appDelegate") >= 0; }

            var delegateAtCenter = Functions.itemAt(appContainer, x, y, matchDelegate);
            if (!delegateAtCenter) return;

            appDelegate = delegateAtCenter;
        }

        onClicked: {
            if (sideStage.shown) {
                sideStage.hide();
            } else  {
                sideStage.show();
                priv.updateMainAndSideStageIndexes()
            }
        }

        onDragStarted: {
            // If we're dragging to the sidestage.
            if (!sideStage.shown) {
                sideStage.show();
            }
        }

        Component {
            id: dragComponent
            SurfaceContainer {
                property Item appDelegate

                surface: appDelegate ? appDelegate.surface : null

                consumesInput: false
                interactive: false
                focus: false
                requestedWidth: appDelegate.requestedWidth
                requestedHeight: appDelegate.requestedHeight

                width: units.gu(40)
                height: units.gu(40)

                Drag.hotSpot.x: width/2
                Drag.hotSpot.y: height/2
                // only accept opposite stage.
                Drag.keys: {
                    if (!surface) return "Disabled";
                    if (appDelegate.isDash) return "Disabled";

                    if (appDelegate.stage === ApplicationInfo.MainStage) {
                        if (appDelegate.application.supportedOrientations
                                & (Qt.PortraitOrientation|Qt.InvertedPortraitOrientation)) {
                            return "MainStage";
                        }
                        return "Disabled";
                    }
                    return "SideStage";
                }
            }
        }
    }
}<|MERGE_RESOLUTION|>--- conflicted
+++ resolved
@@ -46,11 +46,8 @@
     property int leftMargin: 0
     property bool oskEnabled: false
     property rect inputMethodRect
-<<<<<<< HEAD
+    property real rightEdgePushProgress: 0
     property PanelState panelState
-=======
-    property real rightEdgePushProgress: 0
->>>>>>> 879cd78f
 
     // Configuration
     property string mode: "staged"
@@ -676,7 +673,7 @@
         Item {
             id: boundariesForWindowPlacement
             anchors.fill: parent
-            anchors.topMargin: PanelState.panelHeight
+            anchors.topMargin: panelState.panelHeight
             visible: false
         }
 

--- conflicted
+++ resolved
@@ -127,14 +127,6 @@
     // functions to be called from outside
     function updateFocusedAppOrientation() { /* TODO */ }
     function updateFocusedAppOrientationAnimated() { /* TODO */}
-<<<<<<< HEAD
-=======
-    function pushRightEdge(amount) {
-        if (root.spreadEnabled) {
-            edgeBarrier.push(amount);
-        }
-    }
->>>>>>> f0a6e21d
 
     function closeSpread() {
         priv.goneToSpread = false;

--- conflicted
+++ resolved
@@ -356,13 +356,8 @@
     }
 
     Binding {
-<<<<<<< HEAD
         target: panelState
-        property: "buttonsVisible"
-=======
-        target: PanelState
         property: "decorationsVisible"
->>>>>>> 6c5022c4
         value: priv.focusedAppDelegate !== null && priv.focusedAppDelegate.maximized // FIXME for Locally integrated menus
     }
 
@@ -382,10 +377,7 @@
     }
 
     Binding {
-<<<<<<< HEAD
         target: panelState
-=======
-        target: PanelState
         property: "focusedPersistentSurfaceId"
         value: {
             if (priv.focusedAppDelegate !== null) {
@@ -399,8 +391,7 @@
     }
 
     Binding {
-        target: PanelState
->>>>>>> 6c5022c4
+        target: panelState
         property: "dropShadow"
         value: priv.focusedAppDelegate && !priv.focusedAppDelegate.maximized && priv.foregroundMaximizedAppDelegate !== null && mode == "windowed"
     }
@@ -412,15 +403,9 @@
     }
 
     Component.onDestruction: {
-<<<<<<< HEAD
         panelState.title = "";
-        panelState.buttonsVisible = false;
+        panelState.decorationsVisible = false;
         panelState.dropShadow = false;
-=======
-        PanelState.title = "";
-        PanelState.decorationsVisible = false;
-        PanelState.dropShadow = false;
->>>>>>> 6c5022c4
     }
 
     Instantiator {
@@ -1521,13 +1506,8 @@
                 ]
 
                 Binding {
-<<<<<<< HEAD
                     target: panelState
-                    property: "buttonsAlwaysVisible"
-=======
-                    target: PanelState
                     property: "decorationsAlwaysVisible"
->>>>>>> 6c5022c4
                     value: appDelegate && appDelegate.maximized && touchControls.overlayShown
                 }
 

/*
 * Copyright (C) 2014-2016 Canonical, Ltd.
 *
 * This program is free software; you can redistribute it and/or modify
 * it under the terms of the GNU General Public License as published by
 * the Free Software Foundation; version 3.
 *
 * This program is distributed in the hope that it will be useful,
 * but WITHOUT ANY WARRANTY; without even the implied warranty of
 * MERCHANTABILITY or FITNESS FOR A PARTICULAR PURPOSE.  See the
 * GNU General Public License for more details.
 *
 * You should have received a copy of the GNU General Public License
 * along with this program.  If not, see <http://www.gnu.org/licenses/>.
 */

import QtQuick 2.4
import Ubuntu.Components 1.3
import Unity.Application 0.1
import "../Components/PanelState"
import "../Components"
import Utils 0.1
import Ubuntu.Gestures 0.1
import GlobalShortcut 1.0
import GSettings 1.0
import "Spread"
import "Spread/MathUtils.js" as MathUtils

FocusScope {
    id: root
    anchors.fill: parent

    property QtObject applicationManager
    property QtObject topLevelSurfaceList
    property bool altTabPressed
    property url background
    property int dragAreaWidth
    property bool interactive
    property real nativeHeight
    property real nativeWidth
    property QtObject orientations
    property int shellOrientation
    property int shellOrientationAngle
    property bool spreadEnabled: true // If false, animations and right edge will be disabled
    property bool suspended
    property int leftMargin: 0
    property bool oskEnabled: false
    property rect inputMethodRect
    property real rightEdgePushProgress: 0
    property PanelState panelState

    // Configuration
    property string mode: "staged"

    // Used by the tutorial code
    readonly property real rightEdgeDragProgress: rightEdgeDragArea.dragging ? rightEdgeDragArea.progress : 0 // How far left the stage has been dragged

    // used by the snap windows (edge maximize) feature
    readonly property alias previewRectangle: fakeRectangle

    readonly property bool spreadShown: state == "spread"
    readonly property var mainApp: priv.focusedAppDelegate ? priv.focusedAppDelegate.application : null

    // application windows never rotate independently
    property int mainAppWindowOrientationAngle: shellOrientationAngle

    property bool orientationChangesEnabled: !priv.focusedAppDelegate || priv.focusedAppDelegate.orientationChangesEnabled

    property int supportedOrientations: {
        if (mainApp) {
            switch (mode) {
            case "staged":
                return mainApp.supportedOrientations;
            case "stagedWithSideStage":
                var orientations = mainApp.supportedOrientations;
                orientations |= Qt.LandscapeOrientation | Qt.InvertedLandscapeOrientation;
                if (priv.sideStageItemId) {
                    // If we have a sidestage app, support Portrait orientation
                    // so that it will switch the sidestage app to mainstage on rotate to portrait
                    orientations |= Qt.PortraitOrientation|Qt.InvertedPortraitOrientation;
                }
                return orientations;
            }
        }

        return Qt.PortraitOrientation |
                Qt.LandscapeOrientation |
                Qt.InvertedPortraitOrientation |
                Qt.InvertedLandscapeOrientation;
    }


    onAltTabPressedChanged: {
        if (altTabPressed) {
            if (root.spreadEnabled) {
                altTabDelayTimer.start();
            }
        } else {
            // Alt Tab has been released, did we already go to spread?
            if (priv.goneToSpread) {
                priv.goneToSpread = false;
            } else {
                // No we didn't, do a quick alt-tab
                if (appRepeater.count > 1) {
                    appRepeater.itemAt(1).activate();
                } else if (appRepeater.count > 0) {
                    appRepeater.itemAt(0).activate(); // quick alt-tab to the only (minimized) window should still activate it
                }
            }
        }
    }

    Timer {
        id: altTabDelayTimer
        interval: 140
        repeat: false
        onTriggered: {
            if (root.altTabPressed) {
                priv.goneToSpread = true;
            }
        }
    }

    property Item itemConfiningMouseCursor: !spreadShown && priv.focusedAppDelegate && priv.focusedAppDelegate.window.confinesMousePointer ?
                              priv.focusedAppDelegate.clientAreaItem : null;

    signal itemSnapshotRequested(Item item)

    // functions to be called from outside
    function updateFocusedAppOrientation() { /* TODO */ }
    function updateFocusedAppOrientationAnimated() { /* TODO */}

    function closeSpread() {
        priv.goneToSpread = false;
    }

    onSpreadEnabledChanged: {
        if (!spreadEnabled && spreadShown) {
            closeSpread();
        }
    }

    onRightEdgePushProgressChanged: {
        if (spreadEnabled && rightEdgePushProgress >= 1) {
            priv.goneToSpread = true
        }
    }

    GSettings {
        id: lifecycleExceptions
        schema.id: "com.canonical.qtmir"
    }

    function isExemptFromLifecycle(appId) {
        var shortAppId = appId.split('_')[0];
        for (var i = 0; i < lifecycleExceptions.lifecycleExemptAppids.length; i++) {
            if (shortAppId === lifecycleExceptions.lifecycleExemptAppids[i]) {
                return true;
            }
        }
        return false;
    }

    GlobalShortcut {
        id: closeFocusedShortcut
        shortcut: Qt.AltModifier|Qt.Key_F4
        onTriggered: {
            if (priv.focusedAppDelegate && !priv.focusedAppDelegate.isDash) {
                priv.focusedAppDelegate.close();
            }
        }
    }

    GlobalShortcut {
        id: showSpreadShortcut
        shortcut: Qt.MetaModifier|Qt.Key_W
        active: root.spreadEnabled
        onTriggered: priv.goneToSpread = true
    }

    GlobalShortcut {
        id: minimizeAllShortcut
        shortcut: Qt.MetaModifier|Qt.ControlModifier|Qt.Key_D
        onTriggered: priv.minimizeAllWindows()
        active: root.state == "windowed"
    }

    GlobalShortcut {
        id: maximizeWindowShortcut
        shortcut: Qt.MetaModifier|Qt.ControlModifier|Qt.Key_Up
        onTriggered: priv.focusedAppDelegate.requestMaximize()
        active: root.state == "windowed" && priv.focusedAppDelegate && priv.focusedAppDelegate.canBeMaximized
    }

    GlobalShortcut {
        id: maximizeWindowLeftShortcut
        shortcut: Qt.MetaModifier|Qt.ControlModifier|Qt.Key_Left
        onTriggered: priv.focusedAppDelegate.requestMaximizeLeft()
        active: root.state == "windowed" && priv.focusedAppDelegate && priv.focusedAppDelegate.canBeMaximizedLeftRight
    }

    GlobalShortcut {
        id: maximizeWindowRightShortcut
        shortcut: Qt.MetaModifier|Qt.ControlModifier|Qt.Key_Right
        onTriggered: priv.focusedAppDelegate.requestMaximizeRight()
        active: root.state == "windowed" && priv.focusedAppDelegate && priv.focusedAppDelegate.canBeMaximizedLeftRight
    }

    GlobalShortcut {
        id: minimizeRestoreShortcut
        shortcut: Qt.MetaModifier|Qt.ControlModifier|Qt.Key_Down
        onTriggered: {
            if (priv.focusedAppDelegate.anyMaximized) {
                priv.focusedAppDelegate.requestRestore();
            } else {
                priv.focusedAppDelegate.requestMinimize();
            }
        }
        active: root.state == "windowed" && priv.focusedAppDelegate
    }

    GlobalShortcut {
        shortcut: Qt.AltModifier|Qt.Key_Print
        onTriggered: root.itemSnapshotRequested(priv.focusedAppDelegate)
        active: priv.focusedAppDelegate !== null
    }

    QtObject {
        id: priv
        objectName: "DesktopStagePrivate"

        property var focusedAppDelegate: null
        property var foregroundMaximizedAppDelegate: null // for stuff like drop shadow and focusing maximized app by clicking panel

        property bool goneToSpread: false
        property int closingIndex: -1
        property int animationDuration: UbuntuAnimation.FastDuration

        function updateForegroundMaximizedApp() {
            var found = false;
            for (var i = 0; i < appRepeater.count && !found; i++) {
                var item = appRepeater.itemAt(i);
                if (item && item.visuallyMaximized) {
                    foregroundMaximizedAppDelegate = item;
                    found = true;
                }
            }
            if (!found) {
                foregroundMaximizedAppDelegate = null;
            }
        }

        function minimizeAllWindows() {
            for (var i = appRepeater.count - 1; i >= 0; i--) {
                var appDelegate = appRepeater.itemAt(i);
                if (appDelegate && !appDelegate.minimized) {
                    appDelegate.requestMinimize();
                }
            }
        }

        readonly property bool sideStageEnabled: root.mode === "stagedWithSideStage" &&
                                                 (root.shellOrientation == Qt.LandscapeOrientation ||
                                                 root.shellOrientation == Qt.InvertedLandscapeOrientation)
        onSideStageEnabledChanged: {
            for (var i = 0; i < appRepeater.count; i++) {
                appRepeater.itemAt(i).refreshStage();
            }
            priv.updateMainAndSideStageIndexes();
        }

        property var mainStageDelegate: null
        property var sideStageDelegate: null
        property int mainStageItemId: 0
        property int sideStageItemId: 0
        property string mainStageAppId: ""
        property string sideStageAppId: ""

        onSideStageDelegateChanged: {
            if (!sideStageDelegate) {
                sideStage.hide();
            }
        }

        function updateMainAndSideStageIndexes() {
            if (root.mode != "stagedWithSideStage") {
                priv.sideStageDelegate = null;
                priv.sideStageItemId = 0;
                priv.sideStageAppId = "";
                priv.mainStageDelegate = appRepeater.itemAt(0);
                priv.mainStageItemId = topLevelSurfaceList.idAt(0);
                priv.mainStageAppId = topLevelSurfaceList.applicationAt(0) ? topLevelSurfaceList.applicationAt(0).appId : ""
                return;
            }

            var choseMainStage = false;
            var choseSideStage = false;

            if (!root.topLevelSurfaceList)
                return;

            for (var i = 0; i < appRepeater.count && (!choseMainStage || !choseSideStage); ++i) {
                var appDelegate = appRepeater.itemAt(i);
                if (!appDelegate) {
                    // This might happen during startup phase... If the delegate appears and claims focus
                    // things are updated and appRepeater.itemAt(x) still returns null while appRepeater.count >= x
                    // Lets just skip it, on startup it will be generated at a later point too...
                    continue;
                }
                if (sideStage.shown && appDelegate.stage == ApplicationInfoInterface.SideStage
                        && !choseSideStage) {
                    priv.sideStageDelegate = appDelegate
                    priv.sideStageItemId = root.topLevelSurfaceList.idAt(i);
                    priv.sideStageAppId = root.topLevelSurfaceList.applicationAt(i).appId;
                    choseSideStage = true;
                } else if (!choseMainStage && appDelegate.stage == ApplicationInfoInterface.MainStage) {
                    priv.mainStageDelegate = appDelegate;
                    priv.mainStageItemId = root.topLevelSurfaceList.idAt(i);
                    priv.mainStageAppId = root.topLevelSurfaceList.applicationAt(i).appId;
                    choseMainStage = true;
                }
            }
            if (!choseMainStage && priv.mainStageDelegate) {
                priv.mainStageDelegate = null;
                priv.mainStageItemId = 0;
                priv.mainStageAppId = "";
            }
            if (!choseSideStage && priv.sideStageDelegate) {
                priv.sideStageDelegate = null;
                priv.sideStageItemId = 0;
                priv.sideStageAppId = "";
            }
        }

        property int nextInStack: {
            var mainStageIndex = priv.mainStageDelegate ? priv.mainStageDelegate.itemIndex : -1;
            var sideStageIndex = priv.sideStageDelegate ? priv.sideStageDelegate.itemIndex : -1;
            if (sideStageIndex == -1) {
                return topLevelSurfaceList.count > 1 ? 1 : -1;
            }
            if (mainStageIndex == 0 || sideStageIndex == 0) {
                if (mainStageIndex == 1 || sideStageIndex == 1) {
                    return topLevelSurfaceList.count > 2 ? 2 : -1;
                }
                return 1;
            }
            return -1;
        }

        readonly property real virtualKeyboardHeight: root.inputMethodRect.height
    }

    Component.onCompleted: priv.updateMainAndSideStageIndexes();

    Connections {
        target: panelState
        onCloseClicked: { if (priv.focusedAppDelegate) { priv.focusedAppDelegate.close(); } }
        onMinimizeClicked: { if (priv.focusedAppDelegate) { priv.focusedAppDelegate.requestMinimize(); } }
        onRestoreClicked: { if (priv.focusedAppDelegate) { priv.focusedAppDelegate.requestRestore(); } }
    }

    Binding {
        target: panelState
        property: "decorationsVisible"
        value: priv.focusedAppDelegate !== null && priv.focusedAppDelegate.maximized // FIXME for Locally integrated menus
    }

    Binding {
        target: panelState
        property: "title"
        value: {
            if (priv.focusedAppDelegate !== null) {
                if (priv.focusedAppDelegate.maximized)
                    return priv.focusedAppDelegate.title
                else
                    return priv.focusedAppDelegate.appName
            }
            return ""
        }
        when: priv.focusedAppDelegate
    }

    Binding {
        target: panelState
        property: "focusedPersistentSurfaceId"
        value: {
            if (priv.focusedAppDelegate !== null) {
                if (priv.focusedAppDelegate.surface) {
                    return priv.focusedAppDelegate.surface.persistentId;
                }
            }
            return "";
        }
        when: priv.focusedAppDelegate
    }

    Binding {
        target: panelState
        property: "dropShadow"
        value: priv.focusedAppDelegate && !priv.focusedAppDelegate.maximized && priv.foregroundMaximizedAppDelegate !== null && mode == "windowed"
    }

    Binding {
        target: panelState
        property: "closeButtonShown"
        value: priv.focusedAppDelegate && priv.focusedAppDelegate.maximized && !priv.focusedAppDelegate.isDash
    }

    Component.onDestruction: {
        panelState.title = "";
        panelState.decorationsVisible = false;
        panelState.dropShadow = false;
    }

    Instantiator {
        model: root.applicationManager
        delegate: QtObject {
            property var stateBinding: Binding {
                readonly property bool isDash: model.application ? model.application.appId == "unity8-dash" : false
                target: model.application
                property: "requestedState"

                // TODO: figure out some lifecycle policy, like suspending minimized apps
                //       or something if running windowed.
                // TODO: If the device has a dozen suspended apps because it was running
                //       in staged mode, when it switches to Windowed mode it will suddenly
                //       resume all those apps at once. We might want to avoid that.
                value: root.mode === "windowed"
                       || isDash
                       || (!root.suspended && model.application && priv.focusedAppDelegate &&
                           (priv.focusedAppDelegate.appId === model.application.appId ||
                            priv.mainStageAppId === model.application.appId ||
                            priv.sideStageAppId === model.application.appId))
                       ? ApplicationInfoInterface.RequestedRunning
                       : ApplicationInfoInterface.RequestedSuspended
            }

            property var lifecycleBinding: Binding {
                target: model.application
                property: "exemptFromLifecycle"
                value: model.application
                            ? (!model.application.isTouchApp || isExemptFromLifecycle(model.application.appId))
                            : false
            }
        }
    }

    states: [
        State {
            name: "spread"; when: priv.goneToSpread
            PropertyChanges { target: floatingFlickable; enabled: true }
            PropertyChanges { target: spreadItem; focus: true }
            PropertyChanges { target: hoverMouseArea; enabled: true }
            PropertyChanges { target: rightEdgeDragArea; enabled: false }
            PropertyChanges { target: cancelSpreadMouseArea; enabled: true }
            PropertyChanges { target: blurLayer; visible: true; blurRadius: 32; brightness: .65; opacity: 1 }
            PropertyChanges { target: wallpaper; visible: false }
        },
        State {
            name: "stagedRightEdge"; when: root.spreadEnabled && (rightEdgeDragArea.dragging || rightEdgePushProgress > 0) && root.mode == "staged"
            PropertyChanges {
                target: blurLayer;
                visible: true;
                blurRadius: 32
                brightness: .65
                opacity: 1
            }
        },
        State {
            name: "sideStagedRightEdge"; when: root.spreadEnabled && (rightEdgeDragArea.dragging || rightEdgePushProgress > 0) && root.mode == "stagedWithSideStage"
            extend: "stagedRightEdge"
            PropertyChanges {
                target: sideStage
                opacity: priv.sideStageDelegate && priv.sideStageDelegate.x === sideStage.x ? 1 : 0
                visible: true
            }
        },
        State {
            name: "windowedRightEdge"; when: root.spreadEnabled && (rightEdgeDragArea.dragging || rightEdgePushProgress > 0) && root.mode == "windowed"
            PropertyChanges {
                target: blurLayer;
                visible: true
                blurRadius: 32
                brightness: .65
                opacity: MathUtils.linearAnimation(spreadItem.rightEdgeBreakPoint, 1, 0, 1, Math.max(rightEdgeDragArea.dragging ? rightEdgeDragArea.progress : 0, rightEdgePushProgress))
            }
        },
        State {
            name: "staged"; when: root.mode === "staged"
            PropertyChanges { target: wallpaper; visible: !priv.focusedAppDelegate || priv.focusedAppDelegate.x !== 0 }
        },
        State {
            name: "stagedWithSideStage"; when: root.mode === "stagedWithSideStage"
            PropertyChanges { target: triGestureArea; enabled: priv.sideStageEnabled }
            PropertyChanges { target: sideStage; visible: true }
        },
        State {
            name: "windowed"; when: root.mode === "windowed"
        }
    ]
    transitions: [
        Transition {
            from: "stagedRightEdge,sideStagedRightEdge,windowedRightEdge"; to: "spread"
            PropertyAction { target: spreadItem; property: "highlightedIndex"; value: -1 }
            PropertyAnimation { target: blurLayer; properties: "brightness,blurRadius"; duration: priv.animationDuration }
        },
        Transition {
            to: "spread"
            PropertyAction { target: spreadItem; property: "highlightedIndex"; value: appRepeater.count > 1 ? 1 : 0 }
        },
        Transition {
            from: "spread"
            SequentialAnimation {
                ScriptAction {
                    script: {
                        var item = appRepeater.itemAt(Math.max(0, spreadItem.highlightedIndex));
                        if (item.stage == ApplicationInfoInterface.SideStage && !sideStage.shown) {
                            sideStage.show();
                        }
                        item.playFocusAnimation();
                    }
                }
                PropertyAction { target: spreadItem; property: "highlightedIndex"; value: -1 }
                PropertyAction { target: floatingFlickable; property: "contentX"; value: 0 }
            }
        },
        Transition {
            to: "stagedRightEdge,sideStagedRightEdge"
            PropertyAction { target: floatingFlickable; property: "contentX"; value: 0 }
        },
        Transition {
            to: "stagedWithSideStage"
            ScriptAction { script: priv.updateMainAndSideStageIndexes(); }
        }

    ]

    MouseArea {
        id: cancelSpreadMouseArea
        anchors.fill: parent
        enabled: false
        onClicked: priv.goneToSpread = false
    }

    FocusScope {
        id: appContainer
        objectName: "appContainer"
        anchors.fill: parent
        focus: true

        Wallpaper {
            id: wallpaper
            anchors.fill: parent
            source: root.background
            // Make sure it's the lowest item. Due to the left edge drag we sometimes need
            // to put the dash at -1 and we don't want it behind the Wallpaper
            z: -2
        }

        BlurLayer {
            id: blurLayer
            anchors.fill: parent
            source: wallpaper
            visible: false
        }

        Spread {
            id: spreadItem
            objectName: "spreadItem"
            anchors.fill: appContainer
            leftMargin: root.leftMargin
            model: root.topLevelSurfaceList
            spreadFlickable: floatingFlickable
            z: 10

            onLeaveSpread: {
                priv.goneToSpread = false;
            }

            onCloseCurrentApp: {
                if (!appRepeater.itemAt(highlightedIndex).isDash) {
                    appRepeater.itemAt(highlightedIndex).close();
                }
            }
        }

        Connections {
            target: root.topLevelSurfaceList
            onListChanged: priv.updateMainAndSideStageIndexes()
        }


        DropArea {
            objectName: "MainStageDropArea"
            anchors {
                left: parent.left
                top: parent.top
                bottom: parent.bottom
            }
            width: appContainer.width - sideStage.width
            enabled: priv.sideStageEnabled

            onDropped: {
                drop.source.appDelegate.saveStage(ApplicationInfoInterface.MainStage);
                drop.source.appDelegate.focus = true;
            }
            keys: "SideStage"
        }

        SideStage {
            id: sideStage
            objectName: "sideStage"
            shown: false
            height: appContainer.height
            x: appContainer.width - width
            visible: false
            Behavior on opacity { UbuntuNumberAnimation {} }
            z: {
                if (!priv.mainStageItemId) return 0;

                if (priv.sideStageItemId && priv.nextInStack > 0) {

                    // Due the order in which bindings are evaluated, this might be triggered while shuffling
                    // the list and index doesn't yet match with itemIndex (even though itemIndex: index)
                    // Let's walk the list and compare itemIndex to make sure we have the correct one.
                    var nextDelegateInStack = -1;
                    for (var i = 0; i < appRepeater.count; i++) {
                        if (appRepeater.itemAt(i).itemIndex == priv.nextInStack) {
                            nextDelegateInStack = appRepeater.itemAt(i);
                            break;
                        }
                    }

                    if (nextDelegateInStack.stage ===  ApplicationInfoInterface.MainStage) {
                        // if the next app in stack is a main stage app, put the sidestage on top of it.
                        return 2;
                    }
                    return 1;
                }

                return 1;
            }

            onShownChanged: {
                if (!shown && priv.mainStageDelegate && !root.spreadShown) {
                    priv.mainStageDelegate.activate();
                }
            }

            DropArea {
                id: sideStageDropArea
                objectName: "SideStageDropArea"
                anchors.fill: parent

                property bool dropAllowed: true

                onEntered: {
                    dropAllowed = drag.keys != "Disabled";
                }
                onExited: {
                    dropAllowed = true;
                }
                onDropped: {
                    if (drop.keys == "MainStage") {
                        drop.source.appDelegate.saveStage(ApplicationInfoInterface.SideStage);
                        drop.source.appDelegate.focus = true;
                    }
                }
                drag {
                    onSourceChanged: {
                        if (!sideStageDropArea.drag.source) {
                            dropAllowed = true;
                        }
                    }
                }
            }
        }

        Item {
            id: boundariesForWindowPlacement
            anchors.fill: parent
            anchors.topMargin: panelState.panelHeight
            visible: false
        }

        Repeater {
            id: appRepeater
            model: topLevelSurfaceList
            objectName: "appRepeater"

            function indexOf(delegateItem) {
                for (var i = 0; i < count; i++) {
                    if (itemAt(i) === delegateItem) {
                        return i;
                    }
                }
                return -1;
            }

            delegate: FocusScope {
                id: appDelegate
                objectName: "appDelegate_" + model.window.id
                property int itemIndex: index // We need this from outside the repeater
                // z might be overriden in some cases by effects, but we need z ordering
                // to calculate occlusion detection
                property int normalZ: topLevelSurfaceList.count - index
                onNormalZChanged: {
                    if (visuallyMaximized) {
                        priv.updateForegroundMaximizedApp();
                    }
                }
                z: normalZ

                // Normally we want x/y where the surface thinks it is. Width/height of our delegate will
                // match what the actual surface size is.
                // Don't write to those, they will be set by states
                x: model.window.position.x - clientAreaItem.x
                y: model.window.position.y - clientAreaItem.y
                width: decoratedWindow.implicitWidth
                height: decoratedWindow.implicitHeight

                // requestedX/Y/width/height is what we ask the actual surface to be.
                // Do not write to those, they will be set by states
                property real requestedX: windowedX
                property real requestedY: windowedY
                property real requestedWidth: windowedWidth
                property real requestedHeight: windowedHeight
                Binding {
                    target: model.window; property: "requestedPosition"
                    // miral doesn't know about our window decorations. So we have to deduct them
                    value: Qt.point(appDelegate.requestedX + appDelegate.clientAreaItem.x,
                                    appDelegate.requestedY + appDelegate.clientAreaItem.y)
                    when: root.mode == "windowed"
                }

                // In those are for windowed mode. Those values basically store the window's properties
                // when having a floating window. If you want to move/resize a window in normal mode, this is what you want to write to.
                property real windowedX
                property real windowedY
                property real windowedWidth
                property real windowedHeight

                // unlike windowedX/Y, this is the last known grab position before being pushed against edges/corners
                // when restoring, the window should return to these, not to the place where it was dropped near the edge
                property real restoredX
                property real restoredY

                // Keeps track of the window geometry while in normal or restored state
                // Useful when returning from some maxmized state or when saving the geometry while maximized
                // FIXME: find a better solution
                property real normalX: 0
                property real normalY: 0
                property real normalWidth: 0
                property real normalHeight: 0
                function updateNormalGeometry() {
                    if (appDelegate.state == "normal" || appDelegate.state == "restored") {
                        normalX = appDelegate.requestedX;
                        normalY = appDelegate.requestedY;
                        normalWidth = appDelegate.width;
                        normalHeight = appDelegate.height;
                    }
                }
                function updateRestoredGeometry() {
                    if (appDelegate.state == "normal" || appDelegate.state == "restored") {
                        // save the x/y to restore to
                        restoredX = appDelegate.x;
                        restoredY = appDelegate.y;
                    }
                }

                Connections {
                    target: appDelegate
                    onXChanged: appDelegate.updateNormalGeometry();
                    onYChanged: appDelegate.updateNormalGeometry();
                    onWidthChanged: appDelegate.updateNormalGeometry();
                    onHeightChanged: appDelegate.updateNormalGeometry();
                }

                Binding {
                    target: appDelegate
                    property: "y"
                    value: appDelegate.requestedY -
                           Math.min(appDelegate.requestedY - panelState.panelHeight,
                                    Math.max(0, priv.virtualKeyboardHeight - (appContainer.height - (appDelegate.requestedY + appDelegate.height))))
                    when: root.oskEnabled && appDelegate.focus && (appDelegate.state == "normal" || appDelegate.state == "restored")
                          && root.inputMethodRect.height > 0
                }

                Behavior on x { id: xBehavior; enabled: priv.closingIndex >= 0; UbuntuNumberAnimation { onRunningChanged: if (!running) priv.closingIndex = -1} }

                Connections {
                    target: root
                    onShellOrientationAngleChanged: {
                        // at this point decoratedWindow.surfaceOrientationAngle is the old shellOrientationAngle
                        if (application && application.rotatesWindowContents) {
                            if (root.state == "windowed") {
                                var angleDiff = decoratedWindow.surfaceOrientationAngle - shellOrientationAngle;
                                angleDiff = (360 + angleDiff) % 360;
                                if (angleDiff === 90 || angleDiff === 270) {
                                    var aux = decoratedWindow.requestedHeight;
                                    decoratedWindow.requestedHeight = decoratedWindow.requestedWidth + decoratedWindow.decorationHeight;
                                    decoratedWindow.requestedWidth = aux - decoratedWindow.decorationHeight;
                                }
                            }
                            decoratedWindow.surfaceOrientationAngle = shellOrientationAngle;
                        } else {
                            decoratedWindow.surfaceOrientationAngle = 0;
                        }
                    }
                }

                readonly property alias application: decoratedWindow.application
                readonly property alias minimumWidth: decoratedWindow.minimumWidth
                readonly property alias minimumHeight: decoratedWindow.minimumHeight
                readonly property alias maximumWidth: decoratedWindow.maximumWidth
                readonly property alias maximumHeight: decoratedWindow.maximumHeight
                readonly property alias widthIncrement: decoratedWindow.widthIncrement
                readonly property alias heightIncrement: decoratedWindow.heightIncrement

                readonly property bool maximized: windowState === WindowStateStorage.WindowStateMaximized
                readonly property bool maximizedLeft: windowState === WindowStateStorage.WindowStateMaximizedLeft
                readonly property bool maximizedRight: windowState === WindowStateStorage.WindowStateMaximizedRight
                readonly property bool maximizedHorizontally: windowState === WindowStateStorage.WindowStateMaximizedHorizontally
                readonly property bool maximizedVertically: windowState === WindowStateStorage.WindowStateMaximizedVertically
                readonly property bool maximizedTopLeft: windowState === WindowStateStorage.WindowStateMaximizedTopLeft
                readonly property bool maximizedTopRight: windowState === WindowStateStorage.WindowStateMaximizedTopRight
                readonly property bool maximizedBottomLeft: windowState === WindowStateStorage.WindowStateMaximizedBottomLeft
                readonly property bool maximizedBottomRight: windowState === WindowStateStorage.WindowStateMaximizedBottomRight
                readonly property bool anyMaximized: maximized || maximizedLeft || maximizedRight || maximizedHorizontally || maximizedVertically ||
                                                     maximizedTopLeft || maximizedTopRight || maximizedBottomLeft || maximizedBottomRight

                readonly property bool minimized: windowState & WindowStateStorage.WindowStateMinimized
                readonly property bool fullscreen: windowState === WindowStateStorage.WindowStateFullscreen

                readonly property bool canBeMaximized: canBeMaximizedHorizontally && canBeMaximizedVertically
                readonly property bool canBeMaximizedLeftRight: (maximumWidth == 0 || maximumWidth >= appContainer.width/2) &&
                                                                (maximumHeight == 0 || maximumHeight >= appContainer.height)
                readonly property bool canBeCornerMaximized: (maximumWidth == 0 || maximumWidth >= appContainer.width/2) &&
                                                             (maximumHeight == 0 || maximumHeight >= appContainer.height/2)
                readonly property bool canBeMaximizedHorizontally: maximumWidth == 0 || maximumWidth >= appContainer.width
                readonly property bool canBeMaximizedVertically: maximumHeight == 0 || maximumHeight >= appContainer.height
                readonly property alias orientationChangesEnabled: decoratedWindow.orientationChangesEnabled

                // TODO drop our own windowType once Mir/Miral/Qtmir gets in sync with ours
                property int windowState: WindowStateStorage.WindowStateNormal
                property int prevWindowState: WindowStateStorage.WindowStateRestored

                property bool animationsEnabled: true
                property alias title: decoratedWindow.title
                readonly property string appName: model.application ? model.application.name : ""
                property bool visuallyMaximized: false
                property bool visuallyMinimized: false
                readonly property alias windowedTransitionRunning: windowedTransition.running

                property int stage: ApplicationInfoInterface.MainStage
                function saveStage(newStage) {
                    appDelegate.stage = newStage;
                    WindowStateStorage.saveStage(appId, newStage);
                    priv.updateMainAndSideStageIndexes()
                }

                readonly property var surface: model.window.surface
                readonly property var window: model.window

                readonly property alias focusedSurface: decoratedWindow.focusedSurface
                readonly property bool dragging: touchControls.overlayShown ? touchControls.dragging : decoratedWindow.dragging

                readonly property string appId: model.application.appId
                readonly property bool isDash: appId == "unity8-dash"
                readonly property alias clientAreaItem: decoratedWindow.clientAreaItem

                function activate() {
                    if (model.window.focused) {
                        updateQmlFocusFromMirSurfaceFocus();
                    } else {
                        model.window.activate();
                    }
                }
                function requestMaximize() { model.window.requestState(Mir.MaximizedState); }
                function requestMaximizeVertically() { model.window.requestState(Mir.VertMaximizedState); }
                function requestMaximizeHorizontally() { model.window.requestState(Mir.HorizMaximizedState); }
                function requestMaximizeLeft() { model.window.requestState(Mir.MaximizedLeftState); }
                function requestMaximizeRight() { model.window.requestState(Mir.MaximizedRightState); }
                function requestMaximizeTopLeft() { model.window.requestState(Mir.MaximizedTopLeftState); }
                function requestMaximizeTopRight() { model.window.requestState(Mir.MaximizedTopRightState); }
                function requestMaximizeBottomLeft() { model.window.requestState(Mir.MaximizedBottomLeftState); }
                function requestMaximizeBottomRight() { model.window.requestState(Mir.MaximizedBottomRightState); }
                function requestMinimize() { model.window.requestState(Mir.MinimizedState); }
                function requestRestore() { model.window.requestState(Mir.RestoredState); }

                function claimFocus() {
                    if (root.state == "spread") {
                        spreadItem.highlightedIndex = index
                        priv.goneToSpread = false;
                    }
                    if (root.mode == "stagedWithSideStage") {
                        if (appDelegate.stage == ApplicationInfoInterface.SideStage && !sideStage.shown) {
                            sideStage.show();
                        }
                        priv.updateMainAndSideStageIndexes();
                    }
                    appDelegate.focus = true;
                }

                function updateQmlFocusFromMirSurfaceFocus() {
                    if (model.window.focused) {
                        claimFocus();
                        priv.focusedAppDelegate = appDelegate;
                    }
                }

                WindowStateSaver {
                    id: windowStateSaver
                    target: appDelegate
                    screenWidth: appContainer.width
                    screenHeight: appContainer.height
                    leftMargin: root.leftMargin
                    minimumY: boundariesForWindowPlacement.y
                }

                Connections {
                    target: model.window
                    onFocusedChanged: {
                        updateQmlFocusFromMirSurfaceFocus();
                    }
                    onFocusRequested: {
                        appDelegate.activate();
                    }
                    onStateChanged: {
                        if (model.window.state === Mir.MinimizedState) {
                            appDelegate.minimize();
                        } else if (model.window.state === Mir.MaximizedState) {
                            appDelegate.maximize();
                        } else if (model.window.state === Mir.VertMaximizedState) {
                            appDelegate.maximizeVertically();
                        } else if (model.window.state === Mir.HorizMaximizedState) {
                            appDelegate.maximizeHorizontally();
                        } else if (model.window.state === Mir.MaximizedLeftState) {
                            appDelegate.maximizeLeft();
                        } else if (model.window.state === Mir.MaximizedRightState) {
                            appDelegate.maximizeRight();
                        } else if (model.window.state === Mir.MaximizedTopLeftState) {
                            appDelegate.maximizeTopLeft();
                        } else if (model.window.state === Mir.MaximizedTopRightState) {
                            appDelegate.maximizeTopRight();
                        } else if (model.window.state === Mir.MaximizedBottomLeftState) {
                            appDelegate.maximizeBottomLeft();
                        } else if (model.window.state === Mir.MaximizedBottomRightState) {
                            appDelegate.maximizeBottomRight();
                        } else if (model.window.state === Mir.RestoredState) {
                            if (appDelegate.fullscreen && appDelegate.prevWindowState != WindowStateStorage.WindowStateRestored
                                    && appDelegate.prevWindowState != WindowStateStorage.WindowStateNormal) {
                                model.window.requestState(WindowStateStorage.toMirState(appDelegate.prevWindowState));
                            } else {
                                appDelegate.restore();
                            }
                        } else if (model.window.state === Mir.FullscreenState) {
                            appDelegate.prevWindowState = appDelegate.windowState;
                            appDelegate.windowState = WindowStateStorage.WindowStateFullscreen;
                        }
                    }
                }

                readonly property bool windowReady: clientAreaItem.surfaceInitialized
                onWindowReadyChanged: {
                    if (windowReady) {
                        var loadedMirState = WindowStateStorage.toMirState(windowStateSaver.loadedState);
                        // need to apply the shell chrome policy on top the saved window state
                        var policy;
                        if (root.mode == "windowed") {
                            policy = windowedFullscreenPolicy;
                        } else {
                            policy = stagedFullscreenPolicy
                        }
                        window.requestState(policy.applyPolicy(loadedMirState, surface.shellChrome));
                    }
                }

                Component.onCompleted: {
                    if (application && application.rotatesWindowContents) {
                        decoratedWindow.surfaceOrientationAngle = shellOrientationAngle;
                    } else {
                        decoratedWindow.surfaceOrientationAngle = 0;
                    }

                    // First, cascade the newly created window, relative to the currently/old focused window.
                    windowedX = priv.focusedAppDelegate ? priv.focusedAppDelegate.windowedX + units.gu(3) : (normalZ - 1) * units.gu(3)
                    windowedY = priv.focusedAppDelegate ? priv.focusedAppDelegate.windowedY + units.gu(3) : normalZ * units.gu(3)
                    // Now load any saved state. This needs to happen *after* the cascading!
                    windowStateSaver.load();

                    updateQmlFocusFromMirSurfaceFocus();

                    refreshStage();
                    _constructing = false;
                }
                Component.onDestruction: {
                    windowStateSaver.save();

                    if (!root.parent) {
                        // This stage is about to be destroyed. Don't mess up with the model at this point
                        return;
                    }

                    if (visuallyMaximized) {
                        priv.updateForegroundMaximizedApp();
                    }
                }

                onVisuallyMaximizedChanged: priv.updateForegroundMaximizedApp()

                property bool _constructing: true;
                onStageChanged: {
                    if (!_constructing) {
                        priv.updateMainAndSideStageIndexes();
                    }
                }

                visible: (
                          !visuallyMinimized
                          && !greeter.fullyShown
                          && (priv.foregroundMaximizedAppDelegate === null || priv.foregroundMaximizedAppDelegate.normalZ <= z)
                         )
                         || appDelegate.fullscreen
                         || focusAnimation.running || rightEdgeFocusAnimation.running || hidingAnimation.running

                function close() {
                    model.window.close();
                }

                function maximize(animated) {
                    animationsEnabled = (animated === undefined) || animated;
                    windowState = WindowStateStorage.WindowStateMaximized;
                }
                function maximizeLeft(animated) {
                    animationsEnabled = (animated === undefined) || animated;
                    windowState = WindowStateStorage.WindowStateMaximizedLeft;
                }
                function maximizeRight(animated) {
                    animationsEnabled = (animated === undefined) || animated;
                    windowState = WindowStateStorage.WindowStateMaximizedRight;
                }
                function maximizeHorizontally(animated) {
                    animationsEnabled = (animated === undefined) || animated;
                    windowState = WindowStateStorage.WindowStateMaximizedHorizontally;
                }
                function maximizeVertically(animated) {
                    animationsEnabled = (animated === undefined) || animated;
                    windowState = WindowStateStorage.WindowStateMaximizedVertically;
                }
                function maximizeTopLeft(animated) {
                    animationsEnabled = (animated === undefined) || animated;
                    windowState = WindowStateStorage.WindowStateMaximizedTopLeft;
                }
                function maximizeTopRight(animated) {
                    animationsEnabled = (animated === undefined) || animated;
                    windowState = WindowStateStorage.WindowStateMaximizedTopRight;
                }
                function maximizeBottomLeft(animated) {
                    animationsEnabled = (animated === undefined) || animated;
                    windowState = WindowStateStorage.WindowStateMaximizedBottomLeft;
                }
                function maximizeBottomRight(animated) {
                    animationsEnabled = (animated === undefined) || animated;
                    windowState = WindowStateStorage.WindowStateMaximizedBottomRight;
                }
                function minimize(animated) {
                    animationsEnabled = (animated === undefined) || animated;
                    windowState |= WindowStateStorage.WindowStateMinimized; // add the minimized bit
                }
                function restore(animated,state) {
                    animationsEnabled = (animated === undefined) || animated;
                    windowState = state || WindowStateStorage.WindowStateRestored;
                    windowState &= ~WindowStateStorage.WindowStateMinimized; // clear the minimized bit
                    prevWindowState = windowState;
                }

                function playFocusAnimation() {
                    if (state == "stagedRightEdge") {
                        // TODO: Can we drop this if and find something that always works?
                        if (root.mode == "staged") {
                            rightEdgeFocusAnimation.targetX = 0
                            rightEdgeFocusAnimation.start()
                        } else if (root.mode == "stagedWithSideStage") {
                            rightEdgeFocusAnimation.targetX = appDelegate.stage == ApplicationInfoInterface.SideStage ? sideStage.x : 0
                            rightEdgeFocusAnimation.start()
                        }
                    } else if (state == "windowedRightEdge" || state == "windowed") {
                        activate();
                    } else {
                        focusAnimation.start()
                    }
                }
                function playHidingAnimation() {
                    if (state != "windowedRightEdge") {
                        hidingAnimation.start()
                    }
                }

                function refreshStage() {
                    var newStage = ApplicationInfoInterface.MainStage;
                    if (priv.sideStageEnabled) { // we're in lanscape rotation.
                        if (!isDash && application && application.supportedOrientations & (Qt.PortraitOrientation|Qt.InvertedPortraitOrientation)) {
                            var defaultStage = ApplicationInfoInterface.SideStage; // if application supports portrait, it defaults to sidestage.
                            if (application.supportedOrientations & (Qt.LandscapeOrientation|Qt.InvertedLandscapeOrientation)) {
                                // if it supports lanscape, it defaults to mainstage.
                                defaultStage = ApplicationInfoInterface.MainStage;
                            }
                            newStage = WindowStateStorage.getStage(application.appId, defaultStage);
                        }
                    }

                    stage = newStage;
                    if (focus && stage == ApplicationInfoInterface.SideStage && !sideStage.shown) {
                        sideStage.show();
                    }
                }

                UbuntuNumberAnimation {
                    id: focusAnimation
                    target: appDelegate
                    property: "scale"
                    from: 0.98
                    to: 1
                    duration: UbuntuAnimation.SnapDuration
                    onStarted: {
                        topLevelSurfaceList.raiseId(model.window.id);
                    }
                    onStopped: {
                        appDelegate.activate();
                    }
                }
                ParallelAnimation {
                    id: rightEdgeFocusAnimation
                    property int targetX: 0
                    UbuntuNumberAnimation { target: appDelegate; properties: "x"; to: rightEdgeFocusAnimation.targetX; duration: priv.animationDuration }
                    UbuntuNumberAnimation { target: decoratedWindow; properties: "angle"; to: 0; duration: priv.animationDuration }
                    UbuntuNumberAnimation { target: decoratedWindow; properties: "itemScale"; to: 1; duration: priv.animationDuration }
                    onStopped: {
                        appDelegate.activate();
                    }
                }
                ParallelAnimation {
                    id: hidingAnimation
                    UbuntuNumberAnimation { target: appDelegate; property: "opacity"; to: 0; duration: priv.animationDuration }
                    onStopped: appDelegate.opacity = 1
                }

                SpreadMaths {
                    id: spreadMaths
                    spread: spreadItem
                    itemIndex: index
                    flickable: floatingFlickable
                }
                StageMaths {
                    id: stageMaths
                    sceneWidth: root.width
                    stage: appDelegate.stage
                    thisDelegate: appDelegate
                    mainStageDelegate: priv.mainStageDelegate
                    sideStageDelegate: priv.sideStageDelegate
                    sideStageWidth: sideStage.panelWidth
                    sideStageX: sideStage.x
                    itemIndex: appDelegate.itemIndex
                    nextInStack: priv.nextInStack
                }

                StagedRightEdgeMaths {
                    id: stagedRightEdgeMaths
                    sceneWidth: appContainer.width - root.leftMargin
                    sceneHeight: appContainer.height
                    isMainStageApp: priv.mainStageDelegate == appDelegate
                    isSideStageApp: priv.sideStageDelegate == appDelegate
                    sideStageWidth: sideStage.width
                    sideStageOpen: sideStage.shown
                    itemIndex: index
                    nextInStack: priv.nextInStack
                    progress: 0
                    targetHeight: spreadItem.stackHeight
                    targetX: spreadMaths.targetX
                    startY: appDelegate.fullscreen ? 0 : panelState.panelHeight
                    targetY: spreadMaths.targetY
                    targetAngle: spreadMaths.targetAngle
                    targetScale: spreadMaths.targetScale
                    shuffledZ: stageMaths.itemZ
                    breakPoint: spreadItem.rightEdgeBreakPoint
                }

                WindowedRightEdgeMaths {
                    id: windowedRightEdgeMaths
                    itemIndex: index
                    startWidth: appDelegate.requestedWidth
                    startHeight: appDelegate.requestedHeight
                    targetHeight: spreadItem.stackHeight
                    targetX: spreadMaths.targetX
                    targetY: spreadMaths.targetY
                    normalZ: appDelegate.normalZ
                    targetAngle: spreadMaths.targetAngle
                    targetScale: spreadMaths.targetScale
                    breakPoint: spreadItem.rightEdgeBreakPoint
                }

                states: [
                    State {
                        name: "spread"; when: root.state == "spread"
                        StateChangeScript { script: { decoratedWindow.cancelDrag(); } }
                        PropertyChanges {
                            target: decoratedWindow;
                            showDecoration: false;
                            angle: spreadMaths.targetAngle
                            itemScale: spreadMaths.targetScale
                            scaleToPreviewSize: spreadItem.stackHeight
                            scaleToPreviewProgress: 1
                            hasDecoration: root.mode === "windowed"
                            shadowOpacity: spreadMaths.shadowOpacity
                            showHighlight: spreadItem.highlightedIndex === index
                            darkening: spreadItem.highlightedIndex >= 0
                            anchors.topMargin: dragArea.distance
                            interactive: false
                        }
                        PropertyChanges {
                            target: appDelegate
                            x: spreadMaths.targetX
                            y: spreadMaths.targetY
                            z: index
                            height: spreadItem.spreadItemHeight
                            requestedWidth: decoratedWindow.oldRequestedWidth
                            requestedHeight: decoratedWindow.oldRequestedHeight
                            visible: spreadMaths.itemVisible
                        }
                        PropertyChanges { target: dragArea; enabled: true }
                        PropertyChanges { target: windowInfoItem; opacity: spreadMaths.tileInfoOpacity; visible: spreadMaths.itemVisible }
                        PropertyChanges { target: touchControls; enabled: false }
                    },
                    State {
                        name: "stagedRightEdge"
                        when: (root.mode == "staged" || root.mode == "stagedWithSideStage") && (root.state == "sideStagedRightEdge" || root.state == "stagedRightEdge" || rightEdgeFocusAnimation.running || hidingAnimation.running)
                        PropertyChanges {
                            target: stagedRightEdgeMaths
                            progress: Math.max(rightEdgePushProgress, rightEdgeDragArea.draggedProgress)
                        }
                        PropertyChanges {
                            target: appDelegate
                            x: stagedRightEdgeMaths.animatedX
                            y: stagedRightEdgeMaths.animatedY
                            z: stagedRightEdgeMaths.animatedZ
                            height: stagedRightEdgeMaths.animatedHeight
                            requestedWidth: decoratedWindow.oldRequestedWidth
                            requestedHeight: decoratedWindow.oldRequestedHeight
                            visible: appDelegate.x < root.width
                        }
                        PropertyChanges {
                            target: decoratedWindow
                            hasDecoration: false
                            angle: stagedRightEdgeMaths.animatedAngle
                            itemScale: stagedRightEdgeMaths.animatedScale
                            scaleToPreviewSize: spreadItem.stackHeight
                            scaleToPreviewProgress: stagedRightEdgeMaths.scaleToPreviewProgress
                            shadowOpacity: .3
                            interactive: false
                        }
                        // make sure it's visible but transparent so it fades in when we transition to spread
                        PropertyChanges { target: windowInfoItem; opacity: 0; visible: true }
                    },
                    State {
                        name: "windowedRightEdge"
                        when: root.mode == "windowed" && (root.state == "windowedRightEdge" || rightEdgeFocusAnimation.running || hidingAnimation.running || rightEdgePushProgress > 0)
                        PropertyChanges {
                            target: windowedRightEdgeMaths
                            swipeProgress: rightEdgeDragArea.dragging ? rightEdgeDragArea.progress : 0
                            pushProgress: rightEdgePushProgress
                        }
                        PropertyChanges {
                            target: appDelegate
                            x: windowedRightEdgeMaths.animatedX
                            y: windowedRightEdgeMaths.animatedY
                            z: windowedRightEdgeMaths.animatedZ
                            height: stagedRightEdgeMaths.animatedHeight
                            requestedWidth: decoratedWindow.oldRequestedWidth
                            requestedHeight: decoratedWindow.oldRequestedHeight
                        }
                        PropertyChanges {
                            target: decoratedWindow
                            showDecoration: windowedRightEdgeMaths.decorationHeight
                            angle: windowedRightEdgeMaths.animatedAngle
                            itemScale: windowedRightEdgeMaths.animatedScale
                            scaleToPreviewSize: spreadItem.stackHeight
                            scaleToPreviewProgress: windowedRightEdgeMaths.scaleToPreviewProgress
                            shadowOpacity: .3
                        }
                        PropertyChanges {
                            target: opacityEffect;
                            opacityValue: windowedRightEdgeMaths.opacityMask
                            sourceItem: windowedRightEdgeMaths.opacityMask < 1 ? decoratedWindow : null
                        }
                    },
                    State {
                        name: "staged"; when: root.state == "staged"
                        PropertyChanges {
                            target: appDelegate
                            x: stageMaths.itemX
                            y: appDelegate.fullscreen ? 0 : panelState.panelHeight
                            requestedWidth: appContainer.width
                            requestedHeight: appDelegate.fullscreen ? appContainer.height : appContainer.height - panelState.panelHeight
                            visuallyMaximized: true
                            visible: appDelegate.x < root.width
                        }
                        PropertyChanges {
                            target: decoratedWindow
                            hasDecoration: false
                        }
                        PropertyChanges {
                            target: resizeArea
                            enabled: false
                        }
                        PropertyChanges {
                            target: stageMaths
                            animateX: !focusAnimation.running && itemIndex !== spreadItem.highlightedIndex
                        }
                        PropertyChanges {
                            target: appDelegate.window
                            allowClientResize: false
                        }
                    },
                    State {
                        name: "stagedWithSideStage"; when: root.state == "stagedWithSideStage"
                        PropertyChanges {
                            target: stageMaths
                            itemIndex: index
                        }
                        PropertyChanges {
                            target: appDelegate
                            x: stageMaths.itemX
                            y: appDelegate.fullscreen ? 0 : panelState.panelHeight
                            z: stageMaths.itemZ
                            requestedWidth: stageMaths.itemWidth
                            requestedHeight: appDelegate.fullscreen ? appContainer.height : appContainer.height - panelState.panelHeight
                            visuallyMaximized: true
                            visible: appDelegate.x < root.width
                        }
                        PropertyChanges {
                            target: decoratedWindow
                            hasDecoration: false
                        }
                        PropertyChanges {
                            target: resizeArea
                            enabled: false
                        }
                        PropertyChanges {
                            target: appDelegate.window
                            allowClientResize: false
                        }
                    },
                    State {
                        name: "maximized"; when: appDelegate.maximized && !appDelegate.minimized
                        PropertyChanges {
                            target: appDelegate;
                            requestedX: root.leftMargin;
                            requestedY: 0;
                            visuallyMinimized: false;
                            visuallyMaximized: true
                            requestedWidth: appContainer.width - root.leftMargin;
                            requestedHeight: appContainer.height;
                        }
                        PropertyChanges { target: touchControls; enabled: true }
                    },
                    State {
                        name: "fullscreen"; when: appDelegate.fullscreen && !appDelegate.minimized
                        PropertyChanges {
                            target: appDelegate;
                            requestedX: 0
                            requestedY: 0
                            requestedWidth: appContainer.width;
                            requestedHeight: appContainer.height;
                        }
                        PropertyChanges { target: decoratedWindow; hasDecoration: false }
                    },
                    State {
                        name: "normal";
                        when: appDelegate.windowState == WindowStateStorage.WindowStateNormal
                        PropertyChanges {
                            target: appDelegate
                            visuallyMinimized: false
                            visuallyMaximized: false
                        }
                        PropertyChanges { target: touchControls; enabled: true }
                        PropertyChanges { target: resizeArea; enabled: true }
                        PropertyChanges { target: decoratedWindow; shadowOpacity: .3}
                    },
                    State {
                        name: "restored";
                        when: appDelegate.windowState == WindowStateStorage.WindowStateRestored
                        extend: "normal"
                        PropertyChanges {
                            target: appDelegate;
                            windowedX: restoredX;
                            windowedY: restoredY;
                        }
                    },
                    State {
                        name: "maximizedLeft"; when: appDelegate.maximizedLeft && !appDelegate.minimized
                        extend: "normal"
                        PropertyChanges {
                            target: appDelegate
                            windowedX: root.leftMargin
                            windowedY: panelState.panelHeight
                            windowedWidth: (appContainer.width - root.leftMargin)/2
                            windowedHeight: appContainer.height - panelState.panelHeight
                        }
                    },
                    State {
                        name: "maximizedRight"; when: appDelegate.maximizedRight && !appDelegate.minimized
                        extend: "maximizedLeft"
                        PropertyChanges {
                            target: appDelegate;
                            windowedX: (appContainer.width + root.leftMargin)/2
                        }
                    },
                    State {
                        name: "maximizedTopLeft"; when: appDelegate.maximizedTopLeft && !appDelegate.minimized
                        extend: "normal"
                        PropertyChanges {
                            target: appDelegate
                            windowedX: root.leftMargin
                            windowedY: panelState.panelHeight
                            windowedWidth: (appContainer.width - root.leftMargin)/2
                            windowedHeight: (appContainer.height - panelState.panelHeight)/2
                        }
                    },
                    State {
                        name: "maximizedTopRight"; when: appDelegate.maximizedTopRight && !appDelegate.minimized
                        extend: "maximizedTopLeft"
                        PropertyChanges {
                            target: appDelegate
                            windowedX: (appContainer.width + root.leftMargin)/2
                        }
                    },
                    State {
                        name: "maximizedBottomLeft"; when: appDelegate.maximizedBottomLeft && !appDelegate.minimized
                        extend: "normal"
                        PropertyChanges {
                            target: appDelegate
                            windowedX: root.leftMargin
                            windowedY: (appContainer.height + panelState.panelHeight)/2
                            windowedWidth: (appContainer.width - root.leftMargin)/2
                            windowedHeight: appContainer.height/2
                        }
                    },
                    State {
                        name: "maximizedBottomRight"; when: appDelegate.maximizedBottomRight && !appDelegate.minimized
                        extend: "maximizedBottomLeft"
                        PropertyChanges {
                            target: appDelegate
                            windowedX: (appContainer.width + root.leftMargin)/2
                        }
                    },
                    State {
                        name: "maximizedHorizontally"; when: appDelegate.maximizedHorizontally && !appDelegate.minimized
                        extend: "normal"
                        PropertyChanges { target: appDelegate; windowedX: root.leftMargin; windowedY: windowedY;
                            windowedWidth: appContainer.width - root.leftMargin; windowedHeight: windowedHeight }
                    },
                    State {
                        name: "maximizedVertically"; when: appDelegate.maximizedVertically && !appDelegate.minimized
                        extend: "normal"
                        PropertyChanges { target: appDelegate; windowedX: windowedX; windowedY: panelState.panelHeight;
                            windowedWidth: windowedWidth; windowedHeight: appContainer.height - panelState.panelHeight }
                    },
                    State {
                        name: "minimized"; when: appDelegate.minimized
                        PropertyChanges {
                            target: appDelegate
                            scale: units.gu(5) / appDelegate.width
                            opacity: 0;
                            visuallyMinimized: true
                            visuallyMaximized: false
                            x: -appDelegate.width / 2
                            y: root.height / 2
                        }
                    }
                ]
                transitions: [
                    Transition {
                        from: "staged,stagedWithSideStage"
                        enabled: appDelegate.animationsEnabled
                        PropertyAction { target: appDelegate; properties: "visuallyMinimized,visuallyMaximized" }
                        UbuntuNumberAnimation { target: appDelegate; properties: "x,y,requestedX,requestedY,opacity,requestedWidth,requestedHeight,scale"; duration: priv.animationDuration }
                    },
                    Transition {
                        from: "normal,restored,maximized,maximizedHorizontally,maximizedVertically,maximizedLeft,maximizedRight,maximizedTopLeft,maximizedBottomLeft,maximizedTopRight,maximizedBottomRight";
                        to: "staged,stagedWithSideStage"
                        UbuntuNumberAnimation { target: appDelegate; properties: "x,y,requestedX,requestedY,requestedWidth,requestedHeight"; duration: priv.animationDuration}
                    },
                    Transition {
                        to: "spread"
                        // DecoratedWindow wants the scaleToPreviewSize set before enabling scaleToPreview
                        PropertyAction { target: appDelegate; properties: "z,visible" }
                        PropertyAction { target: decoratedWindow; property: "scaleToPreviewSize" }
                        UbuntuNumberAnimation { target: appDelegate; properties: "x,y,height"; duration: priv.animationDuration }
                        UbuntuNumberAnimation { target: decoratedWindow; properties: "width,height,itemScale,angle,scaleToPreviewProgress"; duration: priv.animationDuration }
                        UbuntuNumberAnimation { target: windowInfoItem; properties: "opacity"; duration: priv.animationDuration }
                    },
                    Transition {
                        from: "normal,staged"; to: "stagedWithSideStage"
                        UbuntuNumberAnimation { target: appDelegate; properties: "x,y,requestedWidth,requestedHeight"; duration: priv.animationDuration }
                    },
                    Transition {
                        to: "windowedRightEdge"
                        ScriptAction {
                            script: {
                                windowedRightEdgeMaths.startX = appDelegate.requestedX
                                windowedRightEdgeMaths.startY = appDelegate.requestedY

                                if (index == 1) {
                                    var thisRect = { x: appDelegate.windowedX, y: appDelegate.windowedY, width: appDelegate.requestedWidth, height: appDelegate.requestedHeight }
                                    var otherDelegate = appRepeater.itemAt(0);
                                    var otherRect = { x: otherDelegate.windowedX, y: otherDelegate.windowedY, width: otherDelegate.requestedWidth, height: otherDelegate.requestedHeight }
                                    var intersectionRect = MathUtils.intersectionRect(thisRect, otherRect)
                                    var mappedInterSectionRect = appDelegate.mapFromItem(root, intersectionRect.x, intersectionRect.y)
                                    opacityEffect.maskX = mappedInterSectionRect.x
                                    opacityEffect.maskY = mappedInterSectionRect.y
                                    opacityEffect.maskWidth = intersectionRect.width
                                    opacityEffect.maskHeight = intersectionRect.height
                                }
                            }
                        }
                    },
                    Transition {
                        from: "stagedRightEdge"; to: "staged"
                        enabled: rightEdgeDragArea.cancelled // only transition back to state if the gesture was cancelled, in the other cases we play the focusAnimations.
                        SequentialAnimation {
                            ParallelAnimation {
                                UbuntuNumberAnimation { target: appDelegate; properties: "x,y,height,width,scale"; duration: priv.animationDuration }
                                UbuntuNumberAnimation { target: decoratedWindow; properties: "width,height,itemScale,angle,scaleToPreviewProgress"; duration: priv.animationDuration }
                            }
                            // We need to release scaleToPreviewSize at last
                            PropertyAction { target: decoratedWindow; property: "scaleToPreviewSize" }
                            PropertyAction { target: appDelegate; property: "visible" }
                        }
                    },
                    Transition {
                        from: ",normal,restored,maximized,maximizedLeft,maximizedRight,maximizedTopLeft,maximizedTopRight,maximizedBottomLeft,maximizedBottomRight,maximizedHorizontally,maximizedVertically,fullscreen"
                        to: "minimized"
                        SequentialAnimation {
                            ScriptAction { script: { fakeRectangle.stop(); } }
                            PropertyAction { target: appDelegate; property: "visuallyMaximized" }
                            UbuntuNumberAnimation { target: appDelegate; properties: "x,y,scale,opacity"; duration: priv.animationDuration }
                            PropertyAction { target: appDelegate; property: "visuallyMinimized" }
                        }
                    },
                    Transition {
                        from: "minimized"
                        to: ",normal,restored,maximized,maximizedLeft,maximizedRight,maximizedTopLeft,maximizedTopRight,maximizedBottomLeft,maximizedBottomRight,maximizedHorizontally,maximizedVertically,fullscreen"
                        SequentialAnimation {
                            PropertyAction { target: appDelegate; property: "visuallyMinimized,z" }
                            ParallelAnimation {
                                UbuntuNumberAnimation { target: appDelegate; properties: "x"; from: -appDelegate.width / 2; duration: priv.animationDuration }
                                UbuntuNumberAnimation { target: appDelegate; properties: "y,opacity"; duration: priv.animationDuration }
                                UbuntuNumberAnimation { target: appDelegate; properties: "scale"; from: 0; duration: priv.animationDuration }
                            }
                            PropertyAction { target: appDelegate; property: "visuallyMaximized" }
                        }
                    },
                    Transition {
                        id: windowedTransition
                        from: ",normal,restored,maximized,maximizedLeft,maximizedRight,maximizedTopLeft,maximizedTopRight,maximizedBottomLeft,maximizedBottomRight,maximizedHorizontally,maximizedVertically,fullscreen,minimized"
                        to: ",normal,restored,maximized,maximizedLeft,maximizedRight,maximizedTopLeft,maximizedTopRight,maximizedBottomLeft,maximizedBottomRight,maximizedHorizontally,maximizedVertically,fullscreen"
                        enabled: appDelegate.animationsEnabled
                        SequentialAnimation {
                            PropertyAction { target: appDelegate; property: "visuallyMinimized" }
                            UbuntuNumberAnimation { target: appDelegate; properties: "requestedX,requestedY,windowedX,windowedY,opacity,scale,requestedWidth,requestedHeight,windowedWidth,windowedHeight";
                                duration: priv.animationDuration }
                            PropertyAction { target: appDelegate; property: "visuallyMaximized" }
                            ScriptAction { script: { fakeRectangle.stop(); } }
                        }
                    }
                ]

                Binding {
                    target: panelState
                    property: "decorationsAlwaysVisible"
                    value: appDelegate && appDelegate.maximized && touchControls.overlayShown
                }

                WindowResizeArea {
                    id: resizeArea
                    objectName: "windowResizeArea"

                    anchors.fill: appDelegate

                    // workaround so that it chooses the correct resize borders when you drag from a corner ResizeGrip
                    anchors.margins: touchControls.overlayShown ? borderThickness/2 : -borderThickness

                    target: appDelegate
                    boundsItem: boundariesForWindowPlacement
                    minWidth: units.gu(10)
                    minHeight: units.gu(10)
                    borderThickness: units.gu(2)
                    enabled: false
                    visible: enabled

                    onPressed: {
                        appDelegate.activate();
                    }
                }

                DecoratedWindow {
                    id: decoratedWindow
                    objectName: "decoratedWindow"
                    anchors.left: appDelegate.left
                    anchors.top: appDelegate.top
                    application: model.application
                    surface: model.window.surface
                    active: model.window.focused
                    focus: true
                    interactive: root.interactive
                    showDecoration: 1
                    maximizeButtonShown: appDelegate.canBeMaximized
                    overlayShown: touchControls.overlayShown
                    width: implicitWidth
                    height: implicitHeight
                    highlightSize: windowInfoItem.iconMargin / 2
                    boundsItem: boundariesForWindowPlacement
<<<<<<< HEAD
                    panelState: root.panelState
=======
                    altDragEnabled: root.mode == "windowed"
>>>>>>> 916a0ea7

                    requestedWidth: appDelegate.requestedWidth
                    requestedHeight: appDelegate.requestedHeight

                    property int oldRequestedWidth: -1
                    property int oldRequestedHeight: -1

                    onRequestedWidthChanged: oldRequestedWidth = requestedWidth
                    onRequestedHeightChanged: oldRequestedHeight = requestedHeight

                    onCloseClicked: { appDelegate.close(); }
                    onMaximizeClicked: {
                        if (appDelegate.canBeMaximized) {
                            appDelegate.anyMaximized ? appDelegate.requestRestore() : appDelegate.requestMaximize();
                        }
                    }
                    onMaximizeHorizontallyClicked: {
                        if (appDelegate.canBeMaximizedHorizontally) {
                            appDelegate.maximizedHorizontally ? appDelegate.requestRestore() : appDelegate.requestMaximizeHorizontally()
                        }
                    }
                    onMaximizeVerticallyClicked: {
                        if (appDelegate.canBeMaximizedVertically) {
                            appDelegate.maximizedVertically ? appDelegate.requestRestore() : appDelegate.requestMaximizeVertically()
                        }
                    }
                    onMinimizeClicked: { appDelegate.requestMinimize(); }
                    onDecorationPressed: { appDelegate.activate(); }
                    onDecorationReleased: fakeRectangle.visible ? fakeRectangle.commit() : appDelegate.updateRestoredGeometry()

                    property real angle: 0
                    Behavior on angle { enabled: priv.closingIndex >= 0; UbuntuNumberAnimation {} }
                    property real itemScale: 1
                    Behavior on itemScale { enabled: priv.closingIndex >= 0; UbuntuNumberAnimation {} }

                    transform: [
                        Scale {
                            origin.x: 0
                            origin.y: decoratedWindow.implicitHeight / 2
                            xScale: decoratedWindow.itemScale
                            yScale: decoratedWindow.itemScale
                        },
                        Rotation {
                            origin { x: 0; y: (decoratedWindow.height / 2) }
                            axis { x: 0; y: 1; z: 0 }
                            angle: decoratedWindow.angle
                        }
                    ]
                }

                OpacityMask {
                    id: opacityEffect
                    anchors.fill: decoratedWindow
                }

                WindowControlsOverlay {
                    id: touchControls
                    anchors.fill: appDelegate
                    target: appDelegate
                    resizeArea: resizeArea
                    enabled: false
                    visible: enabled
                    boundsItem: boundariesForWindowPlacement

                    onFakeMaximizeAnimationRequested: if (!appDelegate.maximized) fakeRectangle.maximize(amount, true)
                    onFakeMaximizeLeftAnimationRequested: if (!appDelegate.maximizedLeft) fakeRectangle.maximizeLeft(amount, true)
                    onFakeMaximizeRightAnimationRequested: if (!appDelegate.maximizedRight) fakeRectangle.maximizeRight(amount, true)
                    onFakeMaximizeTopLeftAnimationRequested: if (!appDelegate.maximizedTopLeft) fakeRectangle.maximizeTopLeft(amount, true);
                    onFakeMaximizeTopRightAnimationRequested: if (!appDelegate.maximizedTopRight) fakeRectangle.maximizeTopRight(amount, true);
                    onFakeMaximizeBottomLeftAnimationRequested: if (!appDelegate.maximizedBottomLeft) fakeRectangle.maximizeBottomLeft(amount, true);
                    onFakeMaximizeBottomRightAnimationRequested: if (!appDelegate.maximizedBottomRight) fakeRectangle.maximizeBottomRight(amount, true);
                    onStopFakeAnimation: fakeRectangle.stop();
                    onDragReleased: fakeRectangle.visible ? fakeRectangle.commit() : appDelegate.updateRestoredGeometry()
                }

                WindowedFullscreenPolicy {
                    id: windowedFullscreenPolicy
                }
                StagedFullscreenPolicy {
                    id: stagedFullscreenPolicy
                    active: root.mode == "staged" || root.mode == "stagedWithSideStage"
                    surface: model.window.surface
                }

                SpreadDelegateInputArea {
                    id: dragArea
                    objectName: "dragArea"
                    anchors.fill: decoratedWindow
                    enabled: false
                    closeable: !appDelegate.isDash

                    onClicked: {
                        spreadItem.highlightedIndex = index;
                        if (distance == 0) {
                            priv.goneToSpread = false;
                        }
                    }
                    onClose: {
                        priv.closingIndex = index
                        model.window.close();
                    }
                }

                WindowInfoItem {
                    id: windowInfoItem
                    objectName: "windowInfoItem"
                    anchors { left: parent.left; top: decoratedWindow.bottom; topMargin: units.gu(1) }
                    title: model.application.name
                    iconSource: model.application.icon
                    height: spreadItem.appInfoHeight
                    opacity: 0
                    z: 1
                    visible: opacity > 0
                    maxWidth: {
                        var nextApp = appRepeater.itemAt(index + 1);
                        if (nextApp) {
                            return Math.max(iconHeight, nextApp.x - appDelegate.x - units.gu(1))
                        }
                        return appDelegate.width;
                    }

                    onClicked: {
                        spreadItem.highlightedIndex = index;
                        priv.goneToSpread = false;
                    }
                }

                MouseArea {
                    id: closeMouseArea
                    objectName: "closeMouseArea"
                    anchors { left: parent.left; top: parent.top; leftMargin: -height / 2; topMargin: -height / 2 + spreadMaths.closeIconOffset }
                    readonly property var mousePos: hoverMouseArea.mapToItem(appDelegate, hoverMouseArea.mouseX, hoverMouseArea.mouseY)
                    visible: !appDelegate.isDash && dragArea.distance == 0
                             && index == spreadItem.highlightedIndex
                             && mousePos.y < (decoratedWindow.height / 3)
                             && mousePos.y > -units.gu(4)
                             && mousePos.x > -units.gu(4)
                             && mousePos.x < (decoratedWindow.width * 2 / 3)
                    height: units.gu(6)
                    width: height

                    onClicked: {
                        priv.closingIndex = index;
                        appDelegate.close();
                    }
                    Image {
                        id: closeImage
                        source: "graphics/window-close.svg"
                        anchors.fill: closeMouseArea
                        anchors.margins: units.gu(2)
                        sourceSize.width: width
                        sourceSize.height: height
                    }
                }

                Item {
                    // Group all child windows in this item so that we can fade them out together when going to the spread
                    // (and fade them in back again when returning from it)
                    readonly property bool stageOnProperState: root.state === "windowed"
                                                            || root.state === "staged"
                                                            || root.state === "stagedWithSideStage"

                    // TODO: Is it worth the extra cost of layering to avoid the opacity artifacts of intersecting children?
                    //       Btw, will involve more than uncommenting the line below as children won't necessarily fit this item's
                    //       geometry. This is just a reference.
                    //layer.enabled: opacity !== 0.0 && opacity !== 1.0

                    opacity: stageOnProperState ? 1.0 : 0.0
                    visible: opacity !== 0.0 // make it transparent to input as well
                    Behavior on opacity { UbuntuNumberAnimation {} }

                    Repeater {
                        id: childWindowRepeater
                        model: appDelegate.surface ? appDelegate.surface.childSurfaceList : null

                        delegate: ChildWindowTree {
                            surface: model.surface

                            // Account for the displacement caused by window decoration in the top-level surface
                            // Ie, the top-level surface is not positioned at (0,0) of this ChildWindow's parent (appDelegate)
                            displacementX: appDelegate.clientAreaItem.x
                            displacementY: appDelegate.clientAreaItem.y

                            boundsItem: boundariesForWindowPlacement

                            z: childWindowRepeater.count - model.index
                        }
                    }
                }
            }
        }
    }

    FakeMaximizeDelegate {
        id: fakeRectangle
        target: priv.focusedAppDelegate
        leftMargin: root.leftMargin
        appContainerWidth: appContainer.width
        appContainerHeight: appContainer.height
        panelState: root.panelState
    }

    MouseArea {
        id: hoverMouseArea
        objectName: "hoverMouseArea"
        anchors.fill: appContainer
        propagateComposedEvents: true
        hoverEnabled: true
        enabled: false
        visible: enabled

        property int scrollAreaWidth: width / 3
        property bool progressiveScrollingEnabled: false

        onMouseXChanged: {
            mouse.accepted = false

            if (hoverMouseArea.pressed) {
                return;
            }

            // Find the hovered item and mark it active
            for (var i = appRepeater.count - 1; i >= 0; i--) {
                var appDelegate = appRepeater.itemAt(i);
                var mapped = mapToItem(appDelegate, hoverMouseArea.mouseX, hoverMouseArea.mouseY)
                var itemUnder = appDelegate.childAt(mapped.x, mapped.y);
                if (itemUnder && (itemUnder.objectName === "dragArea" || itemUnder.objectName === "windowInfoItem" || itemUnder.objectName == "closeMouseArea")) {
                    spreadItem.highlightedIndex = i;
                    break;
                }
            }

            if (floatingFlickable.contentWidth > floatingFlickable.width) {
                var margins = floatingFlickable.width * 0.05;

                if (!progressiveScrollingEnabled && mouseX < floatingFlickable.width - scrollAreaWidth) {
                    progressiveScrollingEnabled = true
                }

                // do we need to scroll?
                if (mouseX < scrollAreaWidth + margins) {
                    var progress = Math.min(1, (scrollAreaWidth + margins - mouseX) / (scrollAreaWidth - margins));
                    var contentX = (1 - progress) * (floatingFlickable.contentWidth - floatingFlickable.width)
                    floatingFlickable.contentX = Math.max(0, Math.min(floatingFlickable.contentX, contentX))
                }
                if (mouseX > floatingFlickable.width - scrollAreaWidth && progressiveScrollingEnabled) {
                    var progress = Math.min(1, (mouseX - (floatingFlickable.width - scrollAreaWidth)) / (scrollAreaWidth - margins))
                    var contentX = progress * (floatingFlickable.contentWidth - floatingFlickable.width)
                    floatingFlickable.contentX = Math.min(floatingFlickable.contentWidth - floatingFlickable.width, Math.max(floatingFlickable.contentX, contentX))
                }
            }
        }

        onPressed: mouse.accepted = false
    }

    FloatingFlickable {
        id: floatingFlickable
        objectName: "spreadFlickable"
        anchors.fill: appContainer
        enabled: false
        contentWidth: spreadItem.spreadTotalWidth

        function snap(toIndex) {
            var delegate = appRepeater.itemAt(toIndex)
            var targetContentX = floatingFlickable.contentWidth / spreadItem.totalItemCount * toIndex;
            if (targetContentX - floatingFlickable.contentX > spreadItem.rightStackXPos - (spreadItem.spreadItemWidth / 2)) {
                var offset = (spreadItem.rightStackXPos - (spreadItem.spreadItemWidth / 2)) - (targetContentX - floatingFlickable.contentX)
                snapAnimation.to = Math.max(0, floatingFlickable.contentX - offset);
                snapAnimation.start();
            } else if (targetContentX - floatingFlickable.contentX < spreadItem.leftStackXPos + units.gu(1)) {
                var offset = (spreadItem.leftStackXPos + units.gu(1)) - (targetContentX - floatingFlickable.contentX);
                snapAnimation.to = Math.max(0, floatingFlickable.contentX - offset);
                snapAnimation.start();
            }
        }
        UbuntuNumberAnimation {id: snapAnimation; target: floatingFlickable; property: "contentX"}
    }

    PropertyAnimation {
        id: shortRightEdgeSwipeAnimation
        property: "x"
        to: 0
        duration: priv.animationDuration
    }

    SwipeArea {
        id: rightEdgeDragArea
        objectName: "rightEdgeDragArea"
        direction: Direction.Leftwards
        anchors { top: parent.top; right: parent.right; bottom: parent.bottom }
        width: root.dragAreaWidth
        enabled: root.spreadEnabled

        property var gesturePoints: []
        property bool cancelled: false

        property real progress: -touchPosition.x / root.width
        onProgressChanged: {
            if (dragging) {
                draggedProgress = progress;
            }
        }

        property real draggedProgress: 0

        onTouchPositionChanged: {
            gesturePoints.push(touchPosition.x);
            if (gesturePoints.length > 10) {
                gesturePoints.splice(0, gesturePoints.length - 10)
            }
        }

        onDraggingChanged: {
            if (dragging) {
                // A potential edge-drag gesture has started. Start recording it
                gesturePoints = [];
                cancelled = false;
                draggedProgress = 0;
            } else {
                // Ok. The user released. Did he drag far enough to go to full spread?
                if (gesturePoints[gesturePoints.length - 1] < -spreadItem.rightEdgeBreakPoint * spreadItem.width ) {

                    // He dragged far enough, but if the last movement was a flick to the right again, he wants to cancel the spread again.
                    var oneWayFlickToRight = true;
                    var smallestX = gesturePoints[0]-1;
                    for (var i = 0; i < gesturePoints.length; i++) {
                        if (gesturePoints[i] <= smallestX) {
                            oneWayFlickToRight = false;
                            break;
                        }
                        smallestX = gesturePoints[i];
                    }

                    if (!oneWayFlickToRight) {
                        // Ok, the user made it, let's go to spread!
                        priv.goneToSpread = true;
                    } else {
                        cancelled = true;
                    }
                } else {
                    // Ok, the user didn't drag far enough to cross the breakPoint
                    // Find out if it was a one-way movement to the left, in which case we just switch directly to next app.
                    var oneWayFlick = true;
                    var smallestX = rightEdgeDragArea.width;
                    for (var i = 0; i < gesturePoints.length; i++) {
                        if (gesturePoints[i] >= smallestX) {
                            oneWayFlick = false;
                            break;
                        }
                        smallestX = gesturePoints[i];
                    }

                    if (appRepeater.count > 1 &&
                            (oneWayFlick && rightEdgeDragArea.distance > units.gu(2) || rightEdgeDragArea.distance > spreadItem.rightEdgeBreakPoint * spreadItem.width)) {
                        var nextStage = appRepeater.itemAt(priv.nextInStack).stage
                        for (var i = 0; i < appRepeater.count; i++) {
                            if (i != priv.nextInStack && appRepeater.itemAt(i).stage == nextStage) {
                                appRepeater.itemAt(i).playHidingAnimation()
                                break;
                            }
                        }
                        appRepeater.itemAt(priv.nextInStack).playFocusAnimation()
                        if (appRepeater.itemAt(priv.nextInStack).stage == ApplicationInfoInterface.SideStage && !sideStage.shown) {
                            sideStage.show();
                        }

                    } else {
                        cancelled = true;
                    }

                    gesturePoints = [];
                }
            }
        }
    }

    TabletSideStageTouchGesture {
        id: triGestureArea
        objectName: "triGestureArea"
        anchors.fill: parent
        enabled: false
        property Item appDelegate

        dragComponent: dragComponent
        dragComponentProperties: { "appDelegate": appDelegate }

        onPressed: {
            function matchDelegate(obj) { return String(obj.objectName).indexOf("appDelegate") >= 0; }

            var delegateAtCenter = Functions.itemAt(appContainer, x, y, matchDelegate);
            if (!delegateAtCenter) return;

            appDelegate = delegateAtCenter;
        }

        onClicked: {
            if (sideStage.shown) {
                sideStage.hide();
            } else  {
                sideStage.show();
                priv.updateMainAndSideStageIndexes()
            }
        }

        onDragStarted: {
            // If we're dragging to the sidestage.
            if (!sideStage.shown) {
                sideStage.show();
            }
        }

        Component {
            id: dragComponent
            SurfaceContainer {
                property Item appDelegate

                surface: appDelegate ? appDelegate.surface : null

                consumesInput: false
                interactive: false
                focus: false
                requestedWidth: appDelegate.requestedWidth
                requestedHeight: appDelegate.requestedHeight

                width: units.gu(40)
                height: units.gu(40)

                Drag.hotSpot.x: width/2
                Drag.hotSpot.y: height/2
                // only accept opposite stage.
                Drag.keys: {
                    if (!surface) return "Disabled";
                    if (appDelegate.isDash) return "Disabled";

                    if (appDelegate.stage === ApplicationInfo.MainStage) {
                        if (appDelegate.application.supportedOrientations
                                & (Qt.PortraitOrientation|Qt.InvertedPortraitOrientation)) {
                            return "MainStage";
                        }
                        return "Disabled";
                    }
                    return "SideStage";
                }
            }
        }
    }
}<|MERGE_RESOLUTION|>--- conflicted
+++ resolved
@@ -1621,11 +1621,8 @@
                     height: implicitHeight
                     highlightSize: windowInfoItem.iconMargin / 2
                     boundsItem: boundariesForWindowPlacement
-<<<<<<< HEAD
                     panelState: root.panelState
-=======
                     altDragEnabled: root.mode == "windowed"
->>>>>>> 916a0ea7
 
                     requestedWidth: appDelegate.requestedWidth
                     requestedHeight: appDelegate.requestedHeight

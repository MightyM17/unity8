--- conflicted
+++ resolved
@@ -113,16 +113,8 @@
             onCloseClicked: root.closeClicked();
             onMinimizeClicked: root.minimizeClicked();
             onMaximizeClicked: root.maximizeClicked();
-<<<<<<< HEAD
-            onMaximizeHorizontallyClicked: if (root.target.canBeMaximizedHorizontally) root.maximizeHorizontallyClicked();
-            onMaximizeVerticallyClicked: if (root.target.canBeMaximizedVertically) root.maximizeVerticallyClicked();
-            closeButtonShown: root.target.appId !== "unity8-dash"
-
-            enabled: !PanelState.decorationsVisible
-=======
             onMaximizeHorizontallyClicked: root.maximizeHorizontallyClicked();
             onMaximizeVerticallyClicked: root.maximizeVerticallyClicked();
->>>>>>> 4a1bd5a1
         }
 
         Item {

/*
 * Copyright (C) 2014-2016 Canonical, Ltd.
 *
 * This program is free software; you can redistribute it and/or modify
 * it under the terms of the GNU General Public License as published by
 * the Free Software Foundation; version 3.
 *
 * This program is distributed in the hope that it will be useful,
 * but WITHOUT ANY WARRANTY; without even the implied warranty of
 * MERCHANTABILITY or FITNESS FOR A PARTICULAR PURPOSE.  See the
 * GNU General Public License for more details.
 *
 * You should have received a copy of the GNU General Public License
 * along with this program.  If not, see <http://www.gnu.org/licenses/>.
 */

import QtQuick 2.4
import Ubuntu.Components 1.3
import Unity.Application 0.1
import "Spread/MathUtils.js" as MathUtils
import Unity.ApplicationMenu 0.1
import Unity.Indicators 0.1 as Indicators
import "../Components/PanelState"

FocusScope {
    id: root

    // The DecoratedWindow takes requestedWidth/requestedHeight and asks its surface to be resized to that
    // (minus the window decoration size in case hasDecoration and showDecoration are true)
    // The surface might not be able to resize to the requested values. It will return its actual size
    // in implicitWidth/implicitHeight.

    property alias application: applicationWindow.application
    property alias surface: applicationWindow.surface
    readonly property alias focusedSurface: applicationWindow.focusedSurface
    property alias active: decoration.active
    readonly property alias title: applicationWindow.title
    property alias maximizeButtonShown: decoration.maximizeButtonShown
    property alias interactive: applicationWindow.interactive
    readonly property alias orientationChangesEnabled: applicationWindow.orientationChangesEnabled

    // Changing this will actually add/remove a decoration, meaning, requestedHeight will take the decoration into account.
    property bool hasDecoration: true
    // This will temporarily show/hide the decoration without actually changing the surface's dimensions
    property real showDecoration: 1
    property bool animateDecoration: false
    property bool showHighlight: false
    property int highlightSize: units.gu(1)
    property real shadowOpacity: 0
    property bool darkening: false

    property real requestedWidth
    property real requestedHeight
    property real scaleToPreviewProgress: 0
    property int scaleToPreviewSize: units.gu(30)

    property alias surfaceOrientationAngle: applicationWindow.surfaceOrientationAngle
    readonly property real decorationHeight: Math.min(d.visibleDecorationHeight, d.requestedDecorationHeight)
    readonly property bool counterRotate: surfaceOrientationAngle != 0 && surfaceOrientationAngle != 180

    readonly property int minimumWidth: !counterRotate ? applicationWindow.minimumWidth : applicationWindow.minimumHeight
    readonly property int minimumHeight: decorationHeight + (!counterRotate ? applicationWindow.minimumHeight : applicationWindow.minimumWidth)
    readonly property int maximumWidth: !counterRotate ? applicationWindow.maximumWidth : applicationWindow.maximumHeight
    readonly property int maximumHeight: (root.decorationShown && applicationWindow.maximumHeight > 0 ? decoration.height : 0)
                                         + (!counterRotate ? applicationWindow.maximumHeight : applicationWindow.maximumWidth)
    readonly property int widthIncrement: !counterRotate ? applicationWindow.widthIncrement : applicationWindow.heightIncrement
    readonly property int heightIncrement: !counterRotate ? applicationWindow.heightIncrement : applicationWindow.widthIncrement

    property alias overlayShown: decoration.overlayShown
    property alias stageWidth: moveHandler.stageWidth
    property alias stageHeight: moveHandler.stageHeight
    readonly property alias dragging: moveHandler.dragging

    readonly property Item clientAreaItem: applicationWindow

    signal closeClicked()
    signal maximizeClicked()
    signal maximizeHorizontallyClicked()
    signal maximizeVerticallyClicked()
    signal minimizeClicked()
    signal decorationPressed()
    signal decorationReleased()

    QtObject {
        id: d
        property int requestedDecorationHeight: root.hasDecoration ? decoration.height : 0
        Behavior on requestedDecorationHeight { enabled: root.animateDecoration; UbuntuNumberAnimation { } }

        property int visibleDecorationHeight: root.hasDecoration ? root.showDecoration * decoration.height : 0
        Behavior on visibleDecorationHeight { enabled: root.animateDecoration; UbuntuNumberAnimation { } }
    }

    StateGroup {
        states: [
            State {
                name: "normal"; when: root.scaleToPreviewProgress <= 0 && root.application.state === ApplicationInfoInterface.Running
                PropertyChanges {
                    target: root
                    implicitWidth: counterRotate ? applicationWindow.implicitHeight : applicationWindow.implicitWidth
                    implicitHeight: root.decorationHeight + (counterRotate ? applicationWindow.implicitWidth:  applicationWindow.implicitHeight)
                }
            },
            State {
                name: "normalSuspended"; when: root.scaleToPreviewProgress <= 0 && root.application.state !== ApplicationInfoInterface.Running
                extend: "normal"
                PropertyChanges {
                    target: root
                    implicitWidth: counterRotate ? applicationWindow.requestedHeight : applicationWindow.requestedWidth
                    implicitHeight: root.decorationHeight + (counterRotate ? applicationWindow.requestedWidth:  applicationWindow.requestedHeight)
                }
            },
            State {
                name: "preview"; when: root.scaleToPreviewProgress > 0
                PropertyChanges {
                    target: root
                    implicitWidth: MathUtils.linearAnimation(0, 1, applicationWindow.oldRequestedWidth, root.scaleToPreviewSize, root.scaleToPreviewProgress)
                    implicitHeight: MathUtils.linearAnimation(0, 1, applicationWindow.oldRequestedHeight, root.scaleToPreviewSize, root.scaleToPreviewProgress)
                }
                PropertyChanges {
                    target: applicationWindow;
                    requestedWidth: applicationWindow.oldRequestedWidth
                    requestedHeight: applicationWindow.oldRequestedHeight
                    width: MathUtils.linearAnimation(0, 1, applicationWindow.oldRequestedWidth, applicationWindow.minSize, root.scaleToPreviewProgress)
                    height: MathUtils.linearAnimation(0, 1, applicationWindow.oldRequestedHeight, applicationWindow.minSize, root.scaleToPreviewProgress)
                    itemScale: root.implicitWidth / width
                }
            }
        ]
    }

    Rectangle {
        id: selectionHighlight
        objectName: "selectionHighlight"
        anchors.fill: parent
        anchors.margins: -root.highlightSize
        color: "white"
        opacity: showHighlight ? 0.55 : 0
        visible: opacity > 0
    }

    BorderImage {
        id: dropShadow
        anchors {
            left: parent.left; top: parent.top; right: parent.right
            margins: active ? -units.gu(2) : -units.gu(1.5)
        }
        height: Math.min(applicationWindow.implicitHeight, applicationWindow.height) * applicationWindow.itemScale
                + root.decorationHeight * Math.min(1, root.showDecoration) + (active ? units.gu(4) : units.gu(3))
        source: "../graphics/dropshadow2gu.sci"
        opacity: root.shadowOpacity
    }

<<<<<<< HEAD
=======
    WindowDecoration {
        id: decoration
        closeButtonVisible: root.application.appId !== "unity8-dash"
        objectName: "appWindowDecoration"
        anchors { left: parent.left; top: parent.top; right: parent.right }
        height: units.gu(3)
        width: root.width
        title: applicationWindow.title
        opacity: root.hasDecoration ? Math.min(1, root.showDecoration) : 0

        Behavior on opacity { UbuntuNumberAnimation { } }

        onCloseClicked: root.closeClicked();
        onMaximizeClicked: { root.decorationPressed(); root.maximizeClicked(); }
        onMaximizeHorizontallyClicked: { root.decorationPressed(); root.maximizeHorizontallyClicked(); }
        onMaximizeVerticallyClicked: { root.decorationPressed(); root.maximizeVerticallyClicked(); }
        onMinimizeClicked: root.minimizeClicked();
        onPressed: root.decorationPressed();

        onPressedChanged: moveHandler.handlePressedChanged(pressed, pressedButtons, mouseX, mouseY)
        onPositionChanged: moveHandler.handlePositionChanged(mouse)
        onReleased: {
            root.decorationReleased();
            moveHandler.handleReleased();
        }
    }

    MoveHandler {
        id: moveHandler
        objectName: "moveHandler"
        target: root.parent
        buttonsWidth: decoration.buttonsWidth
    }

>>>>>>> 4a1bd5a1
    ApplicationWindow {
        id: applicationWindow
        objectName: "appWindow"
        anchors.top: parent.top
        anchors.topMargin: root.decorationHeight * Math.min(1, root.showDecoration)
        anchors.left: parent.left
        width: implicitWidth
        height: implicitHeight
        requestedHeight: !counterRotate ? root.requestedHeight - d.requestedDecorationHeight : root.requestedWidth
        requestedWidth: !counterRotate ? root.requestedWidth : root.requestedHeight - d.requestedDecorationHeight
        property int oldRequestedWidth: requestedWidth
        property int oldRequestedHeight: requestedHeight
        onRequestedWidthChanged: oldRequestedWidth = requestedWidth
        onRequestedHeightChanged: oldRequestedHeight = requestedHeight
        focus: true

        property real itemScale: 1
        property real minSize: Math.min(root.scaleToPreviewSize, Math.min(requestedHeight, Math.min(requestedWidth, Math.min(implicitHeight, implicitWidth))))

        transform: [
            Rotation {
                id: rotationTransform
                readonly property int rotationAngle: applicationWindow.application &&
                                                     applicationWindow.application.rotatesWindowContents
                                                     ? ((360 - applicationWindow.surfaceOrientationAngle) % 360) : 0
                origin.x: {
                    if (rotationAngle == 90) return applicationWindow.height / 2;
                    else if (rotationAngle == 270) return applicationWindow.width / 2;
                    else if (rotationAngle == 180) return applicationWindow.width / 2;
                    else return 0;
                }
                origin.y: {
                    if (rotationAngle == 90) return applicationWindow.height / 2;
                    else if (rotationAngle == 270) return applicationWindow.width / 2;
                    else if (rotationAngle == 180) return applicationWindow.height / 2;
                    else return 0;
                }
                angle: rotationAngle
            },
            Scale {
                xScale: applicationWindow.itemScale
                yScale: applicationWindow.itemScale
            }
        ]
    }

    MouseArea {
        anchors { left: parent.left; top: parent.top; right: parent.right }
        height: units.gu(3)

        opacity: root.hasDecoration ? Math.min(1, root.showDecoration) : 0

        Behavior on opacity { UbuntuNumberAnimation { } }

        drag.target: Item {}
        drag.filterChildren: true
        drag.threshold: 0

        onPressed: root.decorationPressed();
        onPressedChanged: moveHandler.handlePressedChanged(pressed, pressedButtons, mouseX, mouseY)
        onPositionChanged: moveHandler.handlePositionChanged(mouse)
        onReleased: {
            root.decorationReleased();
            moveHandler.handleReleased();
        }

        WindowDecoration {
            id: decoration
            target: root.parent || null
            objectName: "appWindowDecoration"
            anchors.fill: parent
            title: applicationWindow.title

            onCloseClicked: root.closeClicked();
            onMaximizeClicked: { root.decorationPressed(); root.maximizeClicked(); }
            onMaximizeHorizontallyClicked: { root.decorationPressed(); root.maximizeHorizontallyClicked(); }
            onMaximizeVerticallyClicked: { root.decorationPressed(); root.maximizeVerticallyClicked(); }
            onMinimizeClicked: root.minimizeClicked();

            enableMenus: {
                return active &&
                         surface &&
                          (PanelState.focusedPersistentSurfaceId === surface.persistentId && !PanelState.decorationsVisible)
            }
            menu: sharedAppModel.model

            Indicators.SharedUnityMenuModel {
                id: sharedAppModel
                property var menus: surface ? ApplicationMenuRegistry.getMenusForSurface(surface.persistentId) : []
                property var menuService: menus.length > 0 ? menus[0] : undefined

                busName: menuService ? menuService.service : ""
                menuObjectPath: menuService && menuService.menuPath ? menuService.menuPath : ""
                actions: menuService && menuService.actionPath ? { "unity": menuService.actionPath } : {}
            }

            Connections {
                target: ApplicationMenuRegistry
                onSurfaceMenuRegistered: {
                    if (surface && surfaceId === surface.persistentId) {
                        sharedAppModel.menus = Qt.binding(function() { return surface ? ApplicationMenuRegistry.getMenusForSurface(surface.persistentId) : [] });
                    }
                }
                onSurfaceMenuUnregistered: {
                    if (surface && surfaceId === surface.persistentId) {
                        sharedAppModel.menus = Qt.binding(function() { return surface ? ApplicationMenuRegistry.getMenusForSurface(surface.persistentId) : [] });
                    }
                }
            }
        }
    }

    MouseArea {
        anchors.fill: applicationWindow
        acceptedButtons: Qt.LeftButton
        property bool dragging: false
        cursorShape: undefined // don't interfere with the cursor shape set by the underlying MirSurfaceItem
        onPressed: {
            if (mouse.button == Qt.LeftButton && mouse.modifiers == Qt.AltModifier) {
                root.decorationPressed(); // to raise it
                moveHandler.handlePressedChanged(true, Qt.LeftButton, mouse.x, mouse.y);
                dragging = true;
                mouse.accepted = true;
            } else {
                mouse.accepted = false;
            }
        }
        onPositionChanged: {
            if (dragging) {
                moveHandler.handlePositionChanged(mouse);
            }
        }
        onReleased: {
            if (dragging) {
                moveHandler.handlePressedChanged(false, Qt.LeftButton);
                root.decorationReleased();  // commits the fake preview max rectangle
                moveHandler.handleReleased();
                dragging = false;
            }
        }
    }

    MoveHandler {
        id: moveHandler
        objectName: "moveHandler"
        target: root.parent
        buttonsWidth: decoration.buttonsWidth
    }

    Rectangle {
        anchors.fill: parent
        color: "black"
        opacity: root.darkening && !root.showHighlight ? 0.05 : 0
        Behavior on opacity { UbuntuNumberAnimation { duration: UbuntuAnimation.SnapDuration } }
    }
}<|MERGE_RESOLUTION|>--- conflicted
+++ resolved
@@ -150,43 +150,6 @@
         opacity: root.shadowOpacity
     }
 
-<<<<<<< HEAD
-=======
-    WindowDecoration {
-        id: decoration
-        closeButtonVisible: root.application.appId !== "unity8-dash"
-        objectName: "appWindowDecoration"
-        anchors { left: parent.left; top: parent.top; right: parent.right }
-        height: units.gu(3)
-        width: root.width
-        title: applicationWindow.title
-        opacity: root.hasDecoration ? Math.min(1, root.showDecoration) : 0
-
-        Behavior on opacity { UbuntuNumberAnimation { } }
-
-        onCloseClicked: root.closeClicked();
-        onMaximizeClicked: { root.decorationPressed(); root.maximizeClicked(); }
-        onMaximizeHorizontallyClicked: { root.decorationPressed(); root.maximizeHorizontallyClicked(); }
-        onMaximizeVerticallyClicked: { root.decorationPressed(); root.maximizeVerticallyClicked(); }
-        onMinimizeClicked: root.minimizeClicked();
-        onPressed: root.decorationPressed();
-
-        onPressedChanged: moveHandler.handlePressedChanged(pressed, pressedButtons, mouseX, mouseY)
-        onPositionChanged: moveHandler.handlePositionChanged(mouse)
-        onReleased: {
-            root.decorationReleased();
-            moveHandler.handleReleased();
-        }
-    }
-
-    MoveHandler {
-        id: moveHandler
-        objectName: "moveHandler"
-        target: root.parent
-        buttonsWidth: decoration.buttonsWidth
-    }
-
->>>>>>> 4a1bd5a1
     ApplicationWindow {
         id: applicationWindow
         objectName: "appWindow"
@@ -255,7 +218,7 @@
 
         WindowDecoration {
             id: decoration
-            target: root.parent || null
+            closeButtonVisible: root.application.appId !== "unity8-dash"
             objectName: "appWindowDecoration"
             anchors.fill: parent
             title: applicationWindow.title

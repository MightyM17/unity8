--- conflicted
+++ resolved
@@ -195,7 +195,6 @@
             }
         ]
     }
-<<<<<<< HEAD
 
     MouseArea {
         anchors { left: parent.left; top: parent.top; right: parent.right }
@@ -262,13 +261,6 @@
             }
         }
     }
-
-    MoveHandler {
-        id: moveHandler
-        objectName: "moveHandler"
-        target: root.parent
-        buttonsWidth: decoration.buttonsWidth
-=======
 
     MouseArea {
         anchors.fill: applicationWindow
@@ -298,7 +290,13 @@
                 dragging = false;
             }
         }
->>>>>>> 95419ae2
+    }
+
+    MoveHandler {
+        id: moveHandler
+        objectName: "moveHandler"
+        target: root.parent
+        buttonsWidth: decoration.buttonsWidth
     }
 
     Rectangle {

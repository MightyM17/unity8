--- conflicted
+++ resolved
@@ -219,38 +219,16 @@
             moveHandler.handleReleased();
         }
 
-<<<<<<< HEAD
-        WindowDecoration {
-            id: decoration
-            closeButtonVisible: root.application.appId !== "unity8-dash"
-            objectName: "appWindowDecoration"
-            anchors.fill: parent
-            title: applicationWindow.title
-
-            onCloseClicked: root.closeClicked();
-            onMaximizeClicked: { root.decorationPressed(); root.maximizeClicked(); }
-            onMaximizeHorizontallyClicked: { root.decorationPressed(); root.maximizeHorizontallyClicked(); }
-            onMaximizeVerticallyClicked: { root.decorationPressed(); root.maximizeVerticallyClicked(); }
-            onMinimizeClicked: root.minimizeClicked();
-
-            enableMenus: {
-                return active &&
-                         surface &&
-                          (panelState.focusedPersistentSurfaceId === surface.persistentId && !panelState.decorationsVisible)
-            }
-            menu: sharedAppModel.model
-=======
         onCloseClicked: root.closeClicked();
         onMaximizeClicked: { root.decorationPressed(); root.maximizeClicked(); }
         onMaximizeHorizontallyClicked: { root.decorationPressed(); root.maximizeHorizontallyClicked(); }
         onMaximizeVerticallyClicked: { root.decorationPressed(); root.maximizeVerticallyClicked(); }
         onMinimizeClicked: root.minimizeClicked();
->>>>>>> 71045473
 
         enableMenus: {
             return active &&
                      surface &&
-                      (PanelState.focusedPersistentSurfaceId === surface.persistentId && !PanelState.decorationsVisible)
+                      (panelState.focusedPersistentSurfaceId === surface.persistentId && !panelState.decorationsVisible)
         }
         menu: sharedAppModel.model
 

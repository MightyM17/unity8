--- conflicted
+++ resolved
@@ -117,14 +117,11 @@
                 }
                 onReleased: if (d.moveHandler) { d.moveHandler.handleReleased(); }
                 onCloseClicked: root.surface.close();
-<<<<<<< HEAD
-=======
                 Binding {
                     target: root.surface
                     property: "topMargin"
                     value: windowDecoration.height
                 }
->>>>>>> b4dc54fd
             }
         }
     }

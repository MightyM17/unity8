/*
 * Copyright (C) 2014-2016 Canonical, Ltd.
 *
 * This program is free software; you can redistribute it and/or modify
 * it under the terms of the GNU General Public License as published by
 * the Free Software Foundation; version 3.
 *
 * This program is distributed in the hope that it will be useful,
 * but WITHOUT ANY WARRANTY; without even the implied warranty of
 * MERCHANTABILITY or FITNESS FOR A PARTICULAR PURPOSE.  See the
 * GNU General Public License for more details.
 *
 * You should have received a copy of the GNU General Public License
 * along with this program.  If not, see <http://www.gnu.org/licenses/>.
 */

import QtQuick 2.4
import Unity.Application 0.1 // For Mir singleton
import Ubuntu.Components 1.3
import Utils 0.1
import "../Components"

QtObject {
    id: root

    property Item target // appDelegate
    property real buttonsWidth: 0
<<<<<<< HEAD
    property PanelState panelState
=======
    property Item boundsItem
    property real boundsTopMargin: 0
>>>>>>> 9482eec5

    readonly property bool dragging: priv.dragging

    signal fakeMaximizeAnimationRequested(real amount)
    signal fakeMaximizeLeftAnimationRequested(real amount)
    signal fakeMaximizeRightAnimationRequested(real amount)
    signal fakeMaximizeTopLeftAnimationRequested(real amount)
    signal fakeMaximizeTopRightAnimationRequested(real amount)
    signal fakeMaximizeBottomLeftAnimationRequested(real amount)
    signal fakeMaximizeBottomRightAnimationRequested(real amount)
    signal stopFakeAnimation()

    property QtObject priv: QtObject {
        property real distanceX
        property real distanceY
        property bool dragging

        readonly property int triggerArea: units.gu(8)
        property bool nearLeftEdge: target.maximizedLeft
        property bool nearTopEdge: target.maximized
        property bool nearRightEdge: target.maximizedRight
        property bool nearTopLeftCorner: target.maximizedTopLeft
        property bool nearTopRightCorner: target.maximizedTopRight
        property bool nearBottomLeftCorner: target.maximizedBottomLeft
        property bool nearBottomRightCorner: target.maximizedBottomRight

        property Timer mouseDownTimer: Timer {
            interval: 175
            onTriggered: Mir.cursorName = "grabbing"
        }

        function resetEdges() {
            nearLeftEdge = false;
            nearRightEdge = false;
            nearTopEdge = false;
            nearTopLeftCorner = false;
            nearTopRightCorner = false;
            nearBottomLeftCorner = false;
            nearBottomRightCorner = false;
        }

        // return the progress of mouse pointer movement from 0 to 1 within a corner square of the screen
        // 0 -> before the mouse enters the square
        // 1 -> mouse is in the outer corner
        // a is the corner, b is the mouse pos
        function progressInCorner(ax, ay, bx, by) {
            // distance of two points, a and b, in pixels
            var distance = Math.sqrt(Math.pow(bx-ax, 2) + Math.pow(by-ay, 2));
            // length of the triggerArea square diagonal
            var diagLength = Math.sqrt(2 * priv.triggerArea * priv.triggerArea);
            var ratio = 1 - (distance / diagLength);

            // everything "outside" of our square from the center is 1
            var mousePosBoundsCoords = target.mapToItem(root.boundsItem, bx, by);
            return root.boundsItem.contains(mousePosBoundsCoords) ? ratio : 1;
        }
        property real progress: 0
    }

    function handlePressedChanged(pressed, pressedButtons, mouseX, mouseY) {
        if (pressed && pressedButtons === Qt.LeftButton) {
            var pos = mapToItem(target, mouseX, mouseY);
            if (target.anyMaximized) {
                // keep distanceX relative to the normal window width minus the window control buttons (+spacing)
                // so that dragging it back doesn't make the window jump around to weird positions, away from the mouse pointer
                priv.distanceX = MathUtils.clampAndProject(pos.x, 0, target.width, buttonsWidth, target.normalWidth);
                priv.distanceY = MathUtils.clampAndProject(pos.y, 0, target.height, 0, target.normalHeight);
            } else {
                priv.distanceX = pos.x;
                priv.distanceY = pos.y;
            }

            priv.dragging = true;
            priv.mouseDownTimer.start();
        } else {
            priv.dragging = false;
            priv.mouseDownTimer.stop();
            Mir.cursorName = "";
        }
    }

    function handlePositionChanged(mouse, sensingPoints) {
        if (priv.dragging) {
            priv.mouseDownTimer.stop();
            Mir.cursorName = "grabbing";

            // restore from maximized when dragging away from edges/corners; guard against inadvertent changes when going into maximized state
            if (target.anyMaximized && !target.windowedTransitionRunning) {
                priv.progress = 0;
                target.requestRestore();
            }

            var pos = mapToItem(target.parent, mouse.x, mouse.y); // How can that work if we're just a QtObject (not an Item)?
            var bounds = boundsItem.mapToItem(target.parent, 0, 0, boundsItem.width, boundsItem.height);
            bounds.y += boundsTopMargin;
            bounds.height -= boundsTopMargin;
            // Use integer coordinate values to ensure that target is left in a pixel-aligned
            // position. Mouse movement could have subpixel precision, yielding a fractional
            // mouse position.
            target.windowedX = Math.round(pos.x - priv.distanceX);
<<<<<<< HEAD
            target.windowedY = Math.round(Math.max(pos.y - priv.distanceY, panelState.panelHeight));

            if (sensingPoints) { // edge/corner detection when dragging via the touch overlay
                if (sensingPoints.topLeft.x < priv.triggerArea && sensingPoints.topLeft.y < panelState.panelHeight + priv.triggerArea
                        && target.canBeCornerMaximized) { // top left
                    priv.progress = priv.progressInCorner(0, panelState.panelHeight, sensingPoints.topLeft.x, sensingPoints.topLeft.y);
                    priv.resetEdges();
                    priv.nearTopLeftCorner = true;
                    root.fakeMaximizeTopLeftAnimationRequested(priv.progress);
                } else if (sensingPoints.topRight.x > stageWidth - priv.triggerArea && sensingPoints.topRight.y < panelState.panelHeight + priv.triggerArea
                           && target.canBeCornerMaximized) { // top right
                    priv.progress = priv.progressInCorner(stageWidth, panelState.panelHeight, sensingPoints.topRight.x, sensingPoints.topRight.y);
=======
            target.windowedY = Math.round(Math.max(pos.y - priv.distanceY, bounds.top));

            if (sensingPoints) { // edge/corner detection when dragging via the touch overlay
                if (sensingPoints.topLeft.x < priv.triggerArea && sensingPoints.topLeft.y < bounds.top + priv.triggerArea
                        && target.canBeCornerMaximized) { // top left
                    priv.progress = priv.progressInCorner(bounds.left, bounds.top, sensingPoints.topLeft.x, sensingPoints.topLeft.y);
                    priv.resetEdges();
                    priv.nearTopLeftCorner = true;
                    root.fakeMaximizeTopLeftAnimationRequested(priv.progress);
                } else if (sensingPoints.topRight.x > bounds.right - priv.triggerArea && sensingPoints.topRight.y < bounds.top + priv.triggerArea
                           && target.canBeCornerMaximized) { // top right
                    priv.progress = priv.progressInCorner(bounds.right, bounds.top, sensingPoints.topRight.x, sensingPoints.topRight.y);
>>>>>>> 9482eec5
                    priv.resetEdges();
                    priv.nearTopRightCorner = true;
                    root.fakeMaximizeTopRightAnimationRequested(priv.progress);
                } else if (sensingPoints.bottomLeft.x < priv.triggerArea && sensingPoints.bottomLeft.y > bounds.bottom - priv.triggerArea
                           && target.canBeCornerMaximized) { // bottom left
                    priv.progress = priv.progressInCorner(bounds.left, bounds.bottom, sensingPoints.bottomLeft.x, sensingPoints.bottomLeft.y);
                    priv.resetEdges();
                    priv.nearBottomLeftCorner = true;
                    root.fakeMaximizeBottomLeftAnimationRequested(priv.progress);
                } else if (sensingPoints.bottomRight.x > bounds.right - priv.triggerArea && sensingPoints.bottomRight.y > bounds.bottom - priv.triggerArea
                           && target.canBeCornerMaximized) { // bottom right
                    priv.progress = priv.progressInCorner(bounds.right, bounds.bottom, sensingPoints.bottomRight.x, sensingPoints.bottomRight.y);
                    priv.resetEdges();
                    priv.nearBottomRightCorner = true;
                    root.fakeMaximizeBottomRightAnimationRequested(priv.progress);
                } else if (sensingPoints.left.x < priv.triggerArea && target.canBeMaximizedLeftRight) { // left
                    priv.progress = MathUtils.clampAndProject(sensingPoints.left.x, priv.triggerArea, 0, 0, 1);
                    priv.resetEdges();
                    priv.nearLeftEdge = true;
                    root.fakeMaximizeLeftAnimationRequested(priv.progress);
                } else if (sensingPoints.right.x > bounds.right - priv.triggerArea && target.canBeMaximizedLeftRight) { // right
                    priv.progress = MathUtils.clampAndProject(sensingPoints.right.x, bounds.right - priv.triggerArea, bounds.right, 0, 1);
                    priv.resetEdges();
                    priv.nearRightEdge = true;
                    root.fakeMaximizeRightAnimationRequested(priv.progress);
<<<<<<< HEAD
                } else if (sensingPoints.top.y < panelState.panelHeight + priv.triggerArea && target.canBeMaximized) { // top
                    priv.progress = MathUtils.clampAndProject(sensingPoints.top.y, panelState.panelHeight + priv.triggerArea, 0, 0, 1);
=======
                } else if (sensingPoints.top.y < bounds.top + priv.triggerArea && target.canBeMaximized) { // top
                    priv.progress = MathUtils.clampAndProject(sensingPoints.top.y, bounds.top + priv.triggerArea, 0, 0, 1);
>>>>>>> 9482eec5
                    priv.resetEdges();
                    priv.nearTopEdge = true;
                    root.fakeMaximizeAnimationRequested(priv.progress);
                } else if (priv.nearLeftEdge || priv.nearRightEdge || priv.nearTopEdge || priv.nearTopLeftCorner || priv.nearTopRightCorner ||
                           priv.nearBottomLeftCorner || priv.nearBottomRightCorner) {
                    priv.progress = 0;
                    priv.resetEdges();
                    root.stopFakeAnimation();
                }
            }
        }
    }

    function handleReleased(touchMode) {
        if (touchMode) {
            priv.progress = 0;
            priv.resetEdges();
        }
        if ((target.state == "normal" || target.state == "restored") && priv.progress == 0) {
            // save the x/y to restore to
            target.restoredX = target.x;
            target.restoredY = target.y;
        }
    }
}<|MERGE_RESOLUTION|>--- conflicted
+++ resolved
@@ -25,12 +25,8 @@
 
     property Item target // appDelegate
     property real buttonsWidth: 0
-<<<<<<< HEAD
-    property PanelState panelState
-=======
     property Item boundsItem
     property real boundsTopMargin: 0
->>>>>>> 9482eec5
 
     readonly property bool dragging: priv.dragging
 
@@ -131,20 +127,6 @@
             // position. Mouse movement could have subpixel precision, yielding a fractional
             // mouse position.
             target.windowedX = Math.round(pos.x - priv.distanceX);
-<<<<<<< HEAD
-            target.windowedY = Math.round(Math.max(pos.y - priv.distanceY, panelState.panelHeight));
-
-            if (sensingPoints) { // edge/corner detection when dragging via the touch overlay
-                if (sensingPoints.topLeft.x < priv.triggerArea && sensingPoints.topLeft.y < panelState.panelHeight + priv.triggerArea
-                        && target.canBeCornerMaximized) { // top left
-                    priv.progress = priv.progressInCorner(0, panelState.panelHeight, sensingPoints.topLeft.x, sensingPoints.topLeft.y);
-                    priv.resetEdges();
-                    priv.nearTopLeftCorner = true;
-                    root.fakeMaximizeTopLeftAnimationRequested(priv.progress);
-                } else if (sensingPoints.topRight.x > stageWidth - priv.triggerArea && sensingPoints.topRight.y < panelState.panelHeight + priv.triggerArea
-                           && target.canBeCornerMaximized) { // top right
-                    priv.progress = priv.progressInCorner(stageWidth, panelState.panelHeight, sensingPoints.topRight.x, sensingPoints.topRight.y);
-=======
             target.windowedY = Math.round(Math.max(pos.y - priv.distanceY, bounds.top));
 
             if (sensingPoints) { // edge/corner detection when dragging via the touch overlay
@@ -157,7 +139,6 @@
                 } else if (sensingPoints.topRight.x > bounds.right - priv.triggerArea && sensingPoints.topRight.y < bounds.top + priv.triggerArea
                            && target.canBeCornerMaximized) { // top right
                     priv.progress = priv.progressInCorner(bounds.right, bounds.top, sensingPoints.topRight.x, sensingPoints.topRight.y);
->>>>>>> 9482eec5
                     priv.resetEdges();
                     priv.nearTopRightCorner = true;
                     root.fakeMaximizeTopRightAnimationRequested(priv.progress);
@@ -183,13 +164,8 @@
                     priv.resetEdges();
                     priv.nearRightEdge = true;
                     root.fakeMaximizeRightAnimationRequested(priv.progress);
-<<<<<<< HEAD
-                } else if (sensingPoints.top.y < panelState.panelHeight + priv.triggerArea && target.canBeMaximized) { // top
-                    priv.progress = MathUtils.clampAndProject(sensingPoints.top.y, panelState.panelHeight + priv.triggerArea, 0, 0, 1);
-=======
                 } else if (sensingPoints.top.y < bounds.top + priv.triggerArea && target.canBeMaximized) { // top
                     priv.progress = MathUtils.clampAndProject(sensingPoints.top.y, bounds.top + priv.triggerArea, 0, 0, 1);
->>>>>>> 9482eec5
                     priv.resetEdges();
                     priv.nearTopEdge = true;
                     root.fakeMaximizeAnimationRequested(priv.progress);

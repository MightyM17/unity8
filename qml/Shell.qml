--- conflicted
+++ resolved
@@ -123,7 +123,6 @@
                 id: backgroundImage
                 objectName: "backgroundImage"
 
-<<<<<<< HEAD
                 anchors.fill: parent
                 source: shell.background
                 fillMode: Image.PreserveAspectCrop
@@ -160,34 +159,6 @@
                         }
                         return stages.showProgress
                     }
-=======
-        Rectangle {
-            anchors.fill: parent
-            color: "black"
-            opacity: dash.disappearingAnimationProgress
-        }
-
-        Image {
-            anchors.fill: dash
-            source: shell.width > shell.height ? "Dash/graphics/paper_landscape.png" : "Dash/graphics/paper_portrait.png"
-            fillMode: Image.PreserveAspectCrop
-            horizontalAlignment: Image.AlignRight
-            verticalAlignment: Image.AlignTop
-        }
-
-        Dash {
-            id: dash
-            objectName: "dash"
-
-            available: !greeter.shown && !lockscreen.shown
-            hides: [stages, launcher, panel.indicators]
-            shown: disappearingAnimationProgress !== 1.0
-            enabled: disappearingAnimationProgress === 0.0 && edgeDemo.dashEnabled
-            // FIXME: unfocus all applications when going back to the dash
-            onEnabledChanged: {
-                if (enabled) {
-                    shell.applicationManager.unfocusCurrentApplication()
->>>>>>> 05d4a339
                 }
 
                 // FIXME: only necessary because stages.showProgress and

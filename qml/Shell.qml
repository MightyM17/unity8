/*
 * Copyright (C) 2013-2015 Canonical, Ltd.
 *
 * This program is free software; you can redistribute it and/or modify
 * it under the terms of the GNU General Public License as published by
 * the Free Software Foundation; version 3.
 *
 * This program is distributed in the hope that it will be useful,
 * but WITHOUT ANY WARRANTY; without even the implied warranty of
 * MERCHANTABILITY or FITNESS FOR A PARTICULAR PURPOSE.  See the
 * GNU General Public License for more details.
 *
 * You should have received a copy of the GNU General Public License
 * along with this program.  If not, see <http://www.gnu.org/licenses/>.
 */

import QtQuick 2.0
import QtQuick.Window 2.0
import AccountsService 0.1
import GSettings 1.0
import Unity.Application 0.1
import Ubuntu.Components 0.1
import Ubuntu.Components.Popups 1.0
import Ubuntu.Gestures 0.1
import Ubuntu.Telephony 0.1 as Telephony
import Unity.Connectivity 0.1
import Unity.Launcher 0.1
import Utils 0.1
import LightDM 0.1 as LightDM
import Powerd 0.1
import SessionBroadcast 0.1
import "Greeter"
import "Launcher"
import "Panel"
import "Components"
import "Notifications"
import "Stages"
import "Tutorial"
import "Wizard"
import Unity.Notifications 1.0 as NotificationBackend
import Unity.Session 0.1
import Unity.DashCommunicator 0.1
import Unity.Indicators 0.1 as Indicators

Item {
    id: shell

    // to be set from outside
    property int orientationAngle: 0
    property int orientation
    property int primaryOrientation
    property int nativeOrientation
    property real nativeWidth
    property real nativeHeight
    property alias indicatorAreaShowProgress: panel.indicatorAreaShowProgress
    property bool beingResized
    property string usageScenario: "phone" // supported values: "phone", "tablet" or "desktop"
    function updateFocusedAppOrientation() {
        applicationsDisplayLoader.item.updateFocusedAppOrientation();
    }
    function updateFocusedAppOrientationAnimated() {
        applicationsDisplayLoader.item.updateFocusedAppOrientationAnimated();
    }

    // to be read from outside
    readonly property int mainAppWindowOrientationAngle:
            applicationsDisplayLoader.item ? applicationsDisplayLoader.item.mainAppWindowOrientationAngle : 0

    readonly property bool orientationChangesEnabled: panel.indicators.fullyClosed
            && (applicationsDisplayLoader.item && applicationsDisplayLoader.item.orientationChangesEnabled)
            && !greeter.animating

    readonly property bool showingGreeter: greeter.shown

    property bool startingUp: true
    Timer { id: finishStartUpTimer; interval: 500; onTriggered: startingUp = false }

    property int supportedOrientations: {
        if (startingUp) {
            // Ensure we don't rotate during start up
            return Qt.PrimaryOrientation;
        } else if (greeter.shown) {
            return Qt.PrimaryOrientation;
        } else if (mainApp) {
            return mainApp.supportedOrientations;
        } else {
            // we just don't care
            return Qt.PortraitOrientation
                 | Qt.LandscapeOrientation
                 | Qt.InvertedPortraitOrientation
                 | Qt.InvertedLandscapeOrientation;
        }
    }

    // For autopilot consumption
    readonly property string focusedApplicationId: ApplicationManager.focusedApplicationId

    // internal props from here onwards
    readonly property var mainApp:
            applicationsDisplayLoader.item ? applicationsDisplayLoader.item.mainApp : null

    // Disable everything while greeter is waiting, so that the user can't swipe
    // the greeter or launcher until we know whether the session is locked.
    enabled: !greeter.waiting

    property real edgeSize: units.gu(2)
    property url defaultBackground: Qt.resolvedUrl(shell.width >= units.gu(60) ? "graphics/tablet_background.jpg" : "graphics/phone_background.jpg")
    property url background: asImageTester.status == Image.Ready ? asImageTester.source
                             : gsImageTester.status == Image.Ready ? gsImageTester.source : defaultBackground

    // This is _only_ used to expose the property to autopilot tests
    readonly property string testShellMode: shellMode

    readonly property alias greeter: greeterLoader.item

    function activateApplication(appId) {
        if (ApplicationManager.findApplication(appId)) {
            ApplicationManager.requestFocusApplication(appId);
        } else {
            var execFlags = shell.usageScenario === "phone" ? ApplicationManager.ForceMainStage
                                                            : ApplicationManager.NoFlag;
            ApplicationManager.startApplication(appId, execFlags);
        }
    }

    function startLockedApp(app) {
        if (greeter.locked) {
            greeter.lockedApp = app;
        }
        shell.activateApplication(app);
    }

    // This is a dummy image to detect if the custom AS set wallpaper loads successfully.
    Image {
        id: asImageTester
        source: AccountsService.backgroundFile != undefined && AccountsService.backgroundFile.length > 0 ? AccountsService.backgroundFile : ""
        height: 0
        width: 0
        sourceSize.height: 0
        sourceSize.width: 0
    }

    GSettings {
        id: backgroundSettings
        schema.id: "org.gnome.desktop.background"
    }

    // This is a dummy image to detect if the custom GSettings set wallpaper loads successfully.
    Image {
        id: gsImageTester
        source: backgroundSettings.pictureUri != undefined && backgroundSettings.pictureUri.length > 0 ? backgroundSettings.pictureUri : ""
        height: 0
        width: 0
        sourceSize.height: 0
        sourceSize.width: 0
    }

    Binding {
        target: LauncherModel
        property: "applicationManager"
        value: ApplicationManager
    }

    Component.onCompleted: {
        Theme.name = "Ubuntu.Components.Themes.SuruGradient"
        if (ApplicationManager.count > 0) {
            ApplicationManager.focusApplication(ApplicationManager.get(0).appId);
        }
        finishStartUpTimer.start();
    }

    VolumeControl {
        id: volumeControl
    }

    DashCommunicator {
        id: dash
        objectName: "dashCommunicator"
    }

    PhysicalKeysMapper {
        id: physicalKeysMapper

        onPowerKeyLongPressed: dialogs.showPowerDialog()
        onVolumeDownTriggered: volumeControl.volumeDown();
        onVolumeUpTriggered: volumeControl.volumeUp();
        onScreenshotTriggered: screenGrabber.capture();
    }

    ScreenGrabber {
        id: screenGrabber
        z: dialogs.z + 10
        enabled: Powerd.status === Powerd.On
    }

    Binding {
        target: ApplicationManager
        property: "forceDashActive"
        value: launcher.shown || launcher.dashSwipe
    }

    WindowKeysFilter {
        Keys.onPressed: physicalKeysMapper.onKeyPressed(event);
        Keys.onReleased: physicalKeysMapper.onKeyReleased(event);
    }

    HomeKeyWatcher {
        onActivated: { launcher.fadeOut(); shell.showHome(); }
    }

    Item {
        id: stages
        objectName: "stages"
        width: parent.width
        height: parent.height

        Connections {
            target: ApplicationManager

            // This signal is also fired when we try to focus the current app
            // again.  We rely on this!
            onFocusedApplicationIdChanged: {
                var appId = ApplicationManager.focusedApplicationId;

                if (tutorial.running && appId != "" && appId != "unity8-dash") {
                    // If this happens on first boot, we may be in edge
                    // tutorial or wizard while receiving a call.  But a call
                    // is more important than wizard so just bail out of those.
                    tutorial.finish();
                    wizard.hide();
                }

                if (appId === "dialer-app" && callManager.hasCalls && greeter.locked) {
                    // If we are in the middle of a call, make dialer lockedApp and show it.
                    // This can happen if user backs out of dialer back to greeter, then
                    // launches dialer again.
                    greeter.lockedApp = appId;
                }
                greeter.notifyAppFocused(appId);

                panel.indicators.hide();
            }

            onApplicationAdded: {
                launcher.hide();
            }
        }

        Loader {
            id: applicationsDisplayLoader
            objectName: "applicationsDisplayLoader"
            anchors.fill: parent

            // When we have a locked app, we only want to show that one app.
            // FIXME: do this in a less traumatic way.  We currently only allow
            // locked apps in phone mode (see FIXME in Lockscreen component in
            // this same file).  When that changes, we need to do something
            // nicer here.  But this code is currently just to prevent a
            // theoretical attack where user enters lockedApp mode, then makes
            // the screen larger (maybe connects to monitor) and tries to enter
            // tablet mode.
<<<<<<< HEAD
            property bool tabletMode: shell.sideStageEnabled && !greeter.hasLockedApp
            property string stageSource: usageModeSettings.usageMode === "Windowed" ? "Stages/DesktopStage.qml": tabletMode ? "Stages/TabletStage.qml" : "Stages/PhoneStage.qml"
            source: shellMode != "greeter" ? stageSource : "Stages/ShimStage.qml"
=======

            property string usageScenario: shell.usageScenario === "phone" || greeter.hasLockedApp
                                           ? "phone"
                                           : shell.usageScenario
            source: {
                if (applicationsDisplayLoader.usageScenario === "phone") {
                    return "Stages/PhoneStage.qml";
                } else if (applicationsDisplayLoader.usageScenario === "tablet") {
                    return "Stages/TabletStage.qml";
                } else {
                    return "Stages/DesktopStage.qml";
                }
            }
>>>>>>> b17bd02c

            property bool interactive: tutorial.spreadEnabled
                    && !greeter.shown
                    && panel.indicators.fullyClosed
                    && launcher.progress == 0
                    && !notifications.useModal

            onInteractiveChanged: { if (interactive) { focus = true; } }

            Binding {
                target: applicationsDisplayLoader.item
                property: "objectName"
                value: "stage"
            }
            Binding {
                target: applicationsDisplayLoader.item
                property: "dragAreaWidth"
                value: shell.edgeSize
            }
            Binding {
                target: applicationsDisplayLoader.item
                property: "maximizedAppTopMargin"
                // Not just using panel.panelHeight as that changes depending on the focused app.
                value: panel.indicators.minimizedPanelHeight + units.dp(2) // dp(2) for orange line
            }
            Binding {
                target: applicationsDisplayLoader.item
                property: "interactive"
                value: applicationsDisplayLoader.interactive
            }
            Binding {
                target: applicationsDisplayLoader.item
                property: "spreadEnabled"
                value: tutorial.spreadEnabled && !greeter.hasLockedApp
            }
            Binding {
                target: applicationsDisplayLoader.item
                property: "inverseProgress"
                value: greeter.locked ? 0 : launcher.progress
            }
            Binding {
                target: applicationsDisplayLoader.item
                property: "shellOrientationAngle"
                value: shell.orientationAngle
            }
            Binding {
                target: applicationsDisplayLoader.item
                property: "shellOrientation"
                value: shell.orientation
            }
            Binding {
                target: applicationsDisplayLoader.item
                property: "background"
                value: shell.background
            }
            Binding {
                target: applicationsDisplayLoader.item
                property: "shellPrimaryOrientation"
                value: shell.primaryOrientation
            }
            Binding {
                target: applicationsDisplayLoader.item
                property: "nativeOrientation"
                value: shell.nativeOrientation
            }
            Binding {
                target: applicationsDisplayLoader.item
                property: "nativeWidth"
                value: shell.nativeWidth
            }
            Binding {
                target: applicationsDisplayLoader.item
                property: "nativeHeight"
                value: shell.nativeHeight
            }
            Binding {
                target: applicationsDisplayLoader.item
                property: "beingResized"
                value: shell.beingResized
            }
        }

        Tutorial {
            id: tutorial
            objectName: "tutorial"
            anchors.fill: parent
            active: AccountsService.demoEdges
            paused: LightDM.Greeter.active
            launcher: launcher
            panel: panel
            edgeSize: shell.edgeSize

            // EdgeDragAreas don't work with mice.  So to avoid trapping the user,
            // we'll tell the tutorial to avoid using them on the Desktop.  The
            // Desktop doesn't use the same spread design anyway.  The tutorial is
            // all a bit of a placeholder on non-phone form factors right now.
            // When the design team gives us more guidance, we can do something
            // more clever here.
            // TODO: use DeviceConfiguration instead of checking source
            useEdgeDragArea: applicationsDisplayLoader.source != Qt.resolvedUrl("Stages/DesktopStage.qml")

            onFinished: {
                AccountsService.demoEdges = false;
                active = false; // for immediate response / if AS is having problems
            }
        }
    }

    InputMethod {
        id: inputMethod
        objectName: "inputMethod"
        anchors { fill: parent; topMargin: panel.panelHeight }
        z: notifications.useModal || panel.indicators.shown || wizard.active ? overlay.z + 1 : overlay.z - 1
    }

    Connections {
        target: SurfaceManager
        onSurfaceCreated: {
            if (surface.type == MirSurfaceItem.InputMethod) {
                inputMethod.surface = surface;
            }
        }

        onSurfaceDestroyed: {
            if (inputMethod.surface == surface) {
                inputMethod.surface = null;
                surface.parent = null;
            }
            if (!surface.parent) {
                // there's no one displaying it. delete it right away
                surface.release();
            }
        }
    }
    Connections {
        target: SessionManager
        onSessionStopping: {
            if (!session.parentSession && !session.application) {
                // nothing is using it. delete it right away
                session.release();
            }
        }
    }

<<<<<<< HEAD
    Loader {
        id: greeterLoader
=======
    Greeter {
        id: greeter
        objectName: "greeter"

        hides: [launcher, panel.indicators]
        tabletMode: shell.usageScenario !== "phone"
        launcherOffset: launcher.progress
        forcedUnlock: tutorial.running
        background: shell.background

>>>>>>> b17bd02c
        anchors.fill: parent
        anchors.topMargin: panel.panelHeight
        sourceComponent: shellMode != "shell" ? integratedGreeter :
            Qt.createComponent(Qt.resolvedUrl("Greeter/ShimGreeter.qml"));
        onLoaded: {
                item.objectName = "greeter"
        }
    }

    Component {
        id: integratedGreeter
        Greeter {

            hides: [launcher, panel.indicators]
            tabletMode: shell.sideStageEnabled
            launcherOffset: launcher.progress
            forcedUnlock: tutorial.running
            background: shell.background

            // avoid overlapping with Launcher's edge drag area
            // FIXME: Fix TouchRegistry & friends and remove this workaround
            //        Issue involves launcher's DDA getting disabled on a long
            //        left-edge drag
            dragHandleLeftMargin: launcher.available ? launcher.dragAreaWidth + 1 : 0

            onSessionStarted: {
                launcher.hide();
            }

            onTease: {
                if (!tutorial.running) {
                    launcher.tease();
                }
            }

            onEmergencyCall: startLockedApp("dialer-app")

            Binding {
                target: ApplicationManager
                property: "suspended"
                value: greeter.shown
            }
        }
    }

    Timer {
        // See powerConnection for why this is useful
        id: showGreeterDelayed
        interval: 1
        onTriggered: {
            greeter.forceShow();
        }
    }

    Connections {
        id: callConnection
        target: callManager

        onHasCallsChanged: {
            if (greeter.locked && callManager.hasCalls && greeter.lockedApp !== "dialer-app") {
                // We just received an incoming call while locked.  The
                // indicator will have already launched dialer-app for us, but
                // there is a race between "hasCalls" changing and the dialer
                // starting up.  So in case we lose that race, we'll start/
                // focus the dialer ourselves here too.  Even if the indicator
                // didn't launch the dialer for some reason (or maybe a call
                // started via some other means), if an active call is
                // happening, we want to be in the dialer.
                startLockedApp("dialer-app")
            }
        }
    }

    Connections {
        id: powerConnection
        target: Powerd

        onStatusChanged: {
            if (Powerd.status === Powerd.Off && reason !== Powerd.Proximity &&
                    !callManager.hasCalls && !tutorial.running) {
                // We don't want to simply call greeter.showNow() here, because
                // that will take too long.  Qt will delay button event
                // handling until the greeter is done loading and may think the
                // user held down the power button the whole time, leading to a
                // power dialog being shown.  Instead, delay showing the
                // greeter until we've finished handling the event.  We could
                // make the greeter load asynchronously instead, but that
                // introduces a whole host of timing issues, especially with
                // its animations.  So this is simpler.
                showGreeterDelayed.start();
            }
        }
    }

    function showHome() {
        if (tutorial.running) {
            return
        }

        greeter.notifyAboutToFocusApp("unity8-dash");

        var animate = !LightDM.Greeter.active && !stages.shown
        dash.setCurrentScope(0, animate, false)
        ApplicationManager.requestFocusApplication("unity8-dash")
    }

    function showDash() {
        if (greeter.notifyShowingDashFromDrag()) {
            launcher.fadeOut();
        }

        if (!greeter.locked && ApplicationManager.focusedApplicationId != "unity8-dash") {
            ApplicationManager.requestFocusApplication("unity8-dash")
            launcher.fadeOut();
        }
    }

    Item {
        id: overlay
        z: 10

        anchors.fill: parent

        Panel {
            id: panel
            objectName: "panel"
            anchors.fill: parent //because this draws indicator menus
            indicators {
                hides: [launcher]
                available: tutorial.panelEnabled
                        && (!greeter.locked || AccountsService.enableIndicatorsWhileLocked)
                        && !greeter.hasLockedApp
                contentEnabled: tutorial.panelContentEnabled
                width: parent.width > units.gu(60) ? units.gu(40) : parent.width

                minimizedPanelHeight: units.gu(3)
                expandedPanelHeight: units.gu(7)

                indicatorsModel: Indicators.IndicatorsModel {
                    // tablet and phone both use the same profile
                    profile: shell.usageScenario === "desktop" ? "desktop" : "phone"
                    Component.onCompleted: load();
                }
            }

            callHint {
                greeterShown: greeter.shown
            }

            property bool mainAppIsFullscreen: shell.mainApp && shell.mainApp.fullscreen
            fullscreenMode: (mainAppIsFullscreen && !LightDM.Greeter.active && launcher.progress == 0)
                            || greeter.hasLockedApp
        }

        Launcher {
            id: launcher
            objectName: "launcher"

            readonly property bool dashSwipe: progress > 0

            anchors.top: parent.top
            anchors.topMargin: inverted ? 0 : panel.panelHeight
            anchors.bottom: parent.bottom
            width: parent.width
            dragAreaWidth: shell.edgeSize
            available: tutorial.launcherEnabled
                    && (!greeter.locked || AccountsService.enableLauncherWhileLocked)
                    && !greeter.hasLockedApp
            inverted: shell.usageScenario !== "desktop"
            shadeBackground: !tutorial.running

            onShowDashHome: showHome()
            onDash: showDash()
            onDashSwipeChanged: {
                if (dashSwipe) {
                    dash.setCurrentScope(0, false, true)
                }
            }
            onLauncherApplicationSelected: {
                if (!tutorial.running) {
                    greeter.notifyAboutToFocusApp(appId);
                    shell.activateApplication(appId)
                }
            }
            onShownChanged: {
                if (shown) {
                    panel.indicators.hide()
                }
            }
        }

        Wizard {
            id: wizard
            objectName: "wizard"
            anchors.fill: parent
            background: shell.background

            function unlockWhenDoneWithWizard() {
                if (!active) {
                    Connectivity.unlockAllModems();
                }
            }

            Component.onCompleted: unlockWhenDoneWithWizard()
            onActiveChanged: unlockWhenDoneWithWizard()
        }

        Rectangle {
            id: modalNotificationBackground

            visible: notifications.useModal
            color: "#000000"
            anchors.fill: parent
            opacity: 0.9

            MouseArea {
                anchors.fill: parent
            }
        }

        Notifications {
            id: notifications

            model: NotificationBackend.Model
            margin: units.gu(1)

            y: topmostIsFullscreen ? 0 : panel.panelHeight
            height: parent.height - (topmostIsFullscreen ? 0 : panel.panelHeight)

            states: [
                State {
                    name: "narrow"
                    when: overlay.width <= units.gu(60)
                    AnchorChanges {
                        target: notifications
                        anchors.left: parent.left
                        anchors.right: parent.right
                    }
                },
                State {
                    name: "wide"
                    when: overlay.width > units.gu(60)
                    AnchorChanges {
                        target: notifications
                        anchors.left: undefined
                        anchors.right: parent.right
                    }
                    PropertyChanges { target: notifications; width: units.gu(38) }
                }
            ]
        }
    }

    Dialogs {
        id: dialogs
        objectName: "dialogs"
        anchors.fill: parent
        z: overlay.z + 10
        onPowerOffClicked: {
            shutdownFadeOutRectangle.enabled = true;
            shutdownFadeOutRectangle.visible = true;
            shutdownFadeOut.start();
        }
    }

    Connections {
        target: SessionBroadcast
        onShowHome: showHome()
    }

    Rectangle {
        id: shutdownFadeOutRectangle
        z: screenGrabber.z + 10
        enabled: false
        visible: false
        color: "black"
        anchors.fill: parent
        opacity: 0.0
        NumberAnimation on opacity {
            id: shutdownFadeOut
            from: 0.0
            to: 1.0
            onStopped: {
                if (shutdownFadeOutRectangle.enabled && shutdownFadeOutRectangle.visible) {
                    DBusUnitySessionService.Shutdown();
                }
            }
        }
    }

}<|MERGE_RESOLUTION|>--- conflicted
+++ resolved
@@ -259,17 +259,14 @@
             // theoretical attack where user enters lockedApp mode, then makes
             // the screen larger (maybe connects to monitor) and tries to enter
             // tablet mode.
-<<<<<<< HEAD
-            property bool tabletMode: shell.sideStageEnabled && !greeter.hasLockedApp
-            property string stageSource: usageModeSettings.usageMode === "Windowed" ? "Stages/DesktopStage.qml": tabletMode ? "Stages/TabletStage.qml" : "Stages/PhoneStage.qml"
-            source: shellMode != "greeter" ? stageSource : "Stages/ShimStage.qml"
-=======
 
             property string usageScenario: shell.usageScenario === "phone" || greeter.hasLockedApp
                                            ? "phone"
                                            : shell.usageScenario
             source: {
-                if (applicationsDisplayLoader.usageScenario === "phone") {
+                if(shellMode === "greeter") {
+                    return "Stages/ShimStage.qml"
+                } else if (applicationsDisplayLoader.usageScenario === "phone") {
                     return "Stages/PhoneStage.qml";
                 } else if (applicationsDisplayLoader.usageScenario === "tablet") {
                     return "Stages/TabletStage.qml";
@@ -277,7 +274,6 @@
                     return "Stages/DesktopStage.qml";
                 }
             }
->>>>>>> b17bd02c
 
             property bool interactive: tutorial.spreadEnabled
                     && !greeter.shown
@@ -422,21 +418,8 @@
         }
     }
 
-<<<<<<< HEAD
     Loader {
         id: greeterLoader
-=======
-    Greeter {
-        id: greeter
-        objectName: "greeter"
-
-        hides: [launcher, panel.indicators]
-        tabletMode: shell.usageScenario !== "phone"
-        launcherOffset: launcher.progress
-        forcedUnlock: tutorial.running
-        background: shell.background
-
->>>>>>> b17bd02c
         anchors.fill: parent
         anchors.topMargin: panel.panelHeight
         sourceComponent: shellMode != "shell" ? integratedGreeter :

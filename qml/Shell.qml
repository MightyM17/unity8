--- conflicted
+++ resolved
@@ -358,34 +358,6 @@
                 value: shell.usageScenario == "desktop" && !settings.autohideLauncher ? launcher.panelWidth: 0
             }
         }
-<<<<<<< HEAD
-
-        Tutorial {
-            id: tutorial
-            objectName: "tutorial"
-            anchors.fill: parent
-
-            // EdgeDragAreas don't work with mice.  So to avoid trapping the user,
-            // we skip the tutorial on the Desktop to avoid using them.  The
-            // Desktop doesn't use the same spread design anyway.  The tutorial is
-            // all a bit of a placeholder on non-phone form factors right now.
-            // When the design team gives us more guidance, we can do something
-            // more clever here.
-            active: usageScenario != "desktop" && AccountsService.demoEdges
-
-            paused: LightDMService.greeter.active
-            launcher: launcher
-            panel: panel
-            edgeSize: shell.edgeSize
-
-            onFinished: {
-                AccountsService.demoEdges = false;
-                active = false; // for immediate response / if AS is having problems
-            }
-        }
-=======
->>>>>>> bce0a33b
-    }
 
     InputMethod {
         id: inputMethod
@@ -642,11 +614,8 @@
             id: wizard
             objectName: "wizard"
             anchors.fill: parent
-<<<<<<< HEAD
             deferred: shell.mode === "greeter"
             background: wallpaperResolver.background
-=======
->>>>>>> bce0a33b
 
             function unlockWhenDoneWithWizard() {
                 if (!active) {

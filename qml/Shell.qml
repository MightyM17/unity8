--- conflicted
+++ resolved
@@ -37,11 +37,8 @@
 import "Notifications"
 import "Stages"
 import "Panel/Indicators"
-<<<<<<< HEAD
 import "Tutorial"
-=======
 import "Wizard"
->>>>>>> 621ea5f4
 import Unity.Notifications 1.0 as NotificationBackend
 import Unity.Session 0.1
 import Unity.DashCommunicator 0.1
@@ -758,12 +755,8 @@
             width: parent.width
             dragAreaWidth: shell.edgeSize
             available: edgeDemo.launcherEnabled && (!shell.locked || AccountsService.enableLauncherWhileLocked) && !greeter.hasLockedApp
-<<<<<<< HEAD
+            inverted: usageModeSettings.usageMode === "Staged"
             shadeBackground: !edgeDemo.running
-            preventHiding: edgeDemo.running
-=======
-            inverted: usageModeSettings.usageMode === "Staged"
->>>>>>> 621ea5f4
 
             onShowDashHome: showHome()
             onDash: showDash()
@@ -849,36 +842,11 @@
         }
     }
 
-<<<<<<< HEAD
-    Label {
-        id: alphaDisclaimerLabel
-        anchors.centerIn: parent
-        visible: ApplicationManager.fake ? ApplicationManager.fake : false
-        z: dialogs.z + 10
-        text: "EARLY ALPHA\nNOT READY FOR USE"
-        color: "lightgrey"
-        opacity: 0.2
-        font.weight: Font.Black
-        horizontalAlignment: Text.AlignHCenter
-        verticalAlignment: Text.AlignVCenter
-        fontSizeMode: Text.Fit
-        rotation: -45
-        scale: Math.min(parent.width, parent.height) / width
-    }
-
     Tutorial {
         id: edgeDemo
         objectName: "tutorial"
         visible: AccountsService.demoEdges
         paused: Powerd.status === Powerd.Off || LightDM.Greeter.active
-=======
-    EdgeDemo {
-        id: edgeDemo
-        objectName: "edgeDemo"
-        z: dialogs.z + 10
-        paused: Powerd.status === Powerd.Off || wizard.active // Saves power
-        greeter: greeter
->>>>>>> 621ea5f4
         launcher: launcher
         panel: panel
         stages: stages
@@ -894,7 +862,7 @@
 
     Rectangle {
         id: shutdownFadeOutRectangle
-        z: alphaDisclaimerLabel.z + 10
+        z: dialogs.z + 10
         enabled: false
         visible: false
         color: "black"

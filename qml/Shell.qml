--- conflicted
+++ resolved
@@ -411,10 +411,7 @@
             width: parent.width
             dragAreaWidth: shell.edgeSize
             available: edgeDemo.launcherEnabled
-<<<<<<< HEAD
-=======
-
->>>>>>> 4f64c2d7
+
             onShowDashHome: {
                 if (edgeDemo.running)
                     return;
@@ -431,17 +428,9 @@
                 }
             }
             onDashSwipeChanged: if (dashSwipe && stages.shown) dash.setCurrentScope("clickscope", false, true)
-<<<<<<< HEAD
-            onLauncherApplicationSelected:{
-                if (edgeDemo.running)
-                    return;
-
-                shell.activateApplication(appId)
-=======
             onLauncherApplicationSelected: {
                 if (!edgeDemo.running)
                     shell.activateApplication(appId)
->>>>>>> 4f64c2d7
             }
             onShownChanged: {
                 if (shown) {

/*
 * Copyright (C) 2013-2015 Canonical, Ltd.
 *
 * This program is free software; you can redistribute it and/or modify
 * it under the terms of the GNU General Public License as published by
 * the Free Software Foundation; version 3.
 *
 * This program is distributed in the hope that it will be useful,
 * but WITHOUT ANY WARRANTY; without even the implied warranty of
 * MERCHANTABILITY or FITNESS FOR A PARTICULAR PURPOSE.  See the
 * GNU General Public License for more details.
 *
 * You should have received a copy of the GNU General Public License
 * along with this program.  If not, see <http://www.gnu.org/licenses/>.
 */

import QtQuick 2.0
import QtQuick.Window 2.0
import AccountsService 0.1
import GSettings 1.0
import Unity.Application 0.1
import Ubuntu.Components 0.1
import Ubuntu.Components.Popups 1.0
import Ubuntu.Gestures 0.1
import Ubuntu.Telephony 0.1 as Telephony
import Unity.Connectivity 0.1
import Unity.Launcher 0.1
import Utils 0.1
import Powerd 0.1
import SessionBroadcast 0.1
import "Greeter"
import "Launcher"
import "Panel"
import "Components"
import "Notifications"
import "Stages"
import "Tutorial"
import "Wizard"
import Unity.Notifications 1.0 as NotificationBackend
import Unity.Session 0.1
import Unity.DashCommunicator 0.1
import Unity.Indicators 0.1 as Indicators

Item {
    id: shell

    // to be set from outside
    property int orientationAngle: 0
    property int orientation
    property int primaryOrientation
    property int nativeOrientation
    property real nativeWidth
    property real nativeHeight
    property alias indicatorAreaShowProgress: panel.indicatorAreaShowProgress
    property bool beingResized
    property string usageScenario: "phone" // supported values: "phone", "tablet" or "desktop"
    function updateFocusedAppOrientation() {
        applicationsDisplayLoader.item.updateFocusedAppOrientation();
    }
    function updateFocusedAppOrientationAnimated() {
        applicationsDisplayLoader.item.updateFocusedAppOrientationAnimated();
    }

    // to be read from outside
    readonly property int mainAppWindowOrientationAngle:
            applicationsDisplayLoader.item ? applicationsDisplayLoader.item.mainAppWindowOrientationAngle : 0

    readonly property bool orientationChangesEnabled: panel.indicators.fullyClosed
            && (applicationsDisplayLoader.item && applicationsDisplayLoader.item.orientationChangesEnabled)
            && !greeter.animating

    readonly property bool showingGreeter: greeter.shown

    property bool startingUp: true
    Timer { id: finishStartUpTimer; interval: 500; onTriggered: startingUp = false }

    property int supportedOrientations: {
        if (startingUp) {
            // Ensure we don't rotate during start up
            return Qt.PrimaryOrientation;
        } else if (greeter.shown) {
            return Qt.PrimaryOrientation;
        } else if (mainApp) {
            return mainApp.supportedOrientations;
        } else {
            // we just don't care
            return Qt.PortraitOrientation
                 | Qt.LandscapeOrientation
                 | Qt.InvertedPortraitOrientation
                 | Qt.InvertedLandscapeOrientation;
        }
    }

    // For autopilot consumption
    readonly property string focusedApplicationId: ApplicationManager.focusedApplicationId

    // internal props from here onwards
    readonly property var mainApp:
            applicationsDisplayLoader.item ? applicationsDisplayLoader.item.mainApp : null

    // Disable everything while greeter is waiting, so that the user can't swipe
    // the greeter or launcher until we know whether the session is locked.
    enabled: !greeter.waiting

    property real edgeSize: units.gu(2)
    property url defaultBackground: Qt.resolvedUrl(shell.width >= units.gu(60) ? "graphics/tablet_background.jpg" : "graphics/phone_background.jpg")
    property url background: asImageTester.status == Image.Ready ? asImageTester.source
                             : gsImageTester.status == Image.Ready ? gsImageTester.source : defaultBackground

    // This is _only_ used to expose the property to autopilot tests
    readonly property string testShellMode: shellMode

    readonly property alias greeter: greeterLoader.item

    function activateApplication(appId) {
        if (ApplicationManager.findApplication(appId)) {
            ApplicationManager.requestFocusApplication(appId);
        } else {
            var execFlags = shell.usageScenario === "phone" ? ApplicationManager.ForceMainStage
                                                            : ApplicationManager.NoFlag;
            ApplicationManager.startApplication(appId, execFlags);
        }
    }

    function startLockedApp(app) {
        if (greeter.locked) {
            greeter.lockedApp = app;
        }
        shell.activateApplication(app);
    }

    // This is a dummy image to detect if the custom AS set wallpaper loads successfully.
    Image {
        id: asImageTester
        source: AccountsService.backgroundFile != undefined && AccountsService.backgroundFile.length > 0 ? AccountsService.backgroundFile : ""
        height: 0
        width: 0
        sourceSize.height: 0
        sourceSize.width: 0
    }

    GSettings {
        id: backgroundSettings
        schema.id: "org.gnome.desktop.background"
    }

    // This is a dummy image to detect if the custom GSettings set wallpaper loads successfully.
    Image {
        id: gsImageTester
        source: backgroundSettings.pictureUri != undefined && backgroundSettings.pictureUri.length > 0 ? backgroundSettings.pictureUri : ""
        height: 0
        width: 0
        sourceSize.height: 0
        sourceSize.width: 0
    }

    Binding {
        target: LauncherModel
        property: "applicationManager"
        value: ApplicationManager
    }

    Component.onCompleted: {
        Theme.name = "Ubuntu.Components.Themes.SuruGradient"
        if (ApplicationManager.count > 0) {
            ApplicationManager.focusApplication(ApplicationManager.get(0).appId);
        }
        finishStartUpTimer.start();
    }

    LightDM{id: lightDM} // Provide backend access
    VolumeControl {
        id: volumeControl
    }

    DashCommunicator {
        id: dash
        objectName: "dashCommunicator"
    }

    PhysicalKeysMapper {
        id: physicalKeysMapper

        onPowerKeyLongPressed: dialogs.showPowerDialog()
        onVolumeDownTriggered: volumeControl.volumeDown();
        onVolumeUpTriggered: volumeControl.volumeUp();
        onScreenshotTriggered: screenGrabber.capture();
    }

    ScreenGrabber {
        id: screenGrabber
        z: dialogs.z + 10
        enabled: Powerd.status === Powerd.On
    }

    Binding {
        target: ApplicationManager
        property: "forceDashActive"
        value: launcher.shown || launcher.dashSwipe
    }

    WindowKeysFilter {
        Keys.onPressed: physicalKeysMapper.onKeyPressed(event);
        Keys.onReleased: physicalKeysMapper.onKeyReleased(event);
    }

    HomeKeyWatcher {
        onActivated: { launcher.fadeOut(); shell.showHome(); }
    }

    Item {
        id: stages
        objectName: "stages"
        width: parent.width
        height: parent.height

        Connections {
            target: ApplicationManager

            // This signal is also fired when we try to focus the current app
            // again.  We rely on this!
            onFocusedApplicationIdChanged: {
                var appId = ApplicationManager.focusedApplicationId;

                if (tutorial.running && appId != "" && appId != "unity8-dash") {
                    // If this happens on first boot, we may be in edge
                    // tutorial or wizard while receiving a call.  But a call
                    // is more important than wizard so just bail out of those.
                    tutorial.finish();
                    wizard.hide();
                }

                if (appId === "dialer-app" && callManager.hasCalls && greeter.locked) {
                    // If we are in the middle of a call, make dialer lockedApp and show it.
                    // This can happen if user backs out of dialer back to greeter, then
                    // launches dialer again.
                    greeter.lockedApp = appId;
                }
                greeter.notifyAppFocused(appId);

                panel.indicators.hide();
            }

            onApplicationAdded: {
                launcher.hide();
            }
        }

        Loader {
            id: applicationsDisplayLoader
            objectName: "applicationsDisplayLoader"
            anchors.fill: parent

            // When we have a locked app, we only want to show that one app.
            // FIXME: do this in a less traumatic way.  We currently only allow
            // locked apps in phone mode (see FIXME in Lockscreen component in
            // this same file).  When that changes, we need to do something
            // nicer here.  But this code is currently just to prevent a
            // theoretical attack where user enters lockedApp mode, then makes
            // the screen larger (maybe connects to monitor) and tries to enter
            // tablet mode.

            property string usageScenario: shell.usageScenario === "phone" || greeter.hasLockedApp
                                           ? "phone"
                                           : shell.usageScenario
            source: {
                if(shellMode === "greeter") {
                    return "Stages/ShimStage.qml"
                } else if (applicationsDisplayLoader.usageScenario === "phone") {
                    return "Stages/PhoneStage.qml";
                } else if (applicationsDisplayLoader.usageScenario === "tablet") {
                    return "Stages/TabletStage.qml";
                } else {
                    return "Stages/DesktopStage.qml";
                }
            }

            property bool interactive: tutorial.spreadEnabled
                    && !greeter.shown
                    && panel.indicators.fullyClosed
                    && launcher.progress == 0
                    && !notifications.useModal

            onInteractiveChanged: { if (interactive) { focus = true; } }

            Binding {
                target: applicationsDisplayLoader.item
                property: "objectName"
                value: "stage"
            }
            Binding {
                target: applicationsDisplayLoader.item
                property: "dragAreaWidth"
                value: shell.edgeSize
            }
            Binding {
                target: applicationsDisplayLoader.item
                property: "maximizedAppTopMargin"
                // Not just using panel.panelHeight as that changes depending on the focused app.
                value: panel.indicators.minimizedPanelHeight + units.dp(2) // dp(2) for orange line
            }
            Binding {
                target: applicationsDisplayLoader.item
                property: "interactive"
                value: applicationsDisplayLoader.interactive
            }
            Binding {
                target: applicationsDisplayLoader.item
                property: "spreadEnabled"
                value: tutorial.spreadEnabled && !greeter.hasLockedApp
            }
            Binding {
                target: applicationsDisplayLoader.item
                property: "inverseProgress"
                value: greeter.locked ? 0 : launcher.progress
            }
            Binding {
                target: applicationsDisplayLoader.item
                property: "shellOrientationAngle"
                value: shell.orientationAngle
            }
            Binding {
                target: applicationsDisplayLoader.item
                property: "shellOrientation"
                value: shell.orientation
            }
            Binding {
                target: applicationsDisplayLoader.item
                property: "background"
                value: shell.background
            }
            Binding {
                target: applicationsDisplayLoader.item
                property: "shellPrimaryOrientation"
                value: shell.primaryOrientation
            }
            Binding {
                target: applicationsDisplayLoader.item
                property: "nativeOrientation"
                value: shell.nativeOrientation
            }
            Binding {
                target: applicationsDisplayLoader.item
                property: "nativeWidth"
                value: shell.nativeWidth
            }
            Binding {
                target: applicationsDisplayLoader.item
                property: "nativeHeight"
                value: shell.nativeHeight
            }
            Binding {
                target: applicationsDisplayLoader.item
                property: "beingResized"
                value: shell.beingResized
            }
        }

        Tutorial {
            id: tutorial
            objectName: "tutorial"
            anchors.fill: parent
            active: AccountsService.demoEdges
            paused: lightDM.greeter.active
            launcher: launcher
            panel: panel
            edgeSize: shell.edgeSize

            // EdgeDragAreas don't work with mice.  So to avoid trapping the user,
            // we'll tell the tutorial to avoid using them on the Desktop.  The
            // Desktop doesn't use the same spread design anyway.  The tutorial is
            // all a bit of a placeholder on non-phone form factors right now.
            // When the design team gives us more guidance, we can do something
            // more clever here.
            // TODO: use DeviceConfiguration instead of checking source
            useEdgeDragArea: applicationsDisplayLoader.source != Qt.resolvedUrl("Stages/DesktopStage.qml")

            onFinished: {
                AccountsService.demoEdges = false;
                active = false; // for immediate response / if AS is having problems
            }
        }
    }

    InputMethod {
        id: inputMethod
        objectName: "inputMethod"
        anchors { fill: parent; topMargin: panel.panelHeight }
        z: notifications.useModal || panel.indicators.shown || wizard.active ? overlay.z + 1 : overlay.z - 1
    }

    Connections {
        target: SurfaceManager
        onSurfaceCreated: {
            if (surface.type == MirSurfaceItem.InputMethod) {
                inputMethod.surface = surface;
            }
        }

        onSurfaceDestroyed: {
            if (inputMethod.surface == surface) {
                inputMethod.surface = null;
                surface.parent = null;
            }
            if (!surface.parent) {
                // there's no one displaying it. delete it right away
                surface.release();
            }
        }
    }
    Connections {
        target: SessionManager
        onSessionStopping: {
            if (!session.parentSession && !session.application) {
                // nothing is using it. delete it right away
                session.release();
            }
        }
    }

    Loader {
        id: greeterLoader
        anchors.fill: parent
        anchors.topMargin: panel.panelHeight
        sourceComponent: shellMode != "shell" ? integratedGreeter :
            Qt.createComponent(Qt.resolvedUrl("Greeter/ShimGreeter.qml"));
        onLoaded: {
                item.objectName = "greeter"
        }
    }

    Component {
        id: integratedGreeter
        Greeter {

            hides: [launcher, panel.indicators]
            tabletMode: shell.sideStageEnabled
            launcherOffset: launcher.progress
            forcedUnlock: tutorial.running
            background: shell.background

            // avoid overlapping with Launcher's edge drag area
            // FIXME: Fix TouchRegistry & friends and remove this workaround
            //        Issue involves launcher's DDA getting disabled on a long
            //        left-edge drag
            dragHandleLeftMargin: launcher.available ? launcher.dragAreaWidth + 1 : 0

            onSessionStarted: {
                launcher.hide();
            }

            onTease: {
                if (!tutorial.running) {
                    launcher.tease();
                }
            }

            onEmergencyCall: startLockedApp("dialer-app")

            Binding {
                target: ApplicationManager
                property: "suspended"
                value: greeter.shown
            }
        }
    }

    Timer {
        // See powerConnection for why this is useful
        id: showGreeterDelayed
        interval: 1
        onTriggered: {
            greeter.forceShow();
        }
    }

    Connections {
        id: callConnection
        target: callManager

        onHasCallsChanged: {
            if (greeter.locked && callManager.hasCalls && greeter.lockedApp !== "dialer-app") {
                // We just received an incoming call while locked.  The
                // indicator will have already launched dialer-app for us, but
                // there is a race between "hasCalls" changing and the dialer
                // starting up.  So in case we lose that race, we'll start/
                // focus the dialer ourselves here too.  Even if the indicator
                // didn't launch the dialer for some reason (or maybe a call
                // started via some other means), if an active call is
                // happening, we want to be in the dialer.
                startLockedApp("dialer-app")
            }
        }
    }

    Connections {
        id: powerConnection
        target: Powerd

        onStatusChanged: {
            if (Powerd.status === Powerd.Off && reason !== Powerd.Proximity &&
                    !callManager.hasCalls && !tutorial.running) {
                // We don't want to simply call greeter.showNow() here, because
                // that will take too long.  Qt will delay button event
                // handling until the greeter is done loading and may think the
                // user held down the power button the whole time, leading to a
                // power dialog being shown.  Instead, delay showing the
                // greeter until we've finished handling the event.  We could
                // make the greeter load asynchronously instead, but that
                // introduces a whole host of timing issues, especially with
                // its animations.  So this is simpler.
                showGreeterDelayed.start();
            }
        }
    }

    function showHome() {
        if (tutorial.running) {
            return
        }

        greeter.notifyAboutToFocusApp("unity8-dash");

        var animate = !lightDM.greeter.active && !stages.shown
        dash.setCurrentScope(0, animate, false)
        ApplicationManager.requestFocusApplication("unity8-dash")
    }

    function showDash() {
        if (greeter.notifyShowingDashFromDrag()) {
            launcher.fadeOut();
        }

        if (!greeter.locked && ApplicationManager.focusedApplicationId != "unity8-dash") {
            ApplicationManager.requestFocusApplication("unity8-dash")
            launcher.fadeOut();
        }
    }

    Item {
        id: overlay
        z: 10

        anchors.fill: parent

        Panel {
            id: panel
            objectName: "panel"
            anchors.fill: parent //because this draws indicator menus
            indicators {
                hides: [launcher]
                available: tutorial.panelEnabled
                        && (!greeter.locked || AccountsService.enableIndicatorsWhileLocked)
                        && !greeter.hasLockedApp
                contentEnabled: tutorial.panelContentEnabled
                width: parent.width > units.gu(60) ? units.gu(40) : parent.width

                minimizedPanelHeight: units.gu(3)
                expandedPanelHeight: units.gu(7)

                indicatorsModel: Indicators.IndicatorsModel {
                    // tablet and phone both use the same profile
                    profile: shell.usageScenario === "desktop" ? "desktop" : "phone"
                    Component.onCompleted: load();
                }
            }

            callHint {
                greeterShown: greeter.shown
            }

<<<<<<< HEAD
            property bool topmostApplicationIsFullscreen:
                ApplicationManager.focusedApplicationId &&
                    ApplicationManager.findApplication(ApplicationManager.focusedApplicationId).fullscreen

            fullscreenMode: (topmostApplicationIsFullscreen && !lightDM.greeter.active && launcher.progress == 0)
=======
            property bool mainAppIsFullscreen: shell.mainApp && shell.mainApp.fullscreen
            fullscreenMode: (mainAppIsFullscreen && !LightDM.Greeter.active && launcher.progress == 0)
>>>>>>> f1b16fde
                            || greeter.hasLockedApp
        }

        Launcher {
            id: launcher
            objectName: "launcher"

            readonly property bool dashSwipe: progress > 0

            anchors.top: parent.top
            anchors.topMargin: inverted ? 0 : panel.panelHeight
            anchors.bottom: parent.bottom
            width: parent.width
            dragAreaWidth: shell.edgeSize
            available: tutorial.launcherEnabled
                    && (!greeter.locked || AccountsService.enableLauncherWhileLocked)
                    && !greeter.hasLockedApp
            inverted: shell.usageScenario !== "desktop"
            shadeBackground: !tutorial.running

            onShowDashHome: showHome()
            onDash: showDash()
            onDashSwipeChanged: {
                if (dashSwipe) {
                    dash.setCurrentScope(0, false, true)
                }
            }
            onLauncherApplicationSelected: {
                if (!tutorial.running) {
                    greeter.notifyAboutToFocusApp(appId);
                    shell.activateApplication(appId)
                }
            }
            onShownChanged: {
                if (shown) {
                    panel.indicators.hide()
                }
            }
        }

        Wizard {
            id: wizard
            objectName: "wizard"
            anchors.fill: parent
            background: shell.background

            function unlockWhenDoneWithWizard() {
                if (!active) {
                    Connectivity.unlockAllModems();
                }
            }

            Component.onCompleted: unlockWhenDoneWithWizard()
            onActiveChanged: unlockWhenDoneWithWizard()
        }

        Rectangle {
            id: modalNotificationBackground

            visible: notifications.useModal
            color: "#000000"
            anchors.fill: parent
            opacity: 0.9

            MouseArea {
                anchors.fill: parent
            }
        }

        Notifications {
            id: notifications

            model: NotificationBackend.Model
            margin: units.gu(1)

            y: topmostIsFullscreen ? 0 : panel.panelHeight
            height: parent.height - (topmostIsFullscreen ? 0 : panel.panelHeight)

            states: [
                State {
                    name: "narrow"
                    when: overlay.width <= units.gu(60)
                    AnchorChanges {
                        target: notifications
                        anchors.left: parent.left
                        anchors.right: parent.right
                    }
                },
                State {
                    name: "wide"
                    when: overlay.width > units.gu(60)
                    AnchorChanges {
                        target: notifications
                        anchors.left: undefined
                        anchors.right: parent.right
                    }
                    PropertyChanges { target: notifications; width: units.gu(38) }
                }
            ]
        }
    }

    Dialogs {
        id: dialogs
        objectName: "dialogs"
        anchors.fill: parent
        z: overlay.z + 10
        onPowerOffClicked: {
            shutdownFadeOutRectangle.enabled = true;
            shutdownFadeOutRectangle.visible = true;
            shutdownFadeOut.start();
        }
    }

    Connections {
        target: SessionBroadcast
        onShowHome: showHome()
    }

    Rectangle {
        id: shutdownFadeOutRectangle
        z: screenGrabber.z + 10
        enabled: false
        visible: false
        color: "black"
        anchors.fill: parent
        opacity: 0.0
        NumberAnimation on opacity {
            id: shutdownFadeOut
            from: 0.0
            to: 1.0
            onStopped: {
                if (shutdownFadeOutRectangle.enabled && shutdownFadeOutRectangle.visible) {
                    DBusUnitySessionService.Shutdown();
                }
            }
        }
    }

}<|MERGE_RESOLUTION|>--- conflicted
+++ resolved
@@ -569,16 +569,8 @@
                 greeterShown: greeter.shown
             }
 
-<<<<<<< HEAD
-            property bool topmostApplicationIsFullscreen:
-                ApplicationManager.focusedApplicationId &&
-                    ApplicationManager.findApplication(ApplicationManager.focusedApplicationId).fullscreen
-
-            fullscreenMode: (topmostApplicationIsFullscreen && !lightDM.greeter.active && launcher.progress == 0)
-=======
             property bool mainAppIsFullscreen: shell.mainApp && shell.mainApp.fullscreen
             fullscreenMode: (mainAppIsFullscreen && !LightDM.Greeter.active && launcher.progress == 0)
->>>>>>> f1b16fde
                             || greeter.hasLockedApp
         }
 

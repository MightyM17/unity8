/*
 * Copyright (C) 2013-2015 Canonical, Ltd.
 *
 * This program is free software; you can redistribute it and/or modify
 * it under the terms of the GNU General Public License as published by
 * the Free Software Foundation; version 3.
 *
 * This program is distributed in the hope that it will be useful,
 * but WITHOUT ANY WARRANTY; without even the implied warranty of
 * MERCHANTABILITY or FITNESS FOR A PARTICULAR PURPOSE.  See the
 * GNU General Public License for more details.
 *
 * You should have received a copy of the GNU General Public License
 * along with this program.  If not, see <http://www.gnu.org/licenses/>.
 */

import QtQuick 2.0
import QtQuick.Window 2.0
import AccountsService 0.1
import Unity.Application 0.1
import Ubuntu.Components 0.1
import Ubuntu.Components.Popups 1.0
import Ubuntu.Gestures 0.1
import Ubuntu.Telephony 0.1 as Telephony
import Unity.Connectivity 0.1
import Unity.Launcher 0.1
import GlobalShortcut 1.0 // has to be before Utils, because of WindowKeysFilter
import Utils 0.1
import Powerd 0.1
import SessionBroadcast 0.1
import "Greeter"
import "Launcher"
import "Panel"
import "Components"
import "Notifications"
import "Stages"
import "Tutorial"
import "Wizard"
import Unity.Notifications 1.0 as NotificationBackend
import Unity.Session 0.1
import Unity.DashCommunicator 0.1
import Unity.Indicators 0.1 as Indicators
import Cursor 1.0


Item {
    id: shell

    // to be set from outside
    property int orientationAngle: 0
    property int orientation
    property int primaryOrientation
    property int nativeOrientation
    property real nativeWidth
    property real nativeHeight
    property alias indicatorAreaShowProgress: panel.indicatorAreaShowProgress
    property bool beingResized
    property string usageScenario: "phone" // supported values: "phone", "tablet" or "desktop"
    property string mode: "full-greeter"
    function updateFocusedAppOrientation() {
        applicationsDisplayLoader.item.updateFocusedAppOrientation();
    }
    function updateFocusedAppOrientationAnimated() {
        applicationsDisplayLoader.item.updateFocusedAppOrientationAnimated();
    }
    property bool hasMouse: false

    // to be read from outside
    readonly property int mainAppWindowOrientationAngle:
            applicationsDisplayLoader.item ? applicationsDisplayLoader.item.mainAppWindowOrientationAngle : 0

    readonly property bool orientationChangesEnabled: panel.indicators.fullyClosed
            && (applicationsDisplayLoader.item && applicationsDisplayLoader.item.orientationChangesEnabled)
            && (!greeter || !greeter.animating)

    readonly property bool showingGreeter: greeter && greeter.shown

    property bool startingUp: true
    Timer { id: finishStartUpTimer; interval: 500; onTriggered: startingUp = false }

    property int supportedOrientations: {
        if (startingUp) {
            // Ensure we don't rotate during start up
            return Qt.PrimaryOrientation;
        } else if (greeter && greeter.shown) {
            return Qt.PrimaryOrientation;
        } else if (mainApp) {
            return mainApp.supportedOrientations;
        } else {
            // we just don't care
            return Qt.PortraitOrientation
                 | Qt.LandscapeOrientation
                 | Qt.InvertedPortraitOrientation
                 | Qt.InvertedLandscapeOrientation;
        }
    }

    // For autopilot consumption
    readonly property string focusedApplicationId: ApplicationManager.focusedApplicationId

    // internal props from here onwards
    readonly property var mainApp:
            applicationsDisplayLoader.item ? applicationsDisplayLoader.item.mainApp : null

    // Disable everything while greeter is waiting, so that the user can't swipe
    // the greeter or launcher until we know whether the session is locked.
    enabled: greeter && !greeter.waiting

    property real edgeSize: units.gu(2)

    WallpaperResolver {
        id: wallpaperResolver
        width: shell.width
    }

    readonly property alias greeter: greeterLoader.item

    function activateApplication(appId) {
        if (ApplicationManager.findApplication(appId)) {
            ApplicationManager.requestFocusApplication(appId);
        } else {
            var execFlags = shell.usageScenario === "phone" ? ApplicationManager.ForceMainStage
                                                            : ApplicationManager.NoFlag;
            ApplicationManager.startApplication(appId, execFlags);
        }
    }

    function startLockedApp(app) {
        if (greeter.locked) {
            greeter.lockedApp = app;
        }
        shell.activateApplication(app);
    }

    Binding {
        target: LauncherModel
        property: "applicationManager"
        value: ApplicationManager
    }

    Component.onCompleted: {
        Theme.name = "Ubuntu.Components.Themes.SuruGradient"
        if (ApplicationManager.count > 0) {
            ApplicationManager.focusApplication(ApplicationManager.get(0).appId);
        }
        finishStartUpTimer.start();
    }

    LightDM{id: lightDM} // Provide backend access
    VolumeControl {
        id: volumeControl
        indicators: panel.indicators
    }

    DashCommunicator {
        id: dash
        objectName: "dashCommunicator"
    }

    PhysicalKeysMapper {
        id: physicalKeysMapper
        objectName: "physicalKeysMapper"

        onPowerKeyLongPressed: dialogs.showPowerDialog();
        onVolumeDownTriggered: volumeControl.volumeDown();
        onVolumeUpTriggered: volumeControl.volumeUp();
        onScreenshotTriggered: screenGrabber.capture();
    }

<<<<<<< HEAD
    ScreenGrabber {
        id: screenGrabber
        rotationAngle: -shell.orientationAngle
        z: dialogs.z + 10
    }

=======
>>>>>>> e6351d0d
    GlobalShortcut {
        // dummy shortcut to force creation of GlobalShortcutRegistry before WindowKeyFilter
    }

    WindowKeysFilter {
        Keys.onPressed: physicalKeysMapper.onKeyPressed(event);
        Keys.onReleased: physicalKeysMapper.onKeyReleased(event);
    }

    HomeKeyWatcher {
        onActivated: { launcher.fadeOut(); shell.showHome(); }
    }

    Item {
        id: stages
        objectName: "stages"
        width: parent.width
        height: parent.height

        Connections {
            target: ApplicationManager

            // This signal is also fired when we try to focus the current app
            // again.  We rely on this!
            onFocusedApplicationIdChanged: {
                var appId = ApplicationManager.focusedApplicationId;

                if (tutorial.running && appId != "" && appId != "unity8-dash") {
                    // If this happens on first boot, we may be in edge
                    // tutorial or wizard while receiving a call.  But a call
                    // is more important than wizard so just bail out of those.
                    tutorial.finish();
                    wizard.hide();
                }

                if (appId === "dialer-app" && callManager.hasCalls && greeter.locked) {
                    // If we are in the middle of a call, make dialer lockedApp and show it.
                    // This can happen if user backs out of dialer back to greeter, then
                    // launches dialer again.
                    greeter.lockedApp = appId;
                }
                greeter.notifyAppFocused(appId);

                panel.indicators.hide();
            }

            onApplicationAdded: {
                launcher.hide();
            }
        }

        Loader {
            id: applicationsDisplayLoader
            objectName: "applicationsDisplayLoader"
            anchors.fill: parent

            // When we have a locked app, we only want to show that one app.
            // FIXME: do this in a less traumatic way.  We currently only allow
            // locked apps in phone mode (see FIXME in Lockscreen component in
            // this same file).  When that changes, we need to do something
            // nicer here.  But this code is currently just to prevent a
            // theoretical attack where user enters lockedApp mode, then makes
            // the screen larger (maybe connects to monitor) and tries to enter
            // tablet mode.

            property string usageScenario: shell.usageScenario === "phone" || greeter.hasLockedApp
                                           ? "phone"
                                           : shell.usageScenario
            source: {
                if(shell.mode === "greeter") {
                    return "Stages/ShimStage.qml"
                } else if (applicationsDisplayLoader.usageScenario === "phone") {
                    return "Stages/PhoneStage.qml";
                } else if (applicationsDisplayLoader.usageScenario === "tablet") {
                    return "Stages/TabletStage.qml";
                } else {
                    return "Stages/DesktopStage.qml";
                }
            }

            property bool interactive: tutorial.spreadEnabled
                    && (!greeter || !greeter.shown)
                    && panel.indicators.fullyClosed
                    && launcher.progress == 0
                    && !notifications.useModal

            onInteractiveChanged: { if (interactive) { focus = true; } }

            Binding {
                target: applicationsDisplayLoader.item
                property: "objectName"
                value: "stage"
            }
            Binding {
                target: applicationsDisplayLoader.item
                property: "dragAreaWidth"
                value: shell.edgeSize
            }
            Binding {
                target: applicationsDisplayLoader.item
                property: "maximizedAppTopMargin"
                // Not just using panel.panelHeight as that changes depending on the focused app.
                value: panel.indicators.minimizedPanelHeight + units.dp(2) // dp(2) for orange line
            }
            Binding {
                target: applicationsDisplayLoader.item
                property: "interactive"
                value: applicationsDisplayLoader.interactive
            }
            Binding {
                target: applicationsDisplayLoader.item
                property: "spreadEnabled"
                value: tutorial.spreadEnabled && (!greeter || (!greeter.hasLockedApp && !greeter.shown))
            }
            Binding {
                target: applicationsDisplayLoader.item
                property: "inverseProgress"
                value: greeter && greeter.locked ? 0 : launcher.progress
            }
            Binding {
                target: applicationsDisplayLoader.item
                property: "shellOrientationAngle"
                value: shell.orientationAngle
            }
            Binding {
                target: applicationsDisplayLoader.item
                property: "shellOrientation"
                value: shell.orientation
            }
            Binding {
                target: applicationsDisplayLoader.item
                property: "background"
                value: wallpaperResolver.background
            }
            Binding {
                target: applicationsDisplayLoader.item
                property: "shellPrimaryOrientation"
                value: shell.primaryOrientation
            }
            Binding {
                target: applicationsDisplayLoader.item
                property: "nativeOrientation"
                value: shell.nativeOrientation
            }
            Binding {
                target: applicationsDisplayLoader.item
                property: "nativeWidth"
                value: shell.nativeWidth
            }
            Binding {
                target: applicationsDisplayLoader.item
                property: "nativeHeight"
                value: shell.nativeHeight
            }
            Binding {
                target: applicationsDisplayLoader.item
                property: "beingResized"
                value: shell.beingResized
            }
            Binding {
                target: applicationsDisplayLoader.item
                property: "keepDashRunning"
                value: launcher.shown || launcher.dashSwipe
            }
            Binding {
                target: applicationsDisplayLoader.item
                property: "suspended"
                value: greeter.shown
            }
            Binding {
                target: applicationsDisplayLoader.item
                property: "altTabPressed"
                value: physicalKeysMapper.altTabPressed
            }
        }

        Tutorial {
            id: tutorial
            objectName: "tutorial"
            anchors.fill: parent

            // EdgeDragAreas don't work with mice.  So to avoid trapping the user,
            // we skip the tutorial on the Desktop to avoid using them.  The
            // Desktop doesn't use the same spread design anyway.  The tutorial is
            // all a bit of a placeholder on non-phone form factors right now.
            // When the design team gives us more guidance, we can do something
            // more clever here.
            active: usageScenario != "desktop" && AccountsService.demoEdges

            paused: lightDM.greeter.active
            launcher: launcher
            panel: panel
            edgeSize: shell.edgeSize

            onFinished: {
                AccountsService.demoEdges = false;
                active = false; // for immediate response / if AS is having problems
            }
        }
    }

    InputMethod {
        id: inputMethod
        objectName: "inputMethod"
        anchors { fill: parent; topMargin: panel.panelHeight }
        z: notifications.useModal || panel.indicators.shown || wizard.active ? overlay.z + 1 : overlay.z - 1
    }

    Connections {
        target: SessionManager
        onSessionStopping: {
            if (!session.parentSession && !session.application) {
                // nothing is using it. delete it right away
                session.release();
            }
        }
    }

    Loader {
        id: greeterLoader
        anchors.fill: parent
        anchors.topMargin: panel.panelHeight
        sourceComponent: shell.mode != "shell" ? integratedGreeter :
            Qt.createComponent(Qt.resolvedUrl("Greeter/ShimGreeter.qml"));
        onLoaded: {
            item.objectName = "greeter"
        }
    }

    Component {
        id: integratedGreeter
        Greeter {

            hides: [launcher, panel.indicators]
            tabletMode: shell.usageScenario != "phone"
            launcherOffset: launcher.progress
            forcedUnlock: tutorial.running
            background: wallpaperResolver.background

            // avoid overlapping with Launcher's edge drag area
            // FIXME: Fix TouchRegistry & friends and remove this workaround
            //        Issue involves launcher's DDA getting disabled on a long
            //        left-edge drag
            dragHandleLeftMargin: launcher.available ? launcher.dragAreaWidth + 1 : 0

            onSessionStarted: {
                launcher.hide();
            }

            onTease: {
                if (!tutorial.running) {
                    launcher.tease();
                }
            }

            onEmergencyCall: startLockedApp("dialer-app")
        }
    }

    Timer {
        // See powerConnection for why this is useful
        id: showGreeterDelayed
        interval: 1
        onTriggered: {
            greeter.forceShow();
        }
    }

    Connections {
        id: callConnection
        target: callManager

        onHasCallsChanged: {
            if (greeter.locked && callManager.hasCalls && greeter.lockedApp !== "dialer-app") {
                // We just received an incoming call while locked.  The
                // indicator will have already launched dialer-app for us, but
                // there is a race between "hasCalls" changing and the dialer
                // starting up.  So in case we lose that race, we'll start/
                // focus the dialer ourselves here too.  Even if the indicator
                // didn't launch the dialer for some reason (or maybe a call
                // started via some other means), if an active call is
                // happening, we want to be in the dialer.
                startLockedApp("dialer-app")
            }
        }
    }

    Connections {
        id: powerConnection
        target: Powerd

        onStatusChanged: {
            if (Powerd.status === Powerd.Off && reason !== Powerd.Proximity &&
                    !callManager.hasCalls && !tutorial.running) {
                // We don't want to simply call greeter.showNow() here, because
                // that will take too long.  Qt will delay button event
                // handling until the greeter is done loading and may think the
                // user held down the power button the whole time, leading to a
                // power dialog being shown.  Instead, delay showing the
                // greeter until we've finished handling the event.  We could
                // make the greeter load asynchronously instead, but that
                // introduces a whole host of timing issues, especially with
                // its animations.  So this is simpler.
                showGreeterDelayed.start();
            }
        }
    }

    function showHome() {
        if (tutorial.running) {
            return
        }

        greeter.notifyAboutToFocusApp("unity8-dash");

        var animate = !lightDM.greeter.active && !stages.shown
        dash.setCurrentScope(0, animate, false)
        ApplicationManager.requestFocusApplication("unity8-dash")
    }

    function showDash() {
        if (greeter.notifyShowingDashFromDrag()) {
            launcher.fadeOut();
        }

        if (!greeter.locked && ApplicationManager.focusedApplicationId != "unity8-dash") {
            ApplicationManager.requestFocusApplication("unity8-dash")
            launcher.fadeOut();
        }
    }

    Item {
        id: overlay
        z: 10

        anchors.fill: parent

        Panel {
            id: panel
            objectName: "panel"
            anchors.fill: parent //because this draws indicator menus
            indicators {
                hides: [launcher]
                available: tutorial.panelEnabled
                        && ((!greeter || !greeter.locked) || AccountsService.enableIndicatorsWhileLocked)
                        && (!greeter || !greeter.hasLockedApp)
                contentEnabled: tutorial.panelContentEnabled
                width: parent.width > units.gu(60) ? units.gu(40) : parent.width

                minimizedPanelHeight: units.gu(3)
                expandedPanelHeight: units.gu(7)

                indicatorsModel: Indicators.IndicatorsModel {
                    // tablet and phone both use the same profile
                    profile: shell.usageScenario === "desktop" ? "desktop" : "phone"
                    Component.onCompleted: load();
                }
            }

            callHint {
                greeterShown: greeter.shown
            }

            property bool topmostApplicationIsFullscreen:
                ApplicationManager.focusedApplicationId &&
                    ApplicationManager.findApplication(ApplicationManager.focusedApplicationId).fullscreen

            fullscreenMode: (topmostApplicationIsFullscreen && !lightDM.greeter.active && launcher.progress == 0)
                            || greeter.hasLockedApp
        }

        Launcher {
            id: launcher
            objectName: "launcher"

            readonly property bool dashSwipe: progress > 0

            anchors.top: parent.top
            anchors.topMargin: inverted ? 0 : panel.panelHeight
            anchors.bottom: parent.bottom
            width: parent.width
            dragAreaWidth: shell.edgeSize
            available: tutorial.launcherEnabled
                    && (!greeter.locked || AccountsService.enableLauncherWhileLocked)
                    && !greeter.hasLockedApp
            inverted: shell.usageScenario !== "desktop"
            shadeBackground: !tutorial.running

            onShowDashHome: showHome()
            onDash: showDash()
            onDashSwipeChanged: {
                if (dashSwipe) {
                    dash.setCurrentScope(0, false, true)
                }
            }
            onLauncherApplicationSelected: {
                if (!tutorial.running) {
                    greeter.notifyAboutToFocusApp(appId);
                    shell.activateApplication(appId)
                }
            }
            onShownChanged: {
                if (shown) {
                    panel.indicators.hide()
                }
            }
        }

        Wizard {
            id: wizard
            objectName: "wizard"
            anchors.fill: parent
            background: wallpaperResolver.background

            function unlockWhenDoneWithWizard() {
                if (!active) {
                    Connectivity.unlockAllModems();
                }
            }

            Component.onCompleted: unlockWhenDoneWithWizard()
            onActiveChanged: unlockWhenDoneWithWizard()
        }

        Rectangle {
            id: modalNotificationBackground

            visible: notifications.useModal
            color: "#000000"
            anchors.fill: parent
            opacity: 0.9

            MouseArea {
                anchors.fill: parent
            }
        }

        Notifications {
            id: notifications

            model: NotificationBackend.Model
            margin: units.gu(1)
            hasMouse: shell.hasMouse

            y: topmostIsFullscreen ? 0 : panel.panelHeight
            height: parent.height - (topmostIsFullscreen ? 0 : panel.panelHeight)

            states: [
                State {
                    name: "narrow"
                    when: overlay.width <= units.gu(60)
                    AnchorChanges {
                        target: notifications
                        anchors.left: parent.left
                        anchors.right: parent.right
                    }
                },
                State {
                    name: "wide"
                    when: overlay.width > units.gu(60)
                    AnchorChanges {
                        target: notifications
                        anchors.left: undefined
                        anchors.right: parent.right
                    }
                    PropertyChanges { target: notifications; width: units.gu(38) }
                }
            ]
        }
    }

    Dialogs {
        id: dialogs
        objectName: "dialogs"
        anchors.fill: parent
        z: overlay.z + 10
        usageScenario: shell.usageScenario
        onPowerOffClicked: {
            shutdownFadeOutRectangle.enabled = true;
            shutdownFadeOutRectangle.visible = true;
            shutdownFadeOut.start();
        }
    }

    Connections {
        target: SessionBroadcast
        onShowHome: showHome()
    }

    ScreenGrabber {
        id: screenGrabber
        z: dialogs.z + 10
    }

    Cursor {
        id: cursor
        visible: shell.hasMouse
        z: screenGrabber.z + 1
    }

    Rectangle {
        id: shutdownFadeOutRectangle
        z: cursor.z + 1
        enabled: false
        visible: false
        color: "black"
        anchors.fill: parent
        opacity: 0.0
        NumberAnimation on opacity {
            id: shutdownFadeOut
            from: 0.0
            to: 1.0
            onStopped: {
                if (shutdownFadeOutRectangle.enabled && shutdownFadeOutRectangle.visible) {
                    DBusUnitySessionService.shutdown();
                }
            }
        }
    }

}<|MERGE_RESOLUTION|>--- conflicted
+++ resolved
@@ -167,15 +167,6 @@
         onScreenshotTriggered: screenGrabber.capture();
     }
 
-<<<<<<< HEAD
-    ScreenGrabber {
-        id: screenGrabber
-        rotationAngle: -shell.orientationAngle
-        z: dialogs.z + 10
-    }
-
-=======
->>>>>>> e6351d0d
     GlobalShortcut {
         // dummy shortcut to force creation of GlobalShortcutRegistry before WindowKeyFilter
     }
@@ -667,6 +658,7 @@
 
     ScreenGrabber {
         id: screenGrabber
+        rotationAngle: -shell.orientationAngle
         z: dialogs.z + 10
     }
 
@@ -695,5 +687,4 @@
             }
         }
     }
-
 }
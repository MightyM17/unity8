/*
 * Copyright (C) 2013 Canonical, Ltd.
 *
 * This program is free software; you can redistribute it and/or modify
 * it under the terms of the GNU General Public License as published by
 * the Free Software Foundation; version 3.
 *
 * This program is distributed in the hope that it will be useful,
 * but WITHOUT ANY WARRANTY; without even the implied warranty of
 * MERCHANTABILITY or FITNESS FOR A PARTICULAR PURPOSE.  See the
 * GNU General Public License for more details.
 *
 * You should have received a copy of the GNU General Public License
 * along with this program.  If not, see <http://www.gnu.org/licenses/>.
 */

import QtQuick 2.0
import AccountsService 0.1
import GSettings 1.0
import Unity.Application 0.1
import Ubuntu.Components 0.1
import Ubuntu.Gestures 0.1
import Unity.Launcher 0.1
import LightDM 0.1 as LightDM
import Powerd 0.1
import SessionBroadcast 0.1
import "Dash"
import "Greeter"
import "Launcher"
import "Panel"
import "Hud"
import "Components"
import "Bottombar"
import "Notifications"
import Unity.Notifications 1.0 as NotificationBackend

FocusScope {
    id: shell

    // this is only here to select the width / height of the window if not running fullscreen
    property bool tablet: true
    width: tablet ? units.gu(160) : applicationArguments.hasGeometry() ? applicationArguments.width() : units.gu(40)
    height: tablet ? units.gu(100) : applicationArguments.hasGeometry() ? applicationArguments.height() : units.gu(71)

    property real edgeSize: units.gu(2)
    property url defaultBackground: Qt.resolvedUrl(shell.width >= units.gu(60) ? "graphics/tablet_background.jpg" : "graphics/phone_background.jpg")
    property url background
    readonly property real panelHeight: panel.panelHeight

    property bool dashShown: dash.shown

    property bool sideStageEnabled: shell.width >= units.gu(60)

    function activateApplication(appId) {
        if (ApplicationManager.findApplication(appId)) {
            print("Shell.qml: activating app", appId);
            ApplicationManager.activateApplication(appId);
            stages.show();
        } else {
            print("starting app", appId);

            var execFlags = shell.sideStageEnabled ? ApplicationManager.NoFlag : ApplicationManager.ForceMainStage;
            ApplicationManager.startApplication(appId, execFlags);
            stages.show();
        }
    }

    Binding {
        target: LauncherModel
        property: "applicationManager"
        value: ApplicationManager
    }

    Component.onCompleted: {
        Theme.name = "Ubuntu.Components.Themes.SuruGradient"
    }

    GSettings {
        id: backgroundSettings
        schema.id: "org.gnome.desktop.background"
    }
    property url gSettingsPicture: backgroundSettings.pictureUri != undefined && backgroundSettings.pictureUri.length > 0 ? backgroundSettings.pictureUri : shell.defaultBackground
    onGSettingsPictureChanged: {
        shell.background = gSettingsPicture
    }

    // This is a dummy image that is needed to determine if the picture url
    // in backgroundSettings points to a valid picture file.
    // We can't do this with the real background image because setting a
    // new source in onStatusChanged triggers a binding loop detection
    // inside Image, which causes it not to render even though a valid source
    // would be set. We don't mind about this image staying black and just
    // use it for verification to populate the source for the real
    // background image.
    Image {
        source: shell.background
        height: 0
        width: 0
        sourceSize.height: 0
        sourceSize.width: 0
        onStatusChanged: {
            if (status == Image.Error && source != shell.defaultBackground) {
                shell.background = defaultBackground
            }
        }
    }

    VolumeControl {
        id: volumeControl
    }

    Keys.onVolumeUpPressed: volumeControl.volumeUp()
    Keys.onVolumeDownPressed: volumeControl.volumeDown()

    Item {
        id: underlayClipper
        anchors.fill: parent
        anchors.rightMargin: stages.overlayWidth
        clip: stages.overlayMode && !stages.painting

    Item {
        id: underlay
        objectName: "underlay"
        anchors.fill: parent
        anchors.rightMargin: -parent.anchors.rightMargin

        // Whether the underlay is fully covered by opaque UI elements.
        property bool fullyCovered: panel.indicators.fullyOpened && shell.width <= panel.indicatorsMenuWidth

        readonly property bool applicationRunning: ApplicationManager.focusedApplicationId.length > 0

        // Whether the user should see the topmost application surface (if there's one at all).
        readonly property bool applicationSurfaceShouldBeSeen: stages.shown && !stages.painting && !stages.overlayMode

        // NB! Application surfaces are stacked behind the shell one. So they can only be seen by the user
        // through the translucent parts of the shell surface.
        visible: !fullyCovered && !applicationSurfaceShouldBeSeen

        CrossFadeImage {
            id: backgroundImage
            objectName: "backgroundImage"

            anchors.fill: parent
            source: shell.background
            fillMode: Image.PreserveAspectCrop
        }

        Rectangle {
            anchors.fill: parent
            color: "black"
            opacity: dash.disappearingAnimationProgress
        }

        Dash {
            id: dash
            objectName: "dash"

            available: !greeter.shown && !lockscreen.shown
            hides: [stages, launcher, panel.indicators]
            shown: disappearingAnimationProgress !== 1.0
            enabled: disappearingAnimationProgress === 0.0 && edgeDemo.dashEnabled

            anchors {
                fill: parent
                topMargin: panel.panelHeight
            }

            contentScale: 1.0 - 0.2 * disappearingAnimationProgress
            opacity: 1.0 - disappearingAnimationProgress
            property real disappearingAnimationProgress: {
                if (greeter.shown) {
                    return greeter.showProgress;
                } else {
                    if (stages.overlayMode) {
                        return 0;
                    }
                    return stages.showProgress
                }
            }

            // FIXME: only necessary because stages.showProgress and
            // greeterRevealer.animatedProgress are not animated
            Behavior on disappearingAnimationProgress { SmoothedAnimation { velocity: 5 }}
        }
    }
    }

    EdgeDragArea {
        id: stagesDragHandle
        direction: Direction.LeftWards

        anchors { top: parent.top; right: parent.right; bottom: parent.bottom }
        width: shell.edgeSize

        property real progress: stages.width

        onTouchXChanged: {
            if (status == DirectionalDragArea.Recognized) {
                if (ApplicationManager.count == 0) {
                    progress = Math.max(stages.width - stagesDragHandle.width + touchX, stages.width * .3)
                } else {
                    progress = stages.width - stagesDragHandle.width + touchX
                }
            }
        }

        onDraggingChanged: {
            if (!dragging) {
                if (ApplicationManager.count > 0 && progress < stages.width - units.gu(10)) {
                    stages.show()
                }
                stagesDragHandle.progress = stages.width;
            }
        }
    }

    Item {
        id: stages
        objectName: "stages"
        width: parent.width
        height: parent.height

        x: {
            if (shown) {
                if (overlayMode || locked) {
                    return 0;
                }
                return launcher.progress
            } else {
                return stagesDragHandle.progress
            }
        }

        Behavior on x { SmoothedAnimation { velocity: 600; duration: UbuntuAnimation.SlowDuration } }

        property bool shown: false

        property real showProgress: overlayMode ? 0 : MathUtils.clamp(1 - x / shell.width, 0, 1)

        property bool fullyShown: x == 0
        property bool fullyHidden: x == width

        property bool painting: applicationsDisplayLoader.item ? applicationsDisplayLoader.item.painting : false
        property bool fullscreen: applicationsDisplayLoader.item ? applicationsDisplayLoader.item.fullscreen : false
        property bool overlayMode: applicationsDisplayLoader.item ? applicationsDisplayLoader.item.overlayMode : false
        property int overlayWidth: applicationsDisplayLoader.item ? applicationsDisplayLoader.item.overlayWidth : false
        property bool locked: applicationsDisplayLoader.item ? applicationsDisplayLoader.item.locked : false

        function show() {
            shown = true;
            panel.indicators.hide();
            if (!ApplicationManager.focusedApplicationId && ApplicationManager.count > 0) {
                ApplicationManager.focusApplication(ApplicationManager.get(0).appId);
            }
        }

        function hide() {
            if (locked) {
                return;
            }

            shown = false;
            if (ApplicationManager.focusedApplicationId) {
                ApplicationManager.unfocusCurrentApplication();
            }
        }

        Connections {
            target: ApplicationManager
            onFocusedApplicationIdChanged: {
                if (ApplicationManager.focusedApplicationId.length > 0) {
                    stages.show();
                } else {
                    print("app unfocused", stages.overlayMode)
                    if (!stages.overlayMode) {
                        stages.hide();
                    }
                }
            }

            onApplicationAdded: {
                stages.show();
            }
        }

<<<<<<< HEAD
        Loader {
            id: applicationsDisplayLoader
            anchors.fill: parent

            source: shell.sideStageEnabled ? "Stages/StageWithSideStage.qml" : "Stages/PhoneStage.qml"

            Binding {
                target: applicationsDisplayLoader.item
                property: "moving"
                value: !stages.fullyShown
            }
            Binding {
                target: applicationsDisplayLoader.item
                property: "shown"
                value: stages.shown
            }
            Binding {
                target: applicationsDisplayLoader.item
                property: "dragAreaWidth"
                value: shell.edgeSize
=======
                enabled: shell.width >= units.gu(100)
                visible: enabled
                fullyShown: stages.fullyShown && shown
                            && sideStage[sideStageRevealer.boundProperty] == sideStageRevealer.openedValue
                shouldUseScreenshots: !fullyShown || mainStage.usingScreenshots || sideStageRevealer.pressed

                available: !greeter.shown && !lockscreen.shown && enabled
                hides: [launcher, panel.indicators]
                shown: false
                showAnimation: StandardAnimation { property: "x"; duration: 350; to: sideStageRevealer.openedValue; easing.type: Easing.OutQuint }
                hideAnimation: StandardAnimation { property: "x"; duration: 350; to: sideStageRevealer.closedValue; easing.type: Easing.OutQuint }

                width: units.gu(40)
                height: stages.height
                handleExpanded: sideStageRevealer.pressed
            }

            Revealer {
                id: sideStageRevealer

                enabled: mainStage.applications.count > 0 && sideStage.applications.count > 0
                         && sideStage.available
                direction: Qt.RightToLeft
                openedValue: parent.width - sideStage.width
                hintDisplacement: units.gu(3)
                /* The size of the sidestage handle needs to be bigger than the
                   typical size used for edge detection otherwise it is really
                   hard to grab.
                */
                handleSize: sideStage.shown ? units.gu(4) : shell.edgeSize
                closedValue: parent.width + sideStage.handleSizeCollapsed
                target: sideStage
                x: parent.width - width
                width: sideStage.width + handleSize * 0.7
                height: sideStage.height
                orientation: Qt.Horizontal
            }

            DragHandle {
                id: stagesDragHandle

                anchors.top: parent.top
                anchors.bottom: parent.bottom
                anchors.right: parent.left

                width: shell.edgeSize
                direction: Direction.Leftwards
                enabled: greeter.showProgress == 0 && edgeDemo.dashEnabled
                property bool haveApps: mainStage.applications.count > 0 || sideStage.applications.count > 0

                maxTotalDragDistance: haveApps ? parent.width : parent.width * 0.7
                // Make autocompletion impossible when !haveApps
                edgeDragEvaluator.minDragDistance: haveApps ? maxTotalDragDistance * 0.1 : Number.MAX_VALUE
>>>>>>> e4e8a68b
            }
        }
    }

    Lockscreen {
        id: lockscreen
        objectName: "lockscreen"

        readonly property int backgroundTopMargin: -panel.panelHeight

        hides: [launcher, panel.indicators, hud]
        shown: false
        enabled: true
        showAnimation: StandardAnimation { property: "opacity"; to: 1 }
        hideAnimation: StandardAnimation { property: "opacity"; to: 0 }
        y: panel.panelHeight
        x: required ? 0 : - width
        width: parent.width
        height: parent.height - panel.panelHeight
        background: shell.background
        pinLength: 4

        onEntered: LightDM.Greeter.respond(passphrase);
        onCancel: greeter.show()

        Component.onCompleted: {
            if (LightDM.Users.count == 1) {
                LightDM.Greeter.authenticate(LightDM.Users.data(0, LightDM.UserRoles.NameRole))
                greeter.selected(0)
            }
        }
    }

    Connections {
        target: LightDM.Greeter

        onShowPrompt: {
            if (LightDM.Users.count == 1) {
                // TODO: There's no better way for now to determine if its a PIN or a passphrase.
                if (text == "PIN") {
                    lockscreen.alphaNumeric = false
                } else {
                    lockscreen.alphaNumeric = true
                }
                lockscreen.placeholderText = i18n.tr("Please enter %1").arg(text);
                lockscreen.show();
            }
        }

        onAuthenticationComplete: {
            if (LightDM.Greeter.promptless) {
                return;
            }
            if (LightDM.Greeter.authenticated) {
                lockscreen.hide();
            } else {
                lockscreen.clear(true);
            }
        }
    }

    Greeter {
        id: greeter
        objectName: "greeter"

        available: true
        hides: [launcher, panel.indicators, hud]
        shown: true

        defaultBackground: shell.background

        y: panel.panelHeight
        width: parent.width
        height: parent.height - panel.panelHeight

        dragHandleWidth: shell.edgeSize

        onShownChanged: {
            if (shown) {
                lockscreen.reset();
                // If there is only one user, we start authenticating with that one here.
                // If there are more users, the Greeter will handle that
                if (LightDM.Users.count == 1) {
                    LightDM.Greeter.authenticate(LightDM.Users.data(0, LightDM.UserRoles.NameRole));
                    greeter.selected(0);
                }
                greeter.forceActiveFocus();
            }
        }

        onUnlocked: greeter.hide()
        onSelected: {
            // Update launcher items for new user
            var user = LightDM.Users.data(uid, LightDM.UserRoles.NameRole);
            AccountsService.user = user;
            LauncherModel.setUser(user);
        }

        onLeftTeaserPressedChanged: {
            if (leftTeaserPressed) {
                launcher.tease();
            }
        }

        Binding {
            target: ApplicationManager
            property: "suspended"
            value: greeter.shown
        }
    }

    InputFilterArea {
        anchors.fill: parent
        blockInput: ApplicationManager.focusedApplicationId.length === 0 || greeter.shown || lockscreen.shown || launcher.shown
                    || panel.indicators.shown || hud.shown
    }

    Connections {
        id: powerConnection
        target: Powerd

        onDisplayPowerStateChange: {
            // We ignore any display-off signals when the proximity sensor
            // is active.  This usually indicates something like a phone call.
            if (status == Powerd.Off && (flags & Powerd.UseProximity) == 0) {
                greeter.showNow();
            }

            // No reason to chew demo CPU when user isn't watching
            if (status == Powerd.Off) {
                edgeDemo.paused = true;
            } else if (status == Powerd.On) {
                edgeDemo.paused = false;
            }
        }
    }

    function showHome() {
        var animate = !greeter.shown && !stages.shown
        greeter.hide()
        dash.setCurrentScope("home.scope", animate, false)
        stages.hide()
    }

    function hideIndicatorMenu(delay) {
        panel.hideIndicatorMenu(delay);
    }

    Item {
        id: overlay

        anchors.fill: parent

        Panel {
            id: panel
            anchors.fill: parent //because this draws indicator menus
            indicatorsMenuWidth: parent.width > units.gu(60) ? units.gu(40) : parent.width
            indicators {
                hides: [launcher]
                available: edgeDemo.panelEnabled
                contentEnabled: edgeDemo.panelContentEnabled
            }
            property string focusedAppId: ApplicationManager.focusedApplicationId
            property var focusedApplication: ApplicationManager.findApplication(focusedAppId)
            fullscreenMode: focusedApplication && stages.fullscreen && !greeter.shown && !lockscreen.shown
            searchVisible: !greeter.shown && !lockscreen.shown && dash.shown

            InputFilterArea {
                anchors {
                    top: parent.top
                    left: parent.left
                    right: parent.right
                }
                height: (panel.fullscreenMode) ? shell.edgeSize : panel.panelHeight
                blockInput: true
            }
        }

        Hud {
            id: hud

            width: parent.width > units.gu(60) ? units.gu(40) : parent.width
            height: parent.height

            available: !greeter.shown && !panel.indicators.shown && !lockscreen.shown && edgeDemo.dashEnabled
            shown: false
            showAnimation: StandardAnimation { property: "y"; duration: hud.showableAnimationDuration; to: 0; easing.type: Easing.Linear }
            hideAnimation: StandardAnimation { property: "y"; duration: hud.showableAnimationDuration; to: hudRevealer.closedValue; easing.type: Easing.Linear }

            Connections {
                target: ApplicationManager
                onFocusedApplicationIdChanged: hud.hide()
            }
        }

        Revealer {
            id: hudRevealer

            enabled: hud.shown
            width: hud.width
            anchors.left: hud.left
            height: parent.height
            target: hud.revealerTarget
            closedValue: height
            openedValue: 0
            direction: Qt.RightToLeft
            orientation: Qt.Vertical
            handleSize: hud.handleHeight
            onCloseClicked: target.hide()
        }

        Bottombar {
            id: bottombar
            theHud: hud
            anchors.fill: parent
            enabled: hud.available
            applicationIsOnForeground: ApplicationManager.focusedApplicationId
        }

        InputFilterArea {
            blockInput: launcher.shown
            anchors {
                top: parent.top
                bottom: parent.bottom
                left: parent.left
            }
            width: launcher.width
        }

        Launcher {
            id: launcher

            readonly property bool dashSwipe: progress > 0

            anchors.top: parent.top
            anchors.bottom: parent.bottom
            width: parent.width
            dragAreaWidth: shell.edgeSize
            available: (!greeter.shown || greeter.narrowMode) && edgeDemo.launcherEnabled

            onShowDashHome: {
                if (edgeDemo.running)
                    return;

                showHome()
            }
            onDash: {
                if (stages.shown && !stages.overlayMode) {
                    stages.hide();
                    launcher.hide();
                }
            }
            onDashSwipeChanged: if (dashSwipe && stages.shown) dash.setCurrentScope("applications.scope", false, true)
            onLauncherApplicationSelected:{
                if (edgeDemo.running)
                    return;

                greeter.hide()
                shell.activateApplication(appId)
            }
            onShownChanged: {
                if (shown) {
                    panel.indicators.hide()
                    hud.hide()
                    bottombar.hide()
                }
            }
        }

        Notifications {
            id: notifications

            model: NotificationBackend.Model
            margin: units.gu(1)

            anchors {
                top: parent.top
                right: parent.right
                bottom: parent.bottom
                topMargin: panel.panelHeight
            }
            states: [
                State {
                    name: "narrow"
                    when: overlay.width <= units.gu(60)
                    AnchorChanges { target: notifications; anchors.left: parent.left }
                },
                State {
                    name: "wide"
                    when: overlay.width > units.gu(60)
                    AnchorChanges { target: notifications; anchors.left: undefined }
                    PropertyChanges { target: notifications; width: units.gu(38) }
                }
            ]

            InputFilterArea {
                anchors { left: parent.left; right: parent.right }
                height: parent.contentHeight
                blockInput: height > 0
            }
        }
    }

    focus: true
    onFocusChanged: if (!focus) forceActiveFocus();

    InputFilterArea {
        anchors {
            top: parent.top
            bottom: parent.bottom
            left: parent.left
        }
        width: shell.edgeSize
        blockInput: true
    }

    InputFilterArea {
        anchors {
            top: parent.top
            bottom: parent.bottom
            right: parent.right
        }
        width: shell.edgeSize
        blockInput: true
    }

    Binding {
        target: i18n
        property: "domain"
        value: "unity8"
    }

    OSKController {
        anchors.topMargin: panel.panelHeight
        anchors.fill: parent // as needs to know the geometry of the shell
    }

    //FIXME: This should be handled in the input stack, keyboard shouldnt propagate
    MouseArea {
        anchors.bottom: parent.bottom
        anchors.left: parent.left
        anchors.right: parent.right
        height: ApplicationManager.keyboardVisible ? ApplicationManager.keyboardHeight : 0

        enabled: ApplicationManager.keyboardVisible
    }

    Label {
        anchors.centerIn: parent
        visible: ApplicationManager.fake ? ApplicationManager.fake : false
        text: "EARLY ALPHA\nNOT READY FOR USE"
        color: "lightgrey"
        opacity: 0.2
        font.weight: Font.Black
        horizontalAlignment: Text.AlignHCenter
        verticalAlignment: Text.AlignVCenter
        fontSizeMode: Text.Fit
        rotation: -45
        scale: Math.min(parent.width, parent.height) / width
    }

    EdgeDemo {
        id: edgeDemo
        greeter: greeter
        launcher: launcher
        dash: dash
        indicators: panel.indicators
        underlay: underlay
    }

    Connections {
        target: SessionBroadcast
        onShowHome: showHome()
    }
}<|MERGE_RESOLUTION|>--- conflicted
+++ resolved
@@ -118,76 +118,76 @@
         anchors.rightMargin: stages.overlayWidth
         clip: stages.overlayMode && !stages.painting
 
-    Item {
-        id: underlay
-        objectName: "underlay"
-        anchors.fill: parent
-        anchors.rightMargin: -parent.anchors.rightMargin
-
-        // Whether the underlay is fully covered by opaque UI elements.
-        property bool fullyCovered: panel.indicators.fullyOpened && shell.width <= panel.indicatorsMenuWidth
-
-        readonly property bool applicationRunning: ApplicationManager.focusedApplicationId.length > 0
-
-        // Whether the user should see the topmost application surface (if there's one at all).
-        readonly property bool applicationSurfaceShouldBeSeen: stages.shown && !stages.painting && !stages.overlayMode
-
-        // NB! Application surfaces are stacked behind the shell one. So they can only be seen by the user
-        // through the translucent parts of the shell surface.
-        visible: !fullyCovered && !applicationSurfaceShouldBeSeen
-
-        CrossFadeImage {
-            id: backgroundImage
-            objectName: "backgroundImage"
-
+        Item {
+            id: underlay
+            objectName: "underlay"
             anchors.fill: parent
-            source: shell.background
-            fillMode: Image.PreserveAspectCrop
-        }
-
-        Rectangle {
-            anchors.fill: parent
-            color: "black"
-            opacity: dash.disappearingAnimationProgress
-        }
-
-        Dash {
-            id: dash
-            objectName: "dash"
-
-            available: !greeter.shown && !lockscreen.shown
-            hides: [stages, launcher, panel.indicators]
-            shown: disappearingAnimationProgress !== 1.0
-            enabled: disappearingAnimationProgress === 0.0 && edgeDemo.dashEnabled
-
-            anchors {
-                fill: parent
-                topMargin: panel.panelHeight
-            }
-
-            contentScale: 1.0 - 0.2 * disappearingAnimationProgress
-            opacity: 1.0 - disappearingAnimationProgress
-            property real disappearingAnimationProgress: {
-                if (greeter.shown) {
-                    return greeter.showProgress;
-                } else {
-                    if (stages.overlayMode) {
-                        return 0;
+            anchors.rightMargin: -parent.anchors.rightMargin
+
+            // Whether the underlay is fully covered by opaque UI elements.
+            property bool fullyCovered: panel.indicators.fullyOpened && shell.width <= panel.indicatorsMenuWidth
+
+            readonly property bool applicationRunning: ApplicationManager.focusedApplicationId.length > 0
+
+            // Whether the user should see the topmost application surface (if there's one at all).
+            readonly property bool applicationSurfaceShouldBeSeen: stages.shown && !stages.painting && !stages.overlayMode
+
+            // NB! Application surfaces are stacked behind the shell one. So they can only be seen by the user
+            // through the translucent parts of the shell surface.
+            visible: !fullyCovered && !applicationSurfaceShouldBeSeen
+
+            CrossFadeImage {
+                id: backgroundImage
+                objectName: "backgroundImage"
+
+                anchors.fill: parent
+                source: shell.background
+                fillMode: Image.PreserveAspectCrop
+            }
+
+            Rectangle {
+                anchors.fill: parent
+                color: "black"
+                opacity: dash.disappearingAnimationProgress
+            }
+
+            Dash {
+                id: dash
+                objectName: "dash"
+
+                available: !greeter.shown && !lockscreen.shown
+                hides: [stages, launcher, panel.indicators]
+                shown: disappearingAnimationProgress !== 1.0
+                enabled: disappearingAnimationProgress === 0.0 && edgeDemo.dashEnabled
+
+                anchors {
+                    fill: parent
+                    topMargin: panel.panelHeight
+                }
+
+                contentScale: 1.0 - 0.2 * disappearingAnimationProgress
+                opacity: 1.0 - disappearingAnimationProgress
+                property real disappearingAnimationProgress: {
+                    if (greeter.shown) {
+                        return greeter.showProgress;
+                    } else {
+                        if (stages.overlayMode) {
+                            return 0;
+                        }
+                        return stages.showProgress
                     }
-                    return stages.showProgress
-                }
-            }
-
-            // FIXME: only necessary because stages.showProgress and
-            // greeterRevealer.animatedProgress are not animated
-            Behavior on disappearingAnimationProgress { SmoothedAnimation { velocity: 5 }}
-        }
-    }
+                }
+
+                // FIXME: only necessary because stages.showProgress and
+                // greeterRevealer.animatedProgress are not animated
+                Behavior on disappearingAnimationProgress { SmoothedAnimation { velocity: 5 }}
+            }
+        }
     }
 
     EdgeDragArea {
         id: stagesDragHandle
-        direction: Direction.LeftWards
+        direction: Direction.Leftwards
 
         anchors { top: parent.top; right: parent.right; bottom: parent.bottom }
         width: shell.edgeSize
@@ -231,7 +231,7 @@
             }
         }
 
-        Behavior on x { SmoothedAnimation { velocity: 600; duration: UbuntuAnimation.SlowDuration } }
+        Behavior on x { SmoothedAnimation { velocity: 600; duration: UbuntuAnimation.FastDuration } }
 
         property bool shown: false
 
@@ -267,7 +267,13 @@
 
         Connections {
             target: ApplicationManager
+
+            onFocusRequested: {
+                stages.show();
+            }
+
             onFocusedApplicationIdChanged: {
+                print("focusedAppChanged:", ApplicationManager.focusedApplicationId);
                 if (ApplicationManager.focusedApplicationId.length > 0) {
                     stages.show();
                 } else {
@@ -283,7 +289,6 @@
             }
         }
 
-<<<<<<< HEAD
         Loader {
             id: applicationsDisplayLoader
             anchors.fill: parent
@@ -304,61 +309,6 @@
                 target: applicationsDisplayLoader.item
                 property: "dragAreaWidth"
                 value: shell.edgeSize
-=======
-                enabled: shell.width >= units.gu(100)
-                visible: enabled
-                fullyShown: stages.fullyShown && shown
-                            && sideStage[sideStageRevealer.boundProperty] == sideStageRevealer.openedValue
-                shouldUseScreenshots: !fullyShown || mainStage.usingScreenshots || sideStageRevealer.pressed
-
-                available: !greeter.shown && !lockscreen.shown && enabled
-                hides: [launcher, panel.indicators]
-                shown: false
-                showAnimation: StandardAnimation { property: "x"; duration: 350; to: sideStageRevealer.openedValue; easing.type: Easing.OutQuint }
-                hideAnimation: StandardAnimation { property: "x"; duration: 350; to: sideStageRevealer.closedValue; easing.type: Easing.OutQuint }
-
-                width: units.gu(40)
-                height: stages.height
-                handleExpanded: sideStageRevealer.pressed
-            }
-
-            Revealer {
-                id: sideStageRevealer
-
-                enabled: mainStage.applications.count > 0 && sideStage.applications.count > 0
-                         && sideStage.available
-                direction: Qt.RightToLeft
-                openedValue: parent.width - sideStage.width
-                hintDisplacement: units.gu(3)
-                /* The size of the sidestage handle needs to be bigger than the
-                   typical size used for edge detection otherwise it is really
-                   hard to grab.
-                */
-                handleSize: sideStage.shown ? units.gu(4) : shell.edgeSize
-                closedValue: parent.width + sideStage.handleSizeCollapsed
-                target: sideStage
-                x: parent.width - width
-                width: sideStage.width + handleSize * 0.7
-                height: sideStage.height
-                orientation: Qt.Horizontal
-            }
-
-            DragHandle {
-                id: stagesDragHandle
-
-                anchors.top: parent.top
-                anchors.bottom: parent.bottom
-                anchors.right: parent.left
-
-                width: shell.edgeSize
-                direction: Direction.Leftwards
-                enabled: greeter.showProgress == 0 && edgeDemo.dashEnabled
-                property bool haveApps: mainStage.applications.count > 0 || sideStage.applications.count > 0
-
-                maxTotalDragDistance: haveApps ? parent.width : parent.width * 0.7
-                // Make autocompletion impossible when !haveApps
-                edgeDragEvaluator.minDragDistance: haveApps ? maxTotalDragDistance * 0.1 : Number.MAX_VALUE
->>>>>>> e4e8a68b
             }
         }
     }

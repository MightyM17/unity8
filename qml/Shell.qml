/*
 * Copyright (C) 2013 Canonical, Ltd.
 *
 * This program is free software; you can redistribute it and/or modify
 * it under the terms of the GNU General Public License as published by
 * the Free Software Foundation; version 3.
 *
 * This program is distributed in the hope that it will be useful,
 * but WITHOUT ANY WARRANTY; without even the implied warranty of
 * MERCHANTABILITY or FITNESS FOR A PARTICULAR PURPOSE.  See the
 * GNU General Public License for more details.
 *
 * You should have received a copy of the GNU General Public License
 * along with this program.  If not, see <http://www.gnu.org/licenses/>.
 */

import QtQuick 2.0
import AccountsService 0.1
import GSettings 1.0
import Unity.Application 0.1
import Ubuntu.Components 0.1
import Ubuntu.Gestures 0.1
import Unity.Launcher 0.1
import Powerd 0.1
import SessionBroadcast 0.1
import SessionManager 0.1
import "Dash"
import "Launcher"
import "Panel"
import "Components"
import "Notifications"
import Unity.Notifications 1.0 as NotificationBackend
import Unity.Session 0.1

BasicShell {
    id: shell

    readonly property real panelHeight: panel.panelHeight

    property bool dashShown: dash.shown

    property bool sideStageEnabled: shell.width >= units.gu(100)
    readonly property string focusedApplicationId: ApplicationManager.focusedApplicationId

    function activateApplication(appId) {
        if (ApplicationManager.findApplication(appId)) {
            ApplicationManager.requestFocusApplication(appId);
            stages.show(true);
            if (stages.locked && ApplicationManager.focusedApplicationId == appId) {
                applicationsDisplayLoader.item.select(appId);
            }
        } else {
            var execFlags = shell.sideStageEnabled ? ApplicationManager.NoFlag : ApplicationManager.ForceMainStage;
            ApplicationManager.startApplication(appId, execFlags);
            stages.show(false);
        }
    }

    Binding {
        target: LauncherModel
        property: "applicationManager"
        value: ApplicationManager
    }

    Component.onCompleted: {
        Theme.name = "Ubuntu.Components.Themes.SuruGradient"
    }

    GSettings {
        id: backgroundSettings
        schema.id: "org.gnome.desktop.background"
    }
    backgroundSource: backgroundSettings.pictureUri

    Item {
        id: underlayClipper
        anchors.fill: parent
        anchors.rightMargin: stages.overlayWidth
        clip: stages.overlayMode && !stages.painting

        InputFilterArea {
            anchors.fill: parent
            blockInput: parent.clip
        }

        Item {
            id: underlay
            objectName: "underlay"
            anchors.fill: parent
            anchors.rightMargin: -parent.anchors.rightMargin

            // Whether the underlay is fully covered by opaque UI elements.
            property bool fullyCovered: panel.indicators.fullyOpened && shell.width <= panel.indicatorsMenuWidth

            // Whether the user should see the topmost application surface (if there's one at all).
            readonly property bool applicationSurfaceShouldBeSeen: stages.shown && !stages.painting && !stages.overlayMode

            // NB! Application surfaces are stacked behind the shell one. So they can only be seen by the user
            // through the translucent parts of the shell surface.
            visible: !fullyCovered && !applicationSurfaceShouldBeSeen

            Rectangle {
                anchors.fill: parent
                color: "black"
                opacity: dash.disappearingAnimationProgress
            }

            Image {
                anchors.fill: dash
                source: shell.width > shell.height ? "Dash/graphics/paper_landscape.png" : "Dash/graphics/paper_portrait.png"
                fillMode: Image.PreserveAspectCrop
                horizontalAlignment: Image.AlignRight
                verticalAlignment: Image.AlignTop
            }

            Dash {
                id: dash
                objectName: "dash"

                hides: [stages, launcher, panel.indicators]
                shown: disappearingAnimationProgress !== 1.0
                enabled: disappearingAnimationProgress === 0.0 && edgeDemo.dashEnabled

                anchors {
                    fill: parent
                    topMargin: panel.panelHeight
                }

                contentScale: 1.0 - 0.2 * disappearingAnimationProgress
                opacity: 1.0 - disappearingAnimationProgress
                property real disappearingAnimationProgress: {
                    if (stages.overlayMode) {
                        return 0;
                    } else {
                        return stages.showProgress
                    }
                }

                // FIXME: only necessary because stages.showProgress is not animated
                Behavior on disappearingAnimationProgress { SmoothedAnimation { velocity: 5 }}
            }
        }
    }

    EdgeDragArea {
        id: stagesDragHandle
        direction: Direction.Leftwards

        anchors { top: parent.top; right: parent.right; bottom: parent.bottom }
        width: shell.edgeSize

        property real progress: stages.width

        onTouchXChanged: {
            if (status == DirectionalDragArea.Recognized) {
                if (ApplicationManager.count == 0) {
                    progress = Math.max(stages.width - stagesDragHandle.width + touchX, stages.width * .3)
                } else {
                    progress = stages.width - stagesDragHandle.width + touchX
                }
            }
        }

        onDraggingChanged: {
            if (!dragging) {
                if (ApplicationManager.count > 0 && progress < stages.width - units.gu(10)) {
                    stages.show(true)
                }
                stagesDragHandle.progress = stages.width;
            }
        }
    }

    Item {
        id: stages
        objectName: "stages"
        width: parent.width
        height: parent.height

        x: {
            if (shown) {
                if (overlayMode || locked) {
                    return 0;
                }
                return launcher.progress
            } else {
                return stagesDragHandle.progress
            }
        }

        Behavior on x { SmoothedAnimation { velocity: 600; duration: UbuntuAnimation.FastDuration } }

        property bool shown: false

        property real showProgress: overlayMode ? 0 : MathUtils.clamp(1 - x / shell.width, 0, 1)

        property bool fullyShown: x == 0
        property bool fullyHidden: x == width

        property bool painting: applicationsDisplayLoader.item ? applicationsDisplayLoader.item.painting : false
        property bool fullscreen: applicationsDisplayLoader.item ? applicationsDisplayLoader.item.fullscreen : false
        property bool overlayMode: applicationsDisplayLoader.item ? applicationsDisplayLoader.item.overlayMode : false
        property int overlayWidth: applicationsDisplayLoader.item ? applicationsDisplayLoader.item.overlayWidth : false
        property bool locked: applicationsDisplayLoader.item ? applicationsDisplayLoader.item.locked : false

        function show(focusApp) {
            shown = true;
            panel.indicators.hide();
            edgeDemo.stopDemo();
            if (!ApplicationManager.focusedApplicationId && ApplicationManager.count > 0 && focusApp) {
                ApplicationManager.focusApplication(ApplicationManager.get(0).appId);
            }
        }

        function hide() {
            shown = false;
            if (ApplicationManager.focusedApplicationId) {
                ApplicationManager.unfocusCurrentApplication();
            }
        }

        Connections {
            target: ApplicationManager

            onFocusRequested: {
                stages.show(true);
            }

            onFocusedApplicationIdChanged: {
                if (ApplicationManager.focusedApplicationId.length > 0) {
                    stages.show(false);
                } else {
                    if (!stages.overlayMode) {
                        stages.hide();
                    }
                }
            }

            onApplicationAdded: {
                stages.show(false);
            }

            onApplicationRemoved: {
                if (ApplicationManager.focusedApplicationId.length == 0) {
                    stages.hide();
                }
            }
        }

<<<<<<< HEAD
        Connections {
            target: DBusUnitySessionService

            function closeAllApps() {
                while (true) {
                    var app = ApplicationManager.get(0);
                    if (app === null) {
                        break;
                    }
                    ApplicationManager.stopApplication(app.appId);
                }
            }

            onLogoutRequested: {
                // TODO: Display a dialog to ask the user to confirm.
                DBusUnitySessionService.Logout();
            }

            onLogoutReady: {
                closeAllApps();
                Qt.quit();
            }
=======
        Binding {
            target: ApplicationManager
            property: "suspended"
            value: !SessionManager.active
>>>>>>> 1067acde
        }

        Loader {
            id: applicationsDisplayLoader
            anchors.fill: parent

            source: shell.sideStageEnabled ? "Stages/StageWithSideStage.qml" : "Stages/PhoneStage.qml"

            Binding {
                target: applicationsDisplayLoader.item
                property: "moving"
                value: !stages.fullyShown
            }
            Binding {
                target: applicationsDisplayLoader.item
                property: "shown"
                value: stages.shown
            }
            Binding {
                target: applicationsDisplayLoader.item
                property: "dragAreaWidth"
                value: shell.edgeSize
            }
        }
    }

    InputFilterArea {
        anchors.fill: parent
        blockInput: ApplicationManager.focusedApplicationId.length === 0 || launcher.shown
                    || panel.indicators.shown
    }

    Connections {
        id: powerConnection
        target: Powerd

        onDisplayPowerStateChange: {
            // We ignore any display-off signals when the proximity sensor
            // is active.  This usually indicates something like a phone call.
            if (status == Powerd.Off && (flags & Powerd.UseProximity) == 0) {
                SessionManager.lock();
            }

            // No reason to chew demo CPU when user isn't watching
            if (status == Powerd.Off) {
                edgeDemo.paused = true;
            } else if (status == Powerd.On) {
                edgeDemo.paused = false;
            }
        }
    }

    function showHome(fromLauncher) {
        var animate = fromLauncher && !stages.shown
        dash.setCurrentScope("clickscope", animate, false)
        stages.hide()
    }

    Item {
        id: overlay

        anchors.fill: parent

        Panel {
            id: panel
            anchors.fill: parent //because this draws indicator menus
            indicatorsMenuWidth: parent.width > units.gu(60) ? units.gu(40) : parent.width
            indicators {
                hides: [launcher]
                available: edgeDemo.panelEnabled
                contentEnabled: edgeDemo.panelContentEnabled
            }
            property string focusedAppId: ApplicationManager.focusedApplicationId
            property var focusedApplication: ApplicationManager.findApplication(focusedAppId)
            fullscreenMode: focusedApplication && stages.fullscreen
            searchVisible: dash.shown && dash.searchable

            InputFilterArea {
                anchors {
                    top: parent.top
                    left: parent.left
                    right: parent.right
                }
                height: (panel.fullscreenMode) ? shell.edgeSize : panel.panelHeight
                blockInput: true
            }
        }

        InputFilterArea {
            blockInput: launcher.shown
            anchors {
                top: parent.top
                bottom: parent.bottom
                left: parent.left
            }
            width: launcher.width
        }

        Launcher {
            id: launcher

            readonly property bool dashSwipe: progress > 0

            anchors.top: parent.top
            anchors.bottom: parent.bottom
            width: parent.width
            dragAreaWidth: shell.edgeSize
            available: edgeDemo.launcherEnabled

            onShowDashHome: {
                if (edgeDemo.running)
                    return;

                showHome(true)
            }

            onDash: {
                if (stages.shown && !stages.overlayMode) {
                    if (!stages.locked) {
                        stages.hide();
                        launcher.hide();
                    }
                }
            }
            onDashSwipeChanged: if (dashSwipe && stages.shown) dash.setCurrentScope("clickscope", false, true)
            onLauncherApplicationSelected: {
                if (!edgeDemo.running)
                    shell.activateApplication(appId)
            }
            onShownChanged: {
                if (shown) {
                    panel.indicators.hide()
                }
            }
        }

        Rectangle {
            id: modalNotificationBackground

            visible: notifications.useModal && (notifications.state == "narrow")
            color: "#000000"
            anchors.fill: parent
            opacity: 0.5

            MouseArea {
                anchors.fill: parent
            }

            InputFilterArea {
                anchors.fill: parent
                blockInput: modalNotificationBackground.visible
            }
        }

        Notifications {
            id: notifications

            model: NotificationBackend.Model
            margin: units.gu(1)

            anchors {
                top: parent.top
                right: parent.right
                bottom: parent.bottom
                topMargin: panel.panelHeight
            }
            states: [
                State {
                    name: "narrow"
                    when: overlay.width <= units.gu(60)
                    AnchorChanges { target: notifications; anchors.left: parent.left }
                },
                State {
                    name: "wide"
                    when: overlay.width > units.gu(60)
                    AnchorChanges { target: notifications; anchors.left: undefined }
                    PropertyChanges { target: notifications; width: units.gu(38) }
                }
            ]

            InputFilterArea {
                anchors { left: parent.left; right: parent.right }
                height: parent.contentHeight
                blockInput: height > 0
            }
        }

        Connections {
            target: SessionManager
            onActiveChanged: {
                if (!SessionManager.active) {
                    launcher.hide()
                    panel.indicators.hide()
                }
            }
        }
    }

    InputFilterArea {
        anchors {
            top: parent.top
            bottom: parent.bottom
            left: parent.left
        }
        width: shell.edgeSize
        blockInput: true
    }

    InputFilterArea {
        anchors {
            top: parent.top
            bottom: parent.bottom
            right: parent.right
        }
        width: shell.edgeSize
        blockInput: true
    }

    OSKController {
        anchors.topMargin: panel.panelHeight
        anchors.fill: parent // as needs to know the geometry of the shell
    }

    //FIXME: This should be handled in the input stack, keyboard shouldnt propagate
    MouseArea {
        anchors.bottom: parent.bottom
        anchors.left: parent.left
        anchors.right: parent.right
        height: ApplicationManager.keyboardVisible ? ApplicationManager.keyboardHeight : 0

        enabled: ApplicationManager.keyboardVisible
    }

    Label {
        anchors.centerIn: parent
        visible: ApplicationManager.fake ? ApplicationManager.fake : false
        text: "EARLY ALPHA\nNOT READY FOR USE"
        color: "lightgrey"
        opacity: 0.2
        font.weight: Font.Black
        horizontalAlignment: Text.AlignHCenter
        verticalAlignment: Text.AlignVCenter
        fontSizeMode: Text.Fit
        rotation: -45
        scale: Math.min(parent.width, parent.height) / width
    }

    EdgeDemo {
        id: edgeDemo
        launcher: launcher
        dash: dash
        indicators: panel.indicators
        underlay: underlay
    }

    Connections {
        target: SessionBroadcast
        onShowHome: showHome(false)
    }
}<|MERGE_RESOLUTION|>--- conflicted
+++ resolved
@@ -247,7 +247,6 @@
             }
         }
 
-<<<<<<< HEAD
         Connections {
             target: DBusUnitySessionService
 
@@ -270,12 +269,12 @@
                 closeAllApps();
                 Qt.quit();
             }
-=======
+        }
+
         Binding {
             target: ApplicationManager
             property: "suspended"
             value: !SessionManager.active
->>>>>>> 1067acde
         }
 
         Loader {

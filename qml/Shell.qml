/*
 * Copyright (C) 2013 Canonical, Ltd.
 *
 * This program is free software; you can redistribute it and/or modify
 * it under the terms of the GNU General Public License as published by
 * the Free Software Foundation; version 3.
 *
 * This program is distributed in the hope that it will be useful,
 * but WITHOUT ANY WARRANTY; without even the implied warranty of
 * MERCHANTABILITY or FITNESS FOR A PARTICULAR PURPOSE.  See the
 * GNU General Public License for more details.
 *
 * You should have received a copy of the GNU General Public License
 * along with this program.  If not, see <http://www.gnu.org/licenses/>.
 */

import QtQuick 2.0
import AccountsService 0.1
import GSettings 1.0
import Unity.Application 0.1
import Ubuntu.Components 0.1
import Ubuntu.Gestures 0.1
import Unity.Launcher 0.1
import LightDM 0.1 as LightDM
import Powerd 0.1
import SessionBroadcast 0.1
import "Dash"
import "Greeter"
import "Launcher"
import "Panel"
import "Hud"
import "Components"
import "Bottombar"
import "Notifications"
import Unity.Notifications 1.0 as NotificationBackend

FocusScope {
    id: shell

    // this is only here to select the width / height of the window if not running fullscreen
    property bool tablet: true
    width: tablet ? units.gu(160) : applicationArguments.hasGeometry() ? applicationArguments.width() : units.gu(40)
    height: tablet ? units.gu(100) : applicationArguments.hasGeometry() ? applicationArguments.height() : units.gu(71)

    property real edgeSize: units.gu(2)
    property url defaultBackground: Qt.resolvedUrl(shell.width >= units.gu(60) ? "graphics/tablet_background.jpg" : "graphics/phone_background.jpg")
    property url background
    readonly property real panelHeight: panel.panelHeight

    property bool dashShown: dash.shown

    property bool sideStageEnabled: shell.width >= units.gu(60)

    function activateApplication(appId) {
        if (ApplicationManager.findApplication(appId)) {
            print("Shell.qml: activating app", appId);
            ApplicationManager.activateApplication(appId);
            stages.show();
        } else {
            print("starting app", appId);

            var execFlags = shell.sideStageEnabled ? ApplicationManager.NoFlag : ApplicationManager.ForceMainStage;
            ApplicationManager.startApplication(appId, execFlags);
            stages.show();
        }
    }

    Binding {
        target: LauncherModel
        property: "applicationManager"
        value: ApplicationManager
    }

    Component.onCompleted: {
        Theme.name = "Ubuntu.Components.Themes.SuruGradient"
    }

    GSettings {
        id: backgroundSettings
        schema.id: "org.gnome.desktop.background"
    }
    property url gSettingsPicture: backgroundSettings.pictureUri != undefined && backgroundSettings.pictureUri.length > 0 ? backgroundSettings.pictureUri : shell.defaultBackground
    onGSettingsPictureChanged: {
        shell.background = gSettingsPicture
    }

    // This is a dummy image that is needed to determine if the picture url
    // in backgroundSettings points to a valid picture file.
    // We can't do this with the real background image because setting a
    // new source in onStatusChanged triggers a binding loop detection
    // inside Image, which causes it not to render even though a valid source
    // would be set. We don't mind about this image staying black and just
    // use it for verification to populate the source for the real
    // background image.
    Image {
        source: shell.background
        height: 0
        width: 0
        sourceSize.height: 0
        sourceSize.width: 0
        onStatusChanged: {
            if (status == Image.Error && source != shell.defaultBackground) {
                shell.background = defaultBackground
            }
        }
    }

    VolumeControl {
        id: volumeControl
    }

    Keys.onVolumeUpPressed: volumeControl.volumeUp()
    Keys.onVolumeDownPressed: volumeControl.volumeDown()

    Item {
        id: underlayClipper
        anchors.fill: parent
        anchors.rightMargin: stages.overlayWidth
        clip: stages.overlayMode && !stages.painting

    Item {
        id: underlay
        objectName: "underlay"
        anchors.fill: parent
        anchors.rightMargin: -parent.anchors.rightMargin

        // Whether the underlay is fully covered by opaque UI elements.
        property bool fullyCovered: panel.indicators.fullyOpened && shell.width <= panel.indicatorsMenuWidth

        readonly property bool applicationRunning: ApplicationManager.focusedApplicationId.length > 0

        // Whether the user should see the topmost application surface (if there's one at all).
        readonly property bool applicationSurfaceShouldBeSeen: stages.shown && !stages.painting && !stages.overlayMode

        // NB! Application surfaces are stacked behind the shell one. So they can only be seen by the user
        // through the translucent parts of the shell surface.
        visible: !fullyCovered && !applicationSurfaceShouldBeSeen

        CrossFadeImage {
            id: backgroundImage
            objectName: "backgroundImage"

            anchors.fill: parent
            source: shell.background
            fillMode: Image.PreserveAspectCrop
        }

        Rectangle {
            anchors.fill: parent
            color: "black"
            opacity: dash.disappearingAnimationProgress
        }

        Dash {
            id: dash
            objectName: "dash"

            available: !greeter.shown && !lockscreen.shown
            hides: [stages, launcher, panel.indicators]
            shown: disappearingAnimationProgress !== 1.0
            enabled: disappearingAnimationProgress === 0.0 && edgeDemo.dashEnabled

            anchors {
                fill: parent
                topMargin: panel.panelHeight
            }

            contentScale: 1.0 - 0.2 * disappearingAnimationProgress
            opacity: 1.0 - disappearingAnimationProgress
            property real disappearingAnimationProgress: {
                if (greeter.shown) {
                    return greeter.showProgress;
                } else {
                    if (stages.overlayMode) {
                        return 0;
                    }
                    return stages.showProgress
                }
            }

            // FIXME: only necessary because stages.showProgress and
            // greeterRevealer.animatedProgress are not animated
            Behavior on disappearingAnimationProgress { SmoothedAnimation { velocity: 5 }}
        }
    }
    }

    EdgeDragArea {
        id: stagesDragHandle
        direction: Direction.LeftWards

        anchors { top: parent.top; right: parent.right; bottom: parent.bottom }
        width: shell.edgeSize

        property real progress: stages.width

        onTouchXChanged: {
            if (status == DirectionalDragArea.Recognized) {
                if (ApplicationManager.count == 0) {
                    progress = Math.max(stages.width - stagesDragHandle.width + touchX, stages.width * .3)
                } else {
                    progress = stages.width - stagesDragHandle.width + touchX
                }
            }
        }

        onDraggingChanged: {
            if (!dragging) {
                if (ApplicationManager.count > 0 && progress < stages.width - units.gu(10)) {
                    stages.show()
                }
                stagesDragHandle.progress = stages.width;
            }
        }
    }

    Item {
        id: stages
        objectName: "stages"
        width: parent.width
        height: parent.height

<<<<<<< HEAD
        x: {
            if (shown) {
                if (overlayMode) {
                    return 0;
                }
                return launcher.progress
            } else {
                return stagesDragHandle.progress
            }
        }
=======
        x: shown ? (locked ? 0 : launcher.progress) : stagesDragHandle.progress
>>>>>>> 9e2fd342

        Behavior on x { SmoothedAnimation { velocity: 600; duration: UbuntuAnimation.SlowDuration } }

        property bool shown: false

        property real showProgress: overlayMode ? 0 : MathUtils.clamp(1 - x / shell.width, 0, 1)

        property bool fullyShown: x == 0
        property bool fullyHidden: x == width

        property bool painting: applicationsDisplayLoader.item ? applicationsDisplayLoader.item.painting : false
        property bool fullscreen: applicationsDisplayLoader.item ? applicationsDisplayLoader.item.fullscreen : false
<<<<<<< HEAD
        property bool overlayMode: applicationsDisplayLoader.item ? applicationsDisplayLoader.item.overlayMode : false
        property int overlayWidth: applicationsDisplayLoader.item ? applicationsDisplayLoader.item.overlayWidth : false
=======
        property bool locked: applicationsDisplayLoader.item ? applicationsDisplayLoader.item.locked : false
>>>>>>> 9e2fd342

        function show() {
            shown = true;
            panel.indicators.hide();
            if (!ApplicationManager.focusedApplicationId && ApplicationManager.count > 0) {
                ApplicationManager.focusApplication(ApplicationManager.get(0).appId);
            }
        }

        function hide() {
            if (locked) {
                return;
            }

            shown = false;
            if (ApplicationManager.focusedApplicationId) {
                ApplicationManager.unfocusCurrentApplication();
            }
        }

        Connections {
            target: ApplicationManager
            onFocusedApplicationIdChanged: {
                if (ApplicationManager.focusedApplicationId.length > 0) {
                    stages.show();
                } else {
                    print("app unfocused", stages.overlayMode)
                    if (!stages.overlayMode) {
                        stages.hide();
                    }
                }
            }

            onApplicationAdded: {
                stages.show();
            }
        }

        Loader {
            id: applicationsDisplayLoader
            anchors.fill: parent

            source: shell.sideStageEnabled ? "Stages/StageWithSideStage.qml" : "Stages/PhoneStage.qml"

            Binding {
                target: applicationsDisplayLoader.item
                property: "moving"
                value: !stages.fullyShown
            }
            Binding {
                target: applicationsDisplayLoader.item
                property: "shown"
                value: stages.shown
            }
            Binding {
                target: applicationsDisplayLoader.item
                property: "dragAreaWidth"
                value: shell.edgeSize
            }
        }
    }

    Lockscreen {
        id: lockscreen
        objectName: "lockscreen"

        readonly property int backgroundTopMargin: -panel.panelHeight

        hides: [launcher, panel.indicators, hud]
        shown: false
        enabled: true
        showAnimation: StandardAnimation { property: "opacity"; to: 1 }
        hideAnimation: StandardAnimation { property: "opacity"; to: 0 }
        y: panel.panelHeight
        x: required ? 0 : - width
        width: parent.width
        height: parent.height - panel.panelHeight
        background: shell.background
        pinLength: 4

        onEntered: LightDM.Greeter.respond(passphrase);
        onCancel: greeter.show()

        Component.onCompleted: {
            if (LightDM.Users.count == 1) {
                LightDM.Greeter.authenticate(LightDM.Users.data(0, LightDM.UserRoles.NameRole))
                greeter.selected(0)
            }
        }
    }

    Connections {
        target: LightDM.Greeter

        onShowPrompt: {
            if (LightDM.Users.count == 1) {
                // TODO: There's no better way for now to determine if its a PIN or a passphrase.
                if (text == "PIN") {
                    lockscreen.alphaNumeric = false
                } else {
                    lockscreen.alphaNumeric = true
                }
                lockscreen.placeholderText = i18n.tr("Please enter %1").arg(text);
                lockscreen.show();
            }
        }

        onAuthenticationComplete: {
            if (LightDM.Greeter.promptless) {
                return;
            }
            if (LightDM.Greeter.authenticated) {
                lockscreen.hide();
            } else {
                lockscreen.clear(true);
            }
        }
    }

    Greeter {
        id: greeter
        objectName: "greeter"

        available: true
        hides: [launcher, panel.indicators, hud]
        shown: true

        defaultBackground: shell.background

        y: panel.panelHeight
        width: parent.width
        height: parent.height - panel.panelHeight

        dragHandleWidth: shell.edgeSize

        onShownChanged: {
            if (shown) {
                lockscreen.reset();
                // If there is only one user, we start authenticating with that one here.
                // If there are more users, the Greeter will handle that
                if (LightDM.Users.count == 1) {
                    LightDM.Greeter.authenticate(LightDM.Users.data(0, LightDM.UserRoles.NameRole));
                    greeter.selected(0);
                }
                greeter.forceActiveFocus();
            }
        }

        onUnlocked: greeter.hide()
        onSelected: {
            // Update launcher items for new user
            var user = LightDM.Users.data(uid, LightDM.UserRoles.NameRole);
            AccountsService.user = user;
            LauncherModel.setUser(user);
        }

        onLeftTeaserPressedChanged: {
            if (leftTeaserPressed) {
                launcher.tease();
            }
        }

        Binding {
            target: ApplicationManager
            property: "suspended"
            value: greeter.shown
        }
    }

    InputFilterArea {
        anchors.fill: parent
        blockInput: ApplicationManager.focusedApplicationId.length === 0 || greeter.shown || lockscreen.shown || launcher.shown
                    || panel.indicators.shown || hud.shown
    }

    Connections {
        id: powerConnection
        target: Powerd

        onDisplayPowerStateChange: {
            // We ignore any display-off signals when the proximity sensor
            // is active.  This usually indicates something like a phone call.
            if (status == Powerd.Off && (flags & Powerd.UseProximity) == 0) {
                greeter.showNow();
            }

            // No reason to chew demo CPU when user isn't watching
            if (status == Powerd.Off) {
                edgeDemo.paused = true;
            } else if (status == Powerd.On) {
                edgeDemo.paused = false;
            }
        }
    }

    function showHome() {
        var animate = !greeter.shown && !stages.shown
        greeter.hide()
        dash.setCurrentScope("home.scope", animate, false)
        stages.hide()
    }

    function hideIndicatorMenu(delay) {
        panel.hideIndicatorMenu(delay);
    }

    Item {
        id: overlay

        anchors.fill: parent

        Panel {
            id: panel
            anchors.fill: parent //because this draws indicator menus
            indicatorsMenuWidth: parent.width > units.gu(60) ? units.gu(40) : parent.width
            indicators {
                hides: [launcher]
                available: edgeDemo.panelEnabled
                contentEnabled: edgeDemo.panelContentEnabled
            }
            property string focusedAppId: ApplicationManager.focusedApplicationId
            property var focusedApplication: ApplicationManager.findApplication(focusedAppId)
            fullscreenMode: focusedApplication && stages.fullscreen && !greeter.shown && !lockscreen.shown
            searchVisible: !greeter.shown && !lockscreen.shown && dash.shown

            InputFilterArea {
                anchors {
                    top: parent.top
                    left: parent.left
                    right: parent.right
                }
                height: (panel.fullscreenMode) ? shell.edgeSize : panel.panelHeight
                blockInput: true
            }
        }

        Hud {
            id: hud

            width: parent.width > units.gu(60) ? units.gu(40) : parent.width
            height: parent.height

            available: !greeter.shown && !panel.indicators.shown && !lockscreen.shown && edgeDemo.dashEnabled
            shown: false
            showAnimation: StandardAnimation { property: "y"; duration: hud.showableAnimationDuration; to: 0; easing.type: Easing.Linear }
            hideAnimation: StandardAnimation { property: "y"; duration: hud.showableAnimationDuration; to: hudRevealer.closedValue; easing.type: Easing.Linear }

            Connections {
                target: ApplicationManager
                onFocusedApplicationIdChanged: hud.hide()
            }
        }

        Revealer {
            id: hudRevealer

            enabled: hud.shown
            width: hud.width
            anchors.left: hud.left
            height: parent.height
            target: hud.revealerTarget
            closedValue: height
            openedValue: 0
            direction: Qt.RightToLeft
            orientation: Qt.Vertical
            handleSize: hud.handleHeight
            onCloseClicked: target.hide()
        }

        Bottombar {
            id: bottombar
            theHud: hud
            anchors.fill: parent
            enabled: hud.available
            applicationIsOnForeground: ApplicationManager.focusedApplicationId
        }

        InputFilterArea {
            blockInput: launcher.shown
            anchors {
                top: parent.top
                bottom: parent.bottom
                left: parent.left
            }
            width: launcher.width
        }

        Launcher {
            id: launcher

            readonly property bool dashSwipe: progress > 0

            anchors.top: parent.top
            anchors.bottom: parent.bottom
            width: parent.width
            dragAreaWidth: shell.edgeSize
            available: (!greeter.shown || greeter.narrowMode) && edgeDemo.launcherEnabled

            onShowDashHome: {
                if (edgeDemo.running)
                    return;

                showHome()
            }
            onDash: {
                if (stages.shown && !stages.overlayMode) {
                    stages.hide();
                    launcher.hide();
                }
            }
            onDashSwipeChanged: if (dashSwipe && stages.shown) dash.setCurrentScope("applications.scope", false, true)
            onLauncherApplicationSelected:{
                if (edgeDemo.running)
                    return;

                greeter.hide()
                shell.activateApplication(appId)
            }
            onShownChanged: {
                if (shown) {
                    panel.indicators.hide()
                    hud.hide()
                    bottombar.hide()
                }
            }
        }

        Notifications {
            id: notifications

            model: NotificationBackend.Model
            margin: units.gu(1)

            anchors {
                top: parent.top
                right: parent.right
                bottom: parent.bottom
                topMargin: panel.panelHeight
            }
            states: [
                State {
                    name: "narrow"
                    when: overlay.width <= units.gu(60)
                    AnchorChanges { target: notifications; anchors.left: parent.left }
                },
                State {
                    name: "wide"
                    when: overlay.width > units.gu(60)
                    AnchorChanges { target: notifications; anchors.left: undefined }
                    PropertyChanges { target: notifications; width: units.gu(38) }
                }
            ]

            InputFilterArea {
                anchors { left: parent.left; right: parent.right }
                height: parent.contentHeight
                blockInput: height > 0
            }
        }
    }

    focus: true
    onFocusChanged: if (!focus) forceActiveFocus();

    InputFilterArea {
        anchors {
            top: parent.top
            bottom: parent.bottom
            left: parent.left
        }
        width: shell.edgeSize
        blockInput: true
    }

    InputFilterArea {
        anchors {
            top: parent.top
            bottom: parent.bottom
            right: parent.right
        }
        width: shell.edgeSize
        blockInput: true
    }

    Binding {
        target: i18n
        property: "domain"
        value: "unity8"
    }

    OSKController {
        anchors.topMargin: panel.panelHeight
        anchors.fill: parent // as needs to know the geometry of the shell
    }

    //FIXME: This should be handled in the input stack, keyboard shouldnt propagate
    MouseArea {
        anchors.bottom: parent.bottom
        anchors.left: parent.left
        anchors.right: parent.right
        height: ApplicationManager.keyboardVisible ? ApplicationManager.keyboardHeight : 0

        enabled: ApplicationManager.keyboardVisible
    }

    Label {
        anchors.centerIn: parent
        visible: ApplicationManager.fake ? ApplicationManager.fake : false
        text: "EARLY ALPHA\nNOT READY FOR USE"
        color: "lightgrey"
        opacity: 0.2
        font.weight: Font.Black
        horizontalAlignment: Text.AlignHCenter
        verticalAlignment: Text.AlignVCenter
        fontSizeMode: Text.Fit
        rotation: -45
        scale: Math.min(parent.width, parent.height) / width
    }

    EdgeDemo {
        id: edgeDemo
        greeter: greeter
        launcher: launcher
        dash: dash
        indicators: panel.indicators
        underlay: underlay
    }

    Connections {
        target: SessionBroadcast
        onShowHome: showHome()
    }
}<|MERGE_RESOLUTION|>--- conflicted
+++ resolved
@@ -220,10 +220,9 @@
         width: parent.width
         height: parent.height
 
-<<<<<<< HEAD
         x: {
             if (shown) {
-                if (overlayMode) {
+                if (overlayMode || locked) {
                     return 0;
                 }
                 return launcher.progress
@@ -231,9 +230,6 @@
                 return stagesDragHandle.progress
             }
         }
-=======
-        x: shown ? (locked ? 0 : launcher.progress) : stagesDragHandle.progress
->>>>>>> 9e2fd342
 
         Behavior on x { SmoothedAnimation { velocity: 600; duration: UbuntuAnimation.SlowDuration } }
 
@@ -246,12 +242,9 @@
 
         property bool painting: applicationsDisplayLoader.item ? applicationsDisplayLoader.item.painting : false
         property bool fullscreen: applicationsDisplayLoader.item ? applicationsDisplayLoader.item.fullscreen : false
-<<<<<<< HEAD
         property bool overlayMode: applicationsDisplayLoader.item ? applicationsDisplayLoader.item.overlayMode : false
         property int overlayWidth: applicationsDisplayLoader.item ? applicationsDisplayLoader.item.overlayWidth : false
-=======
         property bool locked: applicationsDisplayLoader.item ? applicationsDisplayLoader.item.locked : false
->>>>>>> 9e2fd342
 
         function show() {
             shown = true;

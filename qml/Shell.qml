--- conflicted
+++ resolved
@@ -262,7 +262,6 @@
 
             property bool interactive: tutorial.spreadEnabled
                     && !greeter.shown
-                    && !lockscreen.shown
                     && panel.indicators.fullyClosed
                     && launcher.progress == 0
                     && !notifications.useModal
@@ -288,11 +287,7 @@
             Binding {
                 target: applicationsDisplayLoader.item
                 property: "interactive"
-<<<<<<< HEAD
-                value: tutorial.spreadEnabled && !greeter.shown && panel.indicators.fullyClosed && launcher.progress == 0 && !notifications.useModal
-=======
                 value: applicationsDisplayLoader.interactive
->>>>>>> 4114c790
             }
             Binding {
                 target: applicationsDisplayLoader.item

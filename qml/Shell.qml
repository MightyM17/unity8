/*
 * Copyright (C) 2013-2016 Canonical, Ltd.
 *
 * This program is free software; you can redistribute it and/or modify
 * it under the terms of the GNU General Public License as published by
 * the Free Software Foundation; version 3.
 *
 * This program is distributed in the hope that it will be useful,
 * but WITHOUT ANY WARRANTY; without even the implied warranty of
 * MERCHANTABILITY or FITNESS FOR A PARTICULAR PURPOSE.  See the
 * GNU General Public License for more details.
 *
 * You should have received a copy of the GNU General Public License
 * along with this program.  If not, see <http://www.gnu.org/licenses/>.
 */

import QtQuick 2.4
import QtQuick.Window 2.2
import AccountsService 0.1
import Unity.Application 0.1
import Ubuntu.Components 1.3
import Ubuntu.Components.Popups 1.3
import Ubuntu.Gestures 0.1
import Ubuntu.Telephony 0.1 as Telephony
import Unity.Connectivity 0.1
import Unity.Launcher 0.1
import GlobalShortcut 1.0 // has to be before Utils, because of WindowInputFilter
import GSettings 1.0
import ImageCache 0.1
import Utils 0.1
import Powerd 0.1
import SessionBroadcast 0.1
import "Greeter"
import "Launcher"
import "Panel"
import "Components"
import "Notifications"
import "Stage"
import "Tutorial"
import "Wizard"
import Unity.Notifications 1.0 as NotificationBackend
import Unity.Session 0.1
import Unity.DashCommunicator 0.1
import Unity.Indicators 0.1 as Indicators
import Cursor 1.1
import WindowManager 0.1


StyledItem {
    id: shell

    theme.name: "Ubuntu.Components.Themes.SuruDark"

    // to be set from outside
    property int orientationAngle: 0
    property int orientation
    property Orientations orientations
    property real nativeWidth
    property real nativeHeight
    property alias indicatorAreaShowProgress: panel.indicatorAreaShowProgress
    property string usageScenario: "phone" // supported values: "phone", "tablet" or "desktop"
    property string mode: "full-greeter"
    property alias oskEnabled: inputMethod.enabled
    function updateFocusedAppOrientation() {
        stage.updateFocusedAppOrientation();
    }
    function updateFocusedAppOrientationAnimated() {
        stage.updateFocusedAppOrientationAnimated();
    }
    property bool hasMouse: false

    // to be read from outside
    readonly property int mainAppWindowOrientationAngle: stage.mainAppWindowOrientationAngle

    readonly property bool orientationChangesEnabled: panel.indicators.fullyClosed
            && stage.orientationChangesEnabled
            && (!greeter || !greeter.animating)

    readonly property bool showingGreeter: greeter && greeter.shown

    property bool startingUp: true
    Timer { id: finishStartUpTimer; interval: 500; onTriggered: startingUp = false }

    property int supportedOrientations: {
        if (startingUp) {
            // Ensure we don't rotate during start up
            return Qt.PrimaryOrientation;
        } else if (showingGreeter || notifications.topmostIsFullscreen) {
            return Qt.PrimaryOrientation;
        } else {
            return shell.orientations.map(stage.supportedOrientations);
        }
    }

    readonly property var mainApp: stage.mainApp

    onMainAppChanged: {
        if (mainApp) {
            _onMainAppChanged(mainApp.appId);
        }
    }
    Connections {
        target: ApplicationManager
        onFocusRequested: {
            if (shell.mainApp && shell.mainApp.appId === appId) {
                _onMainAppChanged(appId);
            }
        }
    }
    function _onMainAppChanged(appId) {
        if (wizard.active && appId != "" && appId != "unity8-dash") {
            // If this happens on first boot, we may be in the
            // wizard while receiving a call.  But a call is more
            // important than the wizard so just bail out of it.
            wizard.hide();
        }

        if (appId === "dialer-app" && callManager.hasCalls && greeter.locked) {
            // If we are in the middle of a call, make dialer lockedApp and show it.
            // This can happen if user backs out of dialer back to greeter, then
            // launches dialer again.
            greeter.lockedApp = appId;
        }
        greeter.notifyAppFocusRequested(appId);

        panel.indicators.hide();
        launcher.hide();
    }

    // For autopilot consumption
    readonly property string focusedApplicationId: ApplicationManager.focusedApplicationId

    // Note when greeter is waiting on PAM, so that we can disable edges until
    // we know which user data to show and whether the session is locked.
    readonly property bool waitingOnGreeter: greeter && greeter.waiting

    property real edgeSize: units.gu(settings.edgeDragWidth)

    WallpaperResolver {
        id: wallpaperResolver
        objectName: "wallpaperResolver"

        readonly property url defaultBackground: "file://" + Constants.defaultWallpaper
        readonly property bool hasCustomBackground: background != defaultBackground

        // Use a cached version of the scaled-down wallpaper (as sometimes the
        // image can be quite big compared to the device size, including for
        // our default wallpaper). We use a name=wallpaper argument here to
        // make sure we don't litter our cache with lots of scaled images. We
        // only need to bother caching one at a time.
        readonly property url cachedBackground: background.toString().indexOf("file:///") === 0 ? "image://unity8imagecache/" + background + "?name=wallpaper" : background

        GSettings {
            id: backgroundSettings
            schema.id: "org.gnome.desktop.background"
        }

        candidates: [
            AccountsService.backgroundFile,
            backgroundSettings.pictureUri,
            defaultBackground
        ]
    }

    readonly property alias greeter: greeterLoader.item

    function activateApplication(appId) {
        // Either open the app in our own session, or -- if we're acting as a
        // greeter -- ask the user's session to open it for us.
        if (shell.mode === "greeter") {
            activateURL("application:///" + appId + ".desktop");
        } else {
            startApp(appId);
        }
    }

    function activateURL(url) {
        SessionBroadcast.requestUrlStart(AccountsService.user, url);
        greeter.notifyUserRequestedApp();
        panel.indicators.hide();
    }

    function startApp(appId) {
        if (ApplicationManager.findApplication(appId)) {
            ApplicationManager.requestFocusApplication(appId);
        } else {
            ApplicationManager.startApplication(appId);
        }
    }

    function startLockedApp(app) {
        if (greeter.locked) {
            greeter.lockedApp = app;
        }
        startApp(app); // locked apps are always in our same session
    }

    Binding {
        target: LauncherModel
        property: "applicationManager"
        value: ApplicationManager
    }

    Component.onCompleted: {
        finishStartUpTimer.start();
    }

    VolumeControl {
        id: volumeControl
    }

    DashCommunicator {
        id: dash
        objectName: "dashCommunicator"
    }

    PhysicalKeysMapper {
        id: physicalKeysMapper
        objectName: "physicalKeysMapper"

        onPowerKeyLongPressed: dialogs.showPowerDialog();
        onVolumeDownTriggered: volumeControl.volumeDown();
        onVolumeUpTriggered: volumeControl.volumeUp();
        onScreenshotTriggered: itemGrabber.capture(shell);
    }

    GlobalShortcut {
        // dummy shortcut to force creation of GlobalShortcutRegistry before WindowInputFilter
    }

    WindowInputFilter {
        id: inputFilter
        Keys.onPressed: physicalKeysMapper.onKeyPressed(event, lastInputTimestamp);
        Keys.onReleased: physicalKeysMapper.onKeyReleased(event, lastInputTimestamp);
    }

    WindowInputMonitor {
        objectName: "windowInputMonitor"
        onHomeKeyActivated: {
            // Ignore when greeter is active, to avoid pocket presses
            if (!greeter.active) {
                launcher.fadeOut();
                shell.showHome();
            }
        }
        onTouchBegun: { cursor.opacity = 0; }
        onTouchEnded: {
            // move the (hidden) cursor to the last known touch position
            var mappedCoords = mapFromItem(null, pos.x, pos.y);
            cursor.x = mappedCoords.x;
            cursor.y = mappedCoords.y;
            cursor.mouseNeverMoved = false;
        }
    }

    GSettings {
        id: settings
        schema.id: "com.canonical.Unity8"
    }

    Item {
        id: stages
        objectName: "stages"
        width: parent.width
        height: parent.height

        TopLevelSurfaceList {
            id: topLevelSurfaceList
            objectName: "topLevelSurfaceList"
            applicationsModel: ApplicationManager
        }

        Stage {
            id: stage
            objectName: "stage"
            anchors.fill: parent
            focus: true

            dragAreaWidth: shell.edgeSize
            background: wallpaperResolver.background

            applicationManager: ApplicationManager
            topLevelSurfaceList: topLevelSurfaceList
            inputMethodRect: inputMethod.visibleRect

            property string usageScenario: shell.usageScenario === "phone" || greeter.hasLockedApp
                                                       ? "phone"
                                                       : shell.usageScenario

            mode: usageScenario == "phone" ? "staged"
                     : usageScenario == "tablet" ? "stagedWithSideStage"
                     : "windowed"

            shellOrientation: shell.orientation
            shellOrientationAngle: shell.orientationAngle
            orientations: shell.orientations
            nativeWidth: shell.nativeWidth
            nativeHeight: shell.nativeHeight

            interactive: (!greeter || !greeter.shown)
                    && panel.indicators.fullyClosed
                    && launcher.progress == 0
                    && !notifications.useModal

            onInteractiveChanged: { if (interactive) { focus = true; } }

            leftMargin: shell.usageScenario == "desktop" && !settings.autohideLauncher ? launcher.panelWidth: 0
            suspended: greeter.shown
            altTabPressed: physicalKeysMapper.altTabPressed
            oskEnabled: shell.oskEnabled

            // TODO: This is not implemented yet in the new stage...
            spreadEnabled: tutorial.spreadEnabled && (!greeter || (!greeter.hasLockedApp && !greeter.shown))
        }
    }

    InputMethod {
        id: inputMethod
        objectName: "inputMethod"
        anchors {
            fill: parent
            topMargin: panel.panelHeight
            leftMargin: launcher.lockedVisible ? launcher.panelWidth : 0
        }
        z: notifications.useModal || panel.indicators.shown || wizard.active || tutorial.running || launcher.shown ? overlay.z + 1 : overlay.z - 1
    }

    Loader {
        id: greeterLoader
        objectName: "greeterLoader"
        anchors.fill: parent
        anchors.topMargin: panel.panelHeight
        sourceComponent: shell.mode != "shell" ? integratedGreeter :
            Qt.createComponent(Qt.resolvedUrl("Greeter/ShimGreeter.qml"));
        onLoaded: {
            item.objectName = "greeter"
        }
    }

    Component {
        id: integratedGreeter
        Greeter {

            enabled: panel.indicators.fullyClosed // hides OSK when panel is open
            hides: [launcher, panel.indicators]
            tabletMode: shell.usageScenario != "phone"
            forcedUnlock: wizard.active || shell.mode === "full-shell"
            background: wallpaperResolver.cachedBackground
            hasCustomBackground: wallpaperResolver.hasCustomBackground
            allowFingerprint: !dialogs.hasActiveDialog &&
                              !notifications.topmostIsFullscreen &&
                              !panel.indicators.shown

            // avoid overlapping with Launcher's edge drag area
            // FIXME: Fix TouchRegistry & friends and remove this workaround
            //        Issue involves launcher's DDA getting disabled on a long
            //        left-edge drag
            dragHandleLeftMargin: launcher.available ? launcher.dragAreaWidth + 1 : 0

            onSessionStarted: {
                launcher.hide();
            }

            onTease: {
                if (!tutorial.running) {
                    launcher.tease();
                }
            }

            onEmergencyCall: startLockedApp("dialer-app")
        }
    }

    Timer {
        // See powerConnection for why this is useful
        id: showGreeterDelayed
        interval: 1
        onTriggered: {
            greeter.forceShow();
        }
    }

    Connections {
        id: callConnection
        target: callManager

        onHasCallsChanged: {
            if (greeter.locked && callManager.hasCalls && greeter.lockedApp !== "dialer-app") {
                // We just received an incoming call while locked.  The
                // indicator will have already launched dialer-app for us, but
                // there is a race between "hasCalls" changing and the dialer
                // starting up.  So in case we lose that race, we'll start/
                // focus the dialer ourselves here too.  Even if the indicator
                // didn't launch the dialer for some reason (or maybe a call
                // started via some other means), if an active call is
                // happening, we want to be in the dialer.
                startLockedApp("dialer-app")
            }
        }
    }

    Connections {
        id: powerConnection
        target: Powerd

        onStatusChanged: {
            if (Powerd.status === Powerd.Off && reason !== Powerd.Proximity &&
                    !callManager.hasCalls && !wizard.active) {
                // We don't want to simply call greeter.showNow() here, because
                // that will take too long.  Qt will delay button event
                // handling until the greeter is done loading and may think the
                // user held down the power button the whole time, leading to a
                // power dialog being shown.  Instead, delay showing the
                // greeter until we've finished handling the event.  We could
                // make the greeter load asynchronously instead, but that
                // introduces a whole host of timing issues, especially with
                // its animations.  So this is simpler.
                showGreeterDelayed.start();
            }
        }
    }

    function showHome() {
        greeter.notifyUserRequestedApp();

        if (shell.mode === "greeter") {
            SessionBroadcast.requestHomeShown(AccountsService.user);
        } else {
            var animate = !LightDMService.greeter.active && !stages.shown;
            dash.setCurrentScope(0, animate, false);
            ApplicationManager.requestFocusApplication("unity8-dash");
        }
    }

<<<<<<< HEAD
=======
    function showDash() {
        if (greeter.notifyShowingDashFromDrag()) {
            launcher.fadeOut();
        }

        if (!greeter.locked && tutorial.launcherLongSwipeEnabled
            && (ApplicationManager.focusedApplicationId != "unity8-dash" || stage.spreadShown)) {
            ApplicationManager.requestFocusApplication("unity8-dash")
            launcher.fadeOut();
            stage.closeSpread();
        }
    }

>>>>>>> 38936550
    Item {
        id: overlay
        z: 10

        anchors.fill: parent

        Panel {
            id: panel
            objectName: "panel"
            anchors.fill: parent //because this draws indicator menus
            indicators {
                hides: [launcher]
                available: tutorial.panelEnabled
                        && ((!greeter || !greeter.locked) || AccountsService.enableIndicatorsWhileLocked)
                        && (!greeter || !greeter.hasLockedApp)
                        && !shell.waitingOnGreeter
                width: parent.width > units.gu(60) ? units.gu(40) : parent.width

                minimizedPanelHeight: units.gu(3)
                expandedPanelHeight: units.gu(7)

                indicatorsModel: Indicators.IndicatorsModel {
                    // tablet and phone both use the same profile
                    // FIXME: use just "phone" for greeter too, but first fix
                    // greeter app launching to either load the app inside the
                    // greeter or tell the session to load the app.  This will
                    // involve taking the url-dispatcher dbus name and using
                    // SessionBroadcast to tell the session.
                    profile: shell.mode === "greeter" ? "desktop_greeter" : "phone"
                    Component.onCompleted: load();
                }
            }

            callHint {
                greeterShown: greeter.shown
            }

            readonly property bool focusedSurfaceIsFullscreen: MirFocusController.focusedSurface
                ? MirFocusController.focusedSurface.state === Mir.FullscreenState
                : false
            fullscreenMode: (focusedSurfaceIsFullscreen && !LightDMService.greeter.active && launcher.progress == 0)
                            || greeter.hasLockedApp
            locked: greeter && greeter.active
        }

        Launcher {
            id: launcher
            objectName: "launcher"

            anchors.top: parent.top
            anchors.topMargin: inverted ? 0 : panel.panelHeight
            anchors.bottom: parent.bottom
            width: parent.width
            dragAreaWidth: shell.edgeSize
            available: tutorial.launcherEnabled
                    && (!greeter.locked || AccountsService.enableLauncherWhileLocked)
                    && !greeter.hasLockedApp
                    && !shell.waitingOnGreeter
                    && settings.enableLauncher
            inverted: shell.usageScenario !== "desktop"
            superPressed: physicalKeysMapper.superPressed
            superTabPressed: physicalKeysMapper.superTabPressed
            panelWidth: units.gu(settings.launcherWidth)
            lockedVisible: shell.usageScenario == "desktop" && !settings.autohideLauncher && !panel.fullscreenMode
            blurSource: greeter.shown ? greeter : stages
            topPanelHeight: panel.panelHeight

            onShowDashHome: showHome()
            onLauncherApplicationSelected: {
                greeter.notifyUserRequestedApp();
                shell.activateApplication(appId);
            }
            onShownChanged: {
                if (shown) {
                    panel.indicators.hide()
                }
            }
            onFocusChanged: {
                if (!focus) {
                    stage.focus = true;
                }
            }

            GlobalShortcut {
                shortcut: Qt.MetaModifier | Qt.Key_A
                onTriggered: {
                    launcher.openDrawer();
                }
            }
            GlobalShortcut {
                shortcut: Qt.AltModifier | Qt.Key_F1
                onTriggered: {
                    launcher.openForKeyboardNavigation();
                }
            }
            GlobalShortcut {
                shortcut: Qt.MetaModifier | Qt.Key_0
                onTriggered: {
                    if (LauncherModel.get(9)) {
                        activateApplication(LauncherModel.get(9).appId);
                    }
                }
            }
            Repeater {
                model: 9
                GlobalShortcut {
                    shortcut: Qt.MetaModifier | (Qt.Key_1 + index)
                    onTriggered: {
                        if (LauncherModel.get(index)) {
                            activateApplication(LauncherModel.get(index).appId);
                        }
                    }
                }
            }
        }

        KeyboardShortcutsOverlay {
            objectName: "shortcutsOverlay"
            enabled: launcher.shortcutHintsShown && width < parent.width - (launcher.lockedVisible ? launcher.panelWidth : 0) - padding
                     && height < parent.height - padding - panel.panelHeight
            anchors.centerIn: parent
            anchors.horizontalCenterOffset: launcher.lockedVisible ? launcher.panelWidth/2 : 0
            anchors.verticalCenterOffset: panel.panelHeight/2
            visible: opacity > 0
            opacity: enabled ? 0.95 : 0

            Behavior on opacity {
                UbuntuNumberAnimation {}
            }
        }

        Tutorial {
            id: tutorial
            objectName: "tutorial"
            anchors.fill: parent

            paused: callManager.hasCalls || !greeter || greeter.active ||
                    wizard.active
            delayed: dialogs.hasActiveDialog || notifications.hasNotification ||
                     inputMethod.visible ||
                     (launcher.shown && !launcher.lockedVisible) ||
                     panel.indicators.shown || stage.rightEdgeDragProgress > 0
            usageScenario: shell.usageScenario
            lastInputTimestamp: inputFilter.lastInputTimestamp
            launcher: launcher
            panel: panel
            stage: stage
        }

        Wizard {
            id: wizard
            objectName: "wizard"
            anchors.fill: parent
            deferred: shell.mode === "greeter"

            function unlockWhenDoneWithWizard() {
                if (!active) {
                    Connectivity.unlockAllModems();
                }
            }

            Component.onCompleted: unlockWhenDoneWithWizard()
            onActiveChanged: unlockWhenDoneWithWizard()
        }

        MouseArea { // modal notifications prevent interacting with other contents
            anchors.fill: parent
            visible: notifications.useModal
            enabled: visible
        }

        Notifications {
            id: notifications

            model: NotificationBackend.Model
            margin: units.gu(1)
            hasMouse: shell.hasMouse
            background: wallpaperResolver.cachedBackground

            y: topmostIsFullscreen ? 0 : panel.panelHeight
            height: parent.height - (topmostIsFullscreen ? 0 : panel.panelHeight)

            states: [
                State {
                    name: "narrow"
                    when: overlay.width <= units.gu(60)
                    AnchorChanges {
                        target: notifications
                        anchors.left: parent.left
                        anchors.right: parent.right
                    }
                },
                State {
                    name: "wide"
                    when: overlay.width > units.gu(60)
                    AnchorChanges {
                        target: notifications
                        anchors.left: undefined
                        anchors.right: parent.right
                    }
                    PropertyChanges { target: notifications; width: units.gu(38) }
                }
            ]
        }
    }

    Dialogs {
        id: dialogs
        objectName: "dialogs"
        anchors.fill: parent
        z: overlay.z + 10
        usageScenario: shell.usageScenario
        onPowerOffClicked: {
            shutdownFadeOutRectangle.enabled = true;
            shutdownFadeOutRectangle.visible = true;
            shutdownFadeOut.start();
        }
    }

    Connections {
        target: SessionBroadcast
        onShowHome: if (shell.mode !== "greeter") showHome()
    }

    URLDispatcher {
        id: urlDispatcher
        objectName: "urlDispatcher"
        active: shell.mode === "greeter"
        onUrlRequested: shell.activateURL(url)
    }

    ItemGrabber {
        id: itemGrabber
        anchors.fill: parent
        z: dialogs.z + 10
        GlobalShortcut { shortcut: Qt.Key_Print; onTriggered: itemGrabber.capture(shell) }
        Connections {
            target: stage
            ignoreUnknownSignals: true
            onItemSnapshotRequested: itemGrabber.capture(item)
        }
    }

    Timer {
        id: cursorHidingTimer
        interval: 3000
        running: panel.focusedSurfaceIsFullscreen && cursor.opacity > 0
        onTriggered: cursor.opacity = 0;
    }

    Cursor {
        id: cursor
        objectName: "cursor"
        visible: shell.hasMouse
        z: itemGrabber.z + 1
        topBoundaryOffset: panel.panelHeight

        confiningItem: stage.itemConfiningMouseCursor

        property bool mouseNeverMoved: true
        Binding {
            target: cursor; property: "x"; value: shell.width / 2
            when: cursor.mouseNeverMoved && cursor.visible
        }
        Binding {
            target: cursor; property: "y"; value: shell.height / 2
            when: cursor.mouseNeverMoved && cursor.visible
        }

        height: units.gu(3)

        readonly property var previewRectangle: stage.previewRectangle.target &&
                                                stage.previewRectangle.target.dragging ?
                                                stage.previewRectangle : null

        onPushedLeftBoundary: {
            if (buttons === Qt.NoButton) {
                launcher.pushEdge(amount);
            } else if (buttons === Qt.LeftButton && previewRectangle && previewRectangle.target.canBeMaximizedLeftRight) {
                previewRectangle.maximizeLeft(amount);
            }
        }

        onPushedRightBoundary: {
            if (buttons === Qt.NoButton) {
                stage.pushRightEdge(amount);
            } else if (buttons === Qt.LeftButton && previewRectangle && previewRectangle.target.canBeMaximizedLeftRight) {
                previewRectangle.maximizeRight(amount);
            }
        }

        onPushedTopBoundary: {
            if (buttons === Qt.LeftButton && previewRectangle && previewRectangle.target.canBeMaximized) {
                previewRectangle.maximize(amount);
            }
        }
        onPushedTopLeftCorner: {
            if (buttons === Qt.LeftButton && previewRectangle && previewRectangle.target.canBeCornerMaximized) {
                previewRectangle.maximizeTopLeft(amount);
            }
        }
        onPushedTopRightCorner: {
            if (buttons === Qt.LeftButton && previewRectangle && previewRectangle.target.canBeCornerMaximized) {
                previewRectangle.maximizeTopRight(amount);
            }
        }
        onPushedBottomLeftCorner: {
            if (buttons === Qt.LeftButton && previewRectangle && previewRectangle.target.canBeCornerMaximized) {
                previewRectangle.maximizeBottomLeft(amount);
            }
        }
        onPushedBottomRightCorner: {
            if (buttons === Qt.LeftButton && previewRectangle && previewRectangle.target.canBeCornerMaximized) {
                previewRectangle.maximizeBottomRight(amount);
            }
        }
        onPushStopped: {
            if (previewRectangle) {
                previewRectangle.stop();
            }
        }

        onMouseMoved: {
            mouseNeverMoved = false;
            cursor.opacity = 1;
        }

        Behavior on opacity { UbuntuNumberAnimation {} }
    }

    // non-visual object
    KeymapSwitcher {}

    Rectangle {
        id: shutdownFadeOutRectangle
        z: cursor.z + 1
        enabled: false
        visible: false
        color: "black"
        anchors.fill: parent
        opacity: 0.0
        NumberAnimation on opacity {
            id: shutdownFadeOut
            from: 0.0
            to: 1.0
            onStopped: {
                if (shutdownFadeOutRectangle.enabled && shutdownFadeOutRectangle.visible) {
                    DBusUnitySessionService.shutdown();
                }
            }
        }
    }
}<|MERGE_RESOLUTION|>--- conflicted
+++ resolved
@@ -432,22 +432,6 @@
         }
     }
 
-<<<<<<< HEAD
-=======
-    function showDash() {
-        if (greeter.notifyShowingDashFromDrag()) {
-            launcher.fadeOut();
-        }
-
-        if (!greeter.locked && tutorial.launcherLongSwipeEnabled
-            && (ApplicationManager.focusedApplicationId != "unity8-dash" || stage.spreadShown)) {
-            ApplicationManager.requestFocusApplication("unity8-dash")
-            launcher.fadeOut();
-            stage.closeSpread();
-        }
-    }
-
->>>>>>> 38936550
     Item {
         id: overlay
         z: 10

/*
 * Copyright (C) 2013 Canonical, Ltd.
 *
 * This program is free software; you can redistribute it and/or modify
 * it under the terms of the GNU General Public License as published by
 * the Free Software Foundation; version 3.
 *
 * This program is distributed in the hope that it will be useful,
 * but WITHOUT ANY WARRANTY; without even the implied warranty of
 * MERCHANTABILITY or FITNESS FOR A PARTICULAR PURPOSE.  See the
 * GNU General Public License for more details.
 *
 * You should have received a copy of the GNU General Public License
 * along with this program.  If not, see <http://www.gnu.org/licenses/>.
 */

import QtQuick 2.0
import AccountsService 0.1
import GSettings 1.0
import Unity.Application 0.1
import Ubuntu.Components 0.1
import Ubuntu.Gestures 0.1
import Unity.Launcher 0.1
import Powerd 0.1
import SessionBroadcast 0.1
import SessionManager 0.1
import "Dash"
import "Launcher"
import "Panel"
import "Hud"
import "Components"
import "Bottombar"
import "SideStage"
import "Notifications"
import Unity.Notifications 1.0 as NotificationBackend

BasicShell {
    id: shell

    readonly property real panelHeight: panel.panelHeight

    property bool dashShown: dash.shown
    property bool stageScreenshotsReady: {
        if (sideStage.shown) {
            if (mainStage.applications.count > 0) {
                return mainStage.usingScreenshots && sideStage.usingScreenshots;
            } else {
                return sideStage.usingScreenshots;
            }
        } else {
            return mainStage.usingScreenshots;
        }
    }

    property var applicationManager: ApplicationManagerWrapper {}

    Binding {
        target: LauncherModel
        property: "applicationManager"
        value: ApplicationManager
    }

    Component.onCompleted: {
        Theme.name = "Ubuntu.Components.Themes.SuruGradient"

        applicationManager.sideStageEnabled = Qt.binding(function() { return sideStage.enabled })

        // FIXME: if application focused before shell starts, shell draws on top of it only.
        // We should detect already running applications on shell start and bring them to the front.
        applicationManager.unfocusCurrentApplication();
    }

    readonly property bool applicationFocused: !!applicationManager.mainStageFocusedApplication
                                               || !!applicationManager.sideStageFocusedApplication
    // Used for autopilot testing.
    readonly property string currentFocusedAppId: ApplicationManager.focusedApplicationId

    readonly property bool fullscreenMode: {
        if (mainStage.usingScreenshots) { // Window Manager animating so want to re-evaluate fullscreen mode
            return mainStage.switchingFromFullscreenToFullscreen;
        } else if (applicationManager.mainStageFocusedApplication) {
            return applicationManager.mainStageFocusedApplication.fullscreen;
        } else {
            return false;
        }
    }

    function activateApplication(appId, argument) {
        if (applicationManager) {
            // For newly started applications, as it takes them time to draw their first frame
            // we add a delay before we hide the animation screenshots to compensate.
            var addDelay = !applicationManager.getApplicationFromDesktopFile(appId);

            var application;
            application = applicationManager.activateApplication(appId, argument);
            if (application == null) {
                return;
            }
            if (application.stage == ApplicationInfo.MainStage || !sideStage.enabled) {
                mainStage.activateApplication(appId, addDelay);
            } else {
                sideStage.activateApplication(appId, addDelay);
            }
            stages.show();
        }
    }

    GSettings {
        id: backgroundSettings
        schema.id: "org.gnome.desktop.background"
    }
<<<<<<< HEAD
    backgroundSource: backgroundSettings.pictureUri
=======
    property url gSettingsPicture: backgroundSettings.pictureUri != undefined && backgroundSettings.pictureUri.length > 0 ? backgroundSettings.pictureUri : shell.defaultBackground
    onGSettingsPictureChanged: {
        shell.background = gSettingsPicture
    }

    VolumeControl {
        id: volumeControl
    }

    Keys.onVolumeUpPressed: volumeControl.volumeUp()
    Keys.onVolumeDownPressed: volumeControl.volumeDown()
>>>>>>> 05d4a339

    Item {
        id: underlay
        objectName: "underlay"
        anchors.fill: parent

        // Whether the underlay is fully covered by opaque UI elements.
        property bool fullyCovered: panel.indicators.fullyOpened && shell.width <= panel.indicatorsMenuWidth

        readonly property bool applicationRunning: ((mainStage.applications && mainStage.applications.count > 0)
                                           || (sideStage.applications && sideStage.applications.count > 0))

        // Whether the user should see the topmost application surface (if there's one at all).
        readonly property bool applicationSurfaceShouldBeSeen: applicationRunning && !stages.fullyHidden
                                           && !mainStage.usingScreenshots // but want sideStage animating over app surface



        // NB! Application surfaces are stacked behing the shell one. So they can only be seen by the user
        // through the translucent parts of the shell surface.
        visible: !fullyCovered && !applicationSurfaceShouldBeSeen

        Rectangle {
            anchors.fill: parent
            color: "black"
            opacity: dash.disappearingAnimationProgress
        }

        Image {
            anchors.fill: dash
            source: shell.width > shell.height ? "Dash/graphics/paper_landscape.png" : "Dash/graphics/paper_portrait.png"
            fillMode: Image.PreserveAspectCrop
            horizontalAlignment: Image.AlignRight
            verticalAlignment: Image.AlignTop
        }

        Dash {
            id: dash
            objectName: "dash"

            hides: [stages, launcher, panel.indicators]
            shown: disappearingAnimationProgress !== 1.0
            enabled: disappearingAnimationProgress === 0.0 && edgeDemo.dashEnabled
            // FIXME: unfocus all applications when going back to the dash
            onEnabledChanged: {
                if (enabled) {
                    shell.applicationManager.unfocusCurrentApplication()
                }
            }

            anchors {
                fill: parent
                topMargin: panel.panelHeight
            }

            contentScale: 1.0 - 0.2 * disappearingAnimationProgress
            opacity: 1.0 - disappearingAnimationProgress
            property real disappearingAnimationProgress: stagesOuterContainer.showProgress

            // FIXME: only necessary because stagesOuterContainer.showProgress
            // is not animated
            Behavior on disappearingAnimationProgress { SmoothedAnimation { velocity: 5 }}
        }
    }

    Item {
        id: stagesOuterContainer

        width: parent.width
        height: parent.height
        x: launcher.progress
        Behavior on x {SmoothedAnimation{velocity: 600}}

        property real showProgress:
            MathUtils.clamp(1 - (x + stages.x) / shell.width, 0, 1)

        Showable {
            id: stages
            objectName: "stages"

            x: width

            property bool fullyShown: shown && x == 0 && parent.x == 0
            property bool fullyHidden: !shown && x == width
            hides: [panel.indicators]
            shown: false
            opacity: 1.0
            showAnimation: StandardAnimation { property: "x"; duration: 350; to: 0; easing.type: Easing.OutCubic }
            hideAnimation: StandardAnimation { property: "x"; duration: 350; to: width; easing.type: Easing.OutCubic }

            width: parent.width
            height: parent.height

            // close the stages when no focused application remains
            Connections {
                target: shell.applicationManager
                onMainStageFocusedApplicationChanged: stages.closeIfNoApplications()
                onSideStageFocusedApplicationChanged: stages.closeIfNoApplications()
                ignoreUnknownSignals: true
            }

            function closeIfNoApplications() {
                if (!shell.applicationManager.mainStageFocusedApplication
                 && !shell.applicationManager.sideStageFocusedApplication
                 && shell.applicationManager.mainStageApplications.count == 0
                 && shell.applicationManager.sideStageApplications.count == 0) {
                    stages.hide();
                }
            }

            // show the stages when an application gets the focus
            Connections {
                target: shell.applicationManager
                onMainStageFocusedApplicationChanged: {
                    if (shell.applicationManager.mainStageFocusedApplication) {
                        mainStage.show();
                        stages.show();
                    }
                }
                onSideStageFocusedApplicationChanged: {
                    if (shell.applicationManager.sideStageFocusedApplication) {
                        sideStage.show();
                        stages.show();
                    }
                }
                ignoreUnknownSignals: true
            }

            Stage {
                id: mainStage

                anchors.fill: parent
                fullyShown: stages.fullyShown
                fullyHidden: stages.fullyHidden
                shouldUseScreenshots: !fullyShown
                rightEdgeEnabled: !sideStage.enabled

                applicationManager: shell.applicationManager
                rightEdgeDraggingAreaWidth: shell.edgeSize
                normalApplicationY: shell.panelHeight

                shown: true
                function show() {
                    stages.show();
                }
                function hide() {
                }

                // FIXME: workaround the fact that focusing a main stage application
                // raises its surface on top of all other surfaces including the ones
                // that belong to side stage applications.
                onFocusedApplicationChanged: {
                    if (focusedApplication && sideStage.focusedApplication && sideStage.fullyShown) {
                        shell.applicationManager.focusApplication(sideStage.focusedApplication);
                    }
                }
            }

            SideStage {
                id: sideStage

                applicationManager: shell.applicationManager
                rightEdgeDraggingAreaWidth: shell.edgeSize
                normalApplicationY: shell.panelHeight

                onShownChanged: {
                    if (!shown && mainStage.applications.count == 0) {
                        stages.hide();
                    }
                }
                // FIXME: when hiding the side stage, refocus the main stage
                // application so that it goes in front of the side stage
                // application and hides it
                onFullyShownChanged: {
                    if (!fullyShown && stages.fullyShown && sideStage.focusedApplication != null) {
                        shell.applicationManager.focusApplication(mainStage.focusedApplication);
                    }
                }

                enabled: shell.width >= units.gu(100)
                visible: enabled
                fullyShown: stages.fullyShown && shown
                            && sideStage[sideStageRevealer.boundProperty] == sideStageRevealer.openedValue
                shouldUseScreenshots: !fullyShown || mainStage.usingScreenshots || sideStageRevealer.pressed

                available: enabled
                hides: [launcher, panel.indicators]
                shown: false
                showAnimation: StandardAnimation { property: "x"; duration: 350; to: sideStageRevealer.openedValue; easing.type: Easing.OutQuint }
                hideAnimation: StandardAnimation { property: "x"; duration: 350; to: sideStageRevealer.closedValue; easing.type: Easing.OutQuint }

                width: units.gu(40)
                height: stages.height
                handleExpanded: sideStageRevealer.pressed
            }

            Revealer {
                id: sideStageRevealer

                enabled: mainStage.applications.count > 0 && sideStage.applications.count > 0
                         && sideStage.available
                direction: Qt.RightToLeft
                openedValue: parent.width - sideStage.width
                hintDisplacement: units.gu(3)
                /* The size of the sidestage handle needs to be bigger than the
                   typical size used for edge detection otherwise it is really
                   hard to grab.
                */
                handleSize: sideStage.shown ? units.gu(4) : shell.edgeSize
                closedValue: parent.width + sideStage.handleSizeCollapsed
                target: sideStage
                x: parent.width - width
                width: sideStage.width + handleSize * 0.7
                height: sideStage.height
                orientation: Qt.Horizontal
            }

            DragHandle {
                id: stagesDragHandle

                anchors.top: parent.top
                anchors.bottom: parent.bottom
                anchors.right: parent.left

                width: shell.edgeSize
                direction: Direction.Leftwards
                enabled: edgeDemo.dashEnabled
                property bool haveApps: mainStage.applications.count > 0 || sideStage.applications.count > 0

                maxTotalDragDistance: haveApps ? parent.width : parent.width * 0.7
                // Make autocompletion impossible when !haveApps
                edgeDragEvaluator.minDragDistance: haveApps ? maxTotalDragDistance * 0.1 : Number.MAX_VALUE
            }
        }
    }

    InputFilterArea {
        anchors.fill: parent
        blockInput: !applicationFocused || launcher.shown
                    || panel.indicators.shown || hud.shown
    }

    Connections {
        id: sessionConnection
        target: SessionManager

        property var previousMainApp: null
        property var previousSideApp: null

        function removeApplicationFocus() {
            sessionConnection.previousMainApp = applicationManager.mainStageFocusedApplication;
            sessionConnection.previousSideApp = applicationManager.sideStageFocusedApplication;
            applicationManager.unfocusCurrentApplication();
        }

        function restoreApplicationFocus() {
            if (sessionConnection.previousMainApp) {
                applicationManager.focusApplication(sessionConnection.previousMainApp);
                sessionConnection.previousMainApp = null;
            }
            if (sessionConnection.previousSideApp) {
                applicationManager.focusApplication(sessionConnection.previousSideApp);
                sessionConnection.previousSideApp = null;
            }
        }

        onActiveChanged: {
            if (SessionManager.active) {
                restoreApplicationFocus();
            } else {
                removeApplicationFocus();
            }
        }
    }

    Connections {
        id: powerConnection
        target: Powerd

        onDisplayPowerStateChange: {
            // We ignore any display-off signals when the proximity sensor
            // is active.  This usually indicates something like a phone call.
            if (status == Powerd.Off && (flags & Powerd.UseProximity) == 0) {
                SessionManager.lock();
            }

            // No reason to chew demo CPU when user isn't watching
            if (status == Powerd.Off) {
                edgeDemo.paused = true;
            } else if (status == Powerd.On) {
                edgeDemo.paused = false;
            }
        }
    }

<<<<<<< HEAD
    function showHome(fromLauncher) {
        var animate = fromLauncher && !stages.shown
        dash.setCurrentScope("home.scope", animate, false)
=======
    function showHome() {
        var animate = !greeter.shown && !stages.shown
        greeter.hide()
        dash.setCurrentScope("clickscope", animate, false)
>>>>>>> 05d4a339
        stages.hide()
    }

    Item {
        id: overlay

        anchors.fill: parent

        Panel {
            id: panel
            anchors.fill: parent //because this draws indicator menus
            indicatorsMenuWidth: parent.width > units.gu(60) ? units.gu(40) : parent.width
            indicators {
                hides: [launcher]
                available: edgeDemo.panelEnabled
                contentEnabled: edgeDemo.panelContentEnabled
            }
            fullscreenMode: shell.fullscreenMode
            searchVisible: dash.shown && dash.searchable

            InputFilterArea {
                anchors {
                    top: parent.top
                    left: parent.left
                    right: parent.right
                }
                height: (panel.fullscreenMode) ? shell.edgeSize : panel.panelHeight
                blockInput: true
            }
        }

        Hud {
            id: hud

            width: parent.width > units.gu(60) ? units.gu(40) : parent.width
            height: parent.height

            available: !panel.indicators.shown && edgeDemo.dashEnabled
            shown: false
            showAnimation: StandardAnimation { property: "y"; duration: hud.showableAnimationDuration; to: 0; easing.type: Easing.Linear }
            hideAnimation: StandardAnimation { property: "y"; duration: hud.showableAnimationDuration; to: hudRevealer.closedValue; easing.type: Easing.Linear }

            Connections {
                target: shell.applicationManager
                onMainStageFocusedApplicationChanged: hud.hide()
                onSideStageFocusedApplicationChanged: hud.hide()
            }
        }

        Revealer {
            id: hudRevealer

            enabled: hud.shown
            width: hud.width
            anchors.left: hud.left
            height: parent.height
            target: hud.revealerTarget
            closedValue: height
            openedValue: 0
            direction: Qt.RightToLeft
            orientation: Qt.Vertical
            handleSize: hud.handleHeight
            onCloseClicked: target.hide()
        }

        Bottombar {
            id: bottombar
            theHud: hud
            anchors.fill: parent
            enabled: hud.available
            applicationIsOnForeground: applicationFocused
        }

        InputFilterArea {
            blockInput: launcher.shown
            anchors {
                top: parent.top
                bottom: parent.bottom
                left: parent.left
            }
            width: launcher.width
        }

        Launcher {
            id: launcher

            readonly property bool dashSwipe: progress > 0

            anchors.top: parent.top
            anchors.bottom: parent.bottom
            width: parent.width
            dragAreaWidth: shell.edgeSize
            available: edgeDemo.launcherEnabled
            onShowDashHome: {
                if (edgeDemo.running)
                    return;

                showHome(true)
            }

            onDash: {
                if (stages.shown) {
                    stages.hide();
                    launcher.hide();
                }
            }
            onDashSwipeChanged: if (dashSwipe && stages.shown) dash.setCurrentScope("clickscope", false, true)
            onLauncherApplicationSelected:{
                if (edgeDemo.running)
                    return;

                shell.activateApplication(appId)
            }
            onShownChanged: {
                if (shown) {
                    panel.indicators.hide()
                    hud.hide()
                    bottombar.hide()
                }
            }
        }

        Notifications {
            id: notifications

            model: NotificationBackend.Model
            margin: units.gu(1)

            anchors {
                top: parent.top
                right: parent.right
                bottom: parent.bottom
                topMargin: panel.panelHeight
            }
            states: [
                State {
                    name: "narrow"
                    when: overlay.width <= units.gu(60)
                    AnchorChanges { target: notifications; anchors.left: parent.left }
                },
                State {
                    name: "wide"
                    when: overlay.width > units.gu(60)
                    AnchorChanges { target: notifications; anchors.left: undefined }
                    PropertyChanges { target: notifications; width: units.gu(38) }
                }
            ]

            InputFilterArea {
                anchors { left: parent.left; right: parent.right }
                height: parent.contentHeight
                blockInput: height > 0
            }
        }
    }

    InputFilterArea {
        anchors {
            top: parent.top
            bottom: parent.bottom
            left: parent.left
        }
        width: shell.edgeSize
        blockInput: true
    }

    OSKController {
        anchors.topMargin: panel.panelHeight
        anchors.fill: parent // as needs to know the geometry of the shell
    }

    //FIXME: This should be handled in the input stack, keyboard shouldnt propagate
    MouseArea {
        anchors.bottom: parent.bottom
        anchors.left: parent.left
        anchors.right: parent.right
        height: shell.applicationManager ? shell.applicationManager.keyboardHeight : 0

        enabled: shell.applicationManager && shell.applicationManager.keyboardVisible
    }

    Label {
        anchors.centerIn: parent
        visible: applicationManager.fake
        text: "EARLY ALPHA\nNOT READY FOR USE"
        color: "lightgrey"
        opacity: 0.2
        font.weight: Font.Black
        horizontalAlignment: Text.AlignHCenter
        verticalAlignment: Text.AlignVCenter
        fontSizeMode: Text.Fit
        rotation: -45
        scale: Math.min(parent.width, parent.height) / width
    }

    EdgeDemo {
        id: edgeDemo
        launcher: launcher
        dash: dash
        indicators: panel.indicators
        underlay: underlay
    }

    Connections {
        target: SessionBroadcast
        onShowHome: showHome(false)
    }
}<|MERGE_RESOLUTION|>--- conflicted
+++ resolved
@@ -109,21 +109,7 @@
         id: backgroundSettings
         schema.id: "org.gnome.desktop.background"
     }
-<<<<<<< HEAD
     backgroundSource: backgroundSettings.pictureUri
-=======
-    property url gSettingsPicture: backgroundSettings.pictureUri != undefined && backgroundSettings.pictureUri.length > 0 ? backgroundSettings.pictureUri : shell.defaultBackground
-    onGSettingsPictureChanged: {
-        shell.background = gSettingsPicture
-    }
-
-    VolumeControl {
-        id: volumeControl
-    }
-
-    Keys.onVolumeUpPressed: volumeControl.volumeUp()
-    Keys.onVolumeDownPressed: volumeControl.volumeDown()
->>>>>>> 05d4a339
 
     Item {
         id: underlay
@@ -419,16 +405,9 @@
         }
     }
 
-<<<<<<< HEAD
     function showHome(fromLauncher) {
         var animate = fromLauncher && !stages.shown
-        dash.setCurrentScope("home.scope", animate, false)
-=======
-    function showHome() {
-        var animate = !greeter.shown && !stages.shown
-        greeter.hide()
         dash.setCurrentScope("clickscope", animate, false)
->>>>>>> 05d4a339
         stages.hide()
     }
 

--- conflicted
+++ resolved
@@ -290,7 +290,7 @@
             source: usageModeSettings.usageMode === "Windowed" ? "Stages/DesktopStage.qml"
                         : tabletMode ? "Stages/TabletStage.qml" : "Stages/PhoneStage.qml"
 
-            property bool interactive: edgeDemo.stagesEnabled
+            property bool interactive: tutorial.stagesEnabled
                     && !greeter.shown
                     && !lockscreen.shown
                     && panel.indicators.fullyClosed
@@ -318,11 +318,7 @@
             Binding {
                 target: applicationsDisplayLoader.item
                 property: "interactive"
-<<<<<<< HEAD
-                value: tutorial.stagesEnabled && !greeter.shown && !lockscreen.shown && panel.indicators.fullyClosed && launcher.progress == 0 && !notifications.useModal
-=======
                 value: applicationsDisplayLoader.interactive
->>>>>>> 9800f80e
             }
             Binding {
                 target: applicationsDisplayLoader.item

/*
 * Copyright (C) 2013 Canonical, Ltd.
 *
 * This program is free software; you can redistribute it and/or modify
 * it under the terms of the GNU General Public License as published by
 * the Free Software Foundation; version 3.
 *
 * This program is distributed in the hope that it will be useful,
 * but WITHOUT ANY WARRANTY; without even the implied warranty of
 * MERCHANTABILITY or FITNESS FOR A PARTICULAR PURPOSE.  See the
 * GNU General Public License for more details.
 *
 * You should have received a copy of the GNU General Public License
 * along with this program.  If not, see <http://www.gnu.org/licenses/>.
 */

import QtQuick 2.0
import AccountsService 0.1
import GSettings 1.0
import Unity.Application 0.1
import Ubuntu.Components 0.1
import Ubuntu.Components.Popups 0.1
import Ubuntu.Gestures 0.1
import Unity.Launcher 0.1
import Utils 0.1
import LightDM 0.1 as LightDM
import Powerd 0.1
import SessionBroadcast 0.1
import "Greeter"
import "Launcher"
import "Panel"
import "Components"
import "Notifications"
import "Stages"
import Unity.Notifications 1.0 as NotificationBackend
import Unity.Session 0.1

Item {
    id: shell

    // this is only here to select the width / height of the window if not running fullscreen
    property bool tablet: false
    width: tablet ? units.gu(160) : applicationArguments.hasGeometry() ? applicationArguments.width() : units.gu(40)
    height: tablet ? units.gu(100) : applicationArguments.hasGeometry() ? applicationArguments.height() : units.gu(71)

    property real edgeSize: units.gu(2)
    property url defaultBackground: Qt.resolvedUrl(shell.width >= units.gu(60) ? "graphics/tablet_background.jpg" : "graphics/phone_background.jpg")
    property url background
    readonly property real panelHeight: panel.panelHeight

    property bool sideStageEnabled: shell.width >= units.gu(100)
    readonly property string focusedApplicationId: ApplicationManager.focusedApplicationId

    function activateApplication(appId) {
        if (ApplicationManager.findApplication(appId)) {
            ApplicationManager.requestFocusApplication(appId);
        } else {
            var execFlags = shell.sideStageEnabled ? ApplicationManager.NoFlag : ApplicationManager.ForceMainStage;
            ApplicationManager.startApplication(appId, execFlags);
        }
    }

    Binding {
        target: LauncherModel
        property: "applicationManager"
        value: ApplicationManager
    }

    Component.onCompleted: {
        Theme.name = "Ubuntu.Components.Themes.SuruGradient"
    }

    GSettings {
        id: backgroundSettings
        schema.id: "org.gnome.desktop.background"
    }
    property url gSettingsPicture: backgroundSettings.pictureUri != undefined && backgroundSettings.pictureUri.length > 0 ? backgroundSettings.pictureUri : shell.defaultBackground
    onGSettingsPictureChanged: {
        shell.background = gSettingsPicture
    }

    VolumeControl {
        id: volumeControl
    }

    WindowKeysFilter {
        // Handle but do not filter out volume keys
        Keys.onVolumeUpPressed: { volumeControl.volumeUp(); event.accepted = false; }
        Keys.onVolumeDownPressed: { volumeControl.volumeDown(); event.accepted = false; }

        Keys.onPressed: {
            if (event.key == Qt.Key_PowerOff || event.key == Qt.Key_PowerDown) {
                if (!powerKeyTimer.running) {
                    powerKeyTimer.start();
                }
                event.accepted = true;
            } else {
                event.accepted = false;
            }
        }

        Keys.onReleased: {
            if (event.key == Qt.Key_PowerOff || event.key == Qt.Key_PowerDown) {
                powerKeyTimer.stop();
                event.accepted = true;
            } else {
                event.accepted = false;
            }
        }
    }

    Item {
        id: underlay
        objectName: "underlay"
        anchors.fill: parent

        // Whether the underlay is fully covered by opaque UI elements.
        property bool fullyCovered: (panel.indicators.fullyOpened && shell.width <= panel.indicatorsMenuWidth)
                                        || stages.fullyShown || greeterWrapper.fullyShown
        visible: !fullyCovered

        Image {
            anchors.fill: underlay
            source: shell.width > shell.height ? "Dash/graphics/paper_landscape.png" : "Dash/graphics/paper_portrait.png"
            fillMode: Image.PreserveAspectCrop
            horizontalAlignment: Image.AlignRight
            verticalAlignment: Image.AlignTop
        }
    }

    Item {
        id: stages
        objectName: "stages"
        width: parent.width
        height: parent.height
        visible: !ApplicationManager.empty

        Connections {
            target: ApplicationManager
            onFocusRequested: {
                if (greeter.fakeActiveForApp !== "" && greeter.fakeActiveForApp !== appId) {
                    lockscreen.show();
                }
                greeter.hide();
            }

            onFocusedApplicationIdChanged: {
                if (greeter.fakeActiveForApp !== "" && greeter.fakeActiveForApp !== ApplicationManager.focusedApplicationId) {
                    lockscreen.show();
                }
            }

            onApplicationAdded: {
                if (greeter.shown) {
                    greeter.hide();
                }
            }
        }

        property bool dialogShown: false

        Component {
            id: logoutDialog
            Dialog {
                id: dialogueLogout
                title: "Logout"
                text: "Are you sure that you want to logout?"
                Button {
                    text: "Cancel"
                    onClicked: {
                        PopupUtils.close(dialogueLogout);
                        stages.dialogShown = false;
                    }
                }
                Button {
                    text: "Yes"
                    onClicked: {
                        DBusUnitySessionService.Logout();
                        PopupUtils.close(dialogueLogout);
                        stages.dialogShown = false;
                    }
                }
            }
        }

        Component {
            id: shutdownDialog
            Dialog {
                id: dialogueShutdown
                title: "Shutdown"
                text: "Are you sure that you want to shutdown?"
                Button {
                    text: "Cancel"
                    onClicked: {
                        PopupUtils.close(dialogueShutdown);
                        stages.dialogShown = false;
                    }
                }
                Button {
                    text: "Yes"
                    onClicked: {
                        dBusUnitySessionServiceConnection.closeAllApps();
                        DBusUnitySessionService.Shutdown();
                        PopupUtils.close(dialogueShutdown);
                        stages.dialogShown = false;
                    }
                }
            }
        }

        Component {
            id: rebootDialog
            Dialog {
                id: dialogueReboot
                title: "Reboot"
                text: "Are you sure that you want to reboot?"
                Button {
                    text: "Cancel"
                    onClicked: {
                        PopupUtils.close(dialogueReboot)
                        stages.dialogShown = false;
                    }
                }
                Button {
                    text: "Yes"
                    onClicked: {
                        dBusUnitySessionServiceConnection.closeAllApps();
                        DBusUnitySessionService.Reboot();
                        PopupUtils.close(dialogueReboot);
                        stages.dialogShown = false;
                    }
                }
            }
        }

        Component {
            id: powerDialog
            Dialog {
                id: dialoguePower
                title: "Power"
                text: i18n.tr("Are you sure you would like to turn power off?")
                Button {
                    text: i18n.tr("Power off")
                    onClicked: {
                        dBusUnitySessionServiceConnection.closeAllApps();
                        PopupUtils.close(dialoguePower);
                        stages.dialogShown = false;
                        shutdownFadeOutRectangle.enabled = true;
                        shutdownFadeOutRectangle.visible = true;
                        shutdownFadeOut.start();
                    }
                }
                Button {
                    text: i18n.tr("Restart")
                    onClicked: {
                        dBusUnitySessionServiceConnection.closeAllApps();
                        DBusUnitySessionService.Reboot();
                        PopupUtils.close(dialoguePower);
                        stages.dialogShown = false;
                    }
                }
                Button {
                    text: i18n.tr("Cancel")
                    onClicked: {
                        PopupUtils.close(dialoguePower);
                        stages.dialogShown = false;
                    }
                }
            }
        }

        function showPowerDialog() {
            if (!stages.dialogShown) {
                stages.dialogShown = true;
                PopupUtils.open(powerDialog);
            }
        }

        Connections {
            id: dBusUnitySessionServiceConnection
            objectName: "dBusUnitySessionServiceConnection"
            target: DBusUnitySessionService

            function closeAllApps() {
                while (true) {
                    var app = ApplicationManager.get(0);
                    if (app === null) {
                        break;
                    }
                    ApplicationManager.stopApplication(app.appId);
                }
            }

            onLogoutRequested: {
                // Display a dialog to ask the user to confirm.
                if (!stages.dialogShown) {
                    stages.dialogShown = true;
                    PopupUtils.open(logoutDialog);
                }
            }

            onShutdownRequested: {
                // Display a dialog to ask the user to confirm.
                if (!stages.dialogShown) {
                    stages.dialogShown = true;
                    PopupUtils.open(shutdownDialog);
                }
            }

            onRebootRequested: {
                // Display a dialog to ask the user to confirm.
                if (!stages.dialogShown) {
                    stages.dialogShown = true;
                    PopupUtils.open(rebootDialog);
                }
            }

            onLogoutReady: {
                closeAllApps();
                Qt.quit();
            }
        }

        Loader {
            id: applicationsDisplayLoader
            anchors.fill: parent

            source: shell.sideStageEnabled ? "Stages/TabletStage.qml" : "Stages/PhoneStage.qml"

            Binding {
                target: applicationsDisplayLoader.item
                property: "objectName"
                value: "stage"
            }
            Binding {
                target: applicationsDisplayLoader.item
                property: "dragAreaWidth"
                value: shell.edgeSize
            }
            Binding {
                target: applicationsDisplayLoader.item
                property: "maximizedAppTopMargin"
                // Not just using panel.panelHeight as that changes depending on the focused app.
                value: panel.indicators.panelHeight
            }
            Binding {
                target: applicationsDisplayLoader.item
                property: "interactive"
<<<<<<< HEAD
                value: !greeter.shown && !lockscreen.shown
=======
                value: stages.roughlyFullyShown && !greeter.shown && !lockscreen.shown
                       && panel.indicators.fullyClosed
>>>>>>> 463e3226
            }
            Binding {
                target: applicationsDisplayLoader.item
                property: "spreadEnabled"
                value: greeter.fakeActiveForApp === "" // to support emergency dialer hack
            }
        }
    }

    InputMethod {
        id: inputMethod
        objectName: "inputMethod"
        anchors { fill: parent; topMargin: panel.panelHeight }
        z: notifications.useModal || panel.indicators.shown ? overlay.z + 1 : overlay.z - 1
    }

    Connections {
        target: SurfaceManager
        onSurfaceCreated: {
            if (surface.type == MirSurfaceItem.InputMethod) {
                inputMethod.surface = surface;
            }
        }

        onSurfaceDestroyed: {
            if (inputMethod.surface == surface) {
                inputMethod.surface = null;
                surface.parent = null;
            }
            if (!surface.parent) {
                // there's no one displaying it. delete it right away
                surface.release();
            }
        }
    }

    Lockscreen {
        id: lockscreen
        objectName: "lockscreen"

        readonly property int backgroundTopMargin: -panel.panelHeight

        hides: [launcher, panel.indicators]
        shown: false
        enabled: true
        showAnimation: StandardAnimation { property: "opacity"; to: 1 }
        hideAnimation: StandardAnimation { property: "opacity"; to: 0 }
        y: panel.panelHeight
        visible: required
        width: parent.width
        height: parent.height - panel.panelHeight
        background: shell.background
        minPinLength: 4
        maxPinLength: 4

        onEntered: LightDM.Greeter.respond(passphrase);
        onCancel: greeter.show()
        onEmergencyCall: {
            greeter.fakeActiveForApp = "dialer-app"
            shell.activateApplication("dialer-app")
            lockscreen.hide()
        }

        onShownChanged: if (shown) greeter.fakeActiveForApp = ""

        Component.onCompleted: {
            if (LightDM.Users.count == 1) {
                LightDM.Greeter.authenticate(LightDM.Users.data(0, LightDM.UserRoles.NameRole))
            }
        }
    }

    Connections {
        target: LightDM.Greeter

        onShowGreeter: greeter.show()

        onShowPrompt: {
            if (LightDM.Users.count == 1) {
                // TODO: There's no better way for now to determine if its a PIN or a passphrase.
                if (text == "PIN") {
                    lockscreen.alphaNumeric = false
                } else {
                    lockscreen.alphaNumeric = true
                }
                lockscreen.placeholderText = i18n.tr("Please enter %1").arg(text);
                lockscreen.show();
            }
        }

        onAuthenticationComplete: {
            if (LightDM.Greeter.promptless) {
                return;
            }
            if (LightDM.Greeter.authenticated) {
                lockscreen.hide();
                greeter.login();
            } else {
                lockscreen.clear(true);
            }
        }
    }

    Binding {
        target: LightDM.Greeter
        property: "active"
        value: greeter.shown || lockscreen.shown || greeter.fakeActiveForApp != ""
    }

    Rectangle {
        anchors.fill: parent
        color: "black"
        opacity: greeterWrapper.showProgress * 0.8
    }

    Item {
        // Just a tiny wrapper to adjust greeter's x without messing with its own dragging
        id: greeterWrapper
        x: launcher.progress
        y: panel.panelHeight
        width: parent.width
        height: parent.height - panel.panelHeight

        Behavior on x {
            enabled: !launcher.dashSwipe
            StandardAnimation {}
        }

        property bool fullyShown: showProgress === 1.0
        readonly property real showProgress: MathUtils.clamp((1 - x/width) + greeter.showProgress - 1, 0, 1)
        onShowProgressChanged: if (LightDM.Greeter.promptless && showProgress === 0) greeter.login()

        Greeter {
            id: greeter
            objectName: "greeter"

            signal sessionStarted() // helpful for tests

            property string fakeActiveForApp: ""

            available: true
            hides: [launcher, panel.indicators]
            shown: true

            defaultBackground: shell.background

            width: parent.width
            height: parent.height

            dragHandleWidth: shell.edgeSize

            function login() {
                enabled = false;
                LightDM.Greeter.startSessionSync();
                sessionStarted();
                greeter.hide();
                lockscreen.hide();
                launcher.hide();
                enabled = true;
            }

            onShownChanged: {
                if (shown) {
                    lockscreen.reset();
                    if (!LightDM.Greeter.promptless) {
                       lockscreen.show();
                    }
                    // If there is only one user, we start authenticating with that one here.
                    // If there are more users, the Greeter will handle that
                    if (LightDM.Users.count == 1) {
                        LightDM.Greeter.authenticate(LightDM.Users.data(0, LightDM.UserRoles.NameRole));
                    }
                    greeter.fakeActiveForApp = "";
                    greeter.forceActiveFocus();
                }
            }

            onUnlocked: greeter.hide()
            onSelected: {
                // Update launcher items for new user
                var user = LightDM.Users.data(uid, LightDM.UserRoles.NameRole);
                AccountsService.user = user;
                LauncherModel.setUser(user);
            }

            onTease: launcher.tease()

            Binding {
                target: ApplicationManager
                property: "suspended"
                value: greeter.shown && greeterWrapper.showProgress == 1
            }
        }
    }

    Connections {
        id: powerConnection
        target: Powerd

        onDisplayPowerStateChange: {
            // We ignore any display-off signals when the proximity sensor
            // is active.  This usually indicates something like a phone call.
            if (status == Powerd.Off && reason != Powerd.Proximity) {
                greeter.showNow();
            }

            // No reason to chew demo CPU when user isn't watching
            if (status == Powerd.Off) {
                edgeDemo.paused = true;
            } else if (status == Powerd.On) {
                edgeDemo.paused = false;
            }
        }
    }

    function showHome() {
        if (edgeDemo.running) {
            return
        }

        if (LightDM.Greeter.active) {
            if (!LightDM.Greeter.promptless) {
                lockscreen.show()
            }
            greeter.hide()
        }

        // FIXME: IPC to dash-app needed?
        //var animate = !LightDM.Greeter.active && !stages.shown
        //dash.setCurrentScope("clickscope", animate, false)
        ApplicationManager.requestFocusApplication("unity8-dash")
    }

    function showDash() {
        if (LightDM.Greeter.active && !LightDM.Greeter.promptless) {
            return;
        }

        if (!stages.locked) {
            ApplicationManager.requestFocusApplication("unity8-dash")
            launcher.fadeOut();
        } else {
            launcher.switchToNextState("visible");
        }

        if (greeter.shown) {
            greeter.hideRight();
            launcher.fadeOut();
        }
    }

    Item {
        id: overlay
        z: 10

        anchors.fill: parent

        Panel {
            id: panel
            objectName: "panel"
            anchors.fill: parent //because this draws indicator menus
            indicators {
                hides: [launcher]
                available: edgeDemo.panelEnabled && greeter.fakeActiveForApp === ""
                contentEnabled: edgeDemo.panelContentEnabled
                width: parent.width > units.gu(60) ? units.gu(40) : parent.width
                panelHeight: units.gu(3)
            }

            property bool topmostApplicationIsFullscreen:
                ApplicationManager.focusedApplicationId &&
                    ApplicationManager.findApplication(ApplicationManager.focusedApplicationId).fullscreen

            fullscreenMode: (stages.roughlyFullyShown && topmostApplicationIsFullscreen
                    && !LightDM.Greeter.active) || greeter.fakeActiveForApp !== ""
        }

        Launcher {
            id: launcher
            objectName: "launcher"

            readonly property bool dashSwipe: progress > 0

            anchors.top: parent.top
            anchors.bottom: parent.bottom
            width: parent.width
            dragAreaWidth: shell.edgeSize
            available: edgeDemo.launcherEnabled && greeter.fakeActiveForApp === ""

            onShowDashHome: showHome()
            onDash: showDash()
            // FIXME: IPC to dash-app needed?
//            onDashSwipeChanged: if (dashSwipe && stages.shown) dash.setCurrentScope("clickscope", false, true)
            onLauncherApplicationSelected: {
                if (greeter.fakeActiveForApp !== "") {
                    lockscreen.show()
                }
                if (!edgeDemo.running)
                    shell.activateApplication(appId)
            }
            onShownChanged: {
                if (shown) {
                    panel.indicators.hide()
                }
            }
        }

        Rectangle {
            id: modalNotificationBackground

            visible: notifications.useModal && !greeter.shown && (notifications.state == "narrow")
            color: "#000000"
            anchors.fill: parent
            opacity: 0.5

            MouseArea {
                anchors.fill: parent
            }
        }

        Notifications {
            id: notifications

            model: NotificationBackend.Model
            margin: units.gu(1)

            y: panel.panelHeight
            width: parent.width
            height: parent.height - panel.panelHeight

            states: [
                State {
                    name: "narrow"
                    when: overlay.width <= units.gu(60)
                    AnchorChanges { target: notifications; anchors.left: parent.left }
                },
                State {
                    name: "wide"
                    when: overlay.width > units.gu(60)
                    AnchorChanges { target: notifications; anchors.left: undefined }
                    PropertyChanges { target: notifications; width: units.gu(38) }
                }
            ]
        }
    }

    Binding {
        target: i18n
        property: "domain"
        value: "unity8"
    }

    Label {
        id: alphaDisclaimerLabel
        anchors.centerIn: parent
        visible: ApplicationManager.fake ? ApplicationManager.fake : false
        z: overlay.z + 10
        text: "EARLY ALPHA\nNOT READY FOR USE"
        color: "lightgrey"
        opacity: 0.2
        font.weight: Font.Black
        horizontalAlignment: Text.AlignHCenter
        verticalAlignment: Text.AlignVCenter
        fontSizeMode: Text.Fit
        rotation: -45
        scale: Math.min(parent.width, parent.height) / width
    }

    EdgeDemo {
        id: edgeDemo
        z: alphaDisclaimerLabel.z + 10
        greeter: greeter
        launcher: launcher
        indicators: panel.indicators
        underlay: underlay
    }

    Connections {
        target: SessionBroadcast
        onShowHome: showHome()
    }

    Timer {
        id: powerKeyTimer
        interval: 2000
        repeat: false
        triggeredOnStart: false

        onTriggered: {
            stages.showPowerDialog();
        }
    }

    Rectangle {
        id: shutdownFadeOutRectangle
        enabled: false
        visible: false
        color: "black"
        anchors.fill: parent
        opacity: 0.0
        NumberAnimation on opacity {
            id: shutdownFadeOut
            from: 0.0
            to: 1.0
            onStopped: {
                if (shutdownFadeOutRectangle.enabled && shutdownFadeOutRectangle.visible) {
                    DBusUnitySessionService.Shutdown();
                }
            }
        }
    }
}<|MERGE_RESOLUTION|>--- conflicted
+++ resolved
@@ -346,12 +346,7 @@
             Binding {
                 target: applicationsDisplayLoader.item
                 property: "interactive"
-<<<<<<< HEAD
-                value: !greeter.shown && !lockscreen.shown
-=======
-                value: stages.roughlyFullyShown && !greeter.shown && !lockscreen.shown
-                       && panel.indicators.fullyClosed
->>>>>>> 463e3226
+                value: !greeter.shown && !lockscreen.shown && panel.indicators.fullyClosed
             }
             Binding {
                 target: applicationsDisplayLoader.item

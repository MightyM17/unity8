--- conflicted
+++ resolved
@@ -100,16 +100,11 @@
         // through the translucent parts of the shell surface.
         visible: !fullyCovered
 
-<<<<<<< HEAD
         Rectangle {
             anchors.fill: parent
             color: "black"
             opacity: dash.disappearingAnimationProgress
         }
-=======
-            // Whether the underlay is fully covered by opaque UI elements.
-            property bool fullyCovered: panel.indicators.fullyOpened && shell.width <= panel.indicators.width
->>>>>>> d0b53b99
 
         Image {
             anchors.fill: dash
@@ -483,12 +478,6 @@
                 width: parent.width > units.gu(60) ? units.gu(40) : parent.width
                 panelHeight: units.gu(3)
             }
-<<<<<<< HEAD
-=======
-            property string focusedAppId: ApplicationManager.focusedApplicationId
-            property var focusedApplication: ApplicationManager.findApplication(focusedAppId)
-            fullscreenMode: focusedApplication && stages.fullscreen && !greeter.shown && !lockscreen.shown
->>>>>>> d0b53b99
 
             property bool topmostApplicationIsFullscreen:
                 ApplicationManager.topmostApplication &&
@@ -496,8 +485,6 @@
 
             fullscreenMode: stages.roughlyFullyShown && topmostApplicationIsFullscreen
                     && !greeter.shown && !lockscreen.shown
-
-            searchVisible: !greeter.shown && !lockscreen.shown && dash.shown && dash.searchable
         }
 
         Launcher {
@@ -518,17 +505,11 @@
                 showHome()
             }
             onDash: {
-<<<<<<< HEAD
                 if (!stages.locked) {
-                    stages.hide();
-                    launcher.hide();
-=======
-                if (stages.shown && !stages.overlayMode && !stages.locked) {
                     stages.hide();
                     launcher.fadeOut();
                 } else {
                     launcher.switchToNextState("visible");
->>>>>>> d0b53b99
                 }
 
                 if (greeter.shown) {

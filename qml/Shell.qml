/*
 * Copyright (C) 2013 Canonical, Ltd.
 *
 * This program is free software; you can redistribute it and/or modify
 * it under the terms of the GNU General Public License as published by
 * the Free Software Foundation; version 3.
 *
 * This program is distributed in the hope that it will be useful,
 * but WITHOUT ANY WARRANTY; without even the implied warranty of
 * MERCHANTABILITY or FITNESS FOR A PARTICULAR PURPOSE.  See the
 * GNU General Public License for more details.
 *
 * You should have received a copy of the GNU General Public License
 * along with this program.  If not, see <http://www.gnu.org/licenses/>.
 */

import QtQuick 2.0
import QtQuick.Window 2.0
import AccountsService 0.1
import GSettings 1.0
import Unity.Application 0.1
import Ubuntu.Components 0.1
import Ubuntu.Components.Popups 1.0
import Ubuntu.Gestures 0.1
import Ubuntu.SystemImage 0.1
import Ubuntu.Telephony 0.1 as Telephony
import Unity.Connectivity 0.1
import Unity.Launcher 0.1
import Utils 0.1
import LightDM 0.1 as LightDM
import Powerd 0.1
import SessionBroadcast 0.1
import "Greeter"
import "Launcher"
import "Panel"
import "Components"
import "Notifications"
import "Stages"
import Unity.Notifications 1.0 as NotificationBackend
import Unity.Session 0.1
import Unity.DashCommunicator 0.1

Item {
    id: shell

    // this is only here to select the width / height of the window if not running fullscreen
    property bool tablet: false
    width: tablet ? units.gu(160) : applicationArguments.hasGeometry() ? applicationArguments.width() : units.gu(40)
    height: tablet ? units.gu(100) : applicationArguments.hasGeometry() ? applicationArguments.height() : units.gu(71)

    property real edgeSize: units.gu(2)
    property url defaultBackground: Qt.resolvedUrl(shell.width >= units.gu(60) ? "graphics/tablet_background.jpg" : "graphics/phone_background.jpg")
    property url background
    readonly property real panelHeight: panel.panelHeight

    readonly property bool locked: LightDM.Greeter.active && !LightDM.Greeter.authenticated

    property bool sideStageEnabled: shell.width >= units.gu(100)
    readonly property string focusedApplicationId: ApplicationManager.focusedApplicationId

    property int maxFailedLogins: -1 // disabled by default for now, will enable via settings in future
    property int failedLoginsDelayAttempts: 7 // number of failed logins
    property int failedLoginsDelayMinutes: 5 // minutes of forced waiting

    property int orientation
    readonly property int deviceOrientationAngle: Screen.angleBetween(Screen.primaryOrientation, Screen.orientation)
    onDeviceOrientationAngleChanged: {
        if (!OrientationLock.enabled) {
            orientation = Screen.orientation;
        }
    }
    readonly property bool orientationLockEnabled: OrientationLock.enabled
    onOrientationLockEnabledChanged: {
        if (orientationLockEnabled) {
            OrientationLock.savedOrientation = Screen.orientation;
        } else {
            orientation = Screen.orientation;
        }
    }

    function activateApplication(appId) {
        if (ApplicationManager.findApplication(appId)) {
            ApplicationManager.requestFocusApplication(appId);
        } else {
            var execFlags = shell.sideStageEnabled ? ApplicationManager.NoFlag : ApplicationManager.ForceMainStage;
            ApplicationManager.startApplication(appId, execFlags);
        }
    }

    function setLockedApp(app) {
        if (shell.locked) {
            greeter.lockedApp = app
            lockscreen.hide()
        }
    }

    Binding {
        target: LauncherModel
        property: "applicationManager"
        value: ApplicationManager
    }

    Component.onCompleted: {
        Theme.name = "Ubuntu.Components.Themes.SuruGradient"
        if (ApplicationManager.count > 0) {
            ApplicationManager.focusApplication(ApplicationManager.get(0).appId);
        }
        if (orientationLockEnabled) {
            orientation = OrientationLock.savedOrientation;
        }
    }

    GSettings {
        id: backgroundSettings
        schema.id: "org.gnome.desktop.background"
    }
    property url gSettingsPicture: backgroundSettings.pictureUri != undefined && backgroundSettings.pictureUri.length > 0 ? backgroundSettings.pictureUri : shell.defaultBackground
    onGSettingsPictureChanged: {
        shell.background = gSettingsPicture
    }

    VolumeControl {
        id: volumeControl
    }

    DashCommunicator {
        id: dash
        objectName: "dashCommunicator"
    }

<<<<<<< HEAD
    ScreenGrabber {
        id: screenGrabber
        z: edgeDemo.z + 10
    }

=======
    Binding {
        target: ApplicationManager
        property: "forceDashActive"
        value: launcher.shown || launcher.dashSwipe
    }


>>>>>>> cc50056e
    WindowKeysFilter {
        // Handle but do not filter out volume keys
        Keys.onVolumeUpPressed: { volumeControl.volumeUp(); event.accepted = false; }
        Keys.onVolumeDownPressed: { volumeControl.volumeDown(); event.accepted = false; }

        Keys.onPressed: {
            screenGrabber.onKeyPressed(event.key);
            if (event.key == Qt.Key_PowerOff || event.key == Qt.Key_PowerDown) {
                dialogs.onPowerKeyPressed();
                event.accepted = true;
            } else {
                event.accepted = false;
            }
        }

        Keys.onReleased: {
            screenGrabber.onKeyReleased(event.key);
            if (event.key == Qt.Key_PowerOff || event.key == Qt.Key_PowerDown) {
                dialogs.onPowerKeyReleased();
                event.accepted = true;
            } else {
                event.accepted = false;
            }
        }
    }

    Item {
        id: stages
        objectName: "stages"
        width: parent.width
        height: parent.height
        visible: !ApplicationManager.empty

        Connections {
            target: ApplicationManager
            onFocusRequested: {
                if (greeter.narrowMode) {
                    if (appId === "dialer-app") {
                        // Always let the dialer-app through.  Either user asked
                        // for an emergency call or accepted an incoming call.
                        setLockedApp(appId)
                    } else if (greeter.hasLockedApp && greeter.lockedApp !== appId) {
                        greeter.startUnlock()
                    }
                    greeter.hide();
                } else {
                    if (LightDM.Greeter.active) {
                        greeter.startUnlock()
                    }
                }
            }

            onFocusedApplicationIdChanged: {
                if (greeter.hasLockedApp && greeter.lockedApp !== ApplicationManager.focusedApplicationId) {
                    greeter.startUnlock()
                }
                panel.indicators.hide();
            }

            onApplicationAdded: {
                if (greeter.shown && appId != "unity8-dash") {
                    greeter.startUnlock()
                }
                if (greeter.narrowMode && appId === "dialer-app") {
                    // Always let the dialer-app through.  Either user asked
                    // for an emergency call or accepted an incoming call.
                    setLockedApp(appId)
                }
                launcher.hide();
            }
        }

        Loader {
            id: applicationsDisplayLoader
            objectName: "applicationsDisplayLoader"
            anchors.fill: parent

            // When we have a locked app, we only want to show that one app.
            // FIXME: do this in a less traumatic way.  We currently only allow
            // locked apps in phone mode (see FIXME in Lockscreen component in
            // this same file).  When that changes, we need to do something
            // nicer here.  But this code is currently just to prevent a
            // theoretical attack where user enters lockedApp mode, then makes
            // the screen larger (maybe connects to monitor) and tries to enter
            // tablet mode.
            property bool tabletMode: shell.sideStageEnabled && !greeter.hasLockedApp
            source: tabletMode ? "Stages/TabletStage.qml" : "Stages/PhoneStage.qml"

            Binding {
                target: applicationsDisplayLoader.item
                property: "objectName"
                value: "stage"
            }
            Binding {
                target: applicationsDisplayLoader.item
                property: "dragAreaWidth"
                value: shell.edgeSize
            }
            Binding {
                target: applicationsDisplayLoader.item
                property: "maximizedAppTopMargin"
                // Not just using panel.panelHeight as that changes depending on the focused app.
                value: panel.indicators.panelHeight
            }
            Binding {
                target: applicationsDisplayLoader.item
                property: "interactive"
                value: edgeDemo.stagesEnabled && !greeter.shown && !lockscreen.shown && panel.indicators.fullyClosed && launcher.progress == 0
            }
            Binding {
                target: applicationsDisplayLoader.item
                property: "spreadEnabled"
                value: edgeDemo.stagesEnabled && !greeter.hasLockedApp
            }
            Binding {
                target: applicationsDisplayLoader.item
                property: "inverseProgress"
                value: launcher.progress
            }
            Binding {
                target: applicationsDisplayLoader.item
                property: "orientation"
                value: shell.orientation
            }
        }
    }

    InputMethod {
        id: inputMethod
        objectName: "inputMethod"
        anchors { fill: parent; topMargin: panel.panelHeight }
        z: notifications.useModal || panel.indicators.shown ? overlay.z + 1 : overlay.z - 1
    }

    Connections {
        target: SurfaceManager
        onSurfaceCreated: {
            if (surface.type == MirSurfaceItem.InputMethod) {
                inputMethod.surface = surface;
            }
        }

        onSurfaceDestroyed: {
            if (inputMethod.surface == surface) {
                inputMethod.surface = null;
                surface.parent = null;
            }
            if (!surface.parent) {
                // there's no one displaying it. delete it right away
                surface.release();
            }
        }
    }
    Connections {
        target: SessionManager
        onSessionStopping: {
            if (!session.parentSession && !session.application) {
                // nothing is using it. delete it right away
                session.release();
            }
        }
    }

    Lockscreen {
        id: lockscreen
        objectName: "lockscreen"

        hides: [launcher, panel.indicators]
        shown: false
        enabled: true
        showAnimation: StandardAnimation { property: "opacity"; to: 1 }
        hideAnimation: StandardAnimation { property: "opacity"; to: 0 }
        y: panel.panelHeight
        visible: required
        width: parent.width
        height: parent.height - panel.panelHeight
        background: shell.background
        alphaNumeric: AccountsService.passwordDisplayHint === AccountsService.Keyboard
        minPinLength: 4
        maxPinLength: 4

        // FIXME: We *should* show emergency dialer if there is a SIM present,
        // regardless of whether the side stage is enabled.  But right now,
        // the assumption is that narrow screens are phones which have SIMs
        // and wider screens are tablets which don't.  When we do allow this
        // on devices with a side stage and a SIM, work should be done to
        // ensure that the main stage is disabled while the dialer is present
        // in the side stage.  See the FIXME in the stage loader in this file.
        showEmergencyCallButton: !shell.sideStageEnabled

        onEntered: LightDM.Greeter.respond(passphrase);
        onCancel: greeter.show()
        onEmergencyCall: shell.activateApplication("dialer-app") // will automatically enter locked-app mode

        onShownChanged: if (shown) greeter.lockedApp = ""

        Timer {
            id: forcedDelayTimer
            interval: 1000 * 60
            onTriggered: {
                if (lockscreen.delayMinutes > 0) {
                    lockscreen.delayMinutes -= 1
                    if (lockscreen.delayMinutes > 0) {
                        start() // go again
                    }
                }
            }
        }

        Component.onCompleted: {
            if (greeter.narrowMode) {
                LightDM.Greeter.authenticate(LightDM.Users.data(0, LightDM.UserRoles.NameRole))
            }
        }
    }

    Connections {
        target: LightDM.Greeter

        onShowGreeter: greeter.show()
        onHideGreeter: greeter.login()

        onShowPrompt: {
            if (greeter.narrowMode) {
                if (isDefaultPrompt) {
                    if (lockscreen.alphaNumeric) {
                        lockscreen.infoText = i18n.tr("Enter passphrase")
                        lockscreen.errorText = i18n.tr("Sorry, incorrect passphrase") + "\n" +
                                               i18n.tr("Please re-enter")
                    } else {
                        lockscreen.infoText = i18n.tr("Enter passcode")
                        lockscreen.errorText = i18n.tr("Sorry, incorrect passcode")
                    }
                } else {
                    lockscreen.infoText = i18n.tr("Enter %1").arg(text.toLowerCase())
                    lockscreen.errorText = i18n.tr("Sorry, incorrect %1").arg(text.toLowerCase())
                }

                lockscreen.show();
            }
        }

        onPromptlessChanged: {
            if (greeter.narrowMode) {
                if (LightDM.Greeter.promptless && LightDM.Greeter.authenticated) {
                    lockscreen.hide()
                } else {
                    lockscreen.reset();
                    lockscreen.show();
                }
            }
        }

        onAuthenticationComplete: {
            if (LightDM.Greeter.authenticated) {
                AccountsService.failedLogins = 0
            }
            // Else only penalize user for a failed login if they actually were
            // prompted for a password.  We do this below after the promptless
            // early exit.

            if (LightDM.Greeter.promptless) {
                return;
            }

            if (LightDM.Greeter.authenticated) {
                greeter.login();
            } else {
                AccountsService.failedLogins++
                if (maxFailedLogins >= 2) { // require at least a warning
                    if (AccountsService.failedLogins === maxFailedLogins - 1) {
                        var title = lockscreen.alphaNumeric ?
                                    i18n.tr("Sorry, incorrect passphrase.") :
                                    i18n.tr("Sorry, incorrect passcode.")
                        var text = i18n.tr("This will be your last attempt.") + " " +
                                   (lockscreen.alphaNumeric ?
                                    i18n.tr("If passphrase is entered incorrectly, your phone will conduct a factory reset and all personal data will be deleted.") :
                                    i18n.tr("If passcode is entered incorrectly, your phone will conduct a factory reset and all personal data will be deleted."))
                        lockscreen.showInfoPopup(title, text)
                    } else if (AccountsService.failedLogins >= maxFailedLogins) {
                        SystemImage.factoryReset() // Ouch!
                    }
                }
                if (failedLoginsDelayAttempts > 0 && AccountsService.failedLogins % failedLoginsDelayAttempts == 0) {
                    lockscreen.delayMinutes = failedLoginsDelayMinutes
                    forcedDelayTimer.start()
                }

                lockscreen.clear(true);
                if (greeter.narrowMode) {
                    LightDM.Greeter.authenticate(LightDM.Users.data(0, LightDM.UserRoles.NameRole))
                }
            }
        }
    }

    Binding {
        target: LightDM.Greeter
        property: "active"
        value: greeter.shown || lockscreen.shown || greeter.hasLockedApp
    }

    Rectangle {
        anchors.fill: parent
        color: "black"
        opacity: greeterWrapper.showProgress * 0.8
    }

    Item {
        // Just a tiny wrapper to adjust greeter's x without messing with its own dragging
        id: greeterWrapper
        objectName: "greeterWrapper"
        x: greeter.narrowMode ? launcher.progress : 0
        y: panel.panelHeight
        width: parent.width
        height: parent.height - panel.panelHeight

        Behavior on x {
            enabled: !launcher.dashSwipe
            StandardAnimation {}
        }

        property bool fullyShown: showProgress === 1.0
        onFullyShownChanged: {
            // Wait until the greeter is completely covering lockscreen before resetting it.
            if (greeter.narrowMode && fullyShown && !LightDM.Greeter.authenticated) {
                lockscreen.reset();
                lockscreen.show();
            }
        }

        readonly property real showProgress: MathUtils.clamp((1 - x/width) + greeter.showProgress - 1, 0, 1)
        onShowProgressChanged: {
            if (showProgress === 0) {
                if (LightDM.Greeter.promptless && LightDM.Greeter.authenticated) {
                    greeter.login()
                } else if (greeter.narrowMode) {
                    lockscreen.clear(false) // to reset focus if necessary
                }
            }
        }

        Greeter {
            id: greeter
            objectName: "greeter"

            signal sessionStarted() // helpful for tests

            property string lockedApp: ""
            property bool hasLockedApp: lockedApp !== ""

            available: true
            hides: [launcher, panel.indicators]
            shown: true
            loadContent: required || lockscreen.required // keeps content in memory for quick show()

            locked: shell.locked

            defaultBackground: shell.background

            width: parent.width
            height: parent.height

            dragHandleWidth: shell.edgeSize

            function startUnlock() {
                if (narrowMode) {
                    if (!LightDM.Greeter.authenticated) {
                        lockscreen.show()
                    }
                    hide()
                } else {
                    show()
                    tryToUnlock()
                }
            }

            function login() {
                enabled = false;
                if (LightDM.Greeter.startSessionSync()) {
                    sessionStarted();
                    greeter.hide();
                    lockscreen.hide();
                    launcher.hide();
                }
                enabled = true;
            }

            onShownChanged: {
                if (shown) {
                    if (greeter.narrowMode) {
                        LightDM.Greeter.authenticate(LightDM.Users.data(0, LightDM.UserRoles.NameRole));
                    } else {
                        reset()
                    }
                    greeter.lockedApp = "";
                    greeter.forceActiveFocus();
                }
            }

            /* TODO re-enable when the corresponding changes in the service land (LP: #1361074)
            Component.onCompleted: {
                Connectivity.unlockAllModems()
            } */

            onUnlocked: greeter.hide()
            onSelected: {
                // Update launcher items for new user
                var user = LightDM.Users.data(uid, LightDM.UserRoles.NameRole);
                AccountsService.user = user;
                LauncherModel.setUser(user);
            }

            onTease: launcher.tease()

            Binding {
                target: ApplicationManager
                property: "suspended"
                value: greeter.shown && greeterWrapper.showProgress == 1
            }
        }
    }

    Connections {
        id: powerConnection
        target: Powerd

        onStatusChanged: {
            screenGrabber.enable(Powerd.status === Powerd.On)
            if (Powerd.status === Powerd.Off && !callManager.hasCalls && !edgeDemo.running) {
                greeter.showNow()
            }
        }
    }

    function showHome() {
        if (edgeDemo.running) {
            return
        }

        if (LightDM.Greeter.active) {
            greeter.startUnlock()
        }

        var animate = !LightDM.Greeter.active && !stages.shown
        dash.setCurrentScope("clickscope", animate, false)
        ApplicationManager.requestFocusApplication("unity8-dash")
    }

    function showDash() {
        if (greeter.hasLockedApp || // just in case user gets here
            (!greeter.narrowMode && shell.locked)) {
            return
        }

        if (greeter.shown) {
            greeter.hideRight();
            launcher.fadeOut();
        }

        if (ApplicationManager.focusedApplicationId != "unity8-dash") {
            ApplicationManager.requestFocusApplication("unity8-dash")
            launcher.fadeOut();
        }
    }

    Item {
        id: overlay
        z: 10

        anchors.fill: parent

        Panel {
            id: panel
            objectName: "panel"
            anchors.fill: parent //because this draws indicator menus
            indicators {
                hides: [launcher]
                available: edgeDemo.panelEnabled && (!shell.locked || AccountsService.enableIndicatorsWhileLocked) && !greeter.hasLockedApp
                contentEnabled: edgeDemo.panelContentEnabled
                width: parent.width > units.gu(60) ? units.gu(40) : parent.width
                panelHeight: units.gu(3)
            }

            property bool topmostApplicationIsFullscreen:
                ApplicationManager.focusedApplicationId &&
                    ApplicationManager.findApplication(ApplicationManager.focusedApplicationId).fullscreen

            fullscreenMode: (topmostApplicationIsFullscreen && !LightDM.Greeter.active && launcher.progress == 0)
                            || greeter.hasLockedApp
        }

        Launcher {
            id: launcher
            objectName: "launcher"

            readonly property bool dashSwipe: progress > 0

            anchors.top: parent.top
            anchors.bottom: parent.bottom
            width: parent.width
            dragAreaWidth: shell.edgeSize
            available: edgeDemo.launcherEnabled && (!shell.locked || AccountsService.enableLauncherWhileLocked) && !greeter.hasLockedApp

            onShowDashHome: showHome()
            onDash: showDash()
            onDashSwipeChanged: {
                if (dashSwipe) {
                    dash.setCurrentScope("clickscope", false, true)
                }
            }
            onLauncherApplicationSelected: {
                if (greeter.hasLockedApp) {
                    greeter.startUnlock()
                }
                if (!edgeDemo.running)
                    shell.activateApplication(appId)
            }
            onShownChanged: {
                if (shown) {
                    panel.indicators.hide()
                }
            }
        }

        Rectangle {
            id: modalNotificationBackground

            visible: notifications.useModal && !greeter.shown && (notifications.state == "narrow")
            color: "#000000"
            anchors.fill: parent
            opacity: 0.9

            MouseArea {
                anchors.fill: parent
            }
        }

        Notifications {
            id: notifications

            model: NotificationBackend.Model
            margin: units.gu(1)

            y: panel.panelHeight
            width: parent.width
            height: parent.height - panel.panelHeight

            states: [
                State {
                    name: "narrow"
                    when: overlay.width <= units.gu(60)
                    AnchorChanges { target: notifications; anchors.left: parent.left }
                },
                State {
                    name: "wide"
                    when: overlay.width > units.gu(60)
                    AnchorChanges { target: notifications; anchors.left: undefined }
                    PropertyChanges { target: notifications; width: units.gu(38) }
                }
            ]
        }
    }

    Dialogs {
        id: dialogs
        anchors.fill: parent
        z: overlay.z + 10
        onPowerOffClicked: {
            shutdownFadeOutRectangle.enabled = true;
            shutdownFadeOutRectangle.visible = true;
            shutdownFadeOut.start();
        }
    }

    Label {
        id: alphaDisclaimerLabel
        anchors.centerIn: parent
        visible: ApplicationManager.fake ? ApplicationManager.fake : false
        z: dialogs.z + 10
        text: "EARLY ALPHA\nNOT READY FOR USE"
        color: "lightgrey"
        opacity: 0.2
        font.weight: Font.Black
        horizontalAlignment: Text.AlignHCenter
        verticalAlignment: Text.AlignVCenter
        fontSizeMode: Text.Fit
        rotation: -45
        scale: Math.min(parent.width, parent.height) / width
    }

    EdgeDemo {
        id: edgeDemo
        z: alphaDisclaimerLabel.z + 10
        paused: Powerd.status === Powerd.Off // Saves power
        greeter: greeter
        launcher: launcher
        indicators: panel.indicators
        stages: stages
    }

    Connections {
        target: SessionBroadcast
        onShowHome: showHome()
    }

    Rectangle {
        id: shutdownFadeOutRectangle
        z: edgeDemo.z + 10
        enabled: false
        visible: false
        color: "black"
        anchors.fill: parent
        opacity: 0.0
        NumberAnimation on opacity {
            id: shutdownFadeOut
            from: 0.0
            to: 1.0
            onStopped: {
                if (shutdownFadeOutRectangle.enabled && shutdownFadeOutRectangle.visible) {
                    DBusUnitySessionService.Shutdown();
                }
            }
        }
    }

}<|MERGE_RESOLUTION|>--- conflicted
+++ resolved
@@ -128,13 +128,11 @@
         objectName: "dashCommunicator"
     }
 
-<<<<<<< HEAD
     ScreenGrabber {
         id: screenGrabber
         z: edgeDemo.z + 10
     }
 
-=======
     Binding {
         target: ApplicationManager
         property: "forceDashActive"
@@ -142,7 +140,6 @@
     }
 
 
->>>>>>> cc50056e
     WindowKeysFilter {
         // Handle but do not filter out volume keys
         Keys.onVolumeUpPressed: { volumeControl.volumeUp(); event.accepted = false; }

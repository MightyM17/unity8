/*
 * Copyright (C) 2013 Canonical, Ltd.
 *
 * This program is free software; you can redistribute it and/or modify
 * it under the terms of the GNU General Public License as published by
 * the Free Software Foundation; version 3.
 *
 * This program is distributed in the hope that it will be useful,
 * but WITHOUT ANY WARRANTY; without even the implied warranty of
 * MERCHANTABILITY or FITNESS FOR A PARTICULAR PURPOSE.  See the
 * GNU General Public License for more details.
 *
 * You should have received a copy of the GNU General Public License
 * along with this program.  If not, see <http://www.gnu.org/licenses/>.
 */

import QtQuick 2.0
import AccountsService 0.1
import GSettings 1.0
import Mir.Application 0.1
import Ubuntu.Components 0.1
import Ubuntu.Gestures 0.1
import Unity.Launcher 0.1
import LightDM 0.1 as LightDM
import Powerd 0.1
import SessionBroadcast 0.1
import "Dash"
import "Greeter"
import "Launcher"
import "Panel"
import "Components"
import "Notifications"
import "Stages"
import Unity.Notifications 1.0 as NotificationBackend

FocusScope {
    id: shell

    property int supportedScreenOrientations: {
        if (stages.shown && ApplicationManager.topmostApplication) {
            return ApplicationManager.topmostApplication.supportedOrientations;
        } else {
            return Qt.PortraitOrientation
                | Qt.InvertedPortraitOrientation
                | Qt.LandscapeOrientation
                | Qt.InvertedLandscapeOrientation;
        }
    }

    property real edgeSize: units.gu(2)
    property url defaultBackground: Qt.resolvedUrl(shell.width >= units.gu(60) ? "graphics/tablet_background.jpg" : "graphics/phone_background.jpg")
    property url background
    readonly property real panelHeight: panel.panelHeight

    property bool dashShown: dash.shown

    property bool sideStageEnabled: shell.width >= units.gu(100)

    function activateApplication(appId) {
        if (ApplicationManager.findApplication(appId)) {
            ApplicationManager.requestFocusApplication(appId);
        } else {
            var execFlags = shell.sideStageEnabled ? ApplicationManager.NoFlag : ApplicationManager.ForceMainStage;
            ApplicationManager.startApplication(appId, execFlags);
            stages.show();
        }
    }

    Binding {
        target: LauncherModel
        property: "applicationManager"
        value: ApplicationManager
    }

    Component.onCompleted: {
        Theme.name = "Ubuntu.Components.Themes.SuruGradient"
    }

    GSettings {
        id: backgroundSettings
        schema.id: "org.gnome.desktop.background"
    }
    property url gSettingsPicture: backgroundSettings.pictureUri != undefined && backgroundSettings.pictureUri.length > 0 ? backgroundSettings.pictureUri : shell.defaultBackground
    onGSettingsPictureChanged: {
        shell.background = gSettingsPicture
    }

    VolumeControl {
        id: volumeControl
    }

    Keys.onVolumeUpPressed: volumeControl.volumeUp()
    Keys.onVolumeDownPressed: volumeControl.volumeDown()

    Item {
        id: underlay
        objectName: "underlay"
        anchors.fill: parent

        // Whether the underlay is fully covered by opaque UI elements.
        property bool fullyCovered: panel.indicators.fullyOpened && shell.width <= panel.indicatorsMenuWidth

        // NB! Application surfaces are stacked behind the shell one. So they can only be seen by the user
        // through the translucent parts of the shell surface.
        visible: !fullyCovered

        Rectangle {
            anchors.fill: parent
            color: "black"
            opacity: dash.disappearingAnimationProgress
        }

        Image {
            anchors.fill: dash
            source: shell.width > shell.height ? "Dash/graphics/paper_landscape.png" : "Dash/graphics/paper_portrait.png"
            fillMode: Image.PreserveAspectCrop
            horizontalAlignment: Image.AlignRight
            verticalAlignment: Image.AlignTop
        }

<<<<<<< HEAD
        Dash {
            id: dash
            objectName: "dash"

            available: !greeter.shown && !lockscreen.shown
            hides: [stages, launcher, panel.indicators]
            shown: disappearingAnimationProgress !== 1.0 && greeterWrapper.showProgress !== 1.0
            enabled: disappearingAnimationProgress === 0.0 && greeterWrapper.showProgress === 0.0 && edgeDemo.dashEnabled

            anchors {
                fill: parent
                topMargin: panel.panelHeight
=======
            Rectangle {
                anchors.fill: parent
                color: "black"
                opacity: dash.disappearingAnimationProgress
            }

            Image {
                anchors.fill: dash
                source: shell.width > shell.height ? "Dash/graphics/paper_landscape.png" : "Dash/graphics/paper_portrait.png"
                fillMode: Image.PreserveAspectCrop
                horizontalAlignment: Image.AlignRight
                verticalAlignment: Image.AlignTop
>>>>>>> 87a79003
            }

            contentScale: 1.0 - 0.2 * disappearingAnimationProgress
            opacity: 1.0 - disappearingAnimationProgress
            property real disappearingAnimationProgress: stages.showProgress

            // FIXME: only necessary because stages.showProgress is not animated
            Behavior on disappearingAnimationProgress { SmoothedAnimation { velocity: 5 }}
        }
    }

    EdgeDragArea {
        id: stagesDragArea
        direction: Direction.Leftwards

        anchors { top: parent.top; right: parent.right; bottom: parent.bottom }
        width: shell.edgeSize

        property real progress: stages.width

        onTouchXChanged: {
            if (status == DirectionalDragArea.Recognized) {
                if (ApplicationManager.empty) {
                    progress = Math.max(stages.width - stagesDragArea.width + touchX, stages.width * .3);
                } else {
                    progress = stages.width - stagesDragArea.width + touchX;
                }
            }
        }

        onDraggingChanged: {
            if (!dragging) {
                if (!ApplicationManager.empty && progress < stages.width - units.gu(10)) {
                    stages.show();
                }
                stagesDragArea.progress = Qt.binding(function () { return stages.width; });
            }
        }
    }

    Rectangle {
        id: stages
        objectName: "stages"
        width: parent.width
        height: parent.height
        color: "khaki"

        visible: !fullyHidden

        x: shown ? launcher.progress : stagesDragArea.progress
        //Behavior on x { SmoothedAnimation { velocity: 600; duration: UbuntuAnimation.FastDuration } }

        property bool shown: false
        onShownChanged: {
            if (shown) {
                if (ApplicationManager.topmostApplication) {
                    ApplicationManager.focusApplication(ApplicationManager.topmostApplication.appId);
                }
            } else {
                if (ApplicationManager.focusedApplicationId) {
                    ApplicationManager.updateScreenshot(ApplicationManager.focusedApplicationId);
                    ApplicationManager.unfocusCurrentApplication();
                }
            }
        }

        // Avoid a silent "divide by zero -> NaN" situation during init as shell.width will be
        // zero. That breaks the property binding and the function won't be reevaluated once
        // shell.width is set, with the NaN result staying there for good.
        property real showProgress: shell.width ? MathUtils.clamp(1 - x / shell.width, 0, 1) : 0

        property bool fullyShown: x == 0
        property bool fullyHidden: x == width

        // It might technically not be fullyShown but visually it just looks so.
        property bool roughlyFullyShown: x >= 0 && x <= units.gu(1)

        function show() {
            shown = true;
        }

        function hide() {
            shown = false;
        }

        Connections {
            target: ApplicationManager
            onFocusRequested: { stages.show(); }
        }

        Loader {
            id: applicationsDisplayLoader
            anchors.fill: parent

            source: shell.sideStageEnabled ? "Stages/TabletStage.qml" : "Stages/PhoneStage.qml"

            Binding {
                target: applicationsDisplayLoader.item
                property: "dragAreaWidth"
                value: shell.edgeSize
            }
            Binding {
                target: applicationsDisplayLoader.item
                property: "maximizedAppTopMargin"
                value: panel.panelHeight
            }
        }
    }

    InputMethod {
        id: inputMethod
        anchors.fill: parent
    }

    Connections {
        target: SurfaceManager
        onSurfaceCreated: {
            if (surface.type == MirSurfaceItem.InputMethod) {
                inputMethod.surface = surface;
            } else {
                stages.show();
            }
        }

        onSurfaceDestroyed: {
            if (inputMethod.surface == surface) {
                inputMethod.surface = null;
                surface.parent = null;
            }
            if (!surface.parent) {
                // there's no one displaying it. delete it right away
                surface.release();
            }
        }

        onEmptyChanged: {
            if (SurfaceManager.empty) {
                stages.hide();
            }
        }
    }

    Lockscreen {
        id: lockscreen
        objectName: "lockscreen"

        readonly property int backgroundTopMargin: -panel.panelHeight

        hides: [launcher, panel.indicators]
        shown: false
        enabled: true
        showAnimation: StandardAnimation { property: "opacity"; to: 1 }
        hideAnimation: StandardAnimation { property: "opacity"; to: 0 }
        y: panel.panelHeight
        x: required ? 0 : - width
        width: parent.width
        height: parent.height - panel.panelHeight
        background: shell.background
        minPinLength: 4
        maxPinLength: 4

        onEntered: LightDM.Greeter.respond(passphrase);
        onCancel: greeter.show()

        Component.onCompleted: {
            if (LightDM.Users.count == 1) {
                LightDM.Greeter.authenticate(LightDM.Users.data(0, LightDM.UserRoles.NameRole))
            }
        }
    }

    Connections {
        target: LightDM.Greeter

        onShowPrompt: {
            if (LightDM.Users.count == 1) {
                // TODO: There's no better way for now to determine if its a PIN or a passphrase.
                if (text == "PIN") {
                    lockscreen.alphaNumeric = false
                } else {
                    lockscreen.alphaNumeric = true
                }
                lockscreen.placeholderText = i18n.tr("Please enter %1").arg(text);
                lockscreen.show();
            }
        }

        onAuthenticationComplete: {
            if (LightDM.Greeter.promptless) {
                return;
            }
            if (LightDM.Greeter.authenticated) {
                lockscreen.hide();
            } else {
                lockscreen.clear(true);
            }
        }
    }

    Rectangle {
        anchors.fill: parent
        color: "black"
        opacity: greeterWrapper.showProgress * 0.8
    }

    Item {
        // Just a tiny wrapper to adjust greeter's x without messing with its own dragging
        id: greeterWrapper
        x: launcher.progress
        y: panel.panelHeight
        width: parent.width
        height: parent.height - panel.panelHeight

        Behavior on x {
            enabled: !launcher.dashSwipe
            StandardAnimation {}
        }

        readonly property real showProgress: MathUtils.clamp((1 - x/width) + greeter.showProgress - 1, 0, 1)

        Greeter {
            id: greeter
            objectName: "greeter"

            available: true
            hides: [launcher, panel.indicators]
            shown: true

            defaultBackground: shell.background

            width: parent.width
            height: parent.height

            dragHandleWidth: shell.edgeSize

            onShownChanged: {
                if (shown) {
                    lockscreen.reset();
                    // If there is only one user, we start authenticating with that one here.
                    // If there are more users, the Greeter will handle that
                    if (LightDM.Users.count == 1) {
                        LightDM.Greeter.authenticate(LightDM.Users.data(0, LightDM.UserRoles.NameRole));
                    }
                    greeter.forceActiveFocus();
                }
            }

            onUnlocked: greeter.hide()
            onSelected: {
                // Update launcher items for new user
                var user = LightDM.Users.data(uid, LightDM.UserRoles.NameRole);
                AccountsService.user = user;
                LauncherModel.setUser(user);
            }

            onTease: launcher.tease()

            Binding {
                target: ApplicationManager
                property: "suspended"
                value: greeter.shown && greeterWrapper.showProgress == 1
            }
        }
    }

    Connections {
        id: powerConnection
        target: Powerd

        onDisplayPowerStateChange: {
            // We ignore any display-off signals when the proximity sensor
            // is active.  This usually indicates something like a phone call.
            if (status == Powerd.Off && (flags & Powerd.UseProximity) == 0) {
                greeter.showNow();
            }

            // No reason to chew demo CPU when user isn't watching
            if (status == Powerd.Off) {
                edgeDemo.paused = true;
            } else if (status == Powerd.On) {
                edgeDemo.paused = false;
            }
        }
    }

    function showHome() {
        var animate = !greeter.shown && !stages.shown
        greeter.hide()
        dash.setCurrentScope("clickscope", animate, false)
        stages.hide()
    }

    function hideIndicatorMenu(delay) {
        panel.hideIndicatorMenu(delay);
    }

    Item {
        id: overlay

        anchors.fill: parent

        Panel {
            id: panel
            anchors.fill: parent //because this draws indicator menus
            indicatorsMenuWidth: parent.width > units.gu(60) ? units.gu(40) : parent.width
            indicators {
                hides: [launcher]
                available: edgeDemo.panelEnabled
                contentEnabled: edgeDemo.panelContentEnabled
            }

            property bool topmostApplicationIsFullscreen:
                ApplicationManager.topmostApplication &&
                    ApplicationManager.topmostApplication.fullscreen

            fullscreenMode: stages.roughlyFullyShown && topmostApplicationIsFullscreen
                    && !greeter.shown && !lockscreen.shown

            searchVisible: !greeter.shown && !lockscreen.shown && dash.shown && dash.searchable
        }

        Launcher {
            id: launcher

            readonly property bool dashSwipe: progress > 0

            anchors.top: parent.top
            anchors.bottom: parent.bottom
            width: parent.width
            dragAreaWidth: shell.edgeSize
            available: edgeDemo.launcherEnabled

            onShowDashHome: {
                if (edgeDemo.running)
                    return;

                showHome()
            }
            onDash: {
                if (!stages.locked) {
                    stages.hide();
                    launcher.hide();
                }
                if (greeter.shown) {
                    greeter.hideRight();
                    launcher.hide();
                }
            }
            onDashSwipeChanged: if (dashSwipe && stages.shown) dash.setCurrentScope("clickscope", false, true)
            onLauncherApplicationSelected: {
                if (!edgeDemo.running)
                    shell.activateApplication(appId)
            }
            onShownChanged: {
                if (shown) {
                    panel.indicators.hide()
                }
            }
        }

        Rectangle {
            id: modalNotificationBackground

            visible: notifications.useModal && !greeter.shown && (notifications.state == "narrow")
            color: "#000000"
            anchors.fill: parent
            opacity: 0.5

            MouseArea {
                anchors.fill: parent
            }
        }

        Notifications {
            id: notifications

            model: NotificationBackend.Model
            margin: units.gu(1)

            anchors {
                top: parent.top
                right: parent.right
                bottom: parent.bottom
                topMargin: panel.panelHeight
            }
            states: [
                State {
                    name: "narrow"
                    when: overlay.width <= units.gu(60)
                    AnchorChanges { target: notifications; anchors.left: parent.left }
                },
                State {
                    name: "wide"
                    when: overlay.width > units.gu(60)
                    AnchorChanges { target: notifications; anchors.left: undefined }
                    PropertyChanges { target: notifications; width: units.gu(38) }
                }
            ]
        }
    }

    focus: true
    onFocusChanged: if (!focus) forceActiveFocus();

    Binding {
        target: i18n
        property: "domain"
        value: "unity8"
    }

    Label {
        anchors.centerIn: parent
        visible: ApplicationManager.fake ? ApplicationManager.fake : false
        text: "EARLY ALPHA\nNOT READY FOR USE"
        color: "lightgrey"
        opacity: 0.2
        font.weight: Font.Black
        horizontalAlignment: Text.AlignHCenter
        verticalAlignment: Text.AlignVCenter
        fontSizeMode: Text.Fit
        rotation: -45
        scale: Math.min(parent.width, parent.height) / width
    }

    EdgeDemo {
        id: edgeDemo
        greeter: greeter
        launcher: launcher
        dash: dash
        indicators: panel.indicators
        underlay: underlay
    }

    Connections {
        target: SessionBroadcast
        onShowHome: showHome()
    }
}<|MERGE_RESOLUTION|>--- conflicted
+++ resolved
@@ -118,7 +118,6 @@
             verticalAlignment: Image.AlignTop
         }
 
-<<<<<<< HEAD
         Dash {
             id: dash
             objectName: "dash"
@@ -131,20 +130,6 @@
             anchors {
                 fill: parent
                 topMargin: panel.panelHeight
-=======
-            Rectangle {
-                anchors.fill: parent
-                color: "black"
-                opacity: dash.disappearingAnimationProgress
-            }
-
-            Image {
-                anchors.fill: dash
-                source: shell.width > shell.height ? "Dash/graphics/paper_landscape.png" : "Dash/graphics/paper_portrait.png"
-                fillMode: Image.PreserveAspectCrop
-                horizontalAlignment: Image.AlignRight
-                verticalAlignment: Image.AlignTop
->>>>>>> 87a79003
             }
 
             contentScale: 1.0 - 0.2 * disappearingAnimationProgress

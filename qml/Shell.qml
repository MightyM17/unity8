﻿/*
 * Copyright (C) 2013-2016 Canonical, Ltd.
 * Copyright (C) 2019-2020 UBports Foundation
 *
 * This program is free software; you can redistribute it and/or modify
 * it under the terms of the GNU General Public License as published by
 * the Free Software Foundation; version 3.
 *
 * This program is distributed in the hope that it will be useful,
 * but WITHOUT ANY WARRANTY; without even the implied warranty of
 * MERCHANTABILITY or FITNESS FOR A PARTICULAR PURPOSE.  See the
 * GNU General Public License for more details.
 *
 * You should have received a copy of the GNU General Public License
 * along with this program.  If not, see <http://www.gnu.org/licenses/>.
 */

import QtQuick 2.4
import QtQuick.Window 2.2
import AccountsService 0.1
import Unity.Application 0.1
import Ubuntu.Components 1.3
import Ubuntu.Components.Popups 1.3
import Ubuntu.Gestures 0.1
import Ubuntu.Telephony 0.1 as Telephony
import Unity.Connectivity 0.1
import Unity.Launcher 0.1
import GlobalShortcut 1.0 // has to be before Utils, because of WindowInputFilter
import GSettings 1.0
import Utils 0.1
import Powerd 0.1
import SessionBroadcast 0.1
import "Greeter"
import "Launcher"
import "Panel"
import "Components"
import "Notifications"
import "Stage"
import "Tutorial"
import "Wizard"
import "Components/PanelState"
import Unity.Notifications 1.0 as NotificationBackend
import Unity.Session 0.1
import Unity.Indicators 0.1 as Indicators
import Cursor 1.1
import WindowManager 1.0


StyledItem {
    id: shell

    theme.name: "Ubuntu.Components.Themes.SuruDark"

    // to be set from outside
    property int orientationAngle: 0
    property int orientation
    property Orientations orientations
    property real nativeWidth
    property real nativeHeight
    property alias panelAreaShowProgress: panel.panelAreaShowProgress
    property string usageScenario: "phone" // supported values: "phone", "tablet" or "desktop"
    property string mode: "full-greeter"
    property alias oskEnabled: inputMethod.enabled
    function updateFocusedAppOrientation() {
        stage.updateFocusedAppOrientation();
    }
    function updateFocusedAppOrientationAnimated() {
        stage.updateFocusedAppOrientationAnimated();
    }
    property bool hasMouse: false
    property bool hasKeyboard: false
    property bool hasTouchscreen: false
    property bool supportsMultiColorLed: true

    // to be read from outside
    readonly property int mainAppWindowOrientationAngle: stage.mainAppWindowOrientationAngle

    readonly property bool orientationChangesEnabled: panel.indicators.fullyClosed
            && stage.orientationChangesEnabled
            && (!greeter || !greeter.animating)

    readonly property bool showingGreeter: greeter && greeter.shown

    property bool startingUp: true
    Timer { id: finishStartUpTimer; interval: 500; onTriggered: startingUp = false }

    property int supportedOrientations: {
        if (startingUp) {
            // Ensure we don't rotate during start up
            return Qt.PrimaryOrientation;
        } else if (showingGreeter || notifications.topmostIsFullscreen) {
            return Qt.PrimaryOrientation;
        } else {
            return shell.orientations.map(stage.supportedOrientations);
        }
    }

    readonly property var mainApp: stage.mainApp

    readonly property var topLevelSurfaceList: {
        if (!WMScreen.currentWorkspace) return null;
        return stage.temporarySelectedWorkspace ? stage.temporarySelectedWorkspace.windowModel : WMScreen.currentWorkspace.windowModel
    }

    onMainAppChanged: {
        _onMainAppChanged((mainApp ? mainApp.appId : ""));
    }
    Connections {
        target: ApplicationManager
        onFocusRequested: {
            if (shell.mainApp && shell.mainApp.appId === appId) {
                _onMainAppChanged(appId);
            }
        }
    }

    // Calls attention back to the most important thing that's been focused
    // (ex: phone calls go over Wizard, app focuses go over indicators, greeter
    // goes over everything if it is locked)
    // Must be called whenever app focus changes occur, even if the focus change
    // is "nothing is focused".  In that case, call with appId = ""
    function _onMainAppChanged(appId) {

        if (appId !== "") {
            if (wizard.active) {
                // If this happens on first boot, we may be in the
                // wizard while receiving a call.  A call is more
                // important than the wizard so just bail out of it.
                wizard.hide();
            }

            if (appId === "dialer-app" && callManager.hasCalls && greeter.locked) {
                // If we are in the middle of a call, make dialer lockedApp. The
                // Greeter will show it when it's notified of the focus.
                // This can happen if user backs out of dialer back to greeter, then
                // launches dialer again.
                greeter.lockedApp = appId;
            }

            panel.indicators.hide();
            launcher.hide(launcher.ignoreHideIfMouseOverLauncher);
        }

        // *Always* make sure the greeter knows that the focused app changed
        if (greeter) greeter.notifyAppFocusRequested(appId);
    }

    // For autopilot consumption
    readonly property string focusedApplicationId: ApplicationManager.focusedApplicationId

    // Note when greeter is waiting on PAM, so that we can disable edges until
    // we know which user data to show and whether the session is locked.
    readonly property bool waitingOnGreeter: greeter && greeter.waiting

    // True when the user is logged in with no apps running
    readonly property bool atDesktop: topLevelSurfaceList && greeter && topLevelSurfaceList.count === 0 && !greeter.active

    onAtDesktopChanged: {
        if (atDesktop && stage) {
            stage.closeSpread();
        }
    }

    property real edgeSize: units.gu(settings.edgeDragWidth)

    WallpaperResolver {
        id: wallpaperResolver
        objectName: "wallpaperResolver"

        readonly property url defaultBackground: "file://" + Constants.defaultWallpaper
        readonly property bool hasCustomBackground: background != defaultBackground

        GSettings {
            id: backgroundSettings
            schema.id: "org.gnome.desktop.background"
        }

        candidates: [
            AccountsService.backgroundFile,
            backgroundSettings.pictureUri,
            defaultBackground
        ]
    }

    readonly property alias greeter: greeterLoader.item

    function activateApplication(appId) {
        topLevelSurfaceList.pendingActivation();

        // Either open the app in our own session, or -- if we're acting as a
        // greeter -- ask the user's session to open it for us.
        if (shell.mode === "greeter") {
            activateURL("application:///" + appId + ".desktop");
        } else {
            startApp(appId);
        }
        stage.focus = true;
    }

    function activateURL(url) {
        SessionBroadcast.requestUrlStart(AccountsService.user, url);
        greeter.notifyUserRequestedApp();
        panel.indicators.hide();
    }

    function startApp(appId) {
        if (!ApplicationManager.findApplication(appId)) {
            ApplicationManager.startApplication(appId);
        }
        ApplicationManager.requestFocusApplication(appId);
        stage.closeSpread();
    }

    function startLockedApp(app) {
        topLevelSurfaceList.pendingActivation();

        if (greeter.locked) {
            greeter.lockedApp = app;
        }
        startApp(app); // locked apps are always in our same session
    }

    Binding {
        target: LauncherModel
        property: "applicationManager"
        value: ApplicationManager
    }

    Component.onCompleted: {
        finishStartUpTimer.start();
    }

    VolumeControl {
        id: volumeControl
    }

    PhysicalKeysMapper {
        id: physicalKeysMapper
        objectName: "physicalKeysMapper"

        onPowerKeyLongPressed: dialogs.showPowerDialog();
        onVolumeDownTriggered: volumeControl.volumeDown();
        onVolumeUpTriggered: volumeControl.volumeUp();
        onScreenshotTriggered: itemGrabber.capture(shell);
    }

    GlobalShortcut {
        // dummy shortcut to force creation of GlobalShortcutRegistry before WindowInputFilter
    }

    WindowInputFilter {
        id: inputFilter
        Keys.onPressed: physicalKeysMapper.onKeyPressed(event, lastInputTimestamp);
        Keys.onReleased: physicalKeysMapper.onKeyReleased(event, lastInputTimestamp);
    }

    WindowInputMonitor {
        objectName: "windowInputMonitor"
        onHomeKeyActivated: {
            // Ignore when greeter is active, to avoid pocket presses
            if (!greeter.active) {
                launcher.toggleDrawer(/* focusInputField */  false,
                                      /* onlyOpen */         false,
                                      /* alsoToggleLauncher */ true);
            }
        }
        onTouchBegun: { cursor.opacity = 0; }
        onTouchEnded: {
            // move the (hidden) cursor to the last known touch position
            var mappedCoords = mapFromItem(null, pos.x, pos.y);
            cursor.x = mappedCoords.x;
            cursor.y = mappedCoords.y;
            cursor.mouseNeverMoved = false;
        }
    }

    AvailableDesktopArea {
        id: availableDesktopAreaItem
        anchors.fill: parent
        anchors.topMargin: panel.fullscreenMode ? 0 : panel.minimizedPanelHeight
        anchors.leftMargin: launcher.lockedVisible ? launcher.panelWidth : 0
    }

    GSettings {
        id: settings
        schema.id: "com.canonical.Unity8"
    }

    PanelState {
        id: panelState
        objectName: "panelState"
    }

    Item {
        id: stages
        objectName: "stages"
        width: parent.width
        height: parent.height

        Stage {
            id: stage
            objectName: "stage"
            anchors.fill: parent
            focus: true

            dragAreaWidth: shell.edgeSize
            background: wallpaperResolver.background

            applicationManager: ApplicationManager
            topLevelSurfaceList: shell.topLevelSurfaceList
            inputMethodRect: inputMethod.visibleRect
            rightEdgePushProgress: rightEdgeBarrier.progress
            availableDesktopArea: availableDesktopAreaItem
            launcherLeftMargin: launcher.visibleWidth

            property string usageScenario: shell.usageScenario === "phone" || greeter.hasLockedApp
                                                       ? "phone"
                                                       : shell.usageScenario

            mode: usageScenario == "phone" ? "staged"
                     : usageScenario == "tablet" ? "stagedWithSideStage"
                     : "windowed"

            shellOrientation: shell.orientation
            shellOrientationAngle: shell.orientationAngle
            orientations: shell.orientations
            nativeWidth: shell.nativeWidth
            nativeHeight: shell.nativeHeight

            allowInteractivity: (!greeter || !greeter.shown)
                                && panel.indicators.fullyClosed
                                && !notifications.useModal
                                && !launcher.takesFocus

            suspended: greeter.shown
            altTabPressed: physicalKeysMapper.altTabPressed
            oskEnabled: shell.oskEnabled
            spreadEnabled: tutorial.spreadEnabled && (!greeter || (!greeter.hasLockedApp && !greeter.shown))
            panelState: panelState

            onSpreadShownChanged: {
                panel.indicators.hide();
                panel.applicationMenus.hide();
            }
        }

        TouchGestureArea {
            anchors.fill: stage

            minimumTouchPoints: 4
            maximumTouchPoints: minimumTouchPoints

            readonly property bool recognisedPress: status == TouchGestureArea.Recognized &&
                                                    touchPoints.length >= minimumTouchPoints &&
                                                    touchPoints.length <= maximumTouchPoints
            property bool wasPressed: false

            onRecognisedPressChanged: {
                if (recognisedPress) {
                    wasPressed = true;
                }
            }

            onStatusChanged: {
                if (status !== TouchGestureArea.Recognized) {
                    if (status === TouchGestureArea.WaitingForTouch) {
                        if (wasPressed && !dragging) {
                            launcher.toggleDrawer(true);
                        }
                    }
                    wasPressed = false;
                }
            }
        }
    }

    InputMethod {
        id: inputMethod
        objectName: "inputMethod"
<<<<<<< HEAD
        surface: shell.topLevelSurfaceList.inputMethodSurface
=======
>>>>>>> e2c28d65
        anchors {
            fill: parent
            topMargin: panel.panelHeight
            leftMargin: (launcher.lockedByUser && launcher.lockAllowed) ? launcher.panelWidth : 0
        }
        z: notifications.useModal || panel.indicators.shown || wizard.active || tutorial.running || launcher.drawerShown ? overlay.z + 1 : overlay.z - 1
    }

    Loader {
        id: greeterLoader
        objectName: "greeterLoader"
        anchors.fill: parent
        anchors.topMargin: panel.panelHeight
        sourceComponent: {
            if (shell.mode != "shell") {
                if (screenWindow.primary) return integratedGreeter;
                return secondaryGreeter;
            }
            return Qt.createComponent(Qt.resolvedUrl("Greeter/ShimGreeter.qml"));
        }
        onLoaded: {
            item.objectName = "greeter"
        }
        property bool toggleDrawerAfterUnlock: false
        Connections {
            target: greeter
            onActiveChanged: {
                if (greeter.active)
                    return

                // Show drawer in case showHome() requests it
                if (greeterLoader.toggleDrawerAfterUnlock) {
                    launcher.toggleDrawer(false);
                    greeterLoader.toggleDrawerAfterUnlock = false;
                } else {
                    launcher.hide();
                }
            }
        }
    }

    Component {
        id: integratedGreeter
        Greeter {

            enabled: panel.indicators.fullyClosed // hides OSK when panel is open
            hides: [launcher, panel.indicators, panel.applicationMenus]
            tabletMode: shell.usageScenario != "phone"
            forcedUnlock: wizard.active || shell.mode === "full-shell"
            background: wallpaperResolver.background
            hasCustomBackground: wallpaperResolver.hasCustomBackground
            allowFingerprint: !dialogs.hasActiveDialog &&
                              !notifications.topmostIsFullscreen &&
                              !panel.indicators.shown

            // avoid overlapping with Launcher's edge drag area
            // FIXME: Fix TouchRegistry & friends and remove this workaround
            //        Issue involves launcher's DDA getting disabled on a long
            //        left-edge drag
            dragHandleLeftMargin: launcher.available ? launcher.dragAreaWidth + 1 : 0

            onTease: {
                if (!tutorial.running) {
                    launcher.tease();
                }
            }

            onEmergencyCall: startLockedApp("dialer-app")
        }
    }

    Component {
        id: secondaryGreeter
        SecondaryGreeter {
            hides: [launcher, panel.indicators]
        }
    }

    Timer {
        // See powerConnection for why this is useful
        id: showGreeterDelayed
        interval: 1
        onTriggered: {
            // Go through the dbus service, because it has checks for whether
            // we are even allowed to lock or not.
            DBusUnitySessionService.PromptLock();
        }
    }

    Connections {
        id: callConnection
        target: callManager

        onHasCallsChanged: {
            if (greeter.locked && callManager.hasCalls && greeter.lockedApp !== "dialer-app") {
                // We just received an incoming call while locked.  The
                // indicator will have already launched dialer-app for us, but
                // there is a race between "hasCalls" changing and the dialer
                // starting up.  So in case we lose that race, we'll start/
                // focus the dialer ourselves here too.  Even if the indicator
                // didn't launch the dialer for some reason (or maybe a call
                // started via some other means), if an active call is
                // happening, we want to be in the dialer.
                startLockedApp("dialer-app")
            }
        }
    }

    Connections {
        id: powerConnection
        target: Powerd

        onStatusChanged: {
            if (Powerd.status === Powerd.Off && reason !== Powerd.Proximity &&
                    !callManager.hasCalls && !wizard.active) {
                // We don't want to simply call greeter.showNow() here, because
                // that will take too long.  Qt will delay button event
                // handling until the greeter is done loading and may think the
                // user held down the power button the whole time, leading to a
                // power dialog being shown.  Instead, delay showing the
                // greeter until we've finished handling the event.  We could
                // make the greeter load asynchronously instead, but that
                // introduces a whole host of timing issues, especially with
                // its animations.  So this is simpler.
                showGreeterDelayed.start();
            }
        }
    }

    function showHome() {
        greeter.notifyUserRequestedApp();

        if (shell.mode === "greeter") {
            SessionBroadcast.requestHomeShown(AccountsService.user);
        } else {
            if (!greeter.active) {
                launcher.toggleDrawer(false);
            } else {
                greeterLoader.toggleDrawerAfterUnlock = true;
            }
        }
    }

    Item {
        id: overlay
        z: 10

        anchors.fill: parent

        Panel {
            id: panel
            objectName: "panel"
            anchors.fill: parent //because this draws indicator menus

            mode: shell.usageScenario == "desktop" ? "windowed" : "staged"
            minimizedPanelHeight: units.gu(3)
            expandedPanelHeight: units.gu(7)
            applicationMenuContentX: launcher.lockedVisible ? launcher.panelWidth : 0

            indicators {
                hides: [launcher]
                available: tutorial.panelEnabled
                        && ((!greeter || !greeter.locked) || AccountsService.enableIndicatorsWhileLocked)
                        && (!greeter || !greeter.hasLockedApp)
                        && !shell.waitingOnGreeter
                        && settings.enableIndicatorMenu

                model: Indicators.IndicatorsModel {
                    // tablet and phone both use the same profile
                    // FIXME: use just "phone" for greeter too, but first fix
                    // greeter app launching to either load the app inside the
                    // greeter or tell the session to load the app.  This will
                    // involve taking the url-dispatcher dbus name and using
                    // SessionBroadcast to tell the session.
                    profile: shell.mode === "greeter" ? "desktop_greeter" : "phone"
                    Component.onCompleted: load();
                }
            }

            applicationMenus {
                hides: [launcher]
                available: (!greeter || !greeter.shown)
                        && !shell.waitingOnGreeter
                        && !stage.spreadShown
            }

            readonly property bool focusedSurfaceIsFullscreen: shell.topLevelSurfaceList.focusedWindow
                ? shell.topLevelSurfaceList.focusedWindow.state == Mir.FullscreenState
                : false
            fullscreenMode: (focusedSurfaceIsFullscreen && !LightDMService.greeter.active && launcher.progress == 0 && !stage.spreadShown)
                            || greeter.hasLockedApp
            greeterShown: greeter && greeter.shown
            hasKeyboard: shell.hasKeyboard
<<<<<<< HEAD
            panelState: panelState
=======
            supportsMultiColorLed: shell.supportsMultiColorLed
>>>>>>> e2c28d65
        }

        Launcher {
            id: launcher
            objectName: "launcher"

            anchors.top: parent.top
            anchors.topMargin: inverted ? 0 : panel.panelHeight
            anchors.bottom: parent.bottom
            width: parent.width
            dragAreaWidth: shell.edgeSize
            available: tutorial.launcherEnabled
                    && (!greeter.locked || AccountsService.enableLauncherWhileLocked)
                    && !greeter.hasLockedApp
                    && !shell.waitingOnGreeter
            inverted: shell.usageScenario !== "desktop"
            superPressed: physicalKeysMapper.superPressed
            superTabPressed: physicalKeysMapper.superTabPressed
            panelWidth: units.gu(settings.launcherWidth)
            lockedVisible: (lockedByUser || shell.atDesktop) && lockAllowed
            topPanelHeight: panel.panelHeight
            drawerEnabled: !greeter.active && tutorial.launcherLongSwipeEnabled
            privateMode: greeter.active
            background: wallpaperResolver.background

            // It can be assumed that the Launcher and Panel would overlap if
            // the Panel is open and taking up the full width of the shell
            readonly property bool collidingWithPanel: panel && (!panel.fullyClosed && !panel.partialWidth)

            // The "autohideLauncher" setting is only valid in desktop mode
            readonly property bool lockedByUser: (shell.usageScenario == "desktop" && !settings.autohideLauncher)

            // The Launcher should absolutely not be locked visible under some
            // conditions
            readonly property bool lockAllowed: !collidingWithPanel && !panel.fullscreenMode && !wizard.active && !tutorial.demonstrateLauncher

            onShowDashHome: showHome()
            onLauncherApplicationSelected: {
                greeter.notifyUserRequestedApp();
                shell.activateApplication(appId);
            }
            onShownChanged: {
                if (shown) {
                    panel.indicators.hide();
                    panel.applicationMenus.hide();
                }
            }
            onDrawerShownChanged: {
                if (drawerShown) {
                    panel.indicators.hide();
                    panel.applicationMenus.hide();
                }
            }
            onFocusChanged: {
                if (!focus) {
                    stage.focus = true;
                }
            }

            GlobalShortcut {
                shortcut: Qt.MetaModifier | Qt.Key_A
                onTriggered: {
                    launcher.toggleDrawer(true);
                }
            }
            GlobalShortcut {
                shortcut: Qt.AltModifier | Qt.Key_F1
                onTriggered: {
                    launcher.openForKeyboardNavigation();
                }
            }
            GlobalShortcut {
                shortcut: Qt.MetaModifier | Qt.Key_0
                onTriggered: {
                    if (LauncherModel.get(9)) {
                        activateApplication(LauncherModel.get(9).appId);
                    }
                }
            }
            Repeater {
                model: 9
                GlobalShortcut {
                    shortcut: Qt.MetaModifier | (Qt.Key_1 + index)
                    onTriggered: {
                        if (LauncherModel.get(index)) {
                            activateApplication(LauncherModel.get(index).appId);
                        }
                    }
                }
            }
        }

        KeyboardShortcutsOverlay {
            objectName: "shortcutsOverlay"
            enabled: launcher.shortcutHintsShown && width < parent.width - (launcher.lockedVisible ? launcher.panelWidth : 0) - padding
                     && height < parent.height - padding - panel.panelHeight
            anchors.centerIn: parent
            anchors.horizontalCenterOffset: launcher.lockedVisible ? launcher.panelWidth/2 : 0
            anchors.verticalCenterOffset: panel.panelHeight/2
            visible: opacity > 0
            opacity: enabled ? 0.95 : 0

            Behavior on opacity {
                UbuntuNumberAnimation {}
            }
        }

        Tutorial {
            id: tutorial
            objectName: "tutorial"
            anchors.fill: parent

            paused: callManager.hasCalls || !greeter || greeter.active || wizard.active
                    || !hasTouchscreen // TODO #1661557 something better for no touchscreen
            delayed: dialogs.hasActiveDialog || notifications.hasNotification ||
                     inputMethod.visible ||
                     (launcher.shown && !launcher.lockedVisible) ||
                     panel.indicators.shown || stage.rightEdgeDragProgress > 0
            usageScenario: shell.usageScenario
            lastInputTimestamp: inputFilter.lastInputTimestamp
            launcher: launcher
            panel: panel
            stage: stage
        }

        Wizard {
            id: wizard
            objectName: "wizard"
            anchors.fill: parent
            deferred: shell.mode === "greeter"

            function unlockWhenDoneWithWizard() {
                if (!active) {
                    Connectivity.unlockAllModems();
                }
            }

            Component.onCompleted: unlockWhenDoneWithWizard()
            onActiveChanged: unlockWhenDoneWithWizard()
        }

        MouseArea { // modal notifications prevent interacting with other contents
            anchors.fill: parent
            visible: notifications.useModal
            enabled: visible
        }

        Notifications {
            id: notifications

            model: NotificationBackend.Model
            margin: units.gu(1)
            hasMouse: shell.hasMouse
            background: wallpaperResolver.background

            y: topmostIsFullscreen ? 0 : panel.panelHeight
            height: parent.height - (topmostIsFullscreen ? 0 : panel.panelHeight)

            states: [
                State {
                    name: "narrow"
                    when: overlay.width <= units.gu(60)
                    AnchorChanges {
                        target: notifications
                        anchors.left: parent.left
                        anchors.right: parent.right
                    }
                },
                State {
                    name: "wide"
                    when: overlay.width > units.gu(60)
                    AnchorChanges {
                        target: notifications
                        anchors.left: undefined
                        anchors.right: parent.right
                    }
                    PropertyChanges { target: notifications; width: units.gu(38) }
                }
            ]
        }

        EdgeBarrier {
            id: rightEdgeBarrier
            enabled: !greeter.shown

            // NB: it does its own positioning according to the specified edge
            edge: Qt.RightEdge

            onPassed: {
                panel.indicators.hide()
            }

            material: Component {
                Item {
                    Rectangle {
                        width: parent.height
                        height: parent.width
                        rotation: 90
                        anchors.centerIn: parent
                        gradient: Gradient {
                            GradientStop { position: 0.0; color: Qt.rgba(0.16,0.16,0.16,0.5)}
                            GradientStop { position: 1.0; color: Qt.rgba(0.16,0.16,0.16,0)}
                        }
                    }
                }
            }
        }
    }

    Dialogs {
        id: dialogs
        objectName: "dialogs"
        anchors.fill: parent
        visible: hasActiveDialog
        z: overlay.z + 10
        usageScenario: shell.usageScenario
        hasKeyboard: shell.hasKeyboard
        onPowerOffClicked: {
            shutdownFadeOutRectangle.enabled = true;
            shutdownFadeOutRectangle.visible = true;
            shutdownFadeOut.start();
        }
    }

    Connections {
        target: SessionBroadcast
        onShowHome: if (shell.mode !== "greeter") showHome()
    }

    URLDispatcher {
        id: urlDispatcher
        objectName: "urlDispatcher"
        active: shell.mode === "greeter"
        onUrlRequested: shell.activateURL(url)
    }

    ItemGrabber {
        id: itemGrabber
        anchors.fill: parent
        z: dialogs.z + 10
        GlobalShortcut { shortcut: Qt.Key_Print; onTriggered: itemGrabber.capture(shell) }
        Connections {
            target: stage
            ignoreUnknownSignals: true
            onItemSnapshotRequested: itemGrabber.capture(item)
        }
    }

    Timer {
        id: cursorHidingTimer
        interval: 3000
        running: panel.focusedSurfaceIsFullscreen && cursor.opacity > 0
        onTriggered: cursor.opacity = 0;
    }

    Cursor {
        id: cursor
        objectName: "cursor"

        z: itemGrabber.z + 1
        topBoundaryOffset: panel.panelHeight
        enabled: shell.hasMouse && screenWindow.active
        visible: enabled

        property bool mouseNeverMoved: true
        Binding {
            target: cursor; property: "x"; value: shell.width / 2
            when: cursor.mouseNeverMoved && cursor.visible
        }
        Binding {
            target: cursor; property: "y"; value: shell.height / 2
            when: cursor.mouseNeverMoved && cursor.visible
        }

        confiningItem: stage.itemConfiningMouseCursor

        height: units.gu(3)

        readonly property var previewRectangle: stage.previewRectangle.target &&
                                                stage.previewRectangle.target.dragging ?
                                                stage.previewRectangle : null

        onPushedLeftBoundary: {
            if (buttons === Qt.NoButton) {
                launcher.pushEdge(amount);
            } else if (buttons === Qt.LeftButton && previewRectangle && previewRectangle.target.canBeMaximizedLeftRight) {
                previewRectangle.maximizeLeft(amount);
            }
        }

        onPushedRightBoundary: {
            if (buttons === Qt.NoButton) {
                rightEdgeBarrier.push(amount);
            } else if (buttons === Qt.LeftButton && previewRectangle && previewRectangle.target.canBeMaximizedLeftRight) {
                previewRectangle.maximizeRight(amount);
            }
        }

        onPushedTopBoundary: {
            if (buttons === Qt.LeftButton && previewRectangle && previewRectangle.target.canBeMaximized) {
                previewRectangle.maximize(amount);
            }
        }
        onPushedTopLeftCorner: {
            if (buttons === Qt.LeftButton && previewRectangle && previewRectangle.target.canBeCornerMaximized) {
                previewRectangle.maximizeTopLeft(amount);
            }
        }
        onPushedTopRightCorner: {
            if (buttons === Qt.LeftButton && previewRectangle && previewRectangle.target.canBeCornerMaximized) {
                previewRectangle.maximizeTopRight(amount);
            }
        }
        onPushedBottomLeftCorner: {
            if (buttons === Qt.LeftButton && previewRectangle && previewRectangle.target.canBeCornerMaximized) {
                previewRectangle.maximizeBottomLeft(amount);
            }
        }
        onPushedBottomRightCorner: {
            if (buttons === Qt.LeftButton && previewRectangle && previewRectangle.target.canBeCornerMaximized) {
                previewRectangle.maximizeBottomRight(amount);
            }
        }
        onPushStopped: {
            if (previewRectangle) {
                previewRectangle.stop();
            }
        }

        onMouseMoved: {
            mouseNeverMoved = false;
            cursor.opacity = 1;
        }

        Behavior on opacity { UbuntuNumberAnimation {} }
    }

    // non-visual objects
    KeymapSwitcher {
        focusedSurface: shell.topLevelSurfaceList.focusedWindow ? shell.topLevelSurfaceList.focusedWindow.surface : null
    }
    BrightnessControl {}

    Rectangle {
        id: shutdownFadeOutRectangle
        z: cursor.z + 1
        enabled: false
        visible: false
        color: "black"
        anchors.fill: parent
        opacity: 0.0
        NumberAnimation on opacity {
            id: shutdownFadeOut
            from: 0.0
            to: 1.0
            onStopped: {
                if (shutdownFadeOutRectangle.enabled && shutdownFadeOutRectangle.visible) {
                    DBusUnitySessionService.shutdown();
                }
            }
        }
    }
}<|MERGE_RESOLUTION|>--- conflicted
+++ resolved
@@ -377,10 +377,6 @@
     InputMethod {
         id: inputMethod
         objectName: "inputMethod"
-<<<<<<< HEAD
-        surface: shell.topLevelSurfaceList.inputMethodSurface
-=======
->>>>>>> e2c28d65
         anchors {
             fill: parent
             topMargin: panel.panelHeight
@@ -574,11 +570,8 @@
                             || greeter.hasLockedApp
             greeterShown: greeter && greeter.shown
             hasKeyboard: shell.hasKeyboard
-<<<<<<< HEAD
             panelState: panelState
-=======
             supportsMultiColorLed: shell.supportsMultiColorLed
->>>>>>> e2c28d65
         }
 
         Launcher {

/*
 * Copyright (C) 2013-2014 Canonical, Ltd.
 *
 * This program is free software; you can redistribute it and/or modify
 * it under the terms of the GNU General Public License as published by
 * the Free Software Foundation; version 3.
 *
 * This program is distributed in the hope that it will be useful,
 * but WITHOUT ANY WARRANTY; without even the implied warranty of
 * MERCHANTABILITY or FITNESS FOR A PARTICULAR PURPOSE.  See the
 * GNU General Public License for more details.
 *
 * You should have received a copy of the GNU General Public License
 * along with this program.  If not, see <http://www.gnu.org/licenses/>.
 */

import QtQuick 2.0
import QtQuick.Window 2.0
import AccountsService 0.1
import GSettings 1.0
import Unity.Application 0.1
import Ubuntu.Components 0.1
import Ubuntu.Components.Popups 1.0
import Ubuntu.Gestures 0.1
import Ubuntu.SystemImage 0.1
import Ubuntu.Telephony 0.1 as Telephony
import Unity.Connectivity 0.1
import Unity.Launcher 0.1
import Utils 0.1
import LightDM 0.1 as LightDM
import Powerd 0.1
import SessionBroadcast 0.1
import "Greeter"
import "Launcher"
import "Panel"
import "Components"
import "Notifications"
import "Stages"
import "Wizard"
import Unity.Notifications 1.0 as NotificationBackend
import Unity.Session 0.1
import Unity.DashCommunicator 0.1
import Unity.Indicators 0.1 as Indicators

Item {
    id: shell

    // to be set from outside
    property int orientationAngle: 0
    property int orientation
    property int primaryOrientation
    property int nativeOrientation
    property real nativeWidth
    property real nativeHeight
    property alias indicatorAreaShowProgress: panel.indicatorAreaShowProgress
    property bool beingResized
    property string usageScenario: "phone" // supported values: "phone", "tablet" or "desktop"
    function updateFocusedAppOrientation() {
        applicationsDisplayLoader.item.updateFocusedAppOrientation();
    }
    function updateFocusedAppOrientationAnimated() {
        applicationsDisplayLoader.item.updateFocusedAppOrientationAnimated();
    }

    // to be read from outside
    readonly property int mainAppWindowOrientationAngle:
            applicationsDisplayLoader.item ? applicationsDisplayLoader.item.mainAppWindowOrientationAngle : 0

    readonly property bool orientationChangesEnabled: panel.indicators.fullyClosed
            && (applicationsDisplayLoader.item && applicationsDisplayLoader.item.orientationChangesEnabled)
            && !greeter.showAnimation.running
            && !greeter.hideAnimation.running

    property bool startingUp: true
    Timer { id: finishStartUpTimer; interval: 500; onTriggered: startingUp = false }

    property int supportedOrientations: {
        if (startingUp) {
            // Ensure we don't rotate during start up
            return Qt.PrimaryOrientation;
        } else if (greeter.shown || lockscreen.shown) {
            return Qt.PrimaryOrientation;
        } else if (mainApp) {
            return mainApp.supportedOrientations;
        } else {
            // we just don't care
            return Qt.PortraitOrientation
                 | Qt.LandscapeOrientation
                 | Qt.InvertedPortraitOrientation
                 | Qt.InvertedLandscapeOrientation;
        }
    }

    // For autopilot consumption
    readonly property string focusedApplicationId: ApplicationManager.focusedApplicationId

    // internal props from here onwards
    readonly property var mainApp:
            applicationsDisplayLoader.item ? applicationsDisplayLoader.item.mainApp : null

    // Disable everything so that user can't swipe greeter or launcher until
    // we get first prompt/authenticate, which will re-enable the shell.
    enabled: false

    property real edgeSize: units.gu(2)
    property url defaultBackground: Qt.resolvedUrl(shell.width >= units.gu(60) ? "graphics/tablet_background.jpg" : "graphics/phone_background.jpg")
    property url background: asImageTester.status == Image.Ready ? asImageTester.source
                             : gsImageTester.status == Image.Ready ? gsImageTester.source : defaultBackground
    readonly property real panelHeight: panel.panelHeight

    readonly property bool locked: LightDM.Greeter.active && !LightDM.Greeter.authenticated && !forcedUnlock
    readonly property alias hasLockedApp: greeter.hasLockedApp
    readonly property bool forcedUnlock: edgeDemo.running
    onForcedUnlockChanged: if (forcedUnlock) lockscreen.hide()

    property int maxFailedLogins: -1 // disabled by default for now, will enable via settings in future
    property int failedLoginsDelayAttempts: 7 // number of failed logins
    property int failedLoginsDelayMinutes: 5 // minutes of forced waiting

    function activateApplication(appId) {
        if (ApplicationManager.findApplication(appId)) {
            ApplicationManager.requestFocusApplication(appId);
        } else {
            var execFlags = shell.usageScenario === "phone" ? ApplicationManager.ForceMainStage
                                                            : ApplicationManager.NoFlag;
            ApplicationManager.startApplication(appId, execFlags);
        }
    }

    function startLockedApp(app) {
        if (shell.locked) {
            greeter.lockedApp = app;
        }
        shell.activateApplication(app);
    }

    // This is a dummy image to detect if the custom AS set wallpaper loads successfully.
    Image {
        id: asImageTester
        source: AccountsService.backgroundFile != undefined && AccountsService.backgroundFile.length > 0 ? AccountsService.backgroundFile : ""
        height: 0
        width: 0
        sourceSize.height: 0
        sourceSize.width: 0
    }

    GSettings {
        id: backgroundSettings
        schema.id: "org.gnome.desktop.background"
    }

    // This is a dummy image to detect if the custom GSettings set wallpaper loads successfully.
    Image {
        id: gsImageTester
        source: backgroundSettings.pictureUri != undefined && backgroundSettings.pictureUri.length > 0 ? backgroundSettings.pictureUri : ""
        height: 0
        width: 0
        sourceSize.height: 0
        sourceSize.width: 0
    }

    Binding {
        target: LauncherModel
        property: "applicationManager"
        value: ApplicationManager
    }

    Component.onCompleted: {
        Theme.name = "Ubuntu.Components.Themes.SuruGradient"
        if (ApplicationManager.count > 0) {
            ApplicationManager.focusApplication(ApplicationManager.get(0).appId);
        }
        finishStartUpTimer.start();
    }

    VolumeControl {
        id: volumeControl
    }

    DashCommunicator {
        id: dash
        objectName: "dashCommunicator"
    }

    ScreenGrabber {
        id: screenGrabber
        z: edgeDemo.z + 10
        enabled: Powerd.status === Powerd.On
    }

    Binding {
        target: ApplicationManager
        property: "forceDashActive"
        value: launcher.shown || launcher.dashSwipe
    }

    VolumeKeyFilter {
        id: volumeKeyFilter
        onVolumeDownPressed: volumeControl.volumeDown()
        onVolumeUpPressed: volumeControl.volumeUp()
        onBothVolumeKeysPressed: screenGrabber.capture()
    }

    WindowKeysFilter {
        Keys.onPressed: {
            // Nokia earpieces give TogglePlayPause, while the iPhone's earpiece gives Play
            if (event.key == Qt.Key_MediaTogglePlayPause || event.key == Qt.Key_MediaPlay) {
                event.accepted = callManager.handleMediaKey(false);
            } else if (event.key == Qt.Key_PowerOff || event.key == Qt.Key_PowerDown) {
                // FIXME: We only consider power key presses if the screen is
                // on because of bugs 1410830/1409003.  The theory is that when
                // those bugs are encountered, there is a >2s delay between the
                // power press event and the power release event, which causes
                // the shutdown dialog to appear on resume.  So to avoid that
                // symptom while we investigate the root cause, we simply won't
                // initiate any dialogs when the screen is off.
                if (Powerd.status === Powerd.On) {
                    dialogs.onPowerKeyPressed();
                }
                event.accepted = true;
            } else {
                volumeKeyFilter.onKeyPressed(event.key);
                event.accepted = false;
            }
        }

        Keys.onReleased: {
            if (event.key == Qt.Key_PowerOff || event.key == Qt.Key_PowerDown) {
                dialogs.onPowerKeyReleased();
                event.accepted = true;
            } else {
                volumeKeyFilter.onKeyReleased(event.key);
                event.accepted = false;
            }
        }
    }

    Item {
        id: stages
        objectName: "stages"
        width: parent.width
        height: parent.height
        visible: !ApplicationManager.empty

        Connections {
            target: ApplicationManager
            onFocusRequested: {
                if (greeter.narrowMode) {
                    if (appId === "dialer-app" && callManager.hasCalls && shell.locked) {
                        // If we are in the middle of a call, make dialer lockedApp and show it.
                        // This can happen if user backs out of dialer back to greeter, then
                        // launches dialer again.
                        greeter.lockedApp = appId;
                    }
                    if (greeter.hasLockedApp) {
                        if (appId === greeter.lockedApp) {
                            lockscreen.hide() // show locked app
                        } else {
                            greeter.startUnlock() // show lockscreen if necessary
                        }
                    }
                    greeter.hide();
                } else {
                    if (LightDM.Greeter.active) {
                        greeter.startUnlock()
                    }
                }
            }

            onFocusedApplicationIdChanged: {
                if (greeter.hasLockedApp && greeter.lockedApp !== ApplicationManager.focusedApplicationId) {
                    greeter.startUnlock()
                }
                panel.indicators.hide();
            }

            onApplicationAdded: {
                if (greeter.shown && appId != "unity8-dash") {
                    greeter.startUnlock()

                    // If this happens on first boot, we may be in edge
                    // tutorial or wizard while receiving a call.  But a call
                    // is more important than wizard so just bail out of those.
                    if (edgeDemo.running) {
                        edgeDemo.hideEdgeDemos();
                        wizard.hide();
                    }
                }
                if (greeter.narrowMode && greeter.hasLockedApp && appId === greeter.lockedApp) {
                    lockscreen.hide() // show locked app
                }
                launcher.hide();
            }
        }

        Loader {
            id: applicationsDisplayLoader
            objectName: "applicationsDisplayLoader"
            anchors.fill: parent

            // When we have a locked app, we only want to show that one app.
            // FIXME: do this in a less traumatic way.  We currently only allow
            // locked apps in phone mode (see FIXME in Lockscreen component in
            // this same file).  When that changes, we need to do something
            // nicer here.  But this code is currently just to prevent a
            // theoretical attack where user enters lockedApp mode, then makes
            // the screen larger (maybe connects to monitor) and tries to enter
            // tablet mode.

            property string usageScenario: shell.usageScenario === "phone" || greeter.hasLockedApp
                                           ? "phone"
                                           : shell.usageScenario
            source: {
                if (applicationsDisplayLoader.usageScenario === "phone") {
                    return "Stages/PhoneStage.qml";
                } else if (applicationsDisplayLoader.usageScenario === "tablet") {
                    return "Stages/TabletStage.qml";
                } else {
                    return "Stages/DesktopStage.qml";
                }
            }

            property bool interactive: edgeDemo.stagesEnabled
                    && !greeter.shown
                    && !lockscreen.shown
                    && panel.indicators.fullyClosed
                    && launcher.progress == 0
                    && !notifications.useModal
            onInteractiveChanged: { if (interactive) { focus = true; } }

            Binding {
                target: applicationsDisplayLoader.item
                property: "objectName"
                value: "stage"
            }
            Binding {
                target: applicationsDisplayLoader.item
                property: "dragAreaWidth"
                value: shell.edgeSize
            }
            Binding {
                target: applicationsDisplayLoader.item
                property: "maximizedAppTopMargin"
                // Not just using panel.panelHeight as that changes depending on the focused app.
                value: panel.indicators.minimizedPanelHeight + units.dp(2) // dp(2) for orange line
            }
            Binding {
                target: applicationsDisplayLoader.item
                property: "interactive"
                value: applicationsDisplayLoader.interactive
            }
            Binding {
                target: applicationsDisplayLoader.item
                property: "spreadEnabled"
                value: edgeDemo.stagesEnabled && !greeter.hasLockedApp
            }
            Binding {
                target: applicationsDisplayLoader.item
                property: "inverseProgress"
                value: launcher.progress
            }
            Binding {
                target: applicationsDisplayLoader.item
                property: "shellOrientationAngle"
                value: shell.orientationAngle
            }
            Binding {
                target: applicationsDisplayLoader.item
                property: "shellOrientation"
                value: shell.orientation
            }
            Binding {
                target: applicationsDisplayLoader.item
                property: "background"
                value: shell.background
            }
            Binding {
                target: applicationsDisplayLoader.item
                property: "shellPrimaryOrientation"
                value: shell.primaryOrientation
            }
            Binding {
                target: applicationsDisplayLoader.item
                property: "nativeOrientation"
                value: shell.nativeOrientation
            }
            Binding {
                target: applicationsDisplayLoader.item
                property: "nativeWidth"
                value: shell.nativeWidth
            }
            Binding {
                target: applicationsDisplayLoader.item
                property: "nativeHeight"
                value: shell.nativeHeight
            }
            Binding {
                target: applicationsDisplayLoader.item
                property: "beingResized"
                value: shell.beingResized
            }
        }
    }

    InputMethod {
        id: inputMethod
        objectName: "inputMethod"
        anchors { fill: parent; topMargin: panel.panelHeight }
        z: notifications.useModal || panel.indicators.shown || wizard.active ? overlay.z + 1 : overlay.z - 1
    }

    Connections {
        target: SurfaceManager
        onSurfaceCreated: {
            if (surface.type == MirSurfaceItem.InputMethod) {
                inputMethod.surface = surface;
            }
        }

        onSurfaceDestroyed: {
            if (inputMethod.surface == surface) {
                inputMethod.surface = null;
                surface.parent = null;
            }
            if (!surface.parent) {
                // there's no one displaying it. delete it right away
                surface.release();
            }
        }
    }
    Connections {
        target: SessionManager
        onSessionStopping: {
            if (!session.parentSession && !session.application) {
                // nothing is using it. delete it right away
                session.release();
            }
        }
    }

    Lockscreen {
        id: lockscreen
        objectName: "lockscreen"

        hides: [launcher, panel.indicators]
        shown: false
        enabled: true
        showAnimation: StandardAnimation { property: "opacity"; to: 1 }
        hideAnimation: StandardAnimation { property: "opacity"; to: 0 }
        y: panel.panelHeight
        visible: required
        width: parent.width
        height: parent.height - panel.panelHeight
        background: shell.background
        darkenBackground: 0.4
        alphaNumeric: AccountsService.passwordDisplayHint === AccountsService.Keyboard
        minPinLength: 4
        maxPinLength: 4

        property string promptText
        infoText: promptText !== "" ? i18n.tr("Enter %1").arg(promptText) :
                  alphaNumeric ? i18n.tr("Enter passphrase") :
                                 i18n.tr("Enter passcode")
        errorText: promptText !== "" ? i18n.tr("Sorry, incorrect %1").arg(promptText) :
                   alphaNumeric ? i18n.tr("Sorry, incorrect passphrase") + "\n" +
                                  i18n.tr("Please re-enter") :
                                  i18n.tr("Sorry, incorrect passcode")

        // FIXME: We *should* show emergency dialer if there is a SIM present,
        // regardless of whether the side stage is enabled.  But right now,
        // the assumption is that narrow screens are phones which have SIMs
        // and wider screens are tablets which don't.  When we do allow this
        // on devices with a side stage and a SIM, work should be done to
        // ensure that the main stage is disabled while the dialer is present
        // in the side stage.  See the FIXME in the stage loader in this file.
        showEmergencyCallButton: shell.usageScenario === "phone"

        onEntered: LightDM.Greeter.respond(passphrase);
        onCancel: greeter.show()
        onEmergencyCall: startLockedApp("dialer-app")

        onShownChanged: if (shown) greeter.lockedApp = ""

        function maybeShow() {
            if (!shell.forcedUnlock) {
                showNow();
            }
        }

        Timer {
            id: forcedDelayTimer
            interval: 1000 * 60
            onTriggered: {
                if (lockscreen.delayMinutes > 0) {
                    lockscreen.delayMinutes -= 1
                    if (lockscreen.delayMinutes > 0) {
                        start() // go again
                    }
                }
            }
        }

        Component.onCompleted: {
            if (greeter.narrowMode) {
                LightDM.Greeter.authenticate(LightDM.Users.data(0, LightDM.UserRoles.NameRole))
            }
        }
    }

    Connections {
        target: LightDM.Greeter

        onShowGreeter: greeter.show()
        onHideGreeter: greeter.login()

        onShowPrompt: {
            shell.enabled = true;
            if (!LightDM.Greeter.active) {
                return; // could happen if hideGreeter() comes in before we prompt
            }
            if (greeter.narrowMode) {
                lockscreen.promptText = isDefaultPrompt ? "" : text.toLowerCase();
                lockscreen.maybeShow();
            }
        }

        onPromptlessChanged: {
            if (!LightDM.Greeter.active) {
                return; // could happen if hideGreeter() comes in before we prompt
            }
            if (greeter.narrowMode) {
                if (LightDM.Greeter.promptless && LightDM.Greeter.authenticated) {
                    lockscreen.hide()
                } else {
                    lockscreen.reset();
                    lockscreen.maybeShow();
                }
            }
        }

        onAuthenticationComplete: {
            shell.enabled = true;
            if (LightDM.Greeter.authenticated) {
                AccountsService.failedLogins = 0
            }
            // Else only penalize user for a failed login if they actually were
            // prompted for a password.  We do this below after the promptless
            // early exit.

            if (LightDM.Greeter.promptless) {
                return;
            }

            if (LightDM.Greeter.authenticated) {
                greeter.login();
            } else {
                AccountsService.failedLogins++
                if (maxFailedLogins >= 2) { // require at least a warning
                    if (AccountsService.failedLogins === maxFailedLogins - 1) {
                        var title = lockscreen.alphaNumeric ?
                                    i18n.tr("Sorry, incorrect passphrase.") :
                                    i18n.tr("Sorry, incorrect passcode.")
                        var text = i18n.tr("This will be your last attempt.") + " " +
                                   (lockscreen.alphaNumeric ?
                                    i18n.tr("If passphrase is entered incorrectly, your phone will conduct a factory reset and all personal data will be deleted.") :
                                    i18n.tr("If passcode is entered incorrectly, your phone will conduct a factory reset and all personal data will be deleted."))
                        lockscreen.showInfoPopup(title, text)
                    } else if (AccountsService.failedLogins >= maxFailedLogins) {
                        SystemImage.factoryReset() // Ouch!
                    }
                }
                if (failedLoginsDelayAttempts > 0 && AccountsService.failedLogins % failedLoginsDelayAttempts == 0) {
                    lockscreen.delayMinutes = failedLoginsDelayMinutes
                    forcedDelayTimer.start()
                }

                lockscreen.clear(true);
                if (greeter.narrowMode) {
                    LightDM.Greeter.authenticate(LightDM.Users.data(0, LightDM.UserRoles.NameRole))
                }
            }
        }
    }

    Binding {
        target: LightDM.Greeter
        property: "active"
        value: greeter.shown || lockscreen.shown || greeter.hasLockedApp
    }

    Rectangle {
        anchors.fill: parent
        color: "black"
        opacity: greeterWrapper.showProgress * 0.8
    }

    Item {
        // Just a tiny wrapper to adjust greeter's x without messing with its own dragging
        id: greeterWrapper
        objectName: "greeterWrapper"
        x: (greeter.narrowMode && greeter.showProgress > 0) ? launcher.progress : 0
        y: panel.panelHeight
        width: parent.width
        height: parent.height - panel.panelHeight

        Behavior on x {
            enabled: !launcher.dashSwipe
            StandardAnimation {}
        }

        property bool fullyShown: showProgress === 1.0
        onFullyShownChanged: {
            // Wait until the greeter is completely covering lockscreen before resetting it.
            if (greeter.narrowMode && fullyShown && !LightDM.Greeter.authenticated) {
                lockscreen.reset();
                lockscreen.maybeShow();
            }
        }

        readonly property real showProgress: MathUtils.clamp((1 - x/width) + greeter.showProgress - 1, 0, 1)
        onShowProgressChanged: {
            if (showProgress === 0) {
                if ((LightDM.Greeter.promptless && LightDM.Greeter.authenticated) || shell.forcedUnlock) {
                    greeter.login()
                } else if (greeter.narrowMode) {
                    lockscreen.clear(false) // to reset focus if necessary
                }
            }
        }

        Greeter {
            id: greeter
            objectName: "greeter"

            signal sessionStarted() // helpful for tests

            property string lockedApp: ""
            property bool hasLockedApp: lockedApp !== ""

            hides: [launcher, panel.indicators]
            loadContent: required || lockscreen.required // keeps content in memory for quick show()

            locked: shell.locked

            background: shell.background

            width: parent.width
            height: parent.height

            // avoid overlapping with Launcher's edge drag area
            // FIXME: Fix TouchRegistry & friends and remove this workaround
            //        Issue involves launcher's DDA getting disabled on a long
            //        left-edge drag
            dragHandleLeftMargin: launcher.available ? launcher.dragAreaWidth + 1 : 0

            function startUnlock() {
                if (narrowMode) {
                    if (!LightDM.Greeter.authenticated) {
                        lockscreen.maybeShow()
                    }
                    hide()
                } else {
                    show()
                    tryToUnlock()
                }
            }

            function login() {
                enabled = false;
                if (LightDM.Greeter.startSessionSync()) {
                    sessionStarted();
                    greeter.hide();
                    lockscreen.hide();
                    launcher.hide();
                }
                enabled = true;
            }

            Timer {
                // See powerConnection for why this is useful
                id: showGreeterDelayed
                interval: 1
                onTriggered: {
                    greeter.showNow();
                }
            }

            onShownChanged: {
                if (shown) {
                    // Disable everything so that user can't swipe greeter or
                    // launcher until we get the next prompt/authenticate, which
                    // will re-enable the shell.
                    shell.enabled = false;

                    if (greeter.narrowMode) {
                        LightDM.Greeter.authenticate(LightDM.Users.data(0, LightDM.UserRoles.NameRole));
                    } else {
                        reset()
                    }
                    greeter.lockedApp = "";
                    greeter.forceActiveFocus();
                }
            }

            Component.onCompleted: {
                Connectivity.unlockAllModems()
            }

            onUnlocked: greeter.hide()
            onSelected: {
                // Update launcher items for new user
                var user = LightDM.Users.data(uid, LightDM.UserRoles.NameRole);
                AccountsService.user = user;
                LauncherModel.setUser(user);
            }

            onTapped: launcher.tease()
            onDraggingChanged: {
                if (dragging) {
                    launcher.tease();
                }
            }

            Binding {
                target: ApplicationManager
                property: "suspended"
                value: (greeter.shown && greeterWrapper.showProgress == 1) || lockscreen.shown
            }
        }
    }

    Connections {
        id: callConnection
        target: callManager

        onHasCallsChanged: {
            if (shell.locked && callManager.hasCalls && greeter.lockedApp !== "dialer-app") {
                // We just received an incoming call while locked.  The
                // indicator will have already launched dialer-app for us, but
                // there is a race between "hasCalls" changing and the dialer
                // starting up.  So in case we lose that race, we'll start/
                // focus the dialer ourselves here too.  Even if the indicator
                // didn't launch the dialer for some reason (or maybe a call
                // started via some other means), if an active call is
                // happening, we want to be in the dialer.
                startLockedApp("dialer-app")
            }
        }
    }

    Connections {
        id: powerConnection
        target: Powerd

        onStatusChanged: {
            if (Powerd.status === Powerd.Off && reason !== Powerd.Proximity &&
                    !callManager.hasCalls && !edgeDemo.running) {
                // We don't want to simply call greeter.showNow() here, because
                // that will take too long.  Qt will delay button event
                // handling until the greeter is done loading and may think the
                // user held down the power button the whole time, leading to a
                // power dialog being shown.  Instead, delay showing the
                // greeter until we've finished handling the event.  We could
                // make the greeter load asynchronously instead, but that
                // introduces a whole host of timing issues, especially with
                // its animations.  So this is simpler.
                showGreeterDelayed.start();
            }
        }
    }

    function showHome() {
        if (edgeDemo.running) {
            return
        }

        if (LightDM.Greeter.active) {
            greeter.startUnlock()
        }

        var animate = !LightDM.Greeter.active && !stages.shown
        dash.setCurrentScope(0, animate, false)
        ApplicationManager.requestFocusApplication("unity8-dash")
    }

    function showDash() {
        if (greeter.hasLockedApp || // just in case user gets here
            (!greeter.narrowMode && shell.locked)) {
            return
        }

        if (greeter.shown) {
            greeter.hideRight();
            launcher.fadeOut();
        }

        if (ApplicationManager.focusedApplicationId != "unity8-dash") {
            ApplicationManager.requestFocusApplication("unity8-dash")
            launcher.fadeOut();
        }
    }

    Item {
        id: overlay
        z: 10

        anchors.fill: parent

        Panel {
            id: panel
            objectName: "panel"
            anchors.fill: parent //because this draws indicator menus
            indicators {
                hides: [launcher]
                available: edgeDemo.panelEnabled && (!shell.locked || AccountsService.enableIndicatorsWhileLocked) && !greeter.hasLockedApp
                contentEnabled: edgeDemo.panelContentEnabled
                width: parent.width > units.gu(60) ? units.gu(40) : parent.width

                minimizedPanelHeight: units.gu(3)
                expandedPanelHeight: units.gu(7)

<<<<<<< HEAD
                indicatorsModel: visibleIndicators.model
            }

            VisibleIndicators {
                id: visibleIndicators
                // tablet and phone both use the same profile
                property string indicatorProfile: shell.usageScenario === "desktop" ? "desktop" : "phone"
                Component.onCompleted: initialise(indicatorProfile)
=======
                indicatorsModel: Indicators.IndicatorsModel {
                    Component.onCompleted: load(indicatorProfile);
                }
>>>>>>> 928f819a
            }
            callHint {
                greeterShown: greeter.shown || lockscreen.shown
            }

            property bool mainAppIsFullscreen: shell.mainApp && shell.mainApp.fullscreen
            fullscreenMode: (mainAppIsFullscreen && !LightDM.Greeter.active && launcher.progress == 0)
                            || greeter.hasLockedApp
        }

        Launcher {
            id: launcher
            objectName: "launcher"

            readonly property bool dashSwipe: progress > 0

            anchors.top: parent.top
            anchors.topMargin: inverted ? 0 : panel.panelHeight
            anchors.bottom: parent.bottom
            width: parent.width
            dragAreaWidth: shell.edgeSize
            available: edgeDemo.launcherEnabled && (!shell.locked || AccountsService.enableLauncherWhileLocked) && !greeter.hasLockedApp
            inverted: shell.usageScenario !== "desktop"

            onShowDashHome: showHome()
            onDash: showDash()
            onDashSwipeChanged: {
                if (dashSwipe) {
                    dash.setCurrentScope(0, false, true)
                }
            }
            onLauncherApplicationSelected: {
                if (greeter.hasLockedApp) {
                    greeter.startUnlock()
                }
                if (!edgeDemo.running)
                    shell.activateApplication(appId)
            }
            onShownChanged: {
                if (shown) {
                    panel.indicators.hide()
                }
            }
        }

        Wizard {
            id: wizard
            anchors.fill: parent
            background: shell.background
        }

        Rectangle {
            id: modalNotificationBackground

            visible: notifications.useModal
            color: "#000000"
            anchors.fill: parent
            opacity: 0.9

            MouseArea {
                anchors.fill: parent
            }
        }

        Notifications {
            id: notifications

            model: NotificationBackend.Model
            margin: units.gu(1)

            y: topmostIsFullscreen ? 0 : panel.panelHeight
            height: parent.height - (topmostIsFullscreen ? 0 : panel.panelHeight)

            states: [
                State {
                    name: "narrow"
                    when: overlay.width <= units.gu(60)
                    AnchorChanges {
                        target: notifications
                        anchors.left: parent.left
                        anchors.right: parent.right
                    }
                },
                State {
                    name: "wide"
                    when: overlay.width > units.gu(60)
                    AnchorChanges {
                        target: notifications
                        anchors.left: undefined
                        anchors.right: parent.right
                    }
                    PropertyChanges { target: notifications; width: units.gu(38) }
                }
            ]
        }
    }

    Dialogs {
        id: dialogs
        objectName: "dialogs"
        anchors.fill: parent
        z: overlay.z + 10
        onPowerOffClicked: {
            shutdownFadeOutRectangle.enabled = true;
            shutdownFadeOutRectangle.visible = true;
            shutdownFadeOut.start();
        }
    }

    EdgeDemo {
        id: edgeDemo
        objectName: "edgeDemo"
        z: dialogs.z + 10
        paused: Powerd.status === Powerd.Off || wizard.active // Saves power
        greeter: greeter
        launcher: launcher
        panel: panel
        stages: stages
    }

    Connections {
        target: SessionBroadcast
        onShowHome: showHome()
    }

    Rectangle {
        id: shutdownFadeOutRectangle
        z: edgeDemo.z + 10
        enabled: false
        visible: false
        color: "black"
        anchors.fill: parent
        opacity: 0.0
        NumberAnimation on opacity {
            id: shutdownFadeOut
            from: 0.0
            to: 1.0
            onStopped: {
                if (shutdownFadeOutRectangle.enabled && shutdownFadeOutRectangle.visible) {
                    DBusUnitySessionService.Shutdown();
                }
            }
        }
    }

}<|MERGE_RESOLUTION|>--- conflicted
+++ resolved
@@ -819,21 +819,13 @@
                 minimizedPanelHeight: units.gu(3)
                 expandedPanelHeight: units.gu(7)
 
-<<<<<<< HEAD
-                indicatorsModel: visibleIndicators.model
-            }
-
-            VisibleIndicators {
-                id: visibleIndicators
-                // tablet and phone both use the same profile
-                property string indicatorProfile: shell.usageScenario === "desktop" ? "desktop" : "phone"
-                Component.onCompleted: initialise(indicatorProfile)
-=======
                 indicatorsModel: Indicators.IndicatorsModel {
+                    // tablet and phone both use the same profile
+                    property string indicatorProfile: shell.usageScenario === "desktop" ? "desktop" : "phone"
                     Component.onCompleted: load(indicatorProfile);
                 }
->>>>>>> 928f819a
-            }
+            }
+
             callHint {
                 greeterShown: greeter.shown || lockscreen.shown
             }

--- conflicted
+++ resolved
@@ -536,15 +536,16 @@
         if (LightDM.Greeter.active && !LightDM.Greeter.promptless)
             return;
 
-        if (stages.shown && !stages.overlayMode) {
-            if (!stages.locked) {
-                stages.hide();
-                launcher.hide();
-            }
-        }
+        if (stages.shown && !stages.overlayMode && !stages.locked) {
+            stages.hide();
+            launcher.fadeOut();
+        } else {
+            launcher.switchToNextState("visible");
+        }
+
         if (greeter.shown) {
             greeter.hideRight();
-            launcher.hide();
+            launcher.fadeOut();
         }
     }
 
@@ -570,12 +571,7 @@
             }
             property string focusedAppId: ApplicationManager.focusedApplicationId
             property var focusedApplication: ApplicationManager.findApplication(focusedAppId)
-<<<<<<< HEAD
             fullscreenMode: (focusedApplication && stages.fullscreen && !LightDM.Greeter.active) || greeter.fakeActiveForApp !== ""
-            searchVisible: !LightDM.Greeter.active && dash.shown && dash.searchable
-=======
-            fullscreenMode: focusedApplication && stages.fullscreen && !greeter.shown && !lockscreen.shown
->>>>>>> 729d7798
 
             InputFilterArea {
                 anchors {
@@ -610,30 +606,8 @@
             dragAreaWidth: shell.edgeSize
             available: edgeDemo.launcherEnabled && greeter.fakeActiveForApp === ""
 
-<<<<<<< HEAD
             onShowDashHome: showHome()
             onDash: showDash()
-=======
-            onShowDashHome: {
-                if (edgeDemo.running)
-                    return;
-
-                showHome()
-            }
-            onDash: {
-                if (stages.shown && !stages.overlayMode && !stages.locked) {
-                    stages.hide();
-                    launcher.fadeOut();
-                } else {
-                    launcher.switchToNextState("visible");
-                }
-
-                if (greeter.shown) {
-                    greeter.hideRight();
-                    launcher.fadeOut();
-                }
-            }
->>>>>>> 729d7798
             onDashSwipeChanged: if (dashSwipe && stages.shown) dash.setCurrentScope("clickscope", false, true)
             onLauncherApplicationSelected: {
                 if (greeter.fakeActiveForApp !== "")

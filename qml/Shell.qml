--- conflicted
+++ resolved
@@ -102,13 +102,11 @@
 
     Component.onCompleted: {
         Theme.name = "Ubuntu.Components.Themes.SuruGradient"
-<<<<<<< HEAD
         if (ApplicationManager.count > 0) {
             ApplicationManager.focusApplication(ApplicationManager.get(0).appId);
-=======
+        }
         if (orientationLockEnabled) {
             orientation = OrientationLock.savedOrientation;
->>>>>>> 8169a3b3
         }
     }
 

--- conflicted
+++ resolved
@@ -675,7 +675,6 @@
         stages.hide()
     }
 
-<<<<<<< HEAD
     function showDash() {
         if (LightDM.Greeter.active && !LightDM.Greeter.promptless) {
             return;
@@ -694,12 +693,6 @@
         }
     }
 
-    function hideIndicatorMenu(delay) {
-        panel.hideIndicatorMenu(delay);
-    }
-
-=======
->>>>>>> 15cea47c
     Item {
         id: overlay
 

/*
 * Copyright (C) 2013-2016 Canonical, Ltd.
 *
 * This program is free software; you can redistribute it and/or modify
 * it under the terms of the GNU General Public License as published by
 * the Free Software Foundation; version 3.
 *
 * This program is distributed in the hope that it will be useful,
 * but WITHOUT ANY WARRANTY; without even the implied warranty of
 * MERCHANTABILITY or FITNESS FOR A PARTICULAR PURPOSE.  See the
 * GNU General Public License for more details.
 *
 * You should have received a copy of the GNU General Public License
 * along with this program.  If not, see <http://www.gnu.org/licenses/>.
 */

import QtQuick 2.4
import QtQuick.Window 2.2
import AccountsService 0.1
import Unity.Application 0.1
import Ubuntu.Components 1.3
import Ubuntu.Components.Popups 1.3
import Ubuntu.Gestures 0.1
import Ubuntu.Telephony 0.1 as Telephony
import Unity.Connectivity 0.1
import Unity.Launcher 0.1
import GlobalShortcut 1.0 // has to be before Utils, because of WindowInputFilter
import GSettings 1.0
import Utils 0.1
import Powerd 0.1
import SessionBroadcast 0.1
import "Greeter"
import "Launcher"
import "Panel"
import "Components"
import "Notifications"
import "Stages"
import "Tutorial"
import "Wizard"
import Unity.Notifications 1.0 as NotificationBackend
import Unity.Session 0.1
import Unity.DashCommunicator 0.1
import Unity.Indicators 0.1 as Indicators
import Cursor 1.0
import WindowManager 0.1


Item {
    id: shell

    // to be set from outside
    property int orientationAngle: 0
    property int orientation
    property Orientations orientations
    property real nativeWidth
    property real nativeHeight
    property alias indicatorAreaShowProgress: panel.indicatorAreaShowProgress
    property bool beingResized
    property string usageScenario: "phone" // supported values: "phone", "tablet" or "desktop"
    property string mode: "full-greeter"
    property alias oskEnabled: inputMethod.enabled
    function updateFocusedAppOrientation() {
        applicationsDisplayLoader.item.updateFocusedAppOrientation();
    }
    function updateFocusedAppOrientationAnimated() {
        applicationsDisplayLoader.item.updateFocusedAppOrientationAnimated();
    }
    property bool hasMouse: false

    // to be read from outside
    readonly property int mainAppWindowOrientationAngle:
            applicationsDisplayLoader.item ? applicationsDisplayLoader.item.mainAppWindowOrientationAngle : 0

    readonly property bool orientationChangesEnabled: panel.indicators.fullyClosed
            && (applicationsDisplayLoader.item && applicationsDisplayLoader.item.orientationChangesEnabled)
            && (!greeter || !greeter.animating)

    readonly property bool showingGreeter: greeter && greeter.shown

    property bool startingUp: true
    Timer { id: finishStartUpTimer; interval: 500; onTriggered: startingUp = false }

    property int supportedOrientations: {
        if (startingUp) {
            // Ensure we don't rotate during start up
            return Qt.PrimaryOrientation;
        } else if (greeter && greeter.shown) {
            return Qt.PrimaryOrientation;
        } else if (applicationsDisplayLoader.item) {
            return shell.orientations.map(applicationsDisplayLoader.item.supportedOrientations);
        } else {
            // we just don't care
            return Qt.PortraitOrientation
                 | Qt.LandscapeOrientation
                 | Qt.InvertedPortraitOrientation
                 | Qt.InvertedLandscapeOrientation;
        }
    }

    readonly property var mainApp:
            applicationsDisplayLoader.item ? applicationsDisplayLoader.item.mainApp : null
    onMainAppChanged: {
        if (mainApp) {
            _onMainAppChanged(mainApp.appId);
        }
    }
    Connections {
        target: ApplicationManager
        onFocusRequested: {
            if (shell.mainApp && shell.mainApp.appId === appId) {
                _onMainAppChanged(appId);
            }
        }
    }
    function _onMainAppChanged(appId) {
        if (wizard.active && appId != "" && appId != "unity8-dash") {
            // If this happens on first boot, we may be in edge
            // tutorial or wizard while receiving a call.  But a call
            // is more important than wizard so just bail out of those.
            tutorial.finish();
            wizard.hide();
        }

        if (appId === "dialer-app" && callManager.hasCalls && greeter.locked) {
            // If we are in the middle of a call, make dialer lockedApp and show it.
            // This can happen if user backs out of dialer back to greeter, then
            // launches dialer again.
            greeter.lockedApp = appId;
        }
        greeter.notifyAppFocusRequested(appId);

        panel.indicators.hide();
        launcher.hide();
    }

    // For autopilot consumption
    readonly property string focusedApplicationId: ApplicationManager.focusedApplicationId

    // Disable everything while greeter is waiting, so that the user can't swipe
    // the greeter or launcher until we know whether the session is locked.
    enabled: greeter && !greeter.waiting

    property real edgeSize: units.gu(settings.edgeDragWidth)

    WallpaperResolver {
        id: wallpaperResolver
        width: shell.width
    }

    readonly property alias greeter: greeterLoader.item

    function activateApplication(appId) {
        if (ApplicationManager.findApplication(appId)) {
            ApplicationManager.requestFocusApplication(appId);
        } else {
            ApplicationManager.startApplication(appId);
        }
    }

    function startLockedApp(app) {
        if (greeter.locked) {
            greeter.lockedApp = app;
        }
        shell.activateApplication(app);
    }

    Binding {
        target: LauncherModel
        property: "applicationManager"
        value: ApplicationManager
    }

    Component.onCompleted: {
        theme.name = "Ubuntu.Components.Themes.SuruDark"
        finishStartUpTimer.start();
    }

    VolumeControl {
        id: volumeControl
        indicators: panel.indicators
    }

    DashCommunicator {
        id: dash
        objectName: "dashCommunicator"
    }

    PhysicalKeysMapper {
        id: physicalKeysMapper
        objectName: "physicalKeysMapper"

        onPowerKeyLongPressed: dialogs.showPowerDialog();
        onVolumeDownTriggered: volumeControl.volumeDown();
        onVolumeUpTriggered: volumeControl.volumeUp();
        onScreenshotTriggered: screenGrabber.capture();
    }

    GlobalShortcut {
        // dummy shortcut to force creation of GlobalShortcutRegistry before WindowInputFilter
    }

    WindowInputFilter {
        id: inputFilter
        Keys.onPressed: physicalKeysMapper.onKeyPressed(event, lastInputTimestamp);
        Keys.onReleased: physicalKeysMapper.onKeyReleased(event, lastInputTimestamp);
    }

    WindowInputMonitor {
        onHomeKeyActivated: { launcher.fadeOut(); shell.showHome(); }
        onTouchBegun: { cursor.opacity = 0; }
        onTouchEnded: {
            // move the (hidden) cursor to the last known touch position
            var mappedCoords = mapFromItem(null, pos.x, pos.y);
            cursor.x = mappedCoords.x;
            cursor.y = mappedCoords.y;
        }
    }

    GSettings {
        id: settings
        schema.id: "com.canonical.Unity8"
    }

    Item {
        id: stages
        objectName: "stages"
        width: parent.width
        height: parent.height

        TopLevelSurfaceList {
            id: topLevelSurfaceList
            objectName: "topLevelSurfaceList"
            applicationsModel: ApplicationManager
        }

        Loader {
            id: applicationsDisplayLoader
            objectName: "applicationsDisplayLoader"
            anchors.fill: parent

            // When we have a locked app, we only want to show that one app.
            // FIXME: do this in a less traumatic way.  We currently only allow
            // locked apps in phone mode (see FIXME in Lockscreen component in
            // this same file).  When that changes, we need to do something
            // nicer here.  But this code is currently just to prevent a
            // theoretical attack where user enters lockedApp mode, then makes
            // the screen larger (maybe connects to monitor) and tries to enter
            // tablet mode.

            property string usageScenario: shell.usageScenario === "phone" || greeter.hasLockedApp
                                           ? "phone"
                                           : shell.usageScenario
            readonly property string qmlComponent: {
                if(shell.mode === "greeter") {
                    return "Stages/ShimStage.qml"
                } else if (applicationsDisplayLoader.usageScenario === "phone") {
                    return "Stages/PhoneStage.qml";
                } else if (applicationsDisplayLoader.usageScenario === "tablet") {
                    return "Stages/TabletStage.qml";
                } else {
                    return "Stages/DesktopStage.qml";
                }
            }
            // TODO: Ensure the current stage is destroyed before the new one gets loaded.
            //       Currently the new one will get loaded while the old is still hanging
            //       around for a bit, which might lead to conflicts where both stages
            //       change the model simultaneously.
            onQmlComponentChanged: {
                if (item) item.stageAboutToBeUnloaded();
                source = qmlComponent;
            }

            property bool interactive: (!greeter || !greeter.shown)
                    && panel.indicators.fullyClosed
                    && launcher.progress == 0
                    && !notifications.useModal

            onInteractiveChanged: { if (interactive) { focus = true; } }

            Binding {
                target: applicationsDisplayLoader.item
                property: "focus"
                value: true
            }
            Binding {
                target: applicationsDisplayLoader.item
                property: "objectName"
                value: "stage"
            }
            Binding {
                target: applicationsDisplayLoader.item
                property: "dragAreaWidth"
                value: shell.edgeSize
            }
            Binding {
                target: applicationsDisplayLoader.item
                property: "maximizedAppTopMargin"
                // Not just using panel.panelHeight as that changes depending on the focused app.
                value: panel.indicators.minimizedPanelHeight
            }
            Binding {
                target: applicationsDisplayLoader.item
                property: "interactive"
                value: applicationsDisplayLoader.interactive
            }
            Binding {
                target: applicationsDisplayLoader.item
                property: "spreadEnabled"
                value: tutorial.spreadEnabled && (!greeter || (!greeter.hasLockedApp && !greeter.shown))
            }
            Binding {
                target: applicationsDisplayLoader.item
                property: "inverseProgress"
                value: greeter && greeter.locked ? 0 : launcher.progress
            }
            Binding {
                target: applicationsDisplayLoader.item
                property: "shellOrientationAngle"
                value: shell.orientationAngle
            }
            Binding {
                target: applicationsDisplayLoader.item
                property: "shellOrientation"
                value: shell.orientation
            }
            Binding {
                target: applicationsDisplayLoader.item
                property: "orientations"
                value: shell.orientations
            }
            Binding {
                target: applicationsDisplayLoader.item
                property: "background"
                value: wallpaperResolver.background
            }
            Binding {
                target: applicationsDisplayLoader.item
                property: "nativeWidth"
                value: shell.nativeWidth
            }
            Binding {
                target: applicationsDisplayLoader.item
                property: "nativeHeight"
                value: shell.nativeHeight
            }
            Binding {
                target: applicationsDisplayLoader.item
                property: "beingResized"
                value: shell.beingResized
            }
            Binding {
                target: applicationsDisplayLoader.item
                property: "keepDashRunning"
                value: launcher.shown || launcher.dashSwipe
            }
            Binding {
                target: applicationsDisplayLoader.item
                property: "suspended"
                value: greeter.shown
            }
            Binding {
                target: applicationsDisplayLoader.item
                property: "altTabPressed"
                value: physicalKeysMapper.altTabPressed
            }
            Binding {
                target: applicationsDisplayLoader.item
                property: "leftMargin"
                value: shell.usageScenario == "desktop" && !settings.autohideLauncher ? launcher.panelWidth: 0
            }
            Binding {
                target: applicationsDisplayLoader.item
                property: "applicationManager"
                value: ApplicationManager
            }
            Binding {
                target: applicationsDisplayLoader.item
                property: "topLevelSurfaceList"
                value: topLevelSurfaceList
            }
        }
    }

    InputMethod {
        id: inputMethod
        objectName: "inputMethod"
        anchors {
            fill: parent
            topMargin: panel.panelHeight
            leftMargin: launcher.lockedVisible ? launcher.panelWidth : 0
        }
        z: notifications.useModal || panel.indicators.shown || wizard.active || tutorial.running ? overlay.z + 1 : overlay.z - 1
    }

    Loader {
        id: greeterLoader
        anchors.fill: parent
        anchors.topMargin: panel.panelHeight
        sourceComponent: shell.mode != "shell" ? integratedGreeter :
            Qt.createComponent(Qt.resolvedUrl("Greeter/ShimGreeter.qml"));
        onLoaded: {
            item.objectName = "greeter"
        }
    }

    Component {
        id: integratedGreeter
        Greeter {

            hides: [launcher, panel.indicators]
            tabletMode: shell.usageScenario != "phone"
            launcherOffset: launcher.progress
            forcedUnlock: wizard.active
            background: wallpaperResolver.background

            // avoid overlapping with Launcher's edge drag area
            // FIXME: Fix TouchRegistry & friends and remove this workaround
            //        Issue involves launcher's DDA getting disabled on a long
            //        left-edge drag
            dragHandleLeftMargin: launcher.available ? launcher.dragAreaWidth + 1 : 0

            onSessionStarted: {
                launcher.hide();
            }

            onTease: {
                if (!tutorial.running) {
                    launcher.tease();
                }
            }

            onEmergencyCall: startLockedApp("dialer-app")
        }
    }

    Timer {
        // See powerConnection for why this is useful
        id: showGreeterDelayed
        interval: 1
        onTriggered: {
            greeter.forceShow();
        }
    }

    Connections {
        id: callConnection
        target: callManager

        onHasCallsChanged: {
            if (greeter.locked && callManager.hasCalls && greeter.lockedApp !== "dialer-app") {
                // We just received an incoming call while locked.  The
                // indicator will have already launched dialer-app for us, but
                // there is a race between "hasCalls" changing and the dialer
                // starting up.  So in case we lose that race, we'll start/
                // focus the dialer ourselves here too.  Even if the indicator
                // didn't launch the dialer for some reason (or maybe a call
                // started via some other means), if an active call is
                // happening, we want to be in the dialer.
                startLockedApp("dialer-app")
            }
        }
    }

    Connections {
        id: powerConnection
        target: Powerd

        onStatusChanged: {
            if (Powerd.status === Powerd.Off && reason !== Powerd.Proximity &&
                    !callManager.hasCalls && !wizard.active) {
                // We don't want to simply call greeter.showNow() here, because
                // that will take too long.  Qt will delay button event
                // handling until the greeter is done loading and may think the
                // user held down the power button the whole time, leading to a
                // power dialog being shown.  Instead, delay showing the
                // greeter until we've finished handling the event.  We could
                // make the greeter load asynchronously instead, but that
                // introduces a whole host of timing issues, especially with
                // its animations.  So this is simpler.
                showGreeterDelayed.start();
            }
        }
    }

    function showHome() {
        greeter.notifyUserRequestedApp("unity8-dash");

        var animate = !LightDMService.greeter.active && !stages.shown
        dash.setCurrentScope(0, animate, false)
        ApplicationManager.requestFocusApplication("unity8-dash")
    }

    function showDash() {
        if (greeter.notifyShowingDashFromDrag()) {
            launcher.fadeOut();
        }

        if (!greeter.locked && ApplicationManager.focusedApplicationId != "unity8-dash") {
            ApplicationManager.requestFocusApplication("unity8-dash")
            launcher.fadeOut();
        }
    }

    Item {
        id: overlay
        z: 10

        anchors.fill: parent

        Panel {
            id: panel
            objectName: "panel"
            anchors.fill: parent //because this draws indicator menus
            indicators {
                hides: [launcher]
                available: tutorial.panelEnabled
                        && ((!greeter || !greeter.locked) || AccountsService.enableIndicatorsWhileLocked)
                        && (!greeter || !greeter.hasLockedApp)
                width: parent.width > units.gu(60) ? units.gu(40) : parent.width

                minimizedPanelHeight: units.gu(3)
                expandedPanelHeight: units.gu(7)

                indicatorsModel: Indicators.IndicatorsModel {
                    // tablet and phone both use the same profile
                    profile: "phone"
                    Component.onCompleted: load();
                }
            }

            callHint {
                greeterShown: greeter.shown
            }

<<<<<<< HEAD
            readonly property bool topmostApplicationIsFullscreen: mainApp && mainApp.fullscreen

            fullscreenMode: (topmostApplicationIsFullscreen && !LightDMService.greeter.active && launcher.progress == 0)
=======
            readonly property bool focusedSurfaceIsFullscreen: MirFocusController.focusedSurface
                ? MirFocusController.focusedSurface.state === Mir.FullscreenState
                : false
            fullscreenMode: (focusedSurfaceIsFullscreen && !lightDM.greeter.active && launcher.progress == 0)
>>>>>>> d7e56940
                            || greeter.hasLockedApp
            locked: greeter && greeter.active
        }

        Launcher {
            id: launcher
            objectName: "launcher"

            readonly property bool dashSwipe: progress > 0

            anchors.top: parent.top
            anchors.topMargin: inverted ? 0 : panel.panelHeight
            anchors.bottom: parent.bottom
            width: parent.width
            dragAreaWidth: shell.edgeSize
            available: tutorial.launcherEnabled
                    && (!greeter.locked || AccountsService.enableLauncherWhileLocked)
                    && !greeter.hasLockedApp
            inverted: shell.usageScenario !== "desktop"
            superPressed: physicalKeysMapper.superPressed
            superTabPressed: physicalKeysMapper.superTabPressed
            panelWidth: units.gu(settings.launcherWidth)
            lockedVisible: shell.usageScenario == "desktop" && !settings.autohideLauncher && !panel.fullscreenMode

            onShowDashHome: showHome()
            onDash: showDash()
            onDashSwipeChanged: {
                if (dashSwipe) {
                    dash.setCurrentScope(0, false, true)
                }
            }
            onLauncherApplicationSelected: {
                greeter.notifyUserRequestedApp(appId);
                shell.activateApplication(appId);
            }
            onShownChanged: {
                if (shown) {
                    panel.indicators.hide()
                }
            }
            onFocusChanged: {
                if (!focus) {
                    applicationsDisplayLoader.focus = true;
                }
            }

            GlobalShortcut {
                shortcut: Qt.AltModifier | Qt.Key_F1
                onTriggered: {
                    launcher.openForKeyboardNavigation();
                }
            }
            GlobalShortcut {
                shortcut: Qt.MetaModifier | Qt.Key_0
                onTriggered: {
                    if (LauncherModel.get(9)) {
                        activateApplication(LauncherModel.get(9).appId);
                    }
                }
            }
            Repeater {
                model: 9
                GlobalShortcut {
                    shortcut: Qt.MetaModifier | (Qt.Key_1 + index)
                    onTriggered: {
                        if (LauncherModel.get(index)) {
                            activateApplication(LauncherModel.get(index).appId);
                        }
                    }
                }
            }
        }

        Tutorial {
            id: tutorial
            objectName: "tutorial"
            anchors.fill: parent

            paused: callManager.hasCalls || greeter.shown
            keyboardVisible: inputMethod.state === "shown"
            usageScenario: shell.usageScenario
            lastInputTimestamp: inputFilter.lastInputTimestamp
            launcher: launcher
            panel: panel
            stage: applicationsDisplayLoader.item
        }

        Wizard {
            id: wizard
            objectName: "wizard"
            anchors.fill: parent
            deferred: shell.mode === "greeter"

            function unlockWhenDoneWithWizard() {
                if (!active) {
                    Connectivity.unlockAllModems();
                }
            }

            Component.onCompleted: unlockWhenDoneWithWizard()
            onActiveChanged: unlockWhenDoneWithWizard()
        }

        Rectangle {
            id: modalNotificationBackground

            visible: notifications.useModal
            color: "#000000"
            anchors.fill: parent
            opacity: 0.9

            MouseArea {
                anchors.fill: parent
            }
        }

        Notifications {
            id: notifications

            model: NotificationBackend.Model
            margin: units.gu(1)
            hasMouse: shell.hasMouse
            inverseMode: panel.indicators.shown
            background: wallpaperResolver.background

            y: topmostIsFullscreen ? 0 : panel.panelHeight
            height: parent.height - (topmostIsFullscreen ? 0 : panel.panelHeight)

            states: [
                State {
                    name: "narrow"
                    when: overlay.width <= units.gu(60)
                    AnchorChanges {
                        target: notifications
                        anchors.left: parent.left
                        anchors.right: parent.right
                    }
                },
                State {
                    name: "wide"
                    when: overlay.width > units.gu(60)
                    AnchorChanges {
                        target: notifications
                        anchors.left: undefined
                        anchors.right: parent.right
                    }
                    PropertyChanges { target: notifications; width: units.gu(38) }
                }
            ]
        }
    }

    Dialogs {
        id: dialogs
        objectName: "dialogs"
        anchors.fill: parent
        z: overlay.z + 10
        usageScenario: shell.usageScenario
        onPowerOffClicked: {
            shutdownFadeOutRectangle.enabled = true;
            shutdownFadeOutRectangle.visible = true;
            shutdownFadeOut.start();
        }
    }

    Connections {
        target: SessionBroadcast
        onShowHome: showHome()
    }

    ScreenGrabber {
        id: screenGrabber
        rotationAngle: -shell.orientationAngle
        z: dialogs.z + 10
    }

    Cursor {
        id: cursor
        visible: shell.hasMouse
        z: screenGrabber.z + 1

        onPushedLeftBoundary: {
            if (buttons === Qt.NoButton) {
                launcher.pushEdge(amount);
            }
        }

        onPushedRightBoundary: {
            if (buttons === Qt.NoButton && applicationsDisplayLoader.item
                    && applicationsDisplayLoader.item.pushRightEdge) {
                applicationsDisplayLoader.item.pushRightEdge(amount);
            }
        }

        onMouseMoved: { cursor.opacity = 1; }
    }

    // non-visual object
    KeymapSwitcher {}

    Rectangle {
        id: shutdownFadeOutRectangle
        z: cursor.z + 1
        enabled: false
        visible: false
        color: "black"
        anchors.fill: parent
        opacity: 0.0
        NumberAnimation on opacity {
            id: shutdownFadeOut
            from: 0.0
            to: 1.0
            onStopped: {
                if (shutdownFadeOutRectangle.enabled && shutdownFadeOutRectangle.visible) {
                    DBusUnitySessionService.shutdown();
                }
            }
        }
    }
}<|MERGE_RESOLUTION|>--- conflicted
+++ resolved
@@ -532,16 +532,10 @@
                 greeterShown: greeter.shown
             }
 
-<<<<<<< HEAD
-            readonly property bool topmostApplicationIsFullscreen: mainApp && mainApp.fullscreen
-
-            fullscreenMode: (topmostApplicationIsFullscreen && !LightDMService.greeter.active && launcher.progress == 0)
-=======
             readonly property bool focusedSurfaceIsFullscreen: MirFocusController.focusedSurface
                 ? MirFocusController.focusedSurface.state === Mir.FullscreenState
                 : false
-            fullscreenMode: (focusedSurfaceIsFullscreen && !lightDM.greeter.active && launcher.progress == 0)
->>>>>>> d7e56940
+            fullscreenMode: (focusedSurfaceIsFullscreen && !LightDMService.greeter.active && launcher.progress == 0)
                             || greeter.hasLockedApp
             locked: greeter && greeter.active
         }

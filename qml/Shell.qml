--- conflicted
+++ resolved
@@ -113,80 +113,6 @@
     }
 
     Item {
-        id: underlay
-        objectName: "underlay"
-        anchors.fill: parent
-
-        // Whether the underlay is fully covered by opaque UI elements.
-        property bool fullyCovered: (panel.indicators.fullyOpened && shell.width <= panel.indicatorsMenuWidth)
-                                        || stages.fullyShown || greeterWrapper.fullyShown
-        visible: !fullyCovered
-
-<<<<<<< HEAD
-        Dash {
-            id: dash
-            objectName: "dash"
-
-            available: !LightDM.Greeter.active
-            hides: [stages, launcher, panel.indicators]
-            shown: disappearingAnimationProgress !== 1.0 && greeterWrapper.showProgress !== 1.0 &&
-                   !(panel.indicators.fullyOpened && !sideStageEnabled)
-            enabled: disappearingAnimationProgress === 0.0 && greeterWrapper.showProgress === 0.0 && edgeDemo.dashEnabled
-
-            overviewHandleHeight: shell.edgeSize
-
-            anchors {
-                fill: parent
-                topMargin: panel.panelHeight
-            }
-
-            contentScale: 1.0 - 0.2 * disappearingAnimationProgress
-            opacity: 1.0 - disappearingAnimationProgress
-            property real disappearingAnimationProgress: stages.showProgress
-
-            // FIXME: only necessary because stages.showProgress is not animated
-            Behavior on disappearingAnimationProgress { SmoothedAnimation { velocity: 5 }}
-        }
-    }
-
-    EdgeDragArea {
-        id: stagesDragArea
-        direction: Direction.Leftwards
-
-        anchors { top: parent.top; right: parent.right; bottom: parent.bottom }
-        width: shell.edgeSize
-
-        property real progress: stages.width
-
-        onTouchXChanged: {
-            if (status == DirectionalDragArea.Recognized) {
-                if (ApplicationManager.empty) {
-                    progress = Math.max(stages.width - stagesDragArea.width + touchX, stages.width * .3);
-                } else {
-                    progress = stages.width - stagesDragArea.width + touchX;
-                }
-            }
-        }
-
-        onDraggingChanged: {
-            if (!dragging) {
-                if (!ApplicationManager.empty && progress < stages.width - units.gu(10)) {
-                    stages.show();
-                }
-                stagesDragArea.progress = Qt.binding(function () { return stages.width; });
-            }
-=======
-        Image {
-            anchors.fill: underlay
-            source: shell.width > shell.height ? "Dash/graphics/paper_landscape.png" : "Dash/graphics/paper_portrait.png"
-            fillMode: Image.PreserveAspectCrop
-            horizontalAlignment: Image.AlignRight
-            verticalAlignment: Image.AlignTop
->>>>>>> 6836fabb
-        }
-    }
-
-    Item {
         id: stages
         objectName: "stages"
         width: parent.width

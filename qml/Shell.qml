--- conflicted
+++ resolved
@@ -323,14 +323,6 @@
                 }
             }
 
-            property bool interactive: edgeDemo.stagesEnabled
-                    && !greeter.shown
-                    && !lockscreen.shown
-                    && panel.indicators.fullyClosed
-                    && launcher.progress == 0
-                    && !notifications.useModal
-            onInteractiveChanged: { if (interactive) { focus = true; } }
-
             property bool interactive: tutorial.spreadEnabled
                     && !greeter.shown
                     && !lockscreen.shown
@@ -836,15 +828,9 @@
                 expandedPanelHeight: units.gu(7)
 
                 indicatorsModel: Indicators.IndicatorsModel {
-<<<<<<< HEAD
                     // tablet and phone both use the same profile
-                    property string indicatorProfile: shell.usageScenario === "desktop" ? "desktop" : "phone"
-                    Component.onCompleted: load(indicatorProfile);
-=======
-                    // TODO: This should be sourced by device type (e.g. "desktop", "tablet", "phone"...)
-                    profile: indicatorProfile
-                    Component.onCompleted: load()
->>>>>>> e0f1af46
+                    profile: shell.usageScenario === "desktop" ? "desktop" : "phone"
+                    Component.onCompleted: load();
                 }
             }
 
@@ -868,14 +854,9 @@
             anchors.bottom: parent.bottom
             width: parent.width
             dragAreaWidth: shell.edgeSize
-<<<<<<< HEAD
-            available: edgeDemo.launcherEnabled && (!shell.locked || AccountsService.enableLauncherWhileLocked) && !greeter.hasLockedApp
+            available: tutorial.launcherEnabled && (!shell.locked || AccountsService.enableLauncherWhileLocked) && !greeter.hasLockedApp
             inverted: shell.usageScenario !== "desktop"
-=======
-            available: tutorial.launcherEnabled && (!shell.locked || AccountsService.enableLauncherWhileLocked) && !greeter.hasLockedApp
-            inverted: usageModeSettings.usageMode === "Staged"
             shadeBackground: !tutorial.running
->>>>>>> e0f1af46
 
             onShowDashHome: showHome()
             onDash: showDash()

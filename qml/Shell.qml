--- conflicted
+++ resolved
@@ -70,11 +70,8 @@
             && (applicationsDisplayLoader.item && applicationsDisplayLoader.item.orientationChangesEnabled)
             && !greeter.animating
 
-<<<<<<< HEAD
-=======
     readonly property bool showingGreeter: greeter.shown
 
->>>>>>> 015ddf90
     property bool startingUp: true
     Timer { id: finishStartUpTimer; interval: 500; onTriggered: startingUp = false }
 

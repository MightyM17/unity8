/*
 * Copyright (C) 2013 Canonical, Ltd.
 *
 * This program is free software; you can redistribute it and/or modify
 * it under the terms of the GNU General Public License as published by
 * the Free Software Foundation; version 3.
 *
 * This program is distributed in the hope that it will be useful,
 * but WITHOUT ANY WARRANTY; without even the implied warranty of
 * MERCHANTABILITY or FITNESS FOR A PARTICULAR PURPOSE.  See the
 * GNU General Public License for more details.
 *
 * You should have received a copy of the GNU General Public License
 * along with this program.  If not, see <http://www.gnu.org/licenses/>.
 */

import QtQuick 2.0
import AccountsService 0.1
import GSettings 1.0
import Unity.Application 0.1
import Ubuntu.Components 0.1
import Ubuntu.Gestures 0.1
import Unity.Launcher 0.1
import Powerd 0.1
import SessionBroadcast 0.1
import SessionManager 0.1
import "Dash"
import "Launcher"
import "Panel"
import "Components"
import "Notifications"
import Unity.Notifications 1.0 as NotificationBackend

BasicShell {
    id: shell

    readonly property real panelHeight: panel.panelHeight

    property bool dashShown: dash.shown

    property bool sideStageEnabled: shell.width >= units.gu(100)
    readonly property string focusedApplicationId: ApplicationManager.focusedApplicationId

    function activateApplication(appId) {
        if (ApplicationManager.findApplication(appId)) {
            ApplicationManager.requestFocusApplication(appId);
            stages.show(true);
            if (stages.locked && ApplicationManager.focusedApplicationId == appId) {
                applicationsDisplayLoader.item.select(appId);
            }
        } else {
            var execFlags = shell.sideStageEnabled ? ApplicationManager.NoFlag : ApplicationManager.ForceMainStage;
            ApplicationManager.startApplication(appId, execFlags);
            stages.show(false);
        }
    }

    Binding {
        target: LauncherModel
        property: "applicationManager"
        value: ApplicationManager
    }

    Component.onCompleted: {
        Theme.name = "Ubuntu.Components.Themes.SuruGradient"
    }

    GSettings {
        id: backgroundSettings
        schema.id: "org.gnome.desktop.background"
    }
    backgroundSource: backgroundSettings.pictureUri

    Item {
        id: underlayClipper
        anchors.fill: parent
        anchors.rightMargin: stages.overlayWidth
        clip: stages.overlayMode && !stages.painting

        InputFilterArea {
            anchors.fill: parent
            blockInput: parent.clip
        }

        Item {
            id: underlay
            objectName: "underlay"
            anchors.fill: parent
            anchors.rightMargin: -parent.anchors.rightMargin

            // Whether the underlay is fully covered by opaque UI elements.
            property bool fullyCovered: panel.indicators.fullyOpened && shell.width <= panel.indicatorsMenuWidth

            // Whether the user should see the topmost application surface (if there's one at all).
            readonly property bool applicationSurfaceShouldBeSeen: stages.shown && !stages.painting && !stages.overlayMode

            // NB! Application surfaces are stacked behind the shell one. So they can only be seen by the user
            // through the translucent parts of the shell surface.
            visible: !fullyCovered && !applicationSurfaceShouldBeSeen

            CrossFadeImage {
                id: backgroundImage
                objectName: "backgroundImage"

                anchors.fill: parent
                source: shell.background
                fillMode: Image.PreserveAspectCrop
            }

            Rectangle {
                anchors.fill: parent
                color: "black"
                opacity: dash.disappearingAnimationProgress
            }

            Image {
                anchors.fill: dash
                source: shell.width > shell.height ? "Dash/graphics/paper_landscape.png" : "Dash/graphics/paper_portrait.png"
                fillMode: Image.PreserveAspectCrop
                horizontalAlignment: Image.AlignRight
                verticalAlignment: Image.AlignTop
            }

            Dash {
                id: dash
                objectName: "dash"

                hides: [stages, launcher, panel.indicators]
                shown: disappearingAnimationProgress !== 1.0
                enabled: disappearingAnimationProgress === 0.0 && edgeDemo.dashEnabled

                anchors {
                    fill: parent
                    topMargin: panel.panelHeight
                }

                contentScale: 1.0 - 0.2 * disappearingAnimationProgress
                opacity: 1.0 - disappearingAnimationProgress
                property real disappearingAnimationProgress: {
                    if (stages.overlayMode) {
                        return 0;
                    } else {
                        return stages.showProgress
                    }
                }

                // FIXME: only necessary because stages.showProgress is not animated
                Behavior on disappearingAnimationProgress { SmoothedAnimation { velocity: 5 }}
            }
        }
    }

    EdgeDragArea {
        id: stagesDragHandle
        direction: Direction.Leftwards

        anchors { top: parent.top; right: parent.right; bottom: parent.bottom }
        width: shell.edgeSize

        property real progress: stages.width

        onTouchXChanged: {
            if (status == DirectionalDragArea.Recognized) {
                if (ApplicationManager.count == 0) {
                    progress = Math.max(stages.width - stagesDragHandle.width + touchX, stages.width * .3)
                } else {
                    progress = stages.width - stagesDragHandle.width + touchX
                }
            }
        }

        onDraggingChanged: {
            if (!dragging) {
                if (ApplicationManager.count > 0 && progress < stages.width - units.gu(10)) {
                    stages.show(true)
                }
                stagesDragHandle.progress = stages.width;
            }
        }
    }

    Item {
        id: stages
        objectName: "stages"
        width: parent.width
        height: parent.height

        x: {
            if (shown) {
                if (overlayMode || locked) {
                    return 0;
                }
                return launcher.progress
            } else {
                return stagesDragHandle.progress
            }
        }

        Behavior on x { SmoothedAnimation { velocity: 600; duration: UbuntuAnimation.FastDuration } }

        property bool shown: false

        property real showProgress: overlayMode ? 0 : MathUtils.clamp(1 - x / shell.width, 0, 1)

        property bool fullyShown: x == 0
        property bool fullyHidden: x == width

        property bool painting: applicationsDisplayLoader.item ? applicationsDisplayLoader.item.painting : false
        property bool fullscreen: applicationsDisplayLoader.item ? applicationsDisplayLoader.item.fullscreen : false
        property bool overlayMode: applicationsDisplayLoader.item ? applicationsDisplayLoader.item.overlayMode : false
        property int overlayWidth: applicationsDisplayLoader.item ? applicationsDisplayLoader.item.overlayWidth : false
        property bool locked: applicationsDisplayLoader.item ? applicationsDisplayLoader.item.locked : false

        function show(focusApp) {
            shown = true;
            panel.indicators.hide();
            edgeDemo.stopDemo();
            if (!ApplicationManager.focusedApplicationId && ApplicationManager.count > 0 && focusApp) {
                ApplicationManager.focusApplication(ApplicationManager.get(0).appId);
            }
        }

        function hide() {
            shown = false;
            if (ApplicationManager.focusedApplicationId) {
                ApplicationManager.unfocusCurrentApplication();
            }
        }

        Connections {
            target: ApplicationManager

            onFocusRequested: {
                stages.show(true);
            }

            onFocusedApplicationIdChanged: {
                if (ApplicationManager.focusedApplicationId.length > 0) {
                    stages.show(false);
                } else {
                    if (!stages.overlayMode) {
                        stages.hide();
                    }
                }
            }

            onApplicationAdded: {
                stages.show(false);
            }

            onApplicationRemoved: {
                if (ApplicationManager.focusedApplicationId.length == 0) {
                    stages.hide();
                }
            }
        }

        Binding {
            target: ApplicationManager
            property: "suspended"
            value: !SessionManager.active
        }

        Loader {
            id: applicationsDisplayLoader
            anchors.fill: parent

            source: shell.sideStageEnabled ? "Stages/StageWithSideStage.qml" : "Stages/PhoneStage.qml"

            Binding {
                target: applicationsDisplayLoader.item
                property: "moving"
                value: !stages.fullyShown
            }
            Binding {
                target: applicationsDisplayLoader.item
                property: "shown"
                value: stages.shown
            }
            Binding {
                target: applicationsDisplayLoader.item
                property: "dragAreaWidth"
                value: shell.edgeSize
            }
        }
    }

<<<<<<< HEAD
    InputFilterArea {
        anchors.fill: parent
        blockInput: ApplicationManager.focusedApplicationId.length === 0 || launcher.shown
                    || panel.indicators.shown || hud.shown
=======
    Lockscreen {
        id: lockscreen
        objectName: "lockscreen"

        readonly property int backgroundTopMargin: -panel.panelHeight

        hides: [launcher, panel.indicators]
        shown: false
        enabled: true
        showAnimation: StandardAnimation { property: "opacity"; to: 1 }
        hideAnimation: StandardAnimation { property: "opacity"; to: 0 }
        y: panel.panelHeight
        x: required ? 0 : - width
        width: parent.width
        height: parent.height - panel.panelHeight
        background: shell.background
        pinLength: 4

        onEntered: LightDM.Greeter.respond(passphrase);
        onCancel: greeter.show()

        Component.onCompleted: {
            if (LightDM.Users.count == 1) {
                LightDM.Greeter.authenticate(LightDM.Users.data(0, LightDM.UserRoles.NameRole))
            }
        }
    }

    Connections {
        target: LightDM.Greeter

        onShowPrompt: {
            if (LightDM.Users.count == 1) {
                // TODO: There's no better way for now to determine if its a PIN or a passphrase.
                if (text == "PIN") {
                    lockscreen.alphaNumeric = false
                } else {
                    lockscreen.alphaNumeric = true
                }
                lockscreen.placeholderText = i18n.tr("Please enter %1").arg(text);
                lockscreen.show();
            }
        }

        onAuthenticationComplete: {
            if (LightDM.Greeter.promptless) {
                return;
            }
            if (LightDM.Greeter.authenticated) {
                lockscreen.hide();
            } else {
                lockscreen.clear(true);
            }
        }
    }

    Rectangle {
        anchors.fill: parent
        color: "black"
        opacity: greeterWrapper.showProgress * 0.8
    }

    Item {
        // Just a tiny wrapper to adjust greeter's x without messing with its own dragging
        id: greeterWrapper
        x: launcher.progress
        y: panel.panelHeight
        width: parent.width
        height: parent.height - panel.panelHeight

        Behavior on x {SmoothedAnimation{velocity: 600}}

        readonly property real showProgress: MathUtils.clamp((1 - x/width) + greeter.showProgress - 1, 0, 1)

        Greeter {
            id: greeter
            objectName: "greeter"

            available: true
            hides: [launcher, panel.indicators]
            shown: true

            defaultBackground: shell.background

            width: parent.width
            height: parent.height

            dragHandleWidth: shell.edgeSize

            onShownChanged: {
                if (shown) {
                    lockscreen.reset();
                    // If there is only one user, we start authenticating with that one here.
                    // If there are more users, the Greeter will handle that
                    if (LightDM.Users.count == 1) {
                        LightDM.Greeter.authenticate(LightDM.Users.data(0, LightDM.UserRoles.NameRole));
                    }
                    greeter.forceActiveFocus();
                }
            }

            onUnlocked: greeter.hide()
            onSelected: {
                // Update launcher items for new user
                var user = LightDM.Users.data(uid, LightDM.UserRoles.NameRole);
                AccountsService.user = user;
                LauncherModel.setUser(user);
            }

            onTease: launcher.tease()

            Binding {
                target: ApplicationManager
                property: "suspended"
                value: greeter.shown && greeterWrapper.showProgress == 1
            }
        }
    }

    InputFilterArea {
        anchors.fill: parent
        blockInput: ApplicationManager.focusedApplicationId.length === 0 || greeter.shown || lockscreen.shown || launcher.shown
                    || panel.indicators.shown
>>>>>>> cae7d3f4
    }

    Connections {
        id: powerConnection
        target: Powerd

        onDisplayPowerStateChange: {
            // We ignore any display-off signals when the proximity sensor
            // is active.  This usually indicates something like a phone call.
            if (status == Powerd.Off && (flags & Powerd.UseProximity) == 0) {
                SessionManager.lock();
            }

            // No reason to chew demo CPU when user isn't watching
            if (status == Powerd.Off) {
                edgeDemo.paused = true;
            } else if (status == Powerd.On) {
                edgeDemo.paused = false;
            }
        }
    }

    function showHome(fromLauncher) {
        var animate = fromLauncher && !stages.shown
        dash.setCurrentScope("clickscope", animate, false)
        stages.hide()
    }

    Item {
        id: overlay

        anchors.fill: parent

        Panel {
            id: panel
            anchors.fill: parent //because this draws indicator menus
            indicatorsMenuWidth: parent.width > units.gu(60) ? units.gu(40) : parent.width
            indicators {
                hides: [launcher]
                available: edgeDemo.panelEnabled
                contentEnabled: edgeDemo.panelContentEnabled
            }
            property string focusedAppId: ApplicationManager.focusedApplicationId
            property var focusedApplication: ApplicationManager.findApplication(focusedAppId)
            fullscreenMode: focusedApplication && stages.fullscreen
            searchVisible: dash.shown && dash.searchable

            InputFilterArea {
                anchors {
                    top: parent.top
                    left: parent.left
                    right: parent.right
                }
                height: (panel.fullscreenMode) ? shell.edgeSize : panel.panelHeight
                blockInput: true
            }
        }

<<<<<<< HEAD
        Hud {
            id: hud

            width: parent.width > units.gu(60) ? units.gu(40) : parent.width
            height: parent.height

            available: !panel.indicators.shown && edgeDemo.dashEnabled
            shown: false
            showAnimation: StandardAnimation { property: "y"; duration: hud.showableAnimationDuration; to: 0; easing.type: Easing.Linear }
            hideAnimation: StandardAnimation { property: "y"; duration: hud.showableAnimationDuration; to: hudRevealer.closedValue; easing.type: Easing.Linear }

            Connections {
                target: ApplicationManager
                onFocusedApplicationIdChanged: hud.hide()
            }
        }

        Revealer {
            id: hudRevealer

            enabled: hud.shown
            width: hud.width
            anchors.left: hud.left
            height: parent.height
            target: hud.revealerTarget
            closedValue: height
            openedValue: 0
            direction: Qt.RightToLeft
            orientation: Qt.Vertical
            handleSize: hud.handleHeight
            onCloseClicked: target.hide()
        }

        Bottombar {
            id: bottombar
            theHud: hud
            anchors.fill: parent
            enabled: hud.available
            applicationIsOnForeground: ApplicationManager.focusedApplicationId
        }

=======
>>>>>>> cae7d3f4
        InputFilterArea {
            blockInput: launcher.shown
            anchors {
                top: parent.top
                bottom: parent.bottom
                left: parent.left
            }
            width: launcher.width
        }

        Launcher {
            id: launcher

            readonly property bool dashSwipe: progress > 0

            anchors.top: parent.top
            anchors.bottom: parent.bottom
            width: parent.width
            dragAreaWidth: shell.edgeSize
            available: edgeDemo.launcherEnabled

            onShowDashHome: {
                if (edgeDemo.running)
                    return;

                showHome(true)
            }

            onDash: {
                if (stages.shown && !stages.overlayMode) {
                    if (!stages.locked) {
                        stages.hide();
                        launcher.hide();
                    }
                }
            }
            onDashSwipeChanged: if (dashSwipe && stages.shown) dash.setCurrentScope("clickscope", false, true)
            onLauncherApplicationSelected: {
                if (!edgeDemo.running)
                    shell.activateApplication(appId)
            }
            onShownChanged: {
                if (shown) {
                    panel.indicators.hide()
                }
            }
        }

        Rectangle {
            id: modalNotificationBackground

            visible: notifications.useModal && !greeter.shown && (notifications.state == "narrow")
            color: "#000000"
            anchors.fill: parent
            opacity: 0.5

            MouseArea {
                anchors.fill: parent
            }

            InputFilterArea {
                anchors.fill: parent
                blockInput: modalNotificationBackground.visible
            }
        }

        Notifications {
            id: notifications

            model: NotificationBackend.Model
            margin: units.gu(1)

            anchors {
                top: parent.top
                right: parent.right
                bottom: parent.bottom
                topMargin: panel.panelHeight
            }
            states: [
                State {
                    name: "narrow"
                    when: overlay.width <= units.gu(60)
                    AnchorChanges { target: notifications; anchors.left: parent.left }
                },
                State {
                    name: "wide"
                    when: overlay.width > units.gu(60)
                    AnchorChanges { target: notifications; anchors.left: undefined }
                    PropertyChanges { target: notifications; width: units.gu(38) }
                }
            ]

            InputFilterArea {
                anchors { left: parent.left; right: parent.right }
                height: parent.contentHeight
                blockInput: height > 0
            }
        }
    }

    InputFilterArea {
        anchors {
            top: parent.top
            bottom: parent.bottom
            left: parent.left
        }
        width: shell.edgeSize
        blockInput: true
    }

    InputFilterArea {
        anchors {
            top: parent.top
            bottom: parent.bottom
            right: parent.right
        }
        width: shell.edgeSize
        blockInput: true
    }

    OSKController {
        anchors.topMargin: panel.panelHeight
        anchors.fill: parent // as needs to know the geometry of the shell
    }

    //FIXME: This should be handled in the input stack, keyboard shouldnt propagate
    MouseArea {
        anchors.bottom: parent.bottom
        anchors.left: parent.left
        anchors.right: parent.right
        height: ApplicationManager.keyboardVisible ? ApplicationManager.keyboardHeight : 0

        enabled: ApplicationManager.keyboardVisible
    }

    Label {
        anchors.centerIn: parent
        visible: ApplicationManager.fake ? ApplicationManager.fake : false
        text: "EARLY ALPHA\nNOT READY FOR USE"
        color: "lightgrey"
        opacity: 0.2
        font.weight: Font.Black
        horizontalAlignment: Text.AlignHCenter
        verticalAlignment: Text.AlignVCenter
        fontSizeMode: Text.Fit
        rotation: -45
        scale: Math.min(parent.width, parent.height) / width
    }

    EdgeDemo {
        id: edgeDemo
        launcher: launcher
        dash: dash
        indicators: panel.indicators
        underlay: underlay
    }

    Connections {
        target: SessionBroadcast
        onShowHome: showHome(false)
    }
}<|MERGE_RESOLUTION|>--- conflicted
+++ resolved
@@ -285,136 +285,10 @@
         }
     }
 
-<<<<<<< HEAD
     InputFilterArea {
         anchors.fill: parent
         blockInput: ApplicationManager.focusedApplicationId.length === 0 || launcher.shown
-                    || panel.indicators.shown || hud.shown
-=======
-    Lockscreen {
-        id: lockscreen
-        objectName: "lockscreen"
-
-        readonly property int backgroundTopMargin: -panel.panelHeight
-
-        hides: [launcher, panel.indicators]
-        shown: false
-        enabled: true
-        showAnimation: StandardAnimation { property: "opacity"; to: 1 }
-        hideAnimation: StandardAnimation { property: "opacity"; to: 0 }
-        y: panel.panelHeight
-        x: required ? 0 : - width
-        width: parent.width
-        height: parent.height - panel.panelHeight
-        background: shell.background
-        pinLength: 4
-
-        onEntered: LightDM.Greeter.respond(passphrase);
-        onCancel: greeter.show()
-
-        Component.onCompleted: {
-            if (LightDM.Users.count == 1) {
-                LightDM.Greeter.authenticate(LightDM.Users.data(0, LightDM.UserRoles.NameRole))
-            }
-        }
-    }
-
-    Connections {
-        target: LightDM.Greeter
-
-        onShowPrompt: {
-            if (LightDM.Users.count == 1) {
-                // TODO: There's no better way for now to determine if its a PIN or a passphrase.
-                if (text == "PIN") {
-                    lockscreen.alphaNumeric = false
-                } else {
-                    lockscreen.alphaNumeric = true
-                }
-                lockscreen.placeholderText = i18n.tr("Please enter %1").arg(text);
-                lockscreen.show();
-            }
-        }
-
-        onAuthenticationComplete: {
-            if (LightDM.Greeter.promptless) {
-                return;
-            }
-            if (LightDM.Greeter.authenticated) {
-                lockscreen.hide();
-            } else {
-                lockscreen.clear(true);
-            }
-        }
-    }
-
-    Rectangle {
-        anchors.fill: parent
-        color: "black"
-        opacity: greeterWrapper.showProgress * 0.8
-    }
-
-    Item {
-        // Just a tiny wrapper to adjust greeter's x without messing with its own dragging
-        id: greeterWrapper
-        x: launcher.progress
-        y: panel.panelHeight
-        width: parent.width
-        height: parent.height - panel.panelHeight
-
-        Behavior on x {SmoothedAnimation{velocity: 600}}
-
-        readonly property real showProgress: MathUtils.clamp((1 - x/width) + greeter.showProgress - 1, 0, 1)
-
-        Greeter {
-            id: greeter
-            objectName: "greeter"
-
-            available: true
-            hides: [launcher, panel.indicators]
-            shown: true
-
-            defaultBackground: shell.background
-
-            width: parent.width
-            height: parent.height
-
-            dragHandleWidth: shell.edgeSize
-
-            onShownChanged: {
-                if (shown) {
-                    lockscreen.reset();
-                    // If there is only one user, we start authenticating with that one here.
-                    // If there are more users, the Greeter will handle that
-                    if (LightDM.Users.count == 1) {
-                        LightDM.Greeter.authenticate(LightDM.Users.data(0, LightDM.UserRoles.NameRole));
-                    }
-                    greeter.forceActiveFocus();
-                }
-            }
-
-            onUnlocked: greeter.hide()
-            onSelected: {
-                // Update launcher items for new user
-                var user = LightDM.Users.data(uid, LightDM.UserRoles.NameRole);
-                AccountsService.user = user;
-                LauncherModel.setUser(user);
-            }
-
-            onTease: launcher.tease()
-
-            Binding {
-                target: ApplicationManager
-                property: "suspended"
-                value: greeter.shown && greeterWrapper.showProgress == 1
-            }
-        }
-    }
-
-    InputFilterArea {
-        anchors.fill: parent
-        blockInput: ApplicationManager.focusedApplicationId.length === 0 || greeter.shown || lockscreen.shown || launcher.shown
                     || panel.indicators.shown
->>>>>>> cae7d3f4
     }
 
     Connections {
@@ -473,50 +347,6 @@
             }
         }
 
-<<<<<<< HEAD
-        Hud {
-            id: hud
-
-            width: parent.width > units.gu(60) ? units.gu(40) : parent.width
-            height: parent.height
-
-            available: !panel.indicators.shown && edgeDemo.dashEnabled
-            shown: false
-            showAnimation: StandardAnimation { property: "y"; duration: hud.showableAnimationDuration; to: 0; easing.type: Easing.Linear }
-            hideAnimation: StandardAnimation { property: "y"; duration: hud.showableAnimationDuration; to: hudRevealer.closedValue; easing.type: Easing.Linear }
-
-            Connections {
-                target: ApplicationManager
-                onFocusedApplicationIdChanged: hud.hide()
-            }
-        }
-
-        Revealer {
-            id: hudRevealer
-
-            enabled: hud.shown
-            width: hud.width
-            anchors.left: hud.left
-            height: parent.height
-            target: hud.revealerTarget
-            closedValue: height
-            openedValue: 0
-            direction: Qt.RightToLeft
-            orientation: Qt.Vertical
-            handleSize: hud.handleHeight
-            onCloseClicked: target.hide()
-        }
-
-        Bottombar {
-            id: bottombar
-            theHud: hud
-            anchors.fill: parent
-            enabled: hud.available
-            applicationIsOnForeground: ApplicationManager.focusedApplicationId
-        }
-
-=======
->>>>>>> cae7d3f4
         InputFilterArea {
             blockInput: launcher.shown
             anchors {

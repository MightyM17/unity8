/*
 * Copyright (C) 2013 Canonical, Ltd.
 *
 * This program is free software; you can redistribute it and/or modify
 * it under the terms of the GNU General Public License as published by
 * the Free Software Foundation; version 3.
 *
 * This program is distributed in the hope that it will be useful,
 * but WITHOUT ANY WARRANTY; without even the implied warranty of
 * MERCHANTABILITY or FITNESS FOR A PARTICULAR PURPOSE.  See the
 * GNU General Public License for more details.
 *
 * You should have received a copy of the GNU General Public License
 * along with this program.  If not, see <http://www.gnu.org/licenses/>.
 */

import QtQuick 2.0
import AccountsService 0.1
import GSettings 1.0
import Unity.Application 0.1
import Ubuntu.Components 0.1
import Ubuntu.Gestures 0.1
import Unity.Launcher 0.1
import Utils 0.1
import LightDM 0.1 as LightDM
import Powerd 0.1
import SessionBroadcast 0.1
import "Greeter"
import "Launcher"
import "Panel"
import "Components"
import "Notifications"
import "Stages"
import Unity.Notifications 1.0 as NotificationBackend
import Unity.Session 0.1
import Unity.DashCommunicator 0.1

Item {
    id: shell

    // this is only here to select the width / height of the window if not running fullscreen
    property bool tablet: false
    width: tablet ? units.gu(160) : applicationArguments.hasGeometry() ? applicationArguments.width() : units.gu(40)
    height: tablet ? units.gu(100) : applicationArguments.hasGeometry() ? applicationArguments.height() : units.gu(71)

    property real edgeSize: units.gu(2)
    property url defaultBackground: Qt.resolvedUrl(shell.width >= units.gu(60) ? "graphics/tablet_background.jpg" : "graphics/phone_background.jpg")
    property url background
    readonly property real panelHeight: panel.panelHeight

    readonly property bool locked: LightDM.Greeter.active && !LightDM.Greeter.authenticated

    property bool sideStageEnabled: shell.width >= units.gu(100)
    readonly property string focusedApplicationId: ApplicationManager.focusedApplicationId

    function activateApplication(appId) {
        if (ApplicationManager.findApplication(appId)) {
            ApplicationManager.requestFocusApplication(appId);
        } else {
            var execFlags = shell.sideStageEnabled ? ApplicationManager.NoFlag : ApplicationManager.ForceMainStage;
            ApplicationManager.startApplication(appId, execFlags);
        }
    }

    Binding {
        target: LauncherModel
        property: "applicationManager"
        value: ApplicationManager
    }

    Component.onCompleted: {
        Theme.name = "Ubuntu.Components.Themes.SuruGradient"
    }

    GSettings {
        id: backgroundSettings
        schema.id: "org.gnome.desktop.background"
    }
    property url gSettingsPicture: backgroundSettings.pictureUri != undefined && backgroundSettings.pictureUri.length > 0 ? backgroundSettings.pictureUri : shell.defaultBackground
    onGSettingsPictureChanged: {
        shell.background = gSettingsPicture
    }

    VolumeControl {
        id: volumeControl
    }

    DashCommunicator {
        id: dash
        objectName: "dashCommunicator"
    }

    WindowKeysFilter {
        // Handle but do not filter out volume keys
        Keys.onVolumeUpPressed: { volumeControl.volumeUp(); event.accepted = false; }
        Keys.onVolumeDownPressed: { volumeControl.volumeDown(); event.accepted = false; }

        Keys.onPressed: {
            if (event.key == Qt.Key_PowerOff || event.key == Qt.Key_PowerDown) {
                dialogs.onPowerKeyPressed();
                event.accepted = true;
            } else {
                event.accepted = false;
            }
        }

        Keys.onReleased: {
            if (event.key == Qt.Key_PowerOff || event.key == Qt.Key_PowerDown) {
                dialogs.onPowerKeyReleased();
                event.accepted = true;
            } else {
                event.accepted = false;
            }
        }
    }

    Item {
        id: stages
        objectName: "stages"
        width: parent.width
        height: parent.height
        visible: !ApplicationManager.empty

        Connections {
            target: ApplicationManager
            onFocusRequested: {
                if (greeter.fakeActiveForApp !== "" && greeter.fakeActiveForApp !== appId) {
                    lockscreen.show();
                }
                greeter.hide();
            }

            onFocusedApplicationIdChanged: {
                if (greeter.fakeActiveForApp !== "" && greeter.fakeActiveForApp !== ApplicationManager.focusedApplicationId) {
                    lockscreen.show();
                }
                panel.indicators.hide();
            }

            onApplicationAdded: {
                if (greeter.shown && appId != "unity8-dash") {
                    greeter.hide();
                }
            }
        }

        Loader {
            id: applicationsDisplayLoader
            anchors.fill: parent

            source: shell.sideStageEnabled ? "Stages/TabletStage.qml" : "Stages/PhoneStage.qml"

            Binding {
                target: applicationsDisplayLoader.item
                property: "objectName"
                value: "stage"
            }
            Binding {
                target: applicationsDisplayLoader.item
                property: "dragAreaWidth"
                value: shell.edgeSize
            }
            Binding {
                target: applicationsDisplayLoader.item
                property: "maximizedAppTopMargin"
                // Not just using panel.panelHeight as that changes depending on the focused app.
                value: panel.indicators.panelHeight
            }
            Binding {
                target: applicationsDisplayLoader.item
                property: "interactive"
                value: edgeDemo.stagesEnabled && !greeter.shown && !lockscreen.shown && panel.indicators.fullyClosed && launcher.progress == 0
            }
            Binding {
                target: applicationsDisplayLoader.item
                property: "spreadEnabled"
                value: edgeDemo.stagesEnabled && greeter.fakeActiveForApp === "" // to support emergency dialer hack
            }
            Binding {
                target: applicationsDisplayLoader.item
                property: "inverseProgress"
                value: launcher.progress
            }
        }
    }

    InputMethod {
        id: inputMethod
        objectName: "inputMethod"
        anchors { fill: parent; topMargin: panel.panelHeight }
        z: notifications.useModal || panel.indicators.shown ? overlay.z + 1 : overlay.z - 1
    }

    Connections {
        target: SurfaceManager
        onSurfaceCreated: {
            if (surface.type == MirSurfaceItem.InputMethod) {
                inputMethod.surface = surface;
            }
        }

        onSurfaceDestroyed: {
            if (inputMethod.surface == surface) {
                inputMethod.surface = null;
                surface.parent = null;
            }
            if (!surface.parent) {
                // there's no one displaying it. delete it right away
                surface.release();
            }
        }
    }

    Lockscreen {
        id: lockscreen
        objectName: "lockscreen"

        readonly property int backgroundTopMargin: -panel.panelHeight

        hides: [launcher, panel.indicators]
        shown: false
        enabled: true
        showAnimation: StandardAnimation { property: "opacity"; to: 1 }
        hideAnimation: StandardAnimation { property: "opacity"; to: 0 }
        y: panel.panelHeight
        visible: required
        width: parent.width
        height: parent.height - panel.panelHeight
        background: shell.background
        alphaNumeric: AccountsService.passwordDisplayHint === AccountsService.Keyboard
        minPinLength: 4
        maxPinLength: 4

        onEntered: LightDM.Greeter.respond(passphrase);
        onCancel: greeter.show()
        onEmergencyCall: {
            greeter.fakeActiveForApp = "dialer-app"
            shell.activateApplication("dialer-app")
            lockscreen.hide()
        }

        onShownChanged: if (shown) greeter.fakeActiveForApp = ""

        Component.onCompleted: {
            if (greeter.narrowMode) {
                LightDM.Greeter.authenticate(LightDM.Users.data(0, LightDM.UserRoles.NameRole))
            }
        }
    }

    Connections {
        target: LightDM.Greeter

        onShowGreeter: greeter.show()

        onShowPrompt: {
            if (greeter.narrowMode) {
                lockscreen.placeholderText = i18n.tr("Please enter %1").arg(text.toLowerCase());
                lockscreen.show();
            }
        }

        onPromptlessChanged: {
            if (LightDM.Greeter.promptless && LightDM.Greeter.authenticated) {
                lockscreen.hide()
            } else {
                lockscreen.reset();
                lockscreen.show();
            }
        }

        onAuthenticationComplete: {
            if (LightDM.Greeter.promptless) {
                return;
            }
            if (LightDM.Greeter.authenticated) {
                lockscreen.hide();
                greeter.login();
            } else {
                lockscreen.clear(true);
                if (greeter.narrowMode) {
                    LightDM.Greeter.authenticate(LightDM.Users.data(0, LightDM.UserRoles.NameRole))
                }
            }
        }
    }

    Binding {
        target: LightDM.Greeter
        property: "active"
        value: greeter.shown || lockscreen.shown || greeter.fakeActiveForApp != ""
    }

    Rectangle {
        anchors.fill: parent
        color: "black"
        opacity: greeterWrapper.showProgress * 0.8
    }

    Item {
        // Just a tiny wrapper to adjust greeter's x without messing with its own dragging
        id: greeterWrapper
        x: launcher.progress
        y: panel.panelHeight
        width: parent.width
        height: parent.height - panel.panelHeight

        Behavior on x {
            enabled: !launcher.dashSwipe
            StandardAnimation {}
        }

        property bool fullyShown: showProgress === 1.0
        readonly property real showProgress: MathUtils.clamp((1 - x/width) + greeter.showProgress - 1, 0, 1)
        onShowProgressChanged: if (LightDM.Greeter.authenticated && showProgress === 0) greeter.login()

        Greeter {
            id: greeter
            objectName: "greeter"

            signal sessionStarted() // helpful for tests

            property string fakeActiveForApp: ""

            available: true
            hides: [launcher, panel.indicators]
            shown: true
            loadContent: required || lockscreen.required // keeps content in memory for quick show()

            defaultBackground: shell.background

            width: parent.width
            height: parent.height

            dragHandleWidth: shell.edgeSize

            function login() {
                enabled = false;
                if (LightDM.Greeter.startSessionSync()) {
                    sessionStarted();
                    greeter.hide();
                    lockscreen.hide();
                    launcher.hide();
                }
                enabled = true;
            }

            onShownChanged: {
                if (shown) {
                    if (greeter.narrowMode) {
                        LightDM.Greeter.authenticate(LightDM.Users.data(0, LightDM.UserRoles.NameRole));
                    }
                    if (!LightDM.Greeter.authenticated) {
                        lockscreen.reset();
                        lockscreen.show();
                    }
                    greeter.fakeActiveForApp = "";
                    greeter.forceActiveFocus();
                }
            }

            onUnlocked: greeter.hide()
            onSelected: {
                // Update launcher items for new user
                var user = LightDM.Users.data(uid, LightDM.UserRoles.NameRole);
                AccountsService.user = user;
                LauncherModel.setUser(user);
            }

            onTease: launcher.tease()

            Binding {
                target: ApplicationManager
                property: "suspended"
                value: greeter.shown && greeterWrapper.showProgress == 1
            }
        }
    }

    Connections {
        id: powerConnection
        target: Powerd

        onDisplayPowerStateChange: {
            // We ignore any display-off signals when the proximity sensor
            // is active.  This usually indicates something like a phone call.
            if (status == Powerd.Off && reason != Powerd.Proximity && !edgeDemo.running) {
                greeter.showNow();
            }

            // No reason to chew demo CPU when user isn't watching
            if (status == Powerd.Off) {
                edgeDemo.paused = true;
            } else if (status == Powerd.On) {
                edgeDemo.paused = false;
            }
        }
    }

    function showHome() {
        if (edgeDemo.running) {
            return
        }

        if (LightDM.Greeter.active) {
            if (!LightDM.Greeter.authenticated) {
                lockscreen.show()
            }
            greeter.hide()
        }

        var animate = !LightDM.Greeter.active && !stages.shown
        dash.setCurrentScope("clickscope", animate, false)
        ApplicationManager.requestFocusApplication("unity8-dash")
    }

    function showDash() {
<<<<<<< HEAD
        if (LightDM.Greeter.active && !LightDM.Greeter.authenticated) {
=======
        if (shell.locked) {
>>>>>>> 75875f69
            return;
        }
        if (greeter.shown) {
            greeter.hideRight();
            launcher.fadeOut();
        }

        ApplicationManager.requestFocusApplication("unity8-dash")
        launcher.fadeOut();
    }

    Item {
        id: overlay
        z: 10

        anchors.fill: parent

        Panel {
            id: panel
            objectName: "panel"
            anchors.fill: parent //because this draws indicator menus
            indicators {
                hides: [launcher]
                available: edgeDemo.panelEnabled && !shell.locked
                contentEnabled: edgeDemo.panelContentEnabled
                width: parent.width > units.gu(60) ? units.gu(40) : parent.width
                panelHeight: units.gu(3)
            }

            property bool topmostApplicationIsFullscreen:
                ApplicationManager.focusedApplicationId &&
                    ApplicationManager.findApplication(ApplicationManager.focusedApplicationId).fullscreen

            fullscreenMode: (topmostApplicationIsFullscreen && !LightDM.Greeter.active && launcher.progress == 0)
                            || greeter.fakeActiveForApp !== ""
        }

        Launcher {
            id: launcher
            objectName: "launcher"

            readonly property bool dashSwipe: progress > 0

            anchors.top: parent.top
            anchors.bottom: parent.bottom
            width: parent.width
            dragAreaWidth: shell.edgeSize
            available: edgeDemo.launcherEnabled && !shell.locked

            onShowDashHome: showHome()
            onDash: showDash()
            onDashSwipeChanged: {
                if (dashSwipe && ApplicationManager.focusedApplicationId !== "unity8-dash") {
                    dash.setCurrentScope("clickscope", false, true)
                }
            }
            onLauncherApplicationSelected: {
                if (greeter.fakeActiveForApp !== "") {
                    lockscreen.show()
                }
                if (!edgeDemo.running)
                    shell.activateApplication(appId)
            }
            onShownChanged: {
                if (shown) {
                    panel.indicators.hide()
                }
            }
        }

        Rectangle {
            id: modalNotificationBackground

            visible: notifications.useModal && !greeter.shown && (notifications.state == "narrow")
            color: "#000000"
            anchors.fill: parent
            opacity: 0.5

            MouseArea {
                anchors.fill: parent
            }
        }

        Notifications {
            id: notifications

            model: NotificationBackend.Model
            margin: units.gu(1)

            y: panel.panelHeight
            width: parent.width
            height: parent.height - panel.panelHeight

            states: [
                State {
                    name: "narrow"
                    when: overlay.width <= units.gu(60)
                    AnchorChanges { target: notifications; anchors.left: parent.left }
                },
                State {
                    name: "wide"
                    when: overlay.width > units.gu(60)
                    AnchorChanges { target: notifications; anchors.left: undefined }
                    PropertyChanges { target: notifications; width: units.gu(38) }
                }
            ]
        }
    }

    Binding {
        target: i18n
        property: "domain"
        value: "unity8"
    }

    Dialogs {
        id: dialogs
        anchors.fill: parent
        z: overlay.z + 10
        onPowerOffClicked: {
            shutdownFadeOutRectangle.enabled = true;
            shutdownFadeOutRectangle.visible = true;
            shutdownFadeOut.start();
        }
    }

    Label {
        id: alphaDisclaimerLabel
        anchors.centerIn: parent
        visible: ApplicationManager.fake ? ApplicationManager.fake : false
        z: dialogs.z + 10
        text: "EARLY ALPHA\nNOT READY FOR USE"
        color: "lightgrey"
        opacity: 0.2
        font.weight: Font.Black
        horizontalAlignment: Text.AlignHCenter
        verticalAlignment: Text.AlignVCenter
        fontSizeMode: Text.Fit
        rotation: -45
        scale: Math.min(parent.width, parent.height) / width
    }

    EdgeDemo {
        id: edgeDemo
        z: alphaDisclaimerLabel.z + 10
        greeter: greeter
        launcher: launcher
        indicators: panel.indicators
        stages: stages
    }

    Connections {
        target: SessionBroadcast
        onShowHome: showHome()
    }

    Rectangle {
        id: shutdownFadeOutRectangle
        z: edgeDemo.z + 10
        enabled: false
        visible: false
        color: "black"
        anchors.fill: parent
        opacity: 0.0
        NumberAnimation on opacity {
            id: shutdownFadeOut
            from: 0.0
            to: 1.0
            onStopped: {
                if (shutdownFadeOutRectangle.enabled && shutdownFadeOutRectangle.visible) {
                    DBusUnitySessionService.Shutdown();
                }
            }
        }
    }

}<|MERGE_RESOLUTION|>--- conflicted
+++ resolved
@@ -415,11 +415,7 @@
     }
 
     function showDash() {
-<<<<<<< HEAD
-        if (LightDM.Greeter.active && !LightDM.Greeter.authenticated) {
-=======
         if (shell.locked) {
->>>>>>> 75875f69
             return;
         }
         if (greeter.shown) {

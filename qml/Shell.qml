/*
 * Copyright (C) 2013 Canonical, Ltd.
 *
 * This program is free software; you can redistribute it and/or modify
 * it under the terms of the GNU General Public License as published by
 * the Free Software Foundation; version 3.
 *
 * This program is distributed in the hope that it will be useful,
 * but WITHOUT ANY WARRANTY; without even the implied warranty of
 * MERCHANTABILITY or FITNESS FOR A PARTICULAR PURPOSE.  See the
 * GNU General Public License for more details.
 *
 * You should have received a copy of the GNU General Public License
 * along with this program.  If not, see <http://www.gnu.org/licenses/>.
 */

import QtQuick 2.0
import AccountsService 0.1
import GSettings 1.0
import Unity.Application 0.1
import Ubuntu.Components 0.1
import Ubuntu.Gestures 0.1
import Unity.Launcher 0.1
import Powerd 0.1
import SessionBroadcast 0.1
import SessionManager 0.1
import "Dash"
import "Launcher"
import "Panel"
import "Hud"
import "Components"
import "Bottombar"
import "SideStage"
import "Notifications"
import Unity.Notifications 1.0 as NotificationBackend

BasicShell {
    id: shell

    readonly property real panelHeight: panel.panelHeight

    property bool dashShown: dash.shown
    property bool stageScreenshotsReady: {
        if (sideStage.shown) {
            if (mainStage.applications.count > 0) {
                return mainStage.usingScreenshots && sideStage.usingScreenshots;
            } else {
                return sideStage.usingScreenshots;
            }
        } else {
            return mainStage.usingScreenshots;
        }
    }

    property var applicationManager: ApplicationManagerWrapper {}

    Binding {
        target: LauncherModel
        property: "applicationManager"
        value: ApplicationManager
    }

    Component.onCompleted: {
        Theme.name = "Ubuntu.Components.Themes.SuruGradient"

        applicationManager.sideStageEnabled = Qt.binding(function() { return sideStage.enabled })

        // FIXME: if application focused before shell starts, shell draws on top of it only.
        // We should detect already running applications on shell start and bring them to the front.
        applicationManager.unfocusCurrentApplication();
    }

    readonly property bool applicationFocused: !!applicationManager.mainStageFocusedApplication
                                               || !!applicationManager.sideStageFocusedApplication
    // Used for autopilot testing.
    readonly property string currentFocusedAppId: ApplicationManager.focusedApplicationId

    readonly property bool fullscreenMode: {
        if (mainStage.usingScreenshots) { // Window Manager animating so want to re-evaluate fullscreen mode
            return mainStage.switchingFromFullscreenToFullscreen;
        } else if (applicationManager.mainStageFocusedApplication) {
            return applicationManager.mainStageFocusedApplication.fullscreen;
        } else {
            return false;
        }
    }

    function activateApplication(appId, argument) {
        if (applicationManager) {
            // For newly started applications, as it takes them time to draw their first frame
            // we add a delay before we hide the animation screenshots to compensate.
            var addDelay = !applicationManager.getApplicationFromDesktopFile(appId);

            var application;
            application = applicationManager.activateApplication(appId, argument);
            if (application == null) {
                return;
            }
            if (application.stage == ApplicationInfo.MainStage || !sideStage.enabled) {
                mainStage.activateApplication(appId, addDelay);
            } else {
                sideStage.activateApplication(appId, addDelay);
            }
            stages.show();
        }
    }

    GSettings {
        id: backgroundSettings
        schema.id: "org.gnome.desktop.background"
    }
    backgroundSource: backgroundSettings.pictureUri

    Item {
        id: underlay
        objectName: "underlay"
        anchors.fill: parent

        // Whether the underlay is fully covered by opaque UI elements.
        property bool fullyCovered: panel.indicators.fullyOpened && shell.width <= panel.indicatorsMenuWidth

        readonly property bool applicationRunning: ((mainStage.applications && mainStage.applications.count > 0)
                                           || (sideStage.applications && sideStage.applications.count > 0))

        // Whether the user should see the topmost application surface (if there's one at all).
        readonly property bool applicationSurfaceShouldBeSeen: applicationRunning && !stages.fullyHidden
                                           && !mainStage.usingScreenshots // but want sideStage animating over app surface



        // NB! Application surfaces are stacked behing the shell one. So they can only be seen by the user
        // through the translucent parts of the shell surface.
        visible: !fullyCovered && !applicationSurfaceShouldBeSeen

        CrossFadeImage {
            id: backgroundImage
            objectName: "backgroundImage"

            anchors.fill: parent
            source: shell.background
            fillMode: Image.PreserveAspectCrop
        }

        Rectangle {
            anchors.fill: parent
            color: "black"
            opacity: dash.disappearingAnimationProgress
        }

        Dash {
            id: dash
            objectName: "dash"

            hides: [stages, launcher, panel.indicators]
            shown: disappearingAnimationProgress !== 1.0
            enabled: disappearingAnimationProgress === 0.0 && edgeDemo.dashEnabled
            // FIXME: unfocus all applications when going back to the dash
            onEnabledChanged: {
                if (enabled) {
                    shell.applicationManager.unfocusCurrentApplication()
                }
            }

            anchors {
                fill: parent
                topMargin: panel.panelHeight
            }

            contentScale: 1.0 - 0.2 * disappearingAnimationProgress
            opacity: 1.0 - disappearingAnimationProgress
            property real disappearingAnimationProgress: stagesOuterContainer.showProgress

            // FIXME: only necessary because stagesOuterContainer.showProgress
            // is not animated
            Behavior on disappearingAnimationProgress { SmoothedAnimation { velocity: 5 }}
        }
    }

    Item {
        id: stagesOuterContainer

        width: parent.width
        height: parent.height
        x: launcher.progress
        Behavior on x {SmoothedAnimation{velocity: 600}}

        property real showProgress:
            MathUtils.clamp(1 - (x + stages.x) / shell.width, 0, 1)

        Showable {
            id: stages
            objectName: "stages"

            x: width

            property bool fullyShown: shown && x == 0 && parent.x == 0
            property bool fullyHidden: !shown && x == width
            hides: [panel.indicators]
            shown: false
            opacity: 1.0
            showAnimation: StandardAnimation { property: "x"; duration: 350; to: 0; easing.type: Easing.OutCubic }
            hideAnimation: StandardAnimation { property: "x"; duration: 350; to: width; easing.type: Easing.OutCubic }

            width: parent.width
            height: parent.height

            // close the stages when no focused application remains
            Connections {
                target: shell.applicationManager
                onMainStageFocusedApplicationChanged: stages.closeIfNoApplications()
                onSideStageFocusedApplicationChanged: stages.closeIfNoApplications()
                ignoreUnknownSignals: true
            }

            function closeIfNoApplications() {
                if (!shell.applicationManager.mainStageFocusedApplication
                 && !shell.applicationManager.sideStageFocusedApplication
                 && shell.applicationManager.mainStageApplications.count == 0
                 && shell.applicationManager.sideStageApplications.count == 0) {
                    stages.hide();
                }
            }

            // show the stages when an application gets the focus
            Connections {
                target: shell.applicationManager
                onMainStageFocusedApplicationChanged: {
                    if (shell.applicationManager.mainStageFocusedApplication) {
                        mainStage.show();
                        stages.show();
                    }
                }
                onSideStageFocusedApplicationChanged: {
                    if (shell.applicationManager.sideStageFocusedApplication) {
                        sideStage.show();
                        stages.show();
                    }
                }
                ignoreUnknownSignals: true
            }

            Stage {
                id: mainStage

                anchors.fill: parent
                fullyShown: stages.fullyShown
                fullyHidden: stages.fullyHidden
                shouldUseScreenshots: !fullyShown
                rightEdgeEnabled: !sideStage.enabled

                applicationManager: shell.applicationManager
                rightEdgeDraggingAreaWidth: shell.edgeSize
                normalApplicationY: shell.panelHeight

                shown: true
                function show() {
                    stages.show();
                }
                function hide() {
                }

                // FIXME: workaround the fact that focusing a main stage application
                // raises its surface on top of all other surfaces including the ones
                // that belong to side stage applications.
                onFocusedApplicationChanged: {
                    if (focusedApplication && sideStage.focusedApplication && sideStage.fullyShown) {
                        shell.applicationManager.focusApplication(sideStage.focusedApplication);
                    }
                }
            }

            SideStage {
                id: sideStage

                applicationManager: shell.applicationManager
                rightEdgeDraggingAreaWidth: shell.edgeSize
                normalApplicationY: shell.panelHeight

                onShownChanged: {
                    if (!shown && mainStage.applications.count == 0) {
                        stages.hide();
                    }
                }
                // FIXME: when hiding the side stage, refocus the main stage
                // application so that it goes in front of the side stage
                // application and hides it
                onFullyShownChanged: {
                    if (!fullyShown && stages.fullyShown && sideStage.focusedApplication != null) {
                        shell.applicationManager.focusApplication(mainStage.focusedApplication);
                    }
                }

                enabled: shell.width >= units.gu(100)
                visible: enabled
                fullyShown: stages.fullyShown && shown
                            && sideStage[sideStageRevealer.boundProperty] == sideStageRevealer.openedValue
                shouldUseScreenshots: !fullyShown || mainStage.usingScreenshots || sideStageRevealer.pressed

                available: enabled
                hides: [launcher, panel.indicators]
                shown: false
                showAnimation: StandardAnimation { property: "x"; duration: 350; to: sideStageRevealer.openedValue; easing.type: Easing.OutQuint }
                hideAnimation: StandardAnimation { property: "x"; duration: 350; to: sideStageRevealer.closedValue; easing.type: Easing.OutQuint }

                width: units.gu(40)
                height: stages.height
                handleExpanded: sideStageRevealer.pressed
            }

            Revealer {
                id: sideStageRevealer

                enabled: mainStage.applications.count > 0 && sideStage.applications.count > 0
                         && sideStage.available
                direction: Qt.RightToLeft
                openedValue: parent.width - sideStage.width
                hintDisplacement: units.gu(3)
                /* The size of the sidestage handle needs to be bigger than the
                   typical size used for edge detection otherwise it is really
                   hard to grab.
                */
                handleSize: sideStage.shown ? units.gu(4) : shell.edgeSize
                closedValue: parent.width + sideStage.handleSizeCollapsed
                target: sideStage
                x: parent.width - width
                width: sideStage.width + handleSize * 0.7
                height: sideStage.height
                orientation: Qt.Horizontal
            }

            DragHandle {
                id: stagesDragHandle

                anchors.top: parent.top
                anchors.bottom: parent.bottom
                anchors.right: parent.left

                width: shell.edgeSize
                direction: Direction.Leftwards
                enabled: edgeDemo.dashEnabled
                property bool haveApps: mainStage.applications.count > 0 || sideStage.applications.count > 0

                maxTotalDragDistance: haveApps ? parent.width : parent.width * 0.7
                // Make autocompletion impossible when !haveApps
                edgeDragEvaluator.minDragDistance: haveApps ? maxTotalDragDistance * 0.1 : Number.MAX_VALUE
            }
        }
    }

    InputFilterArea {
        anchors.fill: parent
        blockInput: !applicationFocused || launcher.shown
                    || panel.indicators.shown || hud.shown
    }

    Connections {
        id: sessionConnection
        target: SessionManager

        property var previousMainApp: null
        property var previousSideApp: null

        function removeApplicationFocus() {
            sessionConnection.previousMainApp = applicationManager.mainStageFocusedApplication;
            sessionConnection.previousSideApp = applicationManager.sideStageFocusedApplication;
            applicationManager.unfocusCurrentApplication();
        }

        function restoreApplicationFocus() {
            if (sessionConnection.previousMainApp) {
                applicationManager.focusApplication(sessionConnection.previousMainApp);
                sessionConnection.previousMainApp = null;
            }
            if (sessionConnection.previousSideApp) {
                applicationManager.focusApplication(sessionConnection.previousSideApp);
                sessionConnection.previousSideApp = null;
            }
        }

        onActiveChanged: {
            if (SessionManager.active) {
                restoreApplicationFocus();
            } else {
                removeApplicationFocus();
            }
        }
    }

    Connections {
        id: powerConnection
        target: Powerd

        onDisplayPowerStateChange: {
            // We ignore any display-off signals when the proximity sensor
            // is active.  This usually indicates something like a phone call.
            if (status == Powerd.Off && (flags & Powerd.UseProximity) == 0) {
                SessionManager.lock();
            }

            // No reason to chew demo CPU when user isn't watching
            if (status == Powerd.Off) {
                edgeDemo.paused = true;
            } else if (status == Powerd.On) {
                edgeDemo.paused = false;
            }
        }
    }

    function showHome(fromLauncher) {
        var animate = fromLauncher && !stages.shown
        dash.setCurrentScope("home.scope", animate, false)
        stages.hide()
    }

    Item {
        id: overlay

        anchors.fill: parent

        Panel {
            id: panel
            anchors.fill: parent //because this draws indicator menus
            indicatorsMenuWidth: parent.width > units.gu(60) ? units.gu(40) : parent.width
            indicators {
                hides: [launcher]
                available: edgeDemo.panelEnabled
                contentEnabled: edgeDemo.panelContentEnabled
            }
            fullscreenMode: shell.fullscreenMode
<<<<<<< HEAD
            searchVisible: dash.shown
=======
            searchVisible: !greeter.shown && !lockscreen.shown && dash.shown && dash.searchable
>>>>>>> 5d950c7b

            InputFilterArea {
                anchors {
                    top: parent.top
                    left: parent.left
                    right: parent.right
                }
                height: (panel.fullscreenMode) ? shell.edgeSize : panel.panelHeight
                blockInput: true
            }
        }

        Hud {
            id: hud

            width: parent.width > units.gu(60) ? units.gu(40) : parent.width
            height: parent.height

            available: !panel.indicators.shown && edgeDemo.dashEnabled
            shown: false
            showAnimation: StandardAnimation { property: "y"; duration: hud.showableAnimationDuration; to: 0; easing.type: Easing.Linear }
            hideAnimation: StandardAnimation { property: "y"; duration: hud.showableAnimationDuration; to: hudRevealer.closedValue; easing.type: Easing.Linear }

            Connections {
                target: shell.applicationManager
                onMainStageFocusedApplicationChanged: hud.hide()
                onSideStageFocusedApplicationChanged: hud.hide()
            }
        }

        Revealer {
            id: hudRevealer

            enabled: hud.shown
            width: hud.width
            anchors.left: hud.left
            height: parent.height
            target: hud.revealerTarget
            closedValue: height
            openedValue: 0
            direction: Qt.RightToLeft
            orientation: Qt.Vertical
            handleSize: hud.handleHeight
            onCloseClicked: target.hide()
        }

        Bottombar {
            id: bottombar
            theHud: hud
            anchors.fill: parent
            enabled: hud.available
            applicationIsOnForeground: applicationFocused
        }

        InputFilterArea {
            blockInput: launcher.shown
            anchors {
                top: parent.top
                bottom: parent.bottom
                left: parent.left
            }
            width: launcher.width
        }

        Launcher {
            id: launcher

            readonly property bool dashSwipe: progress > 0

            anchors.top: parent.top
            anchors.bottom: parent.bottom
            width: parent.width
            dragAreaWidth: shell.edgeSize
            available: edgeDemo.launcherEnabled
            onShowDashHome: {
                if (edgeDemo.running)
                    return;

                showHome(true)
            }

            onDash: {
                if (stages.shown) {
                    stages.hide();
                    launcher.hide();
                }
            }
            onDashSwipeChanged: if (dashSwipe && stages.shown) dash.setCurrentScope("applications.scope", false, true)
            onLauncherApplicationSelected:{
                if (edgeDemo.running)
                    return;

                shell.activateApplication(appId)
            }
            onShownChanged: {
                if (shown) {
                    panel.indicators.hide()
                    hud.hide()
                    bottombar.hide()
                }
            }
        }

        Notifications {
            id: notifications

            model: NotificationBackend.Model
            margin: units.gu(1)

            anchors {
                top: parent.top
                right: parent.right
                bottom: parent.bottom
                topMargin: panel.panelHeight
            }
            states: [
                State {
                    name: "narrow"
                    when: overlay.width <= units.gu(60)
                    AnchorChanges { target: notifications; anchors.left: parent.left }
                },
                State {
                    name: "wide"
                    when: overlay.width > units.gu(60)
                    AnchorChanges { target: notifications; anchors.left: undefined }
                    PropertyChanges { target: notifications; width: units.gu(38) }
                }
            ]

            InputFilterArea {
                anchors { left: parent.left; right: parent.right }
                height: parent.contentHeight
                blockInput: height > 0
            }
        }
    }

    InputFilterArea {
        anchors {
            top: parent.top
            bottom: parent.bottom
            left: parent.left
        }
        width: shell.edgeSize
        blockInput: true
    }

    //FIXME: This should be handled in the input stack, keyboard shouldnt propagate
    MouseArea {
        anchors.bottom: parent.bottom
        anchors.left: parent.left
        anchors.right: parent.right
        height: shell.applicationManager ? shell.applicationManager.keyboardHeight : 0

        enabled: shell.applicationManager && shell.applicationManager.keyboardVisible
    }

    Label {
        anchors.centerIn: parent
        visible: applicationManager.fake
        text: "EARLY ALPHA\nNOT READY FOR USE"
        color: "lightgrey"
        opacity: 0.2
        font.weight: Font.Black
        horizontalAlignment: Text.AlignHCenter
        verticalAlignment: Text.AlignVCenter
        fontSizeMode: Text.Fit
        rotation: -45
        scale: Math.min(parent.width, parent.height) / width
    }

    EdgeDemo {
        id: edgeDemo
        launcher: launcher
        dash: dash
        indicators: panel.indicators
        underlay: underlay
    }

    Connections {
        target: SessionBroadcast
        onShowHome: showHome(false)
    }
}<|MERGE_RESOLUTION|>--- conflicted
+++ resolved
@@ -427,11 +427,7 @@
                 contentEnabled: edgeDemo.panelContentEnabled
             }
             fullscreenMode: shell.fullscreenMode
-<<<<<<< HEAD
-            searchVisible: dash.shown
-=======
-            searchVisible: !greeter.shown && !lockscreen.shown && dash.shown && dash.searchable
->>>>>>> 5d950c7b
+            searchVisible: dash.shown && dash.searchable
 
             InputFilterArea {
                 anchors {

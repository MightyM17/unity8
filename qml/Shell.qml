--- conflicted
+++ resolved
@@ -65,50 +65,6 @@
 
     Component.onCompleted: {
         Theme.name = "Ubuntu.Components.Themes.SuruGradient"
-<<<<<<< HEAD
-
-        applicationManager.sideStageEnabled = Qt.binding(function() { return sideStage.enabled })
-
-        // FIXME: if application focused before shell starts, shell draws on top of it only.
-        // We should detect already running applications on shell start and bring them to the front.
-        applicationManager.unfocusCurrentApplication();
-    }
-
-    readonly property bool applicationFocused: !!applicationManager.mainStageFocusedApplication
-                                               || !!applicationManager.sideStageFocusedApplication
-    // Used for autopilot testing.
-    readonly property string currentFocusedAppId: ApplicationManager.focusedApplicationId
-
-    readonly property bool fullscreenMode: {
-        if (mainStage.usingScreenshots) { // Window Manager animating so want to re-evaluate fullscreen mode
-            return mainStage.switchingFromFullscreenToFullscreen;
-        } else if (applicationManager.mainStageFocusedApplication) {
-            return applicationManager.mainStageFocusedApplication.fullscreen;
-        } else {
-            return false;
-        }
-    }
-
-    function activateApplication(appId, argument) {
-        if (applicationManager) {
-            // For newly started applications, as it takes them time to draw their first frame
-            // we add a delay before we hide the animation screenshots to compensate.
-            var addDelay = !applicationManager.getApplicationFromDesktopFile(appId);
-
-            var application;
-            application = applicationManager.activateApplication(appId, argument);
-            if (application == null) {
-                return;
-            }
-            if (application.stage == ApplicationInfo.MainStage || !sideStage.enabled) {
-                mainStage.activateApplication(appId, addDelay);
-            } else {
-                sideStage.activateApplication(appId, addDelay);
-            }
-            stages.show();
-        }
-=======
->>>>>>> 0f46dde4
     }
 
     GSettings {
@@ -159,37 +115,21 @@
                 opacity: dash.disappearingAnimationProgress
             }
 
-<<<<<<< HEAD
-        Dash {
-            id: dash
-            objectName: "dash"
-
-            hides: [stages, launcher, panel.indicators]
-            shown: disappearingAnimationProgress !== 1.0
-            enabled: disappearingAnimationProgress === 0.0 && edgeDemo.dashEnabled
-            // FIXME: unfocus all applications when going back to the dash
-            onEnabledChanged: {
-                if (enabled) {
-                    shell.applicationManager.unfocusCurrentApplication()
-                }
-=======
             Image {
                 anchors.fill: dash
                 source: shell.width > shell.height ? "Dash/graphics/paper_landscape.png" : "Dash/graphics/paper_portrait.png"
                 fillMode: Image.PreserveAspectCrop
                 horizontalAlignment: Image.AlignRight
                 verticalAlignment: Image.AlignTop
->>>>>>> 0f46dde4
             }
 
             Dash {
                 id: dash
                 objectName: "dash"
 
-                available: !greeter.shown && !lockscreen.shown
                 hides: [stages, launcher, panel.indicators]
-                shown: disappearingAnimationProgress !== 1.0 && greeter.showProgress !== 1.0
-                enabled: disappearingAnimationProgress === 0.0 && greeter.showProgress === 0.0 && edgeDemo.dashEnabled
+                shown: disappearingAnimationProgress !== 1.0
+                enabled: disappearingAnimationProgress === 0.0 && edgeDemo.dashEnabled
 
                 anchors {
                     fill: parent
@@ -262,17 +202,7 @@
 
         property bool shown: false
 
-<<<<<<< HEAD
-            property bool fullyShown: shown && x == 0 && parent.x == 0
-            property bool fullyHidden: !shown && x == width
-            hides: [panel.indicators]
-            shown: false
-            opacity: 1.0
-            showAnimation: StandardAnimation { property: "x"; duration: 350; to: 0; easing.type: Easing.OutCubic }
-            hideAnimation: StandardAnimation { property: "x"; duration: 350; to: width; easing.type: Easing.OutCubic }
-=======
         property real showProgress: overlayMode ? 0 : MathUtils.clamp(1 - x / shell.width, 0, 1)
->>>>>>> 0f46dde4
 
         property bool fullyShown: x == 0
         property bool fullyHidden: x == width
@@ -313,12 +243,6 @@
                         stages.hide();
                     }
                 }
-
-                // If any app is focused when greeter is open, it's due to a user action
-                // like a snap decision (say, an incoming call).
-                // TODO: these should be protected to only unlock for certain applications / certain usecases
-                // potentially only in connection with a notification.
-                greeter.hide()
             }
 
             onApplicationAdded: {
@@ -332,67 +256,18 @@
             }
         }
 
+        Binding {
+            target: ApplicationManager
+            property: "suspended"
+            value: !SessionManager.active
+        }
+
         Loader {
             id: applicationsDisplayLoader
             anchors.fill: parent
 
             source: shell.sideStageEnabled ? "Stages/StageWithSideStage.qml" : "Stages/PhoneStage.qml"
 
-<<<<<<< HEAD
-                enabled: shell.width >= units.gu(100)
-                visible: enabled
-                fullyShown: stages.fullyShown && shown
-                            && sideStage[sideStageRevealer.boundProperty] == sideStageRevealer.openedValue
-                shouldUseScreenshots: !fullyShown || mainStage.usingScreenshots || sideStageRevealer.pressed
-
-                available: enabled
-                hides: [launcher, panel.indicators]
-                shown: false
-                showAnimation: StandardAnimation { property: "x"; duration: 350; to: sideStageRevealer.openedValue; easing.type: Easing.OutQuint }
-                hideAnimation: StandardAnimation { property: "x"; duration: 350; to: sideStageRevealer.closedValue; easing.type: Easing.OutQuint }
-
-                width: units.gu(40)
-                height: stages.height
-                handleExpanded: sideStageRevealer.pressed
-            }
-
-            Revealer {
-                id: sideStageRevealer
-
-                enabled: mainStage.applications.count > 0 && sideStage.applications.count > 0
-                         && sideStage.available
-                direction: Qt.RightToLeft
-                openedValue: parent.width - sideStage.width
-                hintDisplacement: units.gu(3)
-                /* The size of the sidestage handle needs to be bigger than the
-                   typical size used for edge detection otherwise it is really
-                   hard to grab.
-                */
-                handleSize: sideStage.shown ? units.gu(4) : shell.edgeSize
-                closedValue: parent.width + sideStage.handleSizeCollapsed
-                target: sideStage
-                x: parent.width - width
-                width: sideStage.width + handleSize * 0.7
-                height: sideStage.height
-                orientation: Qt.Horizontal
-            }
-
-            DragHandle {
-                id: stagesDragHandle
-
-                anchors.top: parent.top
-                anchors.bottom: parent.bottom
-                anchors.right: parent.left
-
-                width: shell.edgeSize
-                direction: Direction.Leftwards
-                enabled: edgeDemo.dashEnabled
-                property bool haveApps: mainStage.applications.count > 0 || sideStage.applications.count > 0
-
-                maxTotalDragDistance: haveApps ? parent.width : parent.width * 0.7
-                // Make autocompletion impossible when !haveApps
-                edgeDragEvaluator.minDragDistance: haveApps ? maxTotalDragDistance * 0.1 : Number.MAX_VALUE
-=======
             Binding {
                 target: applicationsDisplayLoader.item
                 property: "moving"
@@ -407,105 +282,16 @@
                 target: applicationsDisplayLoader.item
                 property: "dragAreaWidth"
                 value: shell.edgeSize
->>>>>>> 0f46dde4
             }
         }
     }
 
     InputFilterArea {
         anchors.fill: parent
-        blockInput: !applicationFocused || launcher.shown
+        blockInput: ApplicationManager.focusedApplicationId.length === 0 || launcher.shown
                     || panel.indicators.shown || hud.shown
     }
 
-    Connections {
-        id: sessionConnection
-        target: SessionManager
-
-        property var previousMainApp: null
-        property var previousSideApp: null
-
-        function removeApplicationFocus() {
-            sessionConnection.previousMainApp = applicationManager.mainStageFocusedApplication;
-            sessionConnection.previousSideApp = applicationManager.sideStageFocusedApplication;
-            applicationManager.unfocusCurrentApplication();
-        }
-
-<<<<<<< HEAD
-        function restoreApplicationFocus() {
-            if (sessionConnection.previousMainApp) {
-                applicationManager.focusApplication(sessionConnection.previousMainApp);
-                sessionConnection.previousMainApp = null;
-            }
-            if (sessionConnection.previousSideApp) {
-                applicationManager.focusApplication(sessionConnection.previousSideApp);
-                sessionConnection.previousSideApp = null;
-            }
-        }
-
-        onActiveChanged: {
-            if (SessionManager.active) {
-                restoreApplicationFocus();
-            } else {
-                removeApplicationFocus();
-            }
-        }
-    }
-
-=======
-        Greeter {
-            id: greeter
-            objectName: "greeter"
-
-            available: true
-            hides: [launcher, panel.indicators, hud]
-            shown: true
-
-            defaultBackground: shell.background
-
-            y: panel.panelHeight
-            width: parent.width
-            height: parent.height - panel.panelHeight
-
-            dragHandleWidth: shell.edgeSize
-
-            onShownChanged: {
-                if (shown) {
-                    lockscreen.reset();
-                    // If there is only one user, we start authenticating with that one here.
-                    // If there are more users, the Greeter will handle that
-                    if (LightDM.Users.count == 1) {
-                        LightDM.Greeter.authenticate(LightDM.Users.data(0, LightDM.UserRoles.NameRole));
-                    }
-                    greeter.forceActiveFocus();
-                }
-            }
-
-            onUnlocked: greeter.hide()
-            onSelected: {
-                // Update launcher items for new user
-                var user = LightDM.Users.data(uid, LightDM.UserRoles.NameRole);
-                AccountsService.user = user;
-                LauncherModel.setUser(user);
-            }
-
-            onTease: launcher.tease()
-
-            Binding {
-                target: ApplicationManager
-                property: "suspended"
-                value: greeter.shown && greeter.showProgress == 1
-            }
-        }
-    }
-
-    InputFilterArea {
-        anchors.fill: parent
-        blockInput: ApplicationManager.focusedApplicationId.length === 0 || greeter.shown || lockscreen.shown || launcher.shown
-                    || panel.indicators.shown || hud.shown
-    }
-
->>>>>>> 0f46dde4
     Connections {
         id: powerConnection
         target: Powerd
@@ -546,15 +332,10 @@
                 available: edgeDemo.panelEnabled
                 contentEnabled: edgeDemo.panelContentEnabled
             }
-<<<<<<< HEAD
-            fullscreenMode: shell.fullscreenMode
-            searchVisible: dash.shown && dash.searchable
-=======
             property string focusedAppId: ApplicationManager.focusedApplicationId
             property var focusedApplication: ApplicationManager.findApplication(focusedAppId)
-            fullscreenMode: focusedApplication && stages.fullscreen && !greeter.shown && !lockscreen.shown
-            searchVisible: !greeter.shown && !lockscreen.shown && dash.shown && dash.searchable
->>>>>>> 0f46dde4
+            fullscreenMode: focusedApplication && stages.fullscreen
+            searchVisible: dash.shown && dash.searchable
 
             InputFilterArea {
                 anchors {

/*
 * Copyright (C) 2013 Canonical, Ltd.
 *
 * This program is free software; you can redistribute it and/or modify
 * it under the terms of the GNU General Public License as published by
 * the Free Software Foundation; version 3.
 *
 * This program is distributed in the hope that it will be useful,
 * but WITHOUT ANY WARRANTY; without even the implied warranty of
 * MERCHANTABILITY or FITNESS FOR A PARTICULAR PURPOSE.  See the
 * GNU General Public License for more details.
 *
 * You should have received a copy of the GNU General Public License
 * along with this program.  If not, see <http://www.gnu.org/licenses/>.
 */

import QtQuick 2.0
import QtQuick.Window 2.0
import AccountsService 0.1
import GSettings 1.0
import Unity.Application 0.1
import Ubuntu.Components 0.1
import Ubuntu.Components.Popups 1.0
import Ubuntu.Gestures 0.1
import Ubuntu.SystemImage 0.1
import Ubuntu.Telephony 0.1 as Telephony
import Unity.Connectivity 0.1
import Unity.Launcher 0.1
import Utils 0.1
import LightDM 0.1 as LightDM
import Powerd 0.1
import SessionBroadcast 0.1
import "Greeter"
import "Launcher"
import "Panel"
import "Components"
import "Notifications"
import "Stages"
import Unity.Notifications 1.0 as NotificationBackend
import Unity.Session 0.1
import Unity.DashCommunicator 0.1

Item {
    id: shell

    // this is only here to select the width / height of the window if not running fullscreen
    property bool tablet: false
    width: tablet ? units.gu(160) : applicationArguments.hasGeometry() ? applicationArguments.width() : units.gu(40)
    height: tablet ? units.gu(100) : applicationArguments.hasGeometry() ? applicationArguments.height() : units.gu(71)

    property real edgeSize: units.gu(2)
    property url defaultBackground: Qt.resolvedUrl(shell.width >= units.gu(60) ? "graphics/tablet_background.jpg" : "graphics/phone_background.jpg")
    property url background
    readonly property real panelHeight: panel.panelHeight

    readonly property bool locked: LightDM.Greeter.active && !LightDM.Greeter.authenticated

    property bool sideStageEnabled: shell.width >= units.gu(100)
    readonly property string focusedApplicationId: ApplicationManager.focusedApplicationId

    property int maxFailedLogins: -1 // disabled by default for now, will enable via settings in future
    property int failedLoginsDelayAttempts: 7 // number of failed logins
    property int failedLoginsDelayMinutes: 5 // minutes of forced waiting

    property int orientation
    readonly property int deviceOrientationAngle: Screen.angleBetween(Screen.primaryOrientation, Screen.orientation)
    onDeviceOrientationAngleChanged: {
        if (!OrientationLock.enabled) {
            orientation = Screen.orientation;
        }
    }
    readonly property bool orientationLockEnabled: OrientationLock.enabled
    onOrientationLockEnabledChanged: {
        if (orientationLockEnabled) {
            OrientationLock.savedOrientation = Screen.orientation;
        } else {
            orientation = Screen.orientation;
        }
    }

    function activateApplication(appId) {
        if (ApplicationManager.findApplication(appId)) {
            ApplicationManager.requestFocusApplication(appId);
        } else {
            var execFlags = shell.sideStageEnabled ? ApplicationManager.NoFlag : ApplicationManager.ForceMainStage;
            ApplicationManager.startApplication(appId, execFlags);
        }
    }

    function setLockedApp(app) {
        if (shell.locked) {
            greeter.lockedApp = app
            lockscreen.hide()
        }
    }

    Binding {
        target: LauncherModel
        property: "applicationManager"
        value: ApplicationManager
    }

    Component.onCompleted: {
        Theme.name = "Ubuntu.Components.Themes.SuruGradient"
        if (ApplicationManager.count > 0) {
            ApplicationManager.focusApplication(ApplicationManager.get(0).appId);
        }
        if (orientationLockEnabled) {
            orientation = OrientationLock.savedOrientation;
        }
    }

    GSettings {
        id: backgroundSettings
        schema.id: "org.gnome.desktop.background"
    }
    property url gSettingsPicture: backgroundSettings.pictureUri != undefined && backgroundSettings.pictureUri.length > 0 ? backgroundSettings.pictureUri : shell.defaultBackground
    onGSettingsPictureChanged: {
        shell.background = gSettingsPicture
    }

    VolumeControl {
        id: volumeControl
    }

    DashCommunicator {
        id: dash
        objectName: "dashCommunicator"
    }

    WindowKeysFilter {
        // Handle but do not filter out volume keys
        Keys.onVolumeUpPressed: { volumeControl.volumeUp(); event.accepted = false; }
        Keys.onVolumeDownPressed: { volumeControl.volumeDown(); event.accepted = false; }

        Keys.onPressed: {
            if (event.key == Qt.Key_PowerOff || event.key == Qt.Key_PowerDown) {
                dialogs.onPowerKeyPressed();
                event.accepted = true;
            } else {
                event.accepted = false;
            }
        }

        Keys.onReleased: {
            if (event.key == Qt.Key_PowerOff || event.key == Qt.Key_PowerDown) {
                dialogs.onPowerKeyReleased();
                event.accepted = true;
            } else {
                event.accepted = false;
            }
        }
    }

    Item {
        id: stages
        objectName: "stages"
        width: parent.width
        height: parent.height
        visible: !ApplicationManager.empty

        Connections {
            target: ApplicationManager
            onFocusRequested: {
                if (greeter.narrowMode) {
                    if (appId === "dialer-app") {
                        // Always let the dialer-app through.  Either user asked
                        // for an emergency call or accepted an incoming call.
                        setLockedApp(appId)
                    } else if (greeter.hasLockedApp && greeter.lockedApp !== appId) {
                        greeter.startUnlock()
                    }
                    greeter.hide();
                    launcher.hide();
                } else {
                    if (LightDM.Greeter.active) {
                        greeter.startUnlock()
                    }
                }
            }

            onFocusedApplicationIdChanged: {
                if (greeter.hasLockedApp && greeter.lockedApp !== ApplicationManager.focusedApplicationId) {
                    greeter.startUnlock()
                }
                panel.indicators.hide();
            }

            onApplicationAdded: {
                if (greeter.shown && appId != "unity8-dash") {
                    greeter.startUnlock()
                }
                if (greeter.narrowMode && appId === "dialer-app") {
                    // Always let the dialer-app through.  Either user asked
                    // for an emergency call or accepted an incoming call.
                    setLockedApp(appId)
                }
                launcher.hide();
            }
        }

        Loader {
            id: applicationsDisplayLoader
            objectName: "applicationsDisplayLoader"
            anchors.fill: parent

            // When we have a locked app, we only want to show that one app
            property bool tabletMode: shell.sideStageEnabled && !greeter.hasLockedApp
            source: tabletMode ? "Stages/TabletStage.qml" : "Stages/PhoneStage.qml"

            Binding {
                target: applicationsDisplayLoader.item
                property: "objectName"
                value: "stage"
            }
            Binding {
                target: applicationsDisplayLoader.item
                property: "dragAreaWidth"
                value: shell.edgeSize
            }
            Binding {
                target: applicationsDisplayLoader.item
                property: "maximizedAppTopMargin"
                // Not just using panel.panelHeight as that changes depending on the focused app.
                value: panel.indicators.panelHeight
            }
            Binding {
                target: applicationsDisplayLoader.item
                property: "interactive"
                value: edgeDemo.stagesEnabled && !greeter.shown && !lockscreen.shown && panel.indicators.fullyClosed && launcher.progress == 0
            }
            Binding {
                target: applicationsDisplayLoader.item
                property: "spreadEnabled"
                value: edgeDemo.stagesEnabled && !greeter.hasLockedApp
            }
            Binding {
                target: applicationsDisplayLoader.item
                property: "inverseProgress"
                value: launcher.progress
            }
            Binding {
                target: applicationsDisplayLoader.item
                property: "orientation"
                value: shell.orientation
            }
        }
    }

    InputMethod {
        id: inputMethod
        objectName: "inputMethod"
        anchors { fill: parent; topMargin: panel.panelHeight }
        z: notifications.useModal || panel.indicators.shown ? overlay.z + 1 : overlay.z - 1
    }

    Connections {
        target: SurfaceManager
        onSurfaceCreated: {
            if (surface.type == MirSurfaceItem.InputMethod) {
                inputMethod.surface = surface;
            }
        }

        onSurfaceDestroyed: {
            if (inputMethod.surface == surface) {
                inputMethod.surface = null;
                surface.parent = null;
            }
            if (!surface.parent) {
                // there's no one displaying it. delete it right away
                surface.release();
            }
        }
    }
    Connections {
        target: SessionManager
        onSessionStopping: {
            if (!session.parentSession && !session.application) {
                // nothing is using it. delete it right away
                session.release();
            }
        }
    }

    Lockscreen {
        id: lockscreen
        objectName: "lockscreen"

        hides: [launcher, panel.indicators]
        shown: false
        enabled: true
        showAnimation: StandardAnimation { property: "opacity"; to: 1 }
        hideAnimation: StandardAnimation { property: "opacity"; to: 0 }
        y: panel.panelHeight
        visible: required
        width: parent.width
        height: parent.height - panel.panelHeight
        background: shell.background
        alphaNumeric: AccountsService.passwordDisplayHint === AccountsService.Keyboard
        minPinLength: 4
        maxPinLength: 4

        // FIXME: We *should* show emergency dialer if there is a SIM present,
        // regardless of whether the side stage is enabled.  But right now,
        // the assumption is that narrow screens are phones which have SIMs
        // and wider screens are tablets which don't.  When we do allow this
        // on devices with a side stage and a SIM, work should be done to
        // ensure that the main stage is disabled while the dialer is present
        // in the side stage.
        showEmergencyCallButton: !shell.sideStageEnabled

        onEntered: LightDM.Greeter.respond(passphrase);
        onCancel: greeter.show()
        onEmergencyCall: shell.activateApplication("dialer-app") // will automatically enter locked-app mode

        onShownChanged: if (shown) greeter.lockedApp = ""

        Timer {
            id: forcedDelayTimer
            interval: 1000 * 60
            onTriggered: {
                if (lockscreen.delayMinutes > 0) {
                    lockscreen.delayMinutes -= 1
                    if (lockscreen.delayMinutes > 0) {
                        start() // go again
                    }
                }
            }
        }

        Component.onCompleted: {
            if (greeter.narrowMode) {
                LightDM.Greeter.authenticate(LightDM.Users.data(0, LightDM.UserRoles.NameRole))
            }
        }
    }

    Connections {
        target: LightDM.Greeter

        onShowGreeter: greeter.show()
        onHideGreeter: greeter.login()

        onShowPrompt: {
            if (greeter.narrowMode) {
                if (isDefaultPrompt) {
                    if (lockscreen.alphaNumeric) {
                        lockscreen.infoText = i18n.tr("Enter passphrase")
                        lockscreen.errorText = i18n.tr("Sorry, incorrect passphrase") + "\n" +
                                               i18n.tr("Please re-enter")
                    } else {
                        lockscreen.infoText = i18n.tr("Enter passcode")
                        lockscreen.errorText = i18n.tr("Sorry, incorrect passcode")
                    }
                } else {
                    lockscreen.infoText = i18n.tr("Enter %1").arg(text.toLowerCase())
                    lockscreen.errorText = i18n.tr("Sorry, incorrect %1").arg(text.toLowerCase())
                }

                lockscreen.show();
            }
        }

        onPromptlessChanged: {
            if (greeter.narrowMode) {
                if (LightDM.Greeter.promptless && LightDM.Greeter.authenticated) {
                    lockscreen.hide()
                } else {
                    lockscreen.reset();
                    lockscreen.show();
                }
            }
        }

        onAuthenticationComplete: {
            if (LightDM.Greeter.authenticated) {
                AccountsService.failedLogins = 0
            }
            // Else only penalize user for a failed login if they actually were
            // prompted for a password.  We do this below after the promptless
            // early exit.

            if (LightDM.Greeter.promptless) {
                return;
            }

            if (LightDM.Greeter.authenticated) {
                greeter.login();
            } else {
                AccountsService.failedLogins++
                if (maxFailedLogins >= 2) { // require at least a warning
                    if (AccountsService.failedLogins === maxFailedLogins - 1) {
                        var title = lockscreen.alphaNumeric ?
                                    i18n.tr("Sorry, incorrect passphrase.") :
                                    i18n.tr("Sorry, incorrect passcode.")
                        var text = i18n.tr("This will be your last attempt.") + " " +
                                   (lockscreen.alphaNumeric ?
                                    i18n.tr("If passphrase is entered incorrectly, your phone will conduct a factory reset and all personal data will be deleted.") :
                                    i18n.tr("If passcode is entered incorrectly, your phone will conduct a factory reset and all personal data will be deleted."))
                        lockscreen.showInfoPopup(title, text)
                    } else if (AccountsService.failedLogins >= maxFailedLogins) {
                        SystemImage.factoryReset() // Ouch!
                    }
                }
                if (failedLoginsDelayAttempts > 0 && AccountsService.failedLogins % failedLoginsDelayAttempts == 0) {
                    lockscreen.delayMinutes = failedLoginsDelayMinutes
                    forcedDelayTimer.start()
                }

                lockscreen.clear(true);
                if (greeter.narrowMode) {
                    LightDM.Greeter.authenticate(LightDM.Users.data(0, LightDM.UserRoles.NameRole))
                }
            }
        }
    }

    Binding {
        target: LightDM.Greeter
        property: "active"
        value: greeter.shown || lockscreen.shown || greeter.hasLockedApp
    }

    Rectangle {
        anchors.fill: parent
        color: "black"
        opacity: greeterWrapper.showProgress * 0.8
    }

    Item {
        // Just a tiny wrapper to adjust greeter's x without messing with its own dragging
        id: greeterWrapper
        x: greeter.narrowMode ? launcher.progress : 0
        y: panel.panelHeight
        width: parent.width
        height: parent.height - panel.panelHeight

        Behavior on x {
            enabled: !launcher.dashSwipe
            StandardAnimation {}
        }

        property bool fullyShown: showProgress === 1.0
        onFullyShownChanged: {
            // Wait until the greeter is completely covering lockscreen before resetting it.
            if (greeter.narrowMode && fullyShown && !LightDM.Greeter.authenticated) {
                lockscreen.reset();
                lockscreen.show();
            }
        }

        readonly property real showProgress: MathUtils.clamp((1 - x/width) + greeter.showProgress - 1, 0, 1)
<<<<<<< HEAD
        onShowProgressChanged: if (LightDM.Greeter.promptless && LightDM.Greeter.authenticated && showProgress === 0) greeter.login()
=======
        onShowProgressChanged: {
            if (showProgress === 0) {
                if (LightDM.Greeter.authenticated) {
                    greeter.login()
                } else if (greeter.narrowMode) {
                    lockscreen.clear(false) // to reset focus if necessary
                }
            }
        }
>>>>>>> 6ed5fb3b

        Greeter {
            id: greeter
            objectName: "greeter"

            signal sessionStarted() // helpful for tests

            property string lockedApp: ""
            property bool hasLockedApp: lockedApp !== ""

            available: true
            hides: [launcher, panel.indicators]
            shown: true
            loadContent: required || lockscreen.required // keeps content in memory for quick show()

            defaultBackground: shell.background

            width: parent.width
            height: parent.height

            dragHandleWidth: shell.edgeSize

            function startUnlock() {
                if (narrowMode) {
                    if (!LightDM.Greeter.authenticated) {
                        lockscreen.show()
                    }
                    hide()
                } else {
                    show()
                    tryToUnlock()
                }
            }

            function login() {
                enabled = false;
                if (LightDM.Greeter.startSessionSync()) {
                    sessionStarted();
                    greeter.hide();
                    lockscreen.hide();
                    launcher.hide();
                }
                enabled = true;
            }

            onShownChanged: {
                if (shown) {
                    if (greeter.narrowMode) {
                        LightDM.Greeter.authenticate(LightDM.Users.data(0, LightDM.UserRoles.NameRole));
                    } else {
                        reset()
                    }
                    greeter.lockedApp = "";
                    greeter.forceActiveFocus();
                }
            }

            /* TODO re-enable when the corresponding changes in the service land (LP: #1361074)
            Component.onCompleted: {
                Connectivity.unlockAllModems()
            } */

            onUnlocked: greeter.hide()
            onSelected: {
                // Update launcher items for new user
                var user = LightDM.Users.data(uid, LightDM.UserRoles.NameRole);
                AccountsService.user = user;
                LauncherModel.setUser(user);
            }

            onTease: launcher.tease()

            Binding {
                target: ApplicationManager
                property: "suspended"
                value: greeter.shown && greeterWrapper.showProgress == 1
            }
        }
    }

    Connections {
        id: powerConnection
        target: Powerd

        onStatusChanged: {
            if (Powerd.status === Powerd.Off && !callManager.hasCalls && !edgeDemo.running) {
                greeter.showNow()
            }
        }
    }

    function showHome() {
        if (edgeDemo.running) {
            return
        }

        if (LightDM.Greeter.active) {
            greeter.startUnlock()
        }

        var animate = !LightDM.Greeter.active && !stages.shown
        dash.setCurrentScope("clickscope", animate, false)
        ApplicationManager.requestFocusApplication("unity8-dash")
    }

    function showDash() {
        if (greeter.fakeActiveForApp !== "") { // just in case user gets here
            return
        }

        if (greeter.shown) {
            greeter.hideRight();
            launcher.fadeOut();
        }

        if (ApplicationManager.focusedApplicationId != "unity8-dash") {
            ApplicationManager.requestFocusApplication("unity8-dash")
            launcher.fadeOut();
        }
    }

    Item {
        id: overlay
        z: 10

        anchors.fill: parent

        Panel {
            id: panel
            objectName: "panel"
            anchors.fill: parent //because this draws indicator menus
            indicators {
                hides: [launcher]
                available: edgeDemo.panelEnabled && (!shell.locked || AccountsService.enableIndicatorsWhileLocked) && !greeter.hasLockedApp
                contentEnabled: edgeDemo.panelContentEnabled
                width: parent.width > units.gu(60) ? units.gu(40) : parent.width
                panelHeight: units.gu(3)
            }

            property bool topmostApplicationIsFullscreen:
                ApplicationManager.focusedApplicationId &&
                    ApplicationManager.findApplication(ApplicationManager.focusedApplicationId).fullscreen

            fullscreenMode: (topmostApplicationIsFullscreen && !LightDM.Greeter.active && launcher.progress == 0)
                            || greeter.hasLockedApp
        }

        Launcher {
            id: launcher
            objectName: "launcher"

            readonly property bool dashSwipe: progress > 0

            anchors.top: parent.top
            anchors.bottom: parent.bottom
            width: parent.width
            dragAreaWidth: shell.edgeSize
            available: edgeDemo.launcherEnabled && (!shell.locked || AccountsService.enableLauncherWhileLocked) && !greeter.hasLockedApp

            onShowDashHome: showHome()
            onDash: {
                if (ApplicationManager.focusedApplicationId != "unity8-dash") {
                    showDash()
                }
            }
            onDashSwipeChanged: {
                if (dashSwipe) {
                    dash.setCurrentScope("clickscope", false, true)
                }
            }
            onLauncherApplicationSelected: {
                if (greeter.hasLockedApp) {
                    greeter.startUnlock()
                }
                if (!edgeDemo.running)
                    shell.activateApplication(appId)
            }
            onShownChanged: {
                if (shown) {
                    panel.indicators.hide()
                }
            }
        }

        Rectangle {
            id: modalNotificationBackground

            visible: notifications.useModal && !greeter.shown && (notifications.state == "narrow")
            color: "#000000"
            anchors.fill: parent
            opacity: 0.9

            MouseArea {
                anchors.fill: parent
            }
        }

        Notifications {
            id: notifications

            model: NotificationBackend.Model
            margin: units.gu(1)

            y: panel.panelHeight
            width: parent.width
            height: parent.height - panel.panelHeight

            states: [
                State {
                    name: "narrow"
                    when: overlay.width <= units.gu(60)
                    AnchorChanges { target: notifications; anchors.left: parent.left }
                },
                State {
                    name: "wide"
                    when: overlay.width > units.gu(60)
                    AnchorChanges { target: notifications; anchors.left: undefined }
                    PropertyChanges { target: notifications; width: units.gu(38) }
                }
            ]
        }
    }

    Dialogs {
        id: dialogs
        anchors.fill: parent
        z: overlay.z + 10
        onPowerOffClicked: {
            shutdownFadeOutRectangle.enabled = true;
            shutdownFadeOutRectangle.visible = true;
            shutdownFadeOut.start();
        }
    }

    Label {
        id: alphaDisclaimerLabel
        anchors.centerIn: parent
        visible: ApplicationManager.fake ? ApplicationManager.fake : false
        z: dialogs.z + 10
        text: "EARLY ALPHA\nNOT READY FOR USE"
        color: "lightgrey"
        opacity: 0.2
        font.weight: Font.Black
        horizontalAlignment: Text.AlignHCenter
        verticalAlignment: Text.AlignVCenter
        fontSizeMode: Text.Fit
        rotation: -45
        scale: Math.min(parent.width, parent.height) / width
    }

    EdgeDemo {
        id: edgeDemo
        z: alphaDisclaimerLabel.z + 10
        paused: Powerd.status === Powerd.Off // Saves power
        greeter: greeter
        launcher: launcher
        indicators: panel.indicators
        stages: stages
    }

    Connections {
        target: SessionBroadcast
        onShowHome: showHome()
    }

    Rectangle {
        id: shutdownFadeOutRectangle
        z: edgeDemo.z + 10
        enabled: false
        visible: false
        color: "black"
        anchors.fill: parent
        opacity: 0.0
        NumberAnimation on opacity {
            id: shutdownFadeOut
            from: 0.0
            to: 1.0
            onStopped: {
                if (shutdownFadeOutRectangle.enabled && shutdownFadeOutRectangle.visible) {
                    DBusUnitySessionService.Shutdown();
                }
            }
        }
    }

}<|MERGE_RESOLUTION|>--- conflicted
+++ resolved
@@ -451,19 +451,15 @@
         }
 
         readonly property real showProgress: MathUtils.clamp((1 - x/width) + greeter.showProgress - 1, 0, 1)
-<<<<<<< HEAD
-        onShowProgressChanged: if (LightDM.Greeter.promptless && LightDM.Greeter.authenticated && showProgress === 0) greeter.login()
-=======
         onShowProgressChanged: {
             if (showProgress === 0) {
-                if (LightDM.Greeter.authenticated) {
+                if (LightDM.Greeter.promptless && LightDM.Greeter.authenticated) {
                     greeter.login()
                 } else if (greeter.narrowMode) {
                     lockscreen.clear(false) // to reset focus if necessary
                 }
             }
         }
->>>>>>> 6ed5fb3b
 
         Greeter {
             id: greeter

--- conflicted
+++ resolved
@@ -166,15 +166,11 @@
         finishStartUpTimer.start();
     }
 
-<<<<<<< HEAD
     LightDM{
         id: lightDM
         fullLightDM: shell.mode === "greeter"
     }
 
-=======
-    LightDM{id: lightDM} // Provide backend access
->>>>>>> 2332c2a4
     VolumeControl {
         id: volumeControl
     }
@@ -375,14 +371,6 @@
             id: tutorial
             objectName: "tutorial"
             anchors.fill: parent
-<<<<<<< HEAD
-            active: AccountsService.demoEdges && shell.mode !== "greeter"
-            paused: lightDM.greeter.active
-            launcher: launcher
-            panel: panel
-            edgeSize: shell.edgeSize
-=======
->>>>>>> 2332c2a4
 
             // EdgeDragAreas don't work with mice.  So to avoid trapping the user,
             // we skip the tutorial on the Desktop to avoid using them.  The

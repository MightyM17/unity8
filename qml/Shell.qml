/*
 * Copyright (C) 2013 Canonical, Ltd.
 *
 * This program is free software; you can redistribute it and/or modify
 * it under the terms of the GNU General Public License as published by
 * the Free Software Foundation; version 3.
 *
 * This program is distributed in the hope that it will be useful,
 * but WITHOUT ANY WARRANTY; without even the implied warranty of
 * MERCHANTABILITY or FITNESS FOR A PARTICULAR PURPOSE.  See the
 * GNU General Public License for more details.
 *
 * You should have received a copy of the GNU General Public License
 * along with this program.  If not, see <http://www.gnu.org/licenses/>.
 */

import QtQuick 2.0
import QtQuick.Window 2.0
import AccountsService 0.1
import GSettings 1.0
import Unity.Application 0.1
import Ubuntu.Components 0.1
import Ubuntu.Components.Popups 1.0
import Ubuntu.Gestures 0.1
import Ubuntu.Telephony 0.1 as Telephony
import Unity.Connectivity 0.1
import Unity.Launcher 0.1
import Utils 0.1
import LightDM 0.1 as LightDM
import Powerd 0.1
import SessionBroadcast 0.1
import "Greeter"
import "Launcher"
import "Panel"
import "Components"
import "Notifications"
import "Stages"
import "Tutorial"
import "Wizard"
import Unity.Notifications 1.0 as NotificationBackend
import Unity.Session 0.1
import Unity.DashCommunicator 0.1
import Unity.Indicators 0.1 as Indicators

Item {
    id: shell

    // Disable everything while greeter is waiting, so that the user can't swipe
    // the greeter or launcher until we know whether the session is locked.
    enabled: !greeter.waiting

    // this is only here to select the width / height of the window if not running fullscreen
    property bool tablet: false
    width: tablet ? units.gu(160) : applicationArguments.hasGeometry() ? applicationArguments.width() : units.gu(40)
    height: tablet ? units.gu(100) : applicationArguments.hasGeometry() ? applicationArguments.height() : units.gu(71)

    property real edgeSize: units.gu(2)
    property url defaultBackground: Qt.resolvedUrl(shell.width >= units.gu(60) ? "graphics/tablet_background.jpg" : "graphics/phone_background.jpg")
    property url background: asImageTester.status == Image.Ready ? asImageTester.source
                             : gsImageTester.status == Image.Ready ? gsImageTester.source : defaultBackground
    readonly property real panelHeight: panel.panelHeight

    property bool sideStageEnabled: shell.width >= units.gu(100)
    readonly property string focusedApplicationId: ApplicationManager.focusedApplicationId

    property int orientation
    readonly property int deviceOrientationAngle: Screen.angleBetween(Screen.primaryOrientation, Screen.orientation)
    onDeviceOrientationAngleChanged: {
        if (!OrientationLock.enabled) {
            orientation = Screen.orientation;
        }
    }
    readonly property bool orientationLockEnabled: OrientationLock.enabled
    onOrientationLockEnabledChanged: {
        if (orientationLockEnabled) {
            OrientationLock.savedOrientation = Screen.orientation;
        } else {
            orientation = Screen.orientation;
        }
    }

    function activateApplication(appId) {
        if (ApplicationManager.findApplication(appId)) {
            ApplicationManager.requestFocusApplication(appId);
        } else {
            var execFlags = shell.sideStageEnabled ? ApplicationManager.NoFlag : ApplicationManager.ForceMainStage;
            ApplicationManager.startApplication(appId, execFlags);
        }
    }

    function startLockedApp(app) {
        if (greeter.locked) {
            greeter.lockedApp = app;
        }
        shell.activateApplication(app);
    }

    // This is a dummy image to detect if the custom AS set wallpaper loads successfully.
    Image {
        id: asImageTester
        source: AccountsService.backgroundFile != undefined && AccountsService.backgroundFile.length > 0 ? AccountsService.backgroundFile : ""
        height: 0
        width: 0
        sourceSize.height: 0
        sourceSize.width: 0
    }

    GSettings {
        id: backgroundSettings
        objectName: "backgroundSettings"
        schema.id: "org.gnome.desktop.background"
    }

    // This is a dummy image to detect if the custom GSettings set wallpaper loads successfully.
    Image {
        id: gsImageTester
        source: backgroundSettings.pictureUri != undefined && backgroundSettings.pictureUri.length > 0 ? backgroundSettings.pictureUri : ""
        height: 0
        width: 0
        sourceSize.height: 0
        sourceSize.width: 0
    }

    GSettings {
        id: usageModeSettings
        schema.id: "com.canonical.Unity8"
    }

    Binding {
        target: LauncherModel
        property: "applicationManager"
        value: ApplicationManager
    }

    Component.onCompleted: {
        Theme.name = "Ubuntu.Components.Themes.SuruGradient"
        if (ApplicationManager.count > 0) {
            ApplicationManager.focusApplication(ApplicationManager.get(0).appId);
        }
        if (orientationLockEnabled) {
            orientation = OrientationLock.savedOrientation;
        }
    }

    VolumeControl {
        id: volumeControl
    }

    DashCommunicator {
        id: dash
        objectName: "dashCommunicator"
    }

    PhysicalKeysMapper {
        id: physicalKeysMapper

        onPowerKeyLongPressed: dialogs.showPowerDialog()
        onVolumeDownTriggered: volumeControl.volumeDown();
        onVolumeUpTriggered: volumeControl.volumeUp();
        onScreenshotTriggered: screenGrabber.capture();
    }

    ScreenGrabber {
        id: screenGrabber
        z: dialogs.z + 10
        enabled: Powerd.status === Powerd.On
    }

    Binding {
        target: ApplicationManager
        property: "forceDashActive"
        value: launcher.shown || launcher.dashSwipe
    }

    WindowKeysFilter {
        Keys.onPressed: physicalKeysMapper.onKeyPressed(event);
        Keys.onReleased: physicalKeysMapper.onKeyReleased(event);
    }

    Item {
        id: stages
        objectName: "stages"
        width: parent.width
        height: parent.height
        visible: !ApplicationManager.empty

        Connections {
            target: ApplicationManager

            // This signal is also fired when we try to focus the current app
            // again.  We rely on this!
            onFocusedApplicationIdChanged: {
                var appId = ApplicationManager.focusedApplicationId;

                if (tutorial.running && appId != "" && appId != "unity8-dash") {
                    // If this happens on first boot, we may be in edge
                    // tutorial or wizard while receiving a call.  But a call
                    // is more important than wizard so just bail out of those.
                    tutorial.finish();
                    wizard.hide();
                }

                if (appId === "dialer-app" && callManager.hasCalls && greeter.locked) {
                    // If we are in the middle of a call, make dialer lockedApp and show it.
                    // This can happen if user backs out of dialer back to greeter, then
                    // launches dialer again.
                    greeter.lockedApp = appId;
                }
                greeter.notifyAppFocused(appId);

                panel.indicators.hide();
            }

            onApplicationAdded: {
                launcher.hide();
            }
        }

        Loader {
            id: applicationsDisplayLoader
            objectName: "applicationsDisplayLoader"
            anchors.fill: parent

            // When we have a locked app, we only want to show that one app.
            // FIXME: do this in a less traumatic way.  We currently only allow
            // locked apps in phone mode (see FIXME in Lockscreen component in
            // this same file).  When that changes, we need to do something
            // nicer here.  But this code is currently just to prevent a
            // theoretical attack where user enters lockedApp mode, then makes
            // the screen larger (maybe connects to monitor) and tries to enter
            // tablet mode.
            property bool tabletMode: shell.sideStageEnabled && !greeter.hasLockedApp
            source: usageModeSettings.usageMode === "Windowed" ? "Stages/DesktopStage.qml"
                        : tabletMode ? "Stages/TabletStage.qml" : "Stages/PhoneStage.qml"

            property bool interactive: tutorial.spreadEnabled
                    && !greeter.shown
                    && panel.indicators.fullyClosed
                    && launcher.progress == 0
                    && !notifications.useModal

            onInteractiveChanged: { if (interactive) { focus = true; } }

            Binding {
                target: applicationsDisplayLoader.item
                property: "objectName"
                value: "stage"
            }
            Binding {
                target: applicationsDisplayLoader.item
                property: "dragAreaWidth"
                value: shell.edgeSize
            }
            Binding {
                target: applicationsDisplayLoader.item
                property: "maximizedAppTopMargin"
                // Not just using panel.panelHeight as that changes depending on the focused app.
                value: panel.indicators.minimizedPanelHeight + units.dp(2) // dp(2) for orange line
            }
            Binding {
                target: applicationsDisplayLoader.item
                property: "interactive"
                value: applicationsDisplayLoader.interactive
            }
            Binding {
                target: applicationsDisplayLoader.item
                property: "spreadEnabled"
                value: tutorial.spreadEnabled && !greeter.hasLockedApp
            }
            Binding {
                target: applicationsDisplayLoader.item
                property: "inverseProgress"
                value: greeter.locked ? 0 : launcher.progress
            }
            Binding {
                target: applicationsDisplayLoader.item
                property: "orientation"
                value: shell.orientation
            }
            Binding {
                target: applicationsDisplayLoader.item
                property: "background"
                value: shell.background
            }
        }

        Tutorial {
            id: tutorial
            objectName: "tutorial"
            anchors.fill: parent
            active: AccountsService.demoEdges
            paused: LightDM.Greeter.active
            launcher: launcher
            panel: panel
            edgeSize: shell.edgeSize

            onFinished: {
                AccountsService.demoEdges = false;
                active = false; // for immediate response / if AS is having problems
            }
        }
    }

    InputMethod {
        id: inputMethod
        objectName: "inputMethod"
        anchors { fill: parent; topMargin: panel.panelHeight }
        z: notifications.useModal || panel.indicators.shown || wizard.active ? overlay.z + 1 : overlay.z - 1
    }

    Connections {
        target: SurfaceManager
        onSurfaceCreated: {
            if (surface.type == MirSurfaceItem.InputMethod) {
                inputMethod.surface = surface;
            }
        }

        onSurfaceDestroyed: {
            if (inputMethod.surface == surface) {
                inputMethod.surface = null;
                surface.parent = null;
            }
            if (!surface.parent) {
                // there's no one displaying it. delete it right away
                surface.release();
            }
        }
    }
    Connections {
        target: SessionManager
        onSessionStopping: {
            if (!session.parentSession && !session.application) {
                // nothing is using it. delete it right away
                session.release();
            }
        }
    }

    Greeter {
        id: greeter
        objectName: "greeter"

        hides: [launcher, panel.indicators]
        tabletMode: shell.sideStageEnabled
        launcherOffset: launcher.progress
        forcedUnlock: tutorial.running
        background: shell.background

        anchors.fill: parent
        anchors.topMargin: panel.panelHeight

        // avoid overlapping with Launcher's edge drag area
        // FIXME: Fix TouchRegistry & friends and remove this workaround
        //        Issue involves launcher's DDA getting disabled on a long
        //        left-edge drag
        dragHandleLeftMargin: launcher.available ? launcher.dragAreaWidth + 1 : 0

        onSessionStarted: {
            launcher.hide();
        }

        onTease: {
            if (!tutorial.running) {
                launcher.tease();
            }
        }

        onEmergencyCall: startLockedApp("dialer-app")

        Timer {
            // See powerConnection for why this is useful
            id: showGreeterDelayed
            interval: 1
            onTriggered: {
                greeter.forceShow();
            }
        }

        Binding {
            target: ApplicationManager
            property: "suspended"
            value: greeter.shown
        }
    }

    Connections {
        id: callConnection
        target: callManager

        onHasCallsChanged: {
            if (greeter.locked && callManager.hasCalls && greeter.lockedApp !== "dialer-app") {
                // We just received an incoming call while locked.  The
                // indicator will have already launched dialer-app for us, but
                // there is a race between "hasCalls" changing and the dialer
                // starting up.  So in case we lose that race, we'll start/
                // focus the dialer ourselves here too.  Even if the indicator
                // didn't launch the dialer for some reason (or maybe a call
                // started via some other means), if an active call is
                // happening, we want to be in the dialer.
                startLockedApp("dialer-app")
            }
        }
    }

    Connections {
        id: powerConnection
        target: Powerd

        onStatusChanged: {
            if (Powerd.status === Powerd.Off && reason !== Powerd.Proximity &&
                    !callManager.hasCalls && !tutorial.running) {
                // We don't want to simply call greeter.showNow() here, because
                // that will take too long.  Qt will delay button event
                // handling until the greeter is done loading and may think the
                // user held down the power button the whole time, leading to a
                // power dialog being shown.  Instead, delay showing the
                // greeter until we've finished handling the event.  We could
                // make the greeter load asynchronously instead, but that
                // introduces a whole host of timing issues, especially with
                // its animations.  So this is simpler.
                showGreeterDelayed.start();
            }
        }
    }

    function showHome() {
        if (tutorial.running) {
            return
        }

        greeter.notifyAboutToFocusApp("unity8-dash");

        var animate = !LightDM.Greeter.active && !stages.shown
        dash.setCurrentScope(0, animate, false)
        ApplicationManager.requestFocusApplication("unity8-dash")
    }

    function showDash() {
        if (greeter.notifyShowingDashFromDrag()) {
            launcher.fadeOut();
        }

        if (!greeter.locked && ApplicationManager.focusedApplicationId != "unity8-dash") {
            ApplicationManager.requestFocusApplication("unity8-dash")
            launcher.fadeOut();
        }
    }

    Item {
        id: overlay
        z: 10

        anchors.fill: parent

        Panel {
            id: panel
            objectName: "panel"
            anchors.fill: parent //because this draws indicator menus
            indicators {
                hides: [launcher]
                available: tutorial.panelEnabled
                        && (!greeter.locked || AccountsService.enableIndicatorsWhileLocked)
                        && !greeter.hasLockedApp
                contentEnabled: tutorial.panelContentEnabled
                width: parent.width > units.gu(60) ? units.gu(40) : parent.width

                minimizedPanelHeight: units.gu(3)
                expandedPanelHeight: units.gu(7)

                indicatorsModel: Indicators.IndicatorsModel {
                    // TODO: This should be sourced by device type (e.g. "desktop", "tablet", "phone"...)
                    profile: indicatorProfile
                    Component.onCompleted: load()
                }
            }
            callHint {
                greeterShown: greeter.shown
            }

            property bool topmostApplicationIsFullscreen:
                ApplicationManager.focusedApplicationId &&
                    ApplicationManager.findApplication(ApplicationManager.focusedApplicationId).fullscreen

            fullscreenMode: (topmostApplicationIsFullscreen && !LightDM.Greeter.active && launcher.progress == 0)
                            || greeter.hasLockedApp
        }

        Launcher {
            id: launcher
            objectName: "launcher"

            readonly property bool dashSwipe: progress > 0

            anchors.top: parent.top
            anchors.topMargin: inverted ? 0 : panel.panelHeight
            anchors.bottom: parent.bottom
            width: parent.width
            dragAreaWidth: shell.edgeSize
            available: tutorial.launcherEnabled
                    && (!greeter.locked || AccountsService.enableLauncherWhileLocked)
                    && !greeter.hasLockedApp
            inverted: usageModeSettings.usageMode === "Staged"
            shadeBackground: !tutorial.running

            onShowDashHome: showHome()
            onDash: showDash()
            onDashSwipeChanged: {
                if (dashSwipe) {
                    dash.setCurrentScope(0, false, true)
                }
            }
            onLauncherApplicationSelected: {
                if (!tutorial.running) {
                    greeter.notifyAboutToFocusApp(appId);
                    shell.activateApplication(appId)
                }
            }
            onShownChanged: {
                if (shown) {
                    panel.indicators.hide()
                }
            }
        }

        Wizard {
            id: wizard
            objectName: "wizard"
            anchors.fill: parent
            background: shell.background

            function unlockWhenDoneWithWizard() {
                if (!active) {
                    Connectivity.unlockAllModems();
                }
            }

            Component.onCompleted: unlockWhenDoneWithWizard()
            onActiveChanged: unlockWhenDoneWithWizard()
        }

        Rectangle {
            id: modalNotificationBackground

            visible: notifications.useModal && (notifications.state == "narrow")
            color: "#000000"
            anchors.fill: parent
            opacity: 0.9

            MouseArea {
                anchors.fill: parent
            }
        }

        Notifications {
            id: notifications

            model: NotificationBackend.Model
            margin: units.gu(1)

            y: topmostIsFullscreen ? 0 : panel.panelHeight
            height: parent.height - (topmostIsFullscreen ? 0 : panel.panelHeight)

            states: [
                State {
                    name: "narrow"
                    when: overlay.width <= units.gu(60)
                    AnchorChanges {
                        target: notifications
                        anchors.left: parent.left
                        anchors.right: parent.right
                    }
                },
                State {
                    name: "wide"
                    when: overlay.width > units.gu(60)
                    AnchorChanges {
                        target: notifications
                        anchors.left: undefined
                        anchors.right: parent.right
                    }
                    PropertyChanges { target: notifications; width: units.gu(38) }
                }
            ]
        }
    }

    Dialogs {
        id: dialogs
        anchors.fill: parent
        z: overlay.z + 10
        onPowerOffClicked: {
            shutdownFadeOutRectangle.enabled = true;
            shutdownFadeOutRectangle.visible = true;
            shutdownFadeOut.start();
        }
    }

<<<<<<< HEAD
=======
    Tutorial {
        id: tutorial
        objectName: "tutorial"
        active: AccountsService.demoEdges
        paused: LightDM.Greeter.active
        launcher: launcher
        panel: panel
        stages: stages
        overlay: overlay
        edgeSize: shell.edgeSize

        // EdgeDragAreas don't work with mice.  So to avoid trapping the user,
        // we'll tell the tutorial to avoid using them on the Desktop.  The
        // Desktop doesn't use the same spread design anyway.  The tutorial is
        // all a bit of a placeholder on non-phone form factors right now.
        // When the design team gives us more guidance, we can do something
        // more clever here.
        // TODO: use DeviceConfiguration instead of checking source
        useEdgeDragArea: applicationsDisplayLoader.source != Qt.resolvedUrl("Stages/DesktopStage.qml")

        onFinished: {
            AccountsService.demoEdges = false;
            active = false; // for immediate response / if AS is having problems
        }
    }

>>>>>>> 41d4d9fe
    Connections {
        target: SessionBroadcast
        onShowHome: showHome()
    }

    Rectangle {
        id: shutdownFadeOutRectangle
        z: screenGrabber.z + 10
        enabled: false
        visible: false
        color: "black"
        anchors.fill: parent
        opacity: 0.0
        NumberAnimation on opacity {
            id: shutdownFadeOut
            from: 0.0
            to: 1.0
            onStopped: {
                if (shutdownFadeOutRectangle.enabled && shutdownFadeOutRectangle.visible) {
                    DBusUnitySessionService.Shutdown();
                }
            }
        }
    }

}<|MERGE_RESOLUTION|>--- conflicted
+++ resolved
@@ -294,6 +294,15 @@
             panel: panel
             edgeSize: shell.edgeSize
 
+            // EdgeDragAreas don't work with mice.  So to avoid trapping the user,
+            // we'll tell the tutorial to avoid using them on the Desktop.  The
+            // Desktop doesn't use the same spread design anyway.  The tutorial is
+            // all a bit of a placeholder on non-phone form factors right now.
+            // When the design team gives us more guidance, we can do something
+            // more clever here.
+            // TODO: use DeviceConfiguration instead of checking source
+            useEdgeDragArea: applicationsDisplayLoader.source != Qt.resolvedUrl("Stages/DesktopStage.qml")
+
             onFinished: {
                 AccountsService.demoEdges = false;
                 active = false; // for immediate response / if AS is having problems
@@ -596,35 +605,6 @@
         }
     }
 
-<<<<<<< HEAD
-=======
-    Tutorial {
-        id: tutorial
-        objectName: "tutorial"
-        active: AccountsService.demoEdges
-        paused: LightDM.Greeter.active
-        launcher: launcher
-        panel: panel
-        stages: stages
-        overlay: overlay
-        edgeSize: shell.edgeSize
-
-        // EdgeDragAreas don't work with mice.  So to avoid trapping the user,
-        // we'll tell the tutorial to avoid using them on the Desktop.  The
-        // Desktop doesn't use the same spread design anyway.  The tutorial is
-        // all a bit of a placeholder on non-phone form factors right now.
-        // When the design team gives us more guidance, we can do something
-        // more clever here.
-        // TODO: use DeviceConfiguration instead of checking source
-        useEdgeDragArea: applicationsDisplayLoader.source != Qt.resolvedUrl("Stages/DesktopStage.qml")
-
-        onFinished: {
-            AccountsService.demoEdges = false;
-            active = false; // for immediate response / if AS is having problems
-        }
-    }
-
->>>>>>> 41d4d9fe
     Connections {
         target: SessionBroadcast
         onShowHome: showHome()

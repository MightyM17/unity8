--- conflicted
+++ resolved
@@ -333,33 +333,33 @@
             }
             Binding {
                 target: applicationsDisplayLoader.item
-<<<<<<< HEAD
+                property: "shellPrimaryOrientation"
+                value: shell.primaryOrientation
+            }
+            Binding {
+                target: applicationsDisplayLoader.item
+                property: "nativeOrientation"
+                value: shell.nativeOrientation
+            }
+            Binding {
+                target: applicationsDisplayLoader.item
+                property: "nativeWidth"
+                value: shell.nativeWidth
+            }
+            Binding {
+                target: applicationsDisplayLoader.item
+                property: "nativeHeight"
+                value: shell.nativeHeight
+            }
+            Binding {
+                target: applicationsDisplayLoader.item
+                property: "beingResized"
+                value: shell.beingResized
+            }
+            Binding {
+                target: applicationsDisplayLoader.item
                 property: "altTabPressed"
                 value: physicalKeysMapper.altTabPressed
-=======
-                property: "shellPrimaryOrientation"
-                value: shell.primaryOrientation
-            }
-            Binding {
-                target: applicationsDisplayLoader.item
-                property: "nativeOrientation"
-                value: shell.nativeOrientation
-            }
-            Binding {
-                target: applicationsDisplayLoader.item
-                property: "nativeWidth"
-                value: shell.nativeWidth
-            }
-            Binding {
-                target: applicationsDisplayLoader.item
-                property: "nativeHeight"
-                value: shell.nativeHeight
-            }
-            Binding {
-                target: applicationsDisplayLoader.item
-                property: "beingResized"
-                value: shell.beingResized
->>>>>>> beb71685
             }
         }
 

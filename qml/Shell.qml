--- conflicted
+++ resolved
@@ -578,12 +578,8 @@
             id: wizard
             objectName: "wizard"
             anchors.fill: parent
-<<<<<<< HEAD
-            background: shell.background
             deferred: shell.mode === "greeter"
-=======
             background: wallpaperResolver.background
->>>>>>> 639f765d
 
             function unlockWhenDoneWithWizard() {
                 if (!active) {

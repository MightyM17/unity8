/*
 * Copyright (C) 2013-2015 Canonical, Ltd.
 *
 * This program is free software; you can redistribute it and/or modify
 * it under the terms of the GNU General Public License as published by
 * the Free Software Foundation; version 3.
 *
 * This program is distributed in the hope that it will be useful,
 * but WITHOUT ANY WARRANTY; without even the implied warranty of
 * MERCHANTABILITY or FITNESS FOR A PARTICULAR PURPOSE.  See the
 * GNU General Public License for more details.
 *
 * You should have received a copy of the GNU General Public License
 * along with this program.  If not, see <http://www.gnu.org/licenses/>.
 */

import QtQuick 2.0
import QtQuick.Window 2.0
import AccountsService 0.1
import Unity.Application 0.1
import Ubuntu.Components 0.1
import Ubuntu.Components.Popups 1.0
import Ubuntu.Gestures 0.1
import Ubuntu.Telephony 0.1 as Telephony
import Unity.Connectivity 0.1
import Unity.Launcher 0.1
import GlobalShortcut 1.0 // has to be before Utils, because of WindowKeysFilter
import Utils 0.1
import Powerd 0.1
import SessionBroadcast 0.1
import "Greeter"
import "Launcher"
import "Panel"
import "Components"
import "Notifications"
import "Stages"
import "Tutorial"
import "Wizard"
import Unity.Notifications 1.0 as NotificationBackend
import Unity.Session 0.1
import Unity.DashCommunicator 0.1
import Unity.Indicators 0.1 as Indicators
import Cursor 1.0


Item {
    id: shell

    // to be set from outside
    property int orientationAngle: 0
    property int orientation
    property Orientations orientations
    property real nativeWidth
    property real nativeHeight
    property alias indicatorAreaShowProgress: panel.indicatorAreaShowProgress
    property bool beingResized
    property string usageScenario: "phone" // supported values: "phone", "tablet" or "desktop"
    property string mode: "full-greeter"
    function updateFocusedAppOrientation() {
        applicationsDisplayLoader.item.updateFocusedAppOrientation();
    }
    function updateFocusedAppOrientationAnimated() {
        applicationsDisplayLoader.item.updateFocusedAppOrientationAnimated();
    }
    property bool hasMouse: false

    // to be read from outside
    readonly property int mainAppWindowOrientationAngle:
            applicationsDisplayLoader.item ? applicationsDisplayLoader.item.mainAppWindowOrientationAngle : 0

    readonly property bool orientationChangesEnabled: panel.indicators.fullyClosed
            && (applicationsDisplayLoader.item && applicationsDisplayLoader.item.orientationChangesEnabled)
            && (!greeter || !greeter.animating)

    readonly property bool showingGreeter: greeter && greeter.shown

    property bool startingUp: true
    Timer { id: finishStartUpTimer; interval: 500; onTriggered: startingUp = false }

    property int supportedOrientations: {
        if (startingUp) {
            // Ensure we don't rotate during start up
            return Qt.PrimaryOrientation;
        } else if (greeter && greeter.shown) {
            return Qt.PrimaryOrientation;
        } else if (mainApp) {
            return mainApp.supportedOrientations;
        } else {
            // we just don't care
            return Qt.PortraitOrientation
                 | Qt.LandscapeOrientation
                 | Qt.InvertedPortraitOrientation
                 | Qt.InvertedLandscapeOrientation;
        }
    }

    // For autopilot consumption
    readonly property string focusedApplicationId: ApplicationManager.focusedApplicationId

    // internal props from here onwards
    readonly property var mainApp:
            applicationsDisplayLoader.item ? applicationsDisplayLoader.item.mainApp : null

    // Disable everything while greeter is waiting, so that the user can't swipe
    // the greeter or launcher until we know whether the session is locked.
    enabled: greeter && !greeter.waiting

    property real edgeSize: units.gu(2)

    WallpaperResolver {
        id: wallpaperResolver
        width: shell.width
    }

    readonly property alias greeter: greeterLoader.item

    function activateApplication(appId) {
        if (ApplicationManager.findApplication(appId)) {
            ApplicationManager.requestFocusApplication(appId);
        } else {
            var execFlags = shell.usageScenario === "phone" ? ApplicationManager.ForceMainStage
                                                            : ApplicationManager.NoFlag;
            ApplicationManager.startApplication(appId, execFlags);
        }
    }

    function startLockedApp(app) {
        if (greeter.locked) {
            greeter.lockedApp = app;
        }
        shell.activateApplication(app);
    }

    Binding {
        target: LauncherModel
        property: "applicationManager"
        value: ApplicationManager
    }

    Component.onCompleted: {
        Theme.name = "Ubuntu.Components.Themes.SuruGradient"
        if (ApplicationManager.count > 0) {
            ApplicationManager.focusApplication(ApplicationManager.get(0).appId);
        }
        finishStartUpTimer.start();
    }

    LightDM{id: lightDM} // Provide backend access
    VolumeControl {
        id: volumeControl
        indicators: panel.indicators
    }

    DashCommunicator {
        id: dash
        objectName: "dashCommunicator"
    }

    PhysicalKeysMapper {
        id: physicalKeysMapper
        objectName: "physicalKeysMapper"

        onPowerKeyLongPressed: dialogs.showPowerDialog();
        onVolumeDownTriggered: volumeControl.volumeDown();
        onVolumeUpTriggered: volumeControl.volumeUp();
        onScreenshotTriggered: screenGrabber.capture();
    }

    GlobalShortcut {
        // dummy shortcut to force creation of GlobalShortcutRegistry before WindowKeyFilter
    }

    WindowKeysFilter {
        Keys.onPressed: physicalKeysMapper.onKeyPressed(event);
        Keys.onReleased: physicalKeysMapper.onKeyReleased(event);
    }

    HomeKeyWatcher {
        onActivated: { launcher.fadeOut(); shell.showHome(); }
    }

    Item {
        id: stages
        objectName: "stages"
        width: parent.width
        height: parent.height

        Connections {
            target: ApplicationManager

            // This signal is also fired when we try to focus the current app
            // again.  We rely on this!
            onFocusedApplicationIdChanged: {
                var appId = ApplicationManager.focusedApplicationId;

                if (tutorial.running && appId != "" && appId != "unity8-dash") {
                    // If this happens on first boot, we may be in edge
                    // tutorial or wizard while receiving a call.  But a call
                    // is more important than wizard so just bail out of those.
                    tutorial.finish();
                    wizard.hide();
                }

                if (appId === "dialer-app" && callManager.hasCalls && greeter.locked) {
                    // If we are in the middle of a call, make dialer lockedApp and show it.
                    // This can happen if user backs out of dialer back to greeter, then
                    // launches dialer again.
                    greeter.lockedApp = appId;
                }
                greeter.notifyAppFocused(appId);

                panel.indicators.hide();
            }

            onApplicationAdded: {
                launcher.hide();
            }
        }

        Loader {
            id: applicationsDisplayLoader
            objectName: "applicationsDisplayLoader"
            anchors.fill: parent

            // When we have a locked app, we only want to show that one app.
            // FIXME: do this in a less traumatic way.  We currently only allow
            // locked apps in phone mode (see FIXME in Lockscreen component in
            // this same file).  When that changes, we need to do something
            // nicer here.  But this code is currently just to prevent a
            // theoretical attack where user enters lockedApp mode, then makes
            // the screen larger (maybe connects to monitor) and tries to enter
            // tablet mode.

            property string usageScenario: shell.usageScenario === "phone" || greeter.hasLockedApp
                                           ? "phone"
                                           : shell.usageScenario
            source: {
                if(shell.mode === "greeter") {
                    return "Stages/ShimStage.qml"
                } else if (applicationsDisplayLoader.usageScenario === "phone") {
                    return "Stages/PhoneStage.qml";
                } else if (applicationsDisplayLoader.usageScenario === "tablet") {
                    return "Stages/TabletStage.qml";
                } else {
                    return "Stages/DesktopStage.qml";
                }
            }

            property bool interactive: tutorial.spreadEnabled
                    && (!greeter || !greeter.shown)
                    && panel.indicators.fullyClosed
                    && launcher.progress == 0
                    && !notifications.useModal

            onInteractiveChanged: { if (interactive) { focus = true; } }

            Binding {
                target: applicationsDisplayLoader.item
                property: "objectName"
                value: "stage"
            }
            Binding {
                target: applicationsDisplayLoader.item
                property: "dragAreaWidth"
                value: shell.edgeSize
            }
            Binding {
                target: applicationsDisplayLoader.item
                property: "maximizedAppTopMargin"
                // Not just using panel.panelHeight as that changes depending on the focused app.
                value: panel.indicators.minimizedPanelHeight + units.dp(2) // dp(2) for orange line
            }
            Binding {
                target: applicationsDisplayLoader.item
                property: "interactive"
                value: applicationsDisplayLoader.interactive
            }
            Binding {
                target: applicationsDisplayLoader.item
                property: "spreadEnabled"
                value: tutorial.spreadEnabled && (!greeter || (!greeter.hasLockedApp && !greeter.shown))
            }
            Binding {
                target: applicationsDisplayLoader.item
                property: "inverseProgress"
                value: greeter && greeter.locked ? 0 : launcher.progress
            }
            Binding {
                target: applicationsDisplayLoader.item
                property: "shellOrientationAngle"
                value: shell.orientationAngle
            }
            Binding {
                target: applicationsDisplayLoader.item
                property: "shellOrientation"
                value: shell.orientation
            }
            Binding {
                target: applicationsDisplayLoader.item
<<<<<<< HEAD
                property: "orientations"
                value: shell.orientations
=======
                property: "background"
                value: wallpaperResolver.background
>>>>>>> c2dc0bb7
            }
            Binding {
                target: applicationsDisplayLoader.item
                property: "background"
                value: shell.background
            }
            Binding {
                target: applicationsDisplayLoader.item
                property: "nativeWidth"
                value: shell.nativeWidth
            }
            Binding {
                target: applicationsDisplayLoader.item
                property: "nativeHeight"
                value: shell.nativeHeight
            }
            Binding {
                target: applicationsDisplayLoader.item
                property: "beingResized"
                value: shell.beingResized
            }
            Binding {
                target: applicationsDisplayLoader.item
                property: "keepDashRunning"
                value: launcher.shown || launcher.dashSwipe
            }
            Binding {
                target: applicationsDisplayLoader.item
                property: "suspended"
                value: greeter.shown
            }
            Binding {
                target: applicationsDisplayLoader.item
                property: "altTabPressed"
                value: physicalKeysMapper.altTabPressed
            }
        }

        Tutorial {
            id: tutorial
            objectName: "tutorial"
            anchors.fill: parent

            // EdgeDragAreas don't work with mice.  So to avoid trapping the user,
            // we skip the tutorial on the Desktop to avoid using them.  The
            // Desktop doesn't use the same spread design anyway.  The tutorial is
            // all a bit of a placeholder on non-phone form factors right now.
            // When the design team gives us more guidance, we can do something
            // more clever here.
            active: usageScenario != "desktop" && AccountsService.demoEdges

            paused: lightDM.greeter.active
            launcher: launcher
            panel: panel
            edgeSize: shell.edgeSize

            onFinished: {
                AccountsService.demoEdges = false;
                active = false; // for immediate response / if AS is having problems
            }
        }
    }

    InputMethod {
        id: inputMethod
        objectName: "inputMethod"
        anchors { fill: parent; topMargin: panel.panelHeight }
        z: notifications.useModal || panel.indicators.shown || wizard.active ? overlay.z + 1 : overlay.z - 1
    }

    Connections {
        target: SessionManager
        onSessionStopping: {
            if (!session.parentSession && !session.application) {
                // nothing is using it. delete it right away
                session.release();
            }
        }
    }

    Loader {
        id: greeterLoader
        anchors.fill: parent
        anchors.topMargin: panel.panelHeight
        sourceComponent: shell.mode != "shell" ? integratedGreeter :
            Qt.createComponent(Qt.resolvedUrl("Greeter/ShimGreeter.qml"));
        onLoaded: {
            item.objectName = "greeter"
        }
    }

    Component {
        id: integratedGreeter
        Greeter {

            hides: [launcher, panel.indicators]
            tabletMode: shell.usageScenario != "phone"
            launcherOffset: launcher.progress
            forcedUnlock: tutorial.running
            background: wallpaperResolver.background

            // avoid overlapping with Launcher's edge drag area
            // FIXME: Fix TouchRegistry & friends and remove this workaround
            //        Issue involves launcher's DDA getting disabled on a long
            //        left-edge drag
            dragHandleLeftMargin: launcher.available ? launcher.dragAreaWidth + 1 : 0

            onSessionStarted: {
                launcher.hide();
            }

            onTease: {
                if (!tutorial.running) {
                    launcher.tease();
                }
            }

            onEmergencyCall: startLockedApp("dialer-app")
        }
    }

    Timer {
        // See powerConnection for why this is useful
        id: showGreeterDelayed
        interval: 1
        onTriggered: {
            greeter.forceShow();
        }
    }

    Connections {
        id: callConnection
        target: callManager

        onHasCallsChanged: {
            if (greeter.locked && callManager.hasCalls && greeter.lockedApp !== "dialer-app") {
                // We just received an incoming call while locked.  The
                // indicator will have already launched dialer-app for us, but
                // there is a race between "hasCalls" changing and the dialer
                // starting up.  So in case we lose that race, we'll start/
                // focus the dialer ourselves here too.  Even if the indicator
                // didn't launch the dialer for some reason (or maybe a call
                // started via some other means), if an active call is
                // happening, we want to be in the dialer.
                startLockedApp("dialer-app")
            }
        }
    }

    Connections {
        id: powerConnection
        target: Powerd

        onStatusChanged: {
            if (Powerd.status === Powerd.Off && reason !== Powerd.Proximity &&
                    !callManager.hasCalls && !tutorial.running) {
                // We don't want to simply call greeter.showNow() here, because
                // that will take too long.  Qt will delay button event
                // handling until the greeter is done loading and may think the
                // user held down the power button the whole time, leading to a
                // power dialog being shown.  Instead, delay showing the
                // greeter until we've finished handling the event.  We could
                // make the greeter load asynchronously instead, but that
                // introduces a whole host of timing issues, especially with
                // its animations.  So this is simpler.
                showGreeterDelayed.start();
            }
        }
    }

    function showHome() {
        if (tutorial.running) {
            return
        }

        greeter.notifyAboutToFocusApp("unity8-dash");

        var animate = !lightDM.greeter.active && !stages.shown
        dash.setCurrentScope(0, animate, false)
        ApplicationManager.requestFocusApplication("unity8-dash")
    }

    function showDash() {
        if (greeter.notifyShowingDashFromDrag()) {
            launcher.fadeOut();
        }

        if (!greeter.locked && ApplicationManager.focusedApplicationId != "unity8-dash") {
            ApplicationManager.requestFocusApplication("unity8-dash")
            launcher.fadeOut();
        }
    }

    Item {
        id: overlay
        z: 10

        anchors.fill: parent

        Panel {
            id: panel
            objectName: "panel"
            anchors.fill: parent //because this draws indicator menus
            indicators {
                hides: [launcher]
                available: tutorial.panelEnabled
                        && ((!greeter || !greeter.locked) || AccountsService.enableIndicatorsWhileLocked)
                        && (!greeter || !greeter.hasLockedApp)
                contentEnabled: tutorial.panelContentEnabled
                width: parent.width > units.gu(60) ? units.gu(40) : parent.width

                minimizedPanelHeight: units.gu(3)
                expandedPanelHeight: units.gu(7)

                indicatorsModel: Indicators.IndicatorsModel {
                    // tablet and phone both use the same profile
                    profile: shell.usageScenario === "desktop" ? "desktop" : "phone"
                    Component.onCompleted: load();
                }
            }

            callHint {
                greeterShown: greeter.shown
            }

            property bool topmostApplicationIsFullscreen:
                ApplicationManager.focusedApplicationId &&
                    ApplicationManager.findApplication(ApplicationManager.focusedApplicationId).fullscreen

            fullscreenMode: (topmostApplicationIsFullscreen && !lightDM.greeter.active && launcher.progress == 0)
                            || greeter.hasLockedApp
        }

        Launcher {
            id: launcher
            objectName: "launcher"

            readonly property bool dashSwipe: progress > 0

            anchors.top: parent.top
            anchors.topMargin: inverted ? 0 : panel.panelHeight
            anchors.bottom: parent.bottom
            width: parent.width
            dragAreaWidth: shell.edgeSize
            available: tutorial.launcherEnabled
                    && (!greeter.locked || AccountsService.enableLauncherWhileLocked)
                    && !greeter.hasLockedApp
            inverted: shell.usageScenario !== "desktop"
            shadeBackground: !tutorial.running

            onShowDashHome: showHome()
            onDash: showDash()
            onDashSwipeChanged: {
                if (dashSwipe) {
                    dash.setCurrentScope(0, false, true)
                }
            }
            onLauncherApplicationSelected: {
                if (!tutorial.running) {
                    greeter.notifyAboutToFocusApp(appId);
                    shell.activateApplication(appId)
                }
            }
            onShownChanged: {
                if (shown) {
                    panel.indicators.hide()
                }
            }
        }

        Wizard {
            id: wizard
            objectName: "wizard"
            anchors.fill: parent
            background: wallpaperResolver.background

            function unlockWhenDoneWithWizard() {
                if (!active) {
                    Connectivity.unlockAllModems();
                }
            }

            Component.onCompleted: unlockWhenDoneWithWizard()
            onActiveChanged: unlockWhenDoneWithWizard()
        }

        Rectangle {
            id: modalNotificationBackground

            visible: notifications.useModal
            color: "#000000"
            anchors.fill: parent
            opacity: 0.9

            MouseArea {
                anchors.fill: parent
            }
        }

        Notifications {
            id: notifications

            model: NotificationBackend.Model
            margin: units.gu(1)
            hasMouse: shell.hasMouse
            background: wallpaperResolver.background

            y: topmostIsFullscreen ? 0 : panel.panelHeight
            height: parent.height - (topmostIsFullscreen ? 0 : panel.panelHeight)

            states: [
                State {
                    name: "narrow"
                    when: overlay.width <= units.gu(60)
                    AnchorChanges {
                        target: notifications
                        anchors.left: parent.left
                        anchors.right: parent.right
                    }
                },
                State {
                    name: "wide"
                    when: overlay.width > units.gu(60)
                    AnchorChanges {
                        target: notifications
                        anchors.left: undefined
                        anchors.right: parent.right
                    }
                    PropertyChanges { target: notifications; width: units.gu(38) }
                }
            ]
        }
    }

    Dialogs {
        id: dialogs
        objectName: "dialogs"
        anchors.fill: parent
        z: overlay.z + 10
        usageScenario: shell.usageScenario
        onPowerOffClicked: {
            shutdownFadeOutRectangle.enabled = true;
            shutdownFadeOutRectangle.visible = true;
            shutdownFadeOut.start();
        }
    }

    Connections {
        target: SessionBroadcast
        onShowHome: showHome()
    }

    ScreenGrabber {
        id: screenGrabber
        rotationAngle: -shell.orientationAngle
        z: dialogs.z + 10
    }

    Cursor {
        id: cursor
        visible: shell.hasMouse
        z: screenGrabber.z + 1
    }

    Rectangle {
        id: shutdownFadeOutRectangle
        z: cursor.z + 1
        enabled: false
        visible: false
        color: "black"
        anchors.fill: parent
        opacity: 0.0
        NumberAnimation on opacity {
            id: shutdownFadeOut
            from: 0.0
            to: 1.0
            onStopped: {
                if (shutdownFadeOutRectangle.enabled && shutdownFadeOutRectangle.visible) {
                    DBusUnitySessionService.shutdown();
                }
            }
        }
    }
}<|MERGE_RESOLUTION|>--- conflicted
+++ resolved
@@ -297,18 +297,13 @@
             }
             Binding {
                 target: applicationsDisplayLoader.item
-<<<<<<< HEAD
                 property: "orientations"
                 value: shell.orientations
-=======
+            }
+            Binding {
+                target: applicationsDisplayLoader.item
                 property: "background"
                 value: wallpaperResolver.background
->>>>>>> c2dc0bb7
-            }
-            Binding {
-                target: applicationsDisplayLoader.item
-                property: "background"
-                value: shell.background
             }
             Binding {
                 target: applicationsDisplayLoader.item

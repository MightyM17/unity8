--- conflicted
+++ resolved
@@ -461,11 +461,7 @@
     }
 
     function showDash() {
-<<<<<<< HEAD
-        if (LightDM.Greeter.active && !LightDM.Greeter.authenticated) {
-=======
         if (shell.locked) {
->>>>>>> 75875f69
             return;
         }
         if (greeter.shown) {

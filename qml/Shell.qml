/*
 * Copyright (C) 2013-2016 Canonical, Ltd.
 *
 * This program is free software; you can redistribute it and/or modify
 * it under the terms of the GNU General Public License as published by
 * the Free Software Foundation; version 3.
 *
 * This program is distributed in the hope that it will be useful,
 * but WITHOUT ANY WARRANTY; without even the implied warranty of
 * MERCHANTABILITY or FITNESS FOR A PARTICULAR PURPOSE.  See the
 * GNU General Public License for more details.
 *
 * You should have received a copy of the GNU General Public License
 * along with this program.  If not, see <http://www.gnu.org/licenses/>.
 */

import QtQuick 2.4
import QtQuick.Window 2.2
import AccountsService 0.1
import Unity.Application 0.1
import Ubuntu.Components 1.3
import Ubuntu.Components.Popups 1.3
import Ubuntu.Gestures 0.1
import Ubuntu.Telephony 0.1 as Telephony
import Unity.Connectivity 0.1
import Unity.Launcher 0.1
import GlobalShortcut 1.0 // has to be before Utils, because of WindowInputFilter
import GSettings 1.0
import ImageCache 0.1
import Utils 0.1
import Powerd 0.1
import SessionBroadcast 0.1
import "Greeter"
import "Launcher"
import "Panel"
import "Components"
import "Notifications"
import "Stage"
import "Tutorial"
import "Wizard"
import Unity.Notifications 1.0 as NotificationBackend
import Unity.Session 0.1
import Unity.DashCommunicator 0.1
import Unity.Indicators 0.1 as Indicators
import Cursor 1.1
import WindowManager 0.1


StyledItem {
    id: shell

    theme.name: "Ubuntu.Components.Themes.SuruDark"

    // to be set from outside
    property int orientationAngle: 0
    property int orientation
    property Orientations orientations
    property real nativeWidth
    property real nativeHeight
    property alias panelAreaShowProgress: panel.panelAreaShowProgress
    property string usageScenario: "phone" // supported values: "phone", "tablet" or "desktop"
    property string mode: "full-greeter"
    property alias oskEnabled: inputMethod.enabled
    function updateFocusedAppOrientation() {
        stage.updateFocusedAppOrientation();
    }
    function updateFocusedAppOrientationAnimated() {
        stage.updateFocusedAppOrientationAnimated();
    }
    property bool hasMouse: false

    // to be read from outside
    readonly property int mainAppWindowOrientationAngle: stage.mainAppWindowOrientationAngle

    readonly property bool orientationChangesEnabled: panel.indicators.fullyClosed
            && stage.orientationChangesEnabled
            && (!greeter || !greeter.animating)

    readonly property bool showingGreeter: greeter && greeter.shown

    property bool startingUp: true
    Timer { id: finishStartUpTimer; interval: 500; onTriggered: startingUp = false }

    property int supportedOrientations: {
        if (startingUp) {
            // Ensure we don't rotate during start up
            return Qt.PrimaryOrientation;
        } else if (showingGreeter || notifications.topmostIsFullscreen) {
            return Qt.PrimaryOrientation;
        } else {
            return shell.orientations.map(stage.supportedOrientations);
        }
    }

    readonly property var mainApp: stage.mainApp

    onMainAppChanged: {
        if (mainApp) {
            _onMainAppChanged(mainApp.appId);
        }
    }
    Connections {
        target: ApplicationManager
        onFocusRequested: {
            if (shell.mainApp && shell.mainApp.appId === appId) {
                _onMainAppChanged(appId);
            }
        }
    }
    function _onMainAppChanged(appId) {
        if (wizard.active && appId != "" && appId != "unity8-dash") {
            // If this happens on first boot, we may be in the
            // wizard while receiving a call.  But a call is more
            // important than the wizard so just bail out of it.
            wizard.hide();
        }

        if (appId === "dialer-app" && callManager.hasCalls && greeter.locked) {
            // If we are in the middle of a call, make dialer lockedApp and show it.
            // This can happen if user backs out of dialer back to greeter, then
            // launches dialer again.
            greeter.lockedApp = appId;
        }
        greeter.notifyAppFocusRequested(appId);

        panel.indicators.hide();
        launcher.hide();
    }

    // For autopilot consumption
    readonly property string focusedApplicationId: ApplicationManager.focusedApplicationId

    // Note when greeter is waiting on PAM, so that we can disable edges until
    // we know which user data to show and whether the session is locked.
    readonly property bool waitingOnGreeter: greeter && greeter.waiting

    property real edgeSize: units.gu(settings.edgeDragWidth)

    WallpaperResolver {
        id: wallpaperResolver
        objectName: "wallpaperResolver"

        readonly property url defaultBackground: "file://" + Constants.defaultWallpaper
        readonly property bool hasCustomBackground: background != defaultBackground

        // Use a cached version of the scaled-down wallpaper (as sometimes the
        // image can be quite big compared to the device size, including for
        // our default wallpaper). We use a name=wallpaper argument here to
        // make sure we don't litter our cache with lots of scaled images. We
        // only need to bother caching one at a time.
        readonly property url cachedBackground: background.toString().indexOf("file:///") === 0 ? "image://unity8imagecache/" + background + "?name=wallpaper" : background

        GSettings {
            id: backgroundSettings
            schema.id: "org.gnome.desktop.background"
        }

        candidates: [
            AccountsService.backgroundFile,
            backgroundSettings.pictureUri,
            defaultBackground
        ]
    }

    readonly property alias greeter: greeterLoader.item

    function activateApplication(appId) {
        // Either open the app in our own session, or -- if we're acting as a
        // greeter -- ask the user's session to open it for us.
        if (shell.mode === "greeter") {
            activateURL("application:///" + appId + ".desktop");
        } else {
            startApp(appId);
        }
    }

    function activateURL(url) {
        SessionBroadcast.requestUrlStart(AccountsService.user, url);
        greeter.notifyUserRequestedApp();
        panel.indicators.hide();
    }

    function startApp(appId) {
        if (ApplicationManager.findApplication(appId)) {
            ApplicationManager.requestFocusApplication(appId);
        } else {
            ApplicationManager.startApplication(appId);
        }
    }

    function startLockedApp(app) {
        if (greeter.locked) {
            greeter.lockedApp = app;
        }
        startApp(app); // locked apps are always in our same session
    }

    Binding {
        target: LauncherModel
        property: "applicationManager"
        value: ApplicationManager
    }

    Component.onCompleted: {
        finishStartUpTimer.start();
    }

    VolumeControl {
        id: volumeControl
    }

    DashCommunicator {
        id: dash
        objectName: "dashCommunicator"
    }

    PhysicalKeysMapper {
        id: physicalKeysMapper
        objectName: "physicalKeysMapper"

        onPowerKeyLongPressed: dialogs.showPowerDialog();
        onVolumeDownTriggered: volumeControl.volumeDown();
        onVolumeUpTriggered: volumeControl.volumeUp();
        onScreenshotTriggered: itemGrabber.capture(shell);
    }

    GlobalShortcut {
        // dummy shortcut to force creation of GlobalShortcutRegistry before WindowInputFilter
    }

    WindowInputFilter {
        id: inputFilter
        Keys.onPressed: physicalKeysMapper.onKeyPressed(event, lastInputTimestamp);
        Keys.onReleased: physicalKeysMapper.onKeyReleased(event, lastInputTimestamp);
    }

    WindowInputMonitor {
        objectName: "windowInputMonitor"
        onHomeKeyActivated: {
            // Ignore when greeter is active, to avoid pocket presses
            if (!greeter.active) {
                launcher.fadeOut();
                shell.showHome();
            }
        }
        onTouchBegun: { cursor.opacity = 0; }
        onTouchEnded: {
            // move the (hidden) cursor to the last known touch position
            var mappedCoords = mapFromItem(null, pos.x, pos.y);
            cursor.x = mappedCoords.x;
            cursor.y = mappedCoords.y;
            cursor.mouseNeverMoved = false;
        }
    }

    GSettings {
        id: settings
        schema.id: "com.canonical.Unity8"
    }

    Item {
        id: stages
        objectName: "stages"
        width: parent.width
        height: parent.height

        TopLevelSurfaceList {
            id: topLevelSurfaceList
            objectName: "topLevelSurfaceList"
            applicationsModel: ApplicationManager
        }

        Stage {
            id: stage
            objectName: "stage"
            anchors.fill: parent
            focus: true

            dragAreaWidth: shell.edgeSize
            background: wallpaperResolver.background
            leftEdgeDragProgress: !greeter || greeter.locked || !tutorial.launcherLongSwipeEnabled ? 0 :
                                Math.max(0, (launcher.dragDistance * (stage.width - launcher.panelWidth) / stage.width) - launcher.panelWidth)

            applicationManager: ApplicationManager
            topLevelSurfaceList: topLevelSurfaceList
            inputMethodRect: inputMethod.visibleRect

            property string usageScenario: shell.usageScenario === "phone" || greeter.hasLockedApp
                                                       ? "phone"
                                                       : shell.usageScenario

            mode: usageScenario == "phone" ? "staged"
                     : usageScenario == "tablet" ? "stagedWithSideStage"
                     : "windowed"

            shellOrientation: shell.orientation
            shellOrientationAngle: shell.orientationAngle
            orientations: shell.orientations
            nativeWidth: shell.nativeWidth
            nativeHeight: shell.nativeHeight

            interactive: (!greeter || !greeter.shown)
                    && panel.indicators.fullyClosed
                    && launcher.progress == 0
                    && !notifications.useModal

            onInteractiveChanged: { if (interactive) { focus = true; } }

            leftMargin: shell.usageScenario == "desktop" && !settings.autohideLauncher ? launcher.panelWidth: 0
            suspended: greeter.shown
            keepDashRunning: launcher.shown || launcher.dashSwipe
            altTabPressed: physicalKeysMapper.altTabPressed
            oskEnabled: shell.oskEnabled
            spreadEnabled: tutorial.spreadEnabled && (!greeter || (!greeter.hasLockedApp && !greeter.shown))

            onSpreadShownChanged: {
                panel.indicators.hide();
                panel.applicationMenus.hide();
            }
        }
    }

    InputMethod {
        id: inputMethod
        objectName: "inputMethod"
        anchors {
            fill: parent
            topMargin: panel.panelHeight
            leftMargin: launcher.lockedVisible ? launcher.panelWidth : 0
        }
        z: notifications.useModal || panel.indicators.shown || wizard.active || tutorial.running ? overlay.z + 1 : overlay.z - 1
    }

    Loader {
        id: greeterLoader
        objectName: "greeterLoader"
        anchors.fill: parent
        anchors.topMargin: panel.panelHeight
        sourceComponent: shell.mode != "shell" ? integratedGreeter :
            Qt.createComponent(Qt.resolvedUrl("Greeter/ShimGreeter.qml"));
        onLoaded: {
            item.objectName = "greeter"
        }
    }

    Component {
        id: integratedGreeter
        Greeter {

            enabled: panel.indicators.fullyClosed // hides OSK when panel is open
            hides: [launcher, panel.indicators, panel.applicationMenus]
            tabletMode: shell.usageScenario != "phone"
            launcherOffset: launcher.progress
            forcedUnlock: wizard.active || shell.mode === "full-shell"
            background: wallpaperResolver.cachedBackground
            hasCustomBackground: wallpaperResolver.hasCustomBackground
            allowFingerprint: !dialogs.hasActiveDialog &&
                              !notifications.topmostIsFullscreen &&
                              !panel.indicators.shown

            // avoid overlapping with Launcher's edge drag area
            // FIXME: Fix TouchRegistry & friends and remove this workaround
            //        Issue involves launcher's DDA getting disabled on a long
            //        left-edge drag
            dragHandleLeftMargin: launcher.available ? launcher.dragAreaWidth + 1 : 0

            onSessionStarted: {
                launcher.hide();
            }

            onTease: {
                if (!tutorial.running) {
                    launcher.tease();
                }
            }

            onEmergencyCall: startLockedApp("dialer-app")
        }
    }

    Timer {
        // See powerConnection for why this is useful
        id: showGreeterDelayed
        interval: 1
        onTriggered: {
            greeter.forceShow();
        }
    }

    Connections {
        id: callConnection
        target: callManager

        onHasCallsChanged: {
            if (greeter.locked && callManager.hasCalls && greeter.lockedApp !== "dialer-app") {
                // We just received an incoming call while locked.  The
                // indicator will have already launched dialer-app for us, but
                // there is a race between "hasCalls" changing and the dialer
                // starting up.  So in case we lose that race, we'll start/
                // focus the dialer ourselves here too.  Even if the indicator
                // didn't launch the dialer for some reason (or maybe a call
                // started via some other means), if an active call is
                // happening, we want to be in the dialer.
                startLockedApp("dialer-app")
            }
        }
    }

    Connections {
        id: powerConnection
        target: Powerd

        onStatusChanged: {
            if (Powerd.status === Powerd.Off && reason !== Powerd.Proximity &&
                    !callManager.hasCalls && !wizard.active) {
                // We don't want to simply call greeter.showNow() here, because
                // that will take too long.  Qt will delay button event
                // handling until the greeter is done loading and may think the
                // user held down the power button the whole time, leading to a
                // power dialog being shown.  Instead, delay showing the
                // greeter until we've finished handling the event.  We could
                // make the greeter load asynchronously instead, but that
                // introduces a whole host of timing issues, especially with
                // its animations.  So this is simpler.
                showGreeterDelayed.start();
            }
        }
    }

    function showHome() {
        greeter.notifyUserRequestedApp();

        if (shell.mode === "greeter") {
            SessionBroadcast.requestHomeShown(AccountsService.user);
        } else {
            var animate = !LightDMService.greeter.active && !stages.shown;
            dash.setCurrentScope(0, animate, false);
            ApplicationManager.requestFocusApplication("unity8-dash");
        }
    }

    function showDash() {
        if (greeter.notifyShowingDashFromDrag()) {
            launcher.fadeOut();
        }

        if (!greeter.locked && tutorial.launcherLongSwipeEnabled
            && (ApplicationManager.focusedApplicationId != "unity8-dash" || stage.spreadShown)) {
            ApplicationManager.requestFocusApplication("unity8-dash")
            launcher.fadeOut();
            stage.closeSpread();
        }
    }

    Item {
        id: overlay
        z: 10

        anchors.fill: parent

        Panel {
            id: panel
            objectName: "panel"
            anchors.fill: parent //because this draws indicator menus

            mode: shell.usageScenario == "desktop" ? "windowed" : "staged"
            minimizedPanelHeight: units.gu(3)
            expandedPanelHeight: units.gu(7)
            indicatorMenuWidth: parent.width > units.gu(60) ? units.gu(40) : parent.width
            applicationMenuWidth: parent.width > units.gu(60) ? units.gu(40) : parent.width

            indicators {
                hides: [launcher]
                available: tutorial.panelEnabled
                        && ((!greeter || !greeter.locked) || AccountsService.enableIndicatorsWhileLocked)
                        && (!greeter || !greeter.hasLockedApp)
                        && !shell.waitingOnGreeter
<<<<<<< HEAD
=======
                        && settings.enableIndicatorMenu
                width: parent.width > units.gu(60) ? units.gu(40) : parent.width

                minimizedPanelHeight: units.gu(3)
                expandedPanelHeight: units.gu(7)
>>>>>>> 4a1bd5a1

                model: Indicators.IndicatorsModel {
                    // tablet and phone both use the same profile
                    // FIXME: use just "phone" for greeter too, but first fix
                    // greeter app launching to either load the app inside the
                    // greeter or tell the session to load the app.  This will
                    // involve taking the url-dispatcher dbus name and using
                    // SessionBroadcast to tell the session.
                    profile: shell.mode === "greeter" ? "desktop_greeter" : "phone"
                    Component.onCompleted: load();
                }
            }

            applicationMenus {
                hides: [launcher]
            }

            readonly property bool focusedSurfaceIsFullscreen: MirFocusController.focusedSurface
                ? MirFocusController.focusedSurface.state === Mir.FullscreenState
                : false
            fullscreenMode: (focusedSurfaceIsFullscreen && !LightDMService.greeter.active && launcher.progress == 0)
                            || greeter.hasLockedApp
            locked: greeter && greeter.active
            greeterShown: greeter && greeter.shown
        }

        Launcher {
            id: launcher
            objectName: "launcher"

            /*
             * Since the Dash doesn't have the same controll over surfaces that the
             * Shell does, it can't slowly move the scope out of the way, as the shell
             * does  with apps, and the dash is show instantly. This allows for some
             * leeway and prevents accidental home swipes.
             */
            readonly property real offset: shell.focusedApplicationId == "unity8-dash" ? units.gu(12) : 0
            readonly property bool dashSwipe: progress > offset

            anchors.top: parent.top
            anchors.topMargin: inverted ? 0 : panel.panelHeight
            anchors.bottom: parent.bottom
            width: parent.width
            dragAreaWidth: shell.edgeSize
            available: tutorial.launcherEnabled
                    && (!greeter.locked || AccountsService.enableLauncherWhileLocked)
                    && !greeter.hasLockedApp
                    && !shell.waitingOnGreeter
                    && settings.enableLauncher
            inverted: shell.usageScenario !== "desktop"
            superPressed: physicalKeysMapper.superPressed
            superTabPressed: physicalKeysMapper.superTabPressed
            panelWidth: units.gu(settings.launcherWidth)
            lockedVisible: shell.usageScenario == "desktop" && !settings.autohideLauncher && !panel.fullscreenMode

            onShowDashHome: showHome()
            onDash: showDash()
            onDashSwipeChanged: {
                if (dashSwipe) {
                    dash.setCurrentScope(0, false, true)
                }
            }
            onLauncherApplicationSelected: {
                greeter.notifyUserRequestedApp();
                shell.activateApplication(appId);
            }
            onShownChanged: {
                if (shown) {
                    panel.indicators.hide()
                }
            }
            onFocusChanged: {
                if (!focus) {
                    stage.focus = true;
                }
            }

            GlobalShortcut {
                shortcut: Qt.AltModifier | Qt.Key_F1
                onTriggered: {
                    launcher.openForKeyboardNavigation();
                }
            }
            GlobalShortcut {
                shortcut: Qt.MetaModifier | Qt.Key_0
                onTriggered: {
                    if (LauncherModel.get(9)) {
                        activateApplication(LauncherModel.get(9).appId);
                    }
                }
            }
            Repeater {
                model: 9
                GlobalShortcut {
                    shortcut: Qt.MetaModifier | (Qt.Key_1 + index)
                    onTriggered: {
                        if (LauncherModel.get(index)) {
                            activateApplication(LauncherModel.get(index).appId);
                        }
                    }
                }
            }
        }

        KeyboardShortcutsOverlay {
            objectName: "shortcutsOverlay"
            enabled: launcher.shortcutHintsShown && width < parent.width - (launcher.lockedVisible ? launcher.panelWidth : 0) - padding
                     && height < parent.height - padding - panel.panelHeight
            anchors.centerIn: parent
            anchors.horizontalCenterOffset: launcher.lockedVisible ? launcher.panelWidth/2 : 0
            anchors.verticalCenterOffset: panel.panelHeight/2
            visible: opacity > 0
            opacity: enabled ? 0.95 : 0

            Behavior on opacity {
                UbuntuNumberAnimation {}
            }
        }

        Tutorial {
            id: tutorial
            objectName: "tutorial"
            anchors.fill: parent

            paused: callManager.hasCalls || !greeter || greeter.active ||
                    wizard.active
            delayed: dialogs.hasActiveDialog || notifications.hasNotification ||
                     inputMethod.visible ||
                     (launcher.shown && !launcher.lockedVisible) ||
                     panel.indicators.shown || stage.rightEdgeDragProgress > 0
            usageScenario: shell.usageScenario
            lastInputTimestamp: inputFilter.lastInputTimestamp
            launcher: launcher
            panel: panel
            stage: stage
        }

        Wizard {
            id: wizard
            objectName: "wizard"
            anchors.fill: parent
            deferred: shell.mode === "greeter"

            function unlockWhenDoneWithWizard() {
                if (!active) {
                    Connectivity.unlockAllModems();
                }
            }

            Component.onCompleted: unlockWhenDoneWithWizard()
            onActiveChanged: unlockWhenDoneWithWizard()
        }

        MouseArea { // modal notifications prevent interacting with other contents
            anchors.fill: parent
            visible: notifications.useModal
            enabled: visible
        }

        Notifications {
            id: notifications

            model: NotificationBackend.Model
            margin: units.gu(1)
            hasMouse: shell.hasMouse
            background: wallpaperResolver.cachedBackground

            y: topmostIsFullscreen ? 0 : panel.panelHeight
            height: parent.height - (topmostIsFullscreen ? 0 : panel.panelHeight)

            states: [
                State {
                    name: "narrow"
                    when: overlay.width <= units.gu(60)
                    AnchorChanges {
                        target: notifications
                        anchors.left: parent.left
                        anchors.right: parent.right
                    }
                },
                State {
                    name: "wide"
                    when: overlay.width > units.gu(60)
                    AnchorChanges {
                        target: notifications
                        anchors.left: undefined
                        anchors.right: parent.right
                    }
                    PropertyChanges { target: notifications; width: units.gu(38) }
                }
            ]
        }
    }

    Dialogs {
        id: dialogs
        objectName: "dialogs"
        anchors.fill: parent
        z: overlay.z + 10
        usageScenario: shell.usageScenario
        onPowerOffClicked: {
            shutdownFadeOutRectangle.enabled = true;
            shutdownFadeOutRectangle.visible = true;
            shutdownFadeOut.start();
        }
    }

    Connections {
        target: SessionBroadcast
        onShowHome: if (shell.mode !== "greeter") showHome()
    }

    URLDispatcher {
        id: urlDispatcher
        objectName: "urlDispatcher"
        active: shell.mode === "greeter"
        onUrlRequested: shell.activateURL(url)
    }

    ItemGrabber {
        id: itemGrabber
        anchors.fill: parent
        z: dialogs.z + 10
        GlobalShortcut { shortcut: Qt.Key_Print; onTriggered: itemGrabber.capture(shell) }
        Connections {
            target: stage
            ignoreUnknownSignals: true
            onItemSnapshotRequested: itemGrabber.capture(item)
        }
    }

    Timer {
        id: cursorHidingTimer
        interval: 3000
        running: panel.focusedSurfaceIsFullscreen && cursor.opacity > 0
        onTriggered: cursor.opacity = 0;
    }

    Cursor {
        id: cursor
        objectName: "cursor"
        visible: shell.hasMouse
        z: itemGrabber.z + 1
        topBoundaryOffset: panel.panelHeight

        confiningItem: stage.itemConfiningMouseCursor

        property bool mouseNeverMoved: true
        Binding {
            target: cursor; property: "x"; value: shell.width / 2
            when: cursor.mouseNeverMoved && cursor.visible
        }
        Binding {
            target: cursor; property: "y"; value: shell.height / 2
            when: cursor.mouseNeverMoved && cursor.visible
        }

        height: units.gu(3)

        readonly property var previewRectangle: stage.previewRectangle.target &&
                                                stage.previewRectangle.target.dragging ?
                                                stage.previewRectangle : null

        onPushedLeftBoundary: {
            if (buttons === Qt.NoButton) {
                launcher.pushEdge(amount);
            } else if (buttons === Qt.LeftButton && previewRectangle && previewRectangle.target.canBeMaximizedLeftRight) {
                previewRectangle.maximizeLeft(amount);
            }
        }

        onPushedRightBoundary: {
            if (buttons === Qt.NoButton) {
                stage.pushRightEdge(amount);
            } else if (buttons === Qt.LeftButton && previewRectangle && previewRectangle.target.canBeMaximizedLeftRight) {
                previewRectangle.maximizeRight(amount);
            }
        }

        onPushedTopBoundary: {
            if (buttons === Qt.LeftButton && previewRectangle && previewRectangle.target.canBeMaximized) {
                previewRectangle.maximize(amount);
            }
        }
        onPushedTopLeftCorner: {
            if (buttons === Qt.LeftButton && previewRectangle && previewRectangle.target.canBeCornerMaximized) {
                previewRectangle.maximizeTopLeft(amount);
            }
        }
        onPushedTopRightCorner: {
            if (buttons === Qt.LeftButton && previewRectangle && previewRectangle.target.canBeCornerMaximized) {
                previewRectangle.maximizeTopRight(amount);
            }
        }
        onPushedBottomLeftCorner: {
            if (buttons === Qt.LeftButton && previewRectangle && previewRectangle.target.canBeCornerMaximized) {
                previewRectangle.maximizeBottomLeft(amount);
            }
        }
        onPushedBottomRightCorner: {
            if (buttons === Qt.LeftButton && previewRectangle && previewRectangle.target.canBeCornerMaximized) {
                previewRectangle.maximizeBottomRight(amount);
            }
        }
        onPushStopped: {
            if (previewRectangle) {
                previewRectangle.stop();
            }
        }

        onMouseMoved: {
            mouseNeverMoved = false;
            cursor.opacity = 1;
        }

        Behavior on opacity { UbuntuNumberAnimation {} }
    }

    // non-visual objects
    KeymapSwitcher {}
    BrightnessControl {}

    Rectangle {
        id: shutdownFadeOutRectangle
        z: cursor.z + 1
        enabled: false
        visible: false
        color: "black"
        anchors.fill: parent
        opacity: 0.0
        NumberAnimation on opacity {
            id: shutdownFadeOut
            from: 0.0
            to: 1.0
            onStopped: {
                if (shutdownFadeOutRectangle.enabled && shutdownFadeOutRectangle.visible) {
                    DBusUnitySessionService.shutdown();
                }
            }
        }
    }
}<|MERGE_RESOLUTION|>--- conflicted
+++ resolved
@@ -475,14 +475,7 @@
                         && ((!greeter || !greeter.locked) || AccountsService.enableIndicatorsWhileLocked)
                         && (!greeter || !greeter.hasLockedApp)
                         && !shell.waitingOnGreeter
-<<<<<<< HEAD
-=======
                         && settings.enableIndicatorMenu
-                width: parent.width > units.gu(60) ? units.gu(40) : parent.width
-
-                minimizedPanelHeight: units.gu(3)
-                expandedPanelHeight: units.gu(7)
->>>>>>> 4a1bd5a1
 
                 model: Indicators.IndicatorsModel {
                     // tablet and phone both use the same profile

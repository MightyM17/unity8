--- conflicted
+++ resolved
@@ -1,9 +1,5 @@
 /*
-<<<<<<< HEAD
- * Copyright (C) 2013-2014 Canonical, Ltd.
-=======
  * Copyright (C) 2013-2015 Canonical, Ltd.
->>>>>>> e15956d5
  *
  * This program is free software; you can redistribute it and/or modify
  * it under the terms of the GNU General Public License as published by
@@ -71,12 +67,7 @@
 
     readonly property bool orientationChangesEnabled: panel.indicators.fullyClosed
             && (applicationsDisplayLoader.item && applicationsDisplayLoader.item.orientationChangesEnabled)
-<<<<<<< HEAD
-            && !greeter.showAnimation.running
-            && !greeter.hideAnimation.running
-=======
             && !greeter.animating
->>>>>>> e15956d5
 
     property bool startingUp: true
     Timer { id: finishStartUpTimer; interval: 500; onTriggered: startingUp = false }
@@ -85,11 +76,7 @@
         if (startingUp) {
             // Ensure we don't rotate during start up
             return Qt.PrimaryOrientation;
-<<<<<<< HEAD
-        } else if (greeter.shown || lockscreen.shown) {
-=======
         } else if (greeter.shown) {
->>>>>>> e15956d5
             return Qt.PrimaryOrientation;
         } else if (mainApp) {
             return mainApp.supportedOrientations;
@@ -104,45 +91,21 @@
 
     // For autopilot consumption
     readonly property string focusedApplicationId: ApplicationManager.focusedApplicationId
-<<<<<<< HEAD
 
     // internal props from here onwards
     readonly property var mainApp:
             applicationsDisplayLoader.item ? applicationsDisplayLoader.item.mainApp : null
 
-    // Disable everything so that user can't swipe greeter or launcher until
-    // we get first prompt/authenticate, which will re-enable the shell.
-    enabled: false
-
-=======
-
-    // internal props from here onwards
-    readonly property var mainApp:
-            applicationsDisplayLoader.item ? applicationsDisplayLoader.item.mainApp : null
-
     // Disable everything while greeter is waiting, so that the user can't swipe
     // the greeter or launcher until we know whether the session is locked.
     enabled: !greeter.waiting
 
->>>>>>> e15956d5
     property real edgeSize: units.gu(2)
     property url defaultBackground: Qt.resolvedUrl(shell.width >= units.gu(60) ? "graphics/tablet_background.jpg" : "graphics/phone_background.jpg")
     property url background: asImageTester.status == Image.Ready ? asImageTester.source
                              : gsImageTester.status == Image.Ready ? gsImageTester.source : defaultBackground
     readonly property real panelHeight: panel.panelHeight
 
-<<<<<<< HEAD
-    readonly property bool locked: LightDM.Greeter.active && !LightDM.Greeter.authenticated && !forcedUnlock
-    readonly property alias hasLockedApp: greeter.hasLockedApp
-    readonly property bool forcedUnlock: tutorial.running
-    onForcedUnlockChanged: if (forcedUnlock) lockscreen.hide()
-
-    property int maxFailedLogins: -1 // disabled by default for now, will enable via settings in future
-    property int failedLoginsDelayAttempts: 7 // number of failed logins
-    property int failedLoginsDelayMinutes: 5 // minutes of forced waiting
-
-=======
->>>>>>> e15956d5
     function activateApplication(appId) {
         if (ApplicationManager.findApplication(appId)) {
             ApplicationManager.requestFocusApplication(appId);
@@ -347,14 +310,6 @@
             }
             Binding {
                 target: applicationsDisplayLoader.item
-<<<<<<< HEAD
-                property: "shellOrientationAngle"
-                value: shell.orientationAngle
-            }
-            Binding {
-                target: applicationsDisplayLoader.item
-=======
->>>>>>> e15956d5
                 property: "shellOrientation"
                 value: shell.orientation
             }
@@ -436,144 +391,6 @@
         launcherOffset: launcher.progress
         forcedUnlock: tutorial.running
         background: shell.background
-<<<<<<< HEAD
-        darkenBackground: 0.4
-        alphaNumeric: AccountsService.passwordDisplayHint === AccountsService.Keyboard
-        minPinLength: 4
-        maxPinLength: 4
-
-        property string promptText
-        infoText: promptText !== "" ? i18n.tr("Enter %1").arg(promptText) :
-                  alphaNumeric ? i18n.tr("Enter passphrase") :
-                                 i18n.tr("Enter passcode")
-        errorText: promptText !== "" ? i18n.tr("Sorry, incorrect %1").arg(promptText) :
-                   alphaNumeric ? i18n.tr("Sorry, incorrect passphrase") + "\n" +
-                                  i18n.tr("Please re-enter") :
-                                  i18n.tr("Sorry, incorrect passcode")
-
-        // FIXME: We *should* show emergency dialer if there is a SIM present,
-        // regardless of whether the side stage is enabled.  But right now,
-        // the assumption is that narrow screens are phones which have SIMs
-        // and wider screens are tablets which don't.  When we do allow this
-        // on devices with a side stage and a SIM, work should be done to
-        // ensure that the main stage is disabled while the dialer is present
-        // in the side stage.  See the FIXME in the stage loader in this file.
-        showEmergencyCallButton: shell.usageScenario === "phone"
-
-        onEntered: LightDM.Greeter.respond(passphrase);
-        onCancel: greeter.show()
-        onEmergencyCall: startLockedApp("dialer-app")
-
-        onShownChanged: if (shown) greeter.lockedApp = ""
-
-        function maybeShow() {
-            if (!shell.forcedUnlock && !shown) {
-                showNow();
-            }
-        }
-
-        Timer {
-            id: forcedDelayTimer
-            interval: 1000 * 60
-            onTriggered: {
-                if (lockscreen.delayMinutes > 0) {
-                    lockscreen.delayMinutes -= 1
-                    if (lockscreen.delayMinutes > 0) {
-                        start() // go again
-                    }
-                }
-            }
-        }
-
-        Component.onCompleted: {
-            if (greeter.narrowMode) {
-                LightDM.Greeter.authenticate(LightDM.Users.data(0, LightDM.UserRoles.NameRole))
-            }
-        }
-    }
-
-    Connections {
-        target: LightDM.Greeter
-
-        onShowGreeter: greeter.show()
-        onHideGreeter: greeter.login()
-
-        onShowPrompt: {
-            shell.enabled = true;
-            if (!LightDM.Greeter.active) {
-                return; // could happen if hideGreeter() comes in before we prompt
-            }
-            if (greeter.narrowMode) {
-                lockscreen.promptText = isDefaultPrompt ? "" : text.toLowerCase();
-                lockscreen.maybeShow();
-            }
-        }
-
-        onPromptlessChanged: {
-            if (!LightDM.Greeter.active) {
-                return; // could happen if hideGreeter() comes in before we prompt
-            }
-            if (greeter.narrowMode) {
-                if (LightDM.Greeter.promptless && LightDM.Greeter.authenticated) {
-                    lockscreen.hide()
-                } else {
-                    lockscreen.reset();
-                    lockscreen.maybeShow();
-                }
-            }
-        }
-
-        onAuthenticationComplete: {
-            shell.enabled = true;
-            if (LightDM.Greeter.authenticated) {
-                AccountsService.failedLogins = 0
-            }
-            // Else only penalize user for a failed login if they actually were
-            // prompted for a password.  We do this below after the promptless
-            // early exit.
-
-            if (LightDM.Greeter.promptless) {
-                return;
-            }
-
-            if (LightDM.Greeter.authenticated) {
-                greeter.login();
-            } else {
-                AccountsService.failedLogins++
-                if (maxFailedLogins >= 2) { // require at least a warning
-                    if (AccountsService.failedLogins === maxFailedLogins - 1) {
-                        var title = lockscreen.alphaNumeric ?
-                                    i18n.tr("Sorry, incorrect passphrase.") :
-                                    i18n.tr("Sorry, incorrect passcode.")
-                        var text = i18n.tr("This will be your last attempt.") + " " +
-                                   (lockscreen.alphaNumeric ?
-                                    i18n.tr("If passphrase is entered incorrectly, your phone will conduct a factory reset and all personal data will be deleted.") :
-                                    i18n.tr("If passcode is entered incorrectly, your phone will conduct a factory reset and all personal data will be deleted."))
-                        lockscreen.showInfoPopup(title, text)
-                    } else if (AccountsService.failedLogins >= maxFailedLogins) {
-                        SystemImage.factoryReset() // Ouch!
-                    }
-                }
-                if (failedLoginsDelayAttempts > 0 && AccountsService.failedLogins % failedLoginsDelayAttempts == 0) {
-                    lockscreen.delayMinutes = failedLoginsDelayMinutes
-                    forcedDelayTimer.start()
-                }
-
-                lockscreen.clear(true);
-                if (greeter.narrowMode) {
-                    LightDM.Greeter.authenticate(LightDM.Users.data(0, LightDM.UserRoles.NameRole))
-                }
-            }
-        }
-    }
-
-    Binding {
-        target: LightDM.Greeter
-        property: "active"
-        value: greeter.shown || lockscreen.shown || greeter.hasLockedApp
-    }
-=======
->>>>>>> e15956d5
 
         anchors.fill: parent
         anchors.topMargin: panel.panelHeight
@@ -594,95 +411,7 @@
             }
         }
 
-<<<<<<< HEAD
-        Greeter {
-            id: greeter
-            objectName: "greeter"
-
-            signal sessionStarted() // helpful for tests
-
-            property string lockedApp: ""
-            property bool hasLockedApp: lockedApp !== ""
-
-            hides: [launcher, panel.indicators]
-            loadContent: required || lockscreen.required // keeps content in memory for quick show()
-
-            locked: shell.locked
-
-            background: shell.background
-
-            width: parent.width
-            height: parent.height
-
-            // avoid overlapping with Launcher's edge drag area
-            // FIXME: Fix TouchRegistry & friends and remove this workaround
-            //        Issue involves launcher's DDA getting disabled on a long
-            //        left-edge drag
-            dragHandleLeftMargin: launcher.available ? launcher.dragAreaWidth + 1 : 0
-
-            function startUnlock() {
-                if (narrowMode) {
-                    if (!LightDM.Greeter.authenticated) {
-                        lockscreen.maybeShow()
-                    }
-                    hide()
-                } else {
-                    show()
-                    tryToUnlock()
-                }
-            }
-
-            function login() {
-                enabled = false;
-                if (LightDM.Greeter.startSessionSync()) {
-                    sessionStarted();
-                    greeter.hide();
-                    lockscreen.hide();
-                    launcher.hide();
-                }
-                enabled = true;
-            }
-
-            Timer {
-                // See powerConnection for why this is useful
-                id: showGreeterDelayed
-                interval: 1
-                onTriggered: {
-                    greeter.showNow();
-                }
-            }
-
-            onShownChanged: {
-                if (shown) {
-                    // Disable everything so that user can't swipe greeter or
-                    // launcher until we get the next prompt/authenticate, which
-                    // will re-enable the shell.
-                    shell.enabled = false;
-
-                    if (greeter.narrowMode) {
-                        LightDM.Greeter.authenticate(LightDM.Users.data(0, LightDM.UserRoles.NameRole));
-                    } else {
-                        reset()
-                    }
-                    greeter.lockedApp = "";
-                    greeter.forceActiveFocus();
-                }
-            }
-
-            Component.onCompleted: {
-                Connectivity.unlockAllModems()
-            }
-
-            onUnlocked: greeter.hide()
-            onSelected: {
-                // Update launcher items for new user
-                var user = LightDM.Users.data(uid, LightDM.UserRoles.NameRole);
-                AccountsService.user = user;
-                LauncherModel.setUser(user);
-            }
-=======
         onEmergencyCall: startLockedApp("dialer-app")
->>>>>>> e15956d5
 
         Timer {
             // See powerConnection for why this is useful
@@ -811,13 +540,9 @@
             anchors.bottom: parent.bottom
             width: parent.width
             dragAreaWidth: shell.edgeSize
-<<<<<<< HEAD
-            available: tutorial.launcherEnabled && (!shell.locked || AccountsService.enableLauncherWhileLocked) && !greeter.hasLockedApp
-=======
             available: tutorial.launcherEnabled
                     && (!greeter.locked || AccountsService.enableLauncherWhileLocked)
                     && !greeter.hasLockedApp
->>>>>>> e15956d5
             inverted: shell.usageScenario !== "desktop"
             shadeBackground: !tutorial.running
 

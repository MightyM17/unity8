--- conflicted
+++ resolved
@@ -381,11 +381,7 @@
             // more clever here.
             active: usageScenario != "desktop" && AccountsService.demoEdges
 
-<<<<<<< HEAD
-            paused: lightDM.Greeter.active
-=======
             paused: lightDM.greeter.active
->>>>>>> 508a02a3
             launcher: launcher
             panel: panel
             edgeSize: shell.edgeSize

/*
 * Copyright (C) 2013 Canonical, Ltd.
 *
 * This program is free software; you can redistribute it and/or modify
 * it under the terms of the GNU General Public License as published by
 * the Free Software Foundation; version 3.
 *
 * This program is distributed in the hope that it will be useful,
 * but WITHOUT ANY WARRANTY; without even the implied warranty of
 * MERCHANTABILITY or FITNESS FOR A PARTICULAR PURPOSE.  See the
 * GNU General Public License for more details.
 *
 * You should have received a copy of the GNU General Public License
 * along with this program.  If not, see <http://www.gnu.org/licenses/>.
 */

import QtQuick 2.0
import AccountsService 0.1
import GSettings 1.0
import Unity.Application 0.1
import Ubuntu.Components 0.1
import Ubuntu.Gestures 0.1
import Unity.Launcher 0.1
import Utils 0.1
import LightDM 0.1 as LightDM
import Powerd 0.1
import SessionBroadcast 0.1
import "Dash"
import "Greeter"
import "Launcher"
import "Panel"
import "Components"
import "Notifications"
import "Stages"
import Unity.Notifications 1.0 as NotificationBackend
import Unity.Session 0.1

Item {
    id: shell

    // this is only here to select the width / height of the window if not running fullscreen
    property bool tablet: false
    width: tablet ? units.gu(160) : applicationArguments.hasGeometry() ? applicationArguments.width() : units.gu(40)
    height: tablet ? units.gu(100) : applicationArguments.hasGeometry() ? applicationArguments.height() : units.gu(71)

    property real edgeSize: units.gu(2)
    property url defaultBackground: Qt.resolvedUrl(shell.width >= units.gu(60) ? "graphics/tablet_background.jpg" : "graphics/phone_background.jpg")
    property url background
    readonly property real panelHeight: panel.panelHeight

    property bool dashShown: dash.shown && dash.available && underlay.visible

    property bool sideStageEnabled: shell.width >= units.gu(100)
    readonly property string focusedApplicationId: ApplicationManager.focusedApplicationId

    function activateApplication(appId) {
        if (ApplicationManager.findApplication(appId)) {
            ApplicationManager.requestFocusApplication(appId);
        } else {
            var execFlags = shell.sideStageEnabled ? ApplicationManager.NoFlag : ApplicationManager.ForceMainStage;
            ApplicationManager.startApplication(appId, execFlags);
            stages.show();
        }
    }

    Binding {
        target: LauncherModel
        property: "applicationManager"
        value: ApplicationManager
    }

    Component.onCompleted: {
        Theme.name = "Ubuntu.Components.Themes.SuruGradient"
    }

    GSettings {
        id: backgroundSettings
        schema.id: "org.gnome.desktop.background"
    }
    property url gSettingsPicture: backgroundSettings.pictureUri != undefined && backgroundSettings.pictureUri.length > 0 ? backgroundSettings.pictureUri : shell.defaultBackground
    onGSettingsPictureChanged: {
        shell.background = gSettingsPicture
    }

    VolumeControl {
        id: volumeControl
    }

    WindowKeysFilter {
        // Handle but do not filter out volume keys
        Keys.onVolumeUpPressed: { volumeControl.volumeUp(); event.accepted = false; }
        Keys.onVolumeDownPressed: { volumeControl.volumeDown(); event.accepted = false; }

        Keys.onPressed: {
            if (event.key == Qt.Key_PowerOff || event.key == Qt.Key_PowerDown) {
                dialogs.onPowerKeyPressed();
                event.accepted = true;
            } else {
                event.accepted = false;
            }
        }

        Keys.onReleased: {
            if (event.key == Qt.Key_PowerOff || event.key == Qt.Key_PowerDown) {
                dialogs.onPowerKeyReleased();
                event.accepted = true;
            } else {
                event.accepted = false;
            }
        }
    }

    Item {
        id: underlay
        objectName: "underlay"
        anchors.fill: parent

        // Whether the underlay is fully covered by opaque UI elements.
        property bool fullyCovered: (panel.indicators.fullyOpened && shell.width <= panel.indicatorsMenuWidth)
                                        || stages.fullyShown || greeterWrapper.fullyShown
        visible: !fullyCovered

        Image {
            anchors.fill: dash
            source: shell.width > shell.height ? "Dash/graphics/paper_landscape.png" : "Dash/graphics/paper_portrait.png"
            fillMode: Image.PreserveAspectCrop
            horizontalAlignment: Image.AlignRight
            verticalAlignment: Image.AlignTop
        }

        Dash {
            id: dash
            objectName: "dash"

            available: !LightDM.Greeter.active
            hides: [stages, launcher, panel.indicators]
            shown: disappearingAnimationProgress !== 1.0 && greeterWrapper.showProgress !== 1.0 &&
                   !(panel.indicators.fullyOpened && !sideStageEnabled)
            enabled: disappearingAnimationProgress === 0.0 && greeterWrapper.showProgress === 0.0 && edgeDemo.dashEnabled

<<<<<<< HEAD
            Dash {
                id: dash
                objectName: "dash"

                available: !LightDM.Greeter.active
                hides: [stages, launcher, panel.indicators]
                shown: disappearingAnimationProgress !== 1.0 && greeterWrapper.showProgress !== 1.0
                enabled: disappearingAnimationProgress === 0.0 && greeterWrapper.showProgress === 0.0 && edgeDemo.dashEnabled

                overviewHandleHeight: shell.edgeSize

                anchors {
                    fill: parent
                    topMargin: panel.panelHeight
                }

                contentScale: 1.0 - 0.2 * disappearingAnimationProgress
                opacity: 1.0 - disappearingAnimationProgress
                property real disappearingAnimationProgress: {
                    if (stages.overlayMode) {
                        return 0;
                    } else {
                        return stages.showProgress
                    }
                }

                // FIXME: only necessary because stages.showProgress is not animated
                Behavior on disappearingAnimationProgress { SmoothedAnimation { velocity: 5 }}
            }
=======
            anchors {
                fill: parent
                topMargin: panel.panelHeight
            }

            contentScale: 1.0 - 0.2 * disappearingAnimationProgress
            opacity: 1.0 - disappearingAnimationProgress
            property real disappearingAnimationProgress: stages.showProgress

            // FIXME: only necessary because stages.showProgress is not animated
            Behavior on disappearingAnimationProgress { SmoothedAnimation { velocity: 5 }}
>>>>>>> 25459c27
        }
    }

    EdgeDragArea {
        id: stagesDragArea
        direction: Direction.Leftwards

        anchors { top: parent.top; right: parent.right; bottom: parent.bottom }
        width: shell.edgeSize

        property real progress: stages.width

        onTouchXChanged: {
            if (status == DirectionalDragArea.Recognized) {
                if (ApplicationManager.empty) {
                    progress = Math.max(stages.width - stagesDragArea.width + touchX, stages.width * .3);
                } else {
                    progress = stages.width - stagesDragArea.width + touchX;
                }
            }
        }

        onDraggingChanged: {
            if (!dragging) {
                if (!ApplicationManager.empty && progress < stages.width - units.gu(10)) {
                    stages.show();
                }
                stagesDragArea.progress = Qt.binding(function () { return stages.width; });
            }
        }
    }

    Item {
        id: stages
        objectName: "stages"
        width: parent.width
        height: parent.height

        visible: !fullyHidden && !ApplicationManager.empty

        x: {
            if (shown) {
                if (locked || greeter.fakeActiveForApp !== "") {
                    return 0;
                }
                return launcher.progress;
            } else {
                return stagesDragArea.progress
            }
        }
        Behavior on x { SmoothedAnimation { velocity: 600; duration: UbuntuAnimation.FastDuration } }

        property bool shown: false
        onShownChanged: {
            if (shown) {
                if (ApplicationManager.count > 0) {
                    ApplicationManager.focusApplication(ApplicationManager.get(0).appId);
                }
            } else {
                if (ApplicationManager.focusedApplicationId) {
                    ApplicationManager.updateScreenshot(ApplicationManager.focusedApplicationId);
                    ApplicationManager.unfocusCurrentApplication();
                }
            }
        }

        // Avoid a silent "divide by zero -> NaN" situation during init as shell.width will be
        // zero. That breaks the property binding and the function won't be reevaluated once
        // shell.width is set, with the NaN result staying there for good.
        property real showProgress: shell.width ? MathUtils.clamp(1 - x / shell.width, 0, 1) : 0

        property bool fullyShown: x == 0
        property bool fullyHidden: x == width

        property bool locked: applicationsDisplayLoader.item ? applicationsDisplayLoader.item.locked : false

        // It might technically not be fullyShown but visually it just looks so.
        property bool roughlyFullyShown: x >= 0 && x <= units.gu(1)

        function show() {
            shown = true;
        }

        function hide() {
            shown = false;
        }

        Connections {
            target: ApplicationManager
            onFocusRequested: {
                if (greeter.fakeActiveForApp !== "" && greeter.fakeActiveForApp !== appId) {
                    lockscreen.show();
                }
                greeter.hide();
                stages.show();
            }

            onFocusedApplicationIdChanged: {
                if (greeter.fakeActiveForApp !== "" && greeter.fakeActiveForApp !== ApplicationManager.focusedApplicationId) {
                    lockscreen.show();
                }
                panel.indicators.hide();
            }

            onApplicationAdded: {
                if (greeter.shown) {
                    greeter.hide();
                }
                if (!stages.shown) {
                    stages.show();
                }
            }

            onEmptyChanged: {
                if (ApplicationManager.empty) {
                    stages.hide();
                }
            }
        }

        Loader {
            id: applicationsDisplayLoader
            anchors.fill: parent

            source: shell.sideStageEnabled ? "Stages/TabletStage.qml" : "Stages/PhoneStage.qml"

            Binding {
                target: applicationsDisplayLoader.item
                property: "objectName"
                value: "stage"
            }
            Binding {
                target: applicationsDisplayLoader.item
                property: "dragAreaWidth"
                value: shell.edgeSize
            }
            Binding {
                target: applicationsDisplayLoader.item
                property: "maximizedAppTopMargin"
                // Not just using panel.panelHeight as that changes depending on the focused app.
                value: panel.indicators.panelHeight
            }
            Binding {
                target: applicationsDisplayLoader.item
                property: "interactive"
                value: stages.roughlyFullyShown && !greeter.shown && !lockscreen.shown
                       && panel.indicators.fullyClosed
            }
            Binding {
                target: applicationsDisplayLoader.item
                property: "spreadEnabled"
                value: greeter.fakeActiveForApp === "" // to support emergency dialer hack
            }
        }
    }

    InputMethod {
        id: inputMethod
        objectName: "inputMethod"
        anchors { fill: parent; topMargin: panel.panelHeight }
        z: notifications.useModal || panel.indicators.shown ? overlay.z + 1 : overlay.z - 1
    }

    Connections {
        target: SurfaceManager
        onSurfaceCreated: {
            if (surface.type == MirSurfaceItem.InputMethod) {
                inputMethod.surface = surface;
            }
        }

        onSurfaceDestroyed: {
            if (inputMethod.surface == surface) {
                inputMethod.surface = null;
                surface.parent = null;
            }
            if (!surface.parent) {
                // there's no one displaying it. delete it right away
                surface.release();
            }
        }
    }

    Lockscreen {
        id: lockscreen
        objectName: "lockscreen"

        readonly property int backgroundTopMargin: -panel.panelHeight

        hides: [launcher, panel.indicators]
        shown: false
        enabled: true
        showAnimation: StandardAnimation { property: "opacity"; to: 1 }
        hideAnimation: StandardAnimation { property: "opacity"; to: 0 }
        y: panel.panelHeight
        visible: required
        width: parent.width
        height: parent.height - panel.panelHeight
        background: shell.background
        minPinLength: 4
        maxPinLength: 4

        onEntered: LightDM.Greeter.respond(passphrase);
        onCancel: greeter.show()
        onEmergencyCall: {
            greeter.fakeActiveForApp = "dialer-app"
            shell.activateApplication("dialer-app")
            lockscreen.hide()
        }

        onShownChanged: if (shown) greeter.fakeActiveForApp = ""

        Component.onCompleted: {
            if (LightDM.Users.count == 1) {
                LightDM.Greeter.authenticate(LightDM.Users.data(0, LightDM.UserRoles.NameRole))
            }
        }
    }

    Connections {
        target: LightDM.Greeter

        onShowGreeter: greeter.show()

        onShowPrompt: {
            if (LightDM.Users.count == 1) {
                // TODO: There's no better way for now to determine if its a PIN or a passphrase.
                if (text == "PIN") {
                    lockscreen.alphaNumeric = false
                } else {
                    lockscreen.alphaNumeric = true
                }
                lockscreen.placeholderText = i18n.tr("Please enter %1").arg(text);
                lockscreen.show();
            }
        }

        onAuthenticationComplete: {
            if (LightDM.Greeter.promptless) {
                return;
            }
            if (LightDM.Greeter.authenticated) {
                lockscreen.hide();
                greeter.login();
            } else {
                lockscreen.clear(true);
            }
        }
    }

    Binding {
        target: LightDM.Greeter
        property: "active"
        value: greeter.shown || lockscreen.shown || greeter.fakeActiveForApp != ""
    }

    Rectangle {
        anchors.fill: parent
        color: "black"
        opacity: greeterWrapper.showProgress * 0.8
    }

    Item {
        // Just a tiny wrapper to adjust greeter's x without messing with its own dragging
        id: greeterWrapper
        x: launcher.progress
        y: panel.panelHeight
        width: parent.width
        height: parent.height - panel.panelHeight

        Behavior on x {
            enabled: !launcher.dashSwipe
            StandardAnimation {}
        }

        property bool fullyShown: showProgress === 1.0
        readonly property real showProgress: MathUtils.clamp((1 - x/width) + greeter.showProgress - 1, 0, 1)
        onShowProgressChanged: if (LightDM.Greeter.promptless && showProgress === 0) greeter.login()

        Greeter {
            id: greeter
            objectName: "greeter"

            signal sessionStarted() // helpful for tests

            property string fakeActiveForApp: ""

            available: true
            hides: [launcher, panel.indicators]
            shown: true

            defaultBackground: shell.background

            width: parent.width
            height: parent.height

            dragHandleWidth: shell.edgeSize

            function login() {
                enabled = false;
                LightDM.Greeter.startSessionSync();
                sessionStarted();
                greeter.hide();
                lockscreen.hide();
                launcher.hide();
                enabled = true;
            }

            onShownChanged: {
                if (shown) {
                    lockscreen.reset();
                    if (!LightDM.Greeter.promptless) {
                       lockscreen.show();
                    }
                    // If there is only one user, we start authenticating with that one here.
                    // If there are more users, the Greeter will handle that
                    if (LightDM.Users.count == 1) {
                        LightDM.Greeter.authenticate(LightDM.Users.data(0, LightDM.UserRoles.NameRole));
                    }
                    greeter.fakeActiveForApp = "";
                    greeter.forceActiveFocus();
                }
            }

            onUnlocked: greeter.hide()
            onSelected: {
                // Update launcher items for new user
                var user = LightDM.Users.data(uid, LightDM.UserRoles.NameRole);
                AccountsService.user = user;
                LauncherModel.setUser(user);
            }

            onTease: launcher.tease()

            Binding {
                target: ApplicationManager
                property: "suspended"
                value: greeter.shown && greeterWrapper.showProgress == 1
            }
        }
    }

    Connections {
        id: powerConnection
        target: Powerd

        onDisplayPowerStateChange: {
            // We ignore any display-off signals when the proximity sensor
            // is active.  This usually indicates something like a phone call.
            if (status == Powerd.Off && reason != Powerd.Proximity) {
                greeter.showNow();
            }

            // No reason to chew demo CPU when user isn't watching
            if (status == Powerd.Off) {
                edgeDemo.paused = true;
            } else if (status == Powerd.On) {
                edgeDemo.paused = false;
            }
        }
    }

    function showHome() {
        if (edgeDemo.running) {
            return
        }

        if (LightDM.Greeter.active) {
            if (!LightDM.Greeter.promptless) {
                lockscreen.show()
            }
            greeter.hide()
        }

        var animate = !LightDM.Greeter.active && !stages.shown
        dash.setCurrentScope("clickscope", animate, false)
        stages.hide()
    }

    function showDash() {
        if (LightDM.Greeter.active && !LightDM.Greeter.promptless) {
            return;
        }

        if (!stages.locked) {
            stages.hide();
            launcher.fadeOut();
        } else {
            launcher.switchToNextState("visible");
        }

        if (greeter.shown) {
            greeter.hideRight();
            launcher.fadeOut();
        }
    }

    Item {
        id: overlay
        z: 10

        anchors.fill: parent

        Panel {
            id: panel
            objectName: "panel"
            anchors.fill: parent //because this draws indicator menus
            indicators {
                hides: [launcher]
                available: edgeDemo.panelEnabled && greeter.fakeActiveForApp === ""
                contentEnabled: edgeDemo.panelContentEnabled
                width: parent.width > units.gu(60) ? units.gu(40) : parent.width
                panelHeight: units.gu(3)
            }

            property bool topmostApplicationIsFullscreen:
                ApplicationManager.focusedApplicationId &&
                    ApplicationManager.findApplication(ApplicationManager.focusedApplicationId).fullscreen

            fullscreenMode: (stages.roughlyFullyShown && topmostApplicationIsFullscreen
                    && !LightDM.Greeter.active) || greeter.fakeActiveForApp !== ""
        }

        Launcher {
            id: launcher
            objectName: "launcher"

            readonly property bool dashSwipe: progress > 0

            anchors.top: parent.top
            anchors.bottom: parent.bottom
            width: parent.width
            dragAreaWidth: shell.edgeSize
            available: edgeDemo.launcherEnabled && greeter.fakeActiveForApp === ""

            onShowDashHome: showHome()
            onDash: showDash()
            onDashSwipeChanged: if (dashSwipe && stages.shown) dash.setCurrentScope("clickscope", false, true)
            onLauncherApplicationSelected: {
                if (greeter.fakeActiveForApp !== "") {
                    lockscreen.show()
                }
                if (!edgeDemo.running)
                    shell.activateApplication(appId)
            }
            onShownChanged: {
                if (shown) {
                    panel.indicators.hide()
                }
            }
        }

        Rectangle {
            id: modalNotificationBackground

            visible: notifications.useModal && !greeter.shown && (notifications.state == "narrow")
            color: "#000000"
            anchors.fill: parent
            opacity: 0.5

            MouseArea {
                anchors.fill: parent
            }
        }

        Notifications {
            id: notifications

            model: NotificationBackend.Model
            margin: units.gu(1)

            y: panel.panelHeight
            width: parent.width
            height: parent.height - panel.panelHeight

            states: [
                State {
                    name: "narrow"
                    when: overlay.width <= units.gu(60)
                    AnchorChanges { target: notifications; anchors.left: parent.left }
                },
                State {
                    name: "wide"
                    when: overlay.width > units.gu(60)
                    AnchorChanges { target: notifications; anchors.left: undefined }
                    PropertyChanges { target: notifications; width: units.gu(38) }
                }
            ]
        }
    }

    Binding {
        target: i18n
        property: "domain"
        value: "unity8"
    }

    Dialogs {
        id: dialogs
        anchors.fill: parent
        z: overlay.z + 10
        onPowerOffClicked: {
            shutdownFadeOutRectangle.enabled = true;
            shutdownFadeOutRectangle.visible = true;
            shutdownFadeOut.start();
        }
    }

    Label {
        id: alphaDisclaimerLabel
        anchors.centerIn: parent
        visible: ApplicationManager.fake ? ApplicationManager.fake : false
        z: dialogs.z + 10
        text: "EARLY ALPHA\nNOT READY FOR USE"
        color: "lightgrey"
        opacity: 0.2
        font.weight: Font.Black
        horizontalAlignment: Text.AlignHCenter
        verticalAlignment: Text.AlignVCenter
        fontSizeMode: Text.Fit
        rotation: -45
        scale: Math.min(parent.width, parent.height) / width
    }

    EdgeDemo {
        id: edgeDemo
        z: alphaDisclaimerLabel.z + 10
        greeter: greeter
        launcher: launcher
        dash: dash
        indicators: panel.indicators
        underlay: underlay
    }

    Connections {
        target: SessionBroadcast
        onShowHome: showHome()
    }

    Rectangle {
        id: shutdownFadeOutRectangle
        z: edgeDemo.z + 10
        enabled: false
        visible: false
        color: "black"
        anchors.fill: parent
        opacity: 0.0
        NumberAnimation on opacity {
            id: shutdownFadeOut
            from: 0.0
            to: 1.0
            onStopped: {
                if (shutdownFadeOutRectangle.enabled && shutdownFadeOutRectangle.visible) {
                    DBusUnitySessionService.Shutdown();
                }
            }
        }
    }

}<|MERGE_RESOLUTION|>--- conflicted
+++ resolved
@@ -120,14 +120,6 @@
                                         || stages.fullyShown || greeterWrapper.fullyShown
         visible: !fullyCovered
 
-        Image {
-            anchors.fill: dash
-            source: shell.width > shell.height ? "Dash/graphics/paper_landscape.png" : "Dash/graphics/paper_portrait.png"
-            fillMode: Image.PreserveAspectCrop
-            horizontalAlignment: Image.AlignRight
-            verticalAlignment: Image.AlignTop
-        }
-
         Dash {
             id: dash
             objectName: "dash"
@@ -138,37 +130,8 @@
                    !(panel.indicators.fullyOpened && !sideStageEnabled)
             enabled: disappearingAnimationProgress === 0.0 && greeterWrapper.showProgress === 0.0 && edgeDemo.dashEnabled
 
-<<<<<<< HEAD
-            Dash {
-                id: dash
-                objectName: "dash"
-
-                available: !LightDM.Greeter.active
-                hides: [stages, launcher, panel.indicators]
-                shown: disappearingAnimationProgress !== 1.0 && greeterWrapper.showProgress !== 1.0
-                enabled: disappearingAnimationProgress === 0.0 && greeterWrapper.showProgress === 0.0 && edgeDemo.dashEnabled
-
-                overviewHandleHeight: shell.edgeSize
-
-                anchors {
-                    fill: parent
-                    topMargin: panel.panelHeight
-                }
-
-                contentScale: 1.0 - 0.2 * disappearingAnimationProgress
-                opacity: 1.0 - disappearingAnimationProgress
-                property real disappearingAnimationProgress: {
-                    if (stages.overlayMode) {
-                        return 0;
-                    } else {
-                        return stages.showProgress
-                    }
-                }
-
-                // FIXME: only necessary because stages.showProgress is not animated
-                Behavior on disappearingAnimationProgress { SmoothedAnimation { velocity: 5 }}
-            }
-=======
+            overviewHandleHeight: shell.edgeSize
+
             anchors {
                 fill: parent
                 topMargin: panel.panelHeight
@@ -180,7 +143,6 @@
 
             // FIXME: only necessary because stages.showProgress is not animated
             Behavior on disappearingAnimationProgress { SmoothedAnimation { velocity: 5 }}
->>>>>>> 25459c27
         }
     }
 

/*
 * Copyright (C) 2013-2015 Canonical, Ltd.
 *
 * This program is free software; you can redistribute it and/or modify
 * it under the terms of the GNU General Public License as published by
 * the Free Software Foundation; version 3.
 *
 * This program is distributed in the hope that it will be useful,
 * but WITHOUT ANY WARRANTY; without even the implied warranty of
 * MERCHANTABILITY or FITNESS FOR A PARTICULAR PURPOSE.  See the
 * GNU General Public License for more details.
 *
 * You should have received a copy of the GNU General Public License
 * along with this program.  If not, see <http://www.gnu.org/licenses/>.
 */

import QtQuick 2.0
import QtQuick.Window 2.0
import AccountsService 0.1
import GSettings 1.0
import Unity.Application 0.1
import Ubuntu.Components 0.1
import Ubuntu.Components.Popups 1.0
import Ubuntu.Gestures 0.1
import Ubuntu.Telephony 0.1 as Telephony
import Unity.Connectivity 0.1
import Unity.Launcher 0.1
import Utils 0.1
import LightDM 0.1 as LightDM
import Powerd 0.1
import SessionBroadcast 0.1
import "Greeter"
import "Launcher"
import "Panel"
import "Components"
import "Notifications"
import "Stages"
import "Tutorial"
import "Wizard"
import Unity.Notifications 1.0 as NotificationBackend
import Unity.Session 0.1
import Unity.DashCommunicator 0.1
import Unity.Indicators 0.1 as Indicators

Item {
    id: shell

    // to be set from outside
    property int orientationAngle: 0
    property int orientation
    property int primaryOrientation
    property int nativeOrientation
    property real nativeWidth
    property real nativeHeight
    property alias indicatorAreaShowProgress: panel.indicatorAreaShowProgress
    property bool beingResized
    property string usageScenario: "phone" // supported values: "phone", "tablet" or "desktop"
    property string mode: "full-greeter"
    function updateFocusedAppOrientation() {
        applicationsDisplayLoader.item.updateFocusedAppOrientation();
    }
    function updateFocusedAppOrientationAnimated() {
        applicationsDisplayLoader.item.updateFocusedAppOrientationAnimated();
    }

    // to be read from outside
    readonly property int mainAppWindowOrientationAngle:
            applicationsDisplayLoader.item ? applicationsDisplayLoader.item.mainAppWindowOrientationAngle : 0

    readonly property bool orientationChangesEnabled: panel.indicators.fullyClosed
            && (applicationsDisplayLoader.item && applicationsDisplayLoader.item.orientationChangesEnabled)
            && (!greeter || !greeter.animating)

    readonly property bool showingGreeter: greeter && greeter.shown

    property bool startingUp: true
    Timer { id: finishStartUpTimer; interval: 500; onTriggered: startingUp = false }

    property int supportedOrientations: {
        if (startingUp) {
            // Ensure we don't rotate during start up
            return Qt.PrimaryOrientation;
        } else if (greeter && greeter.shown) {
            return Qt.PrimaryOrientation;
        } else if (mainApp) {
            return mainApp.supportedOrientations;
        } else {
            // we just don't care
            return Qt.PortraitOrientation
                 | Qt.LandscapeOrientation
                 | Qt.InvertedPortraitOrientation
                 | Qt.InvertedLandscapeOrientation;
        }
    }

    // For autopilot consumption
    readonly property string focusedApplicationId: ApplicationManager.focusedApplicationId

    // internal props from here onwards
    readonly property var mainApp:
            applicationsDisplayLoader.item ? applicationsDisplayLoader.item.mainApp : null

    // Disable everything while greeter is waiting, so that the user can't swipe
    // the greeter or launcher until we know whether the session is locked.
    enabled: greeter && !greeter.waiting

    property real edgeSize: units.gu(2)
    property url defaultBackground: Qt.resolvedUrl(shell.width >= units.gu(60) ? "graphics/tablet_background.jpg" : "graphics/phone_background.jpg")
    property url background: asImageTester.status == Image.Ready ? asImageTester.source
                             : gsImageTester.status == Image.Ready ? gsImageTester.source : defaultBackground

    readonly property alias greeter: greeterLoader.item

    function activateApplication(appId) {
        if (ApplicationManager.findApplication(appId)) {
            ApplicationManager.requestFocusApplication(appId);
        } else {
            var execFlags = shell.usageScenario === "phone" ? ApplicationManager.ForceMainStage
                                                            : ApplicationManager.NoFlag;
            ApplicationManager.startApplication(appId, execFlags);
        }
    }

    function startLockedApp(app) {
        if (greeter.locked) {
            greeter.lockedApp = app;
        }
        shell.activateApplication(app);
    }

    // This is a dummy image to detect if the custom AS set wallpaper loads successfully.
    Image {
        id: asImageTester
        source: AccountsService.backgroundFile != undefined && AccountsService.backgroundFile.length > 0 ? AccountsService.backgroundFile : ""
        height: 0
        width: 0
        sourceSize.height: 0
        sourceSize.width: 0
    }

    GSettings {
        id: backgroundSettings
        schema.id: "org.gnome.desktop.background"
    }

    // This is a dummy image to detect if the custom GSettings set wallpaper loads successfully.
    Image {
        id: gsImageTester
        source: backgroundSettings.pictureUri != undefined && backgroundSettings.pictureUri.length > 0 ? backgroundSettings.pictureUri : ""
        height: 0
        width: 0
        sourceSize.height: 0
        sourceSize.width: 0
    }

    Binding {
        target: LauncherModel
        property: "applicationManager"
        value: ApplicationManager
    }

    Component.onCompleted: {
        Theme.name = "Ubuntu.Components.Themes.SuruGradient"
        if (ApplicationManager.count > 0) {
            ApplicationManager.focusApplication(ApplicationManager.get(0).appId);
        }
        finishStartUpTimer.start();
    }

    VolumeControl {
        id: volumeControl
    }

    DashCommunicator {
        id: dash
        objectName: "dashCommunicator"
    }

    PhysicalKeysMapper {
        id: physicalKeysMapper
        objectName: "physicalKeysMapper"

        onPowerKeyLongPressed: dialogs.showPowerDialog()
        onVolumeDownTriggered: volumeControl.volumeDown();
        onVolumeUpTriggered: volumeControl.volumeUp();
        onScreenshotTriggered: screenGrabber.capture();
    }

    ScreenGrabber {
        id: screenGrabber
        z: dialogs.z + 10
    }

    WindowKeysFilter {
        Keys.onPressed: physicalKeysMapper.onKeyPressed(event);
        Keys.onReleased: physicalKeysMapper.onKeyReleased(event);
    }

    HomeKeyWatcher {
        onActivated: { launcher.fadeOut(); shell.showHome(); }
    }

    Item {
        id: stages
        objectName: "stages"
        width: parent.width
        height: parent.height

        Connections {
            target: ApplicationManager

            // This signal is also fired when we try to focus the current app
            // again.  We rely on this!
            onFocusedApplicationIdChanged: {
                var appId = ApplicationManager.focusedApplicationId;

                if (tutorial.running && appId != "" && appId != "unity8-dash") {
                    // If this happens on first boot, we may be in edge
                    // tutorial or wizard while receiving a call.  But a call
                    // is more important than wizard so just bail out of those.
                    tutorial.finish();
                    wizard.hide();
                }

                if (appId === "dialer-app" && callManager.hasCalls && greeter.locked) {
                    // If we are in the middle of a call, make dialer lockedApp and show it.
                    // This can happen if user backs out of dialer back to greeter, then
                    // launches dialer again.
                    greeter.lockedApp = appId;
                }
                greeter.notifyAppFocused(appId);

                panel.indicators.hide();
            }

            onApplicationAdded: {
                launcher.hide();
            }
        }

        Loader {
            id: applicationsDisplayLoader
            objectName: "applicationsDisplayLoader"
            anchors.fill: parent

            // When we have a locked app, we only want to show that one app.
            // FIXME: do this in a less traumatic way.  We currently only allow
            // locked apps in phone mode (see FIXME in Lockscreen component in
            // this same file).  When that changes, we need to do something
            // nicer here.  But this code is currently just to prevent a
            // theoretical attack where user enters lockedApp mode, then makes
            // the screen larger (maybe connects to monitor) and tries to enter
            // tablet mode.

            property string usageScenario: shell.usageScenario === "phone" || greeter.hasLockedApp
                                           ? "phone"
                                           : shell.usageScenario
            source: {
                if(shell.mode === "greeter") {
                    return "Stages/ShimStage.qml"
                } else if (applicationsDisplayLoader.usageScenario === "phone") {
                    return "Stages/PhoneStage.qml";
                } else if (applicationsDisplayLoader.usageScenario === "tablet") {
                    return "Stages/TabletStage.qml";
                } else {
                    return "Stages/DesktopStage.qml";
                }
            }

            property bool interactive: tutorial.spreadEnabled
                    && (!greeter || !greeter.shown)
                    && panel.indicators.fullyClosed
                    && launcher.progress == 0
                    && !notifications.useModal

            onInteractiveChanged: { if (interactive) { focus = true; } }

            Binding {
                target: applicationsDisplayLoader.item
                property: "objectName"
                value: "stage"
            }
            Binding {
                target: applicationsDisplayLoader.item
                property: "dragAreaWidth"
                value: shell.edgeSize
            }
            Binding {
                target: applicationsDisplayLoader.item
                property: "maximizedAppTopMargin"
                // Not just using panel.panelHeight as that changes depending on the focused app.
                value: panel.indicators.minimizedPanelHeight + units.dp(2) // dp(2) for orange line
            }
            Binding {
                target: applicationsDisplayLoader.item
                property: "interactive"
                value: applicationsDisplayLoader.interactive
            }
            Binding {
                target: applicationsDisplayLoader.item
                property: "spreadEnabled"
                value: tutorial.spreadEnabled && (!greeter || (!greeter.hasLockedApp && !greeter.shown))
            }
            Binding {
                target: applicationsDisplayLoader.item
                property: "inverseProgress"
                value: greeter && greeter.locked ? 0 : launcher.progress
            }
            Binding {
                target: applicationsDisplayLoader.item
                property: "shellOrientationAngle"
                value: shell.orientationAngle
            }
            Binding {
                target: applicationsDisplayLoader.item
                property: "shellOrientation"
                value: shell.orientation
            }
            Binding {
                target: applicationsDisplayLoader.item
                property: "background"
                value: shell.background
            }
            Binding {
                target: applicationsDisplayLoader.item
                property: "shellPrimaryOrientation"
                value: shell.primaryOrientation
            }
            Binding {
                target: applicationsDisplayLoader.item
                property: "nativeOrientation"
                value: shell.nativeOrientation
            }
            Binding {
                target: applicationsDisplayLoader.item
                property: "nativeWidth"
                value: shell.nativeWidth
            }
            Binding {
                target: applicationsDisplayLoader.item
                property: "nativeHeight"
                value: shell.nativeHeight
            }
            Binding {
                target: applicationsDisplayLoader.item
                property: "beingResized"
                value: shell.beingResized
            }
            Binding {
                target: applicationsDisplayLoader.item
<<<<<<< HEAD
                property: "keepDashRunning"
                value: launcher.shown || launcher.dashSwipe
            }
            Binding {
                target: applicationsDisplayLoader.item
                property: "suspended"
                value: greeter.shown
=======
                property: "altTabPressed"
                value: physicalKeysMapper.altTabPressed
>>>>>>> 7c13987b
            }
        }

        Tutorial {
            id: tutorial
            objectName: "tutorial"
            anchors.fill: parent
            active: AccountsService.demoEdges
            paused: LightDM.Greeter.active
            launcher: launcher
            panel: panel
            edgeSize: shell.edgeSize

            // EdgeDragAreas don't work with mice.  So to avoid trapping the user,
            // we'll tell the tutorial to avoid using them on the Desktop.  The
            // Desktop doesn't use the same spread design anyway.  The tutorial is
            // all a bit of a placeholder on non-phone form factors right now.
            // When the design team gives us more guidance, we can do something
            // more clever here.
            // TODO: use DeviceConfiguration instead of checking source
            useEdgeDragArea: applicationsDisplayLoader.source != Qt.resolvedUrl("Stages/DesktopStage.qml")

            onFinished: {
                AccountsService.demoEdges = false;
                active = false; // for immediate response / if AS is having problems
            }
        }
    }

    InputMethod {
        id: inputMethod
        objectName: "inputMethod"
        anchors { fill: parent; topMargin: panel.panelHeight }
        z: notifications.useModal || panel.indicators.shown || wizard.active ? overlay.z + 1 : overlay.z - 1
    }

    Connections {
        target: SurfaceManager
        onSurfaceCreated: {
            if (surface.type == MirSurfaceItem.InputMethod) {
                inputMethod.surface = surface;
            }
        }

        onSurfaceDestroyed: {
            if (inputMethod.surface == surface) {
                inputMethod.surface = null;
                surface.parent = null;
            }
            if (!surface.parent) {
                // there's no one displaying it. delete it right away
                surface.release();
            }
        }
    }
    Connections {
        target: SessionManager
        onSessionStopping: {
            if (!session.parentSession && !session.application) {
                // nothing is using it. delete it right away
                session.release();
            }
        }
    }

    Loader {
        id: greeterLoader
        anchors.fill: parent
        anchors.topMargin: panel.panelHeight
        sourceComponent: shell.mode != "shell" ? integratedGreeter :
            Qt.createComponent(Qt.resolvedUrl("Greeter/ShimGreeter.qml"));
        onLoaded: {
                item.objectName = "greeter"
        }
    }

    Component {
        id: integratedGreeter
        Greeter {

            hides: [launcher, panel.indicators]
            tabletMode: shell.usageScenario != "phone"
            launcherOffset: launcher.progress
            forcedUnlock: tutorial.running
            background: shell.background

            // avoid overlapping with Launcher's edge drag area
            // FIXME: Fix TouchRegistry & friends and remove this workaround
            //        Issue involves launcher's DDA getting disabled on a long
            //        left-edge drag
            dragHandleLeftMargin: launcher.available ? launcher.dragAreaWidth + 1 : 0

            onSessionStarted: {
                launcher.hide();
            }

            onTease: {
                if (!tutorial.running) {
                    launcher.tease();
                }
            }

            onEmergencyCall: startLockedApp("dialer-app")
        }
    }

    Timer {
        // See powerConnection for why this is useful
        id: showGreeterDelayed
        interval: 1
        onTriggered: {
            greeter.forceShow();
        }
    }

    Connections {
        id: callConnection
        target: callManager

        onHasCallsChanged: {
            if (greeter.locked && callManager.hasCalls && greeter.lockedApp !== "dialer-app") {
                // We just received an incoming call while locked.  The
                // indicator will have already launched dialer-app for us, but
                // there is a race between "hasCalls" changing and the dialer
                // starting up.  So in case we lose that race, we'll start/
                // focus the dialer ourselves here too.  Even if the indicator
                // didn't launch the dialer for some reason (or maybe a call
                // started via some other means), if an active call is
                // happening, we want to be in the dialer.
                startLockedApp("dialer-app")
            }
        }
    }

    Connections {
        id: powerConnection
        target: Powerd

        onStatusChanged: {
            if (Powerd.status === Powerd.Off && reason !== Powerd.Proximity &&
                    !callManager.hasCalls && !tutorial.running) {
                // We don't want to simply call greeter.showNow() here, because
                // that will take too long.  Qt will delay button event
                // handling until the greeter is done loading and may think the
                // user held down the power button the whole time, leading to a
                // power dialog being shown.  Instead, delay showing the
                // greeter until we've finished handling the event.  We could
                // make the greeter load asynchronously instead, but that
                // introduces a whole host of timing issues, especially with
                // its animations.  So this is simpler.
                showGreeterDelayed.start();
            }
        }
    }

    function showHome() {
        if (tutorial.running) {
            return
        }

        greeter.notifyAboutToFocusApp("unity8-dash");

        var animate = !LightDM.Greeter.active && !stages.shown
        dash.setCurrentScope(0, animate, false)
        ApplicationManager.requestFocusApplication("unity8-dash")
    }

    function showDash() {
        if (greeter.notifyShowingDashFromDrag()) {
            launcher.fadeOut();
        }

        if (!greeter.locked && ApplicationManager.focusedApplicationId != "unity8-dash") {
            ApplicationManager.requestFocusApplication("unity8-dash")
            launcher.fadeOut();
        }
    }

    Item {
        id: overlay
        z: 10

        anchors.fill: parent

        Panel {
            id: panel
            objectName: "panel"
            anchors.fill: parent //because this draws indicator menus
            indicators {
                hides: [launcher]
                available: tutorial.panelEnabled
                        && ((!greeter || !greeter.locked) || AccountsService.enableIndicatorsWhileLocked)
                        && (!greeter || !greeter.hasLockedApp)
                contentEnabled: tutorial.panelContentEnabled
                width: parent.width > units.gu(60) ? units.gu(40) : parent.width

                minimizedPanelHeight: units.gu(3)
                expandedPanelHeight: units.gu(7)

                indicatorsModel: Indicators.IndicatorsModel {
                    // tablet and phone both use the same profile
                    profile: shell.usageScenario === "desktop" ? "desktop" : "phone"
                    Component.onCompleted: load();
                }
            }

            callHint {
                greeterShown: greeter.shown
            }

            property bool mainAppIsFullscreen: shell.mainApp && shell.mainApp.fullscreen
            fullscreenMode: (mainAppIsFullscreen && !LightDM.Greeter.active && launcher.progress == 0)
                            || greeter.hasLockedApp
        }

        Launcher {
            id: launcher
            objectName: "launcher"

            readonly property bool dashSwipe: progress > 0

            anchors.top: parent.top
            anchors.topMargin: inverted ? 0 : panel.panelHeight
            anchors.bottom: parent.bottom
            width: parent.width
            dragAreaWidth: shell.edgeSize
            available: tutorial.launcherEnabled
                    && (!greeter.locked || AccountsService.enableLauncherWhileLocked)
                    && !greeter.hasLockedApp
            inverted: shell.usageScenario !== "desktop"
            shadeBackground: !tutorial.running

            onShowDashHome: showHome()
            onDash: showDash()
            onDashSwipeChanged: {
                if (dashSwipe) {
                    dash.setCurrentScope(0, false, true)
                }
            }
            onLauncherApplicationSelected: {
                if (!tutorial.running) {
                    greeter.notifyAboutToFocusApp(appId);
                    shell.activateApplication(appId)
                }
            }
            onShownChanged: {
                if (shown) {
                    panel.indicators.hide()
                }
            }
        }

        Wizard {
            id: wizard
            objectName: "wizard"
            anchors.fill: parent
            background: shell.background

            function unlockWhenDoneWithWizard() {
                if (!active) {
                    Connectivity.unlockAllModems();
                }
            }

            Component.onCompleted: unlockWhenDoneWithWizard()
            onActiveChanged: unlockWhenDoneWithWizard()
        }

        Rectangle {
            id: modalNotificationBackground

            visible: notifications.useModal
            color: "#000000"
            anchors.fill: parent
            opacity: 0.9

            MouseArea {
                anchors.fill: parent
            }
        }

        Notifications {
            id: notifications

            model: NotificationBackend.Model
            margin: units.gu(1)

            y: topmostIsFullscreen ? 0 : panel.panelHeight
            height: parent.height - (topmostIsFullscreen ? 0 : panel.panelHeight)

            states: [
                State {
                    name: "narrow"
                    when: overlay.width <= units.gu(60)
                    AnchorChanges {
                        target: notifications
                        anchors.left: parent.left
                        anchors.right: parent.right
                    }
                },
                State {
                    name: "wide"
                    when: overlay.width > units.gu(60)
                    AnchorChanges {
                        target: notifications
                        anchors.left: undefined
                        anchors.right: parent.right
                    }
                    PropertyChanges { target: notifications; width: units.gu(38) }
                }
            ]
        }
    }

    Dialogs {
        id: dialogs
        objectName: "dialogs"
        anchors.fill: parent
        z: overlay.z + 10
        onPowerOffClicked: {
            shutdownFadeOutRectangle.enabled = true;
            shutdownFadeOutRectangle.visible = true;
            shutdownFadeOut.start();
        }
    }

    Connections {
        target: SessionBroadcast
        onShowHome: showHome()
    }

    Rectangle {
        id: shutdownFadeOutRectangle
        z: screenGrabber.z + 10
        enabled: false
        visible: false
        color: "black"
        anchors.fill: parent
        opacity: 0.0
        NumberAnimation on opacity {
            id: shutdownFadeOut
            from: 0.0
            to: 1.0
            onStopped: {
                if (shutdownFadeOutRectangle.enabled && shutdownFadeOutRectangle.visible) {
                    DBusUnitySessionService.Shutdown();
                }
            }
        }
    }

}<|MERGE_RESOLUTION|>--- conflicted
+++ resolved
@@ -348,7 +348,6 @@
             }
             Binding {
                 target: applicationsDisplayLoader.item
-<<<<<<< HEAD
                 property: "keepDashRunning"
                 value: launcher.shown || launcher.dashSwipe
             }
@@ -356,10 +355,11 @@
                 target: applicationsDisplayLoader.item
                 property: "suspended"
                 value: greeter.shown
-=======
+            }
+            Binding {
+                target: applicationsDisplayLoader.item
                 property: "altTabPressed"
                 value: physicalKeysMapper.altTabPressed
->>>>>>> 7c13987b
             }
         }
 

--- conflicted
+++ resolved
@@ -379,13 +379,8 @@
             hides: [launcher, panel.indicators]
             tabletMode: shell.usageScenario != "phone"
             launcherOffset: launcher.progress
-<<<<<<< HEAD
             forcedUnlock: wizard.active
-            background: shell.background
-=======
-            forcedUnlock: tutorial.running
             background: wallpaperResolver.background
->>>>>>> a0a549e8
 
             // avoid overlapping with Launcher's edge drag area
             // FIXME: Fix TouchRegistry & friends and remove this workaround

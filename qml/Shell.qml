/*
 * Copyright (C) 2013 Canonical, Ltd.
 *
 * This program is free software; you can redistribute it and/or modify
 * it under the terms of the GNU General Public License as published by
 * the Free Software Foundation; version 3.
 *
 * This program is distributed in the hope that it will be useful,
 * but WITHOUT ANY WARRANTY; without even the implied warranty of
 * MERCHANTABILITY or FITNESS FOR A PARTICULAR PURPOSE.  See the
 * GNU General Public License for more details.
 *
 * You should have received a copy of the GNU General Public License
 * along with this program.  If not, see <http://www.gnu.org/licenses/>.
 */

import QtQuick 2.0
import AccountsService 0.1
import GSettings 1.0
import Unity.Application 0.1
import Ubuntu.Components 0.1
import Ubuntu.Components.Popups 1.0
import Ubuntu.Connectivity 0.1
import Ubuntu.Gestures 0.1
import Ubuntu.SystemImage 0.1
import Unity.Connectivity 0.1
import Unity.Launcher 0.1
import Utils 0.1
import LightDM 0.1 as LightDM
import Powerd 0.1
import SessionBroadcast 0.1
import "Greeter"
import "Launcher"
import "Panel"
import "Components"
import "Notifications"
import "Stages"
import Unity.Notifications 1.0 as NotificationBackend
import Unity.Session 0.1
import Unity.DashCommunicator 0.1

Item {
    id: shell

    // this is only here to select the width / height of the window if not running fullscreen
    property bool tablet: false
    width: tablet ? units.gu(160) : applicationArguments.hasGeometry() ? applicationArguments.width() : units.gu(40)
    height: tablet ? units.gu(100) : applicationArguments.hasGeometry() ? applicationArguments.height() : units.gu(71)

    property real edgeSize: units.gu(2)
    property url defaultBackground: Qt.resolvedUrl(shell.width >= units.gu(60) ? "graphics/tablet_background.jpg" : "graphics/phone_background.jpg")
    property url background
    readonly property real panelHeight: panel.panelHeight

    readonly property bool locked: LightDM.Greeter.active && !LightDM.Greeter.authenticated

    property bool sideStageEnabled: shell.width >= units.gu(100)
    readonly property string focusedApplicationId: ApplicationManager.focusedApplicationId

    property int maxFailedLogins: -1 // disabled by default for now, will enable via settings in future
    property int failedLoginsDelayAttempts: 7 // number of failed logins
    property int failedLoginsDelaySeconds: 5 * 60 // seconds of forced waiting

    function activateApplication(appId) {
        if (ApplicationManager.findApplication(appId)) {
            ApplicationManager.requestFocusApplication(appId);
        } else {
            var execFlags = shell.sideStageEnabled ? ApplicationManager.NoFlag : ApplicationManager.ForceMainStage;
            ApplicationManager.startApplication(appId, execFlags);
        }
    }

    function setFakeActiveForApp(app) {
        if (shell.locked) {
            greeter.fakeActiveForApp = app
            lockscreen.hide()
        }
    }

    Binding {
        target: LauncherModel
        property: "applicationManager"
        value: ApplicationManager
    }

    Component.onCompleted: {
        Theme.name = "Ubuntu.Components.Themes.SuruGradient"
    }

    GSettings {
        id: backgroundSettings
        schema.id: "org.gnome.desktop.background"
    }
    property url gSettingsPicture: backgroundSettings.pictureUri != undefined && backgroundSettings.pictureUri.length > 0 ? backgroundSettings.pictureUri : shell.defaultBackground
    onGSettingsPictureChanged: {
        shell.background = gSettingsPicture
    }

    VolumeControl {
        id: volumeControl
    }

    DashCommunicator {
        id: dash
        objectName: "dashCommunicator"
    }

    WindowKeysFilter {
        // Handle but do not filter out volume keys
        Keys.onVolumeUpPressed: { volumeControl.volumeUp(); event.accepted = false; }
        Keys.onVolumeDownPressed: { volumeControl.volumeDown(); event.accepted = false; }

        Keys.onPressed: {
            if (event.key == Qt.Key_PowerOff || event.key == Qt.Key_PowerDown) {
                dialogs.onPowerKeyPressed();
                event.accepted = true;
            } else {
                event.accepted = false;
            }
        }

        Keys.onReleased: {
            if (event.key == Qt.Key_PowerOff || event.key == Qt.Key_PowerDown) {
                dialogs.onPowerKeyReleased();
                event.accepted = true;
            } else {
                event.accepted = false;
            }
        }
    }

    Item {
        id: stages
        objectName: "stages"
        width: parent.width
        height: parent.height
        visible: !ApplicationManager.empty

        Connections {
            target: ApplicationManager
            onFocusRequested: {
                if (appId === "dialer-app") {
                    // Always let the dialer-app through.  Either user asked
                    // for an emergency call or accepted an incoming call.
                    setFakeActiveForApp(appId)
                } else if (greeter.fakeActiveForApp !== "" && greeter.fakeActiveForApp !== appId) {
                    lockscreen.show();
                }
                greeter.hide();
            }

            onFocusedApplicationIdChanged: {
                if (greeter.fakeActiveForApp !== "" && greeter.fakeActiveForApp !== ApplicationManager.focusedApplicationId) {
                    lockscreen.show();
                }
                panel.indicators.hide();
            }

            onApplicationAdded: {
                if (greeter.shown && appId != "unity8-dash") {
                    greeter.hide();
                }
                if (appId === "dialer-app") {
                    // Always let the dialer-app through.  Either user asked
                    // for an emergency call or accepted an incoming call.
                    setFakeActiveForApp(appId)
                }
            }
        }

        Loader {
            id: applicationsDisplayLoader
            anchors.fill: parent

            source: shell.sideStageEnabled ? "Stages/TabletStage.qml" : "Stages/PhoneStage.qml"

            Binding {
                target: applicationsDisplayLoader.item
                property: "objectName"
                value: "stage"
            }
            Binding {
                target: applicationsDisplayLoader.item
                property: "dragAreaWidth"
                value: shell.edgeSize
            }
            Binding {
                target: applicationsDisplayLoader.item
                property: "maximizedAppTopMargin"
                // Not just using panel.panelHeight as that changes depending on the focused app.
                value: panel.indicators.panelHeight
            }
            Binding {
                target: applicationsDisplayLoader.item
                property: "interactive"
                value: edgeDemo.stagesEnabled && !greeter.shown && !lockscreen.shown && panel.indicators.fullyClosed && launcher.progress == 0
            }
            Binding {
                target: applicationsDisplayLoader.item
                property: "spreadEnabled"
                value: edgeDemo.stagesEnabled && greeter.fakeActiveForApp === "" // to support emergency dialer hack
            }
            Binding {
                target: applicationsDisplayLoader.item
                property: "inverseProgress"
                value: launcher.progress
            }
        }
    }

    InputMethod {
        id: inputMethod
        objectName: "inputMethod"
        anchors { fill: parent; topMargin: panel.panelHeight }
        z: notifications.useModal || panel.indicators.shown ? overlay.z + 1 : overlay.z - 1
    }

    Connections {
        target: SurfaceManager
        onSurfaceCreated: {
            if (surface.type == MirSurfaceItem.InputMethod) {
                inputMethod.surface = surface;
            }
        }

        onSurfaceDestroyed: {
            if (inputMethod.surface == surface) {
                inputMethod.surface = null;
                surface.parent = null;
            }
            if (!surface.parent) {
                // there's no one displaying it. delete it right away
                surface.release();
            }
        }
    }

    Lockscreen {
        id: lockscreen
        objectName: "lockscreen"

        readonly property int backgroundTopMargin: -panel.panelHeight

        hides: [launcher, panel.indicators]
        shown: false
        enabled: true
        showAnimation: StandardAnimation { property: "opacity"; to: 1 }
        hideAnimation: StandardAnimation { property: "opacity"; to: 0 }
        y: panel.panelHeight
        visible: required
        width: parent.width
        height: parent.height - panel.panelHeight
        background: shell.background
        alphaNumeric: AccountsService.passwordDisplayHint === AccountsService.Keyboard
        minPinLength: 4
        maxPinLength: 4

        onEntered: LightDM.Greeter.respond(passphrase);
        onCancel: greeter.show()
        onEmergencyCall: shell.activateApplication("dialer-app") // will automatically enter fake-active mode

        onShownChanged: if (shown) greeter.fakeActiveForApp = ""

        Component.onCompleted: {
            if (greeter.narrowMode) {
                LightDM.Greeter.authenticate(LightDM.Users.data(0, LightDM.UserRoles.NameRole))
            }
        }
    }

    Connections {
        target: LightDM.Greeter

        onShowGreeter: greeter.show()

        onShowPrompt: {
            if (greeter.narrowMode) {
                if (isDefaultPrompt) {
                    if (lockscreen.alphaNumeric) {
                        lockscreen.infoText = i18n.tr("Enter your passphrase")
                        lockscreen.errorText = i18n.tr("Sorry, incorrect passphrase")
                    } else {
                        lockscreen.infoText = i18n.tr("Enter your PIN")
                        lockscreen.errorText = i18n.tr("Sorry, incorrect PIN")
                    }
                } else {
                    lockscreen.infoText = i18n.tr("Enter your %1").arg(text.toLowerCase())
                    lockscreen.errorText = i18n.tr("Sorry, incorrect %1").arg(text.toLowerCase())
                }

                lockscreen.show();
            }
        }

        onPromptlessChanged: {
            if (LightDM.Greeter.promptless && LightDM.Greeter.authenticated) {
                lockscreen.hide()
            } else {
                lockscreen.reset();
                lockscreen.show();
            }
        }

        onAuthenticationComplete: {
            if (LightDM.Greeter.authenticated) {
                AccountsService.failedLogins = 0
            }
            // Else only penalize user for a failed login if they actually were
            // prompted for a password.  We do this below after the promptless
            // early exit.

            if (LightDM.Greeter.promptless) {
                return;
            }

            if (LightDM.Greeter.authenticated) {
                lockscreen.hide();
                greeter.login();
            } else {
                AccountsService.failedLogins++
                if (maxFailedLogins >= 2) { // require at least a warning
                    if (AccountsService.failedLogins === maxFailedLogins - 1) {
                        var title = lockscreen.alphaNumeric ?
                                    i18n.tr("Sorry, incorrect passphrase.") :
                                    i18n.tr("Sorry, incorrect passcode.")
                        var text = i18n.tr("This will be your last attempt.") + " " +
                                   (lockscreen.alphaNumeric ?
                                    i18n.tr("If passphrase is entered incorrectly, your phone will conduct a factory reset and all personal data will be deleted.") :
                                    i18n.tr("If passcode is entered incorrectly, your phone will conduct a factory reset and all personal data will be deleted."))
                        lockscreen.showInfoPopup(title, text)
                    } else if (AccountsService.failedLogins >= maxFailedLogins) {
                        SystemImage.factoryReset() // Ouch!
                    }
                }
                if (failedLoginsDelayAttempts > 0 && AccountsService.failedLogins % failedLoginsDelayAttempts == 0) {
                    lockscreen.forceDelay(failedLoginsDelaySeconds * 1000)
                }

                lockscreen.clear(true);
                if (greeter.narrowMode) {
                    LightDM.Greeter.authenticate(LightDM.Users.data(0, LightDM.UserRoles.NameRole))
                }
            }
        }
    }

    Binding {
        target: LightDM.Greeter
        property: "active"
        value: greeter.shown || lockscreen.shown || greeter.fakeActiveForApp != ""
    }

    Rectangle {
        anchors.fill: parent
        color: "black"
        opacity: greeterWrapper.showProgress * 0.8
    }

    Item {
        // Just a tiny wrapper to adjust greeter's x without messing with its own dragging
        id: greeterWrapper
        x: launcher.progress
        y: panel.panelHeight
        width: parent.width
        height: parent.height - panel.panelHeight

        Behavior on x {
            enabled: !launcher.dashSwipe
            StandardAnimation {}
        }

        property bool fullyShown: showProgress === 1.0
        onFullyShownChanged: {
            // Wait until the greeter is completely covering lockscreen before resetting it.
            if (fullyShown && !LightDM.Greeter.authenticated) {
                lockscreen.reset();
                lockscreen.show();
            }
        }

        readonly property real showProgress: MathUtils.clamp((1 - x/width) + greeter.showProgress - 1, 0, 1)
        onShowProgressChanged: if (LightDM.Greeter.authenticated && showProgress === 0) greeter.login()

        Greeter {
            id: greeter
            objectName: "greeter"

            signal sessionStarted() // helpful for tests

            property string fakeActiveForApp: ""

            available: true
            hides: [launcher, panel.indicators]
            shown: true
            loadContent: required || lockscreen.required // keeps content in memory for quick show()

            defaultBackground: shell.background

            width: parent.width
            height: parent.height

            dragHandleWidth: shell.edgeSize

            function login() {
                enabled = false;
                if (LightDM.Greeter.startSessionSync()) {
                    sessionStarted();
                    greeter.hide();
                    lockscreen.hide();
                    launcher.hide();
                }
                enabled = true;
            }

            onShownChanged: {
                if (shown) {
                    if (greeter.narrowMode) {
                        LightDM.Greeter.authenticate(LightDM.Users.data(0, LightDM.UserRoles.NameRole));
                    }
                    greeter.fakeActiveForApp = "";
                    greeter.forceActiveFocus();
                }
            }

<<<<<<< HEAD
            Component.onCompleted: {
                Connectivity.unlockAllModems()
            }
=======
            /* TODO re-enable when the corresponding changes in the service land (LP: #1361074)
            Component.onCompleted: {
                Connectivity.unlockAllModems()
            } */
>>>>>>> 1f5a0a2e

            onUnlocked: greeter.hide()
            onSelected: {
                // Update launcher items for new user
                var user = LightDM.Users.data(uid, LightDM.UserRoles.NameRole);
                AccountsService.user = user;
                LauncherModel.setUser(user);
            }

            onTease: launcher.tease()

            Binding {
                target: ApplicationManager
                property: "suspended"
                value: greeter.shown && greeterWrapper.showProgress == 1
            }
        }
    }

    Connections {
        id: powerConnection
        target: Powerd

        onDisplayPowerStateChange: {
            // We ignore any display-off signals when the proximity sensor
            // is active.  This usually indicates something like a phone call.
            if (status == Powerd.Off && reason != Powerd.Proximity && !edgeDemo.running) {
                greeter.showNow();
            }

            // No reason to chew demo CPU when user isn't watching
            if (status == Powerd.Off) {
                edgeDemo.paused = true;
            } else if (status == Powerd.On) {
                edgeDemo.paused = false;
            }
        }
    }

    function showHome() {
        if (edgeDemo.running) {
            return
        }

        if (LightDM.Greeter.active) {
            if (!LightDM.Greeter.authenticated) {
                lockscreen.show()
            }
            greeter.hide()
        }

        var animate = !LightDM.Greeter.active && !stages.shown
        dash.setCurrentScope("clickscope", animate, false)
        ApplicationManager.requestFocusApplication("unity8-dash")
    }

    function showDash() {
        if (shell.locked) {
            return;
        }
        if (greeter.shown) {
            greeter.hideRight();
            launcher.fadeOut();
        }

        ApplicationManager.requestFocusApplication("unity8-dash")
        launcher.fadeOut();
    }

    Item {
        id: overlay
        z: 10

        anchors.fill: parent

        Panel {
            id: panel
            objectName: "panel"
            anchors.fill: parent //because this draws indicator menus
            indicators {
                hides: [launcher]
                available: edgeDemo.panelEnabled && !shell.locked
                contentEnabled: edgeDemo.panelContentEnabled
                width: parent.width > units.gu(60) ? units.gu(40) : parent.width
                panelHeight: units.gu(3)
            }

            property bool topmostApplicationIsFullscreen:
                ApplicationManager.focusedApplicationId &&
                    ApplicationManager.findApplication(ApplicationManager.focusedApplicationId).fullscreen

            fullscreenMode: (topmostApplicationIsFullscreen && !LightDM.Greeter.active && launcher.progress == 0)
                            || greeter.fakeActiveForApp !== ""
        }

        Launcher {
            id: launcher
            objectName: "launcher"

            readonly property bool dashSwipe: progress > 0

            anchors.top: parent.top
            anchors.bottom: parent.bottom
            width: parent.width
            dragAreaWidth: shell.edgeSize
            available: edgeDemo.launcherEnabled && !shell.locked

            onShowDashHome: showHome()
            onDash: showDash()
            onDashSwipeChanged: {
                if (dashSwipe && ApplicationManager.focusedApplicationId !== "unity8-dash") {
                    dash.setCurrentScope("clickscope", false, true)
                }
            }
            onLauncherApplicationSelected: {
                if (greeter.fakeActiveForApp !== "") {
                    lockscreen.show()
                }
                if (!edgeDemo.running)
                    shell.activateApplication(appId)
            }
            onShownChanged: {
                if (shown) {
                    panel.indicators.hide()
                }
            }
        }

        Rectangle {
            id: modalNotificationBackground

            visible: notifications.useModal && !greeter.shown && (notifications.state == "narrow")
            color: "#000000"
            anchors.fill: parent
            opacity: 0.5

            MouseArea {
                anchors.fill: parent
            }
        }

        Notifications {
            id: notifications

            model: NotificationBackend.Model
            margin: units.gu(1)

            y: panel.panelHeight
            width: parent.width
            height: parent.height - panel.panelHeight

            states: [
                State {
                    name: "narrow"
                    when: overlay.width <= units.gu(60)
                    AnchorChanges { target: notifications; anchors.left: parent.left }
                },
                State {
                    name: "wide"
                    when: overlay.width > units.gu(60)
                    AnchorChanges { target: notifications; anchors.left: undefined }
                    PropertyChanges { target: notifications; width: units.gu(38) }
                }
            ]
        }
    }

    Binding {
        target: i18n
        property: "domain"
        value: "unity8"
    }

    Dialogs {
        id: dialogs
        anchors.fill: parent
        z: overlay.z + 10
        onPowerOffClicked: {
            shutdownFadeOutRectangle.enabled = true;
            shutdownFadeOutRectangle.visible = true;
            shutdownFadeOut.start();
        }
    }

    Label {
        id: alphaDisclaimerLabel
        anchors.centerIn: parent
        visible: ApplicationManager.fake ? ApplicationManager.fake : false
        z: dialogs.z + 10
        text: "EARLY ALPHA\nNOT READY FOR USE"
        color: "lightgrey"
        opacity: 0.2
        font.weight: Font.Black
        horizontalAlignment: Text.AlignHCenter
        verticalAlignment: Text.AlignVCenter
        fontSizeMode: Text.Fit
        rotation: -45
        scale: Math.min(parent.width, parent.height) / width
    }

    EdgeDemo {
        id: edgeDemo
        z: alphaDisclaimerLabel.z + 10
        greeter: greeter
        launcher: launcher
        indicators: panel.indicators
        stages: stages
    }

    Connections {
        target: SessionBroadcast
        onShowHome: showHome()
    }

    Rectangle {
        id: shutdownFadeOutRectangle
        z: edgeDemo.z + 10
        enabled: false
        visible: false
        color: "black"
        anchors.fill: parent
        opacity: 0.0
        NumberAnimation on opacity {
            id: shutdownFadeOut
            from: 0.0
            to: 1.0
            onStopped: {
                if (shutdownFadeOutRectangle.enabled && shutdownFadeOutRectangle.visible) {
                    DBusUnitySessionService.Shutdown();
                }
            }
        }
    }

}<|MERGE_RESOLUTION|>--- conflicted
+++ resolved
@@ -20,7 +20,6 @@
 import Unity.Application 0.1
 import Ubuntu.Components 0.1
 import Ubuntu.Components.Popups 1.0
-import Ubuntu.Connectivity 0.1
 import Ubuntu.Gestures 0.1
 import Ubuntu.SystemImage 0.1
 import Unity.Connectivity 0.1
@@ -422,16 +421,10 @@
                 }
             }
 
-<<<<<<< HEAD
-            Component.onCompleted: {
-                Connectivity.unlockAllModems()
-            }
-=======
             /* TODO re-enable when the corresponding changes in the service land (LP: #1361074)
             Component.onCompleted: {
                 Connectivity.unlockAllModems()
             } */
->>>>>>> 1f5a0a2e
 
             onUnlocked: greeter.hide()
             onSelected: {

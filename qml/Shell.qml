--- conflicted
+++ resolved
@@ -389,11 +389,7 @@
         target: callManager
 
         onHasCallsChanged: {
-<<<<<<< HEAD
-            if (greeter.locked && callManager.hasCalls) {
-=======
-            if (shell.locked && callManager.hasCalls && greeter.lockedApp !== "dialer-app") {
->>>>>>> d565cd23
+            if (greeter.locked && callManager.hasCalls && greeter.lockedApp !== "dialer-app") {
                 // We just received an incoming call while locked.  The
                 // indicator will have already launched dialer-app for us, but
                 // there is a race between "hasCalls" changing and the dialer

/*
 * Copyright (C) 2013 Canonical, Ltd.
 *
 * This program is free software; you can redistribute it and/or modify
 * it under the terms of the GNU General Public License as published by
 * the Free Software Foundation; version 3.
 *
 * This program is distributed in the hope that it will be useful,
 * but WITHOUT ANY WARRANTY; without even the implied warranty of
 * MERCHANTABILITY or FITNESS FOR A PARTICULAR PURPOSE.  See the
 * GNU General Public License for more details.
 *
 * You should have received a copy of the GNU General Public License
 * along with this program.  If not, see <http://www.gnu.org/licenses/>.
 */

import QtQuick 2.0
import AccountsService 0.1
import GSettings 1.0
import Unity.Application 0.1
import Ubuntu.Components 0.1
import Ubuntu.Gestures 0.1
import Unity.Launcher 0.1
import LightDM 0.1 as LightDM
import Powerd 0.1
import SessionBroadcast 0.1
import "Dash"
import "Greeter"
import "Launcher"
import "Panel"
import "Hud"
import "Components"
import "Bottombar"
import "SideStage"
import "Notifications"
import Unity.Notifications 1.0 as NotificationBackend

FocusScope {
    id: shell

    // this is only here to select the width / height of the window if not running fullscreen
    property bool tablet: false
    width: tablet ? units.gu(160) : applicationArguments.hasGeometry() ? applicationArguments.width() : units.gu(40)
    height: tablet ? units.gu(100) : applicationArguments.hasGeometry() ? applicationArguments.height() : units.gu(71)

    property real edgeSize: units.gu(2)
    property url defaultBackground: Qt.resolvedUrl(shell.width >= units.gu(60) ? "graphics/tablet_background.jpg" : "graphics/phone_background.jpg")
    property url background
    readonly property real panelHeight: panel.panelHeight

    property bool dashShown: dash.shown
    property bool stageScreenshotsReady: {
        if (sideStage.shown) {
            if (mainStage.applications.count > 0) {
                return mainStage.usingScreenshots && sideStage.usingScreenshots;
            } else {
                return sideStage.usingScreenshots;
            }
        } else {
            return mainStage.usingScreenshots;
        }
    }

    property var applicationManager: ApplicationManagerWrapper {}

    Binding {
        target: LauncherModel
        property: "applicationManager"
        value: ApplicationManager
    }

    Component.onCompleted: {
        Theme.name = "Ubuntu.Components.Themes.SuruGradient"

        applicationManager.sideStageEnabled = Qt.binding(function() { return sideStage.enabled })

        // FIXME: if application focused before shell starts, shell draws on top of it only.
        // We should detect already running applications on shell start and bring them to the front.
        applicationManager.unfocusCurrentApplication();
    }

    readonly property bool applicationFocused: !!applicationManager.mainStageFocusedApplication
                                               || !!applicationManager.sideStageFocusedApplication
    // Used for autopilot testing.
    readonly property string currentFocusedAppId: ApplicationManager.focusedApplicationId

    readonly property bool fullscreenMode: {
        if (greeter.shown || lockscreen.shown) {
            return false;
        } else if (mainStage.usingScreenshots) { // Window Manager animating so want to re-evaluate fullscreen mode
            return mainStage.switchingFromFullscreenToFullscreen;
        } else if (applicationManager.mainStageFocusedApplication) {
            return applicationManager.mainStageFocusedApplication.fullscreen;
        } else {
            return false;
        }
    }

    function activateApplication(appId, argument) {
        if (applicationManager) {
            // For newly started applications, as it takes them time to draw their first frame
            // we add a delay before we hide the animation screenshots to compensate.
            var addDelay = !applicationManager.getApplicationFromDesktopFile(appId);

            var application;
            application = applicationManager.activateApplication(appId, argument);
            if (application == null) {
                return;
            }
            edgeDemo.stopDemo();
            greeter.hide();
            if (application.stage == ApplicationInfo.MainStage || !sideStage.enabled) {
                mainStage.activateApplication(appId, addDelay);
            } else {
                sideStage.activateApplication(appId, addDelay);
            }
            stages.show();
        }
    }

    GSettings {
        id: backgroundSettings
        schema.id: "org.gnome.desktop.background"
    }
    property url gSettingsPicture: backgroundSettings.pictureUri != undefined && backgroundSettings.pictureUri.length > 0 ? backgroundSettings.pictureUri : shell.defaultBackground
    onGSettingsPictureChanged: {
        shell.background = gSettingsPicture
    }

    VolumeControl {
        id: volumeControl
    }

    Keys.onVolumeUpPressed: volumeControl.volumeUp()
    Keys.onVolumeDownPressed: volumeControl.volumeDown()

    Item {
        id: underlay
        objectName: "underlay"
        anchors.fill: parent

        // Whether the underlay is fully covered by opaque UI elements.
        property bool fullyCovered: panel.indicators.fullyOpened && shell.width <= panel.indicatorsMenuWidth

        readonly property bool applicationRunning: ((mainStage.applications && mainStage.applications.count > 0)
                                           || (sideStage.applications && sideStage.applications.count > 0))

        // Whether the user should see the topmost application surface (if there's one at all).
        readonly property bool applicationSurfaceShouldBeSeen: applicationRunning && !stages.fullyHidden
                                           && !mainStage.usingScreenshots // but want sideStage animating over app surface



        // NB! Application surfaces are stacked behing the shell one. So they can only be seen by the user
        // through the translucent parts of the shell surface.
        visible: !fullyCovered && !applicationSurfaceShouldBeSeen

        Rectangle {
            anchors.fill: parent
            color: "black"
            opacity: dash.disappearingAnimationProgress
        }

        Image {
            anchors.fill: dash
            source: shell.width > shell.height ? "Dash/graphics/paper_landscape.png" : "Dash/graphics/paper_portrait.png"
            fillMode: Image.PreserveAspectCrop
            horizontalAlignment: Image.AlignRight
            verticalAlignment: Image.AlignTop
        }

        Dash {
            id: dash
            objectName: "dash"

            available: !greeter.shown && !lockscreen.shown
            hides: [stages, launcher, panel.indicators]
            shown: disappearingAnimationProgress !== 1.0
            enabled: disappearingAnimationProgress === 0.0 && edgeDemo.dashEnabled
            // FIXME: unfocus all applications when going back to the dash
            onEnabledChanged: {
                if (enabled) {
                    shell.applicationManager.unfocusCurrentApplication()
                }
            }

            anchors {
                fill: parent
                topMargin: panel.panelHeight
            }

            contentScale: 1.0 - 0.2 * disappearingAnimationProgress
            opacity: 1.0 - disappearingAnimationProgress
            property real disappearingAnimationProgress: {
                if (greeter.shown) {
                    return greeter.showProgress;
                } else {
                    return stagesOuterContainer.showProgress;
                }
            }

            // FIXME: only necessary because stagesOuterContainer.showProgress and
            // greeterRevealer.animatedProgress are not animated
            Behavior on disappearingAnimationProgress { SmoothedAnimation { velocity: 5 }}
        }
    }

    Item {
        id: stagesOuterContainer

        width: parent.width
        height: parent.height
        x: launcher.progress
        Behavior on x {SmoothedAnimation{velocity: 600}}

        property real showProgress:
            MathUtils.clamp(1 - (x + stages.x) / shell.width, 0, 1)

        Showable {
            id: stages
            objectName: "stages"

            x: width

            property bool fullyShown: shown && x == 0 && parent.x == 0
            property bool fullyHidden: !shown && x == width
            available: !greeter.shown
            hides: [panel.indicators]
            shown: false
            opacity: 1.0
            showAnimation: StandardAnimation { property: "x"; duration: 350; to: 0; easing.type: Easing.OutCubic }
            hideAnimation: StandardAnimation { property: "x"; duration: 350; to: width; easing.type: Easing.OutCubic }

            width: parent.width
            height: parent.height

            // close the stages when no focused application remains
            Connections {
                target: shell.applicationManager
                onMainStageFocusedApplicationChanged: stages.closeIfNoApplications()
                onSideStageFocusedApplicationChanged: stages.closeIfNoApplications()
                ignoreUnknownSignals: true
            }

            function closeIfNoApplications() {
                if (!shell.applicationManager.mainStageFocusedApplication
                 && !shell.applicationManager.sideStageFocusedApplication
                 && shell.applicationManager.mainStageApplications.count == 0
                 && shell.applicationManager.sideStageApplications.count == 0) {
                    stages.hide();
                }
            }

            // show the stages when an application gets the focus
            Connections {
                target: shell.applicationManager
                onMainStageFocusedApplicationChanged: {
                    if (shell.applicationManager.mainStageFocusedApplication) {
                        mainStage.show();
                        stages.show();
                    }
                }
                onSideStageFocusedApplicationChanged: {
                    if (shell.applicationManager.sideStageFocusedApplication) {
                        sideStage.show();
                        stages.show();
                    }
                }
                ignoreUnknownSignals: true
            }

            Stage {
                id: mainStage

                anchors.fill: parent
                fullyShown: stages.fullyShown
                fullyHidden: stages.fullyHidden
                shouldUseScreenshots: !fullyShown
                rightEdgeEnabled: !sideStage.enabled

                applicationManager: shell.applicationManager
                rightEdgeDraggingAreaWidth: shell.edgeSize
                normalApplicationY: shell.panelHeight

                shown: true
                function show() {
                    stages.show();
                }
                function hide() {
                }

                // FIXME: workaround the fact that focusing a main stage application
                // raises its surface on top of all other surfaces including the ones
                // that belong to side stage applications.
                onFocusedApplicationChanged: {
                    if (focusedApplication && sideStage.focusedApplication && sideStage.fullyShown) {
                        shell.applicationManager.focusApplication(sideStage.focusedApplication);
                    }
                }
            }

            SideStage {
                id: sideStage

                applicationManager: shell.applicationManager
                rightEdgeDraggingAreaWidth: shell.edgeSize
                normalApplicationY: shell.panelHeight

                onShownChanged: {
                    if (!shown && mainStage.applications.count == 0) {
                        stages.hide();
                    }
                }
                // FIXME: when hiding the side stage, refocus the main stage
                // application so that it goes in front of the side stage
                // application and hides it
                onFullyShownChanged: {
                    if (!fullyShown && stages.fullyShown && sideStage.focusedApplication != null) {
                        shell.applicationManager.focusApplication(mainStage.focusedApplication);
                    }
                }

                enabled: shell.width >= units.gu(100)
                visible: enabled
                fullyShown: stages.fullyShown && shown
                            && sideStage[sideStageRevealer.boundProperty] == sideStageRevealer.openedValue
                shouldUseScreenshots: !fullyShown || mainStage.usingScreenshots || sideStageRevealer.pressed

                available: !greeter.shown && !lockscreen.shown && enabled
                hides: [launcher, panel.indicators]
                shown: false
                showAnimation: StandardAnimation { property: "x"; duration: 350; to: sideStageRevealer.openedValue; easing.type: Easing.OutQuint }
                hideAnimation: StandardAnimation { property: "x"; duration: 350; to: sideStageRevealer.closedValue; easing.type: Easing.OutQuint }

                width: units.gu(40)
                height: stages.height
                handleExpanded: sideStageRevealer.pressed
            }

            Revealer {
                id: sideStageRevealer

                enabled: mainStage.applications.count > 0 && sideStage.applications.count > 0
                         && sideStage.available
                direction: Qt.RightToLeft
                openedValue: parent.width - sideStage.width
                hintDisplacement: units.gu(3)
                /* The size of the sidestage handle needs to be bigger than the
                   typical size used for edge detection otherwise it is really
                   hard to grab.
                */
                handleSize: sideStage.shown ? units.gu(4) : shell.edgeSize
                closedValue: parent.width + sideStage.handleSizeCollapsed
                target: sideStage
                x: parent.width - width
                width: sideStage.width + handleSize * 0.7
                height: sideStage.height
                orientation: Qt.Horizontal
            }

            DragHandle {
                id: stagesDragHandle

                anchors.top: parent.top
                anchors.bottom: parent.bottom
                anchors.right: parent.left

                width: shell.edgeSize
                direction: Direction.Leftwards
                enabled: greeter.showProgress == 0 && edgeDemo.dashEnabled
                property bool haveApps: mainStage.applications.count > 0 || sideStage.applications.count > 0

                maxTotalDragDistance: haveApps ? parent.width : parent.width * 0.7
                // Make autocompletion impossible when !haveApps
                edgeDragEvaluator.minDragDistance: haveApps ? maxTotalDragDistance * 0.1 : Number.MAX_VALUE
            }
        }
    }

    Lockscreen {
        id: lockscreen
        objectName: "lockscreen"

        readonly property int backgroundTopMargin: -panel.panelHeight

        hides: [launcher, panel.indicators, hud]
        shown: false
        enabled: true
        showAnimation: StandardAnimation { property: "opacity"; to: 1 }
        hideAnimation: StandardAnimation { property: "opacity"; to: 0 }
        y: panel.panelHeight
        x: required ? 0 : - width
        width: parent.width
        height: parent.height - panel.panelHeight
        background: shell.background
        pinLength: 4

        onEntered: LightDM.Greeter.respond(passphrase);
        onCancel: greeter.show()

        Component.onCompleted: {
            if (LightDM.Users.count == 1) {
                LightDM.Greeter.authenticate(LightDM.Users.data(0, LightDM.UserRoles.NameRole))
            }
        }
    }

    Connections {
        target: LightDM.Greeter

        onShowPrompt: {
            if (LightDM.Users.count == 1) {
                // TODO: There's no better way for now to determine if its a PIN or a passphrase.
                if (text == "PIN") {
                    lockscreen.alphaNumeric = false
                } else {
                    lockscreen.alphaNumeric = true
                }
                lockscreen.placeholderText = i18n.tr("Please enter %1").arg(text);
                lockscreen.show();
            }
        }

        onAuthenticationComplete: {
            if (LightDM.Greeter.promptless) {
                return;
            }
            if (LightDM.Greeter.authenticated) {
                lockscreen.hide();
            } else {
                lockscreen.clear(true);
            }
        }
    }

    Greeter {
        id: greeter
        objectName: "greeter"

        available: true
        hides: [launcher, panel.indicators, hud]
        shown: true

        defaultBackground: shell.background

        y: panel.panelHeight
        width: parent.width
        height: parent.height - panel.panelHeight

        dragHandleWidth: shell.edgeSize

        property var previousMainApp: null
        property var previousSideApp: null

        function removeApplicationFocus() {
            greeter.previousMainApp = applicationManager.mainStageFocusedApplication;
            greeter.previousSideApp = applicationManager.sideStageFocusedApplication;
            applicationManager.unfocusCurrentApplication();
        }

        function restoreApplicationFocus() {
            if (greeter.previousMainApp) {
                applicationManager.focusApplication(greeter.previousMainApp);
                greeter.previousMainApp = null;
            }
            if (greeter.previousSideApp) {
                applicationManager.focusApplication(greeter.previousSideApp);
                greeter.previousSideApp = null;
            }
        }

        onShownChanged: {
            if (shown) {
                lockscreen.reset();
                // If there is only one user, we start authenticating with that one here.
                // If there are more users, the Greeter will handle that
                if (LightDM.Users.count == 1) {
                    LightDM.Greeter.authenticate(LightDM.Users.data(0, LightDM.UserRoles.NameRole));
                }
                greeter.forceActiveFocus();
                removeApplicationFocus();
            } else {
                restoreApplicationFocus();
            }
        }

        onUnlocked: greeter.hide()
        onSelected: {
            // Update launcher items for new user
            var user = LightDM.Users.data(uid, LightDM.UserRoles.NameRole);
            AccountsService.user = user;
            LauncherModel.setUser(user);
        }

        onLeftTeaserPressedChanged: {
            if (leftTeaserPressed) {
                launcher.tease();
            }
        }

        Connections {
            target: applicationManager
            ignoreUnknownSignals: true
            // If any app is focused when greeter is open, it's due to a user action
            // like a snap decision (say, an incoming call).
            // TODO: these should be protected to only unlock for certain applications / certain usecases
            // potentially only in connection with a notification.
            onMainStageFocusedApplicationChanged: {
                if (greeter.shown && applicationManager.mainStageFocusedApplication) {
                    greeter.previousMainApp = null // make way for new focused app
                    greeter.previousSideApp = null
                    greeter.hide()
                }
            }
            onSideStageFocusedApplicationChanged: {
                if (greeter.shown && applicationManager.sideStageFocusedApplication) {
                    greeter.previousMainApp = null // make way for new focused app
                    greeter.previousSideApp = null
                    greeter.hide()
                }
            }
            onFocusRequested: shell.activateApplication(appId)
        }
    }

    InputFilterArea {
        anchors.fill: parent
        blockInput: !applicationFocused || greeter.shown || lockscreen.shown || launcher.shown
                    || panel.indicators.shown || hud.shown
    }

    Connections {
        id: powerConnection
        target: Powerd

        onDisplayPowerStateChange: {
            // We ignore any display-off signals when the proximity sensor
            // is active.  This usually indicates something like a phone call.
            if (status == Powerd.Off && (flags & Powerd.UseProximity) == 0) {
                greeter.showNow();
            }

            // No reason to chew demo CPU when user isn't watching
            if (status == Powerd.Off) {
                edgeDemo.paused = true;
            } else if (status == Powerd.On) {
                edgeDemo.paused = false;
            }
        }
    }

    function showHome() {
        var animate = !greeter.shown && !stages.shown
        greeter.hide()
        dash.setCurrentScope("clickscope", animate, false)
        stages.hide()
    }

    function hideIndicatorMenu(delay) {
        panel.hideIndicatorMenu(delay);
    }

    Item {
        id: overlay

        anchors.fill: parent

        Panel {
            id: panel
            anchors.fill: parent //because this draws indicator menus
            indicatorsMenuWidth: parent.width > units.gu(60) ? units.gu(40) : parent.width
            indicators {
                hides: [launcher]
                available: edgeDemo.panelEnabled
                contentEnabled: edgeDemo.panelContentEnabled
            }
            fullscreenMode: shell.fullscreenMode
            searchVisible: !greeter.shown && !lockscreen.shown && dash.shown && dash.searchable

            InputFilterArea {
                anchors {
                    top: parent.top
                    left: parent.left
                    right: parent.right
                }
                height: (panel.fullscreenMode) ? shell.edgeSize : panel.panelHeight
                blockInput: true
            }
        }

        Hud {
            id: hud

            width: parent.width > units.gu(60) ? units.gu(40) : parent.width
            height: parent.height

            available: !greeter.shown && !panel.indicators.shown && !lockscreen.shown && edgeDemo.dashEnabled
            shown: false
            showAnimation: StandardAnimation { property: "y"; duration: hud.showableAnimationDuration; to: 0; easing.type: Easing.Linear }
            hideAnimation: StandardAnimation { property: "y"; duration: hud.showableAnimationDuration; to: hudRevealer.closedValue; easing.type: Easing.Linear }

            Connections {
                target: shell.applicationManager
                onMainStageFocusedApplicationChanged: hud.hide()
                onSideStageFocusedApplicationChanged: hud.hide()
            }
        }

        Revealer {
            id: hudRevealer

            enabled: hud.shown
            width: hud.width
            anchors.left: hud.left
            height: parent.height
            target: hud.revealerTarget
            closedValue: height
            openedValue: 0
            direction: Qt.RightToLeft
            orientation: Qt.Vertical
            handleSize: hud.handleHeight
            onCloseClicked: target.hide()
        }

        Bottombar {
            id: bottombar
            theHud: hud
            anchors.fill: parent
            enabled: hud.available
            applicationIsOnForeground: applicationFocused
        }

        InputFilterArea {
            blockInput: launcher.shown
            anchors {
                top: parent.top
                bottom: parent.bottom
                left: parent.left
            }
            width: launcher.width
        }

        Launcher {
            id: launcher

            readonly property bool dashSwipe: progress > 0

            anchors.top: parent.top
            anchors.bottom: parent.bottom
            width: parent.width
            dragAreaWidth: shell.edgeSize
            available: (!greeter.shown || greeter.narrowMode) && edgeDemo.launcherEnabled

            onShowDashHome: {
                if (edgeDemo.running)
                    return;

                showHome()
            }
            onDash: {
                if (stages.shown) {
                    stages.hide();
                    launcher.hide();
                }
            }
<<<<<<< HEAD
            onDashSwipeChanged: if (dashSwipe && stages.shown) dash.setCurrentScope("applications.scope", false, true)
            onLauncherApplicationSelected: {
                if (!edgeDemo.running)
                    shell.activateApplication(appId)
=======
            onDashSwipeChanged: if (dashSwipe && stages.shown) dash.setCurrentScope("clickscope", false, true)
            onLauncherApplicationSelected:{
                if (edgeDemo.running)
                    return;

                greeter.hide()
                shell.activateApplication(appId)
>>>>>>> 05d4a339
            }
            onShownChanged: {
                if (shown) {
                    panel.indicators.hide()
                    hud.hide()
                    bottombar.hide()
                }
            }
        }

        Notifications {
            id: notifications

            model: NotificationBackend.Model
            margin: units.gu(1)

            anchors {
                top: parent.top
                right: parent.right
                bottom: parent.bottom
                topMargin: panel.panelHeight
            }
            states: [
                State {
                    name: "narrow"
                    when: overlay.width <= units.gu(60)
                    AnchorChanges { target: notifications; anchors.left: parent.left }
                },
                State {
                    name: "wide"
                    when: overlay.width > units.gu(60)
                    AnchorChanges { target: notifications; anchors.left: undefined }
                    PropertyChanges { target: notifications; width: units.gu(38) }
                }
            ]

            InputFilterArea {
                anchors { left: parent.left; right: parent.right }
                height: parent.contentHeight
                blockInput: height > 0
            }
        }
    }

    focus: true
    onFocusChanged: if (!focus) forceActiveFocus();

    InputFilterArea {
        anchors {
            top: parent.top
            bottom: parent.bottom
            left: parent.left
        }
        width: shell.edgeSize
        blockInput: true
    }

    InputFilterArea {
        anchors {
            top: parent.top
            bottom: parent.bottom
            right: parent.right
        }
        width: shell.edgeSize
        blockInput: true
    }

    Binding {
        target: i18n
        property: "domain"
        value: "unity8"
    }

    OSKController {
        anchors.topMargin: panel.panelHeight
        anchors.fill: parent // as needs to know the geometry of the shell
    }

    //FIXME: This should be handled in the input stack, keyboard shouldnt propagate
    MouseArea {
        anchors.bottom: parent.bottom
        anchors.left: parent.left
        anchors.right: parent.right
        height: shell.applicationManager ? shell.applicationManager.keyboardHeight : 0

        enabled: shell.applicationManager && shell.applicationManager.keyboardVisible
    }

    Label {
        anchors.centerIn: parent
        visible: applicationManager.fake
        text: "EARLY ALPHA\nNOT READY FOR USE"
        color: "lightgrey"
        opacity: 0.2
        font.weight: Font.Black
        horizontalAlignment: Text.AlignHCenter
        verticalAlignment: Text.AlignVCenter
        fontSizeMode: Text.Fit
        rotation: -45
        scale: Math.min(parent.width, parent.height) / width
    }

    EdgeDemo {
        id: edgeDemo
        greeter: greeter
        launcher: launcher
        dash: dash
        indicators: panel.indicators
        underlay: underlay
    }

    Connections {
        target: SessionBroadcast
        onShowHome: showHome()
    }
}<|MERGE_RESOLUTION|>--- conflicted
+++ resolved
@@ -663,20 +663,10 @@
                     launcher.hide();
                 }
             }
-<<<<<<< HEAD
-            onDashSwipeChanged: if (dashSwipe && stages.shown) dash.setCurrentScope("applications.scope", false, true)
+            onDashSwipeChanged: if (dashSwipe && stages.shown) dash.setCurrentScope("clickscope", false, true)
             onLauncherApplicationSelected: {
                 if (!edgeDemo.running)
                     shell.activateApplication(appId)
-=======
-            onDashSwipeChanged: if (dashSwipe && stages.shown) dash.setCurrentScope("clickscope", false, true)
-            onLauncherApplicationSelected:{
-                if (edgeDemo.running)
-                    return;
-
-                greeter.hide()
-                shell.activateApplication(appId)
->>>>>>> 05d4a339
             }
             onShownChanged: {
                 if (shown) {

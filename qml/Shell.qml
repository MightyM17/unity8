--- conflicted
+++ resolved
@@ -59,14 +59,6 @@
                              : gsImageTester.status == Image.Ready ? gsImageTester.source : defaultBackground
     readonly property real panelHeight: panel.panelHeight
 
-<<<<<<< HEAD
-=======
-    readonly property bool locked: LightDM.Greeter.active && !LightDM.Greeter.authenticated && !forcedUnlock
-    readonly property alias hasLockedApp: greeter.hasLockedApp
-    readonly property bool forcedUnlock: tutorial.running
-    onForcedUnlockChanged: if (forcedUnlock) lockscreen.hide()
-
->>>>>>> 1b9f5251
     property bool sideStageEnabled: shell.width >= units.gu(100)
     readonly property string focusedApplicationId: ApplicationManager.focusedApplicationId
 
@@ -238,30 +230,12 @@
             }
 
             onApplicationAdded: {
-<<<<<<< HEAD
-                if (edgeDemo.running && appId != "unity8-dash") {
+                if (tutorial.running && appId != "unity8-dash") {
                     // If this happens on first boot, we may be in edge
                     // tutorial or wizard while receiving a call.  But a call
                     // is more important than wizard so just bail out of those.
-                    edgeDemo.hideEdgeDemos();
+                    tutorial.finish();
                     wizard.hide();
-=======
-                if (appId != "unity8-dash") {
-                    if (greeter.shown) {
-                        greeter.startUnlock();
-                    }
-
-                    // If this happens on first boot, we may be in edge
-                    // tutorial or wizard while receiving a call.  But a call
-                    // is more important than wizard so just bail out of those.
-                    if (tutorial.running) {
-                        tutorial.finish();
-                        wizard.hide();
-                    }
-                }
-                if (greeter.narrowMode && greeter.hasLockedApp && appId === greeter.lockedApp) {
-                    lockscreen.hide() // show locked app
->>>>>>> 1b9f5251
                 }
 
                 greeter.notifyAppFocused(appId);
@@ -305,11 +279,7 @@
             Binding {
                 target: applicationsDisplayLoader.item
                 property: "interactive"
-<<<<<<< HEAD
-                value: edgeDemo.stagesEnabled && !greeter.shown && panel.indicators.fullyClosed && launcher.progress == 0 && !notifications.useModal
-=======
-                value: tutorial.spreadEnabled && !greeter.shown && !lockscreen.shown && panel.indicators.fullyClosed && launcher.progress == 0 && !notifications.useModal
->>>>>>> 1b9f5251
+                value: tutorial.spreadEnabled && !greeter.shown && panel.indicators.fullyClosed && launcher.progress == 0 && !notifications.useModal
             }
             Binding {
                 target: applicationsDisplayLoader.item
@@ -377,7 +347,7 @@
         hides: [launcher, panel.indicators]
         tabletMode: shell.sideStageEnabled
         launcherOffset: launcher.progress
-        forcedUnlock: edgeDemo.running
+        forcedUnlock: tutorial.running
         background: shell.background
 
         anchors.fill: parent
@@ -393,28 +363,20 @@
             launcher.hide();
         }
 
-        onTease: launcher.tease()
+        onTease: {
+            if (!tutorial.running) {
+                launcher.tease();
+            }
+        }
 
         onEmergencyCall: startLockedApp("dialer-app")
 
-<<<<<<< HEAD
         Timer {
             // See powerConnection for why this is useful
             id: showGreeterDelayed
             interval: 1
             onTriggered: {
                 greeter.forceShow();
-=======
-            onTapped: {
-                if (!tutorial.running) {
-                    launcher.tease();
-                }
-            }
-            onDraggingChanged: {
-                if (dragging && !tutorial.running) {
-                    launcher.tease();
-                }
->>>>>>> 1b9f5251
             }
         }
 
@@ -501,13 +463,8 @@
             anchors.fill: parent //because this draws indicator menus
             indicators {
                 hides: [launcher]
-<<<<<<< HEAD
-                available: edgeDemo.panelEnabled && (!greeter.locked || AccountsService.enableIndicatorsWhileLocked) && !greeter.hasLockedApp
-                contentEnabled: edgeDemo.panelContentEnabled
-=======
-                available: tutorial.panelEnabled && (!shell.locked || AccountsService.enableIndicatorsWhileLocked) && !greeter.hasLockedApp
+                available: tutorial.panelEnabled && (!greeter.locked || AccountsService.enableIndicatorsWhileLocked) && !greeter.hasLockedApp
                 contentEnabled: tutorial.panelContentEnabled
->>>>>>> 1b9f5251
                 width: parent.width > units.gu(60) ? units.gu(40) : parent.width
 
                 minimizedPanelHeight: units.gu(3)
@@ -540,11 +497,7 @@
             anchors.bottom: parent.bottom
             width: parent.width
             dragAreaWidth: shell.edgeSize
-<<<<<<< HEAD
-            available: edgeDemo.launcherEnabled && (!greeter.locked || AccountsService.enableLauncherWhileLocked) && !greeter.hasLockedApp
-=======
-            available: tutorial.launcherEnabled && (!shell.locked || AccountsService.enableLauncherWhileLocked) && !greeter.hasLockedApp
->>>>>>> 1b9f5251
+            available: tutorial.launcherEnabled && (!greeter.locked || AccountsService.enableLauncherWhileLocked) && !greeter.hasLockedApp
             inverted: usageModeSettings.usageMode === "Staged"
             shadeBackground: !tutorial.running
 
@@ -556,15 +509,8 @@
                 }
             }
             onLauncherApplicationSelected: {
-<<<<<<< HEAD
-                if (!edgeDemo.running) {
+                if (!tutorial.running) {
                     greeter.notifyAboutToFocusApp(appId);
-=======
-                if (greeter.hasLockedApp) {
-                    greeter.startUnlock()
-                }
-                if (!tutorial.running)
->>>>>>> 1b9f5251
                     shell.activateApplication(appId)
                 }
             }

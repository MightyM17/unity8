--- conflicted
+++ resolved
@@ -264,13 +264,9 @@
                                            ? "phone"
                                            : shell.usageScenario
             source: {
-<<<<<<< HEAD
-                if (applicationsDisplayLoader.usageScenario === "phone") {
-=======
                 if(shellMode === "greeter") {
                     return "Stages/ShimStage.qml"
                 } else if (applicationsDisplayLoader.usageScenario === "phone") {
->>>>>>> c4c7e43d
                     return "Stages/PhoneStage.qml";
                 } else if (applicationsDisplayLoader.usageScenario === "tablet") {
                     return "Stages/TabletStage.qml";
@@ -422,21 +418,8 @@
         }
     }
 
-<<<<<<< HEAD
-    Greeter {
-        id: greeter
-        objectName: "greeter"
-
-        hides: [launcher, panel.indicators]
-        tabletMode: shell.usageScenario !== "phone"
-        launcherOffset: launcher.progress
-        forcedUnlock: tutorial.running
-        background: shell.background
-
-=======
     Loader {
         id: greeterLoader
->>>>>>> c4c7e43d
         anchors.fill: parent
         anchors.topMargin: panel.panelHeight
         sourceComponent: shellMode != "shell" ? integratedGreeter :

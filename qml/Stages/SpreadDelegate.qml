/*
 * Copyright 2014 Canonical Ltd.
 *
 * This program is free software; you can redistribute it and/or modify
 * it under the terms of the GNU Lesser General Public License as published by
 * the Free Software Foundation; version 3.
 *
 * This program is distributed in the hope that it will be useful,
 * but WITHOUT ANY WARRANTY; without even the implied warranty of
 * MERCHANTABILITY or FITNESS FOR A PARTICULAR PURPOSE. See the
 * GNU Lesser General Public License for more details.
 *
 * You should have received a copy of the GNU Lesser General Public License
 * along with this program. If not, see <http://www.gnu.org/licenses/>.
 *
 * Authors: Michael Zanetti <michael.zanetti@canonical.com>
 *          Daniel d'Andrada <daniel.dandrada@canonical.com>
 */

import QtQuick 2.0
import Ubuntu.Components 1.1
import "../Components"

Item {
    id: root

    // to be read from outside
    readonly property bool dragged: dragArea.moving
    signal clicked()
    signal closed()

    // to be set from outside
    property bool interactive: true
    property bool dropShadow: true
    property real maximizedAppTopMargin
    property alias swipeToCloseEnabled: dragArea.enabled
    property bool closeable
    property alias application: appWindow.application

<<<<<<< HEAD
    readonly property bool isFullscreen: surface !== null && surfaceContainer.surface.anchors.topMargin == 0

    signal clicked()
    signal closed()

    AppSurfaceContainer {
        id: surfaceContainer
        objectName: "surfaceContainer"
        anchors.fill: parent
        surface: model.surface
        maximizedAppTopMargin: root.maximizedAppTopMargin
        promptSurfaces: model.application.promptSurfaces

        Binding {
            target: surfaceContainer.surface
            property: "anchors.topMargin"
            value: {
                return surfaceContainer.surface.state === MirSurfaceItem.Fullscreen ? 0 : maximizedAppTopMargin;
            }
        }
=======
    Item {
        objectName: "appWindowWithShadow"
>>>>>>> 2b59b8e2

        y: dragArea.distance
        width: parent.width
        height: parent.height

        BorderImage {
            anchors {
                fill: appWindow
                margins: -units.gu(2)
            }
            source: "graphics/dropshadow2gu.sci"
            opacity: root.dropShadow ? .3 : 0
            Behavior on opacity { UbuntuNumberAnimation {} }
        }

        ApplicationWindow {
            id: appWindow
            anchors {
                fill: parent
                topMargin: appWindow.fullscreen ? 0 : maximizedAppTopMargin
            }

            interactive: root.interactive
        }
    }

    DraggingArea {
        id: dragArea
        objectName: "dragArea"
        anchors.fill: parent

        property bool moving: false
        property real distance: 0

        readonly property real minSpeedToClose: units.gu(40)

        onDragValueChanged: {
            if (!dragging) {
                return;
            }
            moving = moving || Math.abs(dragValue) > units.gu(1)
            if (moving) {
                distance = dragValue;
            }
        }

        onClicked: {
            if (!moving) {
                root.clicked();
            }
        }

        onDragEnd: {
            if (!root.closeable) {
                animation.animate("center")
                return;
            }

            // velocity and distance values specified by design prototype
            if ((dragVelocity < -minSpeedToClose && distance < -units.gu(8)) || distance < -root.height / 2) {
                animation.animate("up")
            } else if ((dragVelocity > minSpeedToClose  && distance > units.gu(8)) || distance > root.height / 2) {
                animation.animate("down")
            } else {
                animation.animate("center")
            }
        }

        UbuntuNumberAnimation {
            id: animation
            objectName: "closeAnimation"
            target: dragArea
            property: "distance"
            property bool requestClose: false

            function animate(direction) {
                animation.from = dragArea.distance;
                switch (direction) {
                case "up":
                    animation.to = -root.height * 1.5;
                    requestClose = true;
                    break;
                case "down":
                    animation.to = root.height * 1.5;
                    requestClose = true;
                    break;
                default:
                    animation.to = 0
                }
                animation.start();
            }

            onRunningChanged: {
                if (!running) {
                    dragArea.moving = false;
                    if (requestClose) {
                        root.closed();
                    } else {
                        dragArea.distance = 0;
                    }
                }
            }
        }
    }
}<|MERGE_RESOLUTION|>--- conflicted
+++ resolved
@@ -37,31 +37,8 @@
     property bool closeable
     property alias application: appWindow.application
 
-<<<<<<< HEAD
-    readonly property bool isFullscreen: surface !== null && surfaceContainer.surface.anchors.topMargin == 0
-
-    signal clicked()
-    signal closed()
-
-    AppSurfaceContainer {
-        id: surfaceContainer
-        objectName: "surfaceContainer"
-        anchors.fill: parent
-        surface: model.surface
-        maximizedAppTopMargin: root.maximizedAppTopMargin
-        promptSurfaces: model.application.promptSurfaces
-
-        Binding {
-            target: surfaceContainer.surface
-            property: "anchors.topMargin"
-            value: {
-                return surfaceContainer.surface.state === MirSurfaceItem.Fullscreen ? 0 : maximizedAppTopMargin;
-            }
-        }
-=======
     Item {
         objectName: "appWindowWithShadow"
->>>>>>> 2b59b8e2
 
         y: dragArea.distance
         width: parent.width

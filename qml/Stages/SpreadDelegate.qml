/*
 * Copyright 2014 Canonical Ltd.
 *
 * This program is free software; you can redistribute it and/or modify
 * it under the terms of the GNU Lesser General Public License as published by
 * the Free Software Foundation; version 3.
 *
 * This program is distributed in the hope that it will be useful,
 * but WITHOUT ANY WARRANTY; without even the implied warranty of
 * MERCHANTABILITY or FITNESS FOR A PARTICULAR PURPOSE. See the
 * GNU Lesser General Public License for more details.
 *
 * You should have received a copy of the GNU Lesser General Public License
 * along with this program. If not, see <http://www.gnu.org/licenses/>.
 *
 * Authors: Michael Zanetti <michael.zanetti@canonical.com>
*/

import QtQuick 2.2
import Unity.Application 0.1
import Ubuntu.Components 1.1
import "../Components"

Item {
    id: root

    // to be set from outside
    property bool interactive: true
    property bool dropShadow: true
    property real maximizedAppTopMargin
    property alias swipeToCloseEnabled: dragArea.enabled

    readonly property bool isFullscreen: surface !== null && surfaceContainer.surface.anchors.topMargin == 0

    signal clicked()
    signal closed()

    AppSurfaceContainer {
        id: surfaceContainer
        objectName: "surfaceContainer"
        anchors.fill: parent
        surface: model.surface
<<<<<<< HEAD
        property bool appHasCreatedASurface: false

        onSurfaceChanged: {
            if (surface) {
                if (!appHasCreatedASurface) {
                    surface.visible = false; // hide until splash screen removed
                    appHasCreatedASurface = true;
                }
            }
        }

        function revealSurface() {
            revealAnimation.start();
        }

        SequentialAnimation {
            id: revealAnimation

            PropertyAction {
                target: surface
                property: "opacity"
                value: 0.0
            }
            PropertyAction {
                target: surface
                property: "visible"
                value: true
            }
            OpacityAnimator {
                duration: UbuntuAnimation.FastDuration
                easing: UbuntuAnimation.StandardEasing
                target: surface
                from: 0.0
                to: 1.0
            }
            PropertyAction {
                target: splashLoader
                property: "source"
                value: ""
            }
        }
=======
        promptSurfaces: model.application.promptSurfaces
>>>>>>> 00b68d23

        Binding {
            target: surfaceContainer.surface
            property: "anchors.topMargin"
            value: {
                return surfaceContainer.surface.state === MirSurfaceItem.Fullscreen ? 0 : maximizedAppTopMargin;
            }
        }

        Binding {
            target: surface
            property: "enabled"
            value: root.interactive
        }
        Binding {
            target: surface
            property: "focus"
            value: root.interactive
        }

<<<<<<< HEAD
        Timer { //FIXME - need to delay removing splash screen to allow surface resize to complete
            id: surfaceRevealDelay
            interval: 400
            onTriggered: surfaceContainer.revealSurface()
        }

=======
>>>>>>> 00b68d23
        Connections {
            target: surface
            // FIXME: I would rather not need to do this, but currently it doesn't get
            // active focus without it and I don't know why.
            onFocusChanged: forceSurfaceActiveFocusIfReady();
            onParentChanged: forceSurfaceActiveFocusIfReady();
            onEnabledChanged: forceSurfaceActiveFocusIfReady();
            function forceSurfaceActiveFocusIfReady() {
                if (surface.focus && surface.parent === surfaceContainer && surface.enabled) {
                    surface.forceActiveFocus();
                }
            }
        }

        BorderImage {
            id: dropShadowImage
            anchors {
                fill: parent
                leftMargin: -units.gu(2)
                rightMargin: -units.gu(2)
                bottomMargin: -units.gu(2)
                topMargin: -units.gu(2) + (root.isFullscreen ? 0 : maximizedAppTopMargin)
            }
            source: "graphics/dropshadow.png"
            border { left: 50; right: 50; top: 50; bottom: 50 }
            opacity: root.dropShadow ? .4 : 0
            Behavior on opacity { UbuntuNumberAnimation {} }
        }

        Loader {
            id: splashLoader
            anchors.fill: surfaceContainer
            anchors.topMargin: maximizedAppTopMargin
        }

        transform: Translate {
            y: dragArea.distance
        }
    }

<<<<<<< HEAD
    StateGroup {
        id: appSurfaceState
        states: [
            State {
                name: "noSurfaceYet"
                when: !surfaceContainer.appHasCreatedASurface
                StateChangeScript {
                    script: {
                        var properties = { "title": model.splashTitle ? model.splashTitle : model.name,
                                           "image": model.splashImage,
                                           "showHeader": model.splashShowHeader
                                         };

                        if (model.splashColor.a == 1) {
                            properties["backgroundColor"] = model.splashColor;
                        }
                        if (model.splashColorHeader.a == 1) {
                            properties["headerColor"] = model.splashColorHeader;
                        }
                        if (model.splashColorFooter.a == 1) {
                            properties["footerColor"] = model.splashColorFooter;
                        }
                        splashLoader.setSource("Splash.qml", properties);
                    }
                }
            },
            State {
                name: "hasSurface"
                when: surfaceContainer.appHasCreatedASurface && (surfaceContainer.surface !== null)
                StateChangeScript { script: { surfaceRevealDelay.start(); } }
            },
            State {
                name: "surfaceLostButAppStillAlive"
                when: surfaceContainer.appHasCreatedASurface && (surfaceContainer.surface === null)
                // TODO - use app snapshot
            }
        ]
        state: "noSurfaceYet"
    }


=======
>>>>>>> 00b68d23
    DraggingArea {
        id: dragArea
        anchors.fill: parent

        property bool moving: false
        property real distance: 0

        onMovingChanged: {
            spreadView.draggedIndex = moving ? index : -1
        }

        onDragValueChanged: {
            if (!dragging) {
                return;
            }
            moving = moving || Math.abs(dragValue) > units.gu(1)
            if (moving) {
                distance = dragValue;
            }
        }

        onClicked: {
            if (!moving) {
                root.clicked();
            }
        }

        onDragEnd: {
            if (model.appId == "unity8-dash") {
                animation.animate("center")
                return;
            }

            // velocity and distance values specified by design prototype
            if ((dragVelocity < -units.gu(40) && distance < -units.gu(8)) || distance < -root.height / 2) {
                animation.animate("up")
            } else if ((dragVelocity > units.gu(40) && distance > units.gu(8)) || distance > root.height / 2) {
                animation.animate("down")
            } else {
                animation.animate("center")
            }
        }

        UbuntuNumberAnimation {
            id: animation
            target: dragArea
            property: "distance"
            property bool requestClose: false

            function animate(direction) {
                animation.from = dragArea.distance;
                switch (direction) {
                case "up":
                    animation.to = -root.height * 1.5;
                    requestClose = true;
                    break;
                case "down":
                    animation.to = root.height * 1.5;
                    requestClose = true;
                    break;
                default:
                    animation.to = 0
                }
                animation.start();
            }

            onRunningChanged: {
                if (!running) {
                    dragArea.moving = false;
                    dragArea.distance = 0;
                    if (requestClose) {
                        root.closed();
                    }
                }
            }
        }
    }
}<|MERGE_RESOLUTION|>--- conflicted
+++ resolved
@@ -16,7 +16,7 @@
  * Authors: Michael Zanetti <michael.zanetti@canonical.com>
 */
 
-import QtQuick 2.2
+import QtQuick 2.0
 import Unity.Application 0.1
 import Ubuntu.Components 1.1
 import "../Components"
@@ -40,51 +40,8 @@
         objectName: "surfaceContainer"
         anchors.fill: parent
         surface: model.surface
-<<<<<<< HEAD
-        property bool appHasCreatedASurface: false
-
-        onSurfaceChanged: {
-            if (surface) {
-                if (!appHasCreatedASurface) {
-                    surface.visible = false; // hide until splash screen removed
-                    appHasCreatedASurface = true;
-                }
-            }
-        }
-
-        function revealSurface() {
-            revealAnimation.start();
-        }
-
-        SequentialAnimation {
-            id: revealAnimation
-
-            PropertyAction {
-                target: surface
-                property: "opacity"
-                value: 0.0
-            }
-            PropertyAction {
-                target: surface
-                property: "visible"
-                value: true
-            }
-            OpacityAnimator {
-                duration: UbuntuAnimation.FastDuration
-                easing: UbuntuAnimation.StandardEasing
-                target: surface
-                from: 0.0
-                to: 1.0
-            }
-            PropertyAction {
-                target: splashLoader
-                property: "source"
-                value: ""
-            }
-        }
-=======
+        maximizedAppTopMargin: root.maximizedAppTopMargin
         promptSurfaces: model.application.promptSurfaces
->>>>>>> 00b68d23
 
         Binding {
             target: surfaceContainer.surface
@@ -105,15 +62,6 @@
             value: root.interactive
         }
 
-<<<<<<< HEAD
-        Timer { //FIXME - need to delay removing splash screen to allow surface resize to complete
-            id: surfaceRevealDelay
-            interval: 400
-            onTriggered: surfaceContainer.revealSurface()
-        }
-
-=======
->>>>>>> 00b68d23
         Connections {
             target: surface
             // FIXME: I would rather not need to do this, but currently it doesn't get
@@ -143,61 +91,11 @@
             Behavior on opacity { UbuntuNumberAnimation {} }
         }
 
-        Loader {
-            id: splashLoader
-            anchors.fill: surfaceContainer
-            anchors.topMargin: maximizedAppTopMargin
-        }
-
         transform: Translate {
             y: dragArea.distance
         }
     }
 
-<<<<<<< HEAD
-    StateGroup {
-        id: appSurfaceState
-        states: [
-            State {
-                name: "noSurfaceYet"
-                when: !surfaceContainer.appHasCreatedASurface
-                StateChangeScript {
-                    script: {
-                        var properties = { "title": model.splashTitle ? model.splashTitle : model.name,
-                                           "image": model.splashImage,
-                                           "showHeader": model.splashShowHeader
-                                         };
-
-                        if (model.splashColor.a == 1) {
-                            properties["backgroundColor"] = model.splashColor;
-                        }
-                        if (model.splashColorHeader.a == 1) {
-                            properties["headerColor"] = model.splashColorHeader;
-                        }
-                        if (model.splashColorFooter.a == 1) {
-                            properties["footerColor"] = model.splashColorFooter;
-                        }
-                        splashLoader.setSource("Splash.qml", properties);
-                    }
-                }
-            },
-            State {
-                name: "hasSurface"
-                when: surfaceContainer.appHasCreatedASurface && (surfaceContainer.surface !== null)
-                StateChangeScript { script: { surfaceRevealDelay.start(); } }
-            },
-            State {
-                name: "surfaceLostButAppStillAlive"
-                when: surfaceContainer.appHasCreatedASurface && (surfaceContainer.surface === null)
-                // TODO - use app snapshot
-            }
-        ]
-        state: "noSurfaceYet"
-    }
-
-
-=======
->>>>>>> 00b68d23
     DraggingArea {
         id: dragArea
         anchors.fill: parent

--- conflicted
+++ resolved
@@ -25,10 +25,7 @@
     property Item surface: null
     property bool hadSurface: false
     property bool interactive
-<<<<<<< HEAD
     property int surfaceOrientationAngle: 0
-=======
->>>>>>> 7478eb88
 
     onSurfaceChanged: {
         if (surface) {

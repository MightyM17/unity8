/*
 * Copyright 2014-2016 Canonical Ltd.
 *
 * This program is free software; you can redistribute it and/or modify
 * it under the terms of the GNU Lesser General Public License as published by
 * the Free Software Foundation; version 3.
 *
 * This program is distributed in the hope that it will be useful,
 * but WITHOUT ANY WARRANTY; without even the implied warranty of
 * MERCHANTABILITY or FITNESS FOR A PARTICULAR PURPOSE. See the
 * GNU Lesser General Public License for more details.
 *
 * You should have received a copy of the GNU Lesser General Public License
 * along with this program. If not, see <http://www.gnu.org/licenses/>.
*/

import QtQuick 2.4
import Ubuntu.Components 1.3
import Ubuntu.Gestures 0.1 // For TouchGate
import Utils 0.1 // for InputWatcher
import Unity.Application 0.1 // for MirSurfaceItem

FocusScope {
    id: root
    objectName: "surfaceContainer"

    // Must be set from outside
    property var surface: null

    // Might be changed from outside
    property int requestedWidth: -1
    property int requestedHeight: -1
    property bool interactive
    property int surfaceOrientationAngle: 0
    property bool resizeSurface: true
<<<<<<< HEAD
    property bool inPromptSession: false
    // FIME - dont export, use interactive property. Need to fix qtmir to handle consumesInputChanged
    // to update surface activeFocus. See mock MirSurfaceItem.
    property alias consumesInput: surfaceItem.consumesInput
=======
    property bool isPromptSurface: false
>>>>>>> 5824fd2a

    onSurfaceChanged: {
        // Not a binding because animations might remove the surface from the surfaceItem
        // programatically (in order to signal that a zombie surface is free for deletion),
        // even though root.surface is still !null.
        surfaceItem.surface = surface;
    }

    InputWatcher {
        target: surfaceItem
        onTargetPressedChanged: {
            if (targetPressed && root.interactive) {
                root.focus = true;
                root.forceActiveFocus();
            }
        }
    }

    MirSurfaceItem {
        id: surfaceItem
        objectName: "surfaceItem"

        focus: true

        fillMode: MirSurfaceItem.PadOrCrop
        consumesInput: true

        surfaceWidth: {
            if (root.resizeSurface) {
                if (root.requestedWidth >= 0) {
                    return root.requestedWidth;
                } else {
                    return width;
                }
            } else {
                return -1;
            }
        }

        surfaceHeight: {
            if (root.resizeSurface) {
                if (root.requestedHeight >= 0) {
                    return root.requestedHeight;
                } else {
                    return height;
                }
            } else {
                return -1;
            }
        }

        enabled: root.interactive
        antialiasing: !root.interactive
        orientationAngle: root.surfaceOrientationAngle
    }

    TouchGate {
        targetItem: surfaceItem
        anchors.fill: root
        enabled: surfaceItem.enabled
    }

    // MirSurface size drives SurfaceContainer size
    Binding {
        target: surfaceItem; property: "width"; value: root.surface ? root.surface.size.width : 0
        when: root.requestedWidth >= 0 && root.surface
    }
    Binding {
        target: surfaceItem; property: "height"; value: root.surface ? root.surface.size.height : 0
        when: root.requestedHeight >= 0 && root.surface
    }
    Binding {
        target: root; property: "width"; value: surfaceItem.width
        when: root.requestedWidth >= 0
    }
    Binding {
        target: root; property: "height"; value: surfaceItem.height
        when: root.requestedHeight >= 0
    }

    // SurfaceContainer size drives MirSurface size
    Binding {
        target: surfaceItem; property: "width"; value: root.width
        when: root.requestedWidth < 0
    }
    Binding {
        target: surfaceItem; property: "height"; value: root.height
        when: root.requestedHeight < 0
    }

    Loader {
        id: animationsLoader
        objectName: "animationsLoader"
        active: root.surface
        source: {
            if (root.isPromptSurface) {
                return "PromptSurfaceAnimations.qml";
            } else {
                // Let ApplicationWindow do the animations
                return "";
            }
        }
        Binding {
            target: animationsLoader.item
            when: animationsLoader.item
            property: "surfaceItem"
            value: surfaceItem
        }
        Binding {
            target: animationsLoader.item
            when: animationsLoader.item
            property: "container"
            value: root
        }
    }
}<|MERGE_RESOLUTION|>--- conflicted
+++ resolved
@@ -33,14 +33,10 @@
     property bool interactive
     property int surfaceOrientationAngle: 0
     property bool resizeSurface: true
-<<<<<<< HEAD
-    property bool inPromptSession: false
+    property bool isPromptSurface: false
     // FIME - dont export, use interactive property. Need to fix qtmir to handle consumesInputChanged
     // to update surface activeFocus. See mock MirSurfaceItem.
     property alias consumesInput: surfaceItem.consumesInput
-=======
-    property bool isPromptSurface: false
->>>>>>> 5824fd2a
 
     onSurfaceChanged: {
         // Not a binding because animations might remove the surface from the surfaceItem

--- conflicted
+++ resolved
@@ -25,11 +25,6 @@
     property bool hadSurface: false
     property bool interactive
     property int surfaceOrientationAngle: 0
-<<<<<<< HEAD
-
-    signal surfacePressed()
-=======
->>>>>>> 344f20de
 
     onSurfaceChanged: {
         if (surface) {

--- conflicted
+++ resolved
@@ -28,8 +28,7 @@
     anchors.fill: parent
 
     property alias background: wallpaper.source
-
-<<<<<<< HEAD
+    property var windowStateStorage: WindowStateStorage
     property bool altTabPressed: false
 
     onAltTabPressedChanged: {
@@ -58,9 +57,6 @@
             spreadFlickable.snapTo(spreadFlickable.width / 5 * Math.max(0, appRepeater.highlightedIndex - 3))
         }
     }
-=======
-    property var windowStateStorage: WindowStateStorage
->>>>>>> 4d5d38e1
 
     CrossFadeImage {
         id: wallpaper
@@ -197,7 +193,6 @@
                     id: spreadMaths
                 }
 
-<<<<<<< HEAD
                 WindowMoveResizeArea {
                     target: appDelegate
                     minWidth: appDelegate.minWidth
@@ -205,7 +200,7 @@
                     resizeHandleWidth: units.gu(0.5)
                     windowId: model.appId // FIXME: Change this to point to windowId once we have such a thing
 
-                    onPressed: ApplicationManager.requestFocusApplication(model.appId)
+                    onPressed: decoratedWindow.focus = true;
                 }
 
                 DecoratedWindow {
@@ -214,6 +209,12 @@
                     application: ApplicationManager.get(index)
                     active: ApplicationManager.focusedApplicationId === model.appId
 
+                    onFocusChanged: {
+                        if (focus) {
+                            ApplicationManager.requestFocusApplication(model.appId);
+                        }
+                    }
+
                     onClose: ApplicationManager.stopApplication(model.appId)
                     onMaximize: appDelegate.state = (appDelegate.state == "maximized" ? "normal" : "maximized")
                     onMinimize: appDelegate.state = "minimized"
@@ -225,35 +226,6 @@
                     color: "black"
                     opacity: 0
                 }
-=======
-            WindowMoveResizeArea {
-                windowStateStorage: root.windowStateStorage
-                target: appDelegate
-                minWidth: appDelegate.minWidth
-                minHeight: appDelegate.minHeight
-                resizeHandleWidth: units.gu(0.5)
-                windowId: model.appId // FIXME: Change this to point to windowId once we have such a thing
-
-                onPressed: decoratedWindow.focus = true;
-            }
-
-            DecoratedWindow {
-                id: decoratedWindow
-                objectName: "decoratedWindow_" + appId
-                anchors.fill: parent
-                application: ApplicationManager.get(index)
-                active: ApplicationManager.focusedApplicationId === model.appId
-
-                onFocusChanged: {
-                    if (focus) {
-                        ApplicationManager.requestFocusApplication(model.appId);
-                    }
-                }
-
-                onClose: ApplicationManager.stopApplication(model.appId)
-                onMaximize: appDelegate.state = (appDelegate.state == "maximized" ? "normal" : "maximized")
-                onMinimize: appDelegate.state = "minimized"
->>>>>>> 4d5d38e1
             }
         }
     }

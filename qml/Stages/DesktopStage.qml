/*
 * Copyright (C) 2014-2015 Canonical, Ltd.
 *
 * This program is free software; you can redistribute it and/or modify
 * it under the terms of the GNU General Public License as published by
 * the Free Software Foundation; version 3.
 *
 * This program is distributed in the hope that it will be useful,
 * but WITHOUT ANY WARRANTY; without even the implied warranty of
 * MERCHANTABILITY or FITNESS FOR A PARTICULAR PURPOSE.  See the
 * GNU General Public License for more details.
 *
 * You should have received a copy of the GNU General Public License
 * along with this program.  If not, see <http://www.gnu.org/licenses/>.
 *
 * Authors: Michael Zanetti <michael.zanetti@canonical.com>
 */

import QtQuick 2.4
import QtQuick.Layouts 1.1
import Ubuntu.Components 1.1
import Unity.Application 0.1
import "../Components"
import "../Components/PanelState"
import Utils 0.1
import Ubuntu.Gestures 0.1

Rectangle {
    id: root
    anchors.fill: parent

    // Controls to be set from outside
    property int dragAreaWidth // just to comply with the interface shared between stages
    property real maximizedAppTopMargin
    property bool interactive
    property bool spreadEnabled // just to comply with the interface shared between stages
    property real inverseProgress: 0 // just to comply with the interface shared between stages
    property int shellOrientationAngle: 0
    property int shellOrientation
    property int shellPrimaryOrientation
    property int nativeOrientation
    property bool beingResized: false
    property bool keepDashRunning: true
    property bool suspended: false
    property alias background: wallpaper.source
    property alias altTabPressed: spread.altTabPressed

    // functions to be called from outside
    function updateFocusedAppOrientation() { /* TODO */ }
    function updateFocusedAppOrientationAnimated() { /* TODO */}

    // To be read from outside
    readonly property var mainApp: ApplicationManager.focusedApplicationId
            ? ApplicationManager.findApplication(ApplicationManager.focusedApplicationId)
            : null
    property int mainAppWindowOrientationAngle: 0
    readonly property bool orientationChangesEnabled: false

    Connections {
        target: ApplicationManager
        onApplicationAdded: {
            if (spread.state == "altTab") {
                spread.state = "";
            }

            ApplicationManager.requestFocusApplication(appId)
        }

        onFocusRequested: {
            var appIndex = priv.indexOf(appId);
            var appDelegate = appRepeater.itemAt(appIndex);
            appDelegate.minimized = false;
            ApplicationManager.focusApplication(appId)

            if (spread.state == "altTab") {
                spread.cancel()
            }
        }
    }

    QtObject {
        id: priv

        readonly property string focusedAppId: ApplicationManager.focusedApplicationId
        readonly property var focusedAppDelegate: {
            var index = indexOf(focusedAppId);
            return index >= 0 && index < appRepeater.count ? appRepeater.itemAt(index) : null
        }

        function indexOf(appId) {
            for (var i = 0; i < ApplicationManager.count; i++) {
                if (ApplicationManager.get(i).appId == appId) {
                    return i;
                }
            }
            return -1;
        }
    }

    Connections {
        target: PanelState
        onClose: {
            ApplicationManager.stopApplication(ApplicationManager.focusedApplicationId)
        }
        onMinimize: appRepeater.itemAt(0).minimize();
        onMaximize: appRepeater.itemAt(0).unmaximize();
    }

    Binding {
        target: PanelState
        property: "buttonsVisible"
        value: priv.focusedAppDelegate !== null && priv.focusedAppDelegate.state === "maximized"
    }
<<<<<<< HEAD
    Component.onDestruction: PanelState.buttonsVisible = false;
=======
>>>>>>> c0b01ba7

    FocusScope {
        id: appContainer
        objectName: "appContainer"
        anchors.fill: parent
        focus: spread.state !== "altTab"

        CrossFadeImage {
            id: wallpaper
            anchors.fill: parent
            sourceSize { height: root.height; width: root.width }
            fillMode: Image.PreserveAspectCrop
        }

        Repeater {
            id: appRepeater
            model: ApplicationManager
            objectName: "appRepeater"

            delegate: FocusScope {
                id: appDelegate
                z: ApplicationManager.count - index
                y: units.gu(3)
                width: units.gu(60)
                height: units.gu(50)
                focus: model.appId === priv.focusedAppId
<<<<<<< HEAD

                readonly property int minWidth: units.gu(10)
                readonly property int minHeight: units.gu(10)
=======
>>>>>>> c0b01ba7

                property bool maximized: false
                property bool minimized: false
                property bool animationsEnabled: true

                onFocusChanged: {
                    if (focus && ApplicationManager.focusedApplicationId !== model.appId) {
                        ApplicationManager.focusApplication(model.appId);
                    }
                }

                Binding {
                    target: ApplicationManager.get(index)
                    property: "requestedState"
                    // TODO: figure out some lifecycle policy, like suspending minimized apps
                    //       if running on a tablet or something.
                    // TODO: If the device has a dozen suspended apps because it was running
                    //       in staged mode, when it switches to Windowed mode it will suddenly
                    //       resume all those apps at once. We might want to avoid that.
                    value: ApplicationInfoInterface.RequestedRunning // Always running for now
                }

                function maximize(animated) {
                    animationsEnabled = (animated === undefined) | animated;
                    minimized = false;
                    maximized = true;
                }
                function minimize(animated) {
                    animationsEnabled = (animated === undefined) | animated;
                    maximized = false;
                    minimized = true;
                }
                function unmaximize(animated) {
                    animationsEnabled = (animated === undefined) | animated;
                    minimized = false;
                    maximized = false;
                }

                states: [
                    State {
                        name: "normal"; when: !appDelegate.maximized && !appDelegate.minimized
                    },
                    State {
                        name: "maximized"; when: appDelegate.maximized
                        PropertyChanges { target: appDelegate; x: 0; y: 0; width: root.width; height: root.height }
                    },
                    State {
                        name: "minimized"; when: appDelegate.minimized
                        PropertyChanges { target: appDelegate; x: -appDelegate.width / 2; scale: units.gu(5) / appDelegate.width; opacity: 0 }
                    }
                ]
                transitions: [
                    Transition {
                        from: "maximized,minimized,normal,"
                        to: "maximized,minimized,normal,"
                        enabled: appDelegate.animationsEnabled
                        PropertyAnimation { target: appDelegate; properties: "x,y,opacity,width,height,scale" }
                    },
                    Transition {
                        from: ""
                        to: "altTab"
                        PropertyAction { target: appDelegate; properties: "y,angle,z,itemScale,itemScaleOriginY" }
                        PropertyAction { target: decoratedWindow; properties: "anchors.topMargin" }
                        PropertyAnimation {
                            target: appDelegate; properties: "x"
                            from: root.width
                            duration: rightEdgePushArea.containsMouse ? UbuntuAnimation.FastDuration :0
                            easing: UbuntuAnimation.StandardEasing
                        }
                    }
                ]

                Binding {
                    id: previewBinding
                    target: appDelegate
                    property: "z"
                    value: ApplicationManager.count + 1
                    when: index == spread.highlightedIndex && blurLayer.ready
                }

                WindowResizeArea {
                    target: appDelegate
                    minWidth: units.gu(10)
                    minHeight: units.gu(10)
                    borderThickness: units.gu(2)
                    windowId: model.appId // FIXME: Change this to point to windowId once we have such a thing

                    onPressed: { ApplicationManager.focusApplication(model.appId) }
                }

                DecoratedWindow {
                    id: decoratedWindow
                    objectName: "decoratedWindow"
                    anchors.left: appDelegate.left
                    anchors.top: appDelegate.top
                    width: appDelegate.width
                    height: appDelegate.height
                    application: ApplicationManager.get(index)
                    active: ApplicationManager.focusedApplicationId === model.appId
                    focus: true

                    onClose: ApplicationManager.stopApplication(model.appId)
                    onMaximize: appDelegate.maximize()
                    onMinimize: appDelegate.minimize()
                }
            }
        }
    }

    BlurLayer {
        id: blurLayer
        anchors.fill: parent
        source: appContainer
        visible: false
    }

    Rectangle {
        id: spreadBackground
        anchors.fill: parent
        color: "#55000000"
        visible: false
    }

    MouseArea {
        id: eventEater
        anchors.fill: parent
        visible: spreadBackground.visible
        enabled: visible
    }

    DesktopSpread {
        id: spread
        objectName: "spread"
        anchors.fill: parent
        workspace: appContainer
        focus: state == "altTab"
    }
}<|MERGE_RESOLUTION|>--- conflicted
+++ resolved
@@ -111,10 +111,7 @@
         property: "buttonsVisible"
         value: priv.focusedAppDelegate !== null && priv.focusedAppDelegate.state === "maximized"
     }
-<<<<<<< HEAD
     Component.onDestruction: PanelState.buttonsVisible = false;
-=======
->>>>>>> c0b01ba7
 
     FocusScope {
         id: appContainer
@@ -141,12 +138,9 @@
                 width: units.gu(60)
                 height: units.gu(50)
                 focus: model.appId === priv.focusedAppId
-<<<<<<< HEAD
 
                 readonly property int minWidth: units.gu(10)
                 readonly property int minHeight: units.gu(10)
-=======
->>>>>>> c0b01ba7
 
                 property bool maximized: false
                 property bool minimized: false

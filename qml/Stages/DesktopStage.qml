--- conflicted
+++ resolved
@@ -308,12 +308,7 @@
                 readonly property bool minimized: windowState & WindowStateStorage.WindowStateMinimized
                 readonly property alias fullscreen: decoratedWindow.fullscreen
 
-<<<<<<< HEAD
-=======
                 property int windowState: WindowStateStorage.WindowStateNormal
-
-                readonly property var application: model.application
->>>>>>> 7fdbae91
                 property bool animationsEnabled: true
                 property alias title: decoratedWindow.title
                 readonly property string appName: model.application ? model.application.name : ""

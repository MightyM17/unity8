/*
 * Copyright (C) 2014-2015 Canonical, Ltd.
 *
 * This program is free software; you can redistribute it and/or modify
 * it under the terms of the GNU General Public License as published by
 * the Free Software Foundation; version 3.
 *
 * This program is distributed in the hope that it will be useful,
 * but WITHOUT ANY WARRANTY; without even the implied warranty of
 * MERCHANTABILITY or FITNESS FOR A PARTICULAR PURPOSE.  See the
 * GNU General Public License for more details.
 *
 * You should have received a copy of the GNU General Public License
 * along with this program.  If not, see <http://www.gnu.org/licenses/>.
 *
 * Authors: Michael Zanetti <michael.zanetti@canonical.com>
 */

import QtQuick 2.4
import QtQuick.Layouts 1.1
import Ubuntu.Components 1.3
import Unity.Application 0.1
import "../Components/PanelState"
import "../Components"
import Utils 0.1
import Ubuntu.Gestures 0.1
import GlobalShortcut 1.0

AbstractStage {
    id: root
    anchors.fill: parent

    // functions to be called from outside
    function updateFocusedAppOrientation() { /* TODO */ }
    function updateFocusedAppOrientationAnimated() { /* TODO */}

    mainApp: ApplicationManager.focusedApplicationId
            ? ApplicationManager.findApplication(ApplicationManager.focusedApplicationId)
            : null

    Connections {
        target: ApplicationManager
        onApplicationAdded: {
            if (spread.state == "altTab") {
                spread.state = "";
            }

            ApplicationManager.focusApplication(appId);
        }

        onApplicationRemoved: {
            priv.focusNext();
        }

        onFocusRequested: {
            var appIndex = priv.indexOf(appId);
            var appDelegate = appRepeater.itemAt(appIndex);
            appDelegate.restoreFromMinimized();

            if (spread.state == "altTab") {
                spread.cancel();
            }
        }
    }

    GlobalShortcut {
        id: closeWindowShortcut
        shortcut: Qt.AltModifier|Qt.Key_F4
        onTriggered: ApplicationManager.stopApplication(priv.focusedAppId)
        active: priv.focusedAppId !== ""
    }

    GlobalShortcut {
        id: showSpreadShortcut
        shortcut: Qt.MetaModifier|Qt.Key_W
        onTriggered: spread.state = "altTab"
    }

    GlobalShortcut {
        id: minimizeAllShortcut
        shortcut: Qt.MetaModifier|Qt.ControlModifier|Qt.Key_D
        onTriggered: priv.minimizeAllWindows()
    }

    GlobalShortcut {
        id: maximizeWindowShortcut
        shortcut: Qt.MetaModifier|Qt.ControlModifier|Qt.Key_Up
        onTriggered: priv.focusedAppDelegate.maximize()
        active: priv.focusedAppDelegate !== null
    }

    GlobalShortcut {
        id: maximizeWindowLeftShortcut
        shortcut: Qt.MetaModifier|Qt.ControlModifier|Qt.Key_Left
        onTriggered: priv.focusedAppDelegate.maximizeLeft()
        active: priv.focusedAppDelegate !== null
    }

    GlobalShortcut {
        id: maximizeWindowRightShortcut
        shortcut: Qt.MetaModifier|Qt.ControlModifier|Qt.Key_Right
        onTriggered: priv.focusedAppDelegate.maximizeRight()
        active: priv.focusedAppDelegate !== null
    }

    GlobalShortcut {
        id: minimizeRestoreShortcut
        shortcut: Qt.MetaModifier|Qt.ControlModifier|Qt.Key_Down
        onTriggered: priv.focusedAppDelegate.maximized || priv.focusedAppDelegate.maximizedLeft || priv.focusedAppDelegate.maximizedRight
                     ? priv.focusedAppDelegate.restore() : priv.focusedAppDelegate.minimize(true)
        active: priv.focusedAppDelegate !== null
    }

    QtObject {
        id: priv

        readonly property string focusedAppId: ApplicationManager.focusedApplicationId
        readonly property var focusedAppDelegate: {
            var index = indexOf(focusedAppId);
            return index >= 0 && index < appRepeater.count ? appRepeater.itemAt(index) : null
        }
        property int foregroundMaximizedAppIdIndex: -1

        function updateForegroundMaximizedApp() {
            for (var i = 0; i < appRepeater.count; i++) {
                var item = appRepeater.itemAt(i);

                if (item && item.visuallyMaximized) {
                    var app = ApplicationManager.get(i);
                    if (app) {
                        foregroundMaximizedAppIdIndex = i;
                        return;
                    }
                }
            }
            foregroundMaximizedAppIdIndex = -1;
        }

        function indexOf(appId) {
            for (var i = 0; i < ApplicationManager.count; i++) {
                if (ApplicationManager.get(i).appId == appId) {
                    return i;
                }
            }
            return -1;
        }

        function minimizeAllWindows() {
            for (var i = 0; i < appRepeater.count; i++) {
                var appDelegate = appRepeater.itemAt(i);
                if (appDelegate && !appDelegate.minimized) {
                    appDelegate.minimize(false); // minimize but don't switch focus
                }
            }

            ApplicationManager.unfocusCurrentApplication(); // no app should have focus at this point
        }

        function focusNext() {
            ApplicationManager.unfocusCurrentApplication();
            for (var i = 0; i < appRepeater.count; i++) {
                var appDelegate = appRepeater.itemAt(i);
                if (appDelegate && !appDelegate.minimized) {
                    ApplicationManager.focusApplication(appDelegate.appId);
                    return;
                }
            }
        }
    }

    Connections {
        target: PanelState
        onClose: {
            ApplicationManager.stopApplication(ApplicationManager.focusedApplicationId)
        }
        onMinimize: appRepeater.itemAt(0).minimize(true);
        onMaximize: appRepeater.itemAt(0).restore();
    }

    Binding {
        target: PanelState
        property: "buttonsVisible"
        value: priv.focusedAppDelegate !== null && priv.focusedAppDelegate.maximized
    }

    Binding {
        target: PanelState
        property: "title"
        value: priv.focusedAppDelegate !== null && priv.focusedAppDelegate.title
        when: priv.focusedAppDelegate && priv.focusedAppDelegate.maximized
    }

    Component.onDestruction: PanelState.buttonsVisible = false;

    FocusScope {
        id: appContainer
        objectName: "appContainer"
        anchors.fill: parent
        focus: spread.state !== "altTab"

        CrossFadeImage {
            id: wallpaper
            anchors.fill: parent
            source: root.background
            sourceSize { height: root.height; width: root.width }
            fillMode: Image.PreserveAspectCrop
        }

        Repeater {
            id: appRepeater
            model: ApplicationManager
            objectName: "appRepeater"

            onItemAdded: priv.updateForegroundMaximizedApp()
            onItemRemoved: priv.updateForegroundMaximizedApp()

            delegate: FocusScope {
                id: appDelegate
                objectName: "appDelegate_" + appId
                z: ApplicationManager.count - index
                y: units.gu(3)
<<<<<<< HEAD
                width: decoratedWindow.width
                height: decoratedWindow.height
                property alias requestedWidth: decoratedWindow.requestedWidth
                property alias requestedHeight: decoratedWindow.requestedHeight
                focus: model.appId === priv.focusedAppId
=======
                width: units.gu(60)
                height: units.gu(50)
                focus: appId === priv.focusedAppId

                QtObject {
                    id: appDelegatePrivate
                    property bool maximized: false
                    property bool maximizedLeft: false
                    property bool maximizedRight: false
                    property bool minimized: false
                }
                readonly property alias maximized: appDelegatePrivate.maximized
                readonly property alias maximizedLeft: appDelegatePrivate.maximizedLeft
                readonly property alias maximizedRight: appDelegatePrivate.maximizedRight
                readonly property alias minimized: appDelegatePrivate.minimized
>>>>>>> b03c9e34

                readonly property string appId: model.appId
                property bool animationsEnabled: true
                property alias title: decoratedWindow.title
                property bool visuallyMaximized: false
                property bool visuallyMinimized: false

                onFocusChanged: {
                    if (focus && ApplicationManager.focusedApplicationId !== appId) {
                        ApplicationManager.focusApplication(appId);
                    }
                }

                onZChanged: priv.updateForegroundMaximizedApp()
                onVisuallyMaximizedChanged: priv.updateForegroundMaximizedApp()

                visible: !visuallyMinimized &&
                         !greeter.fullyShown &&
                         (priv.foregroundMaximizedAppIdIndex === -1 || priv.foregroundMaximizedAppIdIndex >= index) ||
                         (spread.state == "altTab" && index === spread.highlightedIndex)

                Binding {
                    target: ApplicationManager.get(index)
                    property: "requestedState"
                    // TODO: figure out some lifecycle policy, like suspending minimized apps
                    //       if running on a tablet or something.
                    // TODO: If the device has a dozen suspended apps because it was running
                    //       in staged mode, when it switches to Windowed mode it will suddenly
                    //       resume all those apps at once. We might want to avoid that.
                    value: ApplicationInfoInterface.RequestedRunning // Always running for now
                }

                function maximize(animated) {
                    animationsEnabled = (animated === undefined) || animated;
                    appDelegatePrivate.minimized = false;
                    appDelegatePrivate.maximized = true;
                    appDelegatePrivate.maximizedLeft = false;
                    appDelegatePrivate.maximizedRight = false;
                }
                function maximizeLeft() {
                    appDelegatePrivate.minimized = false;
                    appDelegatePrivate.maximized = false;
                    appDelegatePrivate.maximizedLeft = true;
                    appDelegatePrivate.maximizedRight = false;
                }
                function maximizeRight() {
                    appDelegatePrivate.minimized = false;
                    appDelegatePrivate.maximized = false;
                    appDelegatePrivate.maximizedLeft = false;
                    appDelegatePrivate.maximizedRight = true;
                }
                function minimize(animated) {
                    animationsEnabled = (animated === undefined) || animated;
                    appDelegatePrivate.maximized = false;
                    appDelegatePrivate.minimized = true;
                }
                function restore(animated) {
                    animationsEnabled = (animated === undefined) || animated;
                    appDelegatePrivate.minimized = false;
                    appDelegatePrivate.maximized = false;
                    appDelegatePrivate.maximizedLeft = false;
                    appDelegatePrivate.maximizedRight = false;
                }
                function restoreFromMinimized(animated) {
                    animationsEnabled = (animated === undefined) || animated;
                    appDelegatePrivate.minimized = false;
                    if (maximized)
                        maximize();
                    else if (maximizedLeft)
                        maximizeLeft();
                    else if (maximizedRight)
                        maximizeRight();
                    ApplicationManager.focusApplication(appId);
                }

                states: [
                    State {
                        name: "normal";
                        when: !appDelegate.maximized && !appDelegate.minimized
                              && !appDelegate.maximizedLeft && !appDelegate.maximizedRight
                        PropertyChanges {
                            target: appDelegate;
                            visuallyMinimized: false;
                            visuallyMaximized: false
                        }
                    },
                    State {
                        name: "maximized"; when: appDelegate.maximized
                        PropertyChanges {
                            target: appDelegate;
                            x: 0; y: 0;
                            requestedWidth: root.width; requestedHeight: root.height;
                            visuallyMinimized: false;
                            visuallyMaximized: true
                        }
                    },
                    State {
                        name: "maximizedLeft"; when: appDelegate.maximizedLeft && !appDelegate.minimized
                        PropertyChanges { target: appDelegate; x: 0; y: units.gu(3); width: root.width/2; height: root.height - units.gu(3) }
                    },
                    State {
                        name: "maximizedRight"; when: appDelegate.maximizedRight && !appDelegate.minimized
                        PropertyChanges { target: appDelegate; x: root.width/2; y: units.gu(3); width: root.width/2; height: root.height - units.gu(3) }
                    },
                    State {
                        name: "minimized"; when: appDelegate.minimized
                        PropertyChanges {
                            target: appDelegate;
                            x: -appDelegate.width / 2;
                            scale: units.gu(5) / appDelegate.width;
                            opacity: 0
                            visuallyMinimized: true;
                            visuallyMaximized: false
                        }
                    }
                ]
                transitions: [
                    Transition {
                        to: "normal"
                        enabled: appDelegate.animationsEnabled
                        PropertyAction { target: appDelegate; properties: "visuallyMinimized,visuallyMaximized" }
<<<<<<< HEAD
                        PropertyAnimation { target: appDelegate; properties: "x,y,opacity,requestedWidth,requestedHeight,scale,opacity" }
=======
                        UbuntuNumberAnimation { target: appDelegate; properties: "x,y,opacity,width,height,scale"; duration: UbuntuAnimation.FastDuration }
>>>>>>> b03c9e34
                    },
                    Transition {
                        to: "maximized"
                        enabled: appDelegate.animationsEnabled
                        PropertyAction { target: appDelegate; property: "visuallyMinimized" }
                        SequentialAnimation {
<<<<<<< HEAD
                            PropertyAnimation { target: appDelegate; properties: "x,y,opacity,requestedWidth,requestedHeight,scale,opacity" }
=======
                            UbuntuNumberAnimation { target: appDelegate; properties: "x,y,opacity,width,height,scale"; duration: UbuntuAnimation.FastDuration }
>>>>>>> b03c9e34
                            PropertyAction { target: appDelegate; property: "visuallyMaximized" }
                        }
                    },
                    Transition {
                        to: "minimized"
                        enabled: appDelegate.animationsEnabled
                        PropertyAction { target: appDelegate; property: "visuallyMaximized" }
                        SequentialAnimation {
<<<<<<< HEAD
                            PropertyAnimation { target: appDelegate; properties: "x,y,opacity,requestedWidth,requestedHeight,scale,opacity" }
=======
                            UbuntuNumberAnimation { target: appDelegate; properties: "x,y,opacity,width,height,scale"; duration: UbuntuAnimation.FastDuration }
>>>>>>> b03c9e34
                            PropertyAction { target: appDelegate; property: "visuallyMinimized" }
                            ScriptAction {
                                script: {
                                    if (appDelegate.animationsEnabled && state === "minimized" ) {
                                        priv.focusNext();
                                    }
                                }
                            }
                        }
                    }
                ]

                Binding {
                    id: previewBinding
                    target: appDelegate
                    property: "z"
                    value: ApplicationManager.count + 1
                    when: index == spread.highlightedIndex && blurLayer.ready
                }

                WindowResizeArea {
                    objectName: "windowResizeArea"
                    target: appDelegate
                    minWidth: units.gu(10)
                    minHeight: units.gu(10)
                    borderThickness: units.gu(2)
                    windowId: model.appId // FIXME: Change this to point to windowId once we have such a thing
                    screenWidth: root.width
                    screenHeight: root.height

                    onPressed: { ApplicationManager.focusApplication(model.appId) }
                }

                DecoratedWindow {
                    id: decoratedWindow
                    objectName: "decoratedWindow"
                    anchors.left: appDelegate.left
                    anchors.top: appDelegate.top
                    application: ApplicationManager.get(index)
                    active: ApplicationManager.focusedApplicationId === model.appId
                    focus: true

                    onClose: ApplicationManager.stopApplication(model.appId)
                    onMaximize: appDelegate.maximized || appDelegate.maximizedLeft || appDelegate.maximizedRight
                                ? appDelegate.restore() : appDelegate.maximize()
                    onMinimize: appDelegate.minimize(true)
                    onDecorationPressed: { ApplicationManager.focusApplication(model.appId) }
                }
            }
        }
    }

    BlurLayer {
        id: blurLayer
        anchors.fill: parent
        source: appContainer
        visible: false
    }

    Rectangle {
        id: spreadBackground
        anchors.fill: parent
        color: "#55000000"
        visible: false
    }

    MouseArea {
        id: eventEater
        anchors.fill: parent
        visible: spreadBackground.visible
        enabled: visible
    }

    DesktopSpread {
        id: spread
        objectName: "spread"
        anchors.fill: parent
        workspace: appContainer
        focus: state == "altTab"
        altTabPressed: root.altTabPressed
    }
}<|MERGE_RESOLUTION|>--- conflicted
+++ resolved
@@ -219,16 +219,11 @@
                 objectName: "appDelegate_" + appId
                 z: ApplicationManager.count - index
                 y: units.gu(3)
-<<<<<<< HEAD
                 width: decoratedWindow.width
                 height: decoratedWindow.height
                 property alias requestedWidth: decoratedWindow.requestedWidth
                 property alias requestedHeight: decoratedWindow.requestedHeight
                 focus: model.appId === priv.focusedAppId
-=======
-                width: units.gu(60)
-                height: units.gu(50)
-                focus: appId === priv.focusedAppId
 
                 QtObject {
                     id: appDelegatePrivate
@@ -241,7 +236,6 @@
                 readonly property alias maximizedLeft: appDelegatePrivate.maximizedLeft
                 readonly property alias maximizedRight: appDelegatePrivate.maximizedRight
                 readonly property alias minimized: appDelegatePrivate.minimized
->>>>>>> b03c9e34
 
                 readonly property string appId: model.appId
                 property bool animationsEnabled: true
@@ -363,22 +357,14 @@
                         to: "normal"
                         enabled: appDelegate.animationsEnabled
                         PropertyAction { target: appDelegate; properties: "visuallyMinimized,visuallyMaximized" }
-<<<<<<< HEAD
-                        PropertyAnimation { target: appDelegate; properties: "x,y,opacity,requestedWidth,requestedHeight,scale,opacity" }
-=======
-                        UbuntuNumberAnimation { target: appDelegate; properties: "x,y,opacity,width,height,scale"; duration: UbuntuAnimation.FastDuration }
->>>>>>> b03c9e34
+                        UbuntuNumberAnimation { target: appDelegate; properties: "x,y,opacity,requestedWidth,requestedHeight,scale"; duration: UbuntuAnimation.FastDuration }
                     },
                     Transition {
                         to: "maximized"
                         enabled: appDelegate.animationsEnabled
                         PropertyAction { target: appDelegate; property: "visuallyMinimized" }
                         SequentialAnimation {
-<<<<<<< HEAD
-                            PropertyAnimation { target: appDelegate; properties: "x,y,opacity,requestedWidth,requestedHeight,scale,opacity" }
-=======
-                            UbuntuNumberAnimation { target: appDelegate; properties: "x,y,opacity,width,height,scale"; duration: UbuntuAnimation.FastDuration }
->>>>>>> b03c9e34
+                            UbuntuNumberAnimation { target: appDelegate; properties: "x,y,opacity,requestedWidth,requestedHeight,scale"; duration: UbuntuAnimation.FastDuration }
                             PropertyAction { target: appDelegate; property: "visuallyMaximized" }
                         }
                     },
@@ -387,11 +373,7 @@
                         enabled: appDelegate.animationsEnabled
                         PropertyAction { target: appDelegate; property: "visuallyMaximized" }
                         SequentialAnimation {
-<<<<<<< HEAD
-                            PropertyAnimation { target: appDelegate; properties: "x,y,opacity,requestedWidth,requestedHeight,scale,opacity" }
-=======
-                            UbuntuNumberAnimation { target: appDelegate; properties: "x,y,opacity,width,height,scale"; duration: UbuntuAnimation.FastDuration }
->>>>>>> b03c9e34
+                            UbuntuNumberAnimation { target: appDelegate; properties: "x,y,opacity,requestedWidth,requestedHeight,scale"; duration: UbuntuAnimation.FastDuration }
                             PropertyAction { target: appDelegate; property: "visuallyMinimized" }
                             ScriptAction {
                                 script: {

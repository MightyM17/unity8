/*
 * Copyright (C) 2014-2016 Canonical, Ltd.
 *
 * This program is free software; you can redistribute it and/or modify
 * it under the terms of the GNU General Public License as published by
 * the Free Software Foundation; version 3.
 *
 * This program is distributed in the hope that it will be useful,
 * but WITHOUT ANY WARRANTY; without even the implied warranty of
 * MERCHANTABILITY or FITNESS FOR A PARTICULAR PURPOSE.  See the
 * GNU General Public License for more details.
 *
 * You should have received a copy of the GNU General Public License
 * along with this program.  If not, see <http://www.gnu.org/licenses/>.
 */

import QtQuick 2.4
import Ubuntu.Components 1.3
import Unity.Application 0.1
import "../Components/PanelState"
import "../Components"
import Utils 0.1
import Ubuntu.Gestures 0.1
import GlobalShortcut 1.0

AbstractStage {
    id: root
    anchors.fill: parent

    // functions to be called from outside
    function updateFocusedAppOrientation() { /* TODO */ }
    function updateFocusedAppOrientationAnimated() { /* TODO */}
    function pushRightEdge(amount) {
        if (spread.state === "") {
            edgeBarrier.push(amount);
        }
    }

    mainApp: ApplicationManager.focusedApplicationId
            ? ApplicationManager.findApplication(ApplicationManager.focusedApplicationId)
            : null

    // application windows never rotate independently
    mainAppWindowOrientationAngle: shellOrientationAngle

    orientationChangesEnabled: true

    Connections {
        target: ApplicationManager
        onApplicationAdded: {
            if (spread.state == "altTab") {
                spread.state = "";
            }

            ApplicationManager.focusApplication(appId);
        }

        onApplicationRemoved: {
            priv.focusNext();
        }

        onFocusRequested: {
            var appIndex = priv.indexOf(appId);
            var appDelegate = appRepeater.itemAt(appIndex);
            appDelegate.restore();

            if (spread.state == "altTab") {
                spread.cancel();
            }
        }
    }

    GlobalShortcut {
        id: closeWindowShortcut
        shortcut: Qt.AltModifier|Qt.Key_F4
        onTriggered: ApplicationManager.stopApplication(priv.focusedAppId)
        active: priv.focusedAppId !== ""
    }

    GlobalShortcut {
        id: showSpreadShortcut
        shortcut: Qt.MetaModifier|Qt.Key_W
        onTriggered: spread.state = "altTab"
    }

    GlobalShortcut {
        id: minimizeAllShortcut
        shortcut: Qt.MetaModifier|Qt.ControlModifier|Qt.Key_D
        onTriggered: priv.minimizeAllWindows()
    }

    GlobalShortcut {
        id: maximizeWindowShortcut
        shortcut: Qt.MetaModifier|Qt.ControlModifier|Qt.Key_Up
        onTriggered: priv.focusedAppDelegate.maximize()
        active: priv.focusedAppDelegate !== null
    }

    GlobalShortcut {
        id: maximizeWindowLeftShortcut
        shortcut: Qt.MetaModifier|Qt.ControlModifier|Qt.Key_Left
        onTriggered: priv.focusedAppDelegate.maximizeLeft()
        active: priv.focusedAppDelegate !== null
    }

    GlobalShortcut {
        id: maximizeWindowRightShortcut
        shortcut: Qt.MetaModifier|Qt.ControlModifier|Qt.Key_Right
        onTriggered: priv.focusedAppDelegate.maximizeRight()
        active: priv.focusedAppDelegate !== null
    }

    GlobalShortcut {
        id: minimizeRestoreShortcut
        shortcut: Qt.MetaModifier|Qt.ControlModifier|Qt.Key_Down
        onTriggered: priv.focusedAppDelegate.maximized || priv.focusedAppDelegate.maximizedLeft || priv.focusedAppDelegate.maximizedRight
                     ? priv.focusedAppDelegate.restoreFromMaximized() : priv.focusedAppDelegate.minimize()
        active: priv.focusedAppDelegate !== null
    }

    QtObject {
        id: priv

        readonly property string focusedAppId: ApplicationManager.focusedApplicationId
        readonly property var focusedAppDelegate: {
            var index = indexOf(focusedAppId);
            return index >= 0 && index < appRepeater.count ? appRepeater.itemAt(index) : null
        }
        onFocusedAppDelegateChanged: updateForegroundMaximizedApp();

        property int foregroundMaximizedAppZ: -1
        property int foregroundMaximizedAppIndex: -1 // for stuff like drop shadow and focusing maximized app by clicking panel

        function updateForegroundMaximizedApp() {
            var tmp = -1;
            var tmpAppId = -1;
            for (var i = appRepeater.count - 1; i >= 0; i--) {
                var item = appRepeater.itemAt(i);
                if (item && item.visuallyMaximized) {
                    tmpAppId = i;
                    tmp = Math.max(tmp, item.normalZ);
                }
            }
            foregroundMaximizedAppZ = tmp;
            foregroundMaximizedAppIndex = tmpAppId;
        }

        function indexOf(appId) {
            for (var i = 0; i < ApplicationManager.count; i++) {
                if (ApplicationManager.get(i).appId == appId) {
                    return i;
                }
            }
            return -1;
        }

        function minimizeAllWindows() {
            for (var i = 0; i < appRepeater.count; i++) {
                var appDelegate = appRepeater.itemAt(i);
                if (appDelegate && !appDelegate.minimized) {
                    appDelegate.minimize();
                }
            }

            ApplicationManager.unfocusCurrentApplication(); // no app should have focus at this point
        }

        function focusNext() {
            ApplicationManager.unfocusCurrentApplication();
            for (var i = 0; i < appRepeater.count; i++) {
                var appDelegate = appRepeater.itemAt(i);
                if (appDelegate && !appDelegate.minimized) {
                    ApplicationManager.focusApplication(appDelegate.appId);
                    return;
                }
            }
        }
    }

    Connections {
        target: PanelState
        onClose: {
            ApplicationManager.stopApplication(ApplicationManager.focusedApplicationId)
        }
        onMinimize: priv.focusedAppDelegate && priv.focusedAppDelegate.minimize();
        onMaximize: priv.focusedAppDelegate // don't restore minimized apps when double clicking the panel
                    && priv.focusedAppDelegate.restoreFromMaximized();
        onFocusMaximizedApp: if (priv.foregroundMaximizedAppIndex != -1) {
                                 ApplicationManager.focusApplication(appRepeater.itemAt(priv.foregroundMaximizedAppIndex).appId);
                             }
    }

    Binding {
        target: PanelState
        property: "buttonsVisible"
        value: priv.focusedAppDelegate !== null && priv.focusedAppDelegate.maximized // FIXME for Locally integrated menus
               && spread.state == ""
    }

    Binding {
        target: PanelState
        property: "title"
        value: {
            if (priv.focusedAppDelegate !== null && spread.state == "") {
                if (priv.focusedAppDelegate.maximized)
                    return priv.focusedAppDelegate.title
                else
                    return priv.focusedAppDelegate.appName
            }
            return ""
        }
        when: priv.focusedAppDelegate
    }

    Binding {
        target: PanelState
        property: "dropShadow"
        value: priv.focusedAppDelegate && !priv.focusedAppDelegate.maximized && priv.foregroundMaximizedAppIndex !== -1
    }

    Component.onDestruction: {
        PanelState.title = "";
        PanelState.buttonsVisible = false;
        PanelState.dropShadow = false;
    }


    FocusScope {
        id: appContainer
        objectName: "appContainer"
        anchors.fill: parent
        focus: spread.state !== "altTab"

        CrossFadeImage {
            id: wallpaper
            anchors.fill: parent
            source: root.background
            sourceSize { height: root.height; width: root.width }
            fillMode: Image.PreserveAspectCrop
        }

        Repeater {
            id: appRepeater
            model: ApplicationManager
            objectName: "appRepeater"

            delegate: FocusScope {
                id: appDelegate
                objectName: "appDelegate_" + appId
                // z might be overriden in some cases by effects, but we need z ordering
                // to calculate occlusion detection
                property int normalZ: ApplicationManager.count - index
                z: normalZ
                y: PanelState.panelHeight
                focus: appId === priv.focusedAppId
                width: decoratedWindow.width
                height: decoratedWindow.height
                property int requestedWidth: -1
                property int requestedHeight: -1
                property alias minimumWidth: decoratedWindow.minimumWidth
                property alias minimumHeight: decoratedWindow.minimumHeight
                property alias maximumWidth: decoratedWindow.maximumWidth
                property alias maximumHeight: decoratedWindow.maximumHeight
                property alias widthIncrement: decoratedWindow.widthIncrement
                property alias heightIncrement: decoratedWindow.heightIncrement

                QtObject {
                    id: appDelegatePrivate
                    property bool maximized: false
                    property bool maximizedLeft: false
                    property bool maximizedRight: false
                    property bool minimized: false
                }
                readonly property alias maximized: appDelegatePrivate.maximized
                readonly property alias maximizedLeft: appDelegatePrivate.maximizedLeft
                readonly property alias maximizedRight: appDelegatePrivate.maximizedRight
                readonly property alias minimized: appDelegatePrivate.minimized
                readonly property alias fullscreen: decoratedWindow.fullscreen

                readonly property string appId: model.appId
                property bool animationsEnabled: true
                property alias title: decoratedWindow.title
                readonly property string appName: model.name
                property bool visuallyMaximized: false
                property bool visuallyMinimized: false

                onFocusChanged: {
                    if (focus && ApplicationManager.focusedApplicationId !== appId) {
                        ApplicationManager.focusApplication(appId);
                    }
                }

                onVisuallyMaximizedChanged: priv.updateForegroundMaximizedApp()

                visible: !visuallyMinimized &&
                         !greeter.fullyShown &&
                         (priv.foregroundMaximizedAppZ === -1 || priv.foregroundMaximizedAppZ <= z) ||
                         decoratedWindow.fullscreen ||
                         (spread.state == "altTab" && index === spread.highlightedIndex)

                Binding {
                    target: ApplicationManager.get(index)
                    property: "requestedState"
                    // TODO: figure out some lifecycle policy, like suspending minimized apps
                    //       if running on a tablet or something.
                    // TODO: If the device has a dozen suspended apps because it was running
                    //       in staged mode, when it switches to Windowed mode it will suddenly
                    //       resume all those apps at once. We might want to avoid that.
                    value: ApplicationInfoInterface.RequestedRunning // Always running for now
                }

                function maximize(animated) {
                    animationsEnabled = (animated === undefined) || animated;
                    appDelegatePrivate.minimized = false;
                    appDelegatePrivate.maximized = true;
                    appDelegatePrivate.maximizedLeft = false;
                    appDelegatePrivate.maximizedRight = false;
                }
                function maximizeLeft() {
                    appDelegatePrivate.minimized = false;
                    appDelegatePrivate.maximized = false;
                    appDelegatePrivate.maximizedLeft = true;
                    appDelegatePrivate.maximizedRight = false;
                }
                function maximizeRight() {
                    appDelegatePrivate.minimized = false;
                    appDelegatePrivate.maximized = false;
                    appDelegatePrivate.maximizedLeft = false;
                    appDelegatePrivate.maximizedRight = true;
                }
                function minimize(animated) {
                    animationsEnabled = (animated === undefined) || animated;
                    appDelegatePrivate.minimized = true;
                }
                function restoreFromMaximized(animated) {
                    animationsEnabled = (animated === undefined) || animated;
                    appDelegatePrivate.minimized = false;
                    appDelegatePrivate.maximized = false;
                    appDelegatePrivate.maximizedLeft = false;
                    appDelegatePrivate.maximizedRight = false;
                }
                function restore(animated) {
                    animationsEnabled = (animated === undefined) || animated;
                    appDelegatePrivate.minimized = false;
                    if (maximized)
                        maximize();
                    else if (maximizedLeft)
                        maximizeLeft();
                    else if (maximizedRight)
                        maximizeRight();
                    ApplicationManager.focusApplication(appId);
                }

                function playFocusAnimation() {
                    focusAnimation.start()
                }

                UbuntuNumberAnimation {
                    id: focusAnimation
                    target: appDelegate
                    property: "scale"
                    from: 0.98
                    to: 1
                    duration: UbuntuAnimation.SnapDuration
                }

                states: [
                    State {
                        name: "fullscreen"; when: decoratedWindow.fullscreen
                        PropertyChanges {
                            target: appDelegate;
                            x: 0; y: -PanelState.panelHeight
                            requestedWidth: appContainer.width; requestedHeight: appContainer.height;
                        }
                    },
                    State {
                        name: "normal";
                        when: !appDelegate.maximized && !appDelegate.minimized
                              && !appDelegate.maximizedLeft && !appDelegate.maximizedRight
                        PropertyChanges {
                            target: appDelegate;
                            visuallyMinimized: false;
                            visuallyMaximized: false
                        }
                    },
                    State {
                        name: "maximized"; when: appDelegate.maximized && !appDelegate.minimized
                        PropertyChanges {
                            target: appDelegate;
<<<<<<< HEAD
                            x: 0; y: 0;
=======
                            x: root.leftMargin; y: 0;
                            requestedWidth: appContainer.width - root.leftMargin; requestedHeight: appContainer.height;
>>>>>>> b379bab9
                            visuallyMinimized: false;
                            visuallyMaximized: true
                        }
                        PropertyChanges {
                            target: decoratedWindow
                            requestedWidth: root.width;
                            requestedHeight: root.height;
                        }
                    },
                    State {
                        name: "maximizedLeft"; when: appDelegate.maximizedLeft && !appDelegate.minimized
<<<<<<< HEAD
                        PropertyChanges {
                            target: appDelegate;
                            x: 0;
                            y: PanelState.panelHeight;
                        }
                        PropertyChanges {
                            target: decoratedWindow
                            requestedWidth: root.width/2
                            requestedHeight: root.height - PanelState.panelHeight
                        }
                    },
                    State {
                        name: "maximizedRight"; when: appDelegate.maximizedRight && !appDelegate.minimized
                        PropertyChanges {
                            target: appDelegate;
                            x: root.width/2;
                            y: PanelState.panelHeight
                        }
                        PropertyChanges {
                            target: decoratedWindow
                            requestedWidth: root.width/2;
                            requestedHeight: root.height - PanelState.panelHeight
                        }
=======
                        PropertyChanges { target: appDelegate; x: root.leftMargin; y: PanelState.panelHeight;
                            requestedWidth: (appContainer.width - root.leftMargin)/2; requestedHeight: appContainer.height - PanelState.panelHeight }
                    },
                    State {
                        name: "maximizedRight"; when: appDelegate.maximizedRight && !appDelegate.minimized
                        PropertyChanges { target: appDelegate; x: (appContainer.width + root.leftMargin)/2; y: PanelState.panelHeight;
                            requestedWidth: (appContainer.width - root.leftMargin)/2; requestedHeight: appContainer.height - PanelState.panelHeight }
>>>>>>> b379bab9
                    },
                    State {
                        name: "minimized"; when: appDelegate.minimized
                        PropertyChanges {
                            target: appDelegate;
                            x: -appDelegate.width / 2;
                            scale: units.gu(5) / appDelegate.width;
                            opacity: 0
                            visuallyMinimized: true;
                            visuallyMaximized: false
                        }
                    }
                ]
                transitions: [
                    Transition {
                        to: "normal"
                        enabled: appDelegate.animationsEnabled
                        PropertyAction { target: appDelegate; properties: "visuallyMinimized,visuallyMaximized" }
                        UbuntuNumberAnimation { target: appDelegate; properties: "x,y,opacity,requestedWidth,requestedHeight,scale"; duration: UbuntuAnimation.FastDuration }
                        UbuntuNumberAnimation { target: decoratedWindow; properties: "requestedWidth,requestedHeight"; duration: UbuntuAnimation.FastDuration }
                    },
                    Transition {
                        to: "minimized"
                        enabled: appDelegate.animationsEnabled
                        PropertyAction { target: appDelegate; property: "visuallyMaximized" }
                        SequentialAnimation {
                            ParallelAnimation {
                                UbuntuNumberAnimation { target: appDelegate; properties: "x,y,opacity,scale"; duration: UbuntuAnimation.FastDuration }
                                UbuntuNumberAnimation { target: decoratedWindow; properties: "requestedWidth,requestedHeight"; duration: UbuntuAnimation.FastDuration }
                            }
                            PropertyAction { target: appDelegate; property: "visuallyMinimized" }
                            ScriptAction {
                                script: {
                                    if (appDelegate.minimized) {
                                        priv.focusNext();
                                    }
                                }
                            }
                        }
                    },
                    Transition {
                        to: "*" //maximized and fullscreen
                        enabled: appDelegate.animationsEnabled
                        PropertyAction { target: appDelegate; property: "visuallyMinimized" }
                        SequentialAnimation {
                            ParallelAnimation {
                                UbuntuNumberAnimation { target: appDelegate; properties: "x,y,opacity,scale"; duration: UbuntuAnimation.FastDuration }
                                UbuntuNumberAnimation { target: decoratedWindow; properties: "requestedWidth,requestedHeight"; duration: UbuntuAnimation.FastDuration }
                            }
                            PropertyAction { target: appDelegate; property: "visuallyMaximized" }
                        }
                    }
                ]

                Binding {
                    id: previewBinding
                    target: appDelegate
                    property: "z"
                    value: ApplicationManager.count + 1
                    when: index == spread.highlightedIndex && spread.ready
                }

                WindowResizeArea {
                    id: resizeArea
                    objectName: "windowResizeArea"
                    target: appDelegate
                    minWidth: units.gu(10)
                    minHeight: units.gu(10)
                    borderThickness: units.gu(2)
                    windowId: model.appId // FIXME: Change this to point to windowId once we have such a thing
                    screenWidth: appContainer.width
                    screenHeight: appContainer.height
                    leftMargin: root.leftMargin

                    onPressed: { ApplicationManager.focusApplication(model.appId) }

                    property bool saveStateOnDestruction: true
                    Connections {
                        target: root
                        onStageUnloaded: {
                            resizeArea.saveWindowState();
                            resizeArea.saveStateOnDestruction = false;
                            fullscreenPolicy.active = false;
                        }
                    }
                    Component.onDestruction: {
                        if (saveStateOnDestruction) {
                            saveWindowState();
                        }
                    }
                }

                DecoratedWindow {
                    id: decoratedWindow
                    objectName: "decoratedWindow"
                    anchors.left: appDelegate.left
                    anchors.top: appDelegate.top
                    application: ApplicationManager.get(index)
                    active: ApplicationManager.focusedApplicationId === model.appId
                    focus: true

                    requestedWidth: appDelegate.requestedWidth
                    requestedHeight: appDelegate.requestedHeight

                    onClose: ApplicationManager.stopApplication(model.appId)
                    onMaximize: appDelegate.maximized || appDelegate.maximizedLeft || appDelegate.maximizedRight
                                ? appDelegate.restoreFromMaximized() : appDelegate.maximize()
                    onMinimize: appDelegate.minimize()
                    onDecorationPressed: { ApplicationManager.focusApplication(model.appId) }
                }

                DesktopFullscreenPolicy {
                    id: fullscreenPolicy
                    active: true
                    application: decoratedWindow.application
                }
            }
        }
    }

    EdgeBarrier {
        id: edgeBarrier

        // NB: it does its own positioning according to the specified edge
        edge: Qt.RightEdge

        onPassed: { spread.show(); }
        material: Component {
            Item {
                Rectangle {
                    width: parent.height
                    height: parent.width
                    rotation: 90
                    anchors.centerIn: parent
                    gradient: Gradient {
                        GradientStop { position: 0.0; color: Qt.rgba(0.16,0.16,0.16,0.5)}
                        GradientStop { position: 1.0; color: Qt.rgba(0.16,0.16,0.16,0)}
                    }
                }
            }
        }
    }

    DirectionalDragArea {
        direction: Direction.Leftwards
        anchors { top: parent.top; right: parent.right; bottom: parent.bottom }
        width: units.gu(1)
        onDraggingChanged: { if (dragging) { spread.show(); } }
    }

    DesktopSpread {
        id: spread
        objectName: "spread"
        anchors.fill: appContainer
        workspace: appContainer
        focus: state == "altTab"
        altTabPressed: root.altTabPressed

        onPlayFocusAnimation: {
            appRepeater.itemAt(index).playFocusAnimation();
        }
    }
}<|MERGE_RESOLUTION|>--- conflicted
+++ resolved
@@ -387,12 +387,7 @@
                         name: "maximized"; when: appDelegate.maximized && !appDelegate.minimized
                         PropertyChanges {
                             target: appDelegate;
-<<<<<<< HEAD
-                            x: 0; y: 0;
-=======
                             x: root.leftMargin; y: 0;
-                            requestedWidth: appContainer.width - root.leftMargin; requestedHeight: appContainer.height;
->>>>>>> b379bab9
                             visuallyMinimized: false;
                             visuallyMaximized: true
                         }
@@ -404,39 +399,29 @@
                     },
                     State {
                         name: "maximizedLeft"; when: appDelegate.maximizedLeft && !appDelegate.minimized
-<<<<<<< HEAD
-                        PropertyChanges {
-                            target: appDelegate;
-                            x: 0;
-                            y: PanelState.panelHeight;
+                        PropertyChanges {
+                            target: appDelegate
+                            x: root.leftMargin
+                            y: PanelState.panelHeight
                         }
                         PropertyChanges {
                             target: decoratedWindow
-                            requestedWidth: root.width/2
-                            requestedHeight: root.height - PanelState.panelHeight
+                            requestedWidth: (appContainer.width - root.leftMargin)/2
+                            requestedHeight: appContainer.height - PanelState.panelHeight
                         }
                     },
                     State {
                         name: "maximizedRight"; when: appDelegate.maximizedRight && !appDelegate.minimized
                         PropertyChanges {
                             target: appDelegate;
-                            x: root.width/2;
+                            x: (appContainer.width + root.leftMargin)/2
                             y: PanelState.panelHeight
                         }
                         PropertyChanges {
                             target: decoratedWindow
-                            requestedWidth: root.width/2;
-                            requestedHeight: root.height - PanelState.panelHeight
-                        }
-=======
-                        PropertyChanges { target: appDelegate; x: root.leftMargin; y: PanelState.panelHeight;
-                            requestedWidth: (appContainer.width - root.leftMargin)/2; requestedHeight: appContainer.height - PanelState.panelHeight }
-                    },
-                    State {
-                        name: "maximizedRight"; when: appDelegate.maximizedRight && !appDelegate.minimized
-                        PropertyChanges { target: appDelegate; x: (appContainer.width + root.leftMargin)/2; y: PanelState.panelHeight;
-                            requestedWidth: (appContainer.width - root.leftMargin)/2; requestedHeight: appContainer.height - PanelState.panelHeight }
->>>>>>> b379bab9
+                            requestedWidth: (appContainer.width - root.leftMargin)/2
+                            requestedHeight: appContainer.height - PanelState.panelHeight
+                        }
                     },
                     State {
                         name: "minimized"; when: appDelegate.minimized

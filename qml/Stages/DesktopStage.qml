/*
 * Copyright (C) 2014-2015 Canonical, Ltd.
 *
 * This program is free software; you can redistribute it and/or modify
 * it under the terms of the GNU General Public License as published by
 * the Free Software Foundation; version 3.
 *
 * This program is distributed in the hope that it will be useful,
 * but WITHOUT ANY WARRANTY; without even the implied warranty of
 * MERCHANTABILITY or FITNESS FOR A PARTICULAR PURPOSE.  See the
 * GNU General Public License for more details.
 *
 * You should have received a copy of the GNU General Public License
 * along with this program.  If not, see <http://www.gnu.org/licenses/>.
 *
 * Authors: Michael Zanetti <michael.zanetti@canonical.com>
 */

import QtQuick 2.4
import QtQuick.Layouts 1.1
import Ubuntu.Components 1.3
import Unity.Application 0.1
import "../Components"
import "../Components/PanelState"
import "../Components"
import Utils 0.1
import Ubuntu.Gestures 0.1

AbstractStage {
    id: root
    anchors.fill: parent

    // functions to be called from outside
    function updateFocusedAppOrientation() { /* TODO */ }
    function updateFocusedAppOrientationAnimated() { /* TODO */}

    mainApp: ApplicationManager.focusedApplicationId
            ? ApplicationManager.findApplication(ApplicationManager.focusedApplicationId)
            : null

    Connections {
        target: ApplicationManager
        onApplicationAdded: {
            if (spread.state == "altTab") {
                spread.state = "";
            }

            ApplicationManager.requestFocusApplication(appId)
        }

        onFocusRequested: {
            var appIndex = priv.indexOf(appId);
            var appDelegate = appRepeater.itemAt(appIndex);
            appDelegate.minimized = false;
            ApplicationManager.focusApplication(appId)

            if (spread.state == "altTab") {
                spread.cancel()
            }
        }
    }

    QtObject {
        id: priv

        readonly property string focusedAppId: ApplicationManager.focusedApplicationId
        readonly property var focusedAppDelegate: {
            var index = indexOf(focusedAppId);
            return index >= 0 && index < appRepeater.count ? appRepeater.itemAt(index) : null
        }
        property int foregroundMaximizedAppIdIndex: -1

        function updateForegroundMaximizedApp() {
            for (var i = 0; i < appRepeater.count; i++) {
                var item = appRepeater.itemAt(i);

                if (item && item.visuallyMaximized) {
                    var app = ApplicationManager.get(i);
                    if (app) {
                        foregroundMaximizedAppIdIndex = i;
                        return;
                    }
                }
            }
            foregroundMaximizedAppIdIndex = -1;
        }

        function indexOf(appId) {
            for (var i = 0; i < ApplicationManager.count; i++) {
                if (ApplicationManager.get(i).appId == appId) {
                    return i;
                }
            }
            return -1;
        }
    }

    Connections {
        target: PanelState
        onClose: {
            ApplicationManager.stopApplication(ApplicationManager.focusedApplicationId)
        }
        onMinimize: appRepeater.itemAt(0).minimize();
        onMaximize: appRepeater.itemAt(0).unmaximize();
    }

    Binding {
        target: PanelState
        property: "buttonsVisible"
        value: priv.focusedAppDelegate !== null && priv.focusedAppDelegate.state === "maximized"
    }
    Component.onDestruction: PanelState.buttonsVisible = false;

    FocusScope {
        id: appContainer
        objectName: "appContainer"
        anchors.fill: parent
        focus: spread.state !== "altTab"

        CrossFadeImage {
            id: wallpaper
            anchors.fill: parent
            source: root.background
            sourceSize { height: root.height; width: root.width }
            fillMode: Image.PreserveAspectCrop
        }

        Repeater {
            id: appRepeater
            model: ApplicationManager
            objectName: "appRepeater"

            onItemAdded: priv.updateForegroundMaximizedApp()
            onItemRemoved: priv.updateForegroundMaximizedApp()

            delegate: FocusScope {
                id: appDelegate
                objectName: "stageDelegate_" + model.appId
                z: ApplicationManager.count - index
                y: units.gu(3)
                width: decoratedWindow.width
                height: decoratedWindow.height
                property alias requestedWidth: decoratedWindow.requestedWidth
                property alias requestedHeight: decoratedWindow.requestedHeight
                focus: model.appId === priv.focusedAppId

                property bool maximized: false
                property bool minimized: false
                property bool animationsEnabled: true

                property bool visuallyMaximized: false
                property bool visuallyMinimized: false

                onFocusChanged: {
                    if (focus && ApplicationManager.focusedApplicationId !== model.appId) {
                        ApplicationManager.focusApplication(model.appId);
                    }
                }

                onZChanged: priv.updateForegroundMaximizedApp()
                onVisuallyMaximizedChanged: priv.updateForegroundMaximizedApp()

                visible: !visuallyMinimized &&
                         !greeter.fullyShown &&
                         (priv.foregroundMaximizedAppIdIndex === -1 || priv.foregroundMaximizedAppIdIndex >= index) ||
                         (spread.state == "altTab" && index === spread.highlightedIndex)

                onVisibleChanged: console.log("VISIBLE", model.appId, visible)

                Binding {
                    target: ApplicationManager.get(index)
                    property: "requestedState"
                    // TODO: figure out some lifecycle policy, like suspending minimized apps
                    //       if running on a tablet or something.
                    // TODO: If the device has a dozen suspended apps because it was running
                    //       in staged mode, when it switches to Windowed mode it will suddenly
                    //       resume all those apps at once. We might want to avoid that.
                    value: ApplicationInfoInterface.RequestedRunning // Always running for now
                }

                function maximize(animated) {
                    animationsEnabled = (animated === undefined) || animated;
                    minimized = false;
                    maximized = true;
                }
                function minimize(animated) {
                    animationsEnabled = (animated === undefined) || animated;
                    maximized = false;
                    minimized = true;
                }
                function unmaximize(animated) {
                    animationsEnabled = (animated === undefined) || animated;
                    minimized = false;
                    maximized = false;
                }

                states: [
                    State {
                        name: "normal";
                        when: !appDelegate.maximized && !appDelegate.minimized
                        PropertyChanges {
                            target: appDelegate;
                            visuallyMinimized: false;
                            visuallyMaximized: false
                        }
                    },
                    State {
                        name: "maximized"; when: appDelegate.maximized
<<<<<<< HEAD
                        PropertyChanges { target: appDelegate; x: 0; y: 0; requestedWidth: root.width; requestedHeight: root.height }
=======
                        PropertyChanges {
                            target: appDelegate;
                            x: 0; y: 0;
                            width: root.width; height: root.height;
                            visuallyMinimized: false;
                            visuallyMaximized: true
                        }
>>>>>>> d527f6be
                    },
                    State {
                        name: "minimized"; when: appDelegate.minimized
                        PropertyChanges {
                            target: appDelegate;
                            x: -appDelegate.width / 2;
                            scale: units.gu(5) / appDelegate.width;
                            opacity: 0
                            visuallyMinimized: true;
                            visuallyMaximized: false
                        }
                    }
                ]
                transitions: [
                    Transition {
<<<<<<< HEAD
                        from: "maximized,minimized,normal,"
                        to: "maximized,minimized,normal,"
                        PropertyAnimation { target: appDelegate; properties: "x,y,opacity,requestedWidth,requestedHeight,scale" }
=======
                        to: "normal"
                        enabled: appDelegate.animationsEnabled
                        PropertyAction { target: appDelegate; properties: "visuallyMinimized,visuallyMaximized" }
                        PropertyAnimation { target: appDelegate; properties: "x,y,opacity,width,height,scale,opacity" }
                    },
                    Transition {
                        to: "maximized"
                        enabled: appDelegate.animationsEnabled
                        PropertyAction { target: appDelegate; property: "visuallyMinimized" }
                        SequentialAnimation {
                            PropertyAnimation { target: appDelegate; properties: "x,y,opacity,width,height,scale,opacity" }
                            PropertyAction { target: appDelegate; property: "visuallyMaximized" }
                        }
                    },
                    Transition {
                        to: "minimized"
                        enabled: appDelegate.animationsEnabled
                        PropertyAction { target: appDelegate; property: "visuallyMaximized" }
                        SequentialAnimation {
                            PropertyAnimation { target: appDelegate; properties: "x,y,opacity,width,height,scale,opacity" }
                            PropertyAction { target: appDelegate; property: "visuallyMinimized" }
                        }
>>>>>>> d527f6be
                    },
                    Transition {
                        from: ""
                        to: "altTab"
                        PropertyAction { target: appDelegate; properties: "y,angle,z,itemScale,itemScaleOriginY" }
                        PropertyAction { target: decoratedWindow; properties: "anchors.topMargin" }
                        PropertyAnimation {
                            target: appDelegate; properties: "x"
                            from: root.width
                            duration: rightEdgePushArea.containsMouse ? UbuntuAnimation.FastDuration :0
                            easing: UbuntuAnimation.StandardEasing
                        }
                    }
                ]

                Binding {
                    id: previewBinding
                    target: appDelegate
                    property: "z"
                    value: ApplicationManager.count + 1
                    when: index == spread.highlightedIndex && blurLayer.ready
                }

                WindowResizeArea {
                    objectName: "windowResizeArea"
                    target: appDelegate
                    minWidth: units.gu(10)
                    minHeight: units.gu(10)
                    borderThickness: units.gu(2)
                    windowId: model.appId // FIXME: Change this to point to windowId once we have such a thing

                    onPressed: { ApplicationManager.focusApplication(model.appId) }
                }

                DecoratedWindow {
                    id: decoratedWindow
                    objectName: "decoratedWindow"
                    anchors.left: appDelegate.left
                    anchors.top: appDelegate.top
                    application: ApplicationManager.get(index)
                    active: ApplicationManager.focusedApplicationId === model.appId
                    focus: true

                    onClose: ApplicationManager.stopApplication(model.appId)
                    onMaximize: appDelegate.maximized ? appDelegate.unmaximize() : appDelegate.maximize()
                    onMinimize: appDelegate.minimize()
                    onDecorationPressed: { ApplicationManager.focusApplication(model.appId) }
                }
            }
        }
    }

    BlurLayer {
        id: blurLayer
        anchors.fill: parent
        source: appContainer
        visible: false
    }

    Rectangle {
        id: spreadBackground
        anchors.fill: parent
        color: "#55000000"
        visible: false
    }

    MouseArea {
        id: eventEater
        anchors.fill: parent
        visible: spreadBackground.visible
        enabled: visible
    }

    DesktopSpread {
        id: spread
        objectName: "spread"
        anchors.fill: parent
        workspace: appContainer
        focus: state == "altTab"
        altTabPressed: root.altTabPressed
    }
}<|MERGE_RESOLUTION|>--- conflicted
+++ resolved
@@ -206,17 +206,13 @@
                     },
                     State {
                         name: "maximized"; when: appDelegate.maximized
-<<<<<<< HEAD
-                        PropertyChanges { target: appDelegate; x: 0; y: 0; requestedWidth: root.width; requestedHeight: root.height }
-=======
                         PropertyChanges {
                             target: appDelegate;
                             x: 0; y: 0;
-                            width: root.width; height: root.height;
+                            requestedWidth: root.width; requestedHeight: root.height;
                             visuallyMinimized: false;
                             visuallyMaximized: true
                         }
->>>>>>> d527f6be
                     },
                     State {
                         name: "minimized"; when: appDelegate.minimized
@@ -232,22 +228,17 @@
                 ]
                 transitions: [
                     Transition {
-<<<<<<< HEAD
-                        from: "maximized,minimized,normal,"
-                        to: "maximized,minimized,normal,"
-                        PropertyAnimation { target: appDelegate; properties: "x,y,opacity,requestedWidth,requestedHeight,scale" }
-=======
                         to: "normal"
                         enabled: appDelegate.animationsEnabled
                         PropertyAction { target: appDelegate; properties: "visuallyMinimized,visuallyMaximized" }
-                        PropertyAnimation { target: appDelegate; properties: "x,y,opacity,width,height,scale,opacity" }
+                        PropertyAnimation { target: appDelegate; properties: "x,y,opacity,requestedWidth,requestedHeight,scale,opacity" }
                     },
                     Transition {
                         to: "maximized"
                         enabled: appDelegate.animationsEnabled
                         PropertyAction { target: appDelegate; property: "visuallyMinimized" }
                         SequentialAnimation {
-                            PropertyAnimation { target: appDelegate; properties: "x,y,opacity,width,height,scale,opacity" }
+                            PropertyAnimation { target: appDelegate; properties: "x,y,opacity,requestedWidth,requestedHeight,scale,opacity" }
                             PropertyAction { target: appDelegate; property: "visuallyMaximized" }
                         }
                     },
@@ -256,10 +247,9 @@
                         enabled: appDelegate.animationsEnabled
                         PropertyAction { target: appDelegate; property: "visuallyMaximized" }
                         SequentialAnimation {
-                            PropertyAnimation { target: appDelegate; properties: "x,y,opacity,width,height,scale,opacity" }
+                            PropertyAnimation { target: appDelegate; properties: "x,y,opacity,requestedWidth,requestedHeight,scale,opacity" }
                             PropertyAction { target: appDelegate; property: "visuallyMinimized" }
                         }
->>>>>>> d527f6be
                     },
                     Transition {
                         from: ""

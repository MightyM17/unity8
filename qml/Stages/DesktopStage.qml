/*
 * Copyright (C) 2014-2015 Canonical, Ltd.
 *
 * This program is free software; you can redistribute it and/or modify
 * it under the terms of the GNU General Public License as published by
 * the Free Software Foundation; version 3.
 *
 * This program is distributed in the hope that it will be useful,
 * but WITHOUT ANY WARRANTY; without even the implied warranty of
 * MERCHANTABILITY or FITNESS FOR A PARTICULAR PURPOSE.  See the
 * GNU General Public License for more details.
 *
 * You should have received a copy of the GNU General Public License
 * along with this program.  If not, see <http://www.gnu.org/licenses/>.
 *
 * Authors: Michael Zanetti <michael.zanetti@canonical.com>
 */

import QtQuick 2.4
import QtQuick.Layouts 1.1
import Ubuntu.Components 1.3
import Unity.Application 0.1
import "../Components"
import "../Components/PanelState"
import "../Components"
import Utils 0.1
import Ubuntu.Gestures 0.1

AbstractStage {
    id: root
    anchors.fill: parent

<<<<<<< HEAD
    // Controls to be set from outside
    property int dragAreaWidth // just to comply with the interface shared between stages
    property real maximizedAppTopMargin
    property bool interactive
    property bool spreadEnabled // just to comply with the interface shared between stages
    property real inverseProgress: 0 // just to comply with the interface shared between stages
    property int shellOrientationAngle: 0
    property int shellOrientation
    property int shellPrimaryOrientation
    property int nativeOrientation
    property bool beingResized: false
    property bool keepDashRunning: true
    property bool suspended: false
    property alias background: wallpaper.source
    property alias altTabPressed: spread.altTabPressed
    property bool spreadShown: spread.state == "altTab"

=======
>>>>>>> 78bdee56
    // functions to be called from outside
    function updateFocusedAppOrientation() { /* TODO */ }
    function updateFocusedAppOrientationAnimated() { /* TODO */}

    mainApp: ApplicationManager.focusedApplicationId
            ? ApplicationManager.findApplication(ApplicationManager.focusedApplicationId)
            : null

    Connections {
        target: ApplicationManager
        onApplicationAdded: {
            if (spread.state == "altTab") {
                spread.state = "";
            }

            ApplicationManager.requestFocusApplication(appId)
        }

        onFocusRequested: {
            var appIndex = priv.indexOf(appId);
            var appDelegate = appRepeater.itemAt(appIndex);
            appDelegate.minimized = false;
            ApplicationManager.focusApplication(appId)

            if (spread.state == "altTab") {
                spread.cancel()
            }
        }
    }

    QtObject {
        id: priv

        readonly property string focusedAppId: ApplicationManager.focusedApplicationId
        readonly property var focusedAppDelegate: {
            var index = indexOf(focusedAppId);
            return index >= 0 && index < appRepeater.count ? appRepeater.itemAt(index) : null
        }
        property int foregroundMaximizedAppIdIndex: -1

        function updateForegroundMaximizedApp() {
            for (var i = 0; i < appRepeater.count; i++) {
                var item = appRepeater.itemAt(i);

                if (item && item.visuallyMaximized) {
                    var app = ApplicationManager.get(i);
                    if (app) {
                        foregroundMaximizedAppIdIndex = i;
                        return;
                    }
                }
            }
            foregroundMaximizedAppIdIndex = -1;
        }

        function indexOf(appId) {
            for (var i = 0; i < ApplicationManager.count; i++) {
                if (ApplicationManager.get(i).appId == appId) {
                    return i;
                }
            }
            return -1;
        }
    }

    Connections {
        target: PanelState
        onClose: {
            ApplicationManager.stopApplication(ApplicationManager.focusedApplicationId)
        }
        onMinimize: appRepeater.itemAt(0).minimize();
        onMaximize: appRepeater.itemAt(0).unmaximize();
    }

    Binding {
        target: PanelState
        property: "buttonsVisible"
        value: priv.focusedAppDelegate !== null && priv.focusedAppDelegate.state === "maximized"
    }
    Component.onDestruction: PanelState.buttonsVisible = false;

    FocusScope {
        id: appContainer
        objectName: "appContainer"
        anchors.fill: parent
        focus: spread.state !== "altTab"

        CrossFadeImage {
            id: wallpaper
            anchors.fill: parent
            source: root.background
            sourceSize { height: root.height; width: root.width }
            fillMode: Image.PreserveAspectCrop
        }

        Repeater {
            id: appRepeater
            model: ApplicationManager
            objectName: "appRepeater"

            onItemAdded: priv.updateForegroundMaximizedApp()
            onItemRemoved: priv.updateForegroundMaximizedApp()

            delegate: FocusScope {
                id: appDelegate
                objectName: "stageDelegate_" + model.appId
                z: ApplicationManager.count - index
                y: units.gu(3)
                width: units.gu(60)
                height: units.gu(50)
                focus: model.appId === priv.focusedAppId

                property bool maximized: false
                property bool minimized: false
                property bool animationsEnabled: true

                property bool visuallyMaximized: false
                property bool visuallyMinimized: false

                onFocusChanged: {
                    if (focus && ApplicationManager.focusedApplicationId !== model.appId) {
                        ApplicationManager.focusApplication(model.appId);
                    }
                }

                onZChanged: priv.updateForegroundMaximizedApp()
                onVisuallyMaximizedChanged: priv.updateForegroundMaximizedApp()

                visible: !visuallyMinimized &&
                         !greeter.fullyShown &&
                         (priv.foregroundMaximizedAppIdIndex === -1 || priv.foregroundMaximizedAppIdIndex >= index) ||
                         (spread.state == "altTab" && index === spread.highlightedIndex)

                onVisibleChanged: console.log("VISIBLE", model.appId, visible)

                Binding {
                    target: ApplicationManager.get(index)
                    property: "requestedState"
                    // TODO: figure out some lifecycle policy, like suspending minimized apps
                    //       if running on a tablet or something.
                    // TODO: If the device has a dozen suspended apps because it was running
                    //       in staged mode, when it switches to Windowed mode it will suddenly
                    //       resume all those apps at once. We might want to avoid that.
                    value: ApplicationInfoInterface.RequestedRunning // Always running for now
                }

                function maximize(animated) {
                    animationsEnabled = (animated === undefined) || animated;
                    minimized = false;
                    maximized = true;
                }
                function minimize(animated) {
                    animationsEnabled = (animated === undefined) || animated;
                    maximized = false;
                    minimized = true;
                }
                function unmaximize(animated) {
                    animationsEnabled = (animated === undefined) || animated;
                    minimized = false;
                    maximized = false;
                }

                states: [
                    State {
                        name: "normal";
                        when: !appDelegate.maximized && !appDelegate.minimized
                        PropertyChanges {
                            target: appDelegate;
                            visuallyMinimized: false;
                            visuallyMaximized: false
                        }
                    },
                    State {
                        name: "maximized"; when: appDelegate.maximized
                        PropertyChanges {
                            target: appDelegate;
                            x: 0; y: 0;
                            width: root.width; height: root.height;
                            visuallyMinimized: false;
                            visuallyMaximized: true
                        }
                    },
                    State {
                        name: "minimized"; when: appDelegate.minimized
                        PropertyChanges {
                            target: appDelegate;
                            x: -appDelegate.width / 2;
                            scale: units.gu(5) / appDelegate.width;
                            opacity: 0
                            visuallyMinimized: true;
                            visuallyMaximized: false
                        }
                    }
                ]
                transitions: [
                    Transition {
                        to: "normal"
                        enabled: appDelegate.animationsEnabled
                        PropertyAction { target: appDelegate; properties: "visuallyMinimized,visuallyMaximized" }
                        PropertyAnimation { target: appDelegate; properties: "x,y,opacity,width,height,scale,opacity" }
                    },
                    Transition {
                        to: "maximized"
                        enabled: appDelegate.animationsEnabled
                        PropertyAction { target: appDelegate; property: "visuallyMinimized" }
                        SequentialAnimation {
                            PropertyAnimation { target: appDelegate; properties: "x,y,opacity,width,height,scale,opacity" }
                            PropertyAction { target: appDelegate; property: "visuallyMaximized" }
                        }
                    },
                    Transition {
                        to: "minimized"
                        enabled: appDelegate.animationsEnabled
                        PropertyAction { target: appDelegate; property: "visuallyMaximized" }
                        SequentialAnimation {
                            PropertyAnimation { target: appDelegate; properties: "x,y,opacity,width,height,scale,opacity" }
                            PropertyAction { target: appDelegate; property: "visuallyMinimized" }
                        }
                    },
                    Transition {
                        from: ""
                        to: "altTab"
                        PropertyAction { target: appDelegate; properties: "y,angle,z,itemScale,itemScaleOriginY" }
                        PropertyAction { target: decoratedWindow; properties: "anchors.topMargin" }
                        PropertyAnimation {
                            target: appDelegate; properties: "x"
                            from: root.width
                            duration: rightEdgePushArea.containsMouse ? UbuntuAnimation.FastDuration :0
                            easing: UbuntuAnimation.StandardEasing
                        }
                    }
                ]

                Binding {
                    id: previewBinding
                    target: appDelegate
                    property: "z"
                    value: ApplicationManager.count + 1
                    when: index == spread.highlightedIndex && blurLayer.ready
                }

                WindowResizeArea {
                    objectName: "windowResizeArea"
                    target: appDelegate
                    minWidth: units.gu(10)
                    minHeight: units.gu(10)
                    borderThickness: units.gu(2)
                    windowId: model.appId // FIXME: Change this to point to windowId once we have such a thing

                    onPressed: { ApplicationManager.focusApplication(model.appId) }
                }

                DecoratedWindow {
                    id: decoratedWindow
                    objectName: "decoratedWindow"
                    anchors.left: appDelegate.left
                    anchors.top: appDelegate.top
                    width: appDelegate.width
                    height: appDelegate.height
                    application: ApplicationManager.get(index)
                    active: ApplicationManager.focusedApplicationId === model.appId
                    focus: true

                    onClose: ApplicationManager.stopApplication(model.appId)
                    onMaximize: appDelegate.maximized ? appDelegate.unmaximize() : appDelegate.maximize()
                    onMinimize: appDelegate.minimize()
                    onDecorationPressed: { ApplicationManager.focusApplication(model.appId) }
                }
            }
        }
    }

    BlurLayer {
        id: blurLayer
        anchors.fill: parent
        source: appContainer
        visible: false
    }

    Rectangle {
        id: spreadBackground
        anchors.fill: parent
        color: "#55000000"
        visible: false
    }

    MouseArea {
        id: eventEater
        anchors.fill: parent
        visible: spreadBackground.visible
        enabled: visible
    }

    DesktopSpread {
        id: spread
        objectName: "spread"
        anchors.fill: parent
        workspace: appContainer
        focus: state == "altTab"
        altTabPressed: root.altTabPressed
    }
}<|MERGE_RESOLUTION|>--- conflicted
+++ resolved
@@ -30,26 +30,6 @@
     id: root
     anchors.fill: parent
 
-<<<<<<< HEAD
-    // Controls to be set from outside
-    property int dragAreaWidth // just to comply with the interface shared between stages
-    property real maximizedAppTopMargin
-    property bool interactive
-    property bool spreadEnabled // just to comply with the interface shared between stages
-    property real inverseProgress: 0 // just to comply with the interface shared between stages
-    property int shellOrientationAngle: 0
-    property int shellOrientation
-    property int shellPrimaryOrientation
-    property int nativeOrientation
-    property bool beingResized: false
-    property bool keepDashRunning: true
-    property bool suspended: false
-    property alias background: wallpaper.source
-    property alias altTabPressed: spread.altTabPressed
-    property bool spreadShown: spread.state == "altTab"
-
-=======
->>>>>>> 78bdee56
     // functions to be called from outside
     function updateFocusedAppOrientation() { /* TODO */ }
     function updateFocusedAppOrientationAnimated() { /* TODO */}

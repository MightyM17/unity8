/*
 * Copyright (C) 2014-2015 Canonical, Ltd.
 *
 * This program is free software; you can redistribute it and/or modify
 * it under the terms of the GNU General Public License as published by
 * the Free Software Foundation; version 3.
 *
 * This program is distributed in the hope that it will be useful,
 * but WITHOUT ANY WARRANTY; without even the implied warranty of
 * MERCHANTABILITY or FITNESS FOR A PARTICULAR PURPOSE.  See the
 * GNU General Public License for more details.
 *
 * You should have received a copy of the GNU General Public License
 * along with this program.  If not, see <http://www.gnu.org/licenses/>.
 *
 * Authors: Michael Zanetti <michael.zanetti@canonical.com>
 */

import QtQuick 2.4
import QtQuick.Layouts 1.1
import Ubuntu.Components 1.1
import Unity.Application 0.1
import "../Components"
import "../Components/PanelState"
import Utils 0.1
import Ubuntu.Gestures 0.1

Rectangle {
    id: root
    anchors.fill: parent

    // Controls to be set from outside
    property int dragAreaWidth // just to comply with the interface shared between stages
    property real maximizedAppTopMargin
    property bool interactive
    property bool spreadEnabled // just to comply with the interface shared between stages
    property real inverseProgress: 0 // just to comply with the interface shared between stages
    property int shellOrientationAngle: 0
    property int shellOrientation
    property int shellPrimaryOrientation
    property int nativeOrientation
    property bool beingResized: false
    property bool keepDashRunning: true
    property bool suspended: false
    property alias background: wallpaper.source
    property alias altTabPressed: spread.altTabPressed

    // functions to be called from outside
    function updateFocusedAppOrientation() { /* TODO */ }
    function updateFocusedAppOrientationAnimated() { /* TODO */}

    // To be read from outside
    readonly property var mainApp: ApplicationManager.focusedApplicationId
            ? ApplicationManager.findApplication(ApplicationManager.focusedApplicationId)
            : null
    property int mainAppWindowOrientationAngle: 0
    readonly property bool orientationChangesEnabled: false

    Connections {
        target: ApplicationManager
        onApplicationAdded: {
            if (spread.state == "altTab") {
                spread.state = "";
            }

            ApplicationManager.requestFocusApplication(appId)
        }

        onFocusRequested: {
            var appIndex = priv.indexOf(appId);
            var appDelegate = appRepeater.itemAt(appIndex);
            appDelegate.minimized = false;
            ApplicationManager.focusApplication(appId);
        }
    }

    QtObject {
        id: priv

        readonly property string focusedAppId: ApplicationManager.focusedApplicationId
        readonly property var focusedAppDelegate: {
            var index = indexOf(focusedAppId);
            return index >= 0 && index < appRepeater.count ? appRepeater.itemAt(index) : null
        }

        function indexOf(appId) {
            for (var i = 0; i < ApplicationManager.count; i++) {
                if (ApplicationManager.get(i).appId == appId) {
                    return i;
                }
            }
            return -1;
        }
    }

    Connections {
        target: PanelState
        onClose: {
            ApplicationManager.stopApplication(ApplicationManager.focusedApplicationId)
        }
        onMinimize: appRepeater.itemAt(0).minimize();
        onMaximize: appRepeater.itemAt(0).unmaximize();
    }

    Binding {
        target: PanelState
        property: "buttonsVisible"
        value: priv.focusedAppDelegate !== null && priv.focusedAppDelegate.state === "maximized"
    }

    FocusScope {
        id: appContainer
        objectName: "appContainer"
        anchors.fill: parent
        focus: !root.altTabPressed

        CrossFadeImage {
            id: wallpaper
            anchors.fill: parent
            sourceSize { height: root.height; width: root.width }
            fillMode: Image.PreserveAspectCrop
        }

        Repeater {
            id: appRepeater
            model: ApplicationManager
            objectName: "appRepeater"

<<<<<<< HEAD
=======
            property int highlightedIndex: -1
            property int closingIndex: -1

            function indexOf(delegateItem) {
                for (var i = 0; i < appRepeater.count; i++) {
                    if (appRepeater.itemAt(i) === delegateItem) {
                        return i;
                    }
                }
                return -1;
            }

>>>>>>> 0097739f
            delegate: FocusScope {
                id: appDelegate
                z: ApplicationManager.count - index
                y: units.gu(3)
                width: units.gu(60)
                height: units.gu(50)

                property int windowWidth: 0
                property int windowHeight: 0
                // We don't want to resize the actual application when we're transforming things for the spread only
                onWidthChanged: if (appDelegate.state !== "altTab") windowWidth = width
                onHeightChanged: if (appDelegate.state !== "altTab") windowHeight = height

                readonly property int minWidth: units.gu(10)
                readonly property int minHeight: units.gu(10)

                property bool maximized: false
                property bool minimized: false

                focus: priv.focusedAppId === model.appId && spread.state !== "altTab"

                Binding {
                    target: ApplicationManager.get(index)
                    property: "requestedState"
                    // TODO: figure out some lifecycle policy, like suspending minimized apps
                    //       if running on a tablet or something.
                    // TODO: If the device has a dozen suspended apps because it was running
                    //       in staged mode, when it switches to Windowed mode it will suddenly
                    //       resume all those apps at once. We might want to avoid that.
                    value: ApplicationInfoInterface.RequestedRunning // Always running for now
                }

                function maximize() {
                    minimized = false;
                    maximized = true;
                }
                function minimize() {
                    maximized = false;
                    minimized = true;
                }
                function unmaximize() {
                    minimized = false;
                    maximized = false;
                }

                states: [
                    State {
                        name: "normal"; when: !appDelegate.maximized && !appDelegate.minimized
                    },
                    State {
                        name: "maximized"; when: appDelegate.maximized
                        PropertyChanges { target: appDelegate; x: 0; y: 0; width: root.width; height: root.height }
                    },
                    State {
                        name: "minimized"; when: appDelegate.minimized
                        PropertyChanges { target: appDelegate; x: -appDelegate.width / 2; scale: units.gu(5) / appDelegate.width; opacity: 0 }
<<<<<<< HEAD
=======
                    },
                    State {
                        name: "altTab"; when: root.state == "altTab" && root.workspacesUpdated
                        PropertyChanges {
                            target: appDelegate
                            x: spreadMaths.animatedX
                            y: spreadMaths.animatedY + (appDelegate.height - decoratedWindow.height) - units.gu(2)
                            width: spreadMaths.spreadHeight
                            height: spreadMaths.sceneHeight
                            angle: spreadMaths.animatedAngle
                            itemScale: spreadMaths.scale
                            itemScaleOriginY: decoratedWindow.height / 2;
                            z: index
                            visible: spreadMaths.itemVisible
                        }
                        PropertyChanges {
                            target: decoratedWindow
                            decorationShown: false
                            highlightShown: index == appRepeater.highlightedIndex
                            state: "transformed"
                            width: spreadMaths.spreadHeight
                            height: spreadMaths.spreadHeight
                            shadowOpacity: spreadMaths.shadowOpacity
                            anchors.topMargin: units.gu(2)
                        }
                        PropertyChanges {
                            target: tileInfo
                            visible: true
                            opacity: spreadMaths.tileInfoOpacity
                        }
                        PropertyChanges {
                            target: spreadSelectArea
                            enabled: true
                        }
                        PropertyChanges {
                            target: windowMoveResizeArea
                            enabled: false
                        }
>>>>>>> 0097739f
                    }
                ]
                transitions: [
                    Transition {
                        from: "maximized,minimized,normal,"
                        to: "maximized,minimized,normal,"
                        PropertyAnimation { target: appDelegate; properties: "x,y,opacity,width,height,scale" }
                    },
                    Transition {
                        from: ""
                        to: "altTab"
                        PropertyAction { target: appDelegate; properties: "y,angle,z,itemScale,itemScaleOriginY" }
                        PropertyAction { target: decoratedWindow; properties: "anchors.topMargin" }
                        PropertyAnimation {
                            target: appDelegate; properties: "x"
                            from: root.width
                            duration: rightEdgePushArea.containsMouse ? UbuntuAnimation.FastDuration :0
                            easing: UbuntuAnimation.StandardEasing
                        }
                    }
                ]

                Binding {
                    id: previewBinding
                    target: appDelegate
                    property: "z"
                    value: ApplicationManager.count + 1
                    when: index == spread.highlightedIndex && blurLayer.ready
                }

                WindowMoveResizeArea {
                    id: windowMoveResizeArea
                    target: appDelegate
                    minWidth: appDelegate.minWidth
                    minHeight: appDelegate.minHeight
                    resizeHandleWidth: units.gu(2)
                    windowId: model.appId // FIXME: Change this to point to windowId once we have such a thing

                    onPressed: ApplicationManager.focusApplication(model.appId);
                }

                DecoratedWindow {
                    id: decoratedWindow
                    objectName: "decoratedWindow"
                    anchors.left: appDelegate.left
                    anchors.top: appDelegate.top
<<<<<<< HEAD
                    width: appDelegate.width
                    height: appDelegate.height
=======
                    windowWidth: appDelegate.windowWidth
                    windowHeight: appDelegate.windowHeight
>>>>>>> 0097739f
                    application: ApplicationManager.get(index)
                    active: ApplicationManager.focusedApplicationId === model.appId
                    focus: true

                    onClose: ApplicationManager.stopApplication(model.appId)
                    onMaximize: appDelegate.maximize()
                    onMinimize: appDelegate.minimize()
<<<<<<< HEAD
                }
            }
        }
    }

    BlurLayer {
        id: blurLayer
        anchors.fill: parent
        source: appContainer
=======

                    transform: [
                        Scale {
                            origin.x: itemScaleOriginX
                            origin.y: itemScaleOriginY
                            xScale: itemScale
                            yScale: itemScale
                        },
                        Rotation {
                            origin { x: 0; y: (decoratedWindow.height - (decoratedWindow.height * itemScale / 2)) }
                            axis { x: 0; y: 1; z: 0 }
                            angle: appDelegate.angle
                        }
                    ]

                    MouseArea {
                        id: spreadSelectArea
                        anchors.fill: parent
                        anchors.margins: -units.gu(2)
                        enabled: false
                        onClicked: {
                            appRepeater.highlightedIndex = index;
                            root.state = ""
                        }
                    }
                }

                Image {
                    id: closeImage
                    anchors { left: parent.left; top: parent.top; leftMargin: -height / 2; topMargin: -height / 2 + spreadMaths.closeIconOffset + units.gu(2) }
                    source: "graphics/window-close.svg"
                    readonly property var mousePos: hoverMouseArea.mapToItem(appDelegate, hoverMouseArea.mouseX, hoverMouseArea.mouseY)
                    visible: index == appRepeater.highlightedIndex
                             && mousePos.y < (decoratedWindow.height / 3)
                             && mousePos.y > -units.gu(4)
                             && mousePos.x > -units.gu(4)
                             && mousePos.x < (decoratedWindow.width * 2 / 3)
                    height: units.gu(1.5)
                    width: height
                    sourceSize.width: width
                    sourceSize.height: height

                    MouseArea {
                        id: closeMouseArea
                        objectName: "closeMouseArea"
                        anchors.fill: closeImage
                        anchors.margins: -units.gu(2)
                        onClicked: {
                            appRepeater.closingIndex = index;
                            ApplicationManager.stopApplication(model.appId)
                        }
                    }
                }

                MouseArea {
                    id: tileInfo
                    objectName: "tileInfo"
                    anchors { left: parent.left; top: decoratedWindow.bottom; topMargin: units.gu(5) }
                    width: units.gu(30)
                    height: titleInfoColumn.height
                    visible: false
                    hoverEnabled: true

                    onContainsMouseChanged: {
                        if (containsMouse) {
                            appRepeater.highlightedIndex = index
                        }
                    }

                    onClicked: {
                        root.state = ""
                    }

                    ColumnLayout {
                        id: titleInfoColumn
                        anchors { left: parent.left; top: parent.top; right: parent.right }
                        spacing: units.gu(1)

                        UbuntuShape {
                            Layout.preferredHeight: Math.min(units.gu(6), root.height * .05)
                            Layout.preferredWidth: height * 8 / 7.6
                            image: Image {
                                anchors.fill: parent
                                source: model.icon
                            }
                        }
                        Label {
                            Layout.fillWidth: true
                            Layout.preferredHeight: units.gu(6)
                            text: model.name
                            wrapMode: Text.WordWrap
                            maximumLineCount: 2
                        }
                    }
                }
            }
        }
    }

    MouseArea {
        id: hoverMouseArea
        anchors.fill: appContainer
        propagateComposedEvents: true
        hoverEnabled: true
        enabled: false

        property int scrollAreaWidth: root.width / 3
        property bool progressiveScrollingEnabled: false

        onMouseXChanged: {
            mouse.accepted = false
            if (hoverMouseArea.pressed) return;

            // Find the hovered item and mark it active
            var mapped = mapToItem(appContainer, hoverMouseArea.mouseX, hoverMouseArea.mouseY)
            var itemUnder = appContainer.childAt(mapped.x, mapped.y)
            if (itemUnder) {
                mapped = mapToItem(itemUnder, hoverMouseArea.mouseX, hoverMouseArea.mouseY)
                var delegateChild = itemUnder.childAt(mapped.x, mapped.y)
                if (delegateChild.objectName === "decoratedWindow" || delegateChild.objectName === "tileInfo") {
                    appRepeater.highlightedIndex = appRepeater.indexOf(itemUnder)
                }
            }

            if (spreadFlickable.contentWidth > spreadFlickable.minContentWidth) {
                var margins = spreadFlickable.width * 0.05;

                if (!progressiveScrollingEnabled && mouseX < spreadFlickable.width - scrollAreaWidth) {
                    progressiveScrollingEnabled = true
                }

                // do we need to scroll?
                if (mouseX < scrollAreaWidth) {
                    var progress = Math.min(1, (scrollAreaWidth + margins - mouseX) / (scrollAreaWidth - margins));
                    var contentX = (1 - progress) * (spreadFlickable.contentWidth - spreadFlickable.width)
                    spreadFlickable.contentX = Math.max(0, Math.min(spreadFlickable.contentX, contentX))
                }
                if (mouseX > spreadFlickable.width - scrollAreaWidth && progressiveScrollingEnabled) {
                    var progress = Math.min(1, (mouseX - (spreadFlickable.width - scrollAreaWidth)) / (scrollAreaWidth - margins))
                    var contentX = progress * (spreadFlickable.contentWidth - spreadFlickable.width)
                    spreadFlickable.contentX = Math.min(spreadFlickable.contentWidth - spreadFlickable.width, Math.max(spreadFlickable.contentX, contentX))
                }
            }
        }
        onPressed: mouse.accepted = false
    }

    FloatingFlickable {
        id: spreadFlickable
        objectName: "spreadFlickable"
        anchors.fill: parent
        property int minContentWidth: 6 * Math.min(height / 4, width / 5)
        contentWidth: Math.max(6, ApplicationManager.count) * Math.min(height / 4, width / 5)
        enabled: false

        function snapTo(contentX) {
            snapAnimation.stop();
            snapAnimation.to = contentX
            snapAnimation.start();
        }

        UbuntuNumberAnimation {
            id: snapAnimation
            target: spreadFlickable
            property: "contentX"
        }
    }

    Item {
        id: workspaceSelector
        anchors {
            left: parent.left
            top: parent.top
            right: parent.right
            topMargin: units.gu(3.5) // TODO: should be root.panelHeight
        }
        height: root.height * 0.25
>>>>>>> 0097739f
        visible: false
    }

    Rectangle {
        id: spreadBackground
        anchors.fill: parent
        color: "#55000000"
        visible: false
    }

<<<<<<< HEAD
    DesktopSpread {
        id: spread
        anchors.fill: parent
        workspace: appContainer
        focus: root.altTabPressed
=======
    states: [
        State {
            name: "altTab"; when: root.altTabPressed
            PropertyChanges { target: workspaceSelector; visible: true }
            PropertyChanges { target: spreadFlickable; enabled: spreadFlickable.contentWidth > spreadFlickable.minContentWidth }
            PropertyChanges { target: currentSelectedLabel; visible: true }
            PropertyChanges { target: spreadBackground; visible: true }
            PropertyChanges { target: appContainer; focus: true }
            PropertyChanges { target: hoverMouseArea; enabled: true }
        }
    ]
    signal updateWorkspaces();
    property bool workspacesUpdated: false
    transitions: [
        Transition {
            from: "*"
            to: "altTab"
            SequentialAnimation {
                PropertyAction { target: hoverMouseArea; property: "progressiveScrollingEnabled"; value: false }
                PropertyAction { target: appRepeater; property: "highlightedIndex"; value: Math.min(ApplicationManager.count - 1, 1) }
                PauseAnimation { duration: 50 }
                PropertyAction { target: workspaceSelector; property: "visible" }
                ScriptAction { script: root.updateWorkspaces() }
                // FIXME: Updating of shaderEffectSource take a bit of time. This is temporary until we can paint multiple items per surface
                PauseAnimation { duration: 10 }
                PropertyAction { target: root; property: "workspacesUpdated"; value: true }
                PropertyAction { target: spreadFlickable; property: "visible" }
                PropertyAction { targets: [currentSelectedLabel,spreadBackground]; property: "visible" }
                PropertyAction { target: spreadFlickable; property: "contentX"; value: 0 }
            }
        },
        Transition {
            from: "*"
            to: "*"
            PropertyAnimation { property: "opacity" }
            PropertyAction { target: root; property: "workspacesUpdated"; value: false }
            ScriptAction { script: { appContainer.focusSelected() } }
            PropertyAction { target: appRepeater; property: "highlightedIndex"; value: -1 }
        }

    ]

    MouseArea {
        id: rightEdgePushArea
        anchors {
            top: parent.top
            right: parent.right
            bottom: parent.bottom
        }
        // TODO: Make this a push to edge thing like the launcher when we can,
        // for now, yes, we want 1 pixel, regardless of the scaling
        width: 1
        hoverEnabled: true
        onContainsMouseChanged: {
            if (containsMouse) {
                root.state = "altTab";
            }
        }
>>>>>>> 0097739f
    }
}<|MERGE_RESOLUTION|>--- conflicted
+++ resolved
@@ -126,21 +126,6 @@
             model: ApplicationManager
             objectName: "appRepeater"
 
-<<<<<<< HEAD
-=======
-            property int highlightedIndex: -1
-            property int closingIndex: -1
-
-            function indexOf(delegateItem) {
-                for (var i = 0; i < appRepeater.count; i++) {
-                    if (appRepeater.itemAt(i) === delegateItem) {
-                        return i;
-                    }
-                }
-                return -1;
-            }
-
->>>>>>> 0097739f
             delegate: FocusScope {
                 id: appDelegate
                 z: ApplicationManager.count - index
@@ -197,47 +182,6 @@
                     State {
                         name: "minimized"; when: appDelegate.minimized
                         PropertyChanges { target: appDelegate; x: -appDelegate.width / 2; scale: units.gu(5) / appDelegate.width; opacity: 0 }
-<<<<<<< HEAD
-=======
-                    },
-                    State {
-                        name: "altTab"; when: root.state == "altTab" && root.workspacesUpdated
-                        PropertyChanges {
-                            target: appDelegate
-                            x: spreadMaths.animatedX
-                            y: spreadMaths.animatedY + (appDelegate.height - decoratedWindow.height) - units.gu(2)
-                            width: spreadMaths.spreadHeight
-                            height: spreadMaths.sceneHeight
-                            angle: spreadMaths.animatedAngle
-                            itemScale: spreadMaths.scale
-                            itemScaleOriginY: decoratedWindow.height / 2;
-                            z: index
-                            visible: spreadMaths.itemVisible
-                        }
-                        PropertyChanges {
-                            target: decoratedWindow
-                            decorationShown: false
-                            highlightShown: index == appRepeater.highlightedIndex
-                            state: "transformed"
-                            width: spreadMaths.spreadHeight
-                            height: spreadMaths.spreadHeight
-                            shadowOpacity: spreadMaths.shadowOpacity
-                            anchors.topMargin: units.gu(2)
-                        }
-                        PropertyChanges {
-                            target: tileInfo
-                            visible: true
-                            opacity: spreadMaths.tileInfoOpacity
-                        }
-                        PropertyChanges {
-                            target: spreadSelectArea
-                            enabled: true
-                        }
-                        PropertyChanges {
-                            target: windowMoveResizeArea
-                            enabled: false
-                        }
->>>>>>> 0097739f
                     }
                 ]
                 transitions: [
@@ -284,13 +228,8 @@
                     objectName: "decoratedWindow"
                     anchors.left: appDelegate.left
                     anchors.top: appDelegate.top
-<<<<<<< HEAD
                     width: appDelegate.width
                     height: appDelegate.height
-=======
-                    windowWidth: appDelegate.windowWidth
-                    windowHeight: appDelegate.windowHeight
->>>>>>> 0097739f
                     application: ApplicationManager.get(index)
                     active: ApplicationManager.focusedApplicationId === model.appId
                     focus: true
@@ -298,7 +237,6 @@
                     onClose: ApplicationManager.stopApplication(model.appId)
                     onMaximize: appDelegate.maximize()
                     onMinimize: appDelegate.minimize()
-<<<<<<< HEAD
                 }
             }
         }
@@ -308,185 +246,6 @@
         id: blurLayer
         anchors.fill: parent
         source: appContainer
-=======
-
-                    transform: [
-                        Scale {
-                            origin.x: itemScaleOriginX
-                            origin.y: itemScaleOriginY
-                            xScale: itemScale
-                            yScale: itemScale
-                        },
-                        Rotation {
-                            origin { x: 0; y: (decoratedWindow.height - (decoratedWindow.height * itemScale / 2)) }
-                            axis { x: 0; y: 1; z: 0 }
-                            angle: appDelegate.angle
-                        }
-                    ]
-
-                    MouseArea {
-                        id: spreadSelectArea
-                        anchors.fill: parent
-                        anchors.margins: -units.gu(2)
-                        enabled: false
-                        onClicked: {
-                            appRepeater.highlightedIndex = index;
-                            root.state = ""
-                        }
-                    }
-                }
-
-                Image {
-                    id: closeImage
-                    anchors { left: parent.left; top: parent.top; leftMargin: -height / 2; topMargin: -height / 2 + spreadMaths.closeIconOffset + units.gu(2) }
-                    source: "graphics/window-close.svg"
-                    readonly property var mousePos: hoverMouseArea.mapToItem(appDelegate, hoverMouseArea.mouseX, hoverMouseArea.mouseY)
-                    visible: index == appRepeater.highlightedIndex
-                             && mousePos.y < (decoratedWindow.height / 3)
-                             && mousePos.y > -units.gu(4)
-                             && mousePos.x > -units.gu(4)
-                             && mousePos.x < (decoratedWindow.width * 2 / 3)
-                    height: units.gu(1.5)
-                    width: height
-                    sourceSize.width: width
-                    sourceSize.height: height
-
-                    MouseArea {
-                        id: closeMouseArea
-                        objectName: "closeMouseArea"
-                        anchors.fill: closeImage
-                        anchors.margins: -units.gu(2)
-                        onClicked: {
-                            appRepeater.closingIndex = index;
-                            ApplicationManager.stopApplication(model.appId)
-                        }
-                    }
-                }
-
-                MouseArea {
-                    id: tileInfo
-                    objectName: "tileInfo"
-                    anchors { left: parent.left; top: decoratedWindow.bottom; topMargin: units.gu(5) }
-                    width: units.gu(30)
-                    height: titleInfoColumn.height
-                    visible: false
-                    hoverEnabled: true
-
-                    onContainsMouseChanged: {
-                        if (containsMouse) {
-                            appRepeater.highlightedIndex = index
-                        }
-                    }
-
-                    onClicked: {
-                        root.state = ""
-                    }
-
-                    ColumnLayout {
-                        id: titleInfoColumn
-                        anchors { left: parent.left; top: parent.top; right: parent.right }
-                        spacing: units.gu(1)
-
-                        UbuntuShape {
-                            Layout.preferredHeight: Math.min(units.gu(6), root.height * .05)
-                            Layout.preferredWidth: height * 8 / 7.6
-                            image: Image {
-                                anchors.fill: parent
-                                source: model.icon
-                            }
-                        }
-                        Label {
-                            Layout.fillWidth: true
-                            Layout.preferredHeight: units.gu(6)
-                            text: model.name
-                            wrapMode: Text.WordWrap
-                            maximumLineCount: 2
-                        }
-                    }
-                }
-            }
-        }
-    }
-
-    MouseArea {
-        id: hoverMouseArea
-        anchors.fill: appContainer
-        propagateComposedEvents: true
-        hoverEnabled: true
-        enabled: false
-
-        property int scrollAreaWidth: root.width / 3
-        property bool progressiveScrollingEnabled: false
-
-        onMouseXChanged: {
-            mouse.accepted = false
-            if (hoverMouseArea.pressed) return;
-
-            // Find the hovered item and mark it active
-            var mapped = mapToItem(appContainer, hoverMouseArea.mouseX, hoverMouseArea.mouseY)
-            var itemUnder = appContainer.childAt(mapped.x, mapped.y)
-            if (itemUnder) {
-                mapped = mapToItem(itemUnder, hoverMouseArea.mouseX, hoverMouseArea.mouseY)
-                var delegateChild = itemUnder.childAt(mapped.x, mapped.y)
-                if (delegateChild.objectName === "decoratedWindow" || delegateChild.objectName === "tileInfo") {
-                    appRepeater.highlightedIndex = appRepeater.indexOf(itemUnder)
-                }
-            }
-
-            if (spreadFlickable.contentWidth > spreadFlickable.minContentWidth) {
-                var margins = spreadFlickable.width * 0.05;
-
-                if (!progressiveScrollingEnabled && mouseX < spreadFlickable.width - scrollAreaWidth) {
-                    progressiveScrollingEnabled = true
-                }
-
-                // do we need to scroll?
-                if (mouseX < scrollAreaWidth) {
-                    var progress = Math.min(1, (scrollAreaWidth + margins - mouseX) / (scrollAreaWidth - margins));
-                    var contentX = (1 - progress) * (spreadFlickable.contentWidth - spreadFlickable.width)
-                    spreadFlickable.contentX = Math.max(0, Math.min(spreadFlickable.contentX, contentX))
-                }
-                if (mouseX > spreadFlickable.width - scrollAreaWidth && progressiveScrollingEnabled) {
-                    var progress = Math.min(1, (mouseX - (spreadFlickable.width - scrollAreaWidth)) / (scrollAreaWidth - margins))
-                    var contentX = progress * (spreadFlickable.contentWidth - spreadFlickable.width)
-                    spreadFlickable.contentX = Math.min(spreadFlickable.contentWidth - spreadFlickable.width, Math.max(spreadFlickable.contentX, contentX))
-                }
-            }
-        }
-        onPressed: mouse.accepted = false
-    }
-
-    FloatingFlickable {
-        id: spreadFlickable
-        objectName: "spreadFlickable"
-        anchors.fill: parent
-        property int minContentWidth: 6 * Math.min(height / 4, width / 5)
-        contentWidth: Math.max(6, ApplicationManager.count) * Math.min(height / 4, width / 5)
-        enabled: false
-
-        function snapTo(contentX) {
-            snapAnimation.stop();
-            snapAnimation.to = contentX
-            snapAnimation.start();
-        }
-
-        UbuntuNumberAnimation {
-            id: snapAnimation
-            target: spreadFlickable
-            property: "contentX"
-        }
-    }
-
-    Item {
-        id: workspaceSelector
-        anchors {
-            left: parent.left
-            top: parent.top
-            right: parent.right
-            topMargin: units.gu(3.5) // TODO: should be root.panelHeight
-        }
-        height: root.height * 0.25
->>>>>>> 0097739f
         visible: false
     }
 
@@ -497,71 +256,10 @@
         visible: false
     }
 
-<<<<<<< HEAD
     DesktopSpread {
         id: spread
         anchors.fill: parent
         workspace: appContainer
         focus: root.altTabPressed
-=======
-    states: [
-        State {
-            name: "altTab"; when: root.altTabPressed
-            PropertyChanges { target: workspaceSelector; visible: true }
-            PropertyChanges { target: spreadFlickable; enabled: spreadFlickable.contentWidth > spreadFlickable.minContentWidth }
-            PropertyChanges { target: currentSelectedLabel; visible: true }
-            PropertyChanges { target: spreadBackground; visible: true }
-            PropertyChanges { target: appContainer; focus: true }
-            PropertyChanges { target: hoverMouseArea; enabled: true }
-        }
-    ]
-    signal updateWorkspaces();
-    property bool workspacesUpdated: false
-    transitions: [
-        Transition {
-            from: "*"
-            to: "altTab"
-            SequentialAnimation {
-                PropertyAction { target: hoverMouseArea; property: "progressiveScrollingEnabled"; value: false }
-                PropertyAction { target: appRepeater; property: "highlightedIndex"; value: Math.min(ApplicationManager.count - 1, 1) }
-                PauseAnimation { duration: 50 }
-                PropertyAction { target: workspaceSelector; property: "visible" }
-                ScriptAction { script: root.updateWorkspaces() }
-                // FIXME: Updating of shaderEffectSource take a bit of time. This is temporary until we can paint multiple items per surface
-                PauseAnimation { duration: 10 }
-                PropertyAction { target: root; property: "workspacesUpdated"; value: true }
-                PropertyAction { target: spreadFlickable; property: "visible" }
-                PropertyAction { targets: [currentSelectedLabel,spreadBackground]; property: "visible" }
-                PropertyAction { target: spreadFlickable; property: "contentX"; value: 0 }
-            }
-        },
-        Transition {
-            from: "*"
-            to: "*"
-            PropertyAnimation { property: "opacity" }
-            PropertyAction { target: root; property: "workspacesUpdated"; value: false }
-            ScriptAction { script: { appContainer.focusSelected() } }
-            PropertyAction { target: appRepeater; property: "highlightedIndex"; value: -1 }
-        }
-
-    ]
-
-    MouseArea {
-        id: rightEdgePushArea
-        anchors {
-            top: parent.top
-            right: parent.right
-            bottom: parent.bottom
-        }
-        // TODO: Make this a push to edge thing like the launcher when we can,
-        // for now, yes, we want 1 pixel, regardless of the scaling
-        width: 1
-        hoverEnabled: true
-        onContainsMouseChanged: {
-            if (containsMouse) {
-                root.state = "altTab";
-            }
-        }
->>>>>>> 0097739f
     }
 }
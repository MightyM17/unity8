/*
 * Copyright (C) 2014-2015 Canonical, Ltd.
 *
 * This program is free software; you can redistribute it and/or modify
 * it under the terms of the GNU General Public License as published by
 * the Free Software Foundation; version 3.
 *
 * This program is distributed in the hope that it will be useful,
 * but WITHOUT ANY WARRANTY; without even the implied warranty of
 * MERCHANTABILITY or FITNESS FOR A PARTICULAR PURPOSE.  See the
 * GNU General Public License for more details.
 *
 * You should have received a copy of the GNU General Public License
 * along with this program.  If not, see <http://www.gnu.org/licenses/>.
 */

import QtQuick 2.4
import Ubuntu.Components 1.3
import Unity.Application 0.1
import "../Components/PanelState"
import "../Components"
import Utils 0.1
import Ubuntu.Gestures 0.1
import GlobalShortcut 1.0

AbstractStage {
    id: root
    anchors.fill: parent

    // functions to be called from outside
    function updateFocusedAppOrientation() { /* TODO */ }
    function updateFocusedAppOrientationAnimated() { /* TODO */}

    mainApp: ApplicationManager.focusedApplicationId
            ? ApplicationManager.findApplication(ApplicationManager.focusedApplicationId)
            : null

    Connections {
        target: ApplicationManager
        onApplicationAdded: {
            if (spread.state == "altTab") {
                spread.state = "";
            }

            ApplicationManager.focusApplication(appId);
        }

        onApplicationRemoved: {
            priv.focusNext();
        }

        onFocusRequested: {
            var appIndex = priv.indexOf(appId);
            var appDelegate = appRepeater.itemAt(appIndex);
            appDelegate.restore();

            if (spread.state == "altTab") {
                spread.cancel();
            }
        }
    }

    GlobalShortcut {
        id: closeWindowShortcut
        shortcut: Qt.AltModifier|Qt.Key_F4
        onTriggered: ApplicationManager.stopApplication(priv.focusedAppId)
        active: priv.focusedAppId !== ""
    }

    GlobalShortcut {
        id: showSpreadShortcut
        shortcut: Qt.MetaModifier|Qt.Key_W
        onTriggered: spread.state = "altTab"
    }

    GlobalShortcut {
        id: minimizeAllShortcut
        shortcut: Qt.MetaModifier|Qt.ControlModifier|Qt.Key_D
        onTriggered: priv.minimizeAllWindows()
    }

    GlobalShortcut {
        id: maximizeWindowShortcut
        shortcut: Qt.MetaModifier|Qt.ControlModifier|Qt.Key_Up
        onTriggered: priv.focusedAppDelegate.maximize()
        active: priv.focusedAppDelegate !== null
    }

    GlobalShortcut {
        id: maximizeWindowLeftShortcut
        shortcut: Qt.MetaModifier|Qt.ControlModifier|Qt.Key_Left
        onTriggered: priv.focusedAppDelegate.maximizeLeft()
        active: priv.focusedAppDelegate !== null
    }

    GlobalShortcut {
        id: maximizeWindowRightShortcut
        shortcut: Qt.MetaModifier|Qt.ControlModifier|Qt.Key_Right
        onTriggered: priv.focusedAppDelegate.maximizeRight()
        active: priv.focusedAppDelegate !== null
    }

    GlobalShortcut {
        id: minimizeRestoreShortcut
        shortcut: Qt.MetaModifier|Qt.ControlModifier|Qt.Key_Down
        onTriggered: priv.focusedAppDelegate.maximized || priv.focusedAppDelegate.maximizedLeft || priv.focusedAppDelegate.maximizedRight
                     ? priv.focusedAppDelegate.restoreFromMaximized() : priv.focusedAppDelegate.minimize()
        active: priv.focusedAppDelegate !== null
    }

    QtObject {
        id: priv

        readonly property string focusedAppId: ApplicationManager.focusedApplicationId
        readonly property var focusedAppDelegate: {
            var index = indexOf(focusedAppId);
            return index >= 0 && index < appRepeater.count ? appRepeater.itemAt(index) : null
        }
        onFocusedAppDelegateChanged: updateForegroundMaximizedApp();

        property int foregroundMaximizedAppIdIndex: -1

        function updateForegroundMaximizedApp() {
            for (var i = 0; i < appRepeater.count; i++) {
                var item = appRepeater.itemAt(i);
                if (item && item.visuallyMaximized) {
                    foregroundMaximizedAppIdIndex = i;
                    return;
                }
            }
            foregroundMaximizedAppIdIndex = -1;
        }

        function indexOf(appId) {
            for (var i = 0; i < ApplicationManager.count; i++) {
                if (ApplicationManager.get(i).appId == appId) {
                    return i;
                }
            }
            return -1;
        }

        function minimizeAllWindows() {
            for (var i = 0; i < appRepeater.count; i++) {
                var appDelegate = appRepeater.itemAt(i);
                if (appDelegate && !appDelegate.minimized) {
                    appDelegate.minimize();
                }
            }

            ApplicationManager.unfocusCurrentApplication(); // no app should have focus at this point
        }

        function focusNext() {
            ApplicationManager.unfocusCurrentApplication();
            for (var i = 0; i < appRepeater.count; i++) {
                var appDelegate = appRepeater.itemAt(i);
                if (appDelegate && !appDelegate.minimized) {
                    ApplicationManager.focusApplication(appDelegate.appId);
                    return;
                }
            }
        }
    }

    Connections {
        target: PanelState
        onClose: {
            ApplicationManager.stopApplication(ApplicationManager.focusedApplicationId)
        }
        onMinimize: priv.focusedAppDelegate && priv.focusedAppDelegate.minimize();
        onMaximize: priv.focusedAppDelegate // don't restore minimized apps when double clicking the panel
                    && priv.focusedAppDelegate.restoreFromMaximized();
        onFocusMaximizedApp: if (priv.foregroundMaximizedAppIdIndex != -1) {
                                 ApplicationManager.focusApplication(appRepeater.itemAt(priv.foregroundMaximizedAppIdIndex).appId);
                             }
    }

    Binding {
        target: PanelState
        property: "buttonsVisible"
        value: priv.focusedAppDelegate !== null && priv.focusedAppDelegate.maximized // FIXME for Locally integrated menus
               && spread.state == ""
    }

    Binding {
        target: PanelState
        property: "title"
        value: {
            if (priv.focusedAppDelegate !== null && spread.state == "") {
                if (priv.focusedAppDelegate.maximized)
                    return priv.focusedAppDelegate.title
                else
                    return priv.focusedAppDelegate.appName
            }
            return ""
        }
        when: priv.focusedAppDelegate
    }

    Binding {
        target: PanelState
        property: "dropShadow"
        value: priv.focusedAppDelegate && !priv.focusedAppDelegate.maximized && priv.foregroundMaximizedAppIdIndex !== -1
    }

    Component.onDestruction: {
        PanelState.title = "";
        PanelState.buttonsVisible = false;
        PanelState.dropShadow = false;
    }

    FocusScope {
        id: appContainer
        objectName: "appContainer"
        anchors.fill: parent
        focus: spread.state !== "altTab"

        CrossFadeImage {
            id: wallpaper
            anchors.fill: parent
            source: root.background
            sourceSize { height: root.height; width: root.width }
            fillMode: Image.PreserveAspectCrop
        }

        Repeater {
            id: appRepeater
            model: ApplicationManager
            objectName: "appRepeater"

            delegate: FocusScope {
                id: appDelegate
                objectName: "appDelegate_" + appId
                z: ApplicationManager.count - index
<<<<<<< HEAD
                y: units.gu(3)
=======
                y: PanelState.panelHeight
                focus: appId === priv.focusedAppId
>>>>>>> 5795ae92
                width: decoratedWindow.width
                height: decoratedWindow.height
                property alias requestedWidth: decoratedWindow.requestedWidth
                property alias requestedHeight: decoratedWindow.requestedHeight
<<<<<<< HEAD
                focus: model.appId === priv.focusedAppId
=======
>>>>>>> 5795ae92

                QtObject {
                    id: appDelegatePrivate
                    property bool maximized: false
                    property bool maximizedLeft: false
                    property bool maximizedRight: false
                    property bool minimized: false
                }
                readonly property alias maximized: appDelegatePrivate.maximized
                readonly property alias maximizedLeft: appDelegatePrivate.maximizedLeft
                readonly property alias maximizedRight: appDelegatePrivate.maximizedRight
                readonly property alias minimized: appDelegatePrivate.minimized

                readonly property string appId: model.appId
                property bool animationsEnabled: true
                property alias title: decoratedWindow.title
                readonly property string appName: model.name
                property bool visuallyMaximized: false
                property bool visuallyMinimized: false

                onFocusChanged: {
                    if (focus && ApplicationManager.focusedApplicationId !== appId) {
                        ApplicationManager.focusApplication(appId);
                    }
                }

                onVisuallyMaximizedChanged: priv.updateForegroundMaximizedApp()

                visible: !visuallyMinimized &&
                         !greeter.fullyShown &&
                         (priv.foregroundMaximizedAppIdIndex === -1 || priv.foregroundMaximizedAppIdIndex >= index) ||
                         (spread.state == "altTab" && index === spread.highlightedIndex)

                Binding {
                    target: ApplicationManager.get(index)
                    property: "requestedState"
                    // TODO: figure out some lifecycle policy, like suspending minimized apps
                    //       if running on a tablet or something.
                    // TODO: If the device has a dozen suspended apps because it was running
                    //       in staged mode, when it switches to Windowed mode it will suddenly
                    //       resume all those apps at once. We might want to avoid that.
                    value: ApplicationInfoInterface.RequestedRunning // Always running for now
                }

                function maximize(animated) {
                    animationsEnabled = (animated === undefined) || animated;
                    appDelegatePrivate.minimized = false;
                    appDelegatePrivate.maximized = true;
                    appDelegatePrivate.maximizedLeft = false;
                    appDelegatePrivate.maximizedRight = false;
                }
                function maximizeLeft() {
                    appDelegatePrivate.minimized = false;
                    appDelegatePrivate.maximized = false;
                    appDelegatePrivate.maximizedLeft = true;
                    appDelegatePrivate.maximizedRight = false;
                }
                function maximizeRight() {
                    appDelegatePrivate.minimized = false;
                    appDelegatePrivate.maximized = false;
                    appDelegatePrivate.maximizedLeft = false;
                    appDelegatePrivate.maximizedRight = true;
                }
                function minimize(animated) {
                    animationsEnabled = (animated === undefined) || animated;
                    appDelegatePrivate.minimized = true;
                }
                function restoreFromMaximized(animated) {
                    animationsEnabled = (animated === undefined) || animated;
                    appDelegatePrivate.minimized = false;
                    appDelegatePrivate.maximized = false;
                    appDelegatePrivate.maximizedLeft = false;
                    appDelegatePrivate.maximizedRight = false;
                }
                function restore(animated) {
                    animationsEnabled = (animated === undefined) || animated;
                    appDelegatePrivate.minimized = false;
                    if (maximized)
                        maximize();
                    else if (maximizedLeft)
                        maximizeLeft();
                    else if (maximizedRight)
                        maximizeRight();
                    ApplicationManager.focusApplication(appId);
                }

                states: [
                    State {
                        name: "fullscreen"; when: decoratedWindow.fullscreen
                        extend: "maximized"
                        PropertyChanges {
                            target: appDelegate;
                            y: -PanelState.panelHeight
                        }
                    },
                    State {
                        name: "normal";
                        when: !appDelegate.maximized && !appDelegate.minimized
                              && !appDelegate.maximizedLeft && !appDelegate.maximizedRight
                        PropertyChanges {
                            target: appDelegate;
                            visuallyMinimized: false;
                            visuallyMaximized: false
                        }
                    },
                    State {
                        name: "maximized"; when: appDelegate.maximized && !appDelegate.minimized
                        PropertyChanges {
                            target: appDelegate;
                            x: 0; y: 0;
                            requestedWidth: root.width; requestedHeight: root.height;
                            visuallyMinimized: false;
                            visuallyMaximized: true
                        }
                    },
                    State {
                        name: "maximizedLeft"; when: appDelegate.maximizedLeft && !appDelegate.minimized
                        PropertyChanges { target: appDelegate; x: 0; y: PanelState.panelHeight;
                            requestedWidth: root.width/2; requestedHeight: root.height - PanelState.panelHeight }
                    },
                    State {
                        name: "maximizedRight"; when: appDelegate.maximizedRight && !appDelegate.minimized
                        PropertyChanges { target: appDelegate; x: root.width/2; y: PanelState.panelHeight;
                            requestedWidth: root.width/2; requestedHeight: root.height - PanelState.panelHeight }
                    },
                    State {
                        name: "minimized"; when: appDelegate.minimized
                        PropertyChanges {
                            target: appDelegate;
                            x: -appDelegate.width / 2;
                            scale: units.gu(5) / appDelegate.width;
                            opacity: 0
                            visuallyMinimized: true;
                            visuallyMaximized: false
                        }
                    }
                ]
                transitions: [
                    Transition {
                        to: "normal"
                        enabled: appDelegate.animationsEnabled
                        PropertyAction { target: appDelegate; properties: "visuallyMinimized,visuallyMaximized" }
                        UbuntuNumberAnimation { target: appDelegate; properties: "x,y,opacity,requestedWidth,requestedHeight,scale"; duration: UbuntuAnimation.FastDuration }
<<<<<<< HEAD
                    },
                    Transition {
                        to: "maximized"
                        enabled: appDelegate.animationsEnabled
                        PropertyAction { target: appDelegate; property: "visuallyMinimized" }
                        SequentialAnimation {
                            UbuntuNumberAnimation { target: appDelegate; properties: "x,y,opacity,requestedWidth,requestedHeight,scale"; duration: UbuntuAnimation.FastDuration }
                            PropertyAction { target: appDelegate; property: "visuallyMaximized" }
                        }
=======
>>>>>>> 5795ae92
                    },
                    Transition {
                        to: "minimized"
                        enabled: appDelegate.animationsEnabled
                        PropertyAction { target: appDelegate; property: "visuallyMaximized" }
                        SequentialAnimation {
                            UbuntuNumberAnimation { target: appDelegate; properties: "x,y,opacity,requestedWidth,requestedHeight,scale"; duration: UbuntuAnimation.FastDuration }
                            PropertyAction { target: appDelegate; property: "visuallyMinimized" }
                            ScriptAction {
                                script: {
                                    if (appDelegate.minimized) {
                                        priv.focusNext();
                                    }
                                }
                            }
                        }
                    },
                    Transition {
                        to: "*" //maximized and fullscreen
                        enabled: appDelegate.animationsEnabled
                        PropertyAction { target: appDelegate; property: "visuallyMinimized" }
                        SequentialAnimation {
                            UbuntuNumberAnimation { target: appDelegate; properties: "x,y,opacity,requestedWidth,requestedHeight,scale"; duration: UbuntuAnimation.FastDuration }
                            PropertyAction { target: appDelegate; property: "visuallyMaximized" }
                        }
                    }
                ]

                Binding {
                    id: previewBinding
                    target: appDelegate
                    property: "z"
                    value: ApplicationManager.count + 1
                    when: index == spread.highlightedIndex && blurLayer.ready
                }

                WindowResizeArea {
                    objectName: "windowResizeArea"
                    target: appDelegate
                    minWidth: units.gu(10)
                    minHeight: units.gu(10)
                    borderThickness: units.gu(2)
                    windowId: model.appId // FIXME: Change this to point to windowId once we have such a thing
                    screenWidth: root.width
                    screenHeight: root.height

                    onPressed: { ApplicationManager.focusApplication(model.appId) }
                }

                DecoratedWindow {
                    id: decoratedWindow
                    objectName: "decoratedWindow"
                    anchors.left: appDelegate.left
                    anchors.top: appDelegate.top
                    application: ApplicationManager.get(index)
                    active: ApplicationManager.focusedApplicationId === model.appId
                    focus: true

                    onClose: ApplicationManager.stopApplication(model.appId)
                    onMaximize: appDelegate.maximized || appDelegate.maximizedLeft || appDelegate.maximizedRight
                                ? appDelegate.restoreFromMaximized() : appDelegate.maximize()
                    onMinimize: appDelegate.minimize()
                    onDecorationPressed: { ApplicationManager.focusApplication(model.appId) }
                }
            }
        }
    }

    BlurLayer {
        id: blurLayer
        anchors.fill: parent
        source: appContainer
        visible: false
    }

    Rectangle {
        id: spreadBackground
        anchors.fill: parent
        color: "#55000000"
        visible: false
    }

    MouseArea {
        id: eventEater
        anchors.fill: parent
        visible: spreadBackground.visible
        enabled: visible
    }

    DesktopSpread {
        id: spread
        objectName: "spread"
        anchors.fill: parent
        workspace: appContainer
        focus: state == "altTab"
        altTabPressed: root.altTabPressed
    }
}<|MERGE_RESOLUTION|>--- conflicted
+++ resolved
@@ -233,20 +233,12 @@
                 id: appDelegate
                 objectName: "appDelegate_" + appId
                 z: ApplicationManager.count - index
-<<<<<<< HEAD
-                y: units.gu(3)
-=======
                 y: PanelState.panelHeight
                 focus: appId === priv.focusedAppId
->>>>>>> 5795ae92
                 width: decoratedWindow.width
                 height: decoratedWindow.height
                 property alias requestedWidth: decoratedWindow.requestedWidth
                 property alias requestedHeight: decoratedWindow.requestedHeight
-<<<<<<< HEAD
-                focus: model.appId === priv.focusedAppId
-=======
->>>>>>> 5795ae92
 
                 QtObject {
                     id: appDelegatePrivate
@@ -390,18 +382,6 @@
                         enabled: appDelegate.animationsEnabled
                         PropertyAction { target: appDelegate; properties: "visuallyMinimized,visuallyMaximized" }
                         UbuntuNumberAnimation { target: appDelegate; properties: "x,y,opacity,requestedWidth,requestedHeight,scale"; duration: UbuntuAnimation.FastDuration }
-<<<<<<< HEAD
-                    },
-                    Transition {
-                        to: "maximized"
-                        enabled: appDelegate.animationsEnabled
-                        PropertyAction { target: appDelegate; property: "visuallyMinimized" }
-                        SequentialAnimation {
-                            UbuntuNumberAnimation { target: appDelegate; properties: "x,y,opacity,requestedWidth,requestedHeight,scale"; duration: UbuntuAnimation.FastDuration }
-                            PropertyAction { target: appDelegate; property: "visuallyMaximized" }
-                        }
-=======
->>>>>>> 5795ae92
                     },
                     Transition {
                         to: "minimized"

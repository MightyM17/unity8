--- conflicted
+++ resolved
@@ -20,16 +20,14 @@
 import Ubuntu.Components 1.1
 import Unity.Application 0.1
 import "../Components/PanelState"
-import Utils 0.1
 
 FocusScope {
     id: root
+    objectName: "desktopShell"
 
     anchors.fill: parent
 
     property alias background: wallpaper.source
-
-    property var windowStateStorage: WindowStateStorage
 
     CrossFadeImage {
         id: wallpaper
@@ -124,7 +122,6 @@
             ]
 
             WindowMoveResizeArea {
-                windowStateStorage: root.windowStateStorage
                 target: appDelegate
                 minWidth: appDelegate.minWidth
                 minHeight: appDelegate.minHeight
@@ -136,10 +133,7 @@
 
             DecoratedWindow {
                 id: decoratedWindow
-<<<<<<< HEAD
-=======
                 objectName: "decoratedWindow_" + appId
->>>>>>> c0c8503e
                 anchors.fill: parent
                 application: ApplicationManager.get(index)
                 active: ApplicationManager.focusedApplicationId === model.appId

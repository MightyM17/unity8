--- conflicted
+++ resolved
@@ -630,11 +630,7 @@
             PropertyChanges { target: spreadFlickable; enabled: spreadFlickable.contentWidth > spreadFlickable.minContentWidth }
             PropertyChanges { target: currentSelectedLabel; visible: true }
             PropertyChanges { target: spreadBackground; visible: true }
-<<<<<<< HEAD
-            PropertyChanges { target: appContainer; focus: true }
             PropertyChanges { target: hoverMouseArea; enabled: true }
-=======
->>>>>>> b977a407
         }
     ]
     signal updateWorkspaces();

--- conflicted
+++ resolved
@@ -236,7 +236,6 @@
             fillMode: Image.PreserveAspectCrop
         }
 
-<<<<<<< HEAD
         FocusScope {
             id: appContainer
             objectName: "appContainer"
@@ -262,6 +261,13 @@
                     height: decoratedWindow.height
                     property alias requestedWidth: decoratedWindow.requestedWidth
                     property alias requestedHeight: decoratedWindow.requestedHeight
+                    property alias minimumWidth: decoratedWindow.minimumWidth
+                    property alias minimumHeight: decoratedWindow.minimumHeight
+                    property alias maximumWidth: decoratedWindow.maximumWidth
+                    property alias maximumHeight: decoratedWindow.maximumHeight
+                    property alias widthIncrement: decoratedWindow.widthIncrement
+                    property alias heightIncrement: decoratedWindow.heightIncrement
+
 
                     QtObject {
                         id: appDelegatePrivate
@@ -286,55 +292,6 @@
                         if (focus && ApplicationManager.focusedApplicationId !== appId) {
                             ApplicationManager.focusApplication(appId);
                         }
-=======
-        Repeater {
-            id: appRepeater
-            model: ApplicationManager
-            objectName: "appRepeater"
-
-            delegate: FocusScope {
-                id: appDelegate
-                objectName: "appDelegate_" + appId
-                // z might be overriden in some cases by effects, but we need z ordering
-                // to calculate occlusion detection
-                property int normalZ: ApplicationManager.count - index
-                z: normalZ
-                y: PanelState.panelHeight
-                focus: appId === priv.focusedAppId
-                width: decoratedWindow.width
-                height: decoratedWindow.height
-                property alias requestedWidth: decoratedWindow.requestedWidth
-                property alias requestedHeight: decoratedWindow.requestedHeight
-                property alias minimumWidth: decoratedWindow.minimumWidth
-                property alias minimumHeight: decoratedWindow.minimumHeight
-                property alias maximumWidth: decoratedWindow.maximumWidth
-                property alias maximumHeight: decoratedWindow.maximumHeight
-                property alias widthIncrement: decoratedWindow.widthIncrement
-                property alias heightIncrement: decoratedWindow.heightIncrement
-
-                QtObject {
-                    id: appDelegatePrivate
-                    property bool maximized: false
-                    property bool maximizedLeft: false
-                    property bool maximizedRight: false
-                    property bool minimized: false
-                }
-                readonly property alias maximized: appDelegatePrivate.maximized
-                readonly property alias maximizedLeft: appDelegatePrivate.maximizedLeft
-                readonly property alias maximizedRight: appDelegatePrivate.maximizedRight
-                readonly property alias minimized: appDelegatePrivate.minimized
-
-                readonly property string appId: model.appId
-                property bool animationsEnabled: true
-                property alias title: decoratedWindow.title
-                readonly property string appName: model.name
-                property bool visuallyMaximized: false
-                property bool visuallyMinimized: false
-
-                onFocusChanged: {
-                    if (focus && ApplicationManager.focusedApplicationId !== appId) {
-                        ApplicationManager.focusApplication(appId);
->>>>>>> 53f85f71
                     }
 
                     onVisuallyMaximizedChanged: priv.updateForegroundMaximizedApp()

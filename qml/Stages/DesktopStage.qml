--- conflicted
+++ resolved
@@ -654,12 +654,9 @@
                     surface: model.surface
                     active: appDelegate.focus
                     focus: true
-<<<<<<< HEAD
                     maximizeButtonShown: (maximumWidth == 0 || maximumWidth >= appContainer.width) &&
                                          (maximumHeight == 0 || maximumHeight >= appContainer.height)
-=======
                     overlayShown: touchControls.overlayShown
->>>>>>> e9a27e47
 
                     requestedWidth: appDelegate.requestedWidth
                     requestedHeight: appDelegate.requestedHeight

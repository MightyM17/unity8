--- conflicted
+++ resolved
@@ -191,6 +191,7 @@
         when: priv.focusedAppDelegate && priv.focusedAppDelegate.maximized
     }
 
+    Component.onCompleted: priv.updateForegroundMaximizedApp();
     Component.onDestruction: PanelState.buttonsVisible = false;
 
     FocusScope {
@@ -217,11 +218,7 @@
 
             delegate: FocusScope {
                 id: appDelegate
-<<<<<<< HEAD
                 objectName: "appDelegate_" + appId
-=======
-                objectName: "stageDelegate_" + model.appId
->>>>>>> d527f6be
                 z: ApplicationManager.count - index
                 y: units.gu(3)
                 width: units.gu(60)
@@ -235,7 +232,6 @@
                 readonly property string appId: model.appId
                 property bool animationsEnabled: true
                 property alias title: decoratedWindow.title
-
                 property bool visuallyMaximized: false
                 property bool visuallyMinimized: false
 
@@ -252,8 +248,6 @@
                          !greeter.fullyShown &&
                          (priv.foregroundMaximizedAppIdIndex === -1 || priv.foregroundMaximizedAppIdIndex >= index) ||
                          (spread.state == "altTab" && index === spread.highlightedIndex)
-
-                onVisibleChanged: console.log("VISIBLE", model.appId, visible)
 
                 Binding {
                     target: ApplicationManager.get(index)
@@ -287,6 +281,7 @@
                 }
                 function minimize(animated) {
                     animationsEnabled = (animated === undefined) || animated;
+                    maximized = false;
                     minimized = true;
                 }
                 function restore(animated) {
@@ -310,16 +305,9 @@
 
                 states: [
                     State {
-<<<<<<< HEAD
-                        name: "normal"; when: !appDelegate.maximized && !appDelegate.minimized
-                                              && !appDelegate.maximizedLeft && !appDelegate.maximizedRight
-                    },
-                    State {
-                        name: "maximized"; when: appDelegate.maximized && !appDelegate.minimized
-                        PropertyChanges { target: appDelegate; x: 0; y: 0; width: root.width; height: root.height }
-=======
                         name: "normal";
                         when: !appDelegate.maximized && !appDelegate.minimized
+                              && !appDelegate.maximizedLeft && !appDelegate.maximizedRight
                         PropertyChanges {
                             target: appDelegate;
                             visuallyMinimized: false;
@@ -335,7 +323,6 @@
                             visuallyMinimized: false;
                             visuallyMaximized: true
                         }
->>>>>>> d527f6be
                     },
                     State {
                         name: "maximizedLeft"; when: appDelegate.maximizedLeft && !appDelegate.minimized
@@ -359,20 +346,6 @@
                 ]
                 transitions: [
                     Transition {
-<<<<<<< HEAD
-                        from: "maximized,maximizedLeft,maximizedRight,minimized,normal,"
-                        to: "maximized,maximizedLeft,maximizedRight,minimized,normal,"
-                        enabled: appDelegate.animationsEnabled
-                        SequentialAnimation {
-                            PropertyAnimation { target: appDelegate; properties: "x,y,opacity,width,height,scale" }
-                            ScriptAction {
-                                script: {
-                                    if (animationsEnabled && state === "minimized" ) {
-                                        priv.focusNext();
-                                    }
-                                }
-                            }
-=======
                         to: "normal"
                         enabled: appDelegate.animationsEnabled
                         PropertyAction { target: appDelegate; properties: "visuallyMinimized,visuallyMaximized" }
@@ -394,7 +367,13 @@
                         SequentialAnimation {
                             PropertyAnimation { target: appDelegate; properties: "x,y,opacity,width,height,scale,opacity" }
                             PropertyAction { target: appDelegate; property: "visuallyMinimized" }
->>>>>>> d527f6be
+                            ScriptAction {
+                                script: {
+                                    if (appDelegate.animationsEnabled && state === "minimized" ) {
+                                        priv.focusNext();
+                                    }
+                                }
+                            }
                         }
                     },
                     Transition {
@@ -442,14 +421,9 @@
                     focus: true
 
                     onClose: ApplicationManager.stopApplication(model.appId)
-<<<<<<< HEAD
                     onMaximize: appDelegate.maximized || appDelegate.maximizedLeft || appDelegate.maximizedRight
                                 ? appDelegate.restore() : appDelegate.maximize()
                     onMinimize: appDelegate.minimize(true)
-=======
-                    onMaximize: appDelegate.maximized ? appDelegate.unmaximize() : appDelegate.maximize()
-                    onMinimize: appDelegate.minimize()
->>>>>>> d527f6be
                     onDecorationPressed: { ApplicationManager.focusApplication(model.appId) }
                 }
             }

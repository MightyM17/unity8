/*
 * Copyright (C) 2014-2016 Canonical, Ltd.
 *
 * This program is free software; you can redistribute it and/or modify
 * it under the terms of the GNU General Public License as published by
 * the Free Software Foundation; version 3.
 *
 * This program is distributed in the hope that it will be useful,
 * but WITHOUT ANY WARRANTY; without even the implied warranty of
 * MERCHANTABILITY or FITNESS FOR A PARTICULAR PURPOSE.  See the
 * GNU General Public License for more details.
 *
 * You should have received a copy of the GNU General Public License
 * along with this program.  If not, see <http://www.gnu.org/licenses/>.
 */

import QtQuick 2.4
import Ubuntu.Components 1.3
import Unity.Application 0.1
import "../Components/PanelState"
import "../Components"
import Utils 0.1
import Ubuntu.Gestures 0.1
import GlobalShortcut 1.0

AbstractStage {
    id: root
    anchors.fill: parent

    // functions to be called from outside
    function updateFocusedAppOrientation() { /* TODO */ }
    function updateFocusedAppOrientationAnimated() { /* TODO */}
    function pushRightEdge(amount) {
        if (spread.state === "") {
            edgeBarrier.push(amount);
        }
    }

    // Used by TutorialRight
    property bool spreadShown: spread.state == "altTab"

    mainApp: priv.focusedAppDelegate ? priv.focusedAppDelegate.application : null

    // application windows never rotate independently
    mainAppWindowOrientationAngle: shellOrientationAngle

    orientationChangesEnabled: true

    GlobalShortcut {
        id: closeWindowShortcut
        shortcut: Qt.AltModifier|Qt.Key_F4
        onTriggered: { if (priv.focusedAppDelegate) { priv.focusedAppDelegate.close(); } }
        active: priv.focusedAppDelegate !== null
    }

    GlobalShortcut {
        id: showSpreadShortcut
        shortcut: Qt.MetaModifier|Qt.Key_W
        onTriggered: spread.state = "altTab"
    }

    GlobalShortcut {
        id: minimizeAllShortcut
        shortcut: Qt.MetaModifier|Qt.ControlModifier|Qt.Key_D
        onTriggered: priv.minimizeAllWindows()
    }

    GlobalShortcut {
        id: maximizeWindowShortcut
        shortcut: Qt.MetaModifier|Qt.ControlModifier|Qt.Key_Up
        onTriggered: priv.focusedAppDelegate.maximize()
        active: priv.focusedAppDelegate !== null
    }

    GlobalShortcut {
        id: maximizeWindowLeftShortcut
        shortcut: Qt.MetaModifier|Qt.ControlModifier|Qt.Key_Left
        onTriggered: priv.focusedAppDelegate.maximizeLeft()
        active: priv.focusedAppDelegate !== null
    }

    GlobalShortcut {
        id: maximizeWindowRightShortcut
        shortcut: Qt.MetaModifier|Qt.ControlModifier|Qt.Key_Right
        onTriggered: priv.focusedAppDelegate.maximizeRight()
        active: priv.focusedAppDelegate !== null
    }

    GlobalShortcut {
        id: minimizeRestoreShortcut
        shortcut: Qt.MetaModifier|Qt.ControlModifier|Qt.Key_Down
        onTriggered: priv.focusedAppDelegate.maximized || priv.focusedAppDelegate.maximizedLeft || priv.focusedAppDelegate.maximizedRight
                     ? priv.focusedAppDelegate.restoreFromMaximized() : priv.focusedAppDelegate.minimize()
        active: priv.focusedAppDelegate !== null
    }

    Connections {
        target: root.topLevelSurfaceList
        onCountChanged: {
            if (spread.state == "altTab") {
                spread.cancel();
            }
        }
    }

    QtObject {
        id: priv
        objectName: "DesktopStagePrivate"

        property var focusedAppDelegate: null
        onFocusedAppDelegateChanged: {
            if (spread.state == "altTab") {
                spread.state = "";
            }
        }

        property var foregroundMaximizedAppDelegate: null // for stuff like drop shadow and focusing maximized app by clicking panel

        function updateForegroundMaximizedApp() {
            var found = false;
            for (var i = 0; i < appRepeater.count && !found; i++) {
                var item = appRepeater.itemAt(i);
                if (item && item.visuallyMaximized) {
                    foregroundMaximizedAppDelegate = item;
                    found = true;
                }
            }
            if (!found) {
                foregroundMaximizedAppDelegate = null;
            }
        }

        function minimizeAllWindows() {
            for (var i = 0; i < appRepeater.count; i++) {
                var appDelegate = appRepeater.itemAt(i);
                if (appDelegate && !appDelegate.minimized) {
                    appDelegate.minimize();
                }
            }
        }

        function focusNext() {
            for (var i = 0; i < appRepeater.count; i++) {
                var appDelegate = appRepeater.itemAt(i);
                if (appDelegate && !appDelegate.minimized) {
                    appDelegate.focus = true;
                    return;
                }
            }
        }
    }

    Connections {
        target: PanelState
        onClose: { if (priv.focusedAppDelegate) { priv.focusedAppDelegate.close(); } }
        onMinimize: { if (priv.focusedAppDelegate) { priv.focusedAppDelegate.minimize(); } }
        onMaximize: { if (priv.focusedAppDelegate) { priv.focusedAppDelegate.restoreFromMaximized(); } }
        onFocusMaximizedApp: {
            if (priv.foregroundMaximizedAppDelegate) {
                priv.foregroundMaximizedAppDelegate.focus = true;
             }
        }
<<<<<<< HEAD
        onMinimize: priv.focusedAppDelegate && priv.focusedAppDelegate.minimize();
        onRestore: priv.focusedAppDelegate // don't restore minimized apps when double clicking the panel
                    && priv.focusedAppDelegate.restoreFromMaximized();
        onFocusMaximizedApp: if (priv.foregroundMaximizedAppIndex != -1) {
                                 ApplicationManager.focusApplication(appRepeater.itemAt(priv.foregroundMaximizedAppIndex).appId);
                             }
=======
>>>>>>> 7c4428e2
    }

    Binding {
        target: PanelState
        property: "buttonsVisible"
        value: priv.focusedAppDelegate !== null && priv.focusedAppDelegate.maximized // FIXME for Locally integrated menus
               && spread.state == ""
    }

    Binding {
        target: PanelState
        property: "title"
        value: {
            if (priv.focusedAppDelegate !== null && spread.state == "") {
                if (priv.focusedAppDelegate.maximized)
                    return priv.focusedAppDelegate.title
                else
                    return priv.focusedAppDelegate.appName
            }
            return ""
        }
        when: priv.focusedAppDelegate
    }

    Binding {
        target: PanelState
        property: "dropShadow"
        value: priv.focusedAppDelegate && !priv.focusedAppDelegate.maximized && priv.foregroundMaximizedAppDelegate !== null
    }

    Component.onDestruction: {
        PanelState.title = "";
        PanelState.buttonsVisible = false;
        PanelState.dropShadow = false;
    }

    Instantiator {
        model: root.applicationManager
        delegate: Binding {
            target: model.application
            property: "requestedState"

            // TODO: figure out some lifecycle policy, like suspending minimized apps
            //       if running on a tablet or something.
            // TODO: If the device has a dozen suspended apps because it was running
            //       in staged mode, when it switches to Windowed mode it will suddenly
            //       resume all those apps at once. We might want to avoid that.
            value: ApplicationInfoInterface.RequestedRunning // Always running for now
        }
    }

    Binding {
        target: MirFocusController
        property: "focusedSurface"
        value: priv.focusedAppDelegate ? priv.focusedAppDelegate.surface : null
        when: !appRepeater.startingUp && root.parent
    }

    FocusScope {
        id: appContainer
        objectName: "appContainer"
        anchors.fill: parent
        focus: spread.state !== "altTab"

        CrossFadeImage {
            id: wallpaper
            anchors.fill: parent
            source: root.background
            sourceSize { height: root.height; width: root.width }
            fillMode: Image.PreserveAspectCrop
        }

        TopLevelSurfaceRepeater {
            id: appRepeater
            model: topLevelSurfaceList
            objectName: "appRepeater"

            delegate: FocusScope {
                id: appDelegate
                objectName: "appDelegate_" + model.id
                // z might be overriden in some cases by effects, but we need z ordering
                // to calculate occlusion detection
                property int normalZ: topLevelSurfaceList.count - index
                onNormalZChanged: {
                    if (visuallyMaximized) {
                        priv.updateForegroundMaximizedApp();
                    }
                }
                z: normalZ
                y: PanelState.panelHeight

                width: decoratedWindow.width
                height: decoratedWindow.height
                property int requestedWidth: -1
                property int requestedHeight: -1
                property alias minimumWidth: decoratedWindow.minimumWidth
                property alias minimumHeight: decoratedWindow.minimumHeight
                property alias maximumWidth: decoratedWindow.maximumWidth
                property alias maximumHeight: decoratedWindow.maximumHeight
                property alias widthIncrement: decoratedWindow.widthIncrement
                property alias heightIncrement: decoratedWindow.heightIncrement

                QtObject {
                    id: appDelegatePrivate
                    property bool maximized: false
                    property bool maximizedLeft: false
                    property bool maximizedRight: false
                    property bool minimized: false
                }
                readonly property alias maximized: appDelegatePrivate.maximized
                readonly property alias maximizedLeft: appDelegatePrivate.maximizedLeft
                readonly property alias maximizedRight: appDelegatePrivate.maximizedRight
                readonly property alias minimized: appDelegatePrivate.minimized
                readonly property alias fullscreen: decoratedWindow.fullscreen

                readonly property var application: model.application
                property bool animationsEnabled: true
                property alias title: decoratedWindow.title
                readonly property string appName: model.application ? model.application.name : ""
                property bool visuallyMaximized: false
                property bool visuallyMinimized: false

                readonly property var surface: model.surface

                function claimFocus() {
                    if (spread.state == "altTab") {
                        spread.cancel();
                    }
                    appDelegate.restore();
                }
                Connections {
                    target: model.surface
                    onFocusRequested: claimFocus();
                }
                Connections {
                    target: model.application
                    onFocusRequested: {
                        if (!model.surface) {
                            // when an app has no surfaces, we assume there's only one entry representing it:
                            // this delegate.
                            claimFocus();
                        } else {
                            // if the application has surfaces, focus request should be at surface-level.
                        }
                    }
                }

                onFocusChanged: {
                    if (appRepeater.startingUp)
                        return;

                    if (focus) {
                        priv.focusedAppDelegate = appDelegate;

                        // If we're orphan (!parent) it means this stage is no longer the current one
                        // and will be deleted shortly. So we should no longer have a say over the model
                        if (root.parent) {
                            topLevelSurfaceList.raiseId(model.id);
                        }
                    } else if (!focus && priv.focusedAppDelegate === appDelegate) {
                        priv.focusedAppDelegate = null;
                        // FIXME: No idea why the Binding{} doens't update when focusedAppDelegate turns null
                        MirFocusController.focusedSurface = null;
                    }
                }
                Component.onCompleted: {
                    // NB: We're differentiating if this delegate was created in response to a new entry in the model
                    //     or if the Repeater is just populating itself with delegates to match the model it received.
                    if (!appRepeater.startingUp) {
                        // a top level window is always the focused one when it first appears, unfocusing
                        // any preexisting one
                        focus = true;
                    }
                }
                Component.onDestruction: {
                    if (!root.parent) {
                        // This stage is about to be destroyed. Don't mess up with the model at this point
                        return;
                    }

                    if (visuallyMaximized) {
                        priv.updateForegroundMaximizedApp();
                    }

                    if (focus) {
                        // focus some other window
                        for (var i = 0; i < appRepeater.count; i++) {
                            var appDelegate = appRepeater.itemAt(i);
                            if (appDelegate && !appDelegate.minimized && i != index) {
                                appDelegate.focus = true;
                                return;
                            }
                        }
                    }
                }

                onVisuallyMaximizedChanged: priv.updateForegroundMaximizedApp()

                visible: (
                          !visuallyMinimized
                          && !greeter.fullyShown
                          && (priv.foregroundMaximizedAppDelegate === null || priv.foregroundMaximizedAppDelegate.normalZ <= z)
                         )
                         || decoratedWindow.fullscreen
                         || (spread.state == "altTab" && index === spread.highlightedIndex)

                function close() {
                    model.surface.close();
                }

                function maximize(animated) {
                    animationsEnabled = (animated === undefined) || animated;
                    appDelegatePrivate.minimized = false;
                    appDelegatePrivate.maximized = true;
                    appDelegatePrivate.maximizedLeft = false;
                    appDelegatePrivate.maximizedRight = false;
                }
                function maximizeLeft() {
                    appDelegatePrivate.minimized = false;
                    appDelegatePrivate.maximized = false;
                    appDelegatePrivate.maximizedLeft = true;
                    appDelegatePrivate.maximizedRight = false;
                }
                function maximizeRight() {
                    appDelegatePrivate.minimized = false;
                    appDelegatePrivate.maximized = false;
                    appDelegatePrivate.maximizedLeft = false;
                    appDelegatePrivate.maximizedRight = true;
                }
                function minimize(animated) {
                    animationsEnabled = (animated === undefined) || animated;
                    appDelegatePrivate.minimized = true;
                }
                function restoreFromMaximized(animated) {
                    animationsEnabled = (animated === undefined) || animated;
                    appDelegatePrivate.minimized = false;
                    appDelegatePrivate.maximized = false;
                    appDelegatePrivate.maximizedLeft = false;
                    appDelegatePrivate.maximizedRight = false;
                }
                function restore(animated) {
                    animationsEnabled = (animated === undefined) || animated;
                    appDelegatePrivate.minimized = false;
                    if (maximized)
                        maximize();
                    else if (maximizedLeft)
                        maximizeLeft();
                    else if (maximizedRight)
                        maximizeRight();

                    focus = true;
                }

                function playFocusAnimation() {
                    focusAnimation.start()
                }

                UbuntuNumberAnimation {
                    id: focusAnimation
                    target: appDelegate
                    property: "scale"
                    from: 0.98
                    to: 1
                    duration: UbuntuAnimation.SnapDuration
                }

                states: [
                    State {
                        name: "fullscreen"; when: decoratedWindow.fullscreen && !appDelegate.minimized
                        PropertyChanges {
                            target: appDelegate;
                            x: 0;
                            y: -PanelState.panelHeight
                            requestedWidth: appContainer.width;
                            requestedHeight: appContainer.height;
                        }
                    },
                    State {
                        name: "normal";
                        when: !appDelegate.maximized && !appDelegate.minimized
                              && !appDelegate.maximizedLeft && !appDelegate.maximizedRight
                        PropertyChanges {
                            target: appDelegate;
                            visuallyMinimized: false;
                            visuallyMaximized: false
                        }
                    },
                    State {
                        name: "maximized"; when: appDelegate.maximized && !appDelegate.minimized
                        PropertyChanges {
                            target: appDelegate;
                            x: root.leftMargin;
                            y: 0;
                            visuallyMinimized: false;
                            visuallyMaximized: true
                        }
                        PropertyChanges {
                            target: decoratedWindow
                            requestedWidth: appContainer.width - root.leftMargin;
                            requestedHeight: appContainer.height;
                        }
                    },
                    State {
                        name: "maximizedLeft"; when: appDelegate.maximizedLeft && !appDelegate.minimized
                        PropertyChanges {
                            target: appDelegate
                            x: root.leftMargin
                            y: PanelState.panelHeight
                        }
                        PropertyChanges {
                            target: decoratedWindow
                            requestedWidth: (appContainer.width - root.leftMargin)/2
                            requestedHeight: appContainer.height - PanelState.panelHeight
                        }
                    },
                    State {
                        name: "maximizedRight"; when: appDelegate.maximizedRight && !appDelegate.minimized
                        PropertyChanges {
                            target: appDelegate;
                            x: (appContainer.width + root.leftMargin)/2
                            y: PanelState.panelHeight
                        }
                        PropertyChanges {
                            target: decoratedWindow
                            requestedWidth: (appContainer.width - root.leftMargin)/2
                            requestedHeight: appContainer.height - PanelState.panelHeight
                        }
                    },
                    State {
                        name: "minimized"; when: appDelegate.minimized
                        PropertyChanges {
                            target: appDelegate;
                            x: -appDelegate.width / 2;
                            scale: units.gu(5) / appDelegate.width;
                            opacity: 0
                            visuallyMinimized: true;
                            visuallyMaximized: false
                        }
                    }
                ]
                transitions: [
                    Transition {
                        to: "normal"
                        enabled: appDelegate.animationsEnabled
                        PropertyAction { target: appDelegate; properties: "visuallyMinimized,visuallyMaximized" }
                        UbuntuNumberAnimation { target: appDelegate; properties: "x,y,opacity,requestedWidth,requestedHeight,scale"; duration: UbuntuAnimation.FastDuration }
                        UbuntuNumberAnimation { target: decoratedWindow; properties: "requestedWidth,requestedHeight"; duration: UbuntuAnimation.FastDuration }
                    },
                    Transition {
                        to: "minimized"
                        enabled: appDelegate.animationsEnabled
                        PropertyAction { target: appDelegate; property: "visuallyMaximized" }
                        SequentialAnimation {
                            ParallelAnimation {
                                UbuntuNumberAnimation { target: appDelegate; properties: "x,y,opacity,scale"; duration: UbuntuAnimation.FastDuration }
                                UbuntuNumberAnimation { target: decoratedWindow; properties: "requestedWidth,requestedHeight"; duration: UbuntuAnimation.FastDuration }
                            }
                            PropertyAction { target: appDelegate; property: "visuallyMinimized" }
                            ScriptAction {
                                script: {
                                    if (appDelegate.minimized) {
                                        appDelegate.focus = false;
                                        priv.focusNext();
                                    }
                                }
                            }
                        }
                    },
                    Transition {
                        to: "*" //maximized and fullscreen
                        enabled: appDelegate.animationsEnabled
                        PropertyAction { target: appDelegate; property: "visuallyMinimized" }
                        SequentialAnimation {
                            ParallelAnimation {
                                UbuntuNumberAnimation { target: appDelegate; properties: "x,y,opacity,scale"; duration: UbuntuAnimation.FastDuration }
                                UbuntuNumberAnimation { target: decoratedWindow; properties: "requestedWidth,requestedHeight"; duration: UbuntuAnimation.FastDuration }
                            }
                            PropertyAction { target: appDelegate; property: "visuallyMaximized" }
                        }
                    }
                ]

                Binding {
                    id: previewBinding
                    target: appDelegate
                    property: "z"
                    value: topLevelSurfaceList.count + 1
                    when: index == spread.highlightedIndex && spread.ready
                }

                WindowResizeArea {
                    id: resizeArea
                    objectName: "windowResizeArea"
                    target: appDelegate
                    minWidth: units.gu(10)
                    minHeight: units.gu(10)
<<<<<<< HEAD
                    borderThickness: units.gu(1)
                    windowId: model.appId // FIXME: Change this to point to windowId once we have such a thing
=======
                    borderThickness: units.gu(2)
                    windowId: model.application.appId // FIXME: Change this to point to windowId once we have such a thing
>>>>>>> 7c4428e2
                    screenWidth: appContainer.width
                    screenHeight: appContainer.height
                    leftMargin: root.leftMargin

                    onPressed: { appDelegate.focus = true; }

                    Component.onCompleted: {
                        loadWindowState();
                    }

                    property bool saveStateOnDestruction: true
                    Connections {
                        target: root
                        onStageAboutToBeUnloaded: {
                            resizeArea.saveWindowState();
                            resizeArea.saveStateOnDestruction = false;
                            fullscreenPolicy.active = false;
                        }
                    }
                    Component.onDestruction: {
                        if (saveStateOnDestruction) {
                            saveWindowState();
                        }
                    }
                }

                DecoratedWindow {
                    id: decoratedWindow
                    objectName: "decoratedWindow"
                    anchors.left: appDelegate.left
                    anchors.top: appDelegate.top
                    application: model.application
                    surface: model.surface
                    active: appDelegate.focus
                    focus: true

                    requestedWidth: appDelegate.requestedWidth
                    requestedHeight: appDelegate.requestedHeight

                    onClose: { appDelegate.close(); }
                    onMaximize: appDelegate.maximized || appDelegate.maximizedLeft || appDelegate.maximizedRight
                                ? appDelegate.restoreFromMaximized() : appDelegate.maximize()
                    onMinimize: appDelegate.minimize()
                    onDecorationPressed: { appDelegate.focus = true; }
                }

                WindowControlsOverlay {
                    anchors.fill: resizeArea
                    target: appDelegate
                    resizeTarget: resizeArea
                    borderThickness: resizeArea.borderThickness
                    onActivated: ApplicationManager.focusApplication(model.appId)
                }

                WindowedFullscreenPolicy {
                    id: fullscreenPolicy
                    active: true
                    surface: model.surface
                }
            }
        }
    }

    EdgeBarrier {
        id: edgeBarrier

        // NB: it does its own positioning according to the specified edge
        edge: Qt.RightEdge

        onPassed: { spread.show(); }
        material: Component {
            Item {
                Rectangle {
                    width: parent.height
                    height: parent.width
                    rotation: 90
                    anchors.centerIn: parent
                    gradient: Gradient {
                        GradientStop { position: 0.0; color: Qt.rgba(0.16,0.16,0.16,0.5)}
                        GradientStop { position: 1.0; color: Qt.rgba(0.16,0.16,0.16,0)}
                    }
                }
            }
        }
    }

    DirectionalDragArea {
        direction: Direction.Leftwards
        anchors { top: parent.top; right: parent.right; bottom: parent.bottom }
        width: units.gu(1)
        onDraggingChanged: { if (dragging) { spread.show(); } }
    }

    DesktopSpread {
        id: spread
        objectName: "spread"
        anchors.fill: appContainer
        workspace: appContainer
        focus: state == "altTab"
        altTabPressed: root.altTabPressed

        onPlayFocusAnimation: {
            appRepeater.itemAt(index).playFocusAnimation();
        }
    }
}<|MERGE_RESOLUTION|>--- conflicted
+++ resolved
@@ -154,21 +154,12 @@
         target: PanelState
         onClose: { if (priv.focusedAppDelegate) { priv.focusedAppDelegate.close(); } }
         onMinimize: { if (priv.focusedAppDelegate) { priv.focusedAppDelegate.minimize(); } }
-        onMaximize: { if (priv.focusedAppDelegate) { priv.focusedAppDelegate.restoreFromMaximized(); } }
+        onRestore: { if (priv.focusedAppDelegate) { priv.focusedAppDelegate.restoreFromMaximized(); } }
         onFocusMaximizedApp: {
             if (priv.foregroundMaximizedAppDelegate) {
                 priv.foregroundMaximizedAppDelegate.focus = true;
              }
         }
-<<<<<<< HEAD
-        onMinimize: priv.focusedAppDelegate && priv.focusedAppDelegate.minimize();
-        onRestore: priv.focusedAppDelegate // don't restore minimized apps when double clicking the panel
-                    && priv.focusedAppDelegate.restoreFromMaximized();
-        onFocusMaximizedApp: if (priv.foregroundMaximizedAppIndex != -1) {
-                                 ApplicationManager.focusApplication(appRepeater.itemAt(priv.foregroundMaximizedAppIndex).appId);
-                             }
-=======
->>>>>>> 7c4428e2
     }
 
     Binding {
@@ -565,13 +556,8 @@
                     target: appDelegate
                     minWidth: units.gu(10)
                     minHeight: units.gu(10)
-<<<<<<< HEAD
                     borderThickness: units.gu(1)
-                    windowId: model.appId // FIXME: Change this to point to windowId once we have such a thing
-=======
-                    borderThickness: units.gu(2)
                     windowId: model.application.appId // FIXME: Change this to point to windowId once we have such a thing
->>>>>>> 7c4428e2
                     screenWidth: appContainer.width
                     screenHeight: appContainer.height
                     leftMargin: root.leftMargin

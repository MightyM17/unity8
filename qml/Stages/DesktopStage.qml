/*
 * Copyright (C) 2014-2016 Canonical, Ltd.
 *
 * This program is free software; you can redistribute it and/or modify
 * it under the terms of the GNU General Public License as published by
 * the Free Software Foundation; version 3.
 *
 * This program is distributed in the hope that it will be useful,
 * but WITHOUT ANY WARRANTY; without even the implied warranty of
 * MERCHANTABILITY or FITNESS FOR A PARTICULAR PURPOSE.  See the
 * GNU General Public License for more details.
 *
 * You should have received a copy of the GNU General Public License
 * along with this program.  If not, see <http://www.gnu.org/licenses/>.
 */

import QtQuick 2.4
import Ubuntu.Components 1.3
import Unity.Application 0.1
import "../Components/PanelState"
import "../Components"
import Utils 0.1
import Ubuntu.Gestures 0.1
import GlobalShortcut 1.0

AbstractStage {
    id: root
    anchors.fill: parent

    // functions to be called from outside
    function updateFocusedAppOrientation() { /* TODO */ }
    function updateFocusedAppOrientationAnimated() { /* TODO */}
    function pushRightEdge(amount) {
        if (spread.state === "") {
            edgeBarrier.push(amount);
        }
    }

    mainApp: ApplicationManager.focusedApplicationId
            ? ApplicationManager.findApplication(ApplicationManager.focusedApplicationId)
            : null

    // application windows never rotate independently
    mainAppWindowOrientationAngle: shellOrientationAngle

    orientationChangesEnabled: true

    Connections {
        target: ApplicationManager
        onApplicationAdded: {
            if (spread.state == "altTab") {
                spread.state = "";
            }

            ApplicationManager.focusApplication(appId);
        }

        onApplicationRemoved: {
            priv.focusNext();
        }

        onFocusRequested: {
            var appIndex = priv.indexOf(appId);
            var appDelegate = appRepeater.itemAt(appIndex);
            appDelegate.restore();

            if (spread.state == "altTab") {
                spread.cancel();
            }
        }
    }

    GlobalShortcut {
        id: closeWindowShortcut
        shortcut: Qt.AltModifier|Qt.Key_F4
        onTriggered: ApplicationManager.stopApplication(priv.focusedAppId)
        active: priv.focusedAppId !== ""
    }

    GlobalShortcut {
        id: showSpreadShortcut
        shortcut: Qt.MetaModifier|Qt.Key_W
        onTriggered: spread.state = "altTab"
    }

    GlobalShortcut {
        id: minimizeAllShortcut
        shortcut: Qt.MetaModifier|Qt.ControlModifier|Qt.Key_D
        onTriggered: priv.minimizeAllWindows()
    }

    GlobalShortcut {
        id: maximizeWindowShortcut
        shortcut: Qt.MetaModifier|Qt.ControlModifier|Qt.Key_Up
        onTriggered: priv.focusedAppDelegate.maximize()
        active: priv.focusedAppDelegate !== null
    }

    GlobalShortcut {
        id: maximizeWindowLeftShortcut
        shortcut: Qt.MetaModifier|Qt.ControlModifier|Qt.Key_Left
        onTriggered: priv.focusedAppDelegate.maximizeLeft()
        active: priv.focusedAppDelegate !== null
    }

    GlobalShortcut {
        id: maximizeWindowRightShortcut
        shortcut: Qt.MetaModifier|Qt.ControlModifier|Qt.Key_Right
        onTriggered: priv.focusedAppDelegate.maximizeRight()
        active: priv.focusedAppDelegate !== null
    }

    GlobalShortcut {
        id: minimizeRestoreShortcut
        shortcut: Qt.MetaModifier|Qt.ControlModifier|Qt.Key_Down
        onTriggered: priv.focusedAppDelegate.maximized || priv.focusedAppDelegate.maximizedLeft || priv.focusedAppDelegate.maximizedRight
                     ? priv.focusedAppDelegate.restoreFromMaximized() : priv.focusedAppDelegate.minimize()
        active: priv.focusedAppDelegate !== null
    }

    QtObject {
        id: priv

        readonly property string focusedAppId: ApplicationManager.focusedApplicationId
        readonly property var focusedAppDelegate: {
            var index = indexOf(focusedAppId);
            return index >= 0 && index < appRepeater.count ? appRepeater.itemAt(index) : null
        }
        onFocusedAppDelegateChanged: updateForegroundMaximizedApp();

        property int foregroundMaximizedAppZ: -1
        property int foregroundMaximizedAppIndex: -1 // for stuff like drop shadow and focusing maximized app by clicking panel

        function updateForegroundMaximizedApp() {
            var tmp = -1;
            var tmpAppId = -1;
            for (var i = appRepeater.count - 1; i >= 0; i--) {
                var item = appRepeater.itemAt(i);
                if (item && item.visuallyMaximized) {
                    tmpAppId = i;
                    tmp = Math.max(tmp, item.normalZ);
                }
            }
            foregroundMaximizedAppZ = tmp;
            foregroundMaximizedAppIndex = tmpAppId;
        }

        function indexOf(appId) {
            for (var i = 0; i < ApplicationManager.count; i++) {
                if (ApplicationManager.get(i).appId == appId) {
                    return i;
                }
            }
            return -1;
        }

        function minimizeAllWindows() {
            for (var i = 0; i < appRepeater.count; i++) {
                var appDelegate = appRepeater.itemAt(i);
                if (appDelegate && !appDelegate.minimized) {
                    appDelegate.minimize();
                }
            }

            ApplicationManager.unfocusCurrentApplication(); // no app should have focus at this point
        }

        function focusNext() {
            ApplicationManager.unfocusCurrentApplication();
            for (var i = 0; i < appRepeater.count; i++) {
                var appDelegate = appRepeater.itemAt(i);
                if (appDelegate && !appDelegate.minimized) {
                    ApplicationManager.focusApplication(appDelegate.appId);
                    return;
                }
            }
        }
    }

    Connections {
        target: PanelState
        onClose: {
            ApplicationManager.stopApplication(ApplicationManager.focusedApplicationId)
        }
        onMinimize: priv.focusedAppDelegate && priv.focusedAppDelegate.minimize();
        onMaximize: priv.focusedAppDelegate // don't restore minimized apps when double clicking the panel
                    && priv.focusedAppDelegate.restoreFromMaximized();
        onFocusMaximizedApp: if (priv.foregroundMaximizedAppIndex != -1) {
                                 ApplicationManager.focusApplication(appRepeater.itemAt(priv.foregroundMaximizedAppIndex).appId);
                             }
    }

    Binding {
        target: PanelState
        property: "buttonsVisible"
        value: priv.focusedAppDelegate !== null && priv.focusedAppDelegate.maximized // FIXME for Locally integrated menus
               && spread.state == ""
    }

    Binding {
        target: PanelState
        property: "title"
        value: {
            if (priv.focusedAppDelegate !== null && spread.state == "") {
                if (priv.focusedAppDelegate.maximized)
                    return priv.focusedAppDelegate.title
                else
                    return priv.focusedAppDelegate.appName
            }
            return ""
        }
        when: priv.focusedAppDelegate
    }

    Binding {
        target: PanelState
        property: "dropShadow"
        value: priv.focusedAppDelegate && !priv.focusedAppDelegate.maximized && priv.foregroundMaximizedAppIndex !== -1
    }

    Component.onDestruction: {
        PanelState.title = "";
        PanelState.buttonsVisible = false;
        PanelState.dropShadow = false;
    }


    FocusScope {
        id: appContainer
        objectName: "appContainer"
        anchors.fill: parent
        focus: spread.state !== "altTab"

        CrossFadeImage {
            id: wallpaper
            anchors.fill: parent
            source: root.background
            sourceSize { height: root.height; width: root.width }
            fillMode: Image.PreserveAspectCrop
        }

        Repeater {
            id: appRepeater
            model: ApplicationManager
            objectName: "appRepeater"

            delegate: FocusScope {
                id: appDelegate
                objectName: "appDelegate_" + appId
                // z might be overriden in some cases by effects, but we need z ordering
                // to calculate occlusion detection
                property int normalZ: ApplicationManager.count - index
                z: normalZ
                y: PanelState.panelHeight
                focus: appId === priv.focusedAppId
                width: decoratedWindow.width
                height: decoratedWindow.height
                property alias requestedWidth: decoratedWindow.requestedWidth
                property alias requestedHeight: decoratedWindow.requestedHeight
                property alias minimumWidth: decoratedWindow.minimumWidth
                property alias minimumHeight: decoratedWindow.minimumHeight
                property alias maximumWidth: decoratedWindow.maximumWidth
                property alias maximumHeight: decoratedWindow.maximumHeight
                property alias widthIncrement: decoratedWindow.widthIncrement
                property alias heightIncrement: decoratedWindow.heightIncrement

                QtObject {
                    id: appDelegatePrivate
                    property bool maximized: false
                    property bool maximizedLeft: false
                    property bool maximizedRight: false
                    property bool minimized: false
                }
                readonly property alias maximized: appDelegatePrivate.maximized
                readonly property alias maximizedLeft: appDelegatePrivate.maximizedLeft
                readonly property alias maximizedRight: appDelegatePrivate.maximizedRight
                readonly property alias minimized: appDelegatePrivate.minimized

                readonly property string appId: model.appId
                property bool animationsEnabled: true
                property alias title: decoratedWindow.title
                readonly property string appName: model.name
                property bool visuallyMaximized: false
                property bool visuallyMinimized: false

                onFocusChanged: {
                    if (focus && ApplicationManager.focusedApplicationId !== appId) {
                        ApplicationManager.focusApplication(appId);
                    }
                }

                onVisuallyMaximizedChanged: priv.updateForegroundMaximizedApp()

                visible: !visuallyMinimized &&
                         !greeter.fullyShown &&
                         (priv.foregroundMaximizedAppZ === -1 || priv.foregroundMaximizedAppZ <= z) ||
                         decoratedWindow.fullscreen ||
                         (spread.state == "altTab" && index === spread.highlightedIndex)

                Binding {
                    target: ApplicationManager.get(index)
                    property: "requestedState"
                    // TODO: figure out some lifecycle policy, like suspending minimized apps
                    //       if running on a tablet or something.
                    // TODO: If the device has a dozen suspended apps because it was running
                    //       in staged mode, when it switches to Windowed mode it will suddenly
                    //       resume all those apps at once. We might want to avoid that.
                    value: ApplicationInfoInterface.RequestedRunning // Always running for now
                }

                function maximize(animated) {
                    animationsEnabled = (animated === undefined) || animated;
                    appDelegatePrivate.minimized = false;
                    appDelegatePrivate.maximized = true;
                    appDelegatePrivate.maximizedLeft = false;
                    appDelegatePrivate.maximizedRight = false;
                }
                function maximizeLeft() {
                    appDelegatePrivate.minimized = false;
                    appDelegatePrivate.maximized = false;
                    appDelegatePrivate.maximizedLeft = true;
                    appDelegatePrivate.maximizedRight = false;
                }
                function maximizeRight() {
                    appDelegatePrivate.minimized = false;
                    appDelegatePrivate.maximized = false;
                    appDelegatePrivate.maximizedLeft = false;
                    appDelegatePrivate.maximizedRight = true;
                }
                function minimize(animated) {
                    animationsEnabled = (animated === undefined) || animated;
                    appDelegatePrivate.minimized = true;
                }
                function restoreFromMaximized(animated) {
                    animationsEnabled = (animated === undefined) || animated;
                    appDelegatePrivate.minimized = false;
                    appDelegatePrivate.maximized = false;
                    appDelegatePrivate.maximizedLeft = false;
                    appDelegatePrivate.maximizedRight = false;
                }
                function restore(animated) {
                    animationsEnabled = (animated === undefined) || animated;
                    appDelegatePrivate.minimized = false;
                    if (maximized)
                        maximize();
                    else if (maximizedLeft)
                        maximizeLeft();
                    else if (maximizedRight)
                        maximizeRight();
                    ApplicationManager.focusApplication(appId);
                }

                function playFocusAnimation() {
                    focusAnimation.start()
                }

                UbuntuNumberAnimation {
                    id: focusAnimation
                    target: appDelegate
                    property: "scale"
                    from: 0.98
                    to: 1
                    duration: UbuntuAnimation.SnapDuration
                }

                states: [
                    State {
                        name: "fullscreen"; when: decoratedWindow.fullscreen
                        PropertyChanges {
                            target: appDelegate;
                            x: 0; y: -PanelState.panelHeight
                            requestedWidth: appContainer.width; requestedHeight: appContainer.height;
                        }
                    },
                    State {
                        name: "normal";
                        when: !appDelegate.maximized && !appDelegate.minimized
                              && !appDelegate.maximizedLeft && !appDelegate.maximizedRight
                        PropertyChanges {
                            target: appDelegate;
                            visuallyMinimized: false;
                            visuallyMaximized: false
                        }
                    },
                    State {
                        name: "maximized"; when: appDelegate.maximized && !appDelegate.minimized
                        PropertyChanges {
                            target: appDelegate;
                            x: root.leftMargin; y: 0;
                            requestedWidth: appContainer.width - root.leftMargin; requestedHeight: appContainer.height;
                            visuallyMinimized: false;
                            visuallyMaximized: true
                        }
                    },
                    State {
                        name: "maximizedLeft"; when: appDelegate.maximizedLeft && !appDelegate.minimized
                        PropertyChanges { target: appDelegate; x: root.leftMargin; y: PanelState.panelHeight;
                            requestedWidth: (appContainer.width - root.leftMargin)/2; requestedHeight: appContainer.height - PanelState.panelHeight }
                    },
                    State {
                        name: "maximizedRight"; when: appDelegate.maximizedRight && !appDelegate.minimized
                        PropertyChanges { target: appDelegate; x: (appContainer.width + root.leftMargin)/2; y: PanelState.panelHeight;
                            requestedWidth: (appContainer.width - root.leftMargin)/2; requestedHeight: appContainer.height - PanelState.panelHeight }
                    },
                    State {
                        name: "minimized"; when: appDelegate.minimized
                        PropertyChanges {
                            target: appDelegate;
                            x: -appDelegate.width / 2;
                            scale: units.gu(5) / appDelegate.width;
                            opacity: 0
                            visuallyMinimized: true;
                            visuallyMaximized: false
                        }
                    }
                ]
                transitions: [
                    Transition {
                        to: "normal"
                        enabled: appDelegate.animationsEnabled
                        PropertyAction { target: appDelegate; properties: "visuallyMinimized,visuallyMaximized" }
                        UbuntuNumberAnimation { target: appDelegate; properties: "x,y,opacity,requestedWidth,requestedHeight,scale"; duration: UbuntuAnimation.FastDuration }
                    },
                    Transition {
                        to: "minimized"
                        enabled: appDelegate.animationsEnabled
                        PropertyAction { target: appDelegate; property: "visuallyMaximized" }
                        SequentialAnimation {
                            UbuntuNumberAnimation { target: appDelegate; properties: "x,y,opacity,requestedWidth,requestedHeight,scale"; duration: UbuntuAnimation.FastDuration }
                            PropertyAction { target: appDelegate; property: "visuallyMinimized" }
                            ScriptAction {
                                script: {
                                    if (appDelegate.minimized) {
                                        priv.focusNext();
                                    }
                                }
                            }
                        }
                    },
                    Transition {
                        to: "*" //maximized and fullscreen
                        enabled: appDelegate.animationsEnabled
                        PropertyAction { target: appDelegate; property: "visuallyMinimized" }
                        SequentialAnimation {
                            UbuntuNumberAnimation { target: appDelegate; properties: "x,y,opacity,requestedWidth,requestedHeight,scale"; duration: UbuntuAnimation.FastDuration }
                            PropertyAction { target: appDelegate; property: "visuallyMaximized" }
                        }
                    }
                ]

                Binding {
                    id: previewBinding
                    target: appDelegate
                    property: "z"
                    value: ApplicationManager.count + 1
                    when: index == spread.highlightedIndex && spread.ready
                }

                WindowResizeArea {
                    objectName: "windowResizeArea"
                    target: appDelegate
                    minWidth: units.gu(10)
                    minHeight: units.gu(10)
                    borderThickness: units.gu(2)
                    windowId: model.appId // FIXME: Change this to point to windowId once we have such a thing
                    screenWidth: appContainer.width
                    screenHeight: appContainer.height
                    leftMargin: root.leftMargin

                    onPressed: { ApplicationManager.focusApplication(model.appId) }
                }

                DecoratedWindow {
                    id: decoratedWindow
                    objectName: "decoratedWindow"
                    anchors.left: appDelegate.left
                    anchors.top: appDelegate.top
                    application: ApplicationManager.get(index)
                    active: ApplicationManager.focusedApplicationId === model.appId
                    focus: true

                    onClose: ApplicationManager.stopApplication(model.appId)
                    onMaximize: appDelegate.maximized || appDelegate.maximizedLeft || appDelegate.maximizedRight
                                ? appDelegate.restoreFromMaximized() : appDelegate.maximize()
                    onMinimize: appDelegate.minimize()
                    onDecorationPressed: { ApplicationManager.focusApplication(model.appId) }
                }
            }
        }
    }

<<<<<<< HEAD
=======
    BlurLayer {
        id: blurLayer
        anchors.fill: appContainer
        source: appContainer
        visible: false
    }

    Rectangle {
        id: spreadBackground
        anchors.fill: parent
        color: "#55000000"
        visible: false
    }

    MouseArea {
        id: eventEater
        anchors.fill: parent
        visible: spreadBackground.visible
        enabled: visible
    }

>>>>>>> 61828155
    EdgeBarrier {
        id: edgeBarrier

        // NB: it does its own positioning according to the specified edge
        edge: Qt.RightEdge

        onPassed: { spread.show(); }
        material: Component {
            Item {
                Rectangle {
                    width: parent.height
                    height: parent.width
                    rotation: 90
                    anchors.centerIn: parent
                    gradient: Gradient {
                        GradientStop { position: 0.0; color: Qt.rgba(0.16,0.16,0.16,0.5)}
                        GradientStop { position: 1.0; color: Qt.rgba(0.16,0.16,0.16,0)}
                    }
                }
            }
        }
    }

    DirectionalDragArea {
        direction: Direction.Leftwards
        anchors { top: parent.top; right: parent.right; bottom: parent.bottom }
        width: units.gu(1)
        onDraggingChanged: { if (dragging) { spread.show(); } }
    }

    DesktopSpread {
        id: spread
        objectName: "spread"
        anchors.fill: appContainer
        workspace: appContainer
        focus: state == "altTab"
        altTabPressed: root.altTabPressed

        onPlayFocusAnimation: {
            appRepeater.itemAt(index).playFocusAnimation();
        }
    }
}<|MERGE_RESOLUTION|>--- conflicted
+++ resolved
@@ -489,30 +489,6 @@
         }
     }
 
-<<<<<<< HEAD
-=======
-    BlurLayer {
-        id: blurLayer
-        anchors.fill: appContainer
-        source: appContainer
-        visible: false
-    }
-
-    Rectangle {
-        id: spreadBackground
-        anchors.fill: parent
-        color: "#55000000"
-        visible: false
-    }
-
-    MouseArea {
-        id: eventEater
-        anchors.fill: parent
-        visible: spreadBackground.visible
-        enabled: visible
-    }
-
->>>>>>> 61828155
     EdgeBarrier {
         id: edgeBarrier
 

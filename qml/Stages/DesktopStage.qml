/*
 * Copyright (C) 2014-2015 Canonical, Ltd.
 *
 * This program is free software; you can redistribute it and/or modify
 * it under the terms of the GNU General Public License as published by
 * the Free Software Foundation; version 3.
 *
 * This program is distributed in the hope that it will be useful,
 * but WITHOUT ANY WARRANTY; without even the implied warranty of
 * MERCHANTABILITY or FITNESS FOR A PARTICULAR PURPOSE.  See the
 * GNU General Public License for more details.
 *
 * You should have received a copy of the GNU General Public License
 * along with this program.  If not, see <http://www.gnu.org/licenses/>.
 *
 * Authors: Michael Zanetti <michael.zanetti@canonical.com>
 */

import QtQuick 2.4
import QtQuick.Layouts 1.1
import Ubuntu.Components 1.1
import Unity.Application 0.1
import "../Components"
import "../Components/PanelState"
import Utils 0.1
import Ubuntu.Gestures 0.1

Rectangle {
    id: root
    anchors.fill: parent

    // Controls to be set from outside
    property int dragAreaWidth // just to comply with the interface shared between stages
    property real maximizedAppTopMargin
    property bool interactive
    property bool spreadEnabled // just to comply with the interface shared between stages
    property real inverseProgress: 0 // just to comply with the interface shared between stages
    property int shellOrientationAngle: 0
    property int shellOrientation
    property int shellPrimaryOrientation
    property int nativeOrientation
    property bool beingResized: false
    property bool keepDashRunning: true
    property bool suspended: false
    property alias background: wallpaper.source
    property alias altTabPressed: spread.altTabPressed

    // functions to be called from outside
    function updateFocusedAppOrientation() { /* TODO */ }
    function updateFocusedAppOrientationAnimated() { /* TODO */}

    // To be read from outside
    readonly property var mainApp: ApplicationManager.focusedApplicationId
            ? ApplicationManager.findApplication(ApplicationManager.focusedApplicationId)
            : null
    property int mainAppWindowOrientationAngle: 0
    readonly property bool orientationChangesEnabled: false

    Connections {
        target: ApplicationManager
        onApplicationAdded: {
            if (spread.state == "altTab") {
                spread.state = "";
            }

            ApplicationManager.requestFocusApplication(appId)
        }

        onFocusRequested: {
            var appIndex = priv.indexOf(appId);
            var appDelegate = appRepeater.itemAt(appIndex);
            appDelegate.minimized = false;
            ApplicationManager.focusApplication(appId)

            if (spread.state == "altTab") {
                spread.cancel()
            }
        }
    }

    QtObject {
        id: priv

        readonly property string focusedAppId: ApplicationManager.focusedApplicationId
        readonly property var focusedAppDelegate: {
            var index = indexOf(focusedAppId);
            return index >= 0 && index < appRepeater.count ? appRepeater.itemAt(index) : null
        }
        onFocusedAppDelegateChanged: { // restore the window from minimization when we focus it (e.g. using spread)
            if (priv.focusedAppDelegate && priv.focusedAppDelegate.minimized) {
                priv.focusedAppDelegate.unmaximize()
            }
        }

        function indexOf(appId) {
            for (var i = 0; i < ApplicationManager.count; i++) {
                if (ApplicationManager.get(i).appId == appId) {
                    return i;
                }
            }
            return -1;
        }
    }

    Connections {
        target: PanelState
        onClose: {
            ApplicationManager.stopApplication(ApplicationManager.focusedApplicationId)
        }
        onMinimize: appRepeater.itemAt(0).minimize();
        onMaximize: appRepeater.itemAt(0).unmaximize();
    }

    Binding {
        target: PanelState
        property: "buttonsVisible"
        value: priv.focusedAppDelegate !== null && priv.focusedAppDelegate.state === "maximized"
    }

    FocusScope {
        id: appContainer
        objectName: "appContainer"
        anchors.fill: parent
        focus: spread.state !== "altTab"

        CrossFadeImage {
            id: wallpaper
            anchors.fill: parent
            sourceSize { height: root.height; width: root.width }
            fillMode: Image.PreserveAspectCrop
        }

        Repeater {
            id: appRepeater
            model: ApplicationManager
            objectName: "appRepeater"

            delegate: FocusScope {
                id: appDelegate
                z: ApplicationManager.count - index
                y: units.gu(3)
                width: units.gu(60)
                height: units.gu(50)
                focus: model.appId === priv.focusedAppId

                property bool maximized: false
                property bool minimized: false

                onFocusChanged: {
                    if (focus && ApplicationManager.focusedApplicationId !== model.appId) {
                        ApplicationManager.focusApplication(model.appId);
                    }
                }

                Binding {
                    target: ApplicationManager.get(index)
                    property: "requestedState"
                    // TODO: figure out some lifecycle policy, like suspending minimized apps
                    //       if running on a tablet or something.
                    // TODO: If the device has a dozen suspended apps because it was running
                    //       in staged mode, when it switches to Windowed mode it will suddenly
                    //       resume all those apps at once. We might want to avoid that.
                    value: ApplicationInfoInterface.RequestedRunning // Always running for now
                }

                function maximize() {
                    minimized = false;
                    maximized = true;
                }
                function minimize() {
                    maximized = false;
                    minimized = true;
                }
                function unmaximize() {
                    minimized = false;
                    maximized = false;
                }

                states: [
                    State {
                        name: "normal"; when: !appDelegate.maximized && !appDelegate.minimized
                    },
                    State {
                        name: "maximized"; when: appDelegate.maximized
                        PropertyChanges { target: appDelegate; x: 0; y: 0; width: root.width; height: root.height }
                    },
                    State {
                        name: "minimized"; when: appDelegate.minimized
                        PropertyChanges { target: appDelegate; x: -appDelegate.width / 2; scale: units.gu(5) / appDelegate.width; opacity: 0 }
                    }
                ]
                transitions: [
                    Transition {
                        from: "maximized,minimized,normal,"
                        to: "maximized,minimized,normal,"
                        PropertyAnimation { target: appDelegate; properties: "x,y,opacity,width,height,scale" }
                    },
                    Transition {
                        from: ""
                        to: "altTab"
                        PropertyAction { target: appDelegate; properties: "y,angle,z,itemScale,itemScaleOriginY" }
                        PropertyAction { target: decoratedWindow; properties: "anchors.topMargin" }
                        PropertyAnimation {
                            target: appDelegate; properties: "x"
                            from: root.width
                            duration: rightEdgePushArea.containsMouse ? UbuntuAnimation.FastDuration :0
                            easing: UbuntuAnimation.StandardEasing
                        }
                    }
                ]

                Binding {
                    id: previewBinding
                    target: appDelegate
                    property: "z"
                    value: ApplicationManager.count + 1
                    when: index == spread.highlightedIndex && blurLayer.ready
                }

                WindowResizeArea {
                    target: appDelegate
                    minWidth: units.gu(10)
                    minHeight: units.gu(10)
                    borderThickness: units.gu(2)
                    windowId: model.appId // FIXME: Change this to point to windowId once we have such a thing
                }

                DecoratedWindow {
                    id: decoratedWindow
                    objectName: "decoratedWindow"
                    anchors.left: appDelegate.left
                    anchors.top: appDelegate.top
                    width: appDelegate.width
                    height: appDelegate.height
                    application: ApplicationManager.get(index)
                    active: ApplicationManager.focusedApplicationId === model.appId
                    focus: true

                    onClose: ApplicationManager.stopApplication(model.appId)
                    onMaximize: appDelegate.maximize()
                    onMinimize: appDelegate.minimize()
<<<<<<< HEAD
                    onDecorationPressed: ApplicationManager.focusApplication(model.appId)
=======
                    onDecorationPressed: { ApplicationManager.focusApplication(model.appId) }
>>>>>>> c5746dc8
                }
            }
        }
    }

    BlurLayer {
        id: blurLayer
        anchors.fill: parent
        source: appContainer
        visible: false
    }

    Rectangle {
        id: spreadBackground
        anchors.fill: parent
        color: "#55000000"
        visible: false
    }

    MouseArea {
        id: eventEater
        anchors.fill: parent
        visible: spreadBackground.visible
        enabled: visible
    }

    DesktopSpread {
        id: spread
        objectName: "spread"
        anchors.fill: parent
        workspace: appContainer
        focus: state == "altTab"
    }
}<|MERGE_RESOLUTION|>--- conflicted
+++ resolved
@@ -239,11 +239,7 @@
                     onClose: ApplicationManager.stopApplication(model.appId)
                     onMaximize: appDelegate.maximize()
                     onMinimize: appDelegate.minimize()
-<<<<<<< HEAD
-                    onDecorationPressed: ApplicationManager.focusApplication(model.appId)
-=======
                     onDecorationPressed: { ApplicationManager.focusApplication(model.appId) }
->>>>>>> c5746dc8
                 }
             }
         }

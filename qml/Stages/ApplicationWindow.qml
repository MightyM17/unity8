--- conflicted
+++ resolved
@@ -86,34 +86,12 @@
         onTriggered: { if (sessionContainer.surface) {d.surfaceInitialized = true;} }
     }
 
-<<<<<<< HEAD
-=======
     Timer {
         id: surfaceIsOldTimer
         interval: 1000
         onTriggered: { if (stateGroup.state === "surface") { d.surfaceOldEnoughToBeResized = true; } }
     }
 
-    Image {
-        id: screenshotImage
-        objectName: "screenshotImage"
-        source: d.defaultScreenshot
-        anchors.fill: parent
-        antialiasing: !root.interactive
-
-        function take() {
-            // Format: "image://application/$APP_ID/$CURRENT_TIME_MS"
-            // eg: "image://application/calculator-app/123456"
-            var timeMs = new Date().getTime();
-            source = "image://application/" + root.application.appId + "/" + timeMs;
-        }
-
-        // Save memory by using a half-resolution (thus quarter size) screenshot
-        sourceSize.width: root.width / 2
-        sourceSize.height: root.height / 2
-    }
-
->>>>>>> c4c7e43d
     Loader {
         id: splashLoader
         objectName: "splashLoader"

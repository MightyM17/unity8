--- conflicted
+++ resolved
@@ -190,11 +190,8 @@
 
     SurfaceContainer {
         id: surfaceContainer
-<<<<<<< HEAD
         anchors.fill: parent
-=======
         z: splashLoader.z + 1
->>>>>>> 956664c8
         requestedWidth: root.requestedWidth
         requestedHeight: root.requestedHeight
         surfaceOrientationAngle: application && application.rotatesWindowContents ? root.surfaceOrientationAngle : 0

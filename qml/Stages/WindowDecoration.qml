/*
 * Copyright (C) 2014-2016 Canonical, Ltd.
 *
 * This program is free software; you can redistribute it and/or modify
 * it under the terms of the GNU General Public License as published by
 * the Free Software Foundation; version 3.
 *
 * This program is distributed in the hope that it will be useful,
 * but WITHOUT ANY WARRANTY; without even the implied warranty of
 * MERCHANTABILITY or FITNESS FOR A PARTICULAR PURPOSE.  See the
 * GNU General Public License for more details.
 *
 * You should have received a copy of the GNU General Public License
 * along with this program.  If not, see <http://www.gnu.org/licenses/>.
 */

import QtQuick 2.4
import Unity.Application 0.1 // For Mir singleton
import Ubuntu.Components 1.3
import "../Components"
import "../Components/PanelState"

MouseArea {
    id: root
    clip: true

    property Item target
    property alias title: titleLabel.text
    property bool active: false
<<<<<<< HEAD
    acceptedButtons: Qt.AllButtons // prevent leaking unhandled mouse events
=======
    property alias overlayShown: buttons.overlayShown

    hoverEnabled: true
>>>>>>> 1b87f61a

    signal closeClicked()
    signal minimizeClicked()
    signal maximizeClicked()
    signal maximizeHorizontallyClicked()
    signal maximizeVerticallyClicked()

    onDoubleClicked: {
        if (mouse.button == Qt.LeftButton) {
            root.maximizeClicked();
        }
    }

    QtObject {
        id: priv
        property real distanceX
        property real distanceY
        property bool dragging
    }

    onPressedChanged: {
        if (pressed && pressedButtons == Qt.LeftButton) {
            var pos = mapToItem(root.target, mouseX, mouseY);
            priv.distanceX = pos.x;
            priv.distanceY = pos.y;
            priv.dragging = true;
        } else {
            priv.dragging = false;
            Mir.cursorName = "";
        }
    }

    onPositionChanged: {
        if (priv.dragging) {
            Mir.cursorName = "grabbing";
            var pos = mapToItem(root.target.parent, mouseX, mouseY);
            // Use integer coordinate values to ensure that target is left in a pixel-aligned
            // position. Mouse movement could have subpixel precision, yielding a fractional
            // mouse position.
            root.target.x = Math.round(pos.x - priv.distanceX);
            root.target.y = Math.round(Math.max(pos.y - priv.distanceY, PanelState.panelHeight));
        }
    }

    // do not let unhandled wheel event pass thru the decoration
    onWheel: wheel.accepted = true;

    Rectangle {
        anchors.fill: parent
        anchors.bottomMargin: -radius
        radius: units.gu(.5)
        color: theme.palette.normal.background
    }

    Row {
        anchors {
            fill: parent
            leftMargin: overlayShown ? units.gu(5) : units.gu(1)
            rightMargin: units.gu(1)
            topMargin: units.gu(0.5)
            bottomMargin: units.gu(0.5)
        }
        Behavior on anchors.leftMargin {
            UbuntuNumberAnimation {}
        }

        spacing: units.gu(3)

        WindowControlButtons {
            id: buttons
            height: parent.height
            active: root.active
            onCloseClicked: root.closeClicked();
            onMinimizeClicked: root.minimizeClicked();
            onMaximizeClicked: root.maximizeClicked();
            onMaximizeHorizontallyClicked: root.maximizeHorizontallyClicked();
            onMaximizeVerticallyClicked: root.maximizeVerticallyClicked();
            closeButtonShown: root.target.application.appId !== "unity8-dash"
            target: root.target
        }

        Label {
            id: titleLabel
            objectName: "windowDecorationTitle"
            color: root.active ? "white" : UbuntuColors.slate
            height: parent.height
            width: parent.width - buttons.width - parent.anchors.rightMargin - parent.anchors.leftMargin
            verticalAlignment: Text.AlignVCenter
            fontSize: "medium"
            font.weight: root.active ? Font.Light : Font.Medium
            elide: Text.ElideRight
            opacity: overlayShown ? 0 : 1
            visible: opacity == 1
            Behavior on opacity {
                OpacityAnimator { duration: UbuntuAnimation.FastDuration; easing: UbuntuAnimation.StandardEasing }
            }
        }
    }
}<|MERGE_RESOLUTION|>--- conflicted
+++ resolved
@@ -27,13 +27,8 @@
     property Item target
     property alias title: titleLabel.text
     property bool active: false
-<<<<<<< HEAD
     acceptedButtons: Qt.AllButtons // prevent leaking unhandled mouse events
-=======
     property alias overlayShown: buttons.overlayShown
-
-    hoverEnabled: true
->>>>>>> 1b87f61a
 
     signal closeClicked()
     signal minimizeClicked()

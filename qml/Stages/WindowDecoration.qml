--- conflicted
+++ resolved
@@ -71,7 +71,6 @@
     }
 
     Row {
-<<<<<<< HEAD
         anchors {
             fill: parent
             leftMargin: units.gu(1)
@@ -80,11 +79,6 @@
             bottomMargin: units.gu(0.5)
         }
         spacing: units.gu(3)
-=======
-        anchors { fill: parent; margins: units.gu(0.7) }
-        spacing: units.gu(1)
-        opacity: root.active ? 1 : 0.5
->>>>>>> b03c9e34
 
         WindowControlButtons {
             id: buttons
@@ -102,13 +96,8 @@
             height: parent.height
             width: parent.width - buttons.width - parent.anchors.rightMargin - parent.anchors.leftMargin
             verticalAlignment: Text.AlignVCenter
-<<<<<<< HEAD
             fontSize: "medium"
             font.weight: root.active ? Font.Light : Font.Normal
-=======
-            fontSize: "small"
-            font.bold: true
->>>>>>> b03c9e34
             elide: Text.ElideRight
         }
     }

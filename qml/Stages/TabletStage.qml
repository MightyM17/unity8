--- conflicted
+++ resolved
@@ -594,8 +594,8 @@
 
                 delegate: TransformedTabletSpreadDelegate {
                     id: spreadTile
-<<<<<<< HEAD
-                    objectName: "spreadDelegate_" + model.appId
+                    objectName: model.appId ? "tabletSpreadDelegate_" + model.appId
+                                            : "tabletSpreadDelegate_null";
                     width: {
                         if (wantsMainStage) {
                             return spreadView.width;
@@ -610,12 +610,6 @@
                             return priv.landscapeHeight;
                         }
                     }
-=======
-                    objectName: model.appId ? "tabletSpreadDelegate_" + model.appId
-                                            : "tabletSpreadDelegate_null";
-                    height: spreadView.height
-                    width: model.stage == ApplicationInfoInterface.MainStage ? spreadView.width : spreadView.sideStageWidth
->>>>>>> f702be0e
                     active: model.appId == priv.mainStageAppId || model.appId == priv.sideStageAppId
                     zIndex: spreadView.indexToZIndex(index)
                     selected: spreadView.selectedIndex == index

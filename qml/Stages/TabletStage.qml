--- conflicted
+++ resolved
@@ -688,12 +688,9 @@
 
                     readonly property bool wantsMainStage: model.stage == ApplicationInfoInterface.MainStage
 
-<<<<<<< HEAD
-=======
                     readonly property string appId: model.appId
                     readonly property bool isDash: model.appId == "unity8-dash"
 
->>>>>>> 9e906c52
                     stage: model.stage
                     fullscreen: {
                         if (mainApp && stage === ApplicationInfoInterface.SideStage) {

/*
 * Copyright (C) 2014-2015 Canonical, Ltd.
 *
 * This program is free software; you can redistribute it and/or modify
 * it under the terms of the GNU General Public License as published by
 * the Free Software Foundation; version 3.
 *
 * This program is distributed in the hope that it will be useful,
 * but WITHOUT ANY WARRANTY; without even the implied warranty of
 * MERCHANTABILITY or FITNESS FOR A PARTICULAR PURPOSE.  See the
 * GNU General Public License for more details.
 *
 * You should have received a copy of the GNU General Public License
 * along with this program.  If not, see <http://www.gnu.org/licenses/>.
 */

import QtQuick 2.0
import Ubuntu.Components 0.1
import Ubuntu.Gestures 0.1
import Unity.Application 0.1
import Utils 0.1
import "../Components"

AbstractStage {
    id: root
    objectName: "stages"
    anchors.fill: parent

    // Functions to be called from outside
    function updateFocusedAppOrientation() {
        var mainStageAppIndex = priv.indexOf(priv.mainStageAppId);
        if (mainStageAppIndex >= 0 && mainStageAppIndex < spreadRepeater.count) {
            spreadRepeater.itemAt(mainStageAppIndex).matchShellOrientation();
        }

        for (var i = 0; i < spreadRepeater.count; ++i) {

            if (i === mainStageAppIndex) {
                continue;
            }

            var spreadDelegate = spreadRepeater.itemAt(i);

            var delta = spreadDelegate.appWindowOrientationAngle - root.shellOrientationAngle;
            if (delta < 0) { delta += 360; }
            delta = delta % 360;

            var supportedOrientations = spreadDelegate.application.supportedOrientations;
            if (supportedOrientations === Qt.PrimaryOrientation) {
                supportedOrientations = spreadDelegate.shellPrimaryOrientation;
            }

            if (delta === 180 && (supportedOrientations & spreadDelegate.shellOrientation)) {
                spreadDelegate.matchShellOrientation();
            }
        }
    }
    function updateFocusedAppOrientationAnimated() {
        var mainStageAppIndex = priv.indexOf(priv.mainStageAppId);
        if (mainStageAppIndex >= 0 && mainStageAppIndex < spreadRepeater.count) {
            spreadRepeater.itemAt(mainStageAppIndex).animateToShellOrientation();
        }

        if (priv.sideStageAppId) {
            var sideStageAppIndex = priv.indexOf(priv.sideStageAppId);
            if (sideStageAppIndex >= 0 && sideStageAppIndex < spreadRepeater.count) {
                spreadRepeater.itemAt(sideStageAppIndex).matchShellOrientation();
            }
        }
    }

    orientationChangesEnabled: priv.mainAppOrientationChangesEnabled

    onWidthChanged: {
        spreadView.selectedIndex = -1;
        spreadView.phase = 0;
        spreadView.contentX = -spreadView.shift;
    }

    onShellOrientationChanged: {
        if (shellOrientation == Qt.PortraitOrientation || shellOrientation == Qt.InvertedPortraitOrientation) {
            ApplicationManager.focusApplication(priv.mainStageAppId);
            priv.sideStageAppId = "";
        }
    }

    onInverseProgressChanged: {
        // This can't be a simple binding because that would be triggered after this handler
        // while we need it active before doing the anition left/right
        spreadView.animateX = (inverseProgress == 0)
        if (inverseProgress == 0 && priv.oldInverseProgress > 0) {
            // left edge drag released. Minimum distance is given by design.
            if (priv.oldInverseProgress > units.gu(22)) {
                ApplicationManager.requestFocusApplication("unity8-dash");
            }
        }
        priv.oldInverseProgress = inverseProgress;
    }

    QtObject {
        id: priv
        objectName: "stagesPriv"

        property string focusedAppId: ApplicationManager.focusedApplicationId
        readonly property var focusedAppDelegate: {
            var index = indexOf(focusedAppId);
            return index >= 0 && index < spreadRepeater.count ? spreadRepeater.itemAt(index) : null
        }

        property string oldFocusedAppId: ""
        property bool mainAppOrientationChangesEnabled: false

        property real landscapeHeight: root.nativeOrientation == Qt.LandscapeOrientation ?
                root.nativeHeight : root.nativeWidth

        property bool shellIsLandscape: root.shellOrientation === Qt.LandscapeOrientation
                      || root.shellOrientation === Qt.InvertedLandscapeOrientation

        property string mainStageAppId
        property string sideStageAppId

        // For convenience, keep properties of the first two apps in the model
        property string appId0
        property string appId1

        property int oldInverseProgress: 0

        onFocusedAppIdChanged: {
            if (priv.focusedAppId.length > 0) {
                var focusedApp = ApplicationManager.findApplication(focusedAppId);
                if (focusedApp.stage == ApplicationInfoInterface.SideStage) {
                    priv.sideStageAppId = focusedAppId;
                } else {
                    priv.mainStageAppId = focusedAppId;
                    root.mainApp = focusedApp;
                }
            }

            appId0 = ApplicationManager.count >= 1 ? ApplicationManager.get(0).appId : "";
            appId1 = ApplicationManager.count > 1 ? ApplicationManager.get(1).appId : "";
        }

        onFocusedAppDelegateChanged: {
            if (focusedAppDelegate) {
                focusedAppDelegate.focus = true;
            }
        }

        function indexOf(appId) {
            for (var i = 0; i < ApplicationManager.count; i++) {
                if (ApplicationManager.get(i).appId == appId) {
                    return i;
                }
            }
            return -1;
        }

        function evaluateOneWayFlick(gesturePoints) {
            // Need to have at least 3 points to recognize it as a flick
            if (gesturePoints.length < 3) {
                return false;
            }
            // Need to have a movement of at least 2 grid units to recognize it as a flick
            if (Math.abs(gesturePoints[gesturePoints.length - 1] - gesturePoints[0]) < units.gu(2)) {
                return false;
            }

            var oneWayFlick = true;
            var smallestX = gesturePoints[0];
            var leftWards = gesturePoints[1] < gesturePoints[0];
            for (var i = 1; i < gesturePoints.length; i++) {
                if ((leftWards && gesturePoints[i] >= smallestX)
                        || (!leftWards && gesturePoints[i] <= smallestX)) {
                    oneWayFlick = false;
                    break;
                }
                smallestX = gesturePoints[i];
            }
            return oneWayFlick;
        }
    }

    Connections {
        target: ApplicationManager
        onFocusRequested: {
            if (spreadView.interactive) {
                spreadView.snapTo(priv.indexOf(appId));
            } else {
                ApplicationManager.focusApplication(appId);
            }
        }

        onApplicationAdded: {
            if (spreadView.phase == 2) {
                spreadView.snapTo(ApplicationManager.count - 1);
            } else {
                spreadView.phase = 0;
                spreadView.contentX = -spreadView.shift;
                ApplicationManager.focusApplication(appId);
            }
        }

        onApplicationRemoved: {
            if (priv.mainStageAppId == appId) {
                ApplicationManager.focusApplication("unity8-dash")
            }
            if (priv.sideStageAppId == appId) {
                priv.sideStageAppId = "";
            }

            if (ApplicationManager.count == 0) {
                spreadView.phase = 0;
                spreadView.contentX = -spreadView.shift;
            } else if (spreadView.closingIndex == -1) {
                // Unless we're closing the app ourselves in the spread,
                // lets make sure the spread doesn't mess up by the changing app list.
                spreadView.phase = 0;
                spreadView.contentX = -spreadView.shift;
                ApplicationManager.focusApplication(ApplicationManager.get(0).appId);
            }
        }
    }

    Flickable {
        id: spreadView
        objectName: "spreadView"
        anchors.fill: parent
        interactive: (spreadDragArea.dragging || phase > 1) && draggedDelegateCount === 0
        contentWidth: spreadRow.width - shift
        contentX: -shift

        property int tileDistance: units.gu(20)
        property int sideStageWidth: units.gu(40)
        property bool sideStageVisible: priv.sideStageAppId

        // This indicates when the spreadView is active. That means, all the animations
        // are activated and tiles need to line up for the spread.
        readonly property bool active: shiftedContentX > 0 || spreadDragArea.dragging

        // The flickable needs to fill the screen in order to get touch events all over.
        // However, we don't want to the user to be able to scroll back all the way. For
        // that, the beginning of the gesture starts with a negative value for contentX
        // so the flickable wants to pull it into the view already. "shift" tunes the
        // distance where to "lock" the content.
        readonly property real shift: width / 2
        readonly property real shiftedContentX: contentX + shift

        // Phase of the animation:
        // 0: Starting from right edge, a new app (index 1) comes in from the right
        // 1: The app has reached the first snap position.
        // 2: The list is dragged further and snaps into the spread view when entering phase 2
        property int phase

        readonly property int phase0Width: sideStageWidth
        readonly property int phase1Width: sideStageWidth

        // Those markers mark the various positions in the spread (ratio to screen width from right to left):
        // 0 - 1: following finger, snap back to the beginning on release
        readonly property real positionMarker1: 0.2
        // 1 - 2: curved snapping movement, snap to nextInStack on release
        readonly property real positionMarker2: sideStageWidth / spreadView.width
        // 2 - 3: movement follows finger, snaps to phase 2 (full spread) on release
        readonly property real positionMarker3: 0.6
        // passing 3, we detach movement from the finger and snap to phase 2 (full spread)
        readonly property real positionMarker4: 0.8

        readonly property int startSnapPosition: phase0Width * 0.5
        readonly property int endSnapPosition: phase0Width * 0.75
        readonly property real snapPosition: 0.75

        property int selectedIndex: -1
        property int draggedDelegateCount: 0
        property int closingIndex: -1

        // FIXME: Workaround Flickable's not keepping its contentX still when resized
        onContentXChanged: { forceItToRemainStillIfBeingResized(); }
        onShiftChanged: { forceItToRemainStillIfBeingResized(); }
        function forceItToRemainStillIfBeingResized() {
            if (root.beingResized && contentX != -shift) {
                contentX = -shift;
            }
        }

        property bool animateX: true
        property bool beingResized: root.beingResized
        onBeingResizedChanged: {
            if (beingResized) {
                // Brace yourselves for impact!
                selectedIndex = -1;
                phase = 0;
                contentX = -shift;
            }
        }

        property bool sideStageDragging: sideStageDragHandle.dragging
        property real sideStageDragProgress: sideStageDragHandle.progress

        onSideStageDragProgressChanged: {
            if (sideStageDragProgress == 1) {
                ApplicationManager.focusApplication(priv.mainStageAppId);
                priv.sideStageAppId = "";
            }
        }

        // In case the ApplicationManager already holds an app when starting up we're missing animations
        // Make sure we end up in the same state
        Component.onCompleted: {
            spreadView.contentX = -spreadView.shift
        }

        property int nextInStack: {
            switch (state) {
            case "main":
                if (ApplicationManager.count > 1) {
                    return 1;
                }
                return -1;
            case "mainAndOverlay":
                if (ApplicationManager.count <= 2) {
                    return -1;
                }
                if (priv.appId0 == priv.mainStageAppId || priv.appId0 == priv.sideStageAppId) {
                    if (priv.appId1 == priv.mainStageAppId || priv.appId1 == priv.sideStageAppId) {
                        return 2;
                    }
                    return 1;
                }
                return 0;
            case "overlay":
                return 1;
            }
            return -1;
        }
        property int nextZInStack: indexToZIndex(nextInStack)

        states: [
            State {
                name: "empty"
            },
            State {
                name: "main"
            },
            State { // Side Stage only in overlay mode
                name: "overlay"
            },
            State { // Main Stage and Side Stage in overlay mode
                name: "mainAndOverlay"
            },
            State { // Main Stage and Side Stage in split mode
                name: "mainAndSplit"
            }
        ]
        state: {
            if (priv.mainStageAppId && !priv.sideStageAppId) {
                return "main";
            }
            if (!priv.mainStageAppId && priv.sideStageAppId) {
                return "overlay";
            }
            if (priv.mainStageAppId && priv.sideStageAppId) {
                return "mainAndOverlay";
            }
            return "empty";
        }

        onShiftedContentXChanged: {
            if (root.beingResized) {
                // Flickabe.contentX wiggles during resizes. Don't react to it.
                return;
            }
            if (spreadView.phase == 0 && spreadView.shiftedContentX > spreadView.width * spreadView.positionMarker2) {
                spreadView.phase = 1;
            } else if (spreadView.phase == 1 && spreadView.shiftedContentX > spreadView.width * spreadView.positionMarker4) {
                spreadView.phase = 2;
            } else if (spreadView.phase == 1 && spreadView.shiftedContentX < spreadView.width * spreadView.positionMarker2) {
                spreadView.phase = 0;
            }
        }

        function snap() {
            if (shiftedContentX < phase0Width) {
                snapAnimation.targetContentX = -shift;
                snapAnimation.start();
            } else if (shiftedContentX < phase1Width) {
                snapTo(1);
            } else {
                // Add 1 pixel to make sure we definitely hit positionMarker4 even with rounding errors of the animation.
                snapAnimation.targetContentX = spreadView.width * spreadView.positionMarker4 + 1 - shift;
                snapAnimation.start();
            }
        }
        function snapTo(index) {
            spreadView.selectedIndex = index;
            snapAnimation.targetContentX = -shift;
            snapAnimation.start();
        }

        // We need to shuffle z ordering a bit in order to keep side stage apps above main stage apps.
        // We don't want to really reorder them in the model because that allows us to keep track
        // of the last focused order.
        function indexToZIndex(index) {
            var app = ApplicationManager.get(index);
            if (!app) {
                return index;
            }

            var active = app.appId == priv.mainStageAppId || app.appId == priv.sideStageAppId;
            if (active && app.stage == ApplicationInfoInterface.MainStage) {
                // if this app is active, and its the MainStage, always put it to index 0
                return 0;
            }
            if (active && app.stage == ApplicationInfoInterface.SideStage) {
                if (!priv.mainStageAppId) {
                    // Only have SS apps running. Put the active one at 0
                    return 0;
                }

                // Precondition now: There's an active MS app and this is SS app:
                if (spreadView.nextInStack >= 0 && ApplicationManager.get(spreadView.nextInStack).stage == ApplicationInfoInterface.MainStage) {
                    // If the next app coming from the right is a MS app, we need to elevate this SS ap above it.
                    // Put it to at least level 2, or higher if there's more apps coming in before this one.
                    return Math.max(index, 2);
                } else {
                    // if this is no next app to come in from the right, place this one at index 1, just on top the active MS app.
                    return 1;
                }
            }
            if (index <= 2 && app.stage == ApplicationInfoInterface.MainStage && priv.sideStageAppId) {
                // Ok, this is an inactive MS app. If there's an active SS app around, we need to place this one
                // in between the active MS app and the active SS app, so that it comes in from there when dragging from the right.
                // If there's now active SS app, just leave it where it is.
                return priv.indexOf(priv.sideStageAppId) < index ? index - 1 : index;
            }
            if (index == spreadView.nextInStack && app.stage == ApplicationInfoInterface.SideStage) {
                // This is a SS app and the next one to come in from the right:
                if (priv.sideStageAppId && priv.mainStageAppId) {
                    // If there's both, an active MS and an active SS app, put this one right on top of that
                    return 2;
                }
                // Or if there's only one other active app, put it on top of that.
                // The case that there isn't any other active app is already handled above.
                return 1;
            }
            if (index == 2 && spreadView.nextInStack == 1 && priv.sideStageAppId) {
                // If its index 2 but not the next one to come in, it means
                // we've pulled another one down to index 2. Move this one up to 2 instead.
                return 3;
            }
            // don't touch all others... (mostly index > 3 + simple cases where the above doesn't shuffle much)
            return index;
        }

        SequentialAnimation {
            id: snapAnimation
            property int targetContentX: -spreadView.shift

            UbuntuNumberAnimation {
                target: spreadView
                property: "contentX"
                to: snapAnimation.targetContentX
                duration: UbuntuAnimation.FastDuration
            }

            ScriptAction {
                script: {
                    if (spreadView.selectedIndex >= 0) {
                        var newIndex = spreadView.selectedIndex;
                        spreadView.selectedIndex = -1;
                        ApplicationManager.focusApplication(ApplicationManager.get(newIndex).appId);
                        spreadView.phase = 0;
                        spreadView.contentX = -spreadView.shift;
                    }
                }
            }
        }

        MouseArea {
            id: spreadRow
            x: spreadView.contentX
            width: spreadView.width + Math.max(spreadView.width, ApplicationManager.count * spreadView.tileDistance)
            height: root.height

            onClicked: {
                spreadView.snapTo(0);
            }

            Rectangle {
                id: sideStageBackground
                color: "black"
                width: spreadView.sideStageWidth * (1 - sideStageDragHandle.progress)
                height: priv.landscapeHeight
                x: spreadView.width - width
                z: spreadView.indexToZIndex(priv.indexOf(priv.sideStageAppId))
                opacity: spreadView.phase == 0 ? 1 : 0
                Behavior on opacity { UbuntuNumberAnimation {} }
            }

            Item {
                id: sideStageDragHandle
                anchors.right: sideStageBackground.left
                anchors.top: sideStageBackground.top
                width: units.gu(2)
                height: priv.landscapeHeight
                z: sideStageBackground.z
                opacity: spreadView.phase <= 0 && spreadView.sideStageVisible ? 1 : 0
                property real progress: 0
                property bool dragging: false

                Behavior on opacity { UbuntuNumberAnimation {} }

                Connections {
                    target: spreadView
                    onSideStageVisibleChanged: {
                        if (spreadView.sideStageVisible) {
                            sideStageDragHandle.progress = 0;
                        }
                    }
                }

                Image {
                    anchors.centerIn: parent
                    width: sideStageDragHandleMouseArea.pressed ? parent.width * 2 : parent.width
                    height: parent.height
                    source: "graphics/sidestage_handle@20.png"
                    Behavior on width { UbuntuNumberAnimation {} }
                }

                MouseArea {
                    id: sideStageDragHandleMouseArea
                    anchors.fill: parent
                    enabled: spreadView.shiftedContentX == 0
                    property int startX
                    property var gesturePoints: new Array()
                    property real totalDiff

                    onPressed: {
                        gesturePoints = [];
                        startX = mouseX;
                        totalDiff = 0.0;
                        sideStageDragHandle.progress = 0;
                        sideStageDragHandle.dragging = true;
                    }
                    onMouseXChanged: {
                        totalDiff += mouseX - startX;
                        if (priv.mainStageAppId) {
                            sideStageDragHandle.progress = Math.max(0, totalDiff / spreadView.sideStageWidth);
                        }
                        gesturePoints.push(mouseX);
                    }
                    onReleased: {
                        if (priv.mainStageAppId) {
                            var oneWayFlick = priv.evaluateOneWayFlick(gesturePoints);
                            sideStageDragSnapAnimation.to = sideStageDragHandle.progress > 0.5 || oneWayFlick ? 1 : 0;
                            sideStageDragSnapAnimation.start();
                        } else {
                            sideStageDragHandle.dragging = false;
                        }
                    }
                }
                UbuntuNumberAnimation {
                    id: sideStageDragSnapAnimation
                    target: sideStageDragHandle
                    property: "progress"

                    onRunningChanged: {
                        if (!running) {
                            sideStageDragHandle.dragging = false;
                        }
                    }
                }
            }

            Repeater {
                id: spreadRepeater
                objectName: "spreadRepeater"
                model: ApplicationManager

                delegate: TransformedTabletSpreadDelegate {
                    id: spreadTile
                    objectName: model.appId ? "tabletSpreadDelegate_" + model.appId
                                            : "tabletSpreadDelegate_null";
                    width: {
                        if (wantsMainStage) {
                            return spreadView.width;
                        } else {
                            return spreadView.sideStageWidth;
                        }
                    }
                    height: {
                        if (wantsMainStage) {
                            return spreadView.height;
                        } else {
                            return priv.landscapeHeight;
                        }
                    }
                    active: model.appId == priv.mainStageAppId || model.appId == priv.sideStageAppId
                    zIndex: spreadView.indexToZIndex(index)
                    selected: spreadView.selectedIndex == index
                    otherSelected: spreadView.selectedIndex >= 0 && !selected
                    isInSideStage: priv.sideStageAppId == model.appId
                    interactive: !spreadView.interactive && spreadView.phase === 0 && root.interactive
                    swipeToCloseEnabled: spreadView.interactive && !snapAnimation.running
                    maximizedAppTopMargin: root.maximizedAppTopMargin
                    dragOffset: !isDash && model.appId == priv.mainStageAppId && root.inverseProgress > 0 && spreadView.phase === 0 ? root.inverseProgress : 0
                    application: ApplicationManager.get(index)
                    closeable: !isDash

                    readonly property bool wantsMainStage: model.stage == ApplicationInfoInterface.MainStage

                    readonly property bool isDash: model.appId == "unity8-dash"

                    readonly property bool canSuspend: model.isTouchApp
                            && !isExemptFromLifecycle(model.appId)

                    Binding {
                        target: spreadTile.application
                        property: "requestedState"
<<<<<<< HEAD
                        value: !model.isTouchApp
                                   || isExemptFromLifecycle(model.appId)
=======
                        value: !canSuspend
>>>>>>> 59830b59
                                   || (isDash && root.keepDashRunning)
                                   || (!root.suspended && (model.appId == priv.mainStageAppId
                                                           || model.appId == priv.sideStageAppId))
                               ? ApplicationInfoInterface.RequestedRunning
                               : ApplicationInfoInterface.RequestedSuspended
                    }

                    // FIXME: A regular binding doesn't update any more after closing an app.
                    // Using a Binding for now.
                    Binding {
                        target: spreadTile
                        property: "z"
                        value: (!spreadView.active && isDash && !active) ? -1 : spreadTile.zIndex
                    }
                    x: spreadView.width

                    property real behavioredZIndex: zIndex
                    Behavior on behavioredZIndex {
                        enabled: spreadView.closingIndex >= 0
                        UbuntuNumberAnimation {}
                    }

                    // This is required because none of the bindings are triggered in some cases:
                    // When an app is closed, it might happen that ApplicationManager.get(nextInStack)
                    // returns a different app even though the nextInStackIndex and all the related
                    // bindings (index, mainStageApp, sideStageApp, etc) don't change. Let's force a
                    // binding update in that case.
                    Connections {
                        target: ApplicationManager
                        onApplicationRemoved: spreadTile.z = Qt.binding(function() {
                            return spreadView.indexToZIndex(index);
                        })
                    }

                    progress: {
                        var tileProgress = (spreadView.shiftedContentX - behavioredZIndex * spreadView.tileDistance) / spreadView.width;
                        // Some tiles (nextInStack, active) need to move directly from the beginning, normalize progress to immediately start at 0
                        if ((index == spreadView.nextInStack && spreadView.phase < 2) || (active && spreadView.phase < 1)) {
                            tileProgress += behavioredZIndex * spreadView.tileDistance / spreadView.width;
                        }
                        return tileProgress;
                    }

                    animatedProgress: {
                        if (spreadView.phase == 0 && (spreadTile.active || spreadView.nextInStack == index)) {
                            if (progress < spreadView.positionMarker1) {
                                return progress;
                            } else if (progress < spreadView.positionMarker1 + snappingCurve.period) {
                                return spreadView.positionMarker1 + snappingCurve.value * 3;
                            } else {
                                return spreadView.positionMarker2;
                            }
                        }
                        return progress;
                    }

                    shellOrientationAngle: wantsMainStage ? root.shellOrientationAngle : 0
                    shellOrientation: wantsMainStage ? root.shellOrientation : Qt.PortraitOrientation
                    shellPrimaryOrientation: wantsMainStage ? root.shellPrimaryOrientation : Qt.PortraitOrientation
                    nativeOrientation: wantsMainStage ? root.nativeOrientation : Qt.PortraitOrientation


                    onClicked: {
                        if (spreadView.phase == 2) {
                            spreadView.snapTo(index);
                        }
                    }

                    onDraggedChanged: {
                        if (dragged) {
                            spreadView.draggedDelegateCount++;
                        } else {
                            spreadView.draggedDelegateCount--;
                        }
                    }

                    onClosed: {
                        spreadView.closingIndex = index;
                        ApplicationManager.stopApplication(ApplicationManager.get(index).appId);
                    }

                    Binding {
                        target: root
                        when: model.appId == priv.mainStageAppId
                        property: "mainAppWindowOrientationAngle"
                        value: appWindowOrientationAngle
                    }
                    Binding {
                        target: priv
                        when: model.appId == priv.mainStageAppId
                        property: "mainAppOrientationChangesEnabled"
                        value: orientationChangesEnabled
                    }

                    EasingCurve {
                        id: snappingCurve
                        type: EasingCurve.Linear
                        period: (spreadView.positionMarker2 - spreadView.positionMarker1) / 3
                        progress: spreadTile.progress - spreadView.positionMarker1
                    }
                }
            }
        }
    }

    //eat touch events during the right edge gesture
    MouseArea {
        anchors.fill: parent
        enabled: spreadDragArea.dragging
    }

    DirectionalDragArea {
        id: spreadDragArea
        objectName: "spreadDragArea"
        anchors { top: parent.top; right: parent.right; bottom: parent.bottom }
        width: root.dragAreaWidth
        direction: Direction.Leftwards
        enabled: (spreadView.phase != 2 && root.spreadEnabled) || dragging

        property var gesturePoints: new Array()

        onTouchXChanged: {
            if (!dragging) {
                spreadView.phase = 0;
                spreadView.contentX = -spreadView.shift;
            }

            if (dragging) {
                var dragX = -touchX + spreadDragArea.width - spreadView.shift;
                var maxDrag = spreadView.width * spreadView.positionMarker4 - spreadView.shift;
                spreadView.contentX = Math.min(dragX, maxDrag);
            }
            gesturePoints.push(touchX);
        }

        onDraggingChanged: {
            if (dragging) {
                // Gesture recognized. Start recording this gesture
                gesturePoints = [];
            } else {
                // Ok. The user released. Find out if it was a one-way movement.
                var oneWayFlick = priv.evaluateOneWayFlick(gesturePoints);
                gesturePoints = [];

                if (oneWayFlick && spreadView.shiftedContentX < spreadView.positionMarker1 * spreadView.width) {
                    // If it was a short one-way movement, do the Alt+Tab switch
                    // no matter if we didn't cross positionMarker1 yet.
                    spreadView.snapTo(spreadView.nextInStack);
                } else {
                    if (spreadView.shiftedContentX < spreadView.width * spreadView.positionMarker1) {
                        spreadView.snap();
                    } else if (spreadView.shiftedContentX < spreadView.width * spreadView.positionMarker2) {
                        spreadView.snapTo(spreadView.nextInStack);
                    } else {
                        // otherwise snap to the closest snap position we can find
                        // (might be back to start, to app 1 or to spread)
                        spreadView.snap();
                    }
                }
            }
        }
    }
}<|MERGE_RESOLUTION|>--- conflicted
+++ resolved
@@ -615,12 +615,7 @@
                     Binding {
                         target: spreadTile.application
                         property: "requestedState"
-<<<<<<< HEAD
-                        value: !model.isTouchApp
-                                   || isExemptFromLifecycle(model.appId)
-=======
                         value: !canSuspend
->>>>>>> 59830b59
                                    || (isDash && root.keepDashRunning)
                                    || (!root.suspended && (model.appId == priv.mainStageAppId
                                                            || model.appId == priv.sideStageAppId))

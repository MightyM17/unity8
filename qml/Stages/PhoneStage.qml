--- conflicted
+++ resolved
@@ -31,7 +31,11 @@
     property bool interactive
     property bool spreadEnabled: true // If false, animations and right edge will be disabled
     property real inverseProgress: 0 // This is the progress for left edge drags, in pixels.
-<<<<<<< HEAD
+    property QtObject applicationManager: ApplicationManager
+    property bool focusFirstApp: true // If false, focused app will appear on right edge like other apps
+    property bool altTabEnabled: true
+    property real startScale: 1.1
+    property real endScale: 0.7
     property int shellOrientationAngle: 0
     property int shellOrientation
     property int shellPrimaryOrientation
@@ -55,24 +59,6 @@
         for (var i = 1; i < spreadRepeater.count; ++i) {
 
             var spreadDelegate = spreadRepeater.itemAt(i);
-=======
-    property int orientation: Qt.PortraitOrientation
-    property QtObject applicationManager: ApplicationManager
-    property bool focusFirstApp: true // If false, focused app will appear on right edge like other apps
-    property bool altTabEnabled: true
-    property real startScale: 1.1
-    property real endScale: 0.7
-
-    // How far left the stage has been dragged
-    readonly property real dragProgress: spreadRepeater.count > 0 ? -spreadRepeater.itemAt(0).xTranslate : 0
-
-    readonly property alias dragging: spreadDragArea.dragging
-
-    // Only used by the tutorial right now, when it is teasing the right edge
-    property real dragAreaOverlap
-
-    signal opened()
->>>>>>> e0f1af46
 
             var delta = spreadDelegate.appWindowOrientationAngle - root.shellOrientationAngle;
             if (delta < 0) { delta += 360; }
@@ -95,14 +81,25 @@
     }
 
     // To be read from outside
-    readonly property var mainApp: ApplicationManager.focusedApplicationId
-            ? ApplicationManager.findApplication(ApplicationManager.focusedApplicationId)
+    readonly property var mainApp: applicationManager.focusedApplicationId
+            ? applicationManager.findApplication(applicationManager.focusedApplicationId)
             : null
     property int mainAppWindowOrientationAngle: 0
     readonly property bool orientationChangesEnabled: priv.focusedAppOrientationChangesEnabled
                                                    && !priv.focusedAppDelegateIsDislocated
                                                    && !(priv.focusedAppDelegate && priv.focusedAppDelegate.xBehavior.running)
                                                    && spreadView.phase === 0
+
+    // How far left the stage has been dragged
+    readonly property real dragProgress: spreadRepeater.count > 0 ? -spreadRepeater.itemAt(0).xTranslate : 0
+
+    readonly property alias dragging: spreadDragArea.dragging
+
+    // Only used by the tutorial right now, when it is teasing the right edge
+    property real dragAreaOverlap
+
+    signal opened()
+
     color: "#111111"
 
     function select(appId) {
@@ -164,9 +161,8 @@
     QtObject {
         id: priv
 
-        readonly property int firstSpreadIndex: root.focusFirstApp ? 1 : 0
-        property string focusedAppId: applicationManager.focusedApplicationId
-        property var focusedApplication: applicationManager.findApplication(focusedAppId)
+        property string focusedAppId: root.applicationManager.focusedApplicationId
+        property var focusedApplication: root.applicationManager.findApplication(focusedAppId)
         property var focusedAppDelegate: null
         property bool focusedAppOrientationChangesEnabled: false
 
@@ -175,7 +171,6 @@
 
         onFocusedAppIdChanged: focusedAppDelegate = spreadRepeater.itemAt(0);
 
-<<<<<<< HEAD
         onFocusedAppDelegateChanged: {
             if (focusedAppDelegate) {
                 focusedAppDelegate.focus = true;
@@ -183,13 +178,10 @@
         }
 
         property bool focusedAppDelegateIsDislocated: focusedAppDelegate && focusedAppDelegate.x !== 0
-=======
-        onFocusedAppDelegateChanged: focusedAppDelegate.focus = true;
->>>>>>> e0f1af46
 
         function indexOf(appId) {
-            for (var i = 0; i < applicationManager.count; i++) {
-                if (applicationManager.get(i).appId == appId) {
+            for (var i = 0; i < root.applicationManager.count; i++) {
+                if (root.applicationManager.get(i).appId == appId) {
                     return i;
                 }
             }
@@ -219,7 +211,9 @@
 
         // This indicates when the spreadView is active. That means, all the animations
         // are activated and tiles need to line up for the spread.
-        readonly property bool active: shiftedContentX > 0 || spreadDragArea.status === DirectionalDragArea.Recognized || !root.focusFirstApp
+        readonly property bool active: shiftedContentX > 0
+                                    || spreadDragArea.status === DirectionalDragArea.Recognized
+                                    || !root.focusFirstApp
 
         // The flickable needs to fill the screen in order to get touch events all over.
         // However, we don't want to the user to be able to scroll back all the way. For
@@ -308,7 +302,7 @@
                 snapAnimation.start();
                 return;
             }
-            if (applicationManager.count <= index) {
+            if (root.applicationManager.count <= index) {
                 // In case we're trying to snap to some non existing app, lets snap back to the first one
                 index = 0;
             }
@@ -345,7 +339,7 @@
             ScriptAction {
                 script: {
                     if (spreadView.selectedIndex >= 0) {
-                        applicationManager.focusApplication(applicationManager.get(spreadView.selectedIndex).appId);
+                        root.applicationManager.focusApplication(root.applicationManager.get(spreadView.selectedIndex).appId);
 
                         spreadView.selectedIndex = -1;
                         spreadView.phase = 0;
@@ -360,7 +354,7 @@
             // This width controls how much the spread can be flicked left/right. It's composed of:
             //  tileDistance * app count (with a minimum of 3 apps, in order to also allow moving 1 and 2 apps a bit)
             //  + some constant value (still scales with the screen width) which looks good and somewhat fills the screen
-            width: Math.max(3, applicationManager.count) * spreadView.tileDistance + (spreadView.width - spreadView.tileDistance) * 1.5
+            width: Math.max(3, root.applicationManager.count) * spreadView.tileDistance + (spreadView.width - spreadView.tileDistance) * 1.5
             height: parent.height
             Behavior on width {
                 enabled: spreadView.closingIndex >= 0
@@ -383,7 +377,7 @@
             Repeater {
                 id: spreadRepeater
                 objectName: "spreadRepeater"
-                model: applicationManager
+                model: root.applicationManager
                 delegate: TransformedSpreadDelegate {
                     id: appDelegate
                     objectName: "appDelegate" + index
@@ -398,19 +392,11 @@
                     selected: spreadView.selectedIndex == index
                     otherSelected: spreadView.selectedIndex >= 0 && !selected
                     interactive: !spreadView.interactive && spreadView.phase === 0
-<<<<<<< HEAD
-                            && priv.fullyShowingFocusedApp && root.interactive && index === 0
-                    swipeToCloseEnabled: spreadView.interactive && !snapAnimation.running
+                            && priv.fullyShowingFocusedApp && root.interactive && isFocused
+                    swipeToCloseEnabled: spreadView.interactive && root.interactive && !snapAnimation.running
                     maximizedAppTopMargin: root.maximizedAppTopMargin
                     dropShadow: spreadView.active || priv.focusedAppDelegateIsDislocated
-=======
-                            && spreadView.shiftedContentX === 0 && root.interactive && isFocused
-                    swipeToCloseEnabled: spreadView.interactive && root.interactive && !snapAnimation.running
-                    maximizedAppTopMargin: root.maximizedAppTopMargin
-                    dropShadow: spreadView.active ||
-                                (priv.focusedAppDelegate && priv.focusedAppDelegate.x !== 0)
                     focusFirstApp: root.focusFirstApp
->>>>>>> e0f1af46
 
                     readonly property bool isDash: model.appId == "unity8-dash"
 
@@ -432,7 +418,7 @@
                         return spreadView.width + spreadIndex * spreadView.tileDistance;
                     }
 
-                    application: applicationManager.get(index)
+                    application: root.applicationManager.get(index)
                     closeable: !isDash
 
                     property real behavioredIndex: index
@@ -508,10 +494,10 @@
 
                     onClicked: {
                         if (root.altTabEnabled && spreadView.phase == 2) {
-                            if (applicationManager.focusedApplicationId == applicationManager.get(index).appId) {
+                            if (root.applicationManager.focusedApplicationId == root.applicationManager.get(index).appId) {
                                 spreadView.snapTo(index);
                             } else {
-                                applicationManager.requestFocusApplication(applicationManager.get(index).appId);
+                                root.applicationManager.requestFocusApplication(root.applicationManager.get(index).appId);
                             }
                         }
                     }
@@ -526,7 +512,7 @@
 
                     onClosed: {
                         spreadView.closingIndex = index;
-                        applicationManager.stopApplication(applicationManager.get(index).appId);
+                        root.applicationManager.stopApplication(root.applicationManager.get(index).appId);
                     }
 
                     Binding {

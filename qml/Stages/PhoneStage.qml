/*
 * Copyright (C) 2014-2015 Canonical, Ltd.
 *
 * This program is free software; you can redistribute it and/or modify
 * it under the terms of the GNU General Public License as published by
 * the Free Software Foundation; version 3.
 *
 * This program is distributed in the hope that it will be useful,
 * but WITHOUT ANY WARRANTY; without even the implied warranty of
 * MERCHANTABILITY or FITNESS FOR A PARTICULAR PURPOSE.  See the
 * GNU General Public License for more details.
 *
 * You should have received a copy of the GNU General Public License
 * along with this program.  If not, see <http://www.gnu.org/licenses/>.
 */

import QtQuick 2.2
import Ubuntu.Components 0.1
import Ubuntu.Gestures 0.1
import Unity.Application 0.1
import Unity.Session 0.1
import Utils 0.1
import "../Components"

Rectangle {
    id: root

    // Controls to be set from outside
    property int dragAreaWidth
    property real maximizedAppTopMargin
    property bool interactive
    property bool spreadEnabled: true // If false, animations and right edge will be disabled
    property real inverseProgress: 0 // This is the progress for left edge drags, in pixels.
    property QtObject applicationManager: ApplicationManager
    property bool focusFirstApp: true // If false, focused app will appear on right edge like other apps
    property bool altTabEnabled: true
    property real startScale: 1.1
    property real endScale: 0.7
    property int shellOrientationAngle: 0
    property int shellOrientation
    property int shellPrimaryOrientation
    property int nativeOrientation
    property real nativeWidth
    property real nativeHeight
    property bool beingResized: false
    onBeingResizedChanged: {
        if (beingResized) {
            // Brace yourselves for impact!
            spreadView.selectedIndex = -1;
            spreadView.phase = 0;
            spreadView.contentX = -spreadView.shift;
        }
    }
    function updateFocusedAppOrientation() {
        if (spreadRepeater.count > 0) {
            spreadRepeater.itemAt(0).matchShellOrientation();
        }

        for (var i = 1; i < spreadRepeater.count; ++i) {

            var spreadDelegate = spreadRepeater.itemAt(i);

            var delta = spreadDelegate.appWindowOrientationAngle - root.shellOrientationAngle;
            if (delta < 0) { delta += 360; }
            delta = delta % 360;

            var supportedOrientations = spreadDelegate.application.supportedOrientations;
            if (supportedOrientations === Qt.PrimaryOrientation) {
                supportedOrientations = spreadDelegate.shellPrimaryOrientation;
            }

            if (delta === 180 && (supportedOrientations & spreadDelegate.shellOrientation)) {
                spreadDelegate.matchShellOrientation();
            }
        }
    }
    function updateFocusedAppOrientationAnimated() {
        if (spreadRepeater.count > 0) {
            spreadRepeater.itemAt(0).animateToShellOrientation();
        }
    }

    // To be read from outside
    readonly property var mainApp: applicationManager.focusedApplicationId
            ? applicationManager.findApplication(applicationManager.focusedApplicationId)
            : null
    property int mainAppWindowOrientationAngle: 0
    readonly property bool orientationChangesEnabled: priv.focusedAppOrientationChangesEnabled
                                                   && !priv.focusedAppDelegateIsDislocated
                                                   && !(priv.focusedAppDelegate && priv.focusedAppDelegate.xBehavior.running)
                                                   && spreadView.phase === 0

    // How far left the stage has been dragged
    readonly property real dragProgress: spreadRepeater.count > 0 ? -spreadRepeater.itemAt(0).xTranslate : 0

    readonly property alias dragging: spreadDragArea.dragging

    // Only used by the tutorial right now, when it is teasing the right edge
    property real dragAreaOverlap

    signal opened()

    color: "#111111"

    function select(appId) {
        spreadView.snapTo(priv.indexOf(appId));
    }

    onInverseProgressChanged: {
        // This can't be a simple binding because that would be triggered after this handler
        // while we need it active before doing the anition left/right
        priv.animateX = (inverseProgress == 0)
        if (inverseProgress == 0 && priv.oldInverseProgress > 0) {
            // left edge drag released. Minimum distance is given by design.
            if (priv.oldInverseProgress > units.gu(22)) {
                applicationManager.requestFocusApplication("unity8-dash");
            }
        }
        priv.oldInverseProgress = inverseProgress;
    }

    // <FIXME-contentX> See rationale in the next comment with this tag
    onWidthChanged: {
        if (!root.beingResized) {
            // we're being resized without a warning (ie, the corresponding property wasn't set
            root.beingResized = true;
            beingResizedTimer.start();
        }
    }
    Timer {
        id: beingResizedTimer
        interval: 100
        onTriggered: { root.beingResized = false; }
    }

    Connections {
        target: applicationManager

        onFocusRequested: {
            if (spreadView.phase > 0) {
                spreadView.snapTo(priv.indexOf(appId));
            } else {
                applicationManager.focusApplication(appId);
            }
        }

        onApplicationAdded: {
            if (spreadView.phase == 2) {
                spreadView.snapTo(applicationManager.count - 1);
            } else {
                spreadView.phase = 0;
                spreadView.contentX = -spreadView.shift;
                applicationManager.focusApplication(appId);
            }
        }

        onApplicationRemoved: {
            // Unless we're closing the app ourselves in the spread,
            // lets make sure the spread doesn't mess up by the changing app list.
            if (spreadView.closingIndex == -1) {
                spreadView.phase = 0;
                spreadView.contentX = -spreadView.shift;
                focusTopMostApp();
            }
        }

        function focusTopMostApp() {
            if (applicationManager.count > 0) {
                var topmostApp = applicationManager.get(0);
                applicationManager.focusApplication(topmostApp.appId);
            }
        }
    }

    QtObject {
        id: priv

        property string focusedAppId: root.applicationManager.focusedApplicationId
        property var focusedApplication: root.applicationManager.findApplication(focusedAppId)
        property var focusedAppDelegate: null
        property bool focusedAppOrientationChangesEnabled: false

        property real oldInverseProgress: 0
        property bool animateX: false

        onFocusedAppIdChanged: focusedAppDelegate = spreadRepeater.itemAt(0);

        onFocusedAppDelegateChanged: {
            if (focusedAppDelegate) {
                focusedAppDelegate.focus = true;
            }
        }

        property bool focusedAppDelegateIsDislocated: focusedAppDelegate && focusedAppDelegate.x !== 0

        function indexOf(appId) {
            for (var i = 0; i < root.applicationManager.count; i++) {
                if (root.applicationManager.get(i).appId == appId) {
                    return i;
                }
            }
            return -1;
        }

        // Is more stable than "spreadView.shiftedContentX === 0" as it filters out noise caused by
        // Flickable.contentX changing due to resizes.
        property bool fullyShowingFocusedApp: true
    }
    Timer {
        id: fullyShowingFocusedAppUpdateTimer
        interval: 100
        onTriggered: {
            priv.fullyShowingFocusedApp = spreadView.shiftedContentX === 0;
        }
    }

    Flickable {
        id: spreadView
        objectName: "spreadView"
        anchors.fill: parent
        interactive: (spreadDragArea.status == DirectionalDragArea.Recognized || phase > 1)
                     && draggedDelegateCount === 0
        contentWidth: spreadRow.width - shift
        contentX: -shift

        // This indicates when the spreadView is active. That means, all the animations
        // are activated and tiles need to line up for the spread.
        readonly property bool active: shiftedContentX > 0
                                    || spreadDragArea.status === DirectionalDragArea.Recognized
                                    || !root.focusFirstApp

        // The flickable needs to fill the screen in order to get touch events all over.
        // However, we don't want to the user to be able to scroll back all the way. For
        // that, the beginning of the gesture starts with a negative value for contentX
        // so the flickable wants to pull it into the view already. "shift" tunes the
        // distance where to "lock" the content.
        readonly property real shift: width / 2
        readonly property real shiftedContentX: contentX + shift

        property int tileDistance: width / 4

        // Those markers mark the various positions in the spread (ratio to screen width from right to left):
        // 0 - 1: following finger, snap back to the beginning on release
        property real positionMarker1: 0.2
        // 1 - 2: curved snapping movement, snap to app 1 on release
        property real positionMarker2: 0.3
        // 2 - 3: movement follows finger, snaps back to app 1 on release
        property real positionMarker3: 0.35
        // passing 3, we detach movement from the finger and snap to 4
        property real positionMarker4: 0.9

        // This is where the first app snaps to when bringing it in from the right edge.
        property real snapPosition: 0.7

        // Phase of the animation:
        // 0: Starting from right edge, a new app (index 1) comes in from the right
        // 1: The app has reached the first snap position.
        // 2: The list is dragged further and snaps into the spread view when entering phase 2
        property int phase: 0

        property int selectedIndex: -1
        property int draggedDelegateCount: 0
        property int closingIndex: -1

<<<<<<< HEAD
        // FIXME: Workaround Flickable's not keepping its contentX still when resized
=======
        // <FIXME-contentX> Workaround Flickable's behavior of bringing contentX back between valid boundaries
        // when resized. The proper way to fix this is refactoring PhoneStage so that it doesn't
        // rely on having Flickable.contentX keeping an out-of-bounds value when it's set programatically
        // (as opposed to having contentX reaching an out-of-bounds value through dragging, which will trigger
        // the Flickable.boundsBehavior upon release).
>>>>>>> e15956d5
        onContentXChanged: { forceItToRemainStillIfBeingResized(); }
        onShiftChanged: { forceItToRemainStillIfBeingResized(); }
        function forceItToRemainStillIfBeingResized() {
            if (root.beingResized && contentX != -spreadView.shift) {
                contentX = -spreadView.shift;
            }
        }

        onShiftedContentXChanged: {
            if (root.beingResized) {
                // Flickabe.contentX wiggles during resizes. Don't react to it.
                return;
            }

            switch (phase) {
            case 0:
                if (shiftedContentX > width * positionMarker2) {
                    phase = 1;
                }
                break;
            case 1:
                if (shiftedContentX < width * positionMarker2) {
                    phase = 0;
                } else if (shiftedContentX >= width * positionMarker4 && !spreadDragArea.dragging) {
                    phase = 2;
                }
                break;
            }
            fullyShowingFocusedAppUpdateTimer.restart();
        }

        function snap() {
            if (shiftedContentX < positionMarker1 * width) {
                snapAnimation.targetContentX = -shift;
                snapAnimation.start();
            } else if (shiftedContentX < positionMarker2 * width) {
                snapTo(1);
            } else if (shiftedContentX < positionMarker3 * width) {
                snapTo(1);
            } else if (phase < 2){
                // Add 1 pixel to make sure we definitely hit positionMarker4 even with rounding errors of the animation.
                snapAnimation.targetContentX = width * positionMarker4 + 1 - shift;
                snapAnimation.start();
                root.opened();
            }
        }
        function snapTo(index) {
            if (!root.altTabEnabled) {
                // Reset to start instead
                snapAnimation.targetContentX = -shift;
                snapAnimation.start();
                return;
            }
            if (root.applicationManager.count <= index) {
                // In case we're trying to snap to some non existing app, lets snap back to the first one
                index = 0;
            }
            spreadView.selectedIndex = index;
            // If we're not in full spread mode yet, always unwind to start pos
            // otherwise unwind up to progress 0 of the selected index
            if (spreadView.phase < 2) {
                snapAnimation.targetContentX = -shift;
            } else {
                snapAnimation.targetContentX = -shift + index * spreadView.tileDistance;
            }
            snapAnimation.start();
        }

        // In case the applicationManager already holds an app when starting up we're missing animations
        // Make sure we end up in the same state
        Component.onCompleted: {
            spreadView.contentX = -spreadView.shift
            priv.animateX = true;
            snapAnimation.complete();
        }

        SequentialAnimation {
            id: snapAnimation
            property int targetContentX: -spreadView.shift

            UbuntuNumberAnimation {
                target: spreadView
                property: "contentX"
                to: snapAnimation.targetContentX
                duration: UbuntuAnimation.FastDuration
            }

            ScriptAction {
                script: {
                    if (spreadView.selectedIndex >= 0) {
                        root.applicationManager.focusApplication(root.applicationManager.get(spreadView.selectedIndex).appId);

                        spreadView.selectedIndex = -1;
                        spreadView.phase = 0;
                        spreadView.contentX = -spreadView.shift;
                    }
                }
            }
        }

        MouseArea {
            id: spreadRow
            // This width controls how much the spread can be flicked left/right. It's composed of:
            //  tileDistance * app count (with a minimum of 3 apps, in order to also allow moving 1 and 2 apps a bit)
            //  + some constant value (still scales with the screen width) which looks good and somewhat fills the screen
            width: Math.max(3, root.applicationManager.count) * spreadView.tileDistance + (spreadView.width - spreadView.tileDistance) * 1.5
            height: parent.height
            Behavior on width {
                enabled: spreadView.closingIndex >= 0
                UbuntuNumberAnimation {}
            }
            onWidthChanged: {
                if (spreadView.closingIndex >= 0) {
                    spreadView.contentX = Math.min(spreadView.contentX, width - spreadView.width - spreadView.shift);
                }
            }

            x: spreadView.contentX

            onClicked: {
                if (root.altTabEnabled) {
                    spreadView.snapTo(0);
                }
            }

            Repeater {
                id: spreadRepeater
                objectName: "spreadRepeater"
                model: root.applicationManager
                delegate: TransformedSpreadDelegate {
                    id: appDelegate
                    objectName: "appDelegate" + index
                    startAngle: 45
                    endAngle: 5
                    startScale: root.startScale
                    endScale: root.endScale
                    startDistance: spreadView.tileDistance
                    endDistance: units.gu(.5)
                    width: spreadView.width
                    height: spreadView.height
                    selected: spreadView.selectedIndex == index
                    otherSelected: spreadView.selectedIndex >= 0 && !selected
                    interactive: !spreadView.interactive && spreadView.phase === 0
                            && priv.fullyShowingFocusedApp && root.interactive && isFocused
                    swipeToCloseEnabled: spreadView.interactive && root.interactive && !snapAnimation.running
                    maximizedAppTopMargin: root.maximizedAppTopMargin
                    dropShadow: spreadView.active || priv.focusedAppDelegateIsDislocated
                    focusFirstApp: root.focusFirstApp

                    readonly property bool isDash: model.appId == "unity8-dash"

                    z: isDash && !spreadView.active ? -1 : behavioredIndex

                    x: {
                        // focused app is always positioned at 0 except when following left edge drag
                        if (isFocused) {
                            if (!isDash && root.inverseProgress > 0 && spreadView.phase === 0) {
                                return root.inverseProgress;
                            }
                           return 0;
                        }
                        if (isDash && !spreadView.active && !spreadDragArea.dragging) {
                           return 0;
                        }

                        // Otherwise line up for the spread
                        return spreadView.width + spreadIndex * spreadView.tileDistance;
                    }

                    application: root.applicationManager.get(index)
                    closeable: !isDash

                    property real behavioredIndex: index
                    Behavior on behavioredIndex {
                        enabled: spreadView.closingIndex >= 0
                        UbuntuNumberAnimation {
                            id: appXAnimation
                            onRunningChanged: {
                                if (!running) {
                                    spreadView.closingIndex = -1;
                                }
                            }
                        }
                    }

                    property var xBehavior: xBehavior
                    Behavior on x {
                        id: xBehavior
                        enabled: root.spreadEnabled &&
                                 !spreadView.active &&
                                 !snapAnimation.running &&
                                 priv.animateX &&
                                 !root.beingResized
                        UbuntuNumberAnimation {
                            duration: UbuntuAnimation.BriskDuration
                        }
                    }

                    // Each tile has a different progress value running from 0 to 1.
                    // 0: means the tile is at the right edge.
                    // 1: means the tile has finished the main animation towards the left edge.
                    // >1: after the main animation has finished, tiles will continue to move very slowly to the left
                    progress: {
                        var tileProgress = (spreadView.shiftedContentX - behavioredIndex * spreadView.tileDistance) / spreadView.width;
                        // Tile 1 needs to move directly from the beginning...
                        if (root.focusFirstApp && behavioredIndex == 1 && spreadView.phase < 2) {
                            tileProgress += spreadView.tileDistance / spreadView.width;
                        }
                        // Limiting progress to ~0 and 1.7 to avoid binding calculations when tiles are not
                        // visible.
                        // < 0 :  The tile is outside the screen on the right
                        // > 1.7: The tile is *very* close to the left edge and covered by other tiles now.
                        // Using 0.0001 to differentiate when a tile should still be visible (==0)
                        // or we can hide it (< 0)
                        tileProgress = Math.max(-0.0001, Math.min(1.7, tileProgress));
                        return tileProgress;
                    }

                    // This mostly is the same as progress, just adds the snapping to phase 1 for tiles 0 and 1
                    animatedProgress: {
                        if (spreadView.phase == 0 && index <= priv.firstSpreadIndex) {
                            if (progress < spreadView.positionMarker1) {
                                return progress;
                            } else if (progress < spreadView.positionMarker1 + 0.05){
                                // p : 0.05 = x : pm2
                                return spreadView.positionMarker1 + (progress - spreadView.positionMarker1) * (spreadView.positionMarker2 - spreadView.positionMarker1) / 0.05
                            } else {
                                return spreadView.positionMarker2;
                            }
                        }
                        return progress;
                    }

                    // Hiding tiles when their progress is negative or reached the maximum
                    visible: (progress >= 0 && progress < 1.7)
                            || (isDash && priv.focusedAppDelegateIsDislocated)


                    shellOrientationAngle: root.shellOrientationAngle
                    shellOrientation: root.shellOrientation
                    shellPrimaryOrientation: root.shellPrimaryOrientation
                    nativeOrientation: root.nativeOrientation

                    onClicked: {
                        if (root.altTabEnabled && spreadView.phase == 2) {
                            if (root.applicationManager.focusedApplicationId == root.applicationManager.get(index).appId) {
                                spreadView.snapTo(index);
                            } else {
                                root.applicationManager.requestFocusApplication(root.applicationManager.get(index).appId);
                            }
                        }
                    }

                    onDraggedChanged: {
                        if (dragged) {
                            spreadView.draggedDelegateCount++;
                        } else {
                            spreadView.draggedDelegateCount--;
                        }
                    }

                    onClosed: {
                        spreadView.closingIndex = index;
                        root.applicationManager.stopApplication(root.applicationManager.get(index).appId);
                    }

                    Binding {
                        target: root
                        when: index == 0
                        property: "mainAppWindowOrientationAngle"
                        value: appWindowOrientationAngle
                    }
                    Binding {
                        target: priv
                        when: index == 0
                        property: "focusedAppOrientationChangesEnabled"
                        value: orientationChangesEnabled
                    }
                }
            }
        }
    }

    EdgeDragArea {
        id: spreadDragArea
        objectName: "spreadDragArea"
        direction: Direction.Leftwards
        enabled: (spreadView.phase != 2 && root.spreadEnabled) || dragging

        anchors { top: parent.top; right: parent.right; bottom: parent.bottom; rightMargin: -root.dragAreaOverlap }
        width: root.dragAreaWidth

        property var gesturePoints: new Array()

        onTouchXChanged: {
            if (!dragging) {
                // Initial touch. Let's reset the spreadView to the starting position.
                spreadView.phase = 0;
                spreadView.contentX = -spreadView.shift;
            }
            if (dragging && status == DirectionalDragArea.Recognized) {
                // Gesture recognized. Let's move the spreadView with the finger
                var dragX = Math.min(touchX + width, width); // Prevent dragging rightwards
                dragX = -dragX + spreadDragArea.width - spreadView.shift;
                // Don't allow dragging further than the animation crossing with phase2's animation
                var maxMovement =  spreadView.width * spreadView.positionMarker4 - spreadView.shift;
                spreadView.contentX = Math.min(dragX, maxMovement);
            }
            gesturePoints.push(touchX);
        }

        property int previousStatus: -1
        property int currentStatus: DirectionalDragArea.WaitingForTouch

        onStatusChanged: {
            previousStatus = currentStatus;
            currentStatus = status;
        }

        onDraggingChanged: {
            if (dragging) {
                // A potential edge-drag gesture has started. Start recording it
                gesturePoints = [];
                return;
            }

            // Ok. The user released. Find out if it was a one-way movement.
            var oneWayFlick = true;
            var smallestX = spreadDragArea.width;
            for (var i = 0; i < gesturePoints.length; i++) {
                if (gesturePoints[i] >= smallestX) {
                    oneWayFlick = false;
                    break;
                }
                smallestX = gesturePoints[i];
            }
            gesturePoints = [];

            if (previousStatus == DirectionalDragArea.Recognized &&
                oneWayFlick && spreadView.shiftedContentX > units.gu(2) &&
                    spreadView.shiftedContentX < spreadView.positionMarker1 * spreadView.width) {
                // If it was a short one-way movement, do the Alt+Tab switch
                // no matter if we didn't cross positionMarker1 yet.
                spreadView.snapTo(1);
            } else if (!dragging) {
                // otherwise snap to the closest snap position we can find
                // (might be back to start, to app 1 or to spread)
                spreadView.snap();
            }
        }
    }
}<|MERGE_RESOLUTION|>--- conflicted
+++ resolved
@@ -262,15 +262,11 @@
         property int draggedDelegateCount: 0
         property int closingIndex: -1
 
-<<<<<<< HEAD
-        // FIXME: Workaround Flickable's not keepping its contentX still when resized
-=======
         // <FIXME-contentX> Workaround Flickable's behavior of bringing contentX back between valid boundaries
         // when resized. The proper way to fix this is refactoring PhoneStage so that it doesn't
         // rely on having Flickable.contentX keeping an out-of-bounds value when it's set programatically
         // (as opposed to having contentX reaching an out-of-bounds value through dragging, which will trigger
         // the Flickable.boundsBehavior upon release).
->>>>>>> e15956d5
         onContentXChanged: { forceItToRemainStillIfBeingResized(); }
         onShiftChanged: { forceItToRemainStillIfBeingResized(); }
         function forceItToRemainStillIfBeingResized() {

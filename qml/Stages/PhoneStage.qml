--- conflicted
+++ resolved
@@ -224,13 +224,7 @@
 
         // This indicates when the spreadView is active. That means, all the animations
         // are activated and tiles need to line up for the spread.
-<<<<<<< HEAD
-        readonly property bool active: shiftedContentX > 0
-                                    || spreadDragArea.status === DirectionalDragArea.Recognized
-                                    || !root.focusFirstApp
-=======
         readonly property bool active: shiftedContentX > 0 || spreadDragArea.dragging || !root.focusFirstApp
->>>>>>> 3f7c49da
 
         // The flickable needs to fill the screen in order to get touch events all over.
         // However, we don't want to the user to be able to scroll back all the way. For

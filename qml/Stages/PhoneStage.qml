--- conflicted
+++ resolved
@@ -83,17 +83,12 @@
                                && !(priv.focusedAppDelegate && priv.focusedAppDelegate.xBehavior.running)
                                && spreadView.phase === 0
 
-<<<<<<< HEAD
-    // How far left the stage has been dragged, used externally by tutorial code
-    dragProgress: spreadRepeater.count > 0 ? spreadRepeater.itemAt(0).animatedProgress : 0
-=======
     supportedOrientations: mainApp ? mainApp.supportedOrientations
                                    : (Qt.PortraitOrientation | Qt.LandscapeOrientation
                                       | Qt.InvertedPortraitOrientation | Qt.InvertedLandscapeOrientation)
 
-    // How far left the stage has been dragged
-    readonly property real dragProgress: spreadRepeater.count > 0 ? -spreadRepeater.itemAt(0).xTranslate : 0
->>>>>>> 57c5b0da
+    // How far left the stage has been dragged, used externally by tutorial code
+    dragProgress: spreadRepeater.count > 0 ? spreadRepeater.itemAt(0).animatedProgress : 0
 
     readonly property alias dragging: spreadDragArea.dragging
 

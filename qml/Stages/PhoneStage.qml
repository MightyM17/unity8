--- conflicted
+++ resolved
@@ -30,18 +30,7 @@
     property bool altTabEnabled: true
     property real startScale: 1.1
     property real endScale: 0.7
-<<<<<<< HEAD
-=======
-    property bool keepDashRunning: true
-    property bool suspended: false
-    property int shellOrientationAngle: 0
-
-    property int shellOrientation
-    property QtObject orientations
-    property real nativeWidth
-    property real nativeHeight
-    property bool beingResized: false
->>>>>>> 2a22cd8e
+
     onBeingResizedChanged: {
         if (beingResized) {
             // Brace yourselves for impact!

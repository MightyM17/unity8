/*
 * Copyright (C) 2014-2015 Canonical, Ltd.
 *
 * This program is free software; you can redistribute it and/or modify
 * it under the terms of the GNU General Public License as published by
 * the Free Software Foundation; version 3.
 *
 * This program is distributed in the hope that it will be useful,
 * but WITHOUT ANY WARRANTY; without even the implied warranty of
 * MERCHANTABILITY or FITNESS FOR A PARTICULAR PURPOSE.  See the
 * GNU General Public License for more details.
 *
 * You should have received a copy of the GNU General Public License
 * along with this program.  If not, see <http://www.gnu.org/licenses/>.
 */

import QtQuick 2.2
import Ubuntu.Components 0.1
import Ubuntu.Gestures 0.1
import Unity.Application 0.1
import Unity.Session 0.1
import Utils 0.1
import "../Components"

Rectangle {
    id: root

    // Controls to be set from outside
    property int dragAreaWidth
    property real maximizedAppTopMargin
    property bool interactive
    property bool spreadEnabled: true // If false, animations and right edge will be disabled
    property real inverseProgress: 0 // This is the progress for left edge drags, in pixels.
    property QtObject applicationManager: ApplicationManager
    property bool focusFirstApp: true // If false, focused app will appear on right edge like other apps
    property bool altTabEnabled: true
    property real startScale: 1.1
    property real endScale: 0.7
    property int shellOrientationAngle: 0
    property int shellOrientation
    property int shellPrimaryOrientation
    property int nativeOrientation
    property real nativeWidth
    property real nativeHeight
    property bool beingResized: false
    onBeingResizedChanged: {
        if (beingResized) {
            // Brace yourselves for impact!
            spreadView.selectedIndex = -1;
            spreadView.phase = 0;
            spreadView.contentX = -spreadView.shift;
        }
    }
    function updateFocusedAppOrientation() {
        if (spreadRepeater.count > 0) {
            spreadRepeater.itemAt(0).matchShellOrientation();
        }

        for (var i = 1; i < spreadRepeater.count; ++i) {

            var spreadDelegate = spreadRepeater.itemAt(i);

            var delta = spreadDelegate.appWindowOrientationAngle - root.shellOrientationAngle;
            if (delta < 0) { delta += 360; }
            delta = delta % 360;

            var supportedOrientations = spreadDelegate.application.supportedOrientations;
            if (supportedOrientations === Qt.PrimaryOrientation) {
                supportedOrientations = spreadDelegate.shellPrimaryOrientation;
            }

            if (delta === 180 && (supportedOrientations & spreadDelegate.shellOrientation)) {
                spreadDelegate.matchShellOrientation();
            }
        }
    }
    function updateFocusedAppOrientationAnimated() {
        if (spreadRepeater.count > 0) {
            spreadRepeater.itemAt(0).animateToShellOrientation();
        }
    }

    // To be read from outside
    readonly property var mainApp: applicationManager.focusedApplicationId
            ? applicationManager.findApplication(applicationManager.focusedApplicationId)
            : null
    property int mainAppWindowOrientationAngle: 0
    readonly property bool orientationChangesEnabled: priv.focusedAppOrientationChangesEnabled
                                                   && !priv.focusedAppDelegateIsDislocated
                                                   && !(priv.focusedAppDelegate && priv.focusedAppDelegate.xBehavior.running)
                                                   && spreadView.phase === 0

    // How far left the stage has been dragged
    readonly property real dragProgress: spreadRepeater.count > 0 ? -spreadRepeater.itemAt(0).xTranslate : 0

    readonly property alias dragging: spreadDragArea.dragging

    // Only used by the tutorial right now, when it is teasing the right edge
    property real dragAreaOverlap

    signal opened()

    color: "#111111"

    function select(appId) {
        spreadView.snapTo(priv.indexOf(appId));
    }

    onInverseProgressChanged: {
        // This can't be a simple binding because that would be triggered after this handler
        // while we need it active before doing the anition left/right
        priv.animateX = (inverseProgress == 0)
        if (inverseProgress == 0 && priv.oldInverseProgress > 0) {
            // left edge drag released. Minimum distance is given by design.
            if (priv.oldInverseProgress > units.gu(22)) {
                applicationManager.requestFocusApplication("unity8-dash");
            }
        }
        priv.oldInverseProgress = inverseProgress;
    }

    // <FIXME-contentX> See rationale in the next comment with this tag
    onWidthChanged: {
        if (!root.beingResized) {
            // we're being resized without a warning (ie, the corresponding property wasn't set
            root.beingResized = true;
            beingResizedTimer.start();
        }
    }
    Timer {
        id: beingResizedTimer
        interval: 100
        onTriggered: { root.beingResized = false; }
    }

    Connections {
        target: applicationManager

        onFocusRequested: {
            if (spreadView.phase > 0) {
                spreadView.snapTo(priv.indexOf(appId));
            } else {
                applicationManager.focusApplication(appId);
            }
        }

        onApplicationAdded: {
            if (spreadView.phase == 2) {
                spreadView.snapTo(applicationManager.count - 1);
            } else {
                spreadView.phase = 0;
                spreadView.contentX = -spreadView.shift;
                applicationManager.focusApplication(appId);
            }
        }

        onApplicationRemoved: {
            // Unless we're closing the app ourselves in the spread,
            // lets make sure the spread doesn't mess up by the changing app list.
            if (spreadView.closingIndex == -1) {
                spreadView.phase = 0;
                spreadView.contentX = -spreadView.shift;
                focusTopMostApp();
            }
        }

        function focusTopMostApp() {
            if (applicationManager.count > 0) {
                var topmostApp = applicationManager.get(0);
                applicationManager.focusApplication(topmostApp.appId);
            }
        }
    }

    QtObject {
        id: priv

        property string focusedAppId: root.applicationManager.focusedApplicationId
<<<<<<< HEAD
        property var focusedApplication: root.applicationManager.findApplication(focusedAppId)
        property var focusedAppDelegate: null
        property bool focusedAppOrientationChangesEnabled: false
=======
        property bool focusedAppOrientationChangesEnabled: false
        readonly property int firstSpreadIndex: root.focusFirstApp ? 1 : 0
        readonly property var focusedAppDelegate: {
            var index = indexOf(focusedAppId);
            return index >= 0 && index < spreadRepeater.count ? spreadRepeater.itemAt(index) : null
        }
>>>>>>> c4c7e43d

        property real oldInverseProgress: 0
        property bool animateX: false

        onFocusedAppDelegateChanged: {
            if (focusedAppDelegate) {
                focusedAppDelegate.focus = true;
            }
        }

        property bool focusedAppDelegateIsDislocated: focusedAppDelegate && focusedAppDelegate.x !== 0

        function indexOf(appId) {
            for (var i = 0; i < root.applicationManager.count; i++) {
                if (root.applicationManager.get(i).appId == appId) {
                    return i;
                }
            }
            return -1;
        }

        // Is more stable than "spreadView.shiftedContentX === 0" as it filters out noise caused by
        // Flickable.contentX changing due to resizes.
        property bool fullyShowingFocusedApp: true
    }
    Timer {
        id: fullyShowingFocusedAppUpdateTimer
        interval: 100
        onTriggered: {
            priv.fullyShowingFocusedApp = spreadView.shiftedContentX === 0;
        }
    }

    Flickable {
        id: spreadView
        objectName: "spreadView"
        anchors.fill: parent
        interactive: (spreadDragArea.dragging || phase > 1) && draggedDelegateCount === 0
        contentWidth: spreadRow.width - shift
        contentX: -shift

        // This indicates when the spreadView is active. That means, all the animations
        // are activated and tiles need to line up for the spread.
        readonly property bool active: shiftedContentX > 0 || spreadDragArea.dragging || !root.focusFirstApp

        // The flickable needs to fill the screen in order to get touch events all over.
        // However, we don't want to the user to be able to scroll back all the way. For
        // that, the beginning of the gesture starts with a negative value for contentX
        // so the flickable wants to pull it into the view already. "shift" tunes the
        // distance where to "lock" the content.
        readonly property real shift: width / 2
        readonly property real shiftedContentX: contentX + shift

        property int tileDistance: width / 4

        // Those markers mark the various positions in the spread (ratio to screen width from right to left):
        // 0 - 1: following finger, snap back to the beginning on release
        property real positionMarker1: 0.2
        // 1 - 2: curved snapping movement, snap to app 1 on release
        property real positionMarker2: 0.3
        // 2 - 3: movement follows finger, snaps back to app 1 on release
        property real positionMarker3: 0.35
        // passing 3, we detach movement from the finger and snap to 4
        property real positionMarker4: 0.9

        // This is where the first app snaps to when bringing it in from the right edge.
        property real snapPosition: 0.7

        // Phase of the animation:
        // 0: Starting from right edge, a new app (index 1) comes in from the right
        // 1: The app has reached the first snap position.
        // 2: The list is dragged further and snaps into the spread view when entering phase 2
        property int phase: 0

        property int selectedIndex: -1
        property int draggedDelegateCount: 0
        property int closingIndex: -1

        // <FIXME-contentX> Workaround Flickable's behavior of bringing contentX back between valid boundaries
        // when resized. The proper way to fix this is refactoring PhoneStage so that it doesn't
        // rely on having Flickable.contentX keeping an out-of-bounds value when it's set programatically
        // (as opposed to having contentX reaching an out-of-bounds value through dragging, which will trigger
        // the Flickable.boundsBehavior upon release).
        onContentXChanged: { forceItToRemainStillIfBeingResized(); }
        onShiftChanged: { forceItToRemainStillIfBeingResized(); }
        function forceItToRemainStillIfBeingResized() {
            if (root.beingResized && contentX != -spreadView.shift) {
                contentX = -spreadView.shift;
            }
        }

        onShiftedContentXChanged: {
            if (root.beingResized) {
                // Flickabe.contentX wiggles during resizes. Don't react to it.
                return;
            }

            switch (phase) {
            case 0:
                if (shiftedContentX > width * positionMarker2) {
                    phase = 1;
                }
                break;
            case 1:
                if (shiftedContentX < width * positionMarker2) {
                    phase = 0;
                } else if (shiftedContentX >= width * positionMarker4 && !spreadDragArea.dragging) {
                    phase = 2;
                }
                break;
            }
            fullyShowingFocusedAppUpdateTimer.restart();
        }

        function snap() {
            if (shiftedContentX < positionMarker1 * width) {
                snapAnimation.targetContentX = -shift;
                snapAnimation.start();
            } else if (shiftedContentX < positionMarker2 * width) {
                snapTo(1);
            } else if (shiftedContentX < positionMarker3 * width) {
                snapTo(1);
            } else if (phase < 2){
                // Add 1 pixel to make sure we definitely hit positionMarker4 even with rounding errors of the animation.
                snapAnimation.targetContentX = width * positionMarker4 + 1 - shift;
                snapAnimation.start();
                root.opened();
            }
        }
        function snapTo(index) {
            if (!root.altTabEnabled) {
                // Reset to start instead
                snapAnimation.targetContentX = -shift;
                snapAnimation.start();
                return;
            }
            if (root.applicationManager.count <= index) {
                // In case we're trying to snap to some non existing app, lets snap back to the first one
                index = 0;
            }
            spreadView.selectedIndex = index;
            // If we're not in full spread mode yet, always unwind to start pos
            // otherwise unwind up to progress 0 of the selected index
            if (spreadView.phase < 2) {
                snapAnimation.targetContentX = -shift;
            } else {
                snapAnimation.targetContentX = -shift + index * spreadView.tileDistance;
            }
            snapAnimation.start();
        }

        // In case the applicationManager already holds an app when starting up we're missing animations
        // Make sure we end up in the same state
        Component.onCompleted: {
            spreadView.contentX = -spreadView.shift
            priv.animateX = true;
            snapAnimation.complete();
        }

        SequentialAnimation {
            id: snapAnimation
            property int targetContentX: -spreadView.shift

            UbuntuNumberAnimation {
                target: spreadView
                property: "contentX"
                to: snapAnimation.targetContentX
                duration: UbuntuAnimation.FastDuration
            }

            ScriptAction {
                script: {
                    if (spreadView.selectedIndex >= 0) {
                        root.applicationManager.focusApplication(root.applicationManager.get(spreadView.selectedIndex).appId);

                        spreadView.selectedIndex = -1;
                        spreadView.phase = 0;
                        spreadView.contentX = -spreadView.shift;
                    }
                }
            }
        }

        MouseArea {
            id: spreadRow
            // This width controls how much the spread can be flicked left/right. It's composed of:
            //  tileDistance * app count (with a minimum of 3 apps, in order to also allow moving 1 and 2 apps a bit)
            //  + some constant value (still scales with the screen width) which looks good and somewhat fills the screen
            width: Math.max(3, root.applicationManager.count) * spreadView.tileDistance + (spreadView.width - spreadView.tileDistance) * 1.5
            height: parent.height
            Behavior on width {
                enabled: spreadView.closingIndex >= 0
                UbuntuNumberAnimation {}
            }
            onWidthChanged: {
                if (spreadView.closingIndex >= 0) {
                    spreadView.contentX = Math.min(spreadView.contentX, width - spreadView.width - spreadView.shift);
                }
            }

            x: spreadView.contentX

            onClicked: {
                if (root.altTabEnabled) {
                    spreadView.snapTo(0);
                }
            }

            Repeater {
                id: spreadRepeater
                objectName: "spreadRepeater"
                model: root.applicationManager
                delegate: TransformedSpreadDelegate {
                    id: appDelegate
                    objectName: "appDelegate" + index
                    startAngle: 45
                    endAngle: 5
                    startScale: root.startScale
                    endScale: root.endScale
                    startDistance: spreadView.tileDistance
                    endDistance: units.gu(.5)
                    width: spreadView.width
                    height: spreadView.height
                    selected: spreadView.selectedIndex == index
                    otherSelected: spreadView.selectedIndex >= 0 && !selected
                    interactive: !spreadView.interactive && spreadView.phase === 0
                            && priv.fullyShowingFocusedApp && root.interactive && isFocused
                    swipeToCloseEnabled: spreadView.interactive && root.interactive && !snapAnimation.running
                    maximizedAppTopMargin: root.maximizedAppTopMargin
                    dropShadow: spreadView.active || priv.focusedAppDelegateIsDislocated
                    focusFirstApp: root.focusFirstApp

                    readonly property bool isDash: model.appId == "unity8-dash"

                    z: isDash && !spreadView.active ? -1 : behavioredIndex

                    x: {
                        // focused app is always positioned at 0 except when following left edge drag
                        if (isFocused) {
                            if (!isDash && root.inverseProgress > 0 && spreadView.phase === 0) {
                                return root.inverseProgress;
                            }
                           return 0;
                        }
                        if (isDash && !spreadView.active && !spreadDragArea.dragging) {
                           return 0;
                        }

                        // Otherwise line up for the spread
                        return spreadView.width + spreadIndex * spreadView.tileDistance;
                    }

                    application: root.applicationManager.get(index)
                    closeable: !isDash

                    property real behavioredIndex: index
                    Behavior on behavioredIndex {
                        enabled: spreadView.closingIndex >= 0
                        UbuntuNumberAnimation {
                            id: appXAnimation
                            onRunningChanged: {
                                if (!running) {
                                    spreadView.closingIndex = -1;
                                }
                            }
                        }
                    }

                    property var xBehavior: xBehavior
                    Behavior on x {
                        id: xBehavior
                        enabled: root.spreadEnabled &&
                                 !spreadView.active &&
                                 !snapAnimation.running &&
                                 priv.animateX &&
                                 !root.beingResized
                        UbuntuNumberAnimation {
                            duration: UbuntuAnimation.BriskDuration
                        }
                    }

                    // Each tile has a different progress value running from 0 to 1.
                    // 0: means the tile is at the right edge.
                    // 1: means the tile has finished the main animation towards the left edge.
                    // >1: after the main animation has finished, tiles will continue to move very slowly to the left
                    progress: {
                        var tileProgress = (spreadView.shiftedContentX - behavioredIndex * spreadView.tileDistance) / spreadView.width;
                        // Tile 1 needs to move directly from the beginning...
                        if (root.focusFirstApp && behavioredIndex == 1 && spreadView.phase < 2) {
                            tileProgress += spreadView.tileDistance / spreadView.width;
                        }
                        // Limiting progress to ~0 and 1.7 to avoid binding calculations when tiles are not
                        // visible.
                        // < 0 :  The tile is outside the screen on the right
                        // > 1.7: The tile is *very* close to the left edge and covered by other tiles now.
                        // Using 0.0001 to differentiate when a tile should still be visible (==0)
                        // or we can hide it (< 0)
                        tileProgress = Math.max(-0.0001, Math.min(1.7, tileProgress));
                        return tileProgress;
                    }

                    // This mostly is the same as progress, just adds the snapping to phase 1 for tiles 0 and 1
                    animatedProgress: {
                        if (spreadView.phase == 0 && index <= priv.firstSpreadIndex) {
                            if (progress < spreadView.positionMarker1) {
                                return progress;
                            } else if (progress < spreadView.positionMarker1 + 0.05){
                                // p : 0.05 = x : pm2
                                return spreadView.positionMarker1 + (progress - spreadView.positionMarker1) * (spreadView.positionMarker2 - spreadView.positionMarker1) / 0.05
                            } else {
                                return spreadView.positionMarker2;
                            }
                        }
                        return progress;
                    }

                    // Hiding tiles when their progress is negative or reached the maximum
                    visible: (progress >= 0 && progress < 1.7)
                            || (isDash && priv.focusedAppDelegateIsDislocated)


                    shellOrientationAngle: root.shellOrientationAngle
                    shellOrientation: root.shellOrientation
                    shellPrimaryOrientation: root.shellPrimaryOrientation
                    nativeOrientation: root.nativeOrientation

                    onClicked: {
                        if (root.altTabEnabled && spreadView.phase == 2) {
                            if (root.applicationManager.focusedApplicationId == root.applicationManager.get(index).appId) {
                                spreadView.snapTo(index);
                            } else {
                                root.applicationManager.requestFocusApplication(root.applicationManager.get(index).appId);
                            }
                        }
                    }

                    onDraggedChanged: {
                        if (dragged) {
                            spreadView.draggedDelegateCount++;
                        } else {
                            spreadView.draggedDelegateCount--;
                        }
                    }

                    onClosed: {
                        spreadView.closingIndex = index;
                        root.applicationManager.stopApplication(root.applicationManager.get(index).appId);
                    }

                    Binding {
                        target: root
                        when: index == 0
                        property: "mainAppWindowOrientationAngle"
                        value: appWindowOrientationAngle
                    }
                    Binding {
                        target: priv
                        when: index == 0
                        property: "focusedAppOrientationChangesEnabled"
                        value: orientationChangesEnabled
                    }
                }
            }
        }
    }

    DirectionalDragArea {
        id: spreadDragArea
        objectName: "spreadDragArea"
        direction: Direction.Leftwards
        enabled: (spreadView.phase != 2 && root.spreadEnabled) || dragging

        anchors { top: parent.top; right: parent.right; bottom: parent.bottom; rightMargin: -root.dragAreaOverlap }
        width: root.dragAreaWidth

        property var gesturePoints: new Array()

        onTouchXChanged: {
            if (dragging) {
                // Gesture recognized. Let's move the spreadView with the finger
                var dragX = Math.min(touchX + width, width); // Prevent dragging rightwards
                dragX = -dragX + spreadDragArea.width - spreadView.shift;
                // Don't allow dragging further than the animation crossing with phase2's animation
                var maxMovement =  spreadView.width * spreadView.positionMarker4 - spreadView.shift;

                spreadView.contentX = Math.min(dragX, maxMovement);
            } else {
                // Initial touch. Let's reset the spreadView to the starting position.
                spreadView.phase = 0;
                spreadView.contentX = -spreadView.shift;
            }

            gesturePoints.push(touchX);
        }

        onDraggingChanged: {
            if (dragging) {
                // A potential edge-drag gesture has started. Start recording it
                gesturePoints = [];
            } else {
                // Ok. The user released. Find out if it was a one-way movement.
                var oneWayFlick = true;
                var smallestX = spreadDragArea.width;
                for (var i = 0; i < gesturePoints.length; i++) {
                    if (gesturePoints[i] >= smallestX) {
                        oneWayFlick = false;
                        break;
                    }
                    smallestX = gesturePoints[i];
                }
                gesturePoints = [];

                if (oneWayFlick && spreadView.shiftedContentX > units.gu(2) &&
                        spreadView.shiftedContentX < spreadView.positionMarker1 * spreadView.width) {
                    // If it was a short one-way movement, do the Alt+Tab switch
                    // no matter if we didn't cross positionMarker1 yet.
                    spreadView.snapTo(1);
                } else if (!dragging) {
                    // otherwise snap to the closest snap position we can find
                    // (might be back to start, to app 1 or to spread)
                    spreadView.snap();
                }
            }
        }
    }
}<|MERGE_RESOLUTION|>--- conflicted
+++ resolved
@@ -176,18 +176,12 @@
         id: priv
 
         property string focusedAppId: root.applicationManager.focusedApplicationId
-<<<<<<< HEAD
-        property var focusedApplication: root.applicationManager.findApplication(focusedAppId)
-        property var focusedAppDelegate: null
-        property bool focusedAppOrientationChangesEnabled: false
-=======
         property bool focusedAppOrientationChangesEnabled: false
         readonly property int firstSpreadIndex: root.focusFirstApp ? 1 : 0
         readonly property var focusedAppDelegate: {
             var index = indexOf(focusedAppId);
             return index >= 0 && index < spreadRepeater.count ? spreadRepeater.itemAt(index) : null
         }
->>>>>>> c4c7e43d
 
         property real oldInverseProgress: 0
         property bool animateX: false

--- conflicted
+++ resolved
@@ -429,12 +429,7 @@
                     Binding {
                         target: appDelegate.application
                         property: "requestedState"
-<<<<<<< HEAD
-                        value: !model.isTouchApp
-                                   || isExemptFromLifecycle(model.appId)
-=======
                         value: !canSuspend
->>>>>>> 59830b59
                                    || (isDash && root.keepDashRunning)
                                    || (!root.suspended && appDelegate.focus)
                                ? ApplicationInfoInterface.RequestedRunning

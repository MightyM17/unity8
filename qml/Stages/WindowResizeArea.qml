/*
 * Copyright (C) 2014-2015 Canonical, Ltd.
 *
 * This program is free software; you can redistribute it and/or modify
 * it under the terms of the GNU General Public License as published by
 * the Free Software Foundation; version 3.
 *
 * This program is distributed in the hope that it will be useful,
 * but WITHOUT ANY WARRANTY; without even the implied warranty of
 * MERCHANTABILITY or FITNESS FOR A PARTICULAR PURPOSE.  See the
 * GNU General Public License for more details.
 *
 * You should have received a copy of the GNU General Public License
 * along with this program.  If not, see <http://www.gnu.org/licenses/>.
 */

import QtQuick 2.4
import Ubuntu.Components 1.3
import Utils 0.1
import Unity.Application 0.1 // for Mir.cursorName

MouseArea {
    id: root
    anchors.fill: target
    anchors.margins: -borderThickness

    hoverEnabled: true

    property var windowStateStorage: WindowStateStorage

    // The target item managed by this. Must be a parent or a sibling
    // The area will anchor to it and manage move and resize events
    property Item target: null
    property string windowId: ""
    property int borderThickness: 0
    property int minWidth: 0
    property int minHeight: 0
    property int defaultWidth: units.gu(60)
    property int defaultHeight: units.gu(50)

    QtObject {
        id: priv
        objectName: "priv"

        property int normalX: 0
        property int normalY: 0
        property int normalWidth: 0
        property int normalHeight: 0

        function updateNormalGeometry() {
            if (root.target.state == "normal") {
                normalX = root.target.x
                normalY = root.target.y
                normalWidth = root.target.width
                normalHeight = root.target.height
            }
        }
    }

    Connections {
        target: root.target
        onXChanged: priv.updateNormalGeometry();
        onYChanged: priv.updateNormalGeometry();
        onWidthChanged: priv.updateNormalGeometry();
        onHeightChanged: priv.updateNormalGeometry();
    }

    Component.onCompleted: {
<<<<<<< HEAD
        var windowState = windowStateStorage.getGeometry(root.windowId,
                Qt.rect(target.x, target.y, defaultWidth, defaultHeight) /* default geometry */);

        target.x = windowState.x;
        target.y = windowState.y;
        target.requestedWidth = Math.max(windowState.width, minWidth);
        target.requestedHeight = Math.max(windowState.height, minHeight);
=======
        var windowGeometry = windowStateStorage.getGeometry(root.windowId, Qt.rect(target.x, target.y, target.width, target.height))
        if (windowGeometry !== undefined) {
            target.x = windowGeometry.x
            target.y = windowGeometry.y
            target.width = windowGeometry.width
            target.height = windowGeometry.height
        }
        var windowState = windowStateStorage.getState(root.windowId, WindowStateStorage.WindowStateNormal)
        if (windowState === WindowStateStorage.WindowStateMaximized) {
            target.maximize(false)
        }
        priv.updateNormalGeometry();
>>>>>>> d527f6be
    }

    Component.onDestruction: {
        windowStateStorage.saveState(root.windowId, target.state == "maximized" ? WindowStateStorage.WindowStateMaximized : WindowStateStorage.WindowStateNormal)
        windowStateStorage.saveGeometry(root.windowId, Qt.rect(priv.normalX, priv.normalY, priv.normalWidth, priv.normalHeight))
    }

    QtObject {
        id: d
        property bool leftBorder: false
        property bool rightBorder: false
        property bool topBorder: false
        property bool bottomBorder: false

        // true  - A change in surface size will cause the left border of the window to move accordingly.
        //         The window's right border will stay in the same position.
        // false - a change in surface size will cause the right border of the window to move accordingly.
        //         The window's left border will stay in the same position.
        property bool moveLeftBorder: false

        // true  - A change in surface size will cause the top border of the window to move accordingly.
        //         The window's bottom border will stay in the same position.
        // false - a change in surface size will cause the bottom border of the window to move accordingly.
        //         The window's top border will stay in the same position.
        property bool moveTopBorder: false

        property bool dragging: false
        property real startMousePosX
        property real startMousePosY
        property real startX
        property real startY
        property real startWidth
        property real startHeight
        property real currentWidth
        property real currentHeight

        property string cursorName: {
            if (root.containsMouse || root.pressed) {
                if (leftBorder && !topBorder && !bottomBorder) {
                    return "left_side";
                } else if (rightBorder && !topBorder && !bottomBorder) {
                    return "right_side";
                } else if (topBorder && !leftBorder && !rightBorder) {
                    return "top_side";
                } else if (bottomBorder && !leftBorder && !rightBorder) {
                    return "bottom_side";
                } else if (leftBorder && topBorder) {
                    return "top_left_corner";
                } else if (leftBorder && bottomBorder) {
                    return "bottom_left_corner";
                } else if (rightBorder && topBorder) {
                    return "top_right_corner";
                } else if (rightBorder && bottomBorder) {
                    return "bottom_right_corner";
                } else {
                    return "";
                }
            } else {
                return "";
            }
        }
        onCursorNameChanged: {
            Mir.cursorName = cursorName;
        }

        function updateBorders() {
            leftBorder = mouseX <= borderThickness;
            rightBorder = mouseX >= width - borderThickness;
            topBorder = mouseY <= borderThickness;
            bottomBorder = mouseY >= height - borderThickness;
        }
    }

    Timer {
        id: resetBordersToMoveTimer
        interval: 2000
        onTriggered: {
            d.moveLeftBorder = false;
            d.moveTopBorder = false;
        }
    }

    onPressedChanged: {
        var pos = mapToItem(target.parent, mouseX, mouseY);

        if (pressed) {
            d.updateBorders();
            resetBordersToMoveTimer.stop();
            d.moveLeftBorder = d.leftBorder;
            d.moveTopBorder = d.topBorder;

            var pos = mapToItem(root.target.parent, mouseX, mouseY);
            d.startMousePosX = pos.x;
            d.startMousePosY = pos.y;
            d.startX = target.x;
            d.startY = target.y;
            d.startWidth = target.width;
            d.startHeight = target.height;
            d.currentWidth = target.width;
            d.currentHeight = target.height;
            d.dragging = true;
        } else {
            resetBordersToMoveTimer.start();
            d.dragging = false;
            if (containsMouse) {
                d.updateBorders();
            }
        }
    }

    onEntered: {
        if (!pressed) {
            d.updateBorders();
        }
    }

    onPositionChanged: {
        if (!pressed) {
            d.updateBorders();
        }

        if (!d.dragging) {
            return;
        }

        var pos = mapToItem(target.parent, mouse.x, mouse.y);

        var deltaX = pos.x - d.startMousePosX;
        var deltaY = pos.y - d.startMousePosY;

        if (d.leftBorder) {
            var newTargetX = d.startX + deltaX;
            if (target.x + target.width > newTargetX + minWidth) {
                target.requestedWidth = target.x + target.width - newTargetX;
            } else {
                target.requestedWidth = minWidth;
            }

        } else if (d.rightBorder) {
            if (d.startWidth + deltaX >= minWidth) {
                target.requestedWidth = d.startWidth + deltaX;
            } else {
                target.requestedWidth = minWidth;
            }
        }

        if (d.topBorder) {
            var newTargetY = d.startY + deltaY;
            if (target.y + target.height > newTargetY + minHeight) {
                target.requestedHeight = target.y + target.height - newTargetY;
            } else {
                target.requestedHeight = minHeight;
            }

        } else if (d.bottomBorder) {
            if (d.startHeight + deltaY >= minHeight) {
                target.requestedHeight = d.startHeight + deltaY;
            } else {
                target.requestedHeight = minHeight;
            }
        }
    }

    Connections {
        target: root.target
        onWidthChanged: {
            if (d.moveLeftBorder) {
                target.x += d.currentWidth - target.width;
            }
            d.currentWidth = target.width;
        }
        onHeightChanged: {
            if (d.moveTopBorder) {
                target.y += d.currentHeight - target.height;
            }
            d.currentHeight = target.height;
        }
    }
}<|MERGE_RESOLUTION|>--- conflicted
+++ resolved
@@ -66,28 +66,19 @@
     }
 
     Component.onCompleted: {
-<<<<<<< HEAD
-        var windowState = windowStateStorage.getGeometry(root.windowId,
-                Qt.rect(target.x, target.y, defaultWidth, defaultHeight) /* default geometry */);
-
-        target.x = windowState.x;
-        target.y = windowState.y;
-        target.requestedWidth = Math.max(windowState.width, minWidth);
-        target.requestedHeight = Math.max(windowState.height, minHeight);
-=======
-        var windowGeometry = windowStateStorage.getGeometry(root.windowId, Qt.rect(target.x, target.y, target.width, target.height))
-        if (windowGeometry !== undefined) {
-            target.x = windowGeometry.x
-            target.y = windowGeometry.y
-            target.width = windowGeometry.width
-            target.height = windowGeometry.height
-        }
+        var windowGeometry = windowStateStorage.getGeometry(root.windowId,
+                                                            Qt.rect(target.x, target.y, defaultWidth, detaultHeight));
+
+        target.x = windowGeometry.x;
+        target.y = windowGeometry.y;
+        target.requestedWidth = Math.max(windowGeometry.width, minWidth);
+        target.requestedHeight = Math.max(windowGeometry.height, minHeight);
+
         var windowState = windowStateStorage.getState(root.windowId, WindowStateStorage.WindowStateNormal)
         if (windowState === WindowStateStorage.WindowStateMaximized) {
             target.maximize(false)
         }
         priv.updateNormalGeometry();
->>>>>>> d527f6be
     }
 
     Component.onDestruction: {

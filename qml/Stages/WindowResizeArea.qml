--- conflicted
+++ resolved
@@ -36,11 +36,8 @@
     property int borderThickness: 0
     property int minWidth: 0
     property int minHeight: 0
-<<<<<<< HEAD
-=======
     property int defaultWidth: units.gu(60)
     property int defaultHeight: units.gu(50)
->>>>>>> a3c57371
     property int screenWidth: 0
     property int screenHeight: 0
 
@@ -72,15 +69,6 @@
     }
 
     Component.onCompleted: {
-<<<<<<< HEAD
-        var windowGeometry = windowStateStorage.getGeometry(root.windowId, Qt.rect(target.x, target.y, target.width, target.height))
-        if (windowGeometry !== undefined) {
-            target.width = Math.min(windowGeometry.width, root.screenWidth)
-            target.height = Math.min(windowGeometry.height, root.screenHeight - PanelState.panelHeight)
-            target.x = Math.max(Math.min(windowGeometry.x, root.screenWidth - target.width), 0)
-            target.y = Math.max(Math.min(windowGeometry.y, root.screenHeight - target.height), PanelState.panelHeight)
-        }
-=======
         var windowGeometry = windowStateStorage.getGeometry(root.windowId,
                                                             Qt.rect(target.x, target.y, defaultWidth, defaultHeight));
 
@@ -89,7 +77,6 @@
         target.x = Math.max(Math.min(windowGeometry.x, root.screenWidth - target.requestedWidth), 0)
         target.y = Math.max(Math.min(windowGeometry.y, root.screenHeight - target.requestedHeight), PanelState.panelHeight)
 
->>>>>>> a3c57371
         var windowState = windowStateStorage.getState(root.windowId, WindowStateStorage.WindowStateNormal)
         if (windowState === WindowStateStorage.WindowStateMaximized) {
             target.maximize(false)

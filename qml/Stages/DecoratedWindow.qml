/*
 * Copyright (C) 2014-2015 Canonical, Ltd.
 *
 * This program is free software; you can redistribute it and/or modify
 * it under the terms of the GNU General Public License as published by
 * the Free Software Foundation; version 3.
 *
 * This program is distributed in the hope that it will be useful,
 * but WITHOUT ANY WARRANTY; without even the implied warranty of
 * MERCHANTABILITY or FITNESS FOR A PARTICULAR PURPOSE.  See the
 * GNU General Public License for more details.
 *
 * You should have received a copy of the GNU General Public License
 * along with this program.  If not, see <http://www.gnu.org/licenses/>.
 *
 * Authors: Michael Zanetti <michael.zanetti@canonical.com>
 */

import QtQuick 2.4
import Ubuntu.Components 1.3
import Unity.Application 0.1

FocusScope {
    id: root

    width: applicationWindow.width
    height: (root.decorationShown ? decoration.height : 0) + applicationWindow.height

    property alias window: applicationWindow
    property alias application: applicationWindow.application
    property alias active: decoration.active
    property alias title: decoration.title
    property alias fullscreen: applicationWindow.fullscreen

    property bool highlightShown: false
    property real shadowOpacity: 1

    property alias requestedWidth: applicationWindow.requestedWidth
    property real requestedHeight

    signal close()
    signal maximize()
    signal minimize()
    signal decorationPressed()

    Rectangle {
        id: selectionHighlight
        anchors.fill: parent
        anchors.margins: -units.gu(1)
        color: "white"
        opacity: highlightShown ? 0.15 : 0
    }

    Rectangle {
        anchors { left: selectionHighlight.left; right: selectionHighlight.right; bottom: selectionHighlight.bottom; }
        height: units.dp(2)
        color: UbuntuColors.orange
        visible: highlightShown
    }

    BorderImage {
        anchors {
            fill: root
            margins: active ? -units.gu(2) : -units.gu(1.5)
        }
        source: "graphics/dropshadow2gu.sci"
        opacity: root.shadowOpacity * .3
        enabled: !fullscreen
    }

    WindowDecoration {
        id: decoration
        target: root.parent
        objectName: application ? "appWindowDecoration_" + application.appId : "appWindowDecoration_null"
        anchors { left: parent.left; top: parent.top; right: parent.right }
        height: units.gu(3)
        width: root.width
        title: window.title
        visible: !root.fullscreen

        onClose: root.close();
        onMaximize: { root.decorationPressed(); root.maximize(); }
        onMinimize: root.minimize();
        onPressed: root.decorationPressed();
    }

    ApplicationWindow {
        id: applicationWindow
        objectName: application ? "appWindow_" + application.appId : "appWindow_null"
        anchors.top: parent.top
        anchors.topMargin: decoration.height
        anchors.left: parent.left
<<<<<<< HEAD
        width: root.width
        height: fullscreen ? root.height : root.height - decoration.height
=======
        requestedHeight: root.requestedHeight - (root.decorationShown ? decoration.height : 0)
>>>>>>> 7ce0a055
        interactive: true
        focus: true
    }
}<|MERGE_RESOLUTION|>--- conflicted
+++ resolved
@@ -24,7 +24,7 @@
     id: root
 
     width: applicationWindow.width
-    height: (root.decorationShown ? decoration.height : 0) + applicationWindow.height
+    height: (decoration.visible ? decoration.height : 0) + applicationWindow.height
 
     property alias window: applicationWindow
     property alias application: applicationWindow.application
@@ -90,12 +90,9 @@
         anchors.top: parent.top
         anchors.topMargin: decoration.height
         anchors.left: parent.left
-<<<<<<< HEAD
         width: root.width
         height: fullscreen ? root.height : root.height - decoration.height
-=======
-        requestedHeight: root.requestedHeight - (root.decorationShown ? decoration.height : 0)
->>>>>>> 7ce0a055
+        requestedHeight: root.requestedHeight - (decoration.visible ? decoration.height : 0)
         interactive: true
         focus: true
     }

--- conflicted
+++ resolved
@@ -17,11 +17,7 @@
  */
 
 import QtQuick 2.4
-<<<<<<< HEAD
-import Ubuntu.Components 1.2
-=======
 import Ubuntu.Components 1.3
->>>>>>> c1cee667
 import Unity.Application 0.1
 
 FocusScope {

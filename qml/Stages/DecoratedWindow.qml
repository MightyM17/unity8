--- conflicted
+++ resolved
@@ -38,14 +38,8 @@
     property bool highlightShown: false
     property real shadowOpacity: 1
 
-<<<<<<< HEAD
-    property alias resizeSurface: applicationWindow.resizeSurface
-    property alias requestedWidth: applicationWindow.requestedWidth
-    property alias requestedHeight: applicationWindow.requestedHeight
-=======
     property real requestedWidth
     property real requestedHeight
->>>>>>> 7e5220e6
 
     property alias surfaceOrientationAngle: applicationWindow.surfaceOrientationAngle
     readonly property real visibleDecorationHeight: root.decorationShown ? decoration.height : 0
@@ -126,7 +120,7 @@
         focus: true
 
         Behavior on anchors.topMargin {
-            UbuntuNumberAnimation { duration: 4000 }
+            UbuntuNumberAnimation { duration: UbuntuAnimation.FastDuration }
         }
 
         transform: Rotation {

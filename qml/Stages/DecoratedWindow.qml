--- conflicted
+++ resolved
@@ -31,16 +31,10 @@
     property bool highlightShown: false
     property real shadowOpacity: 1
 
-<<<<<<< HEAD
-    signal close();
-    signal maximize();
-    signal minimize();
-=======
     signal close()
     signal maximize()
     signal minimize()
     signal decorationPressed()
->>>>>>> c0b01ba7
 
     BorderImage {
         anchors {

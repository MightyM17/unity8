file(GLOB QML_JS_FILES *.qml *.js)

install(FILES ${QML_JS_FILES}
    DESTINATION ${SHELL_APP_DIR}
    )

set(QML_DIRS
    Components
    Dash
    graphics
    Greeter
    Panel
    Launcher
    Notifications
<<<<<<< HEAD
    Stages
    Tutorial
=======
    Wizard
>>>>>>> 621ea5f4
    )

install(DIRECTORY ${QML_DIRS}
    DESTINATION ${SHELL_APP_DIR}
    )<|MERGE_RESOLUTION|>--- conflicted
+++ resolved
@@ -9,15 +9,12 @@
     Dash
     graphics
     Greeter
-    Panel
     Launcher
     Notifications
-<<<<<<< HEAD
+    Panel
     Stages
     Tutorial
-=======
     Wizard
->>>>>>> 621ea5f4
     )
 
 install(DIRECTORY ${QML_DIRS}

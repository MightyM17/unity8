/*
 * Copyright (C) 2014-2015 Canonical, Ltd.
 *
 * This program is free software; you can redistribute it and/or modify
 * it under the terms of the GNU General Public License as published by
 * the Free Software Foundation; version 3.
 *
 * This program is distributed in the hope that it will be useful,
 * but WITHOUT ANY WARRANTY; without even the implied warranty of
 * MERCHANTABILITY or FITNESS FOR A PARTICULAR PURPOSE.  See the
 * GNU General Public License for more details.
 *
 * You should have received a copy of the GNU General Public License
 * along with this program.  If not, see <http://www.gnu.org/licenses/>.
 */

import QtQuick 2.3
import Ubuntu.Components 1.3

Item {
    id: swipeToAct

    height: clickToAct ? leftButton.height : childrenRect.height

    signal leftTriggered()
    signal rightTriggered()

    property string leftIconName
    property string rightIconName

    property bool clickToAct

    QtObject {
        id: priv

        property double opacityDelta
        readonly property double sliderHeight: units.gu(8)
        readonly property double gap: units.gu(1)
        readonly property color sliderMainColor: "#b2b2b2"
        readonly property color sliderBGColor: "#f4f4f4"
        readonly property double halfWay: mouseArea.drag.maximumX / 2

        UbuntuNumberAnimation on opacityDelta {
            from: 0
            to: .5
            loops: Animation.Infinite
            duration: UbuntuAnimation.SleepyDuration
            easing.type: Easing.Linear
        }

        // linearly interpolate between start- and end-color
        // with a normalized weight-factor
        // 0.0 meaning just the start-color being taken into
        // account and 1.0 only taking the end-color into
        // account
        function interpolate(start, end, factor) {
            var rdiff = start.r > end.r ? end.r - start.r : end.r - start.r
            var gdiff = start.g > end.g ? end.g - start.g : end.g - start.g
            var bdiff = start.b > end.b ? end.b - start.b : end.b - start.b
            var adiff = start.a > end.a ? end.a - start.a : end.a - start.a
            var r = start.r + factor * rdiff
            var g = start.g + factor * gdiff
            var b = start.b + factor * bdiff
            var a = start.a + factor * adiff
            return Qt.rgba(r,g,b,a)
        }
    }

    Button {
        id: leftButton
        objectName: "leftButton"
        anchors.verticalCenter: parent.verticalCenter
        anchors.left: parent.left
        iconName: leftIconName
        visible: clickToAct
        width: (parent.width / 2) - priv.gap
        color: UbuntuColors.red
        onClicked: {
            leftTriggered()
        }
    }

    Button {
        id: rightButton
        objectName: "rightButton"
        anchors.verticalCenter: parent.verticalCenter
        anchors.right: parent.right
        iconName: rightIconName
        visible: clickToAct
        width: (parent.width / 2) - priv.gap
        color: UbuntuColors.green
        onClicked: {
            rightTriggered()
        }
    }

    UbuntuShape {
        id: row
        width: parent.width
        height: priv.sliderHeight
<<<<<<< HEAD
        backgroundColor: priv.sliderBGColor
        aspect: UbuntuShape.Flat
=======
        color: priv.sliderBGColor
        borderSource: "none"
        visible: !clickToAct
>>>>>>> e691e0e0

        UbuntuShape {
            id: leftShape
            objectName: "leftArea"
            anchors.top: parent.top
            anchors.left: parent.left
            anchors.margins: priv.gap
            backgroundColor: UbuntuColors.red
            aspect: UbuntuShape.Flat

            state: "normal"
            height: units.gu(6)
            width: units.gu(6)
            radius: "medium"
            opacity: slider.x <= priv.halfWay ? 1.0 : 1.0 - ((slider.x - priv.halfWay) / priv.halfWay)

            Icon {
                anchors.centerIn: parent
                width: units.gu(3.5)
                height: units.gu(3.5)
                name: leftIconName
                color: "white"
            }
        }

        Row {
            anchors.verticalCenter: parent.verticalCenter
            anchors.right: slider.left
            anchors.rightMargin: units.gu(1.5)
            spacing: -units.gu(1)
            visible: slider.x === priv.halfWay
            Icon {
                name: "back"
                height: units.gu(2.5)
                color: priv.sliderMainColor
                opacity: .5 + priv.opacityDelta
            }
            Icon {
                name: "back"
                height: units.gu(2.5)
                color: priv.sliderMainColor
                opacity: 1 - priv.opacityDelta
            }
        }

        UbuntuShape {
            id: slider
            objectName: "slider"
            anchors.top: parent.top
            anchors.margins: priv.gap
            x: priv.halfWay

            Component.onCompleted: {
                xBehavior.enabled = true
            }

            Behavior on x {
                id: xBehavior
                enabled: false
                UbuntuNumberAnimation {
                    duration: UbuntuAnimation.FastDuration
                    easing.type: Easing.OutBounce
                }
            }

            Behavior on opacity {
                UbuntuNumberAnimation {
                    duration: UbuntuAnimation.FastDuration
                }
            }

            onXChanged: {
                var factor
                if (slider.x <= priv.gap + leftShape.width)
                {
                    factor = (slider.x - priv.gap) / leftShape.width
                    slider.color = priv.interpolate(leftShape.color, priv.sliderMainColor, factor)
                } else if (slider.x >= rightShape.x - slider.width) {
                    factor = (slider.x - rightShape.x + rightShape.width) / rightShape.width
                    slider.color = priv.interpolate(priv.sliderMainColor, rightShape.color, factor)
                } else {
                    slider.color = priv.sliderMainColor
                }
            }

            z: 1
            backgroundColor: priv.sliderMainColor
            height: units.gu(6)
            width: units.gu(6)
            aspect: UbuntuShape.Flat
            radius: "medium"
            Icon {
                anchors.fill: parent
                anchors.margins: units.gu(1.5)
                source: "grip-large.svg"
                color: "white"
            }
        }

        Row {
            anchors.verticalCenter: parent.verticalCenter
            anchors.left: slider.right
            anchors.leftMargin: units.gu(1.5)
            spacing: -units.gu(1)
            visible: slider.x === priv.halfWay
            Icon {
                name: "next"
                height: units.gu(2.5)
                color: priv.sliderMainColor
                opacity: 1 - priv.opacityDelta
            }
            Icon {
                name: "next"
                height: units.gu(2.5)
                color: priv.sliderMainColor
                opacity: 0.5 + priv.opacityDelta
            }
        }

        UbuntuShape {
            id: rightShape
            objectName: "rightArea"
            anchors.top: parent.top
            anchors.right: parent.right
            anchors.margins: priv.gap
            backgroundColor: UbuntuColors.green
            aspect: UbuntuShape.Flat

            state: "normal"
            height: units.gu(6)
            width: units.gu(6)
            radius: "medium"
            opacity: slider.x >= priv.halfWay ? 1.0 : slider.x / priv.halfWay

            Icon {
                anchors.centerIn: parent
                width: units.gu(3.5)
                height: units.gu(3.5)
                name: rightIconName
                color: "white"
            }
        }
    }

    MouseArea {
        id: mouseArea
        objectName: "swipeMouseArea"
        enabled: !clickToAct

        anchors.fill: row
        drag.target: slider
        drag.axis: Drag.XAxis
        drag.minimumX: priv.gap
        drag.maximumX: row.width - slider.width - priv.gap

        onReleased: {
            if (slider.x !== drag.minimumX || slider.x !== drag.maximumX) {
                slider.x = priv.halfWay
            }
            if (slider.x === drag.minimumX) {
                slider.x = drag.minimumX
                enabled = false
                leftTriggered()
            }
            if (slider.x === drag.maximumX) {
                slider.x = drag.maximumX
                enabled = false
                rightTriggered()
            }
        }
    }
}<|MERGE_RESOLUTION|>--- conflicted
+++ resolved
@@ -98,14 +98,9 @@
         id: row
         width: parent.width
         height: priv.sliderHeight
-<<<<<<< HEAD
         backgroundColor: priv.sliderBGColor
         aspect: UbuntuShape.Flat
-=======
-        color: priv.sliderBGColor
-        borderSource: "none"
         visible: !clickToAct
->>>>>>> e691e0e0
 
         UbuntuShape {
             id: leftShape

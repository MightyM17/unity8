/*
 * Copyright (C) 2013 Canonical, Ltd.
 *
 * This program is free software; you can redistribute it and/or modify
 * it under the terms of the GNU General Public License as published by
 * the Free Software Foundation; version 3.
 *
 * This program is distributed in the hope that it will be useful,
 * but WITHOUT ANY WARRANTY; without even the implied warranty of
 * MERCHANTABILITY or FITNESS FOR A PARTICULAR PURPOSE.  See the
 * GNU General Public License for more details.
 *
 * You should have received a copy of the GNU General Public License
 * along with this program.  If not, see <http://www.gnu.org/licenses/>.
 */

import QtQuick 2.0
import QtMultimedia 5.0
import Ubuntu.Components 1.1
import Unity.Notifications 1.0
import QMenuModel 0.1
import Utils 0.1

import Ubuntu.Components.ListItems 0.1 as ListItem

Item {
    id: notification

    property alias iconSource: icon.fileSource
    property alias secondaryIconSource: secondaryIcon.source
    property alias summary: summaryLabel.text
    property alias body: bodyLabel.text
    property alias value: valueIndicator.value
    property var actions
    property var notificationId
    property var type
    property var hints
    property var notification
    property color color
    property bool fullscreen: false
    property int maxHeight
    property int margins
    readonly property color red: "#fc4949"
    readonly property color green: "#3fb24f"
    readonly property color sdLightGrey: "#eaeaea"
    readonly property color sdDarkGrey: "#dddddd"
    readonly property color sdFontColor: "#5d5d5d"
    readonly property real contentSpacing: units.gu(2)

    objectName: "background"
    implicitHeight: type !== Notification.PlaceHolder ? (fullscreen ? maxHeight : outterColumn.height + contentSpacing * 2) : 0

<<<<<<< HEAD
    color: type == Notification.Confirmation && notificationList.useModal && !greeter.shown ? "#eaeaea" : Qt.rgba(0.132, 0.117, 0.109, 0.97)
    opacity: 0
=======
    color: type == Notification.SnapDecision ? sdLightGrey : Qt.rgba(0.132, 0.117, 0.109, 0.97)
    opacity: 1 // FIXME: 1 because of LP: #1354406 workaround, has to be 0 really
>>>>>>> 67983890

    state: {
        var result = "";

        if (type == Notification.SnapDecision) {
            if (ListView.view.currentIndex == index) {
                result = "expanded";
            } else {
                if (ListView.view.count > 2) {
                    if (ListView.view.currentIndex == -1 && index == 1) {
                        result = "expanded";
                    } else {
                        result = "contracted";
                    }
                } else {
                    result = "expanded";
                }
            }
        }

        return result;
    }

    Audio {
        id: sound
        objectName: "sound"
        source: hints["suppress-sound"] != "true" && hints["sound-file"] != undefined ? hints["sound-file"] : ""
    }

    // FIXME: using onCompleted because of LP: #1354406 workaround, has to be onOpacityChanged really
    Component.onCompleted: {
        if (opacity == 1.0 && hints["suppress-sound"] != "true" && sound.source) {
            sound.play();
        }
    }

    Behavior on height {
        id: normalHeightBehavior

        //enabled: menuItemFactory.progress == 1
        enabled: true
        SequentialAnimation {
            PauseAnimation {
                duration: UbuntuAnimation.SnapDuration
            }
            UbuntuNumberAnimation {
                duration: UbuntuAnimation.SnapDuration
            }
        }
    }

    states:[
        State {
            name: "contracted"
            PropertyChanges {target: notification; height: units.gu(10)}
        },
        State {
            name: "expanded"
            PropertyChanges {target: notification; height: implicitHeight}
        }
    ]

    clip: fullscreen ? false : true

    visible: type != Notification.PlaceHolder

    UbuntuShape {
        id: shapedBack

        visible: !fullscreen
        anchors {
            fill: parent
            leftMargin: notification.margins
            rightMargin: notification.margins
        }
        color: parent.color
        opacity: parent.opacity
        radius: "medium"
        borderSource: "none"
    }

    Rectangle {
        id: nonShapedBack

        visible: fullscreen
        anchors.fill: parent
        color: parent.color
        opacity: parent.opacity
    }

    Item {
        id: contents
        anchors.fill: fullscreen ? nonShapedBack : shapedBack

        UnityMenuModelPaths {
            id: paths

            source: hints["x-canonical-private-menu-model"]

            busNameHint: "busName"
            actionsHint: "actions"
            menuObjectPathHint: "menuPath"
        }

        UnityMenuModel {
            id: unityMenuModel

            property string lastNameOwner: ""

            busName: paths.busName
            actions: paths.actions
            menuObjectPath: paths.menuObjectPath
            onNameOwnerChanged: {
                if (lastNameOwner != "" && nameOwner == "" && notification.notification != undefined) {
                    notification.notification.close()
                }
                lastNameOwner = nameOwner
            }
        }

        Behavior on implicitHeight {
            id: heightBehavior

            enabled: false
            UbuntuNumberAnimation {
                duration: UbuntuAnimation.SnapDuration
            }
        }

        // delay enabling height behavior until the add transition is complete
        onOpacityChanged: if (opacity == 1) heightBehavior.enabled = true

        MouseArea {
            id: interactiveArea

            anchors.fill: parent
            objectName: "interactiveArea"
            onClicked: {
                if (notification.type == Notification.Interactive) {
                    notification.notification.invokeAction(actionRepeater.itemAt(0).actionId)
                } else {
                    notificationList.currentIndex = index;
                }
            }
        }

        Column {
            id: outterColumn

            anchors {
                left: parent.left
                right: parent.right
                top: parent.top
                margins: 0
                topMargin: fullscreen ? 0 : units.gu(2)
            }

            spacing: units.gu(2)

            Row {
                id: topRow

                spacing: contentSpacing
                anchors {
                    left: parent.left
                    right: parent.right
                    margins: contentSpacing
                }

                ShapedIcon {
                    id: icon

                    objectName: "icon"
                    width: type == Notification.Ephemeral && !bodyLabel.visible ? units.gu(3) : units.gu(6)
                    height: width
                    shaped: notification.hints["x-canonical-non-shaped-icon"] == "true" ? false : true
<<<<<<< HEAD
                    visible: iconSource !== undefined && iconSource != "" && type != Notification.Confirmation
                }

                Image {
                    id: secondaryIcon

                    objectName: "secondaryIcon"
                    width: units.gu(2)
                    height: units.gu(2)
                    visible: source !== undefined && source != ""
                    fillMode: Image.PreserveAspectCrop
=======
                    visible: iconSource !== undefined && iconSource != ""
>>>>>>> 67983890
                }

                Column {
                    id: labelColumn
                    width: secondaryIcon.visible ? parent.width - x - units.gu(4.5) : parent.width - x

                    anchors.verticalCenter: (icon.visible && !bodyLabel.visible) ? icon.verticalCenter : undefined

                    Label {
                        id: summaryLabel

                        objectName: "summaryLabel"
                        anchors {
                            left: parent.left
                            right: parent.right
                        }
                        visible: type != Notification.Confirmation
                        fontSize: "medium"
                        color: type == Notification.SnapDecision ? sdFontColor : Theme.palette.selected.backgroundText
                        elide: Text.ElideRight
                        textFormat: Text.PlainText
                    }

                    Label {
                        id: bodyLabel

                        objectName: "bodyLabel"
                        anchors {
                            left: parent.left
                            right: parent.right
                        }
                        visible: body != ""
                        fontSize: "small"
                        color: type == Notification.SnapDecision ? sdFontColor : Theme.palette.selected.backgroundText
                        wrapMode: Text.WordWrap
                        maximumLineCount: 2
                        elide: Text.ElideRight
                        textFormat: Text.PlainText
                    }
                }

                Image {
                    id: secondaryIcon

                    objectName: "secondaryIcon"
                    width: units.gu(3)
                    height: units.gu(3)
                    visible: status === Image.Ready
                    fillMode: Image.PreserveAspectCrop
                }
            }

            ListItem.ThinDivider {
                visible: type == Notification.SnapDecision
            }

            ShapedIcon {
                id: centeredIcon

                objectName: "centeredIcon"
                width: units.gu(6)
                height: width
                shaped: notification.hints["x-canonical-non-shaped-icon"] == "true" ? false : true
                fileSource: icon.fileSource
                visible: fileSource !== undefined && fileSource != "" && type == Notification.Confirmation
                anchors.horizontalCenter: parent.horizontalCenter
            }

            ProgressBar {
                id: valueIndicator
                objectName: "valueIndicator"
                visible: type == Notification.Confirmation
                minimumValue: 0.0
                maximumValue: 100.0
                height: units.gu(1)
                showProgressPercentage: false

                anchors {
                    left: parent.left
                    right: parent.right
                }
            }

            Column {
                id: dialogColumn
                objectName: "dialogListView"
                spacing: units.gu(2)

                visible: count > 0

                anchors {
                    left: parent.left
                    right: parent.right
                    top: fullscreen ? parent.top : undefined
                    bottom: fullscreen ? parent.bottom : undefined
                }

                Repeater {
                    model: unityMenuModel

                    NotificationMenuItemFactory {
                        id: menuItemFactory

                        anchors {
                            left: dialogColumn.left
                            right: dialogColumn.right
                        }

                        menuModel: unityMenuModel
                        menuData: model
                        menuIndex: index
                        maxHeight: notification.maxHeight

                        onLoaded: {
                            notification.fullscreen = Qt.binding(function() { return fullscreen; });
                        }
                        onAccepted: {
                            notification.notification.invokeAction(actionRepeater.itemAt(0).actionId)
                        }
                    }
                }
            }

            Column {
                id: oneOverTwoCase

                anchors {
                    left: parent.left
                    right: parent.right
                    margins: contentSpacing
                }

                spacing: contentSpacing

                visible: notification.type == Notification.SnapDecision && oneOverTwoRepeaterTop.count == 3

                Repeater {
                    id: oneOverTwoRepeaterTop

                    model: notification.actions
                    delegate: Loader {
                        id: oneOverTwoLoaderTop

                        property string actionId: id
                        property string actionLabel: label

                        Component {
                            id: oneOverTwoButtonTop

                            Button {
                                objectName: "notify_oot_button" + index
                                width: oneOverTwoCase.width
                                text: oneOverTwoLoaderTop.actionLabel
                                color: notification.hints["x-canonical-private-affirmative-tint"] == "true" ? green : sdDarkGrey
                                onClicked: notification.notification.invokeAction(oneOverTwoLoaderTop.actionId)
                            }
                        }
                        sourceComponent: index == 0 ? oneOverTwoButtonTop : undefined
                    }
                }

                Row {
                    spacing: contentSpacing

                    Repeater {
                        id: oneOverTwoRepeaterBottom

                        model: notification.actions
                        delegate: Loader {
                            id: oneOverTwoLoaderBottom

                            property string actionId: id
                            property string actionLabel: label

                            Component {
                                id: oneOverTwoButtonBottom

                                Button {
                                    objectName: "notify_oot_button" + index
                                    width: oneOverTwoCase.width / 2 - spacing * 2
                                    text: oneOverTwoLoaderBottom.actionLabel
                                    color: index == 1 && notification.hints["x-canonical-private-rejection-tint"] == "true" ? red : sdDarkGrey
                                    onClicked: notification.notification.invokeAction(oneOverTwoLoaderBottom.actionId)
                                }
                            }
                            sourceComponent:  (index == 1 || index == 2) ? oneOverTwoButtonBottom : undefined
                        }
                    }
                }
            }

            Row {
                id: buttonRow

                objectName: "buttonRow"
                anchors {
                    left: parent.left
                    right: parent.right
                    margins: contentSpacing
                }
                visible: notification.type == Notification.SnapDecision && actionRepeater.count > 0 && !oneOverTwoCase.visible
                spacing: units.gu(2)
                layoutDirection: Qt.RightToLeft

                Repeater {
                    id: actionRepeater

                    model: notification.actions
                    delegate: Loader {
                        id: loader

                        property string actionId: id
                        property string actionLabel: label

                        Component {
                            id: actionButton

                            Button {
                                objectName: "notify_button" + index
                                width: buttonRow.width / 2 - spacing*2
                                text: loader.actionLabel
                                color: {
                                    var result = sdDarkGrey;
                                    if (index == 0 && notification.hints["x-canonical-private-affirmative-tint"] == "true") {
                                        result = green;
                                    }
                                    if (index == 1 && notification.hints["x-canonical-private-rejection-tint"] == "true") {
                                        result = red;
                                    }
                                    return result;
                                }
                                onClicked: notification.notification.invokeAction(loader.actionId)
                            }
                        }
                        sourceComponent: (index == 0 || index == 1) ? actionButton : undefined
                    }
                }
            }

            ComboButton {
                id: comboButton

                objectName: "notify_button2"
                width: parent.width
                anchors {
                    left: parent.left
                    right: parent.right
                    margins: contentSpacing
                }

                visible: notification.type == Notification.SnapDecision && actionRepeater.count > 3 && !oneOverTwoCase.visible
                color: sdDarkGrey
                onClicked: notification.notification.invokeAction(comboRepeater.itemAt(2).actionId)
                expanded: false
                expandedHeight: (comboRepeater.count - 2) * units.gu(4) + units.gu(.5)
                comboList: Flickable {
                    // this has to be wrapped inside a flickable
                    // to work around a feature/bug? of the
                    // ComboButton SDK-element, making a regular
                    // unwrapped Column item flickable
                    // see LP: #1332590
                    interactive: false
                    Column {
                        Repeater {
                            id: comboRepeater

                            onVisibleChanged: {
                                comboButton.text = comboRepeater.count >= 3 ? comboRepeater.itemAt(2).actionLabel : ""
                            }

                            model: notification.actions
                            delegate: Loader {
                                id: comboLoader

                                asynchronous: true
                                visible: status == Loader.Ready
                                property string actionId: id
                                property string actionLabel: label
                                readonly property var splitLabel: actionLabel.match(/(^([-a-z0-9]+):)?(.*)$/)
                                Component {
                                    id: comboEntry

                                    MouseArea {
                                        id: comboInputArea

                                        objectName: "notify_button" + index
                                        width: comboButton.width
                                        height: comboIcon.height + units.gu(2)

                                        onClicked: {
                                            notification.notification.invokeAction(actionId)
                                        }

                                        ListItem.ThinDivider {
                                            visible: index > 3
                                        }

                                        Icon {
                                            id: comboIcon

                                            anchors {
                                                left: parent.left
                                                leftMargin: units.gu(.5)
                                                verticalCenter: parent.verticalCenter
                                            }
                                            width: units.gu(2)
                                            height: units.gu(2)
                                            color: sdFontColor
                                            name: splitLabel[2]
                                        }

                                        Label {
                                            id: comboLabel

                                            anchors {
                                                left: comboIcon.right
                                                leftMargin: units.gu(1)
                                                verticalCenter: comboIcon.verticalCenter
                                            }
                                            fontSize: "small"
                                            color: sdFontColor
                                            text: splitLabel[3]
                                        }
                                    }
                                }
                                sourceComponent: (index > 2) ? comboEntry : undefined
                            }
                        }
                    }
                }
            }
        }
    }
}<|MERGE_RESOLUTION|>--- conflicted
+++ resolved
@@ -50,13 +50,8 @@
     objectName: "background"
     implicitHeight: type !== Notification.PlaceHolder ? (fullscreen ? maxHeight : outterColumn.height + contentSpacing * 2) : 0
 
-<<<<<<< HEAD
-    color: type == Notification.Confirmation && notificationList.useModal && !greeter.shown ? "#eaeaea" : Qt.rgba(0.132, 0.117, 0.109, 0.97)
-    opacity: 0
-=======
-    color: type == Notification.SnapDecision ? sdLightGrey : Qt.rgba(0.132, 0.117, 0.109, 0.97)
+    color: (type == Notification.Confirmation && notificationList.useModal && !greeter.shown) || (type == Notification.SnapDecision) ? sdLightGrey : Qt.rgba(0.132, 0.117, 0.109, 0.97)
     opacity: 1 // FIXME: 1 because of LP: #1354406 workaround, has to be 0 really
->>>>>>> 67983890
 
     state: {
         var result = "";
@@ -233,21 +228,7 @@
                     width: type == Notification.Ephemeral && !bodyLabel.visible ? units.gu(3) : units.gu(6)
                     height: width
                     shaped: notification.hints["x-canonical-non-shaped-icon"] == "true" ? false : true
-<<<<<<< HEAD
                     visible: iconSource !== undefined && iconSource != "" && type != Notification.Confirmation
-                }
-
-                Image {
-                    id: secondaryIcon
-
-                    objectName: "secondaryIcon"
-                    width: units.gu(2)
-                    height: units.gu(2)
-                    visible: source !== undefined && source != ""
-                    fillMode: Image.PreserveAspectCrop
-=======
-                    visible: iconSource !== undefined && iconSource != ""
->>>>>>> 67983890
                 }
 
                 Column {

/*
 * Copyright (C) 2013 Canonical, Ltd.
 *
 * This program is free software; you can redistribute it and/or modify
 * it under the terms of the GNU General Public License as published by
 * the Free Software Foundation; version 3.
 *
 * This program is distributed in the hope that it will be useful,
 * but WITHOUT ANY WARRANTY; without even the implied warranty of
 * MERCHANTABILITY or FITNESS FOR A PARTICULAR PURPOSE.  See the
 * GNU General Public License for more details.
 *
 * You should have received a copy of the GNU General Public License
 * along with this program.  If not, see <http://www.gnu.org/licenses/>.
 */

import QtQuick 2.0
import QtMultimedia 5.0
import Ubuntu.Components 1.1
import Unity.Notifications 1.0
import QMenuModel 0.1
import Utils 0.1

import Ubuntu.Components.ListItems 0.1 as ListItem

Item {
    id: notification

    property alias iconSource: icon.fileSource
    property alias secondaryIconSource: secondaryIcon.source
    property alias summary: summaryLabel.text
    property alias body: bodyLabel.text
    property alias value: valueIndicator.value
    property var actions
    property var notificationId
    property var type
    property var hints
    property var notification
    property color color
    property bool fullscreen: false
    readonly property bool draggable: state == "contracted" || notification.type !== Notification.Confirmation
    property int maxHeight
    property int margins
    readonly property bool darkOnBright: panel.indicators.shown || type === Notification.SnapDecision
    readonly property color red: "#fc4949"
    readonly property color green: "#3fb24f"
    readonly property color sdLightGrey: "#eaeaea"
    readonly property color sdDarkGrey: "#dddddd"
    readonly property color sdFontColor: "#5d5d5d"
    readonly property real contentSpacing: units.gu(2)

    objectName: "background"
    implicitHeight: type !== Notification.PlaceHolder ? (fullscreen ? maxHeight : outterColumn.height - shapedBack.anchors.topMargin + contentSpacing * 2) : 0

<<<<<<< HEAD
    color: type == Notification.SnapDecision ? sdLightGrey : Qt.rgba(0.132, 0.117, 0.109, 0.97)
    opacity: 1 - (x / notification.width) // FIXME: 1 because of LP: #1354406 workaround, has to be 0 really
=======
    color: (type === Notification.Confirmation && notificationList.useModal && !greeter.shown) || darkOnBright ? sdLightGrey : Qt.rgba(0.132, 0.117, 0.109, 0.97)
    opacity: 1 // FIXME: 1 because of LP: #1354406 workaround, has to be 0 really
>>>>>>> 1a130333

    state: {
        var result = "";

        if (type == Notification.SnapDecision) {
            if (ListView.view.currentIndex == index) {
                result = "expanded";
            } else {
                if (ListView.view.count > 2) {
                    if (ListView.view.currentIndex == -1 && index == 1) {
                        result = "expanded";
                    } else {
                        result = "contracted";
                    }
                } else {
                    result = "expanded";
                }
            }
        }

        return result;
    }

    Audio {
        id: sound
        objectName: "sound"
        audioRole: MediaPlayer.alert
        source: hints["suppress-sound"] != "true" && hints["sound-file"] != undefined ? hints["sound-file"] : ""
    }

    // FIXME: using onCompleted because of LP: #1354406 workaround, has to be onOpacityChanged really
    Component.onCompleted: {
        if (opacity == 1.0 && hints["suppress-sound"] != "true" && sound.source != "") {
            sound.play();
        }
    }

<<<<<<< HEAD
    Behavior on x {
        id: normalXBehavior

        enabled: draggable
        UbuntuNumberAnimation {
            duration: UbuntuAnimation.FastDuration
            easing.type: Easing.OutBounce
=======
    onHintsChanged: {
        if (type === Notification.Confirmation && opacity == 1.0 && hints["suppress-sound"] != "true" && sound.source != "") {
            sound.play();
>>>>>>> 1a130333
        }
    }

    Behavior on height {
        id: normalHeightBehavior

        //enabled: menuItemFactory.progress == 1
        enabled: true
        SequentialAnimation {
            PauseAnimation {
                duration: UbuntuAnimation.SnapDuration
            }
            UbuntuNumberAnimation {
                duration: UbuntuAnimation.SnapDuration
            }
        }
    }

    states:[
        State {
            name: "contracted"
            PropertyChanges {target: notification; height: units.gu(10)}
        },
        State {
            name: "expanded"
            PropertyChanges {target: notification; height: implicitHeight}
        }
    ]

    clip: fullscreen ? false : true

    visible: type != Notification.PlaceHolder

    UbuntuShape {
        id: shapedBack

        visible: !fullscreen
        anchors {
            fill: parent
            leftMargin: notification.margins
            rightMargin: notification.margins
            topMargin: type === Notification.Confirmation ? units.gu(.5) : 0
        }
        color: parent.color
        opacity: parent.opacity
        radius: "medium"
        borderSource: "none"
    }

    Rectangle {
        id: nonShapedBack

        visible: fullscreen
        anchors.fill: parent
        color: parent.color
        opacity: parent.opacity
    }

    onXChanged: {
        if (draggable && notification.x > 0.75 * notification.width) {
            notification.notification.close()
        }
    }

    Item {
        id: contents
        anchors.fill: fullscreen ? nonShapedBack : shapedBack

        UnityMenuModelPaths {
            id: paths

            source: hints["x-canonical-private-menu-model"]

            busNameHint: "busName"
            actionsHint: "actions"
            menuObjectPathHint: "menuPath"
        }

        UnityMenuModel {
            id: unityMenuModel

            property string lastNameOwner: ""

            busName: paths.busName
            actions: paths.actions
            menuObjectPath: paths.menuObjectPath
            onNameOwnerChanged: {
                if (lastNameOwner != "" && nameOwner == "" && notification.notification != undefined) {
                    notification.notification.close()
                }
                lastNameOwner = nameOwner
            }
        }

        Behavior on implicitHeight {
            id: heightBehavior

            enabled: false
            UbuntuNumberAnimation {
                duration: UbuntuAnimation.SnapDuration
            }
        }

        // delay enabling height behavior until the add transition is complete
        onOpacityChanged: if (opacity == 1) heightBehavior.enabled = true

        MouseArea {
            id: interactiveArea

            anchors.fill: parent
            objectName: "interactiveArea"

            drag.target: draggable ? notification : undefined
            drag.axis: Drag.XAxis
            drag.minimumX: 0
            drag.maximumX: notification.width

            onClicked: {
                if (notification.type == Notification.Interactive) {
                    notification.notification.invokeAction(actionRepeater.itemAt(0).actionId)
                } else {
                    notificationList.currentIndex = index;
                }
            }
            onPressed: {
                if (draggable) {
                    notification.anchors.left = undefined
                    notification.anchors.right = undefined
                }
            }
            onReleased: {
                if (notification.x < notification.width / 2) {
                    notification.x = 0
                } else {
                    notification.x = notification.width
                }
            }
        }

        Column {
            id: outterColumn

            anchors {
                left: parent.left
                right: parent.right
                top: parent.top
                margins: 0
                topMargin: fullscreen ? 0 : type === Notification.Confirmation ? units.gu(1) : units.gu(2)
            }

            spacing: type === Notification.Confirmation ? units.gu(1) : units.gu(2)

            Row {
                id: topRow

                spacing: contentSpacing
                anchors {
                    left: parent.left
                    right: parent.right
                    margins: contentSpacing
                }

                ShapedIcon {
                    id: icon

                    objectName: "icon"
                    width: type == Notification.Ephemeral && !bodyLabel.visible ? units.gu(3) : units.gu(6)
                    height: width
                    shaped: notification.hints["x-canonical-non-shaped-icon"] == "true" ? false : true
                    visible: iconSource !== undefined && iconSource !== "" && type !== Notification.Confirmation
                }

                Column {
                    id: labelColumn
                    width: secondaryIcon.visible ? parent.width - x - units.gu(4.5) : parent.width - x

                    anchors.verticalCenter: (icon.visible && !bodyLabel.visible) ? icon.verticalCenter : undefined

                    Label {
                        id: summaryLabel

                        objectName: "summaryLabel"
                        anchors {
                            left: parent.left
                            right: parent.right
                        }
                        visible: type !== Notification.Confirmation
                        fontSize: "medium"
                        color: darkOnBright ? sdFontColor : Theme.palette.selected.backgroundText
                        elide: Text.ElideRight
                        textFormat: Text.PlainText
                    }

                    Label {
                        id: bodyLabel

                        objectName: "bodyLabel"
                        anchors {
                            left: parent.left
                            right: parent.right
                        }
                        visible: body != "" && type !== Notification.Confirmation
                        fontSize: "small"
                        color: darkOnBright ? sdFontColor : Theme.palette.selected.backgroundText
                        wrapMode: Text.WordWrap
                        maximumLineCount: type == Notification.SnapDecision ? 12 : 2
                        elide: Text.ElideRight
                        textFormat: Text.PlainText
                    }
                }

                Image {
                    id: secondaryIcon

                    objectName: "secondaryIcon"
                    width: units.gu(3)
                    height: units.gu(3)
                    visible: status === Image.Ready
                    fillMode: Image.PreserveAspectCrop
                }
            }

            ListItem.ThinDivider {
                visible: type == Notification.SnapDecision
            }

            ShapedIcon {
                id: centeredIcon
                objectName: "centeredIcon"
                width: units.gu(5)
                height: width
                shaped: notification.hints["x-canonical-non-shaped-icon"] == "true" ? false : true
                fileSource: icon.fileSource
                visible: fileSource !== undefined && fileSource !== "" && type === Notification.Confirmation
                anchors.horizontalCenter: parent.horizontalCenter
            }

            Label {
                id: valueLabel
                objectName: "valueLabel"
                text: body
                anchors.horizontalCenter: parent.horizontalCenter
                visible: type === Notification.Confirmation && body !== ""
                fontSize: "medium"
                color: darkOnBright ? sdFontColor : Theme.palette.selected.backgroundText
                wrapMode: Text.WordWrap
                maximumLineCount: 1
                elide: Text.ElideRight
                textFormat: Text.PlainText
            }

            UbuntuShape {
                id: valueIndicator
                objectName: "valueIndicator"
                visible: type === Notification.Confirmation
                property double value

                anchors {
                    left: parent.left
                    right: parent.right
                    margins: contentSpacing
                }

                height: units.gu(1)
                color: darkOnBright ? UbuntuColors.darkGrey : UbuntuColors.lightGrey
                borderSource: "none"
                radius: "small"

                UbuntuShape {
                    id: innerBar
                    objectName: "innerBar"
                    width: valueIndicator.width * valueIndicator.value / 100
                    height: units.gu(1)
                    color: notification.hints["x-canonical-value-bar-tint"] === "true" ? UbuntuColors.orange : darkOnBright ? UbuntuColors.lightGrey : "white"
                    borderSource: "none"
                    radius: "small"
                }
            }

            Column {
                id: dialogColumn
                objectName: "dialogListView"
                spacing: units.gu(2)

                visible: count > 0

                anchors {
                    left: parent.left
                    right: parent.right
                    top: fullscreen ? parent.top : undefined
                    bottom: fullscreen ? parent.bottom : undefined
                }

                Repeater {
                    model: unityMenuModel

                    NotificationMenuItemFactory {
                        id: menuItemFactory

                        anchors {
                            left: dialogColumn.left
                            right: dialogColumn.right
                        }

                        menuModel: unityMenuModel
                        menuData: model
                        menuIndex: index
                        maxHeight: notification.maxHeight

                        onLoaded: {
                            notification.fullscreen = Qt.binding(function() { return fullscreen; });
                        }
                        onAccepted: {
                            notification.notification.invokeAction(actionRepeater.itemAt(0).actionId)
                        }
                    }
                }
            }

            Column {
                id: oneOverTwoCase

                anchors {
                    left: parent.left
                    right: parent.right
                    margins: contentSpacing
                }

                spacing: contentSpacing

                visible: notification.type === Notification.SnapDecision && oneOverTwoRepeaterTop.count === 3

                Repeater {
                    id: oneOverTwoRepeaterTop

                    model: notification.actions
                    delegate: Loader {
                        id: oneOverTwoLoaderTop

                        property string actionId: id
                        property string actionLabel: label

                        Component {
                            id: oneOverTwoButtonTop

                            Button {
                                objectName: "notify_oot_button" + index
                                width: oneOverTwoCase.width
                                text: oneOverTwoLoaderTop.actionLabel
                                color: notification.hints["x-canonical-private-affirmative-tint"] == "true" ? green : sdDarkGrey
                                onClicked: notification.notification.invokeAction(oneOverTwoLoaderTop.actionId)
                            }
                        }
                        sourceComponent: index == 0 ? oneOverTwoButtonTop : undefined
                    }
                }

                Row {
                    spacing: contentSpacing

                    Repeater {
                        id: oneOverTwoRepeaterBottom

                        model: notification.actions
                        delegate: Loader {
                            id: oneOverTwoLoaderBottom

                            property string actionId: id
                            property string actionLabel: label

                            Component {
                                id: oneOverTwoButtonBottom

                                Button {
                                    objectName: "notify_oot_button" + index
                                    width: oneOverTwoCase.width / 2 - spacing * 2
                                    text: oneOverTwoLoaderBottom.actionLabel
                                    color: index == 1 && notification.hints["x-canonical-private-rejection-tint"] == "true" ? red : sdDarkGrey
                                    onClicked: notification.notification.invokeAction(oneOverTwoLoaderBottom.actionId)
                                }
                            }
                            sourceComponent:  (index == 1 || index == 2) ? oneOverTwoButtonBottom : undefined
                        }
                    }
                }
            }

            Row {
                id: buttonRow

                objectName: "buttonRow"
                anchors {
                    left: parent.left
                    right: parent.right
                    margins: contentSpacing
                }
                visible: notification.type == Notification.SnapDecision && actionRepeater.count > 0 && !oneOverTwoCase.visible
                spacing: units.gu(2)
                layoutDirection: Qt.RightToLeft

                Loader {
                    id: notifySwipeButtonLoader
                    active: notification.hints["x-canonical-snap-decisions-swipe"] === "true"

                    sourceComponent: SwipeToAct  {
                        objectName: "notify_swipe_button"
                        width: buttonRow.width
                        leftIconName: "call-end"
                        rightIconName: "call-start"
                        onLeftTriggered: {
                            notification.notification.invokeAction(notification.actions.data(0, ActionModel.RoleActionId))
                        }

                        onRightTriggered: {
                            notification.notification.invokeAction(notification.actions.data(1, ActionModel.RoleActionId))
                        }
                    }
                }

                Repeater {
                    id: actionRepeater
                    model: notification.actions
                    delegate: Loader {
                        id: loader

                        property string actionId: id
                        property string actionLabel: label
                        active: !notifySwipeButtonLoader.active

                        Component {
                            id: actionButton

                            Button {
                                objectName: "notify_button" + index
                                width: buttonRow.width / 2 - spacing * 2
                                text: loader.actionLabel
                                color: {
                                    var result = sdDarkGrey;
                                    if (index == 0 && notification.hints["x-canonical-private-affirmative-tint"] == "true") {
                                        result = green;
                                    }
                                    if (index == 1 && notification.hints["x-canonical-private-rejection-tint"] == "true") {
                                        result = red;
                                    }
                                    return result;
                                }
                                onClicked: notification.notification.invokeAction(loader.actionId)
                            }
                        }
                        sourceComponent: (index == 0 || index == 1) ? actionButton : undefined
                    }
                }
            }

            ComboButton {
                id: comboButton

                objectName: "notify_button2"
                width: parent.width
                anchors {
                    left: parent.left
                    right: parent.right
                    margins: contentSpacing
                }

                visible: notification.type == Notification.SnapDecision && actionRepeater.count > 3 && !oneOverTwoCase.visible
                color: sdDarkGrey
                onClicked: notification.notification.invokeAction(comboRepeater.itemAt(2).actionId)
                expanded: false
                expandedHeight: (comboRepeater.count - 2) * units.gu(4) + units.gu(.5)
                comboList: Flickable {
                    // this has to be wrapped inside a flickable
                    // to work around a feature/bug? of the
                    // ComboButton SDK-element, making a regular
                    // unwrapped Column item flickable
                    // see LP: #1332590
                    interactive: false
                    Column {
                        Repeater {
                            id: comboRepeater

                            onVisibleChanged: {
                                comboButton.text = comboRepeater.count >= 3 ? comboRepeater.itemAt(2).actionLabel : ""
                            }

                            model: notification.actions
                            delegate: Loader {
                                id: comboLoader

                                asynchronous: true
                                visible: status == Loader.Ready
                                property string actionId: id
                                property string actionLabel: label
                                readonly property var splitLabel: actionLabel.match(/(^([-a-z0-9]+):)?(.*)$/)
                                Component {
                                    id: comboEntry

                                    MouseArea {
                                        id: comboInputArea

                                        objectName: "notify_button" + index
                                        width: comboButton.width
                                        height: comboIcon.height + units.gu(2)

                                        onClicked: {
                                            notification.notification.invokeAction(actionId)
                                        }

                                        ListItem.ThinDivider {
                                            visible: index > 3
                                        }

                                        Icon {
                                            id: comboIcon

                                            anchors {
                                                left: parent.left
                                                leftMargin: units.gu(.5)
                                                verticalCenter: parent.verticalCenter
                                            }
                                            width: units.gu(2)
                                            height: units.gu(2)
                                            color: sdFontColor
                                            name: splitLabel[2]
                                        }

                                        Label {
                                            id: comboLabel

                                            anchors {
                                                left: comboIcon.right
                                                leftMargin: units.gu(1)
                                                verticalCenter: comboIcon.verticalCenter
                                            }
                                            fontSize: "small"
                                            color: sdFontColor
                                            text: splitLabel[3]
                                        }
                                    }
                                }
                                sourceComponent: (index > 2) ? comboEntry : undefined
                            }
                        }
                    }
                }
            }
        }
    }
}<|MERGE_RESOLUTION|>--- conflicted
+++ resolved
@@ -52,13 +52,8 @@
     objectName: "background"
     implicitHeight: type !== Notification.PlaceHolder ? (fullscreen ? maxHeight : outterColumn.height - shapedBack.anchors.topMargin + contentSpacing * 2) : 0
 
-<<<<<<< HEAD
-    color: type == Notification.SnapDecision ? sdLightGrey : Qt.rgba(0.132, 0.117, 0.109, 0.97)
+    color: (type === Notification.Confirmation && notificationList.useModal && !greeter.shown) || darkOnBright ? sdLightGrey : Qt.rgba(0.132, 0.117, 0.109, 0.97)
     opacity: 1 - (x / notification.width) // FIXME: 1 because of LP: #1354406 workaround, has to be 0 really
-=======
-    color: (type === Notification.Confirmation && notificationList.useModal && !greeter.shown) || darkOnBright ? sdLightGrey : Qt.rgba(0.132, 0.117, 0.109, 0.97)
-    opacity: 1 // FIXME: 1 because of LP: #1354406 workaround, has to be 0 really
->>>>>>> 1a130333
 
     state: {
         var result = "";
@@ -96,7 +91,6 @@
         }
     }
 
-<<<<<<< HEAD
     Behavior on x {
         id: normalXBehavior
 
@@ -104,11 +98,12 @@
         UbuntuNumberAnimation {
             duration: UbuntuAnimation.FastDuration
             easing.type: Easing.OutBounce
-=======
+        }
+    }
+
     onHintsChanged: {
         if (type === Notification.Confirmation && opacity == 1.0 && hints["suppress-sound"] != "true" && sound.source != "") {
             sound.play();
->>>>>>> 1a130333
         }
     }
 

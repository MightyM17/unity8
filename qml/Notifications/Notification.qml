--- conflicted
+++ resolved
@@ -296,13 +296,8 @@
                         }
                         visible: body != "" && type !== Notification.Confirmation
                         fontSize: "small"
-<<<<<<< HEAD
-                        color: darkOnBright ? sdFontColor : theme.palette.selected.backgroundText
+                        color: darkOnBright ? sdFontColor : theme.palette.normal.backgroundText
                         wrapMode: Text.Wrap
-=======
-                        color: darkOnBright ? sdFontColor : theme.palette.normal.backgroundText
-                        wrapMode: Text.WordWrap
->>>>>>> e73b47aa
                         maximumLineCount: type == Notification.SnapDecision ? 12 : 2
                         elide: Text.ElideRight
                         textFormat: Text.PlainText

/*
 * Copyright (C) 2013,2015 Canonical, Ltd.
 *
 * This program is free software; you can redistribute it and/or modify
 * it under the terms of the GNU General Public License as published by
 * the Free Software Foundation; version 3.
 *
 * This program is distributed in the hope that it will be useful,
 * but WITHOUT ANY WARRANTY; without even the implied warranty of
 * MERCHANTABILITY or FITNESS FOR A PARTICULAR PURPOSE.  See the
 * GNU General Public License for more details.
 *
 * You should have received a copy of the GNU General Public License
 * along with this program.  If not, see <http://www.gnu.org/licenses/>.
 */

import QtQuick 2.0
import QtMultimedia 5.0
<<<<<<< HEAD
import Ubuntu.Components 1.3
=======
import Powerd 0.1
import Ubuntu.Components 1.1
>>>>>>> e0112a40
import Unity.Notifications 1.0
import QMenuModel 0.1
import Utils 0.1

import Ubuntu.Components.ListItems 1.3 as ListItem

Item {
    id: notification

    property alias iconSource: icon.fileSource
    property alias secondaryIconSource: secondaryIcon.source
    property alias summary: summaryLabel.text
    property alias body: bodyLabel.text
    property alias value: valueIndicator.value
    property var actions
    property var notificationId
    property var type
    property var hints
    property var notification
    property color color
    property bool fullscreen: false
    property int maxHeight
    property int margins
    readonly property bool draggable: (type === Notification.SnapDecision && state === "contracted") || type === Notification.Interactive || type === Notification.Ephemeral
    readonly property bool darkOnBright: panel.indicators.shown || type === Notification.SnapDecision
    readonly property color red: "#fc4949"
    readonly property color green: "#3fb24f"
    readonly property color sdLightGrey: "#eaeaea"
    readonly property color sdDarkGrey: "#dddddd"
    readonly property color sdFontColor: "#5d5d5d"
    readonly property real contentSpacing: units.gu(2)

    objectName: "background"
    implicitHeight: type !== Notification.PlaceHolder ? (fullscreen ? maxHeight : outterColumn.height - shapedBack.anchors.topMargin + contentSpacing * 2) : 0

    color: (type === Notification.Confirmation && notificationList.useModal && !greeter.shown) || darkOnBright ? sdLightGrey : Qt.rgba(0.132, 0.117, 0.109, 0.97)
    opacity: 1 - (x / notification.width) // FIXME: non-zero initially because of LP: #1354406 workaround, we want this to start at 0 upon creation eventually

    state: {
        var result = "";

        if (type == Notification.SnapDecision) {
            if (ListView.view.currentIndex == index) {
                result = "expanded";
            } else {
                if (ListView.view.count > 2) {
                    if (ListView.view.currentIndex == -1 && index == 1) {
                        result = "expanded";
                    } else {
                        result = "contracted";
                    }
                } else {
                    result = "expanded";
                }
            }
        }

        return result;
    }

    Audio {
        id: sound
        objectName: "sound"
        audioRole: MediaPlayer.alert
        source: hints["suppress-sound"] !== "true" && hints["sound-file"] !== undefined ? hints["sound-file"] : ""
    }

    Component.onCompleted: {
        // Turn on screen as needed (Powerd.Notification means the screen
        // stays on for a shorter amount of time)
        if (type == Notification.SnapDecision) {
            Powerd.setStatus(Powerd.On, Powerd.Unknown);
        } else if (type != Notification.Confirmation) {
            Powerd.setStatus(Powerd.On, Powerd.Notification);
        }

        // FIXME: using onCompleted because of LP: #1354406 workaround, has to be onOpacityChanged really
        if (opacity == 1.0 && hints["suppress-sound"] !== "true" && sound.source !== "") {
            sound.play();
        }
    }

    Behavior on x {
        id: normalXBehavior

        enabled: draggable
        UbuntuNumberAnimation {
            duration: UbuntuAnimation.FastDuration
            easing.type: Easing.OutBounce
        }
    }

    onHintsChanged: {
        if (type === Notification.Confirmation && opacity == 1.0 && hints["suppress-sound"] !== "true" && sound.source !== "") {
            sound.play();
        }
    }

    Behavior on height {
        id: normalHeightBehavior

        //enabled: menuItemFactory.progress == 1
        enabled: true
        UbuntuNumberAnimation {
            duration: UbuntuAnimation.SnapDuration
        }
    }

    states:[
        State {
            name: "contracted"
            PropertyChanges {target: notification; height: units.gu(10)}
        },
        State {
            name: "expanded"
            PropertyChanges {target: notification; height: implicitHeight}
        }
    ]

    clip: fullscreen ? false : true

    visible: type != Notification.PlaceHolder

    UbuntuShape {
        id: shapedBack

        visible: !fullscreen
        anchors {
            fill: parent
            leftMargin: notification.margins
            rightMargin: notification.margins
            topMargin: type === Notification.Confirmation ? units.gu(.5) : 0
        }
        color: parent.color
        opacity: parent.opacity
        radius: "medium"
        borderSource: "none"
    }

    Rectangle {
        id: nonShapedBack

        visible: fullscreen
        anchors.fill: parent
        color: parent.color
        opacity: parent.opacity
    }

    onXChanged: {
        if (draggable && notification.x > 0.75 * notification.width) {
            notification.notification.close()
        }
    }

    Item {
        id: contents
        anchors.fill: fullscreen ? nonShapedBack : shapedBack

        UnityMenuModelPaths {
            id: paths

            source: hints["x-canonical-private-menu-model"]

            busNameHint: "busName"
            actionsHint: "actions"
            menuObjectPathHint: "menuPath"
        }

        UnityMenuModel {
            id: unityMenuModel

            property string lastNameOwner: ""

            busName: paths.busName
            actions: paths.actions
            menuObjectPath: paths.menuObjectPath
            onNameOwnerChanged: {
                if (lastNameOwner !== "" && nameOwner === "" && notification.notification !== undefined) {
                    notification.notification.close()
                }
                lastNameOwner = nameOwner
            }
        }

        MouseArea {
            id: interactiveArea

            anchors.fill: parent
            objectName: "interactiveArea"

            drag.target: draggable ? notification : undefined
            drag.axis: Drag.XAxis
            drag.minimumX: 0
            drag.maximumX: notification.width

            onClicked: {
                if (notification.type == Notification.Interactive) {
                    notification.notification.invokeAction(actionRepeater.itemAt(0).actionId)
                } else {
                    notificationList.currentIndex = index;
                }
            }
            onReleased: {
                if (notification.x < notification.width / 2) {
                    notification.x = 0
                } else {
                    notification.x = notification.width
                }
            }
        }

        Column {
            id: outterColumn

            anchors {
                left: parent.left
                right: parent.right
                top: parent.top
                margins: 0
                topMargin: fullscreen ? 0 : type === Notification.Confirmation ? units.gu(1) : units.gu(2)
            }

            spacing: type === Notification.Confirmation ? units.gu(1) : units.gu(2)

            Row {
                id: topRow

                spacing: contentSpacing
                anchors {
                    left: parent.left
                    right: parent.right
                    margins: contentSpacing
                }

                ShapedIcon {
                    id: icon

                    objectName: "icon"
                    width: type == Notification.Ephemeral && !bodyLabel.visible ? units.gu(3) : units.gu(6)
                    height: width
                    shaped: notification.hints["x-canonical-non-shaped-icon"] == "true" ? false : true
                    visible: iconSource !== undefined && iconSource !== "" && type !== Notification.Confirmation
                }

                Column {
                    id: labelColumn
                    width: secondaryIcon.visible ? parent.width - x - units.gu(4.5) : parent.width - x

                    anchors.verticalCenter: (icon.visible && !bodyLabel.visible) ? icon.verticalCenter : undefined

                    Label {
                        id: summaryLabel

                        objectName: "summaryLabel"
                        anchors {
                            left: parent.left
                            right: parent.right
                        }
                        visible: type !== Notification.Confirmation
                        fontSize: "medium"
                        color: darkOnBright ? sdFontColor : theme.palette.selected.backgroundText
                        elide: Text.ElideRight
                        textFormat: Text.PlainText
                    }

                    Label {
                        id: bodyLabel

                        objectName: "bodyLabel"
                        anchors {
                            left: parent.left
                            right: parent.right
                        }
                        visible: body != "" && type !== Notification.Confirmation
                        fontSize: "small"
                        color: darkOnBright ? sdFontColor : theme.palette.selected.backgroundText
                        wrapMode: Text.WordWrap
                        maximumLineCount: type == Notification.SnapDecision ? 12 : 2
                        elide: Text.ElideRight
                        textFormat: Text.PlainText
                    }
                }

                Image {
                    id: secondaryIcon

                    objectName: "secondaryIcon"
                    width: units.gu(3)
                    height: units.gu(3)
                    visible: status === Image.Ready
                    fillMode: Image.PreserveAspectCrop
                }
            }

            ListItem.ThinDivider {
                visible: type == Notification.SnapDecision
            }

            ShapedIcon {
                id: centeredIcon
                objectName: "centeredIcon"
                width: units.gu(5)
                height: width
                shaped: notification.hints["x-canonical-non-shaped-icon"] == "true" ? false : true
                fileSource: icon.fileSource
                visible: fileSource !== undefined && fileSource !== "" && type === Notification.Confirmation
                anchors.horizontalCenter: parent.horizontalCenter
            }

            Label {
                id: valueLabel
                objectName: "valueLabel"
                text: body
                anchors.horizontalCenter: parent.horizontalCenter
                visible: type === Notification.Confirmation && body !== ""
                fontSize: "medium"
                color: darkOnBright ? sdFontColor : theme.palette.selected.backgroundText
                wrapMode: Text.WordWrap
                maximumLineCount: 1
                elide: Text.ElideRight
                textFormat: Text.PlainText
            }

            UbuntuShape {
                id: valueIndicator
                objectName: "valueIndicator"
                visible: type === Notification.Confirmation
                property double value

                anchors {
                    left: parent.left
                    right: parent.right
                    margins: contentSpacing
                }

                height: units.gu(1)
                color: darkOnBright ? UbuntuColors.darkGrey : UbuntuColors.lightGrey
                borderSource: "none"
                radius: "small"

                UbuntuShape {
                    id: innerBar
                    objectName: "innerBar"
                    width: valueIndicator.width * valueIndicator.value / 100
                    height: units.gu(1)
                    color: notification.hints["x-canonical-value-bar-tint"] === "true" ? UbuntuColors.orange : darkOnBright ? UbuntuColors.lightGrey : "white"
                    borderSource: "none"
                    radius: "small"
                }
            }

            Column {
                id: dialogColumn
                objectName: "dialogListView"
                spacing: units.gu(2)

                visible: count > 0

                anchors {
                    left: parent.left
                    right: parent.right
                    top: fullscreen ? parent.top : undefined
                    bottom: fullscreen ? parent.bottom : undefined
                }

                Repeater {
                    model: unityMenuModel

                    NotificationMenuItemFactory {
                        id: menuItemFactory

                        anchors {
                            left: dialogColumn.left
                            right: dialogColumn.right
                        }

                        menuModel: unityMenuModel
                        menuData: model
                        menuIndex: index
                        maxHeight: notification.maxHeight

                        onLoaded: {
                            notification.fullscreen = Qt.binding(function() { return fullscreen; });
                        }
                        onAccepted: {
                            notification.notification.invokeAction(actionRepeater.itemAt(0).actionId)
                        }
                    }
                }
            }

            Column {
                id: oneOverTwoCase

                anchors {
                    left: parent.left
                    right: parent.right
                    margins: contentSpacing
                }

                spacing: contentSpacing

                visible: notification.type === Notification.SnapDecision && oneOverTwoRepeaterTop.count === 3

                Repeater {
                    id: oneOverTwoRepeaterTop

                    model: notification.actions
                    delegate: Loader {
                        id: oneOverTwoLoaderTop

                        property string actionId: id
                        property string actionLabel: label

                        Component {
                            id: oneOverTwoButtonTop

                            Button {
                                objectName: "notify_oot_button" + index
                                width: oneOverTwoCase.width
                                text: oneOverTwoLoaderTop.actionLabel
                                color: notification.hints["x-canonical-private-affirmative-tint"] == "true" ? green : sdDarkGrey
                                onClicked: notification.notification.invokeAction(oneOverTwoLoaderTop.actionId)
                            }
                        }
                        sourceComponent: index == 0 ? oneOverTwoButtonTop : undefined
                    }
                }

                Row {
                    spacing: contentSpacing

                    Repeater {
                        id: oneOverTwoRepeaterBottom

                        model: notification.actions
                        delegate: Loader {
                            id: oneOverTwoLoaderBottom

                            property string actionId: id
                            property string actionLabel: label

                            Component {
                                id: oneOverTwoButtonBottom

                                Button {
                                    objectName: "notify_oot_button" + index
                                    width: oneOverTwoCase.width / 2 - spacing * 2
                                    text: oneOverTwoLoaderBottom.actionLabel
                                    color: index == 1 && notification.hints["x-canonical-private-rejection-tint"] == "true" ? red : sdDarkGrey
                                    onClicked: notification.notification.invokeAction(oneOverTwoLoaderBottom.actionId)
                                }
                            }
                            sourceComponent:  (index == 1 || index == 2) ? oneOverTwoButtonBottom : undefined
                        }
                    }
                }
            }

            Row {
                id: buttonRow

                objectName: "buttonRow"
                anchors {
                    left: parent.left
                    right: parent.right
                    margins: contentSpacing
                }
                visible: notification.type === Notification.SnapDecision && actionRepeater.count > 0 && !oneOverTwoCase.visible
                spacing: units.gu(2)
                layoutDirection: Qt.RightToLeft

                Loader {
                    id: notifySwipeButtonLoader
                    active: notification.hints["x-canonical-snap-decisions-swipe"] === "true"

                    sourceComponent: SwipeToAct  {
                        objectName: "notify_swipe_button"
                        width: buttonRow.width
                        leftIconName: "call-end"
                        rightIconName: "call-start"
                        onRightTriggered: {
                            notification.notification.invokeAction(notification.actions.data(0, ActionModel.RoleActionId))
                        }

                        onLeftTriggered: {
                            notification.notification.invokeAction(notification.actions.data(1, ActionModel.RoleActionId))
                        }
                    }
                }

                Repeater {
                    id: actionRepeater
                    model: notification.actions
                    delegate: Loader {
                        id: loader

                        property string actionId: id
                        property string actionLabel: label
                        active: !notifySwipeButtonLoader.active

                        Component {
                            id: actionButton

                            Button {
                                objectName: "notify_button" + index
                                width: buttonRow.width / 2 - spacing * 2
                                text: loader.actionLabel
                                color: {
                                    var result = sdDarkGrey;
                                    if (index == 0 && notification.hints["x-canonical-private-affirmative-tint"] == "true") {
                                        result = green;
                                    }
                                    if (index == 1 && notification.hints["x-canonical-private-rejection-tint"] == "true") {
                                        result = red;
                                    }
                                    return result;
                                }
                                onClicked: notification.notification.invokeAction(loader.actionId)
                            }
                        }
                        sourceComponent: (index == 0 || index == 1) ? actionButton : undefined
                    }
                }
            }

            OptionToggle {
                id: optionToggle
                objectName: "notify_button2"
                width: parent.width
                anchors {
                    left: parent.left
                    right: parent.right
                    margins: contentSpacing
                }

                visible: notification.type == Notification.SnapDecision && actionRepeater.count > 3 && !oneOverTwoCase.visible
                model: notification.actions
                expanded: false
                startIndex: 2
                onTriggered: {
                    notification.notification.invokeAction(id)
                }
            }
        }
    }
}<|MERGE_RESOLUTION|>--- conflicted
+++ resolved
@@ -16,12 +16,8 @@
 
 import QtQuick 2.0
 import QtMultimedia 5.0
-<<<<<<< HEAD
+import Powerd 0.1
 import Ubuntu.Components 1.3
-=======
-import Powerd 0.1
-import Ubuntu.Components 1.1
->>>>>>> e0112a40
 import Unity.Notifications 1.0
 import QMenuModel 0.1
 import Utils 0.1

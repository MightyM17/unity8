--- conflicted
+++ resolved
@@ -499,87 +499,9 @@
                 visible: notification.type == Notification.SnapDecision && actionRepeater.count > 3 && !oneOverTwoCase.visible
                 model: notification.actions
                 expanded: false
-<<<<<<< HEAD
                 startIndex: 2
                 onTriggered: {
                     notification.notification.invokeAction(id)
-=======
-                expandedHeight: (comboRepeater.count - 2) * units.gu(4) + units.gu(.5)
-                comboList: Flickable {
-                    // this has to be wrapped inside a flickable
-                    // to work around a feature/bug? of the
-                    // ComboButton SDK-element, making a regular
-                    // unwrapped Column item flickable
-                    // see LP: #1332590
-                    interactive: false
-                    Column {
-                        Repeater {
-                            id: comboRepeater
-
-                            onVisibleChanged: {
-                                comboButton.text = comboRepeater.count >= 3 ? comboRepeater.itemAt(2).actionLabel : ""
-                            }
-
-                            model: notification.actions
-                            delegate: Loader {
-                                id: comboLoader
-
-                                asynchronous: true
-                                visible: status == Loader.Ready
-                                property string actionId: id
-                                property string actionLabel: label
-                                readonly property var splitLabel: actionLabel.match(/(^([-a-z0-9]+):)?(.*)$/)
-                                Component {
-                                    id: comboEntry
-
-                                    MouseArea {
-                                        id: comboInputArea
-
-                                        objectName: "notify_button" + index
-                                        width: comboButton.width
-                                        height: comboIcon.height + units.gu(2)
-
-                                        onClicked: {
-                                            notification.notification.invokeAction(actionId)
-                                        }
-
-                                        ListItem.ThinDivider {
-                                            visible: index > 3
-                                        }
-
-                                        Icon {
-                                            id: comboIcon
-
-                                            anchors {
-                                                left: parent.left
-                                                leftMargin: units.gu(.5)
-                                                verticalCenter: parent.verticalCenter
-                                            }
-                                            width: units.gu(2)
-                                            height: units.gu(2)
-                                            color: sdFontColor
-                                            name: splitLabel[2]
-                                        }
-
-                                        Label {
-                                            id: comboLabel
-
-                                            anchors {
-                                                left: comboIcon.right
-                                                leftMargin: units.gu(1)
-                                                verticalCenter: comboIcon.verticalCenter
-                                            }
-                                            fontSize: "small"
-                                            color: sdFontColor
-                                            text: splitLabel[3]
-                                        }
-                                    }
-                                }
-                                sourceComponent: (index > 2) ? comboEntry : undefined
-                            }
-                        }
-                    }
->>>>>>> f8306862
                 }
             }
         }

/*
 * Copyright (C) 2013 Canonical, Ltd.
 *
 * This program is free software; you can redistribute it and/or modify
 * it under the terms of the GNU General Public License as published by
 * the Free Software Foundation; version 3.
 *
 * This program is distributed in the hope that it will be useful,
 * but WITHOUT ANY WARRANTY; without even the implied warranty of
 * MERCHANTABILITY or FITNESS FOR A PARTICULAR PURPOSE.  See the
 * GNU General Public License for more details.
 *
 * You should have received a copy of the GNU General Public License
 * along with this program.  If not, see <http://www.gnu.org/licenses/>.
 */

import QtQuick 2.0
<<<<<<< HEAD
import Ubuntu.Components 1.1
=======
import QtMultimedia 5.0
import Ubuntu.Components 0.1
>>>>>>> 9ecb67cd
import Unity.Notifications 1.0
import QMenuModel 0.1
import Utils 0.1

import Ubuntu.Components.ListItems 0.1 as ListItem

Item {
    id: notification

    property alias iconSource: icon.fileSource
    property alias secondaryIconSource: secondaryIcon.source
    property alias summary: summaryLabel.text
    property alias body: bodyLabel.text
    property var actions
    property var notificationId
    property var type
    property var hints
    property var notification
    property color color
    property bool fullscreen
    property int maxHeight
    property int margins
    property Gradient greenGradient : Gradient {
        GradientStop { position: 0.0; color: "#3fb24f" }
        GradientStop { position: 1.0; color: "#3fb24f" }
    }
    property Gradient darkgreyGradient: Gradient {
        GradientStop { position: 0.0; color: "#4d4745" }
        GradientStop { position: 1.0; color: "#4d4745" }
    }

    fullscreen: false
    objectName: "background"
    implicitHeight: type !== Notification.PlaceHolder ? (fullscreen ? maxHeight : contentColumn.height + contentColumn.spacing * 2) : 0

    color: Qt.rgba(0.132, 0.117, 0.109, 0.97)
    opacity: 0

    state: {
        var result = "";

        if (type == Notification.SnapDecision) {
            if (ListView.view.currentIndex == index) {
                result = "expanded";
            } else {
                if (ListView.view.count > 2) {
                    if (ListView.view.currentIndex == -1 && index == 1) {
                        result = "expanded";
                    } else {
                        result = "contracted";
                    }
                } else {
                    result = "expanded";
                }
            }
        }

        return result;
    }

    Audio {
        id: sound
        objectName: "sound"
        source: hints["suppress-sound"] != "" ? hints["sound-file"] : undefined
    }

    onOpacityChanged: {
        if (opacity == 1.0 && hints["suppress-sound"] != "true" && sound.source) {
            sound.play();
        }
    }

    Behavior on height {
        id: normalHeightBehavior

        //enabled: menuItemFactory.progress == 1
        enabled: true
        SequentialAnimation {
            PauseAnimation {
                duration: UbuntuAnimation.SnapDuration
            }
            UbuntuNumberAnimation {
                duration: UbuntuAnimation.SnapDuration
            }
        }
    }

    states:[
        State {
            name: "contracted"
            PropertyChanges {target: notification; height: units.gu(8)}
        },
        State {
            name: "expanded"
            PropertyChanges {target: notification; height: implicitHeight}
        }
    ]

    clip: fullscreen ? false : true

    visible: type != Notification.PlaceHolder

    UbuntuShape {
        id: shapedBack

        visible: !fullscreen
        anchors {
            fill: parent
            leftMargin: notification.margins
            rightMargin: notification.margins
        }
        color: parent.color
        opacity: parent.opacity
        radius: "medium"
    }

    Rectangle {
        id: nonShapedBack

        visible: fullscreen
        anchors.fill: parent
        color: parent.color
        opacity: parent.opacity
    }

    Item {
        id: contents
        anchors.fill: fullscreen ? nonShapedBack : shapedBack

        UnityMenuModelPaths {
            id: paths

            source: hints["x-canonical-private-menu-model"]

            busNameHint: "busName"
            actionsHint: "actions"
            menuObjectPathHint: "menuPath"
        }

        UnityMenuModel {
            id: unityMenuModel

            busName: paths.busName
            actions: paths.actions
            menuObjectPath: paths.menuObjectPath
        }

        Behavior on implicitHeight {
            id: heightBehavior

            enabled: false
            UbuntuNumberAnimation {
                duration: UbuntuAnimation.SnapDuration
            }
        }

        // delay enabling height behavior until the add transition is complete
        onOpacityChanged: if (opacity == 1) heightBehavior.enabled = true

        MouseArea {
            id: interactiveArea

            anchors.fill: parent
            objectName: "interactiveArea"
            onClicked: {
                if (notification.type == Notification.Interactive) {
                    notification.notification.invokeAction(actionRepeater.itemAt(0).actionId)
                } else {
                    notificationList.currentIndex = index;
                }
            }
        }

        Column {
            id: contentColumn
            objectName: "contentColumn"

            anchors {
                left: parent.left
                right: parent.right
                top: parent.top
                margins: fullscreen ? 0 : spacing
            }

            spacing: units.gu(1)

            Row {
                id: topRow

                spacing: contentColumn.spacing
                anchors {
                    left: parent.left
                    right: parent.right
                }

                ShapedIcon {
                    id: icon

                    objectName: "icon"
                    width: units.gu(6)
                    height: units.gu(6)
                    shaped: notification.hints["x-canonical-non-shaped-icon"] == "true" ? false : true
                    visible: iconSource !== undefined && iconSource != ""
               }

               Image {
                   id: secondaryIcon

                   objectName: "secondaryIcon"
                   width: units.gu(2)
                   height: units.gu(2)
                   visible: source !== undefined && source != ""
                   fillMode: Image.PreserveAspectCrop
               }

                Column {
                    id: labelColumn
                    width: parent.width - x

                    anchors.verticalCenter: (icon.visible && !bodyLabel.visible) ? icon.verticalCenter : undefined

                    Label {
                        id: summaryLabel

                        objectName: "summaryLabel"
                        anchors {
                            left: parent.left
                            right: parent.right
                        }
                        fontSize: "medium"
                        font.bold: true
                        color: Theme.palette.selected.backgroundText
                        elide: Text.ElideRight
                    }

                    Label {
                        id: bodyLabel

                        objectName: "bodyLabel"
                        anchors {
                            left: parent.left
                            right: parent.right
                        }
                        visible: body != ""
                        fontSize: "small"
                        color: Theme.palette.selected.backgroundText
                        opacity: 0.6
                        wrapMode: Text.WordWrap
                        maximumLineCount: 10
                        elide: Text.ElideRight
                    }
                }
            }

            Column {
                objectName: "dialogListView"
                spacing: units.gu(2)

                visible: count > 0

                anchors.left: parent.left; anchors.right: parent.right
                anchors.top: fullscreen ? parent.top : undefined
                anchors.bottom: fullscreen ? parent.bottom : undefined

                Repeater {
                    model: unityMenuModel

                    NotificationMenuItemFactory {
                        id: menuItemFactory

                        anchors.left: parent.left; anchors.right: parent.right

                        menuModel: unityMenuModel
                        menuData: model
                        menuIndex: index
                        maxHeight: notification.maxHeight

                        onLoaded: {
                            notification.fullscreen = Qt.binding(function() { return fullscreen; });
                        }
                    }
                }
            }

            Row {
                id: buttonRow

                objectName: "buttonRow"
                anchors {
                    left: parent.left
                    right: parent.right
                }
                visible: notification.type == Notification.SnapDecision && actionRepeater.count > 0
                spacing: units.gu(1)
                layoutDirection: Qt.RightToLeft

                Repeater {
                    id: actionRepeater

                    model: notification.actions
                    delegate: Loader {
                        id: loader

                        property string actionId: id
                        property string actionLabel: label

                        Component {
                            id: actionButton

                            Button {
                                objectName: "button" + index
                                width: buttonRow.width / 2 - spacing
                                text: loader.actionLabel
                                gradient: notification.hints["x-canonical-private-button-tint"] == "true" && index == 0 ? greenGradient : darkgreyGradient
                                onClicked: notification.notification.invokeAction(loader.actionId)
                            }
                        }
                        sourceComponent: (index == 0 || index == 1) ? actionButton : undefined
                    }
                }
            }

            ComboButton {
                id: comboButton

                objectName: "button2"
                width: parent.width
                visible: notification.type == Notification.SnapDecision && actionRepeater.count > 3
                gradient: darkgreyGradient
                onClicked: notification.notification.invokeAction(comboRepeater.itemAt(2).actionId)
                expanded: false
                expandedHeight: (comboRepeater.count - 2) * units.gu(4) + units.gu(.5)
                comboList: Flickable {
                    // this has to be wrapped inside a flickable
                    // to work around a feature/bug? of the
                    // ComboButton SDK-element, making a regular
                    // unwrapped Column item flickable
                    // see LP: #1332590
                    interactive: false
                    Column {
                        Repeater {
                            id: comboRepeater

                            onVisibleChanged: {
                                comboButton.text = comboRepeater.itemAt(2).actionLabel
                            }

                            model: notification.actions
                            delegate: Loader {
                                id: comboLoader

                                asynchronous: true
                                visible: status == Loader.Ready
                                property string actionId: id
                                property string actionLabel: label
                                readonly property var splitLabel: actionLabel.match(/(^([a-z]+):)?(.*)$/)
                                Component {
                                    id: comboEntry

                                    MouseArea {
                                        id: comboInputArea

                                        objectName: "button" + index
                                        width: comboButton.width
                                        height: comboIcon.height + units.gu(2)

                                        onClicked: {
                                            notification.notification.invokeAction(actionId)
                                        }

                                        ListItem.ThinDivider {
                                            visible: index > 3
                                        }

                                        Icon {
                                            id: comboIcon

                                            anchors {
                                                left: parent.left
                                                leftMargin: units.gu(.5)
                                                verticalCenter: parent.verticalCenter
                                            }
                                            width: units.gu(2)
                                            height: units.gu(2)
                                            color: "white"
                                            name: splitLabel[2]
                                        }

                                        Label {
                                            id: comboLabel

                                            anchors {
                                                left: comboIcon.right
                                                leftMargin: units.gu(1)
                                                verticalCenter: comboIcon.verticalCenter
                                            }
                                            fontSize: "small"
                                            color: "white"
                                            text: splitLabel[3]
                                        }
                                    }
                                }
                                sourceComponent: (index > 2) ? comboEntry : undefined
                            }
                        }
                    }
                }
            }
        }
    }
}<|MERGE_RESOLUTION|>--- conflicted
+++ resolved
@@ -15,12 +15,8 @@
  */
 
 import QtQuick 2.0
-<<<<<<< HEAD
+import QtMultimedia 5.0
 import Ubuntu.Components 1.1
-=======
-import QtMultimedia 5.0
-import Ubuntu.Components 0.1
->>>>>>> 9ecb67cd
 import Unity.Notifications 1.0
 import QMenuModel 0.1
 import Utils 0.1

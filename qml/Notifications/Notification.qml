--- conflicted
+++ resolved
@@ -49,13 +49,8 @@
     objectName: "background"
     implicitHeight: type !== Notification.PlaceHolder ? (fullscreen ? maxHeight : outterColumn.height + contentSpacing * 2) : 0
 
-<<<<<<< HEAD
     color: type == Notification.SnapDecision ? sdLightGrey : Qt.rgba(0.132, 0.117, 0.109, 0.97)
-    opacity: 0
-=======
-    color: Qt.rgba(0.132, 0.117, 0.109, 0.97)
     opacity: 1
->>>>>>> 3e0d35c6
 
     state: {
         var result = "";

/*
 * Copyright 2016 Canonical Ltd.
 *
 * This program is free software; you can redistribute it and/or modify
 * it under the terms of the GNU Lesser General Public License as published by
 * the Free Software Foundation; version 3.
 *
 * This program is distributed in the hope that it will be useful,
 * but WITHOUT ANY WARRANTY; without even the implied warranty of
 * MERCHANTABILITY or FITNESS FOR A PARTICULAR PURPOSE.  See the
 * GNU Lesser General Public License for more details.
 *
 * You should have received a copy of the GNU Lesser General Public License
 * along with this program.  If not, see <http://www.gnu.org/licenses/>.
 */

import QtQuick 2.4
import QtQuick.Layouts 1.1
import Utils 0.1
import Ubuntu.Components 1.3
import GlobalShortcut 1.0

Item {
    id: root
    objectName: "menuBar"

    // set from outside
    property alias unityMenuModel: rowRepeater.model
    property bool enableKeyFilter: false
    property real overflowWidth: width

    // read from outside
    readonly property bool valid: rowRepeater.count > 0
    readonly property bool showRequested: d.longAltPressed || d.currentItem != null

    implicitWidth: row.width
    height: parent.height

    function select(index) {
        d.select(index);
    }

    function dismiss() {
        d.dismissAll();
    }

    GlobalShortcut {
        shortcut: Qt.Key_Alt|Qt.AltModifier
        active: enableKeyFilter
        onTriggered: d.startShortcutTimer()
        onReleased: d.stopSHortcutTimer()
    }
    // On an actual keyboard, the AltModifier is not supplied on release.
    GlobalShortcut {
        shortcut: Qt.Key_Alt
        active: enableKeyFilter
        onTriggered: d.startShortcutTimer()
        onReleased: d.stopSHortcutTimer()
    }

    GlobalShortcut {
        shortcut: Qt.AltModifier | Qt.Key_F10
        active: enableKeyFilter && d.currentItem == null
        onTriggered: {
            for (var i = 0; i < rowRepeater.count; i++) {
                var item = rowRepeater.itemAt(i);
                if (item.enabled) {
                    item.show();
                    break;
                }
            }
        }
    }

    InverseMouseArea {
        acceptedButtons: Qt.LeftButton | Qt.MiddleButton | Qt.RightButton
        anchors.fill: parent
        enabled: d.currentItem != null
        hoverEnabled: enabled && d.currentItem && d.currentItem.__popup != null
        onPressed: d.dismissAll()
    }

    Row {
        id: row
        spacing: units.gu(2)
        height: parent.height

        ActionContext {
            id: menuBarContext
            objectName: "barContext"
            active: !d.currentItem && enableKeyFilter
        }

        Connections {
            target: root.unityMenuModel
            onModelReset: d.firstInvisibleIndex = undefined
        }

        Repeater {
            id: rowRepeater

            onItemAdded: d.recalcFirstInvisibleIndexAdded(index, item)
            onCountChanged: d.recalcFirstInvisibleIndex()

            Item {
                id: visualItem
                objectName: root.objectName + "-item" + __ownIndex

                readonly property int __ownIndex: index
                property Item __popup: null;
                property bool popupVisible: __popup && __popup.visible
                property bool shouldDisplay: x + width + ((__ownIndex < rowRepeater.count-1) ? units.gu(2) : 0) <
                                                root.overflowWidth - ((__ownIndex < rowRepeater.count-1) ? overflowButton.width : 0)

                implicitWidth: column.implicitWidth
                implicitHeight: row.height
                enabled: model.sensitive && shouldDisplay
                opacity: shouldDisplay ? 1 : 0

                function show() {
                    if (!__popup) {
                        __popup = menuComponent.createObject(root, { objectName: visualItem.objectName + "-menu" });
                        __popup.childActivated.connect(dismiss);
                        // force the current item to be the newly popped up menu
                    } else {
                        __popup.show();
                    }
                    d.currentItem = visualItem;
                }
                function hide() {
                    if (__popup) {
                        __popup.hide();

                        if (d.currentItem === visualItem) {
                            d.currentItem = null;
                        }
                    }
                }
                function dismiss() {
                    if (__popup) {
                        __popup.destroy();
                        __popup = null;

                        if (d.currentItem === visualItem) {
                            d.currentItem = null;
                        }
                    }
                }

                onVisibleChanged: {
                    if (!visible && __popup) dismiss();
                }

                Component.onCompleted: {
                    shouldDisplayChanged.connect(function() {
                        if ((!shouldDisplay && d.firstInvisibleIndex == undefined) || __ownIndex <= d.firstInvisibleIndex) {
                            d.recalcFirstInvisibleIndex();
                        }
                    });
                }

                Connections {
                    target: d
                    onDismissAll: visualItem.dismiss()
                }

                Component {
                    id: menuComponent
                    MenuPopup {
                        desiredX: visualItem.x - units.gu(1)
                        desiredY: parent.height
                        unityMenuModel: root.unityMenuModel.submenu(visualItem.__ownIndex)

                        Component.onCompleted: reset();
                    }
                }

                RowLayout {
                    id: column
                    spacing: units.gu(1)
                    anchors {
                        centerIn: parent
                    }

                    Icon {
                        Layout.preferredWidth: units.gu(2)
                        Layout.preferredHeight: units.gu(2)
                        Layout.alignment: Qt.AlignVCenter

                        visible: model.icon || false
                        source: model.icon || ""
                    }

                    ActionItem {
                        id: actionItem
                        width: _title.width
                        height: _title.height

                        action: Action {
                            enabled: visualItem.enabled
                            // FIXME - SDK Action:text modifies menu text with html underline for mnemonic
                            text: model.label.replace("_", "&").replace("<u>", "&").replace("</u>", "")

                            onTriggered: {
                                visualItem.show();
                            }
                        }

                        Label {
                            id: _title
                            text: actionItem.text
                            horizontalAlignment: Text.AlignLeft
                            color: enabled ? "white" : "#5d5d5d"
                        }
                    }
                }
            } // Item ( delegate )
        } // Repeater
    } // Row

<<<<<<< HEAD
        MouseArea {
            anchors.fill: row
            hoverEnabled: d.currentItem
=======
    MouseArea {
        anchors.fill: parent
        hoverEnabled: d.currentItem
>>>>>>> 74df5265

        onEntered: {
            if (d.currentItem) {
                updateCurrentItemFromPosition(Qt.point(mouseX, mouseY))
            }
        }
        onPositionChanged: {
            if (d.currentItem) {
                updateCurrentItemFromPosition(Qt.point(mouse.x, mouse.y))
            }
        }
        onClicked: {
            var prevItem = d.currentItem;
            updateCurrentItemFromPosition(Qt.point(mouse.x, mouse.y))
            if (prevItem && d.currentItem == prevItem) {
                prevItem.hide();
            }
        }

        function updateCurrentItemFromPosition(point) {
            var pos = mapToItem(row, point.x, point.y);

            if (!d.hoveredItem || !d.currentItem || !d.hoveredItem.contains(Qt.point(pos.x - d.currentItem.x, pos.y - d.currentItem.y))) {
                d.hoveredItem = row.childAt(pos.x, pos.y);
                if (!d.hoveredItem || !d.hoveredItem.enabled)
                    return;
                if (d.currentItem != d.hoveredItem) {
                    d.currentItem = d.hoveredItem;
                }
            }
        }
    }

    MouseArea {
        id: overflowButton
        objectName: "overflow"

        hoverEnabled: d.currentItem
        onEntered: d.currentItem = this
        onPositionChanged: d.currentItem = this
        onClicked: d.currentItem = this

        property Item __popup: null;
        property bool popupVisible: __popup && __popup.visible
        property Item firstInvisibleItem: d.firstInvisibleIndex !== undefined ? rowRepeater.itemAt(d.firstInvisibleIndex) : null

        visible: d.firstInvisibleIndex != undefined
        x: firstInvisibleItem ? firstInvisibleItem.x : 0

        height: parent.height
        width: units.gu(4)

        onVisibleChanged: {
            if (!visible && __popup) dismiss();
        }

        Icon {
            id: icon
            width: units.gu(2)
            height: units.gu(2)
            anchors.centerIn: parent
            color: theme.palette.normal.overlayText
            name: "toolkit_chevron-down_2gu"
        }

        function show() {
            if (!__popup) {
                __popup = overflowComponent.createObject(root, { objectName: overflowButton.objectName + "-menu" });
                __popup.childActivated.connect(dismiss);
                // force the current item to be the newly popped up menu
            } else {
                __popup.show();
            }
            d.currentItem = overflowButton;
        }
        function hide() {
            if (__popup) {
                __popup.hide();

                if (d.currentItem === overflowButton) {
                    d.currentItem = null;
                }
            }
        }
        function dismiss() {
            if (__popup) {
                __popup.destroy();
                __popup = null;

                if (d.currentItem === overflowButton) {
                    d.currentItem = null;
                }
            }
        }

        Connections {
            target: d
            onDismissAll: overflowButton.dismiss()
        }

        Component {
            id: overflowComponent
            MenuPopup {
                id: overflowPopup
                desiredX: overflowButton.x - units.gu(1)
                desiredY: parent.height
                unityMenuModel: overflowModel

                ExpressionFilterModel {
                    id: overflowModel
                    sourceModel: root.unityMenuModel
                    matchExpression: function(index) {
                        if (d.firstInvisibleIndex === undefined) return false;
                        return index >= d.firstInvisibleIndex;
                    }

                    function submenu(index) {
                        return sourceModel.submenu(mapRowToSource(index));
                    }
                    function activate(index) {
                        return sourceModel.activate(mapRowToSource(index));
                    }
                }

                Connections {
                    target: d
                    onFirstInvisibleIndexChanged: overflowModel.invalidate()
                }
            }
        }
    }

    Rectangle {
        id: underline
        anchors {
            bottom: row.bottom
        }
        x: d.currentItem ? row.x + d.currentItem.x - units.gu(1) : 0
        width: d.currentItem ? d.currentItem.width + units.gu(2) : 0
        height: units.dp(4)
        color: UbuntuColors.orange
        visible: d.currentItem
    }

    MenuNavigator {
        id: d
        objectName: "d"
        itemView: rowRepeater
        hasOverflow: overflowButton.visible

        property Item currentItem: null
        property Item hoveredItem: null
        property Item prevCurrentItem: null
        property bool altPressed: false
        property bool longAltPressed: false
        property var firstInvisibleIndex: undefined

        readonly property int currentIndex: currentItem && currentItem.hasOwnProperty("__ownIndex") ? currentItem.__ownIndex : -1

        signal dismissAll()

        function recalcFirstInvisibleIndexAdded(index, item) {
            if (firstInvisibleIndex === undefined) {
                if (!item.shouldDisplay) {
                    firstInvisibleIndex = index;
                }
            } else if (index <= firstInvisibleIndex) {
                if (!item.shouldDisplay) {
                    firstInvisibleIndex = index;
                } else {
                    firstInvisibleIndex++;
                }
            }
        }

        function recalcFirstInvisibleIndex() {
            for (var i = 0; i < rowRepeater.count; i++) {
                if (!rowRepeater.itemAt(i).shouldDisplay) {
                    firstInvisibleIndex = i;
                    return;
                }
            }
            firstInvisibleIndex = undefined;
        }

        onSelect: {
            var delegate = rowRepeater.itemAt(index);
            if (delegate) {
                d.currentItem = delegate;
            }
        }

        onOverflow: {
            d.currentItem = overflowButton;
        }

        onCurrentItemChanged: {
            if (prevCurrentItem && prevCurrentItem != currentItem) {
                if (currentItem) {
                    prevCurrentItem.hide();
                } else {
                    prevCurrentItem.dismiss();
                }
            }

            if (currentItem) currentItem.show();
            prevCurrentItem = currentItem;
        }

        function startShortcutTimer() {
            d.altPressed = true;
            menuBarShortcutTimer.start();
        }

        function stopSHortcutTimer() {
            menuBarShortcutTimer.stop();
            d.altPressed = false;
            d.longAltPressed = false;
        }
    }

    Timer {
        id: menuBarShortcutTimer
        interval: 200
        repeat: false
        onTriggered: {
            d.longAltPressed = true;
        }
    }

    Keys.onEscapePressed: {
        d.dismissAll();
        event.accepted = true;
    }

    Keys.onLeftPressed: {
        if (d.currentItem) {
            d.selectPrevious(d.currentIndex);
        }
    }

    Keys.onRightPressed: {
        if (d.currentItem) {
            d.selectNext(d.currentIndex);
        }
    }
}<|MERGE_RESOLUTION|>--- conflicted
+++ resolved
@@ -218,15 +218,9 @@
         } // Repeater
     } // Row
 
-<<<<<<< HEAD
-        MouseArea {
-            anchors.fill: row
-            hoverEnabled: d.currentItem
-=======
     MouseArea {
-        anchors.fill: parent
+        anchors.fill: row
         hoverEnabled: d.currentItem
->>>>>>> 74df5265
 
         onEntered: {
             if (d.currentItem) {

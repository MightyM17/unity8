--- conflicted
+++ resolved
@@ -230,10 +230,7 @@
     } // Row
 
     MouseArea {
-<<<<<<< HEAD
         id: mouseArea
-=======
->>>>>>> 61b737fc
         anchors.fill: parent
         hoverEnabled: d.currentItem
 

/*
 * Copyright 2016 Canonical Ltd.
 *
 * This program is free software; you can redistribute it and/or modify
 * it under the terms of the GNU Lesser General Public License as published by
 * the Free Software Foundation; version 3.
 *
 * This program is distributed in the hope that it will be useful,
 * but WITHOUT ANY WARRANTY; without even the implied warranty of
 * MERCHANTABILITY or FITNESS FOR A PARTICULAR PURPOSE.  See the
 * GNU Lesser General Public License for more details.
 *
 * You should have received a copy of the GNU Lesser General Public License
 * along with this program.  If not, see <http://www.gnu.org/licenses/>.
 */

import QtQuick 2.4
import QtQuick.Layouts 1.1
import Utils 0.1
import Ubuntu.Components 1.3
import GlobalShortcut 1.0

Item {
    id: root
    objectName: "menuBar"

    // set from outside
    property alias unityMenuModel: rowRepeater.model
    property bool enableKeyFilter: false
    property real overflowWidth: width
    property bool windowMoving: false

    // read from outside
    readonly property bool valid: rowRepeater.count > 0
    readonly property bool showRequested: d.longAltPressed || d.currentItem != null

    // MoveHandler API for DecoratedWindow
    signal pressed(var mouse)
    signal pressedChangedEx(bool pressed, var pressedButtons, real mouseX, real mouseY)
    signal positionChanged(var mouse)
    signal released(var mouse)
    signal doubleClicked(var mouse)

    implicitWidth: row.width
    height: parent.height

    function dismiss() {
        d.dismissAll();
    }

    GlobalShortcut {
        shortcut: Qt.Key_Alt|Qt.AltModifier
        active: enableKeyFilter
        onTriggered: d.startShortcutTimer()
        onReleased: d.stopSHortcutTimer()
    }
    // On an actual keyboard, the AltModifier is not supplied on release.
    GlobalShortcut {
        shortcut: Qt.Key_Alt
        active: enableKeyFilter
        onTriggered: d.startShortcutTimer()
        onReleased: d.stopSHortcutTimer()
    }

    GlobalShortcut {
        shortcut: Qt.AltModifier | Qt.Key_F10
        active: enableKeyFilter && d.currentItem == null
        onTriggered: {
            for (var i = 0; i < rowRepeater.count; i++) {
                var item = rowRepeater.itemAt(i);
                if (item.enabled) {
                    item.show();
                    break;
                }
            }
        }
    }

    InverseMouseArea {
        acceptedButtons: Qt.LeftButton | Qt.MiddleButton | Qt.RightButton
        anchors.fill: parent
        enabled: d.currentItem != null
        hoverEnabled: enabled && d.currentItem && d.currentItem.__popup != null
        onPressed: { mouse.accepted = false; d.dismissAll(); }
    }

    Row {
        id: row
        spacing: units.gu(2)
        height: parent.height

        ActionContext {
            id: menuBarContext
            objectName: "barContext"
            active: !d.currentItem && enableKeyFilter
        }

        Connections {
            target: root.unityMenuModel
            onModelReset: d.firstInvisibleIndex = undefined
        }

        Component {
            id: menuComponent
            MenuPopup { }
        }

        Repeater {
            id: rowRepeater

            onItemAdded: d.recalcFirstInvisibleIndexAdded(index, item)
            onCountChanged: d.recalcFirstInvisibleIndex()

            Item {
                id: visualItem
                objectName: root.objectName + "-item" + __ownIndex

                readonly property int __ownIndex: index
                property Item __popup: null;
                readonly property bool popupVisible: __popup && __popup.visible
                readonly property bool shouldDisplay: x + width + ((__ownIndex < rowRepeater.count-1) ? units.gu(2) : 0) <
                                                root.overflowWidth - ((__ownIndex < rowRepeater.count-1) ? overflowButton.width : 0)

                implicitWidth: column.implicitWidth
                implicitHeight: row.height
                enabled: (model.sensitive === true) && shouldDisplay
                opacity: shouldDisplay ? 1 : 0

                function show() {
                    if (!__popup) {
                        __popup = menuComponent.createObject(root,
                                                             {
                                                                 objectName: visualItem.objectName + "-menu",
                                                                 desiredX: Qt.binding(function() { return visualItem.x - units.gu(1); }),
                                                                 desiredY: Qt.binding(function() { return root.height; }),
                                                                 unityMenuModel: Qt.binding(function() { return root.unityMenuModel.submenu(visualItem.__ownIndex); })
                                                             });
                        __popup.reset();
                        __popup.childActivated.connect(dismiss);
                        // force the current item to be the newly popped up menu
                    } else {
                        __popup.show();
                    }
                    d.currentItem = visualItem;
                }
                function hide() {
                    if (__popup) {
                        __popup.hide();

                        if (d.currentItem === visualItem) {
                            d.currentItem = null;
                        }
                    }
                }
                function dismiss() {
                    if (__popup) {
                        __popup.destroy();
                        __popup = null;

                        if (d.currentItem === visualItem) {
                            d.currentItem = null;
                        }
                    }
                }

                onVisibleChanged: {
                    if (!visible && __popup) dismiss();
                }

                onShouldDisplayChanged: {
                    if ((!shouldDisplay && d.firstInvisibleIndex == undefined) || __ownIndex <= d.firstInvisibleIndex) {
                        d.recalcFirstInvisibleIndex();
                    }
                }

                Connections {
                    target: d
                    onDismissAll: visualItem.dismiss()
                }

<<<<<<< HEAD
                Component {
                    id: menuComponent
                    MenuPopup {
                        desiredX: visualItem.x - units.gu(1)
                        desiredY: parent.height
                        unityMenuModel: root.unityMenuModel.submenu(visualItem.__ownIndex)
                        selectFirstOnCountChange: false

                        Component.onCompleted: reset();
                    }
                }

=======
>>>>>>> 61b737fc
                RowLayout {
                    id: column
                    spacing: units.gu(1)
                    anchors {
                        centerIn: parent
                    }

                    Icon {
                        Layout.preferredWidth: units.gu(2)
                        Layout.preferredHeight: units.gu(2)
                        Layout.alignment: Qt.AlignVCenter

                        visible: model.icon || false
                        source: model.icon || ""
                    }

                    ActionItem {
                        id: actionItem
                        width: _title.width
                        height: _title.height

                        action: Action {
                            enabled: visualItem.enabled
                            // FIXME - SDK Action:text modifies menu text with html underline for mnemonic
                            text: model.label.replace("_", "&").replace("<u>", "&").replace("</u>", "")

                            onTriggered: {
                                visualItem.show();
                            }
                        }

                        Label {
                            id: _title
                            text: actionItem.text
                            horizontalAlignment: Text.AlignLeft
                            color: enabled ? theme.palette.normal.backgroundText : theme.palette.disabled.backgroundText
                        }
                    }
                }
            } // Item ( delegate )
        } // Repeater
    } // Row

    MouseArea {
        anchors.fill: parent
        hoverEnabled: d.currentItem

        property bool moved: false

        onEntered: {
            if (d.currentItem) {
                updateCurrentItemFromPosition(Qt.point(mouseX, mouseY))
            }
        }

        onClicked: {
            if (!moved) {
                var prevItem = d.currentItem;
                updateCurrentItemFromPosition(Qt.point(mouseX, mouseY));
                if (prevItem && d.currentItem == prevItem) {
                    prevItem.hide();
                }
            }
            moved = false;
        }

        // for the MoveHandler
        onPressed: root.pressed(mouse)
        onPressedChanged: root.pressedChangedEx(pressed, pressedButtons, mouseX, mouseY)
        onReleased: root.released(mouse)
        onDoubleClicked: root.doubleClicked(mouse)

        Mouse.ignoreSynthesizedEvents: true
        Mouse.onPositionChanged: {
            root.positionChanged(mouse);
            moved = root.windowMoving;
            if (d.currentItem) {
                updateCurrentItemFromPosition(Qt.point(mouse.x, mouse.y))
            }
        }

        function updateCurrentItemFromPosition(point) {
            var pos = mapToItem(row, point.x, point.y);

            if (!d.hoveredItem || !d.currentItem || !d.hoveredItem.contains(Qt.point(pos.x - d.currentItem.x, pos.y - d.currentItem.y))) {
                d.hoveredItem = row.childAt(pos.x, pos.y);
                if (!d.hoveredItem || !d.hoveredItem.enabled)
                    return;
                if (d.currentItem != d.hoveredItem) {
                    d.currentItem = d.hoveredItem;
                }
            }
        }
    }

    MouseArea {
        id: overflowButton
        objectName: "overflow"

        hoverEnabled: d.currentItem
        onEntered: d.currentItem = this
        onPositionChanged: d.currentItem = this
        onPressed: d.currentItem = this

        property Item __popup: null;
        readonly property bool popupVisible: __popup && __popup.visible
        readonly property Item firstInvisibleItem: d.firstInvisibleIndex !== undefined ? rowRepeater.itemAt(d.firstInvisibleIndex) : null

        visible: d.firstInvisibleIndex != undefined
        x: firstInvisibleItem ? firstInvisibleItem.x : 0

        height: parent.height
        width: units.gu(4)

        onVisibleChanged: {
            if (!visible && __popup) dismiss();
        }

        Icon {
            id: icon
            width: units.gu(2)
            height: units.gu(2)
            anchors.centerIn: parent
            color: theme.palette.normal.backgroundText
            name: "toolkit_chevron-down_2gu"
        }

        function show() {
            if (!__popup) {
                __popup = overflowComponent.createObject(root, { objectName: overflowButton.objectName + "-menu" });
                __popup.childActivated.connect(dismiss);
                // force the current item to be the newly popped up menu
            } else {
                __popup.show();
            }
            d.currentItem = overflowButton;
        }
        function hide() {
            if (__popup) {
                __popup.hide();

                if (d.currentItem === overflowButton) {
                    d.currentItem = null;
                }
            }
        }
        function dismiss() {
            if (__popup) {
                __popup.destroy();
                __popup = null;

                if (d.currentItem === overflowButton) {
                    d.currentItem = null;
                }
            }
        }

        Connections {
            target: d
            onDismissAll: overflowButton.dismiss()
        }

        Component {
            id: overflowComponent
            MenuPopup {
                id: overflowPopup
                desiredX: overflowButton.x - units.gu(1)
                desiredY: parent.height
                unityMenuModel: overflowModel

                ExpressionFilterModel {
                    id: overflowModel
                    sourceModel: root.unityMenuModel
                    matchExpression: function(index) {
                        if (d.firstInvisibleIndex === undefined) return false;
                        return index >= d.firstInvisibleIndex;
                    }

                    function submenu(index) {
                        return sourceModel.submenu(mapRowToSource(index));
                    }
                    function activate(index) {
                        return sourceModel.activate(mapRowToSource(index));
                    }
                }

                Connections {
                    target: d
                    onFirstInvisibleIndexChanged: overflowModel.invalidate()
                }
            }
        }
    }

    Rectangle {
        id: underline
        anchors {
            bottom: row.bottom
        }
        x: d.currentItem ? row.x + d.currentItem.x - units.gu(1) : 0
        width: d.currentItem ? d.currentItem.width + units.gu(2) : 0
        height: units.dp(4)
        color: UbuntuColors.orange
        visible: d.currentItem
    }

    MenuNavigator {
        id: d
        objectName: "d"
        itemView: rowRepeater
        hasOverflow: overflowButton.visible

        property Item currentItem: null
        property Item hoveredItem: null
        property Item prevCurrentItem: null
        property bool altPressed: false
        property bool longAltPressed: false
        property var firstInvisibleIndex: undefined

        readonly property int currentIndex: currentItem && currentItem.hasOwnProperty("__ownIndex") ? currentItem.__ownIndex : -1

        signal dismissAll()

        function recalcFirstInvisibleIndexAdded(index, item) {
            if (firstInvisibleIndex === undefined) {
                if (!item.shouldDisplay) {
                    firstInvisibleIndex = index;
                }
            } else if (index <= firstInvisibleIndex) {
                if (!item.shouldDisplay) {
                    firstInvisibleIndex = index;
                } else {
                    firstInvisibleIndex++;
                }
            }
        }

        function recalcFirstInvisibleIndex() {
            for (var i = 0; i < rowRepeater.count; i++) {
                if (!rowRepeater.itemAt(i).shouldDisplay) {
                    firstInvisibleIndex = i;
                    return;
                }
            }
            firstInvisibleIndex = undefined;
        }

        onSelect: {
            var delegate = rowRepeater.itemAt(index);
            if (delegate) {
                d.currentItem = delegate;
            }
        }

        onOverflow: {
            d.currentItem = overflowButton;
        }

        onCurrentItemChanged: {
            if (prevCurrentItem && prevCurrentItem != currentItem) {
                if (currentItem) {
                    prevCurrentItem.hide();
                } else {
                    prevCurrentItem.dismiss();
                }
            }

            if (currentItem) currentItem.show();
            prevCurrentItem = currentItem;
        }

        function startShortcutTimer() {
            d.altPressed = true;
            menuBarShortcutTimer.start();
        }

        function stopSHortcutTimer() {
            menuBarShortcutTimer.stop();
            d.altPressed = false;
            d.longAltPressed = false;
        }
    }

    Timer {
        id: menuBarShortcutTimer
        interval: 200
        repeat: false
        onTriggered: {
            d.longAltPressed = true;
        }
    }

    Keys.onEscapePressed: {
        d.dismissAll();
        event.accepted = true;
    }

    Keys.onLeftPressed: {
        if (d.currentItem) {
            d.selectPrevious(d.currentIndex);
        }
    }

    Keys.onRightPressed: {
        if (d.currentItem) {
            d.selectNext(d.currentIndex);
        }
    }
}<|MERGE_RESOLUTION|>--- conflicted
+++ resolved
@@ -133,7 +133,8 @@
                                                                  objectName: visualItem.objectName + "-menu",
                                                                  desiredX: Qt.binding(function() { return visualItem.x - units.gu(1); }),
                                                                  desiredY: Qt.binding(function() { return root.height; }),
-                                                                 unityMenuModel: Qt.binding(function() { return root.unityMenuModel.submenu(visualItem.__ownIndex); })
+                                                                 unityMenuModel: Qt.binding(function() { return root.unityMenuModel.submenu(visualItem.__ownIndex); }),
+                                                                 selectFirstOnCountChange: false
                                                              });
                         __popup.reset();
                         __popup.childActivated.connect(dismiss);
@@ -178,21 +179,6 @@
                     onDismissAll: visualItem.dismiss()
                 }
 
-<<<<<<< HEAD
-                Component {
-                    id: menuComponent
-                    MenuPopup {
-                        desiredX: visualItem.x - units.gu(1)
-                        desiredY: parent.height
-                        unityMenuModel: root.unityMenuModel.submenu(visualItem.__ownIndex)
-                        selectFirstOnCountChange: false
-
-                        Component.onCompleted: reset();
-                    }
-                }
-
-=======
->>>>>>> 61b737fc
                 RowLayout {
                     id: column
                     spacing: units.gu(1)

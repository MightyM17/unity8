/*
 * Copyright 2016 Canonical Ltd.
 *
 * This program is free software; you can redistribute it and/or modify
 * it under the terms of the GNU Lesser General Public License as published by
 * the Free Software Foundation; version 3.
 *
 * This program is distributed in the hope that it will be useful,
 * but WITHOUT ANY WARRANTY; without even the implied warranty of
 * MERCHANTABILITY or FITNESS FOR A PARTICULAR PURPOSE.  See the
 * GNU Lesser General Public License for more details.
 *
 * You should have received a copy of the GNU Lesser General Public License
 * along with this program.  If not, see <http://www.gnu.org/licenses/>.
 */

import QtQuick 2.4
import QtQuick.Layouts 1.1
import Ubuntu.Components 1.3
import Ubuntu.Components.ListItems 1.3 as ListItems
import "../Components"
import "../Components/PanelState"
import "."

UbuntuShape {
    id: root
    objectName: "menu"
    backgroundColor: theme.palette.normal.overlay

    signal childActivated()

    // true for submenus that need to show on the other side of their parent
    // if they don't fit when growing right
    property bool substractWidth: false

    property real desiredX
    x: {
        var dummy = visible; // force recalc when shown/hidden
        var parentTopLeft = parent.mapToItem(null, 0, 0);
        var farX = ApplicationMenusLimits.screenWidth;
        if (parentTopLeft.x + width + desiredX <= farX) {
            return desiredX;
        } else {
            if (substractWidth) {
                return -width;
            } else {
                return farX - parentTopLeft.x - width;
            }
        }
    }

    property real desiredY
    y: {
        var dummy = visible; // force recalc when shown/hidden
        var parentTopLeft = parent.mapToItem(null, 0, 0);
        var bottomY = ApplicationMenusLimits.screenHeight;
        if (parentTopLeft.y + height + desiredY <= bottomY) {
            return desiredY;
        } else {
            return bottomY - parentTopLeft.y - height;
        }
    }

    property alias unityMenuModel: repeater.model

    function show() {
        visible = true;
        focusScope.forceActiveFocus();
    }

    function hide() {
        visible = false;
        d.currentItem = null;
    }

    function select(index) {
        d.select(index)
    }

    function reset() {
        d.currentItem = null;
        dismiss();
    }

    function dismiss() {
        d.dismissAll();
    }

    implicitWidth: focusScope.width
    implicitHeight: focusScope.height

    MenuNavigator {
        id: d
        objectName: "d"
        itemView: repeater

        property Item currentItem: null
        property Item hoveredItem: null
        readonly property int currentIndex: currentItem ? currentItem.__ownIndex : -1

        property real __minimumWidth: units.gu(20)
        property real __maximumWidth: ApplicationMenusLimits.screenWidth * 0.7
        property real __minimumHeight: units.gu(2)
        property real __maximumHeight: ApplicationMenusLimits.screenHeight - PanelState.panelHeight

        signal dismissAll()

        onCurrentItemChanged: {
            if (currentItem) {
                currentItem.item.forceActiveFocus();
            } else {
                hoveredItem = null;
            }

            submenuHoverTimer.stop();
        }

        onSelect: {
            currentItem = repeater.itemAt(index);
            if (currentItem) {
                if (currentItem.y < listView.contentY) {
                    listView.contentY = currentItem.y;
                } else if (currentItem.y + currentItem.height > listView.contentY + listView.height) {
                    listView.contentY = currentItem.y + currentItem.height - listView.height;
                }
            }
        }
    }

    MouseArea {
        // Eat events.
        anchors.fill: parent
    }

    Item {
        id: focusScope
        width: container.width
        height: container.height
        focus: visible

        Keys.onUpPressed: d.selectPrevious(d.currentIndex)
        Keys.onDownPressed: d.selectNext(d.currentIndex)
        Keys.onRightPressed: {
            // Don't let right keypresses fall through if the current item has a visible popup.
            if (!d.currentItem || !d.currentItem.popup || !d.currentItem.popup.visible) {
                event.accepted = false;
            }
        }

        ColumnLayout {
            id: container
            objectName: "container"

            height: MathUtils.clamp(listView.contentHeight, d.__minimumHeight, d.__maximumHeight)
            width: menuColumn.width
            spacing: 0

            // Header - scroll up
            Item {
                Layout.fillWidth: true
                height: units.gu(3)
                visible: listView.contentHeight > root.height
                enabled: !listView.atYBeginning
                z: 1

                Rectangle {
                    color: enabled ? theme.palette.normal.overlayText :
                        theme.palette.disabled.overlayText
                    height: units.dp(1)
                    anchors {
                        bottom: parent.bottom
                        left: parent.left
                        right: parent.right
                    }
                }

                Icon {
                    anchors.centerIn: parent
                    width: units.gu(2)
                    height: units.gu(2)
                    name: "up"
                    color: enabled ? theme.palette.normal.overlayText :
                                     theme.palette.disabled.overlayText
                }

                MouseArea {
                    id: previousMA
                    anchors.fill: parent
                    hoverEnabled: enabled
                    onPressed: progress()

                    Timer {
                        running: previousMA.containsMouse && !listView.atYBeginning
                        interval: 1000
                        repeat: true
                        onTriggered: previousMA.progress()
                    }

                    function progress() {
                        var item = menuColumn.childAt(0, listView.contentY);
                        if (item) {
                            var previousItem = item;
                            do {
                                previousItem = repeater.itemAt(previousItem.__ownIndex-1);
                                if (!previousItem) {
                                    listView.contentY = 0;
                                    return;
                                }
                            } while (previousItem.__isSeparator);

                            listView.contentY = previousItem.y
                        }
                    }
                }
            }

            // Menu Items
            Flickable {
                id: listView
                clip: interactive

                Layout.fillHeight: true
                Layout.fillWidth: true
                contentHeight: menuColumn.height
                interactive: height < contentHeight

                Timer {
                    id: submenuHoverTimer
                    interval: 225 // GTK MENU_POPUP_DELAY, Qt SH_Menu_SubMenuPopupDelay in QCommonStyle is 256
                    onTriggered: d.currentItem.item.trigger();
                }

                MouseArea {
                    anchors.fill: parent
                    hoverEnabled: true
                    z: 1 // on top so we override any other hovers
                    onEntered: updateCurrentItemFromPosition(Qt.point(mouseX, mouseY))
                    onPositionChanged: updateCurrentItemFromPosition(Qt.point(mouse.x, mouse.y))

                    function updateCurrentItemFromPosition(point) {
                        var pos = mapToItem(listView.contentItem, point.x, point.y);

                        if (!d.hoveredItem || !d.currentItem ||
                                !d.hoveredItem.contains(Qt.point(pos.x - d.currentItem.x, pos.y - d.currentItem.y))) {
                            submenuHoverTimer.stop();

                            d.hoveredItem = menuColumn.childAt(pos.x, pos.y)
                            if (!d.hoveredItem || !d.hoveredItem.enabled)
                                return;
                            d.currentItem = d.hoveredItem;

                            if (!d.currentItem.__isSeparator && d.currentItem.item.hasSubmenu && d.currentItem.item.enabled) {
                                submenuHoverTimer.start();
                            }
                        }
                    }

                    onClicked: {
                        var pos = mapToItem(listView.contentItem, mouse.x, mouse.y);
                        var clickedItem = menuColumn.childAt(pos.x, pos.y);
                        if (clickedItem.enabled && !clickedItem.__isSeparator) {
                            clickedItem.item.trigger();
                        }
                    }
                }

                ActionContext {
                    id: menuBarContext
                    objectName: "menuContext"
                    active: {
                        if (!root.visible) return false;
                        if (d.currentItem && d.currentItem.popup && d.currentItem.popup.visible) {
                            return false;
                        }
                        return true;
                    }
                }

                Component {
                    id: separatorComponent
                    ListItems.ThinDivider {
                        // Parent will be loader
                        objectName: parent.objectName + "-separator"
                        implicitHeight: units.dp(2)
                    }
                }

                Component {
                    id: menuItemComponent
                    MenuItem {
                        // Parent will be loader
                        id: menuItem
                        menuData: parent.__menuData
                        objectName: parent.objectName + "-actionItem"

                        width: MathUtils.clamp(implicitWidth, d.__minimumWidth, d.__maximumWidth)

                        action.onTriggered: {
                            submenuHoverTimer.stop();

                            d.currentItem = parent;

                            if (hasSubmenu) {
                                if (!popup) {
                                    var model = root.unityMenuModel.submenu(__ownIndex);
                                    popup = submenuComponent.createObject(focusScope, {
                                                                                objectName: parent.objectName + "-",
                                                                                unityMenuModel: model,
                                                                                substractWidth: true,
                                                                                desiredX: Qt.binding(function() { return root.width }),
                                                                                desiredY: Qt.binding(function() {
                                                                                    var dummy = listView.contentY; // force a recalc on contentY change.
                                                                                    return mapToItem(container, 0, y).y;
                                                                                })
                                                                            });
                                    popup.retreat.connect(function() {
                                        popup.destroy();
                                        popup = null;
                                        menuItem.forceActiveFocus();
                                    });
                                    popup.childActivated.connect(function() {
                                        popup.destroy();
                                        popup = null;
                                        root.childActivated();
                                    });
                                } else if (popup) {
                                    popup.visible = true;
                                }
                            } else {
                                root.unityMenuModel.activate(__ownIndex);
                                root.childActivated();
                            }
                        }

                        Connections {
                            target: d
                            onCurrentIndexChanged: {
                                if (popup && d.currentIndex != __ownIndex) {
                                    popup.visible = false;
                                }
                            }
                            onDismissAll: {
                                if (popup) {
                                    popup.destroy();
                                    popup = null;
                                }
                            }
                        }
                    }
                }

                ColumnLayout {
                    id: menuColumn
                    spacing: 0

                    width: MathUtils.clamp(implicitWidth, d.__minimumWidth, d.__maximumWidth)

                    Repeater {
                        id: repeater

                        Loader {
                            id: loader
                            objectName: root.objectName + "-item" + __ownIndex

                            property Item popup: null
                            property var __menuData: model
                            property int __ownIndex: index
                            property bool __isSeparator: model.isSeparator

                            enabled: __isSeparator ? false : model.sensitive

                            sourceComponent: {
                                if (model.isSeparator) {
                                    return separatorComponent;
                                }
                                return menuItemComponent;
                            }

                            Layout.fillWidth: true
<<<<<<< HEAD

                            Component {
                                id: menuItemComponent
                                MenuItem {
                                    id: menuItem
                                    menuData: model
                                    objectName: loader.objectName + "-actionItem"

                                    width: MathUtils.clamp(implicitWidth, d.__minimumWidth, d.__maximumWidth)

                                    action.onTriggered: {
                                        submenuHoverTimer.stop();

                                        d.currentItem = loader;

                                        if (hasSubmenu) {
                                            root.unityMenuModel.aboutToShow(__ownIndex);
                                            if (!popup) {
                                                var model = root.unityMenuModel.submenu(__ownIndex);
                                                popup = submenuComponent.createObject(focusScope, {
                                                                                          objectName: loader.objectName + "-",
                                                                                          unityMenuModel: model,
                                                                                          substractWidth: true,
                                                                                          desiredX: Qt.binding(function() { return root.width }),
                                                                                          desiredY: Qt.binding(function() {
                                                                                              var dummy = listView.contentY; // force a recalc on contentY change.
                                                                                              return mapToItem(container, 0, y).y;
                                                                                          })
                                                                                      });
                                                popup.retreat.connect(function() {
                                                    popup.destroy();
                                                    popup = null;
                                                    menuItem.forceActiveFocus();
                                                });
                                                popup.childActivated.connect(function() {
                                                    popup.destroy();
                                                    popup = null;
                                                    root.childActivated();
                                                });
                                            } else if (popup) {
                                                popup.visible = true;
                                            }
                                        } else {
                                            root.unityMenuModel.activate(__ownIndex);
                                            root.childActivated();
                                        }
                                    }

                                    Connections {
                                        target: d
                                        onCurrentIndexChanged: {
                                            if (popup && d.currentIndex != __ownIndex) {
                                                popup.visible = false;
                                            }
                                        }
                                        onDismissAll: {
                                            if (popup) {
                                                popup.destroy();
                                                popup = null;
                                            }
                                        }
                                    }
                                }
                            }

                            Component {
                                id: separatorComponent
                                ListItems.ThinDivider {
                                    objectName: loader.objectName + "-separator"
                                    implicitHeight: units.dp(2)
                                }
                            }
=======
>>>>>>> 61b737fc
                        }

                    }
                }

                // Highlight
                Rectangle {
                    color: "transparent"
                    border.width: units.dp(1)
                    border.color: UbuntuColors.orange
                    z: 1

                    width: listView.width
                    height:  d.currentItem ? d.currentItem.height : 0
                    y:  d.currentItem ? d.currentItem.y : 0
                    visible: d.currentItem
                }

            } // Flickable

            // Header - scroll down
            Item {
                Layout.fillWidth: true
                height: units.gu(3)
                visible: listView.contentHeight > root.height
                enabled: !listView.atYEnd
                z: 1

                Rectangle {
                    color: enabled ? theme.palette.normal.overlayText :
                                     theme.palette.disabled.overlayText
                    height: units.dp(1)
                    anchors {
                        top: parent.top
                        left: parent.left
                        right: parent.right
                    }
                }

                Icon {
                    anchors.centerIn: parent
                    width: units.gu(2)
                    height: units.gu(2)
                    name: "down"
                    color: enabled ? theme.palette.normal.overlayText :
                                     theme.palette.disabled.overlayText
                }

                MouseArea {
                    id: nextMA
                    anchors.fill: parent
                    hoverEnabled: enabled
                    onPressed: progress()

                    Timer {
                        running: nextMA.containsMouse && !listView.atYEnd
                        interval: 1000
                        repeat: true
                        onTriggered: nextMA.progress()
                    }

                    function progress() {
                        var item = menuColumn.childAt(0, listView.contentY + listView.height);
                        if (item) {
                            var nextItem = item;
                            do {
                                nextItem = repeater.itemAt(nextItem.__ownIndex+1);
                                if (!nextItem) {
                                    listView.contentY = listView.contentHeight - listView.height;
                                    return;
                                }
                            } while (nextItem.__isSeparator);

                            listView.contentY = nextItem.y - listView.height
                        }
                    }
                }
            }
        } // Column

        Component {
            id: submenuComponent
            Loader {
                id: submenuLoader
                source: "MenuPopup.qml"

                property real desiredX
                property real desiredY
                property bool substractWidth
                property var unityMenuModel: null
                signal retreat()
                signal childActivated()

                onLoaded: {
                    item.unityMenuModel = Qt.binding(function() { return submenuLoader.unityMenuModel; });
                    item.objectName = Qt.binding(function() { return submenuLoader.objectName + "menu"; });
                    item.desiredX = Qt.binding(function() { return submenuLoader.desiredX; });
                    item.desiredY = Qt.binding(function() { return submenuLoader.desiredY; });
                    item.substractWidth = Qt.binding(function() { return submenuLoader.substractWidth; });
                }

                Keys.onLeftPressed: retreat()

                Connections {
                    target: item
                    onChildActivated: childActivated();
                }

                Component.onCompleted: item.select(0);
                onVisibleChanged: if (visible) { item.select(0); }
            }
        }
    }
}<|MERGE_RESOLUTION|>--- conflicted
+++ resolved
@@ -301,6 +301,7 @@
                             d.currentItem = parent;
 
                             if (hasSubmenu) {
+                                root.unityMenuModel.aboutToShow(__ownIndex);
                                 if (!popup) {
                                     var model = root.unityMenuModel.submenu(__ownIndex);
                                     popup = submenuComponent.createObject(focusScope, {
@@ -377,81 +378,6 @@
                             }
 
                             Layout.fillWidth: true
-<<<<<<< HEAD
-
-                            Component {
-                                id: menuItemComponent
-                                MenuItem {
-                                    id: menuItem
-                                    menuData: model
-                                    objectName: loader.objectName + "-actionItem"
-
-                                    width: MathUtils.clamp(implicitWidth, d.__minimumWidth, d.__maximumWidth)
-
-                                    action.onTriggered: {
-                                        submenuHoverTimer.stop();
-
-                                        d.currentItem = loader;
-
-                                        if (hasSubmenu) {
-                                            root.unityMenuModel.aboutToShow(__ownIndex);
-                                            if (!popup) {
-                                                var model = root.unityMenuModel.submenu(__ownIndex);
-                                                popup = submenuComponent.createObject(focusScope, {
-                                                                                          objectName: loader.objectName + "-",
-                                                                                          unityMenuModel: model,
-                                                                                          substractWidth: true,
-                                                                                          desiredX: Qt.binding(function() { return root.width }),
-                                                                                          desiredY: Qt.binding(function() {
-                                                                                              var dummy = listView.contentY; // force a recalc on contentY change.
-                                                                                              return mapToItem(container, 0, y).y;
-                                                                                          })
-                                                                                      });
-                                                popup.retreat.connect(function() {
-                                                    popup.destroy();
-                                                    popup = null;
-                                                    menuItem.forceActiveFocus();
-                                                });
-                                                popup.childActivated.connect(function() {
-                                                    popup.destroy();
-                                                    popup = null;
-                                                    root.childActivated();
-                                                });
-                                            } else if (popup) {
-                                                popup.visible = true;
-                                            }
-                                        } else {
-                                            root.unityMenuModel.activate(__ownIndex);
-                                            root.childActivated();
-                                        }
-                                    }
-
-                                    Connections {
-                                        target: d
-                                        onCurrentIndexChanged: {
-                                            if (popup && d.currentIndex != __ownIndex) {
-                                                popup.visible = false;
-                                            }
-                                        }
-                                        onDismissAll: {
-                                            if (popup) {
-                                                popup.destroy();
-                                                popup = null;
-                                            }
-                                        }
-                                    }
-                                }
-                            }
-
-                            Component {
-                                id: separatorComponent
-                                ListItems.ThinDivider {
-                                    objectName: loader.objectName + "-separator"
-                                    implicitHeight: units.dp(2)
-                                }
-                            }
-=======
->>>>>>> 61b737fc
                         }
 
                     }

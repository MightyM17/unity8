/*
 * Copyright 2016 Canonical Ltd.
 *
 * This program is free software; you can redistribute it and/or modify
 * it under the terms of the GNU Lesser General Public License as published by
 * the Free Software Foundation; version 3.
 *
 * This program is distributed in the hope that it will be useful,
 * but WITHOUT ANY WARRANTY; without even the implied warranty of
 * MERCHANTABILITY or FITNESS FOR A PARTICULAR PURPOSE.  See the
 * GNU Lesser General Public License for more details.
 *
 * You should have received a copy of the GNU Lesser General Public License
 * along with this program.  If not, see <http://www.gnu.org/licenses/>.
 */

import QtQuick 2.4
import QtQuick.Layouts 1.1
import Ubuntu.Components 1.3
import Ubuntu.Components.ListItems 1.3 as ListItems
import "../Components"
import "."

UbuntuShape {
    id: root
    objectName: "menu"
    backgroundColor: theme.palette.normal.overlay

<<<<<<< HEAD
=======
    signal childActivated()

    // true for submenus that need to show on the other side of their parent
    // if they don't fit when growing right
    property bool substractWidth: false

    property real desiredX
    x: {
        var dummy = visible; // force recalc when shown/hidden
        var parentTopLeft = parent.mapToItem(null, 0, 0);
        var farX = ApplicationMenusLimits.screenWidth;
        if (parentTopLeft.x + width + desiredX <= farX) {
            return desiredX;
        } else {
            if (substractWidth) {
                return -width;
            } else {
                return farX - parentTopLeft.x - width;
            }
        }
    }

    property real desiredY
    y: {
        var dummy = visible; // force recalc when shown/hidden
        var parentTopLeft = parent.mapToItem(null, 0, 0);
        var bottomY = ApplicationMenusLimits.screenHeight;
        if (parentTopLeft.y + height + desiredY <= bottomY) {
            return desiredY;
        } else {
            return bottomY - parentTopLeft.y - height;
        }
    }

>>>>>>> 903a55cb
    property alias unityMenuModel: repeater.model

    function show() {
        visible = true;
        focusScope.forceActiveFocus();
    }

    function hide() {
        visible = false;
        d.currentItem = null;
    }

    function select(index) {
        d.select(index)
    }

    function reset() {
        d.currentItem = null;
        dismiss();
    }

    function dismiss() {
        d.dismissAll();
    }

    implicitWidth: focusScope.width
    implicitHeight: focusScope.height

    MenuNavigator {
        id: d
        objectName: "d"
        itemView: repeater

        property Item currentItem: null
        property Item hoveredItem: null
        readonly property int currentIndex: currentItem ? currentItem.__ownIndex : -1

        property real __minimumWidth: units.gu(20)
        property real __maximumWidth: ApplicationMenusLimits.screenWidth * 0.7
        property real __minimumHeight: units.gu(2)
<<<<<<< HEAD
        property real __maximumHeight: Screen.height - mapToItem(null, 0, y).y
=======
        property real __maximumHeight: ApplicationMenusLimits.screenHeight * 0.7
>>>>>>> 903a55cb

        signal dismissAll()

        onCurrentItemChanged: {
            if (currentItem) {
                currentItem.item.forceActiveFocus();
            } else {
                hoveredItem = null;
            }

            submenuHoverTimer.stop();
        }

        onSelect: {
            currentItem = repeater.itemAt(index);
            if (currentItem) {
                if (currentItem.y < listView.contentY) {
                    listView.contentY = currentItem.y;
                } else if (currentItem.y + currentItem.height > listView.contentY + listView.height) {
                    listView.contentY = currentItem.y + currentItem.height - listView.height;
                }
            }
        }
    }

    MouseArea {
        // Eat events.
        anchors.fill: parent
    }

    Item {
        id: focusScope
        width: container.width
        height: container.height
        focus: visible

        Keys.onUpPressed: d.selectPrevious(d.currentIndex)
        Keys.onDownPressed: d.selectNext(d.currentIndex)
        Keys.onRightPressed: {
            // Don't let right keypresses fall through if the current item has a visible popup.
            if (!d.currentItem || !d.currentItem.popup || !d.currentItem.popup.visible) {
                event.accepted = false;
            }
        }

        ColumnLayout {
            id: container
            objectName: "container"

            height: MathUtils.clamp(listView.contentHeight, d.__minimumHeight, d.__maximumHeight)
            width: menuColumn.width
            spacing: 0

            // Header - scroll up
            Item {
                Layout.fillWidth: true
                height: units.gu(3)
                visible: listView.contentHeight > root.height
                enabled: !listView.atYBeginning
                z: 1

                Rectangle {
                    color: enabled ? theme.palette.normal.overlayText :
                        theme.palette.disabled.overlayText
                    height: units.dp(1)
                    anchors {
                        bottom: parent.bottom
                        left: parent.left
                        right: parent.right
                    }
                }

                Icon {
                    anchors.centerIn: parent
                    width: units.gu(2)
                    height: units.gu(2)
                    name: "up"
                    color: enabled ? theme.palette.normal.overlayText :
                                     theme.palette.disabled.overlayText
                }

                MouseArea {
                    id: previousMA
                    anchors.fill: parent
                    hoverEnabled: enabled
                    onPressed: progress()

                    Timer {
                        running: previousMA.containsMouse && !listView.atYBeginning
                        interval: 1000
                        repeat: true
                        onTriggered: previousMA.progress()
                    }

                    function progress() {
                        console.log("progress!")
                        var item = menuColumn.childAt(0, listView.contentY);
                        if (item) {
                            var previousItem = item;
                            do {
                                previousItem = repeater.itemAt(previousItem.__ownIndex-1);
                                if (!previousItem) {
                                    listView.contentY = 0;
                                    return;
                                }
                            } while (previousItem.__isSeparator);

                            listView.contentY = previousItem.y
                        }
                    }
                }
            }

            // Menu Items
            Flickable {
                id: listView
                clip: interactive

                Layout.fillHeight: true
                Layout.fillWidth: true
                contentHeight: menuColumn.height
                interactive: height < contentHeight

                Timer {
                    id: submenuHoverTimer
                    interval: 225 // GTK MENU_POPUP_DELAY, Qt SH_Menu_SubMenuPopupDelay in QCommonStyle is 256
                    onTriggered: d.currentItem.item.trigger();
                }

                MouseArea {
                    anchors.fill: parent
                    hoverEnabled: true
                    z: 1 // on top so we override any other hovers
                    onEntered: updateCurrentItemFromPosition(Qt.point(mouseX, mouseY))
                    onPositionChanged: updateCurrentItemFromPosition(Qt.point(mouse.x, mouse.y))

                    function updateCurrentItemFromPosition(point) {
                        var pos = mapToItem(listView.contentItem, point.x, point.y);

                        if (!d.hoveredItem || !d.currentItem ||
                                !d.hoveredItem.contains(Qt.point(pos.x - d.currentItem.x, pos.y - d.currentItem.y))) {
                            submenuHoverTimer.stop();

                            d.hoveredItem = menuColumn.childAt(pos.x, pos.y)
                            if (!d.hoveredItem || !d.hoveredItem.enabled)
                                return;
                            d.currentItem = d.hoveredItem;

                            if (!d.currentItem.__isSeparator && d.currentItem.item.hasSubmenu && d.currentItem.item.enabled) {
                                submenuHoverTimer.start();
                            }
                        }
                    }

                    onClicked: {
                        var pos = mapToItem(listView.contentItem, mouse.x, mouse.y);
                        var clickedItem = menuColumn.childAt(pos.x, pos.y);
                        if (clickedItem.enabled && !clickedItem.__isSeparator) {
                            clickedItem.item.trigger();
                        }
                    }
                }

                ActionContext {
                    id: menuBarContext
                    objectName: "menuContext"
                    active: {
                        if (!root.visible) return false;
                        if (d.currentItem && d.currentItem.popup && d.currentItem.popup.visible) {
                            return false;
                        }
                        return true;
                    }
                }

                ColumnLayout {
                    id: menuColumn
                    spacing: 0

                    width: MathUtils.clamp(implicitWidth, d.__minimumWidth, d.__maximumWidth)

                    Repeater {
                        id: repeater

                        Loader {
                            id: loader
                            objectName: root.objectName + "-item" + __ownIndex

                            property int __ownIndex: index
                            property bool __isSeparator: model.isSeparator

                            enabled: __isSeparator ? false : model.sensitive

                            sourceComponent: {
                                if (model.isSeparator) {
                                    return separatorComponent;
                                }
                                return menuItemComponent;
                            }

                            property Item popup: null

                            Layout.fillWidth: true

                            Component {
                                id: menuItemComponent
                                MenuItem {
                                    id: menuItem
                                    menuData: model
                                    objectName: loader.objectName + "-actionItem"

                                    width: MathUtils.clamp(implicitWidth, d.__minimumWidth, d.__maximumWidth)

                                    action.onTriggered: {
                                        submenuHoverTimer.stop();

                                        d.currentItem = loader;

                                        if (hasSubmenu) {
                                            if (!popup) {
                                                var model = root.unityMenuModel.submenu(__ownIndex);
                                                popup = submenuComponent.createObject(focusScope, {
                                                                                          objectName: loader.objectName + "-",
                                                                                          unityMenuModel: model,
                                                                                          substractWidth: true,
                                                                                          desiredX: Qt.binding(function() { return root.width }),
                                                                                          desiredY: Qt.binding(function() {
                                                                                              var dummy = listView.contentY; // force a recalc on contentY change.
                                                                                              return mapToItem(container, 0, y).y;
                                                                                          })
                                                                                      });
                                            } else if (popup) {
                                                popup.visible = true;
                                            }
                                            popup.retreat.connect(function() {
                                                popup.destroy();
                                                popup = null;
                                                menuItem.forceActiveFocus();
                                            })
                                        } else {
                                            root.unityMenuModel.activate(__ownIndex);
                                        }
                                    }

                                    Connections {
                                        target: d
                                        onCurrentIndexChanged: {
                                            if (popup && d.currentIndex != __ownIndex) {
                                                popup.visible = false;
                                            }
                                        }
                                        onDismissAll: {
                                            if (popup) {
                                                popup.destroy();
                                                popup = null;
                                            }
                                        }
                                    }
                                }
                            }

                            Component {
                                id: separatorComponent
                                ListItems.ThinDivider {
                                    objectName: loader.objectName + "-separator"
                                    implicitHeight: units.dp(2)
                                }
                            }
                        }

                    }
                }

                // Highlight
                Rectangle {
                    color: "transparent"
                    border.width: units.dp(1)
                    border.color: UbuntuColors.orange
                    z: 1

                    width: listView.width
                    height:  d.currentItem ? d.currentItem.height : 0
                    y:  d.currentItem ? d.currentItem.y : 0
                    visible: d.currentItem
                }

            } // Flickable

            // Header - scroll down
            Item {
                Layout.fillWidth: true
                height: units.gu(3)
                visible: listView.contentHeight > root.height
                enabled: !listView.atYEnd
                z: 1

                Rectangle {
                    color: enabled ? theme.palette.normal.overlayText :
                                     theme.palette.disabled.overlayText
                    height: units.dp(1)
                    anchors {
                        top: parent.top
                        left: parent.left
                        right: parent.right
                    }
                }

                Icon {
                    anchors.centerIn: parent
                    width: units.gu(2)
                    height: units.gu(2)
                    name: "down"
                    color: enabled ? theme.palette.normal.overlayText :
                                     theme.palette.disabled.overlayText
                }

                MouseArea {
                    id: nextMA
                    anchors.fill: parent
                    hoverEnabled: enabled
                    onPressed: progress()

                    Timer {
                        running: nextMA.containsMouse && !listView.atYEnd
                        interval: 1000
                        repeat: true
                        onTriggered: nextMA.progress()
                    }

                    function progress() {
                        var item = menuColumn.childAt(0, listView.contentY + listView.height);
                        if (item) {
                            var nextItem = item;
                            do {
                                nextItem = repeater.itemAt(nextItem.__ownIndex+1);
                                if (!nextItem) {
                                    listView.contentY = listView.contentHeight - listView.height;
                                    return;
                                }
                            } while (nextItem.__isSeparator);

                            listView.contentY = nextItem.y - listView.height
                        }
                    }
                }
            }
        } // Column

        Component {
            id: submenuComponent
            Loader {
                id: submenuLoader
                source: "MenuPopup.qml"

                property real desiredX
                property real desiredY
                property bool substractWidth
                property var unityMenuModel: null
                signal retreat()

                onLoaded: {
                    item.unityMenuModel = Qt.binding(function() { return submenuLoader.unityMenuModel; });
                    item.objectName = Qt.binding(function() { return submenuLoader.objectName + "menu"; });
                    item.desiredX = Qt.binding(function() { return submenuLoader.desiredX; });
                    item.desiredY = Qt.binding(function() { return submenuLoader.desiredY; });
                    item.substractWidth = Qt.binding(function() { return submenuLoader.substractWidth; });
                }

                Keys.onLeftPressed: retreat()

                Component.onCompleted: item.select(0);
                onVisibleChanged: if (visible) { item.select(0); }
            }
        }
    }
}<|MERGE_RESOLUTION|>--- conflicted
+++ resolved
@@ -26,8 +26,6 @@
     objectName: "menu"
     backgroundColor: theme.palette.normal.overlay
 
-<<<<<<< HEAD
-=======
     signal childActivated()
 
     // true for submenus that need to show on the other side of their parent
@@ -62,7 +60,6 @@
         }
     }
 
->>>>>>> 903a55cb
     property alias unityMenuModel: repeater.model
 
     function show() {
@@ -103,11 +100,7 @@
         property real __minimumWidth: units.gu(20)
         property real __maximumWidth: ApplicationMenusLimits.screenWidth * 0.7
         property real __minimumHeight: units.gu(2)
-<<<<<<< HEAD
-        property real __maximumHeight: Screen.height - mapToItem(null, 0, y).y
-=======
-        property real __maximumHeight: ApplicationMenusLimits.screenHeight * 0.7
->>>>>>> 903a55cb
+        property real __maximumHeight: ApplicationMenusLimits.screenHeight - mapToItem(null, 0, y).y
 
         signal dismissAll()
 
@@ -339,16 +332,22 @@
                                                                                               return mapToItem(container, 0, y).y;
                                                                                           })
                                                                                       });
+                                                popup.retreat.connect(function() {
+                                                    popup.destroy();
+                                                    popup = null;
+                                                    menuItem.forceActiveFocus();
+                                                });
+                                                popup.childActivated.connect(function() {
+                                                    popup.destroy();
+                                                    popup = null;
+                                                    root.childActivated();
+                                                });
                                             } else if (popup) {
                                                 popup.visible = true;
                                             }
-                                            popup.retreat.connect(function() {
-                                                popup.destroy();
-                                                popup = null;
-                                                menuItem.forceActiveFocus();
-                                            })
                                         } else {
                                             root.unityMenuModel.activate(__ownIndex);
+                                            root.childActivated();
                                         }
                                     }
 
@@ -467,6 +466,7 @@
                 property bool substractWidth
                 property var unityMenuModel: null
                 signal retreat()
+                signal childActivated()
 
                 onLoaded: {
                     item.unityMenuModel = Qt.binding(function() { return submenuLoader.unityMenuModel; });
@@ -478,6 +478,11 @@
 
                 Keys.onLeftPressed: retreat()
 
+                Connections {
+                    target: item
+                    onChildActivated: childActivated();
+                }
+
                 Component.onCompleted: item.select(0);
                 onVisibleChanged: if (visible) { item.select(0); }
             }

--- conflicted
+++ resolved
@@ -327,6 +327,7 @@
                                     });
                                 } else if (popup) {
                                     popup.visible = true;
+                                    popup.item.selectFirstIndex();
                                 }
                             } else {
                                 root.unityMenuModel.activate(__ownIndex);
@@ -385,81 +386,6 @@
                             }
 
                             Layout.fillWidth: true
-<<<<<<< HEAD
-
-                            Component {
-                                id: menuItemComponent
-                                MenuItem {
-                                    id: menuItem
-                                    menuData: model
-                                    objectName: loader.objectName + "-actionItem"
-
-                                    width: MathUtils.clamp(implicitWidth, d.__minimumWidth, d.__maximumWidth)
-
-                                    action.onTriggered: {
-                                        submenuHoverTimer.stop();
-
-                                        d.currentItem = loader;
-
-                                        if (hasSubmenu) {
-                                            if (!popup) {
-                                                var model = root.unityMenuModel.submenu(__ownIndex);
-                                                popup = submenuComponent.createObject(focusScope, {
-                                                                                          objectName: loader.objectName + "-",
-                                                                                          unityMenuModel: model,
-                                                                                          substractWidth: true,
-                                                                                          desiredX: Qt.binding(function() { return root.width }),
-                                                                                          desiredY: Qt.binding(function() {
-                                                                                              var dummy = listView.contentY; // force a recalc on contentY change.
-                                                                                              return mapToItem(container, 0, y).y;
-                                                                                          })
-                                                                                      });
-                                                popup.retreat.connect(function() {
-                                                    popup.destroy();
-                                                    popup = null;
-                                                    menuItem.forceActiveFocus();
-                                                });
-                                                popup.childActivated.connect(function() {
-                                                    popup.destroy();
-                                                    popup = null;
-                                                    root.childActivated();
-                                                });
-                                            } else if (popup) {
-                                                popup.visible = true;
-                                                popup.item.selectFirstIndex();
-                                            }
-                                        } else {
-                                            root.unityMenuModel.activate(__ownIndex);
-                                            root.childActivated();
-                                        }
-                                    }
-
-                                    Connections {
-                                        target: d
-                                        onCurrentIndexChanged: {
-                                            if (popup && d.currentIndex != __ownIndex) {
-                                                popup.visible = false;
-                                            }
-                                        }
-                                        onDismissAll: {
-                                            if (popup) {
-                                                popup.destroy();
-                                                popup = null;
-                                            }
-                                        }
-                                    }
-                                }
-                            }
-
-                            Component {
-                                id: separatorComponent
-                                ListItems.ThinDivider {
-                                    objectName: loader.objectName + "-separator"
-                                    implicitHeight: units.dp(2)
-                                }
-                            }
-=======
->>>>>>> 61b737fc
                         }
 
                     }

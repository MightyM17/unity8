--- conflicted
+++ resolved
@@ -17,13 +17,9 @@
 import QtQuick 2.0
 import Ubuntu.Components 0.1
 import Ubuntu.Components.Popups 0.1
-<<<<<<< HEAD
+import Utils 0.1
 import Unity 0.2
-=======
-import Utils 0.1
-import Unity 0.1
 import "Components"
->>>>>>> eb43f0e2
 import "Dash"
 
 Rectangle {

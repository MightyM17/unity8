--- conflicted
+++ resolved
@@ -44,11 +44,8 @@
     property bool fullscreenMode: false
     property real panelAreaShowProgress: 1.0
     property bool greeterShown: false
-<<<<<<< HEAD
-=======
     property bool hasKeyboard: false
 
->>>>>>> 593d5000
     property string mode: "staged"
     property PanelState panelState
 
@@ -234,7 +231,7 @@
                             onShownChanged: bar.dismiss();
                         }
 
-                        onDoubleClicked: PanelState.restoreClicked()
+                        onDoubleClicked: panelState.restoreClicked()
                     }
                 }
             }

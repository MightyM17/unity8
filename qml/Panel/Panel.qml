--- conflicted
+++ resolved
@@ -102,8 +102,6 @@
             hoverEnabled: true
             onClicked: callHint.visible ? callHint.showLiveCall() : PanelState.focusMaximizedApp()
             onDoubleClicked: PanelState.restoreClicked()
-<<<<<<< HEAD
-=======
 
             property bool mouseWasPressed: false
             onPressed: mouseWasPressed = containsPress
@@ -113,7 +111,6 @@
                     mouseWasPressed = false;
                 }
             }
->>>>>>> 4e8f79fa
 
             // WindowControlButtons inside the mouse area, otherwise QML doesn't grok nested hover events :/
             // cf. https://bugreports.qt.io/browse/QTBUG-32909

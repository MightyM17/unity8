--- conflicted
+++ resolved
@@ -125,17 +125,12 @@
                     bottomMargin: units.gu(0.5)
                 }
                 height: indicators.minimizedPanelHeight - anchors.topMargin - anchors.bottomMargin
-<<<<<<< HEAD
                 visible: ((PanelState.buttonsVisible && parent.containsMouse) ||
                           (TouchControlsState.overlayShown && TouchControlsState.buttonsShownInPanel))
                          && !root.locked && !callHint.visible
                 active: PanelState.buttonsVisible || TouchControlsState.overlayShown
                 windowIsMaximized: true
-=======
-                visible: PanelState.buttonsVisible && parent.containsMouse && !root.locked && !callHint.visible
-                active: PanelState.buttonsVisible
                 closeButtonShown: PanelState.closeButtonShown
->>>>>>> 3baed3cd
                 onClose: PanelState.close()
                 onMinimize: PanelState.minimize()
                 onMaximize: PanelState.restore()

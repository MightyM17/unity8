/*
 * Copyright (C) 2013-2016 Canonical, Ltd.
 *
 * This program is free software; you can redistribute it and/or modify
 * it under the terms of the GNU General Public License as published by
 * the Free Software Foundation; version 3.
 *
 * This program is distributed in the hope that it will be useful,
 * but WITHOUT ANY WARRANTY; without even the implied warranty of
 * MERCHANTABILITY or FITNESS FOR A PARTICULAR PURPOSE.  See the
 * GNU General Public License for more details.
 *
 * You should have received a copy of the GNU General Public License
 * along with this program.  If not, see <http://www.gnu.org/licenses/>.
 */

import QtQuick 2.4
import Ubuntu.Components 1.3
import Ubuntu.Layouts 1.0
import Unity.Application 0.1
import Unity.Indicators 0.1
import Utils 0.1
import Unity.ApplicationMenu 0.1

import QtQuick.Window 2.2
// for indicator-keyboard
import AccountsService 0.1
import Unity.InputInfo 0.1

import "../ApplicationMenus"
import "../Components"
import "../Components/PanelState"
import ".."
import "Indicators"

Item {
    id: root
    readonly property real panelHeight: panelArea.y + minimizedPanelHeight

    property real minimizedPanelHeight: units.gu(3)
    property real expandedPanelHeight: units.gu(7)
    property real indicatorMenuWidth: width
    property real applicationMenuWidth: width

    property alias applicationMenus: __applicationMenus
    property alias indicators: __indicators
    property bool fullscreenMode: false
<<<<<<< HEAD
    property real indicatorAreaShowProgress: 1.0
    property bool locked: false
    property PanelState panelState
=======
    property real panelAreaShowProgress: 1.0
    property bool greeterShown: false

    property string mode: "staged"
>>>>>>> 6c5022c4

    MouseArea {
        id: backMouseEater
        anchors.fill: parent
        anchors.topMargin: panelHeight
        visible: !indicators.fullyClosed || !applicationMenus.fullyClosed
        enabled: visible
        hoverEnabled: true // should also eat hover events, otherwise they will pass through

        onClicked: {
            __applicationMenus.hide();
            __indicators.hide();
        }
    }

    Binding {
        target: panelState
        property: "panelHeight"
        value: minimizedPanelHeight
    }

    RegisteredApplicationMenuModel {
        id: registeredMenuModel
        persistentSurfaceId: PanelState.focusedPersistentSurfaceId
    }

    QtObject {
        id: d

        property bool revealControls: !greeterShown &&
                                      !applicationMenus.shown &&
                                      !indicators.shown &&
                                      (decorationMouseArea.containsMouse || menuBarLoader.menusRequested)

        property bool showWindowDecorationControls: (revealControls && PanelState.decorationsVisible) ||
                                                    PanelState.decorationsAlwaysVisible

        property bool showPointerMenu: revealControls &&
                                       (PanelState.decorationsVisible || mode == "staged")

        property bool enablePointerMenu: revealControls &&
                                         applicationMenus.available &&
                                         applicationMenus.model

        property bool showTouchMenu: !greeterShown &&
                                     !showPointerMenu

        property bool enableTouchMenus: showTouchMenu &&
                                        applicationMenus.available &&
                                        applicationMenus.model
    }

    Item {
        id: panelArea
        objectName: "panelArea"

        anchors.fill: parent

        transform: Translate {
            y: indicators.state === "initial"
                ? (1.0 - panelAreaShowProgress) * - minimizedPanelHeight
                : 0
        }

        BorderImage {
            id: indicatorsDropShadow
            anchors {
                fill: __indicators
                margins: -units.gu(1)
            }
            visible: !__indicators.fullyClosed
            source: "graphics/rectangular_dropshadow.sci"
        }

        BorderImage {
            id: appmenuDropShadow
            anchors {
                fill: __applicationMenus
                margins: -units.gu(1)
            }
            visible: !__applicationMenus.fullyClosed
            source: "graphics/rectangular_dropshadow.sci"
        }

        BorderImage {
            id: panelDropShadow
            anchors {
                fill: panelAreaBackground
                bottomMargin: -units.gu(1)
            }
<<<<<<< HEAD
            visible: panelState.dropShadow && !callHint.visible
=======
            visible: PanelState.dropShadow
>>>>>>> 6c5022c4
            source: "graphics/rectangular_dropshadow.sci"
        }

        Rectangle {
            id: panelAreaBackground
            color: callHint.visible ? theme.palette.normal.positive : theme.palette.normal.background
            anchors {
                top: parent.top
                left: parent.left
                right: parent.right
            }
            height: minimizedPanelHeight

            Behavior on color { ColorAnimation { duration: UbuntuAnimation.FastDuration } }
        }

        MouseArea {
            id: decorationMouseArea
            objectName: "windowControlArea"
            anchors {
                left: parent.left
                right: parent.right
            }
            height: minimizedPanelHeight
            hoverEnabled: !__indicators.shown
            onClicked: {
                if (callHint.visible) {
                    callHint.showLiveCall();
                }
            }

            onPressed: {
                if (!callHint.visible) {
                    // let it fall through to the window decoration of the maximized window behind, if any
                    mouse.accepted = false;
                }
            }

            Row {
                anchors.fill: parent
                spacing: units.gu(2)

                // WindowControlButtons inside the mouse area, otherwise QML doesn't grok nested hover events :/
                // cf. https://bugreports.qt.io/browse/QTBUG-32909
                WindowControlButtons {
                    id: windowControlButtons
                    objectName: "panelWindowControlButtons"
                    height: indicators.minimizedPanelHeight
                    opacity: d.showWindowDecorationControls ? 1 : 0
                    visible: opacity != 0
                    Behavior on opacity { UbuntuNumberAnimation { duration: UbuntuAnimation.SnapDuration } }

                    active: PanelState.decorationsVisible || PanelState.decorationsAlwaysVisible
                    windowIsMaximized: true
                    onCloseClicked: PanelState.closeClicked()
                    onMinimizeClicked: PanelState.minimizeClicked()
                    onMaximizeClicked: PanelState.restoreClicked()
                    closeButtonShown: PanelState.closeButtonShown
                }

                Loader {
                    id: menuBarLoader
                    height: parent.height
                    enabled: d.enablePointerMenu
                    opacity: d.showPointerMenu ? 1 : 0
                    visible: opacity != 0
                    Behavior on opacity { UbuntuNumberAnimation { duration: UbuntuAnimation.SnapDuration } }
                    active: __applicationMenus.model

                    property bool menusRequested: menuBarLoader.item ? menuBarLoader.item.showRequested : false

                    sourceComponent: MenuBar {
                        id: bar
                        objectName: "menuBar"
                        anchors.left: parent.left
                        anchors.margins: units.gu(1)
                        height: menuBarLoader.height
                        enableKeyFilter: valid && PanelState.decorationsVisible
                        unityMenuModel: __applicationMenus.model

                        Connections {
                            target: __applicationMenus
                            onShownChanged: bar.dismiss();
                        }

                        Connections {
                            target: __indicators
                            onShownChanged: bar.dismiss();
                        }
                    }
                }
            }

            ActiveCallHint {
                id: callHint
                objectName: "callHint"

                anchors.centerIn: parent
                height: minimizedPanelHeight

                visible: active && indicators.state == "initial" && __applicationMenus.state == "initial"
                greeterShown: root.greeterShown
            }
        }

        PanelMenu {
            id: __applicationMenus

            model: registeredMenuModel.model
            width: root.applicationMenuWidth
            minimizedPanelHeight: root.minimizedPanelHeight
            expandedPanelHeight: root.expandedPanelHeight
            openedHeight: root.height
            alignment: Qt.AlignLeft
            enableHint: !callHint.active && !fullscreenMode
            showOnClick: false
            panelColor: panelAreaBackground.color

            onShowTapped: {
                if (callHint.active) {
                    callHint.showLiveCall();
                }
            }

            showRowTitle: !expanded
            rowTitle: PanelState.title
            rowItemDelegate: ActionItem {
                id: actionItem
                property int ownIndex: index
                objectName: "appMenuItem"+index

                width: _title.width + units.gu(2)
                height: parent.height

                action: Action {
                    text: model.label.replace("_", "&")
                }

                Label {
                    id: _title
                    anchors.centerIn: parent
                    text: actionItem.text
                    horizontalAlignment: Text.AlignLeft
                    color: enabled ? "white" : "#5d5d5d"
                }
            }

            pageDelegate: PanelMenuPage {
                menuModel: __applicationMenus.model
                submenuIndex: modelIndex

                factory: ApplicationMenuItemFactory {
                    rootModel: __applicationMenus.model
                }
            }

            enabled: d.enableTouchMenus
            opacity: d.showTouchMenu ? 1 : 0
            visible: opacity != 0
            Behavior on opacity { UbuntuNumberAnimation { duration: UbuntuAnimation.SnapDuration } }

<<<<<<< HEAD
                visible: ((panelState.buttonsVisible && parent.containsMouse) || panelState.buttonsAlwaysVisible)
                         && !root.locked && !callHint.visible
                active: panelState.buttonsVisible || panelState.buttonsAlwaysVisible
                windowIsMaximized: true
                onCloseClicked: panelState.closeClicked()
                onMinimizeClicked: panelState.minimizeClicked()
                onMaximizeClicked: panelState.restoreClicked()
                closeButtonShown: panelState.closeButtonShown
=======
            onEnabledChanged: {
                if (!enabled) hide();
>>>>>>> 6c5022c4
            }
        }

        PanelMenu {
            id: __indicators
            objectName: "indicators"

            anchors {
                top: parent.top
                right: parent.right
            }
            width: root.indicatorMenuWidth
            minimizedPanelHeight: root.minimizedPanelHeight
            expandedPanelHeight: root.expandedPanelHeight
            openedHeight: root.height

            overFlowWidth: root.width
            enableHint: !callHint.active && !fullscreenMode
            showOnClick: !callHint.visible
            panelColor: panelAreaBackground.color

            onShowTapped: {
                if (callHint.active) {
                    callHint.showLiveCall();
                }
            }

<<<<<<< HEAD
        Label {
            id: titleLabel
            objectName: "windowDecorationTitle"
            anchors {
                left: parent.left
                right: __indicators.left
                top: parent.top
                leftMargin: units.gu(1)
                rightMargin: units.gu(1)
                topMargin: units.gu(0.5)
                bottomMargin: units.gu(0.5)
            }
            color: "white"
            height: indicators.minimizedPanelHeight - anchors.topMargin - anchors.bottomMargin
            opacity: !windowControlButtons.visible && !root.locked && !callHint.visible ? 1 : 0
            visible: opacity != 0
            verticalAlignment: Text.AlignVCenter
            fontSize: "medium"
            font.weight: panelState.buttonsVisible ? Font.Light : Font.Medium
            text: panelState.title
            elide: Text.ElideRight
            maximumLineCount: 1
            Behavior on opacity { UbuntuNumberAnimation {} }
        }
=======
            rowItemDelegate: IndicatorItem {
                id: indicatorItem
                objectName: identifier+"-panelItem"
>>>>>>> 6c5022c4

                property int ownIndex: index
                property bool overflow: parent.width - x > __indicators.overFlowWidth
                property bool hidden: !expanded && (overflow || !indicatorVisible || hideSessionIndicator || hideKeyboardIndicator)
                // HACK for indicator-session
                readonly property bool hideSessionIndicator: identifier == "indicator-session" && Math.min(Screen.width, Screen.height) <= units.gu(60)
                // HACK for indicator-keyboard
                readonly property bool hideKeyboardIndicator: identifier == "indicator-keyboard" && (AccountsService.keymaps.length < 2 || keyboardsModel.count == 0)

                height: parent.height
                expanded: indicators.expanded
                selected: ListView.isCurrentItem

                identifier: model.identifier
                busName: indicatorProperties.busName
                actionsObjectPath: indicatorProperties.actionsObjectPath
                menuObjectPath: indicatorProperties.menuObjectPath

                opacity: hidden ? 0.0 : 1.0
                Behavior on opacity { UbuntuNumberAnimation { duration: UbuntuAnimation.SnapDuration } }

                width: ((expanded || indicatorVisible) && !hideSessionIndicator && !hideKeyboardIndicator) ? implicitWidth : 0

                Behavior on width { UbuntuNumberAnimation { duration: UbuntuAnimation.SnapDuration } }
            }

            pageDelegate: PanelMenuPage {
                objectName: modelData.identifier + "-page"
                submenuIndex: 0

                menuModel: delegate.menuModel

                factory: IndicatorMenuItemFactory {
                    indicator: {
                        var context = modelData.identifier;
                        if (context && context.indexOf("fake-") === 0) {
                            context = context.substring("fake-".length)
                        }
                        return context;
                    }
                    rootModel: delegate.menuModel
                }

                IndicatorDelegate {
                    id: delegate
                    busName: modelData.indicatorProperties.busName
                    actionsObjectPath: modelData.indicatorProperties.actionsObjectPath
                    menuObjectPath: modelData.indicatorProperties.menuObjectPath
                }
            }

            enabled: !applicationMenus.expanded
            opacity: !applicationMenus.expanded ? 1 : 0
            Behavior on opacity { UbuntuNumberAnimation { duration: UbuntuAnimation.SnapDuration } }

            onEnabledChanged: {
                if (!enabled) hide();
            }
        }
    }

    InputDeviceModel {
        id: keyboardsModel
        deviceFilter: InputInfo.Keyboard
    }

    IndicatorsLight {
        id: indicatorLights
    }

    states: [
        State {
            name: "onscreen" //fully opaque and visible at top edge of screen
            when: !fullscreenMode
            PropertyChanges {
                target: panelArea;
                anchors.topMargin: 0
                opacity: 1;
            }
        },
        State {
            name: "offscreen" //pushed off screen
            when: fullscreenMode
            PropertyChanges {
                target: panelArea;
                anchors.topMargin: {
                    if (indicators.state !== "initial") return 0;
                    if (applicationMenus.state !== "initial") return 0;
                    return -minimizedPanelHeight;
                }
                opacity: indicators.fullyClosed && applicationMenus.fullyClosed ? 0.0 : 1.0
            }
            PropertyChanges {
                target: indicators.showDragHandle;
                anchors.bottomMargin: -units.gu(1)
            }
            PropertyChanges {
                target: applicationMenus.showDragHandle;
                anchors.bottomMargin: -units.gu(1)
            }
        }
    ]

    transitions: [
        Transition {
            to: "onscreen"
            UbuntuNumberAnimation { target: panelArea; properties: "anchors.topMargin,opacity" }
        },
        Transition {
            to: "offscreen"
            UbuntuNumberAnimation { target: panelArea; properties: "anchors.topMargin,opacity" }
        }
    ]
}<|MERGE_RESOLUTION|>--- conflicted
+++ resolved
@@ -45,16 +45,10 @@
     property alias applicationMenus: __applicationMenus
     property alias indicators: __indicators
     property bool fullscreenMode: false
-<<<<<<< HEAD
-    property real indicatorAreaShowProgress: 1.0
-    property bool locked: false
-    property PanelState panelState
-=======
     property real panelAreaShowProgress: 1.0
     property bool greeterShown: false
-
     property string mode: "staged"
->>>>>>> 6c5022c4
+    property PanelState panelState
 
     MouseArea {
         id: backMouseEater
@@ -78,7 +72,7 @@
 
     RegisteredApplicationMenuModel {
         id: registeredMenuModel
-        persistentSurfaceId: PanelState.focusedPersistentSurfaceId
+        persistentSurfaceId: panelState.focusedPersistentSurfaceId
     }
 
     QtObject {
@@ -89,11 +83,11 @@
                                       !indicators.shown &&
                                       (decorationMouseArea.containsMouse || menuBarLoader.menusRequested)
 
-        property bool showWindowDecorationControls: (revealControls && PanelState.decorationsVisible) ||
-                                                    PanelState.decorationsAlwaysVisible
+        property bool showWindowDecorationControls: (revealControls && panelState.decorationsVisible) ||
+                                                    panelState.decorationsAlwaysVisible
 
         property bool showPointerMenu: revealControls &&
-                                       (PanelState.decorationsVisible || mode == "staged")
+                                       (panelState.decorationsVisible || mode == "staged")
 
         property bool enablePointerMenu: revealControls &&
                                          applicationMenus.available &&
@@ -145,11 +139,7 @@
                 fill: panelAreaBackground
                 bottomMargin: -units.gu(1)
             }
-<<<<<<< HEAD
-            visible: panelState.dropShadow && !callHint.visible
-=======
-            visible: PanelState.dropShadow
->>>>>>> 6c5022c4
+            visible: panelState.dropShadow
             source: "graphics/rectangular_dropshadow.sci"
         }
 
@@ -202,12 +192,12 @@
                     visible: opacity != 0
                     Behavior on opacity { UbuntuNumberAnimation { duration: UbuntuAnimation.SnapDuration } }
 
-                    active: PanelState.decorationsVisible || PanelState.decorationsAlwaysVisible
+                    active: panelState.decorationsVisible || panelState.decorationsAlwaysVisible
                     windowIsMaximized: true
-                    onCloseClicked: PanelState.closeClicked()
-                    onMinimizeClicked: PanelState.minimizeClicked()
-                    onMaximizeClicked: PanelState.restoreClicked()
-                    closeButtonShown: PanelState.closeButtonShown
+                    onCloseClicked: panelState.closeClicked()
+                    onMinimizeClicked: panelState.minimizeClicked()
+                    onMaximizeClicked: panelState.restoreClicked()
+                    closeButtonShown: panelState.closeButtonShown
                 }
 
                 Loader {
@@ -227,7 +217,7 @@
                         anchors.left: parent.left
                         anchors.margins: units.gu(1)
                         height: menuBarLoader.height
-                        enableKeyFilter: valid && PanelState.decorationsVisible
+                        enableKeyFilter: valid && panelState.decorationsVisible
                         unityMenuModel: __applicationMenus.model
 
                         Connections {
@@ -275,7 +265,7 @@
             }
 
             showRowTitle: !expanded
-            rowTitle: PanelState.title
+            rowTitle: panelState.title
             rowItemDelegate: ActionItem {
                 id: actionItem
                 property int ownIndex: index
@@ -311,19 +301,8 @@
             visible: opacity != 0
             Behavior on opacity { UbuntuNumberAnimation { duration: UbuntuAnimation.SnapDuration } }
 
-<<<<<<< HEAD
-                visible: ((panelState.buttonsVisible && parent.containsMouse) || panelState.buttonsAlwaysVisible)
-                         && !root.locked && !callHint.visible
-                active: panelState.buttonsVisible || panelState.buttonsAlwaysVisible
-                windowIsMaximized: true
-                onCloseClicked: panelState.closeClicked()
-                onMinimizeClicked: panelState.minimizeClicked()
-                onMaximizeClicked: panelState.restoreClicked()
-                closeButtonShown: panelState.closeButtonShown
-=======
             onEnabledChanged: {
                 if (!enabled) hide();
->>>>>>> 6c5022c4
             }
         }
 
@@ -351,36 +330,9 @@
                 }
             }
 
-<<<<<<< HEAD
-        Label {
-            id: titleLabel
-            objectName: "windowDecorationTitle"
-            anchors {
-                left: parent.left
-                right: __indicators.left
-                top: parent.top
-                leftMargin: units.gu(1)
-                rightMargin: units.gu(1)
-                topMargin: units.gu(0.5)
-                bottomMargin: units.gu(0.5)
-            }
-            color: "white"
-            height: indicators.minimizedPanelHeight - anchors.topMargin - anchors.bottomMargin
-            opacity: !windowControlButtons.visible && !root.locked && !callHint.visible ? 1 : 0
-            visible: opacity != 0
-            verticalAlignment: Text.AlignVCenter
-            fontSize: "medium"
-            font.weight: panelState.buttonsVisible ? Font.Light : Font.Medium
-            text: panelState.title
-            elide: Text.ElideRight
-            maximumLineCount: 1
-            Behavior on opacity { UbuntuNumberAnimation {} }
-        }
-=======
             rowItemDelegate: IndicatorItem {
                 id: indicatorItem
                 objectName: identifier+"-panelItem"
->>>>>>> 6c5022c4
 
                 property int ownIndex: index
                 property bool overflow: parent.width - x > __indicators.overFlowWidth

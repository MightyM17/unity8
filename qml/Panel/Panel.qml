/*
 * Copyright (C) 2013-2015 Canonical, Ltd.
 *
 * This program is free software; you can redistribute it and/or modify
 * it under the terms of the GNU General Public License as published by
 * the Free Software Foundation; version 3.
 *
 * This program is distributed in the hope that it will be useful,
 * but WITHOUT ANY WARRANTY; without even the implied warranty of
 * MERCHANTABILITY or FITNESS FOR A PARTICULAR PURPOSE.  See the
 * GNU General Public License for more details.
 *
 * You should have received a copy of the GNU General Public License
 * along with this program.  If not, see <http://www.gnu.org/licenses/>.
 */

import QtQuick 2.4
import Ubuntu.Components 1.3
import Unity.Application 0.1
import "../Components"
import "../Components/PanelState"
import "../Components/TouchControlsState"
import ".."

Item {
    id: root
    readonly property real panelHeight: indicatorArea.y + d.indicatorHeight
    property alias indicators: __indicators
    property alias callHint: __callHint
    property bool fullscreenMode: false
    property real indicatorAreaShowProgress: 1.0
    property bool locked: false

    Rectangle {
        id: darkenedArea
        property real darkenedOpacity: 0.6
        anchors {
            fill: parent
            topMargin: panelHeight
        }
        color: "black"
        opacity: indicators.unitProgress * darkenedOpacity
        visible: !indicators.fullyClosed

        MouseArea {
            anchors.fill: parent
            onClicked: if (indicators.fullyOpened) indicators.hide();
            hoverEnabled: true // should also eat hover events, otherwise they will pass through
        }
    }

    Binding {
        target: PanelState
        property: "panelHeight"
        value: indicators.minimizedPanelHeight
    }

    Item {
        id: indicatorArea
        objectName: "indicatorArea"

        anchors.fill: parent

        transform: Translate {
            y: indicators.state === "initial"
                ? (1.0 - indicatorAreaShowProgress) * -d.indicatorHeight
                : 0
        }

        BorderImage {
            id: indicatorsDropShadow
            anchors {
                fill: indicators
                leftMargin: -units.gu(1)
                bottomMargin: -units.gu(1)
            }
            visible: !indicators.fullyClosed
            source: "graphics/rectangular_dropshadow.sci"
        }

        BorderImage {
            id: panelDropShadow
            anchors {
                fill: indicatorAreaBackground
                bottomMargin: -units.gu(1)
            }
            visible: PanelState.dropShadow && !callHint.visible
            source: "graphics/rectangular_dropshadow.sci"
        }

        Rectangle {
            id: indicatorAreaBackground
            color: callHint.visible ? UbuntuColors.green : theme.palette.normal.background
            anchors {
                top: parent.top
                left: parent.left
                right: parent.right
            }
            height: indicators.minimizedPanelHeight

            Behavior on color { ColorAnimation { duration: UbuntuAnimation.FastDuration } }
        }

        MouseArea {
            anchors {
                top: parent.top
                left: parent.left
                right: indicators.left
            }
            height: indicators.minimizedPanelHeight
            hoverEnabled: true
            onClicked: callHint.visible ? callHint.showLiveCall() : PanelState.focusMaximizedApp()
<<<<<<< HEAD
            onDoubleClicked: PanelState.restore()
=======
            onDoubleClicked: PanelState.restoreClicked()
>>>>>>> a3fc9b2a

            // WindowControlButtons inside the mouse area, otherwise QML doesn't grok nested hover events :/
            // cf. https://bugreports.qt.io/browse/QTBUG-32909
            WindowControlButtons {
                id: windowControlButtons
                objectName: "panelWindowControlButtons"
                anchors {
                    left: parent.left
                    top: parent.top
                    leftMargin: units.gu(1)
                    topMargin: units.gu(0.5)
                    bottomMargin: units.gu(0.5)
                }
                height: indicators.minimizedPanelHeight - anchors.topMargin - anchors.bottomMargin
<<<<<<< HEAD
                visible: ((PanelState.buttonsVisible && parent.containsMouse) ||
                          (TouchControlsState.overlayShown && TouchControlsState.buttonsShownInPanel))
                         && !root.locked && !callHint.visible
                active: PanelState.buttonsVisible || TouchControlsState.overlayShown
                windowIsMaximized: true
                closeButtonShown: PanelState.closeButtonShown
                onClose: PanelState.close()
                onMinimize: PanelState.minimize()
                onMaximize: PanelState.restore()
=======
                visible: PanelState.buttonsVisible && parent.containsMouse && !root.locked && !callHint.visible
                active: PanelState.buttonsVisible
                onCloseClicked: PanelState.closeClicked()
                onMinimizeClicked: PanelState.minimizeClicked()
                onMaximizeClicked: PanelState.restoreClicked()
                closeButtonShown: PanelState.closeButtonShown
>>>>>>> a3fc9b2a
            }
        }

        IndicatorsMenu {
            id: __indicators
            objectName: "indicators"

            anchors {
                top: parent.top
                right: parent.right
            }

            shown: false
            width: root.width - (windowControlButtons.visible ? windowControlButtons.width + titleLabel.width : 0)
            minimizedPanelHeight: units.gu(3)
            expandedPanelHeight: units.gu(7)
            openedHeight: root.height

            overFlowWidth: {
                if (callHint.visible) {
                    return Math.max(root.width - (callHint.width + units.gu(2)), 0)
                }
                return root.width
            }
            enableHint: !callHint.active && !fullscreenMode
            showOnClick: !callHint.visible
            panelColor: indicatorAreaBackground.color

            onShowTapped: {
                if (callHint.active) {
                    callHint.showLiveCall();
                }
            }
        }

        Label {
            id: titleLabel
            objectName: "windowDecorationTitle"
            anchors {
                left: parent.left
                right: __indicators.left
                top: parent.top
                leftMargin: units.gu(1)
                rightMargin: units.gu(1)
                topMargin: units.gu(0.5)
                bottomMargin: units.gu(0.5)
            }
            color: "white"
            height: indicators.minimizedPanelHeight - anchors.topMargin - anchors.bottomMargin
            visible: !windowControlButtons.visible && !root.locked && !callHint.visible
            verticalAlignment: Text.AlignVCenter
            fontSize: "medium"
            font.weight: PanelState.buttonsVisible ? Font.Light : Font.Medium
            text: PanelState.title
            elide: Text.ElideRight
            maximumLineCount: 1
        }

        // TODO here would the Locally integrated menus come

        ActiveCallHint {
            id: __callHint
            anchors {
                top: parent.top
                left: parent.left
            }
            height: indicators.minimizedPanelHeight
            visible: active && indicators.state == "initial"
        }
    }

    QtObject {
        id: d
        objectName: "panelPriv"
        readonly property real indicatorHeight: indicators.minimizedPanelHeight
    }

    states: [
        State {
            name: "onscreen" //fully opaque and visible at top edge of screen
            when: !fullscreenMode
            PropertyChanges {
                target: indicatorArea;
                anchors.topMargin: 0
                opacity: 1;
            }
        },
        State {
            name: "offscreen" //pushed off screen
            when: fullscreenMode
            PropertyChanges {
                target: indicatorArea;
                anchors.topMargin: indicators.state === "initial" ? -d.indicatorHeight : 0
                opacity: indicators.fullyClosed ? 0.0 : 1.0
            }
            PropertyChanges {
                target: indicators.showDragHandle;
                anchors.bottomMargin: -units.gu(1)
            }
        }
    ]

    transitions: [
        Transition {
            to: "onscreen"
            UbuntuNumberAnimation { target: indicatorArea; properties: "anchors.topMargin,opacity" }
        },
        Transition {
            to: "offscreen"
            UbuntuNumberAnimation { target: indicatorArea; properties: "anchors.topMargin,opacity" }
        }
    ]
}<|MERGE_RESOLUTION|>--- conflicted
+++ resolved
@@ -110,11 +110,7 @@
             height: indicators.minimizedPanelHeight
             hoverEnabled: true
             onClicked: callHint.visible ? callHint.showLiveCall() : PanelState.focusMaximizedApp()
-<<<<<<< HEAD
-            onDoubleClicked: PanelState.restore()
-=======
             onDoubleClicked: PanelState.restoreClicked()
->>>>>>> a3fc9b2a
 
             // WindowControlButtons inside the mouse area, otherwise QML doesn't grok nested hover events :/
             // cf. https://bugreports.qt.io/browse/QTBUG-32909
@@ -129,24 +125,16 @@
                     bottomMargin: units.gu(0.5)
                 }
                 height: indicators.minimizedPanelHeight - anchors.topMargin - anchors.bottomMargin
-<<<<<<< HEAD
+
                 visible: ((PanelState.buttonsVisible && parent.containsMouse) ||
                           (TouchControlsState.overlayShown && TouchControlsState.buttonsShownInPanel))
                          && !root.locked && !callHint.visible
                 active: PanelState.buttonsVisible || TouchControlsState.overlayShown
                 windowIsMaximized: true
-                closeButtonShown: PanelState.closeButtonShown
-                onClose: PanelState.close()
-                onMinimize: PanelState.minimize()
-                onMaximize: PanelState.restore()
-=======
-                visible: PanelState.buttonsVisible && parent.containsMouse && !root.locked && !callHint.visible
-                active: PanelState.buttonsVisible
                 onCloseClicked: PanelState.closeClicked()
                 onMinimizeClicked: PanelState.minimizeClicked()
                 onMaximizeClicked: PanelState.restoreClicked()
                 closeButtonShown: PanelState.closeButtonShown
->>>>>>> a3fc9b2a
             }
         }
 

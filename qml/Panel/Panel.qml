--- conflicted
+++ resolved
@@ -27,13 +27,6 @@
     property alias callHint: __callHint
     property bool fullscreenMode: false
 
-<<<<<<< HEAD
-    signal searchClicked
-=======
-    readonly property real separatorLineHeight: leftSeparatorLine.height
-    readonly property real __panelMinusSeparatorLineHeight: panelHeight - separatorLineHeight
->>>>>>> bd263289
-
     function hideIndicatorMenu(delay) {
         if (delay !== undefined) {
             hideTimer.interval = delay;
@@ -76,25 +69,9 @@
         }
     }
 
-<<<<<<< HEAD
     Item {
         id: indicatorArea
         objectName: "indicatorArea"
-=======
-    Indicators {
-        id: indicatorsMenu
-        objectName: "indicators"
-
-        anchors.right: parent.right
-        y: panelBackground.y
-        width: root.indicatorsMenuWidth
-        shown: false
-        panelHeight: __panelMinusSeparatorLineHeight
-        openedHeight: parent.height + (pinnedMode ? 0 : root.panelHeight)
-        pinnedMode: !fullscreenMode
-        overFlowWidth: parent.width
-    }
->>>>>>> bd263289
 
         anchors.fill: parent
 
@@ -125,7 +102,6 @@
             source: "graphics/VerticalDivider.png"
         }
 
-<<<<<<< HEAD
         Rectangle {
             id: indicatorAreaBackground
             color: callHint.visible ? "green" : "black"
@@ -177,7 +153,7 @@
                 if (callHint.visible) {
                     return Math.max(root.width - (callHint.width + units.gu(2)), 0)
                 }
-                return search.state=="hidden" ? root.width : root.width - search.width
+                return root.width
             }
 
             enableHint: !callHint.active && !fullscreenMode
@@ -190,34 +166,6 @@
             }
         }
 
-        SearchIndicator {
-            id: search
-            objectName: "search"
-            enabled: state == "visible"
-
-            state: {
-                if (callHint.visible) {
-                    return "hidden"
-                }
-                if (parent.width < indicators.width + width) {
-                    if (indicators.state != "initial") {
-                        return "hidden";
-                    }
-                }
-                if (root.searchVisible && !indicators.showAll) {
-                    return "visible";
-                }
-                return "hidden";
-            }
-            anchors {
-                top: parent.top
-                left: parent.left
-            }
-            height: indicators.panelHeight
-
-            onClicked: root.searchClicked()
-        }
-
         ActiveCallHint {
             id: __callHint
             anchors {
@@ -244,8 +192,6 @@
         readonly property real indicatorHeight: indicators.panelHeight + indicatorsSeparatorLine.height
     }
 
-=======
->>>>>>> bd263289
     states: [
         State {
             name: "onscreen" //fully opaque and visible at top edge of screen

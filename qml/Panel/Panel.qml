/*
 * Copyright (C) 2013-2015 Canonical, Ltd.
 *
 * This program is free software; you can redistribute it and/or modify
 * it under the terms of the GNU General Public License as published by
 * the Free Software Foundation; version 3.
 *
 * This program is distributed in the hope that it will be useful,
 * but WITHOUT ANY WARRANTY; without even the implied warranty of
 * MERCHANTABILITY or FITNESS FOR A PARTICULAR PURPOSE.  See the
 * GNU General Public License for more details.
 *
 * You should have received a copy of the GNU General Public License
 * along with this program.  If not, see <http://www.gnu.org/licenses/>.
 */

import QtQuick 2.4
import Ubuntu.Components 1.3
import Unity.Application 0.1
import "../Components"
import "../Components/PanelState"
import ".."

Item {
    id: root
    readonly property real panelHeight: indicatorArea.y + d.indicatorHeight
    property alias indicators: __indicators
    property alias callHint: __callHint
    property bool fullscreenMode: false
    property real indicatorAreaShowProgress: 1.0
    property bool locked: false

    Rectangle {
        id: darkenedArea
        property real darkenedOpacity: 0.6
        anchors {
            fill: parent
            topMargin: panelHeight
        }
        color: "black"
        opacity: indicators.unitProgress * darkenedOpacity
        visible: !indicators.fullyClosed

        MouseArea {
            anchors.fill: parent
            onClicked: if (indicators.fullyOpened) indicators.hide();
            hoverEnabled: true // should also eat hover events, otherwise they will pass through
        }
    }

    Binding {
        target: PanelState
        property: "panelHeight"
        value: indicators.minimizedPanelHeight
    }

    Item {
        id: indicatorArea
        objectName: "indicatorArea"

        anchors.fill: parent

        transform: Translate {
            y: indicators.state === "initial"
                ? (1.0 - indicatorAreaShowProgress) * -d.indicatorHeight
                : 0
        }

        BorderImage {
            id: indicatorsDropShadow
            anchors {
                fill: indicators
                leftMargin: -units.gu(1)
                bottomMargin: -units.gu(1)
            }
            visible: !indicators.fullyClosed
            source: "graphics/rectangular_dropshadow.sci"
        }

        BorderImage {
            id: panelDropShadow
            anchors {
                fill: indicatorAreaBackground
                bottomMargin: -units.gu(1)
            }
            visible: PanelState.dropShadow && !callHint.visible
            source: "graphics/rectangular_dropshadow.sci"
        }

        Rectangle {
            id: indicatorAreaBackground
            color: callHint.visible ? UbuntuColors.green : theme.palette.normal.background
            anchors {
                top: parent.top
                left: parent.left
                right: parent.right
            }
            height: indicators.minimizedPanelHeight

            Behavior on color { ColorAnimation { duration: UbuntuAnimation.FastDuration } }
        }

        MouseArea {
            anchors {
                top: parent.top
                left: parent.left
                right: indicators.left
            }
            height: indicators.minimizedPanelHeight
            hoverEnabled: true
            onClicked: callHint.visible ? callHint.showLiveCall() : PanelState.focusMaximizedApp()
            onDoubleClicked: PanelState.restoreClicked()

            // WindowControlButtons inside the mouse area, otherwise QML doesn't grok nested hover events :/
            // cf. https://bugreports.qt.io/browse/QTBUG-32909
            WindowControlButtons {
                id: windowControlButtons
                objectName: "panelWindowControlButtons"
                anchors {
                    left: parent.left
                    top: parent.top
                    leftMargin: units.gu(1)
                    topMargin: units.gu(0.5)
                    bottomMargin: units.gu(0.5)
                }
                height: indicators.minimizedPanelHeight - anchors.topMargin - anchors.bottomMargin
                visible: PanelState.buttonsVisible && parent.containsMouse && !root.locked && !callHint.visible
                active: PanelState.buttonsVisible
<<<<<<< HEAD
                onCloseClicked: PanelState.closeClicked()
                onMinimizeClicked: PanelState.minimizeClicked()
                onMaximizeClicked: PanelState.restoreClicked()
=======
                closeButtonShown: PanelState.closeButtonShown
                onClose: PanelState.close()
                onMinimize: PanelState.minimize()
                onMaximize: PanelState.maximize()
>>>>>>> 7b76a572
            }
        }

        IndicatorsMenu {
            id: __indicators
            objectName: "indicators"

            anchors {
                top: parent.top
                right: parent.right
            }

            shown: false
            width: root.width - (windowControlButtons.visible ? windowControlButtons.width + titleLabel.width : 0)
            minimizedPanelHeight: units.gu(3)
            expandedPanelHeight: units.gu(7)
            openedHeight: root.height

            overFlowWidth: {
                if (callHint.visible) {
                    return Math.max(root.width - (callHint.width + units.gu(2)), 0)
                }
                return root.width
            }
            enableHint: !callHint.active && !fullscreenMode
            showOnClick: !callHint.visible
            panelColor: indicatorAreaBackground.color

            onShowTapped: {
                if (callHint.active) {
                    callHint.showLiveCall();
                }
            }
        }

        Label {
            id: titleLabel
            objectName: "windowDecorationTitle"
            anchors {
                left: parent.left
                right: __indicators.left
                top: parent.top
                leftMargin: units.gu(1)
                rightMargin: units.gu(1)
                topMargin: units.gu(0.5)
                bottomMargin: units.gu(0.5)
            }
            color: "white"
            height: indicators.minimizedPanelHeight - anchors.topMargin - anchors.bottomMargin
            visible: !windowControlButtons.visible && !root.locked && !callHint.visible
            verticalAlignment: Text.AlignVCenter
            fontSize: "medium"
            font.weight: PanelState.buttonsVisible ? Font.Light : Font.Medium
            text: PanelState.title
            elide: Text.ElideRight
            maximumLineCount: 1
        }

        // TODO here would the Locally integrated menus come

        ActiveCallHint {
            id: __callHint
            anchors {
                top: parent.top
                left: parent.left
            }
            height: indicators.minimizedPanelHeight
            visible: active && indicators.state == "initial"
        }
    }

    QtObject {
        id: d
        objectName: "panelPriv"
        readonly property real indicatorHeight: indicators.minimizedPanelHeight
    }

    states: [
        State {
            name: "onscreen" //fully opaque and visible at top edge of screen
            when: !fullscreenMode
            PropertyChanges {
                target: indicatorArea;
                anchors.topMargin: 0
                opacity: 1;
            }
        },
        State {
            name: "offscreen" //pushed off screen
            when: fullscreenMode
            PropertyChanges {
                target: indicatorArea;
                anchors.topMargin: indicators.state === "initial" ? -d.indicatorHeight : 0
                opacity: indicators.fullyClosed ? 0.0 : 1.0
            }
            PropertyChanges {
                target: indicators.showDragHandle;
                anchors.bottomMargin: -units.gu(1)
            }
        }
    ]

    transitions: [
        Transition {
            to: "onscreen"
            UbuntuNumberAnimation { target: indicatorArea; properties: "anchors.topMargin,opacity" }
        },
        Transition {
            to: "offscreen"
            UbuntuNumberAnimation { target: indicatorArea; properties: "anchors.topMargin,opacity" }
        }
    ]
}<|MERGE_RESOLUTION|>--- conflicted
+++ resolved
@@ -126,16 +126,10 @@
                 height: indicators.minimizedPanelHeight - anchors.topMargin - anchors.bottomMargin
                 visible: PanelState.buttonsVisible && parent.containsMouse && !root.locked && !callHint.visible
                 active: PanelState.buttonsVisible
-<<<<<<< HEAD
                 onCloseClicked: PanelState.closeClicked()
                 onMinimizeClicked: PanelState.minimizeClicked()
                 onMaximizeClicked: PanelState.restoreClicked()
-=======
                 closeButtonShown: PanelState.closeButtonShown
-                onClose: PanelState.close()
-                onMinimize: PanelState.minimize()
-                onMaximize: PanelState.maximize()
->>>>>>> 7b76a572
             }
         }
 

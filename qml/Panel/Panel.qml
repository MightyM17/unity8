--- conflicted
+++ resolved
@@ -210,11 +210,7 @@
                     opacity: d.showPointerMenu ? 1 : 0
                     visible: opacity != 0
                     Behavior on opacity { UbuntuNumberAnimation { duration: UbuntuAnimation.SnapDuration } }
-<<<<<<< HEAD
                     active: d.showPointerMenu && !callHint.visible
-=======
-                    active: __applicationMenus.model && !callHint.visible
->>>>>>> 63107cb4
 
                     width: parent.width - windowControlButtons.width - units.gu(2) - __indicators.barWidth
 

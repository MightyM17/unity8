/*
 * Copyright (C) 2013 Canonical, Ltd.
 *
 * This program is free software; you can redistribute it and/or modify
 * it under the terms of the GNU General Public License as published by
 * the Free Software Foundation; version 3.
 *
 * This program is distributed in the hope that it will be useful,
 * but WITHOUT ANY WARRANTY; without even the implied warranty of
 * MERCHANTABILITY or FITNESS FOR A PARTICULAR PURPOSE.  See the
 * GNU General Public License for more details.
 *
 * You should have received a copy of the GNU General Public License
 * along with this program.  If not, see <http://www.gnu.org/licenses/>.
 */

import QtQuick 2.0
import Ubuntu.Components 0.1
import Unity.Application 0.1
import "../Components"
import "../Components/ListItems"

Item {
    id: root
<<<<<<< HEAD
    readonly property real panelHeight: indicatorArea.y + d.indicatorHeight
    property alias indicators: __indicators
    property alias callHint: __callHint
=======
    readonly property real panelHeight: units.gu(3) + units.dp(2)
    property real indicatorsMenuWidth: width
    property alias indicators: indicatorsMenu
>>>>>>> 2ef2b55e
    property bool fullscreenMode: false
    property bool searchVisible: true

    signal searchClicked

    function hideIndicatorMenu(delay) {
        if (delay !== undefined) {
            hideTimer.interval = delay;
            hideTimer.start();
        } else {
            indicators.hide();
        }
    }

    Timer {
        id: hideTimer
        running: false
        onTriggered: {
            indicators.hide();
        }
    }

    Connections {
        target: indicators
        onShownChanged: hideTimer.stop()
    }

    Rectangle {
        id: darkenedArea
        property real darkenedOpacity: 0.6
        anchors {
            top: parent.top
            topMargin: panelHeight
            left: parent.left
            right: parent.right
            bottom: parent.bottom
        }
        color: "black"
        opacity: indicators.unitProgress * darkenedOpacity

        MouseArea {
            anchors.fill: parent
            enabled: indicators.shown
            onClicked: if (indicators.fullyOpened) indicators.hide();
        }
    }

    Item {
        id: indicatorArea
        objectName: "indicatorArea"

        anchors.fill: parent

        Behavior on anchors.topMargin { StandardAnimation {} }

        BorderImage {
            id: dropShadow
            anchors {
                fill: indicators
                leftMargin: -units.gu(1)
                bottomMargin: -units.gu(1)
            }
            visible: indicators.height > indicators.panelHeight
            source: "graphics/rectangular_dropshadow.sci"
        }

        VerticalThinDivider {
            id: indicatorDividor
            anchors {
                top: indicators.top
                bottom: indicators.bottom
                right: indicators.left

                topMargin: indicatorArea.anchors.topMargin + indicators.panelHeight
            }

            width: units.dp(2)
            source: "graphics/VerticalDivider.png"
        }

        Rectangle {
            id: indicatorAreaBackground
            color: callHint.visible ? "green" : "black"
            anchors {
                top: parent.top
                left: parent.left
                right: parent.right
            }
            height: indicators.panelHeight

            Behavior on color { ColorAnimation { duration: UbuntuAnimation.FastDuration } }
        }

        PanelSeparatorLine {
            id: nonIndicatorAreaSeparatorLine
            anchors {
                top: indicatorAreaBackground.bottom
                left: parent.left
                right: indicators.left
            }
            saturation: 1 - indicators.unitProgress
        }

        MouseArea {
            anchors {
                top: parent.top
                left: parent.left
                right: indicators.left
            }
            height: indicators.panelHeight
            enabled: callHint.visible
            onClicked: callHint.activate()
        }

        Indicators {
            id: __indicators
            objectName: "indicators"

            anchors {
                top: parent.top
                right: parent.right
            }

            width: (root.width > units.gu(60)) ? units.gu(40) : root.width
            shown: false
            panelHeight: units.gu(3)
            openedHeight: root.height
            overFlowWidth: {
                if (callHint.visible) {
                    return Math.max(root.width - (callHint.width + units.gu(2)), 0)
                }
                return search.state=="hidden" ? root.width : root.width - search.width
            }

            enableHint: !callHint.active && !fullscreenMode
            showHintBottomMargin: fullscreenMode ? -panelHeight : 0

            onShowTapped: {
                if (callHint.active) {
                    callHint.activate();
                }
            }
        }

        SearchIndicator {
            id: search
            objectName: "search"
            enabled: root.searchVisible

            state: {
                if (callHint.visible) {
                    return "hidden"
                }
                if (parent.width < indicators.width + width) {
                    if (indicators.state != "initial") {
                        return "hidden";
                    }
                }
                if (root.searchVisible && !indicators.showAll) {
                    return "visible";
                }
                return "hidden";
            }
            anchors {
                top: parent.top
                left: parent.left
            }
            height: indicators.panelHeight

            onClicked: root.searchClicked()
        }

        ActiveCallHint {
            id: __callHint
            anchors {
                top: parent.top
                left: parent.left
            }
            height: indicators.panelHeight
            visible: active && indicators.state == "initial"
        }

        PanelSeparatorLine {
            id: indicatorsSeparatorLine
            visible: true
            anchors {
                top: indicators.bottom
                left: indicatorDividor.left
                right: indicators.right
            }
        }
    }

    QtObject {
        id: d
        readonly property real indicatorHeight: indicators.panelHeight + indicatorsSeparatorLine.height
    }

    states: [
        State {
            name: "onscreen" //fully opaque and visible at top edge of screen
            when: !fullscreenMode
        },
        State {
            name: "offscreen" //pushed off screen
            when: fullscreenMode
            PropertyChanges { target: indicatorArea;  anchors.topMargin: indicators.state === "initial" ? -d.indicatorHeight : 0 }
        }
    ]
}<|MERGE_RESOLUTION|>--- conflicted
+++ resolved
@@ -22,15 +22,9 @@
 
 Item {
     id: root
-<<<<<<< HEAD
     readonly property real panelHeight: indicatorArea.y + d.indicatorHeight
     property alias indicators: __indicators
     property alias callHint: __callHint
-=======
-    readonly property real panelHeight: units.gu(3) + units.dp(2)
-    property real indicatorsMenuWidth: width
-    property alias indicators: indicatorsMenu
->>>>>>> 2ef2b55e
     property bool fullscreenMode: false
     property bool searchVisible: true
 
@@ -154,7 +148,7 @@
                 right: parent.right
             }
 
-            width: (root.width > units.gu(60)) ? units.gu(40) : root.width
+            width: root.width
             shown: false
             panelHeight: units.gu(3)
             openedHeight: root.height

--- conflicted
+++ resolved
@@ -46,12 +46,8 @@
     readonly property bool partiallyOpened: unitProgress > 0 && unitProgress < 1.0
     readonly property bool fullyClosed: unitProgress == 0
     readonly property alias expanded: bar.expanded
-<<<<<<< HEAD
     readonly property int barWidth: adjustDragHandleSizeToContents ? Math.min(bar.width, bar.implicitWidth) : bar.width
-=======
-    readonly property int barWidth: Math.min(bar.width, bar.implicitWidth)
     readonly property alias currentMenuIndex: bar.currentItemIndex
->>>>>>> e52e2264
 
     signal showTapped()
 

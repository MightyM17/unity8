--- conflicted
+++ resolved
@@ -20,11 +20,7 @@
 import Unity.Indicators 0.1 as Indicators
 import Utils 0.1
 import "../Components"
-<<<<<<< HEAD
-=======
 import "../Components/Flickables" as Flickables
-import "Indicators"
->>>>>>> 10ac5e3d
 
 Rectangle {
     id: content
@@ -38,54 +34,8 @@
 
     function setCurrentMenuIndex(index) {
         // FIXME - https://bugreports.qt-project.org/browse/QTBUG-41229
-<<<<<<< HEAD
         listViewContent.currentIndex = -1;
         listViewContent.currentIndex = index;
-=======
-        listViewHeader.currentIndex = -1;
-        listViewHeader.currentIndex = index;
-    }
-
-    Flickables.ListView {
-        id: listViewHeader
-        objectName: "indicatorsHeaderListView"
-        model: content.indicatorsModel
-        clip: true
-
-        anchors {
-            left: parent.left
-            right: parent.right
-        }
-        height: units.gu(8.5)
-
-        highlightFollowsCurrentItem: true
-        highlightMoveDuration: 0
-
-        orientation: ListView.Horizontal
-        snapMode: ListView.SnapOneItem
-        highlightRangeMode: ListView.StrictlyEnforceRange
-        boundsBehavior: Flickable.StopAtBounds
-        // Load all the indicator menus (a big number)
-        cacheBuffer: 1073741823
-
-        delegate: Header {
-            width: ListView.view.width
-            height: implicitHeight
-
-            title: indicatorDelegate.title !== "" ? indicatorDelegate.title : identifier
-
-            IndicatorDelegate {
-                id: indicatorDelegate
-                Component.onCompleted: {
-                    for(var pName in indicatorProperties) {
-                        if (indicatorDelegate.hasOwnProperty(pName)) {
-                            indicatorDelegate[pName] = indicatorProperties[pName];
-                        }
-                    }
-                }
-            }
-        }
->>>>>>> 10ac5e3d
     }
 
     Flickables.ListView {

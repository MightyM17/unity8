--- conflicted
+++ resolved
@@ -188,14 +188,8 @@
             bottom: handle.top
         }
         indicatorsModel: visibleIndicators.model
-<<<<<<< HEAD
-        visible: indicators.fullyOpened || indicators.partiallyOpened
+        visible: indicators.partiallyOpened || indicators.fullyOpened
         clip: indicators.partiallyOpened
-=======
-        visible: indicators.partiallyOpened || indicators.fullyOpened
-        clip: !indicators.fullyOpened
-        activeHeader: indicators.state == "hint" || indicators.state == "reveal"
->>>>>>> 277cf56a
         enabled: contentEnabled
 
         //small shadow gradient at bottom of menu

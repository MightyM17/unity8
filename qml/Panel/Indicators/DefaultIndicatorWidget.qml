--- conflicted
+++ resolved
@@ -19,11 +19,7 @@
 
 import QtQuick 2.0
 import Ubuntu.Components 0.1
-<<<<<<< HEAD
-=======
 import Ubuntu.Settings.Components 0.1
-import Unity.Indicators 0.1 as Indicators
->>>>>>> e394e078
 
 IndicatorBase {
     id: indicatorWidget

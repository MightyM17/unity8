/*
 * Copyright 2013 Canonical Ltd.
 *
 * This program is free software; you can redistribute it and/or modify
 * it under the terms of the GNU Lesser General Public License as published by
 * the Free Software Foundation; version 3.
 *
 * This program is distributed in the hope that it will be useful,
 * but WITHOUT ANY WARRANTY; without even the implied warranty of
 * MERCHANTABILITY or FITNESS FOR A PARTICULAR PURPOSE.  See the
 * GNU Lesser General Public License for more details.
 *
 * You should have received a copy of the GNU Lesser General Public License
 * along with this program.  If not, see <http://www.gnu.org/licenses/>.
 *
 * Authors:
 *      Nick Dedekind <nick.dededkind@canonical.com>
 */

import QtQuick 2.0
import Ubuntu.Components 0.1
import Unity.Indicators 0.1 as Indicators
<<<<<<< HEAD
import ".."
=======
import QMenuModel 0.1
import Ubuntu.Components.ListItems 0.1 as ListItem
import "../../../Components/Flickables" as Flickables
>>>>>>> 10ac5e3d

IndicatorBase {
    id: root

    Indicators.ModelPrinter {
        id: printer
        model: root.menuModel
    }

    Flickables.Flickable {
        anchors.fill: parent
        contentHeight: all_data.height
        clip:true
        Text {
            id: all_data
            color: "white"
            text: printer.text
        }
    }
}<|MERGE_RESOLUTION|>--- conflicted
+++ resolved
@@ -20,13 +20,8 @@
 import QtQuick 2.0
 import Ubuntu.Components 0.1
 import Unity.Indicators 0.1 as Indicators
-<<<<<<< HEAD
 import ".."
-=======
-import QMenuModel 0.1
-import Ubuntu.Components.ListItems 0.1 as ListItem
 import "../../../Components/Flickables" as Flickables
->>>>>>> 10ac5e3d
 
 IndicatorBase {
     id: root

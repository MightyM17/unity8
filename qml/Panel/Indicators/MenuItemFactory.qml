/*
 * Copyright 2013,2015 Canonical Ltd.
 *
 * This program is free software; you can redistribute it and/or modify
 * it under the terms of the GNU Lesser General Public License as published by
 * the Free Software Foundation; version 3.
 *
 * This program is distributed in the hope that it will be useful,
 * but WITHOUT ANY WARRANTY; without even the implied warranty of
 * MERCHANTABILITY or FITNESS FOR A PARTICULAR PURPOSE.  See the
 * GNU Lesser General Public License for more details.
 *
 * You should have received a copy of the GNU Lesser General Public License
 * along with this program.  If not, see <http://www.gnu.org/licenses/>.
 */

import QtQuick 2.0
import Ubuntu.Settings.Menus 0.1 as Menus
import Ubuntu.Settings.Components 0.1
import QMenuModel 0.1
import Utils 0.1 as Utils
<<<<<<< HEAD
import Ubuntu.Components.ListItems 1.3 as ListItems
import Ubuntu.Components 1.3
=======
import Ubuntu.Components.ListItems 0.1 as ListItems
import Ubuntu.Components 1.2
import Unity.Session 0.1
>>>>>>> d1c74de3

Item {
    id: menuFactory

    property var rootModel: null
    property var menuModel: null

    property var _map:  {
        "default": {
            "unity.widgets.systemsettings.tablet.volumecontrol" : sliderMenu,
            "unity.widgets.systemsettings.tablet.switch"        : switchMenu,

            "com.canonical.indicator.button"         : buttonMenu,
            "com.canonical.indicator.div"            : separatorMenu,
            "com.canonical.indicator.section"        : sectionMenu,
            "com.canonical.indicator.progress"       : progressMenu,
            "com.canonical.indicator.slider"         : sliderMenu,
            "com.canonical.indicator.switch"         : switchMenu,
            "com.canonical.indicator.alarm"          : alarmMenu,
            "com.canonical.indicator.appointment"    : appointmentMenu,
            "com.canonical.indicator.transfer"       : transferMenu,
            "com.canonical.indicator.button-section" : buttonSectionMenu,
            "com.canonical.indicator.link"           : linkMenu,

            "com.canonical.indicator.messages.messageitem"  : messageItem,
            "com.canonical.indicator.messages.sourceitem"   : groupedMessage,

            "com.canonical.unity.slider"    : sliderMenu,
            "com.canonical.unity.switch"    : switchMenu,

            "com.canonical.unity.media-player"    : mediaPayerMenu,
            "com.canonical.unity.playback-item"   : playbackItemMenu,

            "unity.widgets.systemsettings.tablet.wifisection" : wifiSection,
            "unity.widgets.systemsettings.tablet.accesspoint" : accessPoint,
            "com.canonical.indicator.network.modeminfoitem" : modeminfoitem,

            "com.canonical.indicator.calendar": calendarMenu,
            "com.canonical.indicator.location": timezoneMenu,

            "indicator.user-menu-item": userMenuItem,
            "indicator.guest-menu-item": userMenuItem
        },
        "indicator-messages" : {
            "com.canonical.indicator.button"         : messagesButtonMenu
        }
    }

    function getExtendedProperty(object, propertyName, defaultValue) {
        if (object && object.hasOwnProperty(propertyName)) {
            return object[propertyName];
        }
        return defaultValue;
    }

    Component {
        id: separatorMenu;

        Menus.SeparatorMenu {
            objectName: "separatorMenu"
        }
    }

    Component {
        id: sliderMenu;

        Menus.SliderMenu {
            id: sliderItem
            objectName: "sliderMenu"
            property QtObject menuData: null
            property var menuModel: menuFactory.menuModel
            property int menuIndex: -1
            property var extendedData: menuData && menuData.ext || undefined
            property var serverValue: getExtendedProperty(menuData, "actionState", undefined)

            text: menuData && menuData.label || ""
            iconSource: menuData && menuData.icon || ""
            minIcon: getExtendedProperty(extendedData, "minIcon", "")
            maxIcon: getExtendedProperty(extendedData, "maxIcon", "")

            minimumValue: getExtendedProperty(extendedData, "minValue", 0.0)
            maximumValue: {
                var maximum = getExtendedProperty(extendedData, "maxValue", 1.0);
                if (maximum <= minimumValue) {
                    return minimumValue + 1;
                }
                return maximum;
            }
            enabled: menuData && menuData.sensitive || false
            highlightWhenPressed: false

            onMenuModelChanged: {
                loadAttributes();
            }
            onMenuIndexChanged: {
                loadAttributes();
            }

            function loadAttributes() {
                if (!menuModel || menuIndex == -1) return;
                menuModel.loadExtendedAttributes(menuIndex, {'min-value': 'double',
                                                             'max-value': 'double',
                                                             'min-icon': 'icon',
                                                             'max-icon': 'icon'});
            }

            ServerPropertySynchroniser {
                objectName: "sync"
                syncTimeout: Utils.Constants.indicatorValueTimeout
                bufferedSyncTimeout: true
                maximumWaitBufferInterval: 16

                serverTarget: sliderItem
                serverProperty: "serverValue"
                userTarget: sliderItem
                userProperty: "value"

                onSyncTriggered: menuModel.changeState(menuIndex, value)
            }
        }
    }

    Component {
        id: buttonMenu;

        Menus.ButtonMenu {
            objectName: "buttonMenu"
            property QtObject menuData: null
            property var menuModel: menuFactory.menuModel
            property int menuIndex: -1

            buttonText: menuData && menuData.label || ""
            enabled: menuData && menuData.sensitive || false
            highlightWhenPressed: false

            onTriggered: {
                menuModel.activate(menuIndex);
            }
        }
    }

    Component {
        id: messagesButtonMenu;

        Item {
            objectName: "messagesButtonMenu"
            property QtObject menuData: null
            property var menuModel: menuFactory.menuModel
            property int menuIndex: -1

            implicitHeight: units.gu(5)
            enabled: menuData && menuData.sensitive || false

            Label {
                id: buttonMenuLabel
                text: menuData && menuData.label || ""
                anchors.centerIn: parent
                font.bold: true
            }

            MouseArea {
                anchors {
                    fill: buttonMenuLabel
                    margins: units.gu(-1)
                }
                onClicked: menuModel.activate(menuIndex);
            }
        }
    }

    Component {
        id: sectionMenu;

        Menus.SectionMenu {
            objectName: "sectionMenu"
            property QtObject menuData: null
            property var menuIndex: undefined

            text: menuData && menuData.label || ""
            busy: false
        }
    }

    Component {
        id: progressMenu;

        Menus.ProgressValueMenu {
            objectName: "progressMenu"
            property QtObject menuData: null
            property int menuIndex: -1

            text: menuData && menuData.label || ""
            iconSource: menuData && menuData.icon || ""
            value : menuData && menuData.actionState || 0.0
            enabled: menuData && menuData.sensitive || false
            highlightWhenPressed: false
        }
    }

    Component {
        id: standardMenu;

        Menus.StandardMenu {
            objectName: "standardMenu"
            property QtObject menuData: null
            property int menuIndex: -1

            text: menuData && menuData.label || ""
            iconSource: menuData && menuData.icon || ""
            enabled: menuData && menuData.sensitive || false
            highlightWhenPressed: false

            onTriggered: {
                menuModel.activate(menuIndex);
            }

            // FIXME : At the moment, the indicators aren't using
            // com.canonical.indicators.link for settings menu. Need to fudge it.
            property bool settingsMenu: menuData && menuData.action.indexOf("settings") > -1 || false
            backColor: settingsMenu ? Qt.rgba(1,1,1,0.07) : "transparent"
            component: settingsMenu ? buttonForSettings : undefined
            Component {
                id: buttonForSettings
                Icon {
                    name: "settings"
                    height: units.gu(3)
                    width: height
                    color: theme.palette.selected.backgroundText
                }
            }
        }
    }

    Component {
        id: linkMenu;

        Menus.StandardMenu {
            objectName: "linkMenu"
            property QtObject menuData: null
            property int menuIndex: -1

            text: menuData && menuData.label || ""
            iconSource: menuData && menuData.icon || ""
            enabled: menuData && menuData.sensitive || false
            highlightWhenPressed: false

            onTriggered: {
                menuModel.activate(menuIndex);
            }

            backColor: Qt.rgba(1,1,1,0.07)

            component: menuData.icon ? icon : undefined
            Component {
                id: icon
                Icon {
                    source: menuData.icon
                    height: units.gu(3)
                    width: height
                    color: theme.palette.selected.backgroundText
                }
            }
        }
    }

    Component {
        id: checkableMenu;

        Menus.CheckableMenu {
            id: checkItem
            objectName: "checkableMenu"
            property QtObject menuData: null
            property int menuIndex: -1
            property bool serverChecked: menuData && menuData.isToggled || false

            text: menuData && menuData.label || ""
            enabled: menuData && menuData.sensitive || false
            checked: serverChecked
            highlightWhenPressed: false

            ServerPropertySynchroniser {
                objectName: "sync"
                syncTimeout: Utils.Constants.indicatorValueTimeout

                serverTarget: checkItem
                serverProperty: "serverChecked"
                userTarget: checkItem
                userProperty: "checked"

                onSyncTriggered: menuModel.activate(checkItem.menuIndex)
            }
        }
    }

    Component {
        id: switchMenu;

        Menus.SwitchMenu {
            id: switchItem
            objectName: "switchMenu"
            property QtObject menuData: null
            property int menuIndex: -1
            property bool serverChecked: menuData && menuData.isToggled || false

            text: menuData && menuData.label || ""
            iconSource: menuData && menuData.icon || ""
            enabled: menuData && menuData.sensitive || false
            checked: serverChecked
            highlightWhenPressed: false

            ServerPropertySynchroniser {
                objectName: "sync"
                syncTimeout: Utils.Constants.indicatorValueTimeout

                serverTarget: switchItem
                serverProperty: "serverChecked"
                userTarget: switchItem
                userProperty: "checked"

                onSyncTriggered: menuModel.activate(switchItem.menuIndex);
            }
        }
    }

    Component {
        id: alarmMenu;

        Menus.EventMenu {
            objectName: "alarmMenu"
            property QtObject menuData: null
            property var menuModel: menuFactory.menuModel
            property int menuIndex: -1
            property var extendedData: menuData && menuData.ext || undefined
            // TODO - bug #1260728
            property var timeFormatter: Utils.GDateTimeFormatter {
                time: getExtendedProperty(extendedData, "xCanonicalTime", 0)
                format: getExtendedProperty(extendedData, "xCanonicalTimeFormat", "")
            }

            text: menuData && menuData.label || ""
            iconSource: menuData && menuData.icon || "image://theme/alarm-clock"
            time: timeFormatter.timeString
            enabled: menuData && menuData.sensitive || false
            highlightWhenPressed: false

            onMenuModelChanged: {
                loadAttributes();
            }
            onMenuIndexChanged: {
                loadAttributes();
            }
            onTriggered: {
                menuModel.activate(menuIndex);
            }

            function loadAttributes() {
                if (!menuModel || menuIndex == -1) return;
                menuModel.loadExtendedAttributes(menuIndex, {'x-canonical-time': 'int64',
                                                             'x-canonical-time-format': 'string'});
            }
        }
    }

    Component {
        id: appointmentMenu;

        Menus.EventMenu {
            objectName: "appointmentMenu"
            property QtObject menuData: null
            property var menuModel: menuFactory.menuModel
            property int menuIndex: -1
            property var extendedData: menuData && menuData.ext || undefined
            // TODO - bug #1260728
            property var timeFormatter: Utils.GDateTimeFormatter {
                time: getExtendedProperty(extendedData, "xCanonicalTime", 0)
                format: getExtendedProperty(extendedData, "xCanonicalTimeFormat", "")
            }

            text: menuData && menuData.label || ""
            iconSource: menuData && menuData.icon || "image://theme/calendar"
            time: timeFormatter.timeString
            eventColor: getExtendedProperty(extendedData, "xCanonicalColor", Qt.rgba(0.0, 0.0, 0.0, 0.0))
            enabled: menuData && menuData.sensitive || false
            highlightWhenPressed: false

            onMenuModelChanged: {
                loadAttributes();
            }
            onMenuIndexChanged: {
                loadAttributes();
            }
            onTriggered: {
                menuModel.activate(menuIndex);
            }

            function loadAttributes() {
                if (!menuModel || menuIndex == -1) return;
                menuModel.loadExtendedAttributes(menuIndex, {'x-canonical-color': 'string',
                                                             'x-canonical-time': 'int64',
                                                             'x-canonical-time-format': 'string'});
            }
        }
    }

    Component {
        id: userMenuItem

        Menus.UserSessionMenu {
            objectName: "userSessionMenu"
            highlightWhenPressed: false

            property QtObject menuData: null
            property var menuModel: menuFactory.menuModel
            property int menuIndex: -1

            name: menuData && menuData.label || "" // label is the user's real name
            iconSource: menuData && menuData.icon || ""

            // would be better to compare with the logname but sadly the indicator doesn't expose that
            active: DBusUnitySessionService.RealName() !== "" ? DBusUnitySessionService.RealName() == name
                                                              : DBusUnitySessionService.UserName() == name

            onTriggered: {
                menuModel.activate(menuIndex);
            }
        }
    }

    Component {
        id: calendarMenu

        Menus.CalendarMenu {
            objectName: "calendarMenu"
            highlightWhenPressed: false
            focus: true
        }
    }

    Component {
        id: timezoneMenu

        Menus.TimeZoneMenu {
            id: tzMenuItem
            objectName: "timezoneMenu"

            property QtObject menuData: null
            property var menuModel: menuFactory.menuModel
            property int menuIndex: -1
            property var extendedData: menuData && menuData.ext || undefined
            readonly property string tz: getExtendedProperty(extendedData, "xCanonicalTimezone", "UTC")
            property var updateTimer: Timer {
                repeat: true
                running: tzMenuItem.visible // only run when we're open
                onTriggered: tzMenuItem.time = Utils.TimezoneFormatter.currentTimeInTimezone(tzMenuItem.tz)
            }

            city: menuData && menuData.label || ""
            time: Utils.TimezoneFormatter.currentTimeInTimezone(tz)
            enabled: menuData && menuData.sensitive || false

            onMenuModelChanged: {
                loadAttributes();
            }
            onMenuIndexChanged: {
                loadAttributes();
            }
            onTriggered: {
                tzActionGroup.setLocation.activate(tz);
            }

            QDBusActionGroup {
                id: tzActionGroup
                busType: DBus.SessionBus
                busName: "com.canonical.indicator.datetime"
                objectPath: "/com/canonical/indicator/datetime"

                property variant setLocation: action("set-location")

                Component.onCompleted: tzActionGroup.start()
            }

            function loadAttributes() {
                if (!menuModel || menuIndex == -1) return;
                menuModel.loadExtendedAttributes(menuIndex, {'x-canonical-timezone': 'string'});
            }
        }
    }

    Component {
        id: wifiSection;

        Menus.SectionMenu {
            objectName: "wifiSection"
            property QtObject menuData: null
            property var menuModel: menuFactory.menuModel
            property int menuIndex: -1
            property var extendedData: menuData && menuData.ext || undefined

            text: menuData && menuData.label || ""
            busy: getExtendedProperty(extendedData, "xCanonicalBusyAction", false)

            onMenuModelChanged: {
                loadAttributes();
            }
            onMenuIndexChanged: {
                loadAttributes();
            }

            function loadAttributes() {
                if (!menuModel || menuIndex == -1) return;
                menuModel.loadExtendedAttributes(menuIndex, {'x-canonical-busy-action': 'bool'})
            }
        }
    }

    Component {
        id: accessPoint;

        Menus.AccessPointMenu {
            id: apItem
            objectName: "accessPoint"
            property QtObject menuData: null
            property var menuModel: menuFactory.menuModel
            property int menuIndex: -1
            property var extendedData: menuData && menuData.ext || undefined
            property bool serverChecked: menuData && menuData.isToggled || false

            property var strengthAction: UnityMenuAction {
                model: menuModel
                index: menuIndex
                name: getExtendedProperty(extendedData, "xCanonicalWifiApStrengthAction", "")
            }

            text: menuData && menuData.label || ""
            enabled: menuData && menuData.sensitive || false
            active: serverChecked
            secure: getExtendedProperty(extendedData, "xCanonicalWifiApIsSecure", false)
            adHoc: getExtendedProperty(extendedData, "xCanonicalWifiApIsAdhoc", false)
            signalStrength: strengthAction.valid ? strengthAction.state : 0
            highlightWhenPressed: false

            onMenuModelChanged: {
                loadAttributes();
            }
            onMenuIndexChanged: {
                loadAttributes();
            }

            function loadAttributes() {
                if (!menuModel || menuIndex == -1) return;
                menuModel.loadExtendedAttributes(menuIndex, {'x-canonical-wifi-ap-is-adhoc': 'bool',
                                                             'x-canonical-wifi-ap-is-secure': 'bool',
                                                             'x-canonical-wifi-ap-strength-action': 'string'});
            }

            ServerPropertySynchroniser {
                objectName: "sync"
                syncTimeout: Utils.Constants.indicatorValueTimeout

                serverTarget: apItem
                serverProperty: "serverChecked"
                userTarget: apItem
                userProperty: "active"
                userTrigger: "onTriggered"

                onSyncTriggered: menuModel.activate(apItem.menuIndex)
            }
        }
    }

    Component {
        id: modeminfoitem;
        ModemInfoItem {
            objectName: "modemInfoItem"
            property QtObject menuData: null
            property var menuModel: menuFactory.menuModel
            property int menuIndex: -1
            property var extendedData: menuData && menuData.ext || undefined
            highlightWhenPressed: false

            property var statusLabelAction: UnityMenuAction {
                model: menuModel
                index: menuIndex
                name: getExtendedProperty(extendedData, "xCanonicalModemStatusLabelAction", "")
            }
            statusText: statusLabelAction.valid ? statusLabelAction.state : ""

            property var statusIconAction: UnityMenuAction {
                model: menuModel
                index: menuIndex
                name: getExtendedProperty(extendedData, "xCanonicalModemStatusIconAction", "")
            }
            statusIcon: statusIconAction.valid ? statusIconAction.state : ""

            property var connectivityIconAction: UnityMenuAction {
                model: menuModel
                index: menuIndex
                name: getExtendedProperty(extendedData, "xCanonicalModemConnectivityIconAction", "")
            }
            connectivityIcon: connectivityIconAction.valid ? connectivityIconAction.state : ""

            property var simIdentifierLabelAction: UnityMenuAction {
                model: menuModel
                index: menuIndex
                name: getExtendedProperty(extendedData, "xCanonicalModemSimIdentifierLabelAction", "")
            }
            simIdentifierText: simIdentifierLabelAction.valid ? simIdentifierLabelAction.state : ""

            property var roamingAction: UnityMenuAction {
                model: menuModel
                index: menuIndex
                name: getExtendedProperty(extendedData, "xCanonicalModemRoamingAction", "")
            }
            roaming: roamingAction.valid ? roamingAction.state : false

            property var unlockAction: UnityMenuAction {
                model: menuModel
                index: menuIndex
                name: getExtendedProperty(extendedData, "xCanonicalModemLockedAction", "")
            }
            onUnlock: {
                unlockAction.activate();
            }
            locked: unlockAction.valid ? unlockAction.state : false

            onMenuModelChanged: {
                loadAttributes();
            }
            onMenuIndexChanged: {
                loadAttributes();
            }

            function loadAttributes() {
                if (!menuModel || menuIndex == -1) return;
                menuModel.loadExtendedAttributes(menuIndex, {'x-canonical-modem-status-label-action': 'string',
                                                             'x-canonical-modem-status-icon-action': 'string',
                                                             'x-canonical-modem-connectivity-icon-action': 'string',
                                                             'x-canonical-modem-sim-identifier-label-action': 'string',
                                                             'x-canonical-modem-roaming-action': 'string',
                                                             'x-canonical-modem-locked-action': 'string'});
            }
        }
    }

    Component {
        id: messageItem

        MessageMenuItemFactory {
            objectName: "messageItem"
            menuModel: menuFactory.menuModel
        }
    }

    Component {
        id: groupedMessage

        Menus.GroupedMessageMenu {
            objectName: "groupedMessage"
            property QtObject menuData: null
            property var menuModel: menuFactory.menuModel
            property int menuIndex: -1
            property var extendedData: menuData && menuData.ext || undefined

            text: menuData && menuData.label || ""
            iconSource: getExtendedProperty(extendedData, "icon", "image://theme/message")
            count: menuData && menuData.actionState.length > 0 ? menuData.actionState[0] : "0"
            enabled: menuData && menuData.sensitive || false
            highlightWhenPressed: false
            removable: true

            onMenuModelChanged: {
                loadAttributes();
            }
            onMenuIndexChanged: {
                loadAttributes();
            }
            onClicked: {
                menuModel.activate(menuIndex, true);
            }
            onDismissed: {
                menuModel.activate(menuIndex, false);
            }

            function loadAttributes() {
                if (!menuModel || menuIndex == -1) return;
                menuModel.loadExtendedAttributes(modelIndex, {'icon': 'icon'});
            }
        }
    }

    Component {
        id: mediaPayerMenu;

        Menus.MediaPlayerMenu {
            objectName: "mediaPayerMenu"
            property QtObject menuData: null
            property var menuModel: menuFactory.menuModel
            property int menuIndex: -1
            property var actionState: menuData && menuData.actionState || undefined
            property bool running: getExtendedProperty(actionState, "running", false)

            playerIcon: menuData && menuData.icon || "image://theme/stock_music"
            playerName: menuData && menuData.label || i18n.tr("Nothing is playing")

            albumArt: getExtendedProperty(actionState, "art-url", "image://theme/stock_music")
            song: getExtendedProperty(actionState, "title", "")
            artist: getExtendedProperty(actionState, "artist", "")
            album: getExtendedProperty(actionState, "album", "")
            showTrack: running && (state == "Playing" || state == "Paused")
            state: getExtendedProperty(actionState, "state", "")
            enabled: menuData && menuData.sensitive || false
            highlightWhenPressed: false
            showDivider: false

            onTriggered: {
                model.activate(modelIndex);
            }
        }
    }

    Component {
        id: playbackItemMenu;

        Menus.PlaybackItemMenu {
            objectName: "playbackItemMenu"
            property QtObject menuData: null
            property var menuModel: menuFactory.menuModel
            property int menuIndex: -1
            property var extendedData: menuData && menuData.ext || undefined

            property var playAction: UnityMenuAction {
                model: menuModel
                index: menuIndex
                name: getExtendedProperty(extendedData, "xCanonicalPlayAction", "")
            }
            property var nextAction: UnityMenuAction {
                model: menuModel
                index: menuIndex
                name: getExtendedProperty(extendedData, "xCanonicalNextAction", "")
            }
            property var previousAction: UnityMenuAction {
                model: menuModel
                index: menuIndex
                name: getExtendedProperty(extendedData, "xCanonicalPreviousAction", "")
            }

            playing: playAction.state === "Playing"
            canPlay: playAction.valid
            canGoNext: nextAction.valid
            canGoPrevious: previousAction.valid
            enabled: menuData && menuData.sensitive || false
            highlightWhenPressed: false

            onPlay: {
                playAction.activate();
            }
            onNext: {
                nextAction.activate();
            }
            onPrevious: {
                previousAction.activate();
            }
            onMenuModelChanged: {
                loadAttributes();
            }
            onMenuIndexChanged: {
                loadAttributes();
            }

            function loadAttributes() {
                if (!menuModel || menuIndex == -1) return;
                menuModel.loadExtendedAttributes(modelIndex, {'x-canonical-play-action': 'string',
                                                              'x-canonical-next-action': 'string',
                                                              'x-canonical-previous-action': 'string'});
            }
        }
    }

    Component {
        id: transferMenu

        Menus.TransferMenu {
            objectName: "transferMenu"
            id: transfer
            property QtObject menuData: null
            property var menuModel: menuFactory.menuModel
            property int menuIndex: -1
            property var extendedData: menuData && menuData.ext || undefined
            property var uid: getExtendedProperty(extendedData, "xCanonicalUid", undefined)

            text: menuData && menuData.label || ""
            iconSource: menuData && menuData.icon || "image://theme/transfer-none"
            maximum: 1.0
            enabled: menuData && menuData.sensitive || false
            highlightWhenPressed: false
            removable: true
            confirmRemoval: true

            QDBusActionGroup {
                id: actionGroup
                busType: 1
                busName: rootModel.busName
                objectPath: rootModel.actions["indicator"]

                property var activateAction: action("activate-transfer")
                property var cancelAction: action("cancel-transfer")
                property var transferStateAction: uid !== undefined ? action("transfer-state."+uid) : null

                Component.onCompleted: actionGroup.start()
            }

            property var transferState: {
                if (actionGroup.transferStateAction === null) return undefined;
                return actionGroup.transferStateAction.valid ? actionGroup.transferStateAction.state : undefined
            }

            property var runningState : transferState !== undefined ? transferState["state"] : undefined
            property var secondsLeft : transferState !== undefined ? transferState["seconds-left"] : undefined

            active: runningState !== undefined && runningState !== Menus.TransferState.Finished
            progress: transferState !== undefined ? transferState["percent"] : 0.0

            // TODO - Should be in the SDK
            property var timeRemaining: {
                if (secondsLeft === undefined) return undefined;

                var remaining = "";
                var hours = Math.floor(secondsLeft / (60 * 60));
                var minutes = Math.floor(secondsLeft / 60) % 60;
                var seconds = secondsLeft % 60;
                if (hours > 0) {
                    remaining += i18n.tr("%1 hour", "%1 hours", hours).arg(hours)
                }
                if (minutes > 0) {
                    if (remaining != "") remaining += ", ";
                    remaining += i18n.tr("%1 minute", "%1 minutes", minutes).arg(minutes)
                }
                // don't include seconds if hours > 0
                if (hours == 0 && minutes < 5 && seconds > 0) {
                    if (remaining != "") remaining += ", ";
                    remaining += i18n.tr("%1 second", "%1 seconds", seconds).arg(seconds)
                }
                if (remaining == "")
                    remaining = i18n.tr("0 seconds");
                // Translators: String like "1 hour, 2 minutes, 3 seconds remaining"
                return i18n.tr("%1 remaining").arg(remaining);
            }

            stateText: {
                switch (runningState) {
                    case Menus.TransferState.Queued:
                        return i18n.tr("In queue…");
                    case Menus.TransferState.Hashing:
                    case Menus.TransferState.Processing:
                    case Menus.TransferState.Running:
                        return timeRemaining === undefined ? i18n.tr("Downloading") : timeRemaining;
                    case Menus.TransferState.Paused:
                        return i18n.tr("Paused, tap to resume");
                    case Menus.TransferState.Canceled:
                        return i18n.tr("Canceled");
                    case Menus.TransferState.Finished:
                        return i18n.tr("Finished");
                    case Menus.TransferState.Error:
                        return i18n.tr("Failed, tap to retry");
                }
                return "";
            }

            onMenuModelChanged: {
                loadAttributes();
            }
            onMenuIndexChanged: {
                loadAttributes();
            }
            onTriggered: {
                actionGroup.activateAction.activate(uid);
            }
            onItemRemoved: {
                actionGroup.cancelAction.activate(uid);
            }

            function loadAttributes() {
                if (!menuModel || menuIndex == -1) return;
                menuModel.loadExtendedAttributes(menuIndex, {'x-canonical-uid': 'string'});
            }
        }
    }

    Component {
        id: buttonSectionMenu;

        Menus.StandardMenu {
            objectName: "buttonSectionMenu"
            property QtObject menuData: null
            property var menuModel: menuFactory.menuModel
            property int menuIndex: -1
            property var extendedData: menuData && menuData.ext || undefined

            iconSource: menuData && menuData.icon || ""
            enabled: menuData && menuData.sensitive || false
            highlightWhenPressed: false
            text: menuData && menuData.label || ""
            foregroundColor: theme.palette.normal.backgroundText

            onMenuModelChanged: {
                loadAttributes();
            }
            onMenuIndexChanged: {
                loadAttributes();
            }
            function loadAttributes() {
                if (!menuModel || menuIndex == -1) return;
                menuModel.loadExtendedAttributes(menuIndex, {'x-canonical-extra-label': 'string'});
            }

            component: Component {
                Button {
                    objectName: "buttonSectionMenuControl"
                    text: getExtendedProperty(extendedData, "xCanonicalExtraLabel", "")

                    onClicked: {
                        menuModel.activate(menuIndex);
                    }
                }
            }
        }
    }

    function load(modelData, context) {
        if (modelData.type !== undefined && modelData.type !== "") {
            var component = undefined;

            var contextComponents = _map[context];
            if (contextComponents !== undefined) {
                component = contextComponents[modelData.type];
            }

            if (component === undefined) {
                component = _map["default"][modelData.type];
            }
            if (component !== undefined) {
                return component;
            }
            console.debug("Don't know how to make " + modelData.type + " for " + context);
        }
        if (modelData.isCheck || modelData.isRadio) {
            return checkableMenu;
        }
        if (modelData.isSeparator) {
            return separatorMenu;
        }
        return standardMenu;
    }
}<|MERGE_RESOLUTION|>--- conflicted
+++ resolved
@@ -19,14 +19,9 @@
 import Ubuntu.Settings.Components 0.1
 import QMenuModel 0.1
 import Utils 0.1 as Utils
-<<<<<<< HEAD
 import Ubuntu.Components.ListItems 1.3 as ListItems
 import Ubuntu.Components 1.3
-=======
-import Ubuntu.Components.ListItems 0.1 as ListItems
-import Ubuntu.Components 1.2
 import Unity.Session 0.1
->>>>>>> d1c74de3
 
 Item {
     id: menuFactory

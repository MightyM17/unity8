--- conflicted
+++ resolved
@@ -23,7 +23,7 @@
 Item {
     id: indicatorItem
 
-    enabled: menuObjectPath !== ""
+    enabled: menuObjectPath != ""
 
     //const
     property string identifier
@@ -39,18 +39,12 @@
         id: cachedModel
         busName: indicatorItem.busName
         actions: { "indicator": indicatorItem.actionsObjectPath }
-<<<<<<< HEAD
         menuObjectPath: indicatorItem.menuObjectPath
-=======
-        menuObjectPath: indicatorItem.deviceMenuObjectPath
->>>>>>> 2cc60b0e
     }
 
     RootActionState {
         id: rootAction
         menu: menuModel ? menuModel : null
-        onUpdated: {
-            indicatorItem.rootActionStateChanged()
-        }
+        onUpdated: indicatorItem.rootActionStateChanged()
     }
 }
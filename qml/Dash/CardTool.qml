/*
 * Copyright (C) 2014 Canonical, Ltd.
 *
 * This program is free software; you can redistribute it and/or modify
 * it under the terms of the GNU General Public License as published by
 * the Free Software Foundation; version 3.
 *
 * This program is distributed in the hope that it will be useful,
 * but WITHOUT ANY WARRANTY; without even the implied warranty of
 * MERCHANTABILITY or FITNESS FOR A PARTICULAR PURPOSE.  See the
 * GNU General Public License for more details.
 *
 * You should have received a copy of the GNU General Public License
 * along with this program.  If not, see <http://www.gnu.org/licenses/>.
 */

import QtQuick 2.4
import Ubuntu.Components 1.3
import Dash 0.1

/*!
 \brief Tool for introspecting Card properties.

 Some properties of Cards we need to determine category-wide (like card sizes in grid),
 so we should not do them per-Card but in the category renderer.

 This component creates an invisible card filled with maximum mapped data and calculates
 or measures card properties for this configuration.
 */

Item {
    id: cardTool

    /*!
     \brief Number of cards.
     */
    property int count

    /*!
     \brief Width of the category view.
     */
    property real viewWidth

    /*!
     \brief Template supplied for the category.
     */
    property var template

    /*!
     \brief Component mapping supplied for the category.
     */
    property var components

    /*!
     \brief The Scope this cardTool is representing
     */
    property string scopeId

    /*!
     \brief The Scope category this cardTool is representing
     */
    property string categoryId

    /*!
     \brief Scaling factor of selected Carousel item.
     */
    readonly property real carouselSelectedItemScaleFactor: 1.38  // XXX assuming 1.38 carousel scaling factor for cards

    /*!
     \brief The category layout for this card tool.
     */
    readonly property string categoryLayout: {
        var layout = template["category-layout"];

        // carousel fallback mode to grid
        if (layout === "carousel" && count <= Math.ceil(carouselTool.realPathItemCount)) layout = "grid";
        return layout;
    }

    readonly property bool isAppLikeScope: scopeId === "clickscope" || scopeId === "libertine-scope.ubuntu_libertine-scope"
    readonly property bool isAppLikeScopeAppCategory: ((scopeId === "clickscope" && (categoryId === "predefined" || categoryId === "local"))
                                                      || (scopeId === "libertine-scope.ubuntu_libertine-scope" && categoryId !== "hint"))

    readonly property string artShapeStyle: {
        if (isAppLikeScope) {
            return isAppLikeScopeAppCategory ? "icon" : "flat";
        } else {
            return categoryLayout === "carousel" ? "shadow" : "inset"
        }
    }

<<<<<<< HEAD
    readonly property var cardComponent: CardCreatorCache.getCardComponent(cardTool.template, cardTool.components, false, cardTool.artShapeStyle, cardTool.categoryLayout);
=======
    // FIXME ? This seems like it should not be needed, but on Qt 5.4 + phone
    // we are doing unneeded calls to getCardComponent with artShapeStyle and categoryLayout being empty
    // Check when we move to newer Qts on the phone if we still need this
    readonly property bool askForCardComponent: cardTool.template !== undefined &&
                                                cardTool.components !== undefined &&
                                                cardTool.artShapeStyle !== "" &&
                                                cardTool.categoryLayout !== ""

    property var cardComponent: askForCardComponent
                                    ? CardCreatorCache.getCardComponent(cardTool.template, cardTool.components, false, cardTool.artShapeStyle, cardTool.categoryLayout)
                                    : undefined
>>>>>>> a54065cd

    // FIXME: Saviq
    // Only way for the card below to actually be laid out completely.
    // If invisible or in "data" array, some components are not taken into account.
    width: 0
    height: 0
    clip: true

    // We have 3 view "widths"
    //   narrow <= 45gu
    //   normal
    //   wide >= 70gu
    readonly property bool isWideView: viewWidth >= units.gu(70)
    readonly property bool isNarrowView: viewWidth <= units.gu(45)

    /*!
     type:real \brief Width to be enforced on the card in this configuration.

     If -1, should use implicit width of the actual card.
     */
    readonly property real cardWidth: {
        if (isAppLikeScopeAppCategory) {
            if (!isNarrowView) {
                if (isWideView) {
                    return units.gu(11);
                } else {
                    return units.gu(10);
                }
            } else {
                return units.gu(12);
            }
        }

        switch (categoryLayout) {
            case "grid":
            case "vertical-journal":
                var size = template["card-size"];
                if (template["card-layout"] === "horizontal") size = "large";
                switch (size) {
                    case "small": {
                        if (isNarrowView) return units.gu(12);
                        else return units.gu(14);
                    }
                    case "large": {
                        if (isWideView) return units.gu(42);
                        else return viewWidth - units.gu(2);
                    }
                }
                if (isNarrowView) return units.gu(18);
                else if (isWideView) return units.gu(20);
                else return units.gu(23);
            case "carousel":
            case "horizontal-list":
                return carouselTool.minimumTileWidth;
            case undefined:
            case "organic-grid":
            case "journal":
            default:
                return -1;
        }
    }

    /*!
     type:real \brief Height to be enforced on the card in this configuration.

     If -1, should use implicit height of the actual card.
     */
    readonly property real cardHeight: {
        switch (categoryLayout) {
            case "journal":
                if (template["card-size"] >= 12 && template["card-size"] <= 38) return units.gu(template["card-size"]);
                return units.gu(18.5);
            case "grid":
            case "horizontal-list":
                return cardLoader.item ? cardLoader.item.implicitHeight : 0
            case "carousel":
                return cardWidth / (components ? components["art"]["aspect-ratio"] : 1)
            case undefined:
            case "organic-grid":
            case "vertical-journal":
            default:
                return -1;
        }
    }

    /*!
     type:real \brief Height of the card's header.
    */
    readonly property int headerHeight: cardLoader.item ? cardLoader.item.headerHeight : 0

    readonly property size artShapeSize: {
        if (isAppLikeScopeAppCategory) {
            return Qt.size(units.gu(8), units.gu(7.5));
        } else {
            return cardLoader.item ? cardLoader.item.artShapeSize : Qt.size(0, 0)
        }
    }

    QtObject {
        id: carouselTool

        readonly property real minimumTileWidth: {
            if (cardTool.viewWidth === undefined) return undefined;
            if (cardTool.viewWidth <= units.gu(40)) return units.gu(18);
            if (cardTool.viewWidth >= units.gu(128)) return units.gu(26);
            return units.gu(18 + Math.round((cardTool.viewWidth - units.gu(40)) / units.gu(11)));
        }

        readonly property real pathItemCount: 4.8457 /// (848 / 175) reference values

        readonly property real realPathItemCount: {
            var scaledMinimumTileWidth = minimumTileWidth / cardTool.carouselSelectedItemScaleFactor;
            var tileWidth = Math.max(cardTool.viewWidth / pathItemCount, scaledMinimumTileWidth);
            return Math.min(cardTool.viewWidth / tileWidth, pathItemCount);
        }
    }

    Item {
        id: attributesModel
        property int numOfAttributes: 0
        property var model: []
        readonly property bool hasAttributes: {
            var attributes = components["attributes"];
            var hasAttributesFlag = (attributes != undefined) && (attributes["field"] != undefined);

            if (hasAttributesFlag) {
                if (attributes["max-count"]) {
                    numOfAttributes = attributes["max-count"];
                }
            }
            return hasAttributesFlag
        }

        onNumOfAttributesChanged: {
            model = []
            for (var i = 0; i < numOfAttributes; i++) {
                model.push( {"value":"text"+(i+1), "icon":"image://theme/ok" } );
            }
        }
    }

    Item {
        id: socialActionsModel
        property var model: []
        readonly property bool hasActions: components["social-actions"] != undefined

        onHasActionsChanged: {
            model = []
            if (hasActions) {
                model.push( {"id":"text", "icon":"image://theme/ok" } );
            }
        }
    }

    Loader {
        id: cardLoader
        readonly property var cfields: ["art", "mascot", "title", "subtitle", "summary", "attributes", "social-actions"]
        readonly property var dfields: ["art", "mascot", "title", "subtitle", "summary", "attributes", "socialActions"]
        readonly property var maxData: {
            "art": Qt.resolvedUrl("graphics/pixel.png"),
            "mascot": Qt.resolvedUrl("graphics/pixel.png"),
            "title": "—\n—",
            "subtitle": "—",
            "summary": "—\n—\n—\n—\n—",
            "attributes": attributesModel.model,
            "socialActions": socialActionsModel.model
        }
        sourceComponent: askForCardComponent
                            ? CardCreatorCache.getCardComponent(cardTool.template, cardTool.components, true, cardTool.artShapeStyle, cardTool.categoryLayout)
                            : undefined
        onLoaded: {
            item.objectName = "cardToolCard";
            item.width = Qt.binding(function() { return cardTool.cardWidth !== -1 ? cardTool.cardWidth : item.implicitWidth; });
            item.height = Qt.binding(function() { return cardTool.cardHeight !== -1 ? cardTool.cardHeight : item.implicitHeight; });
        }
        Connections {
            target: cardTool
            onTemplateChanged: cardLoader.updateCardData();
            onComponentsChanged: cardLoader.updateCardData();
        }
        function updateCardData() {
            var data = {};
            for (var k in cfields) {
                var ckey = cfields[k];
                var component = cardTool.components[ckey];
                if ((typeof component === "string" && component.length > 0) ||
                    (typeof component === "object" && component !== null
                    && typeof component["field"] === "string" && component["field"].length > 0)) {
                    var dkey = dfields[k];
                    data[dkey] = maxData[dkey];
                }
            }
            item.cardData = data;
        }
    }
}<|MERGE_RESOLUTION|>--- conflicted
+++ resolved
@@ -89,9 +89,6 @@
         }
     }
 
-<<<<<<< HEAD
-    readonly property var cardComponent: CardCreatorCache.getCardComponent(cardTool.template, cardTool.components, false, cardTool.artShapeStyle, cardTool.categoryLayout);
-=======
     // FIXME ? This seems like it should not be needed, but on Qt 5.4 + phone
     // we are doing unneeded calls to getCardComponent with artShapeStyle and categoryLayout being empty
     // Check when we move to newer Qts on the phone if we still need this
@@ -103,7 +100,6 @@
     property var cardComponent: askForCardComponent
                                     ? CardCreatorCache.getCardComponent(cardTool.template, cardTool.components, false, cardTool.artShapeStyle, cardTool.categoryLayout)
                                     : undefined
->>>>>>> a54065cd
 
     // FIXME: Saviq
     // Only way for the card below to actually be laid out completely.

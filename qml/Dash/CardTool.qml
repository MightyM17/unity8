--- conflicted
+++ resolved
@@ -100,16 +100,11 @@
         }
     }
 
-<<<<<<< HEAD
     /*!
      type:real \brief Height of the card's header.
     */
     readonly property alias headerHeight: card.headerHeight
 
-    readonly property QtObject priv: card
-
-=======
->>>>>>> 0da5e406
     Card {
         id: card
         objectName: "card"

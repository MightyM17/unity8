/*
 * Copyright (C) 2013 Canonical, Ltd.
 *
 * This program is free software; you can redistribute it and/or modify
 * it under the terms of the GNU General Public License as published by
 * the Free Software Foundation; version 3.
 *
 * This program is distributed in the hope that it will be useful,
 * but WITHOUT ANY WARRANTY; without even the implied warranty of
 * MERCHANTABILITY or FITNESS FOR A PARTICULAR PURPOSE.  See the
 * GNU General Public License for more details.
 *
 * You should have received a copy of the GNU General Public License
 * along with this program.  If not, see <http://www.gnu.org/licenses/>.
 */

import QtQuick 2.0
import Ubuntu.Components 0.1

AbstractButton {
    id: root
    property var template
    property var components
    property var cardData

    property alias fontScale: header.fontScale
    property alias headerAlignment: header.headerAlignment
    property alias headerHeight: header.height

    property bool showHeader: true

    implicitWidth: childrenRect.width
    implicitHeight: summary.y + summary.height + (summary.text && background.visible ? units.gu(1) : 0)

    UbuntuShape {
        id: background
        objectName: "background"
        radius: "medium"
        visible: template["card-layout"] !== "horizontal" && (template["card-background"] || components["background"]
                                                              || artAndSummary)
        property bool artAndSummary: components["art"]["field"] && components["summary"] || false
        color: getColor(0) || "white"
        gradientColor: getColor(1) || color
        anchors.fill: parent
        image: backgroundImage.source ? backgroundImage : null

        property Image backgroundImage: Image {
            objectName: "backgroundImage"
            source: {
                if (cardData && typeof cardData["background"] === "string") return cardData["background"]
                else if (template && typeof template["card-background"] === "string") return template["card-background"]
                else return ""
            }
        }

        function getColor(index) {
            if (cardData && typeof cardData["background"] === "object"
                && (cardData["background"]["type"] === "color" || cardData["background"]["type"] === "gradient")) {
                return cardData["background"]["elements"][index];
            } else if (template && typeof template["card-background"] === "object"
                       && (template["card-background"]["type"] === "color" || template["card-background"]["type"] === "gradient"))  {
                return template["card-background"]["elements"][index];
            } else return undefined;
        }
    }

    UbuntuShape {
        id: artShape
        radius: "medium"
        objectName: "artShape"
        width: {
            if (!visible) return 0
            return image.fillMode === Image.PreserveAspectCrop || aspect < image.aspect ? image.width : height * image.aspect
        }
        height: {
            if (!visible) return 0
            return image.fillMode === Image.PreserveAspectCrop || aspect > image.aspect ? image.height : width / image.aspect
        }
        anchors.horizontalCenter: template && template["card-layout"] === "horizontal" ? undefined : parent.horizontalCenter
        anchors.left: template && template["card-layout"] === "horizontal" ? parent.left : undefined
        visible: cardData && cardData["art"] || false

        property real aspect: components !== undefined ? components["art"]["aspect-ratio"] : 1

        image: Image {
            width: template && template["card-layout"] === "horizontal" ? height * artShape.aspect : root.width
            height: template && template["card-layout"] === "horizontal" ? header.height : width / artShape.aspect
            objectName: "artImage"
            source: cardData && cardData["art"] || ""
            cache: true
            // FIXME uncomment when having investigated / fixed the crash
            //sourceSize.width: width > height ? width : 0
            //sourceSize.height: height > width ? height : 0
            fillMode: components && components["art"]["fill-mode"] === "fit" ? Image.PreserveAspectFit: Image.PreserveAspectCrop

            property real aspect: implicitWidth / implicitHeight
        }
    }

    ShaderEffect {
        id: overlay
        anchors {
            left: artShape.left
            right: artShape.right
            bottom: artShape.bottom
        }

        height: header.height
        opacity: header.opacity * 0.6
        visible: template && template["overlay"] && artShape.visible && artShape.image.status === Image.Ready || false

        property var source: ShaderEffectSource {
            id: shaderSource
            sourceItem: artShape
            onVisibleChanged: if (visible) scheduleUpdate()
            live: false
            sourceRect: Qt.rect(0, artShape.height - overlay.height, artShape.width, overlay.height)
        }

        vertexShader: "
            uniform highp mat4 qt_Matrix;
            attribute highp vec4 qt_Vertex;
            attribute highp vec2 qt_MultiTexCoord0;
            varying highp vec2 coord;
            void main() {
                coord = qt_MultiTexCoord0;
                gl_Position = qt_Matrix * qt_Vertex;
            }"

        fragmentShader: "
            varying highp vec2 coord;
            uniform sampler2D source;
            uniform lowp float qt_Opacity;
            void main() {
                lowp vec4 tex = texture2D(source, coord);
                gl_FragColor = vec4(0, 0, 0, tex.a) * qt_Opacity;
            }"
    }

    CardHeader {
        id: header
        objectName: "cardHeader"
        inOverlay: root.template && root.template["overlay"] === true
        anchors {
            top: {
                if (template) {
                    if (template["overlay"]) return overlay.top;
                    if (template["card-layout"] === "horizontal") return artShape.top;
                }
                return artShape.bottom;
            }
            left: {
                if (template) {
                    if (!template["overlay"] && template["card-layout"] === "horizontal") return artShape.right;
                }
                return parent.left;
            }
            right: parent.right
        }

        mascot: cardData && cardData["mascot"] || ""
        title: cardData && cardData["title"] || ""
        subtitle: cardData && cardData["subtitle"] || ""

        opacity: showHeader ? 1 : 0
        inOverlay: template["overlay"] === true
        fontColor: inOverlay ? "white" : summary.color
        useMascotShape: !background.visible && !inOverlay

        Behavior on opacity { NumberAnimation { duration: UbuntuAnimation.SnapDuration } }
    }

    Label {
        id: summary
        objectName: "summaryLabel"
        anchors {
            top: header.visible ? header.bottom : artShape.bottom
            left: parent.left
            right: parent.right
            margins: background.visible ? units.gu(1) : 0
            topMargin: 0
        }
        wrapMode: Text.Wrap
        maximumLineCount: 5
        elide: Text.ElideRight
        text: cardData && cardData["summary"] || ""
        height: text ? implicitHeight : 0
        fontSize: "small"
<<<<<<< HEAD
        // TODO karni (for each Label): Update Ubuntu.Components.Themes.Palette and use theme color instead
        color: "grey"
=======
        color: getFontColor(background.color)

        function getLuminance(color) {
            return 0.2126 * color.r + 0.7152 * color.g + 0.0722 * color.b;
        }

        // TODO karni: Change "grey" to Ubuntu.Components.Palette color once updated.
        function getFontColor(backgroundColor) {
            if (backgroundColor === undefined) return "grey";
            var luminance = getLuminance(backgroundColor);
            return luminance < 0.7 ? "white" : "grey"
        }
>>>>>>> c6d94b1b
    }
}<|MERGE_RESOLUTION|>--- conflicted
+++ resolved
@@ -140,7 +140,6 @@
     CardHeader {
         id: header
         objectName: "cardHeader"
-        inOverlay: root.template && root.template["overlay"] === true
         anchors {
             top: {
                 if (template) {
@@ -163,7 +162,7 @@
         subtitle: cardData && cardData["subtitle"] || ""
 
         opacity: showHeader ? 1 : 0
-        inOverlay: template["overlay"] === true
+        inOverlay: root.template && root.template["overlay"] === true
         fontColor: inOverlay ? "white" : summary.color
         useMascotShape: !background.visible && !inOverlay
 
@@ -186,10 +185,6 @@
         text: cardData && cardData["summary"] || ""
         height: text ? implicitHeight : 0
         fontSize: "small"
-<<<<<<< HEAD
-        // TODO karni (for each Label): Update Ubuntu.Components.Themes.Palette and use theme color instead
-        color: "grey"
-=======
         color: getFontColor(background.color)
 
         function getLuminance(color) {
@@ -202,6 +197,5 @@
             var luminance = getLuminance(backgroundColor);
             return luminance < 0.7 ? "white" : "grey"
         }
->>>>>>> c6d94b1b
     }
 }
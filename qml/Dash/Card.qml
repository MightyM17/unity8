--- conflicted
+++ resolved
@@ -116,11 +116,7 @@
             function updateWidthHeightBindings() {
                 if (isHorizontal) {
                     width = Qt.binding(function() { return height * artShape.aspect });
-<<<<<<< HEAD
                     height = Qt.binding(function() { return root.headerHeight });
-=======
-                    height = Qt.binding(function() { return header.height });
->>>>>>> 67dedce9
                 } else {
                     width = Qt.binding(function() { return root.width });
                     height = Qt.binding(function() { return width / artShape.aspect });

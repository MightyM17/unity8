/*
 * Copyright (C) 2013-2015 Canonical, Ltd.
 *
 * This program is free software; you can redistribute it and/or modify
 * it under the terms of the GNU General Public License as published by
 * the Free Software Foundation; version 3.
 *
 * This program is distributed in the hope that it will be useful,
 * but WITHOUT ANY WARRANTY; without even the implied warranty of
 * MERCHANTABILITY or FITNESS FOR A PARTICULAR PURPOSE.  See the
 * GNU General Public License for more details.
 *
 * You should have received a copy of the GNU General Public License
 * along with this program.  If not, see <http://www.gnu.org/licenses/>.
 */

<<<<<<< HEAD
import QtQuick 2.0
import Ubuntu.Components 1.1
import "../Components/SearchHistoryModel"
=======
import QtQuick 2.4
import Ubuntu.Components 1.3
>>>>>>> a19df9d9
import Utils 0.1
import Unity 0.2
import Dash 0.1
import "../Components"
import "../Components/ListItems" as ListItems

FocusScope {
    id: scopeView

    property bool forceNonInteractive: false
    property var scope: null
    property UnitySortFilterProxyModel categories: categoryFilter
    property bool isCurrent: false
    property alias moving: categoryView.moving
    property bool hasBackAction: false
    property bool enableHeightBehaviorOnNextCreation: false
    property var categoryView: categoryView
    readonly property alias subPageShown: subPageLoader.subPageShown
    readonly property alias extraPanelShown: peExtraPanel.visible
    property int paginationCount: 0
    property int paginationIndex: 0
    property bool visibleToParent: false
    property alias pageHeaderTotallyVisible: categoryView.pageHeaderTotallyVisible
    property var holdingList: null
    property bool wasCurrentOnMoveStart: false

    property var scopeStyle: ScopeStyle {
        style: scope ? scope.customizations : {}
    }

    readonly property bool processing: scope ? scope.searchInProgress || subPageLoader.processing : false

    signal backClicked()

    onScopeChanged: {
        floatingSeeLess.companionBase = null;
    }

    function positionAtBeginning() {
        categoryView.positionAtBeginning()
    }

    function showHeader() {
        categoryView.showHeader()
    }

    function closePreview() {
        subPageLoader.closeSubPage()
    }

    function resetSearch() {
        categoryView.pageHeader.resetSearch()
    }

    property var maybePreviewResult;
    property int maybePreviewIndex;
    property var maybePreviewResultsModel;
    property int maybePreviewLimitedCategoryItemCount;
    property string maybePreviewCategoryId;

    function clearMaybePreviewData() {
        scopeView.maybePreviewResult = undefined;
        scopeView.maybePreviewIndex = -1;
        scopeView.maybePreviewResultsModel = undefined;
        scopeView.maybePreviewLimitedCategoryItemCount = -1;
        scopeView.maybePreviewCategoryId = "";
    }

    function itemClicked(index, result, itemModel, resultsModel, limitedCategoryItemCount, categoryId) {
        scopeView.maybePreviewResult = result;
        scopeView.maybePreviewIndex = index;
        scopeView.maybePreviewResultsModel = resultsModel;
        scopeView.maybePreviewLimitedCategoryItemCount = limitedCategoryItemCount;
        scopeView.maybePreviewCategoryId = categoryId;

        scope.activate(result, categoryId);
    }

    function itemPressedAndHeld(index, result, resultsModel, limitedCategoryItemCount, categoryId) {
        clearMaybePreviewData();

        openPreview(result, index, resultsModel, limitedCategoryItemCount, categoryId);
    }

    function openPreview(result, index, resultsModel, limitedCategoryItemCount, categoryId) {
        var previewStack = scope.preview(result, categoryId);
        if (previewStack) {
            if (limitedCategoryItemCount > 0) {
                previewLimitModel.model = resultsModel;
                previewLimitModel.limit = limitedCategoryItemCount;
                subPageLoader.model = previewLimitModel;
            } else {
                subPageLoader.model = resultsModel;
            }
            subPageLoader.initialIndex = -1;
            subPageLoader.initialIndex = index;
            subPageLoader.categoryId = categoryId;
            subPageLoader.previewStack = previewStack;
            subPageLoader.openSubPage("preview");
        }
    }

    Binding {
        target: scope
        property: "isActive"
        value: isCurrent && !subPageLoader.open && (Qt.application.state == Qt.ApplicationActive)
    }

    UnitySortFilterProxyModel {
        id: categoryFilter
        model: scope ? scope.categories : null
        dynamicSortFilter: true
        filterRole: Categories.RoleCount
        filterRegExp: /^0$/
        invertMatch: true
    }

    onIsCurrentChanged: {
        if (!holdingList || !holdingList.moving) {
            wasCurrentOnMoveStart = scopeView.isCurrent;
        }
        categoryView.pageHeader.resetSearch();
        subPageLoader.closeSubPage();
    }

    Binding {
        target: scopeView.scope
        property: "searchQuery"
        value: categoryView.pageHeader.searchQuery
        when: isCurrent
    }

    Binding {
        target: categoryView.pageHeader
        property: "searchQuery"
        value: scopeView.scope ? scopeView.scope.searchQuery : ""
        when: isCurrent
    }

    Connections {
        target: scopeView.scope
        onShowDash: subPageLoader.closeSubPage()
        onHideDash: subPageLoader.closeSubPage()
        onPreviewRequested: { // (QVariant const& result)
            if (result === scopeView.maybePreviewResult) {
                openPreview(result,
                            scopeView.maybePreviewIndex,
                            scopeView.maybePreviewResultsModel,
                            scopeView.maybePreviewLimitedCategoryItemCount,
                            scopeView.maybePreviewCategoryId);

                clearMaybePreviewData();
            }
        }
    }

    Connections {
        target: holdingList
        onMovingChanged: {
            if (!moving) {
                wasCurrentOnMoveStart = scopeView.isCurrent;
            }
        }
    }

    Rectangle {
        anchors.fill: parent
        color: scopeView.scopeStyle ? scopeView.scopeStyle.background : "transparent"
        visible: color != "transparent"
    }

    ScopeListView {
        id: categoryView
        objectName: "categoryListView"
        interactive: !forceNonInteractive

        x: subPageLoader.open ? -width : 0
        visible: x != -width
        Behavior on x { UbuntuNumberAnimation { } }
        width: parent.width
        height: floatingSeeLess.visible ? parent.height - floatingSeeLess.height + floatingSeeLess.yOffset
                                        : parent.height
        clip: height != parent.height

        model: scopeView.categories
        forceNoClip: subPageLoader.open
        pixelAligned: true

        property string expandedCategoryId: ""
        property int runMaximizeAfterSizeChanges: 0

        readonly property bool pageHeaderTotallyVisible:
            ((headerItemShownHeight == 0 && categoryView.contentY <= categoryView.originY) || (headerItemShownHeight == categoryView.pageHeader.height))

        onExpandedCategoryIdChanged: {
            var firstCreated = firstCreatedIndex();
            var shrinkingAny = false;
            var shrinkHeightDifference = 0;
            for (var i = 0; i < createdItemCount(); ++i) {
                var baseItem = item(firstCreated + i);
                if (baseItem.expandable) {
                    var shouldExpand = baseItem.category === expandedCategoryId;
                    if (shouldExpand != baseItem.expanded) {
                        var animate = false;
                        if (!subPageLoader.open) {
                            var animateShrinking = !shouldExpand && baseItem.y + baseItem.item.collapsedHeight + baseItem.seeAllButton.height < categoryView.height;
                            var animateGrowing = shouldExpand && baseItem.y + baseItem.height < categoryView.height;
                            animate = shrinkingAny || animateShrinking || animateGrowing;
                        }

                        if (!shouldExpand) {
                            shrinkingAny = true;
                            shrinkHeightDifference = baseItem.item.expandedHeight - baseItem.item.collapsedHeight;
                        }

                        if (shouldExpand && !subPageLoader.open) {
                            if (!shrinkingAny) {
                                categoryView.maximizeVisibleArea(firstCreated + i, baseItem.item.expandedHeight + baseItem.seeAllButton.height);
                            } else {
                                // If the space that shrinking is smaller than the one we need to grow we'll call maximizeVisibleArea
                                // after the shrink/grow animation ends
                                var growHeightDifference = baseItem.item.expandedHeight - baseItem.item.collapsedHeight;
                                if (growHeightDifference > shrinkHeightDifference) {
                                    runMaximizeAfterSizeChanges = 2;
                                } else {
                                    runMaximizeAfterSizeChanges = 0;
                                }
                            }
                        }

                        baseItem.expand(shouldExpand, animate);
                    }
                }
            }
        }

        delegate: DashCategoryBase {
            id: baseItem
            objectName: "dashCategory" + category

            property Item seeAllButton: seeAll

            readonly property bool expandable: {
                if (categoryView.model.count === 1) return false;
                if (cardTool.template && cardTool.template["collapsed-rows"] === 0) return false;
                if (item && item.expandedHeight > item.collapsedHeight) return true;
                return false;
            }
            property bool expanded: false
            readonly property string category: categoryId
            readonly property string headerLink: model.headerLink
            readonly property var item: rendererLoader.item

            function expand(expand, animate) {
                heightBehaviour.enabled = animate;
                expanded = expand;
            }

            CardTool {
                id: cardTool
                objectName: "cardTool"
                count: results ? results.count : 0
                template: model.renderer
                components: model.components
                viewWidth: parent.width
            }

            onExpandableChanged: {
                // This can happen with the VJ that doesn't know how height it will be on creation
                // so doesn't set expandable until a bit too late for onLoaded
                if (expandable) {
                    var shouldExpand = baseItem.category === categoryView.expandedCategoryId;
                    baseItem.expand(shouldExpand, false /*animate*/);
                }
            }

            onHeightChanged: rendererLoader.updateRanges();
            onYChanged: rendererLoader.updateRanges();

            Loader {
                id: rendererLoader
                anchors {
                    top: parent.top
                    left: parent.left
                    right: parent.right
                    topMargin: name != "" ? 0 : units.gu(2)
                }

                Behavior on height {
                    id: heightBehaviour
                    enabled: false
                    animation: UbuntuNumberAnimation {
                        duration: UbuntuAnimation.FastDuration
                        onRunningChanged: {
                            if (!running) {
                                heightBehaviour.enabled = false
                                if (categoryView.runMaximizeAfterSizeChanges > 0) {
                                    categoryView.runMaximizeAfterSizeChanges--;
                                    if (categoryView.runMaximizeAfterSizeChanges == 0) {
                                        var firstCreated = categoryView.firstCreatedIndex();
                                        for (var i = 0; i < categoryView.createdItemCount(); ++i) {
                                            var baseItem = categoryView.item(firstCreated + i);
                                            if (baseItem.category === categoryView.expandedCategoryId) {
                                                categoryView.maximizeVisibleArea(firstCreated + i, baseItem.item.expandedHeight + baseItem.seeAllButton.height);
                                                break;
                                            }
                                        }
                                    }
                                }
                            }
                        }
                    }
                }

                readonly property bool expanded: baseItem.expanded || !baseItem.expandable
                height: expanded ? item.expandedHeight : item.collapsedHeight

                source: {
                    switch (cardTool.categoryLayout) {
                        case "carousel": return "CardCarousel.qml";
                        case "vertical-journal": return "CardVerticalJournal.qml";
                        case "horizontal-list": return "CardHorizontalList.qml";
                        case "grid":
                        default: return "CardGrid.qml";
                    }
                }

                onLoaded: {
                    if (item.enableHeightBehavior !== undefined && item.enableHeightBehaviorOnNextCreation !== undefined) {
                        item.enableHeightBehavior = scopeView.enableHeightBehaviorOnNextCreation;
                        scopeView.enableHeightBehaviorOnNextCreation = false;
                    }
                    item.model = Qt.binding(function() { return results })
                    item.objectName = Qt.binding(function() { return categoryId })
                    item.scopeStyle = scopeView.scopeStyle;
                    if (baseItem.expandable) {
                        var shouldExpand = baseItem.category === categoryView.expandedCategoryId;
                        baseItem.expand(shouldExpand, false /*animate*/);
                    }
                    updateRanges();
                    if (scope && scope.id === "clickscope" && (categoryId === "predefined" || categoryId === "local")) {
                        // Yeah, hackish :/
                        if (scopeView.width > units.gu(45)) {
                            if (scopeView.width >= units.gu(70)) {
                                cardTool.cardWidth = units.gu(9);
                            } else {
                                cardTool.cardWidth = units.gu(10);
                            }
                        }
                        cardTool.artShapeSize = Qt.size(units.gu(8), units.gu(7.5));
                    }
                    item.cardTool = cardTool;
                }

                Component.onDestruction: {
                    if (item.enableHeightBehavior !== undefined && item.enableHeightBehaviorOnNextCreation !== undefined) {
                        scopeView.enableHeightBehaviorOnNextCreation = item.enableHeightBehaviorOnNextCreation;
                    }
                }

                Connections {
                    target: rendererLoader.item
                    onClicked: { // (int index, var result, var item, var itemModel)
                        scopeView.itemClicked(index, result, itemModel, target.model, categoryItemCount(), baseItem.category);
                    }

                    onPressAndHold: { // (int index, var result, var itemModel)
                        scopeView.itemPressedAndHeld(index, result, target.model, categoryItemCount(), baseItem.category);
                    }

                    function categoryItemCount() {
                        var categoryItemCount = -1;
                        if (!rendererLoader.expanded && !seeAllLabel.visible && target.collapsedItemCount > 0) {
                            categoryItemCount = target.collapsedItemCount;
                        }
                        return categoryItemCount;
                    }
                }
                Connections {
                    target: categoryView
                    onOriginYChanged: rendererLoader.updateRanges();
                    onContentYChanged: rendererLoader.updateRanges();
                    onHeightChanged: rendererLoader.updateRanges();
                    onContentHeightChanged: rendererLoader.updateRanges();
                }
                Connections {
                    target: scopeView
                    onIsCurrentChanged: rendererLoader.updateRanges();
                    onVisibleToParentChanged: rendererLoader.updateRanges();
                }
                Connections {
                    target: holdingList
                    onMovingChanged: if (!moving) rendererLoader.updateRanges();
                }

                function updateRanges() {
                    // Don't want to create stress by requesting more items during scope
                    // changes so unless you're not part of the visible scopes just return.
                    // For the visible scopes we need to do some work, the previously non visible
                    // scope needs to adjust its ranges so that we define the new visible range,
                    // that still means no creation/destruction of delegates, it's just about changing
                    // the culling of the items so they are actually visible
                    if (holdingList && holdingList.moving && !scopeView.visibleToParent) {
                        return;
                    }

                    if (categoryView.moving) {
                        // Do not update the range if we are overshooting up or down, since we'll come back
                        // to the stable position and delete/create items without any reason
                        if (categoryView.contentY < categoryView.originY) {
                            return;
                        } else if (categoryView.contentHeight - categoryView.originY > categoryView.height &&
                                   categoryView.contentY + categoryView.height > categoryView.contentHeight) {
                            return;
                        }
                    }

                    if (item && item.hasOwnProperty("displayMarginBeginning")) {
                        var buffer = wasCurrentOnMoveStart ? categoryView.height * 1.5 : 0;
                        var onViewport = baseItem.y + baseItem.height > 0 &&
                                         baseItem.y < categoryView.height;
                        var onBufferViewport = baseItem.y + baseItem.height > -buffer &&
                                               baseItem.y < categoryView.height + buffer;

                        if (item.growsVertically) {
                            // A item view creates its delegates synchronously from
                            //     -displayMarginBeginning
                            // to
                            //     height + displayMarginEnd
                            // Around that area it adds the cacheBuffer area where delegates are created async
                            //
                            // We adjust displayMarginBeginning and displayMarginEnd so
                            //   * In non visible scopes nothing is considered visible and we set cacheBuffer
                            //     so that creates the items that would be in the viewport asynchronously
                            //   * For the current scope set the visible range to the viewport and then
                            //     use cacheBuffer to create extra items for categoryView.height * 1.5
                            //     to make scrolling nicer by mantaining a higher number of
                            //     cached items
                            //   * For non current but visible scopes (i.e. when the user changes from one scope
                            //     to the next, we set the visible range to the viewport so
                            //     items are not culled (invisible) but still use no cacheBuffer
                            //     (it will be set once the scope is the current one)
                            var displayMarginBeginning = baseItem.y + rendererLoader.anchors.topMargin;
                            displayMarginBeginning = -Math.max(-displayMarginBeginning, 0);
                            displayMarginBeginning = -Math.min(-displayMarginBeginning, baseItem.height);
                            displayMarginBeginning = Math.round(displayMarginBeginning);
                            var displayMarginEnd = -baseItem.height + seeAll.height + categoryView.height - baseItem.y;
                            displayMarginEnd = -Math.max(-displayMarginEnd, 0);
                            displayMarginEnd = -Math.min(-displayMarginEnd, baseItem.height);
                            displayMarginEnd = Math.round(displayMarginEnd);

                            if (onBufferViewport && (scopeView.isCurrent || scopeView.visibleToParent)) {
                                item.displayMarginBeginning = displayMarginBeginning;
                                item.displayMarginEnd = displayMarginEnd;
                                if (holdingList && holdingList.moving) {
                                    // If we are moving we need to reset the cache buffer of the
                                    // view that was not visible (i.e. !wasCurrentOnMoveStart) to 0 since
                                    // otherwise the cache buffer we had set to preload the items of the
                                    // visible range will trigger some item creations and we want move to
                                    // be as smooth as possible meaning no need creations
                                    if (!wasCurrentOnMoveStart) {
                                        item.cacheBuffer = 0;
                                    }
                                } else {
                                    // Protect us against cases where the item hasn't yet been positioned
                                    if (!(categoryView.contentY === 0 && baseItem.y === 0 && index !== 0)) {
                                        item.cacheBuffer = categoryView.height * 1.5;
                                    }
                                }
                            } else {
                                var visibleRange = baseItem.height + displayMarginEnd + displayMarginBeginning;
                                if (visibleRange < 0) {
                                    item.displayMarginBeginning = displayMarginBeginning;
                                    item.displayMarginEnd = displayMarginEnd;
                                    item.cacheBuffer = 0;
                                } else {
                                    // This should be visibleRange/2 in each of the properties
                                    // but some item views still (like GridView) like creating sync delegates even if
                                    // the visible range is 0 so let's make sure the visible range is negative
                                    item.displayMarginBeginning = displayMarginBeginning - visibleRange;
                                    item.displayMarginEnd = displayMarginEnd - visibleRange;
                                    item.cacheBuffer = visibleRange;
                                }
                            }
                        } else {
                            if (!onBufferViewport) {
                                // If not on the buffered viewport, don't load anything
                                item.displayMarginBeginning = 0;
                                item.displayMarginEnd = -item.innerWidth;
                                item.cacheBuffer = 0;
                            } else {
                                if (onViewport && (scopeView.isCurrent || scopeView.visibleToParent)) {
                                    // If on the buffered viewport and the viewport and the on a visible scope
                                    // Set displayMargin so that cards are rendered
                                    // And if not moving the parent list also give it some extra asynchronously
                                    // buffering
                                    item.displayMarginBeginning = 0;
                                    item.displayMarginEnd = 0;
                                    if (holdingList && holdingList.moving) {
                                        // If we are moving we need to reset the cache buffer of the
                                        // view that was not visible (i.e. !wasCurrentOnMoveStart) to 0 since
                                        // otherwise the cache buffer we had set to preload the items of the
                                        // visible range will trigger some item creations and we want move to
                                        // be as smooth as possible meaning no need creations
                                        if (!wasCurrentOnMoveStart) {
                                            item.cacheBuffer = 0;
                                        }
                                    } else {
                                        item.cacheBuffer = baseItem.width * 1.5;
                                    }
                                } else {
                                    // If on the buffered viewport but either not in the real viewport
                                    // or in the viewport of the non current scope, use displayMargin + cacheBuffer
                                    // to render asynchronously the width of cards
                                    item.displayMarginBeginning = 0;
                                    item.displayMarginEnd = -item.innerWidth;
                                    item.cacheBuffer = item.innerWidth;
                                }
                            }
                        }
                    }
                }
            }

            AbstractButton {
                id: seeAll
                objectName: "seeAll"
                anchors {
                    top: rendererLoader.bottom
                    left: parent.left
                    right: parent.right
                }
                height: baseItem.expandable && !baseItem.headerLink ? seeAllLabel.font.pixelSize + units.gu(4) : 0
                visible: height != 0

                onClicked: {
                    if (categoryView.expandedCategoryId !== baseItem.category) {
                        categoryView.expandedCategoryId = baseItem.category;
                        floatingSeeLess.companionBase = baseItem;
                    } else {
                        categoryView.expandedCategoryId = "";
                    }
                }

                Label {
                    id: seeAllLabel
                    text: baseItem.expanded ? i18n.tr("See less") : i18n.tr("See all")
                    anchors {
                        centerIn: parent
                        verticalCenterOffset: units.gu(-0.5)
                    }
                    fontSize: "small"
                    font.weight: Font.Bold
                    color: scopeStyle ? scopeStyle.foreground : theme.palette.normal.baseText
                }
            }

            Image {
                visible: index != 0
                anchors {
                    top: parent.top
                    left: parent.left
                    right: parent.right
                }
                fillMode: Image.Stretch
                source: "graphics/dash_divider_top_lightgrad.png"
                z: -1
            }

            Image {
                // FIXME Should not rely on model.count but view.count, but ListViewWithPageHeader doesn't expose it yet.
                visible: index != categoryView.model.count - 1
                anchors {
                    bottom: seeAll.bottom
                    left: parent.left
                    right: parent.right
                }
                fillMode: Image.Stretch
                source: "graphics/dash_divider_top_darkgrad.png"
                z: -1
            }
        }

        sectionProperty: "name"
        sectionDelegate: ListItems.Header {
            objectName: "dashSectionHeader" + (delegate ? delegate.category : "")
            readonly property var delegate: categoryView.item(delegateIndex)
            width: categoryView.width
            height: section != "" ? units.gu(5) : 0
            text: section
            color: scopeStyle ? scopeStyle.foreground : theme.palette.normal.baseText
            iconName: delegate && delegate.headerLink ? "go-next" : ""
            onClicked: {
                if (delegate.headerLink) scopeView.scope.performQuery(delegate.headerLink);
            }
        }

        pageHeader: DashPageHeader {
            objectName: "scopePageHeader"
            width: parent.width
            title: scopeView.scope ? scopeView.scope.name : ""
            extraPanel: peExtraPanel
            searchHistory: SearchHistoryModel
            searchHint: scopeView.scope && scopeView.scope.searchHint || i18n.ctr("Label: Hint for dash search line edit", "Search")
            showBackButton: scopeView.hasBackAction
            searchEntryEnabled: true
            settingsEnabled: scopeView.scope && scopeView.scope.settings && scopeView.scope.settings.count > 0 || false
            favoriteEnabled: scopeView.scope && scopeView.scope.id !== "clickscope"
            favorite: scopeView.scope && scopeView.scope.favorite
            navigationTag: scopeView.scope && scopeView.scope.primaryNavigationTag
            scopeStyle: scopeView.scopeStyle
            paginationCount: scopeView.paginationCount
            paginationIndex: scopeView.paginationIndex

            onBackClicked: scopeView.backClicked()
            onSettingsClicked: subPageLoader.openSubPage("settings")
            onFavoriteClicked: scopeView.scope.favorite = !scopeView.scope.favorite
            onSearchTextFieldFocused: scopeView.showHeader()
            onClearSearch: { // keepPanelOpen
                var panelOpen = peExtraPanel.visible;
                resetSearch(keepPanelOpen);
                scopeView.scope.resetPrimaryNavigationTag();
                peExtraPanel.resetNavigation();
                if ((panelOpen || searchHistory.count > 0) && keepPanelOpen) {
                    openPopup();
                }
            }
        }

        PageHeaderExtraPanel {
            id: peExtraPanel
            objectName: "peExtraPanel"
            width: parent.width >= units.gu(60) ? units.gu(40) : parent.width
            anchors {
                top: categoryView.pageHeader.bottom
                topMargin: -categoryView.pageHeader.signatureLineHeight
            }
            z: 1
            visible: false

            searchHistory: SearchHistoryModel
            scope: scopeView.scope
            scopeStyle: scopeView.scopeStyle
            windowHeight: scopeView.height

            onHistoryItemClicked: {
                SearchHistoryModel.addQuery(text);
                categoryView.pageHeader.searchQuery = text;
            }

            onDashNavigationLeafClicked: {
                categoryView.pageHeader.closePopup();
            }
        }
    }

    Item {
        id: pullToRefreshClippingItem
        anchors.left: parent.left
        anchors.right: parent.right
        anchors.bottom: parent.bottom
        height: parent.height - pullToRefresh.contentY - categoryView.pageHeader.height
        clip: true

        PullToRefresh {
            id: pullToRefresh
            objectName: "pullToRefresh"
            target: categoryView

            readonly property real contentY: categoryView.contentY - categoryView.originY
            y: -contentY - units.gu(5)

            onRefresh: {
                refreshing = true
                scopeView.scope.refresh()
            }
            anchors.left: parent.left
            anchors.right: parent.right

            Connections {
                target: scopeView
                onProcessingChanged: if (!scopeView.processing) pullToRefresh.refreshing = false
            }

            style: PullToRefreshScopeStyle {
                anchors.fill: parent
                activationThreshold: units.gu(14)
            }
        }
    }

    AbstractButton {
        id: floatingSeeLess
        objectName: "floatingSeeLess"

        property Item companionTo: companionBase ? companionBase.seeAllButton : null
        property Item companionBase: null
        property bool showBecausePosition: false
        property real yOffset: 0

        anchors {
            left: categoryView.left
            right: categoryView.right
        }
        y: parent.height - height + yOffset
        height: seeLessLabel.font.pixelSize + units.gu(4)
        visible: companionTo && showBecausePosition

        onClicked: categoryView.expandedCategoryId = "";

        function updateVisibility() {
            var companionPos = companionTo.mapToItem(floatingSeeLess, 0, 0);
            showBecausePosition = companionPos.y > 0;

            var posToBase = floatingSeeLess.mapToItem(companionBase, 0, -yOffset).y;
            yOffset = Math.max(0, companionBase.item.collapsedHeight - posToBase);
            yOffset = Math.min(yOffset, height);

            if (!showBecausePosition && categoryView.expandedCategoryId === "") {
                companionBase = null;
            }
        }

        Label {
            id: seeLessLabel
            text: i18n.tr("See less")
            anchors {
                centerIn: parent
                verticalCenterOffset: units.gu(-0.5)
            }
            fontSize: "small"
            font.weight: Font.Bold
            color: scopeStyle ? scopeStyle.foreground : theme.palette.normal.baseText
        }

        Connections {
            target: floatingSeeLess.companionTo ? categoryView : null
            onContentYChanged: floatingSeeLess.updateVisibility();
        }

        Connections {
            target: floatingSeeLess.companionTo
            onYChanged: floatingSeeLess.updateVisibility();
        }
    }

    LimitProxyModel {
        id: previewLimitModel
    }

    Loader {
        id: subPageLoader
        objectName: "subPageLoader"
        visible: x != width
        width: parent.width
        height: parent.height
        anchors.left: categoryView.right

        property bool open: false
        property var scope: scopeView.scope
        property var scopeStyle: scopeView.scopeStyle
        property int initialIndex: -1
        property var previewStack;
        property string categoryId
        property var model: null

        readonly property bool processing: item && item.processing || false
        readonly property int count: item && item.count || 0
        readonly property int currentIndex: item && item.currentIndex || 0
        readonly property var currentItem: item && item.currentItem || null

        property string subPage: ""
        readonly property bool subPageShown: visible && status === Loader.Ready

        function openSubPage(page) {
            subPage = page;
        }

        function closeSubPage() {
            open = false;
        }

        source: switch(subPage) {
            case "preview": return "PreviewListView.qml";
            case "settings": return "ScopeSettingsPage.qml";
            default: return "";
        }

        onLoaded: {
            item.scope = Qt.binding(function() { return subPageLoader.scope; } )
            item.scopeStyle = Qt.binding(function() { return subPageLoader.scopeStyle; } )
            if (subPage == "preview") {
                item.open = Qt.binding(function() { return subPageLoader.open; } )
                item.initialIndex = Qt.binding(function() { return subPageLoader.initialIndex; } )
                item.model = Qt.binding(function() { return subPageLoader.model; } )
                item.categoryId = Qt.binding(function() { return subPageLoader.categoryId; } )
                item.initialIndexPreviewStack = subPageLoader.previewStack;
                subPageLoader.previewStack = null;
            }
            open = true;
        }

        onOpenChanged: categoryView.pageHeader.unfocus()

        onVisibleChanged: if (!visible) subPage = ""

        Connections {
            target: subPageLoader.item
            onBackClicked: subPageLoader.closeSubPage()
        }
    }
}<|MERGE_RESOLUTION|>--- conflicted
+++ resolved
@@ -14,14 +14,9 @@
  * along with this program.  If not, see <http://www.gnu.org/licenses/>.
  */
 
-<<<<<<< HEAD
-import QtQuick 2.0
-import Ubuntu.Components 1.1
-import "../Components/SearchHistoryModel"
-=======
 import QtQuick 2.4
 import Ubuntu.Components 1.3
->>>>>>> a19df9d9
+import "../Components/SearchHistoryModel"
 import Utils 0.1
 import Unity 0.2
 import Dash 0.1

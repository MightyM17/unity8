--- conflicted
+++ resolved
@@ -47,6 +47,10 @@
 
     signal backClicked()
 
+    onScopeChanged: {
+        floatingSeeLess.companionBase = null;
+    }
+
     function positionAtBeginning() {
         categoryView.positionAtBeginning()
     }
@@ -153,12 +157,8 @@
         pixelAligned: true
         interactive: !navigationShown
 
-<<<<<<< HEAD
         property string expandedCategoryId: ""
         property int runMaximizeAfterSizeChanges: 0
-=======
-        property Item expandedCategoryItem: null
->>>>>>> 1fbc843b
 
         readonly property bool pageHeaderTotallyVisible: scopeView.showPageHeader &&
             ((headerItemShownHeight == 0 && categoryView.contentY <= categoryView.originY) || (headerItemShownHeight == pageHeaderLoader.item.height))
@@ -244,7 +244,7 @@
                 // This can happen with the VJ that doesn't know how height it will be on creation
                 // so doesn't set expandable until a bit too late for onLoaded
                 if (expandable) {
-                    var shouldExpand = baseItem === categoryView.expandedCategoryItem;
+                    var shouldExpand = baseItem.category === categoryView.expandedCategoryId;
                     baseItem.expand(shouldExpand, false /*animate*/);
                 }
             }
@@ -309,7 +309,7 @@
                     item.objectName = Qt.binding(function() { return categoryId })
                     item.scopeStyle = scopeView.scopeStyle;
                     if (baseItem.expandable) {
-                        var shouldExpand = baseItem === categoryView.expandedCategoryItem;
+                        var shouldExpand = baseItem.category === categoryView.expandedCategoryId;
                         baseItem.expand(shouldExpand, false /*animate*/);
                     }
                     updateDelegateCreationRange();
@@ -346,30 +346,6 @@
                 }
                 Connections {
                     target: categoryView
-<<<<<<< HEAD
-=======
-                    onExpandedCategoryItemChanged: {
-                        collapseAllButExpandedCategory();
-                    }
-                    function collapseAllButExpandedCategory() {
-                        var item = rendererLoader.item;
-                        if (baseItem.expandable) {
-                            var shouldExpand = baseItem === categoryView.expandedCategoryItem;
-                            if (shouldExpand != baseItem.expanded) {
-                                // If the filter animation will be seen start it, otherwise, just flip the switch
-                                var shrinkingVisible = !shouldExpand && y + item.collapsedHeight + seeAll.height < categoryView.height;
-                                var growingVisible = shouldExpand && y + height < categoryView.height;
-                                if (!subPageLoader.open || shouldExpand) {
-                                    var animate = shrinkingVisible || growingVisible;
-                                    baseItem.expand(shouldExpand, animate)
-                                    if (shouldExpand && !subPageLoader.open) {
-                                        categoryView.maximizeVisibleArea(index, item.expandedHeight + seeAll.height);
-                                    }
-                                }
-                            }
-                        }
-                    }
->>>>>>> 1fbc843b
                     onOriginYChanged: rendererLoader.updateDelegateCreationRange();
                     onContentYChanged: rendererLoader.updateDelegateCreationRange();
                     onHeightChanged: rendererLoader.updateDelegateCreationRange();
@@ -419,10 +395,11 @@
                 height: seeAllLabel.visible ? seeAllLabel.font.pixelSize + units.gu(4) : 0
 
                 onClicked: {
-                    if (categoryView.expandedCategoryItem !== baseItem) {
-                        categoryView.expandedCategoryItem = baseItem;
+                    if (categoryView.expandedCategoryId !== baseItem.category) {
+                        categoryView.expandedCategoryId = baseItem.category;
+                        floatingSeeLess.companionBase = baseItem;
                     } else {
-                        categoryView.expandedCategoryItem = null;
+                        categoryView.expandedCategoryId = "";
                     }
                 }
 
@@ -522,7 +499,7 @@
         objectName: "floatingSeeLess"
 
         property Item companionTo: companionBase ? companionBase.seeAllButton : null
-        property Item companionBase: categoryView.expandedCategoryItem
+        property Item companionBase: null
         property bool showBecausePosition: false
         property real yOffset: 0
 
@@ -534,7 +511,7 @@
         height: seeLessLabel.font.pixelSize + units.gu(4)
         visible: companionTo && showBecausePosition
 
-        onClicked: categoryView.expandedCategoryItem = null;
+        onClicked: categoryView.expandedCategoryId = "";
 
         function updateVisibility() {
             var companionPos = companionTo.mapToItem(floatingSeeLess, 0, 0);
@@ -543,6 +520,10 @@
             var posToBase = floatingSeeLess.mapToItem(companionBase, 0, -yOffset).y;
             yOffset = Math.max(0, companionBase.item.collapsedHeight - posToBase);
             yOffset = Math.min(yOffset, height);
+
+            if (!showBecausePosition && categoryView.expandedCategoryId === "") {
+                companionBase = null;
+            }
         }
 
         Label {

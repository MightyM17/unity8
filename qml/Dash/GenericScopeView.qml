/*
 * Copyright (C) 2013-2015 Canonical, Ltd.
 *
 * This program is free software; you can redistribute it and/or modify
 * it under the terms of the GNU General Public License as published by
 * the Free Software Foundation; version 3.
 *
 * This program is distributed in the hope that it will be useful,
 * but WITHOUT ANY WARRANTY; without even the implied warranty of
 * MERCHANTABILITY or FITNESS FOR A PARTICULAR PURPOSE.  See the
 * GNU General Public License for more details.
 *
 * You should have received a copy of the GNU General Public License
 * along with this program.  If not, see <http://www.gnu.org/licenses/>.
 */

import QtQuick 2.4
import Ubuntu.Components 1.3
import Utils 0.1
import Unity 0.2
import Dash 0.1
import "../Components"
import "../Components/ListItems" as ListItems

FocusScope {
    id: scopeView

    readonly property bool navigationDisableParentInteractive: pageHeaderLoader.item ? pageHeaderLoader.item.bottomItem[0].disableParentInteractive : false
    property bool forceNonInteractive: false
    property var scope: null
    property UnitySortFilterProxyModel categories: categoryFilter
    property bool isCurrent: false
    property alias moving: categoryView.moving
    property bool hasBackAction: false
    property bool enableHeightBehaviorOnNextCreation: false
    property var categoryView: categoryView
    property bool showPageHeader: true
    readonly property alias subPageShown: subPageLoader.subPageShown
    property int paginationCount: 0
    property int paginationIndex: 0
    property bool visibleToParent: false
    property alias pageHeaderTotallyVisible: categoryView.pageHeaderTotallyVisible
    property var holdingList: null
    property bool wasCurrentOnMoveStart: false

    property var scopeStyle: ScopeStyle {
        style: scope ? scope.customizations : {}
    }

    readonly property bool processing: scope ? scope.searchInProgress || subPageLoader.processing : false

    signal backClicked()

    onScopeChanged: {
        floatingSeeLess.companionBase = null;
    }

    function positionAtBeginning() {
        categoryView.positionAtBeginning()
    }

    function showHeader() {
        categoryView.showHeader()
    }

    function closePreview() {
        subPageLoader.closeSubPage()
    }

    function resetSearch() {
        if(pageHeaderLoader.item && showPageHeader)
            pageHeaderLoader.item.resetSearch()
    }

    property var maybePreviewResult;
    property int maybePreviewIndex;
    property var maybePreviewResultsModel;
    property int maybePreviewLimitedCategoryItemCount;
    property string maybePreviewCategoryId;

    function clearMaybePreviewData() {
        scopeView.maybePreviewResult = undefined;
        scopeView.maybePreviewIndex = -1;
        scopeView.maybePreviewResultsModel = undefined;
        scopeView.maybePreviewLimitedCategoryItemCount = -1;
        scopeView.maybePreviewCategoryId = "";
    }

    function itemClicked(index, result, itemModel, resultsModel, limitedCategoryItemCount, categoryId) {
        scopeView.maybePreviewResult = result;
        scopeView.maybePreviewIndex = index;
        scopeView.maybePreviewResultsModel = resultsModel;
        scopeView.maybePreviewLimitedCategoryItemCount = limitedCategoryItemCount;
        scopeView.maybePreviewCategoryId = categoryId;

        scope.activate(result, categoryId);
    }

    function itemPressedAndHeld(index, result, resultsModel, limitedCategoryItemCount, categoryId) {
        clearMaybePreviewData();

        openPreview(result, index, resultsModel, limitedCategoryItemCount, categoryId);
    }

    function openPreview(result, index, resultsModel, limitedCategoryItemCount, categoryId) {
        var previewStack = scope.preview(result, categoryId);
        if (previewStack) {
            if (limitedCategoryItemCount > 0) {
                previewLimitModel.model = resultsModel;
                previewLimitModel.limit = limitedCategoryItemCount;
                subPageLoader.model = previewLimitModel;
            } else {
                subPageLoader.model = resultsModel;
            }
            subPageLoader.initialIndex = -1;
            subPageLoader.initialIndex = index;
            subPageLoader.categoryId = categoryId;
            subPageLoader.previewStack = previewStack;
            subPageLoader.openSubPage("preview");
        }
    }

    Binding {
        target: scope
        property: "isActive"
        value: isCurrent && !subPageLoader.open && (Qt.application.state == Qt.ApplicationActive)
    }

    UnitySortFilterProxyModel {
        id: categoryFilter
        model: scope ? scope.categories : null
        dynamicSortFilter: true
        filterRole: Categories.RoleCount
        filterRegExp: /^0$/
        invertMatch: true
    }

    onIsCurrentChanged: {
        if (!holdingList || !holdingList.moving) {
            wasCurrentOnMoveStart = scopeView.isCurrent;
        }
        if (pageHeaderLoader.item && showPageHeader) {
            pageHeaderLoader.item.resetSearch();
        }
        subPageLoader.closeSubPage();
    }

    Binding {
        target: scopeView.scope
        property: "searchQuery"
        value: pageHeaderLoader.item ? pageHeaderLoader.item.searchQuery : ""
        when: isCurrent && showPageHeader
    }

    Binding {
        target: pageHeaderLoader.item
        property: "searchQuery"
        value: scopeView.scope ? scopeView.scope.searchQuery : ""
        when: isCurrent && showPageHeader
    }

    Connections {
        target: scopeView.scope
        onShowDash: subPageLoader.closeSubPage()
        onHideDash: subPageLoader.closeSubPage()
        onPreviewRequested: { // (QVariant const& result)
            if (result === scopeView.maybePreviewResult) {
                openPreview(result,
                            scopeView.maybePreviewIndex,
                            scopeView.maybePreviewResultsModel,
                            scopeView.maybePreviewLimitedCategoryItemCount,
                            scopeView.maybePreviewCategoryId);

                clearMaybePreviewData();
            }
        }
    }

    Connections {
        target: holdingList
        onMovingChanged: {
            if (!moving) {
                wasCurrentOnMoveStart = scopeView.isCurrent;
            }
        }
    }

    Rectangle {
        anchors.fill: parent
        color: scopeView.scopeStyle ? scopeView.scopeStyle.background : "transparent"
        visible: color != "transparent"
    }

    ScopeListView {
        id: categoryView
        objectName: "categoryListView"
        interactive: !forceNonInteractive

        x: subPageLoader.open ? -width : 0
        visible: x != -width
        Behavior on x { UbuntuNumberAnimation { } }
        width: parent.width
        height: floatingSeeLess.visible ? parent.height - floatingSeeLess.height + floatingSeeLess.yOffset
                                        : parent.height
        clip: height != parent.height

        model: scopeView.categories
        forceNoClip: subPageLoader.open
        pixelAligned: true

        property string expandedCategoryId: ""
        property int runMaximizeAfterSizeChanges: 0

        readonly property bool pageHeaderTotallyVisible: scopeView.showPageHeader &&
            ((headerItemShownHeight == 0 && categoryView.contentY <= categoryView.originY) || (headerItemShownHeight == pageHeaderLoader.item.height))

        onExpandedCategoryIdChanged: {
            var firstCreated = firstCreatedIndex();
            var shrinkingAny = false;
            var shrinkHeightDifference = 0;
            for (var i = 0; i < createdItemCount(); ++i) {
                var baseItem = item(firstCreated + i);
                if (baseItem.expandable) {
                    var shouldExpand = baseItem.category === expandedCategoryId;
                    if (shouldExpand != baseItem.expanded) {
                        var animate = false;
                        if (!subPageLoader.open) {
                            var animateShrinking = !shouldExpand && baseItem.y + baseItem.item.collapsedHeight + baseItem.seeAllButton.height < categoryView.height;
                            var animateGrowing = shouldExpand && baseItem.y + baseItem.height < categoryView.height;
                            animate = shrinkingAny || animateShrinking || animateGrowing;
                        }

                        if (!shouldExpand) {
                            shrinkingAny = true;
                            shrinkHeightDifference = baseItem.item.expandedHeight - baseItem.item.collapsedHeight;
                        }

                        if (shouldExpand && !subPageLoader.open) {
                            if (!shrinkingAny) {
                                categoryView.maximizeVisibleArea(firstCreated + i, baseItem.item.expandedHeight + baseItem.seeAllButton.height);
                            } else {
                                // If the space that shrinking is smaller than the one we need to grow we'll call maximizeVisibleArea
                                // after the shrink/grow animation ends
                                var growHeightDifference = baseItem.item.expandedHeight - baseItem.item.collapsedHeight;
                                if (growHeightDifference > shrinkHeightDifference) {
                                    runMaximizeAfterSizeChanges = 2;
                                } else {
                                    runMaximizeAfterSizeChanges = 0;
                                }
                            }
                        }

                        baseItem.expand(shouldExpand, animate);
                    }
                }
            }
        }

        delegate: DashCategoryBase {
            id: baseItem
            objectName: "dashCategory" + category

            property Item seeAllButton: seeAll

            readonly property bool expandable: {
                if (categoryView.model.count === 1) return false;
                if (cardTool.template && cardTool.template["collapsed-rows"] === 0) return false;
                if (item && item.expandedHeight > item.collapsedHeight) return true;
                return false;
            }
            property bool expanded: false
            readonly property string category: categoryId
            readonly property string headerLink: model.headerLink
            readonly property var item: rendererLoader.item

            function expand(expand, animate) {
                heightBehaviour.enabled = animate;
                expanded = expand;
            }

            CardTool {
                id: cardTool
                objectName: "cardTool"
                count: results ? results.count : 0
                template: model.renderer
                components: model.components
                viewWidth: parent.width
            }

            onExpandableChanged: {
                // This can happen with the VJ that doesn't know how height it will be on creation
                // so doesn't set expandable until a bit too late for onLoaded
                if (expandable) {
                    var shouldExpand = baseItem.category === categoryView.expandedCategoryId;
                    baseItem.expand(shouldExpand, false /*animate*/);
                }
            }

            onHeightChanged: rendererLoader.updateRanges();
            onYChanged: rendererLoader.updateRanges();

            Loader {
                id: rendererLoader
                anchors {
                    top: parent.top
                    left: parent.left
                    right: parent.right
                    topMargin: name != "" ? 0 : units.gu(2)
                }

                Behavior on height {
                    id: heightBehaviour
                    enabled: false
                    animation: UbuntuNumberAnimation {
                        duration: UbuntuAnimation.FastDuration
                        onRunningChanged: {
                            if (!running) {
                                heightBehaviour.enabled = false
                                if (categoryView.runMaximizeAfterSizeChanges > 0) {
                                    categoryView.runMaximizeAfterSizeChanges--;
                                    if (categoryView.runMaximizeAfterSizeChanges == 0) {
                                        var firstCreated = categoryView.firstCreatedIndex();
                                        for (var i = 0; i < categoryView.createdItemCount(); ++i) {
                                            var baseItem = categoryView.item(firstCreated + i);
                                            if (baseItem.category === categoryView.expandedCategoryId) {
                                                categoryView.maximizeVisibleArea(firstCreated + i, baseItem.item.expandedHeight + baseItem.seeAllButton.height);
                                                break;
                                            }
                                        }
                                    }
                                }
                            }
                        }
                    }
                }

                readonly property bool expanded: baseItem.expanded || !baseItem.expandable
                height: expanded ? item.expandedHeight : item.collapsedHeight

                source: {
                    switch (cardTool.categoryLayout) {
                        case "carousel": return "CardCarousel.qml";
                        case "vertical-journal": return "CardVerticalJournal.qml";
                        case "horizontal-list": return "CardHorizontalList.qml";
                        case "grid":
                        default: return "CardGrid.qml";
                    }
                }

                onLoaded: {
                    if (item.enableHeightBehavior !== undefined && item.enableHeightBehaviorOnNextCreation !== undefined) {
                        item.enableHeightBehavior = scopeView.enableHeightBehaviorOnNextCreation;
                        scopeView.enableHeightBehaviorOnNextCreation = false;
                    }
                    item.model = Qt.binding(function() { return results })
                    item.objectName = Qt.binding(function() { return categoryId })
                    item.scopeStyle = scopeView.scopeStyle;
                    if (baseItem.expandable) {
                        var shouldExpand = baseItem.category === categoryView.expandedCategoryId;
                        baseItem.expand(shouldExpand, false /*animate*/);
                    }
                    updateRanges();
                    clickScopeSizingHacks();
                    if (scope && scope.id === "clickscope") {
                        if (categoryId === "predefined" || categoryId === "local") {
<<<<<<< HEAD
=======
                            // Yeah, hackish :/
                            if (scopeView.width > units.gu(45)) {
                                if (scopeView.width >= units.gu(70)) {
                                    cardTool.cardWidth = units.gu(11);
                                    item.minimumHorizontalSpacing = units.gu(5)
                                } else {
                                    cardTool.cardWidth = units.gu(10);
                                }
                            }
                            cardTool.artShapeSize = Qt.size(units.gu(8), units.gu(7.5));
>>>>>>> c81c82ee
                            item.artShapeStyle = "icon";
                        } else {
                            // Should be ubuntu store icon
                            item.artShapeStyle = "flat";
                            item.backgroundShapeStyle = "shadow";
                        }
                    }
                    item.cardTool = cardTool;
                }

                Component.onDestruction: {
                    if (item.enableHeightBehavior !== undefined && item.enableHeightBehaviorOnNextCreation !== undefined) {
                        scopeView.enableHeightBehaviorOnNextCreation = item.enableHeightBehaviorOnNextCreation;
                    }
                }

                function clickScopeSizingHacks() {
                    if (scope && scope.id === "clickscope" &&
                        (categoryId === "predefined" || categoryId === "local")) {
                        // Yeah, hackish :/
                        if (scopeView.width > units.gu(45)) {
                            if (scopeView.width >= units.gu(70)) {
                                cardTool.cardWidth = units.gu(9);
                            } else {
                                cardTool.cardWidth = units.gu(10);
                            }
                        }
                        cardTool.artShapeSize = Qt.size(units.gu(8), units.gu(7.5));
                    }
                }

                Connections {
                    target: rendererLoader.item
                    onClicked: { // (int index, var result, var item, var itemModel)
                        scopeView.itemClicked(index, result, itemModel, target.model, categoryItemCount(), baseItem.category);
                    }

                    onPressAndHold: { // (int index, var result, var itemModel)
                        scopeView.itemPressedAndHeld(index, result, target.model, categoryItemCount(), baseItem.category);
                    }

                    function categoryItemCount() {
                        var categoryItemCount = -1;
                        if (!rendererLoader.expanded && !seeAllLabel.visible && target.collapsedItemCount > 0) {
                            categoryItemCount = target.collapsedItemCount;
                        }
                        return categoryItemCount;
                    }
                }
                Connections {
                    target: categoryView
                    onOriginYChanged: rendererLoader.updateRanges();
                    onContentYChanged: rendererLoader.updateRanges();
                    onHeightChanged: rendererLoader.updateRanges();
                    onContentHeightChanged: rendererLoader.updateRanges();
                }
                Connections {
                    target: scopeView
                    onIsCurrentChanged: rendererLoader.updateRanges();
                    onVisibleToParentChanged: rendererLoader.updateRanges();
                    onWidthChanged: rendererLoader.clickScopeSizingHacks();
                }
                Connections {
                    target: holdingList
                    onMovingChanged: if (!moving) rendererLoader.updateRanges();
                }

                function updateRanges() {
                    // Don't want to create stress by requesting more items during scope
                    // changes so unless you're not part of the visible scopes just return.
                    // For the visible scopes we need to do some work, the previously non visible
                    // scope needs to adjust its ranges so that we define the new visible range,
                    // that still means no creation/destruction of delegates, it's just about changing
                    // the culling of the items so they are actually visible
                    if (holdingList && holdingList.moving && !scopeView.visibleToParent) {
                        return;
                    }

                    if (categoryView.moving) {
                        // Do not update the range if we are overshooting up or down, since we'll come back
                        // to the stable position and delete/create items without any reason
                        if (categoryView.contentY < categoryView.originY) {
                            return;
                        } else if (categoryView.contentHeight - categoryView.originY > categoryView.height &&
                                   categoryView.contentY + categoryView.height > categoryView.contentHeight) {
                            return;
                        }
                    }

                    if (item && item.hasOwnProperty("displayMarginBeginning")) {
                        var buffer = wasCurrentOnMoveStart ? categoryView.height * 1.5 : 0;
                        var onViewport = baseItem.y + baseItem.height > 0 &&
                                         baseItem.y < categoryView.height;
                        var onBufferViewport = baseItem.y + baseItem.height > -buffer &&
                                               baseItem.y < categoryView.height + buffer;

                        if (item.growsVertically) {
                            // A item view creates its delegates synchronously from
                            //     -displayMarginBeginning
                            // to
                            //     height + displayMarginEnd
                            // Around that area it adds the cacheBuffer area where delegates are created async
                            //
                            // We adjust displayMarginBeginning and displayMarginEnd so
                            //   * In non visible scopes nothing is considered visible and we set cacheBuffer
                            //     so that creates the items that would be in the viewport asynchronously
                            //   * For the current scope set the visible range to the viewport and then
                            //     use cacheBuffer to create extra items for categoryView.height * 1.5
                            //     to make scrolling nicer by mantaining a higher number of
                            //     cached items
                            //   * For non current but visible scopes (i.e. when the user changes from one scope
                            //     to the next, we set the visible range to the viewport so
                            //     items are not culled (invisible) but still use no cacheBuffer
                            //     (it will be set once the scope is the current one)
                            var displayMarginBeginning = baseItem.y + rendererLoader.anchors.topMargin;
                            displayMarginBeginning = -Math.max(-displayMarginBeginning, 0);
                            displayMarginBeginning = -Math.min(-displayMarginBeginning, baseItem.height);
                            displayMarginBeginning = Math.round(displayMarginBeginning);
                            var displayMarginEnd = -baseItem.height + seeAll.height + categoryView.height - baseItem.y;
                            displayMarginEnd = -Math.max(-displayMarginEnd, 0);
                            displayMarginEnd = -Math.min(-displayMarginEnd, baseItem.height);
                            displayMarginEnd = Math.round(displayMarginEnd);

                            if (onBufferViewport && (scopeView.isCurrent || scopeView.visibleToParent)) {
                                item.displayMarginBeginning = displayMarginBeginning;
                                item.displayMarginEnd = displayMarginEnd;
                                if (holdingList && holdingList.moving) {
                                    // If we are moving we need to reset the cache buffer of the
                                    // view that was not visible (i.e. !wasCurrentOnMoveStart) to 0 since
                                    // otherwise the cache buffer we had set to preload the items of the
                                    // visible range will trigger some item creations and we want move to
                                    // be as smooth as possible meaning no need creations
                                    if (!wasCurrentOnMoveStart) {
                                        item.cacheBuffer = 0;
                                    }
                                } else {
                                    // Protect us against cases where the item hasn't yet been positioned
                                    if (!(categoryView.contentY === 0 && baseItem.y === 0 && index !== 0)) {
                                        item.cacheBuffer = categoryView.height * 1.5;
                                    }
                                }
                            } else {
                                var visibleRange = baseItem.height + displayMarginEnd + displayMarginBeginning;
                                if (visibleRange < 0) {
                                    item.displayMarginBeginning = displayMarginBeginning;
                                    item.displayMarginEnd = displayMarginEnd;
                                    item.cacheBuffer = 0;
                                } else {
                                    // This should be visibleRange/2 in each of the properties
                                    // but some item views still (like GridView) like creating sync delegates even if
                                    // the visible range is 0 so let's make sure the visible range is negative
                                    item.displayMarginBeginning = displayMarginBeginning - visibleRange;
                                    item.displayMarginEnd = displayMarginEnd - visibleRange;
                                    item.cacheBuffer = visibleRange;
                                }
                            }
                        } else {
                            if (!onBufferViewport) {
                                // If not on the buffered viewport, don't load anything
                                item.displayMarginBeginning = 0;
                                item.displayMarginEnd = -item.innerWidth;
                                item.cacheBuffer = 0;
                            } else {
                                if (onViewport && (scopeView.isCurrent || scopeView.visibleToParent)) {
                                    // If on the buffered viewport and the viewport and the on a visible scope
                                    // Set displayMargin so that cards are rendered
                                    // And if not moving the parent list also give it some extra asynchronously
                                    // buffering
                                    item.displayMarginBeginning = 0;
                                    item.displayMarginEnd = 0;
                                    if (holdingList && holdingList.moving) {
                                        // If we are moving we need to reset the cache buffer of the
                                        // view that was not visible (i.e. !wasCurrentOnMoveStart) to 0 since
                                        // otherwise the cache buffer we had set to preload the items of the
                                        // visible range will trigger some item creations and we want move to
                                        // be as smooth as possible meaning no need creations
                                        if (!wasCurrentOnMoveStart) {
                                            item.cacheBuffer = 0;
                                        }
                                    } else {
                                        item.cacheBuffer = baseItem.width * 1.5;
                                    }
                                } else {
                                    // If on the buffered viewport but either not in the real viewport
                                    // or in the viewport of the non current scope, use displayMargin + cacheBuffer
                                    // to render asynchronously the width of cards
                                    item.displayMarginBeginning = 0;
                                    item.displayMarginEnd = -item.innerWidth;
                                    item.cacheBuffer = item.innerWidth;
                                }
                            }
                        }
                    }
                }
            }

            AbstractButton {
                id: seeAll
                objectName: "seeAll"
                anchors {
                    top: rendererLoader.bottom
                    left: parent.left
                    right: parent.right
                }
                height: baseItem.expandable && !baseItem.headerLink ? seeAllLabel.font.pixelSize + units.gu(4) : 0
                visible: height != 0

                onClicked: {
                    if (categoryView.expandedCategoryId !== baseItem.category) {
                        categoryView.expandedCategoryId = baseItem.category;
                        floatingSeeLess.companionBase = baseItem;
                    } else {
                        categoryView.expandedCategoryId = "";
                    }
                }

                Label {
                    id: seeAllLabel
                    text: baseItem.expanded ? i18n.tr("See less") : i18n.tr("See all")
                    anchors {
                        centerIn: parent
                        verticalCenterOffset: units.gu(-0.5)
                    }
                    fontSize: "small"
                    font.weight: Font.Bold
                    color: scopeStyle ? scopeStyle.foreground : theme.palette.normal.baseText
                }
            }

            Image {
                visible: index != 0
                anchors {
                    top: parent.top
                    left: parent.left
                    right: parent.right
                }
                fillMode: Image.Stretch
                source: "graphics/dash_divider_top_lightgrad.png"
                z: -1
            }

            Image {
                // FIXME Should not rely on model.count but view.count, but ListViewWithPageHeader doesn't expose it yet.
                visible: index != categoryView.model.count - 1
                anchors {
                    bottom: seeAll.bottom
                    left: parent.left
                    right: parent.right
                }
                fillMode: Image.Stretch
                source: "graphics/dash_divider_top_darkgrad.png"
                z: -1
            }
        }

        sectionProperty: "name"
        sectionDelegate: ListItems.Header {
            objectName: "dashSectionHeader" + (delegate ? delegate.category : "")
            readonly property var delegate: categoryView.item(delegateIndex)
            width: categoryView.width
            height: section != "" ? units.gu(5) : 0
            text: section
            color: scopeStyle ? scopeStyle.foreground : theme.palette.normal.baseText
            iconName: delegate && delegate.headerLink ? "go-next" : ""
            onClicked: {
                if (delegate.headerLink) scopeView.scope.performQuery(delegate.headerLink);
            }
        }

        pageHeader: scopeView.showPageHeader ? pageHeaderLoader : null
        Loader {
            id: pageHeaderLoader
            width: parent.width
            sourceComponent: scopeView.showPageHeader ? pageHeaderComponent : undefined
            Component {
                id: pageHeaderComponent
                DashPageHeader {
                    objectName: "scopePageHeader"
                    width: parent.width
                    title: scopeView.scope ? scopeView.scope.name : ""
                    searchHint: scopeView.scope && scopeView.scope.searchHint || i18n.ctr("Label: Hint for dash search line edit", "Search")
                    showBackButton: scopeView.hasBackAction
                    searchEntryEnabled: true
                    settingsEnabled: scopeView.scope && scopeView.scope.settings && scopeView.scope.settings.count > 0 || false
                    favoriteEnabled: scopeView.scope && scopeView.scope.id !== "clickscope"
                    favorite: scopeView.scope && scopeView.scope.favorite
                    scopeStyle: scopeView.scopeStyle
                    paginationCount: scopeView.paginationCount
                    paginationIndex: scopeView.paginationIndex

                    bottomItem: DashNavigation {
                        scope: scopeView.scope
                        anchors { left: parent.left; right: parent.right }
                        windowHeight: scopeView.height
                        windowWidth: scopeView.width
                        scopeStyle: scopeView.scopeStyle
                    }

                    onBackClicked: scopeView.backClicked()
                    onSettingsClicked: subPageLoader.openSubPage("settings")
                    onFavoriteClicked: scopeView.scope.favorite = !scopeView.scope.favorite
                    onSearchTextFieldFocused: scopeView.showHeader()
                }
            }
        }
    }

    Item {
        id: pullToRefreshClippingItem
        anchors.left: parent.left
        anchors.right: parent.right
        anchors.bottom: parent.bottom
        height: parent.height - pullToRefresh.contentY + (pageHeaderLoader.item ? pageHeaderLoader.item.bottomItem[0].height - pageHeaderLoader.item.height : 0)
        clip: true

        PullToRefresh {
            id: pullToRefresh
            objectName: "pullToRefresh"
            target: categoryView

            readonly property real contentY: categoryView.contentY - categoryView.originY
            y: -contentY - units.gu(5)

            onRefresh: {
                refreshing = true
                scopeView.scope.refresh()
            }
            anchors.left: parent.left
            anchors.right: parent.right

            Connections {
                target: scopeView
                onProcessingChanged: if (!scopeView.processing) pullToRefresh.refreshing = false
            }

            style: PullToRefreshScopeStyle {
                anchors.fill: parent
                activationThreshold: units.gu(14)
            }
        }
    }

    AbstractButton {
        id: floatingSeeLess
        objectName: "floatingSeeLess"

        property Item companionTo: companionBase ? companionBase.seeAllButton : null
        property Item companionBase: null
        property bool showBecausePosition: false
        property real yOffset: 0

        anchors {
            left: categoryView.left
            right: categoryView.right
        }
        y: parent.height - height + yOffset
        height: seeLessLabel.font.pixelSize + units.gu(4)
        visible: companionTo && showBecausePosition

        onClicked: categoryView.expandedCategoryId = "";

        function updateVisibility() {
            var companionPos = companionTo.mapToItem(floatingSeeLess, 0, 0);
            showBecausePosition = companionPos.y > 0;

            var posToBase = floatingSeeLess.mapToItem(companionBase, 0, -yOffset).y;
            yOffset = Math.max(0, companionBase.item.collapsedHeight - posToBase);
            yOffset = Math.min(yOffset, height);

            if (!showBecausePosition && categoryView.expandedCategoryId === "") {
                companionBase = null;
            }
        }

        Label {
            id: seeLessLabel
            text: i18n.tr("See less")
            anchors {
                centerIn: parent
                verticalCenterOffset: units.gu(-0.5)
            }
            fontSize: "small"
            font.weight: Font.Bold
            color: scopeStyle ? scopeStyle.foreground : theme.palette.normal.baseText
        }

        Connections {
            target: floatingSeeLess.companionTo ? categoryView : null
            onContentYChanged: floatingSeeLess.updateVisibility();
        }

        Connections {
            target: floatingSeeLess.companionTo
            onYChanged: floatingSeeLess.updateVisibility();
        }
    }

    LimitProxyModel {
        id: previewLimitModel
    }

    Loader {
        id: subPageLoader
        objectName: "subPageLoader"
        visible: x != width
        width: parent.width
        height: parent.height
        anchors.left: categoryView.right

        property bool open: false
        property var scope: scopeView.scope
        property var scopeStyle: scopeView.scopeStyle
        property int initialIndex: -1
        property var previewStack;
        property string categoryId
        property var model: null

        readonly property bool processing: item && item.processing || false
        readonly property int count: item && item.count || 0
        readonly property int currentIndex: item && item.currentIndex || 0
        readonly property var currentItem: item && item.currentItem || null

        property string subPage: ""
        readonly property bool subPageShown: visible && status === Loader.Ready

        function openSubPage(page) {
            subPage = page;
        }

        function closeSubPage() {
            open = false;
        }

        source: switch(subPage) {
            case "preview": return "PreviewListView.qml";
            case "settings": return "ScopeSettingsPage.qml";
            default: return "";
        }

        onLoaded: {
            item.scope = Qt.binding(function() { return subPageLoader.scope; } )
            item.scopeStyle = Qt.binding(function() { return subPageLoader.scopeStyle; } )
            if (subPage == "preview") {
                item.open = Qt.binding(function() { return subPageLoader.open; } )
                item.initialIndex = Qt.binding(function() { return subPageLoader.initialIndex; } )
                item.model = Qt.binding(function() { return subPageLoader.model; } )
                item.categoryId = Qt.binding(function() { return subPageLoader.categoryId; } )
                item.initialIndexPreviewStack = subPageLoader.previewStack;
                subPageLoader.previewStack = null;
            }
            open = true;
        }

        onOpenChanged: pageHeaderLoader.item.unfocus()

        onVisibleChanged: if (!visible) subPage = ""

        Connections {
            target: subPageLoader.item
            onBackClicked: subPageLoader.closeSubPage()
        }
    }
}<|MERGE_RESOLUTION|>--- conflicted
+++ resolved
@@ -363,19 +363,6 @@
                     clickScopeSizingHacks();
                     if (scope && scope.id === "clickscope") {
                         if (categoryId === "predefined" || categoryId === "local") {
-<<<<<<< HEAD
-=======
-                            // Yeah, hackish :/
-                            if (scopeView.width > units.gu(45)) {
-                                if (scopeView.width >= units.gu(70)) {
-                                    cardTool.cardWidth = units.gu(11);
-                                    item.minimumHorizontalSpacing = units.gu(5)
-                                } else {
-                                    cardTool.cardWidth = units.gu(10);
-                                }
-                            }
-                            cardTool.artShapeSize = Qt.size(units.gu(8), units.gu(7.5));
->>>>>>> c81c82ee
                             item.artShapeStyle = "icon";
                         } else {
                             // Should be ubuntu store icon
@@ -398,12 +385,15 @@
                         // Yeah, hackish :/
                         if (scopeView.width > units.gu(45)) {
                             if (scopeView.width >= units.gu(70)) {
-                                cardTool.cardWidth = units.gu(9);
+                                cardTool.cardWidth = units.gu(11);
+                                item.minimumHorizontalSpacing = units.gu(5);
+                                return;
                             } else {
                                 cardTool.cardWidth = units.gu(10);
                             }
                         }
                         cardTool.artShapeSize = Qt.size(units.gu(8), units.gu(7.5));
+                        item.minimumHorizontalSpacing = item.defaultMinimumHorizontalSpacing;
                     }
                 }
 

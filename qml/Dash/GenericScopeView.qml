/*
 * Copyright (C) 2013-2014 Canonical, Ltd.
 *
 * This program is free software; you can redistribute it and/or modify
 * it under the terms of the GNU General Public License as published by
 * the Free Software Foundation; version 3.
 *
 * This program is distributed in the hope that it will be useful,
 * but WITHOUT ANY WARRANTY; without even the implied warranty of
 * MERCHANTABILITY or FITNESS FOR A PARTICULAR PURPOSE.  See the
 * GNU General Public License for more details.
 *
 * You should have received a copy of the GNU General Public License
 * along with this program.  If not, see <http://www.gnu.org/licenses/>.
 */

import QtQuick 2.0
import Ubuntu.Components 0.1
import Utils 0.1
import Unity 0.2
import Dash 0.1
import "../Components"
import "../Components/ListItems" as ListItems

FocusScope {
    id: scopeView

    readonly property bool navigationShown: pageHeaderLoader.item ? pageHeaderLoader.item.bottomItem[0].showList : false
    property var scope: null
    property SortFilterProxyModel categories: categoryFilter
    property bool isCurrent: false
    property alias moving: categoryView.moving
    property bool hasBackAction: false
    property bool enableHeightBehaviorOnNextCreation: false
    property var categoryView: categoryView
    property bool showPageHeader: true
    readonly property alias subPageShown: subPageLoader.subPageShown
    property int paginationCount: 0
    property int paginationIndex: 0
    property alias pageHeaderTotallyVisible: categoryView.pageHeaderTotallyVisible

    property var scopeStyle: ScopeStyle {
        style: scope ? scope.customizations : {}
    }

    readonly property bool processing: scope ? scope.searchInProgress || subPageLoader.processing : false

    signal backClicked()

    function positionAtBeginning() {
        categoryView.positionAtBeginning()
    }

    function showHeader() {
        categoryView.showHeader()
    }

    function closePreview() {
        subPageLoader.closeSubPage()
    }

    function itemClicked(index, result, item, itemModel, resultsModel, limitedCategoryItemCount) {
        if (itemModel.uri.indexOf("scope://") === 0 || scope.id === "clickscope") {
            // TODO Technically it is possible that calling activate() will make the scope emit
            // previewRequested so that we show a preview but there's no scope that does that yet
            // so it's not implemented
            scope.activate(result)
        } else {
            openPreview(index, resultsModel, limitedCategoryItemCount);
        }
    }

    function itemPressedAndHeld(index, itemModel, resultsModel, limitedCategoryItemCount) {
        if (itemModel.uri.indexOf("scope://") !== 0) {
            openPreview(index, resultsModel, limitedCategoryItemCount);
        }
    }

    function openPreview(index, resultsModel, limitedCategoryItemCount) {
        if (limitedCategoryItemCount > 0) {
            previewLimitModel.model = resultsModel;
            previewLimitModel.limit = limitedCategoryItemCount;
            subPageLoader.model = previewLimitModel;
        } else {
            subPageLoader.model = resultsModel;
        }
        subPageLoader.initialIndex = -1;
        subPageLoader.initialIndex = index;
        subPageLoader.openSubPage("preview");
    }

    Binding {
        target: scope
        property: "isActive"
        value: isCurrent && !subPageLoader.open
    }

    SortFilterProxyModel {
        id: categoryFilter
        model: scope ? scope.categories : null
        dynamicSortFilter: true
        filterRole: Categories.RoleCount
        filterRegExp: /^0$/
        invertMatch: true
    }

    onIsCurrentChanged: {
        if (pageHeaderLoader.item && showPageHeader) {
             pageHeaderLoader.item.resetSearch();
        }
        subPageLoader.closeSubPage();
    }

    Binding {
        target: scopeView.scope
        property: "searchQuery"
        value: pageHeaderLoader.item ? pageHeaderLoader.item.searchQuery : ""
        when: isCurrent && showPageHeader
    }

    Binding {
        target: pageHeaderLoader.item
        property: "searchQuery"
        value: scopeView.scope ? scopeView.scope.searchQuery : ""
        when: isCurrent && showPageHeader
    }

    Connections {
        target: scopeView.scope
        onShowDash: subPageLoader.closeSubPage()
        onHideDash: subPageLoader.closeSubPage()
    }

    Rectangle {
        anchors.fill: parent
        color: scopeView.scopeStyle ? scopeView.scopeStyle.background : "transparent"
        visible: color != "transparent"
    }

    ScopeListView {
        id: categoryView
        objectName: "categoryListView"

        x: subPageLoader.open ? -width : 0
        Behavior on x { UbuntuNumberAnimation { } }
        width: parent.width
        height: parent.height

        model: scopeView.categories
        forceNoClip: subPageLoader.open
        pixelAligned: true
        interactive: !navigationShown

        property string expandedCategoryId: ""

        readonly property bool pageHeaderTotallyVisible: scopeView.showPageHeader &&
            ((headerItemShownHeight == 0 && categoryView.contentY <= categoryView.originY) || (headerItemShownHeight == pageHeaderLoader.item.height))

        delegate: ListItems.Base {
            id: baseItem
            objectName: "dashCategory" + category
            highlightWhenPressed: false
            showDivider: false

            readonly property bool expandable: {
                if (categoryView.model.count === 1) return false;
                if (cardTool.template && cardTool.template["collapsed-rows"] === 0) return false;
                if (item && item.expandedHeight > item.collapsedHeight) return true;
                return false;
            }
            property bool expanded: false
            readonly property string category: categoryId
            readonly property string headerLink: model.headerLink
            readonly property var item: rendererLoader.item

            function expand(expand, animate) {
                heightBehaviour.enabled = animate;
                expanded = expand;
            }

            CardTool {
                id: cardTool
                objectName: "cardTool"
                count: results.count
                template: model.renderer
                components: model.components
                viewWidth: parent.width
            }

            onExpandableChanged: {
                // This can happen with the VJ that doesn't know how height it will be on creation
                // so doesn't set expandable until a bit too late for onLoaded
                if (expandable) {
                    var shouldExpand = baseItem.category === categoryView.expandedCategoryId;
                    baseItem.expand(shouldExpand, false /*animate*/);
                }
            }

            onHeightChanged: rendererLoader.updateDelegateCreationRange();
            onYChanged: rendererLoader.updateDelegateCreationRange();

            Loader {
                id: rendererLoader
                anchors {
                    top: parent.top
                    left: parent.left
                    right: parent.right
                    topMargin: name != "" ? 0 : units.gu(2)
                }

                Behavior on height {
                    id: heightBehaviour
                    enabled: false
                    animation: UbuntuNumberAnimation {
                        onRunningChanged: {
                            if (!running) {
                                heightBehaviour.enabled = false
                            }
                        }
                    }
                }

                readonly property bool expanded: baseItem.expanded || !baseItem.expandable
                height: expanded ? item.expandedHeight : item.collapsedHeight

                source: {
                    switch (cardTool.categoryLayout) {
                        case "carousel": return "CardCarousel.qml";
                        case "vertical-journal": return "CardVerticalJournal.qml";
                        case "horizontal-list": return "CardHorizontalList.qml";
                        case "grid":
                        default: return "CardGrid.qml";
                    }
                }

                onLoaded: {
                    if (item.enableHeightBehavior !== undefined && item.enableHeightBehaviorOnNextCreation !== undefined) {
                        item.enableHeightBehavior = scopeView.enableHeightBehaviorOnNextCreation;
                        scopeView.enableHeightBehaviorOnNextCreation = false;
                    }
                    item.model = Qt.binding(function() { return results })
                    item.objectName = Qt.binding(function() { return categoryId })
                    item.scopeStyle = scopeView.scopeStyle;
                    if (baseItem.expandable) {
                        var shouldExpand = categoryId === categoryView.expandedCategoryId;
                        baseItem.expand(shouldExpand, false /*animate*/);
                    }
                    updateDelegateCreationRange();
                    if (scope && scope.id === "clickscope" && (categoryId === "predefined" || categoryId === "local")) {
                        // Yeah, hackish :/
                        cardTool.artShapeSize = Qt.size(units.gu(8), units.gu(7.5));
                    }
                    item.cardTool = cardTool;
                }

                Component.onDestruction: {
                    if (item.enableHeightBehavior !== undefined && item.enableHeightBehaviorOnNextCreation !== undefined) {
                        scopeView.enableHeightBehaviorOnNextCreation = item.enableHeightBehaviorOnNextCreation;
                    }
                }

                Connections {
                    target: rendererLoader.item
                    onClicked: {
                        scopeView.itemClicked(index, result, item, itemModel, target.model, categoryItemCount());
                    }

                    onPressAndHold: {
                        scopeView.itemPressedAndHeld(index, itemModel, target.model, categoryItemCount());
                    }

                    function categoryItemCount() {
                        var categoryItemCount = -1;
                        if (!rendererLoader.expanded && !seeAllLabel.visible && target.collapsedItemCount > 0) {
                            categoryItemCount = target.collapsedItemCount;
                        }
                        return categoryItemCount;
                    }
                }
                Connections {
                    target: categoryView
                    onExpandedCategoryIdChanged: {
                        collapseAllButExpandedCategory();
                    }
                    function collapseAllButExpandedCategory() {
                        var item = rendererLoader.item;
                        if (baseItem.expandable) {
                            var shouldExpand = categoryId === categoryView.expandedCategoryId;
                            if (shouldExpand != baseItem.expanded) {
                                // If the filter animation will be seen start it, otherwise, just flip the switch
                                var shrinkingVisible = !shouldExpand && y + item.collapsedHeight + seeAll.height < categoryView.height;
                                var growingVisible = shouldExpand && y + height < categoryView.height;
                                if (!subPageLoader.open || shouldExpand) {
                                    var animate = shrinkingVisible || growingVisible;
                                    baseItem.expand(shouldExpand, animate)
                                    if (shouldExpand && !subPageLoader.open) {
                                        categoryView.maximizeVisibleArea(index, item.expandedHeight + seeAll.height);
                                    }
                                }
                            }
                        }
                    }
                    onOriginYChanged: rendererLoader.updateDelegateCreationRange();
                    onContentYChanged: rendererLoader.updateDelegateCreationRange();
                    onHeightChanged: rendererLoader.updateDelegateCreationRange();
                    onContentHeightChanged: rendererLoader.updateDelegateCreationRange();
                }

                function updateDelegateCreationRange() {
                    if (categoryView.moving) {
                        // Do not update the range if we are overshooting up or down, since we'll come back
                        // to the stable position and delete/create items without any reason
                        if (categoryView.contentY < categoryView.originY) {
                            return;
                        } else if (categoryView.contentHeight - categoryView.originY > categoryView.height &&
                                   categoryView.contentY + categoryView.height > categoryView.contentHeight) {
                            return;
                        }
                    }

                    if (item && item.hasOwnProperty("displayMarginBeginning")) {
                        // TODO do we need item.originY here, test 1300302 once we have a silo
                        // and we can run it on the phone
                        if (baseItem.y + baseItem.height <= 0) {
                            // Not visible (item at top of the list viewport)
                            item.displayMarginBeginning = -baseItem.height;
                            item.displayMarginEnd = 0;
                        } else if (baseItem.y >= categoryView.height) {
                            // Not visible (item at bottom of the list viewport)
                            item.displayMarginBeginning = 0;
                            item.displayMarginEnd = -baseItem.height;
                        } else {
                            item.displayMarginBeginning = -Math.max(-baseItem.y, 0);
                            item.displayMarginEnd = -Math.max(baseItem.height - seeAll.height
                                                              - categoryView.height + baseItem.y, 0)
                        }
                    }
                }
            }

            AbstractButton {
                id: seeAll
                objectName: "seeAll"
                anchors {
                    top: rendererLoader.bottom
                    left: parent.left
                    right: parent.right
                }
                height: seeAllLabel.visible ? seeAllLabel.font.pixelSize + units.gu(6) : 0

                onClicked: {
                    if (categoryView.expandedCategoryId != baseItem.category) {
                        categoryView.expandedCategoryId = baseItem.category;
                    } else {
                        categoryView.expandedCategoryId = "";
                    }
                }

                Label {
                    id: seeAllLabel
                    text: baseItem.expanded ? i18n.tr("See less") : i18n.tr("See all")
                    anchors {
                        centerIn: parent
                        verticalCenterOffset: units.gu(-0.5)
                    }
                    fontSize: "small"
                    font.weight: Font.Bold
                    color: scopeStyle ? scopeStyle.foreground : Theme.palette.normal.baseText
                    visible: baseItem.expandable && !baseItem.headerLink
                }
            }

            Image {
                visible: index != 0
                anchors {
                    top: parent.top
                    left: parent.left
                    right: parent.right
                }
                fillMode: Image.Stretch
                source: "graphics/dash_divider_top_lightgrad.png"
                z: -1
            }

            Image {
                // FIXME Should not rely on model.count but view.count, but ListViewWithPageHeader doesn't expose it yet.
                visible: index != categoryView.model.count - 1
                anchors {
                    bottom: seeAll.bottom
                    left: parent.left
                    right: parent.right
                }
                fillMode: Image.Stretch
                source: "graphics/dash_divider_top_darkgrad.png"
                z: -1
            }
        }

        sectionProperty: "name"
        sectionDelegate: ListItems.Header {
            objectName: "dashSectionHeader" + (delegate ? delegate.category : "")
            readonly property var delegate: categoryView.item(delegateIndex)
            width: categoryView.width
            height: section != "" ? units.gu(5) : 0
            text: section
            color: scopeStyle ? scopeStyle.foreground : Theme.palette.normal.baseText
            iconName: delegate && delegate.headerLink ? "go-next" : ""
            onClicked: {
                if (delegate.headerLink) scopeView.scope.performQuery(delegate.headerLink);
            }
        }

        pageHeader: scopeView.showPageHeader ? pageHeaderLoader : null
        Loader {
            id: pageHeaderLoader
            width: parent.width
            sourceComponent: scopeView.showPageHeader ? pageHeaderComponent : undefined
            Component {
                id: pageHeaderComponent
                PageHeader {
                    objectName: "scopePageHeader"
                    width: parent.width
                    title: scopeView.scope ? scopeView.scope.name : ""
                    searchHint: scopeView.scope && scopeView.scope.searchHint || i18n.tr("Search")
                    showBackButton: scopeView.hasBackAction
                    searchEntryEnabled: true
<<<<<<< HEAD
                    settingsEnabled: scopeView.scope ? scopeView.scope.settings && scopeView.scope.settings.count > 0 : false
                    favoriteEnabled: scopeView.scope && scopeView.scope.id !== "clickscope"
                    scope: scopeView.scope
=======
                    settingsEnabled: scopeView.scope && scopeView.scope.settings && scopeView.scope.settings.count > 0 || false
>>>>>>> 01101480
                    scopeStyle: scopeView.scopeStyle
                    paginationCount: scopeView.paginationCount
                    paginationIndex: scopeView.paginationIndex

                    bottomItem: DashNavigation {
                        scope: scopeView.scope
                        width: parent.width <= units.gu(60) ? parent.width : units.gu(40)
                        anchors.right: parent.right
                        windowHeight: scopeView.height
                        windowWidth: scopeView.width
                        scopeStyle: scopeView.scopeStyle
                    }

                    onBackClicked: scopeView.backClicked()
                    onSettingsClicked: subPageLoader.openSubPage("settings")
                    onFavoriteClicked: scopeView.scope.favorite = !scopeView.scope.favorite
                }
            }
        }
    }

    LimitProxyModel {
        id: previewLimitModel
    }

    Loader {
        id: subPageLoader
        objectName: "subPageLoader"
        visible: x != width
        width: parent.width
        height: parent.height
        anchors.left: categoryView.right

        property bool open: false
        property var scope: scopeView.scope
        property var scopeStyle: scopeView.scopeStyle
        property int initialIndex: -1
        property var model: null

        readonly property bool processing: item && item.processing || false
        readonly property int count: item && item.count || 0
        readonly property int currentIndex: item && item.currentIndex || 0
        readonly property var currentItem: item && item.currentItem || null

        property string subPage: ""
        readonly property bool subPageShown: visible && status === Loader.Ready

        function openSubPage(page) {
            subPage = page;
        }

        function closeSubPage() {
            open = false;
        }

        source: subPage && (subPage == "preview" ? "PreviewListView.qml" : "ScopeSettingsPage.qml") || ""

        onLoaded: {
            if (status === Loader.Ready) {
                item.scope = Qt.binding(function() { return subPageLoader.scope } )
                item.scopeStyle = Qt.binding(function() { return subPageLoader.scopeStyle } )
                if (subPage == "preview") {
                    item.open = Qt.binding(function() { return subPageLoader.open } )
                    item.initialIndex = Qt.binding(function() { return subPageLoader.initialIndex } )
                    item.model = Qt.binding(function() { return subPageLoader.model } )
                }
                open = true;
            }
        }

        onOpenChanged: pageHeaderLoader.item.unfocus();

        onVisibleChanged: if (!visible) subPage = "";

        Connections {
            target: subPageLoader.item
            onBackClicked: subPageLoader.closeSubPage()
        }
    }
}<|MERGE_RESOLUTION|>--- conflicted
+++ resolved
@@ -424,13 +424,9 @@
                     searchHint: scopeView.scope && scopeView.scope.searchHint || i18n.tr("Search")
                     showBackButton: scopeView.hasBackAction
                     searchEntryEnabled: true
-<<<<<<< HEAD
-                    settingsEnabled: scopeView.scope ? scopeView.scope.settings && scopeView.scope.settings.count > 0 : false
+                    settingsEnabled: scopeView.scope && scopeView.scope.settings && scopeView.scope.settings.count > 0 || false
                     favoriteEnabled: scopeView.scope && scopeView.scope.id !== "clickscope"
                     scope: scopeView.scope
-=======
-                    settingsEnabled: scopeView.scope && scopeView.scope.settings && scopeView.scope.settings.count > 0 || false
->>>>>>> 01101480
                     scopeStyle: scopeView.scopeStyle
                     paginationCount: scopeView.paginationCount
                     paginationIndex: scopeView.paginationIndex

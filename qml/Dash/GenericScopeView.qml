--- conflicted
+++ resolved
@@ -193,7 +193,9 @@
                     }
                 }
 
-<<<<<<< HEAD
+                readonly property bool expanded: baseItem.expanded || !baseItem.expandable
+                height: expanded ? item.expandedHeight : item.collapsedHeight
+
                 Behavior on height {
                     id: heightBehaviour
                     enabled: false
@@ -206,8 +208,6 @@
                     }
                 }
 
-=======
->>>>>>> 3d1d3f01
                 readonly property bool expanded: baseItem.expanded || !baseItem.expandable
                 height: expanded ? item.expandedHeight : item.collapsedHeight
 
@@ -267,7 +267,7 @@
                             openPreview(index);
                         }
                     }
-<<<<<<< HEAD
+
                     onPressAndHold: {
                         if (scopeView.pressAndHoldOverride) {
                             scopeView.pressAndHoldOverride(index);
@@ -275,9 +275,6 @@
                             openPreview(index)
                         }
                     }
-=======
-                    onPressAndHold: openPreview(index)
->>>>>>> 3d1d3f01
 
                     function openPreview(index) {
                         if (!rendererLoader.expanded && !seeAllLabel.visible && target.collapsedItemCount > 0) {

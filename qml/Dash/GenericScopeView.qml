--- conflicted
+++ resolved
@@ -817,17 +817,8 @@
             item.scopeStyle = Qt.binding(function() { return subPageLoader.scopeStyle; } )
             if (subPage == "preview") {
                 item.open = Qt.binding(function() { return subPageLoader.open; } )
-<<<<<<< HEAD
-                item.initialIndex = Qt.binding(function() { return subPageLoader.initialIndex; } )
-                item.model = Qt.binding(function() { return subPageLoader.model; } )
-// TODO ?                item.currentIndex = subPageLoader.initialIndex;
-                item.categoryId = Qt.binding(function() { return subPageLoader.categoryId; } )
-                item.initialIndexPreviewStack = subPageLoader.previewStack;
-                subPageLoader.previewStack = null;
-=======
                 item.previewModel = subPageLoader.previewModel;
                 subPageLoader.previewModel = null;
->>>>>>> 7b76a572
             }
             open = true;
         }

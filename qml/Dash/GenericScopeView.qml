/*
 * Copyright (C) 2013-2015 Canonical, Ltd.
 *
 * This program is free software; you can redistribute it and/or modify
 * it under the terms of the GNU General Public License as published by
 * the Free Software Foundation; version 3.
 *
 * This program is distributed in the hope that it will be useful,
 * but WITHOUT ANY WARRANTY; without even the implied warranty of
 * MERCHANTABILITY or FITNESS FOR A PARTICULAR PURPOSE.  See the
 * GNU General Public License for more details.
 *
 * You should have received a copy of the GNU General Public License
 * along with this program.  If not, see <http://www.gnu.org/licenses/>.
 */

import QtQuick 2.0
import Ubuntu.Components 1.1
import Utils 0.1
import Unity 0.2
import Dash 0.1
import "../Components"
import "../Components/ListItems" as ListItems

FocusScope {
    id: scopeView

    readonly property bool navigationDisableParentInteractive: pageHeaderLoader.item ? pageHeaderLoader.item.bottomItem[0].disableParentInteractive : false
    property bool forceNonInteractive: false
    property var scope: null
    property UnitySortFilterProxyModel categories: categoryFilter
    property bool isCurrent: false
    property alias moving: categoryView.moving
    property bool hasBackAction: false
    property bool enableHeightBehaviorOnNextCreation: false
    property var categoryView: categoryView
    property bool showPageHeader: true
    readonly property alias subPageShown: subPageLoader.subPageShown
    property int paginationCount: 0
    property int paginationIndex: 0
    property bool visibleToParent: false
    property alias pageHeaderTotallyVisible: categoryView.pageHeaderTotallyVisible
    property var holdingList: null
    property bool wasCurrentOnMoveStart: false

    property var scopeStyle: ScopeStyle {
        style: scope ? scope.customizations : {}
    }

    readonly property bool processing: scope ? scope.searchInProgress || subPageLoader.processing : false

    signal backClicked()

    onScopeChanged: {
        floatingSeeLess.companionBase = null;
    }

    function positionAtBeginning() {
        categoryView.positionAtBeginning()
    }

    function showHeader() {
        categoryView.showHeader()
    }

    function closePreview() {
        subPageLoader.closeSubPage()
    }

<<<<<<< HEAD
    property var maybePreviewResult;
    property var maybePreviewIndex;
    property var maybePreviewResultsModel;
    property var maybePreviewLimitedCategoryItemCount;
    property string maybePreviewCategoryId;

    function itemClicked(index, result, itemModel, resultsModel, limitedCategoryItemCount, categoryId) {
        scopeView.maybePreviewResult = result;
        scopeView.maybePreviewIndex = index;
        scopeView.maybePreviewResultsModel = resultsModel;
        scopeView.maybePreviewLimitedCategoryItemCount = limitedCategoryItemCount;
        scopeView.maybePreviewCategoryId = categoryId;

        scope.activate(result, categoryId);
=======
    function resetSearch() {
        if(pageHeaderLoader.item && showPageHeader)
            pageHeaderLoader.item.resetSearch()
    }

    function itemClicked(index, result, item, itemModel, resultsModel, limitedCategoryItemCount, categoryId) {
        if (itemModel.uri.indexOf("scope://") === 0 || scope.id === "clickscope" || (scope.id === "videoaggregator" && categoryId === "myvideos-getstarted")) {
            // TODO Technically it is possible that calling activate() will make the scope emit
            // previewRequested so that we show a preview but there's no scope that does that yet
            // so it's not implemented
            scope.activate(result)
        } else {
            if (scope.preview(result)) {
                openPreview(index, resultsModel, limitedCategoryItemCount);
            }
        }
>>>>>>> 7c13987b
    }

    function itemPressedAndHeld(index, result, resultsModel, limitedCategoryItemCount, categoryId) {
        scopeView.maybePreviewResult = undefined;
        scopeView.maybePreviewIndex = undefined;
        scopeView.maybePreviewResultsModel = undefined;
        scopeView.maybePreviewLimitedCategoryItemCount = undefined;
        scopeView.maybePreviewCategoryId = "";

        if (scope.preview(result, categoryId)) {
            openPreview(index, resultsModel, limitedCategoryItemCount, categoryId);
        }
    }

    function openPreview(index, resultsModel, limitedCategoryItemCount, categoryId) {
        if (limitedCategoryItemCount > 0) {
            previewLimitModel.model = resultsModel;
            previewLimitModel.limit = limitedCategoryItemCount;
            subPageLoader.model = previewLimitModel;
        } else {
            subPageLoader.model = resultsModel;
        }
        subPageLoader.initialIndex = -1;
        subPageLoader.initialIndex = index;
        subPageLoader.categoryId = categoryId;
        subPageLoader.openSubPage("preview");
    }

    Binding {
        target: scope
        property: "isActive"
        value: isCurrent && !subPageLoader.open && (Qt.application.state == Qt.ApplicationActive)
    }

    UnitySortFilterProxyModel {
        id: categoryFilter
        model: scope ? scope.categories : null
        dynamicSortFilter: true
        filterRole: Categories.RoleCount
        filterRegExp: /^0$/
        invertMatch: true
    }

    onIsCurrentChanged: {
        if (!holdingList || !holdingList.moving) {
            wasCurrentOnMoveStart = scopeView.isCurrent;
        }
        if (pageHeaderLoader.item && showPageHeader) {
            pageHeaderLoader.item.resetSearch();
        }
        subPageLoader.closeSubPage();
    }

    Binding {
        target: scopeView.scope
        property: "searchQuery"
        value: pageHeaderLoader.item ? pageHeaderLoader.item.searchQuery : ""
        when: isCurrent && showPageHeader
    }

    Binding {
        target: pageHeaderLoader.item
        property: "searchQuery"
        value: scopeView.scope ? scopeView.scope.searchQuery : ""
        when: isCurrent && showPageHeader
    }

    Connections {
        target: scopeView.scope
        onShowDash: subPageLoader.closeSubPage()
        onHideDash: subPageLoader.closeSubPage()
        onPreviewRequested: { // (QVariant const& result)
            if (result === scopeView.maybePreviewResult) {
                openPreview(scopeView.maybePreviewIndex,
                            scopeView.maybePreviewResultsModel,
                            scopeView.maybePreviewLimitedCategoryItemCount,
                            scopeView.maybePreviewCategoryId);

                scopeView.maybePreviewResult = undefined;
                scopeView.maybePreviewIndex = undefined;
                scopeView.maybePreviewResultsModel = undefined;
                scopeView.maybePreviewLimitedCategoryItemCount = undefined;
                scopeView.maybePreviewCategoryId = "";
            }
        }
    }

    Connections {
        target: holdingList
        onMovingChanged: {
            if (!moving) {
                wasCurrentOnMoveStart = scopeView.isCurrent;
            }
        }
    }

    Rectangle {
        anchors.fill: parent
        color: scopeView.scopeStyle ? scopeView.scopeStyle.background : "transparent"
        visible: color != "transparent"
    }

    ScopeListView {
        id: categoryView
        objectName: "categoryListView"
        interactive: !forceNonInteractive

        x: subPageLoader.open ? -width : 0
        visible: x != -width
        Behavior on x { UbuntuNumberAnimation { } }
        width: parent.width
        height: floatingSeeLess.visible ? parent.height - floatingSeeLess.height + floatingSeeLess.yOffset
                                        : parent.height
        clip: height != parent.height

        model: scopeView.categories
        forceNoClip: subPageLoader.open
        pixelAligned: true

        property string expandedCategoryId: ""
        property int runMaximizeAfterSizeChanges: 0

        readonly property bool pageHeaderTotallyVisible: scopeView.showPageHeader &&
            ((headerItemShownHeight == 0 && categoryView.contentY <= categoryView.originY) || (headerItemShownHeight == pageHeaderLoader.item.height))

        onExpandedCategoryIdChanged: {
            var firstCreated = firstCreatedIndex();
            var shrinkingAny = false;
            var shrinkHeightDifference = 0;
            for (var i = 0; i < createdItemCount(); ++i) {
                var baseItem = item(firstCreated + i);
                if (baseItem.expandable) {
                    var shouldExpand = baseItem.category === expandedCategoryId;
                    if (shouldExpand != baseItem.expanded) {
                        var animate = false;
                        if (!subPageLoader.open) {
                            var animateShrinking = !shouldExpand && baseItem.y + baseItem.item.collapsedHeight + baseItem.seeAllButton.height < categoryView.height;
                            var animateGrowing = shouldExpand && baseItem.y + baseItem.height < categoryView.height;
                            animate = shrinkingAny || animateShrinking || animateGrowing;
                        }

                        if (!shouldExpand) {
                            shrinkingAny = true;
                            shrinkHeightDifference = baseItem.item.expandedHeight - baseItem.item.collapsedHeight;
                        }

                        if (shouldExpand && !subPageLoader.open) {
                            if (!shrinkingAny) {
                                categoryView.maximizeVisibleArea(firstCreated + i, baseItem.item.expandedHeight + baseItem.seeAllButton.height);
                            } else {
                                // If the space that shrinking is smaller than the one we need to grow we'll call maximizeVisibleArea
                                // after the shrink/grow animation ends
                                var growHeightDifference = baseItem.item.expandedHeight - baseItem.item.collapsedHeight;
                                if (growHeightDifference > shrinkHeightDifference) {
                                    runMaximizeAfterSizeChanges = 2;
                                } else {
                                    runMaximizeAfterSizeChanges = 0;
                                }
                            }
                        }

                        baseItem.expand(shouldExpand, animate);
                    }
                }
            }
        }

        delegate: DashCategoryBase {
            id: baseItem
            objectName: "dashCategory" + category

            property Item seeAllButton: seeAll

            readonly property bool expandable: {
                if (categoryView.model.count === 1) return false;
                if (cardTool.template && cardTool.template["collapsed-rows"] === 0) return false;
                if (item && item.expandedHeight > item.collapsedHeight) return true;
                return false;
            }
            property bool expanded: false
            readonly property string category: categoryId
            readonly property string headerLink: model.headerLink
            readonly property var item: rendererLoader.item

            function expand(expand, animate) {
                heightBehaviour.enabled = animate;
                expanded = expand;
            }

            CardTool {
                id: cardTool
                objectName: "cardTool"
                count: results ? results.count : 0
                template: model.renderer
                components: model.components
                viewWidth: parent.width
            }

            onExpandableChanged: {
                // This can happen with the VJ that doesn't know how height it will be on creation
                // so doesn't set expandable until a bit too late for onLoaded
                if (expandable) {
                    var shouldExpand = baseItem.category === categoryView.expandedCategoryId;
                    baseItem.expand(shouldExpand, false /*animate*/);
                }
            }

            onHeightChanged: rendererLoader.updateRanges();
            onYChanged: rendererLoader.updateRanges();

            Loader {
                id: rendererLoader
                anchors {
                    top: parent.top
                    left: parent.left
                    right: parent.right
                    topMargin: name != "" ? 0 : units.gu(2)
                }

                Behavior on height {
                    id: heightBehaviour
                    enabled: false
                    animation: UbuntuNumberAnimation {
                        duration: UbuntuAnimation.FastDuration
                        onRunningChanged: {
                            if (!running) {
                                heightBehaviour.enabled = false
                                if (categoryView.runMaximizeAfterSizeChanges > 0) {
                                    categoryView.runMaximizeAfterSizeChanges--;
                                    if (categoryView.runMaximizeAfterSizeChanges == 0) {
                                        var firstCreated = categoryView.firstCreatedIndex();
                                        for (var i = 0; i < categoryView.createdItemCount(); ++i) {
                                            var baseItem = categoryView.item(firstCreated + i);
                                            if (baseItem.category === categoryView.expandedCategoryId) {
                                                categoryView.maximizeVisibleArea(firstCreated + i, baseItem.item.expandedHeight + baseItem.seeAllButton.height);
                                                break;
                                            }
                                        }
                                    }
                                }
                            }
                        }
                    }
                }

                readonly property bool expanded: baseItem.expanded || !baseItem.expandable
                height: expanded ? item.expandedHeight : item.collapsedHeight

                source: {
                    switch (cardTool.categoryLayout) {
                        case "carousel": return "CardCarousel.qml";
                        case "vertical-journal": return "CardVerticalJournal.qml";
                        case "horizontal-list": return "CardHorizontalList.qml";
                        case "grid":
                        default: return "CardGrid.qml";
                    }
                }

                onLoaded: {
                    if (item.enableHeightBehavior !== undefined && item.enableHeightBehaviorOnNextCreation !== undefined) {
                        item.enableHeightBehavior = scopeView.enableHeightBehaviorOnNextCreation;
                        scopeView.enableHeightBehaviorOnNextCreation = false;
                    }
                    item.model = Qt.binding(function() { return results })
                    item.objectName = Qt.binding(function() { return categoryId })
                    item.scopeStyle = scopeView.scopeStyle;
                    if (baseItem.expandable) {
                        var shouldExpand = baseItem.category === categoryView.expandedCategoryId;
                        baseItem.expand(shouldExpand, false /*animate*/);
                    }
                    updateRanges();
                    if (scope && scope.id === "clickscope" && (categoryId === "predefined" || categoryId === "local")) {
                        // Yeah, hackish :/
                        if (scopeView.width > units.gu(45)) {
                            if (scopeView.width >= units.gu(70)) {
                                cardTool.cardWidth = units.gu(9);
                            } else {
                                cardTool.cardWidth = units.gu(10);
                            }
                        }
                        cardTool.artShapeSize = Qt.size(units.gu(8), units.gu(7.5));
                    }
                    item.cardTool = cardTool;
                }

                Component.onDestruction: {
                    if (item.enableHeightBehavior !== undefined && item.enableHeightBehaviorOnNextCreation !== undefined) {
                        scopeView.enableHeightBehaviorOnNextCreation = item.enableHeightBehaviorOnNextCreation;
                    }
                }

                Connections {
                    target: rendererLoader.item
                    onClicked: { // (int index, var result, var item, var itemModel)
                        scopeView.itemClicked(index, result, itemModel, target.model, categoryItemCount(), baseItem.category);
                    }

                    onPressAndHold: { // (int index, var result, var itemModel)
                        scopeView.itemPressedAndHeld(index, result, target.model, categoryItemCount(), baseItem.category);
                    }

                    function categoryItemCount() {
                        var categoryItemCount = -1;
                        if (!rendererLoader.expanded && !seeAllLabel.visible && target.collapsedItemCount > 0) {
                            categoryItemCount = target.collapsedItemCount;
                        }
                        return categoryItemCount;
                    }
                }
                Connections {
                    target: categoryView
                    onOriginYChanged: rendererLoader.updateRanges();
                    onContentYChanged: rendererLoader.updateRanges();
                    onHeightChanged: rendererLoader.updateRanges();
                    onContentHeightChanged: rendererLoader.updateRanges();
                }
                Connections {
                    target: scopeView
                    onIsCurrentChanged: rendererLoader.updateRanges();
                    onVisibleToParentChanged: rendererLoader.updateRanges();
                }
                Connections {
                    target: holdingList
                    onMovingChanged: if (!moving) rendererLoader.updateRanges();
                }

                function updateRanges() {
                    // Don't want to create stress by requesting more items during scope
                    // changes so unless you're not part of the visible scopes just return.
                    // For the visible scopes we need to do some work, the previously non visible
                    // scope needs to adjust its ranges so that we define the new visible range,
                    // that still means no creation/destruction of delegates, it's just about changing
                    // the culling of the items so they are actually visible
                    if (holdingList && holdingList.moving && !scopeView.visibleToParent) {
                        return;
                    }

                    if (categoryView.moving) {
                        // Do not update the range if we are overshooting up or down, since we'll come back
                        // to the stable position and delete/create items without any reason
                        if (categoryView.contentY < categoryView.originY) {
                            return;
                        } else if (categoryView.contentHeight - categoryView.originY > categoryView.height &&
                                   categoryView.contentY + categoryView.height > categoryView.contentHeight) {
                            return;
                        }
                    }

                    if (item && item.hasOwnProperty("displayMarginBeginning")) {
                        var buffer = wasCurrentOnMoveStart ? categoryView.height * 1.5 : 0;
                        var onViewport = baseItem.y + baseItem.height > 0 &&
                                         baseItem.y < categoryView.height;
                        var onBufferViewport = baseItem.y + baseItem.height > -buffer &&
                                               baseItem.y < categoryView.height + buffer;

                        if (item.growsVertically) {
                            // A item view creates its delegates synchronously from
                            //     -displayMarginBeginning
                            // to
                            //     height + displayMarginEnd
                            // Around that area it adds the cacheBuffer area where delegates are created async
                            //
                            // We adjust displayMarginBeginning and displayMarginEnd so
                            //   * In non visible scopes nothing is considered visible and we set cacheBuffer
                            //     so that creates the items that would be in the viewport asynchronously
                            //   * For the current scope set the visible range to the viewport and then
                            //     use cacheBuffer to create extra items for categoryView.height * 1.5
                            //     to make scrolling nicer by mantaining a higher number of
                            //     cached items
                            //   * For non current but visible scopes (i.e. when the user changes from one scope
                            //     to the next, we set the visible range to the viewport so
                            //     items are not culled (invisible) but still use no cacheBuffer
                            //     (it will be set once the scope is the current one)
                            var displayMarginBeginning = baseItem.y + rendererLoader.anchors.topMargin;
                            displayMarginBeginning = -Math.max(-displayMarginBeginning, 0);
                            displayMarginBeginning = -Math.min(-displayMarginBeginning, baseItem.height);
                            displayMarginBeginning = Math.round(displayMarginBeginning);
                            var displayMarginEnd = -baseItem.height + seeAll.height + categoryView.height - baseItem.y;
                            displayMarginEnd = -Math.max(-displayMarginEnd, 0);
                            displayMarginEnd = -Math.min(-displayMarginEnd, baseItem.height);
                            displayMarginEnd = Math.round(displayMarginEnd);

                            if (onBufferViewport && (scopeView.isCurrent || scopeView.visibleToParent)) {
                                item.displayMarginBeginning = displayMarginBeginning;
                                item.displayMarginEnd = displayMarginEnd;
                                if (holdingList && holdingList.moving) {
                                    // If we are moving we need to reset the cache buffer of the
                                    // view that was not visible (i.e. !wasCurrentOnMoveStart) to 0 since
                                    // otherwise the cache buffer we had set to preload the items of the
                                    // visible range will trigger some item creations and we want move to
                                    // be as smooth as possible meaning no need creations
                                    if (!wasCurrentOnMoveStart) {
                                        item.cacheBuffer = 0;
                                    }
                                } else {
                                    // Protect us against cases where the item hasn't yet been positioned
                                    if (!(categoryView.contentY === 0 && baseItem.y === 0 && index !== 0)) {
                                        item.cacheBuffer = categoryView.height * 1.5;
                                    }
                                }
                            } else {
                                var visibleRange = baseItem.height + displayMarginEnd + displayMarginBeginning;
                                if (visibleRange < 0) {
                                    item.displayMarginBeginning = displayMarginBeginning;
                                    item.displayMarginEnd = displayMarginEnd;
                                    item.cacheBuffer = 0;
                                } else {
                                    // This should be visibleRange/2 in each of the properties
                                    // but some item views still (like GridView) like creating sync delegates even if
                                    // the visible range is 0 so let's make sure the visible range is negative
                                    item.displayMarginBeginning = displayMarginBeginning - visibleRange;
                                    item.displayMarginEnd = displayMarginEnd - visibleRange;
                                    item.cacheBuffer = visibleRange;
                                }
                            }
                        } else {
                            if (!onBufferViewport) {
                                // If not on the buffered viewport, don't load anything
                                item.displayMarginBeginning = 0;
                                item.displayMarginEnd = -item.innerWidth;
                                item.cacheBuffer = 0;
                            } else {
                                if (onViewport && (scopeView.isCurrent || scopeView.visibleToParent)) {
                                    // If on the buffered viewport and the viewport and the on a visible scope
                                    // Set displayMargin so that cards are rendered
                                    // And if not moving the parent list also give it some extra asynchronously
                                    // buffering
                                    item.displayMarginBeginning = 0;
                                    item.displayMarginEnd = 0;
                                    if (holdingList && holdingList.moving) {
                                        // If we are moving we need to reset the cache buffer of the
                                        // view that was not visible (i.e. !wasCurrentOnMoveStart) to 0 since
                                        // otherwise the cache buffer we had set to preload the items of the
                                        // visible range will trigger some item creations and we want move to
                                        // be as smooth as possible meaning no need creations
                                        if (!wasCurrentOnMoveStart) {
                                            item.cacheBuffer = 0;
                                        }
                                    } else {
                                        item.cacheBuffer = baseItem.width * 1.5;
                                    }
                                } else {
                                    // If on the buffered viewport but either not in the real viewport
                                    // or in the viewport of the non current scope, use displayMargin + cacheBuffer
                                    // to render asynchronously the width of cards
                                    item.displayMarginBeginning = 0;
                                    item.displayMarginEnd = -item.innerWidth;
                                    item.cacheBuffer = item.innerWidth;
                                }
                            }
                        }
                    }
                }
            }

            AbstractButton {
                id: seeAll
                objectName: "seeAll"
                anchors {
                    top: rendererLoader.bottom
                    left: parent.left
                    right: parent.right
                }
                height: baseItem.expandable && !baseItem.headerLink ? seeAllLabel.font.pixelSize + units.gu(4) : 0
                visible: height != 0

                onClicked: {
                    if (categoryView.expandedCategoryId !== baseItem.category) {
                        categoryView.expandedCategoryId = baseItem.category;
                        floatingSeeLess.companionBase = baseItem;
                    } else {
                        categoryView.expandedCategoryId = "";
                    }
                }

                Label {
                    id: seeAllLabel
                    text: baseItem.expanded ? i18n.tr("See less") : i18n.tr("See all")
                    anchors {
                        centerIn: parent
                        verticalCenterOffset: units.gu(-0.5)
                    }
                    fontSize: "small"
                    font.weight: Font.Bold
                    color: scopeStyle ? scopeStyle.foreground : Theme.palette.normal.baseText
                }
            }

            Image {
                visible: index != 0
                anchors {
                    top: parent.top
                    left: parent.left
                    right: parent.right
                }
                fillMode: Image.Stretch
                source: "graphics/dash_divider_top_lightgrad.png"
                z: -1
            }

            Image {
                // FIXME Should not rely on model.count but view.count, but ListViewWithPageHeader doesn't expose it yet.
                visible: index != categoryView.model.count - 1
                anchors {
                    bottom: seeAll.bottom
                    left: parent.left
                    right: parent.right
                }
                fillMode: Image.Stretch
                source: "graphics/dash_divider_top_darkgrad.png"
                z: -1
            }
        }

        sectionProperty: "name"
        sectionDelegate: ListItems.Header {
            objectName: "dashSectionHeader" + (delegate ? delegate.category : "")
            readonly property var delegate: categoryView.item(delegateIndex)
            width: categoryView.width
            height: section != "" ? units.gu(5) : 0
            text: section
            color: scopeStyle ? scopeStyle.foreground : Theme.palette.normal.baseText
            iconName: delegate && delegate.headerLink ? "go-next" : ""
            onClicked: {
                if (delegate.headerLink) scopeView.scope.performQuery(delegate.headerLink);
            }
        }

        pageHeader: scopeView.showPageHeader ? pageHeaderLoader : null
        Loader {
            id: pageHeaderLoader
            width: parent.width
            sourceComponent: scopeView.showPageHeader ? pageHeaderComponent : undefined
            Component {
                id: pageHeaderComponent
                PageHeader {
                    objectName: "scopePageHeader"
                    width: parent.width
                    title: scopeView.scope ? scopeView.scope.name : ""
                    searchHint: scopeView.scope && scopeView.scope.searchHint || i18n.ctr("Label: Hint for dash search line edit", "Search")
                    showBackButton: scopeView.hasBackAction
                    searchEntryEnabled: true
                    settingsEnabled: scopeView.scope && scopeView.scope.settings && scopeView.scope.settings.count > 0 || false
                    favoriteEnabled: scopeView.scope && scopeView.scope.id !== "clickscope"
                    favorite: scopeView.scope && scopeView.scope.favorite
                    scopeStyle: scopeView.scopeStyle
                    paginationCount: scopeView.paginationCount
                    paginationIndex: scopeView.paginationIndex

                    bottomItem: DashNavigation {
                        scope: scopeView.scope
                        anchors { left: parent.left; right: parent.right }
                        windowHeight: scopeView.height
                        windowWidth: scopeView.width
                        scopeStyle: scopeView.scopeStyle
                    }

                    onBackClicked: scopeView.backClicked()
                    onSettingsClicked: subPageLoader.openSubPage("settings")
                    onFavoriteClicked: scopeView.scope.favorite = !scopeView.scope.favorite
                    onSearchTextFieldFocused: scopeView.showHeader()
                }
            }
        }
    }

    Item {
        id: pullToRefreshClippingItem
        anchors.left: parent.left
        anchors.right: parent.right
        anchors.bottom: parent.bottom
        height: parent.height - pullToRefresh.contentY + (pageHeaderLoader.item ? pageHeaderLoader.item.bottomItem[0].height - pageHeaderLoader.item.height : 0)
        clip: true

        PullToRefresh {
            id: pullToRefresh
            objectName: "pullToRefresh"
            target: categoryView

            readonly property real contentY: categoryView.contentY - categoryView.originY
            y: -contentY - units.gu(5)

            onRefresh: {
                refreshing = true
                scopeView.scope.refresh()
            }
            anchors.left: parent.left
            anchors.right: parent.right

            Connections {
                target: scopeView
                onProcessingChanged: if (!scopeView.processing) pullToRefresh.refreshing = false
            }

            style: PullToRefreshScopeStyle {
                anchors.fill: parent
                activationThreshold: units.gu(14)
            }
        }
    }

    AbstractButton {
        id: floatingSeeLess
        objectName: "floatingSeeLess"

        property Item companionTo: companionBase ? companionBase.seeAllButton : null
        property Item companionBase: null
        property bool showBecausePosition: false
        property real yOffset: 0

        anchors {
            left: categoryView.left
            right: categoryView.right
        }
        y: parent.height - height + yOffset
        height: seeLessLabel.font.pixelSize + units.gu(4)
        visible: companionTo && showBecausePosition

        onClicked: categoryView.expandedCategoryId = "";

        function updateVisibility() {
            var companionPos = companionTo.mapToItem(floatingSeeLess, 0, 0);
            showBecausePosition = companionPos.y > 0;

            var posToBase = floatingSeeLess.mapToItem(companionBase, 0, -yOffset).y;
            yOffset = Math.max(0, companionBase.item.collapsedHeight - posToBase);
            yOffset = Math.min(yOffset, height);

            if (!showBecausePosition && categoryView.expandedCategoryId === "") {
                companionBase = null;
            }
        }

        Label {
            id: seeLessLabel
            text: i18n.tr("See less")
            anchors {
                centerIn: parent
                verticalCenterOffset: units.gu(-0.5)
            }
            fontSize: "small"
            font.weight: Font.Bold
            color: scopeStyle ? scopeStyle.foreground : Theme.palette.normal.baseText
        }

        Connections {
            target: floatingSeeLess.companionTo ? categoryView : null
            onContentYChanged: floatingSeeLess.updateVisibility();
        }

        Connections {
            target: floatingSeeLess.companionTo
            onYChanged: floatingSeeLess.updateVisibility();
        }
    }

    LimitProxyModel {
        id: previewLimitModel
    }

    Loader {
        id: subPageLoader
        objectName: "subPageLoader"
        visible: x != width
        width: parent.width
        height: parent.height
        anchors.left: categoryView.right

        property bool open: false
        property var scope: scopeView.scope
        property var scopeStyle: scopeView.scopeStyle
        property int initialIndex: -1
        property string categoryId
        property var model: null

        readonly property bool processing: item && item.processing || false
        readonly property int count: item && item.count || 0
        readonly property int currentIndex: item && item.currentIndex || 0
        readonly property var currentItem: item && item.currentItem || null

        property string subPage: ""
        readonly property bool subPageShown: visible && status === Loader.Ready

        function openSubPage(page) {
            subPage = page;
        }

        function closeSubPage() {
            open = false;
        }

        source: switch(subPage) {
            case "preview": return "PreviewListView.qml";
            case "settings": return "ScopeSettingsPage.qml";
            default: return "";
        }

        onLoaded: {
            item.scope = Qt.binding(function() { return subPageLoader.scope; } )
            item.scopeStyle = Qt.binding(function() { return subPageLoader.scopeStyle; } )
            if (subPage == "preview") {
                item.open = Qt.binding(function() { return subPageLoader.open; } )
                item.initialIndex = Qt.binding(function() { return subPageLoader.initialIndex; } )
                item.model = Qt.binding(function() { return subPageLoader.model; } )
                item.categoryId = Qt.binding(function() { return subPageLoader.categoryId; } )
            }
            open = true;
        }

        onOpenChanged: pageHeaderLoader.item.unfocus()

        onVisibleChanged: if (!visible) subPage = ""

        Connections {
            target: subPageLoader.item
            onBackClicked: subPageLoader.closeSubPage()
        }
    }
}<|MERGE_RESOLUTION|>--- conflicted
+++ resolved
@@ -67,7 +67,11 @@
         subPageLoader.closeSubPage()
     }
 
-<<<<<<< HEAD
+    function resetSearch() {
+        if(pageHeaderLoader.item && showPageHeader)
+            pageHeaderLoader.item.resetSearch()
+    }
+
     property var maybePreviewResult;
     property var maybePreviewIndex;
     property var maybePreviewResultsModel;
@@ -82,24 +86,6 @@
         scopeView.maybePreviewCategoryId = categoryId;
 
         scope.activate(result, categoryId);
-=======
-    function resetSearch() {
-        if(pageHeaderLoader.item && showPageHeader)
-            pageHeaderLoader.item.resetSearch()
-    }
-
-    function itemClicked(index, result, item, itemModel, resultsModel, limitedCategoryItemCount, categoryId) {
-        if (itemModel.uri.indexOf("scope://") === 0 || scope.id === "clickscope" || (scope.id === "videoaggregator" && categoryId === "myvideos-getstarted")) {
-            // TODO Technically it is possible that calling activate() will make the scope emit
-            // previewRequested so that we show a preview but there's no scope that does that yet
-            // so it's not implemented
-            scope.activate(result)
-        } else {
-            if (scope.preview(result)) {
-                openPreview(index, resultsModel, limitedCategoryItemCount);
-            }
-        }
->>>>>>> 7c13987b
     }
 
     function itemPressedAndHeld(index, result, resultsModel, limitedCategoryItemCount, categoryId) {

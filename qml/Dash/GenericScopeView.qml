/*
 * Copyright (C) 2013 Canonical, Ltd.
 *
 * This program is free software; you can redistribute it and/or modify
 * it under the terms of the GNU General Public License as published by
 * the Free Software Foundation; version 3.
 *
 * This program is distributed in the hope that it will be useful,
 * but WITHOUT ANY WARRANTY; without even the implied warranty of
 * MERCHANTABILITY or FITNESS FOR A PARTICULAR PURPOSE.  See the
 * GNU General Public License for more details.
 *
 * You should have received a copy of the GNU General Public License
 * along with this program.  If not, see <http://www.gnu.org/licenses/>.
 */

import QtQuick 2.0
import Ubuntu.Components 0.1
import Utils 0.1
import Unity 0.2
import Unity.Application 0.1
import "../Components"
import "../Components/ListItems" as ListItems

FocusScope {
    id: scopeView

    property Scope scope: null
    property SortFilterProxyModel categories: categoryFilter
    property bool isCurrent: false
    property alias moving: categoryView.moving
    property int tabBarHeight: 0
    property PageHeader pageHeader: null
    property Item previewListView: null

    property bool enableHeightBehaviorOnNextCreation: false
    property var categoryView: categoryView

    onScopeChanged: {
        if (scope) {
            scope.activateApplication.connect(activateApp);
        }
    }

    function activateApp(appId) {
        shell.activateApplication(appId);
    }

    function positionAtBeginning() {
        categoryView.positionAtBeginning()
    }

    function showHeader() {
        categoryView.showHeader()
    }

    Binding {
        target: scope
        property: "isActive"
        value: isCurrent && !previewListView.open
    }

    SortFilterProxyModel {
        id: categoryFilter
        model: scope ? scope.categories : null
        dynamicSortFilter: true
        filterRole: Categories.RoleCount
        filterRegExp: /^0$/
        invertMatch: true
    }

    onIsCurrentChanged: {
        pageHeader.resetSearch();
        previewListView.open = false;
    }

    Binding {
        target: scopeView.scope
        property: "searchQuery"
        value: pageHeader.searchQuery
        when: isCurrent
    }

    Binding {
        target: pageHeader
        property: "searchQuery"
        value: scopeView.scope ? scopeView.scope.searchQuery : ""
        when: isCurrent
    }

    Connections {
        target: panel
        onSearchClicked: if (isCurrent) {
            pageHeader.triggerSearch()
            categoryView.showHeader()
        }
    }

    Connections {
        target: scopeView.scope
        onShowDash: previewListView.open = false;
        onHideDash: previewListView.open = false;
    }

    ScopeListView {
        id: categoryView
        objectName: "categoryListView"
        anchors.fill: parent
        model: scopeView.categories
        forceNoClip: previewListView.open

        property string expandedCategoryId: ""

        onContentYChanged: pageHeader.positionRealHeader();
        onOriginYChanged: pageHeader.positionRealHeader();
        onContentHeightChanged: pageHeader.positionRealHeader();

        delegate: ListItems.Base {
            id: baseItem
            objectName: "dashCategory" + category
            highlightWhenPressed: false
            showDivider: false

            readonly property bool expandable: rendererLoader.item ? rendererLoader.item.expandable : false
            readonly property bool filtered: rendererLoader.item ? rendererLoader.item.filter : true
            readonly property string category: categoryId
            readonly property var item: rendererLoader.item

            CardTool {
                id: cardTool

                count: results.count
                template: model.renderer
                components: model.components
                viewWidth: parent.width
            }

            Loader {
                id: rendererLoader
                anchors {
                    top: parent.top
                    left: parent.left
                    right: parent.right
                }

                source: {
                    switch (cardTool.categoryLayout) {
                        case "carousel": return "CardCarousel.qml";
                        case "running-apps": return "Apps/RunningApplicationsGrid.qml";
                        case "grid":
                        default: return "CardFilterGrid.qml";
                    }
                }

                onLoaded: {
                    if (item.enableHeightBehavior !== undefined && item.enableHeightBehaviorOnNextCreation !== undefined) {
                        item.enableHeightBehavior = scopeView.enableHeightBehaviorOnNextCreation;
                        scopeView.enableHeightBehaviorOnNextCreation = false;
                    }
                    if (source.toString().indexOf("Apps/RunningApplicationsGrid.qml") != -1) {
                        // TODO: this is still a kludge :D Ideally add some kind of hook so that we
                        // can do this from DashApps.qml or think a better way that needs no special casing
                        item.model = Qt.binding(function() { return runningApps; })
                        item.canEnableTerminationMode = Qt.binding(function() { return scopeView.isCurrent })
                    } else {
                        item.model = Qt.binding(function() { return results })
                    }
                    item.objectName = Qt.binding(function() { return categoryId })
                    if (item.expandable) {
                        var shouldFilter = categoryId != categoryView.expandedCategoryId;
                        if (shouldFilter != item.filter) {
                            item.filter = shouldFilter;
                        }
                    }
                    updateDelegateCreationRange();
                    item.cardTool = cardTool;
                }

                Component.onDestruction: {
                    if (item.enableHeightBehavior !== undefined && item.enableHeightBehaviorOnNextCreation !== undefined) {
                        scopeView.enableHeightBehaviorOnNextCreation = item.enableHeightBehaviorOnNextCreation;
                    }
                }

                Connections {
                    target: rendererLoader.item
                    onClicked: {
                        if (scopeView.scope.id === "scopes" || (scopeView.scope.id == "clickscope" && categoryId == "local")) {
                            // TODO Technically it is possible that calling activate() will make the scope emit
                            // previewRequested so that we show a preview but there's no scope that does that yet
                            // so it's not implemented
                            var item = target.model.get(index);
                            scopeView.scope.activate(item.result)
                        } else {
                            previewListView.model = target.model;
                            previewListView.currentIndex = -1
                            previewListView.currentIndex = index;
                            previewListView.open = true
                        }
                    }
                    onPressAndHold: {
                        previewListView.model = target.model;
                        previewListView.currentIndex = -1
                        previewListView.currentIndex = index;
                        previewListView.open = true
                    }
                }
                Connections {
                    target: categoryView
                    onExpandedCategoryIdChanged: {
                        collapseAllButExpandedCategory();
                    }
                    function collapseAllButExpandedCategory() {
                        var item = rendererLoader.item;
                        if (item.expandable) {
                            var shouldFilter = categoryId != categoryView.expandedCategoryId;
                            if (shouldFilter != item.filter) {
                                // If the filter animation will be seen start it, otherwise, just flip the switch
                                var shrinkingVisible = shouldFilter && y + item.collapsedHeight < categoryView.height;
                                var growingVisible = !shouldFilter && y + height < categoryView.height;
                                if (!previewListView.open || !shouldFilter) {
                                    if (shrinkingVisible || growingVisible) {
                                        item.startFilterAnimation(shouldFilter)
                                    } else {
                                        item.filter = shouldFilter;
                                    }
                                    if (!shouldFilter && !previewListView.open) {
                                        categoryView.maximizeVisibleArea(index, item.uncollapsedHeight);
                                    }
                                }
                            }
                        }
                    }
                    onOriginYChanged: rendererLoader.updateDelegateCreationRange();
                    onContentYChanged: rendererLoader.updateDelegateCreationRange();
                    onHeightChanged: rendererLoader.updateDelegateCreationRange();
                    onContentHeightChanged: rendererLoader.updateDelegateCreationRange();
                }

                function updateDelegateCreationRange() {
<<<<<<< HEAD
                    if (categoryView.moving) {
                        // Do not update the range if we are overshooting up or down, since we'll come back
                        // to the stable position and delete/create items without any reason
                        if (categoryView.contentY < categoryView.originY) {
                            return;
                        } else if (categoryView.contentHeight - categoryView.originY > categoryView.height &&
                                   categoryView.contentY + categoryView.height > categoryView.contentHeight) {
                            return;
                        }
=======
                    // Do not update the range if we are overshooting up or down, since we'll come back
                    // to the stable position and delete/create items without any reason
                    if (categoryView.contentY < categoryView.originY) {
                        return;
                    } else if (categoryView.contentHeight > categoryView.height && categoryView.contentY + categoryView.height > categoryView.contentHeight) {
                        return;
>>>>>>> a07cba74
                    }

                    if (item && item.hasOwnProperty("delegateCreationBegin")) {
                        if (baseItem.y + baseItem.height <= 0) {
                            // Not visible (item at top of the list viewport)
                            item.delegateCreationBegin = item.originY + baseItem.height
                            item.delegateCreationEnd = item.originY + baseItem.height
                        } else if (baseItem.y >= categoryView.height) {
                            // Not visible (item at bottom of the list viewport)
                            item.delegateCreationBegin = item.originY
                            item.delegateCreationEnd = item.originY
                        } else {
                            item.delegateCreationBegin = item.originY + Math.max(-baseItem.y, 0)
                            item.delegateCreationEnd = item.originY + Math.min(categoryView.height + item.delegateCreationBegin, baseItem.height)
                        }
                    }
                }

                Image {
                    visible: index != 0
                    anchors {
                        top: parent.top
                        left: parent.left
                        right: parent.right
                    }
                    fillMode: Image.Stretch
                    source: "graphics/dash_divider_top_lightgrad.png"
                    z: -1
                }

                Image {
                    // FIXME Should not rely on model.count but view.count, but ListViewWithPageHeader doesn't expose it yet.
                    visible: index != categoryView.model.count - 1
                    anchors {
                        bottom: parent.bottom
                        left: parent.left
                        right: parent.right
                    }
                    fillMode: Image.Stretch
                    source: "graphics/dash_divider_top_darkgrad.png"
                    z: -1
                }
            }

            onHeightChanged: rendererLoader.updateDelegateCreationRange();
            onYChanged: rendererLoader.updateDelegateCreationRange();
        }

        sectionProperty: "name"
        sectionDelegate: ListItems.Header {
            objectName: "dashSectionHeader" + (delegate ? delegate.category : "")
            property var delegate: categoryView.item(delegateIndex)
            width: categoryView.width
            text: section
            image: {
                if (delegate && delegate.expandable)
                    return delegate.filtered ? "graphics/header_handlearrow.png" : "graphics/header_handlearrow2.png"
                return "";
            }
            onClicked: {
                if (categoryView.expandedCategoryId != delegate.category)
                    categoryView.expandedCategoryId = delegate.category;
                else
                    categoryView.expandedCategoryId = "";
            }
        }
        pageHeader: Item {
            implicitHeight: scopeView.tabBarHeight
            onHeightChanged: {
                if (scopeView.pageHeader && scopeView.isCurrent) {
                    scopeView.pageHeader.height = height;
                }
            }
            onYChanged: positionRealHeader();

            function positionRealHeader() {
                if (scopeView.pageHeader && scopeView.isCurrent) {
                    scopeView.pageHeader.y = y + parent.y;
                }
            }
        }
    }
}<|MERGE_RESOLUTION|>--- conflicted
+++ resolved
@@ -238,7 +238,6 @@
                 }
 
                 function updateDelegateCreationRange() {
-<<<<<<< HEAD
                     if (categoryView.moving) {
                         // Do not update the range if we are overshooting up or down, since we'll come back
                         // to the stable position and delete/create items without any reason
@@ -248,14 +247,6 @@
                                    categoryView.contentY + categoryView.height > categoryView.contentHeight) {
                             return;
                         }
-=======
-                    // Do not update the range if we are overshooting up or down, since we'll come back
-                    // to the stable position and delete/create items without any reason
-                    if (categoryView.contentY < categoryView.originY) {
-                        return;
-                    } else if (categoryView.contentHeight > categoryView.height && categoryView.contentY + categoryView.height > categoryView.contentHeight) {
-                        return;
->>>>>>> a07cba74
                     }
 
                     if (item && item.hasOwnProperty("delegateCreationBegin")) {

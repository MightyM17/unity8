--- conflicted
+++ resolved
@@ -25,7 +25,7 @@
 FocusScope {
     id: scopeView
 
-    readonly property alias departmentsShown: dashDepartments.showList
+    readonly property bool departmentsShown: pageHeaderLoader.item ? pageHeaderLoader.item.bottomItem.showList : false
     property var scope: null
     property SortFilterProxyModel categories: categoryFilter
     property bool isCurrent: false
@@ -152,7 +152,7 @@
         model: scopeView.categories
         forceNoClip: previewListView.open
         pixelAligned: true
-        interactive: !dashDepartments.showList
+        interactive: !departmentsShown
 
         property string expandedCategoryId: ""
 
@@ -409,7 +409,6 @@
         Loader {
             id: pageHeaderLoader
             width: parent.width
-<<<<<<< HEAD
             sourceComponent: scopeView.showPageHeader ? pageHeaderComponent : undefined
             Component {
                 id: pageHeaderComponent
@@ -430,23 +429,6 @@
                         windowWidth: scopeView.width
                         scopeStyle: scopeView.scopeStyle
                     }
-=======
-            title: scopeView.scope ? scopeView.scope.name : ""
-            showBackButton: scopeView.hasBackAction
-            searchEntryEnabled: true
-            searchInProgress: scopeView.scope ? scopeView.scope.searchInProgress : false
-            scopeStyle: scopeView.scopeStyle
-
-            bottomItem: DashDepartments {
-                id: dashDepartments
-                scope: scopeView.scope
-                width: parent.width <= units.gu(60) ? parent.width : units.gu(40)
-                anchors.right: parent.right
-                windowHeight: scopeView.height
-                windowWidth: scopeView.width
-                scopeStyle: scopeView.scopeStyle
-            }
->>>>>>> 54352ed0
 
                     onBackClicked: scopeView.backClicked()
                 }

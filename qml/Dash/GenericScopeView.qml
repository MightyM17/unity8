--- conflicted
+++ resolved
@@ -613,10 +613,9 @@
             }
         }
 
-        pageHeader: PageHeader {
+        pageHeader: DashPageHeader {
             objectName: "scopePageHeader"
             width: parent.width
-<<<<<<< HEAD
             title: scopeView.scope ? scopeView.scope.name : ""
             searchHint: scopeView.scope && scopeView.scope.searchHint || i18n.ctr("Label: Hint for dash search line edit", "Search")
             showBackButton: scopeView.hasBackAction
@@ -634,38 +633,6 @@
                 windowHeight: scopeView.height
                 windowWidth: scopeView.width
                 scopeStyle: scopeView.scopeStyle
-=======
-            sourceComponent: scopeView.showPageHeader ? pageHeaderComponent : undefined
-            Component {
-                id: pageHeaderComponent
-                DashPageHeader {
-                    objectName: "scopePageHeader"
-                    width: parent.width
-                    title: scopeView.scope ? scopeView.scope.name : ""
-                    searchHint: scopeView.scope && scopeView.scope.searchHint || i18n.ctr("Label: Hint for dash search line edit", "Search")
-                    showBackButton: scopeView.hasBackAction
-                    searchEntryEnabled: true
-                    settingsEnabled: scopeView.scope && scopeView.scope.settings && scopeView.scope.settings.count > 0 || false
-                    favoriteEnabled: scopeView.scope && scopeView.scope.id !== "clickscope"
-                    favorite: scopeView.scope && scopeView.scope.favorite
-                    scopeStyle: scopeView.scopeStyle
-                    paginationCount: scopeView.paginationCount
-                    paginationIndex: scopeView.paginationIndex
-
-                    bottomItem: DashNavigation {
-                        scope: scopeView.scope
-                        anchors { left: parent.left; right: parent.right }
-                        windowHeight: scopeView.height
-                        windowWidth: scopeView.width
-                        scopeStyle: scopeView.scopeStyle
-                    }
-
-                    onBackClicked: scopeView.backClicked()
-                    onSettingsClicked: subPageLoader.openSubPage("settings")
-                    onFavoriteClicked: scopeView.scope.favorite = !scopeView.scope.favorite
-                    onSearchTextFieldFocused: scopeView.showHeader()
-                }
->>>>>>> d527f6be
             }
 
             onBackClicked: scopeView.backClicked()

/*
 * Copyright (C) 2013-2014 Canonical, Ltd.
 *
 * This program is free software; you can redistribute it and/or modify
 * it under the terms of the GNU General Public License as published by
 * the Free Software Foundation; version 3.
 *
 * This program is distributed in the hope that it will be useful,
 * but WITHOUT ANY WARRANTY; without even the implied warranty of
 * MERCHANTABILITY or FITNESS FOR A PARTICULAR PURPOSE.  See the
 * GNU General Public License for more details.
 *
 * You should have received a copy of the GNU General Public License
 * along with this program.  If not, see <http://www.gnu.org/licenses/>.
 */

import QtQuick 2.0
import Ubuntu.Components 0.1
import Utils 0.1
import Unity 0.2
import Dash 0.1
import "../Components"
import "../Components/ListItems" as ListItems

FocusScope {
    id: scopeView

    readonly property bool navigationShown: pageHeaderLoader.item ? pageHeaderLoader.item.bottomItem[0].showList : false
    property var scope: null
    property SortFilterProxyModel categories: categoryFilter
    property bool isCurrent: false
    property alias moving: categoryView.moving
    property bool hasBackAction: false
    property bool enableHeightBehaviorOnNextCreation: false
    property var categoryView: categoryView
    property bool showPageHeader: true
    readonly property alias subPageShown: subPageLoader.subPageShown
    property int paginationCount: 0
    property int paginationIndex: 0
    property alias pageHeaderTotallyVisible: categoryView.pageHeaderTotallyVisible
    property var holdingList: null

    property var scopeStyle: ScopeStyle {
        style: scope ? scope.customizations : {}
    }

    readonly property bool processing: scope ? scope.searchInProgress || subPageLoader.processing : false

    signal backClicked()

    onScopeChanged: {
        floatingSeeLess.companionBase = null;
    }

    function positionAtBeginning() {
        categoryView.positionAtBeginning()
    }

    function showHeader() {
        categoryView.showHeader()
    }

    function closePreview() {
        subPageLoader.closeSubPage()
    }

    function itemClicked(index, result, item, itemModel, resultsModel, limitedCategoryItemCount) {
        if (itemModel.uri.indexOf("scope://") === 0 || scope.id === "clickscope") {
            // TODO Technically it is possible that calling activate() will make the scope emit
            // previewRequested so that we show a preview but there's no scope that does that yet
            // so it's not implemented
            scope.activate(result)
        } else {
            openPreview(index, resultsModel, limitedCategoryItemCount);
        }
    }

    function itemPressedAndHeld(index, itemModel, resultsModel, limitedCategoryItemCount) {
        if (itemModel.uri.indexOf("scope://") !== 0) {
            openPreview(index, resultsModel, limitedCategoryItemCount);
        }
    }

    function openPreview(index, resultsModel, limitedCategoryItemCount) {
        if (limitedCategoryItemCount > 0) {
            previewLimitModel.model = resultsModel;
            previewLimitModel.limit = limitedCategoryItemCount;
            subPageLoader.model = previewLimitModel;
        } else {
            subPageLoader.model = resultsModel;
        }
        subPageLoader.initialIndex = -1;
        subPageLoader.initialIndex = index;
        subPageLoader.openSubPage("preview");
    }

    Binding {
        target: scope
        property: "isActive"
        value: isCurrent && !subPageLoader.open
    }

    SortFilterProxyModel {
        id: categoryFilter
        model: scope ? scope.categories : null
        dynamicSortFilter: true
        filterRole: Categories.RoleCount
        filterRegExp: /^0$/
        invertMatch: true
    }

    onIsCurrentChanged: {
        if (pageHeaderLoader.item && showPageHeader) {
            pageHeaderLoader.item.resetSearch();
        }
        subPageLoader.closeSubPage();
    }

    Binding {
        target: scopeView.scope
        property: "searchQuery"
        value: pageHeaderLoader.item ? pageHeaderLoader.item.searchQuery : ""
        when: isCurrent && showPageHeader
    }

    Binding {
        target: pageHeaderLoader.item
        property: "searchQuery"
        value: scopeView.scope ? scopeView.scope.searchQuery : ""
        when: isCurrent && showPageHeader
    }

    Connections {
        target: scopeView.scope
        onShowDash: subPageLoader.closeSubPage()
        onHideDash: subPageLoader.closeSubPage()
    }

    Rectangle {
        anchors.fill: parent
        color: scopeView.scopeStyle ? scopeView.scopeStyle.background : "transparent"
        visible: color != "transparent"
    }

    ScopeListView {
        id: categoryView
        objectName: "categoryListView"

        x: subPageLoader.open ? -width : 0
        Behavior on x { UbuntuNumberAnimation { } }
        width: parent.width
        height: floatingSeeLess.visible ? parent.height - floatingSeeLess.height + floatingSeeLess.yOffset
                                        : parent.height
        clip: height != parent.height

        model: scopeView.categories
        forceNoClip: subPageLoader.open
        pixelAligned: true
        interactive: !navigationShown

        property string expandedCategoryId: ""
        property int runMaximizeAfterSizeChanges: 0

        readonly property bool pageHeaderTotallyVisible: scopeView.showPageHeader &&
            ((headerItemShownHeight == 0 && categoryView.contentY <= categoryView.originY) || (headerItemShownHeight == pageHeaderLoader.item.height))

        onExpandedCategoryIdChanged: {
            var firstCreated = firstCreatedIndex();
            var shrinkingAny = false;
            var shrinkHeightDifference = 0;
            for (var i = 0; i < createdItemCount(); ++i) {
                var baseItem = item(firstCreated + i);
                if (baseItem.expandable) {
                    var shouldExpand = baseItem.category === expandedCategoryId;
                    if (shouldExpand != baseItem.expanded) {

                        var animate = false;
                        if (!subPageLoader.open) {
                            var animateShrinking = !shouldExpand  && baseItem.y + baseItem.item.collapsedHeight + baseItem.seeAll.height < categoryView.height;
                            var animateGrowing = shouldExpand && baseItem.y + baseItem.height < categoryView.height;
                            animate = shrinkingAny || animateShrinking || animateGrowing;
                        }

                        if (!shouldExpand) {
                            shrinkingAny = true;
                            shrinkHeightDifference = baseItem.item.expandedHeight - baseItem.item.collapsedHeight;
                        }

                        if (shouldExpand && !subPageLoader.open) {
                            if (!shrinkingAny) {
                                categoryView.maximizeVisibleArea(firstCreated + i, baseItem.item.expandedHeight + baseItem.seeAll.height);
                            } else {
                                // If the space that shrkinking is smaller than the one we need to grow we'll call maximizeVisibleArea
                                // after the shrink/grow animation ends
                                var growHeightDifference = baseItem.item.expandedHeight - baseItem.item.collapsedHeight;
                                if (growHeightDifference > shrinkHeightDifference) {
                                    runMaximizeAfterSizeChanges = 2;
                                } else {
                                    runMaximizeAfterSizeChanges = 0;
                                }
                            }
                        }

                        baseItem.expand(shouldExpand, animate);
                    }
                }
            }
        }

        delegate: ListItems.Base {
            id: baseItem
            objectName: "dashCategory" + category
            highlightWhenPressed: false
            showDivider: false

            property Item seeAllButton: seeAll

            readonly property bool expandable: {
                if (categoryView.model.count === 1) return false;
                if (cardTool.template && cardTool.template["collapsed-rows"] === 0) return false;
                if (item && item.expandedHeight > item.collapsedHeight) return true;
                return false;
            }
            property bool expanded: false
            readonly property string category: categoryId
            readonly property string headerLink: model.headerLink
            readonly property var item: rendererLoader.item
            readonly property var seeAll: seeAll

            function expand(expand, animate) {
                heightBehaviour.enabled = animate;
                expanded = expand;
            }

            CardTool {
                id: cardTool
                objectName: "cardTool"
                count: results.count
                template: model.renderer
                components: model.components
                viewWidth: parent.width
            }

            onExpandableChanged: {
                // This can happen with the VJ that doesn't know how height it will be on creation
                // so doesn't set expandable until a bit too late for onLoaded
                if (expandable) {
                    var shouldExpand = baseItem.category === categoryView.expandedCategoryId;
                    baseItem.expand(shouldExpand, false /*animate*/);
                }
            }

            onHeightChanged: rendererLoader.updateRanges();
            onYChanged: rendererLoader.updateRanges();

            Loader {
                id: rendererLoader
                anchors {
                    top: parent.top
                    left: parent.left
                    right: parent.right
                    topMargin: name != "" ? 0 : units.gu(2)
                }

                Behavior on height {
                    id: heightBehaviour
                    enabled: false
                    animation: UbuntuNumberAnimation {
                        duration: UbuntuAnimation.FastDuration
                        onRunningChanged: {
                            if (!running) {
                                heightBehaviour.enabled = false
                                if (categoryView.runMaximizeAfterSizeChanges > 0) {
                                    categoryView.runMaximizeAfterSizeChanges--;
                                    if (categoryView.runMaximizeAfterSizeChanges == 0) {
                                        var firstCreated = categoryView.firstCreatedIndex();
                                        for (var i = 0; i < categoryView.createdItemCount(); ++i) {
                                            var baseItem = categoryView.item(firstCreated + i);
                                            if (baseItem.category === categoryView.expandedCategoryId) {
                                                categoryView.maximizeVisibleArea(firstCreated + i, baseItem.item.expandedHeight + baseItem.seeAll.height);
                                                break;
                                            }
                                        }
                                    }
                                }
                            }
                        }
                    }
                }

                readonly property bool expanded: baseItem.expanded || !baseItem.expandable
                height: expanded ? item.expandedHeight : item.collapsedHeight

                source: {
                    switch (cardTool.categoryLayout) {
                        case "carousel": return "CardCarousel.qml";
                        case "vertical-journal": return "CardVerticalJournal.qml";
                        case "horizontal-list": return "CardHorizontalList.qml";
                        case "grid":
                        default: return "CardGrid.qml";
                    }
                }

                onLoaded: {
                    if (item.enableHeightBehavior !== undefined && item.enableHeightBehaviorOnNextCreation !== undefined) {
                        item.enableHeightBehavior = scopeView.enableHeightBehaviorOnNextCreation;
                        scopeView.enableHeightBehaviorOnNextCreation = false;
                    }
                    item.model = Qt.binding(function() { return results })
                    item.objectName = Qt.binding(function() { return categoryId })
                    item.scopeStyle = scopeView.scopeStyle;
                    if (baseItem.expandable) {
                        var shouldExpand = baseItem.category === categoryView.expandedCategoryId;
                        baseItem.expand(shouldExpand, false /*animate*/);
                    }
                    updateRanges();
                    if (scope && scope.id === "clickscope" && (categoryId === "predefined" || categoryId === "local")) {
                        // Yeah, hackish :/
                        cardTool.artShapeSize = Qt.size(units.gu(8), units.gu(7.5));
                    }
                    item.cardTool = cardTool;
                }

                Component.onDestruction: {
                    if (item.enableHeightBehavior !== undefined && item.enableHeightBehaviorOnNextCreation !== undefined) {
                        scopeView.enableHeightBehaviorOnNextCreation = item.enableHeightBehaviorOnNextCreation;
                    }
                }

                Connections {
                    target: rendererLoader.item
                    onClicked: {
                        scopeView.itemClicked(index, result, item, itemModel, target.model, categoryItemCount());
                    }

                    onPressAndHold: {
                        scopeView.itemPressedAndHeld(index, itemModel, target.model, categoryItemCount());
                    }

                    function categoryItemCount() {
                        var categoryItemCount = -1;
                        if (!rendererLoader.expanded && !seeAllLabel.visible && target.collapsedItemCount > 0) {
                            categoryItemCount = target.collapsedItemCount;
                        }
                        return categoryItemCount;
                    }
                }
                Connections {
                    target: categoryView
<<<<<<< HEAD
                    onExpandedCategoryItemChanged: {
                        collapseAllButExpandedCategory();
                    }
                    function collapseAllButExpandedCategory() {
                        var item = rendererLoader.item;
                        if (baseItem.expandable) {
                            var shouldExpand = baseItem === categoryView.expandedCategoryItem;
                            if (shouldExpand != baseItem.expanded) {
                                // If the filter animation will be seen start it, otherwise, just flip the switch
                                var shrinkingVisible = !shouldExpand && y + item.collapsedHeight + seeAll.height < categoryView.height;
                                var growingVisible = shouldExpand && y + height < categoryView.height;
                                if (!subPageLoader.open || shouldExpand) {
                                    var animate = shrinkingVisible || growingVisible;
                                    baseItem.expand(shouldExpand, animate)
                                    if (shouldExpand && !subPageLoader.open) {
                                        categoryView.maximizeVisibleArea(index, item.expandedHeight + seeAll.height);
                                    }
                                }
                            }
                        }
                    }
                    onOriginYChanged: rendererLoader.updateRanges();
                    onContentYChanged: rendererLoader.updateRanges();
                    onHeightChanged: rendererLoader.updateRanges();
                    onContentHeightChanged: rendererLoader.updateRanges();
                }
                Connections {
                    target: scopeView
                    onIsCurrentChanged: rendererLoader.updateRanges();
                }
                Connections {
                    target: holdingList
                    onMovingChanged: if (!moving) rendererLoader.updateRanges();
=======
                    onOriginYChanged: rendererLoader.updateDelegateCreationRange();
                    onContentYChanged: rendererLoader.updateDelegateCreationRange();
                    onHeightChanged: rendererLoader.updateDelegateCreationRange();
                    onContentHeightChanged: rendererLoader.updateDelegateCreationRange();
>>>>>>> e401069c
                }

                function updateRanges() {
                    if (holdingList && holdingList.moving) {
                        return;
                    }

                    if (categoryView.moving) {
                        // Do not update the range if we are overshooting up or down, since we'll come back
                        // to the stable position and delete/create items without any reason
                        if (categoryView.contentY < categoryView.originY) {
                            return;
                        } else if (categoryView.contentHeight - categoryView.originY > categoryView.height &&
                                   categoryView.contentY + categoryView.height > categoryView.contentHeight) {
                            return;
                        }
                    }

                    if (item && item.hasOwnProperty("visibleRangeBegin")) {
                        item.visibleRangeBegin = Math.max(-baseItem.y, 0)
                        item.visibleRangeEnd = item.visibleRangeBegin + Math.min(categoryView.height, rendererLoader.height)
                    }

                    if (item && item.hasOwnProperty("displayMarginBeginning")) {
                        // TODO do we need item.originY here, test 1300302 once we have a silo
                        // and we can run it on the phone
                        if (scopeView.isCurrent) {
                            item.displayMarginBeginning = 1073741823;
                            item.displayMarginEnd = 1073741823;
                        } else if (baseItem.y + baseItem.height <= 0) {
                            // Not visible (item at top of the list viewport)
                            item.displayMarginBeginning = -baseItem.height;
                            item.displayMarginEnd = 0;
                        } else if (baseItem.y >= categoryView.height) {
                            // Not visible (item at bottom of the list viewport)
                            item.displayMarginBeginning = 0;
                            item.displayMarginEnd = -baseItem.height;
                        } else {
                            item.displayMarginBeginning = Math.round(-Math.max(-baseItem.y, 0));
                            item.displayMarginEnd = -Math.round(Math.max(baseItem.height - seeAll.height
                                                              - categoryView.height + baseItem.y, 0));
                        }
                    }
                }
            }

            AbstractButton {
                id: seeAll
                objectName: "seeAll"
                anchors {
                    top: rendererLoader.bottom
                    left: parent.left
                    right: parent.right
                }
                height: seeAllLabel.visible ? seeAllLabel.font.pixelSize + units.gu(4) : 0

                onClicked: {
                    if (categoryView.expandedCategoryId !== baseItem.category) {
                        categoryView.expandedCategoryId = baseItem.category;
                        floatingSeeLess.companionBase = baseItem;
                    } else {
                        categoryView.expandedCategoryId = "";
                    }
                }

                Label {
                    id: seeAllLabel
                    text: baseItem.expanded ? i18n.tr("See less") : i18n.tr("See all")
                    anchors {
                        centerIn: parent
                        verticalCenterOffset: units.gu(-0.5)
                    }
                    fontSize: "small"
                    font.weight: Font.Bold
                    color: scopeStyle ? scopeStyle.foreground : Theme.palette.normal.baseText
                    visible: baseItem.expandable && !baseItem.headerLink
                }
            }

            Image {
                visible: index != 0
                anchors {
                    top: parent.top
                    left: parent.left
                    right: parent.right
                }
                fillMode: Image.Stretch
                source: "graphics/dash_divider_top_lightgrad.png"
                z: -1
            }

            Image {
                // FIXME Should not rely on model.count but view.count, but ListViewWithPageHeader doesn't expose it yet.
                visible: index != categoryView.model.count - 1
                anchors {
                    bottom: seeAll.bottom
                    left: parent.left
                    right: parent.right
                }
                fillMode: Image.Stretch
                source: "graphics/dash_divider_top_darkgrad.png"
                z: -1
            }
        }

        sectionProperty: "name"
        sectionDelegate: ListItems.Header {
            objectName: "dashSectionHeader" + (delegate ? delegate.category : "")
            readonly property var delegate: categoryView.item(delegateIndex)
            width: categoryView.width
            height: section != "" ? units.gu(5) : 0
            text: section
            color: scopeStyle ? scopeStyle.foreground : Theme.palette.normal.baseText
            iconName: delegate && delegate.headerLink ? "go-next" : ""
            onClicked: {
                if (delegate.headerLink) scopeView.scope.performQuery(delegate.headerLink);
            }
        }

        pageHeader: scopeView.showPageHeader ? pageHeaderLoader : null
        Loader {
            id: pageHeaderLoader
            width: parent.width
            sourceComponent: scopeView.showPageHeader ? pageHeaderComponent : undefined
            Component {
                id: pageHeaderComponent
                PageHeader {
                    objectName: "scopePageHeader"
                    width: parent.width
                    title: scopeView.scope ? scopeView.scope.name : ""
                    searchHint: scopeView.scope && scopeView.scope.searchHint || i18n.tr("Search")
                    showBackButton: scopeView.hasBackAction
                    searchEntryEnabled: true
                    settingsEnabled: scopeView.scope && scopeView.scope.settings && scopeView.scope.settings.count > 0 || false
                    favoriteEnabled: scopeView.scope && scopeView.scope.id !== "clickscope"
                    favorite: scopeView.scope && scopeView.scope.favorite
                    scopeStyle: scopeView.scopeStyle
                    paginationCount: scopeView.paginationCount
                    paginationIndex: scopeView.paginationIndex

                    bottomItem: DashNavigation {
                        scope: scopeView.scope
                        anchors { left: parent.left; right: parent.right }
                        windowHeight: scopeView.height
                        windowWidth: scopeView.width
                        scopeStyle: scopeView.scopeStyle
                    }

                    onBackClicked: scopeView.backClicked()
                    onSettingsClicked: subPageLoader.openSubPage("settings")
                    onFavoriteClicked: scopeView.scope.favorite = !scopeView.scope.favorite
                }
            }
        }
    }

    AbstractButton {
        id: floatingSeeLess
        objectName: "floatingSeeLess"

        property Item companionTo: companionBase ? companionBase.seeAllButton : null
        property Item companionBase: null
        property bool showBecausePosition: false
        property real yOffset: 0

        anchors {
            left: categoryView.left
            right: categoryView.right
        }
        y: parent.height - height + yOffset
        height: seeLessLabel.font.pixelSize + units.gu(4)
        visible: companionTo && showBecausePosition

        onClicked: categoryView.expandedCategoryId = "";

        function updateVisibility() {
            var companionPos = companionTo.mapToItem(floatingSeeLess, 0, 0);
            showBecausePosition = companionPos.y > 0;

            var posToBase = floatingSeeLess.mapToItem(companionBase, 0, -yOffset).y;
            yOffset = Math.max(0, companionBase.item.collapsedHeight - posToBase);
            yOffset = Math.min(yOffset, height);

            if (!showBecausePosition && categoryView.expandedCategoryId === "") {
                companionBase = null;
            }
        }

        Label {
            id: seeLessLabel
            text: i18n.tr("See less")
            anchors {
                centerIn: parent
                verticalCenterOffset: units.gu(-0.5)
            }
            fontSize: "small"
            font.weight: Font.Bold
            color: scopeStyle ? scopeStyle.foreground : Theme.palette.normal.baseText
        }

        Connections {
            target: floatingSeeLess.companionTo ? categoryView : null
            onContentYChanged: floatingSeeLess.updateVisibility();
        }

        Connections {
            target: floatingSeeLess.companionTo
            onYChanged: floatingSeeLess.updateVisibility();
        }
    }

    LimitProxyModel {
        id: previewLimitModel
    }

    Loader {
        id: subPageLoader
        objectName: "subPageLoader"
        visible: x != width
        width: parent.width
        height: parent.height
        anchors.left: categoryView.right

        property bool open: false
        property var scope: scopeView.scope
        property var scopeStyle: scopeView.scopeStyle
        property int initialIndex: -1
        property var model: null

        readonly property bool processing: item && item.processing || false
        readonly property int count: item && item.count || 0
        readonly property int currentIndex: item && item.currentIndex || 0
        readonly property var currentItem: item && item.currentItem || null

        property string subPage: ""
        readonly property bool subPageShown: visible && status === Loader.Ready

        function openSubPage(page) {
            subPage = page;
        }

        function closeSubPage() {
            open = false;
        }

        source: switch(subPage) {
            case "preview": return "PreviewListView.qml";
            case "settings": return "ScopeSettingsPage.qml";
            default: return "";
        }

        onLoaded: {
            item.scope = Qt.binding(function() { return subPageLoader.scope; } )
            item.scopeStyle = Qt.binding(function() { return subPageLoader.scopeStyle; } )
            if (subPage == "preview") {
                item.open = Qt.binding(function() { return subPageLoader.open; } )
                item.initialIndex = Qt.binding(function() { return subPageLoader.initialIndex; } )
                item.model = Qt.binding(function() { return subPageLoader.model; } )
            }
            open = true;
        }

        onOpenChanged: pageHeaderLoader.item.unfocus()

        onVisibleChanged: if (!visible) subPage = ""

        Connections {
            target: subPageLoader.item
            onBackClicked: subPageLoader.closeSubPage()
        }
    }
}<|MERGE_RESOLUTION|>--- conflicted
+++ resolved
@@ -347,7 +347,6 @@
                 }
                 Connections {
                     target: categoryView
-<<<<<<< HEAD
                     onExpandedCategoryItemChanged: {
                         collapseAllButExpandedCategory();
                     }
@@ -381,12 +380,6 @@
                 Connections {
                     target: holdingList
                     onMovingChanged: if (!moving) rendererLoader.updateRanges();
-=======
-                    onOriginYChanged: rendererLoader.updateDelegateCreationRange();
-                    onContentYChanged: rendererLoader.updateDelegateCreationRange();
-                    onHeightChanged: rendererLoader.updateDelegateCreationRange();
-                    onContentHeightChanged: rendererLoader.updateDelegateCreationRange();
->>>>>>> e401069c
                 }
 
                 function updateRanges() {

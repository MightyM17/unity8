--- conflicted
+++ resolved
@@ -283,11 +283,7 @@
                 }
 
                 Image {
-<<<<<<< HEAD
-                    // FIXME Should not rely on count field of model, SortfilterProxyModel in this case.
-=======
                     // FIXME Should not rely on model.count but view.count, but ListViewWithPageHeader doesn't expose it yet.
->>>>>>> 20bf711f
                     visible: index != categoryView.model.count - 1
                     anchors {
                         bottom: parent.bottom

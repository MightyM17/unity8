/*
 * Copyright (C) 2013-2014 Canonical, Ltd.
 *
 * This program is free software; you can redistribute it and/or modify
 * it under the terms of the GNU General Public License as published by
 * the Free Software Foundation; version 3.
 *
 * This program is distributed in the hope that it will be useful,
 * but WITHOUT ANY WARRANTY; without even the implied warranty of
 * MERCHANTABILITY or FITNESS FOR A PARTICULAR PURPOSE.  See the
 * GNU General Public License for more details.
 *
 * You should have received a copy of the GNU General Public License
 * along with this program.  If not, see <http://www.gnu.org/licenses/>.
 */

import QtQuick 2.0
import Ubuntu.Components 0.1
import Utils 0.1
import Unity 0.2
import Unity.Application 0.1
import "../Components"
import "../Components/ListItems" as ListItems

FocusScope {
    id: scopeView

    property var scope: null
    property SortFilterProxyModel categories: categoryFilter
    property bool isCurrent: false
    property alias moving: categoryView.moving
    property string title
    property bool hasBackAction: false
    property bool enableHeightBehaviorOnNextCreation: false
    property var categoryView: categoryView
    // TODO Should be taken from the theme
    property color foregroundColor: scope && scope.customizations["foreground-color"] || "grey"
    property color backgroundColor: scope && scope.customizations["background-color"] || "transparent"

    signal backClicked()

    onScopeChanged: {
        if (scope) {
            scope.activateApplication.connect(activateApp);
        }
    }

    function activateApp(appId) {
        shell.activateApplication(appId);
    }

    function positionAtBeginning() {
        categoryView.positionAtBeginning()
    }

    function showHeader() {
        categoryView.showHeader()
    }

    function closePreview() {
        previewListView.open = false;
    }

    Binding {
        target: scope
        property: "isActive"
        value: isCurrent && !previewListView.open
    }

    SortFilterProxyModel {
        id: categoryFilter
        model: scope ? scope.categories : null
        dynamicSortFilter: true
        filterRole: Categories.RoleCount
        filterRegExp: /^0$/
        invertMatch: true
    }

    onIsCurrentChanged: {
        pageHeader.resetSearch();
        previewListView.open = false;
    }

    Binding {
        target: scopeView.scope
        property: "searchQuery"
        value: pageHeader.searchQuery
        when: isCurrent
    }

    Binding {
        target: pageHeader
        property: "searchQuery"
        value: scopeView.scope ? scopeView.scope.searchQuery : ""
        when: isCurrent
    }

    Connections {
        target: scopeView.scope
        onShowDash: previewListView.open = false;
        onHideDash: previewListView.open = false;
    }

    Rectangle {
        anchors.fill: parent
        color: scopeView.backgroundColor
        visible: color != "transparent"
    }

    ScopeListView {
        id: categoryView
        objectName: "categoryListView"

        x: previewListView.open ? -width : 0
        Behavior on x { UbuntuNumberAnimation { } }
        width: parent.width
        height: parent.height

        model: scopeView.categories
        forceNoClip: previewListView.open

        property string expandedCategoryId: ""

        delegate: ListItems.Base {
            id: baseItem
            objectName: "dashCategory" + category
            highlightWhenPressed: false
            showDivider: false

            readonly property bool expandable: rendererLoader.item ? rendererLoader.item.expandable : false
            readonly property bool filtered: rendererLoader.item ? rendererLoader.item.filtered : true
            readonly property string category: categoryId
            readonly property var item: rendererLoader.item

            CardTool {
                id: cardTool
                objectName: "cardTool"
                count: results.count
                template: model.renderer
                components: model.components
                viewWidth: parent.width
            }

            Loader {
                id: rendererLoader
                anchors {
                    top: parent.top
                    left: parent.left
                    right: parent.right
                    topMargin: hasSectionHeader ? 0 : units.gu(2)
                }

                source: {
                    switch (cardTool.categoryLayout) {
                        case "carousel": return "CardCarousel.qml";
                        case "vertical-journal": return "CardVerticalJournal.qml";
                        case "running-apps": return "Apps/RunningApplicationsGrid.qml";
                        case "grid":
                        default: return "CardFilterGrid.qml";
                    }
                }

                onLoaded: {
                    if (item.enableHeightBehavior !== undefined && item.enableHeightBehaviorOnNextCreation !== undefined) {
                        item.enableHeightBehavior = scopeView.enableHeightBehaviorOnNextCreation;
                        scopeView.enableHeightBehaviorOnNextCreation = false;
                    }
                    if (source.toString().indexOf("Apps/RunningApplicationsGrid.qml") != -1) {
                        // TODO: this is still a kludge :D Ideally add some kind of hook so that we
                        // can do this from DashApps.qml or think a better way that needs no special casing
                        item.model = Qt.binding(function() { return runningApps; })
                        item.canEnableTerminationMode = Qt.binding(function() { return scopeView.isCurrent })
                    } else {
                        item.model = Qt.binding(function() { return results })
                    }
                    item.objectName = Qt.binding(function() { return categoryId })
                    item.foregroundColor = Qt.binding(function() { return scopeView.foregroundColor })
                    if (item.expandable) {
                        var shouldFilter = categoryId != categoryView.expandedCategoryId;
                        item.setFilter(shouldFilter, false /*animate*/);
                    }
                    updateDelegateCreationRange();
                    item.cardTool = cardTool;
                }

                Component.onDestruction: {
                    if (item.enableHeightBehavior !== undefined && item.enableHeightBehaviorOnNextCreation !== undefined) {
                        scopeView.enableHeightBehaviorOnNextCreation = item.enableHeightBehaviorOnNextCreation;
                    }
                }

                Connections {
                    target: rendererLoader.item
                    onClicked: {
                        if (scopeView.scope.id === "scopes" || (scopeView.scope.id == "clickscope" && (categoryId == "local" || categoryId == "store"))) {
                            // TODO Technically it is possible that calling activate() will make the scope emit
                            // previewRequested so that we show a preview but there's no scope that does that yet
                            // so it's not implemented
                            scopeView.scope.activate(result)
                        } else {
                            previewListView.model = target.model;
                            previewListView.currentIndex = -1
                            previewListView.currentIndex = index;
                            previewListView.open = true
                        }
                    }
                    onPressAndHold: {
                        previewListView.model = target.model;
                        previewListView.currentIndex = -1
                        previewListView.currentIndex = index;
                        previewListView.open = true
                    }
                    onExpandableChanged: {
                        // This can happen with the VJ that doesn't know how height it will be on creation
                        // so doesn't set expandable until a bit too late for onLoaded
                        if (rendererLoader.item.expandable) {
                            var shouldFilter = baseItem.category != categoryView.expandedCategoryId;
                            rendererLoader.item.setFilter(shouldFilter, false /*animate*/);
                        }
                    }
                }
                Connections {
                    target: categoryView
                    onExpandedCategoryIdChanged: {
                        collapseAllButExpandedCategory();
                    }
                    function collapseAllButExpandedCategory() {
                        var item = rendererLoader.item;
                        if (item.expandable) {
                            var shouldFilter = categoryId != categoryView.expandedCategoryId;
                            if (shouldFilter != item.filter) {
                                // If the filter animation will be seen start it, otherwise, just flip the switch
                                var shrinkingVisible = shouldFilter && y + item.collapsedHeight < categoryView.height;
                                var growingVisible = !shouldFilter && y + height < categoryView.height;
                                if (!previewListView.open || !shouldFilter) {
                                    var animate = shrinkingVisible || growingVisible;
                                    item.setFilter(shouldFilter, animate)
                                    if (!shouldFilter && !previewListView.open) {
                                        categoryView.maximizeVisibleArea(index, item.uncollapsedHeight);
                                    }
                                }
                            }
                        }
                    }
                    onOriginYChanged: rendererLoader.updateDelegateCreationRange();
                    onContentYChanged: rendererLoader.updateDelegateCreationRange();
                    onHeightChanged: rendererLoader.updateDelegateCreationRange();
                    onContentHeightChanged: rendererLoader.updateDelegateCreationRange();
                }

                function updateDelegateCreationRange() {
                    if (categoryView.moving) {
                        // Do not update the range if we are overshooting up or down, since we'll come back
                        // to the stable position and delete/create items without any reason
                        if (categoryView.contentY < categoryView.originY) {
                            return;
                        } else if (categoryView.contentHeight - categoryView.originY > categoryView.height &&
                                   categoryView.contentY + categoryView.height > categoryView.contentHeight) {
                            return;
                        }
                    }

                    if (item && item.hasOwnProperty("displayMarginBeginning")) {
                        // TODO do we need item.originY here, test 1300302 once we have a silo
                        // and we can run it on the phone
                        if (baseItem.y + baseItem.height <= 0) {
                            // Not visible (item at top of the list viewport)
                            item.displayMarginBeginning = -baseItem.height;
                            item.displayMarginEnd = 0;
                        } else if (baseItem.y >= categoryView.height) {
                            // Not visible (item at bottom of the list viewport)
                            item.displayMarginBeginning = 0;
                            item.displayMarginEnd = -baseItem.height;
                        } else {
                            item.displayMarginBeginning = -Math.max(-baseItem.y, 0);
                            item.displayMarginEnd = -Math.max(baseItem.height - categoryView.height + baseItem.y, 0)
                        }
                    }
                }

                Image {
                    visible: index != 0
                    anchors {
                        top: parent.top
                        left: parent.left
                        right: parent.right
                    }
                    fillMode: Image.Stretch
                    source: "graphics/dash_divider_top_lightgrad.png"
                    z: -1
                }

                Image {
                    // FIXME Should not rely on model.count but view.count, but ListViewWithPageHeader doesn't expose it yet.
                    visible: index != categoryView.model.count - 1
                    anchors {
                        bottom: parent.bottom
                        left: parent.left
                        right: parent.right
                    }
                    fillMode: Image.Stretch
                    source: "graphics/dash_divider_top_darkgrad.png"
                    z: -1
                }
            }

            onHeightChanged: rendererLoader.updateDelegateCreationRange();
            onYChanged: rendererLoader.updateDelegateCreationRange();
        }

        sectionProperty: "name"
        sectionDelegate: ListItems.Header {
            objectName: "dashSectionHeader" + (delegate ? delegate.category : "")
            property var delegate: categoryView.item(delegateIndex)
            width: categoryView.width
            text: section
            textColor: foregroundColor
            image: {
                if (delegate && delegate.expandable)
                    return delegate.filtered ? "graphics/header_handlearrow.png" : "graphics/header_handlearrow2.png"
                return "";
            }
            onClicked: {
                if (categoryView.expandedCategoryId != delegate.category)
                    categoryView.expandedCategoryId = delegate.category;
                else
                    categoryView.expandedCategoryId = "";
            }
        }

        pageHeader: PageHeader {
            id: pageHeader
            width: parent.width
            title: scopeView.title
            showBackButton: scopeView.hasBackAction
            searchEntryEnabled: true
<<<<<<< HEAD
            searchInProgress: scopeView.scope.searchInProgress
            foregroundColor: scopeView.foregroundColor
            imageSource: scopeView.scope && scopeView.scope.customizations["page-header"] && scopeView.scope.customizations["page-header"]["logo"] || ""
=======
            searchInProgress: scopeView.scope ? scopeView.scope.searchInProgress : false
>>>>>>> 77d258e1

            bottomItem: DashDepartments {
                scope: scopeView.scope
                width: parent.width <= units.gu(60) ? parent.width : units.gu(40)
                anchors.right: parent.right
                windowHeight: scopeView.height
                windowWidth: scopeView.width
                foregroundColor: scopeView.foregroundColor
                backgroundColor: scopeView.backgroundColor === Qt.rgba(0, 0, 0, 0) ? "white" : scopeView.backgroundColor
            }

            onBackClicked: scopeView.backClicked()
        }
    }

    PreviewListView {
        id: previewListView
        objectName: "previewListView"
        visible: x != width
        scope: scopeView.scope
        width: parent.width
        height: parent.height
        anchors.left: categoryView.right
    }

}<|MERGE_RESOLUTION|>--- conflicted
+++ resolved
@@ -334,13 +334,9 @@
             title: scopeView.title
             showBackButton: scopeView.hasBackAction
             searchEntryEnabled: true
-<<<<<<< HEAD
-            searchInProgress: scopeView.scope.searchInProgress
+            searchInProgress: scopeView.scope ? scopeView.scope.searchInProgress : false
             foregroundColor: scopeView.foregroundColor
             imageSource: scopeView.scope && scopeView.scope.customizations["page-header"] && scopeView.scope.customizations["page-header"]["logo"] || ""
-=======
-            searchInProgress: scopeView.scope ? scopeView.scope.searchInProgress : false
->>>>>>> 77d258e1
 
             bottomItem: DashDepartments {
                 scope: scopeView.scope

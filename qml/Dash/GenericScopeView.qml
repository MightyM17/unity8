/*
 * Copyright (C) 2013-2014 Canonical, Ltd.
 *
 * This program is free software; you can redistribute it and/or modify
 * it under the terms of the GNU General Public License as published by
 * the Free Software Foundation; version 3.
 *
 * This program is distributed in the hope that it will be useful,
 * but WITHOUT ANY WARRANTY; without even the implied warranty of
 * MERCHANTABILITY or FITNESS FOR A PARTICULAR PURPOSE.  See the
 * GNU General Public License for more details.
 *
 * You should have received a copy of the GNU General Public License
 * along with this program.  If not, see <http://www.gnu.org/licenses/>.
 */

import QtQuick 2.0
import Ubuntu.Components 0.1
import Utils 0.1
import Unity 0.2
import Dash 0.1
import "../Components"
import "../Components/ListItems" as ListItems

FocusScope {
    id: scopeView

    readonly property bool navigationShown: pageHeaderLoader.item ? pageHeaderLoader.item.bottomItem[0].showList : false
    property var scope: null
    property SortFilterProxyModel categories: categoryFilter
    property bool isCurrent: false
    property alias moving: categoryView.moving
    property bool hasBackAction: false
    property bool enableHeightBehaviorOnNextCreation: false
    property var categoryView: categoryView
    property bool showPageHeader: true
    readonly property alias subPageShown: subPageLoader.subPageShown
    property int paginationCount: 0
    property int paginationIndex: 0
    property alias pageHeaderTotallyVisible: categoryView.pageHeaderTotallyVisible

    property var scopeStyle: ScopeStyle {
        style: scope ? scope.customizations : {}
    }

    readonly property bool processing: scope ? scope.searchInProgress || subPageLoader.processing : false

    signal backClicked()

    function positionAtBeginning() {
        categoryView.positionAtBeginning()
    }

    function showHeader() {
        categoryView.showHeader()
    }

    function closePreview() {
        subPageLoader.closeSubPage()
    }

    function itemClicked(index, result, item, itemModel, resultsModel, limitedCategoryItemCount) {
        if (itemModel.uri.indexOf("scope://") === 0 || scope.id === "clickscope") {
            // TODO Technically it is possible that calling activate() will make the scope emit
            // previewRequested so that we show a preview but there's no scope that does that yet
            // so it's not implemented
            scope.activate(result)
        } else {
            openPreview(index, resultsModel, limitedCategoryItemCount);
        }
    }

    function itemPressedAndHeld(index, itemModel, resultsModel, limitedCategoryItemCount) {
        if (itemModel.uri.indexOf("scope://") !== 0) {
            openPreview(index, resultsModel, limitedCategoryItemCount);
        }
    }

    function openPreview(index, resultsModel, limitedCategoryItemCount) {
        if (limitedCategoryItemCount > 0) {
            previewLimitModel.model = resultsModel;
            previewLimitModel.limit = limitedCategoryItemCount;
            subPageLoader.model = previewLimitModel;
        } else {
            subPageLoader.model = resultsModel;
        }
        subPageLoader.initialIndex = -1;
        subPageLoader.initialIndex = index;
        subPageLoader.openSubPage("preview");
    }

    Binding {
        target: scope
        property: "isActive"
        value: isCurrent && !subPageLoader.open
    }

    SortFilterProxyModel {
        id: categoryFilter
        model: scope ? scope.categories : null
        dynamicSortFilter: true
        filterRole: Categories.RoleCount
        filterRegExp: /^0$/
        invertMatch: true
    }

    onIsCurrentChanged: {
        if (pageHeaderLoader.item && showPageHeader) {
             pageHeaderLoader.item.resetSearch();
        }
        subPageLoader.closeSubPage();
    }

    Binding {
        target: scopeView.scope
        property: "searchQuery"
        value: pageHeaderLoader.item ? pageHeaderLoader.item.searchQuery : ""
        when: isCurrent && showPageHeader
    }

    Binding {
        target: pageHeaderLoader.item
        property: "searchQuery"
        value: scopeView.scope ? scopeView.scope.searchQuery : ""
        when: isCurrent && showPageHeader
    }

    Connections {
        target: scopeView.scope
        onShowDash: subPageLoader.closeSubPage()
        onHideDash: subPageLoader.closeSubPage()
    }

    Rectangle {
        anchors.fill: parent
        color: scopeView.scopeStyle ? scopeView.scopeStyle.background : "transparent"
        visible: color != "transparent"
    }

    ScopeListView {
        id: categoryView
        objectName: "categoryListView"

        x: subPageLoader.open ? -width : 0
        Behavior on x { UbuntuNumberAnimation { } }
        width: parent.width
        height: parent.height

        model: scopeView.categories
        forceNoClip: subPageLoader.open
        pixelAligned: true
        interactive: !navigationShown

        property string expandedCategoryId: ""

        readonly property bool pageHeaderTotallyVisible: scopeView.showPageHeader &&
            ((headerItemShownHeight == 0 && categoryView.contentY <= categoryView.originY) || (headerItemShownHeight == pageHeaderLoader.item.height))

        delegate: ListItems.Base {
            id: baseItem
            objectName: "dashCategory" + category
            highlightWhenPressed: false
            showDivider: false

            readonly property bool expandable: {
                if (categoryView.model.count === 1) return false;
                if (cardTool.template && cardTool.template["collapsed-rows"] === 0) return false;
                if (item && item.expandedHeight > item.collapsedHeight) return true;
                return false;
            }
            property bool expanded: false
            readonly property string category: categoryId
            readonly property string headerLink: model.headerLink
            readonly property var item: rendererLoader.item

            function expand(expand, animate) {
                heightBehaviour.enabled = animate;
                expanded = expand;
            }

            CardTool {
                id: cardTool
                objectName: "cardTool"
                count: results.count
                template: model.renderer
                components: model.components
                viewWidth: parent.width
            }

            onExpandableChanged: {
                // This can happen with the VJ that doesn't know how height it will be on creation
                // so doesn't set expandable until a bit too late for onLoaded
                if (expandable) {
                    var shouldExpand = baseItem.category === categoryView.expandedCategoryId;
                    baseItem.expand(shouldExpand, false /*animate*/);
                }
            }

            onHeightChanged: rendererLoader.updateDelegateCreationRange();
            onYChanged: rendererLoader.updateDelegateCreationRange();

            Loader {
                id: rendererLoader
                anchors {
                    top: parent.top
                    left: parent.left
                    right: parent.right
                    topMargin: name != "" ? 0 : units.gu(2)
                }

                Behavior on height {
                    id: heightBehaviour
                    enabled: false
                    animation: UbuntuNumberAnimation {
                        onRunningChanged: {
                            if (!running) {
                                heightBehaviour.enabled = false
                            }
                        }
                    }
                }

                readonly property bool expanded: baseItem.expanded || !baseItem.expandable
                height: expanded ? item.expandedHeight : item.collapsedHeight

                source: {
                    switch (cardTool.categoryLayout) {
                        case "carousel": return "CardCarousel.qml";
                        case "vertical-journal": return "CardVerticalJournal.qml";
                        case "horizontal-list": return "CardHorizontalList.qml";
                        case "grid":
                        default: return "CardGrid.qml";
                    }
                }

                onLoaded: {
                    if (item.enableHeightBehavior !== undefined && item.enableHeightBehaviorOnNextCreation !== undefined) {
                        item.enableHeightBehavior = scopeView.enableHeightBehaviorOnNextCreation;
                        scopeView.enableHeightBehaviorOnNextCreation = false;
                    }
                    item.model = Qt.binding(function() { return results })
                    item.objectName = Qt.binding(function() { return categoryId })
                    item.scopeStyle = scopeView.scopeStyle;
                    if (baseItem.expandable) {
                        var shouldExpand = categoryId === categoryView.expandedCategoryId;
                        baseItem.expand(shouldExpand, false /*animate*/);
                    }
                    updateDelegateCreationRange();
                    if (scope && scope.id === "clickscope" && (categoryId === "predefined" || categoryId === "local")) {
                        // Yeah, hackish :/
                        cardTool.artShapeSize = Qt.size(units.gu(8), units.gu(7.5));
                    }
                    item.cardTool = cardTool;
                }

                Component.onDestruction: {
                    if (item.enableHeightBehavior !== undefined && item.enableHeightBehaviorOnNextCreation !== undefined) {
                        scopeView.enableHeightBehaviorOnNextCreation = item.enableHeightBehaviorOnNextCreation;
                    }
                }

                Connections {
                    target: rendererLoader.item
                    onClicked: {
                        scopeView.itemClicked(index, result, item, itemModel, target.model, categoryItemCount());
                    }

                    onPressAndHold: {
                        scopeView.itemPressedAndHeld(index, itemModel, target.model, categoryItemCount());
                    }

                    function categoryItemCount() {
                        var categoryItemCount = -1;
                        if (!rendererLoader.expanded && !seeAllLabel.visible && target.collapsedItemCount > 0) {
                            categoryItemCount = target.collapsedItemCount;
                        }
                        return categoryItemCount;
                    }
                }
                Connections {
                    target: categoryView
                    onExpandedCategoryIdChanged: {
                        collapseAllButExpandedCategory();
                    }
                    function collapseAllButExpandedCategory() {
                        var item = rendererLoader.item;
                        if (baseItem.expandable) {
                            var shouldExpand = categoryId === categoryView.expandedCategoryId;
                            if (shouldExpand != baseItem.expanded) {
                                // If the filter animation will be seen start it, otherwise, just flip the switch
                                var shrinkingVisible = !shouldExpand && y + item.collapsedHeight + seeAll.height < categoryView.height;
                                var growingVisible = shouldExpand && y + height < categoryView.height;
                                if (!subPageLoader.open || shouldExpand) {
                                    var animate = shrinkingVisible || growingVisible;
                                    baseItem.expand(shouldExpand, animate)
                                    if (shouldExpand && !subPageLoader.open) {
                                        categoryView.maximizeVisibleArea(index, item.expandedHeight + seeAll.height);
                                    }
                                }
                            }
                        }
                    }
                    onOriginYChanged: rendererLoader.updateDelegateCreationRange();
                    onContentYChanged: rendererLoader.updateDelegateCreationRange();
                    onHeightChanged: rendererLoader.updateDelegateCreationRange();
                    onContentHeightChanged: rendererLoader.updateDelegateCreationRange();
                }

                function updateDelegateCreationRange() {
                    if (categoryView.moving) {
                        // Do not update the range if we are overshooting up or down, since we'll come back
                        // to the stable position and delete/create items without any reason
                        if (categoryView.contentY < categoryView.originY) {
                            return;
                        } else if (categoryView.contentHeight - categoryView.originY > categoryView.height &&
                                   categoryView.contentY + categoryView.height > categoryView.contentHeight) {
                            return;
                        }
                    }

                    if (item && item.hasOwnProperty("displayMarginBeginning")) {
                        // TODO do we need item.originY here, test 1300302 once we have a silo
                        // and we can run it on the phone
                        if (baseItem.y + baseItem.height <= 0) {
                            // Not visible (item at top of the list viewport)
                            item.displayMarginBeginning = -baseItem.height;
                            item.displayMarginEnd = 0;
                        } else if (baseItem.y >= categoryView.height) {
                            // Not visible (item at bottom of the list viewport)
                            item.displayMarginBeginning = 0;
                            item.displayMarginEnd = -baseItem.height;
                        } else {
                            item.displayMarginBeginning = -Math.max(-baseItem.y, 0);
                            item.displayMarginEnd = -Math.max(baseItem.height - seeAll.height
                                                              - categoryView.height + baseItem.y, 0)
                        }
                    }
                }
            }

            AbstractButton {
                id: seeAll
                objectName: "seeAll"
                anchors {
                    top: rendererLoader.bottom
                    left: parent.left
                    right: parent.right
                }
                height: seeAllLabel.visible ? seeAllLabel.font.pixelSize + units.gu(6) : 0

                onClicked: {
                    if (categoryView.expandedCategoryId != baseItem.category) {
                        categoryView.expandedCategoryId = baseItem.category;
                    } else {
                        categoryView.expandedCategoryId = "";
                    }
                }

                Label {
                    id: seeAllLabel
                    text: baseItem.expanded ? i18n.tr("See less") : i18n.tr("See all")
                    anchors {
                        centerIn: parent
                        verticalCenterOffset: units.gu(-0.5)
                    }
                    fontSize: "small"
                    font.weight: Font.Bold
                    color: scopeStyle ? scopeStyle.foreground : Theme.palette.normal.baseText
                    visible: baseItem.expandable && !baseItem.headerLink
                }
            }

            Image {
                visible: index != 0
                anchors {
                    top: parent.top
                    left: parent.left
                    right: parent.right
                }
                fillMode: Image.Stretch
                source: "graphics/dash_divider_top_lightgrad.png"
                z: -1
            }

            Image {
                // FIXME Should not rely on model.count but view.count, but ListViewWithPageHeader doesn't expose it yet.
                visible: index != categoryView.model.count - 1
                anchors {
                    bottom: seeAll.bottom
                    left: parent.left
                    right: parent.right
                }
                fillMode: Image.Stretch
                source: "graphics/dash_divider_top_darkgrad.png"
                z: -1
            }
        }

        sectionProperty: "name"
        sectionDelegate: ListItems.Header {
            objectName: "dashSectionHeader" + (delegate ? delegate.category : "")
            readonly property var delegate: categoryView.item(delegateIndex)
            width: categoryView.width
            height: section != "" ? units.gu(5) : 0
            text: section
            color: scopeStyle ? scopeStyle.foreground : Theme.palette.normal.baseText
            iconName: delegate && delegate.headerLink ? "go-next" : ""
            onClicked: {
                if (delegate.headerLink) scopeView.scope.performQuery(delegate.headerLink);
            }
        }

        pageHeader: scopeView.showPageHeader ? pageHeaderLoader : null
        Loader {
            id: pageHeaderLoader
            width: parent.width
            sourceComponent: scopeView.showPageHeader ? pageHeaderComponent : undefined
            Component {
                id: pageHeaderComponent
                PageHeader {
                    objectName: "scopePageHeader"
                    width: parent.width
                    title: scopeView.scope ? scopeView.scope.name : ""
                    searchHint: scopeView.scope && scopeView.scope.searchHint || i18n.tr("Search")
                    showBackButton: scopeView.hasBackAction
                    searchEntryEnabled: true
                    settingsEnabled: scopeView.scope && scopeView.scope.settings && scopeView.scope.settings.count > 0 || false
<<<<<<< HEAD
                    favoriteEnabled: scopeView.scope && scopeView.scope.id !== "clickscope"
                    favorite: scopeView.scope && scopeView.scope.favorite
=======
>>>>>>> 5a0ce70a
                    scopeStyle: scopeView.scopeStyle
                    paginationCount: scopeView.paginationCount
                    paginationIndex: scopeView.paginationIndex

                    bottomItem: DashNavigation {
                        scope: scopeView.scope
                        width: parent.width <= units.gu(60) ? parent.width : units.gu(40)
                        anchors.right: parent.right
                        windowHeight: scopeView.height
                        windowWidth: scopeView.width
                        scopeStyle: scopeView.scopeStyle
                    }

                    onBackClicked: scopeView.backClicked()
                    onSettingsClicked: subPageLoader.openSubPage("settings")
<<<<<<< HEAD
                    onFavoriteClicked: scopeView.scope.favorite = !scopeView.scope.favorite
=======
>>>>>>> 5a0ce70a
                }
            }
        }
    }

    LimitProxyModel {
        id: previewLimitModel
    }

    Loader {
        id: subPageLoader
        objectName: "subPageLoader"
        visible: x != width
        width: parent.width
        height: parent.height
        anchors.left: categoryView.right

        property bool open: false
        property var scope: scopeView.scope
        property var scopeStyle: scopeView.scopeStyle
        property int initialIndex: -1
        property var model: null

        readonly property bool processing: item && item.processing || false
        readonly property int count: item && item.count || 0
        readonly property int currentIndex: item && item.currentIndex || 0
        readonly property var currentItem: item && item.currentItem || null

        property string subPage: ""
        readonly property bool subPageShown: visible && status === Loader.Ready

        function openSubPage(page) {
            subPage = page;
        }

        function closeSubPage() {
            open = false;
        }

<<<<<<< HEAD
        source: subPage && (subPage == "preview" ? "PreviewListView.qml" : "ScopeSettingsPage.qml") || ""

        onLoaded: {
            if (status === Loader.Ready) {
                item.scope = Qt.binding(function() { return subPageLoader.scope } )
                item.scopeStyle = Qt.binding(function() { return subPageLoader.scopeStyle } )
                if (subPage == "preview") {
                    item.open = Qt.binding(function() { return subPageLoader.open } )
                    item.initialIndex = Qt.binding(function() { return subPageLoader.initialIndex } )
                    item.model = Qt.binding(function() { return subPageLoader.model } )
                }
                open = true;
=======
        source: switch(subPage) {
            case "preview": return "PreviewListView.qml";
            case "settings": return "ScopeSettingsPage.qml";
            default: return "";
        }

        onLoaded: {
            item.scope = Qt.binding(function() { return subPageLoader.scope; } )
            item.scopeStyle = Qt.binding(function() { return subPageLoader.scopeStyle; } )
            if (subPage == "preview") {
                item.open = Qt.binding(function() { return subPageLoader.open; } )
                item.initialIndex = Qt.binding(function() { return subPageLoader.initialIndex; } )
                item.model = Qt.binding(function() { return subPageLoader.model; } )
>>>>>>> 5a0ce70a
            }
            open = true;
        }

<<<<<<< HEAD
        onOpenChanged: pageHeaderLoader.item.unfocus();

        onVisibleChanged: if (!visible) subPage = "";
=======
        onOpenChanged: pageHeaderLoader.item.unfocus()

        onVisibleChanged: if (!visible) subPage = ""
>>>>>>> 5a0ce70a

        Connections {
            target: subPageLoader.item
            onBackClicked: subPageLoader.closeSubPage()
        }
    }
}<|MERGE_RESOLUTION|>--- conflicted
+++ resolved
@@ -425,11 +425,8 @@
                     showBackButton: scopeView.hasBackAction
                     searchEntryEnabled: true
                     settingsEnabled: scopeView.scope && scopeView.scope.settings && scopeView.scope.settings.count > 0 || false
-<<<<<<< HEAD
                     favoriteEnabled: scopeView.scope && scopeView.scope.id !== "clickscope"
                     favorite: scopeView.scope && scopeView.scope.favorite
-=======
->>>>>>> 5a0ce70a
                     scopeStyle: scopeView.scopeStyle
                     paginationCount: scopeView.paginationCount
                     paginationIndex: scopeView.paginationIndex
@@ -445,10 +442,7 @@
 
                     onBackClicked: scopeView.backClicked()
                     onSettingsClicked: subPageLoader.openSubPage("settings")
-<<<<<<< HEAD
                     onFavoriteClicked: scopeView.scope.favorite = !scopeView.scope.favorite
-=======
->>>>>>> 5a0ce70a
                 }
             }
         }
@@ -488,20 +482,6 @@
             open = false;
         }
 
-<<<<<<< HEAD
-        source: subPage && (subPage == "preview" ? "PreviewListView.qml" : "ScopeSettingsPage.qml") || ""
-
-        onLoaded: {
-            if (status === Loader.Ready) {
-                item.scope = Qt.binding(function() { return subPageLoader.scope } )
-                item.scopeStyle = Qt.binding(function() { return subPageLoader.scopeStyle } )
-                if (subPage == "preview") {
-                    item.open = Qt.binding(function() { return subPageLoader.open } )
-                    item.initialIndex = Qt.binding(function() { return subPageLoader.initialIndex } )
-                    item.model = Qt.binding(function() { return subPageLoader.model } )
-                }
-                open = true;
-=======
         source: switch(subPage) {
             case "preview": return "PreviewListView.qml";
             case "settings": return "ScopeSettingsPage.qml";
@@ -515,20 +495,13 @@
                 item.open = Qt.binding(function() { return subPageLoader.open; } )
                 item.initialIndex = Qt.binding(function() { return subPageLoader.initialIndex; } )
                 item.model = Qt.binding(function() { return subPageLoader.model; } )
->>>>>>> 5a0ce70a
             }
             open = true;
         }
 
-<<<<<<< HEAD
-        onOpenChanged: pageHeaderLoader.item.unfocus();
-
-        onVisibleChanged: if (!visible) subPage = "";
-=======
         onOpenChanged: pageHeaderLoader.item.unfocus()
 
         onVisibleChanged: if (!visible) subPage = ""
->>>>>>> 5a0ce70a
 
         Connections {
             target: subPageLoader.item

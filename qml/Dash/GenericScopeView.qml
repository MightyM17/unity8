--- conflicted
+++ resolved
@@ -257,13 +257,9 @@
                         if (scopeView.pressAndHoldOverride) {
                             scopeView.pressAndHoldOverride(index);
                         } else {
-<<<<<<< HEAD
                             if (itemModel.uri.indexOf("scope://") !== 0) {
-                                openPreview(index)
+                                openPreview(index);
                             }
-=======
-                            openPreview(index);
->>>>>>> a8a3231d
                         }
                     }
 

/*
 * Copyright (C) 2013-2014 Canonical, Ltd.
 *
 * This program is free software; you can redistribute it and/or modify
 * it under the terms of the GNU General Public License as published by
 * the Free Software Foundation; version 3.
 *
 * This program is distributed in the hope that it will be useful,
 * but WITHOUT ANY WARRANTY; without even the implied warranty of
 * MERCHANTABILITY or FITNESS FOR A PARTICULAR PURPOSE.  See the
 * GNU General Public License for more details.
 *
 * You should have received a copy of the GNU General Public License
 * along with this program.  If not, see <http://www.gnu.org/licenses/>.
 */

import QtQuick 2.0
import Ubuntu.Components 0.1
import Utils 0.1
import Unity 0.2
import Dash 0.1
import "../Components"
import "../Components/ListItems" as ListItems

FocusScope {
    id: scopeView

    readonly property bool navigationShown: pageHeaderLoader.item ? pageHeaderLoader.item.bottomItem[0].showList : false
    property var scope: null
    property SortFilterProxyModel categories: categoryFilter
    property bool isCurrent: false
    property alias moving: categoryView.moving
    property bool hasBackAction: false
    property bool enableHeightBehaviorOnNextCreation: false
    property var categoryView: categoryView
    property bool showPageHeader: true
    readonly property alias previewShown: previewListView.open
    property int paginationCount: 0
    property int paginationIndex: 0
    property alias pageHeaderTotallyVisible: categoryView.pageHeaderTotallyVisible

    property var scopeStyle: ScopeStyle {
        style: scope ? scope.customizations : {}
    }

    readonly property bool processing: scope ? scope.searchInProgress || previewListView.processing : false

    signal backClicked()

    function positionAtBeginning() {
        categoryView.positionAtBeginning()
    }

    function showHeader() {
        categoryView.showHeader()
    }

    function closePreview() {
        previewListView.open = false;
    }

    function itemClicked(index, result, item, itemModel, resultsModel, limitedCategoryItemCount) {
        if (itemModel.uri.indexOf("scope://") === 0 || scope.id === "clickscope") {
            // TODO Technically it is possible that calling activate() will make the scope emit
            // previewRequested so that we show a preview but there's no scope that does that yet
            // so it's not implemented
            scope.activate(result)
        } else {
            openPreview(index, resultsModel, limitedCategoryItemCount);
        }
    }

    function itemPressedAndHeld(index, itemModel, resultsModel, limitedCategoryItemCount) {
        if (itemModel.uri.indexOf("scope://") !== 0) {
            openPreview(index, resultsModel, limitedCategoryItemCount);
        }
    }

    function openPreview(index, resultsModel, limitedCategoryItemCount) {
        if (limitedCategoryItemCount > 0) {
            previewLimitModel.model = resultsModel;
            previewLimitModel.limit = limitedCategoryItemCount;
            previewListView.model = previewLimitModel;
        } else {
            previewListView.model = resultsModel;
        }
        previewListView.currentIndex = -1;
        previewListView.currentIndex = index;
        previewListView.open = true;
    }

    Binding {
        target: scope
        property: "isActive"
        value: isCurrent && !previewListView.open
    }

    SortFilterProxyModel {
        id: categoryFilter
        model: scope ? scope.categories : null
        dynamicSortFilter: true
        filterRole: Categories.RoleCount
        filterRegExp: /^0$/
        invertMatch: true
    }

    onIsCurrentChanged: {
        if (showPageHeader) {
            pageHeaderLoader.item.resetSearch();
        }
        previewListView.open = false;
    }

    Binding {
        target: scopeView.scope
        property: "searchQuery"
        value: pageHeaderLoader.item ? pageHeaderLoader.item.searchQuery : ""
        when: isCurrent && showPageHeader
    }

    Binding {
        target: pageHeaderLoader.item
        property: "searchQuery"
        value: scopeView.scope ? scopeView.scope.searchQuery : ""
        when: isCurrent && showPageHeader
    }

    Connections {
        target: scopeView.scope
        onShowDash: previewListView.open = false;
        onHideDash: previewListView.open = false;
    }

    Rectangle {
        anchors.fill: parent
        color: scopeView.scopeStyle ? scopeView.scopeStyle.background : "transparent"
        visible: color != "transparent"
    }

    ScopeListView {
        id: categoryView
        objectName: "categoryListView"

        x: previewListView.open ? -width : 0
        Behavior on x { UbuntuNumberAnimation { } }
        width: parent.width
        height: parent.height

        model: scopeView.categories
        forceNoClip: previewListView.open
        pixelAligned: true
        interactive: !navigationShown

        property string expandedCategoryId: ""

        readonly property bool pageHeaderTotallyVisible: scopeView.showPageHeader &&
            ((headerItemShownHeight == 0 && categoryView.contentY <= categoryView.originY) || (headerItemShownHeight == pageHeaderLoader.item.height))

        delegate: ListItems.Base {
            id: baseItem
            objectName: "dashCategory" + category
            highlightWhenPressed: false
            showDivider: false

            readonly property bool expandable: {
                if (categoryView.model.count === 1) return false;
                if (cardTool.template && cardTool.template["collapsed-rows"] === 0) return false;
                if (item && item.expandedHeight > item.collapsedHeight) return true;
                return false;
            }
            property bool expanded: false
            readonly property string category: categoryId
            readonly property string headerLink: model.headerLink
            readonly property var item: rendererLoader.item

            function expand(expand, animate) {
                heightBehaviour.enabled = animate;
                expanded = expand;
            }

            CardTool {
                id: cardTool
                objectName: "cardTool"
                count: results.count
                template: model.renderer
                components: model.components
                viewWidth: parent.width
            }

            onExpandableChanged: {
                // This can happen with the VJ that doesn't know how height it will be on creation
                // so doesn't set expandable until a bit too late for onLoaded
                if (expandable) {
                    var shouldExpand = baseItem.category === categoryView.expandedCategoryId;
                    baseItem.expand(shouldExpand, false /*animate*/);
                }
            }

            onHeightChanged: rendererLoader.updateDelegateCreationRange();
            onYChanged: rendererLoader.updateDelegateCreationRange();

            Loader {
                id: rendererLoader
                anchors {
                    top: parent.top
                    left: parent.left
                    right: parent.right
                    topMargin: name != "" ? 0 : units.gu(2)
                }

                Behavior on height {
                    id: heightBehaviour
                    enabled: false
                    animation: UbuntuNumberAnimation {
                        onRunningChanged: {
                            if (!running) {
                                heightBehaviour.enabled = false
                            }
                        }
                    }
                }

                readonly property bool expanded: baseItem.expanded || !baseItem.expandable
                height: expanded ? item.expandedHeight : item.collapsedHeight

                source: {
                    switch (cardTool.categoryLayout) {
                        case "carousel": return "CardCarousel.qml";
                        case "vertical-journal": return "CardVerticalJournal.qml";
                        case "horizontal-list": return "CardHorizontalList.qml";
                        case "grid":
                        default: return "CardGrid.qml";
                    }
                }

                onLoaded: {
                    if (item.enableHeightBehavior !== undefined && item.enableHeightBehaviorOnNextCreation !== undefined) {
                        item.enableHeightBehavior = scopeView.enableHeightBehaviorOnNextCreation;
                        scopeView.enableHeightBehaviorOnNextCreation = false;
                    }
                    item.model = Qt.binding(function() { return results })
                    item.objectName = Qt.binding(function() { return categoryId })
                    item.scopeStyle = scopeView.scopeStyle;
                    if (baseItem.expandable) {
                        var shouldExpand = categoryId === categoryView.expandedCategoryId;
                        baseItem.expand(shouldExpand, false /*animate*/);
                    }
                    updateDelegateCreationRange();
                    if (scope && scope.id === "clickscope" && (categoryId === "predefined" || categoryId === "local")) {
                        // Yeah, hackish :/
                        cardTool.artShapeSize = Qt.size(units.gu(8), units.gu(7.5));
                    }
                    item.cardTool = cardTool;
                }

                Component.onDestruction: {
                    if (item.enableHeightBehavior !== undefined && item.enableHeightBehaviorOnNextCreation !== undefined) {
                        scopeView.enableHeightBehaviorOnNextCreation = item.enableHeightBehaviorOnNextCreation;
                    }
                }

                Connections {
                    target: rendererLoader.item
                    onClicked: {
<<<<<<< HEAD
                        if (cardTool.template && cardTool.template["non-interactive"]) {
                            return;
                        }
                        if (scopeView.scope.id === "scopes" || scopeView.scope.id == "clickscope") {
                            // TODO Technically it is possible that calling activate() will make the scope emit
                            // previewRequested so that we show a preview but there's no scope that does that yet
                            // so it's not implemented
                            scopeView.scope.activate(result)
                        } else {
                            openPreview(index);
                        }
                    }
                    onPressAndHold: {
                        if (cardTool.template && cardTool.template["non-interactive"]) {
                            return;
                        }
                        openPreview(index);
                    }
=======
                        scopeView.itemClicked(index, result, item, itemModel, target.model, categoryItemCount());
                    }
>>>>>>> d546260f

                    onPressAndHold: {
                        scopeView.itemPressedAndHeld(index, itemModel, target.model, categoryItemCount());
                    }

                    function categoryItemCount() {
                        var categoryItemCount = -1;
                        if (!rendererLoader.expanded && !seeAllLabel.visible && target.collapsedItemCount > 0) {
                            categoryItemCount = target.collapsedItemCount;
                        }
                        return categoryItemCount;
                    }
                }
                Connections {
                    target: categoryView
                    onExpandedCategoryIdChanged: {
                        collapseAllButExpandedCategory();
                    }
                    function collapseAllButExpandedCategory() {
                        var item = rendererLoader.item;
                        if (baseItem.expandable) {
                            var shouldExpand = categoryId === categoryView.expandedCategoryId;
                            if (shouldExpand != baseItem.expanded) {
                                // If the filter animation will be seen start it, otherwise, just flip the switch
                                var shrinkingVisible = !shouldExpand && y + item.collapsedHeight + seeAll.height < categoryView.height;
                                var growingVisible = shouldExpand && y + height < categoryView.height;
                                if (!previewListView.open || shouldExpand) {
                                    var animate = shrinkingVisible || growingVisible;
                                    baseItem.expand(shouldExpand, animate)
                                    if (shouldExpand && !previewListView.open) {
                                        categoryView.maximizeVisibleArea(index, item.expandedHeight + seeAll.height);
                                    }
                                }
                            }
                        }
                    }
                    onOriginYChanged: rendererLoader.updateDelegateCreationRange();
                    onContentYChanged: rendererLoader.updateDelegateCreationRange();
                    onHeightChanged: rendererLoader.updateDelegateCreationRange();
                    onContentHeightChanged: rendererLoader.updateDelegateCreationRange();
                }

                function updateDelegateCreationRange() {
                    if (categoryView.moving) {
                        // Do not update the range if we are overshooting up or down, since we'll come back
                        // to the stable position and delete/create items without any reason
                        if (categoryView.contentY < categoryView.originY) {
                            return;
                        } else if (categoryView.contentHeight - categoryView.originY > categoryView.height &&
                                   categoryView.contentY + categoryView.height > categoryView.contentHeight) {
                            return;
                        }
                    }

                    if (item && item.hasOwnProperty("displayMarginBeginning")) {
                        // TODO do we need item.originY here, test 1300302 once we have a silo
                        // and we can run it on the phone
                        if (baseItem.y + baseItem.height <= 0) {
                            // Not visible (item at top of the list viewport)
                            item.displayMarginBeginning = -baseItem.height;
                            item.displayMarginEnd = 0;
                        } else if (baseItem.y >= categoryView.height) {
                            // Not visible (item at bottom of the list viewport)
                            item.displayMarginBeginning = 0;
                            item.displayMarginEnd = -baseItem.height;
                        } else {
                            item.displayMarginBeginning = -Math.max(-baseItem.y, 0);
                            item.displayMarginEnd = -Math.max(baseItem.height - seeAll.height
                                                              - categoryView.height + baseItem.y, 0)
                        }
                    }
                }
            }

            AbstractButton {
                id: seeAll
                objectName: "seeAll"
                anchors {
                    top: rendererLoader.bottom
                    left: parent.left
                    right: parent.right
                }
                height: seeAllLabel.visible ? seeAllLabel.font.pixelSize + units.gu(6) : 0

                onClicked: {
                    if (categoryView.expandedCategoryId != baseItem.category) {
                        categoryView.expandedCategoryId = baseItem.category;
                    } else {
                        categoryView.expandedCategoryId = "";
                    }
                }

                Label {
                    id: seeAllLabel
                    text: baseItem.expanded ? i18n.tr("See less") : i18n.tr("See all")
                    anchors {
                        centerIn: parent
                        verticalCenterOffset: units.gu(-0.5)
                    }
                    fontSize: "small"
                    font.weight: Font.Bold
                    color: scopeStyle ? scopeStyle.foreground : Theme.palette.normal.baseText
                    visible: baseItem.expandable && !baseItem.headerLink
                }
            }

            Image {
                visible: index != 0
                anchors {
                    top: parent.top
                    left: parent.left
                    right: parent.right
                }
                fillMode: Image.Stretch
                source: "graphics/dash_divider_top_lightgrad.png"
                z: -1
            }

            Image {
                // FIXME Should not rely on model.count but view.count, but ListViewWithPageHeader doesn't expose it yet.
                visible: index != categoryView.model.count - 1
                anchors {
                    bottom: seeAll.bottom
                    left: parent.left
                    right: parent.right
                }
                fillMode: Image.Stretch
                source: "graphics/dash_divider_top_darkgrad.png"
                z: -1
            }
        }

        sectionProperty: "name"
        sectionDelegate: ListItems.Header {
            objectName: "dashSectionHeader" + (delegate ? delegate.category : "")
            readonly property var delegate: categoryView.item(delegateIndex)
            width: categoryView.width
            height: section != "" ? units.gu(5) : 0
            text: section
            color: scopeStyle ? scopeStyle.foreground : Theme.palette.normal.baseText
            iconName: delegate && delegate.headerLink ? "go-next" : ""
            onClicked: {
                if (delegate.headerLink) scopeView.scope.performQuery(delegate.headerLink);
            }
        }

        pageHeader: scopeView.showPageHeader ? pageHeaderLoader : null
        Loader {
            id: pageHeaderLoader
            width: parent.width
            sourceComponent: scopeView.showPageHeader ? pageHeaderComponent : undefined
            Component {
                id: pageHeaderComponent
                PageHeader {
                    objectName: "scopePageHeader"
                    width: parent.width
                    title: scopeView.scope ? scopeView.scope.name : ""
                    searchHint: scopeView.scope && scopeView.scope.searchHint || i18n.tr("Search")
                    showBackButton: scopeView.hasBackAction
                    searchEntryEnabled: true
                    scopeStyle: scopeView.scopeStyle
                    paginationCount: scopeView.paginationCount
                    paginationIndex: scopeView.paginationIndex

                    bottomItem: DashNavigation {
                        scope: scopeView.scope
                        width: parent.width <= units.gu(60) ? parent.width : units.gu(40)
                        anchors.right: parent.right
                        windowHeight: scopeView.height
                        windowWidth: scopeView.width
                        scopeStyle: scopeView.scopeStyle
                    }

                    onBackClicked: scopeView.backClicked()
                }
            }
        }
    }

    LimitProxyModel {
        id: previewLimitModel
    }

    PreviewListView {
        id: previewListView
        objectName: "previewListView"
        visible: x != width
        scope: scopeView.scope
        scopeStyle: scopeView.scopeStyle
        width: parent.width
        height: parent.height
        anchors.left: categoryView.right

        onOpenChanged: {
            if (showPageHeader) {
                pageHeaderLoader.item.unfocus();
            }
        }
    }

}<|MERGE_RESOLUTION|>--- conflicted
+++ resolved
@@ -60,6 +60,9 @@
     }
 
     function itemClicked(index, result, item, itemModel, resultsModel, limitedCategoryItemCount) {
+        if (cardTool.template && cardTool.template["non-interactive"]) {
+            return;
+        }
         if (itemModel.uri.indexOf("scope://") === 0 || scope.id === "clickscope") {
             // TODO Technically it is possible that calling activate() will make the scope emit
             // previewRequested so that we show a preview but there's no scope that does that yet
@@ -71,6 +74,9 @@
     }
 
     function itemPressedAndHeld(index, itemModel, resultsModel, limitedCategoryItemCount) {
+        if (cardTool.template && cardTool.template["non-interactive"]) {
+            return;
+        }
         if (itemModel.uri.indexOf("scope://") !== 0) {
             openPreview(index, resultsModel, limitedCategoryItemCount);
         }
@@ -262,29 +268,8 @@
                 Connections {
                     target: rendererLoader.item
                     onClicked: {
-<<<<<<< HEAD
-                        if (cardTool.template && cardTool.template["non-interactive"]) {
-                            return;
-                        }
-                        if (scopeView.scope.id === "scopes" || scopeView.scope.id == "clickscope") {
-                            // TODO Technically it is possible that calling activate() will make the scope emit
-                            // previewRequested so that we show a preview but there's no scope that does that yet
-                            // so it's not implemented
-                            scopeView.scope.activate(result)
-                        } else {
-                            openPreview(index);
-                        }
-                    }
-                    onPressAndHold: {
-                        if (cardTool.template && cardTool.template["non-interactive"]) {
-                            return;
-                        }
-                        openPreview(index);
-                    }
-=======
                         scopeView.itemClicked(index, result, item, itemModel, target.model, categoryItemCount());
                     }
->>>>>>> d546260f
 
                     onPressAndHold: {
                         scopeView.itemPressedAndHeld(index, itemModel, target.model, categoryItemCount());
@@ -292,6 +277,7 @@
 
                     function categoryItemCount() {
                         var categoryItemCount = -1;
+
                         if (!rendererLoader.expanded && !seeAllLabel.visible && target.collapsedItemCount > 0) {
                             categoryItemCount = target.collapsedItemCount;
                         }

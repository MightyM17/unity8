--- conflicted
+++ resolved
@@ -801,13 +801,10 @@
                 item.open = Qt.binding(function() { return subPageLoader.open; } )
                 item.initialIndex = Qt.binding(function() { return subPageLoader.initialIndex; } )
                 item.model = Qt.binding(function() { return subPageLoader.model; } )
-<<<<<<< HEAD
-                item.currentIndex = subPageLoader.initialIndex;
-=======
+// TODO ?                item.currentIndex = subPageLoader.initialIndex;
                 item.categoryId = Qt.binding(function() { return subPageLoader.categoryId; } )
                 item.initialIndexPreviewStack = subPageLoader.previewStack;
                 subPageLoader.previewStack = null;
->>>>>>> e9f921be
             }
             open = true;
         }

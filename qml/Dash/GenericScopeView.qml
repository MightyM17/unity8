--- conflicted
+++ resolved
@@ -14,14 +14,9 @@
  * along with this program.  If not, see <http://www.gnu.org/licenses/>.
  */
 
-<<<<<<< HEAD
-import QtQuick 2.0
-import Ubuntu.Components 1.1
-import Ubuntu.Components.Popups 1.2
-=======
 import QtQuick 2.4
 import Ubuntu.Components 1.3
->>>>>>> f25b2978
+import Ubuntu.Components.Popups 1.3
 import "../Components/SearchHistoryModel"
 import Utils 0.1
 import Unity 0.2

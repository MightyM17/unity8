--- conflicted
+++ resolved
@@ -25,7 +25,7 @@
 FocusScope {
     id: scopeView
 
-    readonly property alias departmentsShown: dashDepartments.showList
+    readonly property alias departmentsShown: dashNavigation.showList
     property var scope: null
     property SortFilterProxyModel categories: categoryFilter
     property bool isCurrent: false
@@ -110,7 +110,7 @@
         model: scopeView.categories
         forceNoClip: previewListView.open
         pixelAligned: true
-        interactive: !dashDepartments.showList
+        interactive: !dashNavigation.showList
 
         property string expandedCategoryId: ""
 
@@ -382,12 +382,8 @@
             searchInProgress: scopeView.scope ? scopeView.scope.searchInProgress : false
             scopeStyle: scopeView.scopeStyle
 
-<<<<<<< HEAD
             bottomItem: DashNavigation {
-=======
-            bottomItem: DashDepartments {
-                id: dashDepartments
->>>>>>> 54352ed0
+                id: dashNavigation
                 scope: scopeView.scope
                 width: parent.width <= units.gu(60) ? parent.width : units.gu(40)
                 anchors.right: parent.right

/*
 * Copyright (C) 2013 Canonical, Ltd.
 *
 * This program is free software; you can redistribute it and/or modify
 * it under the terms of the GNU General Public License as published by
 * the Free Software Foundation; version 3.
 *
 * This program is distributed in the hope that it will be useful,
 * but WITHOUT ANY WARRANTY; without even the implied warranty of
 * MERCHANTABILITY or FITNESS FOR A PARTICULAR PURPOSE.  See the
 * GNU General Public License for more details.
 *
 * You should have received a copy of the GNU General Public License
 * along with this program.  If not, see <http://www.gnu.org/licenses/>.
 */

import QtQuick 2.4
import "../Components"

DashRenderer {
    id: root

    readonly property int collapsedRows: {
        if (!cardTool || !cardTool.template || typeof cardTool.template["collapsed-rows"] != "number") return 2;
        return cardTool.template["collapsed-rows"];
    }
<<<<<<< HEAD
    property string backgroundShapeStyle: "flat";
    property alias minimumHorizontalSpacing: grid.minimumHorizontalSpacing
=======
                                                   // ↓ This is the ubuntu store icon
    readonly property string backgroundShapeStyle: cardTool.isAppLikeScope && !cardTool.isAppLikeScopeAppCategory ? "shadow" : "inset"
>>>>>>> ba8ad93a

    expandedHeight: grid.totalContentHeight
    collapsedHeight: Math.min(grid.contentHeightForRows(collapsedRows, grid.cellHeight), expandedHeight)
    collapsedItemCount: collapsedRows * grid.columns
    originY: grid.originY

    function cardPosition(index) {
        var pos = {};
        var row = Math.floor(index / grid.columns);
        var column = index % grid.columns;
        // Bit sad this is not symmetrical
        pos.x = column * grid.cellWidth + grid.margins;
        pos.y = row * grid.cellHeight;
        return pos;
    }

    ResponsiveGridView {
        id: grid
        anchors.fill: parent
        minimumHorizontalSpacing: (cardTool.isAppLikeScopeAppCategory && cardTool.isWideView) ? units.gu(5) : units.gu(1)
        delegateWidth: cardTool.cardWidth
        delegateHeight: cardTool.cardHeight
        verticalSpacing: units.gu(1)
        model: root.model
        displayMarginBeginning: root.displayMarginBeginning
        displayMarginEnd: root.displayMarginEnd
        cacheBuffer: root.cacheBuffer
        interactive: false
        delegate: Item {
            width: grid.cellWidth
            height: grid.cellHeight
            Loader {
                id: loader
                sourceComponent: cardTool.cardComponent
                anchors.horizontalCenter: parent.horizontalCenter
                onLoaded: {
                    item.objectName = "delegate" + index;
                    item.width = Qt.binding(function() { return cardTool.cardWidth; });
                    item.height = Qt.binding(function() { return cardTool.cardHeight; });
                    item.fixedHeaderHeight = Qt.binding(function() { return cardTool.headerHeight; });
                    item.fixedArtShapeSize = Qt.binding(function() { return cardTool.artShapeSize; });
                    item.cardData = Qt.binding(function() { return model; });
                    item.scopeStyle = root.scopeStyle;
                    item.backgroundShapeStyle = root.backgroundShapeStyle;
                }
                Connections {
                    target: loader.item
                    onClicked: root.clicked(index, result, loader.item, model)
                    onPressAndHold: root.pressAndHold(index, result, model)
                    onAction: root.action(index, result, actionId)
                }
            }
        }
    }
}<|MERGE_RESOLUTION|>--- conflicted
+++ resolved
@@ -24,13 +24,9 @@
         if (!cardTool || !cardTool.template || typeof cardTool.template["collapsed-rows"] != "number") return 2;
         return cardTool.template["collapsed-rows"];
     }
-<<<<<<< HEAD
-    property string backgroundShapeStyle: "flat";
-    property alias minimumHorizontalSpacing: grid.minimumHorizontalSpacing
-=======
+
                                                    // ↓ This is the ubuntu store icon
-    readonly property string backgroundShapeStyle: cardTool.isAppLikeScope && !cardTool.isAppLikeScopeAppCategory ? "shadow" : "inset"
->>>>>>> ba8ad93a
+    readonly property string backgroundShapeStyle: cardTool.isAppLikeScope && !cardTool.isAppLikeScopeAppCategory ? "shadow" : "flat"
 
     expandedHeight: grid.totalContentHeight
     collapsedHeight: Math.min(grid.contentHeightForRows(collapsedRows, grid.cellHeight), expandedHeight)

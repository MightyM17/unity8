/*
 * Copyright (C) 2013-2015 Canonical, Ltd.
 *
 * This program is free software; you can redistribute it and/or modify
 * it under the terms of the GNU General Public License as published by
 * the Free Software Foundation; version 3.
 *
 * This program is distributed in the hope that it will be useful,
 * but WITHOUT ANY WARRANTY; without even the implied warranty of
 * MERCHANTABILITY or FITNESS FOR A PARTICULAR PURPOSE.  See the
 * GNU General Public License for more details.
 *
 * You should have received a copy of the GNU General Public License
 * along with this program.  If not, see <http://www.gnu.org/licenses/>.
 */

import QtQuick 2.0
import Ubuntu.Components 1.3
import "../Components"

DashRenderer {
    id: cardCarousel

    readonly property real extraHeaderHeight: cardTool.template && cardTool.template["overlay"] === true ? 0 : cardTool.headerHeight

    expandedHeight: carousel.implicitHeight + units.gu(6) + extraHeaderHeight
    collapsedHeight: expandedHeight
    growsVertically: false
    innerWidth: carousel.innerWidth

    Carousel {
        id: carousel
        anchors.fill: parent
        tileAspectRatio: cardTool.components && cardTool.components["art"]["aspect-ratio"] || 1.0
        extraBottomMargin: cardCarousel.extraHeaderHeight
        // FIXME we need to "reverse" the carousel to make the selected item the size
        // and push others back.
        minimumTileWidth: cardTool.cardWidth / selectedItemScaleFactor
        selectedItemScaleFactor: cardTool.carouselSelectedItemScaleFactor
        cacheBuffer: cardCarousel.cacheBuffer
        displayMarginBeginning: cardCarousel.displayMarginBeginning
        displayMarginEnd: cardCarousel.displayMarginEnd
        model: cardCarousel.model

        property real fontScale: 1 / selectedItemScaleFactor
        property real headerHeight: cardTool.headerHeight / selectedItemScaleFactor

        itemComponent: Loader {
            id: loader

            property bool explicitlyScaled
            property var model
            property int index
            enabled: false

            objectName: "carouselDelegate" + index

            function clicked() { cardCarousel.clicked(index, model.result, loader.item, model) }
            function pressAndHold() { cardCarousel.pressAndHold(index, model.result, model) }

            sourceComponent: cardTool.cardComponent
            asynchronous: true
            onLoaded: {
                item.fixedHeaderHeight = Qt.binding(function() { return carousel.headerHeight; });
                item.height = Qt.binding(function() { return cardTool.cardHeight; });
                item.cardData = Qt.binding(function() { return model; });
                item.components = Qt.binding(function() { return cardTool.components; });
                item.fontScale = Qt.binding(function() { return carousel.fontScale; });
                item.showHeader = Qt.binding(function() { return loader.explicitlyScaled; });
<<<<<<< HEAD
                item.artShapeStyle = "shadow";
=======
                item.titleAlignment = Qt.binding(function() { return cardTool.titleAlignment; });
                item.artShapeStyle = "flat";
>>>>>>> 42ca81f4
                item.scopeStyle = cardCarousel.scopeStyle;
            }
        }
    }
}<|MERGE_RESOLUTION|>--- conflicted
+++ resolved
@@ -67,12 +67,8 @@
                 item.components = Qt.binding(function() { return cardTool.components; });
                 item.fontScale = Qt.binding(function() { return carousel.fontScale; });
                 item.showHeader = Qt.binding(function() { return loader.explicitlyScaled; });
-<<<<<<< HEAD
+                item.titleAlignment = Qt.binding(function() { return cardTool.titleAlignment; });
                 item.artShapeStyle = "shadow";
-=======
-                item.titleAlignment = Qt.binding(function() { return cardTool.titleAlignment; });
-                item.artShapeStyle = "flat";
->>>>>>> 42ca81f4
                 item.scopeStyle = cardCarousel.scopeStyle;
             }
         }

--- conflicted
+++ resolved
@@ -63,13 +63,12 @@
     function startFilterAnimation(filter) {
     }
 
-<<<<<<< HEAD
     /// Category template definition from the scope
     property var template
 
     /// Component mapping and configuration from the scope
     property var components
-=======
+
     /// Whether this is the first item in the list
     property bool firstItem: false
 
@@ -103,5 +102,4 @@
         source: "graphics/dash_divider_top_darkgrad.png"
         z: -1
     }
->>>>>>> bab628f8
 }
--- conflicted
+++ resolved
@@ -52,17 +52,6 @@
                 id: loader
                 sourceComponent: cardTool.cardComponent
                 anchors.horizontalCenter: parent.horizontalCenter
-<<<<<<< HEAD
-                objectName: "delegate" + index
-                cardData: model
-                template: cardTool.template
-                components: cardTool.components
-
-                headerAlignment: cardTool.headerAlignment
-
-                onClicked: genericFilterGrid.clicked(index, result)
-                onPressAndHold: genericFilterGrid.pressAndHold(index)
-=======
                 onLoaded: {
                     item.objectName = "delegate" + index;
                     item.width = Qt.binding(function() { return cardTool.cardWidth; });
@@ -75,10 +64,9 @@
                 }
                 Connections {
                     target: loader.item
-                    onClicked: genericFilterGrid.clicked(index, item.y)
-                    onPressAndHold: genericFilterGrid.pressAndHold(index, item.y)
+                    onClicked: genericFilterGrid.clicked(index, result)
+                    onPressAndHold: genericFilterGrid.pressAndHold(index)
                 }
->>>>>>> bcb22f47
             }
         }
     }

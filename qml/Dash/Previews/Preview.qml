--- conflicted
+++ resolved
@@ -75,11 +75,8 @@
                 bottomMargin: Qt.inputMethod.visible ? Qt.inputMethod.keyboardRectangle.height : 0
 
                 model: previewModel
-<<<<<<< HEAD
                 onCountChanged: if (count > 0) root.ready = true
-=======
                 cacheBuffer: units.gu(40)
->>>>>>> 81598a98
 
                 Behavior on contentY { UbuntuNumberAnimation { } }
 

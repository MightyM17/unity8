/*
 * Copyright 2014 Canonical Ltd.
 *
 * This program is free software; you can redistribute it and/or modify
 * it under the terms of the GNU Lesser General Public License as published by
 * the Free Software Foundation; version 3.
 *
 * This program is distributed in the hope that it will be useful,
 * but WITHOUT ANY WARRANTY; without even the implied warranty of
 * MERCHANTABILITY or FITNESS FOR A PARTICULAR PURPOSE.  See the
 * GNU Lesser General Public License for more details.
 *
 * You should have received a copy of the GNU Lesser General Public License
 * along with this program.  If not, see <http://www.gnu.org/licenses/>.
 *
 */

import QtQuick 2.0

//! \brief This component loads the widgets based on widgetData["type"].

Loader {
    id: root

    //! Identifier of the widget.
    property string widgetId: ""

    //! Type of the widget to display.
    property string widgetType: ""

    //! Widget data, forwarded to the widget as is.
    property var widgetData: null

    //! Set to true if the parent preview is displayed.
    property bool isCurrentPreview: false

    //! Triggered signal forwarded from the widgets.
    signal triggered(string widgetId, string actionId, var data)

    source: widgetSource

    //! \cond private
    property url widgetSource: {
        switch (widgetType) {
            case "actions": return "PreviewActions.qml";
            case "audio": return "PreviewAudioPlayback.qml";
            case "gallery": return "PreviewImageGallery.qml";
            case "header": return "PreviewHeader.qml";
<<<<<<< HEAD
            case "image": return "PreviewZoomableImage.qml";
=======
            case "image": return "PreviewZoomableImage.qml"
            case "progress": return "PreviewProgress.qml";
>>>>>>> ae231fc6
            case "text": return "PreviewTextSummary.qml";
            case "video": return "PreviewVideoPlayback.qml";
            default: return "";
        }
    }
    //! \endcond

    onLoaded: {
        item.widgetId = Qt.binding(function() { return root.widgetId } )
        item.widgetData = Qt.binding(function() { return root.widgetData } )
        item.isCurrentPreview = Qt.binding(function() { return root.isCurrentPreview } )
    }

    Connections {
        target: root.item
        onTriggered: root.triggered(widgetId, actionId, data)
    }
}<|MERGE_RESOLUTION|>--- conflicted
+++ resolved
@@ -46,12 +46,8 @@
             case "audio": return "PreviewAudioPlayback.qml";
             case "gallery": return "PreviewImageGallery.qml";
             case "header": return "PreviewHeader.qml";
-<<<<<<< HEAD
             case "image": return "PreviewZoomableImage.qml";
-=======
-            case "image": return "PreviewZoomableImage.qml"
             case "progress": return "PreviewProgress.qml";
->>>>>>> ae231fc6
             case "text": return "PreviewTextSummary.qml";
             case "video": return "PreviewVideoPlayback.qml";
             default: return "";

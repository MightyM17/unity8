--- conflicted
+++ resolved
@@ -45,13 +45,9 @@
             case "actions": return "PreviewActions.qml";
             case "audio": return "PreviewAudioPlayback.qml";
             case "gallery": return "PreviewImageGallery.qml";
-<<<<<<< HEAD
+            case "header": return "PreviewHeader.qml";
             case "image": return "PreviewZoomableImage.qml"
-            case "actions": return "PreviewActions.qml";
-=======
-            case "header": return "PreviewHeader.qml";
             case "text": return "PreviewTextSummary.qml";
->>>>>>> 82dac67b
             default: return "";
         }
     }

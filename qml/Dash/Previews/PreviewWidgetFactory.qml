/*
 * Copyright 2014 Canonical Ltd.
 *
 * This program is free software; you can redistribute it and/or modify
 * it under the terms of the GNU Lesser General Public License as published by
 * the Free Software Foundation; version 3.
 *
 * This program is distributed in the hope that it will be useful,
 * but WITHOUT ANY WARRANTY; without even the implied warranty of
 * MERCHANTABILITY or FITNESS FOR A PARTICULAR PURPOSE.  See the
 * GNU Lesser General Public License for more details.
 *
 * You should have received a copy of the GNU Lesser General Public License
 * along with this program.  If not, see <http://www.gnu.org/licenses/>.
 *
 */

import QtQuick 2.0

//! \brief This component loads the widgets based on widgetData["type"].

Loader {
    id: root

    //! Identifier of the widget.
    property string widgetId: ""

    //! Type of the widget to display.
    property string widgetType: ""

    //! Widget data, forwarded to the widget as is.
    property var widgetData: null

    //! Set to true if the parent preview is displayed.
    property bool isCurrentPreview: false

    //! Triggered signal forwarded from the widgets.
    signal triggered(string widgetId, string actionId, var data)

    source: widgetSource

    //! \cond private
    property url widgetSource: {
        switch (widgetType) {
            case "actions": return "PreviewActions.qml";
            case "audio": return "PreviewAudioPlayback.qml";
            case "gallery": return "PreviewImageGallery.qml";
            case "header": return "PreviewHeader.qml";
            case "image": return "PreviewZoomableImage.qml"
            case "progress": return "PreviewProgress.qml";
<<<<<<< HEAD
=======
            case "rating-input": return "PreviewRating.qml";
>>>>>>> d5f4b675
            case "text": return "PreviewTextSummary.qml";
            case "video": return "PreviewVideoPlayback.qml";
            default: return "";
        }
    }
    //! \endcond

    onLoaded: {
        item.widgetId = Qt.binding(function() { return root.widgetId } )
        item.widgetData = Qt.binding(function() { return root.widgetData } )
        item.isCurrentPreview = Qt.binding(function() { return root.isCurrentPreview } )
    }

    Connections {
        target: root.item
        onTriggered: root.triggered(widgetId, actionId, data)
    }
}<|MERGE_RESOLUTION|>--- conflicted
+++ resolved
@@ -48,10 +48,7 @@
             case "header": return "PreviewHeader.qml";
             case "image": return "PreviewZoomableImage.qml"
             case "progress": return "PreviewProgress.qml";
-<<<<<<< HEAD
-=======
             case "rating-input": return "PreviewRating.qml";
->>>>>>> d5f4b675
             case "text": return "PreviewTextSummary.qml";
             case "video": return "PreviewVideoPlayback.qml";
             default: return "";

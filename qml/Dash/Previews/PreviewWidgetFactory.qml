--- conflicted
+++ resolved
@@ -45,15 +45,10 @@
             case "actions": return "PreviewActions.qml";
             case "audio": return "PreviewAudioPlayback.qml";
             case "gallery": return "PreviewImageGallery.qml";
-<<<<<<< HEAD
             case "header": return "PreviewHeader.qml";
-            case "image": return "PreviewZoomableImage.qml"
-            case "text": return "PreviewTextSummary.qml";
-=======
             case "image": return "PreviewZoomableImage.qml";
             case "text": return "PreviewTextSummary.qml";
             case "video": return "PreviewVideoPlayback.qml";
->>>>>>> 4e0f7511
             default: return "";
         }
     }

/*
 * Copyright (C) 2014 Canonical, Ltd.
 *
 * This program is free software; you can redistribute it and/or modify
 * it under the terms of the GNU General Public License as published by
 * the Free Software Foundation; version 3.
 *
 * This program is distributed in the hope that it will be useful,
 * but WITHOUT ANY WARRANTY; without even the implied warranty of
 * MERCHANTABILITY or FITNESS FOR A PARTICULAR PURPOSE.  See the
 * GNU General Public License for more details.
 *
 * You should have received a copy of the GNU General Public License
 * along with this program.  If not, see <http://www.gnu.org/licenses/>.
 */

import QtQuick 2.0

/*! Interface for preview widgets. */

Item {
    //! Specifies the preview widget being currently used or not
    property bool isCurrentPreview: true

<<<<<<< HEAD
=======
    //! The widget identifier
    property string widgetId

>>>>>>> 084e2ebc
    //! Variable used to contain widget's data
    property var widgetData

    /*! \brief This signal should be emitted when a preview action was triggered.
     *
     *  \param widgetId,actionId Respective identifiers from widgetData.
     *  \param data Optional widget-specific data sent to the scope.
     */
    signal triggered(string widgetId, string actionId, var data)

    objectName: widgetId
}<|MERGE_RESOLUTION|>--- conflicted
+++ resolved
@@ -22,12 +22,9 @@
     //! Specifies the preview widget being currently used or not
     property bool isCurrentPreview: true
 
-<<<<<<< HEAD
-=======
     //! The widget identifier
     property string widgetId
 
->>>>>>> 084e2ebc
     //! Variable used to contain widget's data
     property var widgetData
 

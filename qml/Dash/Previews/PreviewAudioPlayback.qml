--- conflicted
+++ resolved
@@ -152,12 +152,8 @@
                             anchors { top: trackTitleLabel.bottom; left: parent.left; right: parent.right }
                             visible: text !== ""
                             opacity: 0.9
-<<<<<<< HEAD
-                            color: "lightgrey"//Theme.palette.selected.backgroundText // TODO karni: Use updated Palette.
-=======
                             color: "grey"//Theme.palette.selected.backgroundText // TODO karni: Use updated Palette.
                             font.weight: Font.Light
->>>>>>> 20bf711f
                             fontSize: "small"
                             horizontalAlignment: Text.AlignLeft
                             text: modelData["subtitle"] || ""

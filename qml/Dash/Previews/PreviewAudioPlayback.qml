--- conflicted
+++ resolved
@@ -14,15 +14,9 @@
  * along with this program.  If not, see <http://www.gnu.org/licenses/>.
  */
 
-<<<<<<< HEAD
-import QtQuick 2.0
-import Ubuntu.Components 0.1
+import QtQuick 2.4
+import Ubuntu.Components 1.3
 import Dash 0.1
-=======
-import QtQuick 2.4
-import QtMultimedia 5.0
-import Ubuntu.Components 1.3
->>>>>>> d527f6be
 
 /*! \brief Preview widget for audio tracks.
 
@@ -126,30 +120,7 @@
                             elide: Text.ElideRight
                         }
 
-<<<<<<< HEAD
                         AudioProgressBar {
-=======
-                        UbuntuShape {
-                            id: progressBarFill
-                            objectName: "progressBarFill"
-
-                            property int maxWidth: progressBarImage.width - units.dp(4)
-
-                            anchors {
-                                left: progressBarImage.left
-                                right: progressBarImage.right
-                                verticalCenter: progressBarImage.verticalCenter
-                                margins: units.dp(2)
-                                rightMargin: maxWidth - (maxWidth * audio.progress) + units.dp(2)
-                            }
-                            height: units.dp(2)
-                            visible: progressBarImage.visible
-                            backgroundColor: UbuntuColors.orange
-                        }
-
-                        Image {
-                            id: progressBarImage
->>>>>>> d527f6be
                             anchors { left: parent.left; top: parent.bottom; right: parent.right }
                             visible: !DashAudioPlayer.stopped && trackItem.isPlayingItem && modelData["length"] > 0
                             source: sourceUrl

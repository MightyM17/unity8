--- conflicted
+++ resolved
@@ -44,13 +44,8 @@
         scaleTo: "width"
         source: widgetData["source"]
         asynchronous: true
-<<<<<<< HEAD
         useUbuntuShape: false
-        borderSource: mouseArea.pressed ? "radius_pressed.sci" : "radius_idle.sci"
-=======
-
         pressed: mouseArea.pressed
->>>>>>> 42ca81f4
 
         MouseArea {
             id: mouseArea

--- conflicted
+++ resolved
@@ -15,12 +15,8 @@
  */
 
 import QtQuick 2.0
-<<<<<<< HEAD
-import DashViews 0.1
+import Dash 0.1
 import SessionManager 0.1
-=======
-import Dash 0.1
->>>>>>> f4d80856
 
 ListViewWithPageHeader {
     maximumFlickVelocity: height * 10

--- conflicted
+++ resolved
@@ -31,25 +31,12 @@
     DashCommunicatorService {
         objectName: "dashCommunicatorService"
         onSetCurrentScopeRequested: {
-<<<<<<< HEAD
             if (!isSwipe || !window.active || bottomEdgeController.progress != 0) {
                 if (bottomEdgeController.progress != 0 && window.active) animate = false;
-                dash.setCurrentScope(scopeId, animate, isSwipe)
+                dashContent.setCurrentScopeAtIndex(index, animate, isSwipe)
                 if (bottomEdgeController.progress != 0) {
                     bottomEdgeController.enableAnimation = window.active;
                     bottomEdgeController.progress = 0;
-=======
-            if (!isSwipe || !window.active || overviewController.progress != 0) {
-                if (overviewController.progress != 0 && window.active) animate = false;
-                dashContent.setCurrentScopeAtIndex(index, animate, isSwipe)
-                if (overviewController.progress != 0) {
-                    if (window.active) {
-                        dashContentCache.scheduleUpdate();
-                    }
-                    overviewController.enableAnimation = window.active && !scopesOverview.showingNonFavoriteScope;
-                    overviewController.progress = 0;
-                    scopesOverview.closeTempScope();
->>>>>>> f8306862
                 }
             }
         }
@@ -129,16 +116,6 @@
             scopeItem.scope = scope;
             x = -width;
         }
-<<<<<<< HEAD
-        onScopeLoaded: {
-            if (scopeId == dash.showScopeOnLoaded) {
-                dash.setCurrentScope(scopeId, false, false)
-                dash.showScopeOnLoaded = ""
-            }
-        }
-=======
-        clip: scale != 1.0 || scopeItem.visible || overviewController.progress != 0
->>>>>>> f8306862
         Behavior on x {
             UbuntuNumberAnimation {
                 onRunningChanged: {

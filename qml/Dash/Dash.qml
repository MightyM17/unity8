/*
 * Copyright (C) 2013, 2014 Canonical, Ltd.
 *
 * This program is free software; you can redistribute it and/or modify
 * it under the terms of the GNU General Public License as published by
 * the Free Software Foundation; version 3.
 *
 * This program is distributed in the hope that it will be useful,
 * but WITHOUT ANY WARRANTY; without even the implied warranty of
 * MERCHANTABILITY or FITNESS FOR A PARTICULAR PURPOSE.  See the
 * GNU General Public License for more details.
 *
 * You should have received a copy of the GNU General Public License
 * along with this program.  If not, see <http://www.gnu.org/licenses/>.
 */

import QtQuick 2.0
import Ubuntu.Components 0.1
import Unity 0.2
import Utils 0.1
import "../Components"

Showable {
    id: dash
    objectName: "dash"

    visible: shown

    property ListModel searchHistory: SearchHistoryModel {}
    property bool searchable: !dashContent.previewOpen && !scopeItem.previewOpen

<<<<<<< HEAD
    property alias contentProgress: dashContent.contentProgress
    property string showScopeOnLoaded: "clickscope"
=======
    property string showScopeOnLoaded: "home.scope"
>>>>>>> 0d7adc07
    property real contentScale: 1.0

    function setCurrentScope(scopeId, animate, reset) {
        var scopeIndex = filteredScopes.findFirst(Scopes.RoleId, scopeId)

        if (scopeIndex == -1) {
            console.warn("No match for scope with id: %1".arg(scopeId))
            return
        }

        dashContent.closePreview();

        if (scopeIndex == dashContent.currentIndex && !reset) {
            // the scope is already the current one
            return
        }

        dashContent.setCurrentScopeAtIndex(scopeIndex, animate, reset)
    }

    SortFilterProxyModel {
        id: filteredScopes
        model: Scopes {
            id: scopes
        }
        dynamicSortFilter: true

        filterRole: Scopes.RoleVisible
        filterRegExp: RegExp("^true$")
    }

    DashContent {
        id: dashContent
        objectName: "dashContent"
        width: parent.width
        height: parent.height
        model: filteredScopes
        scopes: scopes
        searchHistory: dash.searchHistory
        visible: x != -width
        onGotoScope: {
            dash.setCurrentScope(scopeId, true, false);
        }
        onOpenScope: {
            scopeItem.scope = scope;
            x = -width;
        }
        onScopeLoaded: {
            if (scopeId == dash.showScopeOnLoaded) {
                dash.setCurrentScope(scopeId, false, false)
                dash.showScopeOnLoaded = ""
            }
        }
        scale: dash.contentScale
        clip: scale != 1.0 || scopeItem.visible
        Behavior on x {
            UbuntuNumberAnimation {
                onRunningChanged: {
                    if (!running && dashContent.x == 0) {
                        dashContent.closeScope(scopeItem.scope);
                        scopeItem.scope = null;
                    }
                }
            }
        }
    }

    ScopeItem {
        id: scopeItem
        anchors.left: dashContent.right
        width: parent.width
        height: parent.height
        searchHistory: dash.searchHistory
        scale: dash.contentScale
        clip: scale != 1.0
        visible: scope != null
        onBack: {
            dashContent.x = 0;
        }
        onGotoScope: {
            // TODO
            console.log("gotoScope from an openScope scope is not implemented");
        }
        onOpenScope: {
            // TODO
            console.log("openScope from an openScope scope is not implemented");
        }

    }
}<|MERGE_RESOLUTION|>--- conflicted
+++ resolved
@@ -29,12 +29,7 @@
     property ListModel searchHistory: SearchHistoryModel {}
     property bool searchable: !dashContent.previewOpen && !scopeItem.previewOpen
 
-<<<<<<< HEAD
-    property alias contentProgress: dashContent.contentProgress
     property string showScopeOnLoaded: "clickscope"
-=======
-    property string showScopeOnLoaded: "home.scope"
->>>>>>> 0d7adc07
     property real contentScale: 1.0
 
     function setCurrentScope(scopeId, animate, reset) {

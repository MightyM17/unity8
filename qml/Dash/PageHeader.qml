--- conflicted
+++ resolved
@@ -32,11 +32,8 @@
 
     property bool searchEntryEnabled: false
     property bool settingsEnabled: false
-<<<<<<< HEAD
     property bool favoriteEnabled: false
     property bool favorite: false
-=======
->>>>>>> 5a0ce70a
     property ListModel searchHistory: SearchHistoryModel
     property alias searchQuery: searchTextField.text
     property alias searchHint: searchTextField.placeholderText
@@ -50,10 +47,7 @@
 
     signal backClicked()
     signal settingsClicked()
-<<<<<<< HEAD
     signal favoriteClicked()
-=======
->>>>>>> 5a0ce70a
 
     onScopeStyleChanged: refreshLogo()
     onSearchQueryChanged: {
@@ -271,29 +265,18 @@
                         },
                         Action {
                             objectName: "settings"
-<<<<<<< HEAD
                             text: i18n.tr("Settings")
                             iconName: "settings"
                             visible: root.settingsEnabled
-                            onTriggered: {
-                                root.settingsClicked()
-                            }
+                            onTriggered: root.settingsClicked()
                         },
                         Action {
                             objectName: "favorite"
                             text: root.favorite ? i18n.tr("Remove from Favorites") : i18n.tr("Add to Favorites")
                             iconName: root.favorite ? "starred" : "non-starred"
                             visible: root.favoriteEnabled
-                            onTriggered: {
-                                root.favoriteClicked()
-                            }
-=======
-                            iconName: "settings"
-                            visible: root.settingsEnabled
-                            onTriggered: root.settingsClicked()
->>>>>>> 5a0ce70a
-                        }
-
+                            onTriggered: root.favoriteClicked()
+                        }
                     ]
                 }
 

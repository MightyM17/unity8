/*
 * Copyright (C) 2014 Canonical, Ltd.
 *
 * This program is free software; you can redistribute it and/or modify
 * it under the terms of the GNU General Public License as published by
 * the Free Software Foundation; version 3.
 *
 * This program is distributed in the hope that it will be useful,
 * but WITHOUT ANY WARRANTY; without even the implied warranty of
 * MERCHANTABILITY or FITNESS FOR A PARTICULAR PURPOSE.  See the
 * GNU General Public License for more details.
 *
 * You should have received a copy of the GNU General Public License
 * along with this program.  If not, see <http://www.gnu.org/licenses/>.
 */

import QtQuick 2.2
import Ubuntu.Components 1.1
import "../Components"

Item {
    id: root
    property var navigation: null
    property var currentNavigation: null
    property var scopeStyle: null
    property color foregroundColor: Theme.palette.normal.baseText
    signal enterNavigation(var newNavigationId, bool hasChildren)
    signal goBackToParentClicked()
    signal allNavigationClicked()

    readonly property int itemHeight: units.gu(5)
    implicitHeight: flickable.contentHeight

    Background {
<<<<<<< HEAD
        style: scopeStyle ? scopeStyle.navigationBackground : "color:///#f5f5f5"
=======
        style: root.scopeStyle ? root.scopeStyle.navigationBackground : "color://white"
>>>>>>> 704e7604
        anchors.fill: parent
    }

    clip: true

    Behavior on height {
        UbuntuNumberAnimation {
            id: heightAnimation
            duration: UbuntuAnimation.SnapDuration
        }
    }

    Flickable {
        id: flickable

        anchors.fill: parent

        flickableDirection: Flickable.VerticalFlick
        contentHeight: column.height
        contentWidth: width

        Column {
            id: column
            width: parent.width

            // TODO: check if SDK ListItems could be used here
            // and if not make them be useful since this is a quite common pattern

            AbstractButton {
                id: backButton
                objectName: "backButton"
                width: parent.width
                visible: navigation && !navigation.isRoot || false
                height: itemHeight

                onClicked: root.goBackToParentClicked();

                Icon {
                    id: backImage
                    anchors {
                        verticalCenter: parent.verticalCenter
                        left: parent.left
                        leftMargin: units.gu(2)
                    }
                    name: "back"
                    height: units.gu(2)
                    width: height
                    color: root.foregroundColor
                }

                Label {
                    anchors {
                        verticalCenter: parent.verticalCenter
                        left: backImage.right
                        leftMargin: units.gu(0.5)
                    }
                    text: navigation ? navigation.parentLabel : ""
                    color: root.foregroundColor
                }

                Rectangle {
                    anchors {
                        bottom: parent.bottom
                        left: parent.left
                        right: parent.right
                        leftMargin: units.gu(2)
                        rightMargin: units.gu(2)
                    }
                    color: root.foregroundColor
                    opacity: 0.2
                    height: units.dp(1)
                }
            }

            AbstractButton {
                id: allButton
                objectName: "allButton"
                width: parent.width
                visible: navigation && (!navigation.isRoot || (!navigation.hidden && root.currentNavigation && !root.currentNavigation.isRoot && root.currentNavigation.parentNavigationId == navigation.navigationId)) || false
                height: itemHeight

                Label {
                    anchors {
                        verticalCenter: parent.verticalCenter
                        left: parent.left
                        leftMargin: units.gu(2)
                    }
                    text: navigation ? (navigation.allLabel != "" ? navigation.allLabel : navigation.label) : ""
                    font.bold: true
                    color: root.foregroundColor
                }

                Rectangle {
                    anchors {
                        bottom: parent.bottom
                        left: parent.left
                        right: parent.right
                        leftMargin: units.gu(2)
                        rightMargin: units.gu(2)
                    }
                    color: root.foregroundColor
                    opacity: 0.2
                    height: units.dp(1)
                }

                onClicked: root.allNavigationClicked();
            }

            Repeater {
                model: navigation && navigation.loaded ? navigation : null
                clip: true
                delegate: AbstractButton {
                    objectName: root.objectName + "child" + index
                    height: root.itemHeight
                    width: root.width

                    onClicked: root.enterNavigation(navigationId, hasChildren)

                    Label {
                        anchors {
                            verticalCenter: parent.verticalCenter
                            left: parent.left
                            leftMargin: units.gu(2)
                        }
                        text: label
                        color: root.foregroundColor
                    }

                    Icon {
                        anchors {
                            verticalCenter: parent.verticalCenter
                            right: parent.right
                            rightMargin: units.gu(2)
                        }
                        height: units.gu(2)
                        width: height
                        name: hasChildren ? "go-next" : "tick"
                        color: root.foregroundColor
                        visible: hasChildren || isActive
                    }

                    Rectangle {
                        anchors {
                            bottom: parent.bottom
                            left: parent.left
                            right: parent.right
                            leftMargin: units.gu(2)
                            rightMargin: units.gu(2)
                        }
                        color: root.foregroundColor
                        opacity: 0.1
                        height: units.dp(1)
                        visible: index != navigation.count - 1
                    }
                }
            }
        }
    }
}<|MERGE_RESOLUTION|>--- conflicted
+++ resolved
@@ -32,11 +32,7 @@
     implicitHeight: flickable.contentHeight
 
     Background {
-<<<<<<< HEAD
-        style: scopeStyle ? scopeStyle.navigationBackground : "color:///#f5f5f5"
-=======
-        style: root.scopeStyle ? root.scopeStyle.navigationBackground : "color://white"
->>>>>>> 704e7604
+        style: root.scopeStyle ? root.scopeStyle.navigationBackground : "color:///#f5f5f5"
         anchors.fill: parent
     }
 

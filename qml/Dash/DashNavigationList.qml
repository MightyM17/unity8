--- conflicted
+++ resolved
@@ -16,11 +16,7 @@
 
 import QtQuick 2.2
 import Ubuntu.Components 1.3
-<<<<<<< HEAD
-import Ubuntu.Components.ListItems 0.1 as ListItem
-=======
 import Ubuntu.Components.ListItems 1.3 as ListItem
->>>>>>> ada7a3ea
 import "../Components"
 
 Item {

/*
 * Copyright (C) 2014,2015 Canonical, Ltd.
 *
 * This program is free software; you can redistribute it and/or modify
 * it under the terms of the GNU General Public License as published by
 * the Free Software Foundation; version 3.
 *
 * This program is distributed in the hope that it will be useful,
 * but WITHOUT ANY WARRANTY; without even the implied warranty of
 * MERCHANTABILITY or FITNESS FOR A PARTICULAR PURPOSE.  See the
 * GNU General Public License for more details.
 *
 * You should have received a copy of the GNU General Public License
 * along with this program.  If not, see <http://www.gnu.org/licenses/>.
 */

import QtQuick 2.4
import Ubuntu.Components 1.3
import Ubuntu.Components.ListItems 1.3 as ListItem
import "../Components"

Item {
    id: root
    property real itemsIndent: 0
    property var navigation: null
    property var currentNavigation: null
    property var scopeStyle: null
<<<<<<< HEAD
    property color foregroundColor: Theme.palette.normal.baseText
    signal enterNavigation(var newNavigationId, string newNavigationLabel, bool hasChildren)
=======
    property color foregroundColor: theme.palette.normal.baseText
    signal enterNavigation(var newNavigationId, bool hasChildren)
    signal goBackToParentClicked()
    signal allNavigationClicked()
>>>>>>> a19df9d9

    readonly property int itemHeight: units.gu(5)
    implicitHeight: flickable.contentHeight

    clip: true

    Behavior on height {
        UbuntuNumberAnimation {
            id: heightAnimation
            duration: UbuntuAnimation.SnapDuration
        }
    }

    Flickable {
        id: flickable

        anchors.fill: parent

        flickableDirection: Flickable.VerticalFlick
        contentHeight: column.height
        contentWidth: width

        Column {
            id: column
            width: parent.width

            Repeater {
                model: navigation && navigation.loaded ? navigation : null
                clip: true
                delegate: ListItem.Standard {
                    objectName: root.objectName + "child" + index
                    height: root.itemHeight
                    showDivider: index != navigation.count - 1
                    selected: isActive
                    anchors.left: parent.left
                    anchors.leftMargin: itemsIndent
                    anchors.right: parent.right

                    onClicked: root.enterNavigation(navigationId, allLabel != "" ? allLabel : label, hasChildren)

                    Label {
                        anchors {
                            verticalCenter: parent.verticalCenter
                            left: parent.left
                            leftMargin: itemsIndent > 0 ? 0 : units.gu(2)
                            right: rightIcon.visible ? rightIcon.left : parent.right
                            rightMargin: rightIcon.visible ? units.gu(0.5) : units.gu(2)
                        }
                        text: label
                        color: root.foregroundColor
                        wrapMode: Text.Wrap
                        maximumLineCount: 2
                        elide: Text.ElideMiddle
                    }

                    Icon {
                        id: rightIcon
                        anchors {
                            verticalCenter: parent.verticalCenter
                            right: parent.right
                            rightMargin: units.gu(2)
                        }
                        height: units.gu(2)
                        width: height
                        name: hasChildren ? "go-next" : "tick"
                        color: root.foregroundColor
                        visible: hasChildren || isActive
                    }
                }
            }
        }
    }
}<|MERGE_RESOLUTION|>--- conflicted
+++ resolved
@@ -25,15 +25,8 @@
     property var navigation: null
     property var currentNavigation: null
     property var scopeStyle: null
-<<<<<<< HEAD
-    property color foregroundColor: Theme.palette.normal.baseText
+    property color foregroundColor: theme.palette.normal.baseText
     signal enterNavigation(var newNavigationId, string newNavigationLabel, bool hasChildren)
-=======
-    property color foregroundColor: theme.palette.normal.baseText
-    signal enterNavigation(var newNavigationId, bool hasChildren)
-    signal goBackToParentClicked()
-    signal allNavigationClicked()
->>>>>>> a19df9d9
 
     readonly property int itemHeight: units.gu(5)
     implicitHeight: flickable.contentHeight

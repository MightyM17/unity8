/*
 * Copyright (C) 2014-2016 Canonical, Ltd.
 *
 * This program is free software; you can redistribute it and/or modify
 * it under the terms of the GNU General Public License as published by
 * the Free Software Foundation; version 3.
 *
 * This program is distributed in the hope that it will be useful,
 * but WITHOUT ANY WARRANTY; without even the implied warranty of
 * MERCHANTABILITY or FITNESS FOR A PARTICULAR PURPOSE.  See the
 * GNU General Public License for more details.
 *
 * You should have received a copy of the GNU General Public License
 * along with this program.  If not, see <http://www.gnu.org/licenses/>.
 */

import QtQuick 2.4
import QtQuick.Window 2.2
import Ubuntu.Components 1.3
import Ubuntu.Thumbnailer 0.1 // Register support for image://thumbnailer/ and image://albumart/

Window {
    visible: true
    title: "Scopes" // Intentionally not translated

<<<<<<< HEAD
    width: initialWidth > 0 ? initialWidth : units.gu(40)
    height: initialHeight > 0 ? initialHeight : units.gu(68)

    minimumWidth: units.gu(40)
    minimumHeight: units.gu(40)

    MainView {
=======
    Dash {
>>>>>>> 7fdbae91
        anchors.fill: parent

        // Workaround bug #1475643
        headerColor: Qt.rgba(0, 0, 0, 0)

        Dash {
            anchors.fill: parent
        }
    }
}<|MERGE_RESOLUTION|>--- conflicted
+++ resolved
@@ -23,7 +23,6 @@
     visible: true
     title: "Scopes" // Intentionally not translated
 
-<<<<<<< HEAD
     width: initialWidth > 0 ? initialWidth : units.gu(40)
     height: initialHeight > 0 ? initialHeight : units.gu(68)
 
@@ -31,16 +30,13 @@
     minimumHeight: units.gu(40)
 
     MainView {
-=======
-    Dash {
->>>>>>> 7fdbae91
         anchors.fill: parent
-
-        // Workaround bug #1475643
-        headerColor: Qt.rgba(0, 0, 0, 0)
 
         Dash {
             anchors.fill: parent
+
+            // Workaround bug #1475643
+            headerColor: Qt.rgba(0, 0, 0, 0)
         }
     }
 }
/*
 * Copyright (C) 2013 Canonical, Ltd.
 *
 * This program is free software; you can redistribute it and/or modify
 * it under the terms of the GNU General Public License as published by
 * the Free Software Foundation; version 3.
 *
 * This program is distributed in the hope that it will be useful,
 * but WITHOUT ANY WARRANTY; without even the implied warranty of
 * MERCHANTABILITY or FITNESS FOR A PARTICULAR PURPOSE.  See the
 * GNU General Public License for more details.
 *
 * You should have received a copy of the GNU General Public License
 * along with this program.  If not, see <http://www.gnu.org/licenses/>.
 */

<<<<<<< HEAD
import QtQuick 2.4
=======
import QtQuick 2.0
>>>>>>> 72529cb3
import Ubuntu.Components 1.3
import Unity 0.2
import "../Components"
import "Previews" as Previews

Item {
    id: root

    property int initialIndex: -1
    property var initialIndexPreviewStack: null
    property var scope: null
    property var scopeStyle: null
    property string categoryId
    property bool usedInitialIndex: false

    property alias showSignatureLine: header.showSignatureLine

    property alias open: previewListView.open
    property alias model: previewListView.model
    property alias currentIndex: previewListView.currentIndex
    property alias currentItem: previewListView.currentItem
    property alias count: previewListView.count

    readonly property bool processing: currentItem && (!currentItem.previewModel.loaded
                                                       || currentItem.previewModel.processingAction)

    signal backClicked()

    PageHeader {
        id: header
        objectName: "pageHeader"
        width: parent.width
        title: root.scope ? root.scope.name : ""
        showBackButton: true
        searchEntryEnabled: false
        scopeStyle: root.scopeStyle

        onBackClicked: root.backClicked()
    }

    ListView  {
        id: previewListView
        objectName: "listView"
        anchors {
            top: header.bottom
            bottom: parent.bottom
            left: parent.left
            right: parent.right
        }
        orientation: ListView.Horizontal
        highlightRangeMode: ListView.StrictlyEnforceRange
        snapMode: ListView.SnapOneItem
        boundsBehavior: Flickable.DragAndOvershootBounds
        highlightMoveDuration: 250
        flickDeceleration: units.gu(625)
        maximumFlickVelocity: width * 5
        cacheBuffer: 0

        property bool open: false

        onOpenChanged: {
            if (!open) {
                // Cancel any pending preview requests or actions
                if (previewListView.currentItem && previewListView.currentItem.previewData !== undefined) {
                    previewListView.currentItem.previewData.cancelAction();
                }
                root.scope.cancelActivation();
                model = undefined;
            }
        }

        onModelChanged: {
            if (count > 0 && initialIndex >= 0 && !usedInitialIndex) {
                usedInitialIndex = true;
                previewListView.positionViewAtIndex(initialIndex, ListView.SnapPosition);
            }
        }

        delegate: Previews.Preview {
            id: preview
            objectName: "preview" + index
            height: previewListView.height
            width: previewListView.width

            isCurrent: ListView.isCurrentItem

            previewModel: {
                if (root.open) {
                    if (index === root.initialIndex) {
                        return root.initialIndexPreviewStack.getPreviewModel(0);
                    } else {
                        var previewStack = root.scope.preview(result, root.categoryId);
                        return previewStack.getPreviewModel(0);
                    }
                } else {
                    return null;
                }
            }
            scopeStyle: root.scopeStyle
        }
    }

    MouseArea {
        id: processingMouseArea
        objectName: "processingMouseArea"
        anchors {
            left: parent.left
            right: parent.right
            top: header.bottom
            bottom: parent.bottom
        }

        enabled: root.processing
    }
}<|MERGE_RESOLUTION|>--- conflicted
+++ resolved
@@ -14,11 +14,7 @@
  * along with this program.  If not, see <http://www.gnu.org/licenses/>.
  */
 
-<<<<<<< HEAD
 import QtQuick 2.4
-=======
-import QtQuick 2.0
->>>>>>> 72529cb3
 import Ubuntu.Components 1.3
 import Unity 0.2
 import "../Components"

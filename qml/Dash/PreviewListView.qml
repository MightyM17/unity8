/*
 * Copyright (C) 2013 Canonical, Ltd.
 *
 * This program is free software; you can redistribute it and/or modify
 * it under the terms of the GNU General Public License as published by
 * the Free Software Foundation; version 3.
 *
 * This program is distributed in the hope that it will be useful,
 * but WITHOUT ANY WARRANTY; without even the implied warranty of
 * MERCHANTABILITY or FITNESS FOR A PARTICULAR PURPOSE.  See the
 * GNU General Public License for more details.
 *
 * You should have received a copy of the GNU General Public License
 * along with this program.  If not, see <http://www.gnu.org/licenses/>.
 */

import QtQuick 2.0
import Ubuntu.Components 0.1
import Unity 0.2
import "../Components"
import "Previews" as Previews

Item {
    id: root

    property Scope scope: null
    property var pageHeader: null

    property alias open: previewListView.open
    property alias model: previewListView.model
    property alias currentIndex: previewListView.currentIndex
    property alias currentItem: previewListView.currentItem
<<<<<<< HEAD
    property alias count: previewListView.count

    PageHeader {
        id: header
        width: parent.width
        searchEntryEnabled: false
        scope: root.scope
        height: units.gu(8.5)
        showBackButton: true
        onBackClicked: root.open = false

        childItem: Label {
            id: label
            anchors {
                left: parent.left
                right: parent.right
                verticalCenter: parent.verticalCenter
=======

    Image {
        objectName: "pointerArrow"
        anchors {
            top: previewListView.bottom
            left: parent.left
            leftMargin: previewListView.categoryDelegate !== undefined && previewListView.categoryDelegate.currentItem ?
                            previewListView.categoryDelegate.currentItem.x + previewListView.categoryDelegate.currentItem.width / 2 + (-width + margins) / 2 : 0

            Behavior on leftMargin {
                SmoothedAnimation {
                    duration: UbuntuAnimation.FastDuration
                }
>>>>>>> 48203419
            }
            text: scope ? i18n.tr("%1 Preview").arg(scope.name) : ""
            color: "#888888"
            font.family: "Ubuntu"
            font.weight: Font.Light
            fontSize: "x-large"
            elide: Text.ElideRight
        }
    }

    ListView  {
        id: previewListView
        objectName: "previewListView"
        anchors {
            top: header.bottom
            bottom: parent.bottom
            left: parent.left
            right: parent.right
        }
        orientation: ListView.Horizontal
        highlightRangeMode: ListView.StrictlyEnforceRange
        snapMode: ListView.SnapOneItem
        boundsBehavior: Flickable.DragAndOvershootBounds
        highlightMoveDuration: 250
        flickDeceleration: units.gu(625)
        maximumFlickVelocity: width * 5
        cacheBuffer: 0

        // To be set before opening the preview
        property string categoryId: ""

        // because the ListView is built asynchronous, setting the
        // currentIndex directly won't work. We need to refresh it
        // when the first preview is ready to be displayed.
        property bool init: true

        property bool open: false

        onOpenChanged: {
            if (open) {
                pageHeader.unfocus();
            } else {
                // Cancel any pending preview requests or actions
                if (previewListView.currentItem.previewData !== undefined) {
                    previewListView.currentItem.previewData.cancelAction();
                }
                scope.cancelActivation();
                model = undefined;
            }
        }

        delegate: Item {
            height: previewListView.height
            width: previewListView.width

            readonly property bool ready: preview.previewModel.loaded

            Previews.Preview {
                id: preview
                objectName: "preview" + index
                anchors.fill: parent

                isCurrent: parent.ListView.isCurrentItem

                previewModel: {
                    var previewStack = root.scope.preview(result);
                    return previewStack.get(0);
                }

    //            onClose: {
    //                previewListView.open = false
    //            }

            }

            MouseArea {
                id: processingMouseArea
                objectName: "processingMouseArea"
                anchors.fill: parent
                enabled: !preview.previewModel.loaded || preview.previewModel.processingAction

                ActivityIndicator {
                    anchors.centerIn: parent
                    visible: root.open && parent.enabled
                    running: visible
                }
            }
        }
    }
}<|MERGE_RESOLUTION|>--- conflicted
+++ resolved
@@ -30,11 +30,11 @@
     property alias model: previewListView.model
     property alias currentIndex: previewListView.currentIndex
     property alias currentItem: previewListView.currentItem
-<<<<<<< HEAD
     property alias count: previewListView.count
 
     PageHeader {
         id: header
+        objectName: root.objectName + "_pageHeader"
         width: parent.width
         searchEntryEnabled: false
         scope: root.scope
@@ -48,21 +48,6 @@
                 left: parent.left
                 right: parent.right
                 verticalCenter: parent.verticalCenter
-=======
-
-    Image {
-        objectName: "pointerArrow"
-        anchors {
-            top: previewListView.bottom
-            left: parent.left
-            leftMargin: previewListView.categoryDelegate !== undefined && previewListView.categoryDelegate.currentItem ?
-                            previewListView.categoryDelegate.currentItem.x + previewListView.categoryDelegate.currentItem.width / 2 + (-width + margins) / 2 : 0
-
-            Behavior on leftMargin {
-                SmoothedAnimation {
-                    duration: UbuntuAnimation.FastDuration
-                }
->>>>>>> 48203419
             }
             text: scope ? i18n.tr("%1 Preview").arg(scope.name) : ""
             color: "#888888"
@@ -75,7 +60,7 @@
 
     ListView  {
         id: previewListView
-        objectName: "previewListView"
+        objectName: root.objectName + "_listView"
         anchors {
             top: header.bottom
             bottom: parent.bottom
@@ -106,7 +91,7 @@
                 pageHeader.unfocus();
             } else {
                 // Cancel any pending preview requests or actions
-                if (previewListView.currentItem.previewData !== undefined) {
+                if (previewListView.currentItem && previewListView.currentItem.previewData !== undefined) {
                     previewListView.currentItem.previewData.cancelAction();
                 }
                 scope.cancelActivation();
@@ -115,6 +100,7 @@
         }
 
         delegate: Item {
+            objectName: "previewItem" + index
             height: previewListView.height
             width: previewListView.width
 

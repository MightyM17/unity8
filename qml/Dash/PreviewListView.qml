/*
 * Copyright (C) 2013 Canonical, Ltd.
 *
 * This program is free software; you can redistribute it and/or modify
 * it under the terms of the GNU General Public License as published by
 * the Free Software Foundation; version 3.
 *
 * This program is distributed in the hope that it will be useful,
 * but WITHOUT ANY WARRANTY; without even the implied warranty of
 * MERCHANTABILITY or FITNESS FOR A PARTICULAR PURPOSE.  See the
 * GNU General Public License for more details.
 *
 * You should have received a copy of the GNU General Public License
 * along with this program.  If not, see <http://www.gnu.org/licenses/>.
 */

import QtQuick 2.0
import Ubuntu.Components 0.1
import Unity 0.2
import "../Components"
import "Previews" as Previews

Item {
    property OpenEffect openEffect: null
    property ScopeListView categoryView: null
    property Scope scope: null

    property alias open: previewListView.open
    property alias onScreen: previewListView.onScreen
    property alias categoryId: previewListView.categoryId
    property alias categoryDelegate: previewListView.categoryDelegate
    property alias model: previewListView.model
    property alias currentIndex: previewListView.currentIndex
    property alias currentItem: previewListView.currentItem
    property alias count: previewListView.count

    Image {
        objectName: "pointerArrow"
        anchors {
            top: previewListView.bottom
            left: parent.left
            leftMargin: previewListView.categoryDelegate !== undefined && previewListView.categoryDelegate.currentItem ?
                            previewListView.categoryDelegate.currentItem.center + (-width + margins) / 2 : 0

            Behavior on leftMargin {
                SmoothedAnimation {
                    duration: UbuntuAnimation.FastDuration
                }
            }
        }
        height: units.gu(1)
        width: units.gu(2)
        property int margins: previewListView.categoryDelegate ? previewListView.categoryDelegate.margins : 0
        opacity: previewListView.open ? .5 : 0

        source: "graphics/tooltip_arrow.png"
    }

    ListView  {
        id: previewListView
        objectName: "previewListView"
        height: openEffect.bottomGapPx - openEffect.topGapPx
        anchors {
            top: parent.top
            topMargin: openEffect.topGapPx
            left: parent.left
            right: parent.right
        }
        orientation: ListView.Horizontal
        highlightRangeMode: ListView.StrictlyEnforceRange
        snapMode: ListView.SnapOneItem
        boundsBehavior: Flickable.DragAndOvershootBounds
        highlightMoveDuration: 250
        flickDeceleration: units.gu(625)
        maximumFlickVelocity: width * 5
        cacheBuffer: 0

        // To be set before opening the preview
        property string categoryId: ""
        property var categoryDelegate

        // because the ListView is built asynchronous, setting the
        // currentIndex directly won't work. We need to refresh it
        // when the first preview is ready to be displayed.
        property bool init: true

<<<<<<< HEAD
        onCurrentIndexChanged: {
            if (currentIndex < 0) return;
=======
        PreviewDelegateMapper {
            id: previewDelegateMapper
        }

        onCurrentIndexChanged: positionListView();

        function positionListView() {
            if (!open) {
                return;
            }

>>>>>>> 81598a98
            var row = Math.floor(currentIndex / categoryDelegate.columns);
            if (categoryDelegate.collapsedRowCount <= row) {
                categoryView.expandedCategoryId = categoryId
            }

            categoryDelegate.highlightIndex = currentIndex

            if (model !== undefined) {
                var item = model.get(currentIndex)
                previewListView.currentItem.previewModel = scope.preview(item.result)
            }

            // Adjust contentY in case we need to change to it to show the next row
            if (categoryDelegate.rows > 1) {
                var itemY = categoryView.contentItem.mapFromItem(categoryDelegate.currentItem).y;

                // Find new contentY and effect.postionPx
                var newContentY = itemY - openEffect.positionPx - categoryDelegate.verticalSpacing;

                // Make sure the item is not covered by a header. Move the effect split down if necessary
                var headerHeight = pageHeader.height + categoryView.stickyHeaderHeight;
                var effectAdjust = Math.max(openEffect.positionPx, headerHeight);

                // Make sure we don't overscroll the listview. If yes, adjust effect position
                if (newContentY < 0) {
                    effectAdjust += newContentY;
                    newContentY = 0;
                }
                if (newContentY > Math.max(0, categoryView.contentHeight - categoryView.height)) {
                    effectAdjust += -(categoryView.contentHeight - categoryView.height) + newContentY
                    newContentY = categoryView.contentHeight - categoryView.height;
                }

                openEffect.positionPx = effectAdjust;
                categoryView.contentY = newContentY;
            }
        }

        property bool open: false
        property bool onScreen: false

        onOpenChanged: {
            if (open) {
                onScreen = true;
                categoryDelegate.highlightIndex = currentIndex;
                pageHeader.unfocus();
                positionListView();
            } else {
                // Cancel any pending preview requests or actions
                if (previewListView.currentItem.previewData !== undefined) {
                    previewListView.currentItem.previewData.cancelAction();
                }
                scope.cancelActivation();
                model = undefined;
                categoryView.correctExpandedCategory();
                categoryDelegate.highlightIndex = -1;
            }
        }

        Rectangle {
            anchors.fill: parent
            color: Qt.rgba(0, 0, 0, .3)
            z: -1
        }

        delegate: Previews.Preview {
            id: preview
            objectName: "preview" + index
            height: previewListView.height
            width: previewListView.width

            isCurrent: ListView.isCurrentItem

            onPreviewModelChanged: preview.opacity = 0;
            onReadyChanged: if (ready) fadeIn.start()
//            onClose: {
//                previewListView.open = false
//            }

            PropertyAnimation {
                id: fadeIn
                target: preview
                property: "opacity"
                from: 0.0
                to: 1.0
                duration: UbuntuAnimation.BriskDuration
            }
        }
    }
}<|MERGE_RESOLUTION|>--- conflicted
+++ resolved
@@ -84,22 +84,13 @@
         // when the first preview is ready to be displayed.
         property bool init: true
 
-<<<<<<< HEAD
-        onCurrentIndexChanged: {
-            if (currentIndex < 0) return;
-=======
-        PreviewDelegateMapper {
-            id: previewDelegateMapper
-        }
-
         onCurrentIndexChanged: positionListView();
 
         function positionListView() {
-            if (!open) {
+            if (!open || currentIndex < 0) {
                 return;
             }
 
->>>>>>> 81598a98
             var row = Math.floor(currentIndex / categoryDelegate.columns);
             if (categoryDelegate.collapsedRowCount <= row) {
                 categoryView.expandedCategoryId = categoryId

--- conflicted
+++ resolved
@@ -86,17 +86,10 @@
             }
         }
 
-<<<<<<< HEAD
-        onCountChanged: {
-            if (count > 0 && initialIndex >= 0 && !usedInitialIndex) {
-                usedInitialIndex = true;
-                currentIndex = initialIndex;
-=======
         onModelChanged: {
             if (count > 0 && initialIndex >= 0 && !usedInitialIndex) {
                 usedInitialIndex = true;
                 previewListView.positionViewAtIndex(initialIndex, ListView.SnapPosition);
->>>>>>> c7add694
             }
         }
 

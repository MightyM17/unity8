/*
 * Copyright (C) 2013 Canonical, Ltd.
 *
 * This program is free software; you can redistribute it and/or modify
 * it under the terms of the GNU General Public License as published by
 * the Free Software Foundation; version 3.
 *
 * This program is distributed in the hope that it will be useful,
 * but WITHOUT ANY WARRANTY; without even the implied warranty of
 * MERCHANTABILITY or FITNESS FOR A PARTICULAR PURPOSE.  See the
 * GNU General Public License for more details.
 *
 * You should have received a copy of the GNU General Public License
 * along with this program.  If not, see <http://www.gnu.org/licenses/>.
 */

import QtQuick 2.0
import Ubuntu.Components 0.1

Item {
    id: root
    property alias mascot: mascotImage.source
    property alias title: titleLabel.text
    property alias subtitle: subtitleLabel.text
    property alias price: priceLabel.text
    property alias oldPrice: oldPriceLabel.text
    property alias altPrice: altPriceLabel.text

    // FIXME: Saviq, used to scale fonts down in Carousel
    property real fontScale: 1.0

    property alias headerAlignment: titleLabel.horizontalAlignment
    property bool inOverlay: false

    property bool inOverlay: false
    property bool useMascotShape: true
    property color fontColor: "grey"

    visible: mascotImage.status === Image.Ready || title || price
    height: row.height > 0 ? row.height + row.margins * 2 : 0

    Row {
        id: row
        objectName: "outerRow"

        property real margins: units.gu(1)

        spacing: mascotShape.visible || mascotImage.visible || inOverlay ? margins : 0
        anchors {
            top: parent.top; left: parent.left; right: parent.right
            margins: margins
            leftMargin: spacing
            rightMargin: spacing
        }
<<<<<<< HEAD
        spacing: mascotShape.visible || inOverlay ? margins : 0
=======
>>>>>>> c6d94b1b

        UbuntuShape {
            id: mascotShape
            objectName: "mascotShape"

            // TODO karni: Icon aspect-ratio is 8:7.5. Revisit these values to avoid fraction of pixels.
            width: units.gu(6)
            height: units.gu(5.625)
<<<<<<< HEAD
            visible: image.status === Image.Ready
            // FIXME the * 4 is a workaround to obtain crispness
            // Find out the proper fix
            readonly property int maxSize: Math.max(width, height) * 4

            image: Image {
                id: mascotImage
                cache: true
=======
            visible: useMascotShape && image && image.status === Image.Ready
            readonly property int maxSize: Math.max(width, height)

            image: useMascotShape ? mascotImage : null
        }
>>>>>>> c6d94b1b

        Image {
            id: mascotImage

            width: source ? mascotShape.width : 0
            height: mascotShape.height
            visible: !useMascotShape && status === Image.Ready

            sourceSize { width: mascotShape.maxSize; height: mascotShape.maxSize }
            fillMode: Image.PreserveAspectCrop
            horizontalAlignment: Image.AlignHCenter
            verticalAlignment: Image.AlignVCenter
        }

        Column {
            objectName: "column"
            width: parent.width - x
            spacing: units.gu(0.5)

            Label {
                id: titleLabel
                objectName: "titleLabel"
                anchors { left: parent.left; right: parent.right }
                elide: Text.ElideRight
                font.weight: Font.DemiBold
                wrapMode: Text.Wrap
                maximumLineCount: 2
                font.pixelSize: Math.round(FontUtils.sizeToPixels(fontSize) * fontScale)
<<<<<<< HEAD
                // TODO karni (for each Label): Update Ubuntu.Components.Themes.Palette and use theme color instead
                color: inOverlay ? "white" : "grey" // Theme.palette.normal.backgroundText
=======
                color: fontColor
>>>>>>> c6d94b1b
            }

            Label {
                id: subtitleLabel
                objectName: "subtitleLabel"
                anchors { left: parent.left; right: parent.right }
                elide: Text.ElideRight
                font.weight: Font.Light
                visible: titleLabel.text && text
                font.pixelSize: Math.round(FontUtils.sizeToPixels(fontSize) * fontScale)
<<<<<<< HEAD
                color: inOverlay ? "white" : "grey" // Theme.palette.normal.backgroundText
=======
                color: fontColor
>>>>>>> c6d94b1b
            }

            Row {
                id: prices
                objectName: "prices"
                anchors { left: parent.left; right: parent.right }

                property int labels: {
                    var labels = 1; // price always visible
                    if (oldPriceLabel.text !== "") labels += 1;
                    if (altPriceLabel.text !== "") labels += 1;
                    return labels;
                }
                property real labelWidth: width / labels

                Label {
                    id: priceLabel
                    width: parent.labelWidth
                    elide: Text.ElideRight
                    font.weight: Font.DemiBold
<<<<<<< HEAD
                    color: "grey" // Theme.palette.normal.backgroundText
=======
                    color: "#ff990000"
>>>>>>> c6d94b1b
                    visible: text
                }

                Label {
                    id: oldPriceLabel
                    objectName: "oldPriceLabel"
                    width: parent.labelWidth
                    elide: Text.ElideRight
                    horizontalAlignment: parent.labels === 3 ? Text.AlignHCenter : Text.AlignRight
                    font.strikeout: true
                    color: "black"
                    visible: text
                }

                Label {
                    id: altPriceLabel
                    width: parent.labelWidth
                    elide: Text.ElideRight
                    horizontalAlignment: Text.AlignRight
                    color: fontColor
                    visible: text
                }
            }
        }
    }
}<|MERGE_RESOLUTION|>--- conflicted
+++ resolved
@@ -30,7 +30,6 @@
     property real fontScale: 1.0
 
     property alias headerAlignment: titleLabel.horizontalAlignment
-    property bool inOverlay: false
 
     property bool inOverlay: false
     property bool useMascotShape: true
@@ -52,10 +51,6 @@
             leftMargin: spacing
             rightMargin: spacing
         }
-<<<<<<< HEAD
-        spacing: mascotShape.visible || inOverlay ? margins : 0
-=======
->>>>>>> c6d94b1b
 
         UbuntuShape {
             id: mascotShape
@@ -64,22 +59,11 @@
             // TODO karni: Icon aspect-ratio is 8:7.5. Revisit these values to avoid fraction of pixels.
             width: units.gu(6)
             height: units.gu(5.625)
-<<<<<<< HEAD
-            visible: image.status === Image.Ready
-            // FIXME the * 4 is a workaround to obtain crispness
-            // Find out the proper fix
+            visible: useMascotShape && image && image.status === Image.Ready
             readonly property int maxSize: Math.max(width, height) * 4
-
-            image: Image {
-                id: mascotImage
-                cache: true
-=======
-            visible: useMascotShape && image && image.status === Image.Ready
-            readonly property int maxSize: Math.max(width, height)
 
             image: useMascotShape ? mascotImage : null
         }
->>>>>>> c6d94b1b
 
         Image {
             id: mascotImage
@@ -108,12 +92,7 @@
                 wrapMode: Text.Wrap
                 maximumLineCount: 2
                 font.pixelSize: Math.round(FontUtils.sizeToPixels(fontSize) * fontScale)
-<<<<<<< HEAD
-                // TODO karni (for each Label): Update Ubuntu.Components.Themes.Palette and use theme color instead
-                color: inOverlay ? "white" : "grey" // Theme.palette.normal.backgroundText
-=======
                 color: fontColor
->>>>>>> c6d94b1b
             }
 
             Label {
@@ -124,11 +103,7 @@
                 font.weight: Font.Light
                 visible: titleLabel.text && text
                 font.pixelSize: Math.round(FontUtils.sizeToPixels(fontSize) * fontScale)
-<<<<<<< HEAD
-                color: inOverlay ? "white" : "grey" // Theme.palette.normal.backgroundText
-=======
                 color: fontColor
->>>>>>> c6d94b1b
             }
 
             Row {
@@ -149,11 +124,7 @@
                     width: parent.labelWidth
                     elide: Text.ElideRight
                     font.weight: Font.DemiBold
-<<<<<<< HEAD
-                    color: "grey" // Theme.palette.normal.backgroundText
-=======
                     color: "#ff990000"
->>>>>>> c6d94b1b
                     visible: text
                 }
 

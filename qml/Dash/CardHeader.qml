--- conflicted
+++ resolved
@@ -35,11 +35,7 @@
     property bool useMascotShape: true
     property color fontColor: "grey"
 
-<<<<<<< HEAD
-    visible: mascotImage.status === Image.Ready || title || price
-=======
     visible: mascotImage.status === Image.Ready || title
->>>>>>> df03adcf
     height: row.height > 0 ? row.height + row.margins * 2 : 0
 
     Row {
@@ -63,23 +59,9 @@
             // TODO karni: Icon aspect-ratio is 8:7.5. Revisit these values to avoid fraction of pixels.
             width: units.gu(6)
             height: units.gu(5.625)
-<<<<<<< HEAD
             anchors.verticalCenter: parent.verticalCenter
             visible: useMascotShape && image && image.status === Image.Ready
             readonly property int maxSize: Math.max(width, height) * 4
-
-            image: useMascotShape ? mascotImage : null
-        }
-
-        Image {
-            id: mascotImage
-
-            width: source ? mascotShape.width : 0
-            height: mascotShape.height
-            anchors.verticalCenter: parent.verticalCenter
-=======
-            visible: useMascotShape && image && image.status === Image.Ready
-            readonly property int maxSize: Math.max(width, height)
 
             image: useMascotShape ? mascotImage : null
         }
@@ -90,7 +72,7 @@
 
             width: source ? mascotShape.width : 0
             height: mascotShape.height
->>>>>>> df03adcf
+            anchors.verticalCenter: parent.verticalCenter
             visible: !useMascotShape && status === Image.Ready
 
             sourceSize { width: mascotShape.maxSize; height: mascotShape.maxSize }
@@ -128,52 +110,6 @@
                 visible: titleLabel.text && text
                 font.pixelSize: Math.round(FontUtils.sizeToPixels(fontSize) * fontScale)
                 color: fontColor
-<<<<<<< HEAD
-            }
-
-            Row {
-                id: prices
-                objectName: "prices"
-                anchors { left: parent.left; right: parent.right }
-
-                property int labels: {
-                    var labels = 1; // price always visible
-                    if (oldPriceLabel.text !== "") labels += 1;
-                    if (altPriceLabel.text !== "") labels += 1;
-                    return labels;
-                }
-                property real labelWidth: width / labels
-
-                Label {
-                    id: priceLabel
-                    width: parent.labelWidth
-                    elide: Text.ElideRight
-                    font.weight: Font.DemiBold
-                    color: "#ff990000"
-                    visible: text
-                }
-
-                Label {
-                    id: oldPriceLabel
-                    objectName: "oldPriceLabel"
-                    width: parent.labelWidth
-                    elide: Text.ElideRight
-                    horizontalAlignment: parent.labels === 3 ? Text.AlignHCenter : Text.AlignRight
-                    font.strikeout: true
-                    color: "black"
-                    visible: text
-                }
-
-                Label {
-                    id: altPriceLabel
-                    width: parent.labelWidth
-                    elide: Text.ElideRight
-                    horizontalAlignment: Text.AlignRight
-                    color: fontColor
-                    visible: text
-                }
-=======
->>>>>>> df03adcf
             }
         }
     }

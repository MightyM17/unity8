--- conflicted
+++ resolved
@@ -33,15 +33,9 @@
 
     property bool inOverlay: false
     property bool useMascotShape: true
-<<<<<<< HEAD
-    property color fontColor: "grey"
-
-    visible: mascotImage.status === Image.Ready || title || price
-=======
     property color fontColor: Theme.palette.selected.backgroundText
 
     visible: mascotImage.status === Image.Ready || title
->>>>>>> 20bf711f
     height: row.height > 0 ? row.height + row.margins * 2 : 0
 
     Row {
@@ -68,15 +62,6 @@
             anchors.verticalCenter: parent.verticalCenter
             visible: useMascotShape && image && image.status === Image.Ready
             readonly property int maxSize: Math.max(width, height) * 4
-<<<<<<< HEAD
-
-            image: useMascotShape ? mascotImage : null
-        }
-
-        Image {
-            id: mascotImage
-
-=======
 
             image: useMascotShape ? mascotImage : null
         }
@@ -85,7 +70,6 @@
             id: mascotImage
             objectName: "mascotImage"
 
->>>>>>> 20bf711f
             width: source ? mascotShape.width : 0
             height: mascotShape.height
             anchors.verticalCenter: parent.verticalCenter
@@ -100,11 +84,7 @@
         Column {
             objectName: "column"
             width: parent.width - x
-<<<<<<< HEAD
-            spacing: units.gu(0.25)
-=======
             spacing: units.dp(2)
->>>>>>> 20bf711f
             anchors.verticalCenter: parent.verticalCenter
 
             Label {
@@ -130,52 +110,6 @@
                 visible: titleLabel.text && text
                 font.pixelSize: Math.round(FontUtils.sizeToPixels(fontSize) * fontScale)
                 color: fontColor
-<<<<<<< HEAD
-            }
-
-            Row {
-                id: prices
-                objectName: "prices"
-                anchors { left: parent.left; right: parent.right }
-
-                property int labels: {
-                    var labels = 1; // price always visible
-                    if (oldPriceLabel.text !== "") labels += 1;
-                    if (altPriceLabel.text !== "") labels += 1;
-                    return labels;
-                }
-                property real labelWidth: width / labels
-
-                Label {
-                    id: priceLabel
-                    width: parent.labelWidth
-                    elide: Text.ElideRight
-                    font.weight: Font.DemiBold
-                    color: "#ff990000"
-                    visible: text
-                }
-
-                Label {
-                    id: oldPriceLabel
-                    objectName: "oldPriceLabel"
-                    width: parent.labelWidth
-                    elide: Text.ElideRight
-                    horizontalAlignment: parent.labels === 3 ? Text.AlignHCenter : Text.AlignRight
-                    font.strikeout: true
-                    color: "black"
-                    visible: text
-                }
-
-                Label {
-                    id: altPriceLabel
-                    width: parent.labelWidth
-                    elide: Text.ElideRight
-                    horizontalAlignment: Text.AlignRight
-                    color: fontColor
-                    visible: text
-                }
-=======
->>>>>>> 20bf711f
             }
         }
     }

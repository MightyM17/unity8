/*
 * Copyright (C) 2013 Canonical, Ltd.
 *
 * This program is free software; you can redistribute it and/or modify
 * it under the terms of the GNU General Public License as published by
 * the Free Software Foundation; version 3.
 *
 * This program is distributed in the hope that it will be useful,
 * but WITHOUT ANY WARRANTY; without even the implied warranty of
 * MERCHANTABILITY or FITNESS FOR A PARTICULAR PURPOSE.  See the
 * GNU General Public License for more details.
 *
 * You should have received a copy of the GNU General Public License
 * along with this program.  If not, see <http://www.gnu.org/licenses/>.
 */

import QtQuick 2.0
import Ubuntu.Components 0.1

Item {
    id: root
    property alias mascot: mascotImage.source
    property alias title: titleLabel.text
    property alias subtitle: subtitleLabel.text
    property alias price: priceLabel.text
    property alias oldPrice: oldPriceLabel.text
    property alias altPrice: altPriceLabel.text

<<<<<<< HEAD
=======
    // FIXME: Saviq, used to scale fonts down in Carousel
    property real fontScale: 1.0

>>>>>>> 383bfc2b
    property alias headerAlignment: titleLabel.horizontalAlignment

    visible: mascotImage.status === Image.Ready || title || price
    height: row.height > 0 ? row.height + row.margins * 2 : 0

    Row {
        id: row
        objectName: "outerRow"

        property real margins: units.gu(1)

        anchors {
            top: parent.top; left: parent.left; right: parent.right
            margins: margins
            leftMargin: spacing
            rightMargin: spacing
        }
        spacing: mascotShape.visible || (template && template["overlay"]) ? margins : 0

        UbuntuShape {
            id: mascotShape
            objectName: "mascotShape"

            // TODO karni: Icon aspect-ratio is 8:7.5. Revisit these values to avoid fraction of pixels.
            width: units.gu(6)
            height: units.gu(5.625)
            visible: image.status === Image.Ready
            readonly property int maxSize: Math.max(width, height)

            image: Image {
                id: mascotImage

                sourceSize { width: mascotShape.maxSize; height: mascotShape.maxSize }
                fillMode: Image.PreserveAspectCrop
                horizontalAlignment: Image.AlignHCenter
                verticalAlignment: Image.AlignVCenter
            }
        }

        Column {
            objectName: "column"
            width: parent.width - x
            spacing: units.gu(0.5)

            Label {
                id: titleLabel
                objectName: "titleLabel"
                anchors { left: parent.left; right: parent.right }
                elide: Text.ElideRight
                font.weight: Font.DemiBold
                wrapMode: Text.Wrap
                maximumLineCount: 2
                fontSize: "small"
                font.pixelSize: Math.round(FontUtils.sizeToPixels(fontSize) * fontScale)
                color: template["overlay"] === true ? "white" : Theme.palette.selected.backgroundText
            }

            Label {
                id: subtitleLabel
                objectName: "subtitleLabel"
                anchors { left: parent.left; right: parent.right }
                elide: Text.ElideRight
                font.weight: Font.Light
                visible: titleLabel.text && text
                fontSize: "x-small"
                font.pixelSize: Math.round(FontUtils.sizeToPixels(fontSize) * fontScale)
                color: template["overlay"] === true ? "white" : Theme.palette.selected.backgroundText
            }

            Row {
                id: prices
                objectName: "prices"
                anchors { left: parent.left; right: parent.right }

                property int labels: {
                    var labels = 1; // price always visible
                    if (oldPriceLabel.text !== "") labels += 1;
                    if (altPriceLabel.text !== "") labels += 1;
                    return labels;
                }
                property real labelWidth: width / labels

                Label {
                    id: priceLabel
                    width: parent.labelWidth
                    elide: Text.ElideRight
                    font.weight: Font.DemiBold
                    color: Theme.palette.selected.foreground
                    visible: text
                }

                Label {
                    id: oldPriceLabel
                    objectName: "oldPriceLabel"
                    width: parent.labelWidth
                    elide: Text.ElideRight
                    horizontalAlignment: parent.labels === 3 ? Text.AlignHCenter : Text.AlignRight
                    visible: text
                }

                Label {
                    id: altPriceLabel
                    width: parent.labelWidth
                    elide: Text.ElideRight
                    horizontalAlignment: Text.AlignRight
                    visible: text
                }
            }
        }
    }
}<|MERGE_RESOLUTION|>--- conflicted
+++ resolved
@@ -26,12 +26,9 @@
     property alias oldPrice: oldPriceLabel.text
     property alias altPrice: altPriceLabel.text
 
-<<<<<<< HEAD
-=======
     // FIXME: Saviq, used to scale fonts down in Carousel
     property real fontScale: 1.0
 
->>>>>>> 383bfc2b
     property alias headerAlignment: titleLabel.horizontalAlignment
 
     visible: mascotImage.status === Image.Ready || title || price

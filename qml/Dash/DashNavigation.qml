--- conflicted
+++ resolved
@@ -37,13 +37,8 @@
     // FIXME this is only here for highlight purposes (see Background.qml, too)
     readonly property var background: backgroundItem
 
-<<<<<<< HEAD
     visible: height != 0
-=======
-    visible: navigationButton.currentNavigation || altNavigationButton.currentNavigation
->>>>>>> 1fbc843b
-
-    height: root.currentNavigation != null ? units.gu(5) : 0
+    height: navigationButton.currentNavigation || altNavigationButton.currentNavigation ? units.gu(5) : 0
 
     QtObject {
         id: d

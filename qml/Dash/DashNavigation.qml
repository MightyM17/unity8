--- conflicted
+++ resolved
@@ -46,12 +46,7 @@
         id: d
         readonly property color foregroundColor: root.scopeStyle
                                                  ? root.scopeStyle.getTextColor(backgroundItem.luminance)
-<<<<<<< HEAD
-                                                 : Theme.palette.normal.baseText
-=======
                                                  : theme.palette.normal.baseText
-        readonly property bool bothVisible: altNavigationButton.visible && navigationButton.visible
->>>>>>> d527f6be
         readonly property real navigationWidth: root.width >= units.gu(60) ? units.gu(40) : root.width
     }
 

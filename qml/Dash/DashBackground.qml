--- conflicted
+++ resolved
@@ -14,12 +14,8 @@
  * along with this program.  If not, see <http://www.gnu.org/licenses/>.
  */
 
-<<<<<<< HEAD
-import QtQuick 2.0
+import QtQuick 2.4
 import QtQuick.Window 2.2
-=======
-import QtQuick 2.4
->>>>>>> bb1c1d82
 
 Image {
     source: anchors.fill.width > anchors.fill.height ? "graphics/paper_landscape.png" : "graphics/paper_portrait.png"

/*
 * Copyright (C) 2013, 2014 Canonical, Ltd.
 *
 * This program is free software; you can redistribute it and/or modify
 * it under the terms of the GNU General Public License as published by
 * the Free Software Foundation; version 3.
 *
 * This program is distributed in the hope that it will be useful,
 * but WITHOUT ANY WARRANTY; without even the implied warranty of
 * MERCHANTABILITY or FITNESS FOR A PARTICULAR PURPOSE.  See the
 * GNU General Public License for more details.
 *
 * You should have received a copy of the GNU General Public License
 * along with this program.  If not, see <http://www.gnu.org/licenses/>.
 */

import QtQuick 2.0
import Ubuntu.Components 0.1
import Unity 0.2
import "../Components"

Item {
    id: dashContent

    property var model: null
    property var scopes: null
    property alias currentIndex: dashContentList.currentIndex
    property alias previewOpen: previewListView.open

    property ScopeDelegateMapper scopeMapper : ScopeDelegateMapper {}
    property ListModel searchHistory

    signal movementStarted()
    signal movementEnded()
    signal scopeLoaded(string scopeId)
    signal positionedAtBeginning()
    signal gotoScope(string scopeId)
    signal openScope(var scope)

    // If we set the current scope index before the scopes have been added,
    // then we need to wait until the loaded signals gets emitted from the scopes
    property var set_current_index: undefined
    Connections {
        target: scopes
        onLoadedChanged: {
            if (scopes.loaded && set_current_index != undefined) {
                setCurrentScopeAtIndex(set_current_index[0], set_current_index[1], set_current_index[2]);
                set_current_index = undefined;
            }
        }
    }

    function setCurrentScopeAtIndex(index, animate, reset) {
        var storedMoveDuration = dashContentList.highlightMoveDuration
        var storedMoveSpeed = dashContentList.highlightMoveVelocity
        if (!animate) {
            dashContentList.highlightMoveVelocity = units.gu(4167)
            dashContentList.highlightMoveDuration = 0
        }

        // if the scopes haven't loaded yet, then wait until they are.
        if (!scopes.loaded) {
            set_current_index = [ index, animate, reset ]
            return;
        }
        set_current_index = undefined;

        if (dashContentList.count > index)
        {
            dashContentList.currentIndex = index

            if (reset) {
                dashContent.positionedAtBeginning()
            }
        }

        if (!animate) {
            dashContentList.highlightMoveDuration = storedMoveDuration
            dashContentList.highlightMoveVelocity = storedMoveSpeed
        }
    }

    function closeScope(scope) {
        dashContentList.currentItem.theScope.closeScope(scope)
    }

    function closePreview() {
        previewListView.open = false;
    }

    Item {
        id: dashContentListHolder

        x: previewListView.open ? -width : 0
        Behavior on x { UbuntuNumberAnimation { } }
        width: parent.width
        height: parent.height

        ListView {
            id: dashContentList
            objectName: "dashContentList"

            interactive: dashContent.scopes.loaded && !previewListView.open && !currentItem.moving

            anchors.fill: parent
            model: dashContent.model
            orientation: ListView.Horizontal
            boundsBehavior: Flickable.DragAndOvershootBounds
            flickDeceleration: units.gu(625)
            maximumFlickVelocity: width * 5
            snapMode: ListView.SnapOneItem
            highlightMoveDuration: 250
            highlightRangeMode: ListView.StrictlyEnforceRange
            // TODO Investigate if we can switch to a smaller cache buffer when/if UbuntuShape gets more performant
            cacheBuffer: 1073741823
            onMovementStarted: dashContent.movementStarted()
            onMovementEnded: dashContent.movementEnded()
            clip: parent.x != 0

            // If the number of items is less than the current index, then need to reset to another item.
            onCountChanged: {
                if (count > 0) {
                    if (currentIndex >= count) {
                        dashContent.setCurrentScopeAtIndex(count-1, true, true)
                    } else if (currentIndex < 0) {
                        // setting currentIndex directly, cause we don't want to loose set_current_index
                        dashContent.currentIndex = 0
                    }
                }
            }

            delegate:
                Loader {
                    width: ListView.view.width
                    height: ListView.view.height
                    asynchronous: true
                    source: scopeMapper.map(scope.id)
                    objectName: scope.id + " loader"

                    readonly property bool moving: item ? item.moving : false
                    readonly property var categoryView: item ? item.categoryView : null
                    readonly property Scope theScope: scope

                    // these are needed for autopilot tests
                    readonly property string scopeId: scope.id
                    readonly property bool isCurrent: ListView.isCurrentItem
                    readonly property bool isLoaded: status == Loader.Ready

                    onLoaded: {
                        item.scope = Qt.binding(function() { return scope })
                        item.isCurrent = Qt.binding(function() { return visible && ListView.isCurrentItem })
                        item.tabBarHeight = dashPageHeader.implicitHeight;
                        item.pageHeader = dashPageHeader;
                        item.previewListView = previewListView;
                        dashContentList.movementStarted.connect(item.movementStarted)
                        dashContent.positionedAtBeginning.connect(item.positionedAtBeginning)
                        dashContent.scopeLoaded(item.scope.id)
                    }
<<<<<<< HEAD
                    Connections {
                        target: item
                        ignoreUnknownSignals: true
                        onEndReached: contentEndReached()
                    }
                    Connections {
                        target: isCurrent ? scope : null
                        onGotoScope: {
                            // Note here scopeId is the signal parameter and not the loader property
                            dashContent.gotoScope(scopeId);
                        }
                        onOpenScope: {
                            dashContent.openScope(scope);
                        }
                    }
=======
>>>>>>> 0d7adc07

                    Component.onDestruction: active = false
                }
        }

        PageHeader {
            id: dashPageHeader
            objectName: "pageHeader"
            width: parent.width
            searchEntryEnabled: true
            searchHistory: dashContent.searchHistory
            scope: dashContentList.currentItem.theScope

            childItem: TabBar {
                id: tabBar
                objectName: "tabbar"
                height: units.gu(6.5)
                width: parent.width
                selectionMode: false
                style: DashContentTabBarStyle {}

                // TODO This together with the __styleInstance onModelChanged below
                // are a workaround for the first tab sometimes not showing the text.
                // But Tabs are going away in the future so not sure if makes
                // sense invetigating what's the problem at this stage
                model: dashContentList.model.count > 0 ? dashContentList.model : null

                onSelectedIndexChanged: {
                    dashContentList.currentIndex = selectedIndex;
                }

                Connections {
                    target: dashContentList
                    onCurrentIndexChanged: {
                        tabBar.selectedIndex = dashContentList.currentIndex
                    }
                }

                Connections {
                    target: __styleInstance
                    onModelChanged: {
                        tabBar.selectedIndex = -1;
                        tabBar.selectedIndex = 0;
                    }
                }
            }
        }
    }

    PreviewListView {
        id: previewListView
        visible: x != width
        scope: dashContentList.currentItem ? dashContentList.currentItem.theScope : null
        pageHeader: dashPageHeader
        width: parent.width
        height: parent.height
        anchors.left: dashContentListHolder.right
    }
}<|MERGE_RESOLUTION|>--- conflicted
+++ resolved
@@ -156,12 +156,6 @@
                         dashContent.positionedAtBeginning.connect(item.positionedAtBeginning)
                         dashContent.scopeLoaded(item.scope.id)
                     }
-<<<<<<< HEAD
-                    Connections {
-                        target: item
-                        ignoreUnknownSignals: true
-                        onEndReached: contentEndReached()
-                    }
                     Connections {
                         target: isCurrent ? scope : null
                         onGotoScope: {
@@ -172,8 +166,6 @@
                             dashContent.openScope(scope);
                         }
                     }
-=======
->>>>>>> 0d7adc07
 
                     Component.onDestruction: active = false
                 }

--- conflicted
+++ resolved
@@ -16,12 +16,8 @@
 
 import QtQuick 2.0
 import Ubuntu.Components 0.1
-<<<<<<< HEAD
 import Unity 0.2
-=======
-import Unity 0.1
 import "../Components"
->>>>>>> dc8aa4d5
 
 Item {
     id: dashContent

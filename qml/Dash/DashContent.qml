--- conflicted
+++ resolved
@@ -25,15 +25,12 @@
 
     property alias scopes: dashContentList.model
     readonly property alias currentIndex: dashContentList.currentIndex
-<<<<<<< HEAD
     readonly property string currentScopeId: dashContentList.currentItem ? dashContentList.currentItem.scopeId : ""
     readonly property var currentScope: dashContentList.currentItem ? dashContentList.currentItem.theScope : null
     readonly property bool previewShown: dashContentList.currentItem && dashContentList.currentItem.item ?
                                             dashContentList.currentItem.item.previewShown : false
-=======
     readonly property bool processing: dashContentList.currentItem && dashContentList.currentItem.item
                                        && dashContentList.currentItem.item.processing || false
->>>>>>> 737e6c06
 
     signal scopeLoaded(string scopeId)
     signal gotoScope(string scopeId)

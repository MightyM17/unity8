--- conflicted
+++ resolved
@@ -108,11 +108,7 @@
             }
             text: (application) ? application.name : ""
 
-<<<<<<< HEAD
-            // TODO karni (for each Label): Update Ubuntu.Components.Themes.Palette and use theme color instead
-=======
             // TODO karni: Update Ubuntu.Components.Themes.Palette and use theme color instead
->>>>>>> 20bf711f
             color: "grey"
             opacity: 0.9
             fontSize: "small"

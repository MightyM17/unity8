/*
 * Copyright (C) 2013,2014,2015 Canonical, Ltd.
 *
 * This program is free software; you can redistribute it and/or modify
 * it under the terms of the GNU General Public License as published by
 * the Free Software Foundation; version 3.
 *
 * This program is distributed in the hope that it will be useful,
 * but WITHOUT ANY WARRANTY; without even the implied warranty of
 * MERCHANTABILITY or FITNESS FOR A PARTICULAR PURPOSE.  See the
 * GNU General Public License for more details.
 *
 * You should have received a copy of the GNU General Public License
 * along with this program.  If not, see <http://www.gnu.org/licenses/>.
 */

<<<<<<< HEAD
import QtQuick 2.3
import Ubuntu.Components 1.2
=======
import QtQuick 2.4
import Ubuntu.Components 1.3
>>>>>>> 78bdee56
import Ubuntu.SystemSettings.SecurityPrivacy 1.0
import Wizard 0.1
import "../Components"

Item {
    id: root
    objectName: "wizardPages"
    focus: true

    signal quit()

    // These should be set by a security page and we apply the settings when
    // the user exits the wizard.
    property int passwordMethod: UbuntuSecurityPrivacyPanel.Passphrase
    property string password: ""

    property string countryCode: "US" // default country (for the timezone page)
    property bool seenSIMPage: false // we want to see the SIM page at most once

    UbuntuSecurityPrivacyPanel {
        id: securityPrivacy
        objectName: "securityPrivacy"
    }

    function quitWizard() {
        pageStack.currentPage.enabled = false;

        var errorMsg = securityPrivacy.setSecurity("", password, passwordMethod)
        if (errorMsg !== "") {
            // Ignore (but log) any errors, since we're past where the user set
            // the method.  Worst case, we just leave the user with a swipe
            // security method and they fix it in the system settings.
            console.log("Error setting security method:", errorMsg)
        }

        quit();
    }

    MouseArea { // eat anything that gets past widgets
        anchors.fill: parent
    }

    Rectangle {
        id: background
        anchors.fill: root
        color: "#fdfdfd"
    }

    PageList {
        id: pageList
    }

    PageStack {
        id: pageStack
        objectName: "pageStack"
        anchors.fill: parent

        function next() {
            // If we've opened any extra (non-main) pages, pop them before
            // continuing so back button returns to the previous main page.
            while (pageList.index < pageStack.depth - 1)
                pop();
            load(pageList.next());
        }

        function prev() {
            var isPrimaryPage = !currentPage.customTitle;
            if (pageList.index >= pageStack.depth - 1) {
                pageList.prev(); // update pageList.index, but not for extra pages
            }
            pop()
            if (!currentPage || currentPage.opacity === 0) { // undo skipped pages
                prev();
            } else {
                currentPage.enabled = true;
            }

            if (isPrimaryPage) {
                currentPage.aboutToShow(UbuntuAnimation.BriskDuration, Qt.LeftToRight);
            } else {
                currentPage.aboutToShowSecondary(UbuntuAnimation.BriskDuration);
            }
        }

        function load(path) {
            if (currentPage) {
                currentPage.enabled = false
            }

            // First load it invisible, check that we should actually use
            // this page, and either skip it or continue.
            push(path, {"opacity": 0, "enabled": false})

            timeout.restart();

            // Check for immediate skip or not.  We may have to wait for
            // skipValid to be assigned (see Connections object below)
            checkSkip()

            var isPrimaryPage = !currentPage.customTitle;
            if (isPrimaryPage) {
                currentPage.aboutToShow(UbuntuAnimation.BriskDuration, Qt.RightToLeft);
            } else {
                currentPage.aboutToShowSecondary(UbuntuAnimation.BriskDuration);
            }
        }

        function checkSkip() {
            if (!currentPage) { // may have had a parse error
                next()
            } else if (currentPage.skipValid) {
                if (currentPage.skip) {
                    next()
                } else {
                    currentPage.opacity = 1
                    currentPage.enabled = true
                    timeout.stop();
                }
            }
        }

        Timer {
            id: timeout
            objectName: "timeout"
            interval: 2000 // wizard pages shouldn't take long
            onTriggered: {
                pageStack.currentPage.skip = true;
                pageStack.currentPage.skipValid = true;
            }
        }

        Connections {
            target: pageStack.currentPage
            onSkipValidChanged: pageStack.checkSkip()
        }

        Component.onCompleted: next()
    }
}<|MERGE_RESOLUTION|>--- conflicted
+++ resolved
@@ -14,13 +14,8 @@
  * along with this program.  If not, see <http://www.gnu.org/licenses/>.
  */
 
-<<<<<<< HEAD
-import QtQuick 2.3
-import Ubuntu.Components 1.2
-=======
 import QtQuick 2.4
 import Ubuntu.Components 1.3
->>>>>>> 78bdee56
 import Ubuntu.SystemSettings.SecurityPrivacy 1.0
 import Wizard 0.1
 import "../Components"

/*
 * Copyright (C) 2013 Canonical, Ltd.
 *
 * This program is free software; you can redistribute it and/or modify
 * it under the terms of the GNU General Public License as published by
 * the Free Software Foundation; version 3.
 *
 * This program is distributed in the hope that it will be useful,
 * but WITHOUT ANY WARRANTY; without even the implied warranty of
 * MERCHANTABILITY or FITNESS FOR A PARTICULAR PURPOSE.  See the
 * GNU General Public License for more details.
 *
 * You should have received a copy of the GNU General Public License
 * along with this program.  If not, see <http://www.gnu.org/licenses/>.
 */

import QtQuick 2.3
import Ubuntu.Components 1.1
import Ubuntu.SystemSettings.SecurityPrivacy 1.0
import Wizard 0.1
import "../Components"

Item {
    id: root
    focus: true

    // The background wallpaper to use
    property string background

    signal quit()

<<<<<<< HEAD
    ////

    id: root
    objectName: "wizardPages"
    focus: true
    anchors.fill: parent

=======
>>>>>>> ae2f1e40
    // These should be set by a security page and we apply the settings when
    // the user exits the wizard.
    property int passwordMethod: UbuntuSecurityPrivacyPanel.Passcode
    property string password: ""

    UbuntuSecurityPrivacyPanel {
        id: securityPrivacy
        objectName: "securityPrivacy"
    }

    function quitWizard() {
        var errorMsg = securityPrivacy.setSecurity("", password, passwordMethod)
        if (errorMsg !== "") {
            // Ignore (but log) any errors, since we're past where the user set
            // the method.  Worst case, we just leave the user with a swipe
            // security method and they fix it in the system settings.
            console.log("Error setting security method:", errorMsg)
        }

        quit();
    }

    MouseArea { // eat anything that gets past widgets
        anchors.fill: parent
    }

    Image {
        id: image
        // Use x/y/height/width instead of anchors so that we don't adjust
        // the image when the OSK appears.
        x: 0
        y: 0
        height: root.height
        width: root.width
        sourceSize.height: height
        sourceSize.width: width
        source: root.background
        fillMode: Image.PreserveAspectCrop
        visible: status === Image.Ready
    }

    PageList {
        id: pageList
    }

    PageStack {
        id: pageStack
        objectName: "pageStack"
        anchors.fill: parent

        function next() {
            // If we've opened any extra (non-main) pages, pop them before
            // continuing so back button returns to the previous main page.
            while (pageList.index < pageStack.depth - 1)
                pop()
            load(pageList.next())
        }

        function prev() {
            if (pageList.index >= pageStack.depth - 1)
                pageList.prev() // update pageList.index, but not for extra pages
            pop()
            if (!currentPage || currentPage.opacity === 0) { // undo skipped pages
                prev()
            } else {
                currentPage.enabled = true
            }
        }

        function load(path) {
            if (currentPage) {
                currentPage.enabled = false
            }

            // First load it invisible, check that we should actually use
            // this page, and either skip it or continue.
            push(path, {"opacity": 0, "enabled": false})

            // Check for immediate skip or not.  We may have to wait for
            // skipValid to be assigned (see Connections object below)
            checkSkip()
        }

        function checkSkip() {
            if (!currentPage) { // may have had a parse error
                next()
            } else if (currentPage.skipValid) {
                if (currentPage.skip) {
                    next()
                } else {
                    currentPage.opacity = 1
                    currentPage.enabled = true
                }
            }
        }

        Connections {
            target: pageStack.currentPage
            onSkipValidChanged: pageStack.checkSkip()
        }

        Component.onCompleted: next()
    }
}<|MERGE_RESOLUTION|>--- conflicted
+++ resolved
@@ -22,6 +22,7 @@
 
 Item {
     id: root
+    objectName: "wizardPages"
     focus: true
 
     // The background wallpaper to use
@@ -29,16 +30,6 @@
 
     signal quit()
 
-<<<<<<< HEAD
-    ////
-
-    id: root
-    objectName: "wizardPages"
-    focus: true
-    anchors.fill: parent
-
-=======
->>>>>>> ae2f1e40
     // These should be set by a security page and we apply the settings when
     // the user exits the wizard.
     property int passwordMethod: UbuntuSecurityPrivacyPanel.Passcode

--- conflicted
+++ resolved
@@ -98,13 +98,8 @@
                 anchors.leftMargin: hereCheck.labelOffset
                 anchors.right: parent.right
                 wrapMode: Text.Wrap
-<<<<<<< HEAD
                 linkColor: theme.palette.normal.foregroundText
-                // TRANSLATORS: HERE is a trademark for Nokia's location service, you probably shouldn't translate it
-=======
-                linkColor: Theme.palette.normal.foregroundText
                 // Translators: HERE is a trademark for Nokia's location service, you probably shouldn't translate it
->>>>>>> 77048da5
                 text: i18n.tr("By selecting this option you agree to the Nokia HERE <a href='#'>terms and conditions</a>.")
                 onLinkActivated: pageStack.load(Qt.resolvedUrl("here-terms.qml"))
             }

--- conflicted
+++ resolved
@@ -14,13 +14,8 @@
  * along with this program.  If not, see <http://www.gnu.org/licenses/>.
  */
 
-<<<<<<< HEAD
-import QtQuick 2.3
-import Ubuntu.Components 1.2
-=======
 import QtQuick 2.4
 import Ubuntu.Components 1.3
->>>>>>> 78bdee56
 
 AbstractButton {
     id: stackButton
@@ -37,24 +32,11 @@
         anchors.verticalCenter: parent.verticalCenter
         anchors.left: parent.left
         anchors.right: parent.right
-<<<<<<< HEAD
         color: "#333333"
         opacity: enabled ? 1.0 : 0.5
         fontSize: "medium"
         font.weight: backArrow ? Font.Light : Font.DemiBold
         text: stackButton.text
-=======
-        color: enabled ? theme.palette.selected.backgroundText : Qt.darker(theme.palette.selected.backgroundText, 1.5)
-        text: {
-            if (backArrow) {
-                // Translators: This is the arrow for "Back" buttons
-                return i18n.tr("〈  %1".arg(stackButton.text))
-            } else {
-                // Translators: This is the arrow for "Forward" buttons
-                return i18n.tr("%1  〉".arg(stackButton.text))
-            }
-        }
->>>>>>> 78bdee56
         horizontalAlignment: backArrow ? Text.AlignLeft : Text.AlignRight
     }
 }
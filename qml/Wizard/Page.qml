/*
 * Copyright (C) 2013,2015 Canonical, Ltd.
 *
 * This program is free software; you can redistribute it and/or modify
 * it under the terms of the GNU General Public License as published by
 * the Free Software Foundation; version 3.
 *
 * This program is distributed in the hope that it will be useful,
 * but WITHOUT ANY WARRANTY; without even the implied warranty of
 * MERCHANTABILITY or FITNESS FOR A PARTICULAR PURPOSE.  See the
 * GNU General Public License for more details.
 *
 * You should have received a copy of the GNU General Public License
 * along with this program.  If not, see <http://www.gnu.org/licenses/>.
 */

<<<<<<< HEAD
import QtQuick 2.3
import Ubuntu.Components 1.2
import MeeGo.QOfono 0.2
import Wizard 0.1
=======
import QtQuick 2.4
import Ubuntu.Components 1.3
>>>>>>> 78bdee56

Item {
    readonly property real buttonMargin: units.gu(3)
    readonly property real buttonWidth: (width - buttonMargin * 2) / 2 -
                                        buttonMargin / 2
    readonly property real buttonBarHeight: units.gu(5)

    readonly property real topMargin: units.gu(11)
    readonly property real bottomMargin: units.gu(3)
    readonly property real leftMargin: units.gu(3)
    readonly property real rightMargin: units.gu(3)
    readonly property real customMargin: units.gu(4) // margin for the custom (w/o title image) pages

    // colors
    readonly property color backgroundColor: "#fdfdfd"
    readonly property color dividerColor: "#cdcdcd"
    readonly property color textColor: "#5d5d5d"
    readonly property color errorColor: "#e14141"
    readonly property color okColor: "#3fb24f"

    // If you want to skip a page, mark skipValid false while you figure out
    // whether to skip, then set it to true once you've determined the value
    // of the skip property.
    property bool skipValid: true
    property bool skip: false

    property bool mobileOnly: true
    property bool desktopOnly: false

    property bool hasBackButton: true
    property string backButtonText: i18n.ctr("Button: Go back one page in the Wizard", "Back")
    property bool customBack: false
    property bool customTitle: false
    property alias forwardButtonSourceComponent: forwardButton.sourceComponent
    property alias content: contentHolder
    property bool lastPage: false
    property bool buttonBarVisible: true

    property string title: ""

    signal backClicked()

    visible: false
    anchors.fill: parent

    property alias modemManager: modemManager
    property alias simManager0: simManager0
    property alias simManager1: simManager1

    OfonoManager { // need it here for the language and country detection
        id: modemManager
        readonly property bool gotSimCard: available && ((simManager0.ready && simManager0.present) || (simManager1.ready && simManager1.present))
        property bool ready: false
        onModemsChanged: {
            ready = true;
        }
        onAvailableChanged: {
            print("Modem manager available:", available);
        }
        onGotSimCardChanged: {
            print("Modem has a usable SIM CARD now:", gotSimCard);
        }
    }

    // Ideally we would query the system more cleverly than hardcoding two
    // sims.  But we don't yet have a more clever way.  :(
    OfonoSimManager {
        id: simManager0
        modemPath: modemManager.modems.length >= 1 ? modemManager.modems[0] : ""
        onPresentChanged: {
            print("SIM CARD 1 inserted!!!", present);
        }
    }

    OfonoSimManager {
        id: simManager1
        modemPath: modemManager.modems.length >= 2 ? modemManager.modems[1] : ""
        onPresentChanged: {
            print("SIM CARD 2 inserted!!!", present);
        }
    }

    Timer {
        id: indicatorTimer
        interval: 1000
        triggeredOnStart: true
        repeat: true
        running: System.wizardEnabled
        onTriggered: {
            indicatorTime.text = Qt.formatTime(new Date(), "h:mm")
        }
    }

    // page header
    Image {
        id: titleRect
        visible: !lastPage
        anchors {
            top: parent.top
            left: parent.left
            right: parent.right
<<<<<<< HEAD
        }
        source: customTitle ? "" : "Pages/data/Phone header bkg.png"
        height: customTitle ? units.gu(10) : units.gu(16)
        clip: true

        // page title
        Label {
            id: titleLabel
            property real animatedMargin: 0
            property real animatedTopMargin: 0
            anchors {
                left: parent.left
                right: parent.right
                bottom: parent.bottom
                bottomMargin: bottomMargin
                leftMargin: leftMargin + titleLabel.animatedMargin
                rightMargin: rightMargin
                topMargin: titleLabel.animatedTopMargin
            }
            text: title
            color: customTitle ? textColor : backgroundColor
            fontSize: customTitle ? "large" : "x-large"
            font.weight: Font.Light
        }

        // indicators
        Row {
            id: indicatorRow
            visible: !customTitle
            anchors {
                top: parent.top
                right: parent.right
                topMargin: units.gu(.5)
                rightMargin: units.gu(.5)
            }
            height: units.gu(2)
            spacing: units.gu(.5)

            Icon {
                id: indicatorSim
                anchors.verticalCenter: parent.verticalCenter
                name: "no-simcard"
                height: parent.height
                width: height
                visible: !(simManager0.present || simManager1.present)
                color: "white"
            }

            Icon {
                id: indicatorNet
                anchors.verticalCenter: parent.verticalCenter
                name: Status.networkIcon
                height: parent.height
                width: height
                color: "white"
            }

            Icon {
                id: indicatorBattery
                anchors.verticalCenter: parent.verticalCenter
                name: Status.batteryIcon
                height: parent.height
                width: height * 1.4 // the battery icon is not rectangular :/
                color: "white"
            }

            Label {
                id: indicatorTime
                anchors.verticalCenter: parent.verticalCenter
                color: "white"
                fontSize: "small"
            }
        }
=======
            topMargin: topMargin
            leftMargin: leftMargin
            rightMargin: rightMargin
        }
        wrapMode: Text.Wrap
        text: title
        color: theme.palette.normal.baseText
        font.pixelSize: units.gu(4)
>>>>>>> 78bdee56
    }

    // content
    Item {
        id: contentHolder
        property real animatedMargin: 0
        property real animatedTopMargin: 0
        anchors {
            top: titleRect.bottom
            left: parent.left
            right: parent.right
            bottom: buttonBarVisible ? buttonRect.top : parent.bottom
            leftMargin: content.animatedMargin
            rightMargin: -content.animatedMargin
            topMargin: content.animatedTopMargin
        }
        visible: opacity > 0
    }

    // button bar
    Rectangle {
        id: buttonRect
        visible: !lastPage && buttonBarVisible
        anchors {
            bottom: Qt.inputMethod.visible ? Qt.inputMethod.keyboardRectangle.top : parent.bottom
            left: parent.left
            right: parent.right
        }
        height: buttonBarHeight
        color: "#f5f5f5"

        StackButton {
            id: backButton
            objectName: "backButton"
            width: buttonWidth
            anchors {
                left: parent.left
                bottom: parent.bottom
                leftMargin: leftMargin
                verticalCenter: parent.verticalCenter
            }
            z: 1
            text: backButtonText
            visible: pageStack.depth > 1 && hasBackButton
            backArrow: true

            onClicked: customBack ? backClicked() : pageStack.prev()
        }

        Loader {
            id: forwardButton
            objectName: "forwardButton"
            width: buttonWidth
            anchors {
                right: parent.right
                bottom: parent.bottom
                rightMargin: rightMargin
                verticalCenter: parent.verticalCenter
            }
            z: 1
        }
    }

    // transitions
    function aboutToShow(duration, direction) {
        startContentAnimation(duration, direction)
        startControlsAnimation(duration)
    }

    function aboutToShowSecondary(duration) {
        secondaryAnimation.restart()
        startControlsAnimation(duration)
    }

    function startContentAnimation(duration, direction) {
        contentAnimation.animationDurationBase = duration
        contentAnimation.direction = direction
        contentAnimation.restart()
    }

    function startControlsAnimation(showDuration) {
        actionsShowAnimation.showDuration = showDuration
        actionsShowAnimation.restart()
    }

    SequentialAnimation { // animation for the button bar
        id: actionsShowAnimation
        property int showDuration: 0
        PropertyAction {
            target: buttonRect
            property: 'opacity'
            value: 0
        }
        PauseAnimation { duration: Math.max(0, actionsShowAnimation.showDuration - UbuntuAnimation.SnapDuration) }
        NumberAnimation {
            target: buttonRect
            property: 'opacity'
            to: 1
            duration: UbuntuAnimation.SnapDuration
        }
    }

    SequentialAnimation { // animations for the content
        id: contentAnimation
        property int animationDurationBase: UbuntuAnimation.BriskDuration
        readonly property int additionalDuration: 200
        property int direction: Qt.LeftToRight
        ScriptAction { // direction of the effect
            script: {
                if (contentAnimation.direction === Qt.LeftToRight) {
                    titleLabel.animatedMargin = -content.width;
                    content.animatedMargin = -content.width;
                } else {
                    titleLabel.animatedMargin = content.width;
                    content.animatedMargin = content.width;
                }
            }
        }
        ParallelAnimation {
            NumberAnimation { // the slide-in animation
                targets: [titleLabel, content]
                property: 'animatedMargin'
                to: 0
                duration: contentAnimation.animationDurationBase + contentAnimation.additionalDuration
                easing.type: Easing.OutCubic
            }
            NumberAnimation { // opacity animation
                targets: [titleLabel,content]
                property: 'opacity'
                from: 0
                to: 1
                duration: contentAnimation.animationDurationBase
            }
        }
    }

    ParallelAnimation {  // animation for the secondary pages
        id: secondaryAnimation

        NumberAnimation { // the slide-up animation
            target: titleLabel
            property: 'animatedTopMargin'
            from: content.height
            to: customMargin
            duration: UbuntuAnimation.BriskDuration
            easing: UbuntuAnimation.StandardEasing
        }
        NumberAnimation {
            target: content
            property: 'animatedTopMargin'
            from: content.height
            to: 0
            duration: UbuntuAnimation.BriskDuration
            easing: UbuntuAnimation.StandardEasing
        }
        NumberAnimation { // opacity animation
            target: content
            property: 'opacity'
            from: 0
            to: 1
            duration: UbuntuAnimation.BriskDuration
        }
    }
}<|MERGE_RESOLUTION|>--- conflicted
+++ resolved
@@ -14,15 +14,10 @@
  * along with this program.  If not, see <http://www.gnu.org/licenses/>.
  */
 
-<<<<<<< HEAD
-import QtQuick 2.3
-import Ubuntu.Components 1.2
+import QtQuick 2.4
+import Ubuntu.Components 1.3
 import MeeGo.QOfono 0.2
 import Wizard 0.1
-=======
-import QtQuick 2.4
-import Ubuntu.Components 1.3
->>>>>>> 78bdee56
 
 Item {
     readonly property real buttonMargin: units.gu(3)
@@ -124,7 +119,6 @@
             top: parent.top
             left: parent.left
             right: parent.right
-<<<<<<< HEAD
         }
         source: customTitle ? "" : "Pages/data/Phone header bkg.png"
         height: customTitle ? units.gu(10) : units.gu(16)
@@ -198,16 +192,6 @@
                 fontSize: "small"
             }
         }
-=======
-            topMargin: topMargin
-            leftMargin: leftMargin
-            rightMargin: rightMargin
-        }
-        wrapMode: Text.Wrap
-        text: title
-        color: theme.palette.normal.baseText
-        font.pixelSize: units.gu(4)
->>>>>>> 78bdee56
     }
 
     // content

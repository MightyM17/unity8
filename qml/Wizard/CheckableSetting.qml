--- conflicted
+++ resolved
@@ -14,15 +14,9 @@
  * along with this program.  If not, see <http://www.gnu.org/licenses/>.
  */
 
-<<<<<<< HEAD
-import QtQuick 2.3
-import Ubuntu.Components 1.2
-import Ubuntu.Components.ListItems 1.0 as ListItem
-=======
 import QtQuick 2.4
 import Ubuntu.Components 1.3
 import Ubuntu.Components.ListItems 1.3 as ListItem
->>>>>>> 78bdee56
 
 ListItem.Empty {
     id: listItem
@@ -85,14 +79,10 @@
                 rightMargin: listItem.rightMargin
             }
             wrapMode: Text.Wrap
-<<<<<<< HEAD
             linkColor: UbuntuColors.orange
             color: textColor
             font.weight: Font.Light
             fontSize: "small"
-=======
-            linkColor: theme.palette.normal.foregroundText
->>>>>>> 78bdee56
             onLinkActivated: listItem.linkActivated(link)
         }
 

--- conflicted
+++ resolved
@@ -232,28 +232,12 @@
         usageScenario: {
             if (root.unity8Settings.usageMode === "Windowed") {
                 return "desktop";
-            } else if (root.unity8Settings.usageMode === "Staged"){
+            } else {
                 if (deviceConfiguration.category === "phone") {
                     return "phone";
                 } else {
                     return "tablet";
                 }
-<<<<<<< HEAD
-=======
-            } else { // automatic
-                var longEdgeWidth = Math.max(root.width, root.height)
-                if (longEdgeWidth > units.gu(120)) {
-                    if (keyboardsModel.count + miceModel.count + touchPadModel.count > 0) {
-                        return "desktop";
-                    }
-                } else if (longEdgeWidth > units.gu(90)){
-                    if (miceModel.count + touchPadModel.count > 0) {
-                        return "desktop";
-                    }
-                }
-
-                return deviceConfiguration.category;
->>>>>>> 861ebc50
             }
         }
 

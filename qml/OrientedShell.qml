--- conflicted
+++ resolved
@@ -112,8 +112,6 @@
         touchPadModel.oldCount = touchPadModel.count;
     }
 
-<<<<<<< HEAD
-=======
     /* FIXME: This exposes the NameRole as a work arround for lp:1542224.
      * When QInputInfo exposes NameRole to QML, this should be removed.
      */
@@ -135,7 +133,6 @@
         return false;
     }
 
->>>>>>> f10ff6df
     Screens {
         id: screens
     }

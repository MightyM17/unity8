--- conflicted
+++ resolved
@@ -14,26 +14,15 @@
  * along with this program.  If not, see <http://www.gnu.org/licenses/>.
  */
 
-<<<<<<< HEAD
-import QtQuick 2.0
-import QtQuick.Window 2.0
-import Unity.InputInfo 0.1
-=======
 import QtQuick 2.4
 import QtQuick.Window 2.2
->>>>>>> d527f6be
+import Unity.InputInfo 0.1
 import Unity.Session 0.1
 import GSettings 1.0
 import "Components"
 import "Rotation"
-<<<<<<< HEAD
 // Workaround https://bugs.launchpad.net/ubuntu/+source/unity8/+bug/1473471
-import Ubuntu.Components 1.2
-=======
-// Backup Workaround https://bugs.launchpad.net/ubuntu/+source/unity8/+bug/1473471
-// in case we remove the UnityInputInfo import
 import Ubuntu.Components 1.3
->>>>>>> d527f6be
 
 Rectangle {
     id: root

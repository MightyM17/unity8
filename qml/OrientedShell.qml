--- conflicted
+++ resolved
@@ -110,15 +110,9 @@
             // rotate to some supported orientation as we can't stay where we currently are
             // TODO: Choose the closest to the current one
             if (supportedOrientations & Qt.PortraitOrientation) {
-<<<<<<< HEAD
                 return Screen.angleBetween(orientations.native_, Qt.PortraitOrientation);
             } else if (supportedOrientations & Qt.LandscapeOrientation) {
                 return Screen.angleBetween(orientations.native_, Qt.LandscapeOrientation);
-=======
-                return Screen.angleBetween(nativeOrientation, Qt.PortraitOrientation);
-            } else if (supportedOrientations & Qt.LandscapeOrientation) {
-                return Screen.angleBetween(nativeOrientation, Qt.LandscapeOrientation);
->>>>>>> 0097739f
             } else if (supportedOrientations & Qt.InvertedPortraitOrientation) {
                 return Screen.angleBetween(orientations.native_, Qt.InvertedPortraitOrientation);
             } else if (supportedOrientations & Qt.InvertedLandscapeOrientation) {

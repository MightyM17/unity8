--- conflicted
+++ resolved
@@ -89,7 +89,6 @@
         deviceFilter: InputInfo.TouchScreen
     }
 
-<<<<<<< HEAD
     readonly property int pointerInputDevices: miceModel.count + touchPadModel.count
     onPointerInputDevicesChanged: {
         console.log("Pointer input devices changed:", pointerInputDevices, "current mode:", root.unity8Settings.usageMode, "old device count", miceModel.oldCount + touchPadModel.oldCount)
@@ -111,7 +110,8 @@
         }
         miceModel.oldCount = miceModel.count;
         touchPadModel.oldCount = touchPadModel.count;
-=======
+    }
+
     /* FIXME: This exposes the NameRole as a work arround for lp:1542224.
      * When QInputInfo exposes NameRole to QML, this should be removed.
      */
@@ -131,7 +131,6 @@
             }
         }
         return false;
->>>>>>> 8855d4bc
     }
 
     Screens {

--- conflicted
+++ resolved
@@ -16,14 +16,6 @@
 
 import QtQuick 2.4
 import Ubuntu.Components 1.3
-<<<<<<< HEAD
-=======
-import Ubuntu.Gestures 0.1
-import Unity.Application 0.1
-import "../Components"
-import "../Stages"
->>>>>>> 78bdee56
-import "." as LocalComponents
 
 TutorialPage {
     id: root

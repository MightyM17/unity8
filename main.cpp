/*
 * Copyright (C) 2012 Canonical, Ltd.
 *
 * Authors:
 *  Gerry Boland <gerry.boland@canonical.com>
 *
 * This program is free software; you can redistribute it and/or modify
 * it under the terms of the GNU General Public License as published by
 * the Free Software Foundation; version 3.
 *
 * This program is distributed in the hope that it will be useful,
 * but WITHOUT ANY WARRANTY; without even the implied warranty of
 * MERCHANTABILITY or FITNESS FOR A PARTICULAR PURPOSE.  See the
 * GNU General Public License for more details.
 *
 * You should have received a copy of the GNU General Public License
 * along with this program.  If not, see <http://www.gnu.org/licenses/>.
 */

// Qt
#include <QtQuick/QQuickView>
#include <QtGui/QIcon>
#include <QtGui/QGuiApplication>
#include <QtGui/QScreen>
#include <QtQml/QQmlEngine>
#include <QtQml/QQmlContext>
#include <qpa/qplatformnativeinterface.h>
#include <QLibrary>
#include <QDebug>
#include <libintl.h>
#include <dlfcn.h>

// local
#include "paths.h"
#include "MouseTouchAdaptor.h"
#include "ApplicationArguments.h"

#include <unity-mir/qmirserver.h>

namespace {

void prependImportPaths(QQmlEngine *engine, const QStringList &paths)
{
    QStringList importPathList = engine->importPathList();
    for (int i = paths.count() -1; i >= 0; i--) {
        // don't duplicate
        const QString& path = paths[i];
        QStringList::iterator iter = qFind(importPathList.begin(), importPathList.end(), path);
        if (iter == importPathList.end()) {
            engine->addImportPath(path);
        }
    }
}

/* When you append and import path to the list of import paths it will be the *last*
   place where Qt will search for QML modules.
   The usual QQmlEngine::addImportPath() actually prepends the given path.*/
void appendImportPaths(QQmlEngine *engine, const QStringList &paths)
{
    QStringList importPathList = engine->importPathList();
    Q_FOREACH(const QString& path, paths) {
        // don't duplicate
        QStringList::iterator iter = qFind(importPathList.begin(), importPathList.end(), path);
        if (iter == importPathList.end()) {
            importPathList.append(path);
        }
    }
    engine->setImportPathList(importPathList);
}

void resolveIconTheme() {
    const char *ubuntuIconTheme = getenv("UBUNTU_ICON_THEME");
    if (ubuntuIconTheme == NULL) {
        ubuntuIconTheme = "ubuntu-mobile";
    }
    QIcon::setThemeName(ubuntuIconTheme);
}
} // namespace {

int startShell(int argc, const char** argv, void* server)
{
    /* Workaround Qt platform integration plugin not advertising itself
       as having the following capabilities:
        - QPlatformIntegration::ThreadedOpenGL
        - QPlatformIntegration::BufferQueueingOpenGL
    */
    setenv("QML_FORCE_THREADED_RENDERER", "1", 1);
    setenv("QML_FIXED_ANIMATION_STEP", "1", 1);

<<<<<<< HEAD
    QGuiApplication::setApplicationName(APP_NAME);
    QGuiApplication application(argc, argv);
=======
    const bool isUbuntuMirServer = qgetenv("QT_QPA_PLATFORM") == "ubuntumirserver";

    QGuiApplication::setApplicationName("Unity 8");
    QGuiApplication *application;
    if (isUbuntuMirServer) {
        QLibrary unityMir("unity-mir", 1);
        unityMir.load();

        typedef QGuiApplication* (*createServerApplication_t)(int&, const char **, void*);
        createServerApplication_t createQMirServerApplication = (createServerApplication_t) unityMir.resolve("createQMirServerApplication");
        if (!createQMirServerApplication) {
            qDebug() << "unable to resolve symbol: createQMirServerApplication";
            return 4;
        }

        application = createQMirServerApplication(argc, argv, server);
    } else {
        application = new QGuiApplication(argc, (char**)argv);
    }
>>>>>>> 047d7820

    resolveIconTheme();

    QStringList args = application->arguments();
    ApplicationArguments qmlArgs(args);

    // The testability driver is only loaded by QApplication but not by QGuiApplication.
    // However, QApplication depends on QWidget which would add some unneeded overhead => Let's load the testability driver on our own.
    if (args.contains(QLatin1String("-testability"))) {
        QLibrary testLib(QLatin1String("qttestability"));
        if (testLib.load()) {
            typedef void (*TasInitialize)(void);
            TasInitialize initFunction = (TasInitialize)testLib.resolve("qt_testability_init");
            if (initFunction) {
                initFunction();
            } else {
                qCritical("Library qttestability resolve failed!");
            }
        } else {
            qCritical("Library qttestability load failed!");
        }
    }

    bindtextdomain("unity8", translationDirectory().toUtf8().data());

    QQuickView* view = new QQuickView();
    view->setResizeMode(QQuickView::SizeRootObjectToView);
    view->setTitle(APP_NAME);
    view->engine()->setBaseUrl(QUrl::fromLocalFile(::shellAppDirectory()));
    view->rootContext()->setContextProperty("applicationArguments", &qmlArgs);
    if (args.contains(QLatin1String("-frameless"))) {
        view->setFlags(Qt::FramelessWindowHint);
    }

    // You will need this if you want to interact with touch-only components using a mouse
    // Needed only when manually testing on a desktop.
    MouseTouchAdaptor *mouseTouchAdaptor = 0;
    if (args.contains(QLatin1String("-mousetouch"))) {
        mouseTouchAdaptor = new MouseTouchAdaptor;
        mouseTouchAdaptor->setTargetWindow(view);
        application->installNativeEventFilter(mouseTouchAdaptor);
    }

    QPlatformNativeInterface* nativeInterface = QGuiApplication::platformNativeInterface();
    /* Shell is declared as a system session so that it always receives all
       input events.
       FIXME: use the enum value corresponding to SYSTEM_SESSION_TYPE (= 1)
       when it becomes available.
    */
    nativeInterface->setProperty("ubuntuSessionType", 1);
    view->setProperty("role", 2); // INDICATOR_ACTOR_ROLE

    QUrl source(QML_FILE);
    prependImportPaths(view->engine(), ::overrideImportPaths());
    appendImportPaths(view->engine(), ::fallbackImportPaths());

    QStringList importPath = view->engine()->importPathList().filter("qt5/imports");
    if (isUbuntuMirServer) {
        importPath.first().append("/Unity-Mir");
        view->engine()->addImportPath(importPath.first());
    }

    view->setSource(source);
    view->setColor("transparent");

<<<<<<< HEAD
    if (qgetenv("QT_QPA_PLATFORM") == "ubuntu" || args.contains(QLatin1String("-fullscreen"))) {
        // First, size window equal to screen (fake a real WM fullscreen mode).
        // Then, in case we are actually running inside a windowing system,
        // nicely set actual WM fullscreen hint for its benefit.
        view->resize(view->screen()->size());
=======
    if (qgetenv("QT_QPA_PLATFORM") == "ubuntu" || isUbuntuMirServer || args.contains(QLatin1String("-fullscreen"))) {
>>>>>>> 047d7820
        view->showFullScreen();
    } else {
        view->show();
    }

    int result = application->exec();

    delete mouseTouchAdaptor;
    delete application;

    return result;
}

int main(int argc, const char *argv[])
{
    // For ubuntumirserver/ubuntumirclient
    if (qgetenv("QT_QPA_PLATFORM").startsWith("ubuntumir")) {
        setenv("QT_QPA_PLATFORM", "ubuntumirserver", 1);

        // If we use unity-mir directly, we automatically link to the Mir-server
        // platform-api bindings, which result in unexpected behaviour when
        // running the non-Mir scenario.
        QLibrary unityMir("unity-mir", 1);
        unityMir.load();
        if (!unityMir.isLoaded()) {
            qDebug() << "Library unity-mir not found/loaded";
            return 1;
        }

        typedef QMirServer* (*createServer_t)(int, const char **);
        createServer_t createQMirServer = (createServer_t) unityMir.resolve("createQMirServer");
        if (!createQMirServer) {
            qDebug() << "unable to resolve symbol: createQMirServer";
            return 2;
        }

        QMirServer* mirServer = createQMirServer(argc, argv);

        typedef int (*runWithClient_t)(QMirServer*, std::function<int(int, const char**, void*)>);
        runWithClient_t runWithClient = (runWithClient_t) unityMir.resolve("runQMirServerWithClient");
        if (!runWithClient) {
            qDebug() << "unable to resolve symbol: runWithClient";
            return 3;
        }

        return runWithClient(mirServer, startShell);
    } else {
        return startShell(argc, argv, nullptr);
    }
}<|MERGE_RESOLUTION|>--- conflicted
+++ resolved
@@ -87,13 +87,9 @@
     setenv("QML_FORCE_THREADED_RENDERER", "1", 1);
     setenv("QML_FIXED_ANIMATION_STEP", "1", 1);
 
-<<<<<<< HEAD
+    const bool isUbuntuMirServer = qgetenv("QT_QPA_PLATFORM") == "ubuntumirserver";
+
     QGuiApplication::setApplicationName(APP_NAME);
-    QGuiApplication application(argc, argv);
-=======
-    const bool isUbuntuMirServer = qgetenv("QT_QPA_PLATFORM") == "ubuntumirserver";
-
-    QGuiApplication::setApplicationName("Unity 8");
     QGuiApplication *application;
     if (isUbuntuMirServer) {
         QLibrary unityMir("unity-mir", 1);
@@ -110,7 +106,6 @@
     } else {
         application = new QGuiApplication(argc, (char**)argv);
     }
->>>>>>> 047d7820
 
     resolveIconTheme();
 
@@ -176,15 +171,11 @@
     view->setSource(source);
     view->setColor("transparent");
 
-<<<<<<< HEAD
-    if (qgetenv("QT_QPA_PLATFORM") == "ubuntu" || args.contains(QLatin1String("-fullscreen"))) {
+    if (qgetenv("QT_QPA_PLATFORM") == "ubuntu" || isUbuntuMirServer || args.contains(QLatin1String("-fullscreen"))) {
         // First, size window equal to screen (fake a real WM fullscreen mode).
         // Then, in case we are actually running inside a windowing system,
         // nicely set actual WM fullscreen hint for its benefit.
         view->resize(view->screen()->size());
-=======
-    if (qgetenv("QT_QPA_PLATFORM") == "ubuntu" || isUbuntuMirServer || args.contains(QLatin1String("-fullscreen"))) {
->>>>>>> 047d7820
         view->showFullScreen();
     } else {
         view->show();

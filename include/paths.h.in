/*
 * Copyright (C) 2012 Canonical, Ltd.
 *
 * Authors:
 *  Ugo Riboni <ugo.riboni@canonical.com>
 *
 * This program is free software; you can redistribute it and/or modify
 * it under the terms of the GNU General Public License as published by
 * the Free Software Foundation; version 3.
 *
 * This program is distributed in the hope that it will be useful,
 * but WITHOUT ANY WARRANTY; without even the implied warranty of
 * MERCHANTABILITY or FITNESS FOR A PARTICULAR PURPOSE.  See the
 * GNU General Public License for more details.
 *
 * You should have received a copy of the GNU General Public License
 * along with this program.  If not, see <http://www.gnu.org/licenses/>.
 */

#ifndef PATHS_H
#define PATHS_H

// Qt
#include <QtCore/QCoreApplication>
#include <QtCore/QDir>
#include <QtGui/QIcon>
#include <QtQml/QQmlEngine>
#include <QStandardPaths>

inline bool isRunningInstalled() {
    static bool installed = (QCoreApplication::applicationDirPath() ==
                             QDir(QStringLiteral("@CMAKE_INSTALL_PREFIX@/@CMAKE_INSTALL_BINDIR@")).canonicalPath());
    return installed;
}

inline QString buildDirectory() {
    if (!qEnvironmentVariableIsEmpty("UNITY_BINARY_DIR")) return qgetenv("UNITY_BINARY_DIR");
    return QString("@CMAKE_BINARY_DIR@");
}

inline QString sourceDirectory() {
    if (!qEnvironmentVariableIsEmpty("UNITY_SOURCE_DIR")) return qgetenv("UNITY_SOURCE_DIR");
    return QString("@CMAKE_SOURCE_DIR@");
}

inline QString translationDirectory() {
    if (isRunningInstalled()) {
        return QStringLiteral("@CMAKE_INSTALL_PREFIX@/share/locale");
    } else {
<<<<<<< HEAD
        return QStringLiteral("@CMAKE_BINARY_DIR@/po/locale");
=======
        return QString(buildDirectory() + "/po/locale");
>>>>>>> 5d8d0b52
    }
}

inline QString qmlDirectory() {
    if (isRunningInstalled()) {
        return QStringLiteral("@CMAKE_INSTALL_PREFIX@/@SHELL_APP_DIR@/");
    } else {
<<<<<<< HEAD
        return QStringLiteral("@CMAKE_SOURCE_DIR@/qml/");
=======
        return QString(sourceDirectory() + "/qml");
>>>>>>> 5d8d0b52
    }
}

inline QStringList overrideImportPaths() {
    QStringList paths;
    if (!isRunningInstalled()) {
<<<<<<< HEAD
        paths << QStringLiteral("@CMAKE_BINARY_DIR@/plugins");
=======
        paths << QString(buildDirectory() + "/plugins");
>>>>>>> 5d8d0b52
    }
    return paths;
}

inline QStringList nonMirImportPaths() {
    QStringList paths;
    if (isRunningInstalled()) {
        paths << QStringLiteral("@CMAKE_INSTALL_PREFIX@/@SHELL_INSTALL_QML@/nonmirplugins");
    } else {
<<<<<<< HEAD
        paths << QStringLiteral("@CMAKE_BINARY_DIR@/nonmirplugins");
=======
        paths << QString(buildDirectory() + "/nonmirplugins");
>>>>>>> 5d8d0b52
    }
    return paths;
}

inline QStringList fallbackImportPaths() {
    QStringList paths;
    if (isRunningInstalled()) {
        paths << QStringLiteral("@CMAKE_INSTALL_PREFIX@/@SHELL_INSTALL_QML@");
        paths << QStringLiteral("@USS_PRIVATE_PLUGINDIR@");
        paths << QStringLiteral("@SHELL_PLUGINDIR@");
        paths << QStringLiteral("@CMAKE_INSTALL_PREFIX@/@SHELL_INSTALL_QML@/mocks");
    } else {
<<<<<<< HEAD
        paths << QStringLiteral("@USS_PRIVATE_PLUGINDIR@");
        paths << QStringLiteral("@SHELL_PLUGINDIR@");
        paths << QStringLiteral("@CMAKE_BINARY_DIR@/tests/mocks");
=======
        paths << QString("@USS_PRIVATE_PLUGINDIR@");
        paths << QString("@SHELL_PLUGINDIR@");
        paths << QString(buildDirectory() + "/tests/mocks");
>>>>>>> 5d8d0b52
    }
    return paths;
}

inline QString mockPluginsDir() {
    if (isRunningInstalled()) {
        return QStringLiteral("@CMAKE_INSTALL_PREFIX@/@SHELL_INSTALL_QML@/mocks");
    } else {
<<<<<<< HEAD
        return QStringLiteral("@CMAKE_BINARY_DIR@/tests/mocks");
=======
        return QString(buildDirectory() + "/tests/mocks");
>>>>>>> 5d8d0b52
    }
}

inline QStringList shellDataDirs() {
    QStringList dirs = QStandardPaths::standardLocations(QStandardPaths::GenericDataLocation);
    if (isRunningInstalled()) {
        // append so by default we use xdg files.
        dirs.append(qmlDirectory());
    }
    return dirs;
}

<<<<<<< HEAD
inline QString sourceDirectory() {
    return QStringLiteral("@CMAKE_SOURCE_DIR@/");
}

=======
>>>>>>> 5d8d0b52
inline void prependImportPaths(QQmlEngine *engine, const QStringList &paths)
{
    QStringList importPathList = engine->importPathList();
    for (int i = paths.count() -1; i >= 0; i--) {
        // don't duplicate
        const QString& path = paths[i];
        QStringList::iterator iter = qFind(importPathList.begin(), importPathList.end(), path);
        if (iter == importPathList.end()) {
            engine->addImportPath(path);
        }
    }
}

/* When you append and import path to the list of import paths it will be the *last*
   place where Qt will search for QML modules.
   The usual QQmlEngine::addImportPath() actually prepends the given path.*/
inline void appendImportPaths(QQmlEngine *engine, const QStringList &paths)
{
    QStringList importPathList = engine->importPathList();
    Q_FOREACH(const QString& path, paths) {
        // don't duplicate
        QStringList::iterator iter = qFind(importPathList.begin(), importPathList.end(), path);
        if (iter == importPathList.end()) {
            importPathList.append(path);
        }
    }
    engine->setImportPathList(importPathList);
}

#endif<|MERGE_RESOLUTION|>--- conflicted
+++ resolved
@@ -35,23 +35,19 @@
 
 inline QString buildDirectory() {
     if (!qEnvironmentVariableIsEmpty("UNITY_BINARY_DIR")) return qgetenv("UNITY_BINARY_DIR");
-    return QString("@CMAKE_BINARY_DIR@");
+    return QStringLiteral("@CMAKE_BINARY_DIR@");
 }
 
 inline QString sourceDirectory() {
     if (!qEnvironmentVariableIsEmpty("UNITY_SOURCE_DIR")) return qgetenv("UNITY_SOURCE_DIR");
-    return QString("@CMAKE_SOURCE_DIR@");
+    return QStringLiteral("@CMAKE_SOURCE_DIR@");
 }
 
 inline QString translationDirectory() {
     if (isRunningInstalled()) {
         return QStringLiteral("@CMAKE_INSTALL_PREFIX@/share/locale");
     } else {
-<<<<<<< HEAD
-        return QStringLiteral("@CMAKE_BINARY_DIR@/po/locale");
-=======
         return QString(buildDirectory() + "/po/locale");
->>>>>>> 5d8d0b52
     }
 }
 
@@ -59,22 +55,14 @@
     if (isRunningInstalled()) {
         return QStringLiteral("@CMAKE_INSTALL_PREFIX@/@SHELL_APP_DIR@/");
     } else {
-<<<<<<< HEAD
-        return QStringLiteral("@CMAKE_SOURCE_DIR@/qml/");
-=======
         return QString(sourceDirectory() + "/qml");
->>>>>>> 5d8d0b52
     }
 }
 
 inline QStringList overrideImportPaths() {
     QStringList paths;
     if (!isRunningInstalled()) {
-<<<<<<< HEAD
-        paths << QStringLiteral("@CMAKE_BINARY_DIR@/plugins");
-=======
         paths << QString(buildDirectory() + "/plugins");
->>>>>>> 5d8d0b52
     }
     return paths;
 }
@@ -84,11 +72,7 @@
     if (isRunningInstalled()) {
         paths << QStringLiteral("@CMAKE_INSTALL_PREFIX@/@SHELL_INSTALL_QML@/nonmirplugins");
     } else {
-<<<<<<< HEAD
-        paths << QStringLiteral("@CMAKE_BINARY_DIR@/nonmirplugins");
-=======
         paths << QString(buildDirectory() + "/nonmirplugins");
->>>>>>> 5d8d0b52
     }
     return paths;
 }
@@ -101,15 +85,9 @@
         paths << QStringLiteral("@SHELL_PLUGINDIR@");
         paths << QStringLiteral("@CMAKE_INSTALL_PREFIX@/@SHELL_INSTALL_QML@/mocks");
     } else {
-<<<<<<< HEAD
         paths << QStringLiteral("@USS_PRIVATE_PLUGINDIR@");
         paths << QStringLiteral("@SHELL_PLUGINDIR@");
-        paths << QStringLiteral("@CMAKE_BINARY_DIR@/tests/mocks");
-=======
-        paths << QString("@USS_PRIVATE_PLUGINDIR@");
-        paths << QString("@SHELL_PLUGINDIR@");
         paths << QString(buildDirectory() + "/tests/mocks");
->>>>>>> 5d8d0b52
     }
     return paths;
 }
@@ -118,11 +96,7 @@
     if (isRunningInstalled()) {
         return QStringLiteral("@CMAKE_INSTALL_PREFIX@/@SHELL_INSTALL_QML@/mocks");
     } else {
-<<<<<<< HEAD
-        return QStringLiteral("@CMAKE_BINARY_DIR@/tests/mocks");
-=======
         return QString(buildDirectory() + "/tests/mocks");
->>>>>>> 5d8d0b52
     }
 }
 
@@ -135,13 +109,6 @@
     return dirs;
 }
 
-<<<<<<< HEAD
-inline QString sourceDirectory() {
-    return QStringLiteral("@CMAKE_SOURCE_DIR@/");
-}
-
-=======
->>>>>>> 5d8d0b52
 inline void prependImportPaths(QQmlEngine *engine, const QStringList &paths)
 {
     QStringList importPathList = engine->importPathList();

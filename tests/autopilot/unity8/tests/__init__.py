--- conflicted
+++ resolved
@@ -39,12 +39,7 @@
             self.launch_test_local(geometry)
 
     def launch_test_local(self, geometry):
-<<<<<<< HEAD
-        os.environ['LD_LIBRARY_PATH'] = "../../builddir/tests/mocks/LightDM/" + self.lightdm_mock
-=======
         os.environ['LD_LIBRARY_PATH'] = "../../../unity_build/build/lib:../../builddir/tests/mocks/libusermetrics:../../builddir/tests/mocks/LightDM/" + self.lightdm_mock
-        os.environ['QML2_IMPORT_PATH'] = "../../builddir/tests/mocks:../../builddir/plugins"
->>>>>>> dc805565
         if geometry != "0x0":
             self.app = self.launch_test_application(
                 "../../builddir/unity8", "-geometry", geometry, "-frameless", app_type='qt')
@@ -53,12 +48,7 @@
                 "../../builddir/unity8", "-fullscreen", app_type='qt')
 
     def launch_test_installed(self, geometry):
-<<<<<<< HEAD
-        os.environ['LD_LIBRARY_PATH'] = "/usr/share/unity8/plugins/mocks/LightDM/" + self.lightdm_mock
-=======
         os.environ['LD_LIBRARY_PATH'] = "/usr/share/unity8/plugins/mocks/libusermetrics:/usr/share/unity8/plugins/mocks/LightDM/" + self.lightdm_mock
-        os.environ['QML2_IMPORT_PATH'] = "/usr/share/unity8/plugins/mocks:/usr/share/unity8/plugins"
->>>>>>> dc805565
         if model() == 'Desktop' and geometry != "0x0":
             self.app = self.launch_test_application(
                "unity8", "-geometry", geometry, "-frameless", app_type='qt')

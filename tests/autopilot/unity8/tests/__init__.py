# -*- Mode: Python; coding: utf-8; indent-tabs-mode: nil; tab-width: 4 -*-
# Copyright 2013 Canonical
#
# This program is free software: you can redistribute it and/or modify it
# under the terms of the GNU General Public License version 3, as published
# by the Free Software Foundation.

"""unity8 autopilot tests."""

import os.path
import sysconfig

from autopilot.testcase import AutopilotTestCase
from autopilot.matchers import Eventually
from autopilot.platform import model
from testtools.matchers import Equals

from unity8.emulators.main_window import MainWindow

class FormFactors(object):
    Phone, Tablet, Desktop = range(3)

class ShellTestCase(AutopilotTestCase):

    """A common test case class that provides several useful methods for shell tests."""

    libdir = "/usr/lib/{0}/unity8".format(sysconfig.get_config_var('MULTIARCH'))
    lightdm_mock = "full"

    def setUp(self, geometry, grid_size):
        super(ShellTestCase, self).setUp()
        # Lets assume we are installed system wide if this file is somewhere in /usr
        if grid_size != "0":
            os.environ['GRID_UNIT_PX'] = grid_size
            self.grid_size = int(grid_size)
        else:
            self.grid_size = int(os.environ['GRID_UNIT_PX'])
        if os.path.realpath(__file__).startswith("/usr/"):
            self.launch_test_installed(geometry)
        else:
            self.launch_test_local(geometry)

    def launch_test_local(self, geometry):
<<<<<<< HEAD
        os.environ['LD_LIBRARY_PATH'] = "../../../unity_build/build/lib:../../builddir/tests/mocks/libusermetrics:../../builddir/tests/mocks/LightDM/" + self.lightdm_mock
        os.environ['QML2_IMPORT_PATH'] = "../../builddir/tests/mocks:../../builddir/plugins:../../builddir/modules"
=======
        os.environ['LD_LIBRARY_PATH'] = "../../builddir/tests/mocks/libusermetrics:../../builddir/tests/mocks/LightDM" + self.lightdm_mock
        os.environ['QML2_IMPORT_PATH'] = "../../builddir/tests/mocks"
>>>>>>> b86111f3
        if geometry != "0x0":
            self.app = self.launch_test_application(
                "../../builddir/unity8", "-geometry", geometry, "-frameless", app_type='qt')
        else:
            self.app = self.launch_test_application(
                "../../builddir/unity8", "-fullscreen", app_type='qt')

    def launch_test_installed(self, geometry):
<<<<<<< HEAD
        os.environ['LD_LIBRARY_PATH'] = "/usr/share/unity8/plugins/mocks/libusermetrics:/usr/share/unity8/plugins/mocks/LightDM/" + self.lightdm_mock
        os.environ['QML2_IMPORT_PATH'] = "/usr/share/unity8/plugins/mocks:/usr/share/unity8/plugins:/usr/share/unity8/modules"
=======
        os.environ['LD_LIBRARY_PATH'] = "{0}/qml/mocks/libusermetrics:{0}/qml/mocks/LightDM/{1}".format(self.libdir, self.lightdm_mock)
        os.environ['QML2_IMPORT_PATH'] = "{0}/qml/mocks".format(self.libdir)
>>>>>>> b86111f3
        if model() == 'Desktop' and geometry != "0x0":
            self.app = self.launch_test_application(
               "unity8", "-geometry", geometry, "-frameless", app_type='qt')
        else:
            self.app = self.launch_test_application(
               "unity8", "-fullscreen", app_type='qt')

    def skipWrapper(*args, **kwargs):
        pass

    def form_factor(self):
        return FormFactors.Desktop

    def __getattribute__(self, attr_name):
        attr = object.__getattribute__(self, attr_name);
        if attr_name.startswith("test_"):
            try:
                if self.form_factor() in attr.blacklist:
                    return self.skipWrapper
            except:
                pass
        return attr

    @property
    def main_window(self):
        return MainWindow(self.app)<|MERGE_RESOLUTION|>--- conflicted
+++ resolved
@@ -41,13 +41,8 @@
             self.launch_test_local(geometry)
 
     def launch_test_local(self, geometry):
-<<<<<<< HEAD
-        os.environ['LD_LIBRARY_PATH'] = "../../../unity_build/build/lib:../../builddir/tests/mocks/libusermetrics:../../builddir/tests/mocks/LightDM/" + self.lightdm_mock
-        os.environ['QML2_IMPORT_PATH'] = "../../builddir/tests/mocks:../../builddir/plugins:../../builddir/modules"
-=======
         os.environ['LD_LIBRARY_PATH'] = "../../builddir/tests/mocks/libusermetrics:../../builddir/tests/mocks/LightDM" + self.lightdm_mock
         os.environ['QML2_IMPORT_PATH'] = "../../builddir/tests/mocks"
->>>>>>> b86111f3
         if geometry != "0x0":
             self.app = self.launch_test_application(
                 "../../builddir/unity8", "-geometry", geometry, "-frameless", app_type='qt')
@@ -56,13 +51,8 @@
                 "../../builddir/unity8", "-fullscreen", app_type='qt')
 
     def launch_test_installed(self, geometry):
-<<<<<<< HEAD
-        os.environ['LD_LIBRARY_PATH'] = "/usr/share/unity8/plugins/mocks/libusermetrics:/usr/share/unity8/plugins/mocks/LightDM/" + self.lightdm_mock
-        os.environ['QML2_IMPORT_PATH'] = "/usr/share/unity8/plugins/mocks:/usr/share/unity8/plugins:/usr/share/unity8/modules"
-=======
         os.environ['LD_LIBRARY_PATH'] = "{0}/qml/mocks/libusermetrics:{0}/qml/mocks/LightDM/{1}".format(self.libdir, self.lightdm_mock)
         os.environ['QML2_IMPORT_PATH'] = "{0}/qml/mocks".format(self.libdir)
->>>>>>> b86111f3
         if model() == 'Desktop' and geometry != "0x0":
             self.app = self.launch_test_application(
                "unity8", "-geometry", geometry, "-frameless", app_type='qt')

# -*- Mode: Python; coding: utf-8; indent-tabs-mode: nil; tab-width: 4 -*-
# Copyright 2013 Canonical
#
# This program is free software: you can redistribute it and/or modify it
# under the terms of the GNU General Public License version 3, as published
# by the Free Software Foundation.

"""unity8 autopilot tests."""

import os.path

from autopilot.testcase import AutopilotTestCase
from autopilot.matchers import Eventually
from autopilot.platform import model
from testtools.matchers import Equals

from unity8.emulators.main_window import MainWindow

class FormFactors(object):
    Phone, Tablet, Desktop = range(3)

class ShellTestCase(AutopilotTestCase):

    """A common test case class that provides several useful methods for shell tests."""

    lightdm_mock = "full"

    def setUp(self, geometry, grid_size):
        super(ShellTestCase, self).setUp()
        # Lets assume we are installed system wide if this file is somewhere in /usr
        if grid_size != "0":
            os.environ['GRID_UNIT_PX'] = grid_size
            self.grid_size = int(grid_size)
        else:
            self.grid_size = int(os.environ['GRID_UNIT_PX'])
        if os.path.realpath(__file__).startswith("/usr/"):
            self.launch_test_installed(geometry)
        else:
            self.launch_test_local(geometry)

    def launch_test_local(self, geometry):
<<<<<<< HEAD
        os.environ['LD_LIBRARY_PATH'] = "../../../unity_build/build/lib:../../builddir/tests/mocks/LightDM/" + self.lightdm_mock
        os.environ['QML2_IMPORT_PATH'] = "../../builddir/tests/mocks:../../builddir/plugins:../../builddir/modules"
=======
        os.environ['LD_LIBRARY_PATH'] = "../../../unity_build/build/lib:../../builddir/tests/mocks/libusermetrics:../../builddir/tests/mocks/LightDM/" + self.lightdm_mock
        os.environ['QML2_IMPORT_PATH'] = "../../builddir/tests/mocks:../../builddir/plugins"
>>>>>>> c3c1984f
        if geometry != "0x0":
            self.app = self.launch_test_application(
                "../../builddir/unity8", "-geometry", geometry, "-frameless", app_type='qt')
        else:
            self.app = self.launch_test_application(
                "../../builddir/unity8", "-fullscreen", app_type='qt')

    def launch_test_installed(self, geometry):
<<<<<<< HEAD
        os.environ['LD_LIBRARY_PATH'] = "/usr/share/unity8/plugins/mocks/LightDM/" + self.lightdm_mock
        os.environ['QML2_IMPORT_PATH'] = "/usr/share/unity8/plugins/mocks:/usr/share/unity8/plugins:/usr/share/unity8/modules"
=======
        os.environ['LD_LIBRARY_PATH'] = "/usr/share/unity8/plugins/mocks/libusermetrics:/usr/share/unity8/plugins/mocks/LightDM/" + self.lightdm_mock
        os.environ['QML2_IMPORT_PATH'] = "/usr/share/unity8/plugins/mocks:/usr/share/unity8/plugins"
>>>>>>> c3c1984f
        if model() == 'Desktop' and geometry != "0x0":
            self.app = self.launch_test_application(
               "unity8", "-geometry", geometry, "-frameless", app_type='qt')
        else:
            self.app = self.launch_test_application(
               "unity8", "-fullscreen", app_type='qt')

    def skipWrapper(*args, **kwargs):
        pass

    def form_factor(self):
        return FormFactors.Desktop

    def __getattribute__(self, attr_name):
        attr = object.__getattribute__(self, attr_name);
        if attr_name.startswith("test_"):
            try:
                if self.form_factor() in attr.blacklist:
                    return self.skipWrapper
            except:
                pass
        return attr

    @property
    def main_window(self):
        return MainWindow(self.app)<|MERGE_RESOLUTION|>--- conflicted
+++ resolved
@@ -39,13 +39,8 @@
             self.launch_test_local(geometry)
 
     def launch_test_local(self, geometry):
-<<<<<<< HEAD
-        os.environ['LD_LIBRARY_PATH'] = "../../../unity_build/build/lib:../../builddir/tests/mocks/LightDM/" + self.lightdm_mock
+        os.environ['LD_LIBRARY_PATH'] = "../../../unity_build/build/lib:../../builddir/tests/mocks/libusermetrics:../../builddir/tests/mocks/LightDM/" + self.lightdm_mock
         os.environ['QML2_IMPORT_PATH'] = "../../builddir/tests/mocks:../../builddir/plugins:../../builddir/modules"
-=======
-        os.environ['LD_LIBRARY_PATH'] = "../../../unity_build/build/lib:../../builddir/tests/mocks/libusermetrics:../../builddir/tests/mocks/LightDM/" + self.lightdm_mock
-        os.environ['QML2_IMPORT_PATH'] = "../../builddir/tests/mocks:../../builddir/plugins"
->>>>>>> c3c1984f
         if geometry != "0x0":
             self.app = self.launch_test_application(
                 "../../builddir/unity8", "-geometry", geometry, "-frameless", app_type='qt')
@@ -54,13 +49,8 @@
                 "../../builddir/unity8", "-fullscreen", app_type='qt')
 
     def launch_test_installed(self, geometry):
-<<<<<<< HEAD
-        os.environ['LD_LIBRARY_PATH'] = "/usr/share/unity8/plugins/mocks/LightDM/" + self.lightdm_mock
+        os.environ['LD_LIBRARY_PATH'] = "/usr/share/unity8/plugins/mocks/libusermetrics:/usr/share/unity8/plugins/mocks/LightDM/" + self.lightdm_mock
         os.environ['QML2_IMPORT_PATH'] = "/usr/share/unity8/plugins/mocks:/usr/share/unity8/plugins:/usr/share/unity8/modules"
-=======
-        os.environ['LD_LIBRARY_PATH'] = "/usr/share/unity8/plugins/mocks/libusermetrics:/usr/share/unity8/plugins/mocks/LightDM/" + self.lightdm_mock
-        os.environ['QML2_IMPORT_PATH'] = "/usr/share/unity8/plugins/mocks:/usr/share/unity8/plugins"
->>>>>>> c3c1984f
         if model() == 'Desktop' and geometry != "0x0":
             self.app = self.launch_test_application(
                "unity8", "-geometry", geometry, "-frameless", app_type='qt')

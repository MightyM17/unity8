# -*- Mode: Python; coding: utf-8; indent-tabs-mode: nil; tab-width: 4 -*-
#
# Unity Autopilot Test Suite
# Copyright (C) 2013, 2014 Canonical
#
# This program is free software: you can redistribute it and/or modify
# it under the terms of the GNU General Public License as published by
# the Free Software Foundation, either version 3 of the License, or
# (at your option) any later version.
#
# This program is distributed in the hope that it will be useful,
# but WITHOUT ANY WARRANTY; without even the implied warranty of
# MERCHANTABILITY or FITNESS FOR A PARTICULAR PURPOSE.  See the
# GNU General Public License for more details.
#
# You should have received a copy of the GNU General Public License
# along with this program.  If not, see <http://www.gnu.org/licenses/>.
#

"""Tests for the application lifecycle."""

from __future__ import absolute_import

from unity8.process_helpers import lock_unity, unlock_unity
from unity8.shell import disable_qml_mocking
from unity8.shell.tests import UnityTestCase, _get_device_emulation_scenarios

from autopilot.matchers import Eventually
from autopilot.platform import model
from testtools.matchers import Equals, NotEquals

import logging
import subprocess

logger = logging.getLogger(__name__)


class ApplicationLifecycleTests(UnityTestCase):

    scenarios = _get_device_emulation_scenarios()

    def setUp(self):
        super(ApplicationLifecycleTests, self).setUp()
        if model() == "Desktop":
            self.skipTest("Test cannot be run on the desktop.")

    def swipe_screen_from_right(self):
        width = self.main_window.width
        height = self.main_window.height
        start_x = width
        start_y = int(height/2)
        end_x = int(width/2)
        end_y = start_y

        logger.info("Swiping screen from the right edge")
        self.touch.drag(start_x, start_y, end_x, end_y)

<<<<<<< HEAD
    def swipe_screen_from_left(self):
        qml_view = self.main_window.get_qml_view()
        width = qml_view.width
        height = qml_view.height
        start_x = 0
        start_y = int(height/2)
        end_x = width
        end_y = start_y

        logger.info("Swiping screen from the left edge")
        self.touch.drag(start_x, start_y, end_x, end_y)

    def _get_current_focused_app_id(self):
        return self._proxy.select_single("Shell").currentFocusedAppId

    def _launch_app_directly(self, app_name):
=======
    def _launch_app(self, app_name):
>>>>>>> b792470a
        """Launches the application *app_name*

        Assumes that the desktop file resides at:
        /usr/share/applications/{app_name}.desktop

        """
        desktop_file = "--desktop_file_hint="\
            "/usr/share/applications/{app_name}.desktop".format(
                app_name=app_name
            )
        return self.launch_test_application(
            app_name,
            desktop_file,
            "--stage_hint=main_stage",
            app_type='qt'
        )

    def _launch_app(self, app_name):
        """Launches the application *app_name* via upstart."""
        command = ['initctl', '--quiet', 'start', 'application',
                   'APP_ID=%s' % app_name]
        subprocess.check_call(command)

        command = ['pkill', '-f', '-9', app_name]
        self.addCleanup(subprocess.call, command)

    @disable_qml_mocking
    def test_can_launch_application(self):
        """Must be able to launch an application."""
        unity_proxy = self.launch_unity()
        unlock_unity(unity_proxy)

        self._launch_app("messaging-app")
        self.assertThat(
            self.main_window.get_current_focused_app_id(),
            Eventually(Equals("messaging-app"))
        )

    @disable_qml_mocking
    def test_can_launch_multiple_applications(self):
        """A second application launched must be focused."""
        unity_proxy = self.launch_unity()
        unlock_unity(unity_proxy)

        self._launch_app("messaging-app")
        self.assertThat(
            self.main_window.get_current_focused_app_id(),
            Eventually(Equals("messaging-app"))
        )

        self._launch_app("address-book-app")
        self.assertThat(
            self.main_window.get_current_focused_app_id(),
            Eventually(Equals("address-book-app"))
        )

    @disable_qml_mocking
    def test_app_moves_from_unfocused_to_focused(self):
        """An application that is in the unfocused state must be able to be
        brought back to the focused state.

        """
        unity_proxy = self.launch_unity()
        unlock_unity(unity_proxy)

        self._launch_app("messaging-app")
        self.assertThat(
            self.main_window.get_current_focused_app_id(),
            Eventually(Equals("messaging-app"))
        )

        # FIXME: this should be able to launch via upstart.  Bug #1273844
        self._launch_app_directly("address-book-app")
        self.assertThat(
            self.main_window.get_current_focused_app_id(),
            Eventually(Equals("address-book-app"))
        )

        self.swipe_screen_from_right()

        self.assertThat(
            self.main_window.get_current_focused_app_id(),
            Eventually(Equals("messaging-app"))
        )

    @disable_qml_mocking
    def test_greeter_hides_on_app_open(self):
        """Greeter should hide when an app is opened"""
        unity_proxy = self.launch_unity()
        greeter = self.main_window.get_greeter()
        self.assertThat(greeter.created, Eventually(Equals(True)))

        self._launch_app("messaging-app")
        self.assertThat(greeter.created, Eventually(Equals(False)))
        self.assertThat(
            self._get_current_focused_app_id(),
            Eventually(Equals("messaging-app"))
        )

    @disable_qml_mocking
    def test_greeter_hides_on_app_focus(self):
        """Greeter should hide when an app is re-focused"""
        unity_proxy = self.launch_unity()
        unlock_unity(unity_proxy)

        self._launch_app("messaging-app")
        self.assertThat(
            self._get_current_focused_app_id(),
            Eventually(Equals("messaging-app"))
        )

        self.swipe_screen_from_left()
        self.assertThat(
            self._get_current_focused_app_id(),
            Eventually(Equals(''))
        )

        lock_unity()
        greeter = self.main_window.get_greeter()
        self.assertThat(greeter.created, Eventually(Equals(True)))

        self._launch_app("messaging-app")
        self.assertThat(greeter.created, Eventually(Equals(False)))
        self.assertThat(
            self._get_current_focused_app_id(),
            Eventually(Equals("messaging-app"))
        )<|MERGE_RESOLUTION|>--- conflicted
+++ resolved
@@ -55,7 +55,6 @@
         logger.info("Swiping screen from the right edge")
         self.touch.drag(start_x, start_y, end_x, end_y)
 
-<<<<<<< HEAD
     def swipe_screen_from_left(self):
         qml_view = self.main_window.get_qml_view()
         width = qml_view.width
@@ -68,13 +67,7 @@
         logger.info("Swiping screen from the left edge")
         self.touch.drag(start_x, start_y, end_x, end_y)
 
-    def _get_current_focused_app_id(self):
-        return self._proxy.select_single("Shell").currentFocusedAppId
-
     def _launch_app_directly(self, app_name):
-=======
-    def _launch_app(self, app_name):
->>>>>>> b792470a
         """Launches the application *app_name*
 
         Assumes that the desktop file resides at:
@@ -170,7 +163,7 @@
         self._launch_app("messaging-app")
         self.assertThat(greeter.created, Eventually(Equals(False)))
         self.assertThat(
-            self._get_current_focused_app_id(),
+            self.main_window.get_current_focused_app_id(),
             Eventually(Equals("messaging-app"))
         )
 
@@ -182,13 +175,13 @@
 
         self._launch_app("messaging-app")
         self.assertThat(
-            self._get_current_focused_app_id(),
+            self.main_window.get_current_focused_app_id(),
             Eventually(Equals("messaging-app"))
         )
 
         self.swipe_screen_from_left()
         self.assertThat(
-            self._get_current_focused_app_id(),
+            self.main_window.get_current_focused_app_id(),
             Eventually(Equals(''))
         )
 
@@ -199,6 +192,6 @@
         self._launch_app("messaging-app")
         self.assertThat(greeter.created, Eventually(Equals(False)))
         self.assertThat(
-            self._get_current_focused_app_id(),
+            self.main_window.get_current_focused_app_id(),
             Eventually(Equals("messaging-app"))
         )
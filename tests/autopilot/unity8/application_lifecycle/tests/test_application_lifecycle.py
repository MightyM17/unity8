--- conflicted
+++ resolved
@@ -122,15 +122,11 @@
 
         self.main_window.show_dash_from_launcher()
 
-<<<<<<< HEAD
-        self.assert_current_focused_application('')
+        self.assert_current_focused_application('unity8-dash')
 
     def test_click_app_icon_on_dash_must_focus_it(self):
         application_name = self.launch_fake_app()
         self.main_window.show_dash_from_launcher()
 
         self.main_window.launch_application(application_name)
-        self.assert_current_focused_application(application_name)
-=======
-        self.assert_current_focused_application('unity8-dash')
->>>>>>> cb1f0d4d
+        self.assert_current_focused_application(application_name)
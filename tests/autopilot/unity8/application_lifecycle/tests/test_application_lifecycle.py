--- conflicted
+++ resolved
@@ -21,23 +21,15 @@
 
 from __future__ import absolute_import
 
-<<<<<<< HEAD
-from unity8.process_helpers import lock_unity, unlock_unity
-from unity8.shell import disable_qml_mocking
-from unity8.shell.tests import UnityTestCase, _get_device_emulation_scenarios
-=======
 import logging
 import os
->>>>>>> 46e08ae0
 
+from autopilot.matchers import Eventually
 from autopilot.platform import model
+from testtools.matchers import Equals
 
-<<<<<<< HEAD
-import logging
-import subprocess
-=======
+from unity8 import process_helpers
 from unity8.application_lifecycle import tests
->>>>>>> 46e08ae0
 
 
 logger = logging.getLogger(__name__)
@@ -61,47 +53,6 @@
         logger.info("Swiping screen from the right edge")
         self.touch.drag(start_x, start_y, end_x, end_y)
 
-<<<<<<< HEAD
-    def swipe_screen_from_left(self):
-        width = self.main_window.width
-        height = self.main_window.height
-        start_x = 0
-        start_y = int(height/2)
-        end_x = width
-        end_y = start_y
-
-        logger.info("Swiping screen from the left edge")
-        self.touch.drag(start_x, start_y, end_x, end_y)
-
-    def _launch_app_directly(self, app_name):
-        """Launches the application *app_name*
-
-        Assumes that the desktop file resides at:
-        /usr/share/applications/{app_name}.desktop
-
-        """
-        desktop_file = "--desktop_file_hint="\
-            "/usr/share/applications/{app_name}.desktop".format(
-                app_name=app_name
-            )
-        return self.launch_test_application(
-            app_name,
-            desktop_file,
-            "--stage_hint=main_stage",
-            app_type='qt'
-        )
-
-    def _launch_app(self, app_name):
-        """Launches the application *app_name* via upstart."""
-        command = ['initctl', '--quiet', 'start', 'application',
-                   'APP_ID=%s' % app_name]
-        subprocess.check_call(command)
-
-        command = ['pkill', '-f', '-9', app_name]
-        self.addCleanup(subprocess.call, command)
-
-    @disable_qml_mocking
-=======
     def launch_fake_app(self):
         _, desktop_file_path = self.create_test_application()
         desktop_file_name = os.path.basename(desktop_file_path)
@@ -109,22 +60,11 @@
         self.launch_upstart_application(application_name)
         return application_name
 
->>>>>>> 46e08ae0
     def test_can_launch_application(self):
         """Must be able to launch an application."""
         application_name = self.launch_fake_app()
         self.assert_current_focused_application(application_name)
 
-<<<<<<< HEAD
-        self._launch_app("messaging-app")
-        self.assertThat(
-            self.main_window.get_current_focused_app_id(),
-            Eventually(Equals("messaging-app"))
-        )
-
-    @disable_qml_mocking
-=======
->>>>>>> 46e08ae0
     def test_can_launch_multiple_applications(self):
         """A second application launched must be focused."""
         application1_name = self.launch_fake_app()
@@ -142,64 +82,6 @@
         application1_name = self.launch_fake_app()
         self.assert_current_focused_application(application1_name)
 
-<<<<<<< HEAD
-        # FIXME: this should be able to launch via upstart.  Bug #1273844
-        self._launch_app_directly("address-book-app")
-        self.assertThat(
-            self.main_window.get_current_focused_app_id(),
-            Eventually(Equals("address-book-app"))
-        )
-
-        self.swipe_screen_from_right()
-
-        self.assertThat(
-            self.main_window.get_current_focused_app_id(),
-            Eventually(Equals("messaging-app"))
-        )
-
-    @disable_qml_mocking
-    def test_greeter_hides_on_app_open(self):
-        """Greeter should hide when an app is opened"""
-        unity_proxy = self.launch_unity()
-        greeter = self.main_window.get_greeter()
-        self.assertThat(greeter.created, Eventually(Equals(True)))
-
-        self._launch_app("messaging-app")
-        self.assertThat(greeter.created, Eventually(Equals(False)))
-        self.assertThat(
-            self.main_window.get_current_focused_app_id(),
-            Eventually(Equals("messaging-app"))
-        )
-
-    @disable_qml_mocking
-    def test_greeter_hides_on_app_focus(self):
-        """Greeter should hide when an app is re-focused"""
-        unity_proxy = self.launch_unity()
-        greeter = self.main_window.get_greeter()
-        unlock_unity(unity_proxy)
-
-        self._launch_app("messaging-app")
-        self.assertThat(
-            self.main_window.get_current_focused_app_id(),
-            Eventually(Equals("messaging-app"))
-        )
-
-        self.swipe_screen_from_left()
-        self.assertThat(
-            self.main_window.get_current_focused_app_id(),
-            Eventually(Equals(''))
-        )
-
-        lock_unity()
-        self.assertThat(greeter.created, Eventually(Equals(True)))
-
-        self._launch_app("messaging-app")
-        self.assertThat(greeter.created, Eventually(Equals(False)))
-        self.assertThat(
-            self.main_window.get_current_focused_app_id(),
-            Eventually(Equals("messaging-app"))
-        )
-=======
         application2_name = self.launch_fake_app()
         self.assertFalse(application1_name == application2_name)
         self.assert_current_focused_application(application2_name)
@@ -207,4 +89,29 @@
         self.swipe_screen_from_right()
 
         self.assert_current_focused_application(application1_name)
->>>>>>> 46e08ae0
+
+    def test_greeter_hides_on_app_open(self):
+        """Greeter should hide when an app is opened"""
+        process_helpers.lock_unity()
+        greeter = self.main_window.get_greeter()
+        self.assertThat(greeter.created, Eventually(Equals(True)))
+
+        application_name = self.launch_fake_app()
+        self.assertThat(greeter.created, Eventually(Equals(False)))
+        self.assert_current_focused_application(application_name)
+
+    def test_greeter_hides_on_app_focus(self):
+        """Greeter should hide when an app is re-focused"""
+        application_name = self.launch_fake_app()
+        self.assert_current_focused_application(application_name)
+
+        self.main_window.show_dash_swiping()
+        self.assert_current_focused_application('')
+
+        process_helpers.lock_unity()
+        greeter = self.main_window.get_greeter()
+        self.assertThat(greeter.created, Eventually(Equals(True)))
+
+        self.launch_upstart_application(application_name)
+        self.assertThat(greeter.created, Eventually(Equals(False)))
+        self.assert_current_focused_application(application_name)
--- conflicted
+++ resolved
@@ -33,18 +33,7 @@
         if platform.model() == 'Desktop':
             self.skipTest("URL dispatcher doesn't work on the desktop.")
         super(URLDispatcherTestCase, self).setUp()
-<<<<<<< HEAD
-        self._qml_mock_enabled = False
-        self._data_dirs_mock_enabled = False
-        unity_proxy = self.launch_unity()
-
-    def create_test_application(self):
-        fake_application = fixture_setup.FakeApplication(self.test_qml)
-        self.useFixture(fake_application)
-        return (
-            fake_application.qml_file_path, fake_application.desktop_file_path)
-=======
->>>>>>> 4f64c2d7
+        self.launch_unity()
 
     def test_swipe_out_application_started_by_url_dispatcher(self):
         _, desktop_file_path = self.create_test_application()

--- conflicted
+++ resolved
@@ -39,10 +39,4 @@
     def setUp(self):
         if platform.model() == 'Desktop':
             self.skipTest('Test cannot be run on the desktop.')
-<<<<<<< HEAD
-        super().setUp()
-        self.unity_proxy = self.launch_unity()
-        process_helpers.unlock_unity()
-=======
-        super().setUp()
->>>>>>> 82841c4b
+        super().setUp()
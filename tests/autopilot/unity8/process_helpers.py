# -*- Mode: Python; coding: utf-8; indent-tabs-mode: nil; tab-width: 4 -*-
#
# Unity Autopilot Utilities
# Copyright (C) 2013, 2014, 2015 Canonical
#
# This program is free software: you can redistribute it and/or modify
# it under the terms of the GNU General Public License as published by
# the Free Software Foundation, either version 3 of the License, or
# (at your option) any later version.
#
# This program is distributed in the hope that it will be useful,
# but WITHOUT ANY WARRANTY; without even the implied warranty of
# MERCHANTABILITY or FITNESS FOR A PARTICULAR PURPOSE.  See the
# GNU General Public License for more details.
#
# You should have received a copy of the GNU General Public License
# along with this program.  If not, see <http://www.gnu.org/licenses/>.
#

import logging
import subprocess

import ubuntuuitoolkit
from autopilot.introspection import get_proxy_object_for_existing_process

from unity8 import greeter
<<<<<<< HEAD

=======
>>>>>>> beb71685

logger = logging.getLogger(__name__)


class JobError(Exception):
    pass


class CannotAccessUnity(Exception):
    pass


def unlock_unity():
    """Helper function that attempts to unlock the unity greeter.

    """
<<<<<<< HEAD

=======
>>>>>>> beb71685
    greeter.wait_for_greeter()
    greeter.hide_greeter_with_dbus()


def lock_unity():
    """Helper function that attempts to lock unity greeter.

    """
<<<<<<< HEAD

=======
>>>>>>> beb71685
    greeter.show_greeter_with_dbus()
    greeter.wait_for_greeter()


def restart_unity_with_testability(*args):
    """Restarts (or starts) unity with testability enabled.

    Passes *args arguments to the launched process.

    """
    args += ("QT_LOAD_TESTABILITY=1",)
    return restart_unity(*args)


def restart_unity(*args):
    """Restarts (or starts) unity8 using the provided arguments.

    Passes *args arguments to the launched process.

    :raises subprocess.CalledProcessError: if unable to stop or start the
      unity8 upstart job.

    """
    status = _get_unity_status()
    if "start/" in status:
        stop_job('unity8')

    pid = start_job('unity8', *args)
    return _get_unity_proxy_object(pid)


def start_job(name, *args):
    """Start a job.

    :param str name: The name of the job.
    :param args: The arguments to be used when starting the job.
    :return: The process id of the started job.
    :raises CalledProcessError: if the job failed to start.

    """
    logger.info('Starting job {} with arguments {}.'.format(name, args))
    command = ['/sbin/initctl', 'start', name] + list(args)
    try:
        output = subprocess.check_output(
            command,
            stderr=subprocess.STDOUT,
            universal_newlines=True,
        )
        logger.info(output)
        pid = get_job_pid(name)
    except subprocess.CalledProcessError as e:
        e.args += ('Failed to start {}: {}.'.format(name, e.output),)
        raise
    else:
        return pid


def get_job_pid(name):
    """Return the process id of a running job.

    :param str name: The name of the job.
    :raises JobError: if the job is not running.

    """
    status = get_job_status(name)
    if "start/" not in status:
        raise JobError('{} is not in the running state.'.format(name))
    return int(status.split()[-1])


def get_job_status(name):
    """Return the status of a job.

    :param str name: The name of the job.
    :raises JobError: if it's not possible to get the status of the job.

    """
    try:
        return subprocess.check_output([
            '/sbin/initctl',
            'status',
            name
        ], universal_newlines=True)
    except subprocess.CalledProcessError as error:
        raise JobError(
            "Unable to get {}'s status: {}".format(name, error)
        )


def stop_job(name):
    """Stop a job.

    :param str name: The name of the job.
    :raises CalledProcessError: if the job failed to stop.

    """
    logger.info('Stoping job {}.'.format(name))
    command = ['/sbin/initctl', 'stop', name]
    try:
        output = subprocess.check_output(
            command,
            stderr=subprocess.STDOUT,
            universal_newlines=True,
        )
        logger.info(output)
    except subprocess.CalledProcessError as e:
        e.args += ('Failed to stop {}: {}.'.format(name, e.output),)
        raise


def is_job_running(name):
    """Return True if the job is running. Otherwise, False.

    :param str name: The name of the job.
    :raises JobError: if it's not possible to get the status of the job.

    """
    return 'start/' in get_job_status(name)


def _get_unity_status():
    try:
        return get_job_status('unity8')
    except JobError as error:
        raise CannotAccessUnity(str(error))


def _get_unity_pid():
    try:
        return get_job_pid('unity8')
    except JobError as error:
        raise CannotAccessUnity(str(error))


def _get_unity_proxy_object(pid):
    return get_proxy_object_for_existing_process(
        pid=pid,
        emulator_base=ubuntuuitoolkit.UbuntuUIToolkitCustomProxyObjectBase
    )<|MERGE_RESOLUTION|>--- conflicted
+++ resolved
@@ -24,10 +24,7 @@
 from autopilot.introspection import get_proxy_object_for_existing_process
 
 from unity8 import greeter
-<<<<<<< HEAD
 
-=======
->>>>>>> beb71685
 
 logger = logging.getLogger(__name__)
 
@@ -44,10 +41,6 @@
     """Helper function that attempts to unlock the unity greeter.
 
     """
-<<<<<<< HEAD
-
-=======
->>>>>>> beb71685
     greeter.wait_for_greeter()
     greeter.hide_greeter_with_dbus()
 
@@ -56,10 +49,6 @@
     """Helper function that attempts to lock unity greeter.
 
     """
-<<<<<<< HEAD
-
-=======
->>>>>>> beb71685
     greeter.show_greeter_with_dbus()
     greeter.wait_for_greeter()
 

--- conflicted
+++ resolved
@@ -40,26 +40,6 @@
     """Helper function that attempts to unlock the unity greeter.
 
     """
-<<<<<<< HEAD
-=======
-    if unity_proxy_obj is None:
-        try:
-            pid = get_unity_pid()
-            unity = _get_unity_proxy_object(pid)
-            main_window = unity.select_single(main_window_emulator.QQuickView)
-        except ProcessSearchError as e:
-            raise CannotAccessUnity(
-                "Cannot introspect unity, make sure that it has been started "
-                "with testability. Perhaps use the function "
-                "'restart_unity_with_testability' this module provides."
-                "(%s)"
-                % str(e)
-            )
-    else:
-        main_window = unity_proxy_obj.select_single(
-            main_window_emulator.QQuickView)
->>>>>>> f1b16fde
-
     greeter.wait_for_greeter()
     greeter.hide_greeter_with_dbus()
 
@@ -68,26 +48,6 @@
     """Helper function that attempts to lock unity greeter.
 
     """
-<<<<<<< HEAD
-=======
-    if unity_proxy_obj is None:
-        try:
-            pid = get_unity_pid()
-            unity = _get_unity_proxy_object(pid)
-            main_window = unity.select_single(main_window_emulator.QQuickView)
-        except ProcessSearchError as e:
-            raise CannotAccessUnity(
-                "Cannot introspect unity, make sure that it has been started "
-                "with testability. Perhaps use the function "
-                "'restart_unity_with_testability' this module provides."
-                "(%s)"
-                % str(e)
-            )
-    else:
-        main_window = unity_proxy_obj.select_single(
-            main_window_emulator.QQuickView)
->>>>>>> f1b16fde
-
     greeter.show_greeter_with_dbus()
     greeter.wait_for_greeter()
 

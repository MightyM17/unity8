# -*- Mode: Python; coding: utf-8; indent-tabs-mode: nil; tab-width: 4 -*-
#
# Unity Autopilot Utilities
# Copyright (C) 2013, 2014, 2015 Canonical
#
# This program is free software: you can redistribute it and/or modify
# it under the terms of the GNU General Public License as published by
# the Free Software Foundation, either version 3 of the License, or
# (at your option) any later version.
#
# This program is distributed in the hope that it will be useful,
# but WITHOUT ANY WARRANTY; without even the implied warranty of
# MERCHANTABILITY or FITNESS FOR A PARTICULAR PURPOSE.  See the
# GNU General Public License for more details.
#
# You should have received a copy of the GNU General Public License
# along with this program.  If not, see <http://www.gnu.org/licenses/>.
#

import logging
import subprocess

import ubuntuuitoolkit
from autopilot.introspection import get_proxy_object_for_existing_process

<<<<<<< HEAD
from unity8 import shell
=======
from unity8 import greeter
>>>>>>> 322c5243

logger = logging.getLogger(__name__)


class JobError(Exception):
    pass


class CannotAccessUnity(Exception):
    pass


def unlock_unity():
    """Helper function that attempts to unlock the unity greeter.

    """
<<<<<<< HEAD
    if unity_proxy_obj is None:
        try:
            pid = _get_unity_pid()
            unity = _get_unity_proxy_object(pid)
            main_window = unity.select_single(shell.QQuickView)
        except ProcessSearchError as e:
            raise CannotAccessUnity(
                "Cannot introspect unity, make sure that it has been started "
                "with testability. Perhaps use the function "
                "'restart_unity_with_testability' this module provides."
                "(%s)"
                % str(e)
            )
    else:
        main_window = unity_proxy_obj.select_single(
            shell.QQuickView)
=======
>>>>>>> 322c5243

    greeter.wait_for_greeter()
    greeter.hide_greeter_with_dbus()


def lock_unity():
    """Helper function that attempts to lock unity greeter.

    """
<<<<<<< HEAD
    if unity_proxy_obj is None:
        try:
            pid = _get_unity_pid()
            unity = _get_unity_proxy_object(pid)
            main_window = unity.select_single(shell.QQuickView)
        except ProcessSearchError as e:
            raise CannotAccessUnity(
                "Cannot introspect unity, make sure that it has been started "
                "with testability. Perhaps use the function "
                "'restart_unity_with_testability' this module provides."
                "(%s)"
                % str(e)
            )
    else:
        main_window = unity_proxy_obj.select_single(
            shell.QQuickView)
=======
>>>>>>> 322c5243

    greeter.show_greeter_with_dbus()
    greeter.wait_for_greeter()


def restart_unity_with_testability(*args):
    """Restarts (or starts) unity with testability enabled.

    Passes *args arguments to the launched process.

    """
    args += ("QT_LOAD_TESTABILITY=1",)
    return restart_unity(*args)


def restart_unity(*args):
    """Restarts (or starts) unity8 using the provided arguments.

    Passes *args arguments to the launched process.

    :raises subprocess.CalledProcessError: if unable to stop or start the
      unity8 upstart job.

    """
    status = _get_unity_status()
    if "start/" in status:
        stop_job('unity8')

    pid = start_job('unity8', *args)
    return _get_unity_proxy_object(pid)


def start_job(name, *args):
    """Start a job.

    :param str name: The name of the job.
    :param args: The arguments to be used when starting the job.
    :return: The process id of the started job.
    :raises CalledProcessError: if the job failed to start.

    """
    logger.info('Starting job {} with arguments {}.'.format(name, args))
    command = ['/sbin/initctl', 'start', name] + list(args)
    try:
        output = subprocess.check_output(
            command,
            stderr=subprocess.STDOUT,
            universal_newlines=True,
        )
        logger.info(output)
        pid = get_job_pid(name)
    except subprocess.CalledProcessError as e:
        e.args += ('Failed to start {}: {}.'.format(name, e.output),)
        raise
    else:
        return pid


def get_job_pid(name):
    """Return the process id of a running job.

    :param str name: The name of the job.
    :raises JobError: if the job is not running.

    """
    status = get_job_status(name)
    if "start/" not in status:
        raise JobError('{} is not in the running state.'.format(name))
    return int(status.split()[-1])


def get_job_status(name):
    """Return the status of a job.

    :param str name: The name of the job.
    :raises JobError: if it's not possible to get the status of the job.

    """
    try:
        return subprocess.check_output([
            '/sbin/initctl',
            'status',
            name
        ], universal_newlines=True)
    except subprocess.CalledProcessError as error:
        raise JobError(
            "Unable to get {}'s status: {}".format(name, error)
        )


def stop_job(name):
    """Stop a job.

    :param str name: The name of the job.
    :raises CalledProcessError: if the job failed to stop.

    """
    logger.info('Stoping job {}.'.format(name))
    command = ['/sbin/initctl', 'stop', name]
    try:
        output = subprocess.check_output(
            command,
            stderr=subprocess.STDOUT,
            universal_newlines=True,
        )
        logger.info(output)
    except subprocess.CalledProcessError as e:
        e.args += ('Failed to stop {}: {}.'.format(name, e.output),)
        raise


def is_job_running(name):
    """Return True if the job is running. Otherwise, False.

    :param str name: The name of the job.
    :raises JobError: if it's not possible to get the status of the job.

    """
    return 'start/' in get_job_status(name)


def _get_unity_status():
    try:
        return get_job_status('unity8')
    except JobError as error:
        raise CannotAccessUnity(str(error))


def _get_unity_pid():
    try:
        return get_job_pid('unity8')
    except JobError as error:
        raise CannotAccessUnity(str(error))


def _get_unity_proxy_object(pid):
    return get_proxy_object_for_existing_process(
        pid=pid,
        emulator_base=ubuntuuitoolkit.UbuntuUIToolkitCustomProxyObjectBase
    )<|MERGE_RESOLUTION|>--- conflicted
+++ resolved
@@ -23,11 +23,8 @@
 import ubuntuuitoolkit
 from autopilot.introspection import get_proxy_object_for_existing_process
 
-<<<<<<< HEAD
-from unity8 import shell
-=======
 from unity8 import greeter
->>>>>>> 322c5243
+
 
 logger = logging.getLogger(__name__)
 
@@ -44,25 +41,6 @@
     """Helper function that attempts to unlock the unity greeter.
 
     """
-<<<<<<< HEAD
-    if unity_proxy_obj is None:
-        try:
-            pid = _get_unity_pid()
-            unity = _get_unity_proxy_object(pid)
-            main_window = unity.select_single(shell.QQuickView)
-        except ProcessSearchError as e:
-            raise CannotAccessUnity(
-                "Cannot introspect unity, make sure that it has been started "
-                "with testability. Perhaps use the function "
-                "'restart_unity_with_testability' this module provides."
-                "(%s)"
-                % str(e)
-            )
-    else:
-        main_window = unity_proxy_obj.select_single(
-            shell.QQuickView)
-=======
->>>>>>> 322c5243
 
     greeter.wait_for_greeter()
     greeter.hide_greeter_with_dbus()
@@ -72,25 +50,6 @@
     """Helper function that attempts to lock unity greeter.
 
     """
-<<<<<<< HEAD
-    if unity_proxy_obj is None:
-        try:
-            pid = _get_unity_pid()
-            unity = _get_unity_proxy_object(pid)
-            main_window = unity.select_single(shell.QQuickView)
-        except ProcessSearchError as e:
-            raise CannotAccessUnity(
-                "Cannot introspect unity, make sure that it has been started "
-                "with testability. Perhaps use the function "
-                "'restart_unity_with_testability' this module provides."
-                "(%s)"
-                % str(e)
-            )
-    else:
-        main_window = unity_proxy_obj.select_single(
-            shell.QQuickView)
-=======
->>>>>>> 322c5243
 
     greeter.show_greeter_with_dbus()
     greeter.wait_for_greeter()

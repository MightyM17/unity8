--- conflicted
+++ resolved
@@ -20,15 +20,10 @@
 import logging
 import subprocess
 
-<<<<<<< HEAD
-=======
 import ubuntuuitoolkit
-from autopilot.exceptions import ProcessSearchError
->>>>>>> 82841c4b
 from autopilot.introspection import get_proxy_object_for_existing_process
 
 from unity8 import greeter
-from unity8.shell import emulators
 
 logger = logging.getLogger(__name__)
 

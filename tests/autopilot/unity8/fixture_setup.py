--- conflicted
+++ resolved
@@ -21,7 +21,6 @@
 import logging
 import os
 import subprocess
-import logging
 
 import ubuntuuitoolkit
 from autopilot import introspection
@@ -30,9 +29,6 @@
     get_binary_path,
     process_helpers
 )
-<<<<<<< HEAD
-from unity8.shell import emulators
-=======
 
 
 logger = logging.getLogger(__name__)
@@ -100,9 +96,7 @@
 
     def stop_unity(self):
         process_helpers.stop_job('unity8')
->>>>>>> 82841c4b
-
-logger = logging.getLogger(__name__)
+
 
 class LaunchDashApp(fixtures.Fixture):
 
@@ -175,10 +169,7 @@
         ]
         subprocess.check_output(command)
 
-<<<<<<< HEAD
-=======
-
->>>>>>> 82841c4b
+
 class LaunchMockIndicatorService(fixtures.Fixture):
 
     """Fixture to launch the indicator test service."""

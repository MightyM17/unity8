--- conflicted
+++ resolved
@@ -17,16 +17,11 @@
 # along with this program.  If not, see <http://www.gnu.org/licenses/>.
 #
 
-<<<<<<< HEAD
 import os
 import subprocess
 import threading
-=======
->>>>>>> bf5e0ed1
 import fixtures
 import logging
-import os
-import subprocess
 
 import ubuntuuitoolkit
 from autopilot import introspection
@@ -40,10 +35,7 @@
     process_helpers
 )
 
-<<<<<<< HEAD
 from unity8.shell import emulators
-=======
->>>>>>> bf5e0ed1
 
 from unity8.shell.emulators import (
     main_window as main_window_emulator

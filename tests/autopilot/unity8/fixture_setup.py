# -*- Mode: Python; coding: utf-8; indent-tabs-mode: nil; tab-width: 4 -*-
#
# Unity Autopilot Test Suite
<<<<<<< HEAD
# Copyright (C) 2015 Canonical
=======
# Copyright (C) 2014, 2015 Canonical
>>>>>>> d1263aa1
#
# This program is free software: you can redistribute it and/or modify
# it under the terms of the GNU General Public License as published by
# the Free Software Foundation, either version 3 of the License, or
# (at your option) any later version.
#
# This program is distributed in the hope that it will be useful,
# but WITHOUT ANY WARRANTY; without even the implied warranty of
# MERCHANTABILITY or FITNESS FOR A PARTICULAR PURPOSE.  See the
# GNU General Public License for more details.
#
# You should have received a copy of the GNU General Public License
# along with this program.  If not, see <http://www.gnu.org/licenses/>.
#

import os
import threading

import fixtures
<<<<<<< HEAD
=======
import subprocess
>>>>>>> d1263aa1

from autopilot import introspection
from autopilot.matchers import Eventually
from autopilot.testtools import Equals
from ubuntuuitoolkit import fixture_setup

from unity8 import process_helpers, sensors
from unity8.shell import emulators


class LaunchUnityWithFakeSensors(fixtures.Fixture):

    """Fixture to launch Unity8 with an injectable sensors backend."""

    unity_proxy = None

    def setUp(self):
        """Restart Unity8 with testability and create sensors."""
        super(LaunchUnityWithFakeSensors, self).setUp()
        self.useFixture(
            fixture_setup.InitctlEnvironmentVariable(
                UBUNTU_PLATFORM_API_TEST_OVERRIDE='sensors'))
        restart_thread = threading.Thread(
            target=process_helpers.restart_unity_with_testability())
        restart_thread.start()
        self.fifo_path = '/tmp/sensor-fifo-{0}'.format(
            process_helpers.get_unity_pid())
        Eventually(Equals(True)).match(
            lambda: os.path.exists(self.fifo_path))
        with open(self.fifo_path) as fifo:
            fifo.write('create accel 0 1000 0.1')
            fifo.write('create light 0 10 1')
            fifo.write('create proximity')
        restart_thread.join()
        self.fake_sensors = sensors.FakePlatformSensors()

    def _restart_unity_with_testability(self):
        self.unity_proxy = process_helpers.restart_unity_with_testability()


class LaunchDashApp(fixtures.Fixture):

    """Fixture to launch the Dash app."""

    def __init__(self, binary_path, variables):
        """Initialize an instance.

        :param str binary_path: The path to the Dash app binary.
        :param variables: The variables to use when launching the app.
        :type variables: A dictionary.

        """
        super(LaunchDashApp, self).__init__()
        self.binary_path = binary_path
        self.variables = variables

    def setUp(self):
        """Launch the dash app when the fixture is used."""
        super(LaunchDashApp, self).setUp()
        self.addCleanup(self.stop_application)
        self.application_proxy = self.launch_application()

    def launch_application(self):
        binary_arg = 'BINARY={}'.format(self.binary_path)
        testability_arg = 'QT_LOAD_TESTABILITY={}'.format(1)
        env_args = [
            '{}={}'.format(key, value) for key, value in self.variables.items()
        ]
        all_args = [binary_arg, testability_arg] + env_args

        pid = process_helpers.start_job('unity8-dash', *all_args)
        return introspection.get_proxy_object_for_existing_process(
            pid=pid,
            emulator_base=emulators.UnityEmulatorBase,
        )

    def stop_application(self):
        process_helpers.stop_job('unity8-dash')


class DisplayRotationLock(fixtures.Fixture):

    def __init__(self, enable):
        super(DisplayRotationLock, self).__init__()
        self.enable = enable

    def setUp(self):
        super(DisplayRotationLock, self).setUp()
        original_state = self._is_rotation_lock_enabled()
        if self.enable != original_state:
            self.addCleanup(self._set_rotation_lock, original_state)
            self._set_rotation_lock(self.enable)

    def _is_rotation_lock_enabled(self):
        command = [
            'gsettings', 'get',
            'com.ubuntu.touch.system',
            'rotation-lock'
        ]
        output = subprocess.check_output(command, universal_newlines=True)
        return True if output.count('true') else False

    def _set_rotation_lock(self, value):
        value_string = 'true' if value else 'false'
        command = [
            'gsettings', 'set',
            'com.ubuntu.touch.system',
            'rotation-lock', value_string
        ]
        subprocess.check_output(command)<|MERGE_RESOLUTION|>--- conflicted
+++ resolved
@@ -1,11 +1,7 @@
 # -*- Mode: Python; coding: utf-8; indent-tabs-mode: nil; tab-width: 4 -*-
 #
 # Unity Autopilot Test Suite
-<<<<<<< HEAD
-# Copyright (C) 2015 Canonical
-=======
 # Copyright (C) 2014, 2015 Canonical
->>>>>>> d1263aa1
 #
 # This program is free software: you can redistribute it and/or modify
 # it under the terms of the GNU General Public License as published by
@@ -22,13 +18,10 @@
 #
 
 import os
+import subprocess
 import threading
 
 import fixtures
-<<<<<<< HEAD
-=======
-import subprocess
->>>>>>> d1263aa1
 
 from autopilot import introspection
 from autopilot.matchers import Eventually
@@ -41,7 +34,11 @@
 
 class LaunchUnityWithFakeSensors(fixtures.Fixture):
 
-    """Fixture to launch Unity8 with an injectable sensors backend."""
+    """Fixture to launch Unity8 with an injectable sensors backend.
+
+    :ivar unity_proxy: The Autopilot proxy object for the Unity shell.
+
+    """
 
     unity_proxy = None
 

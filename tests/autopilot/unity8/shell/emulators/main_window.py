--- conflicted
+++ resolved
@@ -130,13 +130,7 @@
 
     @autopilot_logging.log_action(logger.info)
     def search(self, query):
-<<<<<<< HEAD
-        search_indicator = self._get_search_indicator()
-        self.pointing_device.click_object(search_indicator)
         self.get_dash().enter_search_query(query)
-
-    def _get_search_indicator(self):
-        return self.select_single('SearchIndicator', objectName='search')
 
     @autopilot_logging.log_action(logger.info)
     def show_dash_from_launcher(self):
@@ -155,7 +149,4 @@
         return self.select_single(Launcher)
 
     def is_launcher_open(self):
-        return self._get_launcher().shown
-=======
-        self.get_dash().enter_search_query(query)
->>>>>>> d0b53b99
+        return self._get_launcher().shown
# -*- Mode: Python; coding: utf-8; indent-tabs-mode: nil; tab-width: 4 -*-
#
# Unity Autopilot Test Suite
# Copyright (C) 2012, 2013, 2014, 2015 Canonical
#
# This program is free software: you can redistribute it and/or modify
# it under the terms of the GNU General Public License as published by
# the Free Software Foundation, either version 3 of the License, or
# (at your option) any later version.
#
# This program is distributed in the hope that it will be useful,
# but WITHOUT ANY WARRANTY; without even the implied warranty of
# MERCHANTABILITY or FITNESS FOR A PARTICULAR PURPOSE.  See the
# GNU General Public License for more details.
#
# You should have received a copy of the GNU General Public License
# along with this program.  If not, see <http://www.gnu.org/licenses/>.
#

import logging

from autopilot import logging as autopilot_logging
from autopilot import input

from unity8.shell import emulators
from unity8.shell.emulators.greeter import Greeter
from unity8.shell.emulators.launcher import Launcher

logger = logging.getLogger(__name__)


class QQuickView(emulators.UnityEmulatorBase):
    """An emulator class that makes it easy to interact with the shell"""

    def get_greeter(self):
        return self.select_single(Greeter)

    def get_login_loader(self):
        return self.select_single("QQuickLoader", objectName="loginLoader")

    def get_login_list(self):
        return self.select_single("LoginList")

    def get_bottombar(self):
        return self.select_single("Bottombar")

    def get_pinPadLoader(self):
        return self.select_single(
            "QQuickLoader",
            objectName="pinPadLoader"
        )

    def get_lockscreen(self):
        return self.select_single("Lockscreen")

    def get_pinentryField(self):
        return self.select_single(objectName="pinentryField")

    def _get_indicator_panel_item(self, indicator_name):
        return self.select_single(
            'IndicatorItem',
            objectName=indicator_name+'-panelItem'
        )

    def _get_indicator_page(self, indicator_name):
        return self.select_single(
            'IndicatorPage',
            objectName=indicator_name+'-page'
        )

    @autopilot_logging.log_action(logger.info)
    def open_indicator_page(self, indicator_name):
        """Swipe to open the indicator, wait until it's open.

        :returns: The indicator page.
        """
        widget = self._get_indicator_panel_item(indicator_name)
        start_x, start_y = input.get_center_point(widget)
        end_x = start_x
        end_y = self.height
        self.pointing_device.drag(start_x, start_y, end_x, end_y)
        self.wait_select_single('IndicatorsMenu', fullyOpened=True)
        return self._get_indicator_page(indicator_name)

    @autopilot_logging.log_action(logger.info)
    def close_indicator_page(self):
        """Swipe to close the opened indicator, wait until it's closed."""
        indicators_menu = self.wait_select_single('IndicatorsMenu')
        end_x, end_y = input.get_center_point(indicators_menu)
        start_x = end_x
        start_y = self.height
        self.pointing_device.drag(start_x, start_y, end_x, end_y)
        indicators_menu.fullyClosed.wait_for(True)

    @autopilot_logging.log_action(logger.info)
    def show_dash_swiping(self):
        """Show the dash swiping from the left."""
        x, y, width, height = self._get_shell().globalRect
        start_x = x
        end_x = x + width
        start_y = end_y = y + height // 2

        self.pointing_device.drag(start_x, start_y, end_x, end_y)
        self.get_current_focused_app_id().wait_for('unity8-dash')

    def _get_shell(self):
        print("_get_shell() children: ", self.get_children())
        return self.select_single('Shell')

    def get_current_focused_app_id(self):
        """Return the id of the focused application."""
        return self._get_shell().focusedApplicationId

    @autopilot_logging.log_action(logger.info)
    def show_dash_from_launcher(self):
        """Open the dash clicking the dash icon on the launcher."""
        launcher = self.open_launcher()
        launcher.click_dash_icon()
        self.get_current_focused_app_id().wait_for('unity8-dash')
        launcher.shown.wait_for(False)

    @autopilot_logging.log_action(logger.info)
    def open_launcher(self):
        launcher = self._get_launcher()
        launcher.show()
        return launcher

    def _get_launcher(self):
        return self.select_single(Launcher)

    def is_launcher_open(self):
        return self._get_launcher().shown

    @autopilot_logging.log_action(logger.info)
    def launch_application(self, application_name):
        """Launch an application.

        :parameter application_name: The name of the application to launch.

        """
        launcher = self.open_launcher()
        launcher.click_application_launcher_icon(application_name)
        self.get_current_focused_app_id().wait_for(application_name)
        launcher.shown.wait_for(False)

    def enter_pin_code(self, code):
        """Enter code 'code' into the single-pin lightdm pincode entry screen.

        :param code: must be a string of numeric characters.
        :raises: TypeError if code is not a string.
        :raises: ValueError if code contains non-numeric characters.

        """
        if not isinstance(code, str):
            raise TypeError(
                "'code' parameter must be a string, not %r."
                % type(code)
            )
        for num in code:
            if not num.isdigit():
                raise ValueError(
                    "'code' parameter contains non-numeric characters."
                )
            self.pointing_device.click_object(
                self._get_pinpad_button(int(num)))

    def _get_pinpad_button(self, button_id):
        return self.select_single(
            'PinPadButton',
            objectName='pinPadButton{}'.format(button_id)
        )

<<<<<<< HEAD
    def get_shell_orientation_angle(self):
        return self._get_shell().orientationAngle

    def get_shell_orientation(self):
        return self._get_shell().orientation

    def get_shell_primary_orientation(self):
        return self._get_shell().primaryOrientation

    def get_shell_native_orientation(self):
        return self._get_shell().nativeOrientation
=======
    @autopilot_logging.log_action(logger.info)
    def wait_for_notification(self):
        """Wait for a notification dialog to appear.

        :return: An object for the notification dialog data.
        :raise StateNotFoundError: if the timeout expires when the
        notification has not appeared.

        """
        notify_list = self.select_single('Notifications',
                                         objectName='notificationList')
        visible_notification = notify_list.wait_select_single('Notification',
                                                              visible=True)
        return {'summary': visible_notification.summary,
                'body': visible_notification.body,
                'iconSource': visible_notification.iconSource}
>>>>>>> e15956d5
<|MERGE_RESOLUTION|>--- conflicted
+++ resolved
@@ -170,7 +170,6 @@
             objectName='pinPadButton{}'.format(button_id)
         )
 
-<<<<<<< HEAD
     def get_shell_orientation_angle(self):
         return self._get_shell().orientationAngle
 
@@ -182,7 +181,7 @@
 
     def get_shell_native_orientation(self):
         return self._get_shell().nativeOrientation
-=======
+
     @autopilot_logging.log_action(logger.info)
     def wait_for_notification(self):
         """Wait for a notification dialog to appear.
@@ -198,5 +197,4 @@
                                                               visible=True)
         return {'summary': visible_notification.summary,
                 'body': visible_notification.body,
-                'iconSource': visible_notification.iconSource}
->>>>>>> e15956d5
+                'iconSource': visible_notification.iconSource}
# -*- Mode: Python; coding: utf-8; indent-tabs-mode: nil; tab-width: 4 -*-
#
# Unity Autopilot Test Suite
# Copyright (C) 2012, 2013, 2014 Canonical
#
# This program is free software: you can redistribute it and/or modify
# it under the terms of the GNU General Public License as published by
# the Free Software Foundation, either version 3 of the License, or
# (at your option) any later version.
#
# This program is distributed in the hope that it will be useful,
# but WITHOUT ANY WARRANTY; without even the implied warranty of
# MERCHANTABILITY or FITNESS FOR A PARTICULAR PURPOSE.  See the
# GNU General Public License for more details.
#
# You should have received a copy of the GNU General Public License
# along with this program.  If not, see <http://www.gnu.org/licenses/>.
#

import logging

from autopilot import logging as autopilot_logging

from unity8.shell import emulators
from unity8.shell.emulators.greeter import Greeter
from unity8.shell.emulators.hud import Hud
from unity8.shell.emulators.dash import Dash
from unity8.shell.emulators.launcher import Launcher

logger = logging.getLogger(__name__)


class QQuickView(emulators.UnityEmulatorBase):
    """An emulator class that makes it easy to interact with the shell"""

    def get_greeter(self):
        return self.select_single(Greeter)

    def get_greeter_content_loader(self):
        return self.wait_select_single(
            "QQuickLoader",
            objectName="greeterContentLoader"
        )

    def get_login_loader(self):
        return self.select_single("QQuickLoader", objectName="loginLoader")

    def get_login_list(self):
        return self.select_single("LoginList")

    def get_hud(self):
        return self.select_single(Hud)

    def get_hud_showable(self):
        return self.select_single("Showable", objectName="hudShowable")

    def get_hud_show_button(self):
        return self.select_single("HudButton")

    def get_hud_edge_drag_area(self):
        return self.select_single(objectName="hudDragArea")

    def get_dash(self):
        return self.select_single(Dash)

    def get_bottombar(self):
        return self.select_single("Bottombar")

    def get_launcher(self):
        return self.select_single(Launcher)

    def get_pinPadLoader(self):
        return self.select_single(
            "QQuickLoader",
            objectName="pinPadLoader"
        )

    def get_pinPadButton(self, buttonId):
        return self.select_single(
            "PinPadButton",
            objectName="pinPadButton%i" % buttonId
        )

    def get_lockscreen(self):
        return self.select_single("Lockscreen")

    def get_pinentryField(self):
        return self.select_single(objectName="pinentryField")

    def get_indicator(self, indicator_name):
        return self.wait_select_single(
            'DefaultIndicatorWidget',
            objectName=indicator_name+'-widget'
        )

    def get_shell_background(self):
        return self.select_single(
            "CrossFadeImage", objectName="backgroundImage")

    @autopilot_logging.log_action(logger.info)
    def show_dash_swiping(self):
        """Show the dash swiping from the left."""
        width = self.width
        height = self.height
        start_x = 0
        start_y = height // 2
        end_x = width
        end_y = start_y

        self.pointing_device.drag(start_x, start_y, end_x, end_y)
        return self.get_dash()

    def get_current_focused_app_id(self):
        """Return the id of the focused application."""
<<<<<<< HEAD
        return self.select_single('Shell').currentFocusedAppId

    @autopilot_logging.log_action(logger.info)
    def search(self, query):
        search_indicator = self._get_search_indicator()
        self.pointing_device.click_object(search_indicator)
        self.get_dash().enter_search_query(query)

    def _get_search_indicator(self):
        return self.select_single('SearchIndicator', objectName='search')
=======
        return self.select_single('Shell').focusedApplicationId
>>>>>>> 67dedce9
<|MERGE_RESOLUTION|>--- conflicted
+++ resolved
@@ -112,8 +112,7 @@
 
     def get_current_focused_app_id(self):
         """Return the id of the focused application."""
-<<<<<<< HEAD
-        return self.select_single('Shell').currentFocusedAppId
+        return self.select_single('Shell').focusedApplicationId
 
     @autopilot_logging.log_action(logger.info)
     def search(self, query):
@@ -122,7 +121,4 @@
         self.get_dash().enter_search_query(query)
 
     def _get_search_indicator(self):
-        return self.select_single('SearchIndicator', objectName='search')
-=======
-        return self.select_single('Shell').focusedApplicationId
->>>>>>> 67dedce9
+        return self.select_single('SearchIndicator', objectName='search')
--- conflicted
+++ resolved
@@ -136,7 +136,6 @@
     def is_launcher_open(self):
         return self._get_launcher().shown
 
-<<<<<<< HEAD
     @autopilot_logging.log_action(logger.info)
     def launch_application(self, application_name):
         """Launch an application.
@@ -147,7 +146,7 @@
         launcher = self.open_launcher()
         launcher.click_application_launcher_icon(application_name)
         self.get_current_focused_app_id().wait_for(application_name)
-=======
+
     def enter_pin_code(self, code):
         """Enter code 'code' into the single-pin lightdm pincode entry screen.
 
@@ -173,5 +172,4 @@
         return self.select_single(
             'PinPadButton',
             objectName='pinPadButton{}'.format(button_id)
-        )
->>>>>>> cb1f0d4d
+        )
--- conflicted
+++ resolved
@@ -92,15 +92,9 @@
     def get_pinentryField(self):
         return self.select_single(objectName="pinentryField")
 
-<<<<<<< HEAD
     def get_indicator_widget(self, indicator_name):
-        return self.app.select_single(
+        return self.select_single(
             DefaultIndicatorWidget,
-=======
-    def get_indicator(self, indicator_name):
-        return self.wait_select_single(
-            'DefaultIndicatorWidget',
->>>>>>> 09499deb
             objectName=indicator_name+'-widget'
         )
 

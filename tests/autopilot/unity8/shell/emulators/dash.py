--- conflicted
+++ resolved
@@ -80,14 +80,7 @@
                 'No scope found with id {0}'.format(scope_id))
 
     def _get_scope_from_loader(self, loader):
-<<<<<<< HEAD
         return loader.select_single(GenericScopeView)
-=======
-        if loader.scopeId == 'clickscope':
-            return loader.select_single(DashApps)
-        else:
-            return loader.select_single(GenericScopeView)
->>>>>>> 05d4a339
 
     def _open_scope_scrolling(self, scope_loader):
         scroll = self._get_scroll_direction(scope_loader)
@@ -157,15 +150,8 @@
         # Some categories do not show previews, like recent apps.
         # --elopio - 2014-1-14
         self.pointing_device.click_object(icon)
-<<<<<<< HEAD
-        preview = self.get_root_instance().wait_select_single(
+        return self.get_root_instance().wait_select_single(
             objectName="dashPreview", isCurrent=True)
-        preview.showProcessingAction.wait_for(False)
-        return preview
-=======
-        return self.get_root_instance().wait_select_single(
-            'PreviewListView', objectName='dashContentPreviewList')
->>>>>>> 05d4a339
 
     def _get_category_element(self, category):
         try:
@@ -182,35 +168,6 @@
 
         """
         category_element = self._get_category_element(category)
-        application_tiles = category_element.select_many('Tile')
-        # TODO return them on the same order they are displayed.
-        # --elopio - 2014-1-15
-        return [tile.text for tile in application_tiles]
-
-
-<<<<<<< HEAD
-class AppPreview(DashPreview):
-    """Autopilot emulator for the application preview."""
-
-    def get_details(self):
-        """Return the details of the application showed in its preview."""
-        details = super(AppPreview, self).get_details()
-        # TODO return screenshots, icon, rating and reviews.
-        # --elopio - 2014-1-15
-        return dict(
-            title=details.get('title'), publisher=details.get('subtitle'),
-            description=details.get('description'))
-=======
-class DashApps(GenericScopeView):
-    """Autopilot emulator for the applications scope."""
-
-    def get_applications(self, category):
-        """Return the list of applications on a category.
-
-        :parameter category: The name of the category.
-
-        """
-        category_element = self._get_category_element(category)
         application_tiles = category_element.select_many('Card')
         # TODO return them on the same order they are displayed.
         # --elopio - 2014-1-15
@@ -218,5 +175,4 @@
         for card in application_tiles:
             if card.objectName != 'cardToolCard':
                 result.append(card)
-        return result
->>>>>>> 05d4a339
+        return result
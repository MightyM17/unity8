# -*- Mode: Python; coding: utf-8; indent-tabs-mode: nil; tab-width: 4 -*-
#
# Unity Autopilot Test Suite
# Copyright (C) 2012, 2013, 2014 Canonical
#
# This program is free software: you can redistribute it and/or modify
# it under the terms of the GNU General Public License as published by
# the Free Software Foundation, either version 3 of the License, or
# (at your option) any later version.
#
# This program is distributed in the hope that it will be useful,
# but WITHOUT ANY WARRANTY; without even the implied warranty of
# MERCHANTABILITY or FITNESS FOR A PARTICULAR PURPOSE.  See the
# GNU General Public License for more details.
#
# You should have received a copy of the GNU General Public License
# along with this program.  If not, see <http://www.gnu.org/licenses/>.
#

import logging

from unity8.shell import emulators

from autopilot import logging as autopilot_logging
from autopilot.introspection import dbus
from testtools.matchers import MatchesAny, Equals
from ubuntuuitoolkit import emulators as toolkit_emulators


logger = logging.getLogger(__name__)


class Dash(emulators.UnityEmulatorBase):
    """An emulator that understands the Dash."""

    def __init__(self, *args):
        super(Dash, self).__init__(*args)
        self.dash_content_list = self.wait_select_single(
            'QQuickListView', objectName='dashContentList')

    def get_applications_grid(self):
        get_grid = self.get_scope('clickscope').wait_select_single(
            'CardFilterGrid', objectName='local')
        return get_grid

    def get_application_icon(self, text):
        """Returns a 'Tile' icon that has the text 'text' from the application
        grid.

        :param text: String containing the text of the icon to search for.

        """
        app_grid = self.get_applications_grid()
        resp_grid = app_grid.wait_select_single('ResponsiveGridView')
        return resp_grid.select_single('Tile', text=text)

    def get_scope(self, scope_name='clickscope'):
        return self.dash_content_list.select_single(
            'QQuickLoader', scopeId=scope_name)

    @autopilot_logging.log_action(logger.info)
    def open_scope(self, scope_id):
        """Open a dash scope.

        :parameter scope_id: The id of the scope.
        :return: The scope.

        """
        scope_loader = self._get_scope_loader(scope_id)
        if scope_loader.isCurrent:
            logger.info('The scope is already open.')
            return self._get_scope_from_loader(scope_loader)
        else:
            return self._open_scope_scrolling(scope_loader)

    def _get_scope_loader(self, scope_id):
        try:
            return self.dash_content_list.select_single(
                'QQuickLoader', scopeId=scope_id)
        except dbus.StateNotFoundError:
            raise emulators.UnityEmulatorException(
                'No scope found with id {0}'.format(scope_id))

    def _get_scope_from_loader(self, loader):
        return loader.get_children()[0]

    def _open_scope_scrolling(self, scope_loader):
        scroll = self._get_scroll_direction(scope_loader)

        while not scope_loader.isCurrent:
            scroll()
            self.dash_content_list.moving.wait_for(False)

        scope = self._get_scope_from_loader(scope_loader)
        scope.isCurrent.wait_for(True)
        return scope

    def _get_scroll_direction(self, scope_loader):
        current_scope_loader = self.dash_content_list.select_single(
            'QQuickLoader', isCurrent=True)
        if scope_loader.globalRect.x < current_scope_loader.globalRect.x:
            return self._scroll_to_left_scope
        elif scope_loader.globalRect.x > current_scope_loader.globalRect.x:
            return self._scroll_to_right_scope
        else:
            raise emulators.UnityEmulatorException('The scope is already open')

    @autopilot_logging.log_action(logger.info)
    def _scroll_to_left_scope(self):
        original_index = self.dash_content_list.currentIndex
        # Scroll on the border of the page header, because some scopes have
        # contents that can be scrolled horizontally.
        page_header = self._get_page_header()
        border = page_header.select_single('QQuickBorderImage')
        start_x = border.width / 3
        stop_x = border.width / 3 * 2
        start_y = stop_y = border.globalRect.y + border.height / 2
        self.pointing_device.drag(start_x, start_y, stop_x, stop_y)
        self.dash_content_list.currentIndex.wait_for(original_index - 1)

    def _get_page_header(self):
        return self.select_single('PageHeader', objectName='pageHeader')

    @autopilot_logging.log_action(logger.info)
    def _scroll_to_right_scope(self):
        original_index = self.dash_content_list.currentIndex
        # Scroll on the border of the page header, because some scopes have
        # contents that can be scrolled horizontally.
        page_header = self._get_page_header()
        border = page_header.select_single('QQuickBorderImage')
        start_x = border.width / 3 * 2
        stop_x = border.width / 3
        start_y = stop_y = border.globalRect.y + border.height / 2
        self.pointing_device.drag(start_x, start_y, stop_x, stop_y)
        self.dash_content_list.currentIndex.wait_for(original_index + 1)

    def enter_search_query(self, query):
        search_text_field = self._get_search_text_field()
        search_text_field.write(query)
        search_text_field.state.wait_for('idle')

    def _get_search_text_field(self):
        page_header = self._get_page_header()
        search_container = page_header.select_single(
            'QQuickItem', objectName='searchContainer')
        search_container.state.wait_for(
            MatchesAny(Equals('narrowActive'), Equals('active')))
        return search_container.select_single(toolkit_emulators.TextField)


class GenericScopeView(emulators.UnityEmulatorBase):
    """Autopilot emulator for generic scopes."""

    @autopilot_logging.log_action(logger.info)
    def open_preview(self, category, app_name):
        """Open the preview of an application.

        :parameter category: The name of the category where the application is.
        :app_name: The name of the application.
        :return: The opened preview.

        """
        category_element = self._get_category_element(category)
        icon = category_element.select_single('Card', title=app_name)
        # FIXME some categories need a long press in order to see the preview.
        # Some categories do not show previews, like recent apps.
        # --elopio - 2014-1-14
        self.pointing_device.click_object(icon)
        preview_list = self.get_root_instance().wait_select_single(
            'PreviewListView', objectName='dashContentPreviewList')
        preview_list.x.wait_for(0)
        return preview_list.select_single(
            Preview, objectName='preview{}'.format(preview_list.currentIndex))

    def _get_category_element(self, category):
        try:
            return self.wait_select_single(
                'Base', objectName='dashCategory{}'.format(category))
        except dbus.StateNotFoundError:
            raise emulators.UnityEmulatorException(
                'No category found with name {}'.format(category))


class DashApps(GenericScopeView):
    """Autopilot emulator for the applications scope."""

    def get_applications(self, category):
        """Return the list of applications on a category.

        :parameter category: The name of the category.

        """
        category_element = self._get_category_element(category)
        application_cards = category_element.select_many('Card')

        # sort by y, x
        application_cards = sorted(
            application_cards,
            key=lambda card: (card.globalRect.y, card.globalRect.x))

        result = []
        for card in application_cards:
            if card.objectName != 'cardToolCard':
                card_header = card.select_single('CardHeader')
                result.append(card_header.title)
<<<<<<< HEAD

        return result


class Preview(emulators.UnityEmulatorBase):
    """Autopilot custom proxy object for generic previews."""
=======
        return result
>>>>>>> ff6c9395
<|MERGE_RESOLUTION|>--- conflicted
+++ resolved
@@ -203,13 +203,8 @@
             if card.objectName != 'cardToolCard':
                 card_header = card.select_single('CardHeader')
                 result.append(card_header.title)
-<<<<<<< HEAD
-
         return result
 
 
 class Preview(emulators.UnityEmulatorBase):
-    """Autopilot custom proxy object for generic previews."""
-=======
-        return result
->>>>>>> ff6c9395
+    """Autopilot custom proxy object for generic previews."""
--- conflicted
+++ resolved
@@ -225,18 +225,12 @@
 
         """
         category_element = self._get_category_element(category)
-<<<<<<< HEAD
         icon = category_element.wait_select_single(
             'AbstractButton', title=title)
         list_view = self.select_single(
             ListViewWithPageHeader, objectName='categoryListView')
         list_view.swipe_child_into_view(icon)
         self.pointing_device.click_object(icon, press_duration=press_duration)
-=======
-        icon = category_element.wait_select_single('AbstractButton',
-                                                   title=title)
-        self.pointing_device.click_object(icon)
->>>>>>> 7909dbec
 
     def _get_category_element(self, category):
         try:

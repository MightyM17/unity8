--- conflicted
+++ resolved
@@ -197,16 +197,11 @@
         result = []
         for card in application_cards:
             if card.objectName != 'cardToolCard':
-<<<<<<< HEAD
-                result.append(card)
-        return result
-
-
-class Preview(emulators.UnityEmulatorBase):
-    """Autopilot custom proxy object for generic previews."""
-=======
                 card_header = card.select_single('CardHeader')
                 result.append(card_header.title)
 
         return result
->>>>>>> 24871a09
+
+
+class Preview(emulators.UnityEmulatorBase):
+    """Autopilot custom proxy object for generic previews."""
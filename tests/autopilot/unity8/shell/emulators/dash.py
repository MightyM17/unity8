--- conflicted
+++ resolved
@@ -172,28 +172,17 @@
 
         """
         category_element = self._get_category_element(category)
-<<<<<<< HEAD
-        application_tiles = category_element.select_many('Card')
-=======
         application_cards = category_element.select_many('Card')
-        # TODO return them on the same order they are displayed.
-        # --elopio - 2014-1-15
->>>>>>> 24871a09
-        result = []
-        for card in application_cards:
-            if card.objectName != 'cardToolCard':
-<<<<<<< HEAD
-                result.append(card)
 
         def visible_order(card):
             """Enable sorting of cards by vertical, horizontal."""
             # NOTE that we limit testable resolution to 10K
             return card.globalRect[1] * 10000 + card.globalRect[0]
+        application_cards = sorted(application_cards, key=visible_order)
 
-        return sorted(result, key=visible_order)
-=======
+        result = []
+        for card in application_cards:
+            if card.objectName != 'cardToolCard':
                 card_header = card.select_single('CardHeader')
                 result.append(card_header.title)
-
-        return result
->>>>>>> 24871a09
+        return result
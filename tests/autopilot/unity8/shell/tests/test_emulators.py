--- conflicted
+++ resolved
@@ -191,12 +191,4 @@
         if (grid.filter):
             return filtergrid.collapsedRowCount * filtergrid.columns
         else:
-<<<<<<< HEAD
-            return filtergrid.uncollapsedRowCount * filtergrid.columns
-
-    def test_open_preview(self):
-        preview = self.applications_scope.open_preview('2', 'Title.2.1')
-        preview.x.wait_for(0)
-=======
-            return filtergrid.uncollapsedRowCount * filtergrid.columns
->>>>>>> 6a856b6a
+            return filtergrid.uncollapsedRowCount * filtergrid.columns
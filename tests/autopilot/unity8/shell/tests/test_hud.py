--- conflicted
+++ resolved
@@ -19,12 +19,7 @@
 
 from __future__ import absolute_import
 
-<<<<<<< HEAD
 from unity8.shell import DragMixin
-=======
-from unity8.process_helpers import unlock_unity
-from unity8.shell import with_lightdm_mock, DragMixin
->>>>>>> 03c4f5f8
 from unity8.shell.tests import UnityTestCase, _get_device_emulation_scenarios
 
 from testtools.matchers import Equals
@@ -43,12 +38,7 @@
            The button must disappear when touching somewhere on the screen except the button itself.
 
         """
-<<<<<<< HEAD
-        self.launch_unity()
-=======
         unity_proxy = self.launch_unity()
-        unlock_unity(unity_proxy)
->>>>>>> 03c4f5f8
         window = self.main_window.get_qml_view()
         hud_show_button = self.main_window.get_hud_show_button()
         edge_drag_area = self.main_window.get_hud_edge_drag_area()
@@ -89,12 +79,7 @@
            Test that the hud button stays on screen and tapping it opens the hud.
 
         """
-<<<<<<< HEAD
-        self.launch_unity()
-=======
         unity_proxy = self.launch_unity()
-        unlock_unity(unity_proxy)
->>>>>>> 03c4f5f8
         window = self.main_window.get_qml_view()
         hud_show_button = self.main_window.get_hud_show_button()
         hud = self.main_window.get_hud()
@@ -130,12 +115,7 @@
 
     def test_hide_hud_click(self):
         """Tapping the close button of the Hud must dismiss it."""
-<<<<<<< HEAD
-        self.launch_unity()
-=======
         unity_proxy = self.launch_unity()
-        unlock_unity(unity_proxy)
->>>>>>> 03c4f5f8
         hud = self.main_window.get_hud()
 
         self._launch_test_app_from_app_screen()
@@ -151,12 +131,7 @@
         released downward.
 
         """
-<<<<<<< HEAD
-        self.launch_unity()
-=======
         unity_proxy = self.launch_unity()
-        unlock_unity(unity_proxy)
->>>>>>> 03c4f5f8
         window = self.main_window.get_qml_view()
         hud = self.main_window.get_hud()
 
@@ -173,12 +148,7 @@
 
     def test_launcher_hides_hud(self):
         """Opening the Launcher while the Hud is active must close the Hud."""
-<<<<<<< HEAD
-        self.launch_unity()
-=======
         unity_proxy = self.launch_unity()
-        unlock_unity(unity_proxy)
->>>>>>> 03c4f5f8
         hud = self.main_window.get_hud()
         launcher = self.main_window.get_launcher()
 

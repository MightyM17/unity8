--- conflicted
+++ resolved
@@ -19,10 +19,7 @@
 
 from __future__ import absolute_import
 
-<<<<<<< HEAD
-=======
-from unity8.shell import with_lightdm_mock, DragMixin
->>>>>>> b6b64c93
+from unity8.shell import DragMixin
 from unity8.shell.tests import UnityTestCase, _get_device_emulation_scenarios
 
 from testtools.matchers import Equals
@@ -135,11 +132,6 @@
 
         """
         self.launch_unity()
-<<<<<<< HEAD
-        hud = self.main_window.get_hud()
-=======
-        self.main_window.get_greeter().swipe()
->>>>>>> b6b64c93
         window = self.main_window.get_qml_view()
         hud = self.main_window.get_hud()
 

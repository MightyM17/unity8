--- conflicted
+++ resolved
@@ -98,19 +98,13 @@
                 "Please install unity8 or copy data/unity8.conf to "
                 "{1}\n".format(
                     e.output,
-<<<<<<< HEAD
-                    os.path.join(os.getenv("XDG_CONFIG_HOME", os.path.join(os.getenv("HOME"), ".config")), "upstart")
-                )
-            )
-=======
                     os.path.join(os.getenv("XDG_CONFIG_HOME",
                                            os.path.join(os.getenv("HOME"),
                                                         ".config")
                                            ),
                                  "upstart")
                     )
-                )
->>>>>>> b097fabc
+            )
             sys.exit(1)
 
         if "start/" in output:
@@ -246,11 +240,7 @@
         if value is None:
             subprocess.call(
                 ["/sbin/initctl", "unset-env", key],
-<<<<<<< HEAD
-                stderr=subprocess.STDOUT
-=======
                 stderr=subprocess.STDOUT,
->>>>>>> b097fabc
             )
         else:
             subprocess.call([
@@ -312,22 +302,8 @@
 
         binary_arg = "BINARY=%s" % binary_path
         extra_args = "ARGS=%s" % " ".join(args)
-<<<<<<< HEAD
         env_args = ["%s=%s" % (k, v) for k, v in self._environment.iteritems()]
         all_args = [binary_arg, extra_args] + env_args
-=======
-
-        output = subprocess.check_output(
-            [
-                "/sbin/initctl",
-                "start",
-                "unity8",
-                binary_arg,
-                extra_args,
-            ] + ["%s=%s" % (k, v) for k, v in self._environment.iteritems()],
-            stderr=subprocess.STDOUT,
-        )
->>>>>>> b097fabc
 
         self.addCleanup(self._cleanup_launching_upstart_unity)
 
@@ -337,13 +313,9 @@
         logger.info("Stopping unity")
         try:
             subprocess.check_output(
-<<<<<<< HEAD
                 ["/sbin/initctl", "stop", "unity8"],
                 stderr=subprocess.STDOUT
             )
-=======
-                ["/sbin/initctl", "stop", "unity8"], stderr=subprocess.STDOUT)
->>>>>>> b097fabc
         except subprocess.CalledProcessError:
             logger.warning("Appears unity was already stopped!")
 

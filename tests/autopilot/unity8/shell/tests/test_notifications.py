# -*- Mode: Python; coding: utf-8; indent-tabs-mode: nil; tab-width: 4 -*-
#
# Unity Autopilot Test Suite
# Copyright (C) 2012-2013 Canonical
#
# This program is free software: you can redistribute it and/or modify
# it under the terms of the GNU General Public License as published by
# the Free Software Foundation, either version 3 of the License, or
# (at your option) any later version.
#
# This program is distributed in the hope that it will be useful,
# but WITHOUT ANY WARRANTY; without even the implied warranty of
# MERCHANTABILITY or FITNESS FOR A PARTICULAR PURPOSE.  See the
# GNU General Public License for more details.
#
# You should have received a copy of the GNU General Public License
# along with this program.  If not, see <http://www.gnu.org/licenses/>.
#

"""Tests for Notifications"""

from __future__ import absolute_import

from unity8.process_helpers import unlock_unity
from unity8.shell.tests import UnityTestCase, _get_device_emulation_scenarios

from testtools.matchers import Equals, NotEquals
from autopilot.matchers import Eventually

from gi.repository import Notify
import time
import os
import logging
import signal
import subprocess

logger = logging.getLogger(__name__)


class NotificationsBase(UnityTestCase):
    """Base class for all notification tests that provides helper methods."""

    scenarios = _get_device_emulation_scenarios('Nexus4')

    def _get_icon_path(self, icon_name):
        """Given an icons file name returns the full path (either system or
        source tree.

        Consider the graphics directory as root so for example (running tests
        from installed unity8-autopilot package):
        >>> self.get_icon_path('clock.png')
        /usr/share/unity8/graphics/clock.png

        >>> self.get_icon_path('applicationIcons/facebook.png')
        /usr/share/unity8/graphics/applicationIcons/facebook.png

        """
        if os.path.abspath(__file__).startswith('/usr/'):
            return '/usr/share/unity8/graphics/' + icon_name
        else:
            return os.path.abspath(
                os.getcwd() + "/../../graphics/" + icon_name
            )

    def _get_notifications_list(self):
        main_view = self.main_window.get_qml_view()
        return main_view.select_single(
            "QQuickListView",
            objectName='notificationList'
        )

    def _assert_notification(
        self,
        notification,
        summary=None,
        body=None,
        icon=True,
        secondary_icon=False,
        opacity=None
    ):
        """Assert that the expected qualities of a notification are as
        expected.

        """

        if summary is not None:
            self.assertThat(notification.summary, Eventually(Equals(summary)))

        if body is not None:
            self.assertThat(notification.body, Eventually(Equals(body)))

        if icon:
            self.assertThat(notification.iconSource, Eventually(NotEquals("")))
        else:
            self.assertThat(notification.iconSource, Eventually(Equals("")))

        if secondary_icon:
            self.assertThat(
                notification.secondaryIconSource,
                Eventually(NotEquals(""))
            )
        else:
            self.assertThat(
                notification.secondaryIconSource,
                Eventually(Equals(""))
            )

        if opacity is not None:
            self.assertThat(notification.opacity, Eventually(Equals(opacity)))


class InteractiveNotificationBase(NotificationsBase):
    """Collection of test for Interactive tests including snap decisions."""

    def setUp(self):
        super(InteractiveNotificationBase, self).setUp()
        # Need to keep track when we launch the notification script.
        self._notify_proc = None

    def test_interactive(self):
        """Interactive notification must react upon click on itself."""
<<<<<<< HEAD
        self.launch_unity()
=======
        unity_proxy = self.launch_unity()
        unlock_unity(unity_proxy)
>>>>>>> 03c4f5f8

        notify_list = self._get_notifications_list()

        summary = "Interactive notification"
        body = "This notification can be clicked on to trigger an action."
        icon_path = self._get_icon_path('avatars/anna_olsson.png')
        actions = [("action_id", "dummy")]
        hints = [
            ("x-canonical-switch-to-application", "true"),
            (
                "x-canonical-secondary-icon",
                self._get_icon_path('applicationIcons/phone-app.png')
            )
        ]

        self._create_interactive_notification(
            summary,
            body,
            icon_path,
            "NORMAL",
            actions,
            hints,
        )

        get_notification = lambda: notify_list.wait_select_single(
            'Notification', objectName='notification1')
        notification = get_notification()

        self.touch.tap_object(
            notification.select_single(objectName="interactiveArea")
        )

        self.assert_notification_action_id_was_called('action_id')

    def test_sd_incoming_call(self):
<<<<<<< HEAD
        """Rejecting a call should make notification expand and offer more options."""
        self.launch_unity()
=======
        """Rejecting a call should make notification expand and
            offer more options."""
        unity_proxy = self.launch_unity()
        unlock_unity(unity_proxy)
>>>>>>> 03c4f5f8

        notify_list = self._get_notifications_list()

        summary = "Incoming call"
        body = "Frank Zappa\n+44 (0)7736 027340"
        icon_path = self._get_icon_path('avatars/anna_olsson.png')
        hints = [
            (
                "x-canonical-secondary-icon",
                self._get_icon_path('applicationIcons/phone-app.png')
            ),
            ("x-canonical-snap-decisions", "true"),
        ]

        actions = [
            ('action_accept', 'Accept'),
            ('action_decline_1', 'Decline'),
            ('action_decline_2', '"Can\'t talk now, what\'s up?"'),
            ('action_decline_3', '"I call you back."'),
            ('action_decline_4', 'Send custom message...'),
        ]

        self._create_interactive_notification(
            summary,
            body,
            icon_path,
            "NORMAL",
            actions,
            hints
        )

        get_notification = lambda: notify_list.wait_select_single(
            'Notification', objectName='notification1')
        notification = get_notification()
        self._assert_notification(notification, None, None, True, True, 1.0)
        initial_height = notification.height
        self.touch.tap_object(notification.select_single(objectName="button1"))
        self.assertThat(
            notification.height,
            Eventually(Equals(initial_height +
                              3 * notification.select_single(
                                  objectName="buttonColumn").spacing +
                              3 * notification.select_single(
                                  objectName="button4").height)))
        self.touch.tap_object(notification.select_single(objectName="button4"))
        self.assert_notification_action_id_was_called("action_decline_4")

    def _create_interactive_notification(
        self,
        summary="",
        body="",
        icon=None,
        urgency="NORMAL",
        actions=[],
        hints=[]
    ):
        """Create a interactive notification command.

        :param summary: Summary text for the notification
        :param body: Body text to display in the notification
        :param icon: Path string to the icon to use
        :param urgency: Urgency string for the noticiation, either: 'LOW',
            'NORMAL', 'CRITICAL'
        :param actions: List of tuples containing the 'id' and 'label' for all
            the actions to add
        :param hint_strings: List of tuples containing the 'name' and value for
            setting the hint strings for the notification

        """

        logger.info(
            "Creating snap-decision notification with summary(%s), body(%s) "
            "and urgency(%r)",
            summary,
            body,
            urgency
        )

        script_args = [
            '--summary', summary,
            '--body', body,
            '--urgency', urgency
        ]

        if icon is not None:
            script_args.extend(['--icon', icon])

        for hint in hints:
            key, value = hint
            script_args.extend(['--hint', "%s,%s" % (key, value)])

        for action in actions:
            action_id, action_label = action
            action_string = "%s,%s" % (action_id, action_label)
            script_args.extend(['--action', action_string])

        python_bin = subprocess.check_output(['which', 'python']).strip()
        command = [python_bin, self._get_notify_script()] + script_args
        logger.info("Launching snap-decision notification as: %s", command)
        self._notify_proc = subprocess.Popen(
            command,
            stdin=subprocess.PIPE,
            stdout=subprocess.PIPE,
            stderr=subprocess.PIPE,
            close_fds=True,
        )

        self.addCleanup(self._tidy_up_script_process)

        poll_result = self._notify_proc.poll()
        if poll_result is not None and self._notify_proc.returncode != 0:
            error_output = self._notify_proc.communicate()[1]
            raise RuntimeError("Call to script failed with: %s" % error_output)

    def _get_notify_script(self):
        """Returns the path to the interactive notification creation script."""
        file_path = "../../emulators/create_interactive_notification.py"

        the_path = os.path.abspath(
            os.path.join(__file__, file_path))

        return the_path

    def _tidy_up_script_process(self):
        if self._notify_proc is not None and self._notify_proc.poll() is None:
            logger.error("Notification process wasn't killed, killing now.")
            os.killpg(self._notify_proc.pid, signal.SIGTERM)

    def assert_notification_action_id_was_called(self, action_id, timeout=10):
        """Assert that the interactive notification callback of id *action_id*
        was called.

        :raises AssertionError: If no interactive notification has actually
            been created.
        :raises AssertionError: When *action_id* does not match the actual
            returned.
        :raises AssertionError: If no callback was called at all.
        """

        if self._notify_proc is None:
            raise AssertionError("No interactive notification was created.")

        for i in xrange(timeout):
            self._notify_proc.poll()
            if self._notify_proc.returncode is not None:
                output = self._notify_proc.communicate()
                actual_action_id = output[0].strip("\n")
                if actual_action_id != action_id:
                    raise AssertionError(
                        "action id '%s' does not match actual returned '%s'"
                        % (action_id, actual_action_id)
                    )
                else:
                    return
            time.sleep(1)

        os.killpg(self._notify_proc.pid, signal.SIGTERM)
        self._notify_proc = None
        raise AssertionError(
            "No callback was called, killing interactivenotification script"
        )


class EphemeralNotificationsTests(NotificationsBase):
    """Collection of tests for Emphemeral notifications (non-interactive.)"""

    def setUp(self):
        super(EphemeralNotificationsTests, self).setUp()
        # Because we are using the Notify library we need to init and un-init
        # otherwise we get crashes.
        Notify.init("Autopilot Ephemeral Notification Tests")
        self.addCleanup(Notify.uninit)

    def test_icon_summary_body(self):
        """Notification must display the expected summary and body text."""
<<<<<<< HEAD
        self.launch_unity()
=======
        unity_proxy = self.launch_unity()
        unlock_unity(unity_proxy)
>>>>>>> 03c4f5f8

        notify_list = self._get_notifications_list()

        summary = "Icon-Summary-Body"
        body = "Hey pal, what's up with the party next weekend? Will you " \
               "join me and Anna?"
        icon_path = self._get_icon_path('avatars/anna_olsson.png')
        hints = [
            (
                "x-canonical-secondary-icon",
                self._get_icon_path('applicationIcons/phone-app.png')
            )
        ]

        notification = self._create_ephemeral_notification(
            summary,
            body,
            icon_path,
            hints,
            "NORMAL",
        )

        notification.show()

        notification = lambda: notify_list.wait_select_single(
            'Notification', objectName='notification1')
        self._assert_notification(
            notification(),
            summary,
            body,
            True,
            True,
            1.0,
        )

    def test_icon_summary(self):
<<<<<<< HEAD
        """Notification must display the expected summary and secondary icon."""
        self.launch_unity()
=======
        """Notification must display the expected summary and secondary
        icon."""
        unity_proxy = self.launch_unity()
        unlock_unity(unity_proxy)
>>>>>>> 03c4f5f8

        notify_list = self._get_notifications_list()

        summary = "Upload of image completed"
        hints = [
            (
                "x-canonical-secondary-icon",
                self._get_icon_path('applicationIcons/facebook.png')
            )
        ]

        notification = self._create_ephemeral_notification(
            summary,
            None,
            None,
            hints,
            "NORMAL",
        )

        notification.show()

        notification = lambda: notify_list.wait_select_single(
            'Notification', objectName='notification1')

        self._assert_notification(
            notification(),
            summary,
            None,
            False,
            True,
            1.0
        )

    def test_urgency_order(self):
<<<<<<< HEAD
        """Notifications must be displayed in order according to their urgency."""
        self.launch_unity()
=======
        """Notifications must be displayed in order according to their
        urgency."""
        unity_proxy = self.launch_unity()
        unlock_unity(unity_proxy)
>>>>>>> 03c4f5f8

        notify_list = self._get_notifications_list()

        summary_low = 'Low Urgency'
        body_low = "No, I'd rather see paint dry, pal *yawn*"
        icon_path_low = self._get_icon_path('avatars/amanda.png')

        summary_normal = 'Normal Urgency'
        body_normal = "Hey pal, what's up with the party next weekend? Will " \
            "you join me and Anna?"
        icon_path_normal = self._get_icon_path('avatars/funky.png')

        summary_critical = 'Critical Urgency'
        body_critical = 'Dude, this is so urgent you have no idea :)'
        icon_path_critical = self._get_icon_path('avatars/anna_olsson.png')

        notification_normal = self._create_ephemeral_notification(
            summary_normal,
            body_normal,
            icon_path_normal,
            urgency="NORMAL"
        )
        notification_normal.show()

        notification_low = self._create_ephemeral_notification(
            summary_low,
            body_low,
            icon_path_low,
            urgency="LOW"
        )
        notification_low.show()

        notification_critical = self._create_ephemeral_notification(
            summary_critical,
            body_critical,
            icon_path_critical,
            urgency="CRITICAL"
        )
        notification_critical.show()

        get_notification = lambda: notify_list.wait_select_single(
            'Notification',
            summary=summary_critical
        )

        notification = get_notification()
        self._assert_notification(
            notification,
            summary_critical,
            body_critical,
            True,
            False,
            1.0
        )

        get_normal_notification = lambda: notify_list.wait_select_single(
            'Notification',
            summary=summary_normal
        )
        notification = get_normal_notification()
        self._assert_notification(
            notification,
            summary_normal,
            body_normal,
            True,
            False,
            1.0
        )

        get_low_notification = lambda: notify_list.wait_select_single(
            'Notification',
            summary=summary_low
        )
        notification = get_low_notification()
        self._assert_notification(
            notification,
            summary_low,
            body_low,
            True,
            False,
            1.0
        )

    def test_summary_and_body(self):
        """Notification must display the expected summary- and body-text."""
<<<<<<< HEAD
        self.launch_unity()
=======
        unity_proxy = self.launch_unity()
        unlock_unity(unity_proxy)
>>>>>>> 03c4f5f8

        notify_list = self._get_notifications_list()

        summary = 'Summary-Body'
        body = 'This is a superfluous notification'

        notification = self._create_ephemeral_notification(summary, body)
        notification.show()

        notification = notify_list.wait_select_single(
            'Notification', objectName='notification1')

        self._assert_notification(
            notification,
            summary,
            body,
            False,
            False,
            1.0
        )

    def test_summary_only(self):
        """Notification must display only the expected summary-text."""
<<<<<<< HEAD
        self.launch_unity()
=======
        unity_proxy = self.launch_unity()
        unlock_unity(unity_proxy)
>>>>>>> 03c4f5f8

        notify_list = self._get_notifications_list()

        summary = 'Summary-Only'

        notification = self._create_ephemeral_notification(summary)
        notification.show()

        notification = notify_list.wait_select_single(
            'Notification', objectName='notification1')

        self._assert_notification(notification, summary, '', False, False, 1.0)

    def test_update_notification_same_layout(self):
<<<<<<< HEAD
        """Notification must allow updating its contents while being displayed."""
        self.launch_unity()
=======
        """Notification must allow updating its contents while being
        displayed."""
        unity_proxy = self.launch_unity()
        unlock_unity(unity_proxy)
>>>>>>> 03c4f5f8

        notify_list = self._get_notifications_list()

        summary = 'Initial notification'
        body = 'This is the original content of this notification-bubble.'
        icon_path = self._get_icon_path('avatars/funky.png')

        notification = self._create_ephemeral_notification(
            summary,
            body,
            icon_path
        )
        notification.show()

        get_notification = lambda: notify_list.wait_select_single(
            'Notification', summary=summary)
        self._assert_notification(
            get_notification(),
            summary,
            body,
            True,
            False,
            1.0
        )

        summary = 'Updated notification'
        body = 'Here the same bubble with new title- and body-text, even ' \
            'the icon can be changed on the update.'
        icon_path = self._get_icon_path('avatars/amanda.png')
        notification.update(summary, body, icon_path)
        notification.show()
        self._assert_notification(get_notification(), summary, body)

    def test_update_notification_layout_change(self):
<<<<<<< HEAD
        """Notification must allow updating its contents and layout while being displayed."""
        self.launch_unity()
=======
        """Notification must allow updating its contents and layout while
        being displayed."""
        unity_proxy = self.launch_unity()
        unlock_unity(unity_proxy)
>>>>>>> 03c4f5f8

        notify_list = self._get_notifications_list()

        summary = 'Initial layout'
        body = 'This bubble uses the icon-title-body layout with a ' \
            'secondary icon.'
        icon_path = self._get_icon_path('avatars/anna_olsson.png')
        hint_icon = self._get_icon_path('applicationIcons/phone-app.png')

        notification = self._create_ephemeral_notification(
            summary,
            body,
            icon_path
        )
        notification.set_hint_string(
            'x-canonical-secondary-icon',
            hint_icon
        )
        notification.show()

        get_notification = lambda: notify_list.wait_select_single(
            'Notification', objectName='notification1')

        self._assert_notification(
            get_notification(),
            summary,
            body,
            True,
            True,
            1.0
        )

        notification.clear_hints()
        summary = 'Updated layout'
        body = 'After the update we now have a bubble using the title-body ' \
            'layout.'
        notification.update(summary, body, None)
        notification.show()

        self.assertThat(get_notification, Eventually(NotEquals(None)))
        self._assert_notification(get_notification(), summary, body, False)

    def test_append_hint(self):
        """Notification has to accumulate body-text using append-hint."""
<<<<<<< HEAD
        self.launch_unity()
=======
        unity_proxy = self.launch_unity()
        unlock_unity(unity_proxy)
>>>>>>> 03c4f5f8

        notify_list = self._get_notifications_list()

        summary = 'Cole Raby'
        body = 'Hey Bro Coly!'
        icon_path = self._get_icon_path('avatars/amanda.png')
        body_sum = body
        notification = self._create_ephemeral_notification(
            summary,
            body,
            icon_path,
            hints=[('x-canonical-append', 'true')]
        )

        notification.show()

        get_notification = lambda: notify_list.wait_select_single(
            'Notification', objectName='notification1')

        notification = get_notification()
        self._assert_notification(
            notification,
            summary,
            body_sum,
            True,
            False,
            1.0
        )

        bodies = [
            'What\'s up dude?',
            'Did you watch the air-race in Oshkosh last week?',
            'Phil owned the place like no one before him!',
            'Did really everything in the race work according to regulations?',
            'Somehow I think to remember Burt Williams did cut corners and '
            'was not punished for this.',
            'Hopefully the referees will watch the videos of the race.',
            'Burt could get fined with US$ 50000 for that rule-violation :)'
        ]

        for new_body in bodies:
            body = new_body
            body_sum += '\n' + body
            notification = self._create_ephemeral_notification(
                summary,
                body,
                icon_path,
                hints=[('x-canonical-append', 'true')]
            )
            notification.show()

            get_notification = lambda: notify_list.wait_select_single(
                'Notification',
                objectName='notification1'
            )
            notification = get_notification()
            self._assert_notification(
                notification,
                summary,
                body_sum,
                True,
                False,
                1.0
            )

    def _create_ephemeral_notification(
        self,
        summary="",
        body="",
        icon=None,
        hints=[],
        urgency="NORMAL"
    ):
        """Create an ephemeral (non-interactive) notification

            :param summary: Summary text for the notification
            :param body: Body text to display in the notification
            :param icon: Path string to the icon to use
            :param hint_strings: List of tuples containing the 'name' and value
                for setting the hint strings for the notification
            :param urgency: Urgency string for the noticiation, either: 'LOW',
                'NORMAL', 'CRITICAL'

        """
        logger.info(
            "Creating ephemeral: summary(%s), body(%s), urgency(%r) "
            "and Icon(%s)",
            summary,
            body,
            urgency,
            icon
        )

        n = Notify.Notification.new(summary, body, icon)

        for hint in hints:
            key, value = hint
            n.set_hint_string(key, value)
            logger.info("Adding hint to notification: (%s, %s)", key, value)
        n.set_urgency(self._get_urgency(urgency))

        return n

    def _get_urgency(self, urgency):
        """Translates urgency string to enum."""
        _urgency_enums = {'LOW': Notify.Urgency.LOW,
                          'NORMAL': Notify.Urgency.NORMAL,
                          'CRITICAL': Notify.Urgency.CRITICAL}
        return _urgency_enums.get(urgency.upper())<|MERGE_RESOLUTION|>--- conflicted
+++ resolved
@@ -21,7 +21,6 @@
 
 from __future__ import absolute_import
 
-from unity8.process_helpers import unlock_unity
 from unity8.shell.tests import UnityTestCase, _get_device_emulation_scenarios
 
 from testtools.matchers import Equals, NotEquals
@@ -119,12 +118,7 @@
 
     def test_interactive(self):
         """Interactive notification must react upon click on itself."""
-<<<<<<< HEAD
-        self.launch_unity()
-=======
-        unity_proxy = self.launch_unity()
-        unlock_unity(unity_proxy)
->>>>>>> 03c4f5f8
+        unity_proxy = self.launch_unity()
 
         notify_list = self._get_notifications_list()
 
@@ -160,15 +154,9 @@
         self.assert_notification_action_id_was_called('action_id')
 
     def test_sd_incoming_call(self):
-<<<<<<< HEAD
-        """Rejecting a call should make notification expand and offer more options."""
-        self.launch_unity()
-=======
         """Rejecting a call should make notification expand and
             offer more options."""
         unity_proxy = self.launch_unity()
-        unlock_unity(unity_proxy)
->>>>>>> 03c4f5f8
 
         notify_list = self._get_notifications_list()
 
@@ -344,12 +332,7 @@
 
     def test_icon_summary_body(self):
         """Notification must display the expected summary and body text."""
-<<<<<<< HEAD
-        self.launch_unity()
-=======
-        unity_proxy = self.launch_unity()
-        unlock_unity(unity_proxy)
->>>>>>> 03c4f5f8
+        unity_proxy = self.launch_unity()
 
         notify_list = self._get_notifications_list()
 
@@ -386,15 +369,9 @@
         )
 
     def test_icon_summary(self):
-<<<<<<< HEAD
-        """Notification must display the expected summary and secondary icon."""
-        self.launch_unity()
-=======
         """Notification must display the expected summary and secondary
         icon."""
         unity_proxy = self.launch_unity()
-        unlock_unity(unity_proxy)
->>>>>>> 03c4f5f8
 
         notify_list = self._get_notifications_list()
 
@@ -429,15 +406,9 @@
         )
 
     def test_urgency_order(self):
-<<<<<<< HEAD
-        """Notifications must be displayed in order according to their urgency."""
-        self.launch_unity()
-=======
         """Notifications must be displayed in order according to their
         urgency."""
         unity_proxy = self.launch_unity()
-        unlock_unity(unity_proxy)
->>>>>>> 03c4f5f8
 
         notify_list = self._get_notifications_list()
 
@@ -523,12 +494,7 @@
 
     def test_summary_and_body(self):
         """Notification must display the expected summary- and body-text."""
-<<<<<<< HEAD
-        self.launch_unity()
-=======
-        unity_proxy = self.launch_unity()
-        unlock_unity(unity_proxy)
->>>>>>> 03c4f5f8
+        unity_proxy = self.launch_unity()
 
         notify_list = self._get_notifications_list()
 
@@ -552,12 +518,7 @@
 
     def test_summary_only(self):
         """Notification must display only the expected summary-text."""
-<<<<<<< HEAD
-        self.launch_unity()
-=======
-        unity_proxy = self.launch_unity()
-        unlock_unity(unity_proxy)
->>>>>>> 03c4f5f8
+        unity_proxy = self.launch_unity()
 
         notify_list = self._get_notifications_list()
 
@@ -572,15 +533,9 @@
         self._assert_notification(notification, summary, '', False, False, 1.0)
 
     def test_update_notification_same_layout(self):
-<<<<<<< HEAD
-        """Notification must allow updating its contents while being displayed."""
-        self.launch_unity()
-=======
         """Notification must allow updating its contents while being
         displayed."""
         unity_proxy = self.launch_unity()
-        unlock_unity(unity_proxy)
->>>>>>> 03c4f5f8
 
         notify_list = self._get_notifications_list()
 
@@ -615,15 +570,9 @@
         self._assert_notification(get_notification(), summary, body)
 
     def test_update_notification_layout_change(self):
-<<<<<<< HEAD
-        """Notification must allow updating its contents and layout while being displayed."""
-        self.launch_unity()
-=======
         """Notification must allow updating its contents and layout while
         being displayed."""
         unity_proxy = self.launch_unity()
-        unlock_unity(unity_proxy)
->>>>>>> 03c4f5f8
 
         notify_list = self._get_notifications_list()
 
@@ -668,12 +617,7 @@
 
     def test_append_hint(self):
         """Notification has to accumulate body-text using append-hint."""
-<<<<<<< HEAD
-        self.launch_unity()
-=======
-        unity_proxy = self.launch_unity()
-        unlock_unity(unity_proxy)
->>>>>>> 03c4f5f8
+        unity_proxy = self.launch_unity()
 
         notify_list = self._get_notifications_list()
 

--- conflicted
+++ resolved
@@ -41,15 +41,11 @@
     @with_lightdm_mock("single-pin")
     def test_can_unlock_pin_screen(self):
         """Must be able to unlock the PIN entry lock screen."""
-<<<<<<< HEAD
         self.launch_greeter()
-=======
-        unity_proxy = self.launch_unity()
->>>>>>> 51ec53ab
         greeter = self.main_window.get_greeter()
 
         if greeter.narrowMode:
-            unlock_unity(unity_proxy)
+            greeter.swipe()
             lockscreen = self._wait_for_lockscreen()
             self._enter_pincode("1234")
             self.assertThat(lockscreen.shown, Eventually(Equals(False)))
@@ -60,15 +56,11 @@
     @with_lightdm_mock("single-passphrase")
     def test_can_unlock_passphrase_screen(self):
         """Must be able to unlock the passphrase entry screen."""
-<<<<<<< HEAD
         self.launch_greeter()
-=======
-        unity_proxy = self.launch_unity()
->>>>>>> 51ec53ab
         greeter = self.main_window.get_greeter()
 
         if greeter.narrowMode:
-            unlock_unity(unity_proxy)
+            greeter.swipe()
             lockscreen = self._wait_for_lockscreen()
             self._enter_pin_passphrase("password")
             self.assertThat(lockscreen.shown, Eventually(Equals(False)))
@@ -79,15 +71,11 @@
     @with_lightdm_mock("single-pin")
     def test_pin_screen_wrong_code(self):
         """Entering the wrong pin code must not dismiss the lock screen."""
-<<<<<<< HEAD
         self.launch_greeter()
-=======
-        unity_proxy = self.launch_unity()
->>>>>>> 51ec53ab
         greeter = self.main_window.get_greeter()
 
         if greeter.narrowMode:
-            unlock_unity(unity_proxy)
+            greeter.swipe()
             lockscreen = self._wait_for_lockscreen()
             self._enter_pincode("4321")
             pinentryField = self.main_window.get_pinentryField()
@@ -102,15 +90,11 @@
     @with_lightdm_mock("single-passphrase")
     def test_passphrase_screen_wrong_password(self):
         """Entering the wrong password must not dismiss the lock screen."""
-<<<<<<< HEAD
         self.launch_greeter()
-=======
-        unity_proxy = self.launch_unity()
->>>>>>> 51ec53ab
         greeter = self.main_window.get_greeter()
 
         if greeter.narrowMode:
-            unlock_unity(unity_proxy)
+            greeter.swipe()
             lockscreen = self._wait_for_lockscreen()
             self._enter_pin_passphrase("foobar")
             pinentryField = self.main_window.get_pinentryField()

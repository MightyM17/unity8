--- conflicted
+++ resolved
@@ -113,11 +113,7 @@
         except MismatchError:
             pass
         else:
-<<<<<<< HEAD
-            self.process.send_singal(signal.SIGCONT)
-=======
             self.process.send_signal(signal.SIGCONT)
->>>>>>> c3a03b5c
             self.fail('Unity8 raised SIGSTOP')
 
         self._set_proxy()

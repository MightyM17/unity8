--- conflicted
+++ resolved
@@ -1,11 +1,7 @@
 # -*- Mode: Python; coding: utf-8; indent-tabs-mode: nil; tab-width: 4 -*-
 #
 # Unity Autopilot Test Suite
-<<<<<<< HEAD
 # Copyright (C) 2012, 2013, 2014, 2015 Canonical
-=======
-# Copyright (C) 2015 Canonical
->>>>>>> 322c5243
 #
 # This program is free software: you can redistribute it and/or modify
 # it under the terms of the GNU General Public License as published by
@@ -21,9 +17,41 @@
 # along with this program.  If not, see <http://www.gnu.org/licenses/>.
 #
 
-<<<<<<< HEAD
+import dbus
+
 import ubuntuuitoolkit
+from autopilot.matchers import Eventually
+from testtools.matchers import Equals
 from autopilot.utilities import sleep
+
+
+def hide_greeter_with_dbus():
+    dbus_proxy = _get_greeter_dbus_proxy()
+    if _is_greeter_active():
+        dbus_proxy.HideGreeter()
+
+
+def show_greeter_with_dbus():
+    dbus_proxy = _get_greeter_dbus_proxy()
+    if not _is_greeter_active():
+        dbus_proxy.ShowGreeter()
+
+
+def wait_for_greeter():
+    Eventually(Equals(True), timeout=300).match(_is_greeter_active)
+
+
+def _get_greeter_dbus_proxy():
+    bus = dbus.SessionBus()
+    return bus.get_object('com.canonical.UnityGreeter', '/')
+
+
+def _is_greeter_active():
+    try:
+        dbus_proxy = _get_greeter_dbus_proxy()
+        return dbus_proxy.Get('com.canonical.UnityGreeter', 'IsActive')
+    except:
+        return False
 
 
 class Greeter(ubuntuuitoolkit.UbuntuUIToolkitCustomProxyObjectBase):
@@ -62,39 +90,4 @@
 
     def get_prompt(self):
         return self.select_single(
-            ubuntuuitoolkit.TextField, objectName='passwordInput')
-=======
-import dbus
-
-from autopilot.matchers import Eventually
-from testtools.matchers import Equals
-
-
-def hide_greeter_with_dbus():
-    dbus_proxy = _get_greeter_dbus_proxy()
-    if _is_greeter_active():
-        dbus_proxy.HideGreeter()
-
-
-def show_greeter_with_dbus():
-    dbus_proxy = _get_greeter_dbus_proxy()
-    if not _is_greeter_active():
-        dbus_proxy.ShowGreeter()
-
-
-def wait_for_greeter():
-    Eventually(Equals(True), timeout=300).match(_is_greeter_active)
-
-
-def _get_greeter_dbus_proxy():
-    bus = dbus.SessionBus()
-    return bus.get_object('com.canonical.UnityGreeter', '/')
-
-
-def _is_greeter_active():
-    try:
-        dbus_proxy = _get_greeter_dbus_proxy()
-        return dbus_proxy.Get('com.canonical.UnityGreeter', 'IsActive')
-    except:
-        return False
->>>>>>> 322c5243
+            ubuntuuitoolkit.TextField, objectName='passwordInput')
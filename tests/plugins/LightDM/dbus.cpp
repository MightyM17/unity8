--- conflicted
+++ resolved
@@ -163,15 +163,10 @@
         QSignalSpy spy(this, SIGNAL(PropertiesChangedRelay(QString, QVariantMap, QStringList)));
         greeter->authenticate("no-password");
 
-<<<<<<< HEAD
-        // once for user, once for locked; second will be for locked mode
-        while (spy.count() != 2) {
-=======
         // Two property changed signals will be emitted, one for the IsLocked
         // property, one for the ActiveEntry; the first will be IsLocked.
         spy.wait();
         if (spy.count() < 2) {
->>>>>>> 3bec0983
             spy.wait();
         }
         QCOMPARE(spy.count(), 2);

--- conflicted
+++ resolved
@@ -163,17 +163,12 @@
         QSignalSpy spy(this, SIGNAL(PropertiesChangedRelay(QString, QVariantMap, QStringList)));
         greeter->authenticate("no-password");
 
-<<<<<<< HEAD
-        QCOMPARE(spy.count(), 2); // once for user, once for locked; second will be for locked mode
-        QList<QVariant> arguments = spy.takeLast();
-=======
-        // once for locked, once for user; first will be locked mode
+        // once for user, once for locked; second will be for locked mode
         while (spy.count() != 2) {
             spy.wait();
         }
 
-        QList<QVariant> arguments = spy.takeFirst();
->>>>>>> cb21dfae
+        QList<QVariant> arguments = spy.takeLast();
         QVERIFY(arguments.at(0).toString() == "com.canonical.UnityGreeter.List");
         QVERIFY(arguments.at(1).toMap().contains("EntryIsLocked"));
         QVERIFY(arguments.at(1).toMap()["EntryIsLocked"] == false);

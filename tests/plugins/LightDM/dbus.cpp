/*
 * Copyright (C) 2013 Canonical, Ltd.
 *
 * This program is free software; you can redistribute it and/or modify
 * it under the terms of the GNU General Public License as published by
 * the Free Software Foundation; version 3.
 *
 * This program is distributed in the hope that it will be useful,
 * but WITHOUT ANY WARRANTY; without even the implied warranty of
 * MERCHANTABILITY or FITNESS FOR A PARTICULAR PURPOSE.  See the
 * GNU General Public License for more details.
 *
 * You should have received a copy of the GNU General Public License
 * along with this program.  If not, see <http://www.gnu.org/licenses/>.
 */

#include "Greeter.h"

#include <QDBusInterface>
#include <QDBusReply>
#include <QSignalSpy>
#include <QQuickItem>
#include <QQuickView>
#include <QtTestGui>

class GreeterDBusTest : public QObject
{
    Q_OBJECT

Q_SIGNALS:
    void PropertiesChangedRelay(const QString &interface, const QVariantMap &changed, const QStringList &invalidated);

private Q_SLOTS:

    void initTestCase()
    {
        // Qt doesn't like us connecting to PropertiesChanged using normal
        // SIGNAL method, because QtDBus doesn't know about PropertiesChanged.
        // So we connect the hard way for the benefit of any tests that want
        // to watch.
        QDBusConnection::sessionBus().connect(
            "com.canonical.UnityGreeter",
            "/",
            "org.freedesktop.DBus.Properties",
            "PropertiesChanged",
            this,
            SIGNAL(PropertiesChangedRelay(const QString&, const QVariantMap&, const QStringList&)));
        QDBusConnection::sessionBus().connect(
            "com.canonical.UnityGreeter",
            "/list",
            "org.freedesktop.DBus.Properties",
            "PropertiesChanged",
            this,
            SIGNAL(PropertiesChangedRelay(const QString&, const QVariantMap&, const QStringList&)));
    }

    void init()
    {
        view = new QQuickView();
        view->setSource(QUrl::fromLocalFile(CURRENT_SOURCE_DIR "/greeter.qml"));
        greeter = dynamic_cast<Greeter*>(view->rootObject()->property("greeter").value<QObject*>());
        QVERIFY(greeter);
        QVERIFY(greeter->authenticationUser() == "");
        view->show();
        QTest::qWaitForWindowExposed(view);

        dbusMain = new QDBusInterface("com.canonical.UnityGreeter",
                                      "/",
                                      "com.canonical.UnityGreeter",
                                      QDBusConnection::sessionBus(), view);
        QVERIFY(dbusMain->isValid());

        dbusList = new QDBusInterface("com.canonical.UnityGreeter",
                                      "/list",
                                      "com.canonical.UnityGreeter.List",
                                      QDBusConnection::sessionBus(), view);
        QVERIFY(dbusList->isValid());
    }

    void cleanup()
    {
        delete view;
    }

    void testGetActiveEntry()
    {
        greeter->authenticate("has-password");

        QDBusReply<QString> reply = dbusList->call("GetActiveEntry");
        QVERIFY(reply.isValid());
        QVERIFY(reply.value() == "has-password");
    }

    void testSetActiveEntry()
    {
        QSignalSpy spy(greeter, SIGNAL(requestAuthenticationUser(QString)));
        QDBusReply<void> reply = dbusList->call("SetActiveEntry", "has-password");
        QVERIFY(reply.isValid());
        spy.wait();

        QCOMPARE(spy.count(), 1);
        QList<QVariant> arguments = spy.takeFirst();
        QVERIFY(arguments.at(0).toString() == "has-password");
    }

    void testEntrySelectedSignal()
    {
        QSignalSpy spy(dbusList, SIGNAL(EntrySelected(QString)));
        greeter->authenticate("has-password");
        spy.wait();

        QCOMPARE(spy.count(), 1);
        QList<QVariant> arguments = spy.takeFirst();
        QVERIFY(arguments.at(0).toString() == "has-password");
    }

    void testActiveEntryGet()
    {
        greeter->authenticate("has-password");
        QVERIFY(dbusList->property("ActiveEntry").toString() == "has-password");
    }

    void testActiveEntrySet()
    {
        QSignalSpy spy(greeter, SIGNAL(requestAuthenticationUser(QString)));
        QVERIFY(dbusList->setProperty("ActiveEntry", "has-password"));
        spy.wait();

        QCOMPARE(spy.count(), 1);
        QList<QVariant> arguments = spy.takeFirst();
        QVERIFY(arguments.at(0).toString() == "has-password");
    }

    void testActiveEntryChanged()
    {
        QSignalSpy spy(this, SIGNAL(PropertiesChangedRelay(QString, QVariantMap, QStringList)));
        greeter->authenticate("has-password");
        spy.wait();

        QCOMPARE(spy.count(), 1);
        QList<QVariant> arguments = spy.takeFirst();
        QVERIFY(arguments.at(0).toString() == "com.canonical.UnityGreeter.List");
        QVERIFY(arguments.at(1).toMap().contains("ActiveEntry"));
        QVERIFY(arguments.at(1).toMap()["ActiveEntry"] == "has-password");
    }

    void testEntryIsLockedGet()
    {
        QVERIFY(dbusList->property("EntryIsLocked").toBool());

        greeter->authenticate("no-password");
        QVERIFY(!dbusList->property("EntryIsLocked").toBool());

        greeter->authenticate("has-password");
        QVERIFY(dbusList->property("EntryIsLocked").toBool());
    }

    void testEntryIsLockedChanged()
    {
        QSignalSpy spy(this, SIGNAL(PropertiesChangedRelay(QString, QVariantMap, QStringList)));
        greeter->authenticate("no-password");
        spy.wait();

        QCOMPARE(spy.count(), 2); // once for locked, once for user; first will be locked mode
        QList<QVariant> arguments = spy.takeFirst();
        QVERIFY(arguments.at(0).toString() == "com.canonical.UnityGreeter.List");
        QVERIFY(arguments.at(1).toMap().contains("EntryIsLocked"));
        QVERIFY(arguments.at(1).toMap()["EntryIsLocked"] == false);
    }

    void testIsActive()
    {
        QVERIFY(!greeter->isActive());
        QVERIFY(!dbusMain->property("IsActive").toBool());

        QSignalSpy spy(this, SIGNAL(PropertiesChangedRelay(QString, QVariantMap, QStringList)));
        greeter->setIsActive(true);
        spy.wait();

        QVERIFY(greeter->isActive());
        QVERIFY(dbusMain->property("IsActive").toBool());

        QCOMPARE(spy.count(), 1);
        QList<QVariant> arguments = spy.takeFirst();
        QCOMPARE(arguments.at(0).toString(), QString("com.canonical.UnityGreeter"));
        QVERIFY(arguments.at(1).toMap().contains("IsActive"));
        QVERIFY(arguments.at(1).toMap()["IsActive"].toBool());
    }

<<<<<<< HEAD
=======
    void testShowGreeter()
    {
        // Just confirm the call exists and doesn't fail
        QDBusReply<void> reply = dbusMain->call("ShowGreeter");
        QVERIFY(reply.isValid());
    }

>>>>>>> b3298891
private:
    QQuickView *view;
    Greeter *greeter;
    QDBusInterface *dbusMain;
    QDBusInterface *dbusList;
};

QTEST_MAIN(GreeterDBusTest)

#include "dbus.moc"<|MERGE_RESOLUTION|>--- conflicted
+++ resolved
@@ -187,8 +187,6 @@
         QVERIFY(arguments.at(1).toMap()["IsActive"].toBool());
     }
 
-<<<<<<< HEAD
-=======
     void testShowGreeter()
     {
         // Just confirm the call exists and doesn't fail
@@ -196,7 +194,6 @@
         QVERIFY(reply.isValid());
     }
 
->>>>>>> b3298891
 private:
     QQuickView *view;
     Greeter *greeter;

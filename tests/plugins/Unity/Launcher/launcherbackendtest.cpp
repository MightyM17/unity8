--- conflicted
+++ resolved
@@ -43,30 +43,6 @@
         QCOMPARE(backend.storedApplications(), QStringList() << "rel-icon" << "abs-icon");
     }
 
-<<<<<<< HEAD
-    void testPinning()
-    {
-        LauncherBackend backend;
-
-        backend.setStoredApplications(QStringList() << "rel-icon" << "abs-icon");
-        QCOMPARE(backend.isPinned("rel-icon"), false);
-        QCOMPARE(backend.isPinned("abs-icon"), false);
-
-        backend.setPinned("rel-icon", true);
-        QCOMPARE(backend.isPinned("rel-icon"), true);
-
-        backend.setStoredApplications(QStringList() << "rel-icon" << "abs-icon" << "no-name");
-        QCOMPARE(backend.isPinned("rel-icon"), true);
-        QCOMPARE(backend.isPinned("no-name"), false);
-
-        backend.setPinned("no-name", true);
-        backend.setStoredApplications(QStringList() << "rel-icon" << "abs-icon");
-        QCOMPARE(backend.isPinned("rel-icon"), true);
-        QCOMPARE(backend.isPinned("no-name"), false); // doesn't exist anymore!
-    }
-
-=======
->>>>>>> 4f6d35ef
     void testIcon_data() {
         QTest::addColumn<QString>("appId");
         QTest::addColumn<QString>("expectedIcon");

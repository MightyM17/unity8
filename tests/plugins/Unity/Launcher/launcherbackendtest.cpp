/*
 * Copyright 2013 Canonical Ltd.
 *
 * This program is free software; you can redistribute it and/or modify
 * it under the terms of the GNU Lesser General Public License as published by
 * the Free Software Foundation; version 3.
 *
 * This program is distributed in the hope that it will be useful,
 * but WITHOUT ANY WARRANTY; without even the implied warranty of
 * MERCHANTABILITY or FITNESS FOR A PARTICULAR PURPOSE.  See the
 * GNU Lesser General Public License for more details.
 *
 * You should have received a copy of the GNU Lesser General Public License
 * along with this program.  If not, see <http://www.gnu.org/licenses/>.
 *
 * Authors:
 *      Michael Terry <michael.terry@canonical.com>
 */

#include "launcherbackend.h"

#include <QtTest>
#include <QDebug>

class LauncherBackendTest : public QObject
{
    Q_OBJECT

private Q_SLOTS:
    void testFileNames()
    {
        LauncherBackend backend(false);

        backend.setStoredApplications(QStringList() << "relative.path" << "/full/path");
<<<<<<< HEAD
        QCOMPARE(backend.storedApplications(), QStringList() << "/usr/share/applications/relative.path" << "/full/path");

        QCOMPARE(backend.desktopFile("one.desktop"), QString("/usr/share/applications/one.desktop"));
        QCOMPARE(backend.desktopFile("two"), QString("/usr/share/applications/two"));
        QCOMPARE(backend.desktopFile("/full"), QString("/full"));

        QCOMPARE(backend.desktopFile("/usr/share/applications/one.desktop"), QString("/usr/share/applications/one.desktop"));
    }

    void testDesktopReading()
    {
        LauncherBackend backend(false);

        QCOMPARE(backend.displayName(SRCDIR "/rel-icon.desktop"), QString("Relative Icon"));
        QCOMPARE(backend.icon(SRCDIR "/rel-icon.desktop"), QString("image://theme/rel-icon"));

        QCOMPARE(backend.displayName(SRCDIR "/abs-icon.desktop"), QString("Absolute Icon"));
        QCOMPARE(backend.icon(SRCDIR "/abs-icon.desktop"), QString("/path/to/icon.png"));

        QCOMPARE(backend.displayName(SRCDIR "/no-icon.desktop"), QString("No Icon"));
        QCOMPARE(backend.icon(SRCDIR "/no-icon.desktop"), QString(""));

        QCOMPARE(backend.displayName(SRCDIR "/no-name.desktop"), QString(""));
        QCOMPARE(backend.icon(SRCDIR "/no-name.desktop"), QString("image://theme/no-name"));

        QCOMPARE(backend.displayName(SRCDIR "/no-exist.desktop"), QString(""));
        QCOMPARE(backend.icon(SRCDIR "/no-exist.desktop"), QString(""));
=======
        QCOMPARE(backend.storedApplications(), QStringList() << "relative.path" << "/full/path");
>>>>>>> 58e3cb6b
    }

    void testPinning()
    {
        LauncherBackend backend(false);

        backend.setStoredApplications(QStringList() << "one" << "two");
        QCOMPARE(backend.isPinned("one"), false);
        QCOMPARE(backend.isPinned("two"), false);

        backend.setPinned("two", true);
        QCOMPARE(backend.isPinned("two"), true);

        backend.setStoredApplications(QStringList() << "one" << "two" << "three");
        QCOMPARE(backend.isPinned("two"), true);
        QCOMPARE(backend.isPinned("three"), false);

        backend.setPinned("three", true);
        backend.setStoredApplications(QStringList() << "one" << "two");
        QCOMPARE(backend.isPinned("two"), true);
        QCOMPARE(backend.isPinned("three"), false); // doesn't exist anymore!
    }
};

QTEST_GUILESS_MAIN(LauncherBackendTest)
#include "launcherbackendtest.moc"<|MERGE_RESOLUTION|>--- conflicted
+++ resolved
@@ -32,37 +32,7 @@
         LauncherBackend backend(false);
 
         backend.setStoredApplications(QStringList() << "relative.path" << "/full/path");
-<<<<<<< HEAD
-        QCOMPARE(backend.storedApplications(), QStringList() << "/usr/share/applications/relative.path" << "/full/path");
-
-        QCOMPARE(backend.desktopFile("one.desktop"), QString("/usr/share/applications/one.desktop"));
-        QCOMPARE(backend.desktopFile("two"), QString("/usr/share/applications/two"));
-        QCOMPARE(backend.desktopFile("/full"), QString("/full"));
-
-        QCOMPARE(backend.desktopFile("/usr/share/applications/one.desktop"), QString("/usr/share/applications/one.desktop"));
-    }
-
-    void testDesktopReading()
-    {
-        LauncherBackend backend(false);
-
-        QCOMPARE(backend.displayName(SRCDIR "/rel-icon.desktop"), QString("Relative Icon"));
-        QCOMPARE(backend.icon(SRCDIR "/rel-icon.desktop"), QString("image://theme/rel-icon"));
-
-        QCOMPARE(backend.displayName(SRCDIR "/abs-icon.desktop"), QString("Absolute Icon"));
-        QCOMPARE(backend.icon(SRCDIR "/abs-icon.desktop"), QString("/path/to/icon.png"));
-
-        QCOMPARE(backend.displayName(SRCDIR "/no-icon.desktop"), QString("No Icon"));
-        QCOMPARE(backend.icon(SRCDIR "/no-icon.desktop"), QString(""));
-
-        QCOMPARE(backend.displayName(SRCDIR "/no-name.desktop"), QString(""));
-        QCOMPARE(backend.icon(SRCDIR "/no-name.desktop"), QString("image://theme/no-name"));
-
-        QCOMPARE(backend.displayName(SRCDIR "/no-exist.desktop"), QString(""));
-        QCOMPARE(backend.icon(SRCDIR "/no-exist.desktop"), QString(""));
-=======
         QCOMPARE(backend.storedApplications(), QStringList() << "relative.path" << "/full/path");
->>>>>>> 58e3cb6b
     }
 
     void testPinning()

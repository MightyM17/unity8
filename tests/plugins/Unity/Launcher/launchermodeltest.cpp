--- conflicted
+++ resolved
@@ -185,7 +185,6 @@
         QCOMPARE(launcherModel->get(0)->pinned(), true);
         QCOMPARE(launcherModel->get(1)->pinned(), false);
         QCOMPARE(spy.count() > 0, true);
-<<<<<<< HEAD
         QCOMPARE(spy.at(0).at(2).value<QVector<int>>().first(), (int)LauncherModelInterface::RolePinned);
 
         // App should be pinned now
@@ -197,20 +196,11 @@
         QCOMPARE(spy.at(0).at(2).value<QVector<int>>().first(), (int)LauncherModelInterface::RolePinned);
 
         // Now that the app is unpinned, nothing should change and the signal should not be emitted
-=======
-        QCOMPARE(spy.at(0).at(2).value<QVector<int>>().first(), (int)LauncherModelInterface::RolePinned);
-
->>>>>>> f8306862
         spy.clear();
         launcherModel->requestRemove(launcherModel->get(0)->appId());
         QCOMPARE(launcherModel->get(0)->pinned(), false);
         QCOMPARE(launcherModel->get(1)->pinned(), false);
-<<<<<<< HEAD
         QCOMPARE(spy.count(), 0);
-=======
-        QCOMPARE(spy.count(), 1);
-        QCOMPARE(spy.at(0).at(2).value<QVector<int>>().first(), (int)LauncherModelInterface::RolePinned);
->>>>>>> f8306862
     }
 
     void testRemove_data() {
@@ -442,10 +432,7 @@
 
     void testSettings() {
         GSettings *settings = launcherModel->m_settings;
-<<<<<<< HEAD
         QSignalSpy spy(launcherModel, SIGNAL(hint()));
-=======
->>>>>>> f8306862
 
         // Nothing pinned at startup
         QCOMPARE(settings->storedApplications().count(), 0);
@@ -453,10 +440,7 @@
         // pin both apps
         launcherModel->pin("abs-icon");
         launcherModel->pin("no-icon");
-<<<<<<< HEAD
         QCOMPARE(spy.count(), 0);
-=======
->>>>>>> f8306862
 
         // Now settings should have 2 apps
         QCOMPARE(settings->storedApplications().count(), 2);
@@ -471,10 +455,7 @@
         // Now remove 1 app through the backend, make sure one is still there
         settings->simulateDConfChanged(QStringList() << "abs-icon");
         QCOMPARE(settings->storedApplications().count(), 1);
-<<<<<<< HEAD
         QCOMPARE(spy.count(), 1);
-=======
->>>>>>> f8306862
 
         // Check if it disappeared from the frontend too
         QCOMPARE(launcherModel->rowCount(), 1);
@@ -484,10 +465,7 @@
         QCOMPARE(launcherModel->rowCount(), 2);
         QCOMPARE(launcherModel->get(0)->appId(), QString("no-icon"));
         QCOMPARE(launcherModel->get(1)->appId(), QString("abs-icon"));
-<<<<<<< HEAD
         QCOMPARE(spy.count(), 2);
-=======
->>>>>>> f8306862
     }
 };
 

/*
 * Copyright 2013-2015 Canonical Ltd.
 *
 * This program is free software; you can redistribute it and/or modify
 * it under the terms of the GNU Lesser General Public License as published by
 * the Free Software Foundation; version 3.
 *
 * This program is distributed in the hope that it will be useful,
 * but WITHOUT ANY WARRANTY; without even the implied warranty of
 * MERCHANTABILITY or FITNESS FOR A PARTICULAR PURPOSE.  See the
 * GNU Lesser General Public License for more details.
 *
 * You should have received a copy of the GNU Lesser General Public License
 * along with this program.  If not, see <http://www.gnu.org/licenses/>.
 *
 * Authors:
 *      Michael Zanetti <michael.zanetti@canonical.com>
 */

// unity-api
#include <unity/shell/launcher/LauncherModelInterface.h>
#include <unity/shell/application/ApplicationInfoInterface.h>

#include "launcheritem.h"
#include "launchermodel.h"
#include "dbusinterface.h"
#include "gsettings.h"
#include "asadapter.h"
#include "AccountsServiceDBusAdaptor.h"

#include <QtTest>
#include <QDBusInterface>
#include <QDBusReply>
#include <QDBusMetaType>
#include <QDomDocument>

<<<<<<< HEAD
#include <paths.h>
=======
#include <glib.h>
>>>>>>> 65c54d9d

// This is a mock, specifically to test the LauncherModel
class MockApp: public unity::shell::application::ApplicationInfoInterface
{
    Q_OBJECT
public:
    MockApp(const QString &appId, QObject *parent = 0): ApplicationInfoInterface(appId, parent), m_appId(appId), m_focused(false) { }

    RequestedState requestedState() const override { return RequestedRunning; }
    void setRequestedState(RequestedState) override {}
    QString appId() const override { return m_appId; }
    QString name() const override { return "mock"; }
    QString comment() const override { return "this is a mock"; }
    QUrl icon() const override { return QUrl(); }
    ApplicationInfoInterface::Stage stage() const override { return ApplicationInfoInterface::MainStage; }
    void setStage(ApplicationInfoInterface::Stage) override {}
    ApplicationInfoInterface::State state() const override { return ApplicationInfoInterface::Running; }
    bool focused() const override { return m_focused; }
    QString splashTitle() const override { return QString(); }
    QUrl splashImage() const override { return QUrl(); }
    bool splashShowHeader() const override { return true; }
    QColor splashColor() const override { return QColor(0,0,0,0); }
    QColor splashColorHeader() const override { return QColor(0,0,0,0); }
    QColor splashColorFooter() const override { return QColor(0,0,0,0); }
    Qt::ScreenOrientations supportedOrientations() const override { return Qt::PortraitOrientation; }
    bool rotatesWindowContents() const override { return false; }
    bool isTouchApp() const override { return true; }
    bool exemptFromLifecycle() const override { return false; }
    void setExemptFromLifecycle(bool) override {}
    QSize initialSurfaceSize() const override { return QSize(); }
    void setInitialSurfaceSize(const QSize &) override {}

    // Methods used for mocking (not in the interface)
    void setFocused(bool focused) { m_focused = focused; Q_EMIT focusedChanged(focused); }
private:
    QString m_appId;
    bool m_focused;
};

// This is a mock, specifically to test the LauncherModel
class MockAppManager: public unity::shell::application::ApplicationManagerInterface
{
    Q_OBJECT
public:
    MockAppManager(QObject *parent = 0): ApplicationManagerInterface(parent) {}
    ~MockAppManager() {}
    int rowCount(const QModelIndex &) const override { return m_list.count(); }
    QVariant data(const QModelIndex &, int ) const override { return QVariant(); }
    QString focusedApplicationId() const override {
        Q_FOREACH(MockApp *app, m_list) {
            if (app->focused()) return app->appId();
        }
        return QString();
    }
    unity::shell::application::ApplicationInfoInterface *get(int index) const override { return m_list.at(index); }
    unity::shell::application::ApplicationInfoInterface *findApplication(const QString &appId) const override {
        Q_FOREACH(MockApp* app, m_list) {
            if (app->appId() == appId) {
                return app;
            }
        }
        return nullptr;
    }
    unity::shell::application::ApplicationInfoInterface *startApplication(const QString &, const QStringList &) override { return nullptr; }
    bool stopApplication(const QString &appId) override {
        Q_FOREACH(MockApp* app, m_list) {
            if (app->appId() == appId) {
                removeApplication(m_list.indexOf(app));
                return true;
            }
        }
        return false;
    }
    bool focusApplication(const QString &appId) override {
        Q_FOREACH(MockApp* app, m_list) {
            app->setFocused(app->appId() == appId);
        }
        Q_EMIT focusedApplicationIdChanged();
        return true;
    }

    void unfocusCurrentApplication() override { }

    void addApplication(MockApp *app) {
        beginInsertRows(QModelIndex(), count(), count());
        m_list.append(app);
        endInsertRows();
    }
    void removeApplication(int index) {
        beginRemoveRows(QModelIndex(), index, index);
        m_list.takeAt(index)->deleteLater();
        endRemoveRows();
    }
    bool requestFocusApplication(const QString &appId) override { Q_UNUSED(appId); return true; }

private:
    QList<MockApp*> m_list;
};

class LauncherModelTest : public QObject
{
    Q_OBJECT

private:
    LauncherModel *launcherModel;
    MockAppManager *appManager;

    QList<QVariantMap> getASConfig() {
        AccountsServiceDBusAdaptor *as = launcherModel->m_asAdapter->m_accounts;
        QDBusReply<QVariant> reply = as->getUserPropertyAsync(QString::fromUtf8(g_get_user_name()),
                                                              "com.canonical.unity.AccountsService",
                                                              "LauncherItems");
        return qdbus_cast<QList<QVariantMap>>(reply.value().value<QDBusArgument>());
    }

private Q_SLOTS:

    void initTestCase() {
        qDBusRegisterMetaType<QList<QVariantMap>>();

        launcherModel = new LauncherModel(this);
        QCoreApplication::processEvents(); // to let the model register on DBus
        QCOMPARE(launcherModel->rowCount(QModelIndex()), 0);

        appManager = new MockAppManager(this);
        launcherModel->setApplicationManager(appManager);
    }

    // Adding 2 apps to the mock appmanager. Both should appear in the launcher.
    void init() {
        // Launcher will look in current dir in testing mode for data
        QDir::setCurrent(testDataDir() + "/" TEST_DIR);

        QDBusInterface accountsInterface(QStringLiteral("org.freedesktop.Accounts"),
                                         QStringLiteral("/org/freedesktop/Accounts"),
                                         QStringLiteral("org.freedesktop.Accounts"));
        QDBusReply<bool> addReply = accountsInterface.call(QStringLiteral("AddUser"),
                                                           QString::fromUtf8(g_get_user_name()));
        QVERIFY(addReply.isValid());
        QCOMPARE(addReply.value(), true);

        appManager->addApplication(new MockApp("abs-icon"));
        QCOMPARE(launcherModel->rowCount(QModelIndex()), 1);

        appManager->addApplication(new MockApp("no-icon"));
        QCOMPARE(launcherModel->rowCount(QModelIndex()), 2);

        launcherModel->m_settings->setStoredApplications(QStringList());
    }

    // Removing apps from appmanager and launcher as pinned ones would stick
    void cleanup() {
        while (appManager->count() > 0) {
            appManager->removeApplication(0);
        }
        while (launcherModel->rowCount(QModelIndex()) > 0) {
            launcherModel->requestRemove(launcherModel->get(0)->appId());
        }

        QDBusInterface accountsInterface(QStringLiteral("org.freedesktop.Accounts"),
                                         QStringLiteral("/org/freedesktop/Accounts"),
                                         QStringLiteral("org.freedesktop.Accounts"));
        QDBusReply<bool> removeReply = accountsInterface.call(QStringLiteral("RemoveUser"),
                                                              QString::fromUtf8(g_get_user_name()));
        QVERIFY(removeReply.isValid());
        QCOMPARE(removeReply.value(), true);
    }

    void testMove() {
        QCOMPARE(launcherModel->get(0)->pinned(), false);
        QCOMPARE(launcherModel->get(1)->pinned(), false);

        LauncherItemInterface *item0BeforeMove = launcherModel->get(0);
        LauncherItemInterface *item1BeforeMove = launcherModel->get(1);
        launcherModel->move(1, 0);

        QCOMPARE(item0BeforeMove, launcherModel->get(1));
        QCOMPARE(item1BeforeMove, launcherModel->get(0));

        // moved item must be pinned now
        QCOMPARE(item0BeforeMove->pinned(), false);
        QCOMPARE(item1BeforeMove->pinned(), true);
    }

    void testPinning() {
        QSignalSpy spy(launcherModel, &LauncherModel::dataChanged);
        QCOMPARE(launcherModel->get(0)->pinned(), false);
        QCOMPARE(launcherModel->get(1)->pinned(), false);
        launcherModel->pin(launcherModel->get(0)->appId());
        QCOMPARE(launcherModel->get(0)->pinned(), true);
        QCOMPARE(launcherModel->get(1)->pinned(), false);
        QCOMPARE(spy.count() > 0, true);
        QCOMPARE(spy.at(0).at(2).value<QVector<int>>().first(), (int)LauncherModelInterface::RolePinned);

        // App should be pinned now
        spy.clear();
        launcherModel->requestRemove(launcherModel->get(0)->appId());
        QCOMPARE(launcherModel->get(0)->pinned(), false);
        QCOMPARE(launcherModel->get(1)->pinned(), false);
        QCOMPARE(spy.count(), 1);
        QCOMPARE(spy.at(0).at(2).value<QVector<int>>().first(), (int)LauncherModelInterface::RolePinned);

        // Now that the app is unpinned, nothing should change and the signal should not be emitted
        spy.clear();
        launcherModel->requestRemove(launcherModel->get(0)->appId());
        QCOMPARE(launcherModel->get(0)->pinned(), false);
        QCOMPARE(launcherModel->get(1)->pinned(), false);
        QCOMPARE(spy.count(), 0);
    }

    void testRemove_data() {

        QTest::addColumn<bool>("pinned");
        QTest::addColumn<bool>("running");

        QTest::newRow("non-pinned, running") << false << true;
        QTest::newRow("pinned, running") << true << true;
        QTest::newRow("pinned, non-running") << true << false;
    }

    void testRemove() {
        QFETCH(bool, pinned);
        QFETCH(bool, running);

        // In the beginning we always have two items
        QCOMPARE(launcherModel->rowCount(QModelIndex()), 2);

        // pin one if required
        if (pinned) {
            launcherModel->pin("abs-icon");
        }

        // stop it if required
        if (!running) {
            appManager->stopApplication("abs-icon");
        }

        // Now remove it
        launcherModel->requestRemove("abs-icon");

        if (running) {
            // both apps are running, both apps must still be here
            QCOMPARE(launcherModel->rowCount(QModelIndex()), 2);

           // Item must be unpinned now
           int index = launcherModel->findApplication("abs-icon");
           QCOMPARE(launcherModel->get(index)->pinned(), false);

        } else if (pinned) {
           // Item 1 must go away, item 0 is here to stay
            QCOMPARE(launcherModel->rowCount(QModelIndex()), 1);
        }

        // done our checks. now stop the app if was still running
        if (running) {
            appManager->stopApplication("abs-icon");
        }

        // It needs to go away in any case now
        QCOMPARE(launcherModel->rowCount(QModelIndex()), 1);
    }

    void testQuickListPinningRemoving() {
        // we start with 2 unpinned items
        QCOMPARE(launcherModel->get(0)->pinned(), false);
        QCOMPARE(launcherModel->get(1)->pinned(), false);
        QCOMPARE(launcherModel->rowCount(QModelIndex()), 2);

        // find the Pin item in the quicklist
        QuickListModel *model = qobject_cast<QuickListModel*>(launcherModel->get(0)->quickList());
        int pinActionIndex = -1;
        for (int i = 0; i < model->rowCount(QModelIndex()); ++i) {
            if (model->get(i).actionId() == "pin_item") {
                pinActionIndex = i;
                break;
            }
        }
        QVERIFY(pinActionIndex >= 0);

        // trigger pin item quicklist action => Item must be pinned now.
        launcherModel->quickListActionInvoked(launcherModel->get(0)->appId(), pinActionIndex);
        QCOMPARE(launcherModel->get(0)->pinned(), true);
        QCOMPARE(launcherModel->rowCount(QModelIndex()), 2);

        // quicklist needs to transform to remove item. trigger it and check it item goes away
        launcherModel->quickListActionInvoked(launcherModel->get(0)->appId(), pinActionIndex);
        QCOMPARE(launcherModel->get(0)->pinned(), false);

        // still needs to be here as the app is still here
        QCOMPARE(launcherModel->rowCount(QModelIndex()), 2);
        // close the app
        appManager->removeApplication(0);
        // Now it needs to go away
        QCOMPARE(launcherModel->rowCount(QModelIndex()), 1);
    }

    void testApplicationRunning() {
        launcherModel->pin("abs-icon");
        launcherModel->pin("no-icon");

        QCOMPARE(launcherModel->get(0)->running(), true);
        QCOMPARE(launcherModel->get(1)->running(), true);

        appManager->stopApplication("abs-icon");
        QCOMPARE(launcherModel->get(0)->running(), false);
        QCOMPARE(launcherModel->get(1)->running(), true);

        appManager->stopApplication("no-icon");
        QCOMPARE(launcherModel->get(0)->running(), false);
        QCOMPARE(launcherModel->get(1)->running(), false);
    }

    void testApplicationFocused() {
        // all apps unfocused at beginning...
        QCOMPARE(launcherModel->get(0)->focused(), false);
        QCOMPARE(launcherModel->get(1)->focused(), false);

        appManager->focusApplication("abs-icon");
        QCOMPARE(launcherModel->rowCount(QModelIndex()), 2);
        QCOMPARE(launcherModel->get(0)->focused(), true);
        QCOMPARE(launcherModel->get(1)->focused(), false);

        appManager->focusApplication("no-icon");
        QCOMPARE(launcherModel->rowCount(QModelIndex()), 2);
        QCOMPARE(launcherModel->get(0)->focused(), false);
        QCOMPARE(launcherModel->get(1)->focused(), true);
    }

    void testClosingApps() {
        // At the start there are 2 items. Let's pin one.
        launcherModel->pin("abs-icon");
        while (appManager->count() > 0) {
            appManager->removeApplication(0);
        }
        // The pinned one needs to stay, the other needs to disappear
        QCOMPARE(launcherModel->rowCount(QModelIndex()), 1);
        QCOMPARE(launcherModel->get(0)->appId(), QLatin1String("abs-icon"));
    }

    void testQuitMenuItem() {
        // we have 2 apps running, both should have the Quit action in its quick list
        QCOMPARE(launcherModel->rowCount(), 2);

        // stop the second one keeping it pinned so that it doesn't go away
        launcherModel->pin("no-icon");
        appManager->stopApplication("no-icon");

        // find the first Quit item, should be there
        QuickListModel *model = qobject_cast<QuickListModel*>(launcherModel->get(0)->quickList());
        int quitActionIndex = -1;
        for (int i = 0; i < model->rowCount(); ++i) {
            if (model->get(i).actionId() == "stop_item") {
                quitActionIndex = i;
                break;
            }
        }
        QVERIFY(quitActionIndex >= 0);

        // find the second Quit item, should NOT be there, the app is stopped
        QuickListModel *model2 = qobject_cast<QuickListModel*>(launcherModel->get(1)->quickList());
        int quitActionIndex2 = -1;
        for (int i = 0; i < model2->rowCount(); ++i) {
            if (model2->get(i).actionId() == "stop_item") {
                quitActionIndex2 = i;
                break;
            }
        }
        QVERIFY(quitActionIndex2 == -1);

        // trigger the first quit item quicklist action
        launcherModel->quickListActionInvoked(launcherModel->get(0)->appId(), quitActionIndex);
        // first app should be gone...
        QCOMPARE(launcherModel->rowCount(QModelIndex()), 1);
        // ... the second app (now at index 0) should still be there, pinned and stopped
        QCOMPARE(launcherModel->get(0)->appId(), QStringLiteral("no-icon"));
        QCOMPARE(launcherModel->get(0)->pinned(), true);
        QCOMPARE(launcherModel->get(0)->running(), false);
    }

    void testGetUrlForAppId() {
        QCOMPARE(launcherModel->getUrlForAppId(QString()), QString());
        QCOMPARE(launcherModel->getUrlForAppId(""), QString());
        QCOMPARE(launcherModel->getUrlForAppId("no-name"), QString("application:///no-name.desktop"));
        QCOMPARE(launcherModel->getUrlForAppId("com.test.good"), QString("application:///com.test.good.desktop"));
        QCOMPARE(launcherModel->getUrlForAppId("com.test.good_application"), QString("appid://com.test.good/application/current-user-version"));
        QCOMPARE(launcherModel->getUrlForAppId("com.test.good_application_1.2.3"), QString("appid://com.test.good/application/current-user-version"));
    }

    void testIntrospection() {
        QDBusInterface interface("com.canonical.Unity.Launcher", "/com/canonical/Unity/Launcher", "org.freedesktop.DBus.Introspectable");
        QDBusReply<QString> reply = interface.call("Introspect");
        QStringList nodes = extractNodes(reply.value());
        QCOMPARE(nodes.count(), launcherModel->rowCount());

        appManager->addApplication(new MockApp("foobar"));
        reply = interface.call("Introspect");
        nodes = extractNodes(reply.value());
        QCOMPARE(nodes.contains("foobar"), true);

        appManager->removeApplication(2);
        reply = interface.call("Introspect");
        nodes = extractNodes(reply.value());
        QCOMPARE(nodes.contains("foobar"), false);
    }

    QStringList extractNodes(const QString &introspectionXml) {
        QXmlStreamReader introspectReply(introspectionXml);

        QStringList ret;
        while (!introspectReply.atEnd() && !introspectReply.hasError()) {
            QXmlStreamReader::TokenType token = introspectReply.readNext();

            if (token == QXmlStreamReader::StartElement) {
                if (introspectReply.name() == "node" && introspectReply.attributes().count() > 0) {
                    ret  << introspectReply.attributes().value("name").toString();
                }
            }
        }
        return ret;
    }

    void testCountEmblems() {
        QSignalSpy spy(launcherModel, &LauncherModel::dataChanged);

        // Call GetAll on abs-icon
        QDBusInterface interface("com.canonical.Unity.Launcher", "/com/canonical/Unity/Launcher/abs_2Dicon", "org.freedesktop.DBus.Properties");
        QDBusReply<QVariantMap> reply = interface.call("GetAll");
        QVariantMap map = reply.value();

        // Check that the alerting-status is still false, and the item on the upper side of the API
        int index = launcherModel->findApplication("abs-icon");
        QCOMPARE(index >= 0, true);
        QVERIFY(launcherModel->get(index)->alerting() == false);

        // Make sure GetAll returns a map with count and countVisible props
        QCOMPARE(map.contains("count"), true);
        QCOMPARE(map.contains("countVisible"), true);

        // Make sure count is intitilized to 0 and non-visible
        QCOMPARE(map.value("count").toInt(), 0);
        QCOMPARE(map.value("countVisible").toBool(), false);

        // Now make it visible and set it to 55 through D-Bus
        interface.call("Set", "com.canonical.Unity.Launcher.Item", "count", QVariant::fromValue(QDBusVariant(55)));
        interface.call("Set", "com.canonical.Unity.Launcher.Item", "countVisible", QVariant::fromValue(QDBusVariant(true)));

        // Fetch it again using GetAll
        reply = interface.call("GetAll");
        map = reply.value();

        // Make sure values have changed on the D-Bus interface
        QCOMPARE(map.value("count").toInt(), 55);
        QCOMPARE(map.value("countVisible").toBool(), true);

        // Finally check, that the change to "count" implicitly also set the alerting-state to true
        QVERIFY(launcherModel->get(index)->alerting() == true);
    }

    void testCountEmblemAddsRemovesItem_data() {
        QTest::addColumn<bool>("isPinned");
        QTest::addColumn<bool>("isRunning");
        QTest::addColumn<bool>("startWhenVisible");
        QTest::newRow("not pinned, not running") << false << false << false;
        QTest::newRow("pinned, not running") << true << false << false;
        QTest::newRow("not pinned, not running, starting from notification") << false << false << true;
        QTest::newRow("pinned, not running, starting from notification") << true << false << true;
        QTest::newRow("not pinned, running") << false << true << false;
        QTest::newRow("pinned, running") << true << true << false;
    }

    void testCountEmblemAddsRemovesItem() {
        QFETCH(bool, isPinned);
        QFETCH(bool, isRunning);
        QFETCH(bool, startWhenVisible);

        // Make sure item is here as expected after init() and that count is not visible
        int index = launcherModel->findApplication("abs-icon");
        QCOMPARE(index == -1, false);
        QCOMPARE(launcherModel->get(index)->countVisible(), false);

        // Pin if we need to
        if (isPinned) {
            launcherModel->pin("abs-icon");
        }
        QCOMPARE(launcherModel->get(0)->pinned(), isPinned);

        // Stop it if we need to
        if (!isRunning) {
            appManager->stopApplication("abs-icon");
        }
        QCOMPARE(launcherModel->findApplication("abs-icon") >= 0, isRunning || isPinned);


        // set the count emblem to visible
        QDBusInterface interface("com.canonical.Unity.Launcher", "/com/canonical/Unity/Launcher/abs_2Dicon", "org.freedesktop.DBus.Properties");
        interface.call("Set", "com.canonical.Unity.Launcher.Item", "count", QVariant::fromValue(QDBusVariant(55)));
        interface.call("Set", "com.canonical.Unity.Launcher.Item", "countVisible", QVariant::fromValue(QDBusVariant(true)));

        // Make sure item is here and that count is visible
        index = launcherModel->findApplication("abs-icon");
        QCOMPARE(index == -1, false);
        QCOMPARE(launcherModel->get(index)->countVisible(), true);

        if (!isRunning && startWhenVisible) {
            appManager->addApplication(new MockApp("abs-icon"));
        }

        // Hide count emblem again
        interface.call("Set", "com.canonical.Unity.Launcher.Item", "countVisible", QVariant::fromValue(QDBusVariant(false)));

        // Make sure item is shown/hidden as expected
        index = launcherModel->findApplication("abs-icon");
        QCOMPARE(index == -1, !isRunning && !isPinned && !startWhenVisible);
    }

    void testAlert() {
        // Check that the alerting-status is still false
        int index = launcherModel->findApplication("abs-icon");
        QCOMPARE(index >= 0, true);
        QVERIFY(launcherModel->get(index)->alerting() == false);

        // Call Alert() on "abs-icon"
        QDBusInterface interface("com.canonical.Unity.Launcher", "/com/canonical/Unity/Launcher/abs_2Dicon", "com.canonical.Unity.Launcher.Item");
        interface.call("Alert");

        // Check that the alerting-status is now true
        QVERIFY(launcherModel->get(index)->alerting() == true);
    }

    void testRefreshAfterDeletedDesktopFiles_data() {
        QTest::addColumn<bool>("deleted");
        QTest::newRow("have .desktop files") << false;
        QTest::newRow("deleted .desktop files") << true;
    }

    void testRefreshAfterDeletedDesktopFiles() {
        QFETCH(bool, deleted);

        // pin both apps
        launcherModel->pin("abs-icon");
        launcherModel->pin("no-icon");
        // close both apps
        appManager->removeApplication(0);
        appManager->removeApplication(0);

        // "delete" the .desktop files
        if (deleted) {
            // In testing mode, the launcher searches the current dir for the sample .desktop file
            // We can make that fail by changing the current dir
            QDir::setCurrent("..");
        }

        // Call refresh
        QDBusInterface interface("com.canonical.Unity.Launcher", "/com/canonical/Unity/Launcher", "com.canonical.Unity.Launcher");
        QDBusReply<void> reply = interface.call("Refresh");

        // Make sure the call to Refresh returned without error.
        QCOMPARE(reply.isValid(), true);

        QCOMPARE(launcherModel->rowCount(), deleted ? 0 : 2);
    }

    void testSettings() {
        GSettings *settings = launcherModel->m_settings;
        QSignalSpy spy(launcherModel, &LauncherModel::hint);

        // Nothing pinned at startup
        QCOMPARE(settings->storedApplications().count(), 0);

        // pin both apps
        launcherModel->pin("abs-icon");
        launcherModel->pin("no-icon");
        QCOMPARE(spy.count(), 0);

        // Now settings should have 2 apps
        QCOMPARE(settings->storedApplications().count(), 2);

        // close both apps
        appManager->removeApplication(0);
        appManager->removeApplication(0);

        // Now settings should have 2 apps
        QCOMPARE(settings->storedApplications().count(), 2);

        // Now remove 1 app through the backend, make sure one is still there
        settings->simulateDConfChanged(QStringList() << "abs-icon");
        QCOMPARE(settings->storedApplications().count(), 1);
        QCOMPARE(spy.count(), 1);

        // Check if it disappeared from the frontend too
        QCOMPARE(launcherModel->rowCount(), 1);

        // Add them back but in reverse order
        settings->simulateDConfChanged(QStringList() << "no-icon" << "abs-icon");
        QCOMPARE(launcherModel->rowCount(), 2);
        QCOMPARE(launcherModel->get(0)->appId(), QString("no-icon"));
        QCOMPARE(launcherModel->get(1)->appId(), QString("abs-icon"));
        QCOMPARE(spy.count(), 2);
    }

    void testAddSyncsToAS() {
        // Make sure launcher and AS are in sync when we start the test
        QCOMPARE(launcherModel->rowCount(), getASConfig().count());

        int oldCount = launcherModel->rowCount();
        appManager->addApplication(new MockApp("rel-icon"));
        QCOMPARE(launcherModel->rowCount(), oldCount + 1);
        QCOMPARE(launcherModel->rowCount(), getASConfig().count());
    }

    void testRemoveSyncsToAS() {
        // Make sure launcher and AS are in sync when we start the test
        QCOMPARE(launcherModel->rowCount(), getASConfig().count());

        int oldCount = launcherModel->rowCount();
        appManager->stopApplication("abs-icon");
        QCOMPARE(launcherModel->rowCount(), oldCount - 1);
        QCOMPARE(launcherModel->rowCount(), getASConfig().count());
    }

    void testMoveSyncsToAS() {
        // Make sure launcher and AS are in sync when we start the test
        QCOMPARE(launcherModel->rowCount(), getASConfig().count());

        for (int i = 0; i < launcherModel->rowCount(); i++) {
            QString launcherAppId = launcherModel->get(i)->appId();
            QString asAppId = getASConfig().at(i).value("id").toString();
            QCOMPARE(launcherAppId, asAppId);
        }

        launcherModel->move(0, 1);

        for (int i = 0; i < launcherModel->rowCount(); i++) {
            QString launcherAppId = launcherModel->get(i)->appId();
            QString asAppId = getASConfig().at(i).value("id").toString();
            QCOMPARE(launcherAppId, asAppId);
        }
    }

    void testCountChangeSyncsToAS() {
        // Find the index of the abs-icon app
        int index = launcherModel->findApplication("abs-icon");

        // Make sure it's invisible and 0 at the beginning
        QCOMPARE(getASConfig().at(index).value("countVisible").toBool(), false);
        QCOMPARE(getASConfig().at(index).value("count").toInt(), 0);

        // Change the count of the abs-icon app through D-Bus
        QDBusInterface interface("com.canonical.Unity.Launcher", "/com/canonical/Unity/Launcher/abs_2Dicon", "org.freedesktop.DBus.Properties");
        interface.call("Set", "com.canonical.Unity.Launcher.Item", "count", QVariant::fromValue(QDBusVariant(55)));
        interface.call("Set", "com.canonical.Unity.Launcher.Item", "countVisible", QVariant::fromValue(QDBusVariant(true)));

        // Make sure it changed to visible and 55
        QCOMPARE(getASConfig().at(index).value("countVisible").toBool(), true);
        QCOMPARE(getASConfig().at(index).value("count").toInt(), 55);
    }
};

QTEST_GUILESS_MAIN(LauncherModelTest)
#include "launchermodeltest.moc"<|MERGE_RESOLUTION|>--- conflicted
+++ resolved
@@ -34,11 +34,8 @@
 #include <QDBusMetaType>
 #include <QDomDocument>
 
-<<<<<<< HEAD
+#include <glib.h>
 #include <paths.h>
-=======
-#include <glib.h>
->>>>>>> 65c54d9d
 
 // This is a mock, specifically to test the LauncherModel
 class MockApp: public unity::shell::application::ApplicationInfoInterface

pkg_check_modules(GSETTINGS_QT REQUIRED gsettings-qt)
pkg_check_modules(LAUNCHER_API REQUIRED unity-shell-launcher=6)

include_directories(
    ${APPLICATION_API_INCLUDE_DIRS}
<<<<<<< HEAD
=======
    ${CMAKE_CURRENT_SOURCE_DIR}
>>>>>>> 51066042
    ${CMAKE_CURRENT_BINARY_DIR}
    ${CMAKE_SOURCE_DIR}/plugins/Unity/Launcher
    ${GSETTINGS_QT_INCLUDE_DIRS}
    ${libunity8-private_SOURCE_DIR}
    )

add_definitions(-DSM_BUSNAME=sessionBus)
add_definitions(-DSRCDIR="${CMAKE_CURRENT_SOURCE_DIR}")
add_definitions(-DLAUNCHER_TESTING)

### LauncherModelTest
set(testModelCommand dbus-test-runner --task ${CMAKE_CURRENT_BINARY_DIR}/launchermodeltestExec
      --parameter -o --parameter ${CMAKE_BINARY_DIR}/launchermodeltest.xml,xunitxml
      --parameter -o --parameter -,txt)
add_test(NAME launchermodeltest COMMAND ${testModelCommand})
add_custom_target(launchermodeltest ${testModelCommand})
add_executable(launchermodeltestExec
    launchermodeltest.cpp
    gsettings.cpp
    AccountsServiceDBusAdaptor.cpp
    ${CMAKE_SOURCE_DIR}/plugins/Unity/Launcher/launchermodel.cpp
    ${CMAKE_SOURCE_DIR}/plugins/Unity/Launcher/asadapter.cpp
    ${CMAKE_SOURCE_DIR}/plugins/Unity/Launcher/launcheritem.cpp
    ${CMAKE_SOURCE_DIR}/plugins/Unity/Launcher/quicklistmodel.cpp
    ${CMAKE_SOURCE_DIR}/plugins/Unity/Launcher/dbusinterface.cpp
    ${CMAKE_SOURCE_DIR}/plugins/Unity/Launcher/desktopfilehandler.cpp
    ${CMAKE_SOURCE_DIR}/plugins/Unity/Launcher/quicklistentry.cpp
    ${LAUNCHER_API_INCLUDEDIR}/unity/shell/launcher/LauncherItemInterface.h
    ${LAUNCHER_API_INCLUDEDIR}/unity/shell/launcher/LauncherModelInterface.h
    ${LAUNCHER_API_INCLUDEDIR}/unity/shell/launcher/QuickListModelInterface.h
    ${APPLICATION_API_INCLUDEDIR}/unity/shell/application/ApplicationManagerInterface.h
    ${LAUNCHER_API_INCLUDEDIR}/unity/shell/application/ApplicationInfoInterface.h
    )
target_link_libraries(launchermodeltestExec
    unity8-private
    ${GSETTINGS_QT_LDFLAGS}
    )
qt5_use_modules(launchermodeltestExec Test Core DBus Xml Gui)

# copy .desktop files into build directory for shadow builds
file(GLOB DESKTOP_FILES *.desktop)

foreach(DESKTOP_FILE ${DESKTOP_FILES})
    file(COPY "${DESKTOP_FILE}"
        DESTINATION ${CMAKE_CURRENT_BINARY_DIR}
        )
endforeach()

# copy .svg files into build directory for shadow builds
file(GLOB DESKTOP_FILES *.svg)

foreach(DESKTOP_FILE ${DESKTOP_FILES})
    file(COPY "${DESKTOP_FILE}"
        DESTINATION ${CMAKE_CURRENT_BINARY_DIR}
        )
endforeach()<|MERGE_RESOLUTION|>--- conflicted
+++ resolved
@@ -3,10 +3,7 @@
 
 include_directories(
     ${APPLICATION_API_INCLUDE_DIRS}
-<<<<<<< HEAD
-=======
     ${CMAKE_CURRENT_SOURCE_DIR}
->>>>>>> 51066042
     ${CMAKE_CURRENT_BINARY_DIR}
     ${CMAKE_SOURCE_DIR}/plugins/Unity/Launcher
     ${GSETTINGS_QT_INCLUDE_DIRS}

--- conflicted
+++ resolved
@@ -17,12 +17,7 @@
     )
 
 add_definitions(-DSM_BUSNAME=sessionBus)
-<<<<<<< HEAD
 add_definitions(-DTEST_DIR="plugins/Unity/Launcher")
-add_definitions(-DLAUNCHER_TESTING)
-=======
-add_definitions(-DSRCDIR="${CMAKE_CURRENT_SOURCE_DIR}")
->>>>>>> 317fbd41
 
 ### LauncherModelTest
 add_executable(launchermodeltestExec
@@ -63,32 +58,10 @@
         --wait-for org.freedesktop.Accounts
 )
 
-<<<<<<< HEAD
-# copy .desktop files into build directory for shadow builds
-file(GLOB DESKTOP_FILES *.desktop)
-
-foreach(DESKTOP_FILE ${DESKTOP_FILES})
-    file(COPY "${DESKTOP_FILE}"
-        DESTINATION ${CMAKE_CURRENT_BINARY_DIR}
-        )
-endforeach()
-install(FILES ${DESKTOP_FILES}
-    DESTINATION "${SHELL_APP_DIR}/tests/plugins/Unity/Launcher"
-    )
-
-# copy .svg files into build directory for shadow builds
-file(GLOB DESKTOP_FILES *.svg)
-
-foreach(DESKTOP_FILE ${DESKTOP_FILES})
-    file(COPY "${DESKTOP_FILE}"
-        DESTINATION ${CMAKE_CURRENT_BINARY_DIR}
-        )
-endforeach()
-install(FILES ${DESKTOP_FILES}
-    DESTINATION "${SHELL_APP_DIR}/tests/plugins/Unity/Launcher"
-=======
 # copy sample application files into build directory for shadow builds
 file(COPY applications
      DESTINATION ${CMAKE_CURRENT_BINARY_DIR}
->>>>>>> 317fbd41
+    )
+install(DIRECTORY applications
+    DESTINATION "${SHELL_PRIVATE_LIBDIR}/tests/plugins/Unity/Launcher"
     )
--- conflicted
+++ resolved
@@ -1,6 +1,6 @@
-<<<<<<< HEAD
 pkg_check_modules(GLIB REQUIRED glib-2.0>=2.32)
 pkg_check_modules(GIO REQUIRED gio-2.0>=2.32)
+pkg_check_modules(QMENUMODEL REQUIRED qmenumodel)
 
 set(INDICATORS_DIR ${CMAKE_CURRENT_SOURCE_DIR}/../../../../plugins/Unity/Indicators)
 set(TEST_DIR ${CMAKE_CURRENT_SOURCE_DIR}/../../..)
@@ -31,6 +31,7 @@
         ${test_ADDITIONAL_LIBS}
         ${GLIB_LIBRARIES}
         ${GIO_LIBRARIES}
+        ${QMENUMODEL_LDFLAGS}
         )
 endmacro(indicator_test)
 
@@ -38,38 +39,4 @@
 indicator_test(indicatorsmodeltest ADDITIONAL_LIBS IndicatorsQml)
 indicator_test(menucontentactivatortest ADDITIONAL_CPPS ${INDICATORS_DIR}/menucontentactivator.cpp)
 indicator_test(unitymenumodelstacktest ADDITIONAL_CPPS ${TEST_DIR}/mocks/QMenuModel/unitymenumodel.cpp ${INDICATORS_DIR}/unitymenumodelstack.cpp)
-=======
-pkg_check_modules(QMENUMODEL REQUIRED qmenumodel)
-
-include_directories(
-    ${CMAKE_CURRENT_BINARY_DIR}
-    ${CMAKE_CURRENT_SOURCE_DIR}/../../../../plugins/Unity/Indicators
-    ${QMENUMODEL_INCLUDE_DIRS}
-    )
-
-macro(run_tests)
-    set(_test_list "")
-    foreach(_test ${ARGN})
-        set(testCommand ${CMAKE_CURRENT_BINARY_DIR}/${_test}Exec
-              -o ${CMAKE_BINARY_DIR}/${_test}.xml,xunitxml
-              -o -,txt)
-        add_test(NAME ${_test} COMMAND ${testCommand})
-        add_custom_target(${_test} ${testCommand})
-        add_executable(${_test}Exec ${_test}.cpp
-            )
-        qt5_use_modules(${_test}Exec Test Core Qml)
-        target_link_libraries(${_test}Exec
-            IndicatorsQml
-            ${QMENUMODEL_LDFLAGS}
-            )
-        set(_test_list "${_test_list};${_test}")
-    endforeach()
-endmacro(run_tests)
-
-run_tests(
-    indicatorsmanagertest
-    indicatorsmodeltest
-    menucontentactivatortest
-    rootactionstatetest
-    )
->>>>>>> d802be89
+indicator_test(rootactionstatetest ADDITIONAL_LIBS IndicatorsQml)
/*
 * Copyright 2012 Canonical Ltd.
 *
 * This program is free software; you can redistribute it and/or modify
 * it under the terms of the GNU Lesser General Public License as published by
 * the Free Software Foundation; version 3.
 *
 * This program is distributed in the hope that it will be useful,
 * but WITHOUT ANY WARRANTY; without even the implied warranty of
 * MERCHANTABILITY or FITNESS FOR A PARTICULAR PURPOSE.  See the
 * GNU Lesser General Public License for more details.
 *
 * You should have received a copy of the GNU Lesser General Public License
 * along with this program.  If not, see <http://www.gnu.org/licenses/>.
 *
 * Authors:
 *      Renato Araujo Oliveira Filho <renato@canonical.com>
 */

#include "indicatorsmodel.h"
#include "indicators.h"
#include "paths.h"

#include <QtTest>
#include <QDebug>

class IndicatorsModelTest : public QObject
{
    Q_OBJECT
private Q_SLOTS:

    void initTestCase()
    {
        setenv("UNITY_TEST_ENV", "1", 1);
        setenv("XDG_DATA_DIRS", (sourceDirectory() + "/tests/data").toLatin1().data(), 1);
    }

    void cleanupTestCase()
    {
        unsetenv("UNITY_TEST_ENV");
    }

    /*
     * Testa that all the plugins are loaded / unloaded correctly
     */
    void testLoad()
    {
        IndicatorsModel model;

        QCOMPARE(model.property("count").toInt(), 0);

        model.load();

        QCOMPARE(model.property("count").toInt(), 4);

        model.unload();

        QCOMPARE(model.property("count").toInt(), 0);

    }

    /*
     * Testa that the plugin data was loaded correctly
     */
    void testDataAndOrder()
    {
        // Priority order. (2, 1, 4, 3)
        QVariantMap map;
<<<<<<< HEAD
        QVariantMap map1; map1["widgetSource"] = "fake1.qml";
        QVariantMap map2; map2["widgetSource"] = "fake2.qml";
        QVariantMap map3; map3["widgetSource"] = "fake3.qml";
=======
        QVariantMap map1; map1["title"] = "fake1";
        QVariantMap map2; map2["title"] = "fake2";
        QVariantMap map3; map3["title"] = "fake3";
>>>>>>> 034bf6e2
        map["indicator-fake1"] = map1;
        map["indicator-fake2"] = map2;
        map["indicator-fake3"] = map3;

        IndicatorsModel model;
        model.setIndicatorData(map);
        model.load();

        // should be in order:
        // fake3, fake4, fake1, fake2

        QCOMPARE(model.data(0, IndicatorsModelRole::Identifier).toString(), QString("indicator-fake3"));
        QCOMPARE(model.data(0, IndicatorsModelRole::Position).toInt(), 3);
        QCOMPARE(model.data(0, IndicatorsModelRole::IndicatorProperties).toMap()["busName"].toString(), QString("com.canonical.indicator.fake3"));
        QCOMPARE(model.data(0, IndicatorsModelRole::WidgetSource).toString(), QString("fake3.qml"));

        QCOMPARE(model.data(1, IndicatorsModelRole::Identifier).toString(), QString("indicator-fake4"));
<<<<<<< HEAD
=======
        QCOMPARE(model.data(1, IndicatorsModelRole::Title).toString(), QString("indicator-fake4"));
>>>>>>> 034bf6e2
        QCOMPARE(model.data(1, IndicatorsModelRole::Position).toInt(), 2);
        QCOMPARE(model.data(1, IndicatorsModelRole::IndicatorProperties).toMap()["busName"].toString(), QString("com.canonical.indicator.fake4"));
        QCOMPARE(model.data(1, IndicatorsModelRole::WidgetSource).toString(), shellAppDirectory()+"/Panel/Indicators/DefaultIndicatorWidget2.qml");

        QCOMPARE(model.data(2, IndicatorsModelRole::Identifier).toString(), QString("indicator-fake1"));
        QCOMPARE(model.data(2, IndicatorsModelRole::Position).toInt(), 1);
        QCOMPARE(model.data(2, IndicatorsModelRole::IndicatorProperties).toMap()["busName"].toString(), QString("com.canonical.indicator.fake1"));
        QCOMPARE(model.data(2, IndicatorsModelRole::WidgetSource).toString(), QString("fake1.qml"));

        QCOMPARE(model.data(3, IndicatorsModelRole::Identifier).toString(), QString("indicator-fake2"));
        QCOMPARE(model.data(3, IndicatorsModelRole::Position).toInt(), 0);
        QCOMPARE(model.data(3, IndicatorsModelRole::IndicatorProperties).toMap()["busName"].toString(), QString("com.canonical.indicator.fake2"));
        QCOMPARE(model.data(3, IndicatorsModelRole::WidgetSource).toString(), QString("fake2.qml"));
    }
};

QTEST_GUILESS_MAIN(IndicatorsModelTest)

#include "indicatorsmodeltest.moc"<|MERGE_RESOLUTION|>--- conflicted
+++ resolved
@@ -65,22 +65,7 @@
     void testDataAndOrder()
     {
         // Priority order. (2, 1, 4, 3)
-        QVariantMap map;
-<<<<<<< HEAD
-        QVariantMap map1; map1["widgetSource"] = "fake1.qml";
-        QVariantMap map2; map2["widgetSource"] = "fake2.qml";
-        QVariantMap map3; map3["widgetSource"] = "fake3.qml";
-=======
-        QVariantMap map1; map1["title"] = "fake1";
-        QVariantMap map2; map2["title"] = "fake2";
-        QVariantMap map3; map3["title"] = "fake3";
->>>>>>> 034bf6e2
-        map["indicator-fake1"] = map1;
-        map["indicator-fake2"] = map2;
-        map["indicator-fake3"] = map3;
-
         IndicatorsModel model;
-        model.setIndicatorData(map);
         model.load();
 
         // should be in order:
@@ -89,26 +74,18 @@
         QCOMPARE(model.data(0, IndicatorsModelRole::Identifier).toString(), QString("indicator-fake3"));
         QCOMPARE(model.data(0, IndicatorsModelRole::Position).toInt(), 3);
         QCOMPARE(model.data(0, IndicatorsModelRole::IndicatorProperties).toMap()["busName"].toString(), QString("com.canonical.indicator.fake3"));
-        QCOMPARE(model.data(0, IndicatorsModelRole::WidgetSource).toString(), QString("fake3.qml"));
 
         QCOMPARE(model.data(1, IndicatorsModelRole::Identifier).toString(), QString("indicator-fake4"));
-<<<<<<< HEAD
-=======
-        QCOMPARE(model.data(1, IndicatorsModelRole::Title).toString(), QString("indicator-fake4"));
->>>>>>> 034bf6e2
         QCOMPARE(model.data(1, IndicatorsModelRole::Position).toInt(), 2);
         QCOMPARE(model.data(1, IndicatorsModelRole::IndicatorProperties).toMap()["busName"].toString(), QString("com.canonical.indicator.fake4"));
-        QCOMPARE(model.data(1, IndicatorsModelRole::WidgetSource).toString(), shellAppDirectory()+"/Panel/Indicators/DefaultIndicatorWidget2.qml");
 
         QCOMPARE(model.data(2, IndicatorsModelRole::Identifier).toString(), QString("indicator-fake1"));
         QCOMPARE(model.data(2, IndicatorsModelRole::Position).toInt(), 1);
         QCOMPARE(model.data(2, IndicatorsModelRole::IndicatorProperties).toMap()["busName"].toString(), QString("com.canonical.indicator.fake1"));
-        QCOMPARE(model.data(2, IndicatorsModelRole::WidgetSource).toString(), QString("fake1.qml"));
 
         QCOMPARE(model.data(3, IndicatorsModelRole::Identifier).toString(), QString("indicator-fake2"));
         QCOMPARE(model.data(3, IndicatorsModelRole::Position).toInt(), 0);
         QCOMPARE(model.data(3, IndicatorsModelRole::IndicatorProperties).toMap()["busName"].toString(), QString("com.canonical.indicator.fake2"));
-        QCOMPARE(model.data(3, IndicatorsModelRole::WidgetSource).toString(), QString("fake2.qml"));
     }
 };
 

/*
 * Copyright (C) 2013 Canonical, Ltd.
 *
 * This program is free software; you can redistribute it and/or modify
 * it under the terms of the GNU General Public License as published by
 * the Free Software Foundation; version 3.
 *
 * This program is distributed in the hope that it will be useful,
 * but WITHOUT ANY WARRANTY; without even the implied warranty of
 * MERCHANTABILITY or FITNESS FOR A PARTICULAR PURPOSE.  See the
 * GNU General Public License for more details.
 *
 * You should have received a copy of the GNU General Public License
 * along with this program.  If not, see <http://www.gnu.org/licenses/>.
 */

#include "listviewwithpageheader.h"

#include <QAbstractItemModel>
#include <QQmlEngine>
#include <QQuickView>
#include <QSignalSpy>
#include <QtTestGui>
#pragma GCC diagnostic push
#pragma GCC diagnostic ignored "-pedantic"
#include <private/qqmllistmodel_p.h>
#include <private/qquickanimation_p.h>
#include <private/qquickitem_p.h>
#pragma GCC diagnostic pop

#include <limits>

#include <paths.h>

// TODO Think on how doing a test for lost items
// particullary making sure that lost items are culled
// and then removed in the next updatePolish cycle

class ListViewWithPageHeaderTest : public QObject
{
    Q_OBJECT

private:
    void verifyItem(int visibleIndex, qreal pos, qreal height, bool culled)
    {
        ListViewWithPageHeader::ListItem *item = lvwph->m_visibleItems[visibleIndex];
        QTRY_COMPARE(item->y(), pos);
        QTRY_COMPARE(item->height(), height);
        QCOMPARE(QQuickItemPrivate::get(item->m_item)->culled, culled);
        if (lvwph->delegate() == otherDelegate) {
            QCOMPARE(item->m_item->width(), lvwph->width());
        } else {
            QCOMPARE(item->m_item->width(), lvwph->width() - 20);
        }
    }

    void changeContentY(qreal change)
    {
        const qreal dest = lvwph->contentY() + change;
        if (dest > lvwph->contentY()) {
            const qreal jump = 25;
            while (lvwph->contentY() + jump < dest) {
                lvwph->setContentY(lvwph->contentY() + jump);
                QTest::qWait(1);
            }
        } else {
            const qreal jump = -25;
            while (lvwph->contentY() + jump > dest) {
                lvwph->setContentY(lvwph->contentY() + jump);
                QTest::qWait(1);
            }
        }
        lvwph->setContentY(dest);
        QTest::qWait(1);
    }

    void scrollToTop()
    {
        const qreal jump = -25;
        while (!lvwph->isAtYBeginning()) {
            if (lvwph->contentY() + jump > -lvwph->minYExtent()) {
                lvwph->setContentY(lvwph->contentY() + jump);
            } else {
                lvwph->setContentY(lvwph->contentY() - 1);
            }
            QTest::qWait(1);
        }
    }

    void scrollToBottom()
    {
        const qreal jump = 25;
        while (!lvwph->isAtYEnd()) {
            if (lvwph->contentY() + lvwph->height() + jump < lvwph->contentHeight()) {
                lvwph->setContentY(lvwph->contentY() + jump);
            } else {
                lvwph->setContentY(lvwph->contentY() + 1);
            }
            QTest::qWait(1);
        }
    }

    void verifyInitialTopPosition()
    {
        QTRY_COMPARE(lvwph->m_visibleItems.count(), 4);
        QCOMPARE(lvwph->m_firstVisibleIndex, 0);
        verifyItem(0, 50., 150., false);
        verifyItem(1, 200., 200., false);
        verifyItem(2, 400., 350., false);
        verifyItem(3, 750., 350., true);
        QCOMPARE(lvwph->m_minYExtent, 0.);
        QCOMPARE(lvwph->m_clipItem->y(), 0.);
        QCOMPARE(lvwph->m_clipItem->clip(), false);
        QCOMPARE(lvwph->m_headerItem->y(), 0.);
        QCOMPARE(lvwph->m_headerItem->height(), 50.);
        QCOMPARE(lvwph->contentY(), 0.);
        QCOMPARE(lvwph->m_headerItemShownHeight, 0.);
    }

private Q_SLOTS:

    void initTestCase()
    {
    }

    void init()
    {
        view = new QQuickView();
<<<<<<< HEAD
        view->setSource(QUrl::fromLocalFile(testDataDir() + "/" TEST_DIR "/listviewwithpageheadertest.qml"));
        lvwph = dynamic_cast<ListViewWithPageHeader*>(view->rootObject()->findChild<QQuickFlickable*>());
=======
        view->setSource(QUrl::fromLocalFile(DASHVIEWSTEST_FOLDER "/listviewwithpageheadertest.qml"));
        lvwph = static_cast<ListViewWithPageHeader*>(view->rootObject()->findChild<QQuickFlickable*>());
>>>>>>> e9a27e47
        model = view->rootObject()->findChild<QQmlListModel*>();
        otherDelegate = view->rootObject()->findChild<QQmlComponent*>();
        QVERIFY(lvwph);
        QVERIFY(model);
        QVERIFY(otherDelegate);
        view->show();
        QTest::qWaitForWindowExposed(view);

        verifyInitialTopPosition();
    }

    void cleanup()
    {
        delete view;
    }

    void testCreationDeletion()
    {
        // Nothing, init/cleanup already tests this
    }

    void testDrag1PixelUp()
    {
        lvwph->setContentY(lvwph->contentY() + 1);
        QTRY_COMPARE(lvwph->m_visibleItems.count(), 4);
        QCOMPARE(lvwph->m_firstVisibleIndex, 0);
        verifyItem(0, 49., 150., false);
        verifyItem(1, 199., 200., false);
        verifyItem(2, 399., 350., false);
        verifyItem(3, 749., 350., true);
        QCOMPARE(lvwph->m_minYExtent, 0.);
        QCOMPARE(lvwph->m_clipItem->y(), 1.);
        QCOMPARE(lvwph->m_clipItem->clip(), false);
        QCOMPARE(lvwph->m_headerItem->y(), 0.);
        QCOMPARE(lvwph->m_headerItem->height(), 50.);
        QCOMPARE(lvwph->contentY(), 1.);
        QCOMPARE(lvwph->m_headerItemShownHeight, 0.);
    }

    void testHeaderDetachDragDown()
    {
        QTest::mousePress(view, Qt::LeftButton, Qt::NoModifier, QPoint(0, 0));
        QTest::qWait(100);
        QTest::mouseMove(view, QPoint(0, 5));
        QTest::qWait(100);
        QTest::mouseMove(view, QPoint(0, 10));
        QTest::qWait(100);
        QTest::mouseMove(view, QPoint(0, 15));
        QTest::qWait(100);
        QTest::mouseMove(view, QPoint(0, 20));
        QTest::qWait(100);
        QTRY_COMPARE(lvwph->m_visibleItems.count(), 4);
        QCOMPARE(lvwph->m_firstVisibleIndex, 0);
        verifyItem(0, 55., 150., false);
        verifyItem(1, 205., 200., false);
        verifyItem(2, 405., 350., false);
        verifyItem(3, 755., 350., true);
        QCOMPARE(lvwph->m_minYExtent, 0.);
        QCOMPARE(lvwph->m_clipItem->y(), -5.);
        QCOMPARE(lvwph->m_clipItem->clip(), false);
        QCOMPARE(lvwph->m_headerItem->y(), -5.);
        QCOMPARE(lvwph->m_headerItem->height(), 55.);
        QCOMPARE(lvwph->contentY(), -5.);
        QCOMPARE(lvwph->m_headerItemShownHeight, 0.);

        QTest::mouseRelease(view, Qt::LeftButton, Qt::NoModifier, QPoint(0, 15));

        verifyInitialTopPosition();
    }

    void testDrag375PixelUp()
    {
        changeContentY(375);
        QTRY_COMPARE(lvwph->m_visibleItems.count(), 5);
        QCOMPARE(lvwph->m_firstVisibleIndex, 0);
        verifyItem(0, -325., 150., true);
        verifyItem(1, -175, 200., false);
        verifyItem(2, 25, 350., false);
        verifyItem(3, 375, 350., false);
        verifyItem(4, 725, 350., true);
        QCOMPARE(lvwph->m_minYExtent, 0.);
        QCOMPARE(lvwph->m_clipItem->y(), 375.);
        QCOMPARE(lvwph->m_clipItem->clip(), false);
        QCOMPARE(lvwph->m_headerItem->y(), 0.);
        QCOMPARE(lvwph->m_headerItem->height(), 50.);
        QCOMPARE(lvwph->contentY(), 375.);
        QCOMPARE(lvwph->m_headerItemShownHeight, 0.);
    }

    void testDrag520PixelUp()
    {
        changeContentY(520);
        QTRY_COMPARE(lvwph->m_visibleItems.count(), 4);
        QCOMPARE(lvwph->m_firstVisibleIndex, 1);
        verifyItem(0, -320., 200., true);
        verifyItem(1, -120, 350., false);
        verifyItem(2, 230, 350., false);
        verifyItem(3, 580, 350., true);
        // Just here as first check against m_minYExtent when m_firstVisibleIndex is not 0
        // We as humans know that m_minYExtent will be 0 but since the first delegate is not there anymore
        // we have to estimate its size, the average item height is 312.5 which is 162.5 more than the
        // "real" size of 150 and that's why the m_minYExtent has that "peculiar" value
        // It's fine since what it means is that we could scroll more up than the original position
        // but we will recalculate m_minYExtent when the item 0 is created and set it correctly
        QCOMPARE(lvwph->m_minYExtent, 162.5);
        QCOMPARE(lvwph->m_clipItem->y(), 520.);
        QCOMPARE(lvwph->m_clipItem->clip(), false);
        QCOMPARE(lvwph->m_headerItem->y(), 0.);
        QCOMPARE(lvwph->m_headerItem->height(), 50.);
        QCOMPARE(lvwph->contentY(), 520.);
        QCOMPARE(lvwph->m_headerItemShownHeight, 0.);
    }

    void testDragHeaderUpThenShow()
    {
        changeContentY(120);
        QTRY_COMPARE(lvwph->m_visibleItems.count(), 4);
        QCOMPARE(lvwph->m_firstVisibleIndex, 0);
        verifyItem(0, -70., 150., false);
        verifyItem(1, 80., 200., false);
        verifyItem(2, 280., 350., false);
        verifyItem(3, 630., 350., true);
        QCOMPARE(lvwph->m_minYExtent, 0.);
        QCOMPARE(lvwph->m_clipItem->y(), 120.);
        QCOMPARE(lvwph->m_clipItem->clip(), false);
        QCOMPARE(lvwph->m_headerItem->y(), 0.);
        QCOMPARE(lvwph->m_headerItem->height(), 50.);
        QCOMPARE(lvwph->contentY(), 120.);
        QCOMPARE(lvwph->m_headerItemShownHeight, 0.);

        changeContentY(-30);
        QTRY_COMPARE(lvwph->m_visibleItems.count(), 4);
        QCOMPARE(lvwph->m_firstVisibleIndex, 0);
        verifyItem(0, -70., 150., false);
        verifyItem(1, 80., 200., false);
        verifyItem(2, 280., 350., false);
        verifyItem(3, 630., 350., true);
        QCOMPARE(lvwph->m_minYExtent, 0.);
        QCOMPARE(lvwph->m_clipItem->y(), 120.);
        QCOMPARE(lvwph->m_clipItem->clip(), true);
        QTRY_COMPARE(lvwph->m_headerItem->y(), 70.);
        QCOMPARE(lvwph->m_headerItem->height(), 50.);
        QCOMPARE(lvwph->contentY(), 90.);
        QCOMPARE(lvwph->m_headerItemShownHeight, 30.);
    }

    void testDragHeaderUpThenShowWithoutHidingTotally()
    {
        changeContentY(10);
        QTRY_COMPARE(lvwph->m_visibleItems.count(), 4);
        QCOMPARE(lvwph->m_firstVisibleIndex, 0);
        verifyItem(0, 40., 150., false);
        verifyItem(1, 190., 200., false);
        verifyItem(2, 390., 350., false);
        verifyItem(3, 740., 350., true);
        QCOMPARE(lvwph->m_minYExtent, 0.);
        QCOMPARE(lvwph->m_clipItem->y(), 10.);
        QCOMPARE(lvwph->m_clipItem->clip(), false);
        QCOMPARE(lvwph->m_headerItem->y(), 0.);
        QCOMPARE(lvwph->m_headerItem->height(), 50.);
        QCOMPARE(lvwph->contentY(), 10.);
        QCOMPARE(lvwph->m_headerItemShownHeight, 0.);

        changeContentY(-1);

        QTRY_COMPARE(lvwph->m_visibleItems.count(), 4);
        QCOMPARE(lvwph->m_firstVisibleIndex, 0);
        verifyItem(0, 41., 150., false);
        verifyItem(1, 191., 200., false);
        verifyItem(2, 391., 350., false);
        verifyItem(3, 741., 350., true);
        QCOMPARE(lvwph->m_minYExtent, 0.);
        QCOMPARE(lvwph->m_clipItem->y(), 9.);
        QCOMPARE(lvwph->m_clipItem->clip(), false);
        QTRY_COMPARE(lvwph->m_headerItem->y(), 0.);
        QCOMPARE(lvwph->m_headerItem->height(), 50.);
        QCOMPARE(lvwph->contentY(), 9.);
        QCOMPARE(lvwph->m_headerItemShownHeight, 0.);
    }

    void testPositionAtBeginningIndex0Visible()
    {
        changeContentY(375);
        QTRY_COMPARE(lvwph->m_visibleItems.count(), 5);
        QCOMPARE(lvwph->m_firstVisibleIndex, 0);
        verifyItem(0, -325., 150., true);
        verifyItem(1, -175, 200., false);
        verifyItem(2, 25, 350., false);
        verifyItem(3, 375, 350., false);
        verifyItem(4, 725, 350., true);
        QCOMPARE(lvwph->m_minYExtent, 0.);
        QCOMPARE(lvwph->m_clipItem->y(), 375.);
        QCOMPARE(lvwph->m_clipItem->clip(), false);
        QCOMPARE(lvwph->m_headerItem->y(), 0.);
        QCOMPARE(lvwph->m_headerItem->height(), 50.);
        QCOMPARE(lvwph->contentY(), 375.);
        QCOMPARE(lvwph->m_headerItemShownHeight, 0.);

        lvwph->positionAtBeginning();

        verifyInitialTopPosition();
    }

    void testPositionAtBeginningIndex0NotVisible()
    {
        changeContentY(520);
        QTRY_COMPARE(lvwph->m_visibleItems.count(), 4);
        QCOMPARE(lvwph->m_firstVisibleIndex, 1);
        verifyItem(0, -320., 200., true);
        verifyItem(1, -120, 350., false);
        verifyItem(2, 230, 350., false);
        verifyItem(3, 580, 350., true);
        QCOMPARE(lvwph->m_minYExtent, 162.5);
        QCOMPARE(lvwph->m_clipItem->y(), 520.);
        QCOMPARE(lvwph->m_clipItem->clip(), false);
        QCOMPARE(lvwph->m_headerItem->y(), 0.);
        QCOMPARE(lvwph->m_headerItem->height(), 50.);
        QCOMPARE(lvwph->contentY(), 520.);
        QCOMPARE(lvwph->m_headerItemShownHeight, 0.);

        lvwph->positionAtBeginning();

        verifyInitialTopPosition();
    }

    void testIndex0GrowOnScreen()
    {
        model->setProperty(0, "size", 400);

        QTRY_COMPARE(lvwph->m_visibleItems.count(), 3);
        QCOMPARE(lvwph->m_firstVisibleIndex, 0);
        verifyItem(0, 50., 400., false);
        verifyItem(1, 450., 200., false);
        verifyItem(2, 650., 350., true);
        QCOMPARE(lvwph->m_minYExtent, 0.);
        QCOMPARE(lvwph->m_clipItem->y(), 0.);
        QCOMPARE(lvwph->m_clipItem->clip(), false);
        QCOMPARE(lvwph->m_headerItem->y(), 0.);
        QCOMPARE(lvwph->m_headerItem->height(), 50.);
        QCOMPARE(lvwph->contentY(), 0.);
        QCOMPARE(lvwph->m_headerItemShownHeight, 0.);
    }

    void testIndex0GrowOffScreen()
    {
        changeContentY(375);
        QTRY_COMPARE(lvwph->m_visibleItems.count(), 5);
        QCOMPARE(lvwph->m_firstVisibleIndex, 0);
        verifyItem(0, -325., 150., true);
        verifyItem(1, -175, 200., false);
        verifyItem(2, 25, 350., false);
        verifyItem(3, 375, 350., false);
        verifyItem(4, 725, 350., true);
        QCOMPARE(lvwph->m_minYExtent, 0.);
        QCOMPARE(lvwph->m_clipItem->y(), 375.);
        QCOMPARE(lvwph->m_clipItem->clip(), false);
        QCOMPARE(lvwph->m_headerItem->y(), 0.);
        QCOMPARE(lvwph->m_headerItem->height(), 50.);
        QCOMPARE(lvwph->contentY(), 375.);
        QCOMPARE(lvwph->m_headerItemShownHeight, 0.);

        model->setProperty(0, "size", 400);

        QTRY_COMPARE(lvwph->m_visibleItems.count(), 5);
        QCOMPARE(lvwph->m_firstVisibleIndex, 0);
        verifyItem(0, -575., 400., true);
        verifyItem(1, -175, 200., false);
        verifyItem(2, 25, 350., false);
        verifyItem(3, 375, 350., false);
        verifyItem(4, 725, 350., true);
        QCOMPARE(lvwph->m_minYExtent, 250.);
        QCOMPARE(lvwph->m_clipItem->y(), 375.);
        QCOMPARE(lvwph->m_clipItem->clip(), false);
        QCOMPARE(lvwph->m_headerItem->y(), 0.);
        QCOMPARE(lvwph->m_headerItem->height(), 50.);
        QCOMPARE(lvwph->contentY(), 375.);
        QCOMPARE(lvwph->m_headerItemShownHeight, 0.);

        scrollToTop();

        QTRY_COMPARE(lvwph->m_visibleItems.count(), 3);
        QCOMPARE(lvwph->m_firstVisibleIndex, 0);
        verifyItem(0, 50., 400., false);
        verifyItem(1, 450, 200., false);
        verifyItem(2, 650, 350., true);
        QCOMPARE(lvwph->m_minYExtent, 250.);
        QCOMPARE(lvwph->m_clipItem->y(), -250.);
        QCOMPARE(lvwph->m_clipItem->clip(), false);
        QCOMPARE(lvwph->m_headerItem->y(), -250.);
        QCOMPARE(lvwph->m_headerItem->height(), 50.);
        QCOMPARE(lvwph->contentY(), -250.);
        QCOMPARE(lvwph->m_headerItemShownHeight, 0.);

        changeContentY(30);

        QTRY_COMPARE(lvwph->m_visibleItems.count(), 3);
        QCOMPARE(lvwph->m_firstVisibleIndex, 0);
        verifyItem(0, 20., 400., false);
        verifyItem(1, 420, 200., false);
        verifyItem(2, 620, 350., true);
        QCOMPARE(lvwph->m_minYExtent, 250.);
        QCOMPARE(lvwph->m_clipItem->y(), -220.);
        QCOMPARE(lvwph->m_clipItem->clip(), false);
        QCOMPARE(lvwph->m_headerItem->y(), -250.);
        QCOMPARE(lvwph->m_headerItem->height(), 50.);
        QCOMPARE(lvwph->contentY(), -220.);
        QCOMPARE(lvwph->m_headerItemShownHeight, 0.);
    }

    void testIndex0GrowNotCreated()
    {
        changeContentY(520);
        QTRY_COMPARE(lvwph->m_visibleItems.count(), 4);
        QCOMPARE(lvwph->m_firstVisibleIndex, 1);
        verifyItem(0, -320., 200., true);
        verifyItem(1, -120, 350., false);
        verifyItem(2, 230, 350., false);
        verifyItem(3, 580, 350., true);
        QCOMPARE(lvwph->m_minYExtent, 162.5);
        QCOMPARE(lvwph->m_clipItem->y(), 520.);
        QCOMPARE(lvwph->m_clipItem->clip(), false);
        QCOMPARE(lvwph->m_headerItem->y(), 0.);
        QCOMPARE(lvwph->m_headerItem->height(), 50.);
        QCOMPARE(lvwph->contentY(), 520.);
        QCOMPARE(lvwph->m_headerItemShownHeight, 0.);

        model->setProperty(0, "size", 400);

        QTRY_COMPARE(lvwph->m_visibleItems.count(), 4);
        QCOMPARE(lvwph->m_firstVisibleIndex, 1);
        verifyItem(0, -320., 200., true);
        verifyItem(1, -120, 350., false);
        verifyItem(2, 230, 350., false);
        verifyItem(3, 580, 350., true);
        QCOMPARE(lvwph->m_minYExtent, 162.5);
        QCOMPARE(lvwph->m_clipItem->y(), 520.);
        QCOMPARE(lvwph->m_clipItem->clip(), false);
        QCOMPARE(lvwph->m_headerItem->y(), 0.);
        QCOMPARE(lvwph->m_headerItem->height(), 50.);
        QCOMPARE(lvwph->contentY(), 520.);
        QCOMPARE(lvwph->m_headerItemShownHeight, 0.);

        scrollToTop();

        QTRY_COMPARE(lvwph->m_visibleItems.count(), 3);
        QCOMPARE(lvwph->m_firstVisibleIndex, 0);
        verifyItem(0, 50., 400., false);
        verifyItem(1, 450, 200., false);
        verifyItem(2, 650, 350., true);
        QCOMPARE(lvwph->m_minYExtent, 250.);
        QCOMPARE(lvwph->m_clipItem->y(), -250.);
        QCOMPARE(lvwph->m_clipItem->clip(), false);
        QCOMPARE(lvwph->m_headerItem->y(), -250.);
        QCOMPARE(lvwph->m_headerItem->height(), 50.);
        QCOMPARE(lvwph->contentY(), -250.);
        QCOMPARE(lvwph->m_headerItemShownHeight, 0.);
    }

    void testShowHideShowHeaderAtBottom()
    {
        scrollToBottom();
        QTRY_COMPARE(lvwph->m_visibleItems.count(), 3);
        QCOMPARE(lvwph->m_firstVisibleIndex, 3);
        verifyItem(0, -508., 350., true);
        verifyItem(1, -158, 350., false);
        verifyItem(2, 192, 350., false);
        QCOMPARE(lvwph->m_minYExtent, 350.);
        QCOMPARE(lvwph->m_clipItem->y(), 1258.);
        QCOMPARE(lvwph->m_clipItem->clip(), false);
        QCOMPARE(lvwph->m_headerItem->y(), 0.);
        QCOMPARE(lvwph->m_headerItem->height(), 50.);
        QCOMPARE(lvwph->contentY(), 1258.);
        QCOMPARE(lvwph->m_headerItemShownHeight, 0.);

        changeContentY(-30);
        QTRY_COMPARE(lvwph->m_visibleItems.count(), 3);
        QCOMPARE(lvwph->m_firstVisibleIndex, 3);
        verifyItem(0, -508., 350., true);
        verifyItem(1, -158, 350., false);
        verifyItem(2, 192, 350., false);
        QCOMPARE(lvwph->m_minYExtent, 350.);
        QCOMPARE(lvwph->m_clipItem->y(), 1258.);
        QCOMPARE(lvwph->m_clipItem->clip(), true);
        QCOMPARE(lvwph->m_headerItem->y(), 1208.);
        QCOMPARE(lvwph->m_headerItem->height(), 50.);
        QCOMPARE(lvwph->contentY(), 1228.);
        QCOMPARE(lvwph->m_headerItemShownHeight, 30.);

        changeContentY(30);
        QTRY_COMPARE(lvwph->m_visibleItems.count(), 3);
        QCOMPARE(lvwph->m_firstVisibleIndex, 3);
        verifyItem(0, -508., 350., true);
        verifyItem(1, -158, 350., false);
        verifyItem(2, 192, 350., false);
        QCOMPARE(lvwph->m_minYExtent, 350.);
        QCOMPARE(lvwph->m_clipItem->y(), 1258.);
        QCOMPARE(lvwph->m_clipItem->clip(), false);
        QCOMPARE(lvwph->m_headerItem->y(), -350.);
        QCOMPARE(lvwph->m_headerItem->height(), 50.);
        QCOMPARE(lvwph->contentY(), 1258.);
        QCOMPARE(lvwph->m_headerItemShownHeight, 0.);

        changeContentY(-30);
        QTRY_COMPARE(lvwph->m_visibleItems.count(), 3);
        QCOMPARE(lvwph->m_firstVisibleIndex, 3);
        verifyItem(0, -508., 350., true);
        verifyItem(1, -158, 350., false);
        verifyItem(2, 192, 350., false);
        QCOMPARE(lvwph->m_minYExtent, 350.);
        QCOMPARE(lvwph->m_clipItem->y(), 1258.);
        QCOMPARE(lvwph->m_clipItem->clip(), true);
        QCOMPARE(lvwph->m_headerItem->y(), 1208.);
        QCOMPARE(lvwph->m_headerItem->height(), 50.);
        QCOMPARE(lvwph->contentY(), 1228.);
        QCOMPARE(lvwph->m_headerItemShownHeight, 30.);
    }

    void testChangeDelegateAtBottom()
    {
        scrollToBottom();
        QTRY_COMPARE(lvwph->m_visibleItems.count(), 3);
        QCOMPARE(lvwph->m_firstVisibleIndex, 3);
        verifyItem(0, -508., 350., true);
        verifyItem(1, -158, 350., false);
        verifyItem(2, 192, 350., false);
        QCOMPARE(lvwph->m_minYExtent, 350.);
        QCOMPARE(lvwph->m_clipItem->y(), 1258.);
        QCOMPARE(lvwph->m_clipItem->clip(), false);
        QCOMPARE(lvwph->m_headerItem->y(), 0.);
        QCOMPARE(lvwph->m_headerItem->height(), 50.);
        QCOMPARE(lvwph->contentY(), 1258.);
        QCOMPARE(lvwph->m_headerItemShownHeight, 0.);

        lvwph->setDelegate(otherDelegate);

        QTRY_COMPARE(lvwph->m_visibleItems.count(), 6);
        QCOMPARE(lvwph->m_firstVisibleIndex, 0);
        verifyItem(0, 50., 35., false);
        verifyItem(1, 85, 35., false);
        verifyItem(2, 120, 35., false);
        verifyItem(3, 155, 35., false);
        verifyItem(4, 190, 35., false);
        verifyItem(5, 225, 35., false);
        QCOMPARE(lvwph->m_minYExtent, 0.);
        QCOMPARE(lvwph->m_clipItem->y(), 0.);
        QCOMPARE(lvwph->m_clipItem->clip(), false);
        QCOMPARE(lvwph->m_headerItem->y(), 0.);
        QCOMPARE(lvwph->m_headerItem->height(), 50.);
        QCOMPARE(lvwph->contentY(), 0.);
        QCOMPARE(lvwph->m_headerItemShownHeight, 0.);
    }

    void testSetEmptyHeaderAtTop()
    {
        lvwph->setHeader(nullptr);

        QTRY_COMPARE(lvwph->m_visibleItems.count(), 4);
        QCOMPARE(lvwph->m_firstVisibleIndex, 0);
        verifyItem(0, 0., 150., false);
        verifyItem(1, 150., 200., false);
        verifyItem(2, 350., 350., false);
        verifyItem(3, 700., 350., true);
        QCOMPARE(lvwph->m_minYExtent, 0.);
        QCOMPARE(lvwph->m_clipItem->y(), 0.);
        QCOMPARE(lvwph->m_clipItem->clip(), false);
        QCOMPARE(lvwph->m_headerItem, (QQuickItem*)nullptr);
        QCOMPARE(lvwph->contentY(), 0.);
        QCOMPARE(lvwph->m_headerItemShownHeight, 0.);
    }

    void testSetEmptyHeaderAtBottom()
    {
        scrollToBottom();
        lvwph->setHeader(nullptr);

        QTRY_COMPARE(lvwph->m_visibleItems.count(), 3);
        QCOMPARE(lvwph->m_firstVisibleIndex, 3);
        verifyItem(0, -508., 350., true);
        verifyItem(1, -158, 350., false);
        verifyItem(2, 192, 350., false);
        QCOMPARE(lvwph->m_minYExtent, 300.);
        QCOMPARE(lvwph->m_clipItem->y(), 1258.);
        QCOMPARE(lvwph->m_clipItem->clip(), false);
        QCOMPARE(lvwph->m_headerItem, (QQuickItem*)nullptr);
        QCOMPARE(lvwph->contentY(), 1258.);
        QCOMPARE(lvwph->m_headerItemShownHeight, 0.);

        scrollToTop();

        QTRY_COMPARE(lvwph->m_visibleItems.count(), 4);
        QCOMPARE(lvwph->m_firstVisibleIndex, 0);
        verifyItem(0, 0., 150., false);
        verifyItem(1, 150., 200., false);
        verifyItem(2, 350., 350., false);
        verifyItem(3, 700., 350., true);
        QCOMPARE(lvwph->m_minYExtent, -50.);
        QCOMPARE(lvwph->m_clipItem->y(), 50.);
        QCOMPARE(lvwph->m_clipItem->clip(), false);
        QCOMPARE(lvwph->m_headerItem, (QQuickItem*)nullptr);
        QCOMPARE(lvwph->contentY(), 50.);
        QCOMPARE(lvwph->m_headerItemShownHeight, 0.);
    }

    void testSetEmptyHeaderWhenPartlyShownClipped()
    {
        scrollToBottom();
        changeContentY(-30);
        lvwph->setHeader(nullptr);

        QTRY_COMPARE(lvwph->m_visibleItems.count(), 3);
        QCOMPARE(lvwph->m_firstVisibleIndex, 3);
        verifyItem(0, -508., 350., true);
        verifyItem(1, -158, 350., false);
        verifyItem(2, 192, 350., false);
        QCOMPARE(lvwph->m_minYExtent, 330.);
        QCOMPARE(lvwph->m_clipItem->y(), 1228.);
        QCOMPARE(lvwph->m_clipItem->clip(), false);
        QCOMPARE(lvwph->m_headerItem, (QQuickItem*)nullptr);
        QCOMPARE(lvwph->contentY(), 1228.);
        QCOMPARE(lvwph->m_headerItemShownHeight, 0.);
        QTRY_VERIFY(lvwph->isAtYEnd());

        scrollToTop();

        QTRY_COMPARE(lvwph->m_visibleItems.count(), 4);
        QCOMPARE(lvwph->m_firstVisibleIndex, 0);
        verifyItem(0, 0., 150., false);
        verifyItem(1, 150., 200., false);
        verifyItem(2, 350., 350., false);
        verifyItem(3, 700., 350., true);
        QCOMPARE(lvwph->m_minYExtent, -20.);
        QCOMPARE(lvwph->m_clipItem->y(), 20.);
        QCOMPARE(lvwph->m_clipItem->clip(), false);
        QCOMPARE(lvwph->m_headerItem, (QQuickItem*)nullptr);
        QCOMPARE(lvwph->contentY(), 20.);
        QCOMPARE(lvwph->m_headerItemShownHeight, 0.);
    }

    void testSetEmptyHeaderWhenPartlyShownNotClipped()
    {
        changeContentY(30);
        lvwph->setHeader(nullptr);

        QTRY_COMPARE(lvwph->m_visibleItems.count(), 4);
        QCOMPARE(lvwph->m_firstVisibleIndex, 0);
        verifyItem(0, -30., 150., false);
        verifyItem(1, 120., 200., false);
        verifyItem(2, 320., 350., false);
        verifyItem(3, 670., 350., true);
        QCOMPARE(lvwph->m_minYExtent, 0.);
        QCOMPARE(lvwph->m_clipItem->y(), 30.);
        QCOMPARE(lvwph->m_clipItem->clip(), false);
        QCOMPARE(lvwph->m_headerItem, (QQuickItem*)nullptr);
        QCOMPARE(lvwph->contentY(), 30.);
        QCOMPARE(lvwph->m_headerItemShownHeight, 0.);
    }

    void testSetNullDelegate()
    {
        lvwph->setDelegate(nullptr);

        QTRY_COMPARE(lvwph->m_visibleItems.count(), 0);
        QCOMPARE(lvwph->m_firstVisibleIndex, -1);
        QCOMPARE(lvwph->m_minYExtent, 0.);
        QCOMPARE(lvwph->m_clipItem->y(), 0.);
        QCOMPARE(lvwph->m_clipItem->clip(), false);
        QCOMPARE(lvwph->m_headerItem->y(), 0.);
        QCOMPARE(lvwph->m_headerItem->height(), 50.);
        QCOMPARE(lvwph->contentY(), 0.);
        QCOMPARE(lvwph->m_headerItemShownHeight, 0.);
        QTRY_COMPARE(lvwph->contentHeight(), 50.);
        QVERIFY(lvwph->isAtYBeginning());
        QVERIFY(lvwph->isAtYEnd());
    }

    void testInsertItems()
    {
        QMetaObject::invokeMethod(model, "insertItem", Q_ARG(QVariant, 1), Q_ARG(QVariant, 100));
        QMetaObject::invokeMethod(model, "insertItem", Q_ARG(QVariant, 1), Q_ARG(QVariant, 125));

        QTRY_COMPARE(lvwph->m_visibleItems.count(), 5);
        QCOMPARE(lvwph->m_firstVisibleIndex, 0);
        verifyItem(0, 50., 150., false);
        verifyItem(1, 200., 125., false);
        verifyItem(2, 325., 100., false);
        verifyItem(3, 425., 200., false);
        verifyItem(4, 625., 350., true);
        QCOMPARE(lvwph->m_minYExtent, 0.);
        QCOMPARE(lvwph->m_clipItem->y(), 0.);
        QCOMPARE(lvwph->m_clipItem->clip(), false);
        QCOMPARE(lvwph->m_headerItem->y(), 0.);
        QCOMPARE(lvwph->m_headerItem->height(), 50.);
        QCOMPARE(lvwph->contentY(), 0.);
        QCOMPARE(lvwph->m_headerItemShownHeight, 0.);
    }

    void testInsertItemsOnNotShownPosition()
    {
        changeContentY(700);

        QTRY_COMPARE(lvwph->m_visibleItems.count(), 4);
        QTRY_COMPARE(lvwph->m_firstVisibleIndex, 2);
        verifyItem(0, -300., 350., false);
        verifyItem(1, 50, 350., false);
        verifyItem(2, 400, 350., false);
        verifyItem(3, 750, 350., true);
        QCOMPARE(lvwph->m_minYExtent, 350.);
        QCOMPARE(lvwph->m_clipItem->y(), 700.);
        QCOMPARE(lvwph->m_clipItem->clip(), false);
        QCOMPARE(lvwph->m_headerItem->y(), 0.);
        QCOMPARE(lvwph->m_headerItem->height(), 50.);
        QCOMPARE(lvwph->contentY(), 700.);
        QCOMPARE(lvwph->m_headerItemShownHeight, 0.);

        QMetaObject::invokeMethod(model, "insertItem", Q_ARG(QVariant, 1), Q_ARG(QVariant, 100));
        QMetaObject::invokeMethod(model, "insertItem", Q_ARG(QVariant, 1), Q_ARG(QVariant, 125));

        QTRY_COMPARE(lvwph->m_visibleItems.count(), 4);
        QCOMPARE(lvwph->m_firstVisibleIndex, 4);
        verifyItem(0, -300., 350., false);
        verifyItem(1, 50, 350., false);
        verifyItem(2, 400, 350., false);
        verifyItem(3, 750, 350., true);
        QCOMPARE(lvwph->m_minYExtent, 1050.);
        QCOMPARE(lvwph->m_clipItem->y(), 700.);
        QCOMPARE(lvwph->m_clipItem->clip(), false);
        QCOMPARE(lvwph->m_headerItem->y(), 0.);
        QCOMPARE(lvwph->m_headerItem->height(), 50.);
        QCOMPARE(lvwph->contentY(), 700.);
        QCOMPARE(lvwph->m_headerItemShownHeight, 0.);

        scrollToTop();

        QTRY_COMPARE(lvwph->m_visibleItems.count(), 5);
        QCOMPARE(lvwph->m_firstVisibleIndex, 0);
        verifyItem(0, 50., 150., false);
        verifyItem(1, 200., 125., false);
        verifyItem(2, 325., 100., false);
        verifyItem(3, 425., 200., false);
        verifyItem(4, 625., 350., true);
        QCOMPARE(lvwph->m_minYExtent, 225.);
        QCOMPARE(lvwph->m_clipItem->y(), -225.);
        QCOMPARE(lvwph->m_clipItem->clip(), false);
        QCOMPARE(lvwph->m_headerItem->y(), -225.);
        QCOMPARE(lvwph->m_headerItem->height(), 50.);
        QCOMPARE(lvwph->contentY(), -225.);
        QCOMPARE(lvwph->m_headerItemShownHeight, 0.);
    }

    void testInsertItemsAtEndOfViewport()
    {
        QMetaObject::invokeMethod(model, "insertItem", Q_ARG(QVariant, 3), Q_ARG(QVariant, 100));
        QMetaObject::invokeMethod(model, "insertItem", Q_ARG(QVariant, 3), Q_ARG(QVariant, 125));

        QTRY_COMPARE(lvwph->m_visibleItems.count(), 4);
        QCOMPARE(lvwph->m_firstVisibleIndex, 0);
        verifyItem(0, 50., 150., false);
        verifyItem(1, 200., 200., false);
        verifyItem(2, 400., 350., false);
        verifyItem(3, 750., 125., true);
        QCOMPARE(lvwph->m_minYExtent, 0.);
        QCOMPARE(lvwph->m_clipItem->y(), 0.);
        QCOMPARE(lvwph->m_clipItem->clip(), false);
        QCOMPARE(lvwph->m_headerItem->y(), 0.);
        QCOMPARE(lvwph->m_headerItem->height(), 50.);
        QCOMPARE(lvwph->contentY(), 0.);
        QCOMPARE(lvwph->m_headerItemShownHeight, 0.);
    }

    void testInsertItemsBeforeValidIndex()
    {
        changeContentY(520);

        QTRY_COMPARE(lvwph->m_visibleItems.count(), 4);
        QCOMPARE(lvwph->m_firstVisibleIndex, 1);
        verifyItem(0, -320., 200., true);
        verifyItem(1, -120, 350., false);
        verifyItem(2, 230, 350., false);
        verifyItem(3, 580, 350., true);
        QCOMPARE(lvwph->m_minYExtent, 162.5);
        QCOMPARE(lvwph->m_clipItem->y(), 520.);
        QCOMPARE(lvwph->m_clipItem->clip(), false);
        QCOMPARE(lvwph->m_headerItem->y(), 0.);
        QCOMPARE(lvwph->m_headerItem->height(), 50.);
        QCOMPARE(lvwph->contentY(), 520.);
        QCOMPARE(lvwph->m_headerItemShownHeight, 0.);

        QMetaObject::invokeMethod(model, "insertItem", Q_ARG(QVariant, 1), Q_ARG(QVariant, 100));
        QMetaObject::invokeMethod(model, "insertItem", Q_ARG(QVariant, 1), Q_ARG(QVariant, 125));

        QTRY_COMPARE(lvwph->m_visibleItems.count(), 4);
        QCOMPARE(lvwph->m_firstVisibleIndex, 3);
        verifyItem(0, -320., 200., true);
        verifyItem(1, -120, 350., false);
        verifyItem(2, 230, 350., false);
        verifyItem(3, 580, 350., true);
        QCOMPARE(lvwph->m_minYExtent, 787.5);
        QCOMPARE(lvwph->m_clipItem->y(), 520.);
        QCOMPARE(lvwph->m_clipItem->clip(), false);
        QCOMPARE(lvwph->m_headerItem->y(), 0.);
        QCOMPARE(lvwph->m_headerItem->height(), 50.);
        QCOMPARE(lvwph->contentY(), 520.);
        QCOMPARE(lvwph->m_headerItemShownHeight, 0.);
    }

    void testInsertItemsBeforeViewport()
    {
        changeContentY(375);

        QTRY_COMPARE(lvwph->m_visibleItems.count(), 5);
        QCOMPARE(lvwph->m_firstVisibleIndex, 0);
        verifyItem(0, -325., 150., true);
        verifyItem(1, -175, 200., false);
        verifyItem(2, 25, 350., false);
        verifyItem(3, 375, 350., false);
        verifyItem(4, 725, 350., true);
        QCOMPARE(lvwph->m_minYExtent, 0.);
        QCOMPARE(lvwph->m_clipItem->y(), 375.);
        QCOMPARE(lvwph->m_clipItem->clip(), false);
        QCOMPARE(lvwph->m_headerItem->y(), 0.);
        QCOMPARE(lvwph->m_headerItem->height(), 50.);
        QCOMPARE(lvwph->contentY(), 375.);
        QCOMPARE(lvwph->m_headerItemShownHeight, 0.);

        QMetaObject::invokeMethod(model, "insertItem", Q_ARG(QVariant, 1), Q_ARG(QVariant, 100));
        QMetaObject::invokeMethod(model, "insertItem", Q_ARG(QVariant, 1), Q_ARG(QVariant, 125));

        QTRY_COMPARE(lvwph->m_visibleItems.count(), 5);
        QCOMPARE(lvwph->m_firstVisibleIndex, 2);
        verifyItem(0, -275., 100., true);
        verifyItem(1, -175, 200., false);
        verifyItem(2, 25, 350., false);
        verifyItem(3, 375, 350., false);
        verifyItem(4, 725, 350., true);
        QCOMPARE(lvwph->m_minYExtent, 490.);
        QCOMPARE(lvwph->m_clipItem->y(), 375.);
        QCOMPARE(lvwph->m_clipItem->clip(), false);
        QCOMPARE(lvwph->m_headerItem->y(), 0.);
        QCOMPARE(lvwph->m_headerItem->height(), 50.);
        QCOMPARE(lvwph->contentY(), 375.);
        QCOMPARE(lvwph->m_headerItemShownHeight, 0.);

        scrollToTop();

        QTRY_COMPARE(lvwph->m_visibleItems.count(), 5);
        QCOMPARE(lvwph->m_firstVisibleIndex, 0);
        verifyItem(0, 50., 150., false);
        verifyItem(1, 200., 125., false);
        verifyItem(2, 325., 100., false);
        verifyItem(3, 425., 200., false);
        verifyItem(4, 625., 350., true);
        QCOMPARE(lvwph->m_minYExtent, 225.);
        QCOMPARE(lvwph->m_clipItem->y(), -225.);
        QCOMPARE(lvwph->m_clipItem->clip(), false);
        QCOMPARE(lvwph->m_headerItem->y(), -225.);
        QCOMPARE(lvwph->m_headerItem->height(), 50.);
        QCOMPARE(lvwph->contentY(), -225.);
        QCOMPARE(lvwph->m_headerItemShownHeight, 0.);
    }

    void testInsertItemsAtBottom()
    {
        scrollToBottom();

        QVERIFY(lvwph->isAtYEnd());

        QMetaObject::invokeMethod(model, "insertItem", Q_ARG(QVariant, 6), Q_ARG(QVariant, 100));
        QMetaObject::invokeMethod(model, "insertItem", Q_ARG(QVariant, 6), Q_ARG(QVariant, 125));

        QTRY_COMPARE(lvwph->m_visibleItems.count(), 5);
        QCOMPARE(lvwph->m_firstVisibleIndex, 3);
        verifyItem(0, -508., 350., true);
        verifyItem(1, -158, 350., false);
        verifyItem(2, 192, 350., false);
        verifyItem(3, 542, 125., true);
        verifyItem(4, 667, 100., true);
        QCOMPARE(lvwph->m_minYExtent, 65.);
        QCOMPARE(lvwph->m_clipItem->y(), 1258.);
        QCOMPARE(lvwph->m_clipItem->clip(), false);
        QCOMPARE(lvwph->m_headerItem->y(), 0.);
        QCOMPARE(lvwph->m_headerItem->height(), 50.);
        QCOMPARE(lvwph->contentY(), 1258.);
        QCOMPARE(lvwph->m_headerItemShownHeight, 0.);
        QVERIFY(!lvwph->isAtYEnd());

        scrollToBottom();

        QTRY_COMPARE(lvwph->m_visibleItems.count(), 4);
        QCOMPARE(lvwph->m_firstVisibleIndex, 4);
        verifyItem(0, -383., 350., true);
        verifyItem(1, -33, 350., false);
        verifyItem(2, 317, 125., false);
        verifyItem(3, 442, 100., false);
        QCOMPARE(lvwph->m_minYExtent, -125.);
        QCOMPARE(lvwph->m_clipItem->y(), 1483.);
        QCOMPARE(lvwph->m_clipItem->clip(), false);
        QCOMPARE(lvwph->m_headerItem->y(), 0.);
        QCOMPARE(lvwph->m_headerItem->height(), 50.);
        QCOMPARE(lvwph->contentY(), 1483.);
        QCOMPARE(lvwph->m_headerItemShownHeight, 0.);
        QVERIFY(lvwph->isAtYEnd());
    }

    void testInsertItemAtTop()
    {
        QMetaObject::invokeMethod(model, "insertItem", Q_ARG(QVariant, 0), Q_ARG(QVariant, 75));

        QTRY_COMPARE(lvwph->m_visibleItems.count(), 4);
        QCOMPARE(lvwph->m_firstVisibleIndex, 0);
        verifyItem(0, 50., 75., false);
        verifyItem(1, 125., 150., false);
        verifyItem(2, 275., 200., false);
        verifyItem(3, 475., 350., false);
        QCOMPARE(lvwph->m_minYExtent, 0.);
        QCOMPARE(lvwph->m_clipItem->y(), 0.);
        QCOMPARE(lvwph->m_clipItem->clip(), false);
        QCOMPARE(lvwph->m_headerItem->y(), 0.);
        QCOMPARE(lvwph->m_headerItem->height(), 50.);
        QCOMPARE(lvwph->contentY(), 0.);
        QCOMPARE(lvwph->m_headerItemShownHeight, 0.);
        QVERIFY(lvwph->isAtYBeginning());
    }

    void testInsertItem10SmallItemsAtTopWhenAtBottom()
    {
        scrollToBottom();

        QMetaObject::invokeMethod(model, "insertItem", Q_ARG(QVariant, 0), Q_ARG(QVariant, 75));
        QMetaObject::invokeMethod(model, "insertItem", Q_ARG(QVariant, 0), Q_ARG(QVariant, 75));
        QMetaObject::invokeMethod(model, "insertItem", Q_ARG(QVariant, 0), Q_ARG(QVariant, 75));
        QMetaObject::invokeMethod(model, "insertItem", Q_ARG(QVariant, 0), Q_ARG(QVariant, 75));
        QMetaObject::invokeMethod(model, "insertItem", Q_ARG(QVariant, 0), Q_ARG(QVariant, 75));
        QMetaObject::invokeMethod(model, "insertItem", Q_ARG(QVariant, 0), Q_ARG(QVariant, 75));
        QMetaObject::invokeMethod(model, "insertItem", Q_ARG(QVariant, 0), Q_ARG(QVariant, 75));
        QMetaObject::invokeMethod(model, "insertItem", Q_ARG(QVariant, 0), Q_ARG(QVariant, 75));
        QMetaObject::invokeMethod(model, "insertItem", Q_ARG(QVariant, 0), Q_ARG(QVariant, 75));
        QMetaObject::invokeMethod(model, "insertItem", Q_ARG(QVariant, 0), Q_ARG(QVariant, 75));

        QTRY_COMPARE(lvwph->m_visibleItems.count(), 3);
        QCOMPARE(lvwph->m_firstVisibleIndex, 13);
        verifyItem(0, -508., 350., true);
        verifyItem(1, -158, 350., false);
        verifyItem(2, 192, 350., false);
        QCOMPARE(lvwph->m_minYExtent, 3850.);
        QCOMPARE(lvwph->m_clipItem->y(), 1258.);
        QCOMPARE(lvwph->m_clipItem->clip(), false);
        QCOMPARE(lvwph->m_headerItem->y(), 0.);
        QCOMPARE(lvwph->m_headerItem->height(), 50.);
        QCOMPARE(lvwph->contentY(), 1258.);
        QCOMPARE(lvwph->m_headerItemShownHeight, 0.);

        changeContentY(-800);
        QTRY_COMPARE(lvwph->m_visibleItems.count(), 5);
        changeContentY(-400);
        QTRY_COMPARE(lvwph->m_visibleItems.count(), 8);
        changeContentY(-200);
        QTRY_COMPARE(lvwph->m_visibleItems.count(), 10);
        changeContentY(-300);
        QTRY_COMPARE(lvwph->m_visibleItems.count(), 12);

        QCOMPARE(lvwph->m_firstVisibleIndex, 0);
        verifyItem(0, -308., 75., true);
        verifyItem(1, -233., 75., true);
        verifyItem(2, -158., 75., true);
        verifyItem(3, -83., 75., true);
        verifyItem(4, -8., 75., false);
        verifyItem(5, 67., 75., false);
        verifyItem(6, 142., 75., false);
        verifyItem(7, 217., 75., false);
        verifyItem(8, 292., 75., false);
        verifyItem(9, 367., 75., false);
        verifyItem(10, 442., 150., false);
        verifyItem(11, 592., 200., true);
        QCOMPARE(lvwph->m_minYExtent, 750.);
        QCOMPARE(lvwph->m_clipItem->y(), -392.);
        QCOMPARE(lvwph->m_clipItem->clip(), true);
        QCOMPARE(lvwph->m_headerItem->y(), -442.);
        QCOMPARE(lvwph->m_headerItem->height(), 50.);
        QCOMPARE(lvwph->contentY(), -442.);
        QCOMPARE(lvwph->m_headerItemShownHeight, 50.);
    }

    void testInsertToEmpty()
    {
        QMetaObject::invokeMethod(model, "removeItems", Q_ARG(QVariant, 0), Q_ARG(QVariant, 6));
        QTRY_COMPARE(lvwph->m_visibleItems.count(), 0);
        QCOMPARE(lvwph->m_minYExtent, 0.);
        QCOMPARE(lvwph->m_clipItem->y(), 0.);
        QCOMPARE(lvwph->m_clipItem->clip(), false);
        QCOMPARE(lvwph->m_headerItem->y(), 0.);
        QCOMPARE(lvwph->m_headerItem->height(), 50.);
        QCOMPARE(lvwph->contentY(), 0.);

        QMetaObject::invokeMethod(model, "insertItem", Q_ARG(QVariant, 0), Q_ARG(QVariant, 100));
        QMetaObject::invokeMethod(model, "insertItem", Q_ARG(QVariant, 0), Q_ARG(QVariant, 125));
        QTRY_COMPARE(lvwph->m_visibleItems.count(), 2);
        QCOMPARE(lvwph->m_firstVisibleIndex, 0);
        verifyItem(0, 50., 125., false);
        verifyItem(1, 175., 100., false);
    }

    void testRemoveItemsAtTop()
    {
        QMetaObject::invokeMethod(model, "removeItems", Q_ARG(QVariant, 0), Q_ARG(QVariant, 2));

        QTRY_COMPARE(lvwph->m_visibleItems.count(), 3);
        QCOMPARE(lvwph->m_firstVisibleIndex, 0);
        verifyItem(0, 50., 350., false);
        verifyItem(1, 400., 350., false);
        verifyItem(2, 750., 350., true);
        QCOMPARE(lvwph->m_minYExtent, 0.);
        QCOMPARE(lvwph->m_clipItem->y(), 0.);
        QCOMPARE(lvwph->m_clipItem->clip(), false);
        QCOMPARE(lvwph->m_headerItem->y(), 0.);
        QCOMPARE(lvwph->m_headerItem->height(), 50.);
        QCOMPARE(lvwph->contentY(), 0.);
        QCOMPARE(lvwph->m_headerItemShownHeight, 0.);
        QVERIFY(lvwph->isAtYBeginning());
    }

    void testRemoveNonCreatedItemsAtTopWhenAtBottom()
    {
        scrollToBottom();

        QMetaObject::invokeMethod(model, "removeItems", Q_ARG(QVariant, 0), Q_ARG(QVariant, 2));

        QTRY_COMPARE(lvwph->m_visibleItems.count(), 3);
        QCOMPARE(lvwph->m_firstVisibleIndex, 1);
        verifyItem(0, -508., 350., true);
        verifyItem(1, -158, 350., false);
        verifyItem(2, 192, 350., false);
        QCOMPARE(lvwph->m_minYExtent, -350.);
        QCOMPARE(lvwph->m_clipItem->y(), 1258.);
        QCOMPARE(lvwph->m_clipItem->clip(), false);
        QCOMPARE(lvwph->m_headerItem->y(), 0.);
        QCOMPARE(lvwph->m_headerItem->height(), 50.);
        QCOMPARE(lvwph->contentY(), 1258.);
        QCOMPARE(lvwph->m_headerItemShownHeight, 0.);
    }

    void testRemoveLastItemsAtBottom()
    {
        scrollToBottom();

        QMetaObject::invokeMethod(model, "removeItems", Q_ARG(QVariant, 4), Q_ARG(QVariant, 2));

        QTRY_COMPARE(lvwph->m_visibleItems.count(), 3);
        QCOMPARE(lvwph->m_firstVisibleIndex, 1);
        verifyItem(0, -358., 200., true);
        verifyItem(1, -158, 350., false);
        verifyItem(2, 192, 350., false);
        QCOMPARE(lvwph->m_minYExtent, 150.);
        QCOMPARE(lvwph->m_clipItem->y(), 558.);
        QCOMPARE(lvwph->m_clipItem->clip(), false);
        QCOMPARE(lvwph->m_headerItem->y(), 0.);
        QCOMPARE(lvwph->m_headerItem->height(), 50.);
        QCOMPARE(lvwph->contentY(), 558.);
        QCOMPARE(lvwph->m_headerItemShownHeight, 0.);
    }

    void testRemoveItemOutOfViewport()
    {
        changeContentY(520);

        QTRY_COMPARE(lvwph->m_visibleItems.count(), 4);
        QCOMPARE(lvwph->m_firstVisibleIndex, 1);
        verifyItem(0, -320., 200., true);
        verifyItem(1, -120, 350., false);
        verifyItem(2, 230, 350., false);
        verifyItem(3, 580, 350., true);
        QCOMPARE(lvwph->m_minYExtent, 162.5);
        QCOMPARE(lvwph->m_clipItem->y(), 520.);
        QCOMPARE(lvwph->m_clipItem->clip(), false);
        QCOMPARE(lvwph->m_headerItem->y(), 0.);
        QCOMPARE(lvwph->m_headerItem->height(), 50.);
        QCOMPARE(lvwph->contentY(), 520.);
        QCOMPARE(lvwph->m_headerItemShownHeight, 0.);


        QMetaObject::invokeMethod(model, "removeItems", Q_ARG(QVariant, 1), Q_ARG(QVariant, 1));

        QTRY_COMPARE(lvwph->m_visibleItems.count(), 4);
        QCOMPARE(lvwph->m_firstVisibleIndex, 0);
        verifyItem(0, -270., 150., true);
        verifyItem(1, -120., 350., false);
        verifyItem(2, 230, 350., false);
        verifyItem(3, 580, 350., true);
        QCOMPARE(lvwph->m_minYExtent, -200.);
        QCOMPARE(lvwph->m_clipItem->y(), 520.);
        QCOMPARE(lvwph->m_clipItem->clip(), false);
        QCOMPARE(lvwph->m_headerItem->y(), 0.);
        QCOMPARE(lvwph->m_headerItem->height(), 50.);
        QCOMPARE(lvwph->contentY(), 520.);
        QCOMPARE(lvwph->m_headerItemShownHeight, 0.);
    }

    void testMoveFirstItems()
    {
        QMetaObject::invokeMethod(model, "moveItems", Q_ARG(QVariant, 0), Q_ARG(QVariant, 1), Q_ARG(QVariant, 1));

        QTRY_COMPARE(lvwph->m_visibleItems.count(), 4);
        QCOMPARE(lvwph->m_firstVisibleIndex, 0);
        verifyItem(0, 50., 200., false);
        verifyItem(1, 250., 150., false);
        verifyItem(2, 400., 350., false);
        verifyItem(3, 750., 350., true);
        QCOMPARE(lvwph->m_minYExtent, 0.);
        QCOMPARE(lvwph->m_clipItem->y(), 0.);
        QCOMPARE(lvwph->m_clipItem->clip(), false);
        QCOMPARE(lvwph->m_headerItem->y(), 0.);
        QCOMPARE(lvwph->m_headerItem->height(), 50.);
        QCOMPARE(lvwph->contentY(), 0.);
        QCOMPARE(lvwph->m_headerItemShownHeight, 0.);

    }

    void testMoveFirstOutOfVisibleItems()
    {
        QMetaObject::invokeMethod(model, "moveItems", Q_ARG(QVariant, 0), Q_ARG(QVariant, 4), Q_ARG(QVariant, 1));

        QTRY_COMPARE(lvwph->m_visibleItems.count(), 3);
        QCOMPARE(lvwph->m_firstVisibleIndex, 0);
        verifyItem(0, 50., 200., false);
        verifyItem(1, 250., 350., false);
        verifyItem(2, 600., 350., true);
        QCOMPARE(lvwph->m_minYExtent, 0.);
        QCOMPARE(lvwph->m_clipItem->y(), 0.);
        QCOMPARE(lvwph->m_clipItem->clip(), false);
        QCOMPARE(lvwph->m_headerItem->y(), 0.);
        QCOMPARE(lvwph->m_headerItem->height(), 50.);
        QCOMPARE(lvwph->contentY(), 0.);
        QCOMPARE(lvwph->m_headerItemShownHeight, 0.);

    }

    void testMoveFirstToLastAtBottom()
    {
        scrollToBottom();

        QTRY_COMPARE(lvwph->m_visibleItems.count(), 3);
        QCOMPARE(lvwph->m_firstVisibleIndex, 3);
        verifyItem(0, -508., 350., true);
        verifyItem(1, -158, 350., false);
        verifyItem(2, 192, 350., false);
        QCOMPARE(lvwph->m_minYExtent, 350.);
        QCOMPARE(lvwph->m_clipItem->y(), 1258.);
        QCOMPARE(lvwph->m_clipItem->clip(), false);
        QCOMPARE(lvwph->m_headerItem->y(), 0.);
        QCOMPARE(lvwph->m_headerItem->height(), 50.);
        QCOMPARE(lvwph->contentY(), 1258.);
        QCOMPARE(lvwph->m_headerItemShownHeight, 0.);

        QMetaObject::invokeMethod(model, "moveItems", Q_ARG(QVariant, 0), Q_ARG(QVariant, 5), Q_ARG(QVariant, 1));

        QTRY_COMPARE(lvwph->m_visibleItems.count(), 4);
        QCOMPARE(lvwph->m_firstVisibleIndex, 2);
        verifyItem(0, -508., 350., true);
        verifyItem(1, -158, 350., false);
        verifyItem(2, 192, 350., false);
        verifyItem(3, 542, 150., true);
        QCOMPARE(lvwph->m_minYExtent, -100.);
        QCOMPARE(lvwph->m_clipItem->y(), 1258.);
        QCOMPARE(lvwph->m_clipItem->clip(), false);
        QCOMPARE(lvwph->m_headerItem->y(), 0.);
        QCOMPARE(lvwph->m_headerItem->height(), 50.);
        QCOMPARE(lvwph->contentY(), 1258.);
        QCOMPARE(lvwph->m_headerItemShownHeight, 0.);
        QVERIFY(!lvwph->isAtYEnd());
    }

    void testChangeSizeVisibleItemNotOnViewport()
    {
        changeContentY(440);

        QTRY_COMPARE(lvwph->m_visibleItems.count(), 5);
        QCOMPARE(lvwph->m_firstVisibleIndex, 0);
        verifyItem(0, -390., 150., true);
        verifyItem(1, -240., 200., true);
        verifyItem(2, -40, 350., false);
        verifyItem(3, 310, 350., false);
        verifyItem(4, 660, 350., true);
        QCOMPARE(lvwph->m_minYExtent, 0.);
        QCOMPARE(lvwph->m_clipItem->y(), 440.);
        QCOMPARE(lvwph->m_clipItem->clip(), false);
        QCOMPARE(lvwph->m_headerItem->y(), 0.);
        QCOMPARE(lvwph->m_headerItem->height(), 50.);
        QCOMPARE(lvwph->contentY(), 440.);
        QCOMPARE(lvwph->m_headerItemShownHeight, 0.);

        model->setProperty(1, "size", 100);

        QTRY_COMPARE(lvwph->m_visibleItems.count(), 5);
        QCOMPARE(lvwph->m_firstVisibleIndex, 0);
        verifyItem(0, -290., 150., true);
        verifyItem(1, -140., 100., true);
        verifyItem(2, -40, 350., false);
        verifyItem(3, 310, 350., false);
        verifyItem(4, 660, 350., true);
        QCOMPARE(lvwph->m_minYExtent, -100.);
        QCOMPARE(lvwph->m_clipItem->y(), 440.);
        QCOMPARE(lvwph->m_clipItem->clip(), false);
        QCOMPARE(lvwph->m_headerItem->y(), 0.);
        QCOMPARE(lvwph->m_headerItem->height(), 50.);
        QCOMPARE(lvwph->contentY(), 440.);
        QCOMPARE(lvwph->m_headerItemShownHeight, 0.);
    }

    void testShowHeaderCloseToTheTop()
    {
        changeContentY(375);

        QTRY_COMPARE(lvwph->m_visibleItems.count(), 5);
        QCOMPARE(lvwph->m_firstVisibleIndex, 0);
        verifyItem(0, -325., 150., true);
        verifyItem(1, -175, 200., false);
        verifyItem(2, 25, 350., false);
        verifyItem(3, 375, 350., false);
        verifyItem(4, 725, 350., true);
        QCOMPARE(lvwph->m_minYExtent, 0.);
        QCOMPARE(lvwph->m_clipItem->y(), 375.);
        QCOMPARE(lvwph->m_clipItem->clip(), false);
        QCOMPARE(lvwph->m_headerItem->y(), 0.);
        QCOMPARE(lvwph->m_headerItem->height(), 50.);
        QCOMPARE(lvwph->contentY(), 375.);
        QCOMPARE(lvwph->m_headerItemShownHeight, 0.);;

        lvwph->showHeader();

        QTRY_VERIFY(!lvwph->m_contentYAnimation->isRunning());
        QTRY_COMPARE(lvwph->m_visibleItems.count(), 5);
        QCOMPARE(lvwph->m_firstVisibleIndex, 0);
        verifyItem(0, -375., 150., true);
        verifyItem(1, -225, 200., true);
        verifyItem(2, -25, 350., false);
        verifyItem(3, 325, 350., false);
        verifyItem(4, 675, 350., true);
        QCOMPARE(lvwph->m_minYExtent, 50.);
        QCOMPARE(lvwph->m_clipItem->y(), 375.);
        QCOMPARE(lvwph->m_clipItem->clip(), true);
        QCOMPARE(lvwph->m_headerItem->y(), 325.);
        QCOMPARE(lvwph->m_headerItem->height(), 50.);
        QCOMPARE(lvwph->contentY(), 325.);
        QCOMPARE(lvwph->m_headerItemShownHeight, 50.);;

        scrollToTop();

        QTRY_COMPARE(lvwph->m_visibleItems.count(), 4);
        QCOMPARE(lvwph->m_firstVisibleIndex, 0);
        verifyItem(0, 50., 150., false);
        verifyItem(1, 200., 200., false);
        verifyItem(2, 400., 350., false);
        verifyItem(3, 750., 350., true);
        QCOMPARE(lvwph->m_minYExtent, 50.);
        QCOMPARE(lvwph->m_clipItem->y(), -50.);
        QCOMPARE(lvwph->m_clipItem->clip(), false);
        QCOMPARE(lvwph->m_headerItem->y(), -50.);
        QCOMPARE(lvwph->m_headerItem->height(), 50.);
        QCOMPARE(lvwph->contentY(), -50.);
        QCOMPARE(lvwph->m_headerItemShownHeight, 0.);
    }

    void testShowHeaderHalfShown()
    {
        changeContentY(20);

        QTRY_COMPARE(lvwph->m_visibleItems.count(), 4);
        QCOMPARE(lvwph->m_firstVisibleIndex, 0);
        verifyItem(0, 30., 150., false);
        verifyItem(1, 180, 200., false);
        verifyItem(2, 380, 350., false);
        verifyItem(3, 730, 350., true);
        QCOMPARE(lvwph->m_minYExtent, 0.);
        QCOMPARE(lvwph->m_clipItem->y(), 20.);
        QCOMPARE(lvwph->m_clipItem->clip(), false);
        QCOMPARE(lvwph->m_headerItem->y(), 0.);
        QCOMPARE(lvwph->m_headerItem->height(), 50.);
        QCOMPARE(lvwph->contentY(), 20.);
        QCOMPARE(lvwph->m_headerItemShownHeight, 0.);;

        lvwph->showHeader();

        QTRY_VERIFY(!lvwph->m_contentYAnimation->isRunning());
        QTRY_COMPARE(lvwph->m_visibleItems.count(), 4);
        QCOMPARE(lvwph->m_firstVisibleIndex, 0);
        verifyItem(0, -20., 150., false);
        verifyItem(1, 130, 200., false);
        verifyItem(2, 330, 350., false);
        verifyItem(3, 680, 350., true);
        QCOMPARE(lvwph->m_minYExtent, 20.);
        QCOMPARE(lvwph->m_clipItem->y(), 50.);
        QCOMPARE(lvwph->m_clipItem->clip(), true);
        QCOMPARE(lvwph->m_headerItem->y(), 0.);
        QCOMPARE(lvwph->m_headerItem->height(), 50.);
        QCOMPARE(lvwph->contentY(), 0.);
        QCOMPARE(lvwph->m_headerItemShownHeight, 50.);

        scrollToTop();

        QTRY_COMPARE(lvwph->m_visibleItems.count(), 4);
        QCOMPARE(lvwph->m_firstVisibleIndex, 0);
        verifyItem(0, 50., 150., false);
        verifyItem(1, 200., 200., false);
        verifyItem(2, 400., 350., false);
        verifyItem(3, 750, 350., true);
        QCOMPARE(lvwph->m_minYExtent, 20.);
        QCOMPARE(lvwph->m_clipItem->y(), -20.);
        QCOMPARE(lvwph->m_clipItem->clip(), false);
        QCOMPARE(lvwph->m_headerItem->y(), -20.);
        QCOMPARE(lvwph->m_headerItem->height(), 50.);
        QCOMPARE(lvwph->contentY(), -20.);
        QCOMPARE(lvwph->m_headerItemShownHeight, 0.);
    }

    void testShowHeaderAtBottom()
    {
        scrollToBottom();

        lvwph->showHeader();

        QTRY_VERIFY(!lvwph->m_contentYAnimation->isRunning());
        QTRY_VERIFY (lvwph->isAtYEnd());
    }

    void growWindow()
    {
        view->rootObject()->setHeight(850);

        QTRY_COMPARE(lvwph->m_visibleItems.count(), 5);
        QCOMPARE(lvwph->m_firstVisibleIndex, 0);
        verifyItem(0, 50., 150., false);
        verifyItem(1, 200., 200., false);
        verifyItem(2, 400., 350., false);
        verifyItem(3, 750., 350., false);
        verifyItem(4, 1100., 350., true);
        QCOMPARE(lvwph->m_minYExtent, 0.);
        QCOMPARE(lvwph->m_clipItem->y(), 0.);
        QCOMPARE(lvwph->m_clipItem->clip(), false);
        QCOMPARE(lvwph->m_headerItem->y(), 0.);
        QCOMPARE(lvwph->m_headerItem->height(), 50.);
        QCOMPARE(lvwph->contentY(), 0.);
        QCOMPARE(lvwph->m_headerItemShownHeight, 0.);
    }

    void growWindowAtBottom()
    {
        scrollToBottom();

        view->rootObject()->setHeight(850);

        QTRY_COMPARE(lvwph->m_visibleItems.count(), 4);
        QCOMPARE(lvwph->m_firstVisibleIndex, 2);
        verifyItem(0, -550., 350., true);
        verifyItem(1, -200., 350., false);
        verifyItem(2, 150, 350., false);
        verifyItem(3, 500, 350., false);
        QCOMPARE(lvwph->m_minYExtent, 350.);
        QCOMPARE(lvwph->m_clipItem->y(), 950.);
        QCOMPARE(lvwph->m_clipItem->clip(), false);
        QCOMPARE(lvwph->m_headerItem->y(), 0.);
        QCOMPARE(lvwph->m_headerItem->height(), 50.);
        QCOMPARE(lvwph->contentY(), 950.);
        QCOMPARE(lvwph->m_headerItemShownHeight, 0.);
    }

    void testCrashShowHeaderWithNoHeader()
    {
        lvwph->setHeader(nullptr);
        lvwph->showHeader();
    }

    void testCullOnBottomEdge()
    {
        changeContentY(200);

        QTRY_COMPARE(lvwph->m_visibleItems.count(), 4);
        QCOMPARE(lvwph->m_firstVisibleIndex, 0);
        verifyItem(0, -150., 150., true);
        verifyItem(1, 0., 200., false);
        verifyItem(2, 200., 350., false);
        verifyItem(3, 550., 350., true);
        QCOMPARE(lvwph->m_minYExtent, 0.);
        QCOMPARE(lvwph->m_clipItem->y(), 200.);
        QCOMPARE(lvwph->m_clipItem->clip(), false);
        QCOMPARE(lvwph->m_headerItem->y(), 0.);
        QCOMPARE(lvwph->m_headerItem->height(), 50.);
        QCOMPARE(lvwph->contentY(), 200.);
        QCOMPARE(lvwph->m_headerItemShownHeight, 0.);
    }

    void testMaximizeVisibleArea()
    {
        bool res = lvwph->maximizeVisibleArea(2);
        QVERIFY(res);
        QTRY_VERIFY(!lvwph->m_contentYAnimation->isRunning());

        QTRY_COMPARE(lvwph->m_visibleItems.count(), 4);
        QCOMPARE(lvwph->m_firstVisibleIndex, 0);
        verifyItem(0, -158., 150., true);
        verifyItem(1, -8., 200., false);
        verifyItem(2, 192, 350., false);
        verifyItem(3, 542, 350., true);
        QCOMPARE(lvwph->m_minYExtent, 0.);
        QCOMPARE(lvwph->m_clipItem->y(), 208.);
        QCOMPARE(lvwph->m_clipItem->clip(), false);
        QCOMPARE(lvwph->m_headerItem->y(), 0.);
        QCOMPARE(lvwph->m_headerItem->height(), 50.);
        QCOMPARE(lvwph->contentY(), 208.);
        QCOMPARE(lvwph->m_headerItemShownHeight, 0.);
    }

    void testMaximizeVisibleAreaVisibleItems()
    {
        bool res = lvwph->maximizeVisibleArea(0);
        QVERIFY(res);
        QTRY_VERIFY(!lvwph->m_contentYAnimation->isRunning());

        verifyInitialTopPosition();

        res = lvwph->maximizeVisibleArea(1);
        QVERIFY(res);
        QTRY_VERIFY(!lvwph->m_contentYAnimation->isRunning());

        verifyInitialTopPosition();
    }

    void testMaximizeVisibleAreaInvalidIndexes()
    {
        bool res = lvwph->maximizeVisibleArea(-1);
        QVERIFY(!res);
        QTRY_VERIFY(!lvwph->m_contentYAnimation->isRunning());

        verifyInitialTopPosition();

        res = lvwph->maximizeVisibleArea(1000);
        QVERIFY(!res);
        QTRY_VERIFY(!lvwph->m_contentYAnimation->isRunning());

        verifyInitialTopPosition();

        res = lvwph->maximizeVisibleArea(4);
        QVERIFY(!res);
        QTRY_VERIFY(!lvwph->m_contentYAnimation->isRunning());

        verifyInitialTopPosition();
    }

    void testMaximizeVisibleAreaBigElement()
    {
        model->setProperty(2, "size", 4000);
        bool res = lvwph->maximizeVisibleArea(2);
        QVERIFY(res);
        QTRY_VERIFY(!lvwph->m_contentYAnimation->isRunning());

        QTRY_COMPARE(lvwph->m_visibleItems.count(), 3);
        QCOMPARE(lvwph->m_firstVisibleIndex, 0);
        verifyItem(0, -350., 150., true);
        verifyItem(1, -200., 200., true);
        verifyItem(2, 0, 4000., false);
        QCOMPARE(lvwph->m_minYExtent, 0.);
        QCOMPARE(lvwph->m_clipItem->y(), 400.);
        QCOMPARE(lvwph->m_clipItem->clip(), false);
        QCOMPARE(lvwph->m_headerItem->y(), 0.);
        QCOMPARE(lvwph->m_headerItem->height(), 50.);
        QCOMPARE(lvwph->contentY(), 400.);
        QCOMPARE(lvwph->m_headerItemShownHeight, 0.);
    }

    void testMaximizeVisibleAreaScrollDown()
    {
        changeContentY(250);
        bool res = lvwph->maximizeVisibleArea(1);
        QVERIFY(res);
        QTRY_VERIFY(!lvwph->m_contentYAnimation->isRunning());

        QTRY_COMPARE(lvwph->m_visibleItems.count(), 4);
        QCOMPARE(lvwph->m_firstVisibleIndex, 0);
        verifyItem(0, -150., 150., true);
        verifyItem(1, 0., 200., false);
        verifyItem(2, 200, 350., false);
        verifyItem(3, 550, 350., true);
        QCOMPARE(lvwph->m_minYExtent, 0.);
        QCOMPARE(lvwph->m_clipItem->y(), 200.);
        QCOMPARE(lvwph->m_clipItem->clip(), false);
        QCOMPARE(lvwph->m_headerItem->y(), 0.);
        QCOMPARE(lvwph->m_headerItem->height(), 50.);
        QCOMPARE(lvwph->contentY(), 200.);
        QCOMPARE(lvwph->m_headerItemShownHeight, 0.);
    }

    void testMaximizeVisibleAreaScrollDownBigElement()
    {
        model->setProperty(1, "size", 1000);
        changeContentY(1150);
        bool res = lvwph->maximizeVisibleArea(1);
        QVERIFY(res);
        QTRY_VERIFY(!lvwph->m_contentYAnimation->isRunning());

        QTRY_COMPARE(lvwph->m_visibleItems.count(), 2);
        QCOMPARE(lvwph->m_firstVisibleIndex, 1);
        verifyItem(0, -458., 1000., false);
        verifyItem(1, 542., 350., true);
        QCOMPARE(lvwph->m_minYExtent, 525.);
        QCOMPARE(lvwph->m_clipItem->y(), 658.);
        QCOMPARE(lvwph->m_clipItem->clip(), false);
        QCOMPARE(lvwph->m_headerItem->y(), 0.);
        QCOMPARE(lvwph->m_headerItem->height(), 50.);
        QCOMPARE(lvwph->contentY(), 658.);
        QCOMPARE(lvwph->m_headerItemShownHeight, 0.);
    }

    void testMaximizeVisibleAreaBigElementInTheMiddle()
    {
        model->setProperty(1, "size", 1000);
        changeContentY(650);

        QTRY_COMPARE(lvwph->m_visibleItems.count(), 2);
        QCOMPARE(lvwph->m_firstVisibleIndex, 1);
        verifyItem(0, -450., 1000., false);
        verifyItem(1, 550., 350., true);
        QCOMPARE(lvwph->m_minYExtent, 525.);
        QCOMPARE(lvwph->m_clipItem->y(), 650.);
        QCOMPARE(lvwph->m_clipItem->clip(), false);
        QCOMPARE(lvwph->m_headerItem->y(), 0.);
        QCOMPARE(lvwph->m_headerItem->height(), 50.);
        QCOMPARE(lvwph->contentY(), 650.);
        QCOMPARE(lvwph->m_headerItemShownHeight, 0.);

        bool res = lvwph->maximizeVisibleArea(1);
        QVERIFY(res);
        QTRY_VERIFY(!lvwph->m_contentYAnimation->isRunning());

        QTRY_COMPARE(lvwph->m_visibleItems.count(), 2);
        QCOMPARE(lvwph->m_firstVisibleIndex, 1);
        verifyItem(0, -450., 1000., false);
        verifyItem(1, 550., 350., true);
        QCOMPARE(lvwph->m_minYExtent, 525.);
        QCOMPARE(lvwph->m_clipItem->y(), 650.);
        QCOMPARE(lvwph->m_clipItem->clip(), false);
        QCOMPARE(lvwph->m_headerItem->y(), 0.);
        QCOMPARE(lvwph->m_headerItem->height(), 50.);
        QCOMPARE(lvwph->contentY(), 650.);
        QCOMPARE(lvwph->m_headerItemShownHeight, 0.);
    }

    void testMaximizeVisibleAreaTopWithHalfPageHeader()
    {
        changeContentY(430);
        changeContentY(-30);

        bool res = lvwph->maximizeVisibleArea(1);
        QVERIFY(res);
        QTRY_VERIFY(!lvwph->m_contentYAnimation->isRunning());

        QTRY_COMPARE(lvwph->m_visibleItems.count(), 4);
        QCOMPARE(lvwph->m_firstVisibleIndex, 0);
        verifyItem(0, -150., 150., true);
        verifyItem(1, 0., 200., false);
        verifyItem(2, 200, 350., false);
        verifyItem(3, 550, 350., true);
        QCOMPARE(lvwph->m_minYExtent, 0.);
        QCOMPARE(lvwph->m_clipItem->y(), 200.);
        QCOMPARE(lvwph->m_clipItem->clip(), false);
        QCOMPARE(lvwph->m_headerItem->y(), 0.);
        QCOMPARE(lvwph->m_headerItem->height(), 50.);
        QCOMPARE(lvwph->contentY(), 200.);
        QCOMPARE(lvwph->m_headerItemShownHeight, 0.);
    }

    void testMaximizeVisibleAreaTopWithHalfPageHeaderUpDown()
    {
        testMaximizeVisibleAreaTopWithHalfPageHeader();

        changeContentY(-60);
        changeContentY(15);

        QTRY_COMPARE(lvwph->m_visibleItems.count(), 4);
        QCOMPARE(lvwph->m_firstVisibleIndex, 0);
        verifyItem(0, -140., 150., false);
        verifyItem(1, 10., 200., false);
        verifyItem(2, 210, 350., false);
        verifyItem(3, 560, 350., true);
        QCOMPARE(lvwph->m_minYExtent, 0.);
        QCOMPARE(lvwph->m_clipItem->y(), 190.);
        QCOMPARE(lvwph->m_clipItem->clip(), true);
        QCOMPARE(lvwph->m_headerItem->y(), 140.);
        QCOMPARE(lvwph->m_headerItem->height(), 50.);
        QCOMPARE(lvwph->contentY(), 155.);
        QCOMPARE(lvwph->m_headerItemShownHeight, 35.);
    }

    void testMaximizeVisibleAreaBottomWithHalfPageHeader()
    {
        changeContentY(430);
        changeContentY(-30);

        bool res = lvwph->maximizeVisibleArea(3);
        QVERIFY(res);
        QTRY_VERIFY(!lvwph->m_contentYAnimation->isRunning());

        QTRY_COMPARE(lvwph->m_visibleItems.count(), 4);
        QCOMPARE(lvwph->m_firstVisibleIndex, 1);
        verifyItem(0, -358., 200., true);
        verifyItem(1, -158., 350., false);
        verifyItem(2, 192, 350., false);
        verifyItem(3, 542, 350., true);
        QCOMPARE(lvwph->m_minYExtent, 162.5);
        QCOMPARE(lvwph->m_clipItem->y(), 558.);
        QCOMPARE(lvwph->m_clipItem->clip(), false);
        QCOMPARE(lvwph->m_headerItem->y(), 0.);
        QCOMPARE(lvwph->m_headerItem->height(), 50.);
        QCOMPARE(lvwph->contentY(), 558.);
        QCOMPARE(lvwph->m_headerItemShownHeight, 0.);
    }

    void testMaximizeVisibleAreaWithItemResize()
    {
        model->setProperty(0, "size", 1000);

        bool res = lvwph->maximizeVisibleArea(1);
        QVERIFY(res);
        QTRY_VERIFY(!lvwph->m_contentYAnimation->isRunning());

        QTRY_COMPARE(lvwph->m_visibleItems.count(), 3);
        QCOMPARE(lvwph->m_firstVisibleIndex, 0);
        verifyItem(0, -658., 1000., false);
        verifyItem(1, 342., 200., false);
        verifyItem(2, 542, 350., true);
        QCOMPARE(lvwph->m_minYExtent, 0.);
        QCOMPARE(lvwph->m_clipItem->y(), 708.);
        QCOMPARE(lvwph->m_clipItem->clip(), false);
        QCOMPARE(lvwph->m_headerItem->y(), 0.);
        QCOMPARE(lvwph->m_headerItem->height(), 50.);
        QCOMPARE(lvwph->contentY(), 708.);
        QCOMPARE(lvwph->m_headerItemShownHeight, 0.);
    }

    void addingRemoveItemsShouldNotChangeContentY()
    {
        QSignalSpy spy(lvwph, &ListViewWithPageHeader::contentYChanged);
        QMetaObject::invokeMethod(model, "insertItem", Q_ARG(QVariant, 0), Q_ARG(QVariant, 150));
        QMetaObject::invokeMethod(model, "removeItems", Q_ARG(QVariant, 1), Q_ARG(QVariant, 6));

        QTRY_COMPARE(lvwph->m_visibleItems.count(), 1);
        QCOMPARE(lvwph->m_firstVisibleIndex, 0);
        verifyItem(0, 50., 150., false);
        QCOMPARE(lvwph->m_minYExtent, 0.);
        QCOMPARE(lvwph->m_clipItem->y(), 0.);
        QCOMPARE(lvwph->m_clipItem->clip(), false);
        QCOMPARE(lvwph->m_headerItem->y(), 0.);
        QCOMPARE(lvwph->m_headerItem->height(), 50.);
        QCOMPARE(lvwph->contentY(), 0.);
        QCOMPARE(lvwph->m_headerItemShownHeight, 0.);

        QCOMPARE(spy.count(), 0);
    }

    void testOvershootOnSameSize()
    {
        QMetaObject::invokeMethod(model, "removeItems", Q_ARG(QVariant, 0), Q_ARG(QVariant, 6));
        QTRY_COMPARE(lvwph->m_visibleItems.count(), 0);
        QCOMPARE(lvwph->m_minYExtent, 0.);
        QCOMPARE(lvwph->m_clipItem->y(), 0.);
        QCOMPARE(lvwph->m_clipItem->clip(), false);
        QCOMPARE(lvwph->m_headerItem->y(), 0.);
        QCOMPARE(lvwph->m_headerItem->height(), 50.);
        QCOMPARE(lvwph->contentY(), 0.);

        QMetaObject::invokeMethod(model, "insertItem", Q_ARG(QVariant, 0), Q_ARG(QVariant, 100));
        QMetaObject::invokeMethod(model, "insertItem", Q_ARG(QVariant, 0), Q_ARG(QVariant, 392));
        QTRY_COMPARE(lvwph->m_visibleItems.count(), 2);
        QCOMPARE(lvwph->m_firstVisibleIndex, 0);
        verifyItem(0, 50., 392., false);
        verifyItem(1, 442., 100., false);

        QCOMPARE(lvwph->contentHeight(), lvwph->height());

        QTest::mousePress(view, Qt::LeftButton, Qt::NoModifier, QPoint(0, 0));
        QTest::qWait(100);
        QTest::mouseMove(view, QPoint(0, 5));
        QTest::qWait(100);
        QTest::mouseMove(view, QPoint(0, 10));
        QTest::qWait(100);
        QTest::mouseMove(view, QPoint(0, 15));
        QTest::qWait(100);
        QTest::mouseMove(view, QPoint(0, 20));
        QTest::qWait(100);
        QTRY_COMPARE(lvwph->m_visibleItems.count(), 2);
        QCOMPARE(lvwph->m_firstVisibleIndex, 0);
        verifyItem(0, 55., 392., false);
        verifyItem(1, 447., 100., false);
        QCOMPARE(lvwph->m_minYExtent, 0.);
        QCOMPARE(lvwph->m_clipItem->y(), -5.);

        QTest::mouseRelease(view, Qt::LeftButton, Qt::NoModifier, QPoint(0, 15));
        QTRY_COMPARE(lvwph->m_visibleItems.count(), 2);
        QCOMPARE(lvwph->m_firstVisibleIndex, 0);
        verifyItem(0, 50., 392., false);
        verifyItem(1, 442., 100., false);
    }

    void testMaximizeVisibleAreaMoveDownAndShowHeader()
    {
        model->setProperty(0, "size", 800);
        verifyItem(0, 50., 800., false);

        lvwph->maximizeVisibleArea(0);
        QTRY_COMPARE(lvwph->contentY(), 50.);

        changeContentY(10);
        QTRY_COMPARE(lvwph->contentY(), 60.);

        lvwph->showHeader();
        QTRY_VERIFY(!lvwph->m_contentYAnimation->isRunning());
        QTRY_COMPARE(lvwph->m_visibleItems.count(), 2);
        QCOMPARE(lvwph->m_minYExtent, 50.);
        QCOMPARE(lvwph->m_clipItem->y(), 60.);
        QCOMPARE(lvwph->m_clipItem->clip(), true);
        QCOMPARE(lvwph->m_headerItem->y(), 10.);
        QCOMPARE(lvwph->m_headerItem->height(), 50.);
        QCOMPARE(lvwph->contentY(), 10.);
        verifyItem(0, -60., 800., false);
    }

    void testMaximizeVisibleAreaMoveUpAndShowHeader()
    {
        model->setProperty(0, "size", 800);
        verifyItem(0, 50., 800., false);

        lvwph->maximizeVisibleArea(0);
        QTRY_COMPARE(lvwph->contentY(), 50.);

        changeContentY(-10);
        QTRY_COMPARE(lvwph->contentY(), 40.);

        lvwph->showHeader();
        QTRY_VERIFY(!lvwph->m_contentYAnimation->isRunning());
        QTRY_COMPARE(lvwph->m_visibleItems.count(), 2);
        QCOMPARE(lvwph->m_minYExtent, 40.);
        QCOMPARE(lvwph->m_clipItem->y(), 50.);
        QCOMPARE(lvwph->m_clipItem->clip(), true);
        QTRY_COMPARE(lvwph->m_headerItem->y(), 0.);
        QCOMPARE(lvwph->m_headerItem->height(), 50.);
        QCOMPARE(lvwph->contentY(), 0.);
        verifyItem(0, -40., 800., false);
    }

    void testMaximizeVisibleAreaMoveDownAndUpAndShowHeader()
    {
        model->setProperty(0, "size", 800);
        verifyItem(0, 50., 800., false);

        lvwph->maximizeVisibleArea(0);
        QTRY_COMPARE(lvwph->contentY(), 50.);

        changeContentY(-10);
        QTRY_COMPARE(lvwph->contentY(), 40.);
        changeContentY(10);
        QTRY_COMPARE(lvwph->contentY(), 50.);

        lvwph->showHeader();
        QTRY_VERIFY(!lvwph->m_contentYAnimation->isRunning());

        QTRY_COMPARE(lvwph->m_visibleItems.count(), 2);
        QCOMPARE(lvwph->m_minYExtent, 50.);
        QCOMPARE(lvwph->m_clipItem->y(), 50.);
        QCOMPARE(lvwph->m_clipItem->clip(), true);
        QCOMPARE(lvwph->m_headerItem->y(), 0.);
        QCOMPARE(lvwph->m_headerItem->height(), 50.);
        QCOMPARE(lvwph->contentY(), 0.);
        verifyItem(0, -50., 800., false);
    }

    void testMaximizeVisibleAreaMoveUpAndDownAndShowHeader()
    {
        model->setProperty(0, "size", 800);
        verifyItem(0, 50., 800., false);

        lvwph->maximizeVisibleArea(0);
        QTRY_COMPARE(lvwph->contentY(), 50.);

        changeContentY(10);
        QTRY_COMPARE(lvwph->contentY(), 60.);
        changeContentY(-10);
        QTRY_COMPARE(lvwph->contentY(), 50.);

        lvwph->showHeader();
        QTRY_VERIFY(!lvwph->m_contentYAnimation->isRunning());
        QTRY_COMPARE(lvwph->m_visibleItems.count(), 2);
        QCOMPARE(lvwph->m_minYExtent, 40.);
        QCOMPARE(lvwph->m_clipItem->y(), 60.);
        QCOMPARE(lvwph->m_clipItem->clip(), true);
        QCOMPARE(lvwph->m_headerItem->y(), 10.);
        QCOMPARE(lvwph->m_headerItem->height(), 50.);
        QCOMPARE(lvwph->contentY(), 10.);
        verifyItem(0, -50., 800., false);
    }

    void testMaximizeVisibleAreaAndShowHeader()
    {
        model->setProperty(0, "size", 800);
        verifyItem(0, 50., 800., false);

        lvwph->maximizeVisibleArea(0);
        QTRY_COMPARE(lvwph->contentY(), 50.);

        lvwph->showHeader();
        QTRY_VERIFY(!lvwph->m_contentYAnimation->isRunning());
        QTRY_COMPARE(lvwph->m_visibleItems.count(), 2);
        QCOMPARE(lvwph->m_minYExtent, 50.);
        QCOMPARE(lvwph->m_clipItem->y(), 50.);
        QCOMPARE(lvwph->m_clipItem->clip(), true);
        QCOMPARE(lvwph->m_headerItem->y(), 0.);
        QCOMPARE(lvwph->m_headerItem->height(), 50.);
        QCOMPARE(lvwph->contentY(), 0.);
        verifyItem(0, -50., 800., false);
    }

    void positionAtBeginningEmpty()
    {
        QMetaObject::invokeMethod(model, "removeItems", Q_ARG(QVariant, 0), Q_ARG(QVariant, 6));
        QTRY_COMPARE(lvwph->m_visibleItems.count(), 0);

        lvwph->positionAtBeginning();
    }

    void testHeaderPositionBug1240118()
    {
        scrollToBottom();
        lvwph->showHeader();
        QTRY_VERIFY(!lvwph->m_contentYAnimation->isRunning());
        QMetaObject::invokeMethod(model, "insertItem", Q_ARG(QVariant, 0), Q_ARG(QVariant, 100));
        model->setProperty(3, "size", 10);
        model->setProperty(4, "size", 10);
        model->setProperty(5, "size", 10);
        model->setProperty(6, "size", 10);
        QTRY_COMPARE(lvwph->m_headerItem->y(), -lvwph->m_minYExtent);
    }

    void testResizeRemoveInsertBug1279434()
    {
        QMetaObject::invokeMethod(model, "removeItems", Q_ARG(QVariant, 0), Q_ARG(QVariant, 6));
        QTRY_COMPARE(lvwph->m_visibleItems.count(), 0);

        QMetaObject::invokeMethod(model, "insertItem", Q_ARG(QVariant, 0), Q_ARG(QVariant, 100));
        QMetaObject::invokeMethod(model, "insertItem", Q_ARG(QVariant, 0), Q_ARG(QVariant, 125));
        QTRY_COMPARE(lvwph->m_visibleItems.count(), 2);
        QCOMPARE(lvwph->m_firstVisibleIndex, 0);
        verifyItem(0, 50., 125., false);
        verifyItem(1, 175., 100., false);

        lvwph->setContentY(175);

        model->setProperty(1, "size", 4);
        model->setProperty(0, "size", 4);

        model->setProperty(0, "size", 6);

        QMetaObject::invokeMethod(model, "removeItems", Q_ARG(QVariant, 0), Q_ARG(QVariant, 2));
        QTRY_COMPARE(lvwph->m_visibleItems.count(), 0);
        QCOMPARE(lvwph->m_firstVisibleIndex, -1);

        QMetaObject::invokeMethod(model, "insertItem", Q_ARG(QVariant, 0), Q_ARG(QVariant, 100));
        QTRY_COMPARE(lvwph->m_visibleItems.count(), 1);
    }

    void testResizeScrolledBigItem()
    {
        QMetaObject::invokeMethod(model, "removeItems", Q_ARG(QVariant, 0), Q_ARG(QVariant, 6));
        QTRY_COMPARE(lvwph->m_visibleItems.count(), 0);

        QMetaObject::invokeMethod(model, "insertItem", Q_ARG(QVariant, 0), Q_ARG(QVariant, 10000));
        changeContentY(8000);

        // Pretend the list is busy requesting some other index
        lvwph->m_asyncRequestedIndex = 4;

        lvwph->m_visibleItems[0]->m_item->setHeight(100);
        // This resize makes the item go outside the viewport so its deleted
        QCOMPARE(lvwph->m_visibleItems.count(), 0);
        QCOMPARE(lvwph->m_firstVisibleIndex, -1);
        // On the next polish the item will be readded
        QTRY_COMPARE(lvwph->m_visibleItems.count(), 1);
        QTRY_COMPARE(lvwph->m_firstVisibleIndex, 0);
    }

    void testNoCacheBuffer()
    {
        lvwph->setCacheBuffer(0);
        QTRY_COMPARE(lvwph->m_visibleItems.count(), 3);
        QCOMPARE(lvwph->m_firstVisibleIndex, 0);
        verifyItem(0, 50., 150., false);
        verifyItem(1, 200., 200., false);
        verifyItem(2, 400., 350., false);
        QCOMPARE(lvwph->m_minYExtent, 0.);
        QCOMPARE(lvwph->m_clipItem->y(), 0.);
        QCOMPARE(lvwph->m_clipItem->clip(), false);
        QCOMPARE(lvwph->m_headerItem->y(), 0.);
        QCOMPARE(lvwph->m_headerItem->height(), 50.);
        QCOMPARE(lvwph->contentY(), 0.);
        QCOMPARE(lvwph->m_headerItemShownHeight, 0.);
    }

    void testAllCacheBuffer()
    {
        lvwph->setCacheBuffer(std::numeric_limits<int>::max());
        QTRY_COMPARE(lvwph->m_visibleItems.count(), 6);
        QCOMPARE(lvwph->m_firstVisibleIndex, 0);
        verifyItem(0, 50., 150., false);
        verifyItem(1, 200., 200., false);
        verifyItem(2, 400., 350., false);
        verifyItem(3, 750., 350., true);
        verifyItem(4, 1100., 350., true);
        verifyItem(5, 1450., 350., true);
        QCOMPARE(lvwph->m_minYExtent, 0.);
        QCOMPARE(lvwph->m_clipItem->y(), 0.);
        QCOMPARE(lvwph->m_clipItem->clip(), false);
        QCOMPARE(lvwph->m_headerItem->y(), 0.);
        QCOMPARE(lvwph->m_headerItem->height(), 50.);
        QCOMPARE(lvwph->contentY(), 0.);
        QCOMPARE(lvwph->m_headerItemShownHeight, 0.);
    }

    void testFirstVisibleIndexRemove()
    {
        changeContentY(520);
        QTRY_COMPARE(lvwph->m_visibleItems.count(), 4);
        QCOMPARE(lvwph->m_firstVisibleIndex, 1);

        // Remove 0 and 1, the previously visible index 2 will be 0 and visible
        QMetaObject::invokeMethod(model, "removeItems", Q_ARG(QVariant, 0), Q_ARG(QVariant, 2));
        QCOMPARE(lvwph->m_firstVisibleIndex, 0);
    }

    void testBug1540490()
    {
        lvwph->header()->setImplicitHeight(150);
        verifyItem(0, 150., 150., false);

        QMetaObject::invokeMethod(model, "removeItems", Q_ARG(QVariant, 3), Q_ARG(QVariant, 3));
        model->setProperty(0, "size", 400);
        model->setProperty(1, "size", 600);
        model->setProperty(2, "size", 300);

        scrollToBottom();
        changeContentY(-200);

        QMetaObject::invokeMethod(model, "removeItems", Q_ARG(QVariant, 1), Q_ARG(QVariant, 2));
        model->setProperty(0, "size", 100);
        QMetaObject::invokeMethod(model, "removeItems", Q_ARG(QVariant, 0), Q_ARG(QVariant, 1));
        lvwph->header()->setImplicitHeight(50);
        QMetaObject::invokeMethod(model, "insertItem", Q_ARG(QVariant, 0), Q_ARG(QVariant, 200));

        QTRY_COMPARE(lvwph->m_visibleItems.count(), 1);
        verifyItem(0, 50., 200., false);
    }

    void testBug1569976()
    {
        QMetaObject::invokeMethod(model, "removeItems", Q_ARG(QVariant, 3), Q_ARG(QVariant, 3));

        for (int i = 0; i < 10; ++i) {
            scrollToBottom();
            lvwph->showHeader();
            QTRY_VERIFY(!lvwph->m_contentYAnimation->isRunning());
            scrollToTop();
        }
        verifyItem(0, 50., 150., false);
        verifyItem(1, 200., 200., false);
        verifyItem(2, 400., 350., false);
    }

private:
    QQuickView *view;
    ListViewWithPageHeader *lvwph;
    QQmlListModel *model;
    QQmlComponent *otherDelegate;
};

QTEST_MAIN(ListViewWithPageHeaderTest)

#include "listviewwithpageheadertest.moc"<|MERGE_RESOLUTION|>--- conflicted
+++ resolved
@@ -126,13 +126,8 @@
     void init()
     {
         view = new QQuickView();
-<<<<<<< HEAD
         view->setSource(QUrl::fromLocalFile(testDataDir() + "/" TEST_DIR "/listviewwithpageheadertest.qml"));
-        lvwph = dynamic_cast<ListViewWithPageHeader*>(view->rootObject()->findChild<QQuickFlickable*>());
-=======
-        view->setSource(QUrl::fromLocalFile(DASHVIEWSTEST_FOLDER "/listviewwithpageheadertest.qml"));
         lvwph = static_cast<ListViewWithPageHeader*>(view->rootObject()->findChild<QQuickFlickable*>());
->>>>>>> e9a27e47
         model = view->rootObject()->findChild<QQmlListModel*>();
         otherDelegate = view->rootObject()->findChild<QQmlComponent*>();
         QVERIFY(lvwph);

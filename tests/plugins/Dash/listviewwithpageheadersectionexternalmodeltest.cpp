/*
 * Copyright (C) 2013 Canonical, Ltd.
 *
 * This program is free software; you can redistribute it and/or modify
 * it under the terms of the GNU General Public License as published by
 * the Free Software Foundation; version 3.
 *
 * This program is distributed in the hope that it will be useful,
 * but WITHOUT ANY WARRANTY; without even the implied warranty of
 * MERCHANTABILITY or FITNESS FOR A PARTICULAR PURPOSE.  See the
 * GNU General Public License for more details.
 *
 * You should have received a copy of the GNU General Public License
 * along with this program.  If not, see <http://www.gnu.org/licenses/>.
 */

#include "listviewwithpageheader.h"

#include <QAbstractItemModel>
#include <QQmlEngine>
#include <QQuickView>
#include <QSignalSpy>
#include <QSortFilterProxyModel>
#include <QtTestGui>
#pragma GCC diagnostic push
#pragma GCC diagnostic ignored "-pedantic"
#include <private/qqmllistmodel_p.h>
#include <private/qquickanimation_p.h>
#include <private/qquickitem_p.h>
#pragma GCC diagnostic pop

#include <paths.h>

class StringListModel : public QAbstractListModel
{
public:
    StringListModel()
    {
        list << "A" << "B" << "C" << "D" << "E" << "F" << "G" << "H";
    }

    int rowCount(const QModelIndex &parent) const override
    {
        if (parent.isValid())
            return 0;
        else
            return list.count();
    }

    QVariant data(const QModelIndex &index, int role) const override
    {
        if (role == Qt::SizeHintRole) return 50;
        else if (role == Qt::DisplayRole) return list[index.row()];
        return QVariant();
    }

    QHash<int, QByteArray> roleNames() const override
    {
        QHash<int, QByteArray> hash;
        hash.insert(Qt::DisplayRole, "type");
        hash.insert(Qt::SizeHintRole, "size");
        return hash;
    }

    void moveLastToFirst()
    {
        const int last = list.count() - 1;
        beginMoveRows(QModelIndex(), last, last, QModelIndex(), 0);
        list.move(last, 0);
        endMoveRows();
    }

    QStringList list;
};

class ListViewWithPageHeaderTestSection : public QObject
{
    Q_OBJECT

private:
    void verifyItem(int visibleIndex, qreal pos, qreal height, bool culled, const QString &sectionHeader, bool sectionHeaderCulled)
    {
        QTRY_VERIFY(visibleIndex < lvwph->m_visibleItems.count());
        QTRY_COMPARE(lvwph->m_visibleItems[visibleIndex]->y(), pos);
        QTRY_COMPARE(lvwph->m_visibleItems[visibleIndex]->height(), height);
        QCOMPARE(QQuickItemPrivate::get(lvwph->m_visibleItems[visibleIndex]->m_item)->culled, culled);
        QCOMPARE(section(lvwph->m_visibleItems[visibleIndex]->sectionItem()), sectionHeader);
        if (!sectionHeader.isNull()) {
            QCOMPARE(QQuickItemPrivate::get(lvwph->m_visibleItems[visibleIndex]->sectionItem())->culled, sectionHeaderCulled);
            QCOMPARE(sectionDelegateIndex(lvwph->m_visibleItems[visibleIndex]->sectionItem()), lvwph->m_firstVisibleIndex + visibleIndex);
        }
    }

    void changeContentY(qreal change)
    {
        const qreal dest = lvwph->contentY() + change;
        if (dest > lvwph->contentY()) {
            const qreal jump = 25;
            while (lvwph->contentY() + jump < dest) {
                lvwph->setContentY(lvwph->contentY() + jump);
                QTest::qWait(1);
            }
        } else {
            const qreal jump = -25;
            while (lvwph->contentY() + jump > dest) {
                lvwph->setContentY(lvwph->contentY() + jump);
                QTest::qWait(1);
            }
        }
        lvwph->setContentY(dest);
        QTest::qWait(1);
    }

    void scrollToTop()
    {
        const qreal jump = -25;
        while (!lvwph->isAtYBeginning()) {
            if (lvwph->contentY() + jump > -lvwph->minYExtent()) {
                lvwph->setContentY(lvwph->contentY() + jump);
            } else {
                lvwph->setContentY(lvwph->contentY() - 1);
            }
            QTest::qWait(1);
        }
    }

    void scrollToBottom()
    {
        const qreal jump = 25;
        while (!lvwph->isAtYEnd()) {
            if (lvwph->contentY() + lvwph->height() + jump < lvwph->contentHeight()) {
                lvwph->setContentY(lvwph->contentY() + jump);
            } else {
                lvwph->setContentY(lvwph->contentY() + 1);
            }
            QTest::qWait(1);
        }
    }

    void verifyInitialTopPosition()
    {
        QTRY_COMPARE(lvwph->m_visibleItems.count(), 0);
        QCOMPARE(lvwph->m_firstVisibleIndex, -1);
        QCOMPARE(lvwph->m_minYExtent, 0.);
        QCOMPARE(lvwph->m_clipItem->y(), 0.);
        QCOMPARE(lvwph->m_clipItem->clip(), false);
        QCOMPARE(lvwph->m_headerItem->y(), 0.);
        QCOMPARE(lvwph->m_headerItem->height(), 50.);
        QCOMPARE(lvwph->contentY(), 0.);
        QCOMPARE(lvwph->m_headerItemShownHeight, 0.);
        QVERIFY(QQuickItemPrivate::get(lvwph->m_topSectionItem)->culled);
    }

    QString section(QQuickItem *item)
    {
        return item ? item->property("text").toString() : QString();
    }

    int sectionDelegateIndex(QQuickItem *item)
    {
        return item ? item->property("delegateIndex").toInt() : -1;
    }

private Q_SLOTS:

    void initTestCase()
    {
    }

    void init()
    {
        view = new QQuickView();
<<<<<<< HEAD
        view->setSource(QUrl::fromLocalFile(testDataDir() + "/" TEST_DIR "/listviewwithpageheadertestsectionexternalmodel.qml"));
        lvwph = dynamic_cast<ListViewWithPageHeader*>(view->rootObject()->findChild<QQuickFlickable*>());
=======
        view->setSource(QUrl::fromLocalFile(DASHVIEWSTEST_FOLDER "/listviewwithpageheadertestsectionexternalmodel.qml"));
        lvwph = static_cast<ListViewWithPageHeader*>(view->rootObject()->findChild<QQuickFlickable*>());
>>>>>>> e9a27e47
        QVERIFY(lvwph);
        view->show();
        QTest::qWaitForWindowExposed(view);

        verifyInitialTopPosition();
    }

    void cleanup()
    {
        delete view;
    }

    void testCreationDeletion()
    {
        // Nothing, init/cleanup already tests this
    }

    void testMoveWithProxy()
    {
        StringListModel m;
        QSortFilterProxyModel proxy;
        proxy.setSourceModel(&m);

        lvwph->setModel(&proxy);

        QTRY_COMPARE(lvwph->m_visibleItems.count(), 8);
        QCOMPARE(lvwph->m_firstVisibleIndex, 0);
        verifyItem(0, 50., 90., false, "A", false);
        verifyItem(1, 140., 90., false, "B", false);
        verifyItem(2, 230., 90., false, "C", false);
        verifyItem(3, 320., 90., false, "D", false);
        verifyItem(4, 410., 90., false, "E", false);
        verifyItem(5, 500., 90., false, "F", false);
        verifyItem(6, 590., 90., true, "G", true);
        verifyItem(7, 680., 90., true, "H", true);
        QCOMPARE(lvwph->m_minYExtent, 0.);
        QCOMPARE(lvwph->m_clipItem->y(), 0.);
        QCOMPARE(lvwph->m_clipItem->clip(), false);
        QCOMPARE(lvwph->m_headerItem->y(), 0.);
        QCOMPARE(lvwph->m_headerItem->height(), 50.);
        QCOMPARE(lvwph->contentY(), 0.);
        QCOMPARE(lvwph->m_headerItemShownHeight, 0.);
        QVERIFY(QQuickItemPrivate::get(lvwph->m_topSectionItem)->culled);

        m.moveLastToFirst();

        QTRY_COMPARE(lvwph->m_visibleItems.count(), 8);
        QCOMPARE(lvwph->m_firstVisibleIndex, 0);
        verifyItem(0, 50., 90., false, "H", false);
        verifyItem(1, 140., 90., false, "A", false);
        verifyItem(2, 230., 90., false, "B", false);
        verifyItem(3, 320., 90., false, "C", false);
        verifyItem(4, 410., 90., false, "D", false);
        verifyItem(5, 500., 90., false, "E", false);
        verifyItem(6, 590., 90., true, "F", true);
        verifyItem(7, 680., 90., true, "G", true);
        QCOMPARE(lvwph->m_minYExtent, 0.);
        QCOMPARE(lvwph->m_clipItem->y(), 0.);
        QCOMPARE(lvwph->m_clipItem->clip(), false);
        QCOMPARE(lvwph->m_headerItem->y(), 0.);
        QCOMPARE(lvwph->m_headerItem->height(), 50.);
        QCOMPARE(lvwph->contentY(), 0.);
        QCOMPARE(lvwph->m_headerItemShownHeight, 0.);
        QVERIFY(QQuickItemPrivate::get(lvwph->m_topSectionItem)->culled);
    }

private:
    QQuickView *view;
    ListViewWithPageHeader *lvwph;
};

QTEST_MAIN(ListViewWithPageHeaderTestSection)

#include "listviewwithpageheadersectionexternalmodeltest.moc"<|MERGE_RESOLUTION|>--- conflicted
+++ resolved
@@ -170,13 +170,8 @@
     void init()
     {
         view = new QQuickView();
-<<<<<<< HEAD
         view->setSource(QUrl::fromLocalFile(testDataDir() + "/" TEST_DIR "/listviewwithpageheadertestsectionexternalmodel.qml"));
-        lvwph = dynamic_cast<ListViewWithPageHeader*>(view->rootObject()->findChild<QQuickFlickable*>());
-=======
-        view->setSource(QUrl::fromLocalFile(DASHVIEWSTEST_FOLDER "/listviewwithpageheadertestsectionexternalmodel.qml"));
         lvwph = static_cast<ListViewWithPageHeader*>(view->rootObject()->findChild<QQuickFlickable*>());
->>>>>>> e9a27e47
         QVERIFY(lvwph);
         view->show();
         QTest::qWaitForWindowExposed(view);

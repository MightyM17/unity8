--- conflicted
+++ resolved
@@ -99,13 +99,8 @@
             Rectangle {
                 property alias text: theText.text
                 color: "green"
-<<<<<<< HEAD
-                height: 40
+                height: section === "" ? 0 : section != "halfheight" ? 40 : 20;
                 Text { id: theText; font.pixelSize: 34 }
-=======
-                height: section === "" ? 0 : section != "halfheight" ? 40 : 20;
-                Text { text: section; font.pixelSize: 34 }
->>>>>>> a9624f45
                 anchors { left: parent.left; right: parent.right }
             }
         }

--- conflicted
+++ resolved
@@ -122,19 +122,13 @@
 ,CardAttributes { 
                             id: attributesRow; 
                             objectName: "attributesRow"; 
-<<<<<<< HEAD
                             anchors { right: parent.right;
                             left: parent.left;
                             rightMargin: units.gu(1);
                             top: subtitleLabel.bottom; 
                             } 
-                            color: backgroundLoader.active && backgroundLoader.item && backgroundLoader.item.luminance < 0.7 ? "white" : (root.scopeStyle ? root.scopeStyle.foreground : "grey"); 
+                            color: backgroundLoader.active && backgroundLoader.item && backgroundLoader.item.luminance < (root.scopeStyle ? root.scopeStyle.threshold : 0.7) ? (root.scopeStyle ? root.scopeStyle.light : "white") : (root.scopeStyle ? root.scopeStyle.dark : "grey"); 
                             model: cardData && cardData["attributes"]; 
-=======
-                            anchors { left: parent.left; right: parent.right } 
-                            color: backgroundLoader.active && backgroundLoader.item && backgroundLoader.item.luminance < (root.scopeStyle ? root.scopeStyle.threshold : 0.7) ? (root.scopeStyle ? root.scopeStyle.light : "white") : (root.scopeStyle ? root.scopeStyle.dark : "grey"); 
-                            model: cardData["attributes"];
->>>>>>> e1e53b52
                           }
  
                     ]

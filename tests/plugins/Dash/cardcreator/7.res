--- conflicted
+++ resolved
@@ -115,13 +115,8 @@
                             id: attributesRow; 
                             objectName: "attributesRow"; 
                             anchors { left: parent.left; right: parent.right } 
-<<<<<<< HEAD
                             color: backgroundLoader.active && backgroundLoader.item && backgroundLoader.item.luminance < (root.scopeStyle ? root.scopeStyle.threshold : 0.7) ? (root.scopeStyle ? root.scopeStyle.light : "white") : (root.scopeStyle ? root.scopeStyle.dark : "grey"); 
-                            model: cardData && cardData["attributes"] || undefined; 
-=======
-                            color: backgroundLoader.active && backgroundLoader.item && backgroundLoader.item.luminance < 0.7 ? "white" : (root.scopeStyle ? root.scopeStyle.foreground : "grey"); 
-                            model: cardData["attributes"]; 
->>>>>>> a223069a
+                            model: cardData["attributes"];
                           }
  
                     ]

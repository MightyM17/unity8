--- conflicted
+++ resolved
@@ -62,21 +62,17 @@
                         anchors.margins: margins; 
                         anchors.rightMargin: 0; 
                         data: [ 
-<<<<<<< HEAD
-                                Image { 
-=======
-CroppedImageMinimumSourceSize {
->>>>>>> 48f22f3d
+                                CroppedImageMinimumSourceSize { 
                             id: mascotImage; 
                             objectName: "mascotImage"; 
                             anchors { verticalCenter: parent.verticalCenter; } 
-                            property bool doLoadSource: !NetworkingStatus.limitedBandwith;
-                            source: { if (root.visible) doLoadSource = true; return doLoadSource && cardData && cardData["mascot"] || ""; }
-                            width: units.gu(6);
+                            property bool doLoadSource: !NetworkingStatus.limitedBandwith; 
+                            source: { if (root.visible) doLoadSource = true; return doLoadSource && cardData && cardData["mascot"] || ""; } 
+                            width: units.gu(6); 
                             height: units.gu(5.625); 
                             horizontalAlignment: Image.AlignHCenter; 
                             verticalAlignment: Image.AlignVCenter; 
-                            visible: showHeader && resized;
+                            visible: showHeader && resized; 
                         }
 ,Item { 
                             id: headerTitleContainer; 

AbstractButton { 
                id: root; 
                property var template; 
                property var components; 
                property var cardData; 
                property var artShapeBorderSource: undefined; 
                property real fontScale: 1.0; 
                property var scopeStyle: null; 
                property int headerAlignment: Text.AlignLeft; 
                property int fixedHeaderHeight: -1; 
                property size fixedArtShapeSize: Qt.size(-1, -1); 
                readonly property string title: cardData && cardData["title"] || ""; 
                property bool asynchronous: true; 
                property bool showHeader: true; 
                implicitWidth: childrenRect.width; 
Loader {
                                id: backgroundLoader; 
                                objectName: "backgroundLoader"; 
                                anchors.fill: parent; 
                                asynchronous: root.asynchronous; 
                                visible: status == Loader.Ready; 
                                sourceComponent: UbuntuShape { 
                                    objectName: "background"; 
                                    radius: "medium"; 
                                    color: getColor(0) || "white"; 
                                    gradientColor: getColor(1) || color; 
                                    anchors.fill: parent; 
                                    image: backgroundImage.source ? backgroundImage : null; 
                                    property real luminance: Style.luminance(color); 
                                    property Image backgroundImage: Image { 
                                        objectName: "backgroundImage"; 
                                        source: { 
                                            if (cardData && typeof cardData["background"] === "string") return cardData["background"]; 
                                            else if (template && typeof template["card-background"] === "string") return template["card-background"]; 
                                            else return ""; 
                                        } 
                                    } 
                                    function getColor(index) { 
                                        if (cardData && typeof cardData["background"] === "object" 
                                            && (cardData["background"]["type"] === "color" || cardData["background"]["type"] === "gradient")) { 
                                            return cardData["background"]["elements"][index]; 
                                        } else if (template && typeof template["card-background"] === "object" 
                                                && (template["card-background"]["type"] === "color" || template["card-background"]["type"] === "gradient"))  { 
                                            return template["card-background"]["elements"][index]; 
                                        } else return undefined; 
                                    } 
                                } 
                            }
readonly property size artShapeSize: Qt.size(-1, -1);
readonly property int headerHeight: row.height;
Row { 
                        id: row; 
                        objectName: "outerRow"; 
                        property real margins: units.gu(1); 
                        spacing: margins; 
                        height: root.fixedHeaderHeight != -1 ? root.fixedHeaderHeight : implicitHeight; 
                        anchors { top: parent.top; 
                                     topMargin: units.gu(1);
left: parent.left;
 } 
                        anchors.right: parent.right; 
                        anchors.margins: margins; 
                        anchors.rightMargin: 0; 
                        data: [ 
                                Image { 
                            id: mascotImage; 
                            objectName: "mascotImage"; 
                            anchors { verticalCenter: parent.verticalCenter; } 
                            readonly property int maxSize: Math.max(width, height) * 4; 
                            source: cardData && cardData["mascot"] || ""; 
                            width: units.gu(6); 
                            height: units.gu(5.625); 
                            sourceSize { width: maxSize; height: maxSize } 
                            fillMode: Image.PreserveAspectCrop; 
                            horizontalAlignment: Image.AlignHCenter; 
                            verticalAlignment: Image.AlignVCenter; 
                            visible: showHeader; 
                        }
,Item { 
                            id: headerTitleContainer; 
                            anchors { verticalCenter: parent.verticalCenter;  } 
                            width: parent.width - x; 
                            implicitHeight: titleLabel.height + subtitleLabel.height + attributesRow.height; 
                            data: [ 
                                Label { 
                        id: titleLabel; 
                        objectName: "titleLabel"; 
                        anchors { right: parent.right; 
rightMargin: units.gu(1); 
left: parent.left; 
                             top: parent.top; } 
                        elide: Text.ElideRight; 
                        fontSize: "small"; 
                        wrapMode: Text.Wrap; 
                        maximumLineCount: 2; 
                        font.pixelSize: Math.round(FontUtils.sizeToPixels(fontSize) * fontScale); 
<<<<<<< HEAD
                        color: backgroundLoader.active && backgroundLoader.item && root.scopeStyle ? root.scopeStyle.getTextColor(backgroundLoader.item.luminance) : (backgroundLoader.item.luminance > 0.7 ? Theme.palette.normal.baseText : "white"); 
=======
                        color: backgroundLoader.active && backgroundLoader.item && root.scopeStyle ? root.scopeStyle.getTextColor(backgroundLoader.item.luminance) : (backgroundLoader.item && backgroundLoader.item.luminance > 0.7 ? Theme.palette.normal.baseText : "white");
>>>>>>> 67983890
                        visible: showHeader ; 
                        text: root.title; 
                        font.weight: components && components["subtitle"] ? Font.DemiBold : Font.Normal; 
                        horizontalAlignment: root.headerAlignment; 
                    }
,Label { 
                            id: subtitleLabel; 
                            objectName: "subtitleLabel"; 
                            anchors { right: parent.right; 
                               left: parent.left; 
rightMargin: units.gu(1); 
top: titleLabel.bottom;
 } 
                            anchors.topMargin: units.dp(2); 
                            elide: Text.ElideRight; 
                            fontSize: "small"; 
                            font.pixelSize: Math.round(FontUtils.sizeToPixels(fontSize) * fontScale); 
<<<<<<< HEAD
                            color: backgroundLoader.active && backgroundLoader.item && root.scopeStyle ? root.scopeStyle.getTextColor(backgroundLoader.item.luminance) : (backgroundLoader.item.luminance > 0.7 ? Theme.palette.normal.baseText : "white"); 
=======
                            color: backgroundLoader.active && backgroundLoader.item && root.scopeStyle ? root.scopeStyle.getTextColor(backgroundLoader.item.luminance) : (backgroundLoader.item && backgroundLoader.item.luminance > 0.7 ? Theme.palette.normal.baseText : "white");
>>>>>>> 67983890
                            visible: titleLabel.visible && titleLabel.text; 
                            text: cardData && cardData["subtitle"] || ""; 
                            font.weight: Font.Light; 
                            horizontalAlignment: root.headerAlignment; 
                        }
,CardAttributes { 
                            id: attributesRow; 
                            objectName: "attributesRow"; 
<<<<<<< HEAD
                            anchors { right: parent.right; 
                               left: parent.left; 
rightMargin: units.gu(1); 
top: subtitleLabel.bottom;
 } 
                            color: backgroundLoader.active && backgroundLoader.item && root.scopeStyle ? root.scopeStyle.getTextColor(backgroundLoader.item.luminance) : (backgroundLoader.item.luminance > 0.7 ? Theme.palette.normal.baseText : "white"); 
=======
                            anchors { right: parent.right;
                            left: parent.left;
                            rightMargin: units.gu(1);
                            top: subtitleLabel.bottom; 
                            } 
                            color: backgroundLoader.active && backgroundLoader.item && root.scopeStyle ? root.scopeStyle.getTextColor(backgroundLoader.item.luminance) : (backgroundLoader.item && backgroundLoader.item.luminance > 0.7 ? Theme.palette.normal.baseText : "white");
>>>>>>> 67983890
                            fontScale: root.fontScale; 
                            model: cardData && cardData["attributes"]; 
                          }
 
                            ]
                        }
 
                                ] 
                    }
UbuntuShape { 
                        id: touchdown; 
                        objectName: "touchdown"; 
                        anchors { fill: backgroundLoader } 
                        visible: { 
                            if (root.template && root.template["non-interactive"]) { 
                                return false; 
                            } 
                            return root.pressed; 
                        } 
                        radius: "medium"; 
                        borderSource: "radius_pressed.sci" 
                    }
implicitHeight: row.y + row.height + units.gu(1);
}<|MERGE_RESOLUTION|>--- conflicted
+++ resolved
@@ -94,11 +94,7 @@
                         wrapMode: Text.Wrap; 
                         maximumLineCount: 2; 
                         font.pixelSize: Math.round(FontUtils.sizeToPixels(fontSize) * fontScale); 
-<<<<<<< HEAD
-                        color: backgroundLoader.active && backgroundLoader.item && root.scopeStyle ? root.scopeStyle.getTextColor(backgroundLoader.item.luminance) : (backgroundLoader.item.luminance > 0.7 ? Theme.palette.normal.baseText : "white"); 
-=======
-                        color: backgroundLoader.active && backgroundLoader.item && root.scopeStyle ? root.scopeStyle.getTextColor(backgroundLoader.item.luminance) : (backgroundLoader.item && backgroundLoader.item.luminance > 0.7 ? Theme.palette.normal.baseText : "white");
->>>>>>> 67983890
+                        color: backgroundLoader.active && backgroundLoader.item && root.scopeStyle ? root.scopeStyle.getTextColor(backgroundLoader.item.luminance) : (backgroundLoader.item && backgroundLoader.item.luminance > 0.7 ? Theme.palette.normal.baseText : "white"); 
                         visible: showHeader ; 
                         text: root.title; 
                         font.weight: components && components["subtitle"] ? Font.DemiBold : Font.Normal; 
@@ -116,11 +112,7 @@
                             elide: Text.ElideRight; 
                             fontSize: "small"; 
                             font.pixelSize: Math.round(FontUtils.sizeToPixels(fontSize) * fontScale); 
-<<<<<<< HEAD
-                            color: backgroundLoader.active && backgroundLoader.item && root.scopeStyle ? root.scopeStyle.getTextColor(backgroundLoader.item.luminance) : (backgroundLoader.item.luminance > 0.7 ? Theme.palette.normal.baseText : "white"); 
-=======
-                            color: backgroundLoader.active && backgroundLoader.item && root.scopeStyle ? root.scopeStyle.getTextColor(backgroundLoader.item.luminance) : (backgroundLoader.item && backgroundLoader.item.luminance > 0.7 ? Theme.palette.normal.baseText : "white");
->>>>>>> 67983890
+                            color: backgroundLoader.active && backgroundLoader.item && root.scopeStyle ? root.scopeStyle.getTextColor(backgroundLoader.item.luminance) : (backgroundLoader.item && backgroundLoader.item.luminance > 0.7 ? Theme.palette.normal.baseText : "white"); 
                             visible: titleLabel.visible && titleLabel.text; 
                             text: cardData && cardData["subtitle"] || ""; 
                             font.weight: Font.Light; 
@@ -129,21 +121,12 @@
 ,CardAttributes { 
                             id: attributesRow; 
                             objectName: "attributesRow"; 
-<<<<<<< HEAD
                             anchors { right: parent.right; 
                                left: parent.left; 
 rightMargin: units.gu(1); 
 top: subtitleLabel.bottom;
  } 
-                            color: backgroundLoader.active && backgroundLoader.item && root.scopeStyle ? root.scopeStyle.getTextColor(backgroundLoader.item.luminance) : (backgroundLoader.item.luminance > 0.7 ? Theme.palette.normal.baseText : "white"); 
-=======
-                            anchors { right: parent.right;
-                            left: parent.left;
-                            rightMargin: units.gu(1);
-                            top: subtitleLabel.bottom; 
-                            } 
-                            color: backgroundLoader.active && backgroundLoader.item && root.scopeStyle ? root.scopeStyle.getTextColor(backgroundLoader.item.luminance) : (backgroundLoader.item && backgroundLoader.item.luminance > 0.7 ? Theme.palette.normal.baseText : "white");
->>>>>>> 67983890
+                            color: backgroundLoader.active && backgroundLoader.item && root.scopeStyle ? root.scopeStyle.getTextColor(backgroundLoader.item.luminance) : (backgroundLoader.item && backgroundLoader.item.luminance > 0.7 ? Theme.palette.normal.baseText : "white"); 
                             fontScale: root.fontScale; 
                             model: cardData && cardData["attributes"]; 
                           }

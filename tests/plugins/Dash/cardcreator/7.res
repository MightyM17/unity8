AbstractButton { 
                id: root; 
                property var template; 
                property var components; 
                property var cardData; 
                property var artShapeBorderSource: undefined; 
                property real fontScale: 1.0; 
                property var scopeStyle: null; 
                property int headerAlignment: Text.AlignLeft; 
                property int fixedHeaderHeight: -1; 
                property size fixedArtShapeSize: Qt.size(-1, -1); 
                readonly property string title: cardData && cardData["title"] || ""; 
                property bool asynchronous: true; 
                property bool showHeader: true; 
                implicitWidth: childrenRect.width; 
Loader {
                                id: backgroundLoader; 
                                objectName: "backgroundLoader"; 
                                anchors.fill: parent; 
                                asynchronous: root.asynchronous; 
                                visible: status == Loader.Ready; 
                                sourceComponent: UbuntuShape { 
                                    objectName: "background"; 
                                    radius: "medium"; 
                                    color: getColor(0) || "white"; 
                                    gradientColor: getColor(1) || color; 
                                    anchors.fill: parent; 
                                    image: backgroundImage.source ? backgroundImage : null; 
                                    property real luminance: 0.2126 * color.r + 0.7152 * color.g + 0.0722 * color.b; 
                                    property Image backgroundImage: Image { 
                                        objectName: "backgroundImage"; 
                                        source: { 
                                            if (cardData && typeof cardData["background"] === "string") return cardData["background"]; 
                                            else if (template && typeof template["card-background"] === "string") return template["card-background"]; 
                                            else return ""; 
                                        } 
                                    } 
                                    function getColor(index) { 
                                        if (cardData && typeof cardData["background"] === "object" 
                                            && (cardData["background"]["type"] === "color" || cardData["background"]["type"] === "gradient")) { 
                                            return cardData["background"]["elements"][index]; 
                                        } else if (template && typeof template["card-background"] === "object" 
                                                && (template["card-background"]["type"] === "color" || template["card-background"]["type"] === "gradient"))  { 
                                            return template["card-background"]["elements"][index]; 
                                        } else return undefined; 
                                    } 
                                } 
                            }
readonly property size artShapeSize: Qt.size(-1, -1);
readonly property int headerHeight: row.height;
Row { 
                        id: row; 
                        objectName: "outerRow"; 
                        property real margins: units.gu(1); 
                        spacing: margins; 
                        height: root.fixedHeaderHeight != -1 ? root.fixedHeaderHeight : implicitHeight; 
                        anchors { top: parent.top; 
                                     topMargin: units.gu(1);
left: parent.left;
 } 
                        anchors.right: parent.right; 
                        anchors.margins: margins;
                        data: [ Image { 
                            id: mascotImage; 
                            objectName: "mascotImage"; 
                            anchors { verticalCenter: parent.verticalCenter; } 
                            readonly property int maxSize: Math.max(width, height) * 4; 
                            source: cardData && cardData["mascot"]; 
                            width: units.gu(6); 
                            height: units.gu(5.625); 
                            sourceSize { width: maxSize; height: maxSize } 
                            fillMode: Image.PreserveAspectCrop; 
                            horizontalAlignment: Image.AlignHCenter; 
                            verticalAlignment: Image.AlignVCenter; 
                            visible: showHeader; 
                        }

                                ,
                                Column { 
                    anchors.verticalCenter: parent.verticalCenter; 
                    spacing: units.dp(2); 
                    width: parent.width - x;
                    data: [ 
                        Label { 
                        id: titleLabel; 
                        objectName: "titleLabel"; 
                        anchors { left: parent.left; right: parent.right } 
                        elide: Text.ElideRight; 
                        fontSize: "small"; 
                        wrapMode: Text.Wrap; 
                        maximumLineCount: 2; 
                        font.pixelSize: Math.round(FontUtils.sizeToPixels(fontSize) * fontScale); 
                        color: backgroundLoader.active && backgroundLoader.item && backgroundLoader.item.luminance < 0.7 ? "white" : (root.scopeStyle ? root.scopeStyle.foreground : "grey"); 
                        visible: showHeader ; 
                        text: root.title; 
                        font.weight: components && components["subtitle"] ? Font.DemiBold : Font.Normal; 
                        horizontalAlignment: root.headerAlignment; 
                    }
,
Label { 
                            id: subtitleLabel; 
                            objectName: "subtitleLabel"; 
                            anchors { left: parent.left; right: parent.right } 
                            elide: Text.ElideRight; 
                            fontSize: "small"; 
                            font.pixelSize: Math.round(FontUtils.sizeToPixels(fontSize) * fontScale); 
                            color: backgroundLoader.active && backgroundLoader.item && backgroundLoader.item.luminance < 0.7 ? "white" : (root.scopeStyle ? root.scopeStyle.foreground : "grey"); 
                            visible: titleLabel.visible && titleLabel.text; 
                            text: cardData && cardData["subtitle"] || ""; 
                            font.weight: Font.Light; 
                            horizontalAlignment: root.headerAlignment; 
                        }
,
CardAttributes { 
                            id: attributesRow; 
                            objectName: "attributesRow"; 
                            anchors { left: parent.left; right: parent.right } 
                            color: backgroundLoader.active && backgroundLoader.item && backgroundLoader.item.luminance < 0.7 ? "white" : (root.scopeStyle ? root.scopeStyle.foreground : "grey"); 
<<<<<<< HEAD
                            model: cardData && cardData["attributes"] || undefined; 
=======
                            model: cardData["attributes"]; 
>>>>>>> a223069a
                          }
 
                    ]
                }
 
                                ] 
                    }
UbuntuShape {
    id: touchdown;
    objectName: "touchdown";
    anchors { fill: backgroundLoader }
    visible: root.pressed;
    radius: "medium";
    borderSource: "radius_pressed.sci"
}
implicitHeight: row.y + row.height + units.gu(1);
}<|MERGE_RESOLUTION|>--- conflicted
+++ resolved
@@ -116,11 +116,7 @@
                             objectName: "attributesRow"; 
                             anchors { left: parent.left; right: parent.right } 
                             color: backgroundLoader.active && backgroundLoader.item && backgroundLoader.item.luminance < 0.7 ? "white" : (root.scopeStyle ? root.scopeStyle.foreground : "grey"); 
-<<<<<<< HEAD
-                            model: cardData && cardData["attributes"] || undefined; 
-=======
                             model: cardData["attributes"]; 
->>>>>>> a223069a
                           }
  
                     ]

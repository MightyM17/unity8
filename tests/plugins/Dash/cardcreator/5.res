AbstractButton { 
                id: root; 
                property var template; 
                property var components; 
                property var cardData; 
                property var artShapeBorderSource: undefined; 
                property real fontScale: 1.0; 
                property var scopeStyle: null; 
                property int headerAlignment: Text.AlignLeft; 
                property int fixedHeaderHeight: -1; 
                property size fixedArtShapeSize: Qt.size(-1, -1); 
                readonly property string title: cardData && cardData["title"] || ""; 
                property bool asynchronous: true; 
                property bool showHeader: true; 
                implicitWidth: childrenRect.width; 
onArtShapeBorderSourceChanged: { if (artShapeBorderSource !== undefined && artShapeLoader.item) artShapeLoader.item.borderSource = artShapeBorderSource; } 
readonly property size artShapeSize: artShapeLoader.item ? Qt.size(artShapeLoader.item.width, artShapeLoader.item.height) : Qt.size(-1, -1);
Item  { 
                            id: artShapeHolder; 
                            height: root.fixedArtShapeSize.height > 0 ? root.fixedArtShapeSize.height : artShapeLoader.height; 
                            width: root.fixedArtShapeSize.width > 0 ? root.fixedArtShapeSize.width : artShapeLoader.width; 
                            anchors { horizontalCenter: parent.horizontalCenter; } 
                            Loader { 
                                id: artShapeLoader; 
                                objectName: "artShapeLoader"; 
                                active: cardData && cardData["art"] || false; 
                                asynchronous: root.asynchronous; 
                                visible: status == Loader.Ready; 
                                sourceComponent: UbuntuShape { 
                                    id: artShape; 
                                    objectName: "artShape"; 
                                    radius: "medium"; 
                                    visible: image.status == Image.Ready; 
                                    readonly property real fixedArtShapeSizeAspect: (root.fixedArtShapeSize.height > 0 && root.fixedArtShapeSize.width > 0) ? root.fixedArtShapeSize.width / root.fixedArtShapeSize.height : -1; 
                                    readonly property real aspect: fixedArtShapeSizeAspect > 0 ? fixedArtShapeSizeAspect : components !== undefined ? components["art"]["aspect-ratio"] : 1; 
                                    readonly property bool aspectSmallerThanImageAspect: aspect < image.aspect; 
                                    Component.onCompleted: { updateWidthHeightBindings(); if (artShapeBorderSource !== undefined) borderSource = artShapeBorderSource; } 
                                    onAspectSmallerThanImageAspectChanged: updateWidthHeightBindings(); 
                                    Connections { target: root; onFixedArtShapeSizeChanged: updateWidthHeightBindings(); } 
                                    function updateWidthHeightBindings() { 
                                        if (root.fixedArtShapeSize.height > 0 && root.fixedArtShapeSize.width > 0) { 
                                            width = root.fixedArtShapeSize.width; 
                                            height = root.fixedArtShapeSize.height; 
                                        } else if (aspectSmallerThanImageAspect) { 
                                            width = Qt.binding(function() { return !visible ? 0 : image.width }); 
                                            height = Qt.binding(function() { return !visible ? 0 : image.fillMode === Image.PreserveAspectCrop ? image.height : width / image.aspect }); 
                                        } else { 
                                            width = Qt.binding(function() { return !visible ? 0 : image.fillMode === Image.PreserveAspectCrop ? image.width : height * image.aspect }); 
                                            height = Qt.binding(function() { return !visible ? 0 : image.height }); 
                                        } 
                                    } 
                                    image: Image { 
                                        objectName: "artImage"; 
                                        source: cardData && cardData["art"] || ""; 
                                        cache: true; 
                                        asynchronous: root.asynchronous; 
                                        fillMode: components && components["art"]["fill-mode"] === "fit" ? Image.PreserveAspectFit: Image.PreserveAspectCrop; 
                                        readonly property real aspect: implicitWidth / implicitHeight; 
                                        width: root.width; 
                                        height: width / artShape.aspect; 
                                    } 
                                } 
                            } 
                        }
Loader { 
                            id: overlayLoader; 
                            anchors { 
                                left: artShapeHolder.left; 
                                right: artShapeHolder.right; 
                                bottom: artShapeHolder.bottom; 
                            } 
                            active: artShapeLoader.active && artShapeLoader.item && artShapeLoader.item.image.status === Image.Ready || false; 
                            asynchronous: root.asynchronous; 
                            visible: showHeader && status == Loader.Ready; 
                            sourceComponent: ShaderEffect { 
                                id: overlay; 
                                height: (fixedHeaderHeight > 0 ? fixedHeaderHeight : headerHeight) + units.gu(2); 
                                opacity: 0.6; 
                                property var source: ShaderEffectSource { 
                                    id: shaderSource; 
                                    sourceItem: artShapeLoader.item; 
                                    onVisibleChanged: if (visible) scheduleUpdate(); 
                                    live: false; 
                                    sourceRect: Qt.rect(0, artShapeLoader.height - overlay.height, artShapeLoader.width, overlay.height); 
                                } 
                                vertexShader: " 
                                    uniform highp mat4 qt_Matrix; 
                                    attribute highp vec4 qt_Vertex; 
                                    attribute highp vec2 qt_MultiTexCoord0; 
                                    varying highp vec2 coord; 
                                    void main() { 
                                        coord = qt_MultiTexCoord0; 
                                        gl_Position = qt_Matrix * qt_Vertex; 
                                    }"; 
                                fragmentShader: " 
                                    varying highp vec2 coord; 
                                    uniform sampler2D source; 
                                    uniform lowp float qt_Opacity; 
                                    void main() { 
                                        lowp vec4 tex = texture2D(source, coord); 
                                        gl_FragColor = vec4(0, 0, 0, tex.a) * qt_Opacity; 
                                    }"; 
                            } 
                        }
readonly property int headerHeight: titleLabel.height + subtitleLabel.height + subtitleLabel.anchors.topMargin;
Label { 
                        id: titleLabel; 
                        objectName: "titleLabel"; 
                        anchors { left: parent.left; 
                                leftMargin: units.gu(1); 
                                right: parent.right; 
                                rightMargin: units.gu(1); 
                                top: overlayLoader.top; 
                                topMargin: units.gu(1);
 } 
                        elide: Text.ElideRight; 
                        fontSize: "small"; 
                        wrapMode: Text.Wrap; 
                        maximumLineCount: 2; 
                        font.pixelSize: Math.round(FontUtils.sizeToPixels(fontSize) * fontScale); 
                        color: "white"; 
                        visible: showHeader && overlayLoader.active; 
                        text: root.title; 
                        font.weight: components && components["subtitle"] ? Font.DemiBold : Font.Normal; 
                        horizontalAlignment: root.headerAlignment; 
                    }
<<<<<<< HEAD
UbuntuShape { 
    id: touchdown; 
    objectName: "touchdown"; 
    anchors { fill: artShapeHolder } 
    visible: root.pressed; 
    radius: "medium"; 
    borderSource: "radius_pressed.sci" 
}
=======
Label { 
                            id: subtitleLabel; 
                            objectName: "subtitleLabel"; 
                            anchors { left: titleLabel.left; 
                               leftMargin: titleLabel.leftMargin; 
                               right: titleLabel.right; 
                               rightMargin: titleLabel.rightMargin; 
                               top: titleLabel.bottom; 
                               topMargin: units.dp(2);
 } 
                            elide: Text.ElideRight; 
                            fontSize: "small"; 
                            font.pixelSize: Math.round(FontUtils.sizeToPixels(fontSize) * fontScale); 
                            color: "white"; 
                            visible: titleLabel.visible && titleLabel.text; 
                            text: cardData && cardData["subtitle"] || ""; 
                            font.weight: Font.Light; 
                            horizontalAlignment: root.headerAlignment; 
                        }
>>>>>>> 68971ec1
implicitHeight: subtitleLabel.y + subtitleLabel.height + units.gu(1);
}<|MERGE_RESOLUTION|>--- conflicted
+++ resolved
@@ -124,16 +124,6 @@
                         font.weight: components && components["subtitle"] ? Font.DemiBold : Font.Normal; 
                         horizontalAlignment: root.headerAlignment; 
                     }
-<<<<<<< HEAD
-UbuntuShape { 
-    id: touchdown; 
-    objectName: "touchdown"; 
-    anchors { fill: artShapeHolder } 
-    visible: root.pressed; 
-    radius: "medium"; 
-    borderSource: "radius_pressed.sci" 
-}
-=======
 Label { 
                             id: subtitleLabel; 
                             objectName: "subtitleLabel"; 
@@ -153,6 +143,13 @@
                             font.weight: Font.Light; 
                             horizontalAlignment: root.headerAlignment; 
                         }
->>>>>>> 68971ec1
+UbuntuShape { 
+    id: touchdown; 
+    objectName: "touchdown"; 
+    anchors { fill: artShapeHolder } 
+    visible: root.pressed; 
+    radius: "medium"; 
+    borderSource: "radius_pressed.sci" 
+}
 implicitHeight: subtitleLabel.y + subtitleLabel.height + units.gu(1);
 }
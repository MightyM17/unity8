AbstractButton { 
                id: root; 
                property var components; 
                property var cardData; 
                property string artShapeStyle: "inset"; 
                property real fontScale: 1.0; 
                property var scopeStyle: null; 
                property int titleAlignment: Text.AlignLeft; 
                property int fixedHeaderHeight: -1; 
                property size fixedArtShapeSize: Qt.size(-1, -1); 
                readonly property string title: cardData && cardData["title"] || ""; 
                property bool asynchronous: true; 
                property bool showHeader: true; 
                implicitWidth: childrenRect.width; 
                enabled: false;

readonly property size artShapeSize: artShapeLoader.item ? Qt.size(artShapeLoader.item.width, artShapeLoader.item.height) : Qt.size(-1, -1);
Item  { 
                            id: artShapeHolder; 
                            height: root.fixedArtShapeSize.height > 0 ? root.fixedArtShapeSize.height : artShapeLoader.height; 
                            width: root.fixedArtShapeSize.width > 0 ? root.fixedArtShapeSize.width : artShapeLoader.width; 
                            anchors { horizontalCenter: parent.horizontalCenter; } 
                            Loader { 
                                id: artShapeLoader; 
                                objectName: "artShapeLoader"; 
                                active: cardData && cardData["art"] || false; 
                                asynchronous: root.asynchronous; 
                                visible: status == Loader.Ready;
                                sourceComponent: Item {
                                    id: artShape;
                                    objectName: "artShape";
                                    readonly property bool doShapeItem: components["art"]["conciergeMode"] !== true;
                                    visible: image.status == Image.Ready;
                                    readonly property alias image: artImage.image;
                                    ShaderEffectSource {
                                        id: artShapeSource;
                                        sourceItem: artImage;
                                        anchors.centerIn: parent;
                                        width: 1;
                                        height: 1;
                                        hideSource: doShapeItem;
                                    }
<<<<<<< HEAD
                                    Loader {
                                        anchors.fill: parent;
                                        visible: artShape.doShapeItem;
                                        sourceComponent: root.artShapeStyle === "icon" ? artShapeIconComponent : artShapeShapeComponent;
                                        Component {
                                            id: artShapeShapeComponent;
                                            UbuntuShape {
                                                source: artShapeSource;
                                                sourceFillMode: UbuntuShape.PreserveAspectCrop;
                                                radius: "medium";
                                                aspect: {
                                                    switch (root.artShapeStyle) {
                                                        case "inset": return UbuntuShape.Inset;
                                                        case "shadow": return UbuntuShape.DropShadow;
                                                        default:
                                                        case "flat": return UbuntuShape.Flat;
                                                    }
                                                }
                                            }
                                        }
                                        Component {
                                            id: artShapeIconComponent;
                                            UbuntuShapeIcon { source: artShapeSource; }
                                        }
=======
                                    UbuntuShape {
                                        id: artShapeShape;
                                        source: artShapeSource;
                                        anchors.fill: parent;
                                        visible: doShapeItem;
                                        radius: "medium";
                                        aspect: root.artShapeStyle === "inset" ? UbuntuShape.Inset : UbuntuShape.Flat;
>>>>>>> 2d8cb0f6
                                    }
                                    readonly property real fixedArtShapeSizeAspect: (root.fixedArtShapeSize.height > 0 && root.fixedArtShapeSize.width > 0) ? root.fixedArtShapeSize.width / root.fixedArtShapeSize.height : -1;
                                    readonly property real aspect: fixedArtShapeSizeAspect > 0 ? fixedArtShapeSizeAspect : components !== undefined ? components["art"]["aspect-ratio"] : 1;
                                    Component.onCompleted: { updateWidthHeightBindings(); }
                                    Connections { target: root; onFixedArtShapeSizeChanged: updateWidthHeightBindings(); }
                                    function updateWidthHeightBindings() {
                                        if (root.fixedArtShapeSize.height > 0 && root.fixedArtShapeSize.width > 0) {
                                            width = root.fixedArtShapeSize.width;
                                            height = root.fixedArtShapeSize.height;
                                        } else {
                                            width = Qt.binding(function() { return image.status !== Image.Ready ? 0 : image.width });
                                            height = Qt.binding(function() { return image.status !== Image.Ready ? 0 : image.height });
                                        }
                                    }
                                    CroppedImageMinimumSourceSize {
                                        id: artImage;
                                        objectName: "artImage";
                                        source: cardData && cardData["art"] || "";
                                        asynchronous: root.asynchronous;
                                        width: root.width;
                                        height: width / artShape.aspect;
                                    }
                                } 
                            }
                        }
Loader { 
                            id: overlayLoader; 
                            readonly property real overlayHeight: (fixedHeaderHeight > 0 ? fixedHeaderHeight : headerHeight) + units.gu(2); 
                            anchors.fill: artShapeHolder; 
                            active: artShapeLoader.active && artShapeLoader.item && artShapeLoader.item.image.status === Image.Ready || false; 
                            asynchronous: root.asynchronous; 
                            visible: showHeader && status == Loader.Ready; 
                            sourceComponent: UbuntuShapeOverlay { 
                                id: overlay; 
                                property real luminance: Style.luminance(overlayColor); 
                                aspect: UbuntuShape.Flat; 
                                radius: "medium"; 
                                overlayColor: cardData && cardData["overlayColor"] || "#99000000"; 
                                overlayRect: Qt.rect(0, 1 - overlayLoader.overlayHeight / height, 1, 1); 
                            } 
                        }
readonly property int headerHeight: titleLabel.height + subtitleLabel.height + subtitleLabel.anchors.topMargin;
Label { 
                        id: titleLabel;
                        objectName: "titleLabel"; 
                        anchors { right: parent.right; 
                        rightMargin: units.gu(1); 
                        left: parent.left; 
                        leftMargin: units.gu(1); 
                        top: overlayLoader.top; 
                        topMargin: units.gu(1) + overlayLoader.height - overlayLoader.overlayHeight; 
                        } 
                        elide: Text.ElideRight; 
                        fontSize: "small"; 
                        wrapMode: Text.Wrap; 
                        maximumLineCount: 2; 
                        font.pixelSize: Math.round(FontUtils.sizeToPixels(fontSize) * fontScale); 
                        color: root.scopeStyle && overlayLoader.item ? root.scopeStyle.getTextColor(overlayLoader.item.luminance) : (overlayLoader.item && overlayLoader.item.luminance > 0.7 ? theme.palette.normal.baseText : "white");
                        visible: showHeader && overlayLoader.active; 
                        width: undefined;
                        text: root.title; 
                        font.weight: cardData && cardData["subtitle"] ? Font.DemiBold : Font.Normal; 
                        horizontalAlignment: root.titleAlignment; 
                    }
Label { 
                            id: subtitleLabel; 
                            objectName: "subtitleLabel"; 
                            anchors { left: titleLabel.left; 
                            leftMargin: titleLabel.leftMargin; 
                            rightMargin: units.gu(1); 
                            right: titleLabel.right; 
                            top: titleLabel.bottom; 
                            } 
                            anchors.topMargin: units.dp(2); 
                            elide: Text.ElideRight; 
                            maximumLineCount: 1; 
                            fontSize: "x-small"; 
                            font.pixelSize: Math.round(FontUtils.sizeToPixels(fontSize) * fontScale); 
                            color: root.scopeStyle && overlayLoader.item ? root.scopeStyle.getTextColor(overlayLoader.item.luminance) : (overlayLoader.item && overlayLoader.item.luminance > 0.7 ? theme.palette.normal.baseText : "white");
                            visible: titleLabel.visible && titleLabel.text; 
                            text: cardData && cardData["subtitle"] || ""; 
                            font.weight: Font.Light; 
                        }
UbuntuShape { 
    id: touchdown; 
    objectName: "touchdown"; 
    anchors { fill: artShapeHolder } 
    visible: root.artShapeStyle != "shadow" && root.artShapeStyle != "icon" && root.pressed;
    radius: "medium"; 
    borderSource: "radius_pressed.sci" 
}
implicitHeight: artShapeHolder.height;
}<|MERGE_RESOLUTION|>--- conflicted
+++ resolved
@@ -40,7 +40,6 @@
                                         height: 1;
                                         hideSource: doShapeItem;
                                     }
-<<<<<<< HEAD
                                     Loader {
                                         anchors.fill: parent;
                                         visible: artShape.doShapeItem;
@@ -63,17 +62,8 @@
                                         }
                                         Component {
                                             id: artShapeIconComponent;
-                                            UbuntuShapeIcon { source: artShapeSource; }
+                                            ProportionalShape { source: artShapeSource; aspect: UbuntuShape.DropShadow; }
                                         }
-=======
-                                    UbuntuShape {
-                                        id: artShapeShape;
-                                        source: artShapeSource;
-                                        anchors.fill: parent;
-                                        visible: doShapeItem;
-                                        radius: "medium";
-                                        aspect: root.artShapeStyle === "inset" ? UbuntuShape.Inset : UbuntuShape.Flat;
->>>>>>> 2d8cb0f6
                                     }
                                     readonly property real fixedArtShapeSizeAspect: (root.fixedArtShapeSize.height > 0 && root.fixedArtShapeSize.width > 0) ? root.fixedArtShapeSize.width / root.fixedArtShapeSize.height : -1;
                                     readonly property real aspect: fixedArtShapeSizeAspect > 0 ? fixedArtShapeSizeAspect : components !== undefined ? components["art"]["aspect-ratio"] : 1;

--- conflicted
+++ resolved
@@ -104,38 +104,7 @@
                         }
 readonly property int headerHeight: titleLabel.height + subtitleLabel.height + subtitleLabel.anchors.topMargin;
 Label { 
-<<<<<<< HEAD
-                    id: titleLabel; 
-                    objectName: "titleLabel"; 
-                    anchors { left: parent.left; 
-                            leftMargin: units.gu(1); 
-                            right: parent.right; 
-                            rightMargin: units.gu(1);
-                            top: overlayLoader.top; 
-                            topMargin: units.gu(1);
-}
-                    elide: Text.ElideRight; 
-                    fontSize: "small"; 
-                    wrapMode: Text.Wrap; 
-                    maximumLineCount: 2; 
-                    font.pixelSize: Math.round(FontUtils.sizeToPixels(fontSize) * fontScale); 
-                    color: "white"; 
-                    visible: showHeader && overlayLoader.active; 
-                    text: root.title; 
-                    font.weight: components && components["subtitle"] ? Font.DemiBold : Font.Normal; 
-                    horizontalAlignment: root.headerAlignment; 
-                }
-Label { 
-                        id: subtitleLabel; 
-                        objectName: "subtitleLabel"; 
-                        anchors { left: titleLabel.left; 
-                               leftMargin: titleLabel.leftMargin; 
-                               right: titleLabel.right; 
-                               top: titleLabel.bottom; 
-                               topMargin: units.dp(2);
- }
-=======
-                        id: titleLabel; 
+                        id: titleLabel;
                         objectName: "titleLabel"; 
                         anchors { left: parent.left; 
                                 leftMargin: units.gu(1); 
@@ -144,7 +113,6 @@
                                 top: overlayLoader.top; 
                                 topMargin: units.gu(1);
  } 
->>>>>>> c3a03b5c
                         elide: Text.ElideRight; 
                         fontSize: "small"; 
                         wrapMode: Text.Wrap; 

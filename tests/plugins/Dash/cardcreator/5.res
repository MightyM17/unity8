AbstractButton { 
                id: root; 
                property var template; 
                property var components; 
                property var cardData; 
                property var artShapeBorderSource: undefined; 
                property real fontScale: 1.0; 
                property var scopeStyle: null; 
                property int headerAlignment: Text.AlignLeft; 
                property int fixedHeaderHeight: -1; 
                property size fixedArtShapeSize: Qt.size(-1, -1); 
                readonly property string title: cardData && cardData["title"] || ""; 
                property bool asynchronous: true; 
                property bool showHeader: true; 
                implicitWidth: childrenRect.width; 
onArtShapeBorderSourceChanged: { if (artShapeBorderSource !== undefined && artShapeLoader.item) artShapeLoader.item.borderSource = artShapeBorderSource; } 
readonly property size artShapeSize: artShapeLoader.item ? Qt.size(artShapeLoader.item.width, artShapeLoader.item.height) : Qt.size(-1, -1);
Item  { 
                            id: artShapeHolder; 
                            height: root.fixedArtShapeSize.height > 0 ? root.fixedArtShapeSize.height : artShapeLoader.height; 
                            width: root.fixedArtShapeSize.width > 0 ? root.fixedArtShapeSize.width : artShapeLoader.width; 
                            anchors { horizontalCenter: parent.horizontalCenter; } 
                            Loader { 
                                id: artShapeLoader; 
                                objectName: "artShapeLoader"; 
                                active: cardData && cardData["art"] || false; 
                                asynchronous: root.asynchronous; 
                                visible: status == Loader.Ready; 
                                sourceComponent: UbuntuShape { 
                                    id: artShape; 
                                    objectName: "artShape"; 
                                    radius: "medium"; 
                                    visible: image.status == Image.Ready; 
                                    readonly property real fixedArtShapeSizeAspect: (root.fixedArtShapeSize.height > 0 && root.fixedArtShapeSize.width > 0) ? root.fixedArtShapeSize.width / root.fixedArtShapeSize.height : -1; 
                                    readonly property real aspect: fixedArtShapeSizeAspect > 0 ? fixedArtShapeSizeAspect : components !== undefined ? components["art"]["aspect-ratio"] : 1; 
                                    Component.onCompleted: { updateWidthHeightBindings(); if (artShapeBorderSource !== undefined) borderSource = artShapeBorderSource; } 
                                    Connections { target: root; onFixedArtShapeSizeChanged: updateWidthHeightBindings(); } 
                                    function updateWidthHeightBindings() { 
                                        if (root.fixedArtShapeSize.height > 0 && root.fixedArtShapeSize.width > 0) { 
                                            width = root.fixedArtShapeSize.width; 
                                            height = root.fixedArtShapeSize.height; 
                                        } else { 
<<<<<<< HEAD
                                            width = Qt.binding(function() { return !visible ? 0 : image.width }); 
                                            height = Qt.binding(function() { return !visible ? 0 : image.height }); 
                                        } 
=======
                                            width = Qt.binding(function() { return image.status !== Image.Ready ? 0 : image.width });
                                            height = Qt.binding(function() { return image.status !== Image.Ready ? 0 : image.height });
                                        }
>>>>>>> ad15d40a
                                    } 
                                    image: Image { 
                                        objectName: "artImage"; 
                                        source: cardData && cardData["art"] || ""; 
                                        cache: true; 
                                        asynchronous: root.asynchronous; 
                                        fillMode: Image.PreserveAspectCrop; 
                                        width: root.width; 
                                        height: width / artShape.aspect; 
                                    } 
                                } 
                            } 
                        }
Loader { 
                            id: overlayLoader; 
                            anchors { 
                                left: artShapeHolder.left; 
                                right: artShapeHolder.right; 
                                bottom: artShapeHolder.bottom; 
                            } 
                            active: artShapeLoader.active && artShapeLoader.item && artShapeLoader.item.image.status === Image.Ready || false; 
                            asynchronous: root.asynchronous; 
                            visible: showHeader && status == Loader.Ready; 
                            sourceComponent: ShaderEffect { 
                                id: overlay; 
                                height: (fixedHeaderHeight > 0 ? fixedHeaderHeight : headerHeight) + units.gu(2); 
                                property real luminance: Style.luminance(overlayColor); 
                                property color overlayColor: cardData && cardData["overlayColor"] || "#99000000"; 
                                property var source: ShaderEffectSource { 
                                    id: shaderSource; 
                                    sourceItem: artShapeLoader.item; 
                                    onVisibleChanged: if (visible) scheduleUpdate(); 
                                    live: false; 
                                    sourceRect: Qt.rect(0, artShapeLoader.height - overlay.height, artShapeLoader.width, overlay.height); 
                                } 
                                vertexShader: " 
                                    uniform highp mat4 qt_Matrix; 
                                    attribute highp vec4 qt_Vertex; 
                                    attribute highp vec2 qt_MultiTexCoord0; 
                                    varying highp vec2 coord; 
                                    void main() { 
                                        coord = qt_MultiTexCoord0; 
                                        gl_Position = qt_Matrix * qt_Vertex; 
                                    }"; 
                                fragmentShader: " 
                                    varying highp vec2 coord; 
                                    uniform sampler2D source; 
                                    uniform lowp float qt_Opacity; 
                                    uniform highp vec4 overlayColor; 
                                    void main() { 
                                        lowp vec4 tex = texture2D(source, coord); 
                                        gl_FragColor = vec4(overlayColor.r, overlayColor.g, overlayColor.b, 1) * qt_Opacity * overlayColor.a * tex.a; 
                                    }"; 
                            } 
                        }
readonly property int headerHeight: titleLabel.height + subtitleLabel.height + subtitleLabel.anchors.topMargin;
Label { 
                        id: titleLabel; 
                        objectName: "titleLabel"; 
                        anchors { right: parent.right; 
rightMargin: units.gu(1); 
left: parent.left; 
                                 leftMargin: units.gu(1); 
                                 top: overlayLoader.top; 
                                 topMargin: units.gu(1);
 } 
                        elide: Text.ElideRight; 
                        fontSize: "small"; 
                        wrapMode: Text.Wrap; 
                        maximumLineCount: 2; 
                        font.pixelSize: Math.round(FontUtils.sizeToPixels(fontSize) * fontScale); 
                        color: root.scopeStyle && overlayLoader.item ? root.scopeStyle.getTextColor(overlayLoader.item.luminance) : (overlayLoader.item && overlayLoader.item.luminance > 0.7 ? Theme.palette.normal.baseText : "white"); 
                        visible: showHeader && overlayLoader.active; 
                        text: root.title; 
                        font.weight: components && components["subtitle"] ? Font.DemiBold : Font.Normal; 
                        horizontalAlignment: root.headerAlignment; 
                    }
Label { 
                            id: subtitleLabel; 
                            objectName: "subtitleLabel"; 
                            anchors { left: titleLabel.left; 
                               leftMargin: titleLabel.leftMargin; 
rightMargin: units.gu(1); 
right: titleLabel.right; 
top: titleLabel.bottom;
 } 
                            anchors.topMargin: units.dp(2); 
                            elide: Text.ElideRight; 
                            fontSize: "small"; 
                            font.pixelSize: Math.round(FontUtils.sizeToPixels(fontSize) * fontScale); 
                            color: root.scopeStyle && overlayLoader.item ? root.scopeStyle.getTextColor(overlayLoader.item.luminance) : (overlayLoader.item && overlayLoader.item.luminance > 0.7 ? Theme.palette.normal.baseText : "white"); 
                            visible: titleLabel.visible && titleLabel.text; 
                            text: cardData && cardData["subtitle"] || ""; 
                            font.weight: Font.Light; 
                            horizontalAlignment: root.headerAlignment; 
                        }
UbuntuShape { 
                        id: touchdown; 
                        objectName: "touchdown"; 
                        anchors { fill: artShapeHolder } 
                        visible: { 
                            if (root.template && root.template["non-interactive"]) { 
                                return false; 
                            } 
                            return root.pressed; 
                        } 
                        radius: "medium"; 
                        borderSource: "radius_pressed.sci" 
                    }
implicitHeight: subtitleLabel.y + subtitleLabel.height + units.gu(1);
}<|MERGE_RESOLUTION|>--- conflicted
+++ resolved
@@ -40,15 +40,9 @@
                                             width = root.fixedArtShapeSize.width; 
                                             height = root.fixedArtShapeSize.height; 
                                         } else { 
-<<<<<<< HEAD
-                                            width = Qt.binding(function() { return !visible ? 0 : image.width }); 
-                                            height = Qt.binding(function() { return !visible ? 0 : image.height }); 
+                                            width = Qt.binding(function() { return image.status !== Image.Ready ? 0 : image.width }); 
+                                            height = Qt.binding(function() { return image.status !== Image.Ready ? 0 : image.height }); 
                                         } 
-=======
-                                            width = Qt.binding(function() { return image.status !== Image.Ready ? 0 : image.width });
-                                            height = Qt.binding(function() { return image.status !== Image.Ready ? 0 : image.height });
-                                        }
->>>>>>> ad15d40a
                                     } 
                                     image: Image { 
                                         objectName: "artImage"; 

--- conflicted
+++ resolved
@@ -91,25 +91,15 @@
     model: cardData && cardData["socialActions"];
     onClicked: root.action(actionId);
 }
-<<<<<<< HEAD
 Loader {
     active: root.pressed;
-    anchors { fill: artShapeHolder }
+    anchors { fill: artShapeLoader }
     sourceComponent: UbuntuShape {
         objectName: "touchdown";
         anchors.fill: parent;
         radius: "medium";
         borderSource: "radius_pressed.sci"
     }
-=======
-UbuntuShape {
-    id: touchdown;
-    objectName: "touchdown";
-    anchors { fill: artShapeLoader }
-    visible: root.pressed;
-    radius: "medium";
-    borderSource: "radius_pressed.sci"
->>>>>>> 166ff937
 }
 implicitHeight: socialActionsRow.y + socialActionsRow.height + units.gu(1);
 }
--- conflicted
+++ resolved
@@ -91,18 +91,5 @@
     model: cardData && cardData["socialActions"];
     onClicked: root.action(actionId);
 }
-<<<<<<< HEAD
-=======
-Loader {
-    active: root.pressed;
-    anchors { fill: artShapeLoader }
-    sourceComponent: UbuntuShape {
-        objectName: "touchdown";
-        anchors.fill: parent;
-        radius: "medium";
-        borderSource: "radius_pressed.sci"
-    }
-}
->>>>>>> b2238352
 implicitHeight: socialActionsRow.y + socialActionsRow.height + units.gu(1);
 }
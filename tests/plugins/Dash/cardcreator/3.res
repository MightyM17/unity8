--- conflicted
+++ resolved
@@ -86,11 +86,7 @@
                                         asynchronous: root.asynchronous;
                                         width: root.width;
                                         height: width / artShape.aspect;
-<<<<<<< HEAD
-                                        onStatusChanged: if (status === Image.Error) source = "IHAVE\"ESCAPED\"QUOTES\"";
-=======
                                         onStatusChanged: if (status === Image.Error) source = decodeURI("IHAVE%5C%22ESCAPED%5C%22QUOTES%5C%22");
->>>>>>> 861ebc50
                                     }
                                 } 
                             } 

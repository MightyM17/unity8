AbstractButton { 
                id: root; 
                property var template; 
                property var components; 
                property var cardData; 
                property var artShapeBorderSource: undefined; 
                property real fontScale: 1.0; 
                property var scopeStyle: null; 
                property int headerAlignment: Text.AlignLeft; 
                property int fixedHeaderHeight: -1; 
                property size fixedArtShapeSize: Qt.size(-1, -1); 
                readonly property string title: cardData && cardData["title"] || ""; 
                property bool asynchronous: true; 
                property bool showHeader: true; 
                implicitWidth: childrenRect.width; 
onArtShapeBorderSourceChanged: { if (artShapeBorderSource !== undefined && artShapeLoader.item) artShapeLoader.item.borderSource = artShapeBorderSource; } 
readonly property size artShapeSize: artShapeLoader.item ? Qt.size(artShapeLoader.item.width, artShapeLoader.item.height) : Qt.size(-1, -1);
Item  { 
                            id: artShapeHolder; 
                            height: root.fixedArtShapeSize.height > 0 ? root.fixedArtShapeSize.height : artShapeLoader.height; 
                            width: root.fixedArtShapeSize.width > 0 ? root.fixedArtShapeSize.width : artShapeLoader.width; 
                            anchors { horizontalCenter: parent.horizontalCenter; } 
                            Loader { 
                                id: artShapeLoader; 
                                objectName: "artShapeLoader"; 
                                active: cardData && cardData["art"] || false; 
                                asynchronous: root.asynchronous; 
                                visible: status == Loader.Ready; 
                                sourceComponent: UbuntuShape { 
                                    id: artShape; 
                                    objectName: "artShape"; 
                                    radius: "medium"; 
                                    visible: image.status == Image.Ready; 
                                    readonly property real fixedArtShapeSizeAspect: (root.fixedArtShapeSize.height > 0 && root.fixedArtShapeSize.width > 0) ? root.fixedArtShapeSize.width / root.fixedArtShapeSize.height : -1; 
                                    readonly property real aspect: fixedArtShapeSizeAspect > 0 ? fixedArtShapeSizeAspect : components !== undefined ? components["art"]["aspect-ratio"] : 1; 
                                    readonly property bool aspectSmallerThanImageAspect: aspect < image.aspect; 
                                    Component.onCompleted: { updateWidthHeightBindings(); if (artShapeBorderSource !== undefined) borderSource = artShapeBorderSource; } 
                                    onAspectSmallerThanImageAspectChanged: updateWidthHeightBindings(); 
                                    Connections { target: root; onFixedArtShapeSizeChanged: updateWidthHeightBindings(); } 
                                    function updateWidthHeightBindings() { 
                                        if (root.fixedArtShapeSize.height > 0 && root.fixedArtShapeSize.width > 0) { 
                                            width = root.fixedArtShapeSize.width; 
                                            height = root.fixedArtShapeSize.height; 
                                        } else if (aspectSmallerThanImageAspect) { 
                                            width = Qt.binding(function() { return !visible ? 0 : image.width }); 
                                            height = Qt.binding(function() { return !visible ? 0 : image.fillMode === Image.PreserveAspectCrop ? image.height : width / image.aspect }); 
                                        } else { 
                                            width = Qt.binding(function() { return !visible ? 0 : image.fillMode === Image.PreserveAspectCrop ? image.width : height * image.aspect }); 
                                            height = Qt.binding(function() { return !visible ? 0 : image.height }); 
                                        } 
                                    } 
                                    image: Image { 
                                        objectName: "artImage"; 
                                        source: cardData && cardData["art"] || ""; 
                                        cache: true; 
                                        asynchronous: root.asynchronous; 
                                        fillMode: components && components["art"]["fill-mode"] === "fit" ? Image.PreserveAspectFit: Image.PreserveAspectCrop; 
                                        readonly property real aspect: implicitWidth / implicitHeight; 
                                        width: root.width; 
                                        height: width / artShape.aspect; 
                                    } 
                                } 
                            } 
                        }
readonly property int headerHeight: titleLabel.height + subtitleLabel.height + subtitleLabel.anchors.topMargin;
Label { 
                        id: titleLabel; 
                        objectName: "titleLabel"; 
                        anchors { right: parent.right;
rightMargin: units.gu(1);
left: parent.left;
top: artShapeHolder.bottom; 
                                         topMargin: units.gu(1);
leftMargin: units.gu(1);
 } 
                        elide: Text.ElideRight; 
                        fontSize: "small"; 
                        wrapMode: Text.Wrap; 
                        maximumLineCount: 2; 
                        font.pixelSize: Math.round(FontUtils.sizeToPixels(fontSize) * fontScale); 
                        color: root.scopeStyle ? root.scopeStyle.foreground : "grey"; 
                        visible: showHeader ; 
                        text: root.title; 
                        font.weight: components && components["subtitle"] ? Font.DemiBold : Font.Normal; 
                        horizontalAlignment: root.headerAlignment; 
                    }
<<<<<<< HEAD
UbuntuShape {
    id: touchdown;
    objectName: "touchdown";
    anchors { fill: artShapeHolder }
    visible: root.pressed;
    radius: "medium";
    borderSource: "radius_pressed.sci"
}
=======
Label { 
                            id: subtitleLabel; 
                            objectName: "subtitleLabel"; 
                            anchors { left: titleLabel.left; 
                               leftMargin: titleLabel.leftMargin; 
                               right: titleLabel.right; 
                               rightMargin: titleLabel.rightMargin; 
                               top: titleLabel.bottom; 
                               topMargin: units.dp(2);
 } 
                            elide: Text.ElideRight; 
                            fontSize: "small"; 
                            font.pixelSize: Math.round(FontUtils.sizeToPixels(fontSize) * fontScale); 
                            color: root.scopeStyle ? root.scopeStyle.foreground : "grey"; 
                            visible: titleLabel.visible && titleLabel.text; 
                            text: cardData && cardData["subtitle"] || ""; 
                            font.weight: Font.Light; 
                            horizontalAlignment: root.headerAlignment; 
                        }
>>>>>>> 68971ec1
implicitHeight: subtitleLabel.y + subtitleLabel.height + units.gu(1);
}<|MERGE_RESOLUTION|>--- conflicted
+++ resolved
@@ -84,16 +84,6 @@
                         font.weight: components && components["subtitle"] ? Font.DemiBold : Font.Normal; 
                         horizontalAlignment: root.headerAlignment; 
                     }
-<<<<<<< HEAD
-UbuntuShape {
-    id: touchdown;
-    objectName: "touchdown";
-    anchors { fill: artShapeHolder }
-    visible: root.pressed;
-    radius: "medium";
-    borderSource: "radius_pressed.sci"
-}
-=======
 Label { 
                             id: subtitleLabel; 
                             objectName: "subtitleLabel"; 
@@ -113,6 +103,13 @@
                             font.weight: Font.Light; 
                             horizontalAlignment: root.headerAlignment; 
                         }
->>>>>>> 68971ec1
+UbuntuShape {
+    id: touchdown;
+    objectName: "touchdown";
+    anchors { fill: artShapeHolder }
+    visible: root.pressed;
+    radius: "medium";
+    borderSource: "radius_pressed.sci"
+}
 implicitHeight: subtitleLabel.y + subtitleLabel.height + units.gu(1);
 }
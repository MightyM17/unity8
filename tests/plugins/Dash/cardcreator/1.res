AbstractButton { 
                id: root; 
                property var cardData; 
                property string backgroundShapeStyle: "inset"; 
                property real fontScale: 1.0; 
                property var scopeStyle: null; 
                readonly property string title: cardData && cardData["title"] || "";
                property bool showHeader: true;
                implicitWidth: childrenRect.width;
                enabled: true;
                property int fixedHeaderHeight: -1; 
                property size fixedArtShapeSize: Qt.size(-1, -1); 
signal action(var actionId);
<<<<<<< HEAD
Item  { 
                            id: artShapeHolder; 
                            height: root.fixedArtShapeSize.height;
                            width: root.fixedArtShapeSize.width;
                            anchors { horizontalCenter: parent.horizontalCenter; } 
                            Loader { 
=======
readonly property size artShapeSize: artShapeLoader.item ? Qt.size(artShapeLoader.item.width, artShapeLoader.item.height) : Qt.size(-1, -1);
Loader  {
>>>>>>> ecf80d7f
                                id: artShapeLoader; 
                                height: root.fixedArtShapeSize.height; 
                                width: root.fixedArtShapeSize.width; 
                                anchors { horizontalCenter: parent.horizontalCenter; }
                                objectName: "artShapeLoader"; 
                                readonly property string cardArt: cardData && cardData["art"] || "";
                                onCardArtChanged: { if (item) { item.image.source = cardArt; } }
                                active: cardArt != "";
                                asynchronous: true; 
                                visible: status === Loader.Ready;
                                sourceComponent: Item {
                                    id: artShape;
                                    objectName: "artShape";
                                    visible: image.status === Image.Ready;
                                    readonly property alias image: artImage;
                                    UbuntuShape {
                                        anchors.fill: parent;
                                        source: artImage;
                                        sourceFillMode: UbuntuShape.PreserveAspectCrop;
                                        radius: "medium";
                                        aspect: UbuntuShape.Inset;
                                    }
                                    width: root.fixedArtShapeSize.width;
                                    height: root.fixedArtShapeSize.height;
                                    CroppedImageMinimumSourceSize {
                                        id: artImage;
                                        objectName: "artImage"; 
                                        source: artShapeLoader.cardArt;
                                        asynchronous: true;
                                        visible: false;
                                        width: root.width;
                                        height: width / (root.fixedArtShapeSize.width / root.fixedArtShapeSize.height);
                                    } 
                                } 
                            } 
readonly property int headerHeight: titleLabel.height;
Label { 
                        id: titleLabel; 
                        objectName: "titleLabel"; 
                        anchors { right: parent.right;
                        left: parent.left;
                        top: artShapeLoader.bottom;
                        topMargin: units.gu(1);
                        } 
                        elide: Text.ElideRight; 
                        fontSize: "small"; 
                        wrapMode: Text.Wrap; 
                        maximumLineCount: 2; 
                        font.pixelSize: Math.round(FontUtils.sizeToPixels(fontSize) * fontScale); 
                        color: root.scopeStyle ? root.scopeStyle.foreground : theme.palette.normal.baseText;
                        visible: showHeader ; 
                        width: undefined;
                        text: root.title; 
                        font.weight: cardData && cardData["subtitle"] ? Font.DemiBold : Font.Normal; 
                        horizontalAlignment: Text.AlignHCenter;
                    }
UbuntuShape {
    id: touchdown;
    objectName: "touchdown";
    anchors { fill: artShapeLoader }
    visible: root.pressed;
    radius: "medium";
    borderSource: "radius_pressed.sci"
}
implicitHeight: titleLabel.y + titleLabel.height + units.gu(1);
}<|MERGE_RESOLUTION|>--- conflicted
+++ resolved
@@ -11,17 +11,7 @@
                 property int fixedHeaderHeight: -1; 
                 property size fixedArtShapeSize: Qt.size(-1, -1); 
 signal action(var actionId);
-<<<<<<< HEAD
-Item  { 
-                            id: artShapeHolder; 
-                            height: root.fixedArtShapeSize.height;
-                            width: root.fixedArtShapeSize.width;
-                            anchors { horizontalCenter: parent.horizontalCenter; } 
-                            Loader { 
-=======
-readonly property size artShapeSize: artShapeLoader.item ? Qt.size(artShapeLoader.item.width, artShapeLoader.item.height) : Qt.size(-1, -1);
 Loader  {
->>>>>>> ecf80d7f
                                 id: artShapeLoader; 
                                 height: root.fixedArtShapeSize.height; 
                                 width: root.fixedArtShapeSize.width; 

AbstractButton {
                id: root;
                property var template;
                property var components;
                property var cardData;
                property var artShapeBorderSource: undefined;
                property real fontScale: 1.0;
                property var scopeStyle: null;
                property int titleAlignment: Text.AlignLeft;
                property int fixedHeaderHeight: -1;
                property size fixedArtShapeSize: Qt.size(-1, -1);
                readonly property string title: cardData && cardData["title"] || "";
                property bool asynchronous: true;
                property bool showHeader: true;
                implicitWidth: childrenRect.width;
Loader {
                                id: backgroundLoader; 
                                objectName: "backgroundLoader"; 
                                anchors.fill: parent; 
                                asynchronous: root.asynchronous; 
                                visible: status == Loader.Ready; 
                                sourceComponent: UbuntuShape { 
                                    objectName: "background"; 
                                    radius: "medium"; 
                                    color: getColor(0) || "white"; 
                                    gradientColor: getColor(1) || color; 
                                    anchors.fill: parent; 
                                    image: backgroundImage.source ? backgroundImage : null; 
                                    property real luminance: Style.luminance(color); 
                                    property Image backgroundImage: Image { 
                                        objectName: "backgroundImage"; 
                                        source: { 
                                            if (cardData && typeof cardData["background"] === "string") return cardData["background"]; 
                                            else if (template && typeof template["card-background"] === "string") return template["card-background"]; 
                                            else return ""; 
                                        } 
                                    } 
                                    function getColor(index) { 
                                        if (cardData && typeof cardData["background"] === "object" 
                                            && (cardData["background"]["type"] === "color" || cardData["background"]["type"] === "gradient")) { 
                                            return cardData["background"]["elements"][index]; 
                                        } else if (template && typeof template["card-background"] === "object" 
                                                && (template["card-background"]["type"] === "color" || template["card-background"]["type"] === "gradient"))  { 
                                            return template["card-background"]["elements"][index]; 
                                        } else return undefined; 
                                    } 
                                } 
                            }
readonly property size artShapeSize: Qt.size(-1, -1);
readonly property int headerHeight: titleLabel.height + subtitleLabel.height + subtitleLabel.anchors.topMargin;
Item { 
                            id: headerTitleContainer; 
                            anchors { right: parent.right; left: parent.left;
                            top: parent.top; 
                            topMargin: units.gu(1);
                            leftMargin: units.gu(1);
                            } 
                            width: parent.width - x; 
                            implicitHeight: titleLabel.height + subtitleLabel.height; 
                            data: [ 
                                Label { 
                        id: titleLabel; 
                        objectName: "titleLabel"; 
                        anchors { right: emblemIcon.left; 
                        rightMargin: emblemIcon.width > 0 ? units.gu(0.5) : 0; 
                        left: parent.left; 
                        top: parent.top; } 
                        elide: Text.ElideRight; 
                        fontSize: "small"; 
                        wrapMode: Text.Wrap; 
                        maximumLineCount: horizontalAlignment === Text.AlignHCenter ? 1 : 2; 
                        font.pixelSize: Math.round(FontUtils.sizeToPixels(fontSize) * fontScale); 
                        color: backgroundLoader.active && backgroundLoader.item && root.scopeStyle ? root.scopeStyle.getTextColor(backgroundLoader.item.luminance) : (backgroundLoader.item && backgroundLoader.item.luminance > 0.7 ? Theme.palette.normal.baseText : "white");
                        visible: showHeader ; 
                        text: root.title; 
                        font.weight: cardData && cardData["subtitle"] ? Font.DemiBold : Font.Normal; 
                        horizontalAlignment: root.titleAlignment; 
                    }
,Label { 
                            id: subtitleLabel; 
                            objectName: "subtitleLabel"; 
                            anchors { right: parent.right; 
                            left: parent.left; 
                            rightMargin: units.gu(1); 
                            top: titleLabel.bottom;
                            } 
                            anchors.topMargin: units.dp(2); 
                            elide: Text.ElideRight; 
                            fontSize: "x-small"; 
                            font.pixelSize: Math.round(FontUtils.sizeToPixels(fontSize) * fontScale); 
                            color: backgroundLoader.active && backgroundLoader.item && root.scopeStyle ? root.scopeStyle.getTextColor(backgroundLoader.item.luminance) : (backgroundLoader.item && backgroundLoader.item.luminance > 0.7 ? Theme.palette.normal.baseText : "white");
                            visible: titleLabel.visible && titleLabel.text; 
                            text: cardData && cardData["subtitle"] || ""; 
                            font.weight: Font.Light; 
                        }
,StatusIcon { 
                            id: emblemIcon; 
                            objectName: "emblemIcon"; 
                            anchors { 
                            bottom: titleLabel.baseline; 
                            right: parent.right; 
                            rightMargin: units.gu(1); 
                            } 
                            source: cardData && cardData["emblem"] || ""; 
<<<<<<< HEAD
                            color: backgroundLoader.active && backgroundLoader.item && root.scopeStyle ? root.scopeStyle.getTextColor(backgroundLoader.item.luminance) : (backgroundLoader.item.luminance > 0.7 ? Theme.palette.normal.baseText : "white");
=======
                            color: backgroundLoader.active && backgroundLoader.item && root.scopeStyle ? root.scopeStyle.getTextColor(backgroundLoader.item.luminance) : (backgroundLoader.item && backgroundLoader.item.luminance > 0.7 ? Theme.palette.normal.baseText : "white");
                            width: height; 
>>>>>>> 67983890
                            height: source != "" ? titleLabel.font.pixelSize : 0; 
                        }
 
                            ]
                        }
UbuntuShape {
    id: touchdown;
    objectName: "touchdown";
    anchors { fill: backgroundLoader }
    visible: root.pressed;
    radius: "medium";
    borderSource: "radius_pressed.sci"
}
implicitHeight: headerTitleContainer.y + headerTitleContainer.height + units.gu(1);
}<|MERGE_RESOLUTION|>--- conflicted
+++ resolved
@@ -102,12 +102,7 @@
                             rightMargin: units.gu(1); 
                             } 
                             source: cardData && cardData["emblem"] || ""; 
-<<<<<<< HEAD
-                            color: backgroundLoader.active && backgroundLoader.item && root.scopeStyle ? root.scopeStyle.getTextColor(backgroundLoader.item.luminance) : (backgroundLoader.item.luminance > 0.7 ? Theme.palette.normal.baseText : "white");
-=======
                             color: backgroundLoader.active && backgroundLoader.item && root.scopeStyle ? root.scopeStyle.getTextColor(backgroundLoader.item.luminance) : (backgroundLoader.item && backgroundLoader.item.luminance > 0.7 ? Theme.palette.normal.baseText : "white");
-                            width: height; 
->>>>>>> 67983890
                             height: source != "" ? titleLabel.font.pixelSize : 0; 
                         }
  

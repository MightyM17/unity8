--- conflicted
+++ resolved
@@ -90,10 +90,7 @@
                                 opacity: 0.9; 
                                 name: DashAudioPlayer.playing && AudioUrlComparer.compare(parent.source, DashAudioPlayer.currentSource) ? "media-playback-pause" : "media-playback-start"; 
                                 color: "white"; 
-<<<<<<< TREE
-=======
                                 asynchronous: false;
->>>>>>> MERGE-SOURCE
                             } 
                             onClicked: { 
                                 if (AudioUrlComparer.compare(source, DashAudioPlayer.currentSource)) { 

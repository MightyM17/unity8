--- conflicted
+++ resolved
@@ -66,13 +66,8 @@
                             id: mascotImage; 
                             objectName: "mascotImage"; 
                             anchors { verticalCenter: parent.verticalCenter; } 
-<<<<<<< HEAD
-                            source: cardData && cardData["mascot"] || "";
-=======
-                            readonly property int maxSize: Math.max(width, height) * 4; 
                             property bool doLoadSource: !NetworkingStatus.limitedBandwith;
                             source: { if (root.visible) doLoadSource = true; return doLoadSource && cardData && cardData["mascot"] || ""; }
->>>>>>> 5ef5f083
                             width: units.gu(6); 
                             height: units.gu(5.625); 
                             horizontalAlignment: Image.AlignHCenter; 

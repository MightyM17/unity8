AbstractButton { 
                id: root; 
                property var template; 
                property var components; 
                property var cardData; 
                property var artShapeBorderSource: undefined; 
                property real fontScale: 1.0; 
                property var scopeStyle: null;
                property int headerAlignment: Text.AlignLeft;
                property int fixedHeaderHeight: -1; 
                property size fixedArtShapeSize: Qt.size(-1, -1); 
                readonly property string title: cardData && cardData["title"] || ""; 
                property bool asynchronous: true; 
                property bool showHeader: true; 
                implicitWidth: childrenRect.width; 
readonly property size artShapeSize: Qt.size(-1, -1);
readonly property int headerHeight: row.height;
Row { 
                    id: row; 
                    objectName: "outerRow"; 
                    property real margins: units.gu(1); 
                    spacing: margins; 
                    height: root.fixedHeaderHeight != -1 ? root.fixedHeaderHeight : implicitHeight;
                    anchors { top: parent.top; 
                                     topMargin: units.gu(1);
                    left: parent.left;
}
                    anchors.right: parent.right; 
                    anchors.margins: margins;
                    anchors.rightMargin: 0;
data: [ 
Loader { 
                        id: mascotShapeLoader; 
                        objectName: "mascotShapeLoader"; 
                        asynchronous: root.asynchronous; 
                        active: mascotImage.status === Image.Ready; 
                        visible: showHeader && active && status == Loader.Ready; 
                        width: units.gu(6); 
                        height: units.gu(5.625); 
                        sourceComponent: UbuntuShape { image: mascotImage } 
                        anchors { verticalCenter: parent.verticalCenter; }
                    }

,CroppedImageMinimumSourceSize {
                    id: mascotImage; 
                    objectName: "mascotImage"; 
                    anchors { verticalCenter: parent.verticalCenter; }
<<<<<<< HEAD
                    source: cardData && cardData["mascot"] || ""; 
                    width: units.gu(6); 
=======
                    readonly property int maxSize: Math.max(width, height) * 4; 
                    property bool doLoadSource: !NetworkingStatus.limitedBandwith;
                    source: { if (root.visible) doLoadSource = true; return doLoadSource && cardData && cardData["mascot"] || ""; }
                    width: units.gu(6);
>>>>>>> 5ef5f083
                    height: units.gu(5.625); 
                    horizontalAlignment: Image.AlignHCenter; 
                    verticalAlignment: Image.AlignVCenter; 
                    visible: false; 
                }

,Item { 
                            id: headerTitleContainer; 
                            anchors { verticalCenter: parent.verticalCenter;  } 
                            width: parent.width - x; 
                            implicitHeight: titleLabel.height + subtitleLabel.height; 
                            data: [ 
Label { 
                    id: titleLabel; 
                    objectName: "titleLabel"; 
                    anchors { right: parent.right;
                    rightMargin: units.gu(1); 
                    left: parent.left; 
                    top: parent.top; }
                    elide: Text.ElideRight; 
                    fontSize: "small"; 
                    wrapMode: Text.Wrap; 
                    maximumLineCount: 2; 
                    font.pixelSize: Math.round(FontUtils.sizeToPixels(fontSize) * fontScale); 
                    color: root.scopeStyle ? root.scopeStyle.foreground : Theme.palette.normal.baseText;
                    visible: showHeader ; 
                    text: root.title; 
                    font.weight: components && components["subtitle"] ? Font.DemiBold : Font.Normal; 
                    horizontalAlignment: root.headerAlignment; 
                }
,Label { 
                        id: subtitleLabel; 
                        objectName: "subtitleLabel"; 
                        anchors { right: parent.right; 
                        left: parent.left; 
                        rightMargin: units.gu(1); 
                        top: titleLabel.bottom; 
                        }
                        anchors.topMargin: units.dp(2);
                        elide: Text.ElideRight; 
                        fontSize: "small"; 
                        font.pixelSize: Math.round(FontUtils.sizeToPixels(fontSize) * fontScale); 
                        color: root.scopeStyle ? root.scopeStyle.foreground : Theme.palette.normal.baseText;
                        visible: titleLabel.visible && titleLabel.text; 
                        text: cardData && cardData["subtitle"] || ""; 
                        font.weight: Font.Light; 
                        horizontalAlignment: root.headerAlignment; 
                    }
]
}
]
}
UbuntuShape {
    id: touchdown;
    objectName: "touchdown";
    anchors { fill: root }
    visible: root.pressed;
    radius: "medium";
    borderSource: "radius_pressed.sci"
}
implicitHeight: row.y + row.height + units.gu(1);
}<|MERGE_RESOLUTION|>--- conflicted
+++ resolved
@@ -45,15 +45,9 @@
                     id: mascotImage; 
                     objectName: "mascotImage"; 
                     anchors { verticalCenter: parent.verticalCenter; }
-<<<<<<< HEAD
-                    source: cardData && cardData["mascot"] || ""; 
-                    width: units.gu(6); 
-=======
-                    readonly property int maxSize: Math.max(width, height) * 4; 
                     property bool doLoadSource: !NetworkingStatus.limitedBandwith;
                     source: { if (root.visible) doLoadSource = true; return doLoadSource && cardData && cardData["mascot"] || ""; }
                     width: units.gu(6);
->>>>>>> 5ef5f083
                     height: units.gu(5.625); 
                     horizontalAlignment: Image.AlignHCenter; 
                     verticalAlignment: Image.AlignVCenter; 

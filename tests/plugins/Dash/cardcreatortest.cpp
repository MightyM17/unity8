--- conflicted
+++ resolved
@@ -19,11 +19,8 @@
 #include <QQuickItem>
 #include <QQuickView>
 #include <QtTestGui>
-<<<<<<< HEAD
 #include <QDebug>
-=======
 #include <QTemporaryFile>
->>>>>>> 68971ec1
 
 class CardCreatorTest : public QObject
 {
@@ -78,23 +75,20 @@
             QFile testResultFile(testDirPath + resultFileName);
             QVERIFY(testResultFile.open(QIODevice::ReadOnly));
             QTextStream ts2(&testResultFile);
-<<<<<<< HEAD
+
+            // Record failed results to /tmp
+            const QString executedResult = cardStringResult.toString();
+            QTemporaryFile tmpFile(QDir::tempPath() + QDir::separator() + "testCardCreatorFailedResultXXXXXX");
+            tmpFile.open();
+            tmpFile.setAutoRemove(false);
+            tmpFile.write(executedResult.toUtf8().constData());
             const QStringList expectedLines = ts2.readAll().trimmed().replace(QRegExp("\n\\s*\n"),"\n").split("\n");
             const QStringList cardStringResultLines = cardStringResult.toString().trimmed().replace(QRegExp("\n\\s*\n"),"\n").split("\n");
             for (int i = 0; i < expectedLines.size(); ++i) {
                 QCOMPARE(cardStringResultLines[i].simplified(), expectedLines[i].simplified());
             }
-=======
-            const QString expectedResult = ts2.readAll();
-            const QString executedResult = cardStringResult.toString();
-            // Record failed results to /tmp
-            QTemporaryFile tmpFile(QDir::tempPath() + QDir::separator() + "testCardCreatorFailedResultXXXXXX");
-            tmpFile.open();
-            tmpFile.setAutoRemove(false);
-            tmpFile.write(executedResult.toUtf8().constData());
-            QCOMPARE(executedResult.simplified(), expectedResult.simplified());
+
             tmpFile.setAutoRemove(true); // Remove the result if it passed
->>>>>>> 68971ec1
 
             QVariant createCardComponentResult;
             QMetaObject::invokeMethod(view->rootObject(), "createCardComponent", Q_RETURN_ARG(QVariant, createCardComponentResult), Q_ARG(QVariant, templateJSON), Q_ARG(QVariant, componentsJSON));

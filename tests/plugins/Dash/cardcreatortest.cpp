--- conflicted
+++ resolved
@@ -82,23 +82,16 @@
             tmpFile.open();
             tmpFile.setAutoRemove(false);
             tmpFile.write(executedResult.toUtf8().constData());
-<<<<<<< HEAD
-=======
 
             // Line by line comparison
->>>>>>> 4d1dc8cb
             const QStringList expectedLines = ts2.readAll().trimmed().replace(QRegExp("\n\\s*\n"),"\n").split("\n");
             const QStringList cardStringResultLines = cardStringResult.toString().trimmed().replace(QRegExp("\n\\s*\n"),"\n").split("\n");
             for (int i = 0; i < expectedLines.size(); ++i) {
                 QCOMPARE(cardStringResultLines[i].simplified(), expectedLines[i].simplified());
             }
 
-<<<<<<< HEAD
-            tmpFile.setAutoRemove(true); // Remove the result if it passed
-=======
             // Remove the result if it passed
             tmpFile.setAutoRemove(true);
->>>>>>> 4d1dc8cb
 
             QVariant createCardComponentResult;
             QMetaObject::invokeMethod(view->rootObject(), "createCardComponent", Q_RETURN_ARG(QVariant, createCardComponentResult), Q_ARG(QVariant, templateJSON), Q_ARG(QVariant, componentsJSON));

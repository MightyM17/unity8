/*
 * Copyright (C) 2014 Canonical, Ltd.
 *
 * This program is free software; you can redistribute it and/or modify
 * it under the terms of the GNU General Public License as published by
 * the Free Software Foundation; version 3.
 *
 * This program is distributed in the hope that it will be useful,
 * but WITHOUT ANY WARRANTY; without even the implied warranty of
 * MERCHANTABILITY or FITNESS FOR A PARTICULAR PURPOSE.  See the
 * GNU General Public License for more details.
 *
 * You should have received a copy of the GNU General Public License
 * along with this program.  If not, see <http://www.gnu.org/licenses/>.
 */

#include <QDir>
#include <QQmlEngine>
#include <QQuickItem>
#include <QQuickView>
#include <QtTestGui>
#include <QDebug>
#include <QTemporaryFile>

class CardCreatorTest : public QObject
{
    Q_OBJECT

private Q_SLOTS:

    void initTestCase()
    {
    }

    void init()
    {
        view = new QQuickView();
        view->setSource(QUrl::fromLocalFile(DASHVIEWSTEST_FOLDER "/cardcreatortest.qml"));
        view->show();
        QTest::qWaitForWindowExposed(view);
    }

    void cleanup()
    {
        delete view;
    }

    void testKnownCases()
    {
        const QString templateString("template: ");
        const QString componentsString("components: ");
        const QString resultString("result: ");

        const QString testDirPath = DASHVIEWSTEST_FOLDER "/cardcreator/";
        QDir d(testDirPath);
        const QStringList testFiles = d.entryList(QStringList() << "*.tst");
        foreach(const QString &testFileName, testFiles) {
            qDebug() << testFileName;
            QFile testFile(testDirPath + testFileName);
            QVERIFY(testFile.open(QIODevice::ReadOnly));
            QTextStream ts(&testFile);
            const QStringList lines = ts.readAll().split("\n");

            QVERIFY(lines[0].startsWith(templateString));
            QVERIFY(lines[1].startsWith(componentsString));
<<<<<<< HEAD
=======
            QVERIFY(lines[2].startsWith(resultString));
>>>>>>> 861ebc50

            const QString templateJSON = lines[0].mid(templateString.length());
            const QString componentsJSON = lines[1].mid(componentsString.length());
            const QString resultFileName = lines[2].mid(resultString.length());

            QVariant cardStringResult;
            QMetaObject::invokeMethod(view->rootObject(), "cardString", Q_RETURN_ARG(QVariant, cardStringResult), Q_ARG(QVariant, templateJSON), Q_ARG(QVariant, componentsJSON));

            if (!resultFileName.isEmpty()) {
                QFile testResultFile(testDirPath + resultFileName);
                QVERIFY(testResultFile.open(QIODevice::ReadOnly));
                QTextStream ts2(&testResultFile);

                // Record failed results to /tmp
                const QString executedResult = cardStringResult.toString();
                QTemporaryFile tmpFile(QDir::tempPath() + QDir::separator() + "testCardCreatorFailedResultXXXXXX");
                tmpFile.open();
                tmpFile.setAutoRemove(false);
                tmpFile.write(executedResult.toUtf8().constData());

                // Line by line comparison
                const QStringList expectedLines = ts2.readAll().trimmed().replace(QRegExp("\n\\s*\n"),"\n").split("\n");
                const QStringList cardStringResultLines = cardStringResult.toString().trimmed().replace(QRegExp("\n\\s*\n"),"\n").split("\n");
                for (int i = 0; i < expectedLines.size(); ++i) {
                    QCOMPARE(cardStringResultLines[i].simplified(), expectedLines[i].simplified());
                }

                // Remove the result if it passed
                tmpFile.setAutoRemove(true);
            }

            QVariant createCardComponentResult;
            QMetaObject::invokeMethod(view->rootObject(), "createCardComponent", Q_RETURN_ARG(QVariant, createCardComponentResult), Q_ARG(QVariant, templateJSON), Q_ARG(QVariant, componentsJSON));
            QCOMPARE(createCardComponentResult.toBool(), !resultFileName.isEmpty());
        }
    }

private:
    QQuickView *view;
};

QTEST_MAIN(CardCreatorTest)

#include "cardcreatortest.moc"<|MERGE_RESOLUTION|>--- conflicted
+++ resolved
@@ -63,10 +63,7 @@
 
             QVERIFY(lines[0].startsWith(templateString));
             QVERIFY(lines[1].startsWith(componentsString));
-<<<<<<< HEAD
-=======
             QVERIFY(lines[2].startsWith(resultString));
->>>>>>> 861ebc50
 
             const QString templateJSON = lines[0].mid(templateString.length());
             const QString componentsJSON = lines[1].mid(componentsString.length());
@@ -75,32 +72,30 @@
             QVariant cardStringResult;
             QMetaObject::invokeMethod(view->rootObject(), "cardString", Q_RETURN_ARG(QVariant, cardStringResult), Q_ARG(QVariant, templateJSON), Q_ARG(QVariant, componentsJSON));
 
-            if (!resultFileName.isEmpty()) {
-                QFile testResultFile(testDirPath + resultFileName);
-                QVERIFY(testResultFile.open(QIODevice::ReadOnly));
-                QTextStream ts2(&testResultFile);
+            QFile testResultFile(testDirPath + resultFileName);
+            QVERIFY(testResultFile.open(QIODevice::ReadOnly));
+            QTextStream ts2(&testResultFile);
 
-                // Record failed results to /tmp
-                const QString executedResult = cardStringResult.toString();
-                QTemporaryFile tmpFile(QDir::tempPath() + QDir::separator() + "testCardCreatorFailedResultXXXXXX");
-                tmpFile.open();
-                tmpFile.setAutoRemove(false);
-                tmpFile.write(executedResult.toUtf8().constData());
+            // Record failed results to /tmp
+            const QString executedResult = cardStringResult.toString();
+            QTemporaryFile tmpFile(QDir::tempPath() + QDir::separator() + "testCardCreatorFailedResultXXXXXX");
+            tmpFile.open();
+            tmpFile.setAutoRemove(false);
+            tmpFile.write(executedResult.toUtf8().constData());
 
-                // Line by line comparison
-                const QStringList expectedLines = ts2.readAll().trimmed().replace(QRegExp("\n\\s*\n"),"\n").split("\n");
-                const QStringList cardStringResultLines = cardStringResult.toString().trimmed().replace(QRegExp("\n\\s*\n"),"\n").split("\n");
-                for (int i = 0; i < expectedLines.size(); ++i) {
-                    QCOMPARE(cardStringResultLines[i].simplified(), expectedLines[i].simplified());
-                }
+            // Line by line comparison
+            const QStringList expectedLines = ts2.readAll().trimmed().replace(QRegExp("\n\\s*\n"),"\n").split("\n");
+            const QStringList cardStringResultLines = cardStringResult.toString().trimmed().replace(QRegExp("\n\\s*\n"),"\n").split("\n");
+            for (int i = 0; i < expectedLines.size(); ++i) {
+                QCOMPARE(cardStringResultLines[i].simplified(), expectedLines[i].simplified());
+            }
 
-                // Remove the result if it passed
-                tmpFile.setAutoRemove(true);
-            }
+            // Remove the result if it passed
+            tmpFile.setAutoRemove(true);
 
             QVariant createCardComponentResult;
             QMetaObject::invokeMethod(view->rootObject(), "createCardComponent", Q_RETURN_ARG(QVariant, createCardComponentResult), Q_ARG(QVariant, templateJSON), Q_ARG(QVariant, componentsJSON));
-            QCOMPARE(createCardComponentResult.toBool(), !resultFileName.isEmpty());
+            QVERIFY(createCardComponentResult.toBool());
         }
     }
 

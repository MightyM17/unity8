--- conflicted
+++ resolved
@@ -117,7 +117,6 @@
         QCOMPARE(session.hereEnabled(), true);
     }
 
-<<<<<<< HEAD
     void testMarkDemoEdgeCompleted()
     {
         AccountsService session(this, QTest::currentTestFunction());
@@ -155,10 +154,7 @@
         QCOMPARE(session.demoEdgesCompleted(), QStringList() << "testedge");
     }
 
-    void testAsynchornousChangeForDemoEdges()
-=======
     void testAsynchronousChangeForDemoEdges()
->>>>>>> b379bab9
     {
         AccountsService session(this, QTest::currentTestFunction());
 

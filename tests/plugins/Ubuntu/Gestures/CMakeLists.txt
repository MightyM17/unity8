--- conflicted
+++ resolved
@@ -6,11 +6,8 @@
 include_directories(
     SYSTEM
     ${Qt5Quick_PRIVATE_INCLUDE_DIRS}
-<<<<<<< HEAD
-=======
     ${UBUNTUGESTURES_INCLUDE_DIRS}
     ${UBUNTUGESTURES_INCLUDEDIR}/UbuntuGestures/${UBUNTUGESTURES_VERSION}
->>>>>>> 9212688a
     ${Qt5Gui_PRIVATE_INCLUDE_DIRS}
 )
 

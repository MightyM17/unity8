include(QmlTest)

pkg_check_modules(UBUNTUGESTURES REQUIRED UbuntuGestures)

# DANGER! DANGER! Using Qt's private API!
include_directories(
    ${Qt5Quick_PRIVATE_INCLUDE_DIRS}
)

include_directories(
    ${CMAKE_SOURCE_DIR}/plugins/Ubuntu/Gestures
    ${UBUNTUGESTURES_INCLUDE_DIRS}
    ${CMAKE_CURRENT_BINARY_DIR}
    ${Qt5Gui_PRIVATE_INCLUDE_DIRS}
    )

export_qmlfiles(UbuntuGesturesTest .
    DESTINATION "${SHELL_APP_DIR}/tests/plugins/Ubuntu/Gestures"
)

macro(build_gesture_test CLASSNAME)
    add_executable(${CLASSNAME}TestExec tst_${CLASSNAME}.cpp GestureTest.cpp TestItem.cpp)
    qt5_use_modules(${CLASSNAME}TestExec Test Core Qml Gui Quick)
<<<<<<< HEAD
    target_link_libraries(${CLASSNAME}TestExec UbuntuGesturesQml UbuntuGestures)
    install(TARGETS ${CLASSNAME}TestExec
        DESTINATION "${SHELL_PRIVATE_LIBDIR}/tests/plugins/Ubuntu/Gestures"
    )
    # To find libUbuntuGestures.so
    set_target_properties(${CLASSNAME}TestExec PROPERTIES INSTALL_RPATH "${CMAKE_INSTALL_PREFIX}/${SHELL_PRIVATE_LIBDIR}")
=======
    target_link_libraries(${CLASSNAME}TestExec UbuntuGesturesQml ${UBUNTUGESTURES_LIBRARIES})
>>>>>>> 4e8f79fa
endmacro()

set(UNITY_IMPORT_PATHS
    ${CMAKE_BINARY_DIR}/tests/utils/modules
    ${UNITY_PLUGINPATH}
)

macro(add_gesture_unit_test CLASSNAME)
    build_gesture_test(${CLASSNAME})
    add_unity8_unittest(${CLASSNAME} ${CLASSNAME}TestExec
        ENVIRONMENT LD_LIBRARY_PATH=${UNITY_PLUGINPATH}/Ubuntu/Gestures
        DEPENDS UbuntuGesturesTest-qmlfiles
        ${ARGN}
    )
endmacro()

macro(add_gesture_ui_test CLASSNAME)
    build_gesture_test(${CLASSNAME})
    add_unity8_uitest(${CLASSNAME} ${CLASSNAME}TestExec
        ENVIRONMENT LD_LIBRARY_PATH=${UNITY_PLUGINPATH}/Ubuntu/Gestures
        DEPENDS UbuntuGesturesTest-qmlfiles
        ${ARGN}
    )
    add_manual_qml_test(. ${CLASSNAME} IMPORT_PATHS ${UNITY_IMPORT_PATHS})
endmacro()

add_gesture_ui_test(FloatingFlickable)
add_gesture_ui_test(PressedOutsideNotifier)
add_gesture_ui_test(TouchDispatcher)
add_gesture_ui_test(TouchGate)
add_gesture_unit_test(AxisVelocityCalculator)
add_gesture_ui_test(TouchGestureArea)<|MERGE_RESOLUTION|>--- conflicted
+++ resolved
@@ -21,16 +21,12 @@
 macro(build_gesture_test CLASSNAME)
     add_executable(${CLASSNAME}TestExec tst_${CLASSNAME}.cpp GestureTest.cpp TestItem.cpp)
     qt5_use_modules(${CLASSNAME}TestExec Test Core Qml Gui Quick)
-<<<<<<< HEAD
-    target_link_libraries(${CLASSNAME}TestExec UbuntuGesturesQml UbuntuGestures)
+    target_link_libraries(${CLASSNAME}TestExec UbuntuGesturesQml ${UBUNTUGESTURES_LIBRARIES})
     install(TARGETS ${CLASSNAME}TestExec
         DESTINATION "${SHELL_PRIVATE_LIBDIR}/tests/plugins/Ubuntu/Gestures"
     )
     # To find libUbuntuGestures.so
     set_target_properties(${CLASSNAME}TestExec PROPERTIES INSTALL_RPATH "${CMAKE_INSTALL_PREFIX}/${SHELL_PRIVATE_LIBDIR}")
-=======
-    target_link_libraries(${CLASSNAME}TestExec UbuntuGesturesQml ${UBUNTUGESTURES_LIBRARIES})
->>>>>>> 4e8f79fa
 endmacro()
 
 set(UNITY_IMPORT_PATHS

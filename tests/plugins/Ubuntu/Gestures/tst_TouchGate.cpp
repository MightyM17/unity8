--- conflicted
+++ resolved
@@ -322,7 +322,6 @@
 }
 
 void tst_TouchGate::disabledWhileHoldingTouch()
-<<<<<<< HEAD
 {
     TouchGate *touchGate = view->rootObject()->findChild<TouchGate*>("touchGate");
     Q_ASSERT(touchGate);
@@ -373,61 +372,6 @@
     }
 }
 
-///////////// TestItem /////////////////////////////////////////////////////////////
-
-void TestItem::touchEvent(QTouchEvent *event)
-=======
->>>>>>> eb2d9324
-{
-    TouchGate *touchGate = view->rootObject()->findChild<TouchGate*>("touchGate");
-    Q_ASSERT(touchGate);
-
-    TestItem *testItem = new TestItem;
-    testItem->setWidth(touchGate->width());
-    testItem->setHeight(touchGate->height());
-    testItem->setParentItem(view->rootObject());
-    testItem->setZ(0.0);
-
-    touchGate->setZ(1.0);
-    touchGate->setTargetItem(testItem);
-
-    QTest::touchEvent(view, device)
-        .press(0, QPoint(100,100));
-
-    QCOMPARE(testItem->touchEventsReceived.count(), 1);
-    testItem->touchEventsReceived.clear();
-
-    touchGate->setEnabled(false);
-
-    QTest::touchEvent(view, device)
-        .move(0, QPoint(101,101));
-
-    // Nothing new came as TouchGate didn't even get it because it's disabled
-    QCOMPARE(testItem->touchEventsReceived.count(), 0);
-
-    touchGate->setEnabled(true);
-
-    QTest::touchEvent(view, device)
-        .move(0, QPoint(102,102));
-
-    QTest::touchEvent(view, device)
-        .release(0, QPoint(102,102));
-
-    // Nothing new came because TouchGate has already discarded touch 0
-    QCOMPARE(testItem->touchEventsReceived.count(), 0);
-
-    QTest::touchEvent(view, device)
-        .press(1, QPoint(200,200));
-
-    QCOMPARE(testItem->touchEventsReceived.count(), 1);
-    {
-        // it got only the new touch point.
-        QSharedPointer<QTouchEvent> touchEvent = testItem->touchEventsReceived[0];
-        QCOMPARE(touchEvent->touchPoints().count(), 1);
-        QCOMPARE(touchEvent->touchPoints()[0].id(), 1);
-    }
-}
-
 ///////////// CandidateItem /////////////////////////////////////////////////////////////
 
 void CandidateItem::touchEvent(QTouchEvent *event)

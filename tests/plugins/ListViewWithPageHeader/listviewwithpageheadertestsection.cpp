--- conflicted
+++ resolved
@@ -1711,7 +1711,50 @@
         QVERIFY(QQuickItemPrivate::get(lvwph->m_topSectionItem)->culled);
     }
 
-<<<<<<< HEAD
+    void testSectionItemCullOnFirstSectionItemTopEdge()
+    {
+        changeContentY(50);
+
+        verifyItem(0, 0., 190., false, "Agressive", false);
+        verifyItem(1, 190., 240., false, "Regular", false);
+        verifyItem(2, 430., 390., false, "Mild", false);
+        QCOMPARE(lvwph->m_minYExtent, 0.);
+        QCOMPARE(lvwph->m_clipItem->y(), 50.);
+        QCOMPARE(lvwph->m_clipItem->clip(), false);
+        QCOMPARE(lvwph->m_headerItem->y(), 0.);
+        QCOMPARE(lvwph->m_headerItem->height(), 50.);
+        QCOMPARE(lvwph->contentY(), 50.);
+        QCOMPARE(lvwph->m_headerItemShownHeight, 0.);
+        QVERIFY(QQuickItemPrivate::get(lvwph->m_topSectionItem)->culled);
+    }
+
+    void testSectionItemCullOnSecondSectionItemTopEdge()
+    {
+        QMetaObject::invokeMethod(model, "insertItem", Q_ARG(QVariant, 0), Q_ARG(QVariant, 50), Q_ARG(QVariant, "Agressive"));
+        QMetaObject::invokeMethod(model, "insertItem", Q_ARG(QVariant, 0), Q_ARG(QVariant, 50), Q_ARG(QVariant, "Agressive"));
+
+        changeContentY(140);
+
+        QTRY_COMPARE(lvwph->m_visibleItems.count(), 5);
+        QCOMPARE(lvwph->m_firstVisibleIndex, 0);
+        verifyItem(0, -90., 90., true, "Agressive", true);
+        verifyItem(1, 0., 50., false, QString(), false);
+        verifyItem(2, 50., 150., false, QString(), false);
+        verifyItem(3, 200., 240., false, "Regular", false);
+        verifyItem(4, 440., 390., false, "Mild", false);
+        QCOMPARE(lvwph->m_minYExtent, 0.);
+        QCOMPARE(lvwph->m_clipItem->y(), 140.);
+        QCOMPARE(lvwph->m_clipItem->clip(), false);
+        QCOMPARE(lvwph->m_headerItem->y(), 0.);
+        QCOMPARE(lvwph->m_headerItem->height(), 50.);
+        QCOMPARE(lvwph->contentY(), 140.);
+        QCOMPARE(lvwph->m_headerItemShownHeight, 0.);
+        QVERIFY(!QQuickItemPrivate::get(lvwph->m_topSectionItem)->culled);
+        QCOMPARE(section(lvwph->m_topSectionItem), QString("Agressive"));
+        QCOMPARE(sectionDelegateIndex(lvwph->m_topSectionItem), 0);
+        QCOMPARE(lvwph->m_topSectionItem->y(), 0.);
+    }
+
     void testMaximizeVisibleArea()
     {
         bool res = lvwph->maximizeVisibleArea(2);
@@ -1793,26 +1836,10 @@
         QCOMPARE(lvwph->m_headerItem->y(), 0.);
         QCOMPARE(lvwph->m_headerItem->height(), 50.);
         QCOMPARE(lvwph->contentY(), 480.);
-=======
-    void testSectionItemCullOnFirstSectionItemTopEdge()
-    {
-        changeContentY(50);
-
-        verifyItem(0, 0., 190., false, "Agressive", false);
-        verifyItem(1, 190., 240., false, "Regular", false);
-        verifyItem(2, 430., 390., false, "Mild", false);
-        QCOMPARE(lvwph->m_minYExtent, 0.);
-        QCOMPARE(lvwph->m_clipItem->y(), 50.);
-        QCOMPARE(lvwph->m_clipItem->clip(), false);
-        QCOMPARE(lvwph->m_headerItem->y(), 0.);
-        QCOMPARE(lvwph->m_headerItem->height(), 50.);
-        QCOMPARE(lvwph->contentY(), 50.);
->>>>>>> ce0d5425
-        QCOMPARE(lvwph->m_headerItemShownHeight, 0.);
-        QVERIFY(QQuickItemPrivate::get(lvwph->m_topSectionItem)->culled);
-    }
-
-<<<<<<< HEAD
+        QCOMPARE(lvwph->m_headerItemShownHeight, 0.);
+        QVERIFY(QQuickItemPrivate::get(lvwph->m_topSectionItem)->culled);
+    }
+
     void testMaximizeVisibleAreaScrollDown()
     {
         changeContentY(350);
@@ -1902,35 +1929,6 @@
         QCOMPARE(sectionDelegateIndex(lvwph->m_topSectionItem), 1);
         QCOMPARE(lvwph->m_topSectionItem->y(), 0.);
     }
-=======
-    void testSectionItemCullOnSecondSectionItemTopEdge()
-    {
-        QMetaObject::invokeMethod(model, "insertItem", Q_ARG(QVariant, 0), Q_ARG(QVariant, 50), Q_ARG(QVariant, "Agressive"));
-        QMetaObject::invokeMethod(model, "insertItem", Q_ARG(QVariant, 0), Q_ARG(QVariant, 50), Q_ARG(QVariant, "Agressive"));
-
-        changeContentY(140);
-
-        QTRY_COMPARE(lvwph->m_visibleItems.count(), 5);
-        QCOMPARE(lvwph->m_firstVisibleIndex, 0);
-        verifyItem(0, -90., 90., true, "Agressive", true);
-        verifyItem(1, 0., 50., false, QString(), false);
-        verifyItem(2, 50., 150., false, QString(), false);
-        verifyItem(3, 200., 240., false, "Regular", false);
-        verifyItem(4, 440., 390., false, "Mild", false);
-        QCOMPARE(lvwph->m_minYExtent, 0.);
-        QCOMPARE(lvwph->m_clipItem->y(), 140.);
-        QCOMPARE(lvwph->m_clipItem->clip(), false);
-        QCOMPARE(lvwph->m_headerItem->y(), 0.);
-        QCOMPARE(lvwph->m_headerItem->height(), 50.);
-        QCOMPARE(lvwph->contentY(), 140.);
-        QCOMPARE(lvwph->m_headerItemShownHeight, 0.);
-        QVERIFY(!QQuickItemPrivate::get(lvwph->m_topSectionItem)->culled);
-        QCOMPARE(section(lvwph->m_topSectionItem), QString("Agressive"));
-        QCOMPARE(sectionDelegateIndex(lvwph->m_topSectionItem), 0);
-        QCOMPARE(lvwph->m_topSectionItem->y(), 0.);
-    }
-
->>>>>>> ce0d5425
 
 private:
     QQuickView *view;

--- conflicted
+++ resolved
@@ -7,11 +7,7 @@
 macro(run_tests)
     set(_test_list "")
     foreach(_test ${ARGN})
-<<<<<<< HEAD
-        set(testCommand env "LC_ALL=C" ${CMAKE_CURRENT_BINARY_DIR}/${_test}Exec
-=======
         set(testCommand env "LC_ALL=C.UTF-8" ${CMAKE_CURRENT_BINARY_DIR}/${_test}Exec
->>>>>>> 4e949279
               -o ${CMAKE_BINARY_DIR}/${_test}.xml,xunitxml
               -o -,txt)
         add_test(NAME ${_test} COMMAND ${testCommand})

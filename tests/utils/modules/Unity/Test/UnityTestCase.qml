--- conflicted
+++ resolved
@@ -18,12 +18,9 @@
 import QtTest 1.0
 import Unity.Application 0.1
 import Ubuntu.Components 1.3
+import Ubuntu.Test 1.0 as UbuntuTest
 import Unity.Test 0.1 as UT
-<<<<<<< HEAD
-import Ubuntu.Test 1.0 as UbuntuTest
-=======
 import Utils 0.1
->>>>>>> 7c4428e2
 
 TestCase {
     id: testCase

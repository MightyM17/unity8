--- conflicted
+++ resolved
@@ -5,13 +5,7 @@
 pkg_check_modules(UBUNTUGESTURES REQUIRED UbuntuGestures)
 
 include_directories(
-<<<<<<< HEAD
     ${CMAKE_SOURCE_DIR}/libs/UbuntuGestures
-=======
-    ${Qt5Gui_PRIVATE_INCLUDE_DIRS}
-    ${Qt5Quick_PRIVATE_INCLUDE_DIRS}
-    ${UBUNTUGESTURES_INCLUDE_DIRS}
->>>>>>> 7fdbae91
     ${CMAKE_SOURCE_DIR}/src
 )
 
@@ -19,6 +13,7 @@
     SYSTEM
     ${Qt5Gui_PRIVATE_INCLUDE_DIRS}
     ${Qt5Quick_PRIVATE_INCLUDE_DIRS}
+    ${UBUNTUGESTURES_INCLUDE_DIRS}
 )
 
 set(UnityTestQML_SOURCES

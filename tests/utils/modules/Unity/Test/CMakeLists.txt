--- conflicted
+++ resolved
@@ -5,10 +5,6 @@
 pkg_check_modules(UBUNTUGESTURES REQUIRED UbuntuGestures)
 
 include_directories(
-<<<<<<< HEAD
-    ${CMAKE_SOURCE_DIR}/libs/UbuntuGestures
-=======
->>>>>>> 9212688a
     ${CMAKE_SOURCE_DIR}/src
 )
 
@@ -17,10 +13,7 @@
     ${Qt5Gui_PRIVATE_INCLUDE_DIRS}
     ${Qt5Quick_PRIVATE_INCLUDE_DIRS}
     ${UBUNTUGESTURES_INCLUDE_DIRS}
-<<<<<<< HEAD
-=======
     ${UBUNTUGESTURES_INCLUDEDIR}/UbuntuGestures/${UBUNTUGESTURES_VERSION}
->>>>>>> 9212688a
 )
 
 set(UnityTestQML_SOURCES

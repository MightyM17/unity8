/*
 * Copyright 2013 Canonical Ltd.
 *
 * This program is free software; you can redistribute it and/or modify
 * it under the terms of the GNU Lesser General Public License as published by
 * the Free Software Foundation; version 3.
 *
 * This program is distributed in the hope that it will be useful,
 * but WITHOUT ANY WARRANTY; without even the implied warranty of
 * MERCHANTABILITY or FITNESS FOR A PARTICULAR PURPOSE.  See the
 * GNU Lesser General Public License for more details.
 *
 * You should have received a copy of the GNU Lesser General Public License
 * along with this program.  If not, see <http://www.gnu.org/licenses/>.
 */

#ifndef FAKE_GSETTINGS_H
#define FAKE_GSETTINGS_H

#include <QList>
#include <QHash>
#include <QObject>

class GSettingsSchemaQml: public QObject
{
    Q_OBJECT

    Q_PROPERTY(QByteArray id READ id WRITE setId NOTIFY idChanged)

public:
    GSettingsSchemaQml(QObject *parent = nullptr);

    QByteArray id() const;
    void setId(const QByteArray &id);

    QByteArray path() const;
    void setPath(const QByteArray &path);

Q_SIGNALS:
    void idChanged(const QByteArray &id);

private:
    QByteArray m_id;
    QByteArray m_path;
};

class GSettingsQml: public QObject
{
    Q_OBJECT

    Q_PROPERTY(GSettingsSchemaQml* schema READ schema NOTIFY schemaChanged)
    Q_PROPERTY(QString pictureUri READ pictureUri WRITE setPictureUri NOTIFY pictureUriChanged)
    Q_PROPERTY(QString usageMode READ usageMode WRITE setUsageMode NOTIFY usageModeChanged)

public:
    GSettingsQml(QObject *parent = nullptr);

    GSettingsSchemaQml * schema() const;
<<<<<<< HEAD

    void setPictureUri(const QString &str);
    QString pictureUri() const;

    void setUsageMode(const QString &str);
    QString usageMode() const;
=======
    QString pictureUri() const;
    QString usageMode() const;

    void setPictureUri(const QString &str);
    void setUsageMode(const QString &usageMode);
>>>>>>> 7478eb88

Q_SIGNALS:
    void schemaChanged();
    void pictureUriChanged(const QString&);
    void usageModeChanged(const QString&);

private:
    GSettingsSchemaQml* m_schema;
<<<<<<< HEAD
    QString m_pictureUri;
=======
>>>>>>> 7478eb88

    friend class GSettingsSchemaQml;
};

class GSettingsControllerQml: public QObject
{
    Q_OBJECT

public:
    static GSettingsControllerQml* instance();
    ~GSettingsControllerQml();

<<<<<<< HEAD
    void registerSettingsObject(GSettingsQml *obj);
    void unRegisterSettingsObject(GSettingsQml *obj);

    Q_INVOKABLE void setPictureUri(const QByteArray &id, const QString &str);
    QString pictureUri(const QByteArray &id) const;

    Q_INVOKABLE void setUsageMode(const QByteArray &id, const QString &str);
    QString usageMode(const QByteArray &id) const;
=======
    QString pictureUri() const;
    void setPictureUri(const QString &str);

    QString usageMode() const;
    void setUsageMode(const QString &usageMode);

Q_SIGNALS:
    void pictureUriChanged(const QString&);
    void usageModeChanged(const QString&);
>>>>>>> 7478eb88

private:
    GSettingsControllerQml();

    QString m_pictureUri;
    QString m_usageMode;

    static GSettingsControllerQml* s_controllerInstance;
    QList<GSettingsQml *> m_registeredGSettings;

    QHash<QString, QString> m_pictureUri;
    QHash<QString, QString> m_usageMode;
};

#endif // FAKE_GSETTINGS_H<|MERGE_RESOLUTION|>--- conflicted
+++ resolved
@@ -18,14 +18,13 @@
 #define FAKE_GSETTINGS_H
 
 #include <QList>
-#include <QHash>
 #include <QObject>
 
 class GSettingsSchemaQml: public QObject
 {
     Q_OBJECT
 
-    Q_PROPERTY(QByteArray id READ id WRITE setId NOTIFY idChanged)
+    Q_PROPERTY(QByteArray id READ id WRITE setId)
 
 public:
     GSettingsSchemaQml(QObject *parent = nullptr);
@@ -35,9 +34,6 @@
 
     QByteArray path() const;
     void setPath(const QByteArray &path);
-
-Q_SIGNALS:
-    void idChanged(const QByteArray &id);
 
 private:
     QByteArray m_id;
@@ -56,20 +52,11 @@
     GSettingsQml(QObject *parent = nullptr);
 
     GSettingsSchemaQml * schema() const;
-<<<<<<< HEAD
-
-    void setPictureUri(const QString &str);
-    QString pictureUri() const;
-
-    void setUsageMode(const QString &str);
-    QString usageMode() const;
-=======
     QString pictureUri() const;
     QString usageMode() const;
 
     void setPictureUri(const QString &str);
     void setUsageMode(const QString &usageMode);
->>>>>>> 7478eb88
 
 Q_SIGNALS:
     void schemaChanged();
@@ -78,10 +65,6 @@
 
 private:
     GSettingsSchemaQml* m_schema;
-<<<<<<< HEAD
-    QString m_pictureUri;
-=======
->>>>>>> 7478eb88
 
     friend class GSettingsSchemaQml;
 };
@@ -94,26 +77,15 @@
     static GSettingsControllerQml* instance();
     ~GSettingsControllerQml();
 
-<<<<<<< HEAD
-    void registerSettingsObject(GSettingsQml *obj);
-    void unRegisterSettingsObject(GSettingsQml *obj);
-
-    Q_INVOKABLE void setPictureUri(const QByteArray &id, const QString &str);
-    QString pictureUri(const QByteArray &id) const;
-
-    Q_INVOKABLE void setUsageMode(const QByteArray &id, const QString &str);
-    QString usageMode(const QByteArray &id) const;
-=======
     QString pictureUri() const;
-    void setPictureUri(const QString &str);
+    Q_INVOKABLE void setPictureUri(const QString &str);
 
     QString usageMode() const;
-    void setUsageMode(const QString &usageMode);
+    Q_INVOKABLE void setUsageMode(const QString &usageMode);
 
 Q_SIGNALS:
     void pictureUriChanged(const QString&);
     void usageModeChanged(const QString&);
->>>>>>> 7478eb88
 
 private:
     GSettingsControllerQml();
@@ -123,9 +95,6 @@
 
     static GSettingsControllerQml* s_controllerInstance;
     QList<GSettingsQml *> m_registeredGSettings;
-
-    QHash<QString, QString> m_pictureUri;
-    QHash<QString, QString> m_usageMode;
 };
 
 #endif // FAKE_GSETTINGS_H
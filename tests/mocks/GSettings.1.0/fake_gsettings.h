/*
 * Copyright 2013 Canonical Ltd.
 *
 * This program is free software; you can redistribute it and/or modify
 * it under the terms of the GNU Lesser General Public License as published by
 * the Free Software Foundation; version 3.
 *
 * This program is distributed in the hope that it will be useful,
 * but WITHOUT ANY WARRANTY; without even the implied warranty of
 * MERCHANTABILITY or FITNESS FOR A PARTICULAR PURPOSE.  See the
 * GNU Lesser General Public License for more details.
 *
 * You should have received a copy of the GNU Lesser General Public License
 * along with this program.  If not, see <http://www.gnu.org/licenses/>.
 */

#ifndef FAKE_GSETTINGS_H
#define FAKE_GSETTINGS_H

#include <QList>
#include <QObject>
#include <QQmlParserStatus>
#include <QStringList>
#include <QVariant>

class GSettingsSchemaQml: public QObject
{
    Q_OBJECT

    Q_PROPERTY(QByteArray id READ id WRITE setId)

public:
    GSettingsSchemaQml(QObject *parent = nullptr);

    QByteArray id() const;
    void setId(const QByteArray &id);

    QByteArray path() const;
    void setPath(const QByteArray &path);

private:
    QByteArray m_id;
    QByteArray m_path;
};

class GSettingsQml: public QObject, public QQmlParserStatus
{
    Q_OBJECT
    Q_INTERFACES(QQmlParserStatus)

    Q_PROPERTY(GSettingsSchemaQml* schema READ schema NOTIFY schemaChanged)
<<<<<<< HEAD
    Q_PROPERTY(QString pictureUri READ pictureUri WRITE setPictureUri NOTIFY pictureUriChanged)
    Q_PROPERTY(QString usageMode READ usageMode WRITE setUsageMode NOTIFY usageModeChanged)
    Q_PROPERTY(qint64 lockedOutTime READ lockedOutTime WRITE setLockedOutTime NOTIFY lockedOutTimeChanged)
    Q_PROPERTY(QStringList lifecycleExemptAppids READ lifecycleExemptAppids WRITE setLifecycleExemptAppids NOTIFY lifecycleExemptAppidsChanged)
    Q_PROPERTY(bool autohideLauncher READ autohideLauncher WRITE setAutohideLauncher NOTIFY autohideLauncherChanged)
    Q_PROPERTY(int launcherWidth READ launcherWidth WRITE setLauncherWidth NOTIFY launcherWidthChanged)
    Q_PROPERTY(uint edgeDragWidth READ edgeDragWidth WRITE setEdgeDragWidth NOTIFY edgeDragWidthChanged)
=======
    Q_PROPERTY(QVariant disableHeight READ disableHeight WRITE setDisableHeight NOTIFY disableHeightChanged)
    Q_PROPERTY(QVariant pictureUri READ pictureUri WRITE setPictureUri NOTIFY pictureUriChanged)
    Q_PROPERTY(QVariant usageMode READ usageMode WRITE setUsageMode NOTIFY usageModeChanged)
    Q_PROPERTY(QVariant lockedOutTime READ lockedOutTime WRITE setLockedOutTime NOTIFY lockedOutTimeChanged)
    Q_PROPERTY(QVariant lifecycleExemptAppids READ lifecycleExemptAppids WRITE setLifecycleExemptAppids NOTIFY lifecycleExemptAppidsChanged)
    Q_PROPERTY(QVariant autohideLauncher READ autohideLauncher WRITE setAutohideLauncher NOTIFY autohideLauncherChanged)
    Q_PROPERTY(QVariant launcherWidth READ launcherWidth WRITE setLauncherWidth NOTIFY launcherWidthChanged)
>>>>>>> f82b9154

public:
    GSettingsQml(QObject *parent = nullptr);

<<<<<<< HEAD
    GSettingsSchemaQml * schema() const;
    QString pictureUri() const;
    QString usageMode() const;
    qint64 lockedOutTime() const;
    QStringList lifecycleExemptAppids() const;
    bool autohideLauncher() const;
    int launcherWidth() const;
    uint edgeDragWidth() const;

    void setPictureUri(const QString &str);
    void setUsageMode(const QString &usageMode);
    void setLockedOutTime(qint64 timestamp);
    void setLifecycleExemptAppids(const QStringList &appIds);
    void setAutohideLauncher(bool autohideLauncher);
    void setLauncherWidth(int launcherWidth);
    void setEdgeDragWidth(uint edgeDragWidth);
=======
    void classBegin();
    void componentComplete();

    GSettingsSchemaQml * schema() const;
    QVariant disableHeight() const;
    QVariant pictureUri() const;
    QVariant usageMode() const;
    QVariant lockedOutTime() const;
    QVariant lifecycleExemptAppids() const;
    QVariant autohideLauncher() const;
    QVariant launcherWidth() const;

    void setDisableHeight(const QVariant &val);
    void setPictureUri(const QVariant &str);
    void setUsageMode(const QVariant &usageMode);
    void setLockedOutTime(const QVariant &timestamp);
    void setLifecycleExemptAppids(const QVariant &appIds);
    void setAutohideLauncher(const QVariant &autohideLauncher);
    void setLauncherWidth(const QVariant &launcherWidth);
>>>>>>> f82b9154

Q_SIGNALS:
    void disableHeightChanged();
    void schemaChanged();
<<<<<<< HEAD
    void pictureUriChanged(const QString&);
    void usageModeChanged(const QString&);
    void lockedOutTimeChanged(qint64);
    void lifecycleExemptAppidsChanged(const QStringList &);
    void autohideLauncherChanged(bool);
    void launcherWidthChanged(int launcherWidth);
    void edgeDragWidthChanged(uint edgeDragWidth);
=======
    void pictureUriChanged();
    void usageModeChanged();
    void lockedOutTimeChanged();
    void lifecycleExemptAppidsChanged();
    void autohideLauncherChanged();
    void launcherWidthChanged();
>>>>>>> f82b9154

private:
    GSettingsSchemaQml* m_schema;
    bool m_valid;

    friend class GSettingsSchemaQml;
};

class GSettingsControllerQml: public QObject
{
    Q_OBJECT

public:
    static GSettingsControllerQml* instance();
    ~GSettingsControllerQml();

    bool disableHeight() const;
    Q_INVOKABLE void setDisableHeight(bool val);

    QString pictureUri() const;
    Q_INVOKABLE void setPictureUri(const QString &str);

    QString usageMode() const;
    Q_INVOKABLE void setUsageMode(const QString &usageMode);

    qint64 lockedOutTime() const;
    Q_INVOKABLE void setLockedOutTime(qint64 timestamp);

    QStringList lifecycleExemptAppids() const;
    Q_INVOKABLE void setLifecycleExemptAppids(const QStringList &appIds);

    bool autohideLauncher() const;
    Q_INVOKABLE void setAutohideLauncher(bool autohideLauncher);

    int launcherWidth() const;
    Q_INVOKABLE void setLauncherWidth(int launcherWidth);

    uint edgeDragWidth() const;
    Q_INVOKABLE void setEdgeDragWidth(uint edgeDragWidth);

Q_SIGNALS:
    void disableHeightChanged();
    void pictureUriChanged(const QString&);
    void usageModeChanged(const QString&);
    void lockedOutTimeChanged(qint64 timestamp);
    void lifecycleExemptAppidsChanged(const QStringList&);
    void autohideLauncherChanged(bool autohideLauncher);
    void launcherWidthChanged(int launcherWidth);
    void edgeDragWidthChanged(uint edgeDragWidth);

private:
    GSettingsControllerQml();

    bool m_disableHeight;
    QString m_pictureUri;
    QString m_usageMode;
    qint64 m_lockedOutTime;
    QStringList m_lifecycleExemptAppids;
    bool m_autohideLauncher;
    int m_launcherWidth;
    uint m_edgeDragWidth;

    static GSettingsControllerQml* s_controllerInstance;
    QList<GSettingsQml *> m_registeredGSettings;
};

#endif // FAKE_GSETTINGS_H<|MERGE_RESOLUTION|>--- conflicted
+++ resolved
@@ -49,15 +49,6 @@
     Q_INTERFACES(QQmlParserStatus)
 
     Q_PROPERTY(GSettingsSchemaQml* schema READ schema NOTIFY schemaChanged)
-<<<<<<< HEAD
-    Q_PROPERTY(QString pictureUri READ pictureUri WRITE setPictureUri NOTIFY pictureUriChanged)
-    Q_PROPERTY(QString usageMode READ usageMode WRITE setUsageMode NOTIFY usageModeChanged)
-    Q_PROPERTY(qint64 lockedOutTime READ lockedOutTime WRITE setLockedOutTime NOTIFY lockedOutTimeChanged)
-    Q_PROPERTY(QStringList lifecycleExemptAppids READ lifecycleExemptAppids WRITE setLifecycleExemptAppids NOTIFY lifecycleExemptAppidsChanged)
-    Q_PROPERTY(bool autohideLauncher READ autohideLauncher WRITE setAutohideLauncher NOTIFY autohideLauncherChanged)
-    Q_PROPERTY(int launcherWidth READ launcherWidth WRITE setLauncherWidth NOTIFY launcherWidthChanged)
-    Q_PROPERTY(uint edgeDragWidth READ edgeDragWidth WRITE setEdgeDragWidth NOTIFY edgeDragWidthChanged)
-=======
     Q_PROPERTY(QVariant disableHeight READ disableHeight WRITE setDisableHeight NOTIFY disableHeightChanged)
     Q_PROPERTY(QVariant pictureUri READ pictureUri WRITE setPictureUri NOTIFY pictureUriChanged)
     Q_PROPERTY(QVariant usageMode READ usageMode WRITE setUsageMode NOTIFY usageModeChanged)
@@ -65,29 +56,11 @@
     Q_PROPERTY(QVariant lifecycleExemptAppids READ lifecycleExemptAppids WRITE setLifecycleExemptAppids NOTIFY lifecycleExemptAppidsChanged)
     Q_PROPERTY(QVariant autohideLauncher READ autohideLauncher WRITE setAutohideLauncher NOTIFY autohideLauncherChanged)
     Q_PROPERTY(QVariant launcherWidth READ launcherWidth WRITE setLauncherWidth NOTIFY launcherWidthChanged)
->>>>>>> f82b9154
+    Q_PROPERTY(QVariant edgeDragWidth READ edgeDragWidth WRITE setEdgeDragWidth NOTIFY edgeDragWidthChanged)
 
 public:
     GSettingsQml(QObject *parent = nullptr);
 
-<<<<<<< HEAD
-    GSettingsSchemaQml * schema() const;
-    QString pictureUri() const;
-    QString usageMode() const;
-    qint64 lockedOutTime() const;
-    QStringList lifecycleExemptAppids() const;
-    bool autohideLauncher() const;
-    int launcherWidth() const;
-    uint edgeDragWidth() const;
-
-    void setPictureUri(const QString &str);
-    void setUsageMode(const QString &usageMode);
-    void setLockedOutTime(qint64 timestamp);
-    void setLifecycleExemptAppids(const QStringList &appIds);
-    void setAutohideLauncher(bool autohideLauncher);
-    void setLauncherWidth(int launcherWidth);
-    void setEdgeDragWidth(uint edgeDragWidth);
-=======
     void classBegin();
     void componentComplete();
 
@@ -99,6 +72,7 @@
     QVariant lifecycleExemptAppids() const;
     QVariant autohideLauncher() const;
     QVariant launcherWidth() const;
+    QVariant edgeDragWidth() const;
 
     void setDisableHeight(const QVariant &val);
     void setPictureUri(const QVariant &str);
@@ -107,27 +81,18 @@
     void setLifecycleExemptAppids(const QVariant &appIds);
     void setAutohideLauncher(const QVariant &autohideLauncher);
     void setLauncherWidth(const QVariant &launcherWidth);
->>>>>>> f82b9154
+    void setEdgeDragWidth(const QVariant &edgeDragWidth);
 
 Q_SIGNALS:
     void disableHeightChanged();
     void schemaChanged();
-<<<<<<< HEAD
-    void pictureUriChanged(const QString&);
-    void usageModeChanged(const QString&);
-    void lockedOutTimeChanged(qint64);
-    void lifecycleExemptAppidsChanged(const QStringList &);
-    void autohideLauncherChanged(bool);
-    void launcherWidthChanged(int launcherWidth);
-    void edgeDragWidthChanged(uint edgeDragWidth);
-=======
     void pictureUriChanged();
     void usageModeChanged();
     void lockedOutTimeChanged();
     void lifecycleExemptAppidsChanged();
     void autohideLauncherChanged();
     void launcherWidthChanged();
->>>>>>> f82b9154
+    void edgeDragWidthChanged();
 
 private:
     GSettingsSchemaQml* m_schema;

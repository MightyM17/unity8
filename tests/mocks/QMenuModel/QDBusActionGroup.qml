/*
 * Copyright (C) 2013 Canonical, Ltd.
 *
 * Authors:
 *   Daniel d'Andrada <daniel.dandrada@canonical.com>
 *
 * This program is free software; you can redistribute it and/or modify
 * it under the terms of the GNU General Public License as published by
 * the Free Software Foundation; version 3.
 *
 * This program is distributed in the hope that it will be useful,
 * but WITHOUT ANY WARRANTY; without even the implied warranty of
 * MERCHANTABILITY or FITNESS FOR A PARTICULAR PURPOSE.  See the
 * GNU General Public License for more details.
 *
 * You should have received a copy of the GNU General Public License
 * along with this program.  If not, see <http://www.gnu.org/licenses/>.
 */

import QtQuick 2.0
import Ubuntu.Settings.Menus 0.1 as Menus
import QMenuModel 0.1

QtObject {
    id: actionGroup
    property int busType
    property string busName
    property string objectPath
    property var actions: ActionData ? ActionData.data : undefined

    signal dataChanged

    function start() {}
<<<<<<< HEAD
=======
    function action(actionName) {
        switch (actionName) {
            case "transfer-state.queued":
                return {
                    'valid': true,
                    'state': {
                        'state': Menus.TransferState.Queued,
                        'percent': 0.0
                    }
            }
            case "transfer-state.running":
                return {
                    'valid': true,
                    'state': {
                        'state': Menus.TransferState.Running,
                        'seconds-left': 100,
                        'percent': 0.1
                    }
            }
            case "transfer-state.paused":
                return {
                    'valid': true,
                    'state': {
                        'state': Menus.TransferState.Paused,
                        'seconds-left': 100,
                        'percent': 0.5
                    }
            }
            case "transfer-state.cancelled":
                return {
                    'valid': true,
                    'state': {
                        'state': Menus.TransferState.Canceled,
                        'percent': 0.4
                    }
            }
            case "transfer-state.finished": return {
                    'valid': true,
                    'state': {
                        'state': Menus.TransferState.Finished,
                        'seconds-left': 0,
                        'percent': 1.0
                    }
            }
            case "transfer-state.error":
                return {
                    'valid': true,
                    'state': {
                        'state': Menus.TransferState.Error,
                        'seconds-left': 100,
                        'percent': 0.0
                    }
            }
            case "gps-detection-enabled":
            case "location-detection-enabled":
                return Qt.createQmlObject("
import QtQuick 2.3
QtObject {
    property bool valid: true
    property bool state: false
    function activate() {
        state = !state;
    }
}", actionGroup);
            default:
                break;
        }
>>>>>>> 9ef8e3b9

    function action(actionName) {
        return actions[actionName];
    }
}<|MERGE_RESOLUTION|>--- conflicted
+++ resolved
@@ -31,78 +31,22 @@
     signal dataChanged
 
     function start() {}
-<<<<<<< HEAD
-=======
-    function action(actionName) {
-        switch (actionName) {
-            case "transfer-state.queued":
-                return {
-                    'valid': true,
-                    'state': {
-                        'state': Menus.TransferState.Queued,
-                        'percent': 0.0
-                    }
-            }
-            case "transfer-state.running":
-                return {
-                    'valid': true,
-                    'state': {
-                        'state': Menus.TransferState.Running,
-                        'seconds-left': 100,
-                        'percent': 0.1
-                    }
-            }
-            case "transfer-state.paused":
-                return {
-                    'valid': true,
-                    'state': {
-                        'state': Menus.TransferState.Paused,
-                        'seconds-left': 100,
-                        'percent': 0.5
-                    }
-            }
-            case "transfer-state.cancelled":
-                return {
-                    'valid': true,
-                    'state': {
-                        'state': Menus.TransferState.Canceled,
-                        'percent': 0.4
-                    }
-            }
-            case "transfer-state.finished": return {
-                    'valid': true,
-                    'state': {
-                        'state': Menus.TransferState.Finished,
-                        'seconds-left': 0,
-                        'percent': 1.0
-                    }
-            }
-            case "transfer-state.error":
-                return {
-                    'valid': true,
-                    'state': {
-                        'state': Menus.TransferState.Error,
-                        'seconds-left': 100,
-                        'percent': 0.0
-                    }
-            }
-            case "gps-detection-enabled":
-            case "location-detection-enabled":
-                return Qt.createQmlObject("
-import QtQuick 2.3
-QtObject {
-    property bool valid: true
-    property bool state: false
-    function activate() {
-        state = !state;
-    }
-}", actionGroup);
-            default:
-                break;
-        }
->>>>>>> 9ef8e3b9
 
     function action(actionName) {
-        return actions[actionName];
+        return Qt.createQmlObject("
+            import QtQuick 2.3
+            import QMenuModel 0.1
+
+            QtObject {
+                signal activated
+
+                property string actionName: \"" + actionName + "\"
+                property bool valid: ActionData.data[actionName] != undefined ? ActionData.data[actionName].valid : false
+                property var state: ActionData.data[actionName] != undefined ? ActionData.data[actionName].state : undefined
+
+                function activate() {
+                    activated();
+                }
+            }", actionGroup);
     }
 }
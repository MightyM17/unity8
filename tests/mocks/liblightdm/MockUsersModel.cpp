/*
 * Copyright (C) 2013-2016 Canonical, Ltd.
 *
 * This program is free software; you can redistribute it and/or modify
 * it under the terms of the GNU General Public License as published by
 * the Free Software Foundation; version 3.
 *
 * This program is distributed in the hope that it will be useful,
 * but WITHOUT ANY WARRANTY; without even the implied warranty of
 * MERCHANTABILITY or FITNESS FOR A PARTICULAR PURPOSE.  See the
 * GNU General Public License for more details.
 *
 * You should have received a copy of the GNU General Public License
 * along with this program.  If not, see <http://www.gnu.org/licenses/>.
 *
 * Author: Michael Terry <michael.terry@canonical.com>
 */

// LightDM currently is Qt4 compatible, and so doesn't define setRoleNames.
// To use the same method of setting role name that it does, we
// set our compatibility to Qt4 here too.
#define QT_DISABLE_DEPRECATED_BEFORE QT_VERSION_CHECK(4, 0, 0)

#include "MockController.h"
#include "MockUsersModel.h"
#include <QDir>
#include <QIcon>

namespace QLightDM
{

class Entry
{
public:
    QString username;
    QString real_name;
    QString background;
    QString layouts;
    bool is_active;
    bool has_messages;
    QString session;
    uid_t uid;
};

class UsersModelPrivate
{
public:
    QList<Entry> entries;
};

UsersModel::UsersModel(QObject *parent)
    : QAbstractListModel(parent)
    , d_ptr(new UsersModelPrivate)
{
    // Extend roleNames (we want to keep the "display" role)
    QHash<int, QByteArray> roles = roleNames();
    roles[NameRole] = "name";
    roles[RealNameRole] = "realName";
    roles[LoggedInRole] = "loggedIn";
    roles[BackgroundRole] = "background";
    roles[BackgroundPathRole] = "backgroundPath";
    roles[SessionRole] = "session";
    roles[HasMessagesRole] = "hasMessages";
    roles[ImagePathRole] = "imagePath";
    roles[UidRole] = "uid";
    setRoleNames(roles);

    connect(MockController::instance(), &MockController::hasGuestAccountHintChanged,
            this, &UsersModel::resetEntries);
    connect(MockController::instance(), &MockController::showManualLoginHintChanged,
            this, &UsersModel::resetEntries);
    connect(MockController::instance(), &MockController::hideUsersHintChanged,
            this, &UsersModel::resetEntries);
    connect(MockController::instance(), &MockController::userModeChanged,
            this, &UsersModel::resetEntries);
    connect(MockController::instance(), &MockController::sessionNameChanged,
            this, &UsersModel::setCurrentSessionName);
    resetEntries();
}

UsersModel::~UsersModel()
{
    delete d_ptr;
}

void UsersModel::setCurrentSessionName(const QString &sessionName, const QString &username)
{
    Q_D(UsersModel);

    int usersIndex = 0;
    for (auto &entry : d->entries) {
        if (username == entry.username) {
            entry.session = sessionName;
            break;
        }
        usersIndex++;
    }

    dataChanged(index(usersIndex, 0), index(usersIndex, 0), QVector<int>(SessionRole));
}

int UsersModel::rowCount(const QModelIndex &parent) const
{
    Q_D(const UsersModel);

    if (parent.isValid()) {
        return 0;
    } else { // parent is root
        return d->entries.size();
    }
}

QVariant UsersModel::data(const QModelIndex &index, int role) const
{
    Q_D(const UsersModel);

    if (!index.isValid()) {
        return QVariant();
    }

    int row = index.row();
    switch (role) {
    case Qt::DisplayRole:
        return d->entries[row].real_name;
    case Qt::DecorationRole:
        return QIcon();
    case UsersModel::NameRole:
        return d->entries[row].username;
    case UsersModel::RealNameRole:
        return d->entries[row].real_name;
    case UsersModel::SessionRole:
        return d->entries[row].session;
    case UsersModel::LoggedInRole:
        return d->entries[row].is_active;
    case UsersModel::BackgroundRole:
        return QPixmap(d->entries[row].background);
    case UsersModel::BackgroundPathRole:
        return d->entries[row].background;
    case UsersModel::HasMessagesRole:
        return d->entries[row].has_messages;
    case UsersModel::ImagePathRole:
        return "";
    case UsersModel::UidRole:
        return d->entries[row].uid;
    default:
        return QVariant();
    }
}

void UsersModel::resetEntries()
{
    Q_D(UsersModel);

    beginResetModel();

    QString userMode = MockController::instance()->userMode();

    if (userMode == "single") {
        d->entries = {{"no-password", "No Password", "", 0, false, false, "ubuntu", 0}};
    } else if (userMode == "single-passphrase") {
        d->entries = {{"has-password", "Has Password", "", 0, false, false, "ubuntu", 0}};
    } else if (userMode == "single-pin") {
        d->entries = {{"has-pin", "Has PIN", "", 0, false, false, "ubuntu", 0}};
    } else if (userMode == "full") {
       /*
         * Since the real model sorts these entries alphabetically, the model indices
         * don't line up correctly. The easiest way to fix this is to ensure that this
         * list of entries REMAINS IN ALPHABETICAL ORDER at all times.
         */
        d->entries = {
            { "active",            "Active Account", 0, 0, true, false, "ubuntu", 0 },
            { "auth-error",        "Auth Error", 0, 0, false, false, "ubuntu", 0 },
            { "black-background",  "Black Background", "#000000", 0, false, false, "ubuntu", 0 },
            { "color-background",  "Color Background", "#E95420", 0, false, false, "ubuntu", 0 },
            { "different-prompt",  "Different Prompt", 0, 0, false, false, "ubuntu", 0 },
            { "empty-name",        "", 0, 0, false, false, "ubuntu", 0 },
            { "has-password",      "Has Password", 0, 0, false, false, "ubuntu", 0 },
            { "has-pin",           "Has PIN",      0, 0, false, false, "ubuntu", 0 },
<<<<<<< HEAD
            { "different-prompt",  "Different Prompt", 0, 0, false, false, "ubuntu", 0 },
            { "question-prompt",   "Question Prompt", 0, 0, false, false, "ubuntu", 0 },
            { "no-password",       "No Password", 0, 0, false, false, "ubuntu", 0 },
            { "auth-error",        "Auth Error", 0, 0, false, false, "ubuntu", 0 },
            { "two-factor",        "Two Factor", 0, 0, false, false, "ubuntu", 0 },
            { "two-prompts",       "Two Prompts", 0, 0, false, false, "ubuntu", 0 },
            { "wacky-prompts",     "Interspersed Prompts", 0, 0, false, false, "ubuntu", 0 },
            { "info-prompt",       "Info Prompt", 0, 0, false, false, "ubuntu", 0 },
=======
>>>>>>> 27fa2c95
            { "html-info-prompt",  "HTML Info Prompt", 0, 0, false, false, "ubuntu", 0 },
            { "info-prompt",       "Info Prompt", 0, 0, false, false, "ubuntu", 0 },
            { "long-info-prompt",  "Long Info Prompt", 0, 0, false, false, "ubuntu", 0 },
<<<<<<< HEAD
            { "wide-info-prompt",  "Wide Info Prompt", 0, 0, false, false, "ubuntu", 0 },
            { "multi-info-prompt", "Multi Info Prompt", 0, 0, false, false, "ubuntu", 0 },
            { "info-after-login",  "Info After Login", 0, 0, false, false, "ubuntu", 0 },
=======
>>>>>>> 27fa2c95
            { "long-name",         "Long name (far far too long to fit, seriously this would never fit on the screen, you will never see this part of the name)", 0, 0, false, false, "ubuntu", 0 },
            { "multi-info-prompt", "Multi Info Prompt", 0, 0, false, false, "ubuntu", 0 },
            { "no-background",     "No Background", "", 0, false, false, "ubuntu", 0 },
            { "no-password",       "No Password", 0, 0, false, false, "ubuntu", 0 },
            { "no-response",       "No Response", 0, 0, false, false, "ubuntu", 0 },
<<<<<<< HEAD
            { "empty-name",        "", 0, 0, false, false, "ubuntu", 0 },
            { "active",            "Active Account", 0, 0, true, false, "ubuntu", 0 },
            { "locked",            "Locked", 0, 0, false, false, "ubuntu", 0 },
=======
            { "two-factor",        "Two Factor", 0, 0, false, false, "ubuntu", 0 },
            { "unicode",           "가나다라마", 0, 0, false, false, "ubuntu", 0 },
            // white and black are a bit redundant, but useful for manually testing if UI is still readable
            { "white-background",  "White Background", "#ffffff", 0, false, false, "ubuntu", 0 },
            { "wide-info-prompt",  "Wide Info Prompt", 0, 0, false, false, "ubuntu", 0 }
>>>>>>> 27fa2c95
        };
    }

    // Assign uids in a loop, just to avoid having to muck with them when
    // adding or removing test users.
    for (int i = 0; i < d->entries.size(); i++) {
        d->entries[i].uid = i + 1;
    }

    // Assign backgrounds
    QDir backgroundDir("/usr/share/backgrounds");
    QStringList backgrounds = backgroundDir.entryList(QDir::Files);
    if (!backgrounds.empty()) {
        for (int i = 0; i < d->entries.size(); i++) {
            if (d->entries[i].background.isNull()) {
                d->entries[i].background = backgroundDir.filePath(backgrounds[i % backgrounds.size()]);
            }
        }
    }

    endResetModel();
}

}<|MERGE_RESOLUTION|>--- conflicted
+++ resolved
@@ -176,42 +176,24 @@
             { "empty-name",        "", 0, 0, false, false, "ubuntu", 0 },
             { "has-password",      "Has Password", 0, 0, false, false, "ubuntu", 0 },
             { "has-pin",           "Has PIN",      0, 0, false, false, "ubuntu", 0 },
-<<<<<<< HEAD
-            { "different-prompt",  "Different Prompt", 0, 0, false, false, "ubuntu", 0 },
-            { "question-prompt",   "Question Prompt", 0, 0, false, false, "ubuntu", 0 },
-            { "no-password",       "No Password", 0, 0, false, false, "ubuntu", 0 },
-            { "auth-error",        "Auth Error", 0, 0, false, false, "ubuntu", 0 },
-            { "two-factor",        "Two Factor", 0, 0, false, false, "ubuntu", 0 },
-            { "two-prompts",       "Two Prompts", 0, 0, false, false, "ubuntu", 0 },
+            { "html-info-prompt",  "HTML Info Prompt", 0, 0, false, false, "ubuntu", 0 },
+            { "info-after-login",  "Info After Login", 0, 0, false, false, "ubuntu", 0 },
+            { "info-prompt",       "Info Prompt", 0, 0, false, false, "ubuntu", 0 },
             { "wacky-prompts",     "Interspersed Prompts", 0, 0, false, false, "ubuntu", 0 },
-            { "info-prompt",       "Info Prompt", 0, 0, false, false, "ubuntu", 0 },
-=======
->>>>>>> 27fa2c95
-            { "html-info-prompt",  "HTML Info Prompt", 0, 0, false, false, "ubuntu", 0 },
-            { "info-prompt",       "Info Prompt", 0, 0, false, false, "ubuntu", 0 },
+            { "locked",            "Locked", 0, 0, false, false, "ubuntu", 0 },
             { "long-info-prompt",  "Long Info Prompt", 0, 0, false, false, "ubuntu", 0 },
-<<<<<<< HEAD
-            { "wide-info-prompt",  "Wide Info Prompt", 0, 0, false, false, "ubuntu", 0 },
-            { "multi-info-prompt", "Multi Info Prompt", 0, 0, false, false, "ubuntu", 0 },
-            { "info-after-login",  "Info After Login", 0, 0, false, false, "ubuntu", 0 },
-=======
->>>>>>> 27fa2c95
             { "long-name",         "Long name (far far too long to fit, seriously this would never fit on the screen, you will never see this part of the name)", 0, 0, false, false, "ubuntu", 0 },
             { "multi-info-prompt", "Multi Info Prompt", 0, 0, false, false, "ubuntu", 0 },
             { "no-background",     "No Background", "", 0, false, false, "ubuntu", 0 },
             { "no-password",       "No Password", 0, 0, false, false, "ubuntu", 0 },
             { "no-response",       "No Response", 0, 0, false, false, "ubuntu", 0 },
-<<<<<<< HEAD
-            { "empty-name",        "", 0, 0, false, false, "ubuntu", 0 },
-            { "active",            "Active Account", 0, 0, true, false, "ubuntu", 0 },
-            { "locked",            "Locked", 0, 0, false, false, "ubuntu", 0 },
-=======
+            { "question-prompt",   "Question Prompt", 0, 0, false, false, "ubuntu", 0 },
             { "two-factor",        "Two Factor", 0, 0, false, false, "ubuntu", 0 },
-            { "unicode",           "가나다라마", 0, 0, false, false, "ubuntu", 0 },
+            { "two-prompts",       "Two Prompts", 0, 0, false, false, "ubuntu", 0 },
             // white and black are a bit redundant, but useful for manually testing if UI is still readable
             { "white-background",  "White Background", "#ffffff", 0, false, false, "ubuntu", 0 },
-            { "wide-info-prompt",  "Wide Info Prompt", 0, 0, false, false, "ubuntu", 0 }
->>>>>>> 27fa2c95
+            { "wide-info-prompt",  "Wide Info Prompt", 0, 0, false, false, "ubuntu", 0 },
+            { "unicode",           "가나다라마", 0, 0, false, false, "ubuntu", 0 }
         };
     }
 

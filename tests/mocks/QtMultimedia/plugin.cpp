--- conflicted
+++ resolved
@@ -17,28 +17,19 @@
  */
 
 #include "plugin.h"
-<<<<<<< HEAD
 #include "mediaplayer.h"
+#include "declarativeplaylist.h"
 #include "videooutput.h"
-=======
-#include "audio.h"
-#include "declarativeplaylist.h"
->>>>>>> 7b76a572
 
 #include <QtQml/qqml.h>
 
 void MockQtMultimediaPlugin::registerTypes(const char *uri)
 {
     Q_ASSERT(uri == QLatin1String("QtMultimedia"));
-<<<<<<< HEAD
     qmlRegisterType<MediaPlayer>(uri, 5, 0, "Audio");
     qmlRegisterType<MediaPlayer>(uri, 5, 0, "MediaPlayer");
     qmlRegisterType<VideoOutput>(uri, 5, 0, "VideoOutput");
 
     qmlRegisterType<MediaDataSource>(uri, 5, 0, "MediaDataSource");
-=======
-    qmlRegisterType<Audio>(uri, 5, 0, "Audio");
-    qmlRegisterType<Audio>(uri, 5, 0, "MediaPlayer");
     qmlRegisterType<DeclarativePlaylist>(uri, 5, 6, "Playlist");
->>>>>>> 7b76a572
 }
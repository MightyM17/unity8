/*
 * Copyright (C) 2015-2016 Canonical, Ltd.
 *
 * This program is free software; you can redistribute it and/or modify
 * it under the terms of the GNU General Public License as published by
 * the Free Software Foundation; version 3.
 *
 * This program is distributed in the hope that it will be useful,
 * but WITHOUT ANY WARRANTY; without even the implied warranty of
 * MERCHANTABILITY or FITNESS FOR A PARTICULAR PURPOSE.  See the
 * GNU General Public License for more details.
 *
 * You should have received a copy of the GNU General Public License
 * along with this program.  If not, see <http://www.gnu.org/licenses/>.
 */

import QtQuick 2.4

Item {
<<<<<<< HEAD
    property int topBoundaryOffset // effectively panel height

=======
    property Item confiningItem
>>>>>>> 16ee79f1
    signal pushedLeftBoundary(real amount, int buttons)
    signal pushedRightBoundary(real amount, int buttons)
    signal pushedTopBoundary(real amount, int buttons)
    signal pushedTopLeftCorner(real amount, int buttons)
    signal pushedTopRightCorner(real amount, int buttons)
    signal pushedBottomLeftCorner(real amount, int buttons)
    signal pushedBottomRightCorner(real amount, int buttons)
    signal pushStopped()
    signal mouseMoved()
}<|MERGE_RESOLUTION|>--- conflicted
+++ resolved
@@ -17,12 +17,9 @@
 import QtQuick 2.4
 
 Item {
-<<<<<<< HEAD
     property int topBoundaryOffset // effectively panel height
+    property Item confiningItem
 
-=======
-    property Item confiningItem
->>>>>>> 16ee79f1
     signal pushedLeftBoundary(real amount, int buttons)
     signal pushedRightBoundary(real amount, int buttons)
     signal pushedTopBoundary(real amount, int buttons)

/*
 * Copyright (C) 2015 Canonical, Ltd.
 *
 * This program is free software; you can redistribute it and/or modify
 * it under the terms of the GNU General Public License as published by
 * the Free Software Foundation; version 3.
 *
 * This program is distributed in the hope that it will be useful,
 * but WITHOUT ANY WARRANTY; without even the implied warranty of
 * MERCHANTABILITY or FITNESS FOR A PARTICULAR PURPOSE.  See the
 * GNU General Public License for more details.
 *
 * You should have received a copy of the GNU General Public License
 * along with this program.  If not, see <http://www.gnu.org/licenses/>.
 */

#include "SessionsModel.h"
#include "SessionsModelPrivate.h"

namespace QLightDM
{

SessionsModelPrivate::SessionsModelPrivate(SessionsModel* parent)
    : testScenario("singleSession")
    , q_ptr(parent)
{
    resetEntries();
}

void SessionsModelPrivate::resetEntries()
{
    Q_Q(SessionsModel);

    q->beginResetModel();
        if (testScenario == "multipleSessions") {
            resetEntries_multipleSessions();
        } else if (testScenario == "noSessions") {
            resetEntries_noSessions();
        } else {
            resetEntries_singleSession();
        }
    q->endResetModel();
}

void SessionsModelPrivate::resetEntries_multipleSessions()
{
    sessionItems =
        {
<<<<<<< HEAD
            {"", "", "Ubuntu", ""},
            {"", "", "GNOME", ""},
            {"", "", "Plasma", ""},
            {"", "", "Unknown", ""}
=======
            {"ubuntu", "", "Ubuntu", ""},
            {"ubuntu-2d", "", "Ubuntu 2D", ""},
            {"gnome", "", "GNOME", ""},
            {"gnome-classic", "", "GNOME Classic", ""},
            {"gnome-flashback-compiz", "", "GNOME Flashback (Compiz)", ""},
            {"gnome-flashback-metacity", "", "GNOME Flashback (Metacity)", ""},
            {"gnome-wayland", "", "GNOME on Wayland", ""},
            {"plasma", "", "Plasma", ""},
            {"kde", "", "KDE" , ""},
            {"xterm", "", "Recovery Console", ""},
            {"", "", "Unknown?", ""}
>>>>>>> 57caaccb
        };
}

void SessionsModelPrivate::resetEntries_noSessions()
{
    sessionItems = {};
}

void SessionsModelPrivate::resetEntries_singleSession()
{
    sessionItems = {{"ubuntu", "", "Ubuntu", ""}};
}

} // namespace QLightDM<|MERGE_RESOLUTION|>--- conflicted
+++ resolved
@@ -46,12 +46,6 @@
 {
     sessionItems =
         {
-<<<<<<< HEAD
-            {"", "", "Ubuntu", ""},
-            {"", "", "GNOME", ""},
-            {"", "", "Plasma", ""},
-            {"", "", "Unknown", ""}
-=======
             {"ubuntu", "", "Ubuntu", ""},
             {"ubuntu-2d", "", "Ubuntu 2D", ""},
             {"gnome", "", "GNOME", ""},
@@ -63,7 +57,6 @@
             {"kde", "", "KDE" , ""},
             {"xterm", "", "Recovery Console", ""},
             {"", "", "Unknown?", ""}
->>>>>>> 57caaccb
         };
 }
 

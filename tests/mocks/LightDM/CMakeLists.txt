--- conflicted
+++ resolved
@@ -36,12 +36,8 @@
 # LD_LIBRARY_PATH.
 add_dependencies(MockLightDM-qml MockLightDM MockUserMetrics)
 target_link_libraries(MockLightDM-qml
-<<<<<<< HEAD
-    MockLightDM
-=======
-    -L${CMAKE_CURRENT_BINARY_DIR}/full
+    -L${CMAKE_CURRENT_BINARY_DIR}/liblightdm
     -llightdm-qt5-2
->>>>>>> 3e937016
     -L${CMAKE_BINARY_DIR}/tests/mocks/libusermetrics
     -lusermetricsoutput
     unity8-private

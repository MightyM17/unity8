--- conflicted
+++ resolved
@@ -41,7 +41,7 @@
                 NOTIFY backgroundFileChanged)
     Q_PROPERTY (bool statsWelcomeScreen
                 READ getStatsWelcomeScreen
-                WRITE setStatsWelcomeScreen // addition for testing
+                WRITE setStatsWelcomeScreen // only available in mock
                 NOTIFY statsWelcomeScreenChanged)
 
 public:
@@ -52,27 +52,19 @@
     bool getDemoEdges();
     void setDemoEdges(bool demoEdges);
     QString getBackgroundFile();
-<<<<<<< HEAD
+    void setBackgroundFile(const QString &backgroundFile);
     bool getStatsWelcomeScreen();
     void setStatsWelcomeScreen(bool statsWelcomeScreen);
-=======
-    void setBackgroundFile(const QString &backgroundFile);
->>>>>>> 6a74c576
 
 Q_SIGNALS:
     void userChanged();
     void demoEdgesChanged();
     void backgroundFileChanged();
-<<<<<<< HEAD
     void statsWelcomeScreenChanged();
 
 private:
+    QString m_backgroundFile;
     bool m_statsWelcomeScreen;
-=======
-
-private:
-    QString m_backgroundFile;
->>>>>>> 6a74c576
 };
 
 #endif
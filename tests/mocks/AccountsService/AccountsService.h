--- conflicted
+++ resolved
@@ -67,15 +67,12 @@
     Q_PROPERTY(bool hereLicensePathValid // qml sees a null string as "", so we use proxy setting for that
                READ hereLicensePathValid
                NOTIFY hereLicensePathChanged)
-<<<<<<< HEAD
+    Q_PROPERTY(QString realName READ realName WRITE setRealName NOTIFY realNameChanged)
+    Q_PROPERTY(QString email READ email WRITE setEmail NOTIFY emailChanged)
     Q_PROPERTY(QStringList keymaps
                READ keymaps
                WRITE setKeymaps // only in mock
                NOTIFY keymapsChanged)
-=======
-    Q_PROPERTY(QString realName READ realName WRITE setRealName NOTIFY realNameChanged)
-    Q_PROPERTY(QString email READ email WRITE setEmail NOTIFY emailChanged)
->>>>>>> b7a86e71
 
 public:
     enum PasswordDisplayHint {
@@ -105,15 +102,12 @@
     QString hereLicensePath() const;
     void setHereLicensePath(const QString &path);
     bool hereLicensePathValid() const;
-<<<<<<< HEAD
-    QStringList keymaps() const;
-    void setKeymaps(const QStringList &keymaps);
-=======
     QString realName() const;
     void setRealName(const QString &realName);
     QString email() const;
     void setEmail(const QString &email);
->>>>>>> b7a86e71
+    QStringList keymaps() const;
+    void setKeymaps(const QStringList &keymaps);
 
 Q_SIGNALS:
     void userChanged();
@@ -126,12 +120,9 @@
     void failedLoginsChanged();
     void hereEnabledChanged();
     void hereLicensePathChanged();
-<<<<<<< HEAD
-    void keymapsChanged();
-=======
     void realNameChanged();
     void emailChanged();
->>>>>>> b7a86e71
+    void keymapsChanged();
 
 private:
     bool m_enableLauncherWhileLocked;
@@ -143,12 +134,9 @@
     bool m_demoEdges;
     bool m_hereEnabled;
     QString m_hereLicensePath;
-<<<<<<< HEAD
+    QString m_realName;
     QStringList m_kbdMap;
-=======
-    QString m_realName;
     QString m_email;
->>>>>>> b7a86e71
 };
 
 #endif
/*
 * Copyright (C) 2013 Canonical, Ltd.
 *
 * This program is free software; you can redistribute it and/or modify
 * it under the terms of the GNU General Public License as published by
 * the Free Software Foundation; version 3.
 *
 * This program is distributed in the hope that it will be useful,
 * but WITHOUT ANY WARRANTY; without even the implied warranty of
 * MERCHANTABILITY or FITNESS FOR A PARTICULAR PURPOSE.  See the
 * GNU General Public License for more details.
 *
 * You should have received a copy of the GNU General Public License
 * along with this program.  If not, see <http://www.gnu.org/licenses/>.
 *
 * Author: Michael Terry <michael.terry@canonical.com>
 */

#include "AccountsService.h"

AccountsService::AccountsService(QObject* parent)
  : QObject(parent),
    m_backgroundFile(TOP_SRCDIR "/graphics/phone_background.jpg")
{
}

QString AccountsService::user() const
{
    return "testuser";
}

void AccountsService::setUser(const QString &user)
{
    Q_UNUSED(user)
}

bool AccountsService::demoEdges() const
{
    return false;
}

void AccountsService::setDemoEdges(bool demoEdges)
{
    Q_UNUSED(demoEdges)
}

<<<<<<< HEAD
bool AccountsService::getDemoEdgesForCurrentUser()
{
    return false;
}

void AccountsService::setDemoEdgesForCurrentUser(bool)
{
}

QString AccountsService::getBackgroundFile()
=======
QString AccountsService::backgroundFile() const
>>>>>>> f82055e2
{
    return m_backgroundFile;
}

void AccountsService::setBackgroundFile(const QString &backgroundFile)
{
    m_backgroundFile = backgroundFile;
    backgroundFileChanged();
}<|MERGE_RESOLUTION|>--- conflicted
+++ resolved
@@ -44,8 +44,7 @@
     Q_UNUSED(demoEdges)
 }
 
-<<<<<<< HEAD
-bool AccountsService::getDemoEdgesForCurrentUser()
+bool AccountsService::demoEdgesForCurrentUser() const
 {
     return false;
 }
@@ -54,10 +53,7 @@
 {
 }
 
-QString AccountsService::getBackgroundFile()
-=======
 QString AccountsService::backgroundFile() const
->>>>>>> f82055e2
 {
     return m_backgroundFile;
 }

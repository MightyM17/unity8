--- conflicted
+++ resolved
@@ -151,23 +151,6 @@
     return !m_hereLicensePath.isNull();
 }
 
-<<<<<<< HEAD
-QStringList AccountsService::keymaps() const
-{
-    if (!m_kbdMap.isEmpty()) {
-        return m_kbdMap;
-    }
-
-    return {QStringLiteral("us")};
-}
-
-void AccountsService::setKeymaps(const QStringList &keymaps)
-{
-    if (keymaps != m_kbdMap) {
-        m_kbdMap = keymaps;
-        Q_EMIT keymapsChanged();
-    }
-=======
 QString AccountsService::realName() const
 {
     return m_realName;
@@ -188,5 +171,21 @@
 {
     m_email = email;
     Q_EMIT emailChanged();
->>>>>>> b7a86e71
+}
+
+QStringList AccountsService::keymaps() const
+{
+    if (!m_kbdMap.isEmpty()) {
+        return m_kbdMap;
+    }
+
+    return {QStringLiteral("us")};
+}
+
+void AccountsService::setKeymaps(const QStringList &keymaps)
+{
+    if (keymaps != m_kbdMap) {
+        m_kbdMap = keymaps;
+        Q_EMIT keymapsChanged();
+    }
 }
--- conflicted
+++ resolved
@@ -20,11 +20,8 @@
 
 AccountsService::AccountsService(QObject* parent)
   : QObject(parent),
-<<<<<<< HEAD
+    m_backgroundFile(TOP_SRCDIR "/graphics/phone_background.jpg"),
     m_statsWelcomeScreen(true)
-=======
-    m_backgroundFile(TOP_SRCDIR "/graphics/phone_background.jpg")
->>>>>>> 6a74c576
 {
 }
 
@@ -50,8 +47,13 @@
 
 QString AccountsService::getBackgroundFile()
 {
-<<<<<<< HEAD
-    return TOP_SRCDIR "/graphics/phone_background.jpg";
+    return m_backgroundFile;
+}
+
+void AccountsService::setBackgroundFile(const QString &backgroundFile)
+{
+    m_backgroundFile = backgroundFile;
+    backgroundFileChanged();
 }
 
 bool AccountsService::getStatsWelcomeScreen()
@@ -63,13 +65,4 @@
 {
     m_statsWelcomeScreen = statsWelcomeScreen;
     statsWelcomeScreenChanged();
-=======
-    return m_backgroundFile;
-}
-
-void AccountsService::setBackgroundFile(const QString &backgroundFile)
-{
-    m_backgroundFile = backgroundFile;
-    backgroundFileChanged();
->>>>>>> 6a74c576
 }
pkg_search_module(GIO REQUIRED gio-2.0)

include_directories(
    ${CMAKE_CURRENT_SOURCE_DIR}
    ${CMAKE_CURRENT_BINARY_DIR}
    ${Qt5Gui_PRIVATE_INCLUDE_DIRS}
    ${Qt5Quick_PRIVATE_INCLUDE_DIRS}
    ${GIO_INCLUDE_DIRS}
    ${CMAKE_SOURCE_DIR}/plugins/Utils
)

set(QMLPLUGIN_SRC
    ${CMAKE_SOURCE_DIR}/plugins/Utils/activefocuslogger.cpp
    ${CMAKE_SOURCE_DIR}/plugins/Utils/qlimitproxymodelqml.cpp
    ${CMAKE_SOURCE_DIR}/plugins/Utils/unitysortfilterproxymodelqml.cpp
    ${CMAKE_SOURCE_DIR}/plugins/Utils/unitymenumodelpaths.cpp
    ${CMAKE_SOURCE_DIR}/plugins/Utils/windowkeysfilter.cpp
    ${CMAKE_SOURCE_DIR}/plugins/Utils/windowscreenshotprovider.cpp
    ${CMAKE_SOURCE_DIR}/plugins/Utils/easingcurve.cpp
    ${CMAKE_SOURCE_DIR}/plugins/Utils/inputwatcher.cpp
<<<<<<< HEAD
    ${CMAKE_SOURCE_DIR}/plugins/Utils/timezoneFormatter.cpp
=======
    ${CMAKE_SOURCE_DIR}/plugins/Utils/applicationsfiltermodel.cpp
    ${APPLICATION_API_INCLUDEDIR}/unity/shell/application/ApplicationManagerInterface.h
>>>>>>> 21e9bd71
    constants.cpp
    plugin.cpp
    windowstatestorage.cpp
    )

add_library(FakeUtils-qml SHARED
    ${QMLPLUGIN_SRC}
    )

target_link_libraries(FakeUtils-qml ${GIO_LDFLAGS})

# Because this is an internal support library, we want
# to expose all symbols in it. Consider changing this
# either to a static library or just using the
# files directly in targets.
set_target_properties(FakeUtils-qml PROPERTIES COMPILE_FLAGS -fvisibility=default)

qt5_use_modules(FakeUtils-qml Qml Quick DBus Network Gui)

add_unity8_mock(Utils 0.1 Utils TARGETS FakeUtils-qml)<|MERGE_RESOLUTION|>--- conflicted
+++ resolved
@@ -18,12 +18,9 @@
     ${CMAKE_SOURCE_DIR}/plugins/Utils/windowscreenshotprovider.cpp
     ${CMAKE_SOURCE_DIR}/plugins/Utils/easingcurve.cpp
     ${CMAKE_SOURCE_DIR}/plugins/Utils/inputwatcher.cpp
-<<<<<<< HEAD
     ${CMAKE_SOURCE_DIR}/plugins/Utils/timezoneFormatter.cpp
-=======
     ${CMAKE_SOURCE_DIR}/plugins/Utils/applicationsfiltermodel.cpp
     ${APPLICATION_API_INCLUDEDIR}/unity/shell/application/ApplicationManagerInterface.h
->>>>>>> 21e9bd71
     constants.cpp
     plugin.cpp
     windowstatestorage.cpp

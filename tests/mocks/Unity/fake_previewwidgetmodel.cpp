--- conflicted
+++ resolved
@@ -57,10 +57,7 @@
     QVariantMap attributes;
     QVariantMap buttonData;
     buttonData["label"] = "Button";
-<<<<<<< HEAD
-=======
     buttonData["id"] = "open_click";
->>>>>>> 3ce14808
     QVariantList buttons;
     buttons << buttonData << buttonData << buttonData;
     attributes["actions"] = QVariant::fromValue(buttons);

--- conflicted
+++ resolved
@@ -25,11 +25,6 @@
 class Screens : public QAbstractListModel
 {
     Q_OBJECT
-<<<<<<< HEAD
-    Q_ENUMS(OutputTypes)
-    Q_ENUMS(FormFactor)
-=======
->>>>>>> 6c5022c4
 
     Q_PROPERTY(int count READ count NOTIFY countChanged)
 

--- conflicted
+++ resolved
@@ -29,13 +29,6 @@
  , m_loaded(false)
  , timer(this)
 {
-<<<<<<< HEAD
-    QObject::connect(this, SIGNAL(rowsInserted(const QModelIndex &, int, int)), this, SIGNAL(countChanged()));
-    QObject::connect(this, SIGNAL(rowsRemoved(const QModelIndex &, int, int)), this, SIGNAL(countChanged()));
-    QObject::connect(this, SIGNAL(modelReset()), this, SIGNAL(countChanged()));
-
-=======
->>>>>>> 2ef2b55e
     timer.setSingleShot(true);
     timer.setInterval(100);
     QObject::connect(&timer, SIGNAL(timeout()), this, SLOT(updateScopes()));

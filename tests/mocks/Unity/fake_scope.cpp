/*
 * Copyright (C) 2013 Canonical, Ltd.
 *
 * This program is free software; you can redistribute it and/or modify
 * it under the terms of the GNU General Public License as published by
 * the Free Software Foundation; version 3.
 *
 * This program is distributed in the hope that it will be useful,
 * but WITHOUT ANY WARRANTY; without even the implied warranty of
 * MERCHANTABILITY or FITNESS FOR A PARTICULAR PURPOSE.  See the
 * GNU General Public License for more details.
 *
 * You should have received a copy of the GNU General Public License
 * along with this program.  If not, see <http://www.gnu.org/licenses/>.
 */

// Self
#include "fake_scope.h"

#include <dee.h>
#include "paths.h"

#include "fake_preview.h"

static DeeModel* create_categories_model(unsigned category_count);
static DeeModel* create_results_model(unsigned category_count, unsigned result_count);

// TODO: Implement remaining pieces

Scope::Scope(QObject* parent)
    : QObject(parent)
    , m_visible(false)
    , m_searching(false)
<<<<<<< HEAD
    , m_isActive(false)
=======
>>>>>>> 8de2ed01
    , m_categories(new Categories(this))
    , m_results(new DeeListModel(this))
{
    DeeModel* results_model = create_results_model(4, 30);
    m_categories->setResultModel(results_model);
    m_categories->setModel(create_categories_model(4));
    m_results->setModel(results_model);
}

Scope::Scope(QString const& id, QString const& name, bool visible, QObject* parent)
    : QObject(parent)
    , m_id(id)
    , m_name(name)
    , m_visible(visible)
    , m_searching(false)
<<<<<<< HEAD
    , m_isActive(false)
=======
>>>>>>> 8de2ed01
    , m_categories(new Categories(this))
    , m_results(new DeeListModel(this))
{
    DeeModel* results_model = create_results_model(4, 30);
    m_categories->setResultModel(results_model);
    m_categories->setModel(create_categories_model(4));
    m_results->setModel(results_model);
}

QString Scope::id() const {
    return m_id;
}

QString Scope::name() const {
    return m_name;
}

QString Scope::searchQuery() const {
    return m_searchQuery;
}

QString Scope::iconHint() const {
    return m_iconHint;
}

QString Scope::description() const {
    return m_description;
}

QString Scope::searchHint() const {
    return QString("");
}

QString Scope::shortcut() const {
    return QString("");
}

bool Scope::connected() const {
    return true;
}

bool Scope::searchInProgress() const {
    return m_searching;
}

Categories* Scope::categories() const {
    return m_categories;
}

QString Scope::noResultsHint() const {
    return m_noResultsHint;
}

QString Scope::formFactor() const {
    return m_formFactor;
}

bool Scope::visible() const {
    return m_visible;
}

bool Scope::isActive() const {
    return m_isActive;
}

void Scope::setName(const QString &str) {
    if (str != m_name) {
        m_name = str;
        Q_EMIT nameChanged(m_name);
    }
}

void Scope::setSearchQuery(const QString &str) {
    if (str != m_searchQuery) {
        m_searchQuery = str;
        Q_EMIT searchQueryChanged();
    }
}

void Scope::setFormFactor(const QString &str) {
    if (str != m_formFactor) {
        m_formFactor = str;
        Q_EMIT formFactorChanged();
    }
}

<<<<<<< HEAD
void Scope::setActive(const bool active) {
    if (active != m_isActive) {
        m_isActive = active;
        Q_EMIT isActiveChanged();
=======
void Scope::setSearchInProgress(const bool inProg) {
    if (inProg != m_searching) {
        m_searching = inProg;
        Q_EMIT searchInProgressChanged();
>>>>>>> 8de2ed01
    }
}

void Scope::setNoResultsHint(const QString& str) {
    if (str != m_noResultsHint) {
        m_noResultsHint = str;
        Q_EMIT noResultsHintChanged();
    }
}

void Scope::activate(const QVariant &uri, const QVariant &icon_hint, const QVariant &category,
                     const QVariant &result_type, const QVariant &mimetype, const QVariant &title,
                     const QVariant &comment, const QVariant &dnd_uri, const QVariant &metadata)
{
    Q_UNUSED(uri);
    Q_UNUSED(icon_hint);
    Q_UNUSED(category);
    Q_UNUSED(result_type);
    Q_UNUSED(mimetype);
    Q_UNUSED(title);
    Q_UNUSED(comment);
    Q_UNUSED(dnd_uri);
    Q_UNUSED(metadata);
}

void Scope::preview(const QVariant &uri, const QVariant &icon_hint, const QVariant &category,
                    const QVariant &result_type, const QVariant &mimetype, const QVariant &title,
                    const QVariant &comment, const QVariant &dnd_uri, const QVariant &metadata)
{
    Q_UNUSED(uri);
    Q_UNUSED(icon_hint);
    Q_UNUSED(category);
    Q_UNUSED(result_type);
    Q_UNUSED(mimetype);
    Q_UNUSED(title);
    Q_UNUSED(comment);
    Q_UNUSED(dnd_uri);
    Q_UNUSED(metadata);
}

static const gchar * categories_model_schema[] = {
    "s", //ID
    "s", // DISPLAY_NAME
    "s", // ICON_HINT
    "s", // RENDERER_NAME
    "a{sv}" // HINTS
};


DeeModel* create_categories_model(unsigned category_count) {
    DeeModel* category_model = dee_sequence_model_new();
    dee_model_set_schema_full(category_model, categories_model_schema, G_N_ELEMENTS(categories_model_schema));
    GVariant* hints = g_variant_new_array(g_variant_type_element(G_VARIANT_TYPE_VARDICT), NULL, 0);

    for(unsigned i = 0; i < category_count; ++i)
    {
        dee_model_append(category_model,
                         std::to_string(i).c_str(),
                         ("Category "+std::to_string(i)).c_str(),
                         "gtk-apply",
                         "grid",
                         hints);
    }
    return category_model;
}


/* Schema that is used in the DeeModel representing
   the results */
static const gchar * results_model_schema[] = {
    "s", // URI
    "s", // ICON_HINT
    "u", // CATEGORY
    "u", // RESULT_TYPE
    "s", // MIMETYPE
    "s", // TITLE
    "s", // COMMENT
    "s", // DND_URI
    "a{sv}" // METADATA
};

DeeModel* create_results_model(unsigned category_count, unsigned result_count) {
    DeeModel* results_model = dee_sequence_model_new();
    dee_model_set_schema_full(results_model, results_model_schema, G_N_ELEMENTS(results_model_schema));
    GVariant* hints = g_variant_new_array(g_variant_type_element(G_VARIANT_TYPE_VARDICT), NULL, 0);

    for(unsigned i = 0; i < result_count; ++i)
    {
        unsigned category = i % category_count;

        dee_model_append(results_model,
                         ("uri://result."+std::to_string(i)).c_str(),
                         (shellAppDirectory() + "graphics/applicationIcons/dash.png").toLatin1().data(),
                         category,
                         0,
                         "application/x-desktop",
                         ("Title."+std::to_string(i)).c_str(),
                         ("Comment."+std::to_string(i)).c_str(),
                         ("uri://result."+std::to_string(i)).c_str(),
                         hints);
    }
    return results_model;
}<|MERGE_RESOLUTION|>--- conflicted
+++ resolved
@@ -31,10 +31,7 @@
     : QObject(parent)
     , m_visible(false)
     , m_searching(false)
-<<<<<<< HEAD
     , m_isActive(false)
-=======
->>>>>>> 8de2ed01
     , m_categories(new Categories(this))
     , m_results(new DeeListModel(this))
 {
@@ -50,10 +47,7 @@
     , m_name(name)
     , m_visible(visible)
     , m_searching(false)
-<<<<<<< HEAD
     , m_isActive(false)
-=======
->>>>>>> 8de2ed01
     , m_categories(new Categories(this))
     , m_results(new DeeListModel(this))
 {
@@ -140,17 +134,17 @@
     }
 }
 
-<<<<<<< HEAD
 void Scope::setActive(const bool active) {
     if (active != m_isActive) {
         m_isActive = active;
         Q_EMIT isActiveChanged();
-=======
+    }
+}
+
 void Scope::setSearchInProgress(const bool inProg) {
     if (inProg != m_searching) {
         m_searching = inProg;
         Q_EMIT searchInProgressChanged();
->>>>>>> 8de2ed01
     }
 }
 

/*
 * Copyright (C) 2013, 2014 Canonical, Ltd.
 *
 * This program is free software; you can redistribute it and/or modify
 * it under the terms of the GNU General Public License as published by
 * the Free Software Foundation; version 3.
 *
 * This program is distributed in the hope that it will be useful,
 * but WITHOUT ANY WARRANTY; without even the implied warranty of
 * MERCHANTABILITY or FITNESS FOR A PARTICULAR PURPOSE.  See the
 * GNU General Public License for more details.
 *
 * You should have received a copy of the GNU General Public License
 * along with this program.  If not, see <http://www.gnu.org/licenses/>.
 */

#include <QUrl>

#include "fake_scope.h"
#include "fake_department.h"
#include "fake_resultsmodel.h"

Scope::Scope(QObject* parent) : Scope(QString(), QString(), false, parent)
{
}

Scope::Scope(QString const& id, QString const& name, bool visible, QObject* parent)
    : unity::shell::scopes::ScopeInterface(parent)
    , m_id(id)
    , m_name(name)
    , m_visible(visible)
    , m_searching(false)
    , m_isActive(false)
    , m_currentDeparment("root")
    , m_previewRendererName("preview-generic")
    , m_categories(new Categories(20, this))
{
}

QString Scope::id() const
{
    return m_id;
}

QString Scope::name() const
{
    return m_name;
}

QString Scope::searchQuery() const
{
    return m_searchQuery;
}

QString Scope::iconHint() const
{
    return m_iconHint;
}

QString Scope::description() const
{
    return m_description;
}

QString Scope::searchHint() const
{
    return QString("");
}

QString Scope::shortcut() const
{
    return QString("");
}

bool Scope::searchInProgress() const
{
    return m_searching;
}

unity::shell::scopes::CategoriesInterface* Scope::categories() const
{
    return m_categories;
}

unity::shell::scopes::SettingsModelInterface* Scope::settings() const
{
    return nullptr;
}

QString Scope::noResultsHint() const
{
    return m_noResultsHint;
}

QString Scope::formFactor() const
{
    return m_formFactor;
}

bool Scope::visible() const
{
    return m_visible;
}

bool Scope::isActive() const
{
    return m_isActive;
}

void Scope::setSearchQuery(const QString &str)
{
    if (str != m_searchQuery) {
        m_searchQuery = str;
        Q_EMIT searchQueryChanged();
    }
}

void Scope::setFormFactor(const QString &str)
{
    if (str != m_formFactor) {
        m_formFactor = str;
        Q_EMIT formFactorChanged();
    }
}

void Scope::setActive(const bool active)
{
    if (active != m_isActive) {
        m_isActive = active;
        Q_EMIT isActiveChanged();
    }
}

void Scope::setSearchInProgress(const bool inProg)
{
    if (inProg != m_searching) {
        m_searching = inProg;
        Q_EMIT searchInProgressChanged();
    }
}

void Scope::setNoResultsHint(const QString& str)
{
    if (str != m_noResultsHint) {
        m_noResultsHint = str;
        Q_EMIT noResultsHintChanged();
    }
}

void Scope::activate(QVariant const& result)
{
    Q_UNUSED(result);
}

PreviewStack* Scope::preview(QVariant const& result)
{
    Q_UNUSED(result);

    // This probably leaks, do we don't care
    // it's a  test after all
    return new PreviewStack;
}

void Scope::cancelActivation()
{
}

void Scope::closeScope(unity::shell::scopes::ScopeInterface* /*scope*/)
{
    qFatal("Scope::closeScope is not implemented");
}

QString Scope::currentDepartmentId() const
{
    return m_currentDeparment;
}

bool Scope::hasDepartments() const
{
    return true;
}

QVariantMap Scope::customizations() const
{
<<<<<<< HEAD
    return QVariantMap();
=======
    QVariantMap m;
    if (m_id == "clickscope") {
        m["background-color"] = "red";
        m["foreground-color"] = "blue";
    } else if (m_id == "MockScope5") {
        QVariantMap pageHeader;
        pageHeader["logo"] = QUrl("../../../tests/qmltests/Components/tst_PageHeader/logo-ubuntu-orange.svg");
        m["page-header"] = pageHeader;
    }
    return m;
>>>>>>> d0b53b99
}

unity::shell::scopes::DepartmentInterface* Scope::getDepartment(const QString& id)
{
    if (id.isEmpty())
        return nullptr;

    QString parentId;
    QString parentLabel;
    if (id.startsWith("middle")) {
        parentId = "root";
        parentLabel = "root";
    } else if (id.startsWith("child")) {
        parentId = id.mid(5, 7);
        parentLabel = parentId;
    }
    return new Department(id, id, "all"+id, parentId, parentLabel, this);
}

void Scope::loadDepartment(const QString& id)
{
    m_currentDeparment = id;
    Q_EMIT currentDepartmentIdChanged();
}

void Scope::performQuery(const QString& query)
{
    Q_UNUSED(query);
}<|MERGE_RESOLUTION|>--- conflicted
+++ resolved
@@ -182,9 +182,6 @@
 
 QVariantMap Scope::customizations() const
 {
-<<<<<<< HEAD
-    return QVariantMap();
-=======
     QVariantMap m;
     if (m_id == "clickscope") {
         m["background-color"] = "red";
@@ -195,7 +192,6 @@
         m["page-header"] = pageHeader;
     }
     return m;
->>>>>>> d0b53b99
 }
 
 unity::shell::scopes::DepartmentInterface* Scope::getDepartment(const QString& id)

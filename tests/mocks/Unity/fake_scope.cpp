--- conflicted
+++ resolved
@@ -30,11 +30,8 @@
 Scope::Scope(QObject* parent)
     : QObject(parent)
     , m_visible(false)
-<<<<<<< HEAD
     , m_searching(false)
-=======
     , m_isActive(false)
->>>>>>> 0732ea58
     , m_categories(new Categories(this))
     , m_results(new DeeListModel(this))
 {
@@ -49,11 +46,8 @@
     , m_id(id)
     , m_name(name)
     , m_visible(visible)
-<<<<<<< HEAD
     , m_searching(false)
-=======
     , m_isActive(false)
->>>>>>> 0732ea58
     , m_categories(new Categories(this))
     , m_results(new DeeListModel(this))
 {

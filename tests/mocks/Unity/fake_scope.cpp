/*
 * Copyright (C) 2013, 2014 Canonical, Ltd.
 *
 * This program is free software; you can redistribute it and/or modify
 * it under the terms of the GNU General Public License as published by
 * the Free Software Foundation; version 3.
 *
 * This program is distributed in the hope that it will be useful,
 * but WITHOUT ANY WARRANTY; without even the implied warranty of
 * MERCHANTABILITY or FITNESS FOR A PARTICULAR PURPOSE.  See the
 * GNU General Public License for more details.
 *
 * You should have received a copy of the GNU General Public License
 * along with this program.  If not, see <http://www.gnu.org/licenses/>.
 */

#include <QDebug>
#include <QUrl>

#include "fake_scope.h"

#include "fake_department.h"
#include "fake_resultsmodel.h"
#include "fake_scopes.h"

Scope::Scope(Scopes* parent) : Scope(QString(), QString(), false, parent)
{
}

<<<<<<< HEAD
Scope::Scope(QString const& id, QString const& name, bool visible, Scopes* parent, int categories)
=======
Scope::Scope(QString const& id, QString const& name, bool visible, QObject* parent, int categories)
>>>>>>> 3d1d3f01
    : unity::shell::scopes::ScopeInterface(parent)
    , m_id(id)
    , m_name(name)
    , m_visible(visible)
    , m_searching(false)
    , m_isActive(false)
    , m_currentDeparment("root")
    , m_previewRendererName("preview-generic")
    , m_categories(new Categories(categories, this))
<<<<<<< HEAD
    , m_openScope(nullptr)
=======
>>>>>>> 3d1d3f01
{
}

QString Scope::id() const
{
    return m_id;
}

QString Scope::name() const
{
    return m_name;
}

QString Scope::searchQuery() const
{
    return m_searchQuery;
}

QString Scope::iconHint() const
{
    return m_iconHint;
}

QString Scope::description() const
{
    return m_description;
}

QString Scope::searchHint() const
{
    return QString("");
}

QString Scope::shortcut() const
{
    return QString("");
}

bool Scope::searchInProgress() const
{
    return m_searching;
}

unity::shell::scopes::CategoriesInterface* Scope::categories() const
{
    return m_categories;
}

unity::shell::scopes::SettingsModelInterface* Scope::settings() const
{
    return nullptr;
}

QString Scope::noResultsHint() const
{
    return m_noResultsHint;
}

QString Scope::formFactor() const
{
    return m_formFactor;
}

bool Scope::visible() const
{
    return m_visible;
}

bool Scope::isActive() const
{
    return m_isActive;
}

void Scope::setSearchQuery(const QString &str)
{
    if (str != m_searchQuery) {
        m_searchQuery = str;
        Q_EMIT searchQueryChanged();
    }
}

void Scope::setFormFactor(const QString &str)
{
    if (str != m_formFactor) {
        m_formFactor = str;
        Q_EMIT formFactorChanged();
    }
}

void Scope::setActive(const bool active)
{
    if (active != m_isActive) {
        m_isActive = active;
        Q_EMIT isActiveChanged();
    }
}

void Scope::setSearchInProgress(const bool inProg)
{
    if (inProg != m_searching) {
        m_searching = inProg;
        Q_EMIT searchInProgressChanged();
    }
}

void Scope::setNoResultsHint(const QString& str)
{
    if (str != m_noResultsHint) {
        m_noResultsHint = str;
        Q_EMIT noResultsHintChanged();
    }
}

void Scope::activate(QVariant const& result)
{
    qDebug() << "Called activate on scope" << m_id << "with result" << result;
    if (result.toString() == "Result.2.2") {
        Scopes *scopes = dynamic_cast<Scopes*>(parent());
        m_openScope = scopes->getScopeFromAll("MockScope9");
        Q_EMIT openScope(m_openScope);
    }
}

PreviewStack* Scope::preview(QVariant const& result)
{
    Q_UNUSED(result);

    // This probably leaks, do we don't care
    // it's a  test after all
    return new PreviewStack;
}

void Scope::cancelActivation()
{
}

void Scope::closeScope(unity::shell::scopes::ScopeInterface* scope)
{
    if (scope != m_openScope) {
        qDebug() << scope << m_openScope;
        qFatal("Scope::closeScope got wrong scope in closeScope");
    }
    m_openScope = nullptr;
}

QString Scope::currentDepartmentId() const
{
    return m_currentDeparment;
}

bool Scope::hasDepartments() const
{
    return true;
}

QVariantMap Scope::customizations() const
{
    QVariantMap m, h;
    if (m_id == "clickscope") {
        h["foreground-color"] = "yellow";
        m["background-color"] = "red";
        m["foreground-color"] = "blue";
        m["page-header"] = h;
    } else if (m_id == "MockScope5") {
        h["background"] = "gradient:///lightgrey/grey";
        h["logo"] = QUrl("../../../tests/qmltests/Components/tst_PageHeader/logo-ubuntu-orange.svg");
        m["page-header"] = h;
    }
    return m;
}

unity::shell::scopes::DepartmentInterface* Scope::getDepartment(const QString& id)
{
    if (id.isEmpty())
        return nullptr;

    QString parentId;
    QString parentLabel;
    if (id.startsWith("middle")) {
        parentId = "root";
        parentLabel = "root";
    } else if (id.startsWith("child")) {
        parentId = id.mid(5, 7);
        parentLabel = parentId;
    }
    return new Department(id, id, "all"+id, parentId, parentLabel, this);
}

void Scope::loadDepartment(const QString& id)
{
    m_currentDeparment = id;
    Q_EMIT currentDepartmentIdChanged();
}<|MERGE_RESOLUTION|>--- conflicted
+++ resolved
@@ -27,11 +27,7 @@
 {
 }
 
-<<<<<<< HEAD
 Scope::Scope(QString const& id, QString const& name, bool visible, Scopes* parent, int categories)
-=======
-Scope::Scope(QString const& id, QString const& name, bool visible, QObject* parent, int categories)
->>>>>>> 3d1d3f01
     : unity::shell::scopes::ScopeInterface(parent)
     , m_id(id)
     , m_name(name)
@@ -41,10 +37,7 @@
     , m_currentDeparment("root")
     , m_previewRendererName("preview-generic")
     , m_categories(new Categories(categories, this))
-<<<<<<< HEAD
     , m_openScope(nullptr)
-=======
->>>>>>> 3d1d3f01
 {
 }
 

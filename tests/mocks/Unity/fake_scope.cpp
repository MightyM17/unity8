--- conflicted
+++ resolved
@@ -27,11 +27,7 @@
 {
 }
 
-<<<<<<< HEAD
-Scope::Scope(QString const& id, QString const& name, bool visible, Scopes* parent)
-=======
-Scope::Scope(QString const& id, QString const& name, bool visible, QObject* parent, int categories)
->>>>>>> 7abda69e
+Scope::Scope(QString const& id, QString const& name, bool visible, Scopes* parent, int categories)
     : unity::shell::scopes::ScopeInterface(parent)
     , m_id(id)
     , m_name(name)
@@ -40,12 +36,8 @@
     , m_isActive(false)
     , m_currentDeparment("root")
     , m_previewRendererName("preview-generic")
-<<<<<<< HEAD
-    , m_categories(new Categories(20, this))
+    , m_categories(new Categories(categories, this))
     , m_openScope(nullptr)
-=======
-    , m_categories(new Categories(categories, this))
->>>>>>> 7abda69e
 {
 }
 

/*
 * Copyright (C) 2013 Canonical, Ltd.
 *
 * This program is free software; you can redistribute it and/or modify
 * it under the terms of the GNU General Public License as published by
 * the Free Software Foundation; version 3.
 *
 * This program is distributed in the hope that it will be useful,
 * but WITHOUT ANY WARRANTY; without even the implied warranty of
 * MERCHANTABILITY or FITNESS FOR A PARTICULAR PURPOSE.  See the
 * GNU General Public License for more details.
 *
 * You should have received a copy of the GNU General Public License
 * along with this program.  If not, see <http://www.gnu.org/licenses/>.
 */

#include "fake_scope.h"
#include "fake_preview.h"
#include "paths.h"

#include <dee.h>

static DeeModel* create_categories_model(unsigned category_count);
static DeeModel* create_results_model(unsigned category_count, unsigned result_count);

// TODO: Implement remaining pieces

Scope::Scope(QObject* parent) : Scope(QString(), QString(), false, parent)
{
<<<<<<< HEAD
    DeeModel* results_model = create_results_model(4, 30);
    m_categories->setResultModel(results_model);
    m_categories->setModel(create_categories_model(4));
    m_results->setModel(results_model);

    m_timer.setInterval(1000);
    m_timer.setSingleShot(true);
    connect(&m_timer, &QTimer::timeout, [this]() {
                                    Preview *p = new Preview(this);
                                    Q_EMIT previewReady(p);
                                });
=======
>>>>>>> b097fabc
}

Scope::Scope(QString const& id, QString const& name, bool visible, QObject* parent)
    : QObject(parent)
    , m_id(id)
    , m_name(name)
    , m_visible(visible)
    , m_searching(false)
    , m_isActive(false)
    , m_categories(new Categories(this))
    , m_results(new DeeListModel(this))
{
    DeeModel* results_model = create_results_model(20, 300);
    m_categories->setResultModel(results_model);
    m_categories->setModel(create_categories_model(20));
    m_results->setModel(results_model);

    m_timer.setInterval(1000);
    m_timer.setSingleShot(true);
    connect(&m_timer, &QTimer::timeout, [this]() {
                                    Preview *p = new Preview(this);
                                    Q_EMIT previewReady(p);
                                });
}

QString Scope::id() const {
    return m_id;
}

QString Scope::name() const {
    return m_name;
}

QString Scope::searchQuery() const {
    return m_searchQuery;
}

QString Scope::iconHint() const {
    return m_iconHint;
}

QString Scope::description() const {
    return m_description;
}

QString Scope::searchHint() const {
    return QString("");
}

QString Scope::shortcut() const {
    return QString("");
}

bool Scope::connected() const {
    return true;
}

bool Scope::searchInProgress() const {
    return m_searching;
}

Categories* Scope::categories() const {
    return m_categories;
}

QString Scope::noResultsHint() const {
    return m_noResultsHint;
}

QString Scope::formFactor() const {
    return m_formFactor;
}

bool Scope::visible() const {
    return m_visible;
}

bool Scope::isActive() const {
    return m_isActive;
}

void Scope::setName(const QString &str) {
    if (str != m_name) {
        m_name = str;
        Q_EMIT nameChanged(m_name);
    }
}

void Scope::setSearchQuery(const QString &str) {
    if (str != m_searchQuery) {
        m_searchQuery = str;
        Q_EMIT searchQueryChanged();
    }
}

void Scope::setFormFactor(const QString &str) {
    if (str != m_formFactor) {
        m_formFactor = str;
        Q_EMIT formFactorChanged();
    }
}

void Scope::setActive(const bool active) {
    if (active != m_isActive) {
        m_isActive = active;
        Q_EMIT isActiveChanged();
    }
}

void Scope::setSearchInProgress(const bool inProg) {
    if (inProg != m_searching) {
        m_searching = inProg;
        Q_EMIT searchInProgressChanged();
    }
}

void Scope::setNoResultsHint(const QString& str) {
    if (str != m_noResultsHint) {
        m_noResultsHint = str;
        Q_EMIT noResultsHintChanged();
    }
}

void Scope::activate(const QVariant &uri, const QVariant &icon_hint, const QVariant &category,
                     const QVariant &result_type, const QVariant &mimetype, const QVariant &title,
                     const QVariant &comment, const QVariant &dnd_uri, const QVariant &metadata)
{
    Q_UNUSED(uri);
    Q_UNUSED(icon_hint);
    Q_UNUSED(category);
    Q_UNUSED(result_type);
    Q_UNUSED(mimetype);
    Q_UNUSED(title);
    Q_UNUSED(comment);
    Q_UNUSED(dnd_uri);
    Q_UNUSED(metadata);

    m_timer.start();
}

void Scope::preview(const QVariant &uri, const QVariant &icon_hint, const QVariant &category,
                    const QVariant &result_type, const QVariant &mimetype, const QVariant &title,
                    const QVariant &comment, const QVariant &dnd_uri, const QVariant &metadata)
{
    Q_UNUSED(uri);
    Q_UNUSED(icon_hint);
    Q_UNUSED(category);
    Q_UNUSED(result_type);
    Q_UNUSED(mimetype);
    Q_UNUSED(title);
    Q_UNUSED(comment);
    Q_UNUSED(dnd_uri);
    Q_UNUSED(metadata);

    m_timer.start();
}

static const gchar * categories_model_schema[] = {
    "s", //ID
    "s", // DISPLAY_NAME
    "s", // ICON_HINT
    "s", // RENDERER_NAME
    "a{sv}" // HINTS
};


DeeModel* create_categories_model(unsigned category_count) {
    DeeModel* category_model = dee_sequence_model_new();
    dee_model_set_schema_full(category_model, categories_model_schema, G_N_ELEMENTS(categories_model_schema));
    GVariant* hints = g_variant_new_array(g_variant_type_element(G_VARIANT_TYPE_VARDICT), NULL, 0);

    for(unsigned i = 0; i < category_count; ++i)
    {
        dee_model_append(category_model,
                         std::to_string(i).c_str(),
                         ("Category "+std::to_string(i)).c_str(),
                         "gtk-apply",
                         "grid",
                         hints);
    }
    return category_model;
}


/* Schema that is used in the DeeModel representing
   the results */
static const gchar * results_model_schema[] = {
    "s", // URI
    "s", // ICON_HINT
    "u", // CATEGORY
    "u", // RESULT_TYPE
    "s", // MIMETYPE
    "s", // TITLE
    "s", // COMMENT
    "s", // DND_URI
    "a{sv}" // METADATA
};

DeeModel* create_results_model(unsigned category_count, unsigned result_count) {
    DeeModel* results_model = dee_sequence_model_new();
    dee_model_set_schema_full(results_model, results_model_schema, G_N_ELEMENTS(results_model_schema));
    GVariant* hints = g_variant_new_array(g_variant_type_element(G_VARIANT_TYPE_VARDICT), NULL, 0);

    for(unsigned i = 0; i < result_count; ++i)
    {
        unsigned category = i % category_count;

        dee_model_append(results_model,
                         ("uri://result."+std::to_string(i)).c_str(),
                         (shellAppDirectory() + "graphics/applicationIcons/dash.png").toLatin1().data(),
                         category,
                         0,
                         "application/x-desktop",
                         ("Title."+std::to_string(i)).c_str(),
                         ("Comment."+std::to_string(i)).c_str(),
                         ("uri://result."+std::to_string(i)).c_str(),
                         hints);
    }
    return results_model;
}

void Scope::cancelActivation()
{
    m_timer.stop();
}<|MERGE_RESOLUTION|>--- conflicted
+++ resolved
@@ -27,20 +27,6 @@
 
 Scope::Scope(QObject* parent) : Scope(QString(), QString(), false, parent)
 {
-<<<<<<< HEAD
-    DeeModel* results_model = create_results_model(4, 30);
-    m_categories->setResultModel(results_model);
-    m_categories->setModel(create_categories_model(4));
-    m_results->setModel(results_model);
-
-    m_timer.setInterval(1000);
-    m_timer.setSingleShot(true);
-    connect(&m_timer, &QTimer::timeout, [this]() {
-                                    Preview *p = new Preview(this);
-                                    Q_EMIT previewReady(p);
-                                });
-=======
->>>>>>> b097fabc
 }
 
 Scope::Scope(QString const& id, QString const& name, bool visible, QObject* parent)

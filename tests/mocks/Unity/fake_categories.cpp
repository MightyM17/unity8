/*
 * Copyright (C) 2013 Canonical, Ltd.
 *
 * This program is free software; you can redistribute it and/or modify
 * it under the terms of the GNU General Public License as published by
 * the Free Software Foundation; version 3.
 *
 * This program is distributed in the hope that it will be useful,
 * but WITHOUT ANY WARRANTY; without even the implied warranty of
 * MERCHANTABILITY or FITNESS FOR A PARTICULAR PURPOSE.  See the
 * GNU General Public License for more details.
 *
 * You should have received a copy of the GNU General Public License
 * along with this program.  If not, see <http://www.gnu.org/licenses/>.
 *
 * Author: Nick Dedekind <nick.dedekind@canonical.com>
 */

// self
#include "fake_categories.h"

#include "fake_resultsmodel.h"

Categories::Categories(int category_count, QObject* parent)
    : unity::shell::scopes::CategoriesInterface(parent)
    , m_category_count(category_count)
{
}

int Categories::rowCount(const QModelIndex& /*parent*/) const
{
    return m_category_count + m_specialCategories.count();
}

void Categories::addSpecialCategory(QString const& categoryId, QString const& name, QString const& icon, QString const& rawTemplate, QObject* countObject)
{
    CategoryData catData;
    catData.categoryId = categoryId;
    catData.name = name;
    catData.icon = icon;
    catData.rawTemplate = rawTemplate;
    catData.countObject = countObject;

    beginInsertRows(QModelIndex(), 0, 0);
    m_specialCategories.prepend(catData);
    endInsertRows();

    if (countObject) {
        connect(countObject, SIGNAL(countChanged()), this, SLOT(countChanged()));
    }
}

<<<<<<< HEAD
bool Categories::overrideCategoryJson(QString const& categoryId, QString const& json)
=======
bool Categories::overrideCategoryJson(QString const& /* categoryId */, QString const& /* json */)
>>>>>>> 2ef2b55e
{
    qFatal("Using un-implemented Categories::overrideCategoryJson");
}

void Categories::countChanged()
{
    QObject* countObject = sender();

    for (int i = 0; i < m_specialCategories.count(); ++i) {
        const CategoryData &catData = m_specialCategories.at(i);
        if (catData.countObject == countObject) {
            QVector<int> roles;
            roles.append(RoleCount);

            QModelIndex changedIndex(index(i));
            dataChanged(changedIndex, changedIndex, roles);
            break;
        }
    }
}

QVariant
Categories::data(const QModelIndex& index, int role) const
{
    if (!index.isValid()) {
        return QVariant();
    }

    ResultsModel *resultsModel = m_resultsModels[index.row()];
    if (!resultsModel) {
        resultsModel = new ResultsModel(15, index.row());
        m_resultsModels[index.row()] = resultsModel;
    }
    if (index.row() < m_specialCategories.count()) {
        const CategoryData &catData = m_specialCategories.at(index.row());
        switch (role) {
            case RoleCategoryId:
                return catData.categoryId;
            case RoleName:
                return catData.name;
            case RoleIcon:
                return catData.icon;
            case RoleRawRendererTemplate:
                return catData.rawTemplate;
            case RoleRenderer:
            {
                QVariantMap map;
                if (index.row() % 2 == 0) {
                    map["category-layout"] = "grid";
                } else {
                    map["category-layout"] = "carousel";
                    map["overlay"] = true;
                }
                map["card-size"] = "small";
                return map;
            }
            case RoleComponents:
            {
                QVariantMap map, artMap;
                artMap["aspect-ratio"] = "1.0";
                artMap["field"] = "art";
                map["art"] = artMap;
                map["title"] = "HOLA";
                return map;
            }
            case RoleResults:
                return QVariant();
            case RoleCount:
                return catData.countObject->property("count");
            default:
                qFatal("Using un-implemented Categories role");
                return QVariant();
        }
    } else {
        switch (role) {
            case RoleCategoryId:
                return QString("%1").arg(index.row());
            case RoleName:
                return QString("Category %1").arg(index.row());
            case RoleIcon:
                return "gtk-apply";
            case RoleRawRendererTemplate:
                qFatal("Using un-implemented RoleRawRendererTemplate Categories role");
                return QVariant();
            case RoleRenderer:
            {
                QVariantMap map;
                if (index.row() % 2 == 0) {
                    map["category-layout"] = "grid";
                } else {
                    map["category-layout"] = "carousel";
                    map["card-size"] = "medium";
                    map["collapsed-rows"] = 2;
                    map["overlay"] = true;
                }
                map["card-size"] = "small";
                return map;
            }
            case RoleComponents:
            {
                QVariantMap map, artMap;
                if (index.row() % 2 != 0) {
                    artMap["aspect-ratio"] = QString("1.%1").arg(index.row());
                } else {
                    artMap["aspect-ratio"] = "1.0";
                }
                artMap["field"] = "art";
                map["art"] = artMap;
                map["title"] = "HOLA";
                map["subtitle"] = "HOLA";
                return map;
            }
            case RoleResults:
                return QVariant::fromValue(resultsModel);
            case RoleCount:
                return resultsModel->rowCount();
            default:
                qFatal("Using un-implemented Categories role");
                return QVariant();
        }
    }
}<|MERGE_RESOLUTION|>--- conflicted
+++ resolved
@@ -50,11 +50,7 @@
     }
 }
 
-<<<<<<< HEAD
-bool Categories::overrideCategoryJson(QString const& categoryId, QString const& json)
-=======
 bool Categories::overrideCategoryJson(QString const& /* categoryId */, QString const& /* json */)
->>>>>>> 2ef2b55e
 {
     qFatal("Using un-implemented Categories::overrideCategoryJson");
 }

--- conflicted
+++ resolved
@@ -43,10 +43,7 @@
     qmlRegisterType<Scopes>(uri, 0, 2, "Scopes");
     qmlRegisterType<Scope>(uri, 0, 2, "MockScope");
     qmlRegisterUncreatableType<unity::shell::scopes::ScopeInterface>(uri, 0, 2, "Scope", "Can't create Scope object in QML.");
-<<<<<<< HEAD
-=======
     qmlRegisterUncreatableType<unity::shell::scopes::DepartmentInterface>(uri, 0, 2, "Department", "Can't create Department object in QML.");
->>>>>>> 2ef2b55e
     qmlRegisterUncreatableType<unity::shell::scopes::CategoriesInterface>(uri, 0, 2, "Categories", "Can't create Categories object in QML.");
     qmlRegisterUncreatableType<ResultsModel>(uri, 0, 2, "ResultsModel", "Can't create ResultsModel object in QML.");
     qmlRegisterType<PreviewModel>(uri, 0, 2, "FakePreviewModel");

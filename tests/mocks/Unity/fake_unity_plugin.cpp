/*
 * Copyright (C) 2013 Canonical, Ltd.
 *
 * This program is free software; you can redistribute it and/or modify
 * it under the terms of the GNU General Public License as published by
 * the Free Software Foundation; version 3.
 *
 * This program is distributed in the hope that it will be useful,
 * but WITHOUT ANY WARRANTY; without even the implied warranty of
 * MERCHANTABILITY or FITNESS FOR A PARTICULAR PURPOSE.  See the
 * GNU General Public License for more details.
 *
 * You should have received a copy of the GNU General Public License
 * along with this program.  If not, see <http://www.gnu.org/licenses/>.
 *
 * Author: Nick Dedekind <nick.dedekind@canonical.com>
 */

// Self
#include "fake_unity_plugin.h"

// local
#include "fake_scopes.h"
#include "fake_categories.h"
#include "fake_department.h"
#include "fake_previewmodel.h"
#include "fake_previewwidgetmodel.h"
#include "fake_resultsmodel.h"

// External
#include <glib-object.h>

#include <QtQml/qqml.h>

void FakeUnityPlugin::registerTypes(const char *uri)
{
#ifndef GLIB_VERSION_2_36
  g_type_init();
#endif

    Q_ASSERT(uri == QLatin1String("Unity"));

    qmlRegisterType<Scopes>(uri, 0, 2, "Scopes");
<<<<<<< HEAD
    qmlRegisterType<Scope>(uri, 0, 2, "Scope");
    qmlRegisterUncreatableType<Department>(uri, 0, 2, "Department", "Can't create Department object in QML.");
    qmlRegisterUncreatableType<Categories>(uri, 0, 2, "Categories", "Can't create Categories object in QML.");
=======
    qmlRegisterType<Scope>(uri, 0, 2, "MockScope");
    qmlRegisterUncreatableType<unity::shell::scopes::ScopeInterface>(uri, 0, 2, "Scope", "Can't create Scope object in QML.");
    qmlRegisterUncreatableType<unity::shell::scopes::CategoriesInterface>(uri, 0, 2, "Categories", "Can't create Categories object in QML.");
>>>>>>> 50e450a0
    qmlRegisterUncreatableType<ResultsModel>(uri, 0, 2, "ResultsModel", "Can't create ResultsModel object in QML.");
    qmlRegisterType<PreviewModel>(uri, 0, 2, "FakePreviewModel");
    qmlRegisterUncreatableType<PreviewWidgetModel>(uri, 0, 2, "PreviewWidgetModel", "Can't create new PreviewWidgetModel in QML. Get them from PreviewModel instance.");
    qmlRegisterUncreatableType<PreviewStack>(uri, 0, 2, "PreviewStack", "Can't create new PreviewStack in QML. Get them from Scope instance.");
}<|MERGE_RESOLUTION|>--- conflicted
+++ resolved
@@ -41,15 +41,10 @@
     Q_ASSERT(uri == QLatin1String("Unity"));
 
     qmlRegisterType<Scopes>(uri, 0, 2, "Scopes");
-<<<<<<< HEAD
-    qmlRegisterType<Scope>(uri, 0, 2, "Scope");
-    qmlRegisterUncreatableType<Department>(uri, 0, 2, "Department", "Can't create Department object in QML.");
-    qmlRegisterUncreatableType<Categories>(uri, 0, 2, "Categories", "Can't create Categories object in QML.");
-=======
     qmlRegisterType<Scope>(uri, 0, 2, "MockScope");
     qmlRegisterUncreatableType<unity::shell::scopes::ScopeInterface>(uri, 0, 2, "Scope", "Can't create Scope object in QML.");
+    qmlRegisterUncreatableType<Department>(uri, 0, 2, "Department", "Can't create Department object in QML.");
     qmlRegisterUncreatableType<unity::shell::scopes::CategoriesInterface>(uri, 0, 2, "Categories", "Can't create Categories object in QML.");
->>>>>>> 50e450a0
     qmlRegisterUncreatableType<ResultsModel>(uri, 0, 2, "ResultsModel", "Can't create ResultsModel object in QML.");
     qmlRegisterType<PreviewModel>(uri, 0, 2, "FakePreviewModel");
     qmlRegisterUncreatableType<PreviewWidgetModel>(uri, 0, 2, "PreviewWidgetModel", "Can't create new PreviewWidgetModel in QML. Get them from PreviewModel instance.");

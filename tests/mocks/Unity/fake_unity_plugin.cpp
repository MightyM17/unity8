--- conflicted
+++ resolved
@@ -44,11 +44,7 @@
     qmlRegisterType<Scopes>(uri, 0, 2, "Scopes");
     qmlRegisterType<Scope>(uri, 0, 2, "MockScope");
     qmlRegisterUncreatableType<unity::shell::scopes::ScopeInterface>(uri, 0, 2, "Scope", "Can't create Scope object in QML.");
-<<<<<<< HEAD
-    qmlRegisterUncreatableType<unity::shell::scopes::SettingsModelInterface>(uri, 0, 2, "Scope", "Can't create SettingsModel object in QML.");
-=======
     qmlRegisterUncreatableType<unity::shell::scopes::SettingsModelInterface>(uri, 0, 2, "SettingsModel", "Can't create SettingsModel object in QML.");
->>>>>>> 5a0ce70a
     qmlRegisterUncreatableType<unity::shell::scopes::NavigationInterface>(uri, 0, 2, "Navigation", "Can't create Navigation object in QML.");
     qmlRegisterUncreatableType<unity::shell::scopes::CategoriesInterface>(uri, 0, 2, "Categories", "Can't create Categories object in QML.");
     qmlRegisterUncreatableType<unity::shell::scopes::PreviewModelInterface>(uri, 0, 2, "PreviewModel", "Can't create new PreviewModel in QML. Get them from PreviewStack instance.");

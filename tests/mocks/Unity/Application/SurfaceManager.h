--- conflicted
+++ resolved
@@ -72,18 +72,12 @@
     int newSurfaceHeightIncrement() const { return m_newSurfaceHeightIncrement; }
     void setNewSurfaceHeightIncrement(int);
 
-<<<<<<< HEAD
-Q_SIGNALS:
-    void inputMethodSurfaceChanged();
-    void countChanged();
-    void surfaceCreated(MirSurface *surface);
-    void surfaceDestroyed(const QString& persistentSurfaceId);
-=======
 public Q_SLOTS:
     void createInputMethodSurface();
->>>>>>> eb5f94f9
 
 Q_SIGNALS:
+    void surfaceDestroyed(const QString& persistentSurfaceId);
+
     void newSurfaceMinimumWidthChanged(int value);
     void newSurfaceMaximumWidthChanged(int value);
     void newSurfaceMinimumHeightChanged(int value);
@@ -93,7 +87,7 @@
 
 private Q_SLOTS:
     void onStateRequested(MirSurface *surface, Mir::State state);
-    void onSurfaceDestroyed(MirSurface *surface);
+    void onSurfaceDestroyed(const QString& persistentId, MirSurface *surface);
 
 private:
     void doRaise(unity::shell::application::MirSurfaceInterface *surface);

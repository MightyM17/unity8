--- conflicted
+++ resolved
@@ -19,13 +19,7 @@
 
 #include <QObject>
 
-<<<<<<< HEAD
 #include "MirSurfaceItem.h"
-
-class VirtualKeyboard;
-=======
-class MirSurfaceItem;
->>>>>>> 1d2b7797
 
 class SurfaceManager : public QObject
 {

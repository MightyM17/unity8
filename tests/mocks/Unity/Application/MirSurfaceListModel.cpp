--- conflicted
+++ resolved
@@ -66,14 +66,10 @@
     m_surfaceList.append(surface);
     connectSurface(surface);
     endInsertRows();
-<<<<<<< HEAD
     Q_EMIT countChanged(m_surfaceList.count());
-=======
-    Q_EMIT countChanged();
     if (m_surfaceList.count() == 1) {
         Q_EMIT firstChanged();
     }
->>>>>>> ee04e2ad
 }
 
 void MirSurfaceListModel::connectSurface(MirSurface *surface)
@@ -89,14 +85,10 @@
         beginRemoveRows(QModelIndex(), i, i);
         m_surfaceList.removeAt(i);
         endRemoveRows();
-<<<<<<< HEAD
         Q_EMIT countChanged(m_surfaceList.count());
-=======
-        Q_EMIT countChanged();
         if (m_surfaceList.count() == 0 || i == 0) {
             Q_EMIT firstChanged();
         }
->>>>>>> ee04e2ad
     }
 }
 

--- conflicted
+++ resolved
@@ -23,21 +23,8 @@
     implicitWidth: units.gu(40)
     implicitHeight: units.gu(70)
 
-<<<<<<< HEAD
-    rotation: {
-        if (orientation == Qt.PortraitOrientation) return 90;
-        else if (orientation == Qt.LandscapeOrientation) return 180;
-        else if (orientation == Qt.InvertedPortraitOrientation) return 270;
-        else return 0;
-    }
-    x: parent ? (parent.width - width) / 2 : 0
-    y: parent ? (parent.height - height) / 2 : 0
-    width: parent ? (rotation == 0 || rotation == 180 ? parent.width : parent.height) : implicitWidth
-    height: parent ? (rotation == 0 || rotation == 180 ? parent.height : parent.width) : implicitHeight
-=======
     width: parent ? parent.width : implicitWidth
     height: parent ? parent.height : implicitHeight
->>>>>>> beb71685
 
     property alias screenshotSource: screenshotImage.source
     property int orientationAngle
@@ -63,18 +50,6 @@
 
         transform: Translate { x: -2; y: -2 }
     }
-<<<<<<< HEAD
-//    Text {
-//        id: surfaceText
-//        anchors.fill: parent
-//        text: "SURFACE"
-//        color: root.parent && root.parent.activeFocus ? "yellow" : "blue"
-//        font.bold: true
-//        fontSizeMode: Text.Fit
-//        minimumPixelSize: 10; font.pixelSize: 200
-//        verticalAlignment: Text.AlignVCenter
-//    }
-=======
     Text {
         id: surfaceText
         text: "SURFACE " + root.width + "," + root.height
@@ -90,5 +65,4 @@
         width: (rotation == 0 || rotation == 180 ? parent.width : parent.height)
         height:(rotation == 0 || rotation == 180 ? parent.height : parent.width)
     }
->>>>>>> beb71685
 }
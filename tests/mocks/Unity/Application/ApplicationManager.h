--- conflicted
+++ resolved
@@ -53,11 +53,8 @@
     ApplicationManager(QObject *parent = NULL);
     virtual ~ApplicationManager();
 
-<<<<<<< HEAD
     static ApplicationManager *singleton();
 
-=======
->>>>>>> a0432d36
     enum MoreRoles {
         RoleSurface = RoleScreenshot+1,
         RoleFullscreen,

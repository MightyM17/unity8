/*
 * Copyright (C) 2015 Canonical, Ltd.
 *
 * This program is free software; you can redistribute it and/or modify
 * it under the terms of the GNU General Public License as published by
 * the Free Software Foundation; version 3.
 *
 * This program is distributed in the hope that it will be useful,
 * but WITHOUT ANY WARRANTY; without even the implied warranty of
 * MERCHANTABILITY or FITNESS FOR A PARTICULAR PURPOSE.  See the
 * GNU General Public License for more details.
 *
 * You should have received a copy of the GNU General Public License
 * along with this program.  If not, see <http://www.gnu.org/licenses/>.
 */

#include "MirSurfaceItem.h"
#include "Session.h"

#include <paths.h>

#include <QGuiApplication>
#include <QQuickView>
#include <QQmlProperty>
#include <QQmlEngine>
#include <QString>

#include <QDebug>

MirSurfaceItem::MirSurfaceItem(const QString& name,
                               MirSurfaceItem::Type type,
                               MirSurfaceItem::State state,
                               const QUrl& screenshot,
                               const QString &qmlFilePath,
                               QQuickItem *parent)
    : QQuickItem(parent)
    , m_session(nullptr)
    , m_name(name)
    , m_type(type)
    , m_state(state)
    , m_live(true)
    , m_orientationAngle(Angle0)
    , m_qmlItem(nullptr)
    , m_screenshotUrl(screenshot)
    , m_touchPressCount(0)
    , m_touchReleaseCount(0)
{
<<<<<<< HEAD
=======
    qDebug() << "MirSurfaceItem::MirSurfaceItem() " << this->name();

    setAcceptedMouseButtons(Qt::LeftButton | Qt::MiddleButton | Qt::RightButton |
        Qt::ExtraButton1 | Qt::ExtraButton2 | Qt::ExtraButton3 | Qt::ExtraButton4 |
        Qt::ExtraButton5 | Qt::ExtraButton6 | Qt::ExtraButton7 | Qt::ExtraButton8 |
        Qt::ExtraButton9 | Qt::ExtraButton10 | Qt::ExtraButton11 |
        Qt::ExtraButton12 | Qt::ExtraButton13);

>>>>>>> 7478eb88
    QQmlEngine::setObjectOwnership(this, QQmlEngine::CppOwnership);

    // The assumptions I make here really should hold.
    QQuickView *quickView =
        qobject_cast<QQuickView*>(QGuiApplication::topLevelWindows()[0]);

    QString qmlComponentFilePath;
    if (!qmlFilePath.isEmpty()) {
        qmlComponentFilePath.append(qmlFilePath);
    } else {
        qmlComponentFilePath = QString("%1/Unity/Application/MirSurfaceItem.qml")
            .arg(mockPluginsDir());
    }

    m_qmlContentComponent = new QQmlComponent(quickView->engine(), qmlComponentFilePath);

    switch (m_qmlContentComponent->status()) {
        case QQmlComponent::Ready:
            createQmlContentItem();
            break;
        case QQmlComponent::Loading:
            connect(m_qmlContentComponent, &QQmlComponent::statusChanged,
                    this, &MirSurfaceItem::onComponentStatusChanged);
            break;
        case QQmlComponent::Error:
            printComponentErrors();
            qFatal("MirSurfaceItem: failed to create content component.");
            break;
        default:
            qFatal("MirSurfaceItem: Unhandled component status");
    }
}

MirSurfaceItem::~MirSurfaceItem()
{
    qDebug() << "MirSurfaceItem::~MirSurfaceItem() " << name();
    if (m_session) {
        m_session->setSurface(nullptr);
    }
}

void MirSurfaceItem::printComponentErrors()
{
    QList<QQmlError> errors = m_qmlContentComponent->errors();
    for (int i = 0; i < errors.count(); ++i) {
        qDebug() << errors[i];
    }
}

void MirSurfaceItem::release()
{
    qDebug() << "MirSurfaceItem::release " << name();

    if (m_session) {
        m_session->setSurface(nullptr);
    }
    if (!parent()) {
        deleteLater();
    }
}

void MirSurfaceItem::setOrientationAngle(OrientationAngle angle)
{
    if (m_orientationAngle == angle)
        return;

    m_orientationAngle = angle;

    QQmlProperty orientationProp(m_qmlItem, "orientationAngle");
    orientationProp.write(QVariant::fromValue(m_orientationAngle));

    Q_EMIT orientationAngleChanged(m_orientationAngle);
}

void MirSurfaceItem::setSession(Session* session)
{
    m_session = session;
}

void MirSurfaceItem::setScreenshot(const QUrl& screenshot)
{
    m_screenshotUrl = screenshot;
    if (m_qmlItem) {
        QQmlProperty screenshotSource(m_qmlItem, "screenshotSource");
        screenshotSource.write(QVariant::fromValue(m_screenshotUrl));
    }
}

void MirSurfaceItem::setLive(bool live)
{
    if (m_live != live) {
        m_live = live;
        Q_EMIT liveChanged(m_live);
    }
}

void MirSurfaceItem::setState(MirSurfaceItem::State newState)
{
    if (newState != m_state) {
        m_state = newState;
        Q_EMIT stateChanged(newState);
    }
}

void MirSurfaceItem::onComponentStatusChanged(QQmlComponent::Status status)
{
    if (status == QQmlComponent::Ready) {
        createQmlContentItem();
    }
}

void MirSurfaceItem::createQmlContentItem()
{
    qDebug() << "MirSurfaceItem::createQmlContentItem()";

    m_qmlItem = qobject_cast<QQuickItem*>(m_qmlContentComponent->create());
    m_qmlItem->setParentItem(this);

    setImplicitWidth(m_qmlItem->implicitWidth());
    setImplicitHeight(m_qmlItem->implicitHeight());

    {
        QQmlProperty screenshotSource(m_qmlItem, "screenshotSource");
        screenshotSource.write(QVariant::fromValue(m_screenshotUrl));
    }
}

void MirSurfaceItem::touchEvent(QTouchEvent * event)
{
    if (event->touchPointStates() & Qt::TouchPointPressed) {
        ++m_touchPressCount;
        Q_EMIT touchPressCountChanged(m_touchPressCount);
    } else if (event->touchPointStates() & Qt::TouchPointReleased) {
        ++m_touchReleaseCount;
        Q_EMIT touchReleaseCountChanged(m_touchReleaseCount);
    }
}<|MERGE_RESOLUTION|>--- conflicted
+++ resolved
@@ -1,5 +1,5 @@
 /*
- * Copyright (C) 2015 Canonical, Ltd.
+ * Copyright (C) 2014-2015 Canonical, Ltd.
  *
  * This program is free software; you can redistribute it and/or modify
  * it under the terms of the GNU General Public License as published by
@@ -45,17 +45,12 @@
     , m_touchPressCount(0)
     , m_touchReleaseCount(0)
 {
-<<<<<<< HEAD
-=======
-    qDebug() << "MirSurfaceItem::MirSurfaceItem() " << this->name();
-
     setAcceptedMouseButtons(Qt::LeftButton | Qt::MiddleButton | Qt::RightButton |
         Qt::ExtraButton1 | Qt::ExtraButton2 | Qt::ExtraButton3 | Qt::ExtraButton4 |
         Qt::ExtraButton5 | Qt::ExtraButton6 | Qt::ExtraButton7 | Qt::ExtraButton8 |
         Qt::ExtraButton9 | Qt::ExtraButton10 | Qt::ExtraButton11 |
         Qt::ExtraButton12 | Qt::ExtraButton13);
 
->>>>>>> 7478eb88
     QQmlEngine::setObjectOwnership(this, QQmlEngine::CppOwnership);
 
     // The assumptions I make here really should hold.

/*
 * Copyright (C) 2015 Canonical, Ltd.
 *
 * This program is free software; you can redistribute it and/or modify
 * it under the terms of the GNU General Public License as published by
 * the Free Software Foundation; version 3.
 *
 * This program is distributed in the hope that it will be useful,
 * but WITHOUT ANY WARRANTY; without even the implied warranty of
 * MERCHANTABILITY or FITNESS FOR A PARTICULAR PURPOSE.  See the
 * GNU General Public License for more details.
 *
 * You should have received a copy of the GNU General Public License
 * along with this program.  If not, see <http://www.gnu.org/licenses/>.
 */

#include "MirSurfaceItem.h"
#include "Session.h"

#include <paths.h>

#include <QGuiApplication>
#include <QQuickView>
#include <QQmlProperty>
#include <QQmlEngine>
#include <QString>

#include <QDebug>

MirSurfaceItem::MirSurfaceItem(const QString& name,
                               MirSurfaceItem::Type type,
                               MirSurfaceItem::State state,
                               const QUrl& screenshot,
                               const QString &qmlFilePath,
                               QQuickItem *parent)
    : QQuickItem(parent)
    , m_session(nullptr)
    , m_name(name)
    , m_type(type)
    , m_state(state)
    , m_live(true)
    , m_orientationAngle(Angle0)
    , m_qmlItem(nullptr)
    , m_screenshotUrl(screenshot)
    , m_touchPressCount(0)
    , m_touchReleaseCount(0)
{
    QQmlEngine::setObjectOwnership(this, QQmlEngine::CppOwnership);

    // The assumptions I make here really should hold.
    QQuickView *quickView =
        qobject_cast<QQuickView*>(QGuiApplication::topLevelWindows()[0]);

    QString qmlComponentFilePath;
    if (!qmlFilePath.isEmpty()) {
        qmlComponentFilePath.append(qmlFilePath);
    } else {
        qmlComponentFilePath = QString("%1/Unity/Application/MirSurfaceItem.qml")
            .arg(mockPluginsDir());
    }

    m_qmlContentComponent = new QQmlComponent(quickView->engine(), qmlComponentFilePath);

    switch (m_qmlContentComponent->status()) {
        case QQmlComponent::Ready:
            createQmlContentItem();
            break;
        case QQmlComponent::Loading:
            connect(m_qmlContentComponent, &QQmlComponent::statusChanged,
                    this, &MirSurfaceItem::onComponentStatusChanged);
            break;
        case QQmlComponent::Error:
            printComponentErrors();
            qFatal("MirSurfaceItem: failed to create content component.");
            break;
        default:
            qFatal("MirSurfaceItem: Unhandled component status");
    }
}

MirSurfaceItem::~MirSurfaceItem()
{
    qDebug() << "MirSurfaceItem::~MirSurfaceItem() " << name();
    if (m_session) {
        m_session->setSurface(nullptr);
    }
}

void MirSurfaceItem::printComponentErrors()
{
    QList<QQmlError> errors = m_qmlContentComponent->errors();
    for (int i = 0; i < errors.count(); ++i) {
        qDebug() << errors[i];
    }
}

void MirSurfaceItem::release()
{
    qDebug() << "MirSurfaceItem::release " << name();

    if (m_session) {
        m_session->setSurface(nullptr);
    }
    if (!parent()) {
        deleteLater();
    }
}

void MirSurfaceItem::setOrientationAngle(OrientationAngle angle)
{
    if (m_orientationAngle == angle)
        return;

    m_orientationAngle = angle;

    QQmlProperty orientationProp(m_qmlItem, "orientationAngle");
    orientationProp.write(QVariant::fromValue(m_orientationAngle));

    Q_EMIT orientationAngleChanged(m_orientationAngle);
}

void MirSurfaceItem::setSession(Session* session)
{
    m_session = session;
}

void MirSurfaceItem::setScreenshot(const QUrl& screenshot)
{
    m_screenshotUrl = screenshot;
    if (m_qmlItem) {
        QQmlProperty screenshotSource(m_qmlItem, "screenshotSource");
        screenshotSource.write(QVariant::fromValue(m_screenshotUrl));
    }
}

void MirSurfaceItem::setLive(bool live)
{
    if (m_live != live) {
        m_live = live;
        Q_EMIT liveChanged(m_live);
    }
}

void MirSurfaceItem::setState(MirSurfaceItem::State newState)
{
    if (newState != m_state) {
        m_state = newState;
        Q_EMIT stateChanged(newState);
    }
}

void MirSurfaceItem::onComponentStatusChanged(QQmlComponent::Status status)
{
    if (status == QQmlComponent::Ready) {
        createQmlContentItem();
    }
}

void MirSurfaceItem::createQmlContentItem()
{
    qDebug() << "MirSurfaceItem::createQmlContentItem()";

    m_qmlItem = qobject_cast<QQuickItem*>(m_qmlContentComponent->create());
    m_qmlItem->setParentItem(this);

    setImplicitWidth(m_qmlItem->implicitWidth());
    setImplicitHeight(m_qmlItem->implicitHeight());

    {
        QQmlProperty screenshotSource(m_qmlItem, "screenshotSource");
        screenshotSource.write(QVariant::fromValue(m_screenshotUrl));
    }
<<<<<<< HEAD
=======
}

void MirSurfaceItem::touchEvent(QTouchEvent * event)
{
    if (event->touchPointStates() & Qt::TouchPointPressed) {
        ++m_touchPressCount;
        Q_EMIT touchPressCountChanged(m_touchPressCount);
    } else if (event->touchPointStates() & Qt::TouchPointReleased) {
        ++m_touchReleaseCount;
        Q_EMIT touchReleaseCountChanged(m_touchReleaseCount);
    }
>>>>>>> 344f20de
}<|MERGE_RESOLUTION|>--- conflicted
+++ resolved
@@ -170,8 +170,6 @@
         QQmlProperty screenshotSource(m_qmlItem, "screenshotSource");
         screenshotSource.write(QVariant::fromValue(m_screenshotUrl));
     }
-<<<<<<< HEAD
-=======
 }
 
 void MirSurfaceItem::touchEvent(QTouchEvent * event)
@@ -183,5 +181,4 @@
         ++m_touchReleaseCount;
         Q_EMIT touchReleaseCountChanged(m_touchReleaseCount);
     }
->>>>>>> 344f20de
 }
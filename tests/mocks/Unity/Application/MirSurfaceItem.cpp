--- conflicted
+++ resolved
@@ -38,12 +38,8 @@
     , m_name(name)
     , m_type(type)
     , m_state(state)
-<<<<<<< HEAD
+    , m_live(true)
     , m_orientation(Qt::PortraitOrientation)
-    , m_parentSurface(nullptr)
-=======
-    , m_live(true)
->>>>>>> 688f4d43
     , m_qmlItem(nullptr)
     , m_screenshotUrl(screenshot)
 {
@@ -113,7 +109,6 @@
     }
 }
 
-<<<<<<< HEAD
 void MirSurfaceItem::setOrientation(const Qt::ScreenOrientation orientation)
 {
     if (m_orientation == orientation)
@@ -127,10 +122,7 @@
     Q_EMIT orientationChanged();
 }
 
-void MirSurfaceItem::setApplication(ApplicationInfo* application)
-=======
 void MirSurfaceItem::setSession(Session* session)
->>>>>>> 688f4d43
 {
     m_session = session;
 }

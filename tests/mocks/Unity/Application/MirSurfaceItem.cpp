/*
 * Copyright (C) 2015 Canonical, Ltd.
 *
 * This program is free software; you can redistribute it and/or modify
 * it under the terms of the GNU General Public License as published by
 * the Free Software Foundation; version 3.
 *
 * This program is distributed in the hope that it will be useful,
 * but WITHOUT ANY WARRANTY; without even the implied warranty of
 * MERCHANTABILITY or FITNESS FOR A PARTICULAR PURPOSE.  See the
 * GNU General Public License for more details.
 *
 * You should have received a copy of the GNU General Public License
 * along with this program.  If not, see <http://www.gnu.org/licenses/>.
 */

#include "MirSurfaceItem.h"
#include "Session.h"

#include <paths.h>

#include <QGuiApplication>
#include <QQuickView>
#include <QQmlProperty>
#include <QQmlEngine>
#include <QString>

#include <QDebug>

MirSurfaceItem::MirSurfaceItem(const QString& name,
                               MirSurfaceItem::Type type,
                               MirSurfaceItem::State state,
                               const QUrl& screenshot,
                               const QString &qmlFilePath,
                               QQuickItem *parent)
    : QQuickItem(parent)
    , m_session(nullptr)
    , m_name(name)
    , m_type(type)
    , m_state(state)
    , m_live(true)
    , m_orientationAngle(Angle0)
<<<<<<< HEAD
    , m_touchPressCount(0)
    , m_touchReleaseCount(0)
=======
>>>>>>> e15956d5
    , m_qmlItem(nullptr)
    , m_screenshotUrl(screenshot)
{
    QQmlEngine::setObjectOwnership(this, QQmlEngine::CppOwnership);

    // The assumptions I make here really should hold.
    QQuickView *quickView =
        qobject_cast<QQuickView*>(QGuiApplication::topLevelWindows()[0]);

    QString qmlComponentFilePath;
    if (!qmlFilePath.isEmpty()) {
        qmlComponentFilePath.append(qmlFilePath);
    } else {
        qmlComponentFilePath = QString("%1/Unity/Application/MirSurfaceItem.qml")
            .arg(mockPluginsDir());
    }

    m_qmlContentComponent = new QQmlComponent(quickView->engine(), qmlComponentFilePath);

    switch (m_qmlContentComponent->status()) {
        case QQmlComponent::Ready:
            createQmlContentItem();
            break;
        case QQmlComponent::Loading:
            connect(m_qmlContentComponent, &QQmlComponent::statusChanged,
                    this, &MirSurfaceItem::onComponentStatusChanged);
            break;
        case QQmlComponent::Error:
            printComponentErrors();
            qFatal("MirSurfaceItem: failed to create content component.");
            break;
        default:
            qFatal("MirSurfaceItem: Unhandled component status");
    }
}

MirSurfaceItem::~MirSurfaceItem()
{
    qDebug() << "MirSurfaceItem::~MirSurfaceItem() " << name();
    if (m_session) {
        m_session->setSurface(nullptr);
    }
}

void MirSurfaceItem::printComponentErrors()
{
    QList<QQmlError> errors = m_qmlContentComponent->errors();
    for (int i = 0; i < errors.count(); ++i) {
        qDebug() << errors[i];
    }
}

void MirSurfaceItem::release()
{
    qDebug() << "MirSurfaceItem::release " << name();

    if (m_session) {
        m_session->setSurface(nullptr);
    }
    if (!parent()) {
        deleteLater();
    }
}

void MirSurfaceItem::setOrientationAngle(OrientationAngle angle)
{
    if (m_orientationAngle == angle)
        return;

    m_orientationAngle = angle;

    QQmlProperty orientationProp(m_qmlItem, "orientationAngle");
    orientationProp.write(QVariant::fromValue(m_orientationAngle));

    Q_EMIT orientationAngleChanged(m_orientationAngle);
}

void MirSurfaceItem::setSession(Session* session)
{
    m_session = session;
}

void MirSurfaceItem::setScreenshot(const QUrl& screenshot)
{
    m_screenshotUrl = screenshot;
    if (m_qmlItem) {
        QQmlProperty screenshotSource(m_qmlItem, "screenshotSource");
        screenshotSource.write(QVariant::fromValue(m_screenshotUrl));
    }
}

void MirSurfaceItem::setLive(bool live)
{
    if (m_live != live) {
        m_live = live;
        Q_EMIT liveChanged(m_live);
    }
}

void MirSurfaceItem::setState(MirSurfaceItem::State newState)
{
    if (newState != m_state) {
        m_state = newState;
        Q_EMIT stateChanged(newState);
    }
}

void MirSurfaceItem::onComponentStatusChanged(QQmlComponent::Status status)
{
    if (status == QQmlComponent::Ready) {
        createQmlContentItem();
    }
}

void MirSurfaceItem::createQmlContentItem()
{
    qDebug() << "MirSurfaceItem::createQmlContentItem()";

    m_qmlItem = qobject_cast<QQuickItem*>(m_qmlContentComponent->create());
    m_qmlItem->setParentItem(this);

    setImplicitWidth(m_qmlItem->implicitWidth());
    setImplicitHeight(m_qmlItem->implicitHeight());

    {
        QQmlProperty screenshotSource(m_qmlItem, "screenshotSource");
        screenshotSource.write(QVariant::fromValue(m_screenshotUrl));
    }
}<|MERGE_RESOLUTION|>--- conflicted
+++ resolved
@@ -40,11 +40,6 @@
     , m_state(state)
     , m_live(true)
     , m_orientationAngle(Angle0)
-<<<<<<< HEAD
-    , m_touchPressCount(0)
-    , m_touchReleaseCount(0)
-=======
->>>>>>> e15956d5
     , m_qmlItem(nullptr)
     , m_screenshotUrl(screenshot)
 {

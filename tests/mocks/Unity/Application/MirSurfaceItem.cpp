/*
 * Copyright (C) 2014-2016 Canonical, Ltd.
 *
 * This program is free software; you can redistribute it and/or modify
 * it under the terms of the GNU General Public License as published by
 * the Free Software Foundation; version 3.
 *
 * This program is distributed in the hope that it will be useful,
 * but WITHOUT ANY WARRANTY; without even the implied warranty of
 * MERCHANTABILITY or FITNESS FOR A PARTICULAR PURPOSE.  See the
 * GNU General Public License for more details.
 *
 * You should have received a copy of the GNU General Public License
 * along with this program.  If not, see <http://www.gnu.org/licenses/>.
 */

#include "MirSurfaceItem.h"

#include <paths.h>

#include <QGuiApplication>
#include <QQuickView>
#include <QQmlContext>
#include <QQmlProperty>
#include <QQmlEngine>
#include <QString>

#include <QDebug>

using namespace unity::shell::application;

#define MIRSURFACEITEM_DEBUG 0

#if MIRSURFACEITEM_DEBUG
#define DEBUG_MSG(params) qDebug().nospace() << "MirSurfaceItem::" << __func__  << " " << params
#else
#define DEBUG_MSG(params) ((void)0)
#endif

MirSurfaceItem::MirSurfaceItem(QQuickItem *parent)
    : MirSurfaceItemInterface(parent)
    , m_qmlSurface(nullptr)
    , m_qmlContentComponent(nullptr)
    , m_qmlItem(nullptr)
    , m_consumesInput(false)
    , m_surfaceWidth(0)
    , m_surfaceHeight(0)
    , m_touchPressCount(0)
    , m_touchReleaseCount(0)
    , m_mousePressCount(0)
    , m_mouseReleaseCount(0)
{
    DEBUG_MSG((void*)(this) << name());
    setAcceptedMouseButtons(Qt::LeftButton | Qt::MiddleButton | Qt::RightButton |
        Qt::ExtraButton1 | Qt::ExtraButton2 | Qt::ExtraButton3 | Qt::ExtraButton4 |
        Qt::ExtraButton5 | Qt::ExtraButton6 | Qt::ExtraButton7 | Qt::ExtraButton8 |
        Qt::ExtraButton9 | Qt::ExtraButton10 | Qt::ExtraButton11 |
        Qt::ExtraButton12 | Qt::ExtraButton13);

    connect(this, &QQuickItem::activeFocusChanged, this, &MirSurfaceItem::updateMirSurfaceActiveFocus);
    connect(this, &QQuickItem::visibleChanged, this, &MirSurfaceItem::updateMirSurfaceVisibility);
<<<<<<< HEAD

    // We're just clipping contents in the mock. The real QtMir would copy only relevant buffer instead
    setClip(true);
=======
    connect(this, &MirSurfaceItem::consumesInputChanged, this, [this]() {
        updateMirSurfaceActiveFocus(hasActiveFocus());
    });
>>>>>>> 7fdbae91
}

MirSurfaceItem::~MirSurfaceItem()
{
    DEBUG_MSG((void*)(this) << name());
    setSurface(nullptr);
}

void MirSurfaceItem::printComponentErrors()
{
    QList<QQmlError> errors = m_qmlContentComponent->errors();
    for (int i = 0; i < errors.count(); ++i) {
        qDebug() << errors[i];
    }
}

Mir::Type MirSurfaceItem::type() const
{
    if (m_qmlSurface) {
        return m_qmlSurface->type();
    } else {
        return Mir::UnknownType;
    }
}

Mir::State MirSurfaceItem::surfaceState() const
{
    if (m_qmlSurface) {
        return m_qmlSurface->state();
    } else {
        return Mir::UnknownState;
    }
}

QString MirSurfaceItem::name() const
{
    if (m_qmlSurface) {
        return m_qmlSurface->name();
    } else {
        return QString();
    }
}

bool MirSurfaceItem::live() const
{
    if (m_qmlSurface) {
        return m_qmlSurface->live();
    } else {
        return false;
    }
}

Mir::ShellChrome MirSurfaceItem::shellChrome() const
{
    if (m_qmlSurface) {
        return m_qmlSurface->shellChrome();
    } else {
        return Mir::NormalChrome;
    }
}

Mir::OrientationAngle MirSurfaceItem::orientationAngle() const
{
    if (m_qmlSurface) {
        return m_qmlSurface->orientationAngle();
    } else {
        return Mir::Angle0;
    }
}

void MirSurfaceItem::setOrientationAngle(Mir::OrientationAngle angle)
{
    if (!m_qmlSurface)
        return;

    if (m_qmlSurface->orientationAngle() == angle)
        return;

    m_qmlSurface->setOrientationAngle(angle);

    QQmlProperty orientationProp(m_qmlItem, "orientationAngle");
    orientationProp.write(QVariant::fromValue(m_qmlSurface->orientationAngle()));
}

void MirSurfaceItem::updateScreenshot(QUrl screenshotUrl)
{
    if (m_qmlItem) {
        QQmlProperty screenshotSource(m_qmlItem, "screenshotSource");
        screenshotSource.write(QVariant::fromValue(screenshotUrl));
    }
}

void MirSurfaceItem::onComponentStatusChanged(QQmlComponent::Status status)
{
    if (status == QQmlComponent::Ready) {
        createQmlContentItem();
    }
}

void MirSurfaceItem::createQmlContentItem()
{
    DEBUG_MSG("");

    m_qmlItem = qobject_cast<QQuickItem*>(m_qmlContentComponent->create());
    m_qmlItem->setParentItem(this);

    m_qmlItem->setWidth(m_surfaceWidth);
    m_qmlItem->setHeight(m_surfaceHeight);

    setImplicitWidth(m_qmlItem->implicitWidth());
    setImplicitHeight(m_qmlItem->implicitHeight());

    {
        QQmlProperty screenshotSource(m_qmlItem, "screenshotSource");
        screenshotSource.write(QVariant::fromValue(m_qmlSurface->screenshotUrl()));
    }
}

void MirSurfaceItem::touchEvent(QTouchEvent * event)
{
    if (event->type() == QEvent::TouchBegin) {
        m_touchTrail.clear();
    }

    if (event->touchPointStates() & Qt::TouchPointPressed) {
        ++m_touchPressCount;
        Q_EMIT touchPressCountChanged(m_touchPressCount);
    } else if (event->touchPointStates() & Qt::TouchPointReleased) {
        ++m_touchReleaseCount;
        Q_EMIT touchReleaseCountChanged(m_touchReleaseCount);
    }

    Q_FOREACH(QTouchEvent::TouchPoint touchPoint, event->touchPoints()) {
        QString id(touchPoint.id());
        QVariantList list =  m_touchTrail[id].toList();
        list.append(QVariant::fromValue(touchPoint.pos()));
        if (list.count() > 100) list.pop_front();
        m_touchTrail[id] = list;
    }

    if (m_qmlItem) {
        QQmlProperty touchTrail(m_qmlItem, "touchTrail");
        touchTrail.write(m_touchTrail);
    }
}

void MirSurfaceItem::mousePressEvent(QMouseEvent * event)
{
    m_mousePressCount++;
    Q_EMIT mousePressCountChanged(m_mousePressCount);
    event->accept();
}

void MirSurfaceItem::mouseMoveEvent(QMouseEvent * event)
{
    event->accept();
}

void MirSurfaceItem::mouseReleaseEvent(QMouseEvent * event)
{
    m_mouseReleaseCount++;
    Q_EMIT mouseReleaseCountChanged(m_mouseReleaseCount);
    event->accept();
}

void MirSurfaceItem::setSurface(MirSurfaceInterface* surface)
{
    DEBUG_MSG("this=" << (void*)(this) << " name=" << name() << " surface=" << surface);

    if (m_qmlSurface == surface) {
        return;
    }

    if (m_qmlSurface) {
        delete m_qmlItem;
        m_qmlItem = nullptr;

        delete m_qmlContentComponent;
        m_qmlContentComponent = nullptr;

        if (hasActiveFocus() && m_consumesInput && m_qmlSurface->live()) {
            m_qmlSurface->setActiveFocus(false);
        }

        disconnect(m_qmlSurface, nullptr, this, nullptr);
        m_qmlSurface->unregisterView((qintptr)this);
    }

    m_qmlSurface = static_cast<MirSurface*>(surface);

    if (m_qmlSurface) {
        m_qmlSurface->registerView((qintptr)this);

        updateSurfaceSize();
        updateMirSurfaceVisibility();

        connect(m_qmlSurface, &MirSurface::orientationAngleChanged, this, &MirSurfaceItem::orientationAngleChanged);
        connect(m_qmlSurface, &MirSurface::screenshotUrlChanged, this, &MirSurfaceItem::updateScreenshot);
        connect(m_qmlSurface, &MirSurface::liveChanged, this, &MirSurfaceItem::liveChanged);
        connect(m_qmlSurface, &MirSurface::stateChanged, this, &MirSurfaceItem::surfaceStateChanged);

        QUrl qmlComponentFilePath;
        if (!m_qmlSurface->qmlFilePath().isEmpty()) {
            qmlComponentFilePath = m_qmlSurface->qmlFilePath();
        } else {
            qmlComponentFilePath = QUrl("qrc:///Unity/Application/MirSurfaceItem.qml");
        }

        m_qmlContentComponent = new QQmlComponent(QQmlEngine::contextForObject(parent())->engine(), qmlComponentFilePath);

        switch (m_qmlContentComponent->status()) {
            case QQmlComponent::Ready:
                createQmlContentItem();
                break;
            case QQmlComponent::Loading:
                connect(m_qmlContentComponent, &QQmlComponent::statusChanged,
                        this, &MirSurfaceItem::onComponentStatusChanged);
                break;
            case QQmlComponent::Error:
                printComponentErrors();
                qFatal("MirSurfaceItem: failed to create content component.");
                break;
            default:
                qFatal("MirSurfaceItem: Unhandled component status");
        }

        if (m_consumesInput) {
            m_qmlSurface->setActiveFocus(hasActiveFocus());
        }
    }

    Q_EMIT surfaceChanged(m_qmlSurface);
}


void MirSurfaceItem::updateMirSurfaceActiveFocus(bool focused)
{
    if (m_qmlSurface && m_consumesInput && m_qmlSurface->live()) {
        m_qmlSurface->setActiveFocus(focused);
    }
}

void MirSurfaceItem::updateMirSurfaceVisibility()
{
    if (!m_qmlSurface) return;

    m_qmlSurface->setViewVisibility((qintptr)this, isVisible());
}

void MirSurfaceItem::setConsumesInput(bool value)
{
    if (m_consumesInput != value) {
        m_consumesInput = value;
        Q_EMIT consumesInputChanged(value);
    }
}

int MirSurfaceItem::surfaceWidth() const
{
    return m_surfaceWidth;
}

void MirSurfaceItem::setSurfaceWidth(int value)
{
    qDebug() << "setSurfaceWidth called" << value;
    if (value != -1 && m_surfaceWidth != value) {
        m_surfaceWidth = value;
        Q_EMIT surfaceWidthChanged(m_surfaceWidth);
        updateSurfaceSize();
    }
}

int MirSurfaceItem::surfaceHeight() const
{
    return m_surfaceHeight;
}

void MirSurfaceItem::setSurfaceHeight(int value)
{
    if (value != -1 && m_surfaceHeight != value) {
        m_surfaceHeight = value;
        Q_EMIT surfaceHeightChanged(m_surfaceHeight);
        updateSurfaceSize();
    }
}

void MirSurfaceItem::updateSurfaceSize()
{
    if (m_qmlSurface && m_surfaceWidth > 0 && m_surfaceHeight > 0) {
        m_qmlSurface->resize(m_surfaceWidth, m_surfaceHeight);
        if (m_qmlItem) {
            m_qmlItem->setWidth(m_surfaceWidth);
            m_qmlItem->setHeight(m_surfaceHeight);
        }
        setImplicitSize(m_surfaceWidth, m_surfaceHeight);
    }
}

void MirSurfaceItem::setFillMode(FillMode value)
{
    if (value != m_fillMode) {
        m_fillMode = value;
        Q_EMIT fillModeChanged(m_fillMode);
    }
}<|MERGE_RESOLUTION|>--- conflicted
+++ resolved
@@ -59,15 +59,13 @@
 
     connect(this, &QQuickItem::activeFocusChanged, this, &MirSurfaceItem::updateMirSurfaceActiveFocus);
     connect(this, &QQuickItem::visibleChanged, this, &MirSurfaceItem::updateMirSurfaceVisibility);
-<<<<<<< HEAD
-
-    // We're just clipping contents in the mock. The real QtMir would copy only relevant buffer instead
-    setClip(true);
-=======
+
     connect(this, &MirSurfaceItem::consumesInputChanged, this, [this]() {
         updateMirSurfaceActiveFocus(hasActiveFocus());
     });
->>>>>>> 7fdbae91
+
+    // We're just clipping contents in the mock. The real QtMir would copy only relevant buffer instead
+    setClip(true);
 }
 
 MirSurfaceItem::~MirSurfaceItem()

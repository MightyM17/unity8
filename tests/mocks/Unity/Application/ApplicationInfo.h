--- conflicted
+++ resolved
@@ -42,16 +42,11 @@
     Q_PROPERTY(bool manualSessionCreation READ manualSessionCreation WRITE setManualSessionCreation NOTIFY manualSessionCreationChanged)
 
 public:
-<<<<<<< HEAD
-    ApplicationInfo(const QString &appId, QObject *parent = NULL);
-    ApplicationInfo(QObject *parent = NULL);
-=======
     ApplicationInfo(QObject *parent = nullptr);
     ApplicationInfo(const QString &appId, QObject *parent = nullptr);
->>>>>>> 2b59b8e2
     ~ApplicationInfo();
 
-     void setIconId(const QString &iconId);
+    void setIconId(const QString &iconId);
     void setScreenshotId(const QString &screenshotId);
 
     void setAppId(const QString &value) { m_appId = value; }

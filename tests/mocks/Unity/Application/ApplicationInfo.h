--- conflicted
+++ resolved
@@ -107,13 +107,9 @@
 
     Q_INVOKABLE void setShellChrome(Mir::ShellChrome shellChrome);
 
-<<<<<<< HEAD
     MirSurfaceListInterface* surfaceList() const override { return m_surfaceList; }
+    MirSurfaceListInterface* promptSurfaceList() const override { return m_promptSurfaceList; }
     int surfaceCount() const override { return m_surfaceList->count(); }
-=======
-    MirSurfaceListInterface* surfaceList() override { return &m_surfaceList; }
-    MirSurfaceListInterface* promptSurfaceList() override { return &m_promptSurfaceList; }
->>>>>>> ee04e2ad
 
     void setFocused(bool value);
 
@@ -153,12 +149,8 @@
     bool m_isTouchApp{true};
     bool m_exemptFromLifecycle{false};
     QSize m_initialSurfaceSize;
-<<<<<<< HEAD
     MirSurfaceListModel *m_surfaceList;
-=======
-    MirSurfaceListModel m_surfaceList;
-    MirSurfaceListModel m_promptSurfaceList;
->>>>>>> ee04e2ad
+    MirSurfaceListModel *m_promptSurfaceList;
     int m_liveSurfaceCount{0};
     QTimer m_surfaceCreationTimer;
     QList<MirSurface*> m_closingSurfaces;

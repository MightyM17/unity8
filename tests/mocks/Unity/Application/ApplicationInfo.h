--- conflicted
+++ resolved
@@ -35,28 +35,15 @@
     Q_OBJECT
 
     Q_PROPERTY(bool fullscreen READ fullscreen WRITE setFullscreen NOTIFY fullscreenChanged)
-<<<<<<< HEAD
-    Q_PROPERTY(Stage stage READ stage WRITE setStage NOTIFY stageChanged)
     Q_PROPERTY(MirSessionItem* session READ session NOTIFY sessionChanged)
-=======
-    Q_PROPERTY(MirSurfaceItem* surface READ surface NOTIFY surfaceChanged)
-    Q_PROPERTY(QQmlListProperty<MirSurfaceItem> promptSurfaces READ promptSurfaces NOTIFY promptSurfacesChanged DESIGNABLE false)
->>>>>>> 1d2b7797
-
-    // Only exists in this fake implementation
-
-    // whether the test code will explicitly control the creation of the application surface
-    Q_PROPERTY(bool manualSurfaceCreation READ manualSurfaceCreation WRITE setManualSurfaceCreation NOTIFY manualSurfaceCreationChanged)
 
 public:
-    ApplicationInfo(QObject *parent = NULL);
     ApplicationInfo(const QString &appId, QObject *parent = NULL);
     ~ApplicationInfo();
 
-    void setIconId(const QString &iconId);
+     void setIconId(const QString &iconId);
     void setScreenshotId(const QString &screenshotId);
 
-    void setAppId(const QString &value) { m_appId = value; }
     QString appId() const override { return m_appId; }
 
     void setName(const QString &value);
@@ -80,64 +67,20 @@
     void setFullscreen(bool value);
     bool fullscreen() const { return m_fullscreen; }
 
-<<<<<<< HEAD
 public:
     void setSession(MirSessionItem* session);
     MirSessionItem* session() const { return m_session; }
-=======
-    void setSurface(MirSurfaceItem* surface);
-    MirSurfaceItem* surface() const { return m_surface; }
-
-    void removeSurface(MirSurfaceItem* surface);
-
-    void addPromptSurface(MirSurfaceItem* surface);
-    QList<MirSurfaceItem*> promptSurfaceList() const;
-    QQmlListProperty<MirSurfaceItem> promptSurfaces();
->>>>>>> 1d2b7797
-
-    bool manualSurfaceCreation() const { return m_manualSurfaceCreation; }
-    void setManualSurfaceCreation(bool value);
 
 Q_SIGNALS:
-<<<<<<< HEAD
     void sessionChanged(MirSessionItem*);
+    void fullscreenChanged(bool value);
+    void manualSurfaceCreationChanged(bool value);
 
 private:
     void createSession();
 
     QQuickItem *m_parentItem;
     MirSessionItem* m_session;
-=======
-    void surfaceChanged(MirSurfaceItem*);
-    void promptSurfacesChanged();
-    void fullscreenChanged(bool value);
-    void manualSurfaceCreationChanged(bool value);
-
-public Q_SLOTS:
-    Q_INVOKABLE void createSurface();
-
-private:
-    static int promptSurfaceCount(QQmlListProperty<MirSurfaceItem> *prop);
-    static MirSurfaceItem* promptSurfaceAt(QQmlListProperty<MirSurfaceItem> *prop, int index);
-    void setIcon(const QUrl &value);
-    void setScreenshot(const QUrl &value);
-
-    QString m_screenshotFileName;
-
-    QString m_appId;
-    QString m_name;
-    QUrl m_icon;
-    Stage m_stage;
-    State m_state;
-    bool m_focused;
-    bool m_fullscreen;
-    MirSurfaceItem* m_surface;
-
-    bool m_manualSurfaceCreation;
-
-    QQuickItem *m_parentItem;
-    QList<MirSurfaceItem*> m_promptSurfaces;
->>>>>>> 1d2b7797
 };
 
 Q_DECLARE_METATYPE(ApplicationInfo*)

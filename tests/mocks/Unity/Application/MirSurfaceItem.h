/*
 * Copyright (C) 2014 Canonical, Ltd.
 *
 * This program is free software; you can redistribute it and/or modify
 * it under the terms of the GNU General Public License as published by
 * the Free Software Foundation; version 3.
 *
 * This program is distributed in the hope that it will be useful,
 * but WITHOUT ANY WARRANTY; without even the implied warranty of
 * MERCHANTABILITY or FITNESS FOR A PARTICULAR PURPOSE.  See the
 * GNU General Public License for more details.
 *
 * You should have received a copy of the GNU General Public License
 * along with this program.  If not, see <http://www.gnu.org/licenses/>.
 */

#ifndef MIRSURFACEITEM_H
#define MIRSURFACEITEM_H

#include <QQuickPaintedItem>
#include <QImage>

class ApplicationInfo;

class MirSurfaceItem : public QQuickPaintedItem
{
    Q_OBJECT
    Q_ENUMS(Type)
    Q_ENUMS(State)

    Q_PROPERTY(Type type READ type NOTIFY typeChanged)
    Q_PROPERTY(State state READ state NOTIFY stateChanged)
    Q_PROPERTY(QString name READ name NOTIFY nameChanged)
    Q_PROPERTY(MirSurfaceItem* parentSurface READ parentSurface NOTIFY parentSurfaceChanged)
    Q_PROPERTY(QList<QObject*> childSurfaces READ childSurfaces NOTIFY childSurfacesChanged)

public:
    enum Type {
        Normal,
        Utility,
        Dialog,
        Overlay,
        Freestyle,
        Popover,
        InputMethod,
    };

    enum State {
        Unknown,
        Restored,
        Minimized,
        Maximized,
        VertMaximized,
        /* SemiMaximized, */
        Fullscreen,
    };

    explicit MirSurfaceItem(const QString& name,
                            Type type,
                            State state,
                            const QUrl& screenshot,
                            QQuickItem *parent = 0);
    ~MirSurfaceItem();

    //getters
    ApplicationInfo* application() const { return m_application; }
    Type type() const { return m_type; }
    State state() const { return m_state; }
    QString name() const { return m_name; }
    MirSurfaceItem* parentSurface() const { return m_parentSurface; }
    QList<QObject*> childSurfaces() const;

<<<<<<< HEAD
    Q_INVOKABLE void release();

    void paint(QPainter * painter) override;

    void setApplication(ApplicationInfo* item);
    void setParentSurface(MirSurfaceItem* item);
=======
    void setState(State newState);

    Q_INVOKABLE void release() {}

    void paint(QPainter * painter) override;

    void touchEvent(QTouchEvent * event) override;
>>>>>>> 18c4b89f

Q_SIGNALS:
    void typeChanged(Type);
    void stateChanged(State);
    void nameChanged(QString);
    void parentSurfaceChanged(MirSurfaceItem*);
    void childSurfacesChanged();

    void removed();

    void inputMethodRequested();
    void inputMethodDismissed();

private Q_SLOTS:
    void onFocusChanged();

protected:
    const QImage &screenshotImage() { return m_img; }

private:
    void addChildSurface(MirSurfaceItem* surface);
    void removeChildSurface(MirSurfaceItem* surface);

    ApplicationInfo* m_application;
    const QString m_name;
    const Type m_type;
    State m_state;
    const QImage m_img;

<<<<<<< HEAD
    MirSurfaceItem* m_parentSurface;
    QList<MirSurfaceItem*> m_children;
=======
    bool m_haveInputMethod;
>>>>>>> 18c4b89f
};

Q_DECLARE_METATYPE(MirSurfaceItem*)

#endif // MIRSURFACEITEM_H<|MERGE_RESOLUTION|>--- conflicted
+++ resolved
@@ -70,22 +70,14 @@
     MirSurfaceItem* parentSurface() const { return m_parentSurface; }
     QList<QObject*> childSurfaces() const;
 
-<<<<<<< HEAD
+    void setState(State newState);
+    void setApplication(ApplicationInfo* item);
+    void setParentSurface(MirSurfaceItem* item);
+
     Q_INVOKABLE void release();
 
     void paint(QPainter * painter) override;
-
-    void setApplication(ApplicationInfo* item);
-    void setParentSurface(MirSurfaceItem* item);
-=======
-    void setState(State newState);
-
-    Q_INVOKABLE void release() {}
-
-    void paint(QPainter * painter) override;
-
     void touchEvent(QTouchEvent * event) override;
->>>>>>> 18c4b89f
 
 Q_SIGNALS:
     void typeChanged(Type);
@@ -115,12 +107,9 @@
     State m_state;
     const QImage m_img;
 
-<<<<<<< HEAD
     MirSurfaceItem* m_parentSurface;
     QList<MirSurfaceItem*> m_children;
-=======
     bool m_haveInputMethod;
->>>>>>> 18c4b89f
 };
 
 Q_DECLARE_METATYPE(MirSurfaceItem*)

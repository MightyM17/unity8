--- conflicted
+++ resolved
@@ -37,14 +37,6 @@
     Q_PROPERTY(bool live READ live NOTIFY liveChanged)
     Q_PROPERTY(OrientationAngle orientationAngle READ orientationAngle WRITE setOrientationAngle
                NOTIFY orientationAngleChanged DESIGNABLE false)
-<<<<<<< HEAD
-
-    Q_PROPERTY(int touchPressCount READ touchPressCount WRITE setTouchPressCount NOTIFY touchPressCountChanged
-                                   DESIGNABLE false)
-    Q_PROPERTY(int touchReleaseCount READ touchReleaseCount WRITE setTouchReleaseCount NOTIFY touchReleaseCountChanged
-                                     DESIGNABLE false)
-=======
->>>>>>> e15956d5
 
 public:
     enum Type {
@@ -98,14 +90,6 @@
     void stateChanged(State);
     void liveChanged(bool live);
     void orientationAngleChanged(OrientationAngle angle);
-<<<<<<< HEAD
-    void touchPressCountChanged(int count);
-    void touchReleaseCountChanged(int count);
-
-    void inputMethodRequested();
-    void inputMethodDismissed();
-=======
->>>>>>> e15956d5
 
     // internal mock use
     void deregister();
@@ -131,11 +115,6 @@
     State m_state;
     bool m_live;
     OrientationAngle  m_orientationAngle;
-<<<<<<< HEAD
-    int m_touchPressCount;
-    int m_touchReleaseCount;
-=======
->>>>>>> e15956d5
 
     QQmlComponent *m_qmlContentComponent;
     QQuickItem *m_qmlItem;

--- conflicted
+++ resolved
@@ -78,16 +78,6 @@
     void touchReleaseCountChanged(int count);
 
 protected:
-<<<<<<< HEAD
-    explicit MirSurfaceItem(const QString& name,
-                            Type type,
-                            State state,
-                            const QUrl& screenshot,
-                            const QUrl& qmlFilePath = QUrl("qrc:///Unity/Application/MirSurfaceItem.qml"),
-                            QQuickItem *parent = 0);
-
-=======
->>>>>>> e0112a40
     void touchEvent(QTouchEvent * event) override;
     void itemChange(ItemChange change, const ItemChangeData & value) override;
 

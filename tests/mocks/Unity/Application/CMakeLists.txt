--- conflicted
+++ resolved
@@ -1,10 +1,3 @@
-<<<<<<< HEAD
-include_directories(
-  ${APPLICATION_API_INCLUDE_DIRS}
-)
-
-=======
->>>>>>> c4c7e43d
 set(FakeUnityApplicationQml_SOURCES
     plugin.cpp
     ApplicationInfo.cpp

--- conflicted
+++ resolved
@@ -22,15 +22,6 @@
 
 #include <QDebug>
 
-<<<<<<< HEAD
-VirtualKeyboard::VirtualKeyboard(QQuickItem *parent)
-    : MirSurfaceItem("input-method",
-                     MirSurfaceItem::InputMethod,
-                     MirSurfaceItem::Minimized,
-                     QUrl("qrc:///Unity/Application/vkb_portrait.png"),
-                     QUrl("qrc:///Unity/Application/VirtualKeyboard.qml"),
-                     parent)
-=======
 VirtualKeyboard::VirtualKeyboard()
     : MirSurface("input-method",
                      Mir::InputMethodType,
@@ -39,7 +30,6 @@
                              .arg(qmlDirectory()),
                      QString("%1/Unity/Application/VirtualKeyboard.qml")
                             .arg(mockPluginsDir()))
->>>>>>> e0112a40
 {
 }
 

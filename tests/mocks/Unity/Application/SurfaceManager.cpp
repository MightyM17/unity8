--- conflicted
+++ resolved
@@ -60,17 +60,7 @@
 MirSurfaceItem *SurfaceManager::inputMethodSurface()
 {
     if (!m_virtualKeyboard) {
-<<<<<<< HEAD
-
-        m_virtualKeyboard = new MirSurfaceItem(
-                "input-method",
-                MirSurfaceItem::InputMethod,
-                MirSurfaceItem::Minimized,
-                QUrl("qrc:///Unity/Application/vkb_portrait.png"),
-                QUrl("qrc:///Unity/Application/VirtualKeyboard.qml"));
-=======
         m_virtualKeyboard = new VirtualKeyboard;
->>>>>>> d8a24e9f
         Q_EMIT surfaceCreated(m_virtualKeyboard);
     }
     return m_virtualKeyboard;

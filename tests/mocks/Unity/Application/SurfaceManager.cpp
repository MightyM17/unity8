/*
 * Copyright (C) 2014-2015 Canonical, Ltd.
 *
 * This program is free software; you can redistribute it and/or modify
 * it under the terms of the GNU General Public License as published by
 * the Free Software Foundation; version 3.
 *
 * This program is distributed in the hope that it will be useful,
 * but WITHOUT ANY WARRANTY; without even the implied warranty of
 * MERCHANTABILITY or FITNESS FOR A PARTICULAR PURPOSE.  See the
 * GNU General Public License for more details.
 *
 * You should have received a copy of the GNU General Public License
 * along with this program.  If not, see <http://www.gnu.org/licenses/>.
 */

#include "SurfaceManager.h"

#include "VirtualKeyboard.h"

#include <paths.h>

SurfaceManager *SurfaceManager::the_surface_manager = nullptr;

SurfaceManager *SurfaceManager::singleton()
{
    if (!the_surface_manager) {
        the_surface_manager = new SurfaceManager();
    }
    return the_surface_manager;
}

SurfaceManager::SurfaceManager(QObject *parent) :
    QObject(parent)
    , m_virtualKeyboard(nullptr)
{
    m_virtualKeyboard = new VirtualKeyboard(this);
    connect(m_virtualKeyboard, &QObject::destroyed, this, [this](QObject *obj) {
        MirSurface* surface = qobject_cast<MirSurface*>(obj);
        m_virtualKeyboard = nullptr;
        Q_EMIT inputMethodSurfaceChanged();
        Q_EMIT surfaceDestroyed(surface);
    });
}

MirSurface *SurfaceManager::createSurface(const QString& name,
                                              Mir::Type type,
                                              Mir::State state,
                                              const QUrl& screenshot)
{
    MirSurface* surface = new MirSurface(name, type, state, screenshot);
    connect(surface, &QObject::destroyed, this, [this](QObject *obj) {
        MirSurface* surface = qobject_cast<MirSurface*>(obj);
        Q_EMIT surfaceDestroyed(surface);
    });

    surface->setMinimumWidth(m_newSurfaceMinimumWidth);
    surface->setMaximumWidth(m_newSurfaceMaximumWidth);
    surface->setMinimumHeight(m_newSurfaceMinimumHeight);
    surface->setMaximumHeight(m_newSurfaceMaximumHeight);
    surface->setWidthIncrement(m_newSurfaceWidthIncrement);
    surface->setHeightIncrement(m_newSurfaceHeightIncrement);

    Q_EMIT surfaceCreated(surface);
    return surface;
}

MirSurface *SurfaceManager::inputMethodSurface() const
{
<<<<<<< HEAD
    if (!m_virtualKeyboard) {
        m_virtualKeyboard = new VirtualKeyboard;
        connect(m_virtualKeyboard, &QObject::destroyed, this, [this](QObject *obj) {
            m_virtualKeyboard = nullptr;
            MirSurface* surface = qobject_cast<MirSurface*>(obj);
            Q_EMIT surfaceDestroyed(surface);
        });
        Q_EMIT surfaceCreated(m_virtualKeyboard);
    }
=======
>>>>>>> b379bab9
    return m_virtualKeyboard;
}

void SurfaceManager::setNewSurfaceMinimumWidth(int value)
{
    if (m_newSurfaceMinimumWidth != value) {
        m_newSurfaceMinimumWidth = value;
        Q_EMIT newSurfaceMinimumWidthChanged(m_newSurfaceMinimumWidth);
    }
}

void SurfaceManager::setNewSurfaceMaximumWidth(int value)
{
    if (m_newSurfaceMaximumWidth != value) {
        m_newSurfaceMaximumWidth = value;
        Q_EMIT newSurfaceMaximumWidthChanged(m_newSurfaceMaximumWidth);
    }
}

void SurfaceManager::setNewSurfaceMinimumHeight(int value)
{
    if (m_newSurfaceMinimumHeight != value) {
        m_newSurfaceMinimumHeight = value;
        Q_EMIT newSurfaceMinimumHeightChanged(m_newSurfaceMinimumHeight);
    }
}

void SurfaceManager::setNewSurfaceMaximumHeight(int value)
{
    if (m_newSurfaceMaximumHeight != value) {
        m_newSurfaceMaximumHeight = value;
        Q_EMIT newSurfaceMaximumHeightChanged(m_newSurfaceMaximumHeight);
    }
}

void SurfaceManager::setNewSurfaceWidthIncrement(int value)
{
    if (m_newSurfaceWidthIncrement != value) {
        m_newSurfaceWidthIncrement = value;
        Q_EMIT newSurfaceWidthIncrementChanged(m_newSurfaceWidthIncrement);
    }
}

void SurfaceManager::setNewSurfaceHeightIncrement(int value)
{
    if (m_newSurfaceHeightIncrement != value) {
        m_newSurfaceHeightIncrement = value;
        Q_EMIT newSurfaceHeightIncrementChanged(m_newSurfaceHeightIncrement);
    }
}<|MERGE_RESOLUTION|>--- conflicted
+++ resolved
@@ -67,18 +67,6 @@
 
 MirSurface *SurfaceManager::inputMethodSurface() const
 {
-<<<<<<< HEAD
-    if (!m_virtualKeyboard) {
-        m_virtualKeyboard = new VirtualKeyboard;
-        connect(m_virtualKeyboard, &QObject::destroyed, this, [this](QObject *obj) {
-            m_virtualKeyboard = nullptr;
-            MirSurface* surface = qobject_cast<MirSurface*>(obj);
-            Q_EMIT surfaceDestroyed(surface);
-        });
-        Q_EMIT surfaceCreated(m_virtualKeyboard);
-    }
-=======
->>>>>>> b379bab9
     return m_virtualKeyboard;
 }
 

--- conflicted
+++ resolved
@@ -42,18 +42,8 @@
 {
     DEBUG_MSG("");
 
-<<<<<<< HEAD
-    m_virtualKeyboard = new VirtualKeyboard;
-    const QString persistentId = m_virtualKeyboard->persistentId();
-    connect(m_virtualKeyboard, &QObject::destroyed, this, [this, persistentId](QObject*) {
-        m_virtualKeyboard = nullptr;
-        Q_EMIT inputMethodSurfaceChanged();
-        Q_EMIT surfaceDestroyed(persistentId);
-    });
-=======
     Q_ASSERT(m_instance == nullptr);
     m_instance = this;
->>>>>>> eb5f94f9
 }
 
 SurfaceManager::~SurfaceManager()
@@ -74,13 +64,6 @@
                                           const QUrl& screenshot)
 {
     MirSurface* surface = new MirSurface(name, type, state, screenshot);
-<<<<<<< HEAD
-    const QString persistentId = surface->persistentId();
-
-    connect(surface, &QObject::destroyed, this, [this, persistentId](QObject*) {
-        Q_EMIT surfaceDestroyed(persistentId);
-    });
-=======
     registerSurface(surface);
     return surface;
 }
@@ -88,7 +71,6 @@
 void SurfaceManager::registerSurface(MirSurface *surface)
 {
     m_surfaces.prepend(surface);
->>>>>>> eb5f94f9
 
     surface->setMinimumWidth(m_newSurfaceMinimumWidth);
     surface->setMaximumWidth(m_newSurfaceMaximumWidth);
@@ -101,9 +83,11 @@
         this->onStateRequested(surface, state);
     });
 
+    const QString persistentId = m_virtualKeyboard->persistentId();
     connect(surface, &QObject::destroyed, this, [=]() {
-        this->onSurfaceDestroyed(surface);
+        this->onSurfaceDestroyed(surface, persistentId);
     });
+
 }
 
 void SurfaceManager::notifySurfaceCreated(unityapi::MirSurfaceInterface *surface)
@@ -241,7 +225,7 @@
     DEBUG_MSG("("<<surface<<","<<state<<") ended");
 }
 
-void SurfaceManager::onSurfaceDestroyed(MirSurface *surface)
+void SurfaceManager::onSurfaceDestroyed(const QString& persistentId, MirSurface *surface)
 {
     m_surfaces.removeAll(surface);
     if (m_focusedSurface == surface) {
@@ -255,6 +239,7 @@
         m_underModification = false;
         Q_EMIT modificationsEnded();
     }
+    Q_EMIT surfaceDestroyed(persistentId);
 }
 
 void SurfaceManager::focusFirstAvailableSurface()

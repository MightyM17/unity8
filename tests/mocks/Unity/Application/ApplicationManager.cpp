--- conflicted
+++ resolved
@@ -342,12 +342,8 @@
     application->setName("Gallery");
     application->setScreenshotId("gallery");
     application->setIconId("gallery");
-<<<<<<< HEAD
     application->setShellChrome(Mir::LowChrome);
     application->setStage(ApplicationInfo::MainStage);
-=======
-    application->setFullscreen(true);
->>>>>>> b379bab9
     m_availableApplications.append(application);
 
     application = new ApplicationInfo(this);
@@ -384,11 +380,7 @@
     application->setName("GMail");
     application->setIconId("gmail");
     application->setScreenshotId("gmail-webapp.svg");
-<<<<<<< HEAD
     application->setStage(ApplicationInfo::MainStage);
-=======
-    application->setFullscreen(false);
->>>>>>> b379bab9
     application->setSupportedOrientations(Qt::PortraitOrientation
                                         | Qt::LandscapeOrientation
                                         | Qt::InvertedPortraitOrientation
@@ -400,11 +392,7 @@
     application->setName("Music");
     application->setIconId("soundcloud");
     application->setScreenshotId("music");
-<<<<<<< HEAD
     application->setStage(ApplicationInfo::MainStage);
-=======
-    application->setFullscreen(false);
->>>>>>> b379bab9
     application->setSupportedOrientations(Qt::PortraitOrientation
                                         | Qt::LandscapeOrientation
                                         | Qt::InvertedPortraitOrientation

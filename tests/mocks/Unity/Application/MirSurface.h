--- conflicted
+++ resolved
@@ -110,11 +110,8 @@
     void applyDelayedResize();
 
 private:
-<<<<<<< HEAD
     void doResize(int width, int height);
-=======
     void updateVisibility();
->>>>>>> d527f6be
 
     const QString m_name;
     const Mir::Type m_type;
@@ -127,18 +124,16 @@
     bool m_activeFocus;
     int m_width;
     int m_height;
-<<<<<<< HEAD
 
     bool m_slowToResize;
     QTimer m_delayedResizeTimer;
     QSize m_delayedResize;
     QSize m_pendingResize;
-=======
+
     struct View {
         bool visible;
     };
     QHash<qintptr, View> m_views;
->>>>>>> d527f6be
 };
 
 #endif // MOCK_MIR_SURFACE_H
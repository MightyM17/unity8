/*
 * Copyright (C) 2013, 2014 Canonical, Ltd.
 *
 * This program is free software; you can redistribute it and/or modify
 * it under the terms of the GNU General Public License as published by
 * the Free Software Foundation; version 3.
 *
 * This program is distributed in the hope that it will be useful,
 * but WITHOUT ANY WARRANTY; without even the implied warranty of
 * MERCHANTABILITY or FITNESS FOR A PARTICULAR PURPOSE.  See the
 * GNU General Public License for more details.
 *
 * You should have received a copy of the GNU General Public License
 * along with this program.  If not, see <http://www.gnu.org/licenses/>.
 */

#ifndef FAKE_SCOPE_H
#define FAKE_SCOPE_H

#include <unity/shell/scopes/ScopeInterface.h>

#include "fake_categories.h"
#include "fake_previewstack.h"

#include <QTimer>

class Scope : public unity::shell::scopes::ScopeInterface
{
    Q_OBJECT

public:
    Scope(QObject* parent = 0);
    Scope(QString const& id, QString const& name, bool visible, QObject* parent = 0);

    /* getters */
    QString id() const override;
    QString name() const override;
    QString iconHint() const override;
    QString description() const override;
    QString searchHint() const override;
    bool visible() const override;
    QString shortcut() const override;
    bool searchInProgress() const override;
    unity::shell::scopes::CategoriesInterface* categories() const override;
    QString searchQuery() const override;
    QString noResultsHint() const override;
    QString formFactor() const override;
    bool isActive() const override;

    /* setters */
    void setSearchQuery(const QString& search_query) override;
    void setNoResultsHint(const QString& hint) override;
    void setFormFactor(const QString& form_factor) override;
    void setActive(const bool) override;
    Q_INVOKABLE void setSearchInProgress(const bool inProg); // This is not invokable in the Interface, here for testing benefits

    Q_INVOKABLE void activate(QVariant const& result) override;
    Q_INVOKABLE PreviewStack* preview(QVariant const& result) override;
    Q_INVOKABLE void cancelActivation() override;
    Q_INVOKABLE void closeScope(unity::shell::scopes::ScopeInterface* scope) override;
<<<<<<< HEAD
=======

    QString currentDepartmentId() const override;
    bool hasDepartments() const override;
    Q_INVOKABLE unity::shell::scopes::DepartmentInterface* getDepartment(const QString& id) override;
    Q_INVOKABLE void loadDepartment(const QString& id) override;

    QVariantMap customizations() const override;
>>>>>>> 2ef2b55e

protected:

    QString m_id;
    QString m_iconHint;
    QString m_description;
    QString m_name;
    QString m_searchQuery;
    QString m_noResultsHint;
    QString m_formFactor;
    bool m_visible;
    bool m_searching;
    bool m_isActive;
    QString m_currentDeparment;

    QString m_previewRendererName;

    Categories* m_categories;
};

#endif // FAKE_SCOPE_H<|MERGE_RESOLUTION|>--- conflicted
+++ resolved
@@ -58,8 +58,6 @@
     Q_INVOKABLE PreviewStack* preview(QVariant const& result) override;
     Q_INVOKABLE void cancelActivation() override;
     Q_INVOKABLE void closeScope(unity::shell::scopes::ScopeInterface* scope) override;
-<<<<<<< HEAD
-=======
 
     QString currentDepartmentId() const override;
     bool hasDepartments() const override;
@@ -67,7 +65,6 @@
     Q_INVOKABLE void loadDepartment(const QString& id) override;
 
     QVariantMap customizations() const override;
->>>>>>> 2ef2b55e
 
 protected:
 

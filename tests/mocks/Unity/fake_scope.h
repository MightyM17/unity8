/*
 * Copyright (C) 2013, 2014, 2015 Canonical, Ltd.
 *
 * This program is free software; you can redistribute it and/or modify
 * it under the terms of the GNU General Public License as published by
 * the Free Software Foundation; version 3.
 *
 * This program is distributed in the hope that it will be useful,
 * but WITHOUT ANY WARRANTY; without even the implied warranty of
 * MERCHANTABILITY or FITNESS FOR A PARTICULAR PURPOSE.  See the
 * GNU General Public License for more details.
 *
 * You should have received a copy of the GNU General Public License
 * along with this program.  If not, see <http://www.gnu.org/licenses/>.
 */

#ifndef FAKE_SCOPE_H
#define FAKE_SCOPE_H

#include <unity/shell/scopes/ScopeInterface.h>

#include "fake_categories.h"
#include "fake_previewstack.h"

#include <QTimer>

class Filters;
class Scopes;
class FakeOptionSelectorFilter;

class Scope : public unity::shell::scopes::ScopeInterface
{
    Q_OBJECT

public:
    Scope(Scopes* parent = 0);
    Scope(QString const& id, QString const& name, bool favorite, Scopes* parent = 0, int categories = 20, bool returnNullPreview = false);

    /* getters */
    QString id() const override;
    QString name() const override;
    QString iconHint() const override;
    QString description() const override;
    QString searchHint() const override;
    QString shortcut() const override;
    bool searchInProgress() const override;
    bool favorite() const override;
    unity::shell::scopes::CategoriesInterface* categories() const override;
    QString searchQuery() const override;
    QString noResultsHint() const override;
    QString formFactor() const override;
    bool isActive() const override;
    unity::shell::scopes::SettingsModelInterface* settings() const override;

    /* setters */
    void setSearchQuery(const QString& search_query) override;
    void setNoResultsHint(const QString& hint) override;
    void setFormFactor(const QString& form_factor) override;
    void setActive(const bool) override;
    void setFavorite(const bool) override;
    Q_INVOKABLE void setId(const QString &id); // This is not invokable in the Interface, here for testing benefits
    Q_INVOKABLE void setName(const QString &name); // This is not invokable in the Interface, here for testing benefits
    Q_INVOKABLE void setSearchInProgress(const bool inProg); // This is not invokable in the Interface, here for testing benefits

    Q_INVOKABLE void activate(QVariant const& result, QString const& categoryId) override;
    Q_INVOKABLE PreviewStack* preview(QVariant const& result, QString const& categoryId) override;
    Q_INVOKABLE void cancelActivation() override;
    Q_INVOKABLE void closeScope(unity::shell::scopes::ScopeInterface* scope) override;

    QString currentNavigationId() const  override;
    bool hasNavigation() const  override;
    Q_INVOKABLE unity::shell::scopes::NavigationInterface* getNavigation(QString const& navigationId) override;
    Q_INVOKABLE void setNavigationState(const QString &navigationId) override;
    Q_INVOKABLE void setHasNavigation(bool hasNavigation); // This is not invokable in the Interface, here for testing benefits

    unity::shell::scopes::FilterBaseInterface* primaryNavigationFilter() const override;
    unity::shell::scopes::FiltersInterface* filters() const override;
    QString primaryNavigationTag() const override;
    int activeFiltersCount() const override;
    Q_INVOKABLE void resetPrimaryNavigationTag() override;
<<<<<<< HEAD
    Q_INVOKABLE void setHasPrimaryFilter(bool hasPrimaryFilter); // This is not invokable in the Interface, here for testing benefits
    
=======

>>>>>>> 82a58d30
    void performQuery(const QString& query) override;

    Status status() const override;
    QVariantMap customizations() const override;

    Q_INVOKABLE void refresh() override;

Q_SIGNALS:
    // These are not in the Interface, here for testing benefits
    void refreshed();
    void queryPerformed(const QString& query);

protected:

    QString m_id;
    QString m_iconHint;
    QString m_description;
    QString m_name;
    QString m_searchQuery;
    QString m_noResultsHint;
    QString m_formFactor;
    bool m_searching;
    bool m_favorite;
    bool m_isActive;
    bool m_hasNavigation;
    bool m_hasPrimaryFilter;
    QString m_currentNavigationId;

    QString m_previewRendererName;

    unity::shell::scopes::CategoriesInterface* m_categories;
    unity::shell::scopes::ScopeInterface* m_openScope;
    unity::shell::scopes::SettingsModelInterface* m_settings;
    Filters* m_filters;
    FakeOptionSelectorFilter* m_primaryNavigationFilter;

    bool m_returnNullPreview;
};

#endif // FAKE_SCOPE_H<|MERGE_RESOLUTION|>--- conflicted
+++ resolved
@@ -78,12 +78,8 @@
     QString primaryNavigationTag() const override;
     int activeFiltersCount() const override;
     Q_INVOKABLE void resetPrimaryNavigationTag() override;
-<<<<<<< HEAD
     Q_INVOKABLE void setHasPrimaryFilter(bool hasPrimaryFilter); // This is not invokable in the Interface, here for testing benefits
-    
-=======
 
->>>>>>> 82a58d30
     void performQuery(const QString& query) override;
 
     Status status() const override;

--- conflicted
+++ resolved
@@ -31,13 +31,8 @@
     Q_OBJECT
 
 public:
-<<<<<<< HEAD
-    Scope(Scopes* parent = 0);
-    Scope(QString const& id, QString const& name, bool visible, Scopes* parent = 0, int categories = 20);
-=======
     Scope(QObject* parent = 0);
-    Scope(QString const& id, QString const& name, bool favorite, QObject* parent = 0, int categories = 20);
->>>>>>> d2cf1f9c
+    Scope(QString const& id, QString const& name, bool favorite, Scopes* parent = 0, int categories = 20);
 
     /* getters */
     QString id() const override;

/*
 * Copyright (C) 2013 Canonical, Ltd.
 *
 * This program is free software; you can redistribute it and/or modify
 * it under the terms of the GNU General Public License as published by
 * the Free Software Foundation; version 3.
 *
 * This program is distributed in the hope that it will be useful,
 * but WITHOUT ANY WARRANTY; without even the implied warranty of
 * MERCHANTABILITY or FITNESS FOR A PARTICULAR PURPOSE.  See the
 * GNU General Public License for more details.
 *
 * You should have received a copy of the GNU General Public License
 * along with this program.  If not, see <http://www.gnu.org/licenses/>.
 */

#ifndef FAKE_SCOPE_H
#define FAKE_SCOPE_H

// Qt
#include <QObject>
#include "fake_categories.h"

class Preview;

class Scope : public QObject
{
    Q_OBJECT

    Q_PROPERTY(QString id READ id NOTIFY idChanged)
    Q_PROPERTY(QString name READ name NOTIFY nameChanged)
    Q_PROPERTY(QString iconHint READ iconHint NOTIFY iconHintChanged)
    Q_PROPERTY(QString description READ description NOTIFY descriptionChanged)
    Q_PROPERTY(QString searchHint READ searchHint NOTIFY searchHintChanged)
    Q_PROPERTY(bool searchInProgress READ searchInProgress NOTIFY searchInProgressChanged)
    Q_PROPERTY(bool visible READ visible NOTIFY visibleChanged)
    Q_PROPERTY(QString shortcut READ shortcut NOTIFY shortcutChanged)
    Q_PROPERTY(bool connected READ connected NOTIFY connectedChanged)
    Q_PROPERTY(Categories* categories READ categories NOTIFY categoriesChanged)

    Q_PROPERTY(QString searchQuery READ searchQuery WRITE setSearchQuery NOTIFY searchQueryChanged)
    Q_PROPERTY(QString noResultsHint READ noResultsHint WRITE setNoResultsHint NOTIFY noResultsHintChanged)
    Q_PROPERTY(QString formFactor READ formFactor WRITE setFormFactor NOTIFY formFactorChanged)
    Q_PROPERTY(bool isActive READ isActive WRITE setActive NOTIFY isActiveChanged)

public:
    Scope(QObject* parent = 0);
    Scope(QString const& id, QString const& name, bool visible, QObject* parent = 0);

    /* getters */
    QString id() const;
    QString name() const;
    QString iconHint() const;
    QString description() const;
    QString searchHint() const;
    bool visible() const;
    QString shortcut() const;
    bool connected() const;
    bool searchInProgress() const;
    Categories* categories() const;
    QString searchQuery() const;
    QString noResultsHint() const;
    QString formFactor() const;
    bool isActive() const;

    /* setters */
    void setName(const QString& name);
    void setSearchQuery(const QString& search_query);
    void setNoResultsHint(const QString& hint);
    void setFormFactor(const QString& form_factor);
    void setActive(const bool);

    Q_INVOKABLE void activate(const QVariant &uri, const QVariant &icon_hint, const QVariant &category,
                              const QVariant &result_type, const QVariant &mimetype, const QVariant &title,
                              const QVariant &comment, const QVariant &dnd_uri, const QVariant &metadata);
    Q_INVOKABLE void preview(const QVariant &uri, const QVariant &icon_hint, const QVariant &category,
                              const QVariant &result_type, const QVariant &mimetype, const QVariant &title,
                              const QVariant &comment, const QVariant &dnd_uri, const QVariant &metadata);

Q_SIGNALS:
    void idChanged(const QString&);
    void nameChanged(const QString&);
    void iconHintChanged(const QString&);
    void descriptionChanged(const QString&);
    void searchHintChanged(const QString&);
    void searchInProgressChanged();
    void visibleChanged(bool);
    void shortcutChanged(const QString&);
    void connectedChanged(bool);
    void categoriesChanged();
    void searchQueryChanged();
    void noResultsHintChanged();
    void formFactorChanged();
    void isActiveChanged();

    // signals triggered by activate(..) or preview(..) requests.
    void previewReady(Preview *preview);
    void activateApplication(const QString &desktop);

protected:

    QString m_id;
    QString m_iconHint;
    QString m_description;
    QString m_name;
    QString m_searchQuery;
    QString m_noResultsHint;
    QString m_formFactor;
    bool m_visible;
<<<<<<< HEAD
    bool m_searching;
=======
    bool m_isActive;
>>>>>>> 0732ea58

    Categories* m_categories;
    DeeListModel* m_results;
};

#endif // FAKE_SCOPE_H<|MERGE_RESOLUTION|>--- conflicted
+++ resolved
@@ -107,11 +107,8 @@
     QString m_noResultsHint;
     QString m_formFactor;
     bool m_visible;
-<<<<<<< HEAD
     bool m_searching;
-=======
     bool m_isActive;
->>>>>>> 0732ea58
 
     Categories* m_categories;
     DeeListModel* m_results;

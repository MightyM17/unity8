/*
 * Copyright (C) 2015 Canonical, Ltd.
 *
 * This program is free software; you can redistribute it and/or modify
 * it under the terms of the GNU General Public License as published by
 * the Free Software Foundation; version 3.
 *
 * This program is distributed in the hope that it will be useful,
 * but WITHOUT ANY WARRANTY; without even the implied warranty of
 * MERCHANTABILITY or FITNESS FOR A PARTICULAR PURPOSE.  See the
 * GNU General Public License for more details.
 *
 * You should have received a copy of the GNU General Public License
 * along with this program.  If not, see <http://www.gnu.org/licenses/>.
 */

#include "fake_filters.h"

#include "fake_optionselectorfilter.h"
#include "fake_rangeinputfilter.h"
#include "fake_valuesliderfilter.h"
#include "fake_scope.h"

Filters::Filters(Scope* parent)
 : unity::shell::scopes::FiltersInterface(parent)
{
    addFilter(new FakeOptionSelectorFilter("OSF1", "Tag1", "Which Cake you like More", false, QStringList() << "cheese" << "carrot" << "chocolate", this));

    FakeRangeInputFilter *rif = new FakeRangeInputFilter("RIF1", "Tag3", this);
    rif->setTitle("How much do you want to walk?");
    rif->setCentralLabel("to");
    rif->setStartPostfixLabel("m");
    rif->setEndPostfixLabel("m");
    addFilter(rif);

<<<<<<< HEAD
    QMap<int, QString> labels;
    labels[15] = "Default";
    labels[50] = "50";
    labels[100] = "100";
    FakeValueSliderFilter *vsf = new FakeValueSliderFilter("VS1", "Tag4", 15, 10, 150, labels, this);
    addFilter(vsf);
=======
    addFilter(new FakeOptionSelectorFilter("OSF2", "Tag2", "Which Countries have you been to?", true, QStringList() << "Germany" << "UK" << "New Zealand", this));
>>>>>>> 49bb8b90
}

void Filters::addFilter(unity::shell::scopes::FilterBaseInterface *f)
{
    switch (f->filterType()) {
        case FiltersInterface::OptionSelectorFilter: {
            FakeOptionSelectorFilter *osf = static_cast<FakeOptionSelectorFilter *>(f);
            connect(osf, &FakeOptionSelectorFilter::isActiveChanged, this, &Filters::activeFiltersCountChanged);
        }
        break;

        case FiltersInterface::RangeInputFilter: {
            FakeRangeInputFilter *rif = static_cast<FakeRangeInputFilter *>(f);
            connect(rif, &FakeRangeInputFilter::isActiveChanged, this, &Filters::activeFiltersCountChanged);
        }
        break;

        case FiltersInterface::ValueSliderFilter: {
            // Not counting value slider as active in the mock
        }

        case Invalid:
        break;
    }
    m_filters << f;
}

int Filters::rowCount(const QModelIndex &parent) const
{
    if (parent.isValid())
        return 0;

    return m_filters.count();
}

QVariant Filters::data(const QModelIndex &index, int role) const
{
    const int row = index.row();
    if (row < 0 || row >= m_filters.count())
        return QVariant();

    unity::shell::scopes::FilterBaseInterface *filter = m_filters[row];

    switch (role) {
        case RoleFilterId:
            return filter->filterId();
        case RoleFilterType:
            return filter->filterType();
        case RoleFilter:
            return QVariant::fromValue<unity::shell::scopes::FilterBaseInterface *>(filter);
        default:
            return QVariant();
    }
}

int Filters::activeFiltersCount() const
{
    int active = 0;
    Q_FOREACH(unity::shell::scopes::FilterBaseInterface *f, m_filters) {
        switch (f->filterType()) {
            case  FiltersInterface::OptionSelectorFilter: {
                FakeOptionSelectorFilter *osf = static_cast<FakeOptionSelectorFilter *>(f);
                if (osf->isActive()) ++active;
            }
            break;

            case  FiltersInterface::RangeInputFilter: {
                FakeRangeInputFilter *rif = static_cast<FakeRangeInputFilter *>(f);
                if (rif->isActive()) ++active;
            }
            break;

            case FiltersInterface::ValueSliderFilter: {
                // Not counting value slider as active in the mock
            }

            case Invalid:
            break;
        }
    }
    return active;
}<|MERGE_RESOLUTION|>--- conflicted
+++ resolved
@@ -33,16 +33,14 @@
     rif->setEndPostfixLabel("m");
     addFilter(rif);
 
-<<<<<<< HEAD
     QMap<int, QString> labels;
     labels[15] = "Default";
     labels[50] = "50";
     labels[100] = "100";
     FakeValueSliderFilter *vsf = new FakeValueSliderFilter("VS1", "Tag4", 15, 10, 150, labels, this);
     addFilter(vsf);
-=======
+
     addFilter(new FakeOptionSelectorFilter("OSF2", "Tag2", "Which Countries have you been to?", true, QStringList() << "Germany" << "UK" << "New Zealand", this));
->>>>>>> 49bb8b90
 }
 
 void Filters::addFilter(unity::shell::scopes::FilterBaseInterface *f)

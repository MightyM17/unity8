/*
 * Copyright 2013,2015 Canonical Ltd.
 *
 * This program is free software; you can redistribute it and/or modify
 * it under the terms of the GNU Lesser General Public License as published by
 * the Free Software Foundation; version 3.
 *
 * This program is distributed in the hope that it will be useful,
 * but WITHOUT ANY WARRANTY; without even the implied warranty of
 * MERCHANTABILITY or FITNESS FOR A PARTICULAR PURPOSE.  See the
 * GNU Lesser General Public License for more details.
 *
 * You should have received a copy of the GNU Lesser General Public License
 * along with this program.  If not, see <http://www.gnu.org/licenses/>.
 *
 * Authors:
 *      Michael Zanetti <michael.zanetti@canonical.com>
 */

#include "MockLauncherModel.h"
#include "MockLauncherItem.h"

MockLauncherModel::MockLauncherModel(QObject* parent): LauncherModelInterface(parent)
{
    MockLauncherItem *item = new MockLauncherItem("dialer-app", "/usr/share/applications/dialer-app.desktop", "Dialer", "dialer-app", this);
    item->setProgress(0);
    item->setPinned(true);
    item->setFocused(true);
    m_list.append(item);
    item = new MockLauncherItem("camera-app", "/usr/share/applications/camera-app.desktop", "Camera", "camera", this);
    item->setProgress(10);
    item->setPinned(true);
    m_list.append(item);
    item = new MockLauncherItem("gallery-app", "/usr/share/applications/gallery-app.desktop", "Gallery", "gallery", this);
    item->setProgress(50);
    item->setCountVisible(true);
    item->setAlerting(false);
    m_list.append(item);
    item = new MockLauncherItem("music-app", "/usr/share/applications/music-app.desktop", "Music", "soundcloud", this);
    m_list.append(item);
    item = new MockLauncherItem("facebook-webapp", "/usr/share/applications/facebook-webapp.desktop", "Facebook", "facebook", this);
    item->setProgress(150);
    m_list.append(item);
    item = new MockLauncherItem("webbrowser-app", "/usr/share/applications/webbrowser-app.desktop", "Browser", "browser", this);
    item->setCount(1);
    item->setCountVisible(true);
<<<<<<< HEAD
    item->setRunning(true);
=======
    item->setAlerting(false);
>>>>>>> 69a45c95
    m_list.append(item);
    item = new MockLauncherItem("twitter-webapp", "/usr/share/applications/twitter-webapp.desktop", "Twitter", "twitter", this);
    item->setCount(12);
    item->setCountVisible(true);
    item->setAlerting(false);
    item->setPinned(true);
    m_list.append(item);
    item = new MockLauncherItem("gmail-webapp", "/usr/share/applications/gmail-webapp.desktop", "GMail", "gmail", this);
    item->setCount(123);
    item->setCountVisible(true);
    item->setAlerting(false);
    m_list.append(item);
    item = new MockLauncherItem("ubuntu-weather-app", "/usr/share/applications/ubuntu-weather-app.desktop", "Weather", "weather", this);
    item->setCount(1234567890);
    item->setCountVisible(true);
    item->setAlerting(false);
    item->setPinned(true);
    m_list.append(item);
    item = new MockLauncherItem("notes-app", "/usr/share/applications/notes-app.desktop", "Notepad", "notepad", this);
    item->setProgress(50);
    item->setCount(5);
    item->setCountVisible(true);
    item->setAlerting(false);
    item->setFocused(true);
    item->setPinned(true);
    m_list.append(item);
    item = new MockLauncherItem("calendar-app", "/usr/share/applications/calendar-app.desktop","Calendar", "calendar", this);
    item->setPinned(true);
    m_list.append(item);
}

MockLauncherModel::~MockLauncherModel()
{
}

int MockLauncherModel::rowCount(const QModelIndex& parent) const
{
    Q_UNUSED(parent)
    return m_list.count();
}

QVariant MockLauncherModel::data(const QModelIndex& index, int role) const
{
    LauncherItemInterface *item = m_list.at(index.row());
    switch(role)
    {
    case RoleAppId:
        return item->appId();
    case RoleName:
        return item->name();
    case RoleIcon:
        return item->icon();
    case RolePinned:
        return item->pinned();
    case RoleRunning:
        return item->running();
    case RoleRecent:
        return item->recent();
    case RoleProgress:
        return item->progress();
    case RoleCount:
        return item->count();
    case RoleCountVisible:
        return item->countVisible();
    case RoleFocused:
        return item->focused();
    case RoleAlerting:
        return item->alerting();
    }

    return QVariant();
}

unity::shell::launcher::LauncherItemInterface *MockLauncherModel::get(int index) const
{
    if (index < 0 || index >= m_list.count())
    {
        return 0;
    }
    return m_list.at(index);
}

void MockLauncherModel::setAlerting(const QString &appId, bool alerting) {
    int index = findApp(appId);
    if (index >= 0) {
        QModelIndex modelIndex = this->index(index);
        MockLauncherItem *item = m_list.at(index);
        if (!item->focused()) {
            item->setAlerting(alerting);
            Q_EMIT dataChanged(modelIndex, modelIndex, QVector<int>() << RoleAlerting);
        }
    }
}

void MockLauncherModel::move(int oldIndex, int newIndex)
{
    // Make sure its not moved outside the lists
    if (newIndex < 0) {
        newIndex = 0;
    }
    if (newIndex >= m_list.count()) {
        newIndex = m_list.count()-1;
    }

    // Nothing to do?
    if (oldIndex == newIndex) {
        return;
    }

    // QList's and QAbstractItemModel's move implementation differ when moving an item up the list :/
    // While QList needs the index in the resulting list, beginMoveRows expects it to be in the current list
    // adjust the model's index by +1 in case we're moving upwards
    int newModelIndex = newIndex > oldIndex ? newIndex+1 : newIndex;

    beginMoveRows(QModelIndex(), oldIndex, oldIndex, QModelIndex(), newModelIndex);
    m_list.move(oldIndex, newIndex);
    endMoveRows();

    pin(m_list.at(newIndex)->appId());
}

void MockLauncherModel::pin(const QString &appId, int index)
{
    int currentIndex = findApp(appId);

    if (currentIndex >= 0) {
        if (index == -1 || index == currentIndex) {
            m_list.at(currentIndex)->setPinned(true);
            QModelIndex modelIndex = this->index(currentIndex);
            Q_EMIT dataChanged(modelIndex, modelIndex);
        } else {
            move(currentIndex, index);
        }
    } else {
        beginInsertRows(QModelIndex(), index, index);
        m_list.insert(index, new MockLauncherItem(appId,
                                                  appId + ".desktop",
                                                  appId,
                                                  appId + ".png"));
        m_list.at(index)->setPinned(true);
        endInsertRows();
    }
}

void MockLauncherModel::requestRemove(const QString &appId)
{
    int index = findApp(appId);
    if (index >= 0) {
        beginRemoveRows(QModelIndex(), index, 0);
        MockLauncherItem * item = m_list.takeAt(index);
        item->setRunning(false);
        item->deleteLater();
        endRemoveRows();
    }
}

void MockLauncherModel::quickListActionInvoked(const QString &appId, int actionIndex)
{
    Q_EMIT quickListTriggered(appId, actionIndex);
}

int MockLauncherModel::findApp(const QString &appId)
{
    for (int i = 0; i < m_list.count(); ++i) {
        MockLauncherItem *item = m_list.at(i);
        if (item->appId() == appId) {
            return i;
        }
    }
    return -1;
}

void MockLauncherModel::setProgress(const QString &appId, int progress)
{
    int index = findApp(appId);
    if (index >= 0) {
        m_list.at(index)->setProgress(progress);
        QModelIndex modelIndex = this->index(index);
        Q_EMIT dataChanged(modelIndex, modelIndex, QVector<int>() << RoleProgress);
    }
}

void MockLauncherModel::setUser(const QString &username)
{
    Q_UNUSED(username)
    // TODO: implement this...
}

QString MockLauncherModel::getUrlForAppId(const QString &appId) const
{
    return "application:///" + appId + ".desktop";
}

void MockLauncherModel::setApplicationManager(unity::shell::application::ApplicationManagerInterface *applicationManager)
{
    Q_UNUSED(applicationManager)
}

bool MockLauncherModel::onlyPinned() const
{
    return false;
}

void MockLauncherModel::setOnlyPinned(bool onlyPinned)
{
    Q_UNUSED(onlyPinned)
}

void MockLauncherModel::emitHint()
{
    Q_EMIT hint();
}

void MockLauncherModel::setCount(const QString &appId, int count)
{
    int index = findApp(appId);
    if (index >= 0) {
        m_list.at(index)->setCount(count);
        QModelIndex modelIndex = this->index(index);
        Q_EMIT dataChanged(modelIndex, modelIndex, QVector<int>() << RoleCount);
    }
}

void MockLauncherModel::setCountVisible(const QString &appId, bool countVisible)
{
    int index = findApp(appId);
    if (index >= 0) {
        m_list.at(index)->setCountVisible(countVisible);
        QModelIndex modelIndex = this->index(index);
        Q_EMIT dataChanged(modelIndex, modelIndex);
    }
}

unity::shell::application::ApplicationManagerInterface *MockLauncherModel::applicationManager() const
{
    return nullptr;
}<|MERGE_RESOLUTION|>--- conflicted
+++ resolved
@@ -44,11 +44,8 @@
     item = new MockLauncherItem("webbrowser-app", "/usr/share/applications/webbrowser-app.desktop", "Browser", "browser", this);
     item->setCount(1);
     item->setCountVisible(true);
-<<<<<<< HEAD
     item->setRunning(true);
-=======
-    item->setAlerting(false);
->>>>>>> 69a45c95
+    item->setAlerting(false);
     m_list.append(item);
     item = new MockLauncherItem("twitter-webapp", "/usr/share/applications/twitter-webapp.desktop", "Twitter", "twitter", this);
     item->setCount(12);

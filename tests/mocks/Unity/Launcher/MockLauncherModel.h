/*
 * Copyright 2013 Canonical Ltd.
 *
 * This program is free software; you can redistribute it and/or modify
 * it under the terms of the GNU Lesser General Public License as published by
 * the Free Software Foundation; version 3.
 *
 * This program is distributed in the hope that it will be useful,
 * but WITHOUT ANY WARRANTY; without even the implied warranty of
 * MERCHANTABILITY or FITNESS FOR A PARTICULAR PURPOSE.  See the
 * GNU Lesser General Public License for more details.
 *
 * You should have received a copy of the GNU Lesser General Public License
 * along with this program.  If not, see <http://www.gnu.org/licenses/>.
 *
 * Authors:
 *      Michael Zanetti <michael.zanetti@canonical.com>
 */

#ifndef MOCKLAUNCHERMODEL_H
#define MOCKLAUNCHERMODEL_H

#include <unity/shell/launcher/LauncherModelInterface.h>

class MockLauncherItem;

using namespace unity::shell::launcher;

class MockLauncherModel: public LauncherModelInterface
{
   Q_OBJECT

public:
    MockLauncherModel(QObject* parent = 0);
    ~MockLauncherModel();

    int rowCount(const QModelIndex& parent) const override;

    QVariant data(const QModelIndex& index, int role) const override;

    Q_INVOKABLE void setAlerting(const QString &appId, bool alerting) override;
    Q_INVOKABLE unity::shell::launcher::LauncherItemInterface *get(int index) const override;
    Q_INVOKABLE void move(int oldIndex, int newIndex) override;
    Q_INVOKABLE void pin(const QString &appId, int index = -1) override;
    Q_INVOKABLE void requestRemove(const QString &appId) override;
    Q_INVOKABLE void quickListActionInvoked(const QString &appId, int actionIndex) override;
    Q_INVOKABLE void setUser(const QString &username) override;
    Q_INVOKABLE QString getUrlForAppId(const QString &appId) const;

    unity::shell::application::ApplicationManagerInterface *applicationManager() const override;
    void setApplicationManager(unity::shell::application::ApplicationManagerInterface *applicationManager) override;

    bool onlyPinned() const override;
    void setOnlyPinned(bool onlyPinned) override;

    // For testing
    Q_INVOKABLE void emitHint();
<<<<<<< HEAD
    Q_INVOKABLE void setProgress(const QString &appId, int progress);
=======
    Q_INVOKABLE void setCount(const QString &appId, int count);
    Q_INVOKABLE void setCountVisible(const QString &appId, bool countVisible);
>>>>>>> e198a754

Q_SIGNALS:
    void quickListTriggered(const QString &appId, int index);

private:
    int findApp(const QString &appId);

private:
    QList<MockLauncherItem*> m_list;
};

#endif // MOCKLAUNCHERMODEL_H<|MERGE_RESOLUTION|>--- conflicted
+++ resolved
@@ -55,12 +55,9 @@
 
     // For testing
     Q_INVOKABLE void emitHint();
-<<<<<<< HEAD
     Q_INVOKABLE void setProgress(const QString &appId, int progress);
-=======
     Q_INVOKABLE void setCount(const QString &appId, int count);
     Q_INVOKABLE void setCountVisible(const QString &appId, bool countVisible);
->>>>>>> e198a754
 
 Q_SIGNALS:
     void quickListTriggered(const QString &appId, int index);

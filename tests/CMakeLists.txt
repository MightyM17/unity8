include(QmlTest)

# QML tests that do not require graphical capabilities.
add_meta_test(unittests)

# QML tests that require graphical capabilities.
add_meta_test(uitests)
add_meta_test(xvfbuitests)

add_meta_test(alltests DEPENDS unittests uitests)
add_meta_test(xvfballtests DEPENDS unittests xvfbuitests)

# Support libraries and plugins
add_subdirectory(mocks)
add_subdirectory(utils)
add_subdirectory(uqmlscene)

# Use our custom implementation of qmlscene and import dbus-test-runner
add_executable(qmlscene ALIAS uqmlscene)
import_executables(dbus-test-runner)

set(UNITY_PLUGINPATH "${CMAKE_BINARY_DIR}/plugins" CACHE PATH "Path to pre-built unity8 plugin dir.")
set(UNITY_MOCKPATH "${CMAKE_BINARY_DIR}/tests/mocks" CACHE PATH "Path to pre-built unity8 mock dir.")

# Pre-built mocks have preference, pre-built plugins replace local build
set(UNITY_IMPORT_PATHS
    ${UNITY_MOCKPATH}
    ${CMAKE_BINARY_DIR}/tests/mocks
    ${CMAKE_BINARY_DIR}/tests/utils/modules
    ${UNITY_PLUGINPATH}
)
list(REMOVE_DUPLICATES UNITY_IMPORT_PATHS)
set(UNITY_IMPORT_PATHS ${UNITY_IMPORT_PATHS} CACHE INTERNAL "")

macro(unity8_parse_arguments)
    cmake_parse_arguments(U8TEST
        "${QMLTEST_OPTIONS};LIGHTDM"
        "${QMLTEST_SINGLE}"
        "${QMLTEST_MULTI}"
        ${ARGN}
    )

    set(ld_paths)
    if(U8TEST_LIGHTDM)
        list(APPEND ld_paths
            ${UNITY_MOCKPATH}/libusermetrics
            ${UNITY_MOCKPATH}/IntegratedLightDM/liblightdm
        )
    endif()

    if(ld_paths)
        string(REPLACE ";" ":" ld_library_path "${ld_paths}")
        set(ld_library_path LD_LIBRARY_PATH=${ld_library_path})
    endif()

    set(U8TEST_ARGN "${ARGN}")
    list(REMOVE_ITEM U8TEST_ARGN LIGHTDM)

    set(environment
        UNITY_TESTING=1
        LANGUAGE=C
        LC_ALL=C.UTF-8
        ${ld_library_path}
    )
endmacro()


# add a non-graphical unit test
# see QmlTest.cmake for additional options
function(add_unity8_unittest COMPONENT_NAME TARGET)
    unity8_parse_arguments(${ARGN})
    add_executable_test(${COMPONENT_NAME} ${TARGET}
        ADD_TEST
        IMPORT_PATHS ${UNITY_IMPORT_PATHS}
        TARGETS unittests
        ${U8TEST_ARGN}
        ENVIRONMENT ${environment}
                    QT_QPA_PLATFORM=minimal
                    ${U8TEST_ENVIRONMENT}
    )
endfunction()

# add a graphical unit test
function(add_unity8_uitest COMPONENT_NAME TARGET)
    unity8_parse_arguments(${ARGN})
    add_executable_test(${COMPONENT_NAME} ${TARGET}
        IMPORT_PATHS ${UNITY_IMPORT_PATHS}
        TARGETS uitests
        ${U8TEST_ARGN}
        ENVIRONMENT ${environment}
                    ${U8TEST_ENVIRONMENT}
    )
endfunction()

# add a non-graphical qml unit test
function(add_unity8_qmlunittest PATH COMPONENT_NAME)
    unity8_parse_arguments(${ARGN})
    add_qml_unittest(${PATH} ${COMPONENT_NAME}
        ADD_TEST
        IMPORT_PATHS ${UNITY_IMPORT_PATHS}
        TARGET unittests
        ${U8TEST_ARGN}
        ENVIRONMENT ${environment}
                    QT_QPA_PLATFORM=minimal
                    ${U8TEST_ENVIRONMENT}
    )
endfunction()

# add a graphical qml test
function(add_unity8_qmltest PATH COMPONENT_NAME)
    unity8_parse_arguments(${ARGN})
    add_qml_test(${PATH} ${COMPONENT_NAME}
        IMPORT_PATHS ${UNITY_IMPORT_PATHS}
        TARGETS uitests
        ${U8TEST_ARGN}
        ENVIRONMENT ${environment}
                    ${U8TEST_ENVIRONMENT}
    )
endfunction()

# add a graphical qml benchmark
function(add_unity8_qmlbenchmark PATH COMPONENT_NAME ITERATIONS)
    add_unity8_qmltest(${PATH} ${COMPONENT_NAME} ITERATIONS ${ITERATIONS} ${ARGN})
endfunction()

<<<<<<< HEAD
# add files needed for qml tests, just here for better alignment with add_unity8_qmltest
function(add_unity8_qmltest_data PATH COMPONENT_NAME)
    add_qml_test_data("${PATH}" "${COMPONENT_NAME}")
endfunction()


install(DIRECTORY data graphics
    DESTINATION "${SHELL_APP_DIR}/tests"
)

=======
# used to make dbus adaptor classes from xml to mock system services
if(DEFINED ENV{DEB_BUILD_MULTIARCH})
  set(QDBUSXML2CPP_EXECUTABLE "/usr/lib/$ENV{DEB_BUILD_MULTIARCH}/qt5/bin/qdbusxml2cpp")
else()
  FIND_PROGRAM(QDBUSXML2CPP_EXECUTABLE qdbusxml2cpp)
endif()
>>>>>>> a189f760

# Actual test definitions
add_subdirectory(plugins)
add_subdirectory(qmltests)
add_subdirectory(whitespace)
add_subdirectory(imports)<|MERGE_RESOLUTION|>--- conflicted
+++ resolved
@@ -123,25 +123,23 @@
     add_unity8_qmltest(${PATH} ${COMPONENT_NAME} ITERATIONS ${ITERATIONS} ${ARGN})
 endfunction()
 
-<<<<<<< HEAD
 # add files needed for qml tests, just here for better alignment with add_unity8_qmltest
 function(add_unity8_qmltest_data PATH COMPONENT_NAME)
     add_qml_test_data("${PATH}" "${COMPONENT_NAME}")
 endfunction()
+
+# used to make dbus adaptor classes from xml to mock system services
+if(DEFINED ENV{DEB_BUILD_MULTIARCH})
+  set(QDBUSXML2CPP_EXECUTABLE "/usr/lib/$ENV{DEB_BUILD_MULTIARCH}/qt5/bin/qdbusxml2cpp")
+else()
+  FIND_PROGRAM(QDBUSXML2CPP_EXECUTABLE qdbusxml2cpp)
+endif()
 
 
 install(DIRECTORY data graphics
     DESTINATION "${SHELL_APP_DIR}/tests"
 )
 
-=======
-# used to make dbus adaptor classes from xml to mock system services
-if(DEFINED ENV{DEB_BUILD_MULTIARCH})
-  set(QDBUSXML2CPP_EXECUTABLE "/usr/lib/$ENV{DEB_BUILD_MULTIARCH}/qt5/bin/qdbusxml2cpp")
-else()
-  FIND_PROGRAM(QDBUSXML2CPP_EXECUTABLE qdbusxml2cpp)
-endif()
->>>>>>> a189f760
 
 # Actual test definitions
 add_subdirectory(plugins)

include(QmlTest)

# QML tests that do not require graphical capabilities.
add_custom_target(unittests)

# QML tests that require graphical capabilities.
add_custom_target(uitests)
add_custom_target(xvfbuitests)

add_custom_target(alltests)
add_dependencies(alltests unittests uitests)

add_custom_target(xvfballtests)
add_dependencies(xvfballtests unittests xvfbuitests)

# Support libraries and plugins
add_subdirectory(mocks)
add_subdirectory(utils)
add_subdirectory(uqmlscene)

# Use our custom implementation of qmlscene and import dbus-test-runner
add_executable(qmlscene ALIAS uqmlscene)
import_executables(dbus-test-runner)

set(UNITY_PLUGINPATH "${CMAKE_BINARY_DIR}/plugins" CACHE PATH "Path to pre-built unity8 plugin dir.")
set(UNITY_MOCKPATH "${CMAKE_BINARY_DIR}/tests/mocks" CACHE PATH "Path to pre-built unity8 mock dir.")

# Pre-built mocks have preference, pre-built plugins replace local build
set(UNITY_IMPORT_PATHS
    ${UNITY_MOCKPATH}
    ${CMAKE_BINARY_DIR}/tests/mocks
    ${CMAKE_BINARY_DIR}/tests/utils/modules
    ${UNITY_PLUGINPATH}
)
list(REMOVE_DUPLICATES UNITY_IMPORT_PATHS)
set(UNITY_IMPORT_PATHS ${UNITY_IMPORT_PATHS} CACHE INTERNAL "")

macro(unity8_parse_arguments)
    cmake_parse_arguments(U8TEST
        "${QMLTEST_OPTIONS};LIGHTDM"
        "${QMLTEST_SINGLE}"
        "${QMLTEST_MULTI}"
        ${ARGN}
    )

    set(ld_paths)
    if(U8TEST_LIGHTDM)
        list(APPEND ld_paths
<<<<<<< HEAD
            ${UNITY_MOCKPATH}/libusermetrics
            ${UNITY_MOCKPATH}/LightDM/liblightdm
=======
            ${CMAKE_BINARY_DIR}/tests/mocks/libusermetrics
            ${CMAKE_BINARY_DIR}/tests/mocks/IntegratedLightDM/liblightdm
>>>>>>> ff695242
        )
    endif()

    if(ld_paths)
        string(REPLACE ";" ":" ld_library_path "${ld_paths}")
        set(ld_library_path LD_LIBRARY_PATH=${ld_library_path})
    endif()

    set(U8TEST_ARGN "${ARGN}")
    list(REMOVE_ITEM U8TEST_ARGN LIGHTDM)

    set(environment
        UNITY_TESTING=1
        LANGUAGE=C
        LC_ALL=C.UTF-8
        ${ld_library_path}
    )
endmacro()


# add a non-graphical unit test
# see QmlTest.cmake for additional options
function(add_unity8_unittest COMPONENT_NAME TARGET)
    unity8_parse_arguments(${ARGN})
    add_executable_test(${COMPONENT_NAME} ${TARGET}
        ADD_TEST
        IMPORT_PATHS ${UNITY_IMPORT_PATHS}
        TARGETS unittests
        ${U8TEST_ARGN}
        ENVIRONMENT ${environment}
                    QT_QPA_PLATFORM=minimal
                    ${U8TEST_ENVIRONMENT}
    )
endfunction()

# add a graphical unit test
function(add_unity8_uitest COMPONENT_NAME TARGET)
    unity8_parse_arguments(${ARGN})
    add_executable_test(${COMPONENT_NAME} ${TARGET}
        IMPORT_PATHS ${UNITY_IMPORT_PATHS}
        TARGETS uitests
        ${U8TEST_ARGN}
        ENVIRONMENT ${environment}
                    ${U8TEST_ENVIRONMENT}
    )
endfunction()

# add a non-graphical qml unit test
function(add_unity8_qmlunittest PATH COMPONENT_NAME)
    unity8_parse_arguments(${ARGN})
    add_qml_unittest(${PATH} ${COMPONENT_NAME}
        ADD_TEST
        IMPORT_PATHS ${UNITY_IMPORT_PATHS}
        TARGET unittests
        ${U8TEST_ARGN}
        ENVIRONMENT ${environment}
                    QT_QPA_PLATFORM=minimal
                    ${U8TEST_ENVIRONMENT}
    )
endfunction()

# add a graphical qml test
function(add_unity8_qmltest PATH COMPONENT_NAME)
    unity8_parse_arguments(${ARGN})
    add_qml_test(${PATH} ${COMPONENT_NAME}
        IMPORT_PATHS ${UNITY_IMPORT_PATHS}
        TARGETS uitests
        ${U8TEST_ARGN}
        ENVIRONMENT ${environment}
                    ${U8TEST_ENVIRONMENT}
    )
endfunction()

# add a graphical qml benchmark
function(add_unity8_qmlbenchmark PATH COMPONENT_NAME ITERATIONS)
    add_unity8_qmltest(${PATH} ${COMPONENT_NAME} ITERATIONS ${ITERATIONS} ${ARGN})
endfunction()


# Actual test definitions
add_subdirectory(libs)
add_subdirectory(plugins)
add_subdirectory(qmltests)
add_subdirectory(whitespace)<|MERGE_RESOLUTION|>--- conflicted
+++ resolved
@@ -46,13 +46,8 @@
     set(ld_paths)
     if(U8TEST_LIGHTDM)
         list(APPEND ld_paths
-<<<<<<< HEAD
             ${UNITY_MOCKPATH}/libusermetrics
-            ${UNITY_MOCKPATH}/LightDM/liblightdm
-=======
-            ${CMAKE_BINARY_DIR}/tests/mocks/libusermetrics
-            ${CMAKE_BINARY_DIR}/tests/mocks/IntegratedLightDM/liblightdm
->>>>>>> ff695242
+            ${UNITY_MOCKPATH}/IntegratedLightDM/liblightdm
         )
     endif()
 

--- conflicted
+++ resolved
@@ -22,53 +22,17 @@
 add_executable(qmlscene ALIAS uqmlscene)
 import_executables(dbus-test-runner)
 
-<<<<<<< HEAD
-set(UNITY_PLUGINPATH "" CACHE PATH "Path to pre-built unity8 plugin dir.")
-set(UNITY_MOCKPATH "" CACHE PATH "Path to pre-built unity8 mock dir.")
+set(UNITY_PLUGINPATH "${CMAKE_BINARY_DIR}/plugins" CACHE PATH "Path to pre-built unity8 plugin dir.")
+set(UNITY_MOCKPATH "${CMAKE_BINARY_DIR}/tests/mocks" CACHE PATH "Path to pre-built unity8 mock dir.")
 
 # Pre-built mocks have preference, pre-built plugins replace local build
-set(import_paths "")
-if(UNITY_MOCKPATH)
-    list(APPEND import_paths ${UNITY_MOCKPATH})
-endif()
-list(APPEND import_paths
+set(UNITY_IMPORT_PATHS
+    ${UNITY_MOCKPATH}
     ${CMAKE_BINARY_DIR}/tests/mocks
     ${CMAKE_BINARY_DIR}/tests/utils/modules
+    ${UNITY_PLUGINPATH}
 )
-if(UNITY_PLUGINPATH)
-    list(APPEND import_paths ${UNITY_PLUGINPATH})
-else()
-    list(APPEND import_paths ${CMAKE_BINARY_DIR}/plugins)
-endif()
-
-# Pre-built mocks replace local build
-if(UNITY_MOCKPATH)
-    set(ld_paths
-        ${UNITY_MOCKPATH}/libusermetrics
-        ${UNITY_MOCKPATH}/LightDM/liblightdm
-    )
-else()
-    set(ld_paths
-        ${CMAKE_BINARY_DIR}/tests/mocks/libusermetrics
-        ${CMAKE_BINARY_DIR}/tests/mocks/LightDM/liblightdm
-    )
-endif()
-list(APPEND ld_paths ${CMAKE_BINARY_DIR}/tests/mocks/QMenuModel)
-string(REPLACE ";" ":" ld_library_path "${ld_paths}")
-
-# Base/default values
-set(base_environment
-    UNITY_TESTING=1
-    LANGUAGE=C
-    LC_ALL=C.UTF-8
-    LD_LIBRARY_PATH=${ld_library_path}
-)
-=======
-set(UNITY_IMPORT_PATHS
-    ${CMAKE_BINARY_DIR}/tests/mocks
-    ${CMAKE_BINARY_DIR}/tests/utils/modules
-    ${CMAKE_BINARY_DIR}/plugins
-)
+list(REMOVE_DUPLICATES UNITY_IMPORT_PATHS)
 set(UNITY_IMPORT_PATHS ${UNITY_IMPORT_PATHS} CACHE INTERNAL "")
 
 macro(unity8_parse_arguments)
@@ -82,8 +46,8 @@
     set(ld_paths)
     if(U8TEST_LIGHTDM)
         list(APPEND ld_paths
-            ${CMAKE_BINARY_DIR}/tests/mocks/libusermetrics
-            ${CMAKE_BINARY_DIR}/tests/mocks/LightDM/liblightdm
+            ${UNITY_MOCKPATH}/libusermetrics
+            ${UNITY_MOCKPATH}/LightDM/liblightdm
         )
     endif()
 
@@ -107,7 +71,6 @@
     )
 endmacro()
 
->>>>>>> 4106559f
 
 # add a non-graphical unit test
 # see QmlTest.cmake for additional options
@@ -115,11 +78,7 @@
     unity8_parse_arguments(${ARGN})
     add_executable_test(${COMPONENT_NAME} ${TARGET}
         ADD_TEST
-<<<<<<< HEAD
-        IMPORT_PATHS ${import_paths}
-=======
         IMPORT_PATHS ${UNITY_IMPORT_PATHS}
->>>>>>> 4106559f
         TARGETS unittests
         ${U8TEST_ARGN}
         ENVIRONMENT ${environment}
@@ -132,11 +91,7 @@
 function(add_unity8_uitest COMPONENT_NAME TARGET)
     unity8_parse_arguments(${ARGN})
     add_executable_test(${COMPONENT_NAME} ${TARGET}
-<<<<<<< HEAD
-        IMPORT_PATHS ${import_paths}
-=======
         IMPORT_PATHS ${UNITY_IMPORT_PATHS}
->>>>>>> 4106559f
         TARGETS uitests
         ${U8TEST_ARGN}
         ENVIRONMENT ${environment}
@@ -164,13 +119,8 @@
     add_qml_test(${PATH} ${COMPONENT_NAME}
         IMPORT_PATHS ${UNITY_IMPORT_PATHS}
         TARGETS uitests
-<<<<<<< HEAD
-        ${ARGN}
-        ENVIRONMENT ${base_environment}
-=======
         ${U8TEST_ARGN}
         ENVIRONMENT ${environment}
->>>>>>> 4106559f
                     ${U8TEST_ENVIRONMENT}
     )
 endfunction()

--- conflicted
+++ resolved
@@ -47,22 +47,11 @@
         }
     }
 
-<<<<<<< HEAD
-    Shell {
-        id: shell
-        maxFailedLogins: maxRetriesTextField.text
-        property string indicatorProfile: "phone"
-    }
-    Column {
-        anchors { top: parent.top; right: parent.right; bottom: parent.bottom; margins:units.gu(1) }
-        width: units.gu(18)
-=======
     Loader {
         id: shellLoader
 
         width: units.gu(40)
         height: units.gu(71)
->>>>>>> d548b1d7
 
         property bool itemDestroyed: false
         sourceComponent: Component {
@@ -71,6 +60,7 @@
                     shellLoader.itemDestroyed = true
                 }
                 maxFailedLogins: maxRetriesTextField.text
+                property string indicatorProfile: "phone"
             }
         }
     }

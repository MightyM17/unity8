/*
 * Copyright (C) 2014-2015 Canonical, Ltd.
 *
 * This program is free software; you can redistribute it and/or modify
 * it under the terms of the GNU General Public License as published by
 * the Free Software Foundation; version 3.
 *
 * This program is distributed in the hope that it will be useful,
 * but WITHOUT ANY WARRANTY; without even the implied warranty of
 * MERCHANTABILITY or FITNESS FOR A PARTICULAR PURPOSE.  See the
 * GNU General Public License for more details.
 *
 * You should have received a copy of the GNU General Public License
 * along with this program.  If not, see <http://www.gnu.org/licenses/>.
 */

import QtQuick 2.0
import Ubuntu.Components 1.0
import QtTest 1.0
import AccountsService 0.1
import GSettings 1.0
import LightDM 0.1 as LightDM
import Ubuntu.SystemImage 0.1
import Ubuntu.Telephony 0.1 as Telephony
import Unity.Application 0.1
import Unity.Test 0.1 as UT
import Powerd 0.1

import "../../qml"

Item {
    id: root
    width: contentRow.width
    height: contentRow.height

    Component.onCompleted: {
        // must set the mock mode before loading the Shell
        LightDM.Greeter.mockMode = "single-pin";
        LightDM.Users.mockMode = "single-pin";
        shellLoader.active = true;
    }

    QtObject {
        id: applicationArguments

        function hasGeometry() {
            return false;
        }

        function width() {
            return 0;
        }

        function height() {
            return 0;
        }
    }

    Row {
        id: contentRow

        Loader {
            id: shellLoader
            active: false

            width: units.gu(40)
            height: units.gu(71)

            property bool itemDestroyed: false
            sourceComponent: Component {
                Shell {
<<<<<<< HEAD
=======
                    property string shellMode: "full-greeter" /* default */

>>>>>>> c4c7e43d
                    Component.onDestruction: {
                        shellLoader.itemDestroyed = true
                    }
                }
            }
        }

        Rectangle {
            color: "white"
            width: units.gu(30)
            height: shellLoader.height

            Column {
                anchors { left: parent.left; right: parent.right; top: parent.top; margins: units.gu(1) }
                spacing: units.gu(1)
                Button {
                    anchors { left: parent.left; right: parent.right }
                    text: "Show Greeter"
                    onClicked: LightDM.Greeter.showGreeter()
                }

                Label {
                    text: "Max retries:"
                    color: "black"
                }
                TextField {
                    id: maxRetriesTextField
                    text: "-1"
                    onTextChanged: {
                        var greeter = testCase.findChild(shellLoader.item, "greeter");
                        greeter.maxFailedLogins = text;
                    }
                }
            }
        }
    }

    SignalSpy {
        id: sessionSpy
        signalName: "sessionStarted"
    }

    SignalSpy {
        id: resetSpy
        target: SystemImage
        signalName: "resettingDevice"
    }

    SignalSpy {
        id: promptSpy
        target: LightDM.Greeter
        signalName: "showPrompt"
    }

    Telephony.CallEntry {
        id: phoneCall
        phoneNumber: "+447812221111"
    }

    UT.UnityTestCase {
        id: testCase
        name: "ShellWithPin"
        when: windowShown

        property Item shell: shellLoader.status === Loader.Ready ? shellLoader.item : null

        function init() {
            tryCompare(shell, "enabled", true); // will be enabled when greeter is all ready
            var greeter = findChild(shell, "greeter");
            sessionSpy.target = greeter;
            swipeAwayGreeter(true);
            waitForLockscreen()
            greeter.failedLoginsDelayAttempts = -1;
            greeter.maxFailedLogins = -1;
        }

        function cleanup() {
            tryCompare(shell, "enabled", true); // make sure greeter didn't leave us in disabled state

            shellLoader.itemDestroyed = false

            shellLoader.active = false

            tryCompare(shellLoader, "status", Loader.Null)
            tryCompare(shellLoader, "item", null)
            // Loader.status might be Loader.Null and Loader.item might be null but the Loader
            // item might still be alive. So if we set Loader.active back to true
            // again right now we will get the very same Shell instance back. So no reload
            // actually took place. Likely because Loader waits until the next event loop
            // iteration to do its work. So to ensure the reload, we will wait until the
            // Shell instance gets destroyed.
            tryCompare(shellLoader, "itemDestroyed", true)

            // kill all (fake) running apps
            killApps()

            AccountsService.enableLauncherWhileLocked = true
            AccountsService.enableIndicatorsWhileLocked = true
            AccountsService.demoEdges = false
            callManager.foregroundCall = null
            LightDM.Greeter.authenticate(""); // reset greeter

            // reload our test subject to get it in a fresh state once again
            shellLoader.active = true

            tryCompare(shellLoader, "status", Loader.Ready)
            removeTimeConstraintsFromDirectionalDragAreas(shellLoader.item)
        }

        function killApps() {
            while (ApplicationManager.count > 1) {
                var appIndex = ApplicationManager.get(0).appId == "unity8-dash" ? 1 : 0
                ApplicationManager.stopApplication(ApplicationManager.get(appIndex).appId);
            }
            compare(ApplicationManager.count, 1)
        }

        function swipeAwayGreeter(waitForCoverPage) {
            var greeter = findChild(shell, "greeter");
            waitForRendering(greeter)
            var coverPage = findChild(shell, "coverPage");
            tryCompare(coverPage, "showProgress", 1);

            var touchX = shell.width - (shell.edgeSize / 2);
            var touchY = shell.height / 2;
            touchFlick(shell, touchX, touchY, shell.width * 0.1, touchY);

            if (waitForCoverPage) {
                // wait until the animation has finished
                var coverPage = findChild(shell, "coverPage");
                tryCompare(coverPage, "showProgress", 0);
            }
        }

        function waitForLockscreen() {
            var lockscreen = findChild(shell, "lockscreen");
            var pinPadLoader = findChild(lockscreen, "pinPadLoader");
            tryCompare(pinPadLoader, "status", Loader.Ready)
            waitForRendering(lockscreen)
        }

        function enterPin(pin) {
            for (var i = 0; i < pin.length; ++i) {
                var character = pin.charAt(i)
                var button = findChild(shell, "pinPadButton" + character)
                tryCompare(button, "enabled", true);
                tap(button)
            }
        }

        function confirmLockedApp(app) {
            var greeter = findChild(shell, "greeter")
            tryCompare(greeter, "shown", false)
            tryCompare(greeter, "hasLockedApp", true)
            tryCompare(greeter, "lockedApp", app)
            tryCompare(LightDM.Greeter, "active", true)
            tryCompare(ApplicationManager, "focusedApplicationId", app)
        }

        function test_greeterChangesIndicatorProfile() {
            skip("Not supported yet, waiting on design for new settings panel");

            var panel = findChild(shell, "panel");
            tryCompare(panel.indicators.indicatorsModel, "profile", shell.indicatorProfile + "_greeter");

            LightDM.Greeter.hideGreeter();
            tryCompare(panel.indicators.indicatorsModel, "profile", shell.indicatorProfile);

            LightDM.Greeter.showGreeter();
            tryCompare(panel.indicators.indicatorsModel, "profile", shell.indicatorProfile + "_greeter");

            LightDM.Greeter.hideGreeter();
            tryCompare(panel.indicators.indicatorsModel, "profile", shell.indicatorProfile);
        }

        function test_login() {
            sessionSpy.clear()
            tryCompare(sessionSpy, "count", 0)
            enterPin("1234")
            tryCompare(sessionSpy, "count", 1)
        }

        function test_edgeDemoHidesLockscreen() {
            LightDM.Greeter.showGreeter()
            sessionSpy.clear()
            var lockscreen = findChild(shell, "lockscreen")

            tryCompare(lockscreen, "shown", true)
            AccountsService.demoEdges = true
            tryCompare(lockscreen, "shown", false)

            var greeter = findChild(shell, "greeter");
            swipeAwayGreeter(false);
            tryCompare(greeter, "shown", false);
            tryCompare(sessionSpy, "count", 1)

            // Lockscreen is only hidden by the edge demo, so if we turn that
            // off and show greeter again, lockscreen should appear
            AccountsService.demoEdges = false
            LightDM.Greeter.showGreeter()
            lockscreen = findChild(shell, "lockscreen");
            tryCompare(lockscreen, "shown", true)
        }

        function test_disabledEdges() {
            var launcher = findChild(shell, "launcher")
            tryCompare(launcher, "available", true)
            AccountsService.enableLauncherWhileLocked = false
            tryCompare(launcher, "available", false)

            var indicators = findChild(shell, "indicators")
            tryCompare(indicators, "available", true)
            AccountsService.enableIndicatorsWhileLocked = false
            tryCompare(indicators, "available", false)
        }

        function test_emergencyCall() {
            var greeter = findChild(shell, "greeter")
            var panel = findChild(shell, "panel")
            var indicators = findChild(shell, "indicators")
            var launcher = findChild(shell, "launcher")
            var stage = findChild(shell, "stage")

            tap(findChild(greeter, "emergencyCallLabel"));

            tryCompare(greeter, "lockedApp", "dialer-app")
            tryCompare(greeter, "hasLockedApp", true)
            tryCompare(greeter, "shown", false);
            tryCompare(panel, "fullscreenMode", true)
            tryCompare(indicators, "available", false)
            tryCompare(launcher, "available", false)
            tryCompare(stage, "spreadEnabled", false)

            // Cancel emergency mode, and go back to normal
            waitForRendering(greeter)
            LightDM.Greeter.showGreeter()

            tryCompare(greeter, "shown", true)
            tryCompare(greeter, "lockedApp", "")
            tryCompare(greeter, "hasLockedApp", false)
            tryCompare(greeter, "fullyShown", true);
            tryCompare(panel, "fullscreenMode", false)
            tryCompare(indicators, "available", true)
            tryCompare(launcher, "available", true)
            tryCompare(stage, "spreadEnabled", true)
        }

        function test_emergencyCallCrash() {
            var greeter = findChild(shell, "greeter");
            var emergencyButton = findChild(greeter, "emergencyCallLabel");
            tap(emergencyButton)

            tryCompare(greeter, "shown", false);
            killApps() // kill dialer-app, as if it crashed
            tryCompare(greeter, "shown", true);
            tryCompare(findChild(greeter, "lockscreen"), "shown", true);
            tryCompare(findChild(greeter, "coverPage"), "shown", false);
        }

        function test_emergencyCallAppLaunch() {
            var greeter = findChild(shell, "greeter");
            var emergencyButton = findChild(greeter, "emergencyCallLabel");
            tap(emergencyButton)

            tryCompare(greeter, "shown", false);
            ApplicationManager.startApplication("gallery-app", ApplicationManager.NoFlag)
            tryCompare(greeter, "shown", true);
        }

        function test_failedLoginsCount() {
            AccountsService.failedLogins = 0

            enterPin("1111")
            tryCompare(AccountsService, "failedLogins", 1)

            enterPin("1234")
            tryCompare(AccountsService, "failedLogins", 0)
        }

        function test_wrongEntries() {
            var greeter = findChild(shell, "greeter");
            greeter.failedLoginsDelayAttempts = 3;

            var placeHolder = findChild(shell, "wrongNoticeLabel")
            tryCompare(placeHolder, "text", "")

            enterPin("1111")
            tryCompare(placeHolder, "text", "Sorry, incorrect passcode")

            enterPin("1111")
            tryCompare(placeHolder, "text", "Sorry, incorrect passcode")

            var lockscreen = findChild(shell, "lockscreen")
            tryCompare(lockscreen, "delayMinutes", 0)
            enterPin("1111")
            tryCompare(lockscreen, "delayMinutes", greeter.failedLoginsDelayMinutes);
        }

        function test_factoryReset() {
            maxRetriesTextField.text = "3"
            resetSpy.clear()

            enterPin("1111")
            enterPin("1111")
            tryCompareFunction(function() {return findChild(root, "infoPopup") !== null}, true)

            var dialog = findChild(root, "infoPopup")
            var button = findChild(dialog, "infoPopupOkButton")
            tap(button)
            tryCompareFunction(function() {return findChild(root, "infoPopup")}, null)

            tryCompare(resetSpy, "count", 0)
            enterPin("1111")
            tryCompare(resetSpy, "count", 1)
        }

        function test_emergencyDialerLockOut() {
            // This is a theoretical attack on the lockscreen: Enter emergency
            // dialer mode on a phone, then plug into a larger screen,
            // switching to a tablet interface.  This would in theory move the
            // dialer to a side stage and give access to other apps.  So just
            // confirm that such an attack doesn't work.

            var applicationsDisplayLoader = findChild(shell, "applicationsDisplayLoader")

            // We start in phone mode
            compare(shell.usageScenario, "phone");
            compare(applicationsDisplayLoader.usageScenario, "phone");

            var lockscreen = findChild(shell, "lockscreen")
            lockscreen.emergencyCall()
            confirmLockedApp("dialer-app")

            // OK, we're in. Now try (but fail) to switch to tablet mode
            shell.usageScenario = "tablet";
            compare(applicationsDisplayLoader.usageScenario, "phone");

            // And when we kill the app, we go back to locked tablet mode
            killApps()
            var greeter = findChild(shell, "greeter")
            tryCompare(greeter, "fullyShown", true)
            compare(applicationsDisplayLoader.usageScenario, "tablet");
        }

        function test_emergencyDialerIncoming() {
            callManager.foregroundCall = phoneCall
            confirmLockedApp("dialer-app")
        }

        function test_emergencyDialerActiveCallPanel() {
            // Make sure that the following sequence works:
            // - Enter emergency mode call
            // - Return to greeter
            // - Click on active call panel
            // - Should be back in emergency mode dialer

            var greeter = findChild(shell, "greeter");
            var lockscreen = findChild(shell, "lockscreen");

            lockscreen.emergencyCall();
            confirmLockedApp("dialer-app");
            callManager.foregroundCall = phoneCall;

            LightDM.Greeter.showGreeter();
            tryCompare(lockscreen, "shown", true);
            tryCompare(greeter, "hasLockedApp", false);

            // simulate a callHint press, the real thing requires dialer: url support
            ApplicationManager.requestFocusApplication("dialer-app");

            confirmLockedApp("dialer-app");
        }

        function test_normalDialerActiveCallPanel() {
            // Make sure that the following sequence works:
            // - Log in
            // - Start a call
            // - Switch apps
            // - Click on active call panel
            // - Should be back in normal dialer
            // (we've had a bug where we locked screen in this case)

            var greeter = findChild(shell, "greeter");
            var panel = findChild(shell, "panel");

            enterPin("1234");
            tryCompare(greeter, "shown", false);
            tryCompare(LightDM.Greeter, "active", false);

            ApplicationManager.startApplication("dialer-app", ApplicationManager.NoFlag);
            tryCompare(ApplicationManager, "focusedApplicationId", "dialer-app");
            callManager.foregroundCall = phoneCall;

            ApplicationManager.requestFocusApplication("unity8-dash");
            tryCompare(ApplicationManager, "focusedApplicationId", "unity8-dash");
            tryCompare(panel.callHint, "visible", true);

            // simulate a callHint press, the real thing requires dialer: url support
            ApplicationManager.requestFocusApplication("dialer-app");

            tryCompare(ApplicationManager, "focusedApplicationId", "dialer-app");
            tryCompare(greeter, "shown", false);
            tryCompare(LightDM.Greeter, "active", false);
        }

        function test_focusRequestedHidesCoverPage() {
            LightDM.Greeter.showGreeter();

            var app = ApplicationManager.startApplication("gallery-app");
            // wait until the app is fully loaded (ie, real surface replaces splash screen)
            tryCompareFunction(function() { return app.session !== null && app.session.surface !== null }, true);

            // New app hides coverPage?
            var greeter = findChild(shell, "greeter");
            var coverPage = testCase.findChild(shell, "coverPage");
            tryCompare(coverPage, "showProgress", 0);
            tryCompare(greeter, "fullyShown", true);

            LightDM.Greeter.showGreeter();
            tryCompare(coverPage, "showProgress", 1);

            // Make sure focusing same app triggers same behavior
            ApplicationManager.requestFocusApplication("gallery-app");
            tryCompare(coverPage, "showProgress", 0);
            tryCompare(greeter, "fullyShown", true);
        }

        function test_suspend() {
            var greeter = findChild(shell, "greeter");

            // Put it to sleep
            Powerd.status = Powerd.Off;

            // If locked, ApplicationManager.suspended should be true
            tryCompare(ApplicationManager, "suspended", true);

            // And wake up
            Powerd.status = Powerd.On;
            tryCompare(greeter, "fullyShown", true);

            // Swipe away greeter to focus app
            swipeAwayGreeter(true);

            // We have a lockscreen, make sure we're still suspended
            tryCompare(ApplicationManager, "suspended", true);

            enterPin("1234")

            // Now that the lockscreen has gone too, make sure we're waking up
            tryCompare(ApplicationManager, "suspended", false);

        }

        /* We had a bug (1395075) where if a user kept swiping as the greeter
           loaded, they would be able to get into the session before the
           lockscreen appeared. Make sure that doesn't happen. */
        function test_earlyDisable() {
            // Kill current shell
            shellLoader.itemDestroyed = false;
            shellLoader.active = false;
            tryCompare(shellLoader, "itemDestroyed", true);
            LightDM.Greeter.authenticate(""); // reset greeter

            // Create new shell
            promptSpy.clear();
            shellLoader.active = true;
            tryCompareFunction(function() {return shell !== null}, true);

            // Confirm that we start disabled
            compare(promptSpy.count, 0);
            verify(!shell.enabled);

            // And that we only become enabled once the lockscreen is up
            tryCompare(shell, "enabled", true);
            verify(promptSpy.count > 0);
            var lockscreen = findChild(shell, "lockscreen");
            verify(lockscreen.shown);
        }

        /*
            Regression test for https://bugs.launchpad.net/ubuntu/+source/unity8/+bug/1393447

            Do a left edge drag that is long enough to start displacing the greeter
            but short engough so that the greeter comes back into place once the
            finger is lifted.

            In this situation the launcher should remaing fully shown and hide itself
            only after its idle timeout is triggered.
         */
        function test_shortLeftEdgeSwipeMakesLauncherStayVisible() {
            LightDM.Greeter.showGreeter();
            var coverPage = testCase.findChild(shell, "coverPage");
            tryCompare(coverPage, "showProgress", 1);

            var launcher = testCase.findChild(shell, "launcher")
            {
                var dismissTimer = testCase.findInvisibleChild(launcher, "dismissTimer");
                // effectively disable the dismiss timer
                dismissTimer.interval = 24 * 60 * 60 * 1000 // 24 hours
            }
            var launcherPanel = testCase.findChild(launcher, "launcherPanel");

            var toX = shell.width * 0.45;
            touchFlick(shell,
                    1 /* fromX */, shell.height * 0.5 /* fromY */,
                    toX /* toX */, shell.height * 0.5 /* toY */,
                    true /* beginTouch */, false /* endTouch */,
                    50, 100);

            // Launcher must be fully shown by now
            tryCompare(launcherPanel, "x", 0);

            // Greeter should be displaced
            tryCompareFunction(function() { return coverPage.mapToItem(shell, 0, 0).x > shell.width*0.2; }, true);

            touchRelease(shell, toX, shell.height * 0.5);

            // Upon release the greeter should have slid back into full view
            tryCompareFunction(function() { return coverPage.mapToItem(shell, 0, 0).x === 0; }, true);

            // And the launcher should stay fully shown
            for (var i = 0; i < 10; ++i) {
                wait(50);
                compare(launcherPanel.x, 0);
            }
        }

        function test_longLeftEdgeDrags() {
            var coverPage = findChild(shell, "coverPage");
            var lockscreen = findChild(shell, "lockscreen");
            var launcher = findChild(shell, "launcherPanel");
            ApplicationManager.startApplication("gallery-app");
            tryCompare(ApplicationManager, "focusedApplicationId", "gallery-app");

            // Show greeter
            LightDM.Greeter.showGreeter();
            tryCompare(coverPage, "showProgress", 1);

            // Swipe cover page away
            touchFlick(shell, 2, shell.height / 2, units.gu(30), shell.height / 2);
            tryCompare(launcher, "x", -launcher.width);
            tryCompare(coverPage, "showProgress", 0);
            compare(lockscreen.shown, true);
            compare(ApplicationManager.focusedApplicationId, "gallery-app");

            // Now attempt a swipe on lockscreen
            touchFlick(shell, 2, shell.height / 2, units.gu(30), shell.height / 2);
            tryCompare(launcher, "x", 0);
            compare(lockscreen.shown, true);
            compare(ApplicationManager.focusedApplicationId, "gallery-app");
        }
    }
}<|MERGE_RESOLUTION|>--- conflicted
+++ resolved
@@ -69,11 +69,8 @@
             property bool itemDestroyed: false
             sourceComponent: Component {
                 Shell {
-<<<<<<< HEAD
-=======
                     property string shellMode: "full-greeter" /* default */
 
->>>>>>> c4c7e43d
                     Component.onDestruction: {
                         shellLoader.itemDestroyed = true
                     }

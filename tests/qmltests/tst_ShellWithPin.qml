--- conflicted
+++ resolved
@@ -65,12 +65,8 @@
                         shellLoader.itemDestroyed = true
                     }
                     maxFailedLogins: maxRetriesTextField.text
+                    property string indicatorProfile: "phone"
                 }
-<<<<<<< HEAD
-                maxFailedLogins: maxRetriesTextField.text
-                property string indicatorProfile: "phone"
-=======
->>>>>>> 10ac5e3d
             }
         }
 

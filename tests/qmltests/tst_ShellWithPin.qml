/*
 * Copyright (C) 2014 Canonical, Ltd.
 *
 * This program is free software; you can redistribute it and/or modify
 * it under the terms of the GNU General Public License as published by
 * the Free Software Foundation; version 3.
 *
 * This program is distributed in the hope that it will be useful,
 * but WITHOUT ANY WARRANTY; without even the implied warranty of
 * MERCHANTABILITY or FITNESS FOR A PARTICULAR PURPOSE.  See the
 * GNU General Public License for more details.
 *
 * You should have received a copy of the GNU General Public License
 * along with this program.  If not, see <http://www.gnu.org/licenses/>.
 */

import QtQuick 2.0
import Ubuntu.Components 1.0
import QtTest 1.0
import AccountsService 0.1
import GSettings 1.0
import LightDM 0.1 as LightDM
import Ubuntu.SystemImage 0.1
import Unity.Application 0.1
import Unity.Test 0.1 as UT
import Powerd 0.1

import "../../qml"

Row {
    id: root
    spacing: 0

    QtObject {
        id: applicationArguments

        function hasGeometry() {
            return false;
        }

        function width() {
            return 0;
        }

        function height() {
            return 0;
        }
    }

<<<<<<< HEAD
    Shell {
        id: shell
        maxFailedLogins: maxRetriesTextField.text

        property string indicatorProfile: "phone"
    }
    Column {
        anchors { top: parent.top; right: parent.right; bottom: parent.bottom; margins:units.gu(1) }
        width: units.gu(18)
=======
    Loader {
        id: shellLoader

        width: units.gu(40)
        height: units.gu(71)
>>>>>>> abb33d56

        property bool itemDestroyed: false
        sourceComponent: Component {
            Shell {
                Component.onDestruction: {
                    shellLoader.itemDestroyed = true
                }
                maxFailedLogins: maxRetriesTextField.text
            }
        }
    }

    Rectangle {
        color: "white"
        width: units.gu(30)
        height: shellLoader.height

        Column {
            anchors { left: parent.left; right: parent.right; top: parent.top; margins: units.gu(1) }
            spacing: units.gu(1)
            Row {
                anchors { left: parent.left; right: parent.right }
                Button {
                    text: "Show Greeter"
                    onClicked: {
                        if (shellLoader.status !== Loader.Ready)
                            return

                        var greeter = testCase.findChild(shellLoader.item, "greeter")
                        if (!greeter.shown) {
                            greeter.show()
                        }
                    }
                }
            }

            Label {
                text: "Max retries:"
                color: "black"
            }
            TextField {
                id: maxRetriesTextField
                text: "-1"
            }
        }
    }

    SignalSpy {
        id: sessionSpy
        signalName: "sessionStarted"
    }

    SignalSpy {
        id: resetSpy
        target: SystemImage
        signalName: "resettingDevice"
    }

    UT.UnityTestCase {
        name: "ShellWithPin"
        when: windowShown

        property Item shell: shellLoader.status === Loader.Ready ? shellLoader.item : null

        function init() {
            sessionSpy.target = findChild(shell, "greeter")
            swipeAwayGreeter()
            shell.failedLoginsDelayAttempts = -1
            maxRetriesTextField.text = "-1"
            AccountsService.enableLauncherWhileLocked = true
            AccountsService.enableIndicatorsWhileLocked = true
        }

        function cleanup() {
            shellLoader.itemDestroyed = false

            shellLoader.active = false

            tryCompare(shellLoader, "status", Loader.Null)
            tryCompare(shellLoader, "item", null)
            // Loader.status might be Loader.Null and Loader.item might be null but the Loader
            // item might still be alive. So if we set Loader.active back to true
            // again right now we will get the very same Shell instance back. So no reload
            // actually took place. Likely because Loader waits until the next event loop
            // iteration to do its work. So to ensure the reload, we will wait until the
            // Shell instance gets destroyed.
            tryCompare(shellLoader, "itemDestroyed", true)

            // kill all (fake) running apps
            killApps()

            // reload our test subject to get it in a fresh state once again
            shellLoader.active = true

            tryCompare(shellLoader, "status", Loader.Ready)
            removeTimeConstraintsFromDirectionalDragAreas(shellLoader.item)
        }

        function killApps() {
            while (ApplicationManager.count > 1) {
                var appIndex = ApplicationManager.get(0).appId == "unity8-dash" ? 1 : 0
                ApplicationManager.stopApplication(ApplicationManager.get(appIndex).appId);
            }
            compare(ApplicationManager.count, 1)
        }

        function swipeAwayGreeter() {
            var greeter = findChild(shell, "greeter");
            waitForRendering(greeter)
            tryCompare(greeter, "showProgress", 1);

            var touchX = shell.width - (shell.edgeSize / 2);
            var touchY = shell.height / 2;
            touchFlick(shell, touchX, touchY, shell.width * 0.1, touchY);

            // wait until the animation has finished
            tryCompare(greeter, "showProgress", 0);

            // and for pin to be ready
            var lockscreen = findChild(shell, "lockscreen");
            var pinPadLoader = findChild(lockscreen, "pinPadLoader");
            tryCompare(pinPadLoader, "status", Loader.Ready)
            waitForRendering(lockscreen)
        }

        function enterPin(pin) {
            var inputField = findChild(shell, "pinentryField")
            for (var i = 0; i < pin.length; ++i) {
                var character = pin.charAt(i)
                var button = findChild(shell, "pinPadButton" + character)
                mouseClick(button, units.gu(1), units.gu(1))
            }
        }

        function test_login() {
            sessionSpy.clear()
            tryCompare(sessionSpy, "count", 0)
            enterPin("1234")
            tryCompare(sessionSpy, "count", 1)
        }

        function test_disabledEdges() {
            var launcher = findChild(shell, "launcher")
            tryCompare(launcher, "available", true)
            AccountsService.enableLauncherWhileLocked = false
            tryCompare(launcher, "available", false)

            var indicators = findChild(shell, "indicators")
            tryCompare(indicators, "available", true)
            AccountsService.enableIndicatorsWhileLocked = false
            tryCompare(indicators, "available", false)
        }

        function test_emergencyCall() {
            var greeter = findChild(shell, "greeter")
            var lockscreen = findChild(shell, "lockscreen")
            var emergencyButton = findChild(lockscreen, "emergencyCallLabel")
            var panel = findChild(shell, "panel")
            var indicators = findChild(shell, "indicators")
            var launcher = findChild(shell, "launcher")
            var stage = findChild(shell, "stage")

            mouseClick(emergencyButton, units.gu(1), units.gu(1))

            tryCompare(greeter, "lockedApp", "dialer-app")
            tryCompare(greeter, "hasLockedApp", true)
            tryCompare(lockscreen, "shown", false)
            tryCompare(panel, "fullscreenMode", true)
            tryCompare(indicators, "available", false)
            tryCompare(launcher, "available", false)
            tryCompare(stage, "spreadEnabled", false)

            // Cancel emergency mode, and go back to normal
            waitForRendering(greeter)
            LightDM.Greeter.showGreeter()

            tryCompare(greeter, "shown", true)
            tryCompare(greeter, "lockedApp", "")
            tryCompare(greeter, "hasLockedApp", false)
            tryCompare(lockscreen, "shown", true)
            tryCompare(panel, "fullscreenMode", false)
            tryCompare(indicators, "available", true)
            tryCompare(launcher, "available", true)
            tryCompare(stage, "spreadEnabled", true)
        }

        function test_emergencyCallCrash() {
            var lockscreen = findChild(shell, "lockscreen")
            var emergencyButton = findChild(lockscreen, "emergencyCallLabel")
            mouseClick(emergencyButton, units.gu(1), units.gu(1))

            tryCompare(lockscreen, "shown", false)
            killApps() // kill dialer-app, as if it crashed
            tryCompare(lockscreen, "shown", true)
        }

        function test_emergencyCallAppLaunch() {
            var lockscreen = findChild(shell, "lockscreen")
            var emergencyButton = findChild(lockscreen, "emergencyCallLabel")
            mouseClick(emergencyButton, units.gu(1), units.gu(1))

            tryCompare(lockscreen, "shown", false)
            ApplicationManager.startApplication("gallery-app", ApplicationManager.NoFlag)
            tryCompare(lockscreen, "shown", true)
        }

        function test_failedLoginsCount() {
            AccountsService.failedLogins = 0

            enterPin("1111")
            tryCompare(AccountsService, "failedLogins", 1)

            enterPin("1234")
            tryCompare(AccountsService, "failedLogins", 0)
        }

        function test_wrongEntries() {
            shell.failedLoginsDelayAttempts = 3

            var placeHolder = findChild(shell, "wrongNoticeLabel")
            tryCompare(placeHolder, "text", "")

            enterPin("1111")
            tryCompare(placeHolder, "text", "Sorry, incorrect passcode")

            enterPin("1111")
            tryCompare(placeHolder, "text", "Sorry, incorrect passcode")

            var lockscreen = findChild(shell, "lockscreen")
            tryCompare(lockscreen, "delayMinutes", 0)
            enterPin("1111")
            tryCompare(lockscreen, "delayMinutes", shell.failedLoginsDelayMinutes)
        }

        function test_factoryReset() {
            maxRetriesTextField.text = "3"
            resetSpy.clear()

            enterPin("1111")
            enterPin("1111")
            tryCompareFunction(function() {return findChild(root, "infoPopup") !== null}, true)

            var dialog = findChild(root, "infoPopup")
            var button = findChild(dialog, "infoPopupOkButton")
            mouseClick(button, units.gu(1), units.gu(1))
            tryCompareFunction(function() {return findChild(root, "infoPopup")}, null)

            tryCompare(resetSpy, "count", 0)
            enterPin("1111")
            tryCompare(resetSpy, "count", 1)
        }

        function test_emergencyDialerLockOut() {
            // This is a theoretical attack on the lockscreen: Enter emergency
            // dialer mode on a phone, then plug into a larger screen,
            // switching to a tablet interface.  This would in theory move the
            // dialer to a side stage and give access to other apps.  So just
            // confirm that such an attack doesn't work.

            var applicationsDisplayLoader = findChild(shell, "applicationsDisplayLoader")

            // We start in phone mode
            tryCompare(shell, "sideStageEnabled", false)
            tryCompare(applicationsDisplayLoader, "tabletMode", false)

            var app = ApplicationManager.startApplication("dialer-app")

            var greeter = findChild(shell, "greeter")
            tryCompare(greeter, "showProgress", 0)
            tryCompare(greeter, "hasLockedApp", true)

            // OK, we're in. Now try (but fail) to switch to tablet mode
            shell.tablet = true
            tryCompare(shell, "sideStageEnabled", true)
            tryCompare(applicationsDisplayLoader, "tabletMode", false)

            // And when we kill the app, we go back to locked tablet mode
            killApps()
            tryCompare(greeter, "showProgress", 1)
            tryCompare(shell, "sideStageEnabled", true)
            tryCompare(applicationsDisplayLoader, "tabletMode", true)
        }
    }
}<|MERGE_RESOLUTION|>--- conflicted
+++ resolved
@@ -47,27 +47,17 @@
         }
     }
 
-<<<<<<< HEAD
-    Shell {
-        id: shell
-        maxFailedLogins: maxRetriesTextField.text
-
-        property string indicatorProfile: "phone"
-    }
-    Column {
-        anchors { top: parent.top; right: parent.right; bottom: parent.bottom; margins:units.gu(1) }
-        width: units.gu(18)
-=======
     Loader {
         id: shellLoader
 
         width: units.gu(40)
         height: units.gu(71)
->>>>>>> abb33d56
 
         property bool itemDestroyed: false
         sourceComponent: Component {
             Shell {
+                property string indicatorProfile: "phone"
+
                 Component.onDestruction: {
                     shellLoader.itemDestroyed = true
                 }

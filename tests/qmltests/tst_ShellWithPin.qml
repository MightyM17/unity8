/*
 * Copyright (C) 2014 Canonical, Ltd.
 *
 * This program is free software; you can redistribute it and/or modify
 * it under the terms of the GNU General Public License as published by
 * the Free Software Foundation; version 3.
 *
 * This program is distributed in the hope that it will be useful,
 * but WITHOUT ANY WARRANTY; without even the implied warranty of
 * MERCHANTABILITY or FITNESS FOR A PARTICULAR PURPOSE.  See the
 * GNU General Public License for more details.
 *
 * You should have received a copy of the GNU General Public License
 * along with this program.  If not, see <http://www.gnu.org/licenses/>.
 */

import QtQuick 2.0
import Ubuntu.Components 1.0
import QtTest 1.0
import AccountsService 0.1
import GSettings 1.0
import LightDM 0.1 as LightDM
import Ubuntu.SystemImage 0.1
import Ubuntu.Telephony 0.1 as Telephony
import Unity.Application 0.1
import Unity.Test 0.1 as UT
import Powerd 0.1

import "../../qml"

Row {
    id: root
<<<<<<< HEAD
    spacing: 0
=======
    width: contentRow.width
    height: contentRow.height
>>>>>>> 10ac5e3d

    QtObject {
        id: applicationArguments

        function hasGeometry() {
            return false;
        }

        function width() {
            return 0;
        }

        function height() {
            return 0;
        }
    }

<<<<<<< HEAD
    Loader {
        id: shellLoader

        width: units.gu(40)
        height: units.gu(71)

        property bool itemDestroyed: false
        sourceComponent: Component {
            Shell {
                Component.onDestruction: {
                    shellLoader.itemDestroyed = true
                }
                maxFailedLogins: maxRetriesTextField.text
            }
        }
    }

    Rectangle {
        color: "white"
        width: units.gu(30)
        height: shellLoader.height

        Column {
            anchors { left: parent.left; right: parent.right; top: parent.top; margins: units.gu(1) }
            spacing: units.gu(1)
            Row {
                anchors { left: parent.left; right: parent.right }
                Button {
=======
    Row {
        id: contentRow

        Loader {
            id: shellLoader

            width: units.gu(40)
            height: units.gu(71)

            property bool itemDestroyed: false
            sourceComponent: Component {
                Shell {
                    Component.onDestruction: {
                        shellLoader.itemDestroyed = true
                    }
                    maxFailedLogins: maxRetriesTextField.text
                }
            }
        }

        Rectangle {
            color: "white"
            width: units.gu(30)
            height: shellLoader.height

            Column {
                anchors { left: parent.left; right: parent.right; top: parent.top; margins: units.gu(1) }
                spacing: units.gu(1)
                Button {
                    anchors { left: parent.left; right: parent.right }
>>>>>>> 10ac5e3d
                    text: "Show Greeter"
                    onClicked: {
                        if (shellLoader.status !== Loader.Ready)
                            return

                        var greeter = testCase.findChild(shellLoader.item, "greeter")
                        if (!greeter.shown) {
                            greeter.show()
                        }
                    }
                }
<<<<<<< HEAD
            }

            Label {
                text: "Max retries:"
                color: "black"
            }
            TextField {
                id: maxRetriesTextField
                text: "-1"
=======

                Label {
                    text: "Max retries:"
                    color: "black"
                }
                TextField {
                    id: maxRetriesTextField
                    text: "-1"
                }
>>>>>>> 10ac5e3d
            }
        }
    }

    SignalSpy {
        id: sessionSpy
        signalName: "sessionStarted"
    }

    SignalSpy {
        id: resetSpy
        target: SystemImage
        signalName: "resettingDevice"
    }

    Telephony.CallEntry {
        id: phoneCall
        phoneNumber: "+447812221111"
    }

    UT.UnityTestCase {
        id: testCase
        name: "ShellWithPin"
        when: windowShown

        property Item shell: shellLoader.status === Loader.Ready ? shellLoader.item : null

        function init() {
            sessionSpy.target = findChild(shell, "greeter")
            swipeAwayGreeter()
            waitForLockscreen()
            shell.failedLoginsDelayAttempts = -1
            maxRetriesTextField.text = "-1"
        }

        function cleanup() {
            shellLoader.itemDestroyed = false

            shellLoader.active = false

            tryCompare(shellLoader, "status", Loader.Null)
            tryCompare(shellLoader, "item", null)
            // Loader.status might be Loader.Null and Loader.item might be null but the Loader
            // item might still be alive. So if we set Loader.active back to true
            // again right now we will get the very same Shell instance back. So no reload
            // actually took place. Likely because Loader waits until the next event loop
            // iteration to do its work. So to ensure the reload, we will wait until the
            // Shell instance gets destroyed.
            tryCompare(shellLoader, "itemDestroyed", true)

            // kill all (fake) running apps
            killApps()

<<<<<<< HEAD
=======
            AccountsService.enableLauncherWhileLocked = true
            AccountsService.enableIndicatorsWhileLocked = true
            AccountsService.demoEdges = false

>>>>>>> 10ac5e3d
            // reload our test subject to get it in a fresh state once again
            shellLoader.active = true

            tryCompare(shellLoader, "status", Loader.Ready)
            removeTimeConstraintsFromDirectionalDragAreas(shellLoader.item)
        }

        function killApps() {
            while (ApplicationManager.count > 1) {
                var appIndex = ApplicationManager.get(0).appId == "unity8-dash" ? 1 : 0
                ApplicationManager.stopApplication(ApplicationManager.get(appIndex).appId);
            }
            compare(ApplicationManager.count, 1)
        }

        function swipeAwayGreeter() {
            var greeter = findChild(shell, "greeter");
            waitForRendering(greeter)
            tryCompare(greeter, "showProgress", 1);

            var touchX = shell.width - (shell.edgeSize / 2);
            var touchY = shell.height / 2;
            touchFlick(shell, touchX, touchY, shell.width * 0.1, touchY);

            // wait until the animation has finished
            tryCompare(greeter, "showProgress", 0);
        }

        function waitForLockscreen() {
            var lockscreen = findChild(shell, "lockscreen");
            var pinPadLoader = findChild(lockscreen, "pinPadLoader");
            tryCompare(pinPadLoader, "status", Loader.Ready)
            waitForRendering(lockscreen)
        }

        function enterPin(pin) {
            var inputField = findChild(shell, "pinentryField")
            for (var i = 0; i < pin.length; ++i) {
                var character = pin.charAt(i)
                var button = findChild(shell, "pinPadButton" + character)
                tap(button)
            }
        }

        function confirmLockedApp(app) {
            var greeter = findChild(shell, "greeter")
            var lockscreen = findChild(shell, "lockscreen")
            tryCompare(greeter, "shown", false)
            tryCompare(lockscreen, "shown", false)
            tryCompare(greeter, "hasLockedApp", true)
            tryCompare(greeter, "lockedApp", app)
            tryCompare(ApplicationManager, "focusedApplicationId", app)
        }

        function test_login() {
            sessionSpy.clear()
            tryCompare(sessionSpy, "count", 0)
            enterPin("1234")
            tryCompare(sessionSpy, "count", 1)
        }

        function test_edgeDemoHidesLockscreen() {
            LightDM.Greeter.showGreeter()
            sessionSpy.clear()
            var lockscreen = findChild(shell, "lockscreen")

            tryCompare(lockscreen, "shown", true)
            AccountsService.demoEdges = true
            tryCompare(lockscreen, "shown", false)

            swipeAwayGreeter()
            tryCompare(sessionSpy, "count", 1)

            // Lockscreen is only hidden by the edge demo, so if we turn that
            // off and show greeter again, lockscreen should appear
            AccountsService.demoEdges = false
            LightDM.Greeter.showGreeter()
            tryCompare(lockscreen, "shown", true)
        }

        function test_disabledEdges() {
            var launcher = findChild(shell, "launcher")
            tryCompare(launcher, "available", true)
            AccountsService.enableLauncherWhileLocked = false
            tryCompare(launcher, "available", false)

            var indicators = findChild(shell, "indicators")
            tryCompare(indicators, "available", true)
            AccountsService.enableIndicatorsWhileLocked = false
            tryCompare(indicators, "available", false)
        }

        function test_emergencyCall() {
            var greeter = findChild(shell, "greeter")
            var lockscreen = findChild(shell, "lockscreen")
            var emergencyButton = findChild(lockscreen, "emergencyCallLabel")
            var panel = findChild(shell, "panel")
            var indicators = findChild(shell, "indicators")
            var launcher = findChild(shell, "launcher")
            var stage = findChild(shell, "stage")

            tap(emergencyButton)

            tryCompare(greeter, "lockedApp", "dialer-app")
            tryCompare(greeter, "hasLockedApp", true)
            tryCompare(lockscreen, "shown", false)
            tryCompare(panel, "fullscreenMode", true)
            tryCompare(indicators, "available", false)
            tryCompare(launcher, "available", false)
            tryCompare(stage, "spreadEnabled", false)

            // Cancel emergency mode, and go back to normal
            waitForRendering(greeter)
            LightDM.Greeter.showGreeter()

            tryCompare(greeter, "shown", true)
            tryCompare(greeter, "lockedApp", "")
            tryCompare(greeter, "hasLockedApp", false)
            tryCompare(lockscreen, "shown", true)
            tryCompare(panel, "fullscreenMode", false)
            tryCompare(indicators, "available", true)
            tryCompare(launcher, "available", true)
            tryCompare(stage, "spreadEnabled", true)
        }

        function test_emergencyCallCrash() {
            var lockscreen = findChild(shell, "lockscreen")
            var emergencyButton = findChild(lockscreen, "emergencyCallLabel")
            tap(emergencyButton)

            tryCompare(lockscreen, "shown", false)
            killApps() // kill dialer-app, as if it crashed
            tryCompare(lockscreen, "shown", true)
        }

        function test_emergencyCallAppLaunch() {
            var lockscreen = findChild(shell, "lockscreen")
            var emergencyButton = findChild(lockscreen, "emergencyCallLabel")
            tap(emergencyButton)

            tryCompare(lockscreen, "shown", false)
            ApplicationManager.startApplication("gallery-app", ApplicationManager.NoFlag)
            tryCompare(lockscreen, "shown", true)
        }

        function test_failedLoginsCount() {
            AccountsService.failedLogins = 0

            enterPin("1111")
            tryCompare(AccountsService, "failedLogins", 1)

            enterPin("1234")
            tryCompare(AccountsService, "failedLogins", 0)
        }

        function test_wrongEntries() {
            shell.failedLoginsDelayAttempts = 3

            var placeHolder = findChild(shell, "wrongNoticeLabel")
            tryCompare(placeHolder, "text", "")

            enterPin("1111")
            tryCompare(placeHolder, "text", "Sorry, incorrect passcode")

            enterPin("1111")
            tryCompare(placeHolder, "text", "Sorry, incorrect passcode")

            var lockscreen = findChild(shell, "lockscreen")
            tryCompare(lockscreen, "delayMinutes", 0)
            enterPin("1111")
            tryCompare(lockscreen, "delayMinutes", shell.failedLoginsDelayMinutes)
        }

        function test_factoryReset() {
            maxRetriesTextField.text = "3"
            resetSpy.clear()

            enterPin("1111")
            enterPin("1111")
            tryCompareFunction(function() {return findChild(root, "infoPopup") !== null}, true)

            var dialog = findChild(root, "infoPopup")
            var button = findChild(dialog, "infoPopupOkButton")
            tap(button)
            tryCompareFunction(function() {return findChild(root, "infoPopup")}, null)

            tryCompare(resetSpy, "count", 0)
            enterPin("1111")
            tryCompare(resetSpy, "count", 1)
        }

        function test_emergencyDialerLockOut() {
            // This is a theoretical attack on the lockscreen: Enter emergency
            // dialer mode on a phone, then plug into a larger screen,
            // switching to a tablet interface.  This would in theory move the
            // dialer to a side stage and give access to other apps.  So just
            // confirm that such an attack doesn't work.

            var applicationsDisplayLoader = findChild(shell, "applicationsDisplayLoader")

            // We start in phone mode
            tryCompare(shell, "sideStageEnabled", false)
            tryCompare(applicationsDisplayLoader, "tabletMode", false)

<<<<<<< HEAD
            var app = ApplicationManager.startApplication("dialer-app")

            var greeter = findChild(shell, "greeter")
            tryCompare(greeter, "showProgress", 0)
            tryCompare(greeter, "hasLockedApp", true)
=======
            var lockscreen = findChild(shell, "lockscreen")
            lockscreen.emergencyCall()
            confirmLockedApp("dialer-app")
>>>>>>> 10ac5e3d

            // OK, we're in. Now try (but fail) to switch to tablet mode
            shell.tablet = true
            tryCompare(shell, "sideStageEnabled", true)
            tryCompare(applicationsDisplayLoader, "tabletMode", false)

            // And when we kill the app, we go back to locked tablet mode
            killApps()
<<<<<<< HEAD
=======
            var greeter = findChild(shell, "greeter")
>>>>>>> 10ac5e3d
            tryCompare(greeter, "showProgress", 1)
            tryCompare(shell, "sideStageEnabled", true)
            tryCompare(applicationsDisplayLoader, "tabletMode", true)
        }
<<<<<<< HEAD
=======

        function test_emergencyDialerIncoming() {
            callManager.foregroundCall = phoneCall
            confirmLockedApp("dialer-app")
        }
>>>>>>> 10ac5e3d
    }
}<|MERGE_RESOLUTION|>--- conflicted
+++ resolved
@@ -28,14 +28,10 @@
 
 import "../../qml"
 
-Row {
+Item {
     id: root
-<<<<<<< HEAD
-    spacing: 0
-=======
     width: contentRow.width
     height: contentRow.height
->>>>>>> 10ac5e3d
 
     QtObject {
         id: applicationArguments
@@ -53,36 +49,6 @@
         }
     }
 
-<<<<<<< HEAD
-    Loader {
-        id: shellLoader
-
-        width: units.gu(40)
-        height: units.gu(71)
-
-        property bool itemDestroyed: false
-        sourceComponent: Component {
-            Shell {
-                Component.onDestruction: {
-                    shellLoader.itemDestroyed = true
-                }
-                maxFailedLogins: maxRetriesTextField.text
-            }
-        }
-    }
-
-    Rectangle {
-        color: "white"
-        width: units.gu(30)
-        height: shellLoader.height
-
-        Column {
-            anchors { left: parent.left; right: parent.right; top: parent.top; margins: units.gu(1) }
-            spacing: units.gu(1)
-            Row {
-                anchors { left: parent.left; right: parent.right }
-                Button {
-=======
     Row {
         id: contentRow
 
@@ -113,7 +79,6 @@
                 spacing: units.gu(1)
                 Button {
                     anchors { left: parent.left; right: parent.right }
->>>>>>> 10ac5e3d
                     text: "Show Greeter"
                     onClicked: {
                         if (shellLoader.status !== Loader.Ready)
@@ -125,17 +90,6 @@
                         }
                     }
                 }
-<<<<<<< HEAD
-            }
-
-            Label {
-                text: "Max retries:"
-                color: "black"
-            }
-            TextField {
-                id: maxRetriesTextField
-                text: "-1"
-=======
 
                 Label {
                     text: "Max retries:"
@@ -145,7 +99,6 @@
                     id: maxRetriesTextField
                     text: "-1"
                 }
->>>>>>> 10ac5e3d
             }
         }
     }
@@ -199,13 +152,10 @@
             // kill all (fake) running apps
             killApps()
 
-<<<<<<< HEAD
-=======
             AccountsService.enableLauncherWhileLocked = true
             AccountsService.enableIndicatorsWhileLocked = true
             AccountsService.demoEdges = false
 
->>>>>>> 10ac5e3d
             // reload our test subject to get it in a fresh state once again
             shellLoader.active = true
 
@@ -410,17 +360,9 @@
             tryCompare(shell, "sideStageEnabled", false)
             tryCompare(applicationsDisplayLoader, "tabletMode", false)
 
-<<<<<<< HEAD
-            var app = ApplicationManager.startApplication("dialer-app")
-
-            var greeter = findChild(shell, "greeter")
-            tryCompare(greeter, "showProgress", 0)
-            tryCompare(greeter, "hasLockedApp", true)
-=======
             var lockscreen = findChild(shell, "lockscreen")
             lockscreen.emergencyCall()
             confirmLockedApp("dialer-app")
->>>>>>> 10ac5e3d
 
             // OK, we're in. Now try (but fail) to switch to tablet mode
             shell.tablet = true
@@ -429,21 +371,15 @@
 
             // And when we kill the app, we go back to locked tablet mode
             killApps()
-<<<<<<< HEAD
-=======
             var greeter = findChild(shell, "greeter")
->>>>>>> 10ac5e3d
             tryCompare(greeter, "showProgress", 1)
             tryCompare(shell, "sideStageEnabled", true)
             tryCompare(applicationsDisplayLoader, "tabletMode", true)
         }
-<<<<<<< HEAD
-=======
 
         function test_emergencyDialerIncoming() {
             callManager.foregroundCall = phoneCall
             confirmLockedApp("dialer-app")
         }
->>>>>>> 10ac5e3d
     }
 }
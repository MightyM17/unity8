/*
 * Copyright 2013-2016 Canonical Ltd.
 *
 * This program is free software; you can redistribute it and/or modify
 * it under the terms of the GNU General Public License as published by
 * the Free Software Foundation; version 3.
 *
 * This program is distributed in the hope that it will be useful,
 * but WITHOUT ANY WARRANTY; without even the implied warranty of
 * MERCHANTABILITY or FITNESS FOR A PARTICULAR PURPOSE.  See the
 * GNU General Public License for more details.
 *
 * You should have received a copy of the GNU General Public License
 * along with this program.  If not, see <http://www.gnu.org/licenses/>.
 */

import QtQuick 2.4
import QtQuick.Layouts 1.1
import Ubuntu.Components 1.3
import ".."
import "../../../qml/Launcher"
import Unity.Launcher 0.1
import Utils 0.1 // For EdgeBarrierSettings
import Unity.Test 0.1

StyledItem {
    id: root
    theme.name: "Ubuntu.Components.Themes.SuruDark"
    focus: true

    width: units.gu(140)
    height: units.gu(70)
    Rectangle {
        anchors.fill: parent
        color: UbuntuColors.graphite // something neither white nor black
    }

    Launcher {
        id: launcher
        x: 0
        y: 0
        width: units.gu(40)
        height: root.height

        lockedVisible: lockedVisibleCheckBox.checked

        property string lastSelectedApplication
        onLauncherApplicationSelected: {
            lastSelectedApplication = appId
        }

        Component.onCompleted: {
            launcher.focus = true
            edgeBarrierControls.target = testCase.findChild(this, "edgeBarrierController");
        }
    }

    ColumnLayout {
        anchors { bottom: parent.bottom; right: parent.right; margins: units.gu(1) }
        spacing: units.gu(1)
        width: childrenRect.width

        RowLayout {
            CheckBox {
                id: lockedVisibleCheckBox
                checked: false
            }
            Label {
                text: "Launcher always visible"
            }
        }

        Slider {
            id: widthSlider
            Layout.fillWidth: true
            minimumValue: 6
            maximumValue: 12
            value: 10
        }

        MouseTouchEmulationCheckbox {}

        EdgeBarrierControls {
            id: edgeBarrierControls
            text: "Drag here to pull out launcher"
            onDragged: { launcher.pushEdge(amount); }
        }
    }

    UnityTestCase {
        id: testCase
        when: windowShown
        name: "Drawer"

        function dragDrawerIntoView() {
            var startX = launcher.dragAreaWidth/2;
            var startY = launcher.height/2;
            touchFlick(launcher,
                       startX, startY,
                       startX+units.gu(35), startY);

            var drawer = findChild(launcher, "drawer");
            verify(!!drawer);

            // wait until it gets fully extended
            // a tryCompare doesn't work since
            //    compare(-0.000005917593600024418, 0);
            // is true and in this case we want exactly 0 or will have pain later on
            tryCompareFunction( function(){ return drawer.x === 0; }, true );
            tryCompare(launcher, "state", "drawer");
            tryCompare(launcher, "drawerShown", true);
            return drawer;
        }

        function revealByEdgePush() {
            // Place the mouse against the window/screen edge and push beyond the barrier threshold
            // If the mouse did not move between two revealByEdgePush(), we need it to move out the
            // area to make sure we're not just accumulating to the previous push
            mouseMove(root, root.width, root.height / 2);
            mouseMove(root, 1, root.height / 2);

            launcher.pushEdge(EdgeBarrierSettings.pushThreshold * 1.1);

            var drawer = findChild(launcher, "drawer");
            verify(!!drawer);

            // wait until it gets fully extended
            tryCompare(drawer, "x", 0);
            tryCompare(launcher, "state", "drawer");
            tryCompare(launcher, "drawerShown", true);
        }

        function init() {
            launcher.lastSelectedApplication = "";
            launcher.lockedVisible = false;
            launcher.hide();
            var drawer = findChild(launcher, "drawer");
            tryCompare(drawer, "x", -drawer.width);
            var searchField = findChild(drawer, "searchField");
            searchField.text = "";
        }

        function test_revealByEdgeDrag() {
            dragDrawerIntoView();
        }

        function test_revealByEdgePush_data() {
            return [
                { tag: "autohide launcher", autohide: true },
                { tag: "locked launcher", autohide: false }
            ]
        }

        function test_revealByEdgePush(data) {
            launcher.lockedVisible = !data.autohide;

            var panel = findChild(launcher, "launcherPanel");
            tryCompare(panel, "x", data.autohide ? -panel.width : 0);
            tryCompare(launcher, "state", data.autohide ? "" : "visible");
            waitForRendering(launcher)

            revealByEdgePush();
        }

        function test_hideByDraggingDrawer_data() {
            return [
                {tag: "autohide", autohide: true, endState: ""},
                {tag: "locked", autohide: false, endState: "visible"}
            ]
        }

        function test_hideByDraggingDrawer(data) {
            launcher.lockedVisible = !data.autohide;

            var drawer = dragDrawerIntoView();
            waitForRendering(launcher);

<<<<<<< HEAD
            mouseFlick(root, drawer.width - units.gu(1), drawer.height / 2, units.gu(10), drawer.height / 2, true, true);
=======
            mouseFlick(root, drawer.width - units.gu(1), drawer.height / 2, units.gu(2), drawer.height / 2, true, true);
>>>>>>> ae733b1f

            tryCompare(drawer.anchors, "rightMargin", 0);
            tryCompare(launcher, "state", data.endState);
            launcher.lockedVisible = false;
        }

        function test_hideByClickingOutside() {
            var drawer = dragDrawerIntoView();

            mouseClick(root, drawer.width + units.gu(1), root.height / 2);

            tryCompare(launcher, "state", "");
        }

        function test_launchAppFromDrawer() {
            dragDrawerIntoView();

            var drawerList = findChild(launcher, "drawerItemList");
            var dialerApp = findChild(drawerList, "drawerItem_dialer-app");
            mouseClick(dialerApp, dialerApp.width / 2, dialerApp.height / 2);

            tryCompare(launcher, "lastSelectedApplication", "dialer-app");

            tryCompare(launcher, "state", "");
        }

        function test_launcherGivesUpFocusAfterLaunchingFromDrawer() {
            dragDrawerIntoView();

            tryCompare(launcher, "focus", true);

            var drawerList = findChild(launcher, "drawerItemList");
            var dialerApp = findChild(drawerList, "drawerItem_dialer-app");
            mouseClick(dialerApp, dialerApp.width / 2, dialerApp.height / 2);

            tryCompare(launcher, "focus", false);
        }

        function test_drawerDisabled() {
            launcher.drawerEnabled = false;

            var startX = launcher.dragAreaWidth/2;
            var startY = launcher.height/2;
            touchFlick(launcher,
                       startX, startY,
                       startX+units.gu(35), startY);

            var drawer = findChild(launcher, "drawer");
            verify(!!drawer);

            tryCompare(launcher, "state", "visible");
            tryCompare(launcher, "drawerShown", false);

            launcher.drawerEnabled = true;
        }

        function test_search() {
            compare(launcher.lastSelectedApplication, "");

            launcher.openDrawer(true)
            typeString("cam");
            keyClick(Qt.Key_Enter);

            compare(launcher.lastSelectedApplication, "camera-app");
        }

        function test_dragDirectionOnLeftEdgeDrag_data() {
            return [
                { tag: "reveal", direction: "right", endState: "drawer" },
                { tag: "cancel", direction: "left", endState: "visible" },
            ]
        }

        function test_dragDirectionOnLeftEdgeDrag(data) {
            var startX = launcher.dragAreaWidth/2;
            var startY = launcher.height/2;
            var stopX = startX + units.gu(35);
            var endX = stopX + (units.gu(4) * (data.direction === "left" ? -1 : 1))

            touchFlick(launcher, startX, startY, stopX, startY, true, false);
            touchFlick(launcher, stopX, startY, endX, startY, false, true);

            tryCompare(launcher, "state", data.endState)
        }

        function test_searchDirectly() {
            var drawer = dragDrawerIntoView();
<<<<<<< HEAD
            waitForRendering(launcher);
            waitUntilTransitionsEnd(launcher);
            tryCompare(drawer, "focus", true);

            var searchField = findChild(drawer, "searchField");
            verify(searchField);
            typeString("cam");
            tryCompare(searchField, "displayText", "cam");
        }

        function test_kbdNavigation() {
            launcher.openDrawer(true);
            waitForRendering(launcher);
            waitUntilTransitionsEnd(launcher);
            compare(launcher.lastSelectedApplication, "");

            var drawer = findChild(launcher, "drawer");
            var searchField = findChild(drawer, "searchField");
            var sections = findChild(drawer, "drawerSections");
            var header = findChild(drawer, "headerFocusScope");
            var listLoader = findChild(drawer, "drawerListLoader");

            tryCompare(searchField, "activeFocus", true);
            // for some reason, even when the searchField has activeFocus already,
            // it won't react on key down events if they're coming in too early...
            // let's repeat the press for a bit before giving up
            tryCompareFunction(function() {
                wait(10)
                keyClick(Qt.Key_Down);
                return sections.activeFocus;
            }, true)

            keyClick(Qt.Key_Down);
            tryCompare(header, "activeFocus", true);

            keyClick(Qt.Key_Down);
            tryCompare(listLoader, "activeFocus", true);

            keyClick(Qt.Key_Down);
            keyClick(Qt.Key_Left);
            tryCompare(listLoader, "activeFocus", true);

            keyClick(Qt.Key_Enter);

            compare(launcher.lastSelectedApplication, "calendar-app");
=======
            waitForRendering(drawer);
            waitUntilTransitionsEnd(drawer);
            tryCompare(drawer, "focus", true);

            var searchField = findChild(drawer, "searchField");
            tryCompareFunction(function() { return !!searchField }, true);
            typeString("cam");
            tryCompareFunction(function() { return searchField.displayText }, "cam");
>>>>>>> ae733b1f
        }
    }
}<|MERGE_RESOLUTION|>--- conflicted
+++ resolved
@@ -175,11 +175,7 @@
             var drawer = dragDrawerIntoView();
             waitForRendering(launcher);
 
-<<<<<<< HEAD
             mouseFlick(root, drawer.width - units.gu(1), drawer.height / 2, units.gu(10), drawer.height / 2, true, true);
-=======
-            mouseFlick(root, drawer.width - units.gu(1), drawer.height / 2, units.gu(2), drawer.height / 2, true, true);
->>>>>>> ae733b1f
 
             tryCompare(drawer.anchors, "rightMargin", 0);
             tryCompare(launcher, "state", data.endState);
@@ -267,15 +263,14 @@
 
         function test_searchDirectly() {
             var drawer = dragDrawerIntoView();
-<<<<<<< HEAD
             waitForRendering(launcher);
             waitUntilTransitionsEnd(launcher);
             tryCompare(drawer, "focus", true);
 
             var searchField = findChild(drawer, "searchField");
-            verify(searchField);
+            tryCompareFunction(function() { return !!searchField }, true);
             typeString("cam");
-            tryCompare(searchField, "displayText", "cam");
+            tryCompareFunction(function() { return searchField.displayText }, "cam");
         }
 
         function test_kbdNavigation() {
@@ -313,16 +308,6 @@
             keyClick(Qt.Key_Enter);
 
             compare(launcher.lastSelectedApplication, "calendar-app");
-=======
-            waitForRendering(drawer);
-            waitUntilTransitionsEnd(drawer);
-            tryCompare(drawer, "focus", true);
-
-            var searchField = findChild(drawer, "searchField");
-            tryCompareFunction(function() { return !!searchField }, true);
-            typeString("cam");
-            tryCompareFunction(function() { return searchField.displayText }, "cam");
->>>>>>> ae733b1f
         }
     }
 }
/*
 * Copyright 2013-2016 Canonical Ltd.
 *
 * This program is free software; you can redistribute it and/or modify
 * it under the terms of the GNU General Public License as published by
 * the Free Software Foundation; version 3.
 *
 * This program is distributed in the hope that it will be useful,
 * but WITHOUT ANY WARRANTY; without even the implied warranty of
 * MERCHANTABILITY or FITNESS FOR A PARTICULAR PURPOSE.  See the
 * GNU General Public License for more details.
 *
 * You should have received a copy of the GNU General Public License
 * along with this program.  If not, see <http://www.gnu.org/licenses/>.
 */

import QtQuick 2.4
import QtQuick.Layouts 1.1
import Ubuntu.Components 1.3
import ".."
import "../../../qml/Launcher"
import Unity.Launcher 0.1
import Utils 0.1 // For EdgeBarrierSettings
import Unity.Test 0.1

StyledItem {
    id: root
    theme.name: "Ubuntu.Components.Themes.SuruDark"
    focus: true

    width: units.gu(140)
    height: units.gu(70)
    Rectangle {
        anchors.fill: parent
        color: UbuntuColors.graphite // something neither white nor black
    }

    Launcher {
        id: launcher
        x: 0
        y: 0
        width: units.gu(40)
        height: root.height

        lockedVisible: lockedVisibleCheckBox.checked

        property string lastSelectedApplication
        onLauncherApplicationSelected: {
            lastSelectedApplication = appId
        }

        Component.onCompleted: {
            launcher.focus = true
            edgeBarrierControls.target = testCase.findChild(this, "edgeBarrierController");
        }
    }

    ColumnLayout {
        anchors { bottom: parent.bottom; right: parent.right; margins: units.gu(1) }
        spacing: units.gu(1)
        width: childrenRect.width

        RowLayout {
            CheckBox {
                id: lockedVisibleCheckBox
                checked: false
            }
            Label {
                text: "Launcher always visible"
            }
        }

        Slider {
            id: widthSlider
            Layout.fillWidth: true
            minimumValue: 6
            maximumValue: 12
            value: 10
        }

        MouseTouchEmulationCheckbox {}

        EdgeBarrierControls {
            id: edgeBarrierControls
            text: "Drag here to pull out launcher"
            onDragged: { launcher.pushEdge(amount); }
        }
    }

    UnityTestCase {
        id: testCase
        when: windowShown
        name: "Drawer"

        function dragDrawerIntoView() {
            var startX = launcher.dragAreaWidth/2;
            var startY = launcher.height/2;
            touchFlick(launcher,
                       startX, startY,
                       startX+units.gu(35), startY);

            var drawer = findChild(launcher, "drawer");
            verify(!!drawer);

            // wait until it gets fully extended
            // a tryCompare doesn't work since
            //    compare(-0.000005917593600024418, 0);
            // is true and in this case we want exactly 0 or will have pain later on
            tryCompareFunction( function(){ return drawer.x === 0; }, true );
            tryCompare(launcher, "state", "drawer");
            tryCompare(launcher, "drawerShown", true);
            return drawer;
        }

        function revealByEdgePush() {
            // Place the mouse against the window/screen edge and push beyond the barrier threshold
            // If the mouse did not move between two revealByEdgePush(), we need it to move out the
            // area to make sure we're not just accumulating to the previous push
            mouseMove(root, root.width, root.height / 2);
            mouseMove(root, 1, root.height / 2);

            launcher.pushEdge(EdgeBarrierSettings.pushThreshold * 1.1);

            var drawer = findChild(launcher, "drawer");
            verify(!!drawer);

            // wait until it gets fully extended
            tryCompare(drawer, "x", 0);
            tryCompare(launcher, "state", "drawer");
            tryCompare(launcher, "drawerShown", true);
        }

        function init() {
            launcher.lastSelectedApplication = "";
            launcher.lockedVisible = false;
            launcher.hide();
            var drawer = findChild(launcher, "drawer");
            tryCompare(drawer, "x", -drawer.width);
            var searchField = findChild(drawer, "searchField");
            searchField.text = "";
        }

        function test_revealByEdgeDrag() {
            dragDrawerIntoView();
        }

        function test_revealByEdgePush_data() {
            return [
                { tag: "autohide launcher", autohide: true },
                { tag: "locked launcher", autohide: false }
            ]
        }

        function test_revealByEdgePush(data) {
            launcher.lockedVisible = !data.autohide;

            var panel = findChild(launcher, "launcherPanel");
            tryCompare(panel, "x", data.autohide ? -panel.width : 0);
            tryCompare(launcher, "state", data.autohide ? "" : "visible");
            waitForRendering(launcher)

            revealByEdgePush();
        }

        function test_hideByDraggingDrawer_data() {
            return [
                {tag: "autohide", autohide: true, endState: ""},
                {tag: "locked", autohide: false, endState: "visible"}
            ]
        }

        function test_hideByDraggingDrawer(data) {
            launcher.lockedVisible = !data.autohide;

            var drawer = dragDrawerIntoView();
            waitForRendering(launcher);

            mouseFlick(root, drawer.width - units.gu(1), drawer.height / 2, units.gu(10), drawer.height / 2, true, true);

            tryCompare(drawer.anchors, "rightMargin", 0);
            tryCompare(launcher, "state", data.endState);
            launcher.lockedVisible = false;
        }

        function test_hideByClickingOutside() {
            var drawer = dragDrawerIntoView();

            mouseClick(root, drawer.width + units.gu(1), root.height / 2);

            tryCompare(launcher, "state", "");
        }

        function test_launchAppFromDrawer() {
            dragDrawerIntoView();

            var drawerList = findChild(launcher, "drawerItemList");
            var dialerApp = findChild(drawerList, "drawerItem_dialer-app");
            mouseClick(dialerApp, dialerApp.width / 2, dialerApp.height / 2);

            tryCompare(launcher, "lastSelectedApplication", "dialer-app");

            tryCompare(launcher, "state", "");
        }

        function test_launcherGivesUpFocusAfterLaunchingFromDrawer() {
            dragDrawerIntoView();

            tryCompare(launcher, "focus", true);

            var drawerList = findChild(launcher, "drawerItemList");
            var dialerApp = findChild(drawerList, "drawerItem_dialer-app");
            mouseClick(dialerApp, dialerApp.width / 2, dialerApp.height / 2);

            tryCompare(launcher, "focus", false);
        }

        function test_drawerDisabled() {
            launcher.drawerEnabled = false;

            var startX = launcher.dragAreaWidth/2;
            var startY = launcher.height/2;
            touchFlick(launcher,
                       startX, startY,
                       startX+units.gu(35), startY);

            var drawer = findChild(launcher, "drawer");
            verify(!!drawer);

            tryCompare(launcher, "state", "visible");
            tryCompare(launcher, "drawerShown", false);

            launcher.drawerEnabled = true;
        }

        function test_search() {
            compare(launcher.lastSelectedApplication, "");

            launcher.openDrawer(true)
            typeString("cam");
            keyClick(Qt.Key_Enter);

            compare(launcher.lastSelectedApplication, "camera-app");
            waitForRendering(launcher);
            tryCompare(launcher, "drawerShown", false);
        }

        function test_dragDirectionOnLeftEdgeDrag_data() {
            return [
                { tag: "reveal", direction: "right", endState: "drawer" },
                { tag: "cancel", direction: "left", endState: "visible" },
            ]
        }

        function test_dragDirectionOnLeftEdgeDrag(data) {
            var startX = launcher.dragAreaWidth/2;
            var startY = launcher.height/2;
            var stopX = startX + units.gu(35);
            var endX = stopX + (units.gu(4) * (data.direction === "left" ? -1 : 1))

            touchFlick(launcher, startX, startY, stopX, startY, true, false);
            touchFlick(launcher, stopX, startY, endX, startY, false, true);

            tryCompare(launcher, "state", data.endState)
        }

        function test_searchDirectly() {
            var drawer = dragDrawerIntoView();
            waitForRendering(launcher);
            waitUntilTransitionsEnd(launcher);
            tryCompare(drawer, "focus", true);

            var searchField = findChild(drawer, "searchField");
            tryCompareFunction(function() { return !!searchField }, true);
            typeString("cam");
            tryCompareFunction(function() { return searchField.displayText }, "cam");
        }

        function test_kbdNavigation() {
            launcher.openDrawer(true);
            waitForRendering(launcher);
            waitUntilTransitionsEnd(launcher);
            compare(launcher.lastSelectedApplication, "");

            var drawer = findChild(launcher, "drawer");
            var searchField = findChild(drawer, "searchField");
            var sections = findChild(drawer, "drawerSections");
            var header = findChild(drawer, "headerFocusScope");
            var listLoader = findChild(drawer, "drawerListLoader");

            tryCompare(searchField, "activeFocus", true);
            // for some reason, even when the searchField has activeFocus already,
            // it won't react on key down events if they're coming in too early...
            // let's repeat the press for a bit before giving up
            tryCompareFunction(function() {
                wait(10)
                keyClick(Qt.Key_Down);
                return sections.activeFocus;
            }, true)

            keyClick(Qt.Key_Down);
            tryCompare(header, "activeFocus", true);

            keyClick(Qt.Key_Down);
            tryCompare(listLoader, "activeFocus", true);

            keyClick(Qt.Key_Down);
            keyClick(Qt.Key_Left);
            tryCompare(listLoader, "activeFocus", true);

            keyClick(Qt.Key_Enter);

            compare(launcher.lastSelectedApplication, "calendar-app");
        }

<<<<<<< HEAD
        function test_focusMovesCorrectlyBetweenLauncherAndDrawer() {
            var panel = findChild(launcher, "launcherPanel");
            var drawer = findChild(launcher, "drawer");
            var searchField = findChild(drawer, "searchField");

            launcher.openForKeyboardNavigation();
            tryCompare(panel, "highlightIndex", -1);
            keyClick(Qt.Key_Down);
            tryCompare(panel, "highlightIndex", 0);

            launcher.openDrawer(true);
            tryCompare(searchField, "focus", true);

            keyClick(Qt.Key_Escape);

            launcher.openForKeyboardNavigation();
            tryCompare(panel, "highlightIndex", -1);
            keyClick(Qt.Key_Down);
            tryCompare(panel, "highlightIndex", 0);
=======
        function test_closeWhileDragging() {
            launcher.openDrawer(true);
            waitForRendering(launcher);
            waitUntilTransitionsEnd(launcher);

            var drawer = findChild(launcher, "drawer");
            tryCompare(drawer.anchors, "rightMargin", -drawer.width);

            mousePress(drawer, drawer.width / 2, drawer.height / 2);
            mouseMove(drawer, drawer.width / 4, drawer.height / 2);
            tryCompare(drawer, "draggingHorizontally", true);

            keyPress(Qt.Key_Escape);

            tryCompare(launcher, "state", "");
            tryCompare(drawer, "draggingHorizontally", false);
>>>>>>> 19bfe133
        }
    }
}<|MERGE_RESOLUTION|>--- conflicted
+++ resolved
@@ -312,7 +312,6 @@
             compare(launcher.lastSelectedApplication, "calendar-app");
         }
 
-<<<<<<< HEAD
         function test_focusMovesCorrectlyBetweenLauncherAndDrawer() {
             var panel = findChild(launcher, "launcherPanel");
             var drawer = findChild(launcher, "drawer");
@@ -332,7 +331,8 @@
             tryCompare(panel, "highlightIndex", -1);
             keyClick(Qt.Key_Down);
             tryCompare(panel, "highlightIndex", 0);
-=======
+        }
+
         function test_closeWhileDragging() {
             launcher.openDrawer(true);
             waitForRendering(launcher);
@@ -349,7 +349,6 @@
 
             tryCompare(launcher, "state", "");
             tryCompare(drawer, "draggingHorizontally", false);
->>>>>>> 19bfe133
         }
     }
 }
--- conflicted
+++ resolved
@@ -1480,7 +1480,6 @@
             launcher.available = true;
         }
 
-<<<<<<< HEAD
         function test_hoverOnEdgeBarrerPreventsHiding() {
             revealByEdgePush();
 
@@ -1492,14 +1491,14 @@
             fakeDismissTimer.triggered();
 
             compare(launcher.state, "visibleTemporary");
-=======
+        }
+
         function test_hintOnSizeChange() {
             var oldSize = launcher.panelWidth;
             launcher.maxPanelX = -launcher.panelWidth;
             launcher.panelWidth = oldSize + units.gu(2);
             tryCompare(launcher, "maxPanelX", 0);
             launcher.panelWidth = oldSize;
->>>>>>> c2efa54a
         }
     }
 }
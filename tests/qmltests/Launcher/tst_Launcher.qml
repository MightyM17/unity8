--- conflicted
+++ resolved
@@ -69,11 +69,8 @@
 
                 Component.onCompleted: {
                     launcherLoader.itemDestroyed = false;
-<<<<<<< HEAD
                     launcherLoader.focus = true
-=======
                     edgeBarrierControls.target = testCase.findChild(this, "edgeBarrierController");
->>>>>>> d76d4694
                 }
                 Component.onDestruction: {
                     launcherLoader.itemDestroyed = true;

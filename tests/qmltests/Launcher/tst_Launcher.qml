/*
 * Copyright 2013-2014 Canonical Ltd.
 *
 * This program is free software; you can redistribute it and/or modify
 * it under the terms of the GNU General Public License as published by
 * the Free Software Foundation; version 3.
 *
 * This program is distributed in the hope that it will be useful,
 * but WITHOUT ANY WARRANTY; without even the implied warranty of
 * MERCHANTABILITY or FITNESS FOR A PARTICULAR PURPOSE.  See the
 * GNU General Public License for more details.
 *
 * You should have received a copy of the GNU General Public License
 * along with this program.  If not, see <http://www.gnu.org/licenses/>.
 */

import QtQuick 2.4
import QtQuick.Layouts 1.1
import QtTest 1.0
import Unity.Test 0.1
import Ubuntu.Components 1.3
import ".."
import "../../../qml/Launcher"
import Unity.Launcher 0.1
import Utils 0.1 // For EdgeBarrierSettings

/* Nothing is shown at first. If you drag from left edge you will bring up the
   launcher. */
Item {
    id: root
    width: units.gu(140)
    height: units.gu(70)

    Loader {
        id: launcherLoader
        anchors.fill: parent
        focus: true
        property bool itemDestroyed: false
        sourceComponent: Component {
            Launcher {
                id: launcher
                x: 0
                y: 0
                width: units.gu(40)
                height: root.height

                property string lastSelectedApplication

                onLauncherApplicationSelected: {
                    lastSelectedApplication = appId
                }

                property int showDashHome_count: 0
                onShowDashHome: {
                    showDashHome_count++;
                }

                property int maxPanelX: 0

                Connections {
                    target: testCase.findChild(launcher, "launcherPanel")

                    onXChanged: {
                        if (target.x > launcher.maxPanelX) {
                            launcher.maxPanelX = target.x;
                        }
                    }
                }

                Component.onCompleted: {
                    launcherLoader.itemDestroyed = false;
                    launcherLoader.focus = true
                    edgeBarrierControls.target = testCase.findChild(this, "edgeBarrierController");
                }
                Component.onDestruction: {
                    launcherLoader.itemDestroyed = true;
                }
            }
        }
    }

    Binding {
        target: launcherLoader.item
        property: "lockedVisible"
        value: lockedVisibleCheckBox.checked
    }
    Binding {
        target: launcherLoader.item
        property: "panelWidth"
        value: units.gu(Math.round(widthSlider.value))
    }

    ColumnLayout {
        anchors { bottom: parent.bottom; right: parent.right; margins: units.gu(1) }
        spacing: units.gu(1)
        width: childrenRect.width

        RowLayout {
            CheckBox {
                id: lockedVisibleCheckBox
                checked: false
            }
            Label {
                text: "Launcher always visible"
            }
        }

        Slider {
            id: widthSlider
            Layout.fillWidth: true
            minimumValue: 6
            maximumValue: 12
            value: 10
        }

        MouseTouchEmulationCheckbox {}

        EdgeBarrierControls {
            id: edgeBarrierControls
            text: "Drag here to pull out launcher"
            onDragged: { launcherLoader.item.pushEdge(amount); }
        }

        Button {
            text: "emit hinting signal"
            onClicked: LauncherModel.emitHint()
            Layout.fillWidth: true
        }

        Button {
            text: "rotate"
            onClicked: launcherLoader.item.inverted = !launcherLoader.item.inverted
            Layout.fillWidth: true
        }

        Button {
            text: "open for kbd navigation"
            onClicked: {
                launcherLoader.item.openForKeyboardNavigation()
                launcherLoader.item.forceActiveFocus();// = true
            }
            Layout.fillWidth: true
        }

        Row {
            spacing: units.gu(1)

            Button {
                text: "35% bar"
                onClicked: LauncherModel.setProgress(LauncherModel.get(parseInt(appIdEntryBar.displayText)).appId, 35)
                Layout.fillWidth: true
            }

            TextArea {
                id: appIdEntryBar
                anchors.verticalCenter: parent.verticalCenter
                width: units.gu(4)
                height: units.gu(4)
                autoSize: true
                text: "2"
                maximumLineCount: 1
            }

            Button {
                text: "no bar"
                onClicked: LauncherModel.setProgress(LauncherModel.get(parseInt(appIdEntryBar.displayText)).appId, -1)
                Layout.fillWidth: true
            }
        }

        Row {
            spacing: units.gu(1)

            Button {
                text: "set alert"
                onClicked: LauncherModel.setAlerting(LauncherModel.get(parseInt(appIdEntryAlert.displayText)).appId, true)
            }

            TextArea {
                id: appIdEntryAlert
                anchors.verticalCenter: parent.verticalCenter
                width: units.gu(5)
                height: units.gu(4)
                autoSize: true
                text: "2"
                maximumLineCount: 1
                Layout.fillWidth: true
            }

            Button {
                text: "unset alert"
                onClicked: LauncherModel.setAlerting(LauncherModel.get(parseInt(appIdEntryAlert.displayText)).appId, false)
            }
        }
    }

    SignalSpy {
        id: signalSpy
        target: LauncherModel
    }

    UnityTestCase {
        id: testCase
        name: "Launcher"
        when: windowShown

        property Item launcher: launcherLoader.status === Loader.Ready ? launcherLoader.item : null
        function cleanup() {
            launcherLoader.active = false;
            // Loader.status might be Loader.Null and Loader.item might be null but the Loader
            // item might still be alive. So if we set Loader.active back to true
            // again right now we will get the very same Shell instance back. So no reload
            // actually took place. Likely because Loader waits until the next event loop
            // iteration to do its work. So to ensure the reload, we will wait until the
            // Shell instance gets destroyed.
            tryCompare(launcherLoader, "itemDestroyed", true);
            launcherLoader.active = true;
        }
        function init() {
            // Make sure we don't start the test with the mouse hovering the launcher
            mouseMove(root, root.width, root.height / 2);

            var listView = findChild(launcher, "launcherListView");
            // wait for it to settle before doing the flick. Otherwise the flick
            // might fail.
            // On startup that listView is already moving. maybe because of its contents
            // growing while populating it with icons etc.
            tryCompare(listView, "flicking", false);

            compare(listView.contentY, -listView.topMargin, "Launcher did not start up with first item unfolded");

            // Now do check that snapping is in fact enabled
            compare(listView.snapMode, ListView.SnapToItem, "Snapping is not enabled");
        }

        function dragLauncherIntoView() {
            var startX = launcher.dragAreaWidth/2;
            var startY = launcher.height/2;
            touchFlick(launcher,
                       startX, startY,
                       startX+units.gu(8), startY);

            var panel = findChild(launcher, "launcherPanel");
            verify(!!panel);

            // wait until it gets fully extended
            // a tryCompare doesn't work since
            //    compare(-0.000005917593600024418, 0);
            // is true and in this case we want exactly 0 or will have pain later on
            tryCompareFunction( function(){ return panel.x === 0; }, true );
            tryCompare(launcher, "state", "visible");
        }

        function revealByEdgePush() {
            // Place the mouse against the window/screen edge and push beyond the barrier threshold
            mouseMove(root, 1, root.height / 2);
            launcher.pushEdge(EdgeBarrierSettings.pushThreshold * 1.1);

            var panel = findChild(launcher, "launcherPanel");
            verify(!!panel);

            // wait until it gets fully extended
            tryCompare(panel, "x", 0);
            tryCompare(launcher, "state", "visibleTemporary");
        }

        function waitUntilLauncherDisappears() {
            var panel = findChild(launcher, "launcherPanel");
            tryCompare(panel, "x", -panel.width, 1000);
        }

        function waitForWiggleToStart(appIcon) {
            verify(appIcon != undefined)
            tryCompare(appIcon, "wiggling", true, 1000, "wiggle-anim should not be in stopped state")
        }

        function waitForWiggleToStop(appIcon) {
            verify(appIcon != undefined)
            tryCompare(appIcon, "wiggling", false, 1000, "wiggle-anim should not be in running state")
        }

        function positionLauncherListAtBeginning() {
            var listView = testCase.findChild(launcherLoader.item, "launcherListView");
            var moveAnimation = findInvisibleChild(listView, "moveAnimation")

            listView.moveToIndex(0);

            waitForRendering(listView);
            tryCompare(moveAnimation, "running", false);
        }
        function positionLauncherListAtEnd() {
            var listView = testCase.findChild(launcherLoader.item, "launcherListView");
            var moveAnimation = findInvisibleChild(listView, "moveAnimation")

            listView.moveToIndex(listView.count -1);

            waitForRendering(listView);
            tryCompare(moveAnimation, "running", false);
        }

        function assertFocusOnIndex(index) {
            var launcherListView = findChild(launcher, "launcherListView");
            var bfbFocusHighlight = findChild(launcher, "bfbFocusHighlight");

            waitForRendering(launcher);
            tryCompare(bfbFocusHighlight, "visible", index === -1);
            for (var i = 0; i < launcherListView.count; i++) {
                var focusRing = findChild(findChild(launcher, "launcherDelegate" + i), "focusRing")
                tryCompare(focusRing, "visible", index === i);
            }
        }

        // Drag from the left edge of the screen rightwards and check that the launcher
        // appears (as if being dragged by the finger/pointer)
        function test_dragLeftEdgeToRevealLauncherAndTapCenterToDismiss() {
            waitUntilLauncherDisappears();

            var panel = findChild(launcher, "launcherPanel")
            verify(!!panel)

            // it starts out hidden just left of the left launcher edge
            compare(panel.x, -panel.width)

            dragLauncherIntoView()

            // tapping on the center of the screen should dismiss the launcher
            mouseClick(launcher, panel.width + units.gu(5), launcher.height / 2)

            // should eventually get fully retracted (hidden)
            tryCompare(panel, "x", -launcher.panelWidth, 2000)
        }

        /* If I click on the icon of an application on the launcher
           Launcher::launcherApplicationSelected signal should be emitted with the
           corresponding desktop file. E.g. clicking on phone icon should yield
           launcherApplicationSelected("[...]dialer-app.desktop") */
        function test_clickingOnAppIconCausesSignalEmission_data() {
            return [
                {tag: "by mouse", mouse: true},
                {tag: "by touch", mouse: false}
            ]
        }

        function test_clickingOnAppIconCausesSignalEmission(data) {
            if (data.mouse) {
                revealByEdgePush();
            } else {
                dragLauncherIntoView();
            }
            launcher.lastSelectedApplication = "";
            launcher.inverted = false;

            positionLauncherListAtBeginning();

            var appIcon = findChild(launcher, "launcherDelegate0");

            verify(!!appIcon);

            if (data.mouse) {
                mouseClick(appIcon);
            } else {
                tap(appIcon);
            }

            tryCompare(launcher, "lastSelectedApplication",
                       appIcon.appId);

            // Tapping on an application icon also dismisses the launcher
            waitUntilLauncherDisappears();
        }

        /* If I click on the dash icon on the launcher
           Launcher::showDashHome signal should be emitted */
        function test_clickingOnDashIconCausesSignalEmission() {
            launcher.showDashHome_count = 0

            dragLauncherIntoView()

            var dashIcon = findChild(launcher, "dashItem")
            verify(!!dashIcon)

            mouseClick(dashIcon)

            tryCompare(launcher, "showDashHome_count", 1)

            // Tapping on the dash icon also dismisses the launcher
            waitUntilLauncherDisappears()
        }

        function test_teaseLauncher_data() {
            return [
                {tag: "available", available: true},
                {tag: "not available", available: false}
            ];
        }

        function test_teaseLauncher(data) {
            launcher.available = data.available;
            launcher.maxPanelX = -launcher.panelWidth;
            launcher.tease();

            if (data.available) {
                // Check if the launcher slides in for units.gu(2). However, as the animation is 200ms
                // and the teaseTimer's timeout too, give it a 2 pixels grace distance
                tryCompareFunction(
                    function(){
                        return launcher.maxPanelX >= -launcher.panelWidth + units.gu(2) - 2;
                    },
                    true)
            } else {
                wait(100)
                compare(launcher.maxPanelX, -launcher.panelWidth, "Launcher moved even if it shouldn't")
            }
            waitUntilLauncherDisappears();
            launcher.available = true;
        }

        function test_hintLauncherOnChange() {
            var launcherPanel = findChild(launcher, "launcherPanel")
            // Make sure we start hidden
            tryCompare(launcherPanel, "x", -launcher.panelWidth)
            // reset our measurement property
            launcher.maxPanelX = -launcher.panelWidth
            // change it
            LauncherModel.move(0, 1)
            LauncherModel.emitHint();

            // make sure it opened fully and hides again without delay
            tryCompare(launcher, "maxPanelX", 0)
            tryCompare(launcherPanel, "x", -launcher.panelWidth, 1000)
        }

        function test_countEmblems() {
            dragLauncherIntoView();
            var launcherListView = findChild(launcher, "launcherListView");
            for (var i = 0; i < launcherListView.count; ++i) {
                launcherListView.moveToIndex(i);
                waitForRendering(launcherListView);
                var delegate = findChild(launcherListView, "launcherDelegate" + i)
                compare(findChild(delegate, "countEmblem").visible, LauncherModel.get(i).countVisible)
                // Intentionally allow type coercion (string/number)
                compare(findChild(delegate, "countLabel").text == LauncherModel.get(i).count, true)
            }
        }

        function test_progressOverlays() {
            dragLauncherIntoView();
            var launcherListView = findChild(launcher, "launcherListView");
            for (var i = 0; i < launcherListView.count; ++i) {
                var delegate = findChild(launcherListView, "launcherDelegate" + i)
                compare(findChild(delegate, "progressOverlay").visible, LauncherModel.get(i).progress >= 0)
            }
        }

        function test_runningHighlight() {
            dragLauncherIntoView();
            var launcherListView = findChild(launcher, "launcherListView");
            for (var i = 0; i < launcherListView.count; ++i) {
                var delegate = findChild(launcherListView, "launcherDelegate" + i)
                compare(findChild(delegate, "runningHighlight0").visible, LauncherModel.get(i).running)
            }
        }

        function test_focusedHighlight() {
            dragLauncherIntoView();
            var launcherListView = findChild(launcher, "launcherListView");
            for (var i = 0; i < launcherListView.count; ++i) {
                var delegate = findChild(launcherListView, "launcherDelegate" + i)
                compare(findChild(delegate, "focusedHighlight").visible, LauncherModel.get(i).focused)
            }
        }

        function test_clickFlick_data() {
            var listView = findChild(launcher, "launcherListView");
            return [
                {tag: "unfolded top", positionViewAtBeginning: true,
                                      clickY: listView.topMargin + units.gu(2),
                                      expectFlick: false},

                {tag: "folded top", positionViewAtBeginning: false,
                                    clickY: listView.topMargin + units.gu(2),
                                    expectFlick: true},

                {tag: "unfolded bottom", positionViewAtBeginning: false,
                                         clickY: listView.height - listView.topMargin - units.gu(1),
                                         expectFlick: false},

                {tag: "folded bottom", positionViewAtBeginning: true,
                                       clickY: listView.height - listView.topMargin - units.gu(1),
                                       expectFlick: true},
            ];
        }

        function test_clickFlick(data) {
            launcher.inverted = false;
            launcher.lastSelectedApplication = "";
            dragLauncherIntoView();
            var listView = findChild(launcher, "launcherListView");
            var moveAnimation = findInvisibleChild(listView, "moveAnimation")

            // flicking is unreliable. sometimes it works, sometimes the
            // list view moves just a tiny bit or not at all, making tests fail.
            // So for stability's sake we just put the listView in the position
            // we want to to actually start doing what this tests intends to check.
            if (data.positionViewAtBeginning) {
                positionLauncherListAtBeginning();
            } else {
                positionLauncherListAtEnd();
            }
            var oldY = listView.contentY;

            mouseClick(listView, listView.width / 2, data.clickY);

            if (data.expectFlick) {
                tryCompare(moveAnimation, "running", true);
            }
            tryCompare(moveAnimation, "running", false);

            if (data.expectFlick) {
                verify(listView.contentY != oldY);
                compare(launcher.lastSelectedApplication, "", "Launcher app clicked signal emitted even though it should only flick");
            } else {
                verify(launcher.lastSelectedApplication != "");
                compare(listView.contentY, oldY, "Launcher was flicked even though it should only launch an app");
            }
        }

        function test_dragndrop_data() {
            return [
                {tag: "startDrag", fullDrag: false, releaseBeforeDrag: false },
                {tag: "fullDrag horizontal", fullDrag: true, releaseBeforeDrag: false, orientation: ListView.Horizontal },
                {tag: "fullDrag vertical", fullDrag: true, releaseBeforeDrag: false, orientation: ListView.Vertical },
                {tag: "startDrag with quicklist open", fullDrag: false, releaseBeforeDrag: true },
                {tag: "fullDrag horizontal with quicklist open", fullDrag: true, releaseBeforeDrag: true, orientation: ListView.Horizontal },
                {tag: "fullDrag vertical with quicklist open", fullDrag: true, releaseBeforeDrag: true, orientation: ListView.Vertical },
            ];
        }

        function test_dragndrop(data) {
            dragLauncherIntoView();
            var draggedItem = findChild(launcher, "launcherDelegate4")
            var item0 = findChild(launcher, "launcherDelegate0")
            var fakeDragItem = findChild(launcher, "fakeDragItem")
            var initialItemHeight = draggedItem.height
            var item4 = LauncherModel.get(4).appId
            var item3 = LauncherModel.get(3).appId

            var listView = findChild(launcher, "launcherListView");
            listView.flick(0, units.gu(200));
            tryCompare(listView, "flicking", false);

            // Initial state
            compare(draggedItem.itemOpacity, 1, "Item's opacity is not 1 at beginning")
            compare(fakeDragItem.visible, false, "FakeDragItem isn't invisible at the beginning")
            tryCompare(findChild(draggedItem, "dropIndicator"), "opacity", 0)

            // Doing longpress
            var mouseOnLauncher = launcher.mapFromItem(draggedItem, draggedItem.width / 2, draggedItem.height / 2)
            var currentMouseX = mouseOnLauncher.x
            var currentMouseY = mouseOnLauncher.y
            var newMouseX = currentMouseX
            var newMouseY = currentMouseY
            mousePress(launcher, currentMouseX, currentMouseY)
            // DraggedItem needs to hide and fakeDragItem become visible
            tryCompare(draggedItem, "itemOpacity", 0)
            tryCompare(fakeDragItem, "visible", true)

            if (data.releaseBeforeDrag) {
                mouseRelease(launcher);
                tryCompare(fakeDragItem, "visible", false)

                mousePress(launcher, currentMouseX, currentMouseY);
                // DraggedItem needs to hide and fakeDragItem become visible
                tryCompare(fakeDragItem, "visible", true);
            }

            // Dragging a bit (> 1.5 gu)
            newMouseX -= units.gu(2)
            mouseFlick(launcher, currentMouseX, currentMouseY, newMouseX, newMouseY, false, false, 100)
            currentMouseX = newMouseX

            // Other items need to expand and become 0.6 opaque
            tryCompare(item0, "angle", 0)
            tryCompare(item0, "itemOpacity", 0.6)

            if (data.fullDrag) {
                // Dragging a bit more
                if (data.orientation == ListView.Horizontal) {
                    newMouseX += units.gu(15)
                    mouseFlick(launcher, currentMouseX, currentMouseY, newMouseX, newMouseY, false, false, 100)
                    currentMouseX = newMouseX

                    tryCompare(findChild(draggedItem, "dropIndicator"), "opacity", 1)
                    tryCompare(draggedItem, "height", units.gu(1))

                    // Dragging downwards. Item needs to move in the model
                    newMouseY -= initialItemHeight * 1.5
                    mouseFlick(launcher, currentMouseX, currentMouseY, newMouseX, newMouseY, false, false, 100)
                    currentMouseY = newMouseY
                } else if (data.orientation == ListView.Vertical) {
                    newMouseY -= initialItemHeight * 1.5
                    mouseFlick(launcher, currentMouseX, currentMouseY, newMouseX, newMouseY, false, false, 100)
                    currentMouseY = newMouseY

                    tryCompare(findChild(draggedItem, "dropIndicator"), "opacity", 1)
                    tryCompare(draggedItem, "height", units.gu(1))
                }

                waitForRendering(draggedItem)
                compare(LauncherModel.get(4).appId, item3)
                compare(LauncherModel.get(3).appId, item4)
            }

            // Releasing and checking if initial values are restored
            mouseRelease(launcher)
            tryCompare(findChild(draggedItem, "dropIndicator"), "opacity", 0)
            tryCompare(draggedItem, "itemOpacity", 1)
            tryCompare(fakeDragItem, "visible", false)

            // Click somewhere in the empty space to make it hide in case it isn't
            mouseClick(launcher, launcher.width - units.gu(1), units.gu(1));
            waitUntilLauncherDisappears();
        }

        function test_dragndrop_cancel_data() {
            return [
                {tag: "by mouse", mouse: true, releaseBeforeDrag: false},
                {tag: "by touch", mouse: false, releaseBeforeDrag: false},
                {tag: "by mouse with quicklist open", mouse: true, releaseBeforeDrag: true},
                {tag: "by touch with quicklist open", mouse: false, releaseBeforeDrag: true}
            ]
        }

        function test_dragndrop_cancel(data) {
            dragLauncherIntoView();
            var draggedItem = findChild(launcher, "launcherDelegate4")
            var item0 = findChild(launcher, "launcherDelegate0")
            var fakeDragItem = findChild(launcher, "fakeDragItem")

            // Doing longpress
            var currentMouseX = draggedItem.width / 2
            var currentMouseY = draggedItem.height / 2

            if(data.mouse) {
                mousePress(draggedItem, currentMouseX, currentMouseY)
            } else {
                touchPress(draggedItem, currentMouseX, currentMouseY)
            }

            // DraggedItem needs to hide and fakeDragItem become visible
            tryCompare(draggedItem, "itemOpacity", 0)
            tryCompare(fakeDragItem, "visible", true)

            if (data.releaseBeforeDrag) {
                if(data.mouse) {
                    mouseRelease(draggedItem)
                } else {
                    touchRelease(draggedItem)
                }
                tryCompare(fakeDragItem, "visible", false)

                if(data.mouse) {
                    mousePress(draggedItem, currentMouseX, currentMouseY)
                } else {
                    touchPress(draggedItem, currentMouseX, currentMouseY)
                }
                tryCompare(fakeDragItem, "visible", true);
            }

            // Dragging
            currentMouseX -= units.gu(20)

            if(data.mouse) {
                mouseMove(draggedItem, currentMouseX, currentMouseY)
            } else {
                touchMove(draggedItem, currentMouseX, currentMouseY)
            }

            // Make sure we're in the dragging state
            var dndArea = findChild(launcher, "dndArea");
            tryCompare(draggedItem, "dragging", true)
            tryCompare(dndArea, "draggedIndex", 4)

            // Click/Tap somewhere in the middle of the screen to close/hide the launcher
            if(data.mouse) {
                mouseClick(root)
            } else {
                touchRelease(draggedItem)
                tap(root)
            }

            // Make sure the dnd operation has been stopped
            tryCompare(draggedItem, "dragging", false)
            tryCompare(dndArea, "draggedIndex", -1)
            tryCompare(dndArea, "drag.target", undefined)
        }

        function test_dragndrop_with_other_quicklist_open() {
            dragLauncherIntoView();
            var draggedItem = findChild(launcher, "launcherDelegate4")
            var item0 = findChild(launcher, "launcherDelegate0")
            var fakeDragItem = findChild(launcher, "fakeDragItem")
            var initialItemHeight = draggedItem.height
            var item4 = LauncherModel.get(4).appId
            var item3 = LauncherModel.get(3).appId

            var listView = findChild(launcher, "launcherListView");
            listView.flick(0, units.gu(200));
            tryCompare(listView, "flicking", false);

            // Initial state
            compare(draggedItem.itemOpacity, 1, "Item's opacity is not 1 at beginning")
            compare(fakeDragItem.visible, false, "FakeDragItem isn't invisible at the beginning")
            tryCompare(findChild(draggedItem, "dropIndicator"), "opacity", 0)

            // Doing longpress
            var mouseOnLauncher = launcher.mapFromItem(draggedItem, draggedItem.width / 2, draggedItem.height / 2)
            var currentMouseX = mouseOnLauncher.x
            var currentMouseY = mouseOnLauncher.y
            var newMouseX = currentMouseX
            var newMouseY = currentMouseY
            mousePress(launcher, currentMouseX, currentMouseY)
            // DraggedItem needs to hide and fakeDragItem become visible
            tryCompare(draggedItem, "itemOpacity", 0)
            tryCompare(fakeDragItem, "visible", true)

            mouseRelease(launcher);
            tryCompare(fakeDragItem, "visible", false)

            // Now let's longpress and drag a different item

            var draggedItem = findChild(launcher, "launcherDelegate3")
            compare(draggedItem.itemOpacity, 1, "Item's opacity is not 1 at beginning")
            tryCompare(findChild(draggedItem, "dropIndicator"), "opacity", 0)

            // Doing longpress
            var mouseOnLauncher = launcher.mapFromItem(draggedItem, draggedItem.width / 2, draggedItem.height / 2)
            var currentMouseX = mouseOnLauncher.x
            var currentMouseY = mouseOnLauncher.y
            var newMouseX = currentMouseX
            var newMouseY = currentMouseY
            mousePress(launcher, currentMouseX, currentMouseY)
            // DraggedItem needs to hide and fakeDragItem become visible
            tryCompare(draggedItem, "itemOpacity", 0)
            tryCompare(fakeDragItem, "visible", true)

            // Dragging a bit (> 1.5 gu)
            newMouseX -= units.gu(2)
            mouseFlick(launcher, currentMouseX, currentMouseY, newMouseX, newMouseY, false, false, 100)
            currentMouseX = newMouseX

            // Other items need to expand and become 0.6 opaque
            tryCompare(item0, "angle", 0)
            tryCompare(item0, "itemOpacity", 0.6)

            // Dragging a bit more
            newMouseY += initialItemHeight * 1.5
            mouseFlick(launcher, currentMouseX, currentMouseY, newMouseX, newMouseY, false, false, 100)
            currentMouseY = newMouseY

            tryCompare(findChild(draggedItem, "dropIndicator"), "opacity", 1)
            tryCompare(draggedItem, "height", units.gu(1))

            waitForRendering(draggedItem)
            compare(LauncherModel.get(4).appId, item3)
            compare(LauncherModel.get(3).appId, item4)

            // Releasing and checking if initial values are restored
            mouseRelease(launcher)
            tryCompare(findChild(draggedItem, "dropIndicator"), "opacity", 0)
            tryCompare(draggedItem, "itemOpacity", 1)
            tryCompare(fakeDragItem, "visible", false)

            // Click somewhere in the empty space to make it hide in case it isn't
            mouseClick(launcher, launcher.width - units.gu(1), units.gu(1));
            waitUntilLauncherDisappears();
        }

        function test_quicklist_dismiss() {
            dragLauncherIntoView();
            var draggedItem = findChild(launcher, "launcherDelegate5")
            var item0 = findChild(launcher, "launcherDelegate0")
            var fakeDragItem = findChild(launcher, "fakeDragItem")
            var quickListShape = findChild(launcher, "quickListShape")

            // Initial state
            compare(quickListShape.visible, false)

            // Doing longpress
            mousePress(draggedItem)
            tryCompare(fakeDragItem, "visible", true) // Wait longpress happening
            tryCompare(quickListShape, "visible", true)

            // Dragging a bit (> 1.5 gu)
            mouseMove(draggedItem, -units.gu(2), draggedItem.height / 2)

            // QuickList needs to be closed when a drag operation starts
            tryCompare(quickListShape, "visible", false)

            mouseRelease(draggedItem);
        }

        function test_launcher_dismiss() {
            dragLauncherIntoView();
            verify(launcher.state == "visible");

            mouseClick(root, root.width / 2, units.gu(1));
            waitUntilLauncherDisappears();
            verify(launcher.state == "");

            // and repeat, as a test for regression in lpbug#1531339
            dragLauncherIntoView();
            verify(launcher.state == "visible");
            mouseClick(root, root.width / 2, units.gu(1));
            waitUntilLauncherDisappears();
            verify(launcher.state == "");
        }

        function test_quicklist_positioning_data() {
            return [
                {tag: "top", flickTo: "top", itemIndex: 0},
                {tag: "bottom", flickTo: "bottom", itemIndex: 9}
            ];
        }

        function test_quicklist_positioning(data) {
            dragLauncherIntoView();
            var quickList = findChild(launcher, "quickList")
            var draggedItem = findChild(launcher, "launcherDelegate" + data.itemIndex)
            var quickListShape = findChild(launcher, "quickListShape")

            // Position launcher to where we need it
            var listView = findChild(launcher, "launcherListView");
            if (data.flickTo == "top") {
                positionLauncherListAtBeginning();
            } else {
                positionLauncherListAtEnd();
            }

            // Doing longpress
            mousePress(draggedItem);
            tryCompare(quickListShape, "opacity", 0.8);
            mouseRelease(draggedItem);

            verify(quickList.y >= units.gu(1));
            verify(quickList.y + quickList.height + units.gu(1) <= launcher.height);
            compare(quickList.width, units.gu(30));

            // Click somewhere in the empty space to dismiss the quicklist
            mouseClick(launcher, launcher.width - units.gu(1), units.gu(1));
            tryCompare(quickListShape, "visible", false);

            // Click somewhere in the empty space to dismiss the launcher
            mouseClick(launcher, launcher.width - units.gu(1), units.gu(1));
            waitUntilLauncherDisappears();
        }

        function test_quicklist_click_data() {
            return [
                {tag: "non-clickable", index: 1, clickable: false },
                {tag: "clickable", index: 2, clickable: true },
            ];
        }

        function test_quicklist_click(data) {
            dragLauncherIntoView();
            var clickedItem = findChild(launcher, "launcherDelegate5")
            var quickList = findChild(launcher, "quickList")
            var quickListShape = findChild(launcher, "quickListShape")

            // Initial state
            tryCompare(quickListShape, "visible", false)

            // Doing longpress
            mousePress(clickedItem)
            tryCompare(clickedItem, "itemOpacity", 0) // Wait for longpress to happen
            verify(quickListShape.visible, "QuickList must be visible")

            mouseRelease(clickedItem);

            var quickListEntry = findChild(quickList, "quickListEntry" + data.index)

            signalSpy.clear();
            signalSpy.signalName = "quickListTriggered"

            mouseClick(quickListEntry)

            if (data.clickable) {
                // QuickList needs to be closed when some clickable item is clicked
                tryCompare(quickListShape, "visible", false)

                compare(signalSpy.count, 1, "Quicklist signal wasn't triggered")
                compare(signalSpy.signalArguments[0][0], LauncherModel.get(5).appId)
                compare(signalSpy.signalArguments[0][1], 2)

            } else {

                // QuickList must not be closed when a non-clickable item is clicked
                verify(quickListShape.visible, "QuickList must be visible")

                compare(signalSpy.count, 0, "Quicklist signal must NOT be triggered when clicking a non-clickable item")

                // Click somewhere in the empty space to dismiss the quicklist
                mouseClick(launcher, launcher.width - units.gu(1), units.gu(1));
                tryCompare(quickListShape, "visible", false)
            }
        }

        function test_quicklistHideOnLauncherHide() {
            dragLauncherIntoView();
            var clickedItem = findChild(launcher, "launcherDelegate5")
            var quickList = findChild(launcher, "quickList")

            // Initial state
            tryCompare(quickList, "state", "")

            // Doing longpress
            mousePress(clickedItem)
            tryCompare(clickedItem, "itemOpacity", 0) // Wait for longpress to happen
            verify(quickList, "state", "open")

            launcher.hide();

            tryCompare(quickList, "state", "");
        }

        function test_quickListMenuOnRMB() {
            dragLauncherIntoView();
            var clickedItem = findChild(launcher, "launcherDelegate5")
            var quickList = findChild(launcher, "quickList")
            var quickListShape = findChild(launcher, "quickListShape")
            var dndArea = findChild(launcher, "dndArea");

            // Initial state
            tryCompare(quickListShape, "visible", false)

            // Doing RMB click
            mouseClick(clickedItem, clickedItem.width / 2, clickedItem.height / 2, Qt.RightButton)
            tryCompare(quickListShape, "visible", true)
            verify(quickList, "state", "open")
            verify(dndArea, "dragging", false)

            // Click somewhere in the empty space to dismiss the quicklist
            mouseClick(launcher, launcher.width - units.gu(1), units.gu(1));
            tryCompare(quickListShape, "visible", false);
            verify(quickList, "state", "")
        }

        function test_revealByEdgePush() {
            var panel = findChild(launcher, "launcherPanel");
            verify(!!panel);

            revealByEdgePush();
            compare(launcher.state, "visibleTemporary");

            // Now move the mouse away and make sure it hides in less than a second
            mouseMove(root, root.width, root.height / 2)

            tryCompare(launcher, "state", "", 1000, "Launcher didn't hide after moving mouse away from it");
            waitUntilLauncherDisappears();
        }

        function test_progressChangeViaModel() {
            dragLauncherIntoView();
            var item = findChild(launcher, "launcherDelegate0")
            verify(item != undefined)
            LauncherModel.setProgress(LauncherModel.get(0).appId, -1)
            compare(findChild(item, "progressOverlay").visible, false)
            LauncherModel.setProgress(LauncherModel.get(0).appId, 20)
            compare(findChild(item, "progressOverlay").visible, true)
            LauncherModel.setProgress(LauncherModel.get(0).appId, 0)
        }

        function test_alertPeekingIcon() {
            var listView = findChild(launcher, "launcherListView")
            verify(listView != undefined)
            LauncherModel.setAlerting(LauncherModel.get(5).appId, true)
            tryCompare(listView, "peekingIndex", 5, 1000, "Wrong appId set as peeking-index")
            LauncherModel.setAlerting(LauncherModel.get(5).appId, false)
            tryCompare(listView, "peekingIndex", -1, 1000, "peeking-index should be -1")
        }

        function test_alertHidingIcon() {
            var listView = findChild(launcher, "launcherListView")
            verify(listView != undefined)
            var appIcon6 = findChild(launcher, "launcherDelegate6")
            verify(appIcon6 != undefined)
            LauncherModel.setAlerting(LauncherModel.get(6).appId, true)
            waitForWiggleToStart(appIcon6)
            LauncherModel.setAlerting(LauncherModel.get(6).appId, false)
            waitForWiggleToStop(appIcon6)
            tryCompare(appIcon6, "x", 0, 1000, "x-value of appId #6 should not be non-zero")
            waitForRendering(listView)
        }

        function test_alertIgnoreFocusedApp() {
            LauncherModel.setAlerting(LauncherModel.get(0).appId, true)
            compare(LauncherModel.get(0).alerting, false, "Focused app should not have the alert-state set")
        }

        function test_alertOnlyOnePeekingIcon() {
            var listView = findChild(launcher, "launcherListView")
            verify(listView != undefined)
            LauncherModel.setAlerting(LauncherModel.get(3).appId, true)
            LauncherModel.setAlerting(LauncherModel.get(1).appId, true)
            LauncherModel.setAlerting(LauncherModel.get(5).appId, true)
            tryCompare(listView, "peekingIndex", 3, 1000, "Wrong appId set as peeking-index")
            LauncherModel.setAlerting(LauncherModel.get(1).appId, false)
            LauncherModel.setAlerting(LauncherModel.get(3).appId, false)
            LauncherModel.setAlerting(LauncherModel.get(5).appId, false)
            tryCompare(listView, "peekingIndex", -1, 1000, "peeking-index should be -1")
            waitForRendering(listView)
        }

        function test_alertMultipleApps() {
            LauncherModel.setAlerting(LauncherModel.get(1).appId, true)
            LauncherModel.setAlerting(LauncherModel.get(3).appId, true)
            LauncherModel.setAlerting(LauncherModel.get(5).appId, true)
            LauncherModel.setAlerting(LauncherModel.get(7).appId, true)
            compare(LauncherModel.get(1).alerting, true, "Alert-state of appId #1 should not be false")
            compare(LauncherModel.get(3).alerting, true, "Alert-state of appId #3 should not be false")
            compare(LauncherModel.get(5).alerting, true, "Alert-state of appId #5 should not be false")
            compare(LauncherModel.get(7).alerting, true, "Alert-state of appId #7 should not be false")
            LauncherModel.setAlerting(LauncherModel.get(1).appId, false)
            LauncherModel.setAlerting(LauncherModel.get(3).appId, false)
            LauncherModel.setAlerting(LauncherModel.get(5).appId, false)
            LauncherModel.setAlerting(LauncherModel.get(7).appId, false)
            compare(LauncherModel.get(1).alerting, false, "Alert-state of appId #1 should not be true")
            compare(LauncherModel.get(3).alerting, false, "Alert-state of appId #1 should not be true")
            compare(LauncherModel.get(5).alerting, false, "Alert-state of appId #1 should not be true")
            compare(LauncherModel.get(7).alerting, false, "Alert-state of appId #1 should not be true")
        }

        function test_alertMoveIconIntoView() {
            dragLauncherIntoView();
            var appIcon1 = findChild(launcher, "launcherDelegate1");
            var appIcon7 = findChild(launcher, "launcherDelegate7");
            LauncherModel.setAlerting(LauncherModel.get(1).appId, true)
            tryCompare(appIcon1, "angle", 0, 1000, "angle of appId #1 should not be non-zero")
            waitForWiggleToStart(appIcon1)
            LauncherModel.setAlerting(LauncherModel.get(7).appId, true)
            tryCompare(appIcon7, "angle", 0, 1000, "angle of appId #7 should not be non-zero")
            waitForWiggleToStart(appIcon7)
            LauncherModel.setAlerting(LauncherModel.get(1).appId, false)
            waitForWiggleToStop(appIcon1)
            LauncherModel.setAlerting(LauncherModel.get(7).appId, false)
            waitForWiggleToStop(appIcon7)
        }

        function test_alertWigglePeekDrag() {
            var appIcon5 = findChild(launcher, "launcherDelegate5");
            var listView = findChild(launcher, "launcherListView")
            verify(listView != undefined)
            LauncherModel.setAlerting(LauncherModel.get(5).appId, true)
            tryCompare(listView, "peekingIndex", 5, 1000, "Wrong appId set as peeking-index")
            waitForWiggleToStart(appIcon5)
            tryCompare(appIcon5, "wiggling", true, 1000, "appId #6 should not be still")
            dragLauncherIntoView();
            tryCompare(listView, "peekingIndex", -1, 1000, "peeking-index should be -1")
            LauncherModel.setAlerting(LauncherModel.get(5).appId, false)
            waitForWiggleToStop(appIcon5)
            tryCompare(appIcon5, "wiggling", false, 1000, "appId #1 should not be wiggling")
        }

        function test_alertViaCountAndCountVisible() {
            dragLauncherIntoView();
            var appIcon1 = findChild(launcher, "launcherDelegate1")
            var oldCount = LauncherModel.get(1).count
            LauncherModel.setCount(LauncherModel.get(1).appId, 42)
            tryCompare(appIcon1, "wiggling", false, 1000, "appId #1 should be still")
            LauncherModel.setCountVisible(LauncherModel.get(1).appId, 1)
            tryCompare(appIcon1, "wiggling", true, 1000, "appId #1 should not be still")
            LauncherModel.setAlerting(LauncherModel.get(1).appId, false)
            waitForWiggleToStop(appIcon1)
            LauncherModel.setCount(LauncherModel.get(1).appId, 4711)
            tryCompare(appIcon1, "wiggling", true, 1000, "appId #1 should not be still")
            LauncherModel.setAlerting(LauncherModel.get(1).appId, false)
            waitForWiggleToStop(appIcon1)
            LauncherModel.setCountVisible(LauncherModel.get(1).appId, 0)
            LauncherModel.setCount(LauncherModel.get(1).appId, oldCount)
        }

        function test_longpressSuperKeyShowsHints() {
            var shortCutHint0 = findChild(findChild(launcher, "launcherDelegate0"), "shortcutHint");

            tryCompare(shortCutHint0, "visible", false);

            launcher.superPressed = true;
            tryCompare(launcher, "state", "visible");
            tryCompare(shortCutHint0, "visible", true);

            launcher.superPressed = false;
            tryCompare(launcher, "state", "");
            tryCompare(shortCutHint0, "visible", false);
        }

        function test_keyboardNavigation() {
            var bfbFocusHighlight = findChild(launcher, "bfbFocusHighlight");
            var quickList = findChild(launcher, "quickList");
            var launcherListView = findChild(launcher, "launcherListView");
            var last = launcherListView.count - 1;

            compare(bfbFocusHighlight.visible, false);

            launcher.openForKeyboardNavigation();

            assertFocusOnIndex(-1);

            // Down should go down
            keyClick(Qt.Key_Down);
            assertFocusOnIndex(0);

            // Tab should go down
            keyClick(Qt.Key_Tab);
            assertFocusOnIndex(1);

            // Up should go up
            keyClick(Qt.Key_Up);
            assertFocusOnIndex(0);

            // Backtab should go up
            keyClick(Qt.Key_Backtab);
            assertFocusOnIndex(-1); // BFB

            // The list should wrap around
            keyClick(Qt.Key_Up);
            assertFocusOnIndex(last);

            keyClick(Qt.Key_Down);
            waitForRendering(launcher);
            keyClick(Qt.Key_Down);
            assertFocusOnIndex(0); // Back to Top

            // Right opens the quicklist
            keyClick(Qt.Key_Right);
            assertFocusOnIndex(0); // Navigating the quicklist... the launcher focus should not move
            tryCompare(quickList, "visible", true);
            tryCompare(quickList, "selectedIndex", 0)

            // Down should move down the quicklist
            keyClick(Qt.Key_Down);
            tryCompare(quickList, "selectedIndex", 1)

            // The quicklist should wrap around too
            keyClick(Qt.Key_Down);
            keyClick(Qt.Key_Down);
            keyClick(Qt.Key_Down);
            tryCompare(quickList, "selectedIndex", 0)

            // Left gets us back to the launcher
            keyClick(Qt.Key_Left);
            assertFocusOnIndex(0);
            tryCompare(quickList, "visible", false);

            // Launcher navigation should still work
            // Go bar to top by wrapping around
            keyClick(Qt.Key_Down);
            assertFocusOnIndex(1);
        }

        function test_selectQuicklistItemByKeyboard() {
            launcher.openForKeyboardNavigation();
            waitForRendering(launcher);

            signalSpy.clear();
            signalSpy.signalName = "quickListTriggered"

            keyClick(Qt.Key_Down); // Down to launcher item 0
            keyClick(Qt.Key_Down); // Down to launcher item 1
            keyClick(Qt.Key_Right); // Into quicklist
            keyClick(Qt.Key_Down); // Down to quicklist item 1
            keyClick(Qt.Key_Down); // Down to quicklist item 2
            keyClick(Qt.Key_Enter); // Trigger it

            compare(signalSpy.count, 1, "Quicklist signal wasn't triggered")
            compare(signalSpy.signalArguments[0][0], LauncherModel.get(1).appId)
            compare(signalSpy.signalArguments[0][1], 2)
        }

<<<<<<< HEAD
        function test_hideNotWorkingWhenLockedOut_data() {
            return [
                        {tag: "locked visible", locked: true},
                        {tag: "no locked visible", locked: false},
                    ]
        }

        function test_hideNotWorkingWhenLockedOut(data) {
            launcher.lockedVisible = data.locked;
            if (data.locked) {
                tryCompare(launcher, "state", "visible");
            } else {
                tryCompare(launcher, "state", "");
            }

            launcher.hide();
            waitForRendering(launcher);
            if (data.locked) {
                verify(launcher.state == "visible");
            } else {
                verify(launcher.state == "");
            }
=======
        function test_cancelKbdNavigationWitMouse() {
            launcher.openForKeyboardNavigation();
            waitForRendering(launcher);
            var launcherPanel = findChild(launcher, "launcherPanel");
            tryCompare(launcherPanel, "x", 0);

            var quickList = findChild(launcher, "quickList");

            keyClick(Qt.Key_Down); // Down to launcher item 0
            keyClick(Qt.Key_Down); // Down to launcher item 1
            keyClick(Qt.Key_Right); // Into quicklist

            waitForRendering(launcher)
            tryCompare(quickList, "visible", true)

            mouseClick(root, root.width / 2, units.gu(2));

            tryCompare(launcher, "state", "");
            tryCompare(launcherPanel, "highlightIndex", -2);
>>>>>>> 0cb4615d
        }
    }
}<|MERGE_RESOLUTION|>--- conflicted
+++ resolved
@@ -1177,12 +1177,11 @@
             compare(signalSpy.signalArguments[0][1], 2)
         }
 
-<<<<<<< HEAD
         function test_hideNotWorkingWhenLockedOut_data() {
             return [
-                        {tag: "locked visible", locked: true},
-                        {tag: "no locked visible", locked: false},
-                    ]
+                {tag: "locked visible", locked: true},
+                {tag: "no locked visible", locked: false},
+            ]
         }
 
         function test_hideNotWorkingWhenLockedOut(data) {
@@ -1200,10 +1199,12 @@
             } else {
                 verify(launcher.state == "");
             }
-=======
+        }
+
         function test_cancelKbdNavigationWitMouse() {
             launcher.openForKeyboardNavigation();
             waitForRendering(launcher);
+
             var launcherPanel = findChild(launcher, "launcherPanel");
             tryCompare(launcherPanel, "x", 0);
 
@@ -1220,7 +1221,6 @@
 
             tryCompare(launcher, "state", "");
             tryCompare(launcherPanel, "highlightIndex", -2);
->>>>>>> 0cb4615d
         }
     }
 }
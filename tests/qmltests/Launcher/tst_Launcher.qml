--- conflicted
+++ resolved
@@ -28,7 +28,7 @@
    launcher. */
 Item {
     id: root
-    width: units.gu(70)
+    width: units.gu(140)
     height: units.gu(70)
 
     Loader {
@@ -296,18 +296,6 @@
 
             waitForRendering(listView);
             tryCompare(moveAnimation, "running", false);
-        }
-
-        function assertFocusOnIndex(index) {
-            var launcherListView = findChild(launcher, "launcherListView");
-            var bfbFocusHighlight = findChild(launcher, "bfbFocusHighlight");
-
-            waitForRendering(launcher);
-            tryCompare(bfbFocusHighlight, "visible", index === -1);
-            for (var i = 0; i < launcherListView.count; i++) {
-                var focusRing = findChild(findChild(launcher, "launcherDelegate" + i), "focusRing")
-                tryCompare(focusRing, "visible", index === i);
-            }
         }
 
         function assertFocusOnIndex(index) {
@@ -1188,7 +1176,6 @@
             compare(signalSpy.signalArguments[0][0], LauncherModel.get(1).appId)
             compare(signalSpy.signalArguments[0][1], 2)
         }
-<<<<<<< HEAD
 
         function test_hideNotWorkingWhenLockedOut_data() {
             return [
@@ -1213,7 +1200,5 @@
                 verify(launcher.state == "");
             }
         }
-=======
->>>>>>> ef78449d
     }
 }
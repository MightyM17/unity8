/*
 * Copyright 2013-2016 Canonical Ltd.
 *
 * This program is free software; you can redistribute it and/or modify
 * it under the terms of the GNU General Public License as published by
 * the Free Software Foundation; version 3.
 *
 * This program is distributed in the hope that it will be useful,
 * but WITHOUT ANY WARRANTY; without even the implied warranty of
 * MERCHANTABILITY or FITNESS FOR A PARTICULAR PURPOSE.  See the
 * GNU General Public License for more details.
 *
 * You should have received a copy of the GNU General Public License
 * along with this program.  If not, see <http://www.gnu.org/licenses/>.
 */

import QtQuick 2.4
import QtQuick.Layouts 1.1
import QtTest 1.0
import Unity.Test 0.1
import Ubuntu.Components 1.3
import ".."
import "../../../qml/Launcher"
import Unity.Launcher 0.1
import Utils 0.1 // For EdgeBarrierSettings

/* Nothing is shown at first. If you drag from left edge you will bring up the
   launcher. */
Rectangle {
    id: root
    width: units.gu(140)
    height: units.gu(70)
    color: UbuntuColors.graphite // something neither white nor black

    Component.onCompleted: theme.name = "Ubuntu.Components.Themes.SuruDark"

    MouseArea {
        id: clickThroughTester
        anchors.fill: parent
        // SignalSpy does not seem to want to connect to the pressed signal. let's count them ourselves.
        property int pressCount: 0
        onPressed: pressCount++;
    }

    Loader {
        id: launcherLoader
        anchors.fill: parent
        focus: true
        property bool itemDestroyed: false
        sourceComponent: Component {
            Launcher {
                id: launcher
                x: 0
                y: 0
                width: units.gu(40)
                height: root.height

                property string lastSelectedApplication

                onLauncherApplicationSelected: {
                    lastSelectedApplication = appId
                }

                property int showDashHome_count: 0
                onShowDashHome: {
                    showDashHome_count++;
                }

                property int maxPanelX: 0

                Connections {
                    target: testCase.findChild(launcher, "launcherPanel")

                    onXChanged: {
                        if (target.x > launcher.maxPanelX) {
                            launcher.maxPanelX = target.x;
                        }
                    }
                }

                Component.onCompleted: {
                    launcherLoader.itemDestroyed = false;
                    launcherLoader.focus = true
                    edgeBarrierControls.target = testCase.findChild(this, "edgeBarrierController");
                }
                Component.onDestruction: {
                    launcherLoader.itemDestroyed = true;
                }
            }
        }
    }

    Binding {
        target: launcherLoader.item
        property: "lockedVisible"
        value: lockedVisibleCheckBox.checked
    }
    Binding {
        target: launcherLoader.item
        property: "panelWidth"
        value: units.gu(Math.round(widthSlider.value))
    }

    ColumnLayout {
        anchors { bottom: parent.bottom; right: parent.right; margins: units.gu(1) }
        spacing: units.gu(1)
        width: childrenRect.width

        RowLayout {
            CheckBox {
                id: lockedVisibleCheckBox
                checked: false
            }
            Label {
                text: "Launcher always visible"
                AbstractButton {
                    anchors.fill: parent
                    onClicked: lockedVisibleCheckBox.checked = !lockedVisibleCheckBox.checked
                }
            }
        }

        Slider {
            id: widthSlider
            Layout.fillWidth: true
            minimumValue: 6
            maximumValue: 12
            value: 10
        }

        MouseTouchEmulationCheckbox {}

        EdgeBarrierControls {
            id: edgeBarrierControls
            text: "Drag here to pull out launcher"
            onDragged: { launcherLoader.item.pushEdge(amount); }
        }

        Button {
            text: "emit hinting signal"
            onClicked: LauncherModel.emitHint()
            Layout.fillWidth: true
        }

        Button {
            text: "rotate"
            onClicked: launcherLoader.item.inverted = !launcherLoader.item.inverted
            Layout.fillWidth: true
        }

        Button {
            text: "open for kbd navigation"
            onClicked: {
                launcherLoader.item.openForKeyboardNavigation()
                launcherLoader.item.forceActiveFocus();// = true
            }
            Layout.fillWidth: true
        }

        Row {
            spacing: units.gu(1)

            Button {
                text: "35% bar"
                onClicked: LauncherModel.setProgress(LauncherModel.get(parseInt(appIdEntryBar.displayText)).appId, 35)
                Layout.fillWidth: true
            }

            TextArea {
                id: appIdEntryBar
                anchors.verticalCenter: parent.verticalCenter
                width: units.gu(4)
                height: units.gu(4)
                autoSize: true
                text: "2"
                maximumLineCount: 1
            }

            Button {
                text: "no bar"
                onClicked: LauncherModel.setProgress(LauncherModel.get(parseInt(appIdEntryBar.displayText)).appId, -1)
                Layout.fillWidth: true
            }
        }

        Row {
            spacing: units.gu(1)

            Button {
                text: "set alert"
                onClicked: LauncherModel.setAlerting(LauncherModel.get(parseInt(appIdEntryAlert.displayText)).appId, true)
            }

            TextArea {
                id: appIdEntryAlert
                anchors.verticalCenter: parent.verticalCenter
                width: units.gu(5)
                height: units.gu(4)
                autoSize: true
                text: "2"
                maximumLineCount: 1
                Layout.fillWidth: true
            }

            Button {
                text: "unset alert"
                onClicked: LauncherModel.setAlerting(LauncherModel.get(parseInt(appIdEntryAlert.displayText)).appId, false)
            }
        }

        Row {
            spacing: units.gu(1)
            Button {
                text: "Toggle count visible"
                onClicked: {
                    var item = LauncherModel.get(parseInt(appIdEntryCountVisible.displayText))
                    LauncherModel.setCountVisible(item.appId, !item.countVisible)
                }
            }
            TextField {
                id: appIdEntryCountVisible
                text: "0"
            }
        }
    }

    SignalSpy {
        id: signalSpy
        target: LauncherModel
    }

    SignalSpy {
        id: clickThroughSpy
        target: clickThroughTester
    }

    Item {
        id: fakeDismissTimer
        property bool running: false
        signal triggered

        function stop() {
            running = false;
        }

        function restart() {
            running = true;
        }
    }

    UnityTestCase {
        id: testCase
        name: "Launcher"
        when: windowShown

        property Item launcher: launcherLoader.status === Loader.Ready ? launcherLoader.item : null
        function cleanup() {
            signalSpy.clear();
            clickThroughSpy.clear();
            launcherLoader.active = false;
            // Loader.status might be Loader.Null and Loader.item might be null but the Loader
            // item might still be alive. So if we set Loader.active back to true
            // again right now we will get the very same Shell instance back. So no reload
            // actually took place. Likely because Loader waits until the next event loop
            // iteration to do its work. So to ensure the reload, we will wait until the
            // Shell instance gets destroyed.
            tryCompare(launcherLoader, "itemDestroyed", true);
        }

        function initLauncher() {
            launcherLoader.active = true;
            tryCompare(launcherLoader, "itemDestroyed", false);
        }

        function init() {
            initLauncher();
            var panel = findChild(launcher, "launcherPanel");
            verify(!!panel);

            panel.dismissTimer = fakeDismissTimer;

            // Make sure we don't start the test with the mouse hovering the launcher
            mouseMove(root, root.width, root.height / 2);

            var listView = findChild(launcher, "launcherListView");
            // wait for it to settle before doing the flick. Otherwise the flick
            // might fail.
            // On startup that listView is already moving. maybe because of its contents
            // growing while populating it with icons etc.
            tryCompare(listView, "flicking", false);

            tryCompare(listView, "contentY", -listView.topMargin, 5000, "Launcher did not start up with first item unfolded");

            // Now do check that snapping is in fact enabled
            compare(listView.snapMode, ListView.SnapToItem, "Snapping is not enabled");

            removeTimeConstraintsFromSwipeAreas(root);
        }

        function dragLauncher() {
            var startX = launcher.dragAreaWidth/2;
            var startY = launcher.height/2;
            touchFlick(launcher,
                       startX, startY,
                       startX+units.gu(8), startY);
        }

        function dragLauncherIntoView() {
            dragLauncher();

            var panel = findChild(launcher, "launcherPanel");
            verify(!!panel);

            // wait until it gets fully extended
            // a tryCompare doesn't work since
            //    compare(-0.000005917593600024418, 0);
            // is true and in this case we want exactly 0 or will have pain later on
            tryCompareFunction( function(){ return panel.x === 0; }, true );
            tryCompare(launcher, "state", "visible");
        }

        function revealByEdgePush() {
            // Place the mouse against the window/screen edge and push beyond the barrier threshold
            mouseMove(root, 1, root.height / 2);
            launcher.pushEdge(EdgeBarrierSettings.pushThreshold * 1.1);

            var panel = findChild(launcher, "launcherPanel");
            verify(!!panel);

            // wait until it gets fully extended
            tryCompare(panel, "x", 0);
            tryCompare(launcher, "state", "visibleTemporary");
        }

        function waitUntilLauncherDisappears() {
            var panel = findChild(launcher, "launcherPanel");
            tryCompare(panel, "x", -panel.width, 1000);
        }

        function waitForWiggleToStart(appIcon) {
            verify(appIcon != undefined)
            tryCompare(appIcon, "wiggling", true, 1000, "wiggle-anim should not be in stopped state")
        }

        function waitForWiggleToStop(appIcon) {
            verify(appIcon != undefined)
            tryCompare(appIcon, "wiggling", false, 1000, "wiggle-anim should not be in running state")
        }

        function positionLauncherListAtBeginning() {
            var listView = testCase.findChild(launcherLoader.item, "launcherListView");
            var moveAnimation = findInvisibleChild(listView, "moveAnimation")

            listView.moveToIndex(0);

            waitForRendering(listView);
            tryCompare(moveAnimation, "running", false);
        }
        function positionLauncherListAtEnd() {
            var listView = testCase.findChild(launcherLoader.item, "launcherListView");
            var moveAnimation = findInvisibleChild(listView, "moveAnimation")

            listView.moveToIndex(listView.count -1);

            waitForRendering(listView);
            tryCompare(moveAnimation, "running", false);
        }

        function assertFocusOnIndex(index) {
            var launcherPanel = findChild(launcher, "launcherPanel");
            var launcherListView = findChild(launcher, "launcherListView");
            var bfbFocusHighlight = findChild(launcher, "bfbFocusHighlight");

            waitForRendering(launcher);
            tryCompare(launcherPanel, "highlightIndex", index);
            compare(bfbFocusHighlight.visible, index === -1);
            for (var i = 0; i < launcherListView.count; i++) {
                var item = findChild(launcher, "launcherDelegate" + i);
                // Delegates might be destroyed when not visible. We can't check if they paint a focus highlight.
                // Make sure the requested index does have focus. for the others, try best effort to check if they don't
                if (index === i || item) {
                    var focusRing = findChild(item, "focusRing")
                    tryCompare(focusRing, "visible", index === i);
                }
            }
        }

        // Drag from the left edge of the screen rightwards and check that the launcher
        // appears (as if being dragged by the finger/pointer)
        function test_dragLeftEdgeToRevealLauncherAndTapCenterToDismiss() {
            waitUntilLauncherDisappears();

            var panel = findChild(launcher, "launcherPanel")
            verify(!!panel)

            // it starts out hidden just left of the left launcher edge
            compare(panel.x, -panel.width)

            dragLauncherIntoView()

            // tapping on the center of the screen should dismiss the launcher
            mouseClick(launcher, panel.width + units.gu(5), launcher.height / 2)

            // should eventually get fully retracted (hidden)
            tryCompare(panel, "x", -launcher.panelWidth, 2000)
        }

        /* If I click on the icon of an application on the launcher
           Launcher::launcherApplicationSelected signal should be emitted with the
           corresponding desktop file. E.g. clicking on phone icon should yield
           launcherApplicationSelected("[...]dialer-app.desktop") */
        function test_clickingOnAppIconCausesSignalEmission_data() {
            return [
                {tag: "by mouse", mouse: true},
                {tag: "by touch", mouse: false}
            ]
        }

        function test_clickingOnAppIconCausesSignalEmission(data) {
            if (data.mouse) {
                revealByEdgePush();
            } else {
                dragLauncherIntoView();
            }
            launcher.lastSelectedApplication = "";
            launcher.inverted = false;

            positionLauncherListAtBeginning();

            var appIcon = findChild(launcher, "launcherDelegate0");

            verify(!!appIcon);

            if (data.mouse) {
                mouseClick(appIcon);
            } else {
                tap(appIcon);
            }

            tryCompare(launcher, "lastSelectedApplication",
                       appIcon.appId);

            // Tapping on an application icon also dismisses the launcher
            waitUntilLauncherDisappears();
        }

        /* If I click on the dash icon on the launcher
           Launcher::showDashHome signal should be emitted */
        function test_clickingOnDashIconCausesSignalEmission() {
            launcher.showDashHome_count = 0

            dragLauncherIntoView()

            var dashIcon = findChild(launcher, "dashItem")
            verify(!!dashIcon)

            mouseClick(dashIcon)

            tryCompare(launcher, "showDashHome_count", 1)

            // Tapping on the dash icon also dismisses the launcher
            waitUntilLauncherDisappears()
        }

        function test_teaseLauncher_data() {
            return [
                {tag: "available", available: true},
                {tag: "not available", available: false}
            ];
        }

        function test_teaseLauncher(data) {
            launcher.available = data.available;
            launcher.maxPanelX = -launcher.panelWidth;
            launcher.tease();

            if (data.available) {
                // Check if the launcher slides in for units.gu(2). However, as the animation is 200ms
                // and the teaseTimer's timeout too, give it a 2 pixels grace distance
                tryCompareFunction(
                    function(){
                        return launcher.maxPanelX >= -launcher.panelWidth + units.gu(2) - 2;
                    },
                    true)
            } else {
                wait(100)
                compare(launcher.maxPanelX, -launcher.panelWidth, "Launcher moved even if it shouldn't")
            }

            waitUntilLauncherDisappears();
            launcher.available = true;
        }

        function test_hintLauncherOnChange() {
            var launcherPanel = findChild(launcher, "launcherPanel")
            // Make sure we start hidden
            tryCompare(launcherPanel, "x", -launcher.panelWidth)
            // reset our measurement property
            launcher.maxPanelX = -launcher.panelWidth
            // change it
            LauncherModel.move(0, 1)
            LauncherModel.emitHint();

            // make sure it opened fully and hides again without delay
            tryCompare(launcher, "maxPanelX", 0)
            tryCompare(launcherPanel, "x", -launcher.panelWidth, 1000)
        }

        function test_countEmblems() {
            dragLauncherIntoView();
            var launcherListView = findChild(launcher, "launcherListView");
            for (var i = 0; i < launcherListView.count; ++i) {
                launcherListView.moveToIndex(i);
                waitForRendering(launcherListView);
                var delegate = findChild(launcherListView, "launcherDelegate" + i)
                compare(findChild(delegate, "countEmblem").visible, LauncherModel.get(i).countVisible)
                // Intentionally allow type coercion (string/number)
                compare(findChild(delegate, "countLabel").text == LauncherModel.get(i).count, true)
            }
        }

        function test_progressOverlays() {
            dragLauncherIntoView();
            var launcherListView = findChild(launcher, "launcherListView");
            var moveAnimation = findInvisibleChild(launcherListView, "moveAnimation")
            for (var i = 0; i < launcherListView.count; ++i) {
                launcherListView.moveToIndex(i);
                waitForRendering(launcherListView);
                tryCompare(moveAnimation, "running", false);

                var delegate = findChild(launcherListView, "launcherDelegate" + i)
                compare(findChild(delegate, "progressOverlay").visible, LauncherModel.get(i).progress >= 0)
            }
        }

        function test_focusedHighlight() {
            dragLauncherIntoView();
            var launcherListView = findChild(launcher, "launcherListView");
            var moveAnimation = findInvisibleChild(launcherListView, "moveAnimation")

            for (var i = 0; i < launcherListView.count; ++i) {
                launcherListView.moveToIndex(i);
                waitForRendering(launcherListView);
                tryCompare(moveAnimation, "running", false);
                var delegate = findChild(launcherListView, "launcherDelegate" + i)
                compare(findChild(delegate, "focusedHighlight").visible, LauncherModel.get(i).focused)
            }
        }

        function test_clickFlick_data() {
            initLauncher()
            var listView = findChild(launcher, "launcherListView");
            return [
                {tag: "unfolded top", positionViewAtBeginning: true,
                                      clickY: listView.topMargin + units.gu(2),
                                      expectFlick: false},

                {tag: "folded top", positionViewAtBeginning: false,
                                    clickY: listView.topMargin + units.gu(2),
                                    expectFlick: true},

                {tag: "unfolded bottom", positionViewAtBeginning: false,
                                         clickY: listView.height - listView.topMargin - units.gu(1),
                                         expectFlick: false},

                {tag: "folded bottom", positionViewAtBeginning: true,
                                       clickY: listView.height - listView.topMargin - units.gu(1),
                                       expectFlick: true},
            ];
        }

        function test_clickFlick(data) {
            launcher.inverted = false;
            launcher.lastSelectedApplication = "";
            dragLauncherIntoView();
            var listView = findChild(launcher, "launcherListView");
            var moveAnimation = findInvisibleChild(listView, "moveAnimation")

            // flicking is unreliable. sometimes it works, sometimes the
            // list view moves just a tiny bit or not at all, making tests fail.
            // So for stability's sake we just put the listView in the position
            // we want to to actually start doing what this tests intends to check.
            if (data.positionViewAtBeginning) {
                positionLauncherListAtBeginning();
            } else {
                positionLauncherListAtEnd();
            }
            var oldY = listView.contentY;

            mouseClick(listView, listView.width / 2, data.clickY);

            if (data.expectFlick) {
                tryCompare(moveAnimation, "running", true);
            }
            tryCompare(moveAnimation, "running", false);

            if (data.expectFlick) {
                verify(listView.contentY != oldY);
                compare(launcher.lastSelectedApplication, "", "Launcher app clicked signal emitted even though it should only flick");
            } else {
                verify(launcher.lastSelectedApplication != "");
                compare(listView.contentY, oldY, "Launcher was flicked even though it should only launch an app");
            }
        }

        function test_dragndrop_data() {
            return [
                {tag: "startDrag", fullDrag: false, releaseBeforeDrag: false },
                {tag: "fullDrag horizontal", fullDrag: true, releaseBeforeDrag: false, orientation: ListView.Horizontal },
                {tag: "fullDrag vertical", fullDrag: true, releaseBeforeDrag: false, orientation: ListView.Vertical },
                {tag: "startDrag with quicklist open", fullDrag: false, releaseBeforeDrag: true },
                {tag: "fullDrag horizontal with quicklist open", fullDrag: true, releaseBeforeDrag: true, orientation: ListView.Horizontal },
                {tag: "fullDrag vertical with quicklist open", fullDrag: true, releaseBeforeDrag: true, orientation: ListView.Vertical },
            ];
        }

        function test_dragndrop(data) {
            dragLauncherIntoView();
            var draggedItem = findChild(launcher, "launcherDelegate4")
            var item0 = findChild(launcher, "launcherDelegate0")
            var fakeDragItem = findChild(launcher, "fakeDragItem")
            var initialItemHeight = draggedItem.height
            var item4 = LauncherModel.get(4).appId
            var item3 = LauncherModel.get(3).appId

            var listView = findChild(launcher, "launcherListView");
            listView.flick(0, units.gu(200));
            tryCompare(listView, "flicking", false);

            // Initial state
            compare(draggedItem.itemOpacity, 1, "Item's opacity is not 1 at beginning")
            compare(fakeDragItem.visible, false, "FakeDragItem isn't invisible at the beginning")
            tryCompare(findChild(draggedItem, "dropIndicator"), "opacity", 0)

            // Doing longpress
            var mouseOnLauncher = launcher.mapFromItem(draggedItem, draggedItem.width / 2, draggedItem.height / 2)
            var currentMouseX = mouseOnLauncher.x
            var currentMouseY = mouseOnLauncher.y
            var newMouseX = currentMouseX
            var newMouseY = currentMouseY
            mousePress(launcher, currentMouseX, currentMouseY)
            // DraggedItem needs to hide and fakeDragItem become visible
            tryCompare(draggedItem, "itemOpacity", 0)
            tryCompare(fakeDragItem, "visible", true)

            if (data.releaseBeforeDrag) {
                mouseRelease(launcher);
                tryCompare(fakeDragItem, "visible", false)

                mousePress(launcher, currentMouseX, currentMouseY);
                // DraggedItem needs to hide and fakeDragItem become visible
                tryCompare(fakeDragItem, "visible", true);
            }

            // Dragging a bit (> 1.5 gu)
            newMouseX -= units.gu(2)
            mouseFlick(launcher, currentMouseX, currentMouseY, newMouseX, newMouseY, false, false, 100)
            currentMouseX = newMouseX

            // Other items need to expand and become 0.6 opaque
            tryCompare(item0, "angle", 0)
            tryCompare(item0, "itemOpacity", 0.6)

            if (data.fullDrag) {
                // Dragging a bit more
                if (data.orientation == ListView.Horizontal) {
                    newMouseX += units.gu(15)
                    mouseFlick(launcher, currentMouseX, currentMouseY, newMouseX, newMouseY, false, false, 100)
                    currentMouseX = newMouseX

                    tryCompare(findChild(draggedItem, "dropIndicator"), "opacity", 1)
                    tryCompare(draggedItem, "height", units.gu(1))

                    // Dragging downwards. Item needs to move in the model
                    newMouseY -= initialItemHeight * 1.5
                    mouseFlick(launcher, currentMouseX, currentMouseY, newMouseX, newMouseY, false, false, 100)
                    currentMouseY = newMouseY
                } else if (data.orientation == ListView.Vertical) {
                    newMouseY -= initialItemHeight * 1.5
                    mouseFlick(launcher, currentMouseX, currentMouseY, newMouseX, newMouseY, false, false, 100)
                    currentMouseY = newMouseY

                    tryCompare(findChild(draggedItem, "dropIndicator"), "opacity", 1)
                    tryCompare(draggedItem, "height", units.gu(1))
                }

                waitForRendering(draggedItem)
                compare(LauncherModel.get(4).appId, item3)
                compare(LauncherModel.get(3).appId, item4)
            }

            // Releasing and checking if initial values are restored
            mouseRelease(launcher)
            tryCompare(findChild(draggedItem, "dropIndicator"), "opacity", 0)
            tryCompare(draggedItem, "itemOpacity", 1)
            tryCompare(fakeDragItem, "visible", false)

            // Click somewhere in the empty space to make it hide in case it isn't
            mouseClick(launcher, launcher.width - units.gu(1), units.gu(1));
            waitUntilLauncherDisappears();
        }

        function test_dragndrop_cancel_data() {
            return [
                {tag: "by mouse", mouse: true, releaseBeforeDrag: false},
                {tag: "by touch", mouse: false, releaseBeforeDrag: false},
                {tag: "by mouse with quicklist open", mouse: true, releaseBeforeDrag: true},
                {tag: "by touch with quicklist open", mouse: false, releaseBeforeDrag: true}
            ]
        }

        function test_dragndrop_cancel(data) {
            dragLauncherIntoView();
            var draggedItem = findChild(launcher, "launcherDelegate4")
            var item0 = findChild(launcher, "launcherDelegate0")
            var fakeDragItem = findChild(launcher, "fakeDragItem")

            // Doing longpress
            var currentMouseX = draggedItem.width / 2
            var currentMouseY = draggedItem.height / 2

            if(data.mouse) {
                mousePress(draggedItem, currentMouseX, currentMouseY)
            } else {
                touchPress(draggedItem, currentMouseX, currentMouseY)
            }

            // DraggedItem needs to hide and fakeDragItem become visible
            tryCompare(draggedItem, "itemOpacity", 0)
            tryCompare(fakeDragItem, "visible", true)

            if (data.releaseBeforeDrag) {
                if(data.mouse) {
                    mouseRelease(draggedItem)
                } else {
                    touchRelease(draggedItem)
                }
                tryCompare(fakeDragItem, "visible", false)

                if(data.mouse) {
                    mousePress(draggedItem, currentMouseX, currentMouseY)
                } else {
                    touchPress(draggedItem, currentMouseX, currentMouseY)
                }
                tryCompare(fakeDragItem, "visible", true);
            }

            // Dragging
            currentMouseX -= units.gu(20)

            if(data.mouse) {
                mouseMove(draggedItem, currentMouseX, currentMouseY)
            } else {
                touchMove(draggedItem, currentMouseX, currentMouseY)
            }

            // Make sure we're in the dragging state
            var dndArea = findChild(launcher, "dndArea");
            tryCompare(draggedItem, "dragging", true)
            tryCompare(dndArea, "draggedIndex", 4)

            // Click/Tap somewhere in the middle of the screen to close/hide the launcher
            if(data.mouse) {
                mouseClick(root)
            } else {
                touchRelease(draggedItem)
                tap(root)
            }

            // Make sure the dnd operation has been stopped
            tryCompare(draggedItem, "dragging", false)
            tryCompare(dndArea, "draggedIndex", -1)
            tryCompare(dndArea, "drag.target", undefined)
        }

        function test_dragndrop_with_other_quicklist_open() {
            dragLauncherIntoView();
            var draggedItem = findChild(launcher, "launcherDelegate4")
            var item0 = findChild(launcher, "launcherDelegate0")
            var fakeDragItem = findChild(launcher, "fakeDragItem")
            var initialItemHeight = draggedItem.height
            var item4 = LauncherModel.get(4).appId
            var item3 = LauncherModel.get(3).appId

            var listView = findChild(launcher, "launcherListView");
            listView.flick(0, units.gu(200));
            tryCompare(listView, "flicking", false);

            // Initial state
            compare(draggedItem.itemOpacity, 1, "Item's opacity is not 1 at beginning")
            compare(fakeDragItem.visible, false, "FakeDragItem isn't invisible at the beginning")
            tryCompare(findChild(draggedItem, "dropIndicator"), "opacity", 0)

            // Doing longpress
            var mouseOnLauncher = launcher.mapFromItem(draggedItem, draggedItem.width / 2, draggedItem.height / 2)
            var currentMouseX = mouseOnLauncher.x
            var currentMouseY = mouseOnLauncher.y
            var newMouseX = currentMouseX
            var newMouseY = currentMouseY
            mousePress(launcher, currentMouseX, currentMouseY)
            // DraggedItem needs to hide and fakeDragItem become visible
            tryCompare(draggedItem, "itemOpacity", 0)
            tryCompare(fakeDragItem, "visible", true)

            mouseRelease(launcher);
            tryCompare(fakeDragItem, "visible", false)

            // Now let's longpress and drag a different item

            var draggedItem = findChild(launcher, "launcherDelegate3")
            compare(draggedItem.itemOpacity, 1, "Item's opacity is not 1 at beginning")
            tryCompare(findChild(draggedItem, "dropIndicator"), "opacity", 0)

            // Doing longpress
            var mouseOnLauncher = launcher.mapFromItem(draggedItem, draggedItem.width / 2, draggedItem.height / 2)
            var currentMouseX = mouseOnLauncher.x
            var currentMouseY = mouseOnLauncher.y
            var newMouseX = currentMouseX
            var newMouseY = currentMouseY
            mousePress(launcher, currentMouseX, currentMouseY)
            // DraggedItem needs to hide and fakeDragItem become visible
            tryCompare(draggedItem, "itemOpacity", 0)
            tryCompare(fakeDragItem, "visible", true)

            // Dragging a bit (> 1.5 gu)
            newMouseX -= units.gu(2)
            mouseFlick(launcher, currentMouseX, currentMouseY, newMouseX, newMouseY, false, false, 100)
            currentMouseX = newMouseX

            // Other items need to expand and become 0.6 opaque
            tryCompare(item0, "angle", 0)
            tryCompare(item0, "itemOpacity", 0.6)

            // Dragging a bit more
            newMouseY += initialItemHeight * 1.5
            mouseFlick(launcher, currentMouseX, currentMouseY, newMouseX, newMouseY, false, false, 100)
            currentMouseY = newMouseY

            tryCompare(findChild(draggedItem, "dropIndicator"), "opacity", 1)
            tryCompare(draggedItem, "height", units.gu(1))

            waitForRendering(draggedItem)
            compare(LauncherModel.get(4).appId, item3)
            compare(LauncherModel.get(3).appId, item4)

            // Releasing and checking if initial values are restored
            mouseRelease(launcher)
            tryCompare(findChild(draggedItem, "dropIndicator"), "opacity", 0)
            tryCompare(draggedItem, "itemOpacity", 1)
            tryCompare(fakeDragItem, "visible", false)

            // Click somewhere in the empty space to make it hide in case it isn't
            mouseClick(launcher, launcher.width - units.gu(1), units.gu(1));
            waitUntilLauncherDisappears();
        }

        function test_quicklist_dismiss() {
            dragLauncherIntoView();
            var draggedItem = findChild(launcher, "launcherDelegate5")
            var item0 = findChild(launcher, "launcherDelegate0")
            var fakeDragItem = findChild(launcher, "fakeDragItem")
            var quickListShape = findChild(launcher, "quickListShape")

            // Initial state
            compare(quickListShape.visible, false)

            // Doing longpress
            mousePress(draggedItem)
            tryCompare(fakeDragItem, "visible", true) // Wait longpress happening
            tryCompare(quickListShape, "visible", true)

            // Dragging a bit (> 1.5 gu)
            mouseMove(draggedItem, -units.gu(2), draggedItem.height / 2)

            // QuickList needs to be closed when a drag operation starts
            tryCompare(quickListShape, "visible", false)

            mouseRelease(draggedItem);
        }

        function test_launcher_dismiss() {
            dragLauncherIntoView();
            verify(launcher.state == "visible");

            clickThroughTester.pressCount = 0;
            mouseClick(root, root.width / 2, units.gu(1));
            waitUntilLauncherDisappears();
            verify(launcher.state == "");
            compare(clickThroughTester.pressCount, 1);

            // and repeat, as a test for regression in lpbug#1531339
            dragLauncherIntoView();
            verify(launcher.state == "visible");
            clickThroughTester.pressCount = 0;
            mouseClick(root, root.width / 2, units.gu(1));
            waitUntilLauncherDisappears();
            verify(launcher.state == "");
            compare(clickThroughTester.pressCount, 1);
        }

        function test_quicklist_positioning_data() {
            return [
                {tag: "top", flickTo: "top", itemIndex: 0},
                {tag: "bottom", flickTo: "bottom", itemIndex: 9}
            ];
        }

        function test_quicklist_positioning(data) {
            dragLauncherIntoView();
            var quickList = findChild(launcher, "quickList")
            var draggedItem = findChild(launcher, "launcherDelegate" + data.itemIndex)
            var quickListShape = findChild(launcher, "quickListShape")

            // Position launcher to where we need it
            var listView = findChild(launcher, "launcherListView");
            if (data.flickTo == "top") {
                positionLauncherListAtBeginning();
            } else {
                positionLauncherListAtEnd();
            }

            // Doing longpress
            mousePress(draggedItem);
            tryCompare(quickListShape, "opacity", 0.95);
            mouseRelease(draggedItem);

            verify(quickList.y >= units.gu(1));
            verify(quickList.y + quickList.height + units.gu(1) <= launcher.height);
            compare(quickList.width, units.gu(30));

            // Click somewhere in the empty space to dismiss the quicklist
            mouseClick(launcher, launcher.width - units.gu(1), units.gu(1));
            tryCompare(quickListShape, "visible", false);

            // Click somewhere in the empty space to dismiss the launcher
            mouseClick(launcher, launcher.width - units.gu(1), units.gu(1));
            waitUntilLauncherDisappears();
        }

        function test_quicklist_click_data() {
            return [
                {tag: "non-clickable", index: 1, clickable: false },
                {tag: "clickable", index: 2, clickable: true },
            ];
        }

        function test_quicklist_click(data) {
            dragLauncherIntoView();
            var clickedItem = findChild(launcher, "launcherDelegate5")
            var quickList = findChild(launcher, "quickList")
            var quickListShape = findChild(launcher, "quickListShape")

            // Initial state
            tryCompare(quickListShape, "visible", false)

            // Doing longpress
            mousePress(clickedItem)
            tryCompare(clickedItem, "itemOpacity", 0) // Wait for longpress to happen
            verify(quickListShape.visible, "QuickList must be visible")

            mouseRelease(clickedItem);

            var quickListEntry = findChild(quickList, "quickListEntry" + data.index)

            signalSpy.signalName = "quickListTriggered"

            mouseClick(quickListEntry)

            if (data.clickable) {
                // QuickList needs to be closed when some clickable item is clicked
                tryCompare(quickListShape, "visible", false)

                compare(signalSpy.count, 1, "Quicklist signal wasn't triggered")
                compare(signalSpy.signalArguments[0][0], LauncherModel.get(5).appId)
                compare(signalSpy.signalArguments[0][1], 2)

            } else {

                // QuickList must not be closed when a non-clickable item is clicked
                verify(quickListShape.visible, "QuickList must be visible")

                compare(signalSpy.count, 0, "Quicklist signal must NOT be triggered when clicking a non-clickable item")

                // Click somewhere in the empty space to dismiss the quicklist
                mouseClick(launcher, launcher.width - units.gu(1), units.gu(1));
                tryCompare(quickListShape, "visible", false)
            }
        }

        function test_quicklistHideOnLauncherHide() {
            dragLauncherIntoView();
            var clickedItem = findChild(launcher, "launcherDelegate5")
            var quickList = findChild(launcher, "quickList")

            // Initial state
            tryCompare(quickList, "state", "")

            // Doing longpress
            mousePress(clickedItem)
            tryCompare(clickedItem, "itemOpacity", 0) // Wait for longpress to happen
            verify(quickList, "state", "open")

            launcher.hide();

            tryCompare(quickList, "state", "");
        }

        function test_quickListMenuOnRMB() {
            dragLauncherIntoView();
            var clickedItem = findChild(launcher, "launcherDelegate5")
            var quickList = findChild(launcher, "quickList")
            var quickListShape = findChild(launcher, "quickListShape")
            var dndArea = findChild(launcher, "dndArea");

            // Initial state
            tryCompare(quickListShape, "visible", false)

            // Doing RMB click
            mouseClick(clickedItem, clickedItem.width / 2, clickedItem.height / 2, Qt.RightButton)
            tryCompare(quickListShape, "visible", true)
            verify(quickList, "state", "open")
            verify(dndArea, "dragging", false)

            // Click somewhere in the empty space to dismiss the quicklist
            mouseClick(launcher, launcher.width - units.gu(1), units.gu(1));
            tryCompare(quickListShape, "visible", false);
            verify(quickList, "state", "")
        }

        function test_revealByEdgePush() {
            var panel = findChild(launcher, "launcherPanel");
            verify(!!panel);

            revealByEdgePush();
            compare(launcher.state, "visibleTemporary");

            // Now move the mouse away and make sure it hides in less than a second
            mouseMove(root, root.width, root.height / 2)

            // trigger the hide timer
            compare(fakeDismissTimer.running, true);
            fakeDismissTimer.triggered();
            tryCompare(panel, "x", 0);

            tryCompare(launcher, "state", "", 1000, "Launcher didn't hide after moving mouse away from it");
            waitUntilLauncherDisappears();
        }

        function test_progressChangeViaModel() {
            dragLauncherIntoView();
            var item = findChild(launcher, "launcherDelegate0")
            verify(item != undefined)
            LauncherModel.setProgress(LauncherModel.get(0).appId, -1)
            compare(findChild(item, "progressOverlay").visible, false)
            LauncherModel.setProgress(LauncherModel.get(0).appId, 20)
            compare(findChild(item, "progressOverlay").visible, true)
            LauncherModel.setProgress(LauncherModel.get(0).appId, 0)
        }

        function test_alertPeekingIcon() {
            var listView = findChild(launcher, "launcherListView")
            verify(listView != undefined)
            LauncherModel.setAlerting(LauncherModel.get(5).appId, true)
            tryCompare(listView, "peekingIndex", 5, 1000, "Wrong appId set as peeking-index")
            LauncherModel.setAlerting(LauncherModel.get(5).appId, false)
            tryCompare(listView, "peekingIndex", -1, 1000, "peeking-index should be -1")
        }

        function test_alertHidingIcon() {
            var listView = findChild(launcher, "launcherListView")
            verify(listView != undefined)
            var appIcon6 = findChild(launcher, "launcherDelegate6")
            verify(appIcon6 != undefined)
            LauncherModel.setAlerting(LauncherModel.get(6).appId, true)
            waitForWiggleToStart(appIcon6)
            LauncherModel.setAlerting(LauncherModel.get(6).appId, false)
            waitForWiggleToStop(appIcon6)
            tryCompare(appIcon6, "x", 0, 1000, "x-value of appId #6 should not be non-zero")
            waitForRendering(listView)
        }

        function test_alertIgnoreFocusedApp() {
            LauncherModel.setAlerting(LauncherModel.get(0).appId, true)
            compare(LauncherModel.get(0).alerting, false, "Focused app should not have the alert-state set")
        }

        function test_alertOnlyOnePeekingIcon() {
            var listView = findChild(launcher, "launcherListView")
            verify(listView != undefined)
            LauncherModel.setAlerting(LauncherModel.get(3).appId, true)
            LauncherModel.setAlerting(LauncherModel.get(1).appId, true)
            LauncherModel.setAlerting(LauncherModel.get(5).appId, true)
            tryCompare(listView, "peekingIndex", 3, 1000, "Wrong appId set as peeking-index")
            LauncherModel.setAlerting(LauncherModel.get(1).appId, false)
            LauncherModel.setAlerting(LauncherModel.get(3).appId, false)
            LauncherModel.setAlerting(LauncherModel.get(5).appId, false)
            tryCompare(listView, "peekingIndex", -1, 1000, "peeking-index should be -1")
            waitForRendering(listView)
        }

        function test_alertMultipleApps() {
            LauncherModel.setAlerting(LauncherModel.get(1).appId, true)
            LauncherModel.setAlerting(LauncherModel.get(3).appId, true)
            LauncherModel.setAlerting(LauncherModel.get(5).appId, true)
            LauncherModel.setAlerting(LauncherModel.get(7).appId, true)
            compare(LauncherModel.get(1).alerting, true, "Alert-state of appId #1 should not be false")
            compare(LauncherModel.get(3).alerting, true, "Alert-state of appId #3 should not be false")
            compare(LauncherModel.get(5).alerting, true, "Alert-state of appId #5 should not be false")
            compare(LauncherModel.get(7).alerting, true, "Alert-state of appId #7 should not be false")
            LauncherModel.setAlerting(LauncherModel.get(1).appId, false)
            LauncherModel.setAlerting(LauncherModel.get(3).appId, false)
            LauncherModel.setAlerting(LauncherModel.get(5).appId, false)
            LauncherModel.setAlerting(LauncherModel.get(7).appId, false)
            compare(LauncherModel.get(1).alerting, false, "Alert-state of appId #1 should not be true")
            compare(LauncherModel.get(3).alerting, false, "Alert-state of appId #1 should not be true")
            compare(LauncherModel.get(5).alerting, false, "Alert-state of appId #1 should not be true")
            compare(LauncherModel.get(7).alerting, false, "Alert-state of appId #1 should not be true")
        }

        function test_alertMoveIconIntoView() {
            dragLauncherIntoView();
            var appIcon1 = findChild(launcher, "launcherDelegate1");
            var appIcon7 = findChild(launcher, "launcherDelegate7");
            LauncherModel.setAlerting(LauncherModel.get(1).appId, true)
            tryCompare(appIcon1, "angle", 0, 1000, "angle of appId #1 should not be non-zero")
            waitForWiggleToStart(appIcon1)
            LauncherModel.setAlerting(LauncherModel.get(7).appId, true)
            tryCompare(appIcon7, "angle", 0, 1000, "angle of appId #7 should not be non-zero")
            waitForWiggleToStart(appIcon7)
            LauncherModel.setAlerting(LauncherModel.get(1).appId, false)
            waitForWiggleToStop(appIcon1)
            LauncherModel.setAlerting(LauncherModel.get(7).appId, false)
            waitForWiggleToStop(appIcon7)
        }

        function test_alertWigglePeekDrag() {
            var appIcon5 = findChild(launcher, "launcherDelegate5");
            var listView = findChild(launcher, "launcherListView")
            verify(listView != undefined)
            LauncherModel.setAlerting(LauncherModel.get(5).appId, true)
            tryCompare(listView, "peekingIndex", 5, 1000, "Wrong appId set as peeking-index")
            waitForWiggleToStart(appIcon5)
            tryCompare(appIcon5, "wiggling", true, 1000, "appId #6 should not be still")
            dragLauncherIntoView();
            tryCompare(listView, "peekingIndex", -1, 1000, "peeking-index should be -1")
            LauncherModel.setAlerting(LauncherModel.get(5).appId, false)
            waitForWiggleToStop(appIcon5)
            tryCompare(appIcon5, "wiggling", false, 1000, "appId #1 should not be wiggling")
        }

        function test_alertViaCountAndCountVisible() {
            dragLauncherIntoView();
            var appIcon1 = findChild(launcher, "launcherDelegate1")
            var oldCount = LauncherModel.get(1).count
            LauncherModel.setCount(LauncherModel.get(1).appId, 42)
            tryCompare(appIcon1, "wiggling", false, 1000, "appId #1 should be still")
            LauncherModel.setCountVisible(LauncherModel.get(1).appId, 1)
            tryCompare(appIcon1, "wiggling", true, 1000, "appId #1 should not be still")
            LauncherModel.setAlerting(LauncherModel.get(1).appId, false)
            waitForWiggleToStop(appIcon1)
            LauncherModel.setCount(LauncherModel.get(1).appId, 4711)
            tryCompare(appIcon1, "wiggling", true, 1000, "appId #1 should not be still")
            LauncherModel.setAlerting(LauncherModel.get(1).appId, false)
            waitForWiggleToStop(appIcon1)
            LauncherModel.setCountVisible(LauncherModel.get(1).appId, 0)
            LauncherModel.setCount(LauncherModel.get(1).appId, oldCount)
        }

        function test_longpressSuperKeyShowsHints() {
            var shortCutHint0 = findChild(findChild(launcher, "launcherDelegate0"), "shortcutHint");

            tryCompare(shortCutHint0, "visible", false);

            launcher.superPressed = true;
            tryCompare(launcher, "state", "visible");
            tryCompare(shortCutHint0, "visible", true);

            launcher.superPressed = false;
            tryCompare(launcher, "state", "");
            tryCompare(shortCutHint0, "visible", false);
        }

        function test_keyboardNavigation_data() {
            return [
                {tag: "right key", key: Qt.Key_Right},
                {tag: "menu key", key: Qt.Key_Menu}
            ]
        }

        function test_keyboardNavigation(data) {
            var bfbFocusHighlight = findChild(launcher, "bfbFocusHighlight");
            var quickList = findChild(launcher, "quickList");
            var launcherPanel = findChild(launcher, "launcherPanel");
            var launcherListView = findChild(launcher, "launcherListView");
            var last = launcherListView.count - 1;

            compare(bfbFocusHighlight.visible, false);
            launcher.openForKeyboardNavigation();
            tryCompare(launcherPanel, "x", 0);
            waitForRendering(launcher);

            assertFocusOnIndex(-1);

            // Down should go down
            keyClick(Qt.Key_Down);
            assertFocusOnIndex(0);

            // Tab should go down
            keyClick(Qt.Key_Tab);
            assertFocusOnIndex(1);

            // Up should go up
            keyClick(Qt.Key_Up);
            assertFocusOnIndex(0);

            // Backtab should go up
            keyClick(Qt.Key_Backtab);
            assertFocusOnIndex(-1); // BFB

            // The list should wrap around
            keyClick(Qt.Key_Up);
            waitForRendering(launcher);
            assertFocusOnIndex(last);

            keyClick(Qt.Key_Down);
            waitForRendering(launcher);
            keyClick(Qt.Key_Down);
            assertFocusOnIndex(0); // Back to Top

            // Right opens the quicklist
            keyClick(data.key);
            assertFocusOnIndex(0); // Navigating the quicklist... the launcher focus should not move
            tryCompare(quickList, "visible", true);
            tryCompare(quickList, "selectedIndex", 0)

            // Down should move down the quicklist
            keyClick(Qt.Key_Down);
            tryCompare(quickList, "selectedIndex", 1)

            // The quicklist should wrap around too
            keyClick(Qt.Key_Down);
            keyClick(Qt.Key_Down);
            keyClick(Qt.Key_Down);
            tryCompare(quickList, "selectedIndex", 0)

            // Left gets us back to the launcher
            keyClick(Qt.Key_Left);
            assertFocusOnIndex(0);
            tryCompare(quickList, "visible", false);

            // Launcher navigation should still work
            // Go bar to top by wrapping around
            keyClick(Qt.Key_Down);
            assertFocusOnIndex(1);

            keyClick(Qt.Key_Enter);
            assertFocusOnIndex(-2);
        }

        function test_selectQuicklistItemByKeyboard() {
            launcher.openForKeyboardNavigation();
            waitForRendering(launcher);

            signalSpy.signalName = "quickListTriggered"

            keyClick(Qt.Key_Down); // Down to launcher item 0
            keyClick(Qt.Key_Down); // Down to launcher item 1
            keyClick(Qt.Key_Right); // Into quicklist
            keyClick(Qt.Key_Down); // Down to quicklist item 1
            keyClick(Qt.Key_Down); // Down to quicklist item 2
            keyClick(Qt.Key_Enter); // Trigger it

            compare(signalSpy.count, 1, "Quicklist signal wasn't triggered")
            compare(signalSpy.signalArguments[0][0], LauncherModel.get(1).appId)
            compare(signalSpy.signalArguments[0][1], 2)
            assertFocusOnIndex(-2);
        }

        function test_hideNotWorkingWhenLockedOut_data() {
            return [
                {tag: "locked visible", locked: true},
                {tag: "no locked visible", locked: false},
            ]
        }

        function test_hideNotWorkingWhenLockedOut(data) {
            launcher.lockedVisible = data.locked;
            if (data.locked) {
                tryCompare(launcher, "state", "visible");
            } else {
                tryCompare(launcher, "state", "");
            }

            launcher.hide();
            waitForRendering(launcher);
            if (data.locked) {
                verify(launcher.state == "visible");
            } else {
                verify(launcher.state == "");
            }
        }

        function test_cancelKbdNavigationWitMouse_data() {
            return [
                        {tag: "locked out - no quicklist", autohide: false, withQuickList: false },
                        {tag: "locked out - with quicklist", autohide: false, withQuickList: true },
                        {tag: "autohide - no quicklist", autohide: true, withQuickList: false },
                        {tag: "autohide - with quicklist", autohide: true, withQuickList: true },
            ]
        }

        function test_cancelKbdNavigationWitMouse(data) {
            launcher.autohideEnabled = data.autohide;
            launcher.openForKeyboardNavigation();
            waitForRendering(launcher);

            var launcherPanel = findChild(launcher, "launcherPanel");
            tryCompare(launcherPanel, "x", 0);

            var quickList = findChild(launcher, "quickList");

            keyClick(Qt.Key_Down); // Down to launcher item 0
            keyClick(Qt.Key_Down); // Down to launcher item 1

            if (data.withQuickList) {
                keyClick(Qt.Key_Right); // Into quicklist
                tryCompare(quickList, "visible", true)
            }
            waitForRendering(launcher)

            mouseClick(root);

            if (data.autohide) {
                tryCompare(launcher, "state", "");
            } else {
                tryCompare(launcher, "state", "visible");
            }

            assertFocusOnIndex(-2);
        }

        function test_surfaceCountPips() {
            var launcherListView = findChild(launcher, "launcherListView")
            var moveAnimation = findInvisibleChild(launcherListView, "moveAnimation")

            for (var i = 0; i < launcherListView.count; i++) {
                launcherListView.moveToIndex(i);
                waitForRendering(launcherListView);
                tryCompare(moveAnimation, "running", false);

                var delegate = findChild(launcher, "launcherDelegate" + i);
                var surfacePipRepeater = findInvisibleChild(delegate, "surfacePipRepeater");
                compare(surfacePipRepeater.model, Math.min(3, LauncherModel.get(i).surfaceCount))
            }
        }

        function test_preventMouseEventsThru() {
            dragLauncherIntoView();
            var launcherPanel = findChild(launcher, "launcherPanel");
            tryCompare(launcherPanel, "visible", true);

            clickThroughSpy.signalName = "wheel";
            mouseWheel(launcherPanel, launcherPanel.width/2, launcherPanel.height/2, 10, 10);
            tryCompare(clickThroughSpy, "count", 0);

            clickThroughSpy.clear();
            clickThroughSpy.signalName = "clicked";
            mouseWheel(launcherPanel, launcherPanel.width/2, launcherPanel.height/2, Qt.RightButton);
            tryCompare(clickThroughSpy, "count", 0);
        }

<<<<<<< HEAD
        function test_tooltip() {
            launcher.lockedVisible = true;
            revealByEdgePush();

            var item = findChild(launcher, "launcherDelegate0");
            var tooltipShape = findChild(launcher, "tooltipShape");

            // Initial state
            tryCompare(tooltipShape, "visible", false);
            tryCompare(tooltipShape, "opacity", .0);

            // Move the mouse on the launcher icon
            mouseMove(item, item.width / 2, item.height / 2, 10);
            mouseMove(item, item.width / 2 + 1, item.height / 2, 10);
            tryCompare(tooltipShape, "visible", true);
            tryCompare(tooltipShape, "opacity", .95);

            // Move the mouse away
            mouseMove(root, root.width, root.height / 2, 10);
            tryCompare(tooltipShape, "visible", false);
            tryCompare(tooltipShape, "opacity", .0);
        }

        function test_quicklist_dismisses_tooltip() {
            launcher.lockedVisible = true;
            revealByEdgePush();

            var item = findChild(launcher, "launcherDelegate0");
            var tooltipShape = findChild(launcher, "tooltipShape");
            var quickListShape = findChild(launcher, "quickListShape");

            // Initial state
            tryCompare(tooltipShape, "visible", false);
            tryCompare(tooltipShape, "opacity", .0);

            // Move the mouse on the launcher icon
            mouseMove(item, item.width / 2, item.height / 2, 10);
            mouseMove(item, item.width / 2 + 1, item.height / 2, 10);
            tryCompare(tooltipShape, "visible", true);
            tryCompare(tooltipShape, "opacity", .95);

            // Right click to show the quicklist
            mouseClick(item, item.width / 2, item.height / 2, Qt.RightButton);
            tryCompare(quickListShape, "visible", true);
            tryCompare(tooltipShape, "visible", false);
            tryCompare(tooltipShape, "opacity", .0);

            // Left click hides the quicklist, tooltip is still dismissed
            mouseClick(item, item.width / 2, item.height / 2, Qt.LefftButton);
            tryCompare(quickListShape, "visible", false);
            tryCompare(tooltipShape, "visible", false);
            tryCompare(tooltipShape, "opacity", .0);

            // Mouse motion should should show tooltip again
            mouseMove(item, item.width / 2, item.height / 2, 10);
            mouseMove(item, item.width / 2 + 1, item.height / 2, 10);
            tryCompare(tooltipShape, "visible", true);
            tryCompare(tooltipShape, "opacity", .95);
        }

        function test_click_dismisses_tooltip() {
            launcher.lockedVisible = true;
            revealByEdgePush();

            var item = findChild(launcher, "launcherDelegate0");
            var tooltipShape = findChild(launcher, "tooltipShape");

            // Initial state
            tryCompare(tooltipShape, "visible", false);
            tryCompare(tooltipShape, "opacity", .0);

            // Move the mouse on the launcher icon
            mouseMove(item, item.width / 2, item.height / 2, 10);
            mouseMove(item, item.width / 2 + 1, item.height / 2, 10);
            tryCompare(tooltipShape, "visible", true);
            tryCompare(tooltipShape, "opacity", .95);

            // Left click should dismiss the tooltip
            mouseClick(item, item.width / 2 + 1, item.height / 2, Qt.LeftButton);
            tryCompare(tooltipShape, "visible", false);
            tryCompare(tooltipShape, "opacity", .0);

            // Mouse motion should should show tooltip again
            mouseMove(item, item.width / 2, item.height / 2, 10);
            mouseMove(item, item.width / 2 + 1, item.height / 2, 10);
            tryCompare(tooltipShape, "visible", true);
            tryCompare(tooltipShape, "opacity", .95);
=======
        function test_launcherEnabledSetting() {
            launcher.available = true;

            dragLauncherIntoView();
            var launcherPanel = findChild(launcher, "launcherPanel");
            compare(launcherPanel.x, 0);

            launcher.available = true;
        }

        function test_launcherDisabledSetting() {
            launcher.available = false;

            //We don't actually care that it's visible, so juct use dragLauncher() rather than dragLauncherIntoView()
            dragLauncher();
            var launcherPanel = findChild(launcher, "launcherPanel");
            compare(launcherPanel.x, -launcherPanel.width);

            launcher.available = true;
>>>>>>> 9212688a
        }
    }
}<|MERGE_RESOLUTION|>--- conflicted
+++ resolved
@@ -1369,7 +1369,6 @@
             tryCompare(clickThroughSpy, "count", 0);
         }
 
-<<<<<<< HEAD
         function test_tooltip() {
             launcher.lockedVisible = true;
             revealByEdgePush();
@@ -1457,7 +1456,7 @@
             mouseMove(item, item.width / 2 + 1, item.height / 2, 10);
             tryCompare(tooltipShape, "visible", true);
             tryCompare(tooltipShape, "opacity", .95);
-=======
+
         function test_launcherEnabledSetting() {
             launcher.available = true;
 
@@ -1477,7 +1476,6 @@
             compare(launcherPanel.x, -launcherPanel.width);
 
             launcher.available = true;
->>>>>>> 9212688a
         }
     }
 }
--- conflicted
+++ resolved
@@ -1261,11 +1261,7 @@
             // The quicklist should wrap around too
             keyClick(Qt.Key_Down);
             keyClick(Qt.Key_Down);
-<<<<<<< HEAD
-=======
             keyClick(Qt.Key_Down);
-            keyClick(Qt.Key_Down);
->>>>>>> 46bca5fb
             tryCompare(quickList, "selectedIndex", 0)
 
             // Left gets us back to the launcher

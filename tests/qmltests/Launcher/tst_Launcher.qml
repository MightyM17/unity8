/*
 * Copyright 2013-2014 Canonical Ltd.
 *
 * This program is free software; you can redistribute it and/or modify
 * it under the terms of the GNU General Public License as published by
 * the Free Software Foundation; version 3.
 *
 * This program is distributed in the hope that it will be useful,
 * but WITHOUT ANY WARRANTY; without even the implied warranty of
 * MERCHANTABILITY or FITNESS FOR A PARTICULAR PURPOSE.  See the
 * GNU General Public License for more details.
 *
 * You should have received a copy of the GNU General Public License
 * along with this program.  If not, see <http://www.gnu.org/licenses/>.
 */

import QtQuick 2.4
import QtQuick.Layouts 1.1
import QtTest 1.0
import Unity.Test 0.1
import Ubuntu.Components 1.3
import ".."
import "../../../qml/Launcher"
import Unity.Launcher 0.1
import Utils 0.1 // For EdgeBarrierSettings

/* Nothing is shown at first. If you drag from left edge you will bring up the
   launcher. */
Item {
    id: root
    width: units.gu(140)
    height: units.gu(70)

    Loader {
        id: launcherLoader
        anchors.fill: parent
        focus: true
        property bool itemDestroyed: false
        sourceComponent: Component {
            Launcher {
                id: launcher
                x: 0
                y: 0
                width: units.gu(40)
                height: root.height

                property string lastSelectedApplication

                onLauncherApplicationSelected: {
                    lastSelectedApplication = appId
                }

                property int showDashHome_count: 0
                onShowDashHome: {
                    showDashHome_count++;
                }

                property int maxPanelX: 0

                Connections {
                    target: testCase.findChild(launcher, "launcherPanel")

                    onXChanged: {
                        if (target.x > launcher.maxPanelX) {
                            launcher.maxPanelX = target.x;
                        }
                    }
                }

                Component.onCompleted: {
                    launcherLoader.itemDestroyed = false;
                    launcherLoader.focus = true
                    edgeBarrierControls.target = testCase.findChild(this, "edgeBarrierController");
                }
                Component.onDestruction: {
                    launcherLoader.itemDestroyed = true;
                }
            }
        }
    }

    Binding {
        target: launcherLoader.item
        property: "lockedVisible"
        value: lockedVisibleCheckBox.checked
    }
    Binding {
        target: launcherLoader.item
        property: "panelWidth"
        value: units.gu(Math.round(widthSlider.value))
    }

    ColumnLayout {
        anchors { bottom: parent.bottom; right: parent.right; margins: units.gu(1) }
        spacing: units.gu(1)
        width: childrenRect.width

        RowLayout {
            CheckBox {
                id: lockedVisibleCheckBox
                checked: false
            }
            Label {
                text: "Launcher always visible"
            }
        }

        Slider {
            id: widthSlider
            Layout.fillWidth: true
            minimumValue: 6
            maximumValue: 12
            value: 10
        }

        MouseTouchEmulationCheckbox {}

        EdgeBarrierControls {
            id: edgeBarrierControls
            text: "Drag here to pull out launcher"
            onDragged: { launcherLoader.item.pushEdge(amount); }
        }

        Button {
            text: "emit hinting signal"
            onClicked: LauncherModel.emitHint()
            Layout.fillWidth: true
        }

        Button {
            text: "rotate"
            onClicked: launcherLoader.item.inverted = !launcherLoader.item.inverted
            Layout.fillWidth: true
        }

        Button {
            text: "open for kbd navigation"
            onClicked: {
                launcherLoader.item.openForKeyboardNavigation()
                launcherLoader.item.forceActiveFocus();// = true
            }
            Layout.fillWidth: true
        }

        Row {
            spacing: units.gu(1)

            Button {
                text: "35% bar"
                onClicked: LauncherModel.setProgress(LauncherModel.get(parseInt(appIdEntryBar.displayText)).appId, 35)
                Layout.fillWidth: true
            }

            TextArea {
                id: appIdEntryBar
                anchors.verticalCenter: parent.verticalCenter
                width: units.gu(4)
                height: units.gu(4)
                autoSize: true
                text: "2"
                maximumLineCount: 1
            }

            Button {
                text: "no bar"
                onClicked: LauncherModel.setProgress(LauncherModel.get(parseInt(appIdEntryBar.displayText)).appId, -1)
                Layout.fillWidth: true
            }
        }

        Row {
            spacing: units.gu(1)

            Button {
                text: "set alert"
                onClicked: LauncherModel.setAlerting(LauncherModel.get(parseInt(appIdEntryAlert.displayText)).appId, true)
            }

            TextArea {
                id: appIdEntryAlert
                anchors.verticalCenter: parent.verticalCenter
                width: units.gu(5)
                height: units.gu(4)
                autoSize: true
                text: "2"
                maximumLineCount: 1
                Layout.fillWidth: true
            }

            Button {
                text: "unset alert"
                onClicked: LauncherModel.setAlerting(LauncherModel.get(parseInt(appIdEntryAlert.displayText)).appId, false)
            }
        }
    }

    SignalSpy {
        id: signalSpy
        target: LauncherModel
    }

    Item {
        id: fakeDismissTimer
        property bool running: false
        signal triggered

        function stop() {
            running = false;
        }

        function restart() {
            running = true;
        }
    }

    UnityTestCase {
        id: testCase
        name: "Launcher"
        when: windowShown

        property Item launcher: launcherLoader.status === Loader.Ready ? launcherLoader.item : null
        function cleanup() {
            launcherLoader.active = false;
            // Loader.status might be Loader.Null and Loader.item might be null but the Loader
            // item might still be alive. So if we set Loader.active back to true
            // again right now we will get the very same Shell instance back. So no reload
            // actually took place. Likely because Loader waits until the next event loop
            // iteration to do its work. So to ensure the reload, we will wait until the
            // Shell instance gets destroyed.
            tryCompare(launcherLoader, "itemDestroyed", true);
            launcherLoader.active = true;
        }
        function init() {
            var panel = findChild(launcher, "launcherPanel");
            verify(!!panel);

            panel.dismissTimer = fakeDismissTimer;

            // Make sure we don't start the test with the mouse hovering the launcher
            mouseMove(root, root.width, root.height / 2);

            var listView = findChild(launcher, "launcherListView");
            // wait for it to settle before doing the flick. Otherwise the flick
            // might fail.
            // On startup that listView is already moving. maybe because of its contents
            // growing while populating it with icons etc.
            tryCompare(listView, "flicking", false);

            compare(listView.contentY, -listView.topMargin, "Launcher did not start up with first item unfolded");

            // Now do check that snapping is in fact enabled
            compare(listView.snapMode, ListView.SnapToItem, "Snapping is not enabled");

            removeTimeConstraintsFromDirectionalDragAreas(root);
        }

        function dragLauncherIntoView() {
            var startX = launcher.dragAreaWidth/2;
            var startY = launcher.height/2;
            touchFlick(launcher,
                       startX, startY,
                       startX+units.gu(8), startY);

            var panel = findChild(launcher, "launcherPanel");
            verify(!!panel);

            // wait until it gets fully extended
            // a tryCompare doesn't work since
            //    compare(-0.000005917593600024418, 0);
            // is true and in this case we want exactly 0 or will have pain later on
            tryCompareFunction( function(){ return panel.x === 0; }, true );
            tryCompare(launcher, "state", "visible");
        }

        function revealByEdgePush() {
            // Place the mouse against the window/screen edge and push beyond the barrier threshold
            mouseMove(root, 1, root.height / 2);
            launcher.pushEdge(EdgeBarrierSettings.pushThreshold * 1.1);

            var panel = findChild(launcher, "launcherPanel");
            verify(!!panel);

            // wait until it gets fully extended
            tryCompare(panel, "x", 0);
            tryCompare(launcher, "state", "visibleTemporary");
        }

        function waitUntilLauncherDisappears() {
            var panel = findChild(launcher, "launcherPanel");
            tryCompare(panel, "x", -panel.width, 1000);
        }

        function waitForWiggleToStart(appIcon) {
            verify(appIcon != undefined)
            tryCompare(appIcon, "wiggling", true, 1000, "wiggle-anim should not be in stopped state")
        }

        function waitForWiggleToStop(appIcon) {
            verify(appIcon != undefined)
            tryCompare(appIcon, "wiggling", false, 1000, "wiggle-anim should not be in running state")
        }

        function positionLauncherListAtBeginning() {
            var listView = testCase.findChild(launcherLoader.item, "launcherListView");
            var moveAnimation = findInvisibleChild(listView, "moveAnimation")

            listView.moveToIndex(0);

            waitForRendering(listView);
            tryCompare(moveAnimation, "running", false);
        }
        function positionLauncherListAtEnd() {
            var listView = testCase.findChild(launcherLoader.item, "launcherListView");
            var moveAnimation = findInvisibleChild(listView, "moveAnimation")

            listView.moveToIndex(listView.count -1);

            waitForRendering(listView);
            tryCompare(moveAnimation, "running", false);
        }

        function assertFocusOnIndex(index) {
<<<<<<< HEAD
            var launcherListView = findChild(launcher, "launcherListView");
            var bfbFocusHighlight = findChild(launcher, "bfbFocusHighlight");

            waitForRendering(launcher);
            compare(bfbFocusHighlight.visible, index === -1);
            for (var i = 0; i < launcherListView.count; i++) {
                var focusRing = findChild(findChild(launcher, "launcherDelegate" + i), "focusRing")
                compare(focusRing.visible, index === i);
=======
            var launcherPanel = findChild(launcherLoader.item, "launcherPanel");
            var launcherListView = findChild(launcherLoader.item, "launcherListView");
            var bfbFocusHighlight = findChild(launcherLoader.item, "bfbFocusHighlight");
            waitForRendering(launcherLoader.item);
            tryCompare(launcherPanel, "highlightIndex", index);
            tryCompare(bfbFocusHighlight, "visible", index === -1);
            for (var i = 0; i < launcherListView.count; i++) {
                var item = findChild(launcher, "launcherDelegate" + i);
                // Delegates might be destroyed when not visible. We can't check if they paint a focus highlight.
                // Make sure the requested index does have focus. for the others, try best effort to check if they don't
                if (index === i || item) {
                    var focusRing = findChild(item, "focusRing")
                    tryCompare(focusRing, "visible", index === i);
                }
>>>>>>> 4fa59aeb
            }
        }

        // Drag from the left edge of the screen rightwards and check that the launcher
        // appears (as if being dragged by the finger/pointer)
        function test_dragLeftEdgeToRevealLauncherAndTapCenterToDismiss() {
            waitUntilLauncherDisappears();

            var panel = findChild(launcher, "launcherPanel")
            verify(!!panel)

            // it starts out hidden just left of the left launcher edge
            compare(panel.x, -panel.width)

            dragLauncherIntoView()

            // tapping on the center of the screen should dismiss the launcher
            mouseClick(launcher, panel.width + units.gu(5), launcher.height / 2)

            // should eventually get fully retracted (hidden)
            tryCompare(panel, "x", -launcher.panelWidth, 2000)
        }

        /* If I click on the icon of an application on the launcher
           Launcher::launcherApplicationSelected signal should be emitted with the
           corresponding desktop file. E.g. clicking on phone icon should yield
           launcherApplicationSelected("[...]dialer-app.desktop") */
        function test_clickingOnAppIconCausesSignalEmission_data() {
            return [
                {tag: "by mouse", mouse: true},
                {tag: "by touch", mouse: false}
            ]
        }

        function test_clickingOnAppIconCausesSignalEmission(data) {
            if (data.mouse) {
                revealByEdgePush();
            } else {
                dragLauncherIntoView();
            }
            launcher.lastSelectedApplication = "";
            launcher.inverted = false;

            positionLauncherListAtBeginning();

            var appIcon = findChild(launcher, "launcherDelegate0");

            verify(!!appIcon);

            if (data.mouse) {
                mouseClick(appIcon);
            } else {
                tap(appIcon);
            }

            tryCompare(launcher, "lastSelectedApplication",
                       appIcon.appId);

            // Tapping on an application icon also dismisses the launcher
            waitUntilLauncherDisappears();
        }

        /* If I click on the dash icon on the launcher
           Launcher::showDashHome signal should be emitted */
        function test_clickingOnDashIconCausesSignalEmission() {
            launcher.showDashHome_count = 0

            dragLauncherIntoView()

            var dashIcon = findChild(launcher, "dashItem")
            verify(!!dashIcon)

            mouseClick(dashIcon)

            tryCompare(launcher, "showDashHome_count", 1)

            // Tapping on the dash icon also dismisses the launcher
            waitUntilLauncherDisappears()
        }

        function test_teaseLauncher_data() {
            return [
                {tag: "available", available: true},
                {tag: "not available", available: false}
            ];
        }

        function test_teaseLauncher(data) {
            launcher.available = data.available;
            launcher.maxPanelX = -launcher.panelWidth;
            launcher.tease();

            if (data.available) {
                // Check if the launcher slides in for units.gu(2). However, as the animation is 200ms
                // and the teaseTimer's timeout too, give it a 2 pixels grace distance
                tryCompareFunction(
                    function(){
                        return launcher.maxPanelX >= -launcher.panelWidth + units.gu(2) - 2;
                    },
                    true)
            } else {
                wait(100)
                compare(launcher.maxPanelX, -launcher.panelWidth, "Launcher moved even if it shouldn't")
            }

            waitUntilLauncherDisappears();
            launcher.available = true;
        }

        function test_hintLauncherOnChange() {
            var launcherPanel = findChild(launcher, "launcherPanel")
            // Make sure we start hidden
            tryCompare(launcherPanel, "x", -launcher.panelWidth)
            // reset our measurement property
            launcher.maxPanelX = -launcher.panelWidth
            // change it
            LauncherModel.move(0, 1)
            LauncherModel.emitHint();

            // make sure it opened fully and hides again without delay
            tryCompare(launcher, "maxPanelX", 0)
            tryCompare(launcherPanel, "x", -launcher.panelWidth, 1000)
        }

        function test_countEmblems() {
            dragLauncherIntoView();
            var launcherListView = findChild(launcher, "launcherListView");
            for (var i = 0; i < launcherListView.count; ++i) {
                launcherListView.moveToIndex(i);
                waitForRendering(launcherListView);
                var delegate = findChild(launcherListView, "launcherDelegate" + i)
                compare(findChild(delegate, "countEmblem").visible, LauncherModel.get(i).countVisible)
                // Intentionally allow type coercion (string/number)
                compare(findChild(delegate, "countLabel").text == LauncherModel.get(i).count, true)
            }
        }

        function test_progressOverlays() {
            dragLauncherIntoView();
            var launcherListView = findChild(launcher, "launcherListView");
            for (var i = 0; i < launcherListView.count; ++i) {
                var delegate = findChild(launcherListView, "launcherDelegate" + i)
                compare(findChild(delegate, "progressOverlay").visible, LauncherModel.get(i).progress >= 0)
            }
        }

        function test_runningHighlight() {
            dragLauncherIntoView();
            var launcherListView = findChild(launcher, "launcherListView");
            for (var i = 0; i < launcherListView.count; ++i) {
                var delegate = findChild(launcherListView, "launcherDelegate" + i)
                compare(findChild(delegate, "runningHighlight0").visible, LauncherModel.get(i).running)
            }
        }

        function test_focusedHighlight() {
            dragLauncherIntoView();
            var launcherListView = findChild(launcher, "launcherListView");
            for (var i = 0; i < launcherListView.count; ++i) {
                var delegate = findChild(launcherListView, "launcherDelegate" + i)
                compare(findChild(delegate, "focusedHighlight").visible, LauncherModel.get(i).focused)
            }
        }

        function test_clickFlick_data() {
            var listView = findChild(launcher, "launcherListView");
            return [
                {tag: "unfolded top", positionViewAtBeginning: true,
                                      clickY: listView.topMargin + units.gu(2),
                                      expectFlick: false},

                {tag: "folded top", positionViewAtBeginning: false,
                                    clickY: listView.topMargin + units.gu(2),
                                    expectFlick: true},

                {tag: "unfolded bottom", positionViewAtBeginning: false,
                                         clickY: listView.height - listView.topMargin - units.gu(1),
                                         expectFlick: false},

                {tag: "folded bottom", positionViewAtBeginning: true,
                                       clickY: listView.height - listView.topMargin - units.gu(1),
                                       expectFlick: true},
            ];
        }

        function test_clickFlick(data) {
            launcher.inverted = false;
            launcher.lastSelectedApplication = "";
            dragLauncherIntoView();
            var listView = findChild(launcher, "launcherListView");
            var moveAnimation = findInvisibleChild(listView, "moveAnimation")

            // flicking is unreliable. sometimes it works, sometimes the
            // list view moves just a tiny bit or not at all, making tests fail.
            // So for stability's sake we just put the listView in the position
            // we want to to actually start doing what this tests intends to check.
            if (data.positionViewAtBeginning) {
                positionLauncherListAtBeginning();
            } else {
                positionLauncherListAtEnd();
            }
            var oldY = listView.contentY;

            mouseClick(listView, listView.width / 2, data.clickY);

            if (data.expectFlick) {
                tryCompare(moveAnimation, "running", true);
            }
            tryCompare(moveAnimation, "running", false);

            if (data.expectFlick) {
                verify(listView.contentY != oldY);
                compare(launcher.lastSelectedApplication, "", "Launcher app clicked signal emitted even though it should only flick");
            } else {
                verify(launcher.lastSelectedApplication != "");
                compare(listView.contentY, oldY, "Launcher was flicked even though it should only launch an app");
            }
        }

        function test_dragndrop_data() {
            return [
                {tag: "startDrag", fullDrag: false, releaseBeforeDrag: false },
                {tag: "fullDrag horizontal", fullDrag: true, releaseBeforeDrag: false, orientation: ListView.Horizontal },
                {tag: "fullDrag vertical", fullDrag: true, releaseBeforeDrag: false, orientation: ListView.Vertical },
                {tag: "startDrag with quicklist open", fullDrag: false, releaseBeforeDrag: true },
                {tag: "fullDrag horizontal with quicklist open", fullDrag: true, releaseBeforeDrag: true, orientation: ListView.Horizontal },
                {tag: "fullDrag vertical with quicklist open", fullDrag: true, releaseBeforeDrag: true, orientation: ListView.Vertical },
            ];
        }

        function test_dragndrop(data) {
            dragLauncherIntoView();
            var draggedItem = findChild(launcher, "launcherDelegate4")
            var item0 = findChild(launcher, "launcherDelegate0")
            var fakeDragItem = findChild(launcher, "fakeDragItem")
            var initialItemHeight = draggedItem.height
            var item4 = LauncherModel.get(4).appId
            var item3 = LauncherModel.get(3).appId

            var listView = findChild(launcher, "launcherListView");
            listView.flick(0, units.gu(200));
            tryCompare(listView, "flicking", false);

            // Initial state
            compare(draggedItem.itemOpacity, 1, "Item's opacity is not 1 at beginning")
            compare(fakeDragItem.visible, false, "FakeDragItem isn't invisible at the beginning")
            tryCompare(findChild(draggedItem, "dropIndicator"), "opacity", 0)

            // Doing longpress
            var mouseOnLauncher = launcher.mapFromItem(draggedItem, draggedItem.width / 2, draggedItem.height / 2)
            var currentMouseX = mouseOnLauncher.x
            var currentMouseY = mouseOnLauncher.y
            var newMouseX = currentMouseX
            var newMouseY = currentMouseY
            mousePress(launcher, currentMouseX, currentMouseY)
            // DraggedItem needs to hide and fakeDragItem become visible
            tryCompare(draggedItem, "itemOpacity", 0)
            tryCompare(fakeDragItem, "visible", true)

            if (data.releaseBeforeDrag) {
                mouseRelease(launcher);
                tryCompare(fakeDragItem, "visible", false)

                mousePress(launcher, currentMouseX, currentMouseY);
                // DraggedItem needs to hide and fakeDragItem become visible
                tryCompare(fakeDragItem, "visible", true);
            }

            // Dragging a bit (> 1.5 gu)
            newMouseX -= units.gu(2)
            mouseFlick(launcher, currentMouseX, currentMouseY, newMouseX, newMouseY, false, false, 100)
            currentMouseX = newMouseX

            // Other items need to expand and become 0.6 opaque
            tryCompare(item0, "angle", 0)
            tryCompare(item0, "itemOpacity", 0.6)

            if (data.fullDrag) {
                // Dragging a bit more
                if (data.orientation == ListView.Horizontal) {
                    newMouseX += units.gu(15)
                    mouseFlick(launcher, currentMouseX, currentMouseY, newMouseX, newMouseY, false, false, 100)
                    currentMouseX = newMouseX

                    tryCompare(findChild(draggedItem, "dropIndicator"), "opacity", 1)
                    tryCompare(draggedItem, "height", units.gu(1))

                    // Dragging downwards. Item needs to move in the model
                    newMouseY -= initialItemHeight * 1.5
                    mouseFlick(launcher, currentMouseX, currentMouseY, newMouseX, newMouseY, false, false, 100)
                    currentMouseY = newMouseY
                } else if (data.orientation == ListView.Vertical) {
                    newMouseY -= initialItemHeight * 1.5
                    mouseFlick(launcher, currentMouseX, currentMouseY, newMouseX, newMouseY, false, false, 100)
                    currentMouseY = newMouseY

                    tryCompare(findChild(draggedItem, "dropIndicator"), "opacity", 1)
                    tryCompare(draggedItem, "height", units.gu(1))
                }

                waitForRendering(draggedItem)
                compare(LauncherModel.get(4).appId, item3)
                compare(LauncherModel.get(3).appId, item4)
            }

            // Releasing and checking if initial values are restored
            mouseRelease(launcher)
            tryCompare(findChild(draggedItem, "dropIndicator"), "opacity", 0)
            tryCompare(draggedItem, "itemOpacity", 1)
            tryCompare(fakeDragItem, "visible", false)

            // Click somewhere in the empty space to make it hide in case it isn't
            mouseClick(launcher, launcher.width - units.gu(1), units.gu(1));
            waitUntilLauncherDisappears();
        }

        function test_dragndrop_cancel_data() {
            return [
                {tag: "by mouse", mouse: true, releaseBeforeDrag: false},
                {tag: "by touch", mouse: false, releaseBeforeDrag: false},
                {tag: "by mouse with quicklist open", mouse: true, releaseBeforeDrag: true},
                {tag: "by touch with quicklist open", mouse: false, releaseBeforeDrag: true}
            ]
        }

        function test_dragndrop_cancel(data) {
            dragLauncherIntoView();
            var draggedItem = findChild(launcher, "launcherDelegate4")
            var item0 = findChild(launcher, "launcherDelegate0")
            var fakeDragItem = findChild(launcher, "fakeDragItem")

            // Doing longpress
            var currentMouseX = draggedItem.width / 2
            var currentMouseY = draggedItem.height / 2

            if(data.mouse) {
                mousePress(draggedItem, currentMouseX, currentMouseY)
            } else {
                touchPress(draggedItem, currentMouseX, currentMouseY)
            }

            // DraggedItem needs to hide and fakeDragItem become visible
            tryCompare(draggedItem, "itemOpacity", 0)
            tryCompare(fakeDragItem, "visible", true)

            if (data.releaseBeforeDrag) {
                if(data.mouse) {
                    mouseRelease(draggedItem)
                } else {
                    touchRelease(draggedItem)
                }
                tryCompare(fakeDragItem, "visible", false)

                if(data.mouse) {
                    mousePress(draggedItem, currentMouseX, currentMouseY)
                } else {
                    touchPress(draggedItem, currentMouseX, currentMouseY)
                }
                tryCompare(fakeDragItem, "visible", true);
            }

            // Dragging
            currentMouseX -= units.gu(20)

            if(data.mouse) {
                mouseMove(draggedItem, currentMouseX, currentMouseY)
            } else {
                touchMove(draggedItem, currentMouseX, currentMouseY)
            }

            // Make sure we're in the dragging state
            var dndArea = findChild(launcher, "dndArea");
            tryCompare(draggedItem, "dragging", true)
            tryCompare(dndArea, "draggedIndex", 4)

            // Click/Tap somewhere in the middle of the screen to close/hide the launcher
            if(data.mouse) {
                mouseClick(root)
            } else {
                touchRelease(draggedItem)
                tap(root)
            }

            // Make sure the dnd operation has been stopped
            tryCompare(draggedItem, "dragging", false)
            tryCompare(dndArea, "draggedIndex", -1)
            tryCompare(dndArea, "drag.target", undefined)
        }

        function test_dragndrop_with_other_quicklist_open() {
            dragLauncherIntoView();
            var draggedItem = findChild(launcher, "launcherDelegate4")
            var item0 = findChild(launcher, "launcherDelegate0")
            var fakeDragItem = findChild(launcher, "fakeDragItem")
            var initialItemHeight = draggedItem.height
            var item4 = LauncherModel.get(4).appId
            var item3 = LauncherModel.get(3).appId

            var listView = findChild(launcher, "launcherListView");
            listView.flick(0, units.gu(200));
            tryCompare(listView, "flicking", false);

            // Initial state
            compare(draggedItem.itemOpacity, 1, "Item's opacity is not 1 at beginning")
            compare(fakeDragItem.visible, false, "FakeDragItem isn't invisible at the beginning")
            tryCompare(findChild(draggedItem, "dropIndicator"), "opacity", 0)

            // Doing longpress
            var mouseOnLauncher = launcher.mapFromItem(draggedItem, draggedItem.width / 2, draggedItem.height / 2)
            var currentMouseX = mouseOnLauncher.x
            var currentMouseY = mouseOnLauncher.y
            var newMouseX = currentMouseX
            var newMouseY = currentMouseY
            mousePress(launcher, currentMouseX, currentMouseY)
            // DraggedItem needs to hide and fakeDragItem become visible
            tryCompare(draggedItem, "itemOpacity", 0)
            tryCompare(fakeDragItem, "visible", true)

            mouseRelease(launcher);
            tryCompare(fakeDragItem, "visible", false)

            // Now let's longpress and drag a different item

            var draggedItem = findChild(launcher, "launcherDelegate3")
            compare(draggedItem.itemOpacity, 1, "Item's opacity is not 1 at beginning")
            tryCompare(findChild(draggedItem, "dropIndicator"), "opacity", 0)

            // Doing longpress
            var mouseOnLauncher = launcher.mapFromItem(draggedItem, draggedItem.width / 2, draggedItem.height / 2)
            var currentMouseX = mouseOnLauncher.x
            var currentMouseY = mouseOnLauncher.y
            var newMouseX = currentMouseX
            var newMouseY = currentMouseY
            mousePress(launcher, currentMouseX, currentMouseY)
            // DraggedItem needs to hide and fakeDragItem become visible
            tryCompare(draggedItem, "itemOpacity", 0)
            tryCompare(fakeDragItem, "visible", true)

            // Dragging a bit (> 1.5 gu)
            newMouseX -= units.gu(2)
            mouseFlick(launcher, currentMouseX, currentMouseY, newMouseX, newMouseY, false, false, 100)
            currentMouseX = newMouseX

            // Other items need to expand and become 0.6 opaque
            tryCompare(item0, "angle", 0)
            tryCompare(item0, "itemOpacity", 0.6)

            // Dragging a bit more
            newMouseY += initialItemHeight * 1.5
            mouseFlick(launcher, currentMouseX, currentMouseY, newMouseX, newMouseY, false, false, 100)
            currentMouseY = newMouseY

            tryCompare(findChild(draggedItem, "dropIndicator"), "opacity", 1)
            tryCompare(draggedItem, "height", units.gu(1))

            waitForRendering(draggedItem)
            compare(LauncherModel.get(4).appId, item3)
            compare(LauncherModel.get(3).appId, item4)

            // Releasing and checking if initial values are restored
            mouseRelease(launcher)
            tryCompare(findChild(draggedItem, "dropIndicator"), "opacity", 0)
            tryCompare(draggedItem, "itemOpacity", 1)
            tryCompare(fakeDragItem, "visible", false)

            // Click somewhere in the empty space to make it hide in case it isn't
            mouseClick(launcher, launcher.width - units.gu(1), units.gu(1));
            waitUntilLauncherDisappears();
        }

        function test_quicklist_dismiss() {
            dragLauncherIntoView();
            var draggedItem = findChild(launcher, "launcherDelegate5")
            var item0 = findChild(launcher, "launcherDelegate0")
            var fakeDragItem = findChild(launcher, "fakeDragItem")
            var quickListShape = findChild(launcher, "quickListShape")

            // Initial state
            compare(quickListShape.visible, false)

            // Doing longpress
            mousePress(draggedItem)
            tryCompare(fakeDragItem, "visible", true) // Wait longpress happening
            tryCompare(quickListShape, "visible", true)

            // Dragging a bit (> 1.5 gu)
            mouseMove(draggedItem, -units.gu(2), draggedItem.height / 2)

            // QuickList needs to be closed when a drag operation starts
            tryCompare(quickListShape, "visible", false)

            mouseRelease(draggedItem);
        }

        function test_launcher_dismiss() {
            dragLauncherIntoView();
            verify(launcher.state == "visible");

            mouseClick(root, root.width / 2, units.gu(1));
            waitUntilLauncherDisappears();
            verify(launcher.state == "");

            // and repeat, as a test for regression in lpbug#1531339
            dragLauncherIntoView();
            verify(launcher.state == "visible");
            mouseClick(root, root.width / 2, units.gu(1));
            waitUntilLauncherDisappears();
            verify(launcher.state == "");
        }

        function test_quicklist_positioning_data() {
            return [
                {tag: "top", flickTo: "top", itemIndex: 0},
                {tag: "bottom", flickTo: "bottom", itemIndex: 9}
            ];
        }

        function test_quicklist_positioning(data) {
            dragLauncherIntoView();
            var quickList = findChild(launcher, "quickList")
            var draggedItem = findChild(launcher, "launcherDelegate" + data.itemIndex)
            var quickListShape = findChild(launcher, "quickListShape")

            // Position launcher to where we need it
            var listView = findChild(launcher, "launcherListView");
            if (data.flickTo == "top") {
                positionLauncherListAtBeginning();
            } else {
                positionLauncherListAtEnd();
            }

            // Doing longpress
            mousePress(draggedItem);
            tryCompare(quickListShape, "opacity", 0.8);
            mouseRelease(draggedItem);

            verify(quickList.y >= units.gu(1));
            verify(quickList.y + quickList.height + units.gu(1) <= launcher.height);
            compare(quickList.width, units.gu(30));

            // Click somewhere in the empty space to dismiss the quicklist
            mouseClick(launcher, launcher.width - units.gu(1), units.gu(1));
            tryCompare(quickListShape, "visible", false);

            // Click somewhere in the empty space to dismiss the launcher
            mouseClick(launcher, launcher.width - units.gu(1), units.gu(1));
            waitUntilLauncherDisappears();
        }

        function test_quicklist_click_data() {
            return [
                {tag: "non-clickable", index: 1, clickable: false },
                {tag: "clickable", index: 2, clickable: true },
            ];
        }

        function test_quicklist_click(data) {
            dragLauncherIntoView();
            var clickedItem = findChild(launcher, "launcherDelegate5")
            var quickList = findChild(launcher, "quickList")
            var quickListShape = findChild(launcher, "quickListShape")

            // Initial state
            tryCompare(quickListShape, "visible", false)

            // Doing longpress
            mousePress(clickedItem)
            tryCompare(clickedItem, "itemOpacity", 0) // Wait for longpress to happen
            verify(quickListShape.visible, "QuickList must be visible")

            mouseRelease(clickedItem);

            var quickListEntry = findChild(quickList, "quickListEntry" + data.index)

            signalSpy.clear();
            signalSpy.signalName = "quickListTriggered"

            mouseClick(quickListEntry)

            if (data.clickable) {
                // QuickList needs to be closed when some clickable item is clicked
                tryCompare(quickListShape, "visible", false)

                compare(signalSpy.count, 1, "Quicklist signal wasn't triggered")
                compare(signalSpy.signalArguments[0][0], LauncherModel.get(5).appId)
                compare(signalSpy.signalArguments[0][1], 2)

            } else {

                // QuickList must not be closed when a non-clickable item is clicked
                verify(quickListShape.visible, "QuickList must be visible")

                compare(signalSpy.count, 0, "Quicklist signal must NOT be triggered when clicking a non-clickable item")

                // Click somewhere in the empty space to dismiss the quicklist
                mouseClick(launcher, launcher.width - units.gu(1), units.gu(1));
                tryCompare(quickListShape, "visible", false)
            }
        }

        function test_quicklistHideOnLauncherHide() {
            dragLauncherIntoView();
            var clickedItem = findChild(launcher, "launcherDelegate5")
            var quickList = findChild(launcher, "quickList")

            // Initial state
            tryCompare(quickList, "state", "")

            // Doing longpress
            mousePress(clickedItem)
            tryCompare(clickedItem, "itemOpacity", 0) // Wait for longpress to happen
            verify(quickList, "state", "open")

            launcher.hide();

            tryCompare(quickList, "state", "");
        }

        function test_quickListMenuOnRMB() {
            dragLauncherIntoView();
            var clickedItem = findChild(launcher, "launcherDelegate5")
            var quickList = findChild(launcher, "quickList")
            var quickListShape = findChild(launcher, "quickListShape")
            var dndArea = findChild(launcher, "dndArea");

            // Initial state
            tryCompare(quickListShape, "visible", false)

            // Doing RMB click
            mouseClick(clickedItem, clickedItem.width / 2, clickedItem.height / 2, Qt.RightButton)
            tryCompare(quickListShape, "visible", true)
            verify(quickList, "state", "open")
            verify(dndArea, "dragging", false)

            // Click somewhere in the empty space to dismiss the quicklist
            mouseClick(launcher, launcher.width - units.gu(1), units.gu(1));
            tryCompare(quickListShape, "visible", false);
            verify(quickList, "state", "")
        }

        function test_revealByEdgePush() {
            var panel = findChild(launcher, "launcherPanel");
            verify(!!panel);

            revealByEdgePush();
            compare(launcher.state, "visibleTemporary");

            // Now move the mouse away and make sure it hides in less than a second
            mouseMove(root, root.width, root.height / 2)

            // trigger the hide timer
            compare(fakeDismissTimer.running, true);
            fakeDismissTimer.triggered();
            tryCompare(panel, "x", 0);

            tryCompare(launcher, "state", "", 1000, "Launcher didn't hide after moving mouse away from it");
            waitUntilLauncherDisappears();
        }

        function test_progressChangeViaModel() {
            dragLauncherIntoView();
            var item = findChild(launcher, "launcherDelegate0")
            verify(item != undefined)
            LauncherModel.setProgress(LauncherModel.get(0).appId, -1)
            compare(findChild(item, "progressOverlay").visible, false)
            LauncherModel.setProgress(LauncherModel.get(0).appId, 20)
            compare(findChild(item, "progressOverlay").visible, true)
            LauncherModel.setProgress(LauncherModel.get(0).appId, 0)
        }

        function test_alertPeekingIcon() {
            var listView = findChild(launcher, "launcherListView")
            verify(listView != undefined)
            LauncherModel.setAlerting(LauncherModel.get(5).appId, true)
            tryCompare(listView, "peekingIndex", 5, 1000, "Wrong appId set as peeking-index")
            LauncherModel.setAlerting(LauncherModel.get(5).appId, false)
            tryCompare(listView, "peekingIndex", -1, 1000, "peeking-index should be -1")
        }

        function test_alertHidingIcon() {
            var listView = findChild(launcher, "launcherListView")
            verify(listView != undefined)
            var appIcon6 = findChild(launcher, "launcherDelegate6")
            verify(appIcon6 != undefined)
            LauncherModel.setAlerting(LauncherModel.get(6).appId, true)
            waitForWiggleToStart(appIcon6)
            LauncherModel.setAlerting(LauncherModel.get(6).appId, false)
            waitForWiggleToStop(appIcon6)
            tryCompare(appIcon6, "x", 0, 1000, "x-value of appId #6 should not be non-zero")
            waitForRendering(listView)
        }

        function test_alertIgnoreFocusedApp() {
            LauncherModel.setAlerting(LauncherModel.get(0).appId, true)
            compare(LauncherModel.get(0).alerting, false, "Focused app should not have the alert-state set")
        }

        function test_alertOnlyOnePeekingIcon() {
            var listView = findChild(launcher, "launcherListView")
            verify(listView != undefined)
            LauncherModel.setAlerting(LauncherModel.get(3).appId, true)
            LauncherModel.setAlerting(LauncherModel.get(1).appId, true)
            LauncherModel.setAlerting(LauncherModel.get(5).appId, true)
            tryCompare(listView, "peekingIndex", 3, 1000, "Wrong appId set as peeking-index")
            LauncherModel.setAlerting(LauncherModel.get(1).appId, false)
            LauncherModel.setAlerting(LauncherModel.get(3).appId, false)
            LauncherModel.setAlerting(LauncherModel.get(5).appId, false)
            tryCompare(listView, "peekingIndex", -1, 1000, "peeking-index should be -1")
            waitForRendering(listView)
        }

        function test_alertMultipleApps() {
            LauncherModel.setAlerting(LauncherModel.get(1).appId, true)
            LauncherModel.setAlerting(LauncherModel.get(3).appId, true)
            LauncherModel.setAlerting(LauncherModel.get(5).appId, true)
            LauncherModel.setAlerting(LauncherModel.get(7).appId, true)
            compare(LauncherModel.get(1).alerting, true, "Alert-state of appId #1 should not be false")
            compare(LauncherModel.get(3).alerting, true, "Alert-state of appId #3 should not be false")
            compare(LauncherModel.get(5).alerting, true, "Alert-state of appId #5 should not be false")
            compare(LauncherModel.get(7).alerting, true, "Alert-state of appId #7 should not be false")
            LauncherModel.setAlerting(LauncherModel.get(1).appId, false)
            LauncherModel.setAlerting(LauncherModel.get(3).appId, false)
            LauncherModel.setAlerting(LauncherModel.get(5).appId, false)
            LauncherModel.setAlerting(LauncherModel.get(7).appId, false)
            compare(LauncherModel.get(1).alerting, false, "Alert-state of appId #1 should not be true")
            compare(LauncherModel.get(3).alerting, false, "Alert-state of appId #1 should not be true")
            compare(LauncherModel.get(5).alerting, false, "Alert-state of appId #1 should not be true")
            compare(LauncherModel.get(7).alerting, false, "Alert-state of appId #1 should not be true")
        }

        function test_alertMoveIconIntoView() {
            dragLauncherIntoView();
            var appIcon1 = findChild(launcher, "launcherDelegate1");
            var appIcon7 = findChild(launcher, "launcherDelegate7");
            LauncherModel.setAlerting(LauncherModel.get(1).appId, true)
            tryCompare(appIcon1, "angle", 0, 1000, "angle of appId #1 should not be non-zero")
            waitForWiggleToStart(appIcon1)
            LauncherModel.setAlerting(LauncherModel.get(7).appId, true)
            tryCompare(appIcon7, "angle", 0, 1000, "angle of appId #7 should not be non-zero")
            waitForWiggleToStart(appIcon7)
            LauncherModel.setAlerting(LauncherModel.get(1).appId, false)
            waitForWiggleToStop(appIcon1)
            LauncherModel.setAlerting(LauncherModel.get(7).appId, false)
            waitForWiggleToStop(appIcon7)
        }

        function test_alertWigglePeekDrag() {
            var appIcon5 = findChild(launcher, "launcherDelegate5");
            var listView = findChild(launcher, "launcherListView")
            verify(listView != undefined)
            LauncherModel.setAlerting(LauncherModel.get(5).appId, true)
            tryCompare(listView, "peekingIndex", 5, 1000, "Wrong appId set as peeking-index")
            waitForWiggleToStart(appIcon5)
            tryCompare(appIcon5, "wiggling", true, 1000, "appId #6 should not be still")
            dragLauncherIntoView();
            tryCompare(listView, "peekingIndex", -1, 1000, "peeking-index should be -1")
            LauncherModel.setAlerting(LauncherModel.get(5).appId, false)
            waitForWiggleToStop(appIcon5)
            tryCompare(appIcon5, "wiggling", false, 1000, "appId #1 should not be wiggling")
        }

        function test_alertViaCountAndCountVisible() {
            dragLauncherIntoView();
            var appIcon1 = findChild(launcher, "launcherDelegate1")
            var oldCount = LauncherModel.get(1).count
            LauncherModel.setCount(LauncherModel.get(1).appId, 42)
            tryCompare(appIcon1, "wiggling", false, 1000, "appId #1 should be still")
            LauncherModel.setCountVisible(LauncherModel.get(1).appId, 1)
            tryCompare(appIcon1, "wiggling", true, 1000, "appId #1 should not be still")
            LauncherModel.setAlerting(LauncherModel.get(1).appId, false)
            waitForWiggleToStop(appIcon1)
            LauncherModel.setCount(LauncherModel.get(1).appId, 4711)
            tryCompare(appIcon1, "wiggling", true, 1000, "appId #1 should not be still")
            LauncherModel.setAlerting(LauncherModel.get(1).appId, false)
            waitForWiggleToStop(appIcon1)
            LauncherModel.setCountVisible(LauncherModel.get(1).appId, 0)
            LauncherModel.setCount(LauncherModel.get(1).appId, oldCount)
        }

        function test_longpressSuperKeyShowsHints() {
            var shortCutHint0 = findChild(findChild(launcher, "launcherDelegate0"), "shortcutHint");

            tryCompare(shortCutHint0, "visible", false);

            launcher.superPressed = true;
            tryCompare(launcher, "state", "visible");
            tryCompare(shortCutHint0, "visible", true);

            launcher.superPressed = false;
            tryCompare(launcher, "state", "");
            tryCompare(shortCutHint0, "visible", false);
        }

        function test_keyboardNavigation() {
            var bfbFocusHighlight = findChild(launcher, "bfbFocusHighlight");
            var quickList = findChild(launcher, "quickList");
            var launcherPanel = findChild(launcher, "launcherPanel");
            var launcherListView = findChild(launcher, "launcherListView");
            var last = launcherListView.count - 1;

            compare(bfbFocusHighlight.visible, false);
            launcher.openForKeyboardNavigation();
            tryCompare(launcherPanel, "x", 0);
            waitForRendering(launcher);

            assertFocusOnIndex(-1);

            // Down should go down
            keyClick(Qt.Key_Down);
            assertFocusOnIndex(0);

            // Tab should go down
            keyClick(Qt.Key_Tab);
            assertFocusOnIndex(1);

            // Up should go up
            keyClick(Qt.Key_Up);
            assertFocusOnIndex(0);

            // Backtab should go up
            keyClick(Qt.Key_Backtab);
            assertFocusOnIndex(-1); // BFB

            // The list should wrap around
            keyClick(Qt.Key_Up);
            waitForRendering(launcher);
            assertFocusOnIndex(last);

            keyClick(Qt.Key_Down);
            waitForRendering(launcher);
            keyClick(Qt.Key_Down);
            assertFocusOnIndex(0); // Back to Top

            // Right opens the quicklist
            keyClick(Qt.Key_Right);
            assertFocusOnIndex(0); // Navigating the quicklist... the launcher focus should not move
            tryCompare(quickList, "visible", true);
            tryCompare(quickList, "selectedIndex", 0)

            // Down should move down the quicklist
            keyClick(Qt.Key_Down);
            tryCompare(quickList, "selectedIndex", 1)

            // The quicklist should wrap around too
            keyClick(Qt.Key_Down);
            keyClick(Qt.Key_Down);
            keyClick(Qt.Key_Down);
            tryCompare(quickList, "selectedIndex", 0)

            // Left gets us back to the launcher
            keyClick(Qt.Key_Left);
            assertFocusOnIndex(0);
            tryCompare(quickList, "visible", false);

            // Launcher navigation should still work
            // Go bar to top by wrapping around
            keyClick(Qt.Key_Down);
            assertFocusOnIndex(1);

            keyClick(Qt.Key_Enter);
            assertFocusOnIndex(-2);
        }

        function test_selectQuicklistItemByKeyboard() {
            launcher.openForKeyboardNavigation();
            waitForRendering(launcher);

            signalSpy.clear();
            signalSpy.signalName = "quickListTriggered"

            keyClick(Qt.Key_Down); // Down to launcher item 0
            keyClick(Qt.Key_Down); // Down to launcher item 1
            keyClick(Qt.Key_Right); // Into quicklist
            keyClick(Qt.Key_Down); // Down to quicklist item 1
            keyClick(Qt.Key_Down); // Down to quicklist item 2
            keyClick(Qt.Key_Enter); // Trigger it

            compare(signalSpy.count, 1, "Quicklist signal wasn't triggered")
            compare(signalSpy.signalArguments[0][0], LauncherModel.get(1).appId)
            compare(signalSpy.signalArguments[0][1], 2)
            assertFocusOnIndex(-2);
        }

        function test_hideNotWorkingWhenLockedOut_data() {
            return [
                {tag: "locked visible", locked: true},
                {tag: "no locked visible", locked: false},
            ]
        }

        function test_hideNotWorkingWhenLockedOut(data) {
            launcher.lockedVisible = data.locked;
            if (data.locked) {
                tryCompare(launcher, "state", "visible");
            } else {
                tryCompare(launcher, "state", "");
            }

            launcher.hide();
            waitForRendering(launcher);
            if (data.locked) {
                verify(launcher.state == "visible");
            } else {
                verify(launcher.state == "");
            }
        }

        function test_cancelKbdNavigationWitMouse_data() {
            return [
                        {tag: "locked out - no quicklist", autohide: false, withQuickList: false },
                        {tag: "locked out - with quicklist", autohide: false, withQuickList: true },
                        {tag: "autohide - no quicklist", autohide: true, withQuickList: false },
                        {tag: "autohide - with quicklist", autohide: true, withQuickList: true },
            ]
        }

        function test_cancelKbdNavigationWitMouse(data) {
            launcher.autohideEnabled = data.autohide;
            launcher.openForKeyboardNavigation();
            waitForRendering(launcher);

            var launcherPanel = findChild(launcher, "launcherPanel");
            tryCompare(launcherPanel, "x", 0);

            var quickList = findChild(launcher, "quickList");

            keyClick(Qt.Key_Down); // Down to launcher item 0
            keyClick(Qt.Key_Down); // Down to launcher item 1

            if (data.withQuickList) {
                keyClick(Qt.Key_Right); // Into quicklist
                tryCompare(quickList, "visible", true)
            }
            waitForRendering(launcher)

            mouseClick(root);

            if (data.autohide) {
                tryCompare(launcher, "state", "");
            } else {
                tryCompare(launcher, "state", "visible");
            }

            assertFocusOnIndex(-2);
        }
    }
}<|MERGE_RESOLUTION|>--- conflicted
+++ resolved
@@ -320,22 +320,13 @@
         }
 
         function assertFocusOnIndex(index) {
-<<<<<<< HEAD
+            var launcherPanel = findChild(launcher, "launcherPanel");
             var launcherListView = findChild(launcher, "launcherListView");
             var bfbFocusHighlight = findChild(launcher, "bfbFocusHighlight");
 
             waitForRendering(launcher);
+            tryCompare(launcherPanel, "highlightIndex", index);
             compare(bfbFocusHighlight.visible, index === -1);
-            for (var i = 0; i < launcherListView.count; i++) {
-                var focusRing = findChild(findChild(launcher, "launcherDelegate" + i), "focusRing")
-                compare(focusRing.visible, index === i);
-=======
-            var launcherPanel = findChild(launcherLoader.item, "launcherPanel");
-            var launcherListView = findChild(launcherLoader.item, "launcherListView");
-            var bfbFocusHighlight = findChild(launcherLoader.item, "bfbFocusHighlight");
-            waitForRendering(launcherLoader.item);
-            tryCompare(launcherPanel, "highlightIndex", index);
-            tryCompare(bfbFocusHighlight, "visible", index === -1);
             for (var i = 0; i < launcherListView.count; i++) {
                 var item = findChild(launcher, "launcherDelegate" + i);
                 // Delegates might be destroyed when not visible. We can't check if they paint a focus highlight.
@@ -344,7 +335,6 @@
                     var focusRing = findChild(item, "focusRing")
                     tryCompare(focusRing, "visible", index === i);
                 }
->>>>>>> 4fa59aeb
             }
         }
 

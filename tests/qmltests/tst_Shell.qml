/*
 * Copyright (C) 2013-2015 Canonical, Ltd.
 *
 * Authors:
 *   Daniel d'Andrada <daniel.dandrada@canonical.com>
 *
 * This program is free software; you can redistribute it and/or modify
 * it under the terms of the GNU General Public License as published by
 * the Free Software Foundation; version 3.
 *
 * This program is distributed in the hope that it will be useful,
 * but WITHOUT ANY WARRANTY; without even the implied warranty of
 * MERCHANTABILITY or FITNESS FOR A PARTICULAR PURPOSE.  See the
 * GNU General Public License for more details.
 *
 * You should have received a copy of the GNU General Public License
 * along with this program.  If not, see <http://www.gnu.org/licenses/>.
 */

import QtQuick 2.0
import QtTest 1.0
import AccountsService 0.1
import GSettings 1.0
import LightDM 0.1 as LightDM
import Ubuntu.Components 1.1
import Ubuntu.Components.ListItems 1.0 as ListItem
import Ubuntu.Telephony 0.1 as Telephony
import Unity.Application 0.1
import Unity.Connectivity 0.1
import Unity.Indicators 0.1
import Unity.Notifications 1.0
import Unity.Test 0.1
import Powerd 0.1
import Wizard 0.1 as Wizard

import "../../qml"

Rectangle {
    id: root
<<<<<<< HEAD
    width: units.gu(70)
=======
    color: "grey"
    width: units.gu(100) + controls.width
>>>>>>> 4d5d38e1
    height: units.gu(71)

    Component.onCompleted: {
        // must set the mock mode before loading the Shell
        LightDM.Greeter.mockMode = "single";
        LightDM.Users.mockMode = "single";
        shellLoader.active = true;
    }

    QtObject {
        id: applicationArguments

        function hasGeometry() {
            return false;
        }

        function width() {
            return 0;
        }

        function height() {
            return 0;
        }
    }

    Item {
        anchors.left: root.left
        anchors.right: controls.left
        anchors.top: root.top
        anchors.bottom: root.bottom
        Loader {
            id: shellLoader
            focus: true

            anchors.centerIn: parent

            state: "phone"
            states: [
                State {
                    name: "phone"
                    PropertyChanges {
                        target: shellLoader
                        width: units.gu(40)
                        height: units.gu(71)
                    }
                },
                State {
                    name: "tablet"
                    PropertyChanges {
                        target: shellLoader
                        width: units.gu(100)
                        height: units.gu(71)
                    }
                }
            ]

            active: false
            property bool itemDestroyed: false
            sourceComponent: Component {
                Shell {
                    property string indicatorProfile: "phone"

                    Component.onDestruction: {
                        shellLoader.itemDestroyed = true;
                    }
                }
            }
        }
    }

    Rectangle {
        id: controls
        color: "darkgrey"
        width: units.gu(30)
        anchors.top: root.top
        anchors.bottom: root.bottom
        anchors.right: root.right

        Column {
            anchors { left: parent.left; right: parent.right; top: parent.top; margins: units.gu(1) }
            spacing: units.gu(1)
            Row {
                anchors { left: parent.left; right: parent.right }
                Button {
                    text: "Show Greeter"
                    activeFocusOnPress: false
                    onClicked: {
                        if (shellLoader.status !== Loader.Ready)
                            return;

                        var greeter = testCase.findChild(shellLoader.item, "greeter");
                        if (!greeter.shown) {
                            LightDM.Greeter.showGreeter();
                        }
                    }
                }
            }
            ListItem.ItemSelector {
                anchors { left: parent.left; right: parent.right }
                activeFocusOnPress: false
                text: "LightDM mock mode"
                model: ["single", "single-passphrase", "single-pin", "full"]
                onSelectedIndexChanged: {
                    shellLoader.active = false;
                    LightDM.Greeter.mockMode = model[selectedIndex];
                    LightDM.Users.mockMode = model[selectedIndex];
                    shellLoader.active = true;
                }
                MouseTouchEmulationCheckbox { color: "white" }
            }
            ListItem.ItemSelector {
                anchors { left: parent.left; right: parent.right }
                activeFocusOnPress: false
                text: "Size"
                model: ["phone", "tablet"]
                onSelectedIndexChanged: {
                    shellLoader.active = false;
                    shellLoader.state = model[selectedIndex];
                    shellLoader.active = true;
                }
                MouseTouchEmulationCheckbox { color: "white" }
            }
        }
    }

    Component {
        id: mockNotification

        QtObject {
            function invokeAction(actionId) {
                mockNotificationsModel.actionInvoked(actionId)
            }
        }
    }
    ListModel {
        id: mockNotificationsModel

        signal actionInvoked(string actionId)

        function getRaw(id) {
            return mockNotification.createObject(mockNotificationsModel)
        }

        onActionInvoked: {
            if(actionId == "ok_id") {
                mockNotificationsModel.clear()
            }
        }
    }

    SignalSpy {
        id: launcherShowDashHomeSpy
        signalName: "showDashHome"
    }

    SignalSpy {
        id: sessionSpy
        signalName: "sessionStarted"
    }

    SignalSpy {
        id: dashCommunicatorSpy
        signalName: "setCurrentScopeCalled"
    }

    SignalSpy {
        id: unlockAllModemsSpy
        target: Connectivity
        signalName: "unlockingAllModems"
    }

    SignalSpy {
        id: notificationActionSpy
        target: mockNotificationsModel
        signalName: "actionInvoked"
    }

    Telephony.CallEntry {
        id: phoneCall
        phoneNumber: "+447812221111"
    }

    UnityTestCase {
        id: testCase
        name: "Shell"
        when: windowShown

        property Item shell: shellLoader.status === Loader.Ready ? shellLoader.item : null

        function init() {
            if (shellLoader.active) {
                // happens for the very first test function as shell
                // is loaded by default
                tearDown();
            }

        }

        function cleanup() {
            tryCompare(shell, "enabled", true); // make sure greeter didn't leave us in disabled state
            tearDown();
        }

        function loadShell(formFactor) {
            shellLoader.state = formFactor;
            shellLoader.active = true;
            tryCompare(shellLoader, "status", Loader.Ready);
            removeTimeConstraintsFromDirectionalDragAreas(shellLoader.item);
            tryCompare(shell, "enabled", true); // enabled by greeter when ready

            sessionSpy.target = findChild(shell, "greeter")
            dashCommunicatorSpy.target = findInvisibleChild(shell, "dashCommunicator");

            var launcher = findChild(shell, "launcher");
            launcherShowDashHomeSpy.target = launcher;

            waitForGreeterToStabilize();
        }

        function waitForGreeterToStabilize() {
            var greeter = findChild(shell, "greeter");
            verify(greeter);

            var loginList = findChild(greeter, "loginList");
            // Only present in WideView
            if (loginList) {
                var userList = findChild(loginList, "userList");
                verify(userList);
                tryCompare(userList, "movingInternally", false);
            }
        }

        function tearDown() {
            launcherShowDashHomeSpy.target = null;

            shellLoader.itemDestroyed = false;

            shellLoader.active = false;

            tryCompare(shellLoader, "status", Loader.Null);
            tryCompare(shellLoader, "item", null);
            // Loader.status might be Loader.Null and Loader.item might be null but the Loader
            // item might still be alive. So if we set Loader.active back to true
            // again right now we will get the very same Shell instance back. So no reload
            // actually took place. Likely because Loader waits until the next event loop
            // iteration to do its work. So to ensure the reload, we will wait until the
            // Shell instance gets destroyed.
            tryCompare(shellLoader, "itemDestroyed", true);

            setLightDMMockMode("single"); // back to the default value

            AccountsService.demoEdges = false;
            Wizard.System.wizardEnabled = false;

            // kill all (fake) running apps
            killApps(ApplicationManager);

            unlockAllModemsSpy.clear()
            LightDM.Greeter.authenticate(""); // reset greeter

            sessionSpy.clear();
        }

        function killApps() {
            while (ApplicationManager.count > 1) {
                var appIndex = ApplicationManager.get(0).appId == "unity8-dash" ? 1 : 0
                ApplicationManager.stopApplication(ApplicationManager.get(appIndex).appId);
            }
            compare(ApplicationManager.count, 1)
        }

        function test_snapDecisionDismissalReturnsFocus() {
            loadShell("phone");
            swipeAwayGreeter();
            var notifications = findChild(shell, "notificationList");
            var app = ApplicationManager.startApplication("camera-app");
            var stage = findChild(shell, "stage")
            // Open an application and focus
            waitUntilApplicationWindowIsFullyVisible(app);
            ApplicationManager.focusApplication(app);
            tryCompare(app.session.surface, "activeFocus", true);

            notifications.model = mockNotificationsModel;

            // FIXME: Hack: UnitySortFilterProxyModelQML doesn't work with QML ListModels which we use
            // for mocking here (RoleType can't be found in the QML model). As we only need to show
            // one SnapDecision lets just disable the filtering and make appear any notification as a
            // SnapDecision.
            var snapDecisionProxyModel = findInvisibleChild(shell, "snapDecisionProxyModel");
            snapDecisionProxyModel.filterRegExp = RegExp("");

            // Pop-up a notification
            addSnapDecisionNotification();
            waitForRendering(shell);

            // Make sure the notification really opened
            var notification = findChild(notifications, "notification" + (mockNotificationsModel.count - 1));
            verify(notification !== undefined && notification != null, "notification wasn't found");
            tryCompare(notification, "height", notification.implicitHeight)
            waitForRendering(notification);

            // Make sure activeFocus went away from the app window
            tryCompare(app.session.surface, "activeFocus", false);
            tryCompare(stage, "interactive", false);

            // Clicking the button should dismiss the notification and return focus
            var buttonAccept = findChild(notification, "notify_button0");
            mouseClick(buttonAccept);

            // Make sure we're back to normal
            tryCompare(app.session.surface, "activeFocus", true);
            compare(stage.interactive, true, "Stages not interactive again after modal notification has closed");
        }

        function addSnapDecisionNotification() {
            var n = {
                type: Notification.SnapDecision,
                hints: {"x-canonical-private-affirmative-tint": "true"},
                summary: "Tom Ato",
                body: "Lorem ipsum dolor sit amet, consetetur sadipscing elitr, sed diam nonumy eirmod tempor invidunt ut labore et dolore magna aliquyam erat, sed diam voluptua.",
                icon: "../graphics/avatars/funky.png",
                secondaryIcon: "../graphics/applicationIcons/facebook.png",
                actions: [{ id: "ok_id", label: "Ok"},
                    { id: "cancel_id", label: "Cancel"},
                    { id: "notreally_id", label: "Not really"},
                    { id: "noway_id", label: "messages:No way"},
                    { id: "nada_id", label: "messages:Nada"}]
            }

            mockNotificationsModel.append(n)
        }

        function test_phoneLeftEdgeDrag_data() {
            return [
                {tag: "without launcher",
                 revealLauncher: false, swipeLength: units.gu(27), appHides: true, focusedApp: "dialer-app",
                 launcherHides: true, greeterShown: false},

                {tag: "with launcher",
                 revealLauncher: true, swipeLength: units.gu(27), appHides: true, focusedApp: "dialer-app",
                 launcherHides: true, greeterShown: false},

                {tag: "small swipe",
                 revealLauncher: false, swipeLength: units.gu(25), appHides: false, focusedApp: "dialer-app",
                 launcherHides: false, greeterShown: false},

                {tag: "long swipe",
                 revealLauncher: false, swipeLength: units.gu(27), appHides: true, focusedApp: "dialer-app",
                 launcherHides: true, greeterShown: false},

                {tag: "small swipe with greeter",
                 revealLauncher: false, swipeLength: units.gu(25), appHides: false, focusedApp: "dialer-app",
                 launcherHides: false, greeterShown: true},

                {tag: "long swipe with greeter",
                 revealLauncher: false, swipeLength: units.gu(27), appHides: true, focusedApp: "dialer-app",
                 launcherHides: true, greeterShown: true},

                {tag: "swipe over dash",
                 revealLauncher: false, swipeLength: units.gu(27), appHides: true, focusedApp: "unity8-dash",
                 launcherHides: false, greeterShown: false},
            ];
        }

        function test_phoneLeftEdgeDrag(data) {
            loadShell("phone");
            swipeAwayGreeter();
            dragLauncherIntoView();
            tapOnAppIconInLauncher();
            waitUntilApplicationWindowIsFullyVisible();
            ApplicationManager.focusApplication(data.focusedApp)
            waitUntilApplicationWindowIsFullyVisible();

            var greeter = findChild(shell, "greeter");
            if (data.greeterShown) {
                showGreeter();
            }

            if (data.revealLauncher) {
                dragLauncherIntoView();
            }

            swipeFromLeftEdge(data.swipeLength);
            if (data.appHides) {
                waitUntilDashIsFocused();
                tryCompare(greeter, "shown", false);
            } else {
                waitUntilApplicationWindowIsFullyVisible();
                compare(greeter.fullyShown, data.greeterShown);
            }

            var launcher = findChild(shell, "launcherPanel");
            tryCompare(launcher, "x", data.launcherHides ? -launcher.width : 0)

            // Make sure the helper for sliding out the launcher wasn't touched. We want to fade it out here.
            var animateTimer = findInvisibleChild(shell, "animateTimer");
            compare(animateTimer.nextState, "visible");
        }

        function test_tabletLeftEdgeDrag_data() {
            return [
                {tag: "without password", user: "no-password", loggedIn: true, demo: false},
                {tag: "with password", user: "has-password", loggedIn: false, demo: false},
                {tag: "with demo", user: "has-password", loggedIn: true, demo: true},
            ]
        }

        function test_tabletLeftEdgeDrag(data) {
            setLightDMMockMode("full");
            loadShell("tablet");

            selectUser(data.user)

            AccountsService.demoEdges = data.demo
            var tutorial = findChild(shell, "tutorial");
            tryCompare(tutorial, "running", data.demo);

            swipeFromLeftEdge(shell.width * 0.75)
            wait(500) // to give time to handle dash() signal from Launcher
            confirmLoggedIn(data.loggedIn)
        }

        function test_suspend() {
            loadShell("phone");
            swipeAwayGreeter();
            var greeter = findChild(shell, "greeter");

            // Launch an app from the launcher
            dragLauncherIntoView();
            tapOnAppIconInLauncher();
            waitUntilApplicationWindowIsFullyVisible();

            var mainAppId = ApplicationManager.focusedApplicationId;
            verify(mainAppId != "");
            var mainApp = ApplicationManager.findApplication(mainAppId);
            verify(mainApp);
            tryCompare(mainApp, "state", ApplicationInfoInterface.Running);

            // Suspend while call is active...
            callManager.foregroundCall = phoneCall;
            Powerd.status = Powerd.Off;
            tryCompare(greeter, "shown", false);

            // Now try again after ending call
            callManager.foregroundCall = null;
            Powerd.status = Powerd.On;
            Powerd.status = Powerd.Off;
            tryCompare(greeter, "fullyShown", true);

            tryCompare(ApplicationManager, "suspended", true);
            compare(mainApp.state, ApplicationInfoInterface.Suspended);

            // And wake up
            Powerd.status = Powerd.On;
            tryCompare(greeter, "fullyShown", true);

            // Swipe away greeter to focus app

            // greeter unloads its internal components when hidden
            // and reloads them when shown. Thus we have to do this
            // again before interacting with it otherwise any
            // DirectionalDragAreas in there won't be easily fooled by
            // fake swipes.
            removeTimeConstraintsFromDirectionalDragAreas(greeter);
            swipeAwayGreeter();

            tryCompare(ApplicationManager, "suspended", false);
            compare(mainApp.state, ApplicationInfoInterface.Running);
            tryCompare(ApplicationManager, "focusedApplicationId", mainAppId);
        }

        function swipeAwayGreeter() {
            var greeter = findChild(shell, "greeter");
            tryCompare(greeter, "fullyShown", true);

            var touchX = shell.width - (shell.edgeSize / 2);
            var touchY = shell.height / 2;
            touchFlick(shell, touchX, touchY, shell.width * 0.1, touchY);

            // wait until the animation has finished
            tryCompare(greeter, "shown", false);
            waitForRendering(greeter);
        }

        function selectUserAtIndex(i) {
            // We could be anywhere in list; find target index to know which direction
            var greeter = findChild(shell, "greeter")
            var userlist = findChild(greeter, "userList")
            if (userlist.currentIndex == i)
                keyClick(Qt.Key_Escape) // Reset state if we're not moving
            while (userlist.currentIndex != i) {
                var next = userlist.currentIndex + 1
                if (userlist.currentIndex > i) {
                    next = userlist.currentIndex - 1
                }
                tap(findChild(greeter, "username"+next));
                tryCompare(userlist, "currentIndex", next)
                tryCompare(userlist, "movingInternally", false)
            }
            tryCompare(shell, "enabled", true); // wait for PAM to settle
        }

        function selectUser(name) {
            // Find index of user with the right name
            for (var i = 0; i < LightDM.Users.count; i++) {
                if (LightDM.Users.data(i, LightDM.UserRoles.NameRole) == name) {
                    break
                }
            }
            if (i == LightDM.Users.count) {
                fail("Didn't find name")
                return -1
            }
            selectUserAtIndex(i)
            return i
        }

        function clickPasswordInput(isButton) {
            var greeter = findChild(shell, "greeter")
            tryCompare(greeter, "fullyShown", true);

            var passwordMouseArea = findChild(shell, "passwordMouseArea")
            tryCompare(passwordMouseArea, "enabled", isButton)

            var passwordInput = findChild(shell, "passwordInput")
            mouseClick(passwordInput)
        }

        function confirmLoggedIn(loggedIn) {
            var greeter = findChild(shell, "greeter");
            tryCompare(greeter, "shown", loggedIn ? false : true);
            verify(loggedIn ? sessionSpy.count > 0 : sessionSpy.count === 0);
        }

        function setLightDMMockMode(mode) {
            LightDM.Greeter.mockMode = mode;
            LightDM.Users.mockMode = mode;
        }

        /*
          Regression test for bug https://bugs.launchpad.net/touch-preview-images/+bug/1193419

          When the user minimizes an application (left-edge swipe) he should always end up in the
          "Applications" scope view.

          Steps:
          - reveal launcher and launch an app that covers the dash
          - perform long left edge swipe to go minimize the app and go back to the dash.
          - verify the setCurrentScope() D-Bus call to the dash has been called for the correct scope id.
         */
        function test_minimizingAppTakesToDashApps() {
            loadShell("phone");
            swipeAwayGreeter();
            dragLauncherIntoView();

            // Launch an app from the launcher
            tapOnAppIconInLauncher();

            waitUntilApplicationWindowIsFullyVisible();

            verify(ApplicationManager.focusedApplicationId !== "unity8-dash")

            dashCommunicatorSpy.clear();
            // Minimize the application we just launched
            swipeFromLeftEdge(units.gu(27));

            tryCompare(ApplicationManager, "focusedApplicationId", "unity8-dash");

            compare(dashCommunicatorSpy.count, 1);
            compare(dashCommunicatorSpy.signalArguments[0][0], 0);
        }

        function test_showInputMethod() {
            loadShell("phone");
            swipeAwayGreeter();
            var item = findChild(shell, "inputMethod");
            var surface = SurfaceManager.inputMethodSurface();

            surface.setState(MirSurfaceItem.Minimized);
            tryCompare(item, "visible", false);

            surface.setState(MirSurfaceItem.Restored);
            tryCompare(item, "visible", true);

            surface.setState(MirSurfaceItem.Minimized);
            tryCompare(item, "visible", false);

            surface.setState(MirSurfaceItem.Maximized);
            tryCompare(item, "visible", true);

            surface.setState(MirSurfaceItem.Minimized);
            tryCompare(item, "visible", false);
        }

        // wait until any transition animation has finished
        function waitUntilTransitionsEnd(stateGroup) {
            var transitions = stateGroup.transitions;
            for (var i = 0; i < transitions.length; ++i) {
                var transition = transitions[i];
                tryCompare(transition, "running", false, 2000);
            }
        }

        // Wait until the ApplicationWindow for the given Application object is fully loaded
        // (ie, the real surface has replaced the splash screen)
        function waitUntilAppWindowIsFullyLoaded(app) {
            var appWindow = findChild(shell, "appWindow_" + app.appId);
            var appWindowStateGroup = findInvisibleChild(appWindow, "applicationWindowStateGroup");
            tryCompareFunction(function() { return appWindowStateGroup.state === "surface" }, true);
            waitUntilTransitionsEnd(appWindowStateGroup);
        }

        function test_surfaceLosesActiveFocusWhilePanelIsOpen() {
            loadShell("phone");
            swipeAwayGreeter();
            var app = ApplicationManager.startApplication("dialer-app");
            waitUntilAppWindowIsFullyLoaded(app);

            tryCompare(app.session.surface, "activeFocus", true);

            // Drag the indicators panel half-open
            var touchX = shell.width / 2;
            var indicators = findChild(shell, "indicators");
            touchFlick(indicators,
                    touchX /* fromX */, indicators.minimizedPanelHeight * 0.5 /* fromY */,
                    touchX /* toX */, shell.height * 0.5 /* toY */,
                    true /* beginTouch */, false /* endTouch */);
            verify(indicators.partiallyOpened);

            tryCompare(app.session.surface, "activeFocus", false);

            // And finish getting it open
            touchFlick(indicators,
                    touchX /* fromX */, shell.height * 0.5 /* fromY */,
                    touchX /* toX */, shell.height * 0.9 /* toY */,
                    false /* beginTouch */, true /* endTouch */);
            tryCompare(indicators, "fullyOpened", true);

            tryCompare(app.session.surface, "activeFocus", false);

            dragToCloseIndicatorsPanel();

            tryCompare(app.session.surface, "activeFocus", true);
        }

        function test_launchedAppHasActiveFocus_data() {
            return [
                {tag:"phone", formFactor:"phone"},
                {tag:"tablet", formFactor:"tablet"},
            ];
        }

        function test_launchedAppHasActiveFocus(data) {
            loadShell(data.formFactor);
            swipeAwayGreeter();

            var dialerApp = ApplicationManager.startApplication("webbrowser-app");
            verify(dialerApp);
            waitUntilAppSurfaceShowsUp("webbrowser-app")

            verify(dialerApp.session.surface);

            tryCompare(dialerApp.session.surface, "activeFocus", true);
        }

        function waitUntilAppSurfaceShowsUp(appId) {
            var appWindow = findChild(shell, "appWindow_" + appId);
            verify(appWindow);
            var appWindowStates = findInvisibleChild(appWindow, "applicationWindowStateGroup");
            verify(appWindowStates);
            tryCompare(appWindowStates, "state", "surface");
        }

        function dragToCloseIndicatorsPanel() {
            var indicators = findChild(shell, "indicators");

            var touchStartX = shell.width / 2;
            var touchStartY = shell.height - (indicators.minimizedPanelHeight * 0.5);
            touchFlick(shell,
                    touchStartX, touchStartY,
                    touchStartX, shell.height * 0.1);

            tryCompare(indicators, "fullyClosed", true);
        }

        function dragLauncherIntoView() {
            var launcherPanel = findChild(shell, "launcherPanel");
            verify(launcherPanel.x = - launcherPanel.width);

            var touchStartX = 2;
            var touchStartY = shell.height / 2;
            touchFlick(shell, touchStartX, touchStartY, launcherPanel.width + units.gu(1), touchStartY);

            tryCompare(launcherPanel, "x", 0);
        }

        function tapOnAppIconInLauncher() {
            var launcherPanel = findChild(shell, "launcherPanel");

            // pick the first icon, the one at the top.
            var appIcon = findChild(launcherPanel, "launcherDelegate0")
            tap(appIcon, appIcon.width / 2, appIcon.height / 2);
        }

        function showIndicators() {
            var indicators = findChild(shell, "indicators");
            indicators.show();
            tryCompare(indicators, "fullyOpened", true);
        }

        function hideIndicators() {
            var indicators = findChild(shell, "indicators");
            if (indicators.fullyOpened) {
                indicators.hide();
            }
        }

        function waitUntilApplicationWindowIsFullyVisible() {
            var appDelegate = findChild(shell, "appDelegate0")
            var surfaceContainer = findChild(appDelegate, "surfaceContainer");
            tryCompareFunction(function() { return surfaceContainer.surface !== null; }, true);
        }

        function waitUntilDashIsFocused() {
            tryCompare(ApplicationManager, "focusedApplicationId", "unity8-dash");
        }

        function swipeFromLeftEdge(swipeLength) {
            var touchStartX = 2;
            var touchStartY = shell.height / 2;
            touchFlick(shell, touchStartX, touchStartY, swipeLength, touchStartY);
        }

        function itemIsOnScreen(item) {
            var itemRectInShell = item.mapToItem(shell, 0, 0, item.width, item.height);

            return itemRectInShell.x >= 0
                && itemRectInShell.y >= 0
                && itemRectInShell.x + itemRectInShell.width <= shell.width
                && itemRectInShell.y + itemRectInShell.height <= shell.height;
        }

        function showGreeter() {
            var greeter = findChild(shell, "greeter");
            LightDM.Greeter.showGreeter();
            waitForRendering(greeter);
            tryCompare(greeter, "fullyShown", true);

            // greeter unloads its internal components when hidden
            // and reloads them when shown. Thus we have to do this
            // again before interacting with it otherwise any
            // DirectionalDragAreas in there won't be easily fooled by
            // fake swipes.
            removeTimeConstraintsFromDirectionalDragAreas(greeter);
        }

        function test_greeterDoesNotChangeIndicatorProfile() {
            loadShell("phone");
            swipeAwayGreeter();
            var panel = findChild(shell, "panel");
            tryCompare(panel.indicators.indicatorsModel, "profile", shell.indicatorProfile);

            showGreeter();
            tryCompare(panel.indicators.indicatorsModel, "profile", shell.indicatorProfile);

            LightDM.Greeter.hideGreeter();
            tryCompare(panel.indicators.indicatorsModel, "profile", shell.indicatorProfile);
        }

        function test_shellProfileChangesReachIndicators() {
            loadShell("phone");
            swipeAwayGreeter();
            var panel = findChild(shell, "panel");

            shell.indicatorProfile = "test1";
            for (var i = 0; i < panel.indicators.indicatorsModel.count; ++i) {
                var properties = panel.indicators.indicatorsModel.data(i, IndicatorsModelRole.IndicatorProperties);
                verify(properties["menuObjectPath"].substr(-5), "test1");
            }

            shell.indicatorProfile = "test2";
            for (var i = 0; i < panel.indicators.indicatorsModel.count; ++i) {
                var properties = panel.indicators.indicatorsModel.data(i, IndicatorsModelRole.IndicatorProperties);
                verify(properties["menuObjectPath"].substr(-5), "test2");
            }
        }

        function test_focusRequestedHidesGreeter() {
            loadShell("phone");
            swipeAwayGreeter();
            var greeter = findChild(shell, "greeter");

            var app = ApplicationManager.startApplication("dialer-app");
            // wait until the app is fully loaded (ie, real surface replaces splash screen)
            tryCompareFunction(function() { return app.session !== null && app.session.surface !== null }, true);

            // Minimize the application we just launched
            swipeFromLeftEdge(units.gu(26) + 1);

            waitUntilDashIsFocused();

            showGreeter();

            // The main point of this test
            ApplicationManager.requestFocusApplication("dialer-app");
            tryCompare(greeter, "shown", false);
            waitForRendering(greeter);
        }

        function test_focusRequestedHidesIndicators() {
            loadShell("phone");
            swipeAwayGreeter();
            var indicators = findChild(shell, "indicators");

            showIndicators();

            var oldCount = ApplicationManager.count;
            ApplicationManager.startApplication("camera-app");
            tryCompare(ApplicationManager, "count", oldCount + 1);

            tryCompare(indicators, "fullyClosed", true);
        }

        function test_showAndHideGreeterDBusCalls() {
            loadShell("phone");
            swipeAwayGreeter();
            var greeter = findChild(shell, "greeter")
            tryCompare(greeter, "shown", false)
            waitForRendering(greeter);
            LightDM.Greeter.showGreeter()
            waitForRendering(greeter)
            tryCompare(greeter, "fullyShown", true)
            LightDM.Greeter.hideGreeter()
            tryCompare(greeter, "shown", false)
        }

        function test_greeterLoginsAutomaticallyWhenNoPasswordSet() {
            loadShell("phone");
            swipeAwayGreeter();

            sessionSpy.clear();
            verify(sessionSpy.valid);

            showGreeter();

            tryCompare(sessionSpy, "count", 1);
        }

        function test_fullscreen() {
            loadShell("phone");
            swipeAwayGreeter();
            var panel = findChild(shell, "panel");
            compare(panel.fullscreenMode, false);
            ApplicationManager.startApplication("camera-app");
            tryCompare(panel, "fullscreenMode", true);
            ApplicationManager.startApplication("dialer-app");
            tryCompare(panel, "fullscreenMode", false);
            ApplicationManager.requestFocusApplication("camera-app");
            tryCompare(panel, "fullscreenMode", true);
            ApplicationManager.requestFocusApplication("dialer-app");
            tryCompare(panel, "fullscreenMode", false);
        }

        function test_leftEdgeDragFullscreen() {
            loadShell("phone");
            swipeAwayGreeter();
            var panel = findChild(shell, "panel");
            tryCompare(panel, "fullscreenMode", false)

            ApplicationManager.startApplication("camera-app");
            tryCompare(panel, "fullscreenMode", true)

            var touchStartX = 2;
            var touchStartY = shell.height / 2;

            touchFlick(shell, touchStartX, touchStartY, units.gu(2), touchStartY, true, false);

            compare(panel.fullscreenMode, true);

            touchFlick(shell, units.gu(2), touchStartY, units.gu(10), touchStartY, false, false);

            tryCompare(panel, "fullscreenMode", false);

            touchRelease(shell);
        }

        function test_unlockedProperties() {
            loadShell("phone");
            swipeAwayGreeter();
            // Confirm that various properties have the correct values when unlocked
            var greeter = findChild(shell, "greeter");
            tryCompare(greeter, "locked", false);

            var launcher = findChild(shell, "launcher")
            tryCompare(launcher, "available", true)

            var indicators = findChild(shell, "indicators")
            tryCompare(indicators, "available", true)
        }

        function test_unlockAllModemsOnBoot() {
            loadShell("phone");
            swipeAwayGreeter();
            tryCompare(unlockAllModemsSpy, "count", 1)
        }

        function test_unlockAllModemsAfterWizard() {
            Wizard.System.wizardEnabled = true;
            loadShell("phone");

            var wizard = findChild(shell, "wizard");
            compare(wizard.active, true);
            compare(Wizard.System.wizardEnabled, true);
            compare(unlockAllModemsSpy.count, 0);

            wizard.hide();
            tryCompare(wizard, "active", false);
            compare(Wizard.System.wizardEnabled, false);
            compare(unlockAllModemsSpy.count, 1);
        }

        function test_wizardEarlyExit() {
            Wizard.System.wizardEnabled = true;
            AccountsService.demoEdges = true;
            loadShell("phone");

            var wizard = findChild(shell, "wizard");
            var tutorial = findChild(shell, "tutorial");
            tryCompare(wizard, "active", true);
            tryCompare(tutorial, "running", true);
            tryCompare(ApplicationManager, "focusedApplicationId", "unity8-dash");

            // Make sure we stay running when nothing focused (can happen for
            // a moment when we restart the dash after switching language)
            ApplicationManager.stopApplication("unity8-dash");
            tryCompare(ApplicationManager, "focusedApplicationId", "");
            compare(wizard.shown, true);
            compare(tutorial.running, true);

            // And make sure we stay running when dash focused again
            ApplicationManager.startApplication("unity8-dash");
            tryCompare(ApplicationManager, "focusedApplicationId", "unity8-dash");
            compare(wizard.shown, true);
            compare(tutorial.running, true);

            // And make sure we stop when something else is focused
            ApplicationManager.startApplication("gallery-app");
            tryCompare(ApplicationManager, "focusedApplicationId", "gallery-app");
            compare(wizard.shown, false);
            compare(tutorial.running, false);
        }

        function test_tapOnRightEdgeReachesApplicationSurface() {
            loadShell("phone");
            swipeAwayGreeter();
            var topmostSpreadDelegate = findChild(shell, "appDelegate0");
            var topmostSurface = findChild(topmostSpreadDelegate, "surfaceContainer").surface;
            var rightEdgeDragArea = findChild(shell, "spreadDragArea");

            topmostSurface.touchPressCount = 0;
            topmostSurface.touchReleaseCount = 0;

            var tapPoint = rightEdgeDragArea.mapToItem(shell, rightEdgeDragArea.width / 2,
                    rightEdgeDragArea.height / 2);

            tap(shell, tapPoint.x, tapPoint.y);

            tryCompare(topmostSurface, "touchPressCount", 1);
            tryCompare(topmostSurface, "touchReleaseCount", 1);
        }

        /*
            Perform a right edge drag over an application surface and check
            that no touch event was sent to it (ie, they were all consumed
            by the right-edge drag area)
         */
        function test_rightEdgeDragDoesNotReachApplicationSurface() {
            loadShell("phone");
            swipeAwayGreeter();
            var topmostSpreadDelegate = findChild(shell, "appDelegate0");
            var topmostSurface = findChild(topmostSpreadDelegate, "surfaceContainer").surface;
            var rightEdgeDragArea = findChild(shell, "spreadDragArea");

            topmostSurface.touchPressCount = 0;
            topmostSurface.touchReleaseCount = 0;

            var gestureStartPoint = rightEdgeDragArea.mapToItem(shell, rightEdgeDragArea.width / 2,
                    rightEdgeDragArea.height / 2);

            touchFlick(shell,
                    gestureStartPoint.x /* fromX */, gestureStartPoint.y /* fromY */,
                    units.gu(1) /* toX */, gestureStartPoint.y /* toY */);

            tryCompare(topmostSurface, "touchPressCount", 0);
            tryCompare(topmostSurface, "touchReleaseCount", 0);
        }

        function waitUntilFocusedApplicationIsShowingItsSurface()
        {
            var spreadDelegate = findChild(shell, "appDelegate0");
            var appState = findInvisibleChild(spreadDelegate, "applicationWindowStateGroup");
            tryCompare(appState, "state", "surface");
            var transitions = appState.transitions;
            for (var i = 0; i < transitions.length; ++i) {
                var transition = transitions[i];
                tryCompare(transition, "running", false, 2000);
            }
        }

        function swipeFromRightEdgeToShowAppSpread()
        {
            // perform a right-edge drag to show the spread
            var touchStartX = shell.width - (shell.edgeSize / 2)
            var touchStartY = shell.height / 2;
            touchFlick(shell, touchStartX, touchStartY, units.gu(1) /* endX */, touchStartY /* endY */);

            // check if it's indeed showing the spread
            var stage = findChild(shell, "stage");
            var spreadView = findChild(stage, "spreadView");
            tryCompare(spreadView, "phase", 2);
        }

        function test_tapUbuntuIconInLauncherOverAppSpread() {
            loadShell("phone");
            swipeAwayGreeter();

            waitUntilFocusedApplicationIsShowingItsSurface();

            swipeFromRightEdgeToShowAppSpread();

            var launcher = findChild(shell, "launcher");

            // ensure the launcher dimissal timer never gets triggered during the test run
            var dismissTimer = findInvisibleChild(launcher, "dismissTimer");
            dismissTimer.interval = 60 * 60 * 1000;

            dragLauncherIntoView();

            // Emulate a tap with a finger, where the touch position drifts during the tap.
            // This is to test the touch ownership changes. The tap is happening on the button
            // area but then drifting into the left edge drag area. This test makes sure
            // the touch ownership stays with the button and doesn't move over to the
            // left edge drag area.
            {
                var buttonShowDashHome = findChild(launcher, "buttonShowDashHome");
                var startPos = buttonShowDashHome.mapToItem(shell,
                        buttonShowDashHome.width * 0.8,
                        buttonShowDashHome.height * 0.2);
                var endPos = buttonShowDashHome.mapToItem(shell,
                        buttonShowDashHome.width * 0.2,
                        buttonShowDashHome.height * 0.8);
                touchFlick(shell, startPos.x, startPos.y, endPos.x, endPos.y);
            }

            compare(launcherShowDashHomeSpy.count, 1);

            // check that the stage has left spread mode.
            {
                var stage = findChild(shell, "stage");
                var spreadView = findChild(stage, "spreadView");
                tryCompare(spreadView, "phase", 0);
            }

            // check that the launcher got dismissed
            var launcherPanel = findChild(shell, "launcherPanel");
            tryCompare(launcherPanel, "x", -launcherPanel.width);
        }

        function test_background_data() {
            return [
                {tag: "color", accounts: Qt.resolvedUrl("data:image/svg+xml,<svg><rect width='100%' height='100%' fill='#dd4814'/></svg>"), gsettings: "", output: Qt.resolvedUrl("data:image/svg+xml,<svg><rect width='100%' height='100%' fill='#dd4814'/></svg>")},
                {tag: "empty", accounts: "", gsettings: "", output: "defaultBackground"},
                {tag: "as-specified", accounts: Qt.resolvedUrl("../data/unity/backgrounds/blue.png"), gsettings: "", output: Qt.resolvedUrl("../data/unity/backgrounds/blue.png")},
                {tag: "gs-specified", accounts: "", gsettings: Qt.resolvedUrl("../data/unity/backgrounds/red.png"), output: Qt.resolvedUrl("../data/unity/backgrounds/red.png")},
                {tag: "both-specified", accounts: Qt.resolvedUrl("../data/unity/backgrounds/blue.png"), gsettings: Qt.resolvedUrl("../data/unity/backgrounds/red.png"), output: Qt.resolvedUrl("../data/unity/backgrounds/blue.png")},
                {tag: "invalid-as", accounts: Qt.resolvedUrl("../data/unity/backgrounds/nope.png"), gsettings: Qt.resolvedUrl("../data/unity/backgrounds/red.png"), output: Qt.resolvedUrl("../data/unity/backgrounds/red.png")},
                {tag: "invalid-both", accounts: Qt.resolvedUrl("../data/unity/backgrounds/nope.png"), gsettings: Qt.resolvedUrl("../data/unity/backgrounds/stillnope.png"), output: "defaultBackground"},
            ]
        }
        function test_background(data) {
            loadShell("phone");
            swipeAwayGreeter();
            AccountsService.backgroundFile = data.accounts;
<<<<<<< HEAD
            GSettingsController.setPictureUri("org.gnome.desktop.background", data.gsettings);
            tryCompare(shell, "background", data.output);
=======
            var backgroundSettings = findInvisibleChild(shell, "backgroundSettings");
            backgroundSettings.pictureUri = data.gsettings;

            if (data.output === "defaultBackground") {
                tryCompare(shell, "background", shell.defaultBackground);
            } else {
                tryCompare(shell, "background", data.output);
            }
        }

        function test_tabletLogin_data() {
            return [
                {tag: "auth error", user: "auth-error", loggedIn: false, password: ""},
                {tag: "with password", user: "has-password", loggedIn: true, password: "password"},
                {tag: "without password", user: "no-password", loggedIn: true, password: ""},
            ]
        }

        function test_tabletLogin(data) {
            setLightDMMockMode("full");
            loadShell("tablet");

            selectUser(data.user);

            clickPasswordInput(data.password === "" /* isButton */);

            if (data.password !== "") {
                typeString(data.password);
                keyClick(Qt.Key_Enter);
            }

            confirmLoggedIn(data.loggedIn);
        }

        function test_appLaunchDuringGreeter_data() {
            return [
                {tag: "auth error", user: "auth-error", loggedIn: false, passwordFocus: false},
                {tag: "without password", user: "no-password", loggedIn: true, passwordFocus: false},
                {tag: "with password", user: "has-password", loggedIn: false, passwordFocus: true},
            ]
        }

        function test_appLaunchDuringGreeter(data) {
            setLightDMMockMode("full");
            loadShell("tablet");

            selectUser(data.user)

            var greeter = findChild(shell, "greeter")
            var app = ApplicationManager.startApplication("dialer-app")

            confirmLoggedIn(data.loggedIn)

            if (data.passwordFocus) {
                var passwordInput = findChild(greeter, "passwordInput")
                tryCompare(passwordInput, "focus", true)
            }
>>>>>>> 4d5d38e1
        }
    }
}<|MERGE_RESOLUTION|>--- conflicted
+++ resolved
@@ -37,12 +37,8 @@
 
 Rectangle {
     id: root
-<<<<<<< HEAD
-    width: units.gu(70)
-=======
     color: "grey"
     width: units.gu(100) + controls.width
->>>>>>> 4d5d38e1
     height: units.gu(71)
 
     Component.onCompleted: {
@@ -151,7 +147,6 @@
                     LightDM.Users.mockMode = model[selectedIndex];
                     shellLoader.active = true;
                 }
-                MouseTouchEmulationCheckbox { color: "white" }
             }
             ListItem.ItemSelector {
                 anchors { left: parent.left; right: parent.right }
@@ -882,7 +877,6 @@
         function test_greeterLoginsAutomaticallyWhenNoPasswordSet() {
             loadShell("phone");
             swipeAwayGreeter();
-
             sessionSpy.clear();
             verify(sessionSpy.valid);
 
@@ -1126,10 +1120,6 @@
             loadShell("phone");
             swipeAwayGreeter();
             AccountsService.backgroundFile = data.accounts;
-<<<<<<< HEAD
-            GSettingsController.setPictureUri("org.gnome.desktop.background", data.gsettings);
-            tryCompare(shell, "background", data.output);
-=======
             var backgroundSettings = findInvisibleChild(shell, "backgroundSettings");
             backgroundSettings.pictureUri = data.gsettings;
 
@@ -1187,7 +1177,6 @@
                 var passwordInput = findChild(greeter, "passwordInput")
                 tryCompare(passwordInput, "focus", true)
             }
->>>>>>> 4d5d38e1
         }
     }
 }
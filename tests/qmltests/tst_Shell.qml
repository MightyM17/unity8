/*
 * Copyright (C) 2013 Canonical, Ltd.
 *
 * Authors:
 *   Daniel d'Andrada <daniel.dandrada@canonical.com>
 *
 * This program is free software; you can redistribute it and/or modify
 * it under the terms of the GNU General Public License as published by
 * the Free Software Foundation; version 3.
 *
 * This program is distributed in the hope that it will be useful,
 * but WITHOUT ANY WARRANTY; without even the implied warranty of
 * MERCHANTABILITY or FITNESS FOR A PARTICULAR PURPOSE.  See the
 * GNU General Public License for more details.
 *
 * You should have received a copy of the GNU General Public License
 * along with this program.  If not, see <http://www.gnu.org/licenses/>.
 */

import QtQuick 2.0
import QtTest 1.0
import GSettings 1.0
import Unity.Application 0.1
import Unity.Test 0.1 as UT
import Powerd 0.1

import "../.."

Item {
    width: shell.width
    height: shell.height

    QtObject {
        id: applicationArguments

        function hasGeometry() {
            return false;
        }

        function width() {
            return 0;
        }

        function height() {
            return 0;
        }
    }

    Shell {
        id: shell
    }

    UT.UnityTestCase {
        name: "Shell"
        when: windowShown

<<<<<<< HEAD
=======
        function initTestCase() {
            swipeAwayGreeter();

            // Ensure DashHome is loaded before continuing
            var dashContentList = findChild(shell, "dashContentList");
            waitForRendering(dashContentList);
            var homeLoader = findChild(dashContentList, "home.scope loader");
            verify(homeLoader);
            tryCompareFunction(function() {return homeLoader.item !== undefined;}, true);

            // FIXME: Desperate measure to ensure Jenkins has the scene graph fully loaded
            // before it calls the test functions (otherwise findChild calls will fail).
            // The code above just didn't solve it.
            wait(2000);
        }

>>>>>>> b6b64c93
        function cleanup() {
            // kill all (fake) running apps
            killApps(ApplicationManager);

            var dashHome = findChild(shell, "DashHome");
            swipeUntilScopeViewIsReached(dashHome);

            hideIndicators();
        }

        function killApps(apps) {
            if (!apps) return;
            while (apps.count > 0) {
                ApplicationManager.stopApplication(apps.get(0).appId);
            }
        }

        /*
           Test the effect of a right-edge drag on the dash in 3 situations:
           1 - when no application has been launched yet
           2 - when there's a minimized application
           3 - after the last running application has been closed/stopped

           The behavior of Dash on 3 should be the same as on 1.
         */
        function test_rightEdgeDrag() {
            checkRightEdgeDragWithNoRunningApps();

            dragLauncherIntoView();

            // Launch an app from the launcher
            tapOnAppIconInLauncher();
            waitUntilApplicationWindowIsFullyVisible();

            // Minimize the application we just launched
            swipeFromLeftEdge();

            waitForUIToSettle();

            checkRightEdgeDragWithMinimizedApp();

            // Minimize that application once again
            swipeFromLeftEdge();

            // Right edge behavior should now be the same as before that app,
            // was launched.  Manually cleanup beforehand to get to initial
            // state.
            cleanup();
            waitForUIToSettle();
            checkRightEdgeDragWithNoRunningApps();
        }

        function test_leftEdgeDrag_data() {
            return [
                {tag: "without launcher", revealLauncher: false},
                {tag: "with launcher", revealLauncher: true},
            ];
        }

        function test_leftEdgeDrag(data) {
            dragLauncherIntoView();
            tapOnAppIconInLauncher();
            waitUntilApplicationWindowIsFullyVisible();

            if (data.revealLauncher) {
                dragLauncherIntoView();
            }

            swipeFromLeftEdge();
            waitUntilApplicationWindowIsFullyHidden();
        }

        function test_suspend() {
            // Launch an app from the launcher
            dragLauncherIntoView();
            tapOnAppIconInLauncher();
            waitUntilApplicationWindowIsFullyVisible();

            var mainApp = ApplicationManager.focusedApplicationId;
            verify(mainApp != "");

            // Try to suspend while proximity is engaged...
            Powerd.displayPowerStateChange(Powerd.Off, Powerd.UseProximity);
            tryCompare(ApplicationManager, "focusedApplicationId", mainApp);

            // Now really suspend
            Powerd.displayPowerStateChange(Powerd.Off, 0);
            tryCompare(ApplicationManager, "focusedApplicationId", "");

            // And wake up
            Powerd.displayPowerStateChange(Powerd.On, 0);
<<<<<<< HEAD
            tryCompare(ApplicationManager, "focusedApplicationId", mainApp);
=======
            tryCompare(ApplicationManager, "focusedApplicationId", "");
            tryCompare(greeter, "showProgress", 1);

            // Swipe away greeter to focus app
            swipeAwayGreeter();
            tryCompare(ApplicationManager, "focusedApplicationId", mainApp);
        }

        function swipeAwayGreeter() {
            var greeter = findChild(shell, "greeter");
            tryCompare(greeter, "showProgress", 1);

            var touchX = shell.width - (shell.edgeSize / 2);
            var touchY = shell.height / 2;
            touchFlick(shell, touchX, touchY, shell.width * 0.1, touchY);

            // wait until the animation has finished
            tryCompare(greeter, "showProgress", 0);
>>>>>>> b6b64c93
        }

        /*
            Perform a right-edge drag when the Dash is being show and there are
            no running/minimized apps to be restored.

            The expected behavior is that an animation should be played to hint the
            user that his right-edge drag gesture has been successfully recognized
            but there is no application to be brought to foreground.
         */
        function checkRightEdgeDragWithNoRunningApps() {
            var touchX = shell.width - (shell.edgeSize / 2);
            var touchY = shell.height / 2;

            var dash = findChild(shell, "dash");
            // check that dash has normal scale and opacity
            tryCompare(dash.contentScale, 1.0);
            tryCompare(dash.opacity, 1.0);

            touchFlick(shell, touchX, touchY, shell.width * 0.1, touchY,
                       true /* beginTouch */, false /* endTouch */);

            // check that Dash has been scaled down and had its opacity reduced
            tryCompareFunction(function() { return dash.contentScale <= 0.9; }, true);
            tryCompareFunction(function() { return dash.opacity <= 0.5; }, true);

            touchRelease(shell, shell.width * 0.1, touchY);

            // and now everything should have gone back to normal
            tryCompare(dash, "contentScale", 1.0);
            tryCompare(dash, "opacity", 1.0);
        }

        /*
            Perform a right-edge drag when the Dash is being show and there is
            a running/minimized app to be restored.

            The expected behavior is that the dash should fade away and ultimately be
            made invisible once the gesture is finished as the restored app will now
            be on foreground.
         */
        function checkRightEdgeDragWithMinimizedApp() {
            var touchX = shell.width - (shell.edgeSize / 2);
            var touchY = shell.height / 2;

            var dash = findChild(shell, "dash");
            // check that dash has normal scale and opacity
            tryCompare(dash, "contentScale", 1.0);
            tryCompare(dash, "opacity", 1.0);

            touchFlick(shell, touchX, touchY, shell.width * 0.1, touchY,
                       true /* beginTouch */, false /* endTouch */);

            // check that Dash has been scaled down and had its opacity reduced
            tryCompareFunction(function() { return dash.contentScale <= 0.9; }, true);
            tryCompareFunction(function() { return dash.opacity <= 0.5; }, true);

            touchRelease(shell, shell.width * 0.1, touchY);

            // dash should have gone away, now that the app is on foreground
            tryCompare(dash, "visible", false);
        }

        /*
          Regression test for bug https://bugs.launchpad.net/touch-preview-images/+bug/1193419

          When the user minimizes an application (left-edge swipe) he should always end up in the "Running Apps"
          category of the "Applications" scope view.

          Steps:
          - go to apps lens
          - scroll to the bottom
          - reveal launcher and launch an app
          - perform long left edge swipe to go minimize the app and go back to the dash.

          Expected Results
          - apps lens shown and Running Apps visible on screen
         */
        function test_minimizingAppTakesToRunningApps() {
            var dashApps = findChild(shell, "DashApps");

            swipeUntilScopeViewIsReached(dashApps);

            // swipe finger up until the running/recent apps section (which we assume
            // it's the first one) is as far from view as possible.
            // We also assume that DashApps is tall enough that it's scrollable
            var appsCategoryListView = findChild(dashApps, "categoryListView");
            while (!appsCategoryListView.atYEnd) {
                swipeUpFromCenter();
                tryCompare(appsCategoryListView, "moving", false);
            }

            // Switch away from the Applications scope.
            swipeRightFromCenter();
            waitUntilItemStopsMoving(dashApps);
            verify(!itemIsOnScreen(dashApps));

            dragLauncherIntoView();

            // Launch an app from the launcher
            tapOnAppIconInLauncher();

            waitUntilApplicationWindowIsFullyVisible();

            // Minimize the application we just launched
            swipeFromLeftEdge();

            // Wait for the whole UI to settle down
            waitUntilApplicationWindowIsFullyHidden();
            waitUntilItemStopsMoving(dashApps);
            tryCompare(appsCategoryListView, "moving", false);

            verify(itemIsOnScreen(dashApps));

            var runningApplicationsGrid = findChild(appsCategoryListView, "recent");
            verify(runningApplicationsGrid);
            verify(itemIsOnScreen(runningApplicationsGrid));
        }

        // Wait for the whole UI to settle down
        function waitForUIToSettle() {
            waitUntilApplicationWindowIsFullyHidden();
            var dashContentList = findChild(shell, "dashContentList");
            tryCompare(dashContentList, "moving", false);
        }

        function dragLauncherIntoView() {
            var launcherPanel = findChild(shell, "launcherPanel");
            verify(launcherPanel.x = - launcherPanel.width);

            var touchStartX = 2;
            var touchStartY = shell.height / 2;
            touchFlick(shell, touchStartX, touchStartY, launcherPanel.width + units.gu(1), touchStartY);

            tryCompare(launcherPanel, "x", 0);
        }

        function tapOnAppIconInLauncher() {
            var launcherPanel = findChild(shell, "launcherPanel");

            // pick the first icon, the one at the bottom.
            var appIcon = findChild(launcherPanel, "launcherDelegate0")

            // Swipe upwards over the launcher to ensure that this icon
            // at the bottom is not folded and faded away.
            var touchStartX = launcherPanel.width / 2;
            var touchStartY = launcherPanel.height / 2;
            touchFlick(launcherPanel, touchStartX, touchStartY, touchStartX, 0);
            tryCompare(launcherPanel, "moving", false);

            // NB tapping (i.e., using touch events) doesn't activate the icon... go figure...
            mouseClick(appIcon, appIcon.width / 2, appIcon.height / 2);
        }

        function showIndicators() {
            var indicators = findChild(shell, "indicators");
            indicators.show();
            tryCompare(indicators, "fullyOpened", true);
        }

        function hideIndicators() {
            var indicators = findChild(shell, "indicators");
            if (indicators.fullyOpened) {
                indicators.hide();
            }
        }

        function waitUntilApplicationWindowIsFullyVisible() {
            var underlay = findChild(shell, "underlay");
            tryCompare(underlay, "visible", false);
        }

        function waitUntilApplicationWindowIsFullyHidden() {
            var stages = findChild(shell, "stages");
            tryCompare(stages, "fullyHidden", true);
        }

        function swipeUntilScopeViewIsReached(scopeView) {
            while (!itemIsOnScreen(scopeView)) {
                if (itemIsToLeftOfScreen(scopeView)) {
                    swipeRightFromCenter();
                } else {
                    swipeLeftFromCenter();
                }
                waitUntilItemStopsMoving(scopeView);
            }
        }

        function swipeFromLeftEdge() {
            var touchStartX = 2;
            var touchStartY = shell.height / 2;
            touchFlick(shell, touchStartX, touchStartY, shell.width * 0.75, touchStartY);
        }

        function swipeLeftFromCenter() {
            var touchStartX = shell.width / 2;
            var touchStartY = shell.height / 2;
            touchFlick(shell, touchStartX, touchStartY, 0, touchStartY);
        }

        function swipeRightFromCenter() {
            var touchStartX = shell.width / 2;
            var touchStartY = shell.height / 2;
            touchFlick(shell, touchStartX, touchStartY, shell.width, touchStartY);
        }

        function swipeUpFromCenter() {
            var touchStartX = shell.width / 2;
            var touchStartY = shell.height / 2;
            touchFlick(shell, touchStartX, touchStartY, touchStartX, 0);
        }

        function itemIsOnScreen(item) {
            var itemRectInShell = item.mapToItem(shell, 0, 0, item.width, item.height);

            return itemRectInShell.x >= 0
                && itemRectInShell.y >= 0
                && itemRectInShell.x + itemRectInShell.width <= shell.width
                && itemRectInShell.y + itemRectInShell.height <= shell.height;
        }

        function itemIsToLeftOfScreen(item) {
            var itemRectInShell = item.mapToItem(shell, 0, 0, item.width, item.height);
            return itemRectInShell.x < 0;
        }

        function waitUntilItemStopsMoving(item) {
            var itemRectInShell = item.mapToItem(shell, 0, 0, item.width, item.height);
            var previousX = itemRectInShell.x;
            var previousY = itemRectInShell.y;
            var isStill = false;

            do {
                wait(100);
                itemRectInShell = item.mapToItem(shell, 0, 0, item.width, item.height);
                if (itemRectInShell.x == previousX && itemRectInShell.y == previousY) {
                    isStill = true;
                } else {
                    previousX = itemRectInShell.x;
                    previousY = itemRectInShell.y;
                }
            } while (!isStill);
        }

        function test_wallpaper_data() {
            return [
                {tag: "red", url: "tests/data/unity/backgrounds/red.png", expectedUrl: "tests/data/unity/backgrounds/red.png"},
                {tag: "blue", url: "tests/data/unity/backgrounds/blue.png", expectedUrl: "tests/data/unity/backgrounds/blue.png"},
                {tag: "invalid", url: "invalid", expectedUrl: shell.defaultBackground},
                {tag: "empty", url: "", expectedUrl: shell.defaultBackground}
            ]
        }

        function test_wallpaper(data) {
            var backgroundImage = findChild(shell, "backgroundImage")
            GSettingsController.setPictureUri(data.url)
            tryCompareFunction(function() { return backgroundImage.source.toString().indexOf(data.expectedUrl) !== -1; }, true)
            tryCompare(backgroundImage, "status", Image.Ready)
        }

        function test_DashShown_data() {
            return [
                {tag: "in focus", greeter: false, app: false, launcher: false, indicators: false, expectedShown: true},
                {tag: "under greeter", greeter: true, app: false, launcher: false, indicators: false, expectedShown: false},
                {tag: "under app", greeter: false, app: true, launcher: false, indicators: false, expectedShown: false},
                {tag: "under launcher", greeter: false, app: false, launcher: true, indicators: false, expectedShown: true},
                {tag: "under indicators", greeter: false, app: false, launcher: false, indicators: true, expectedShown: true},
            ]
        }

        function test_DashShown(data) {

            if (data.greeter) {
                // Swipe the greeter in
                var greeter = findChild(shell, "greeter");
                Powerd.displayPowerStateChange(Powerd.Off, 0);
                tryCompare(greeter, "showProgress", 1);
            }

            if (data.app) {
                dragLauncherIntoView();
                tapOnAppIconInLauncher();
            }

            if (data.launcher) {
                dragLauncherIntoView();
            }

            if (data.indicators) {
                showIndicators();
            }

            var dash = findChild(shell, "dash");
            tryCompare(dash, "shown", data.expectedShown);
        }
    }
}<|MERGE_RESOLUTION|>--- conflicted
+++ resolved
@@ -23,6 +23,7 @@
 import Unity.Application 0.1
 import Unity.Test 0.1 as UT
 import Powerd 0.1
+import SessionManager 0.1
 
 import "../.."
 
@@ -54,11 +55,7 @@
         name: "Shell"
         when: windowShown
 
-<<<<<<< HEAD
-=======
         function initTestCase() {
-            swipeAwayGreeter();
-
             // Ensure DashHome is loaded before continuing
             var dashContentList = findChild(shell, "dashContentList");
             waitForRendering(dashContentList);
@@ -72,7 +69,6 @@
             wait(2000);
         }
 
->>>>>>> b6b64c93
         function cleanup() {
             // kill all (fake) running apps
             killApps(ApplicationManager);
@@ -164,28 +160,11 @@
 
             // And wake up
             Powerd.displayPowerStateChange(Powerd.On, 0);
-<<<<<<< HEAD
+            tryCompare(ApplicationManager, "focusedApplicationId", "");
+
+            // Activate session to focus app
+            SessionManager.active = true;
             tryCompare(ApplicationManager, "focusedApplicationId", mainApp);
-=======
-            tryCompare(ApplicationManager, "focusedApplicationId", "");
-            tryCompare(greeter, "showProgress", 1);
-
-            // Swipe away greeter to focus app
-            swipeAwayGreeter();
-            tryCompare(ApplicationManager, "focusedApplicationId", mainApp);
-        }
-
-        function swipeAwayGreeter() {
-            var greeter = findChild(shell, "greeter");
-            tryCompare(greeter, "showProgress", 1);
-
-            var touchX = shell.width - (shell.edgeSize / 2);
-            var touchY = shell.height / 2;
-            touchFlick(shell, touchX, touchY, shell.width * 0.1, touchY);
-
-            // wait until the animation has finished
-            tryCompare(greeter, "showProgress", 0);
->>>>>>> b6b64c93
         }
 
         /*
@@ -448,22 +427,14 @@
 
         function test_DashShown_data() {
             return [
-                {tag: "in focus", greeter: false, app: false, launcher: false, indicators: false, expectedShown: true},
-                {tag: "under greeter", greeter: true, app: false, launcher: false, indicators: false, expectedShown: false},
-                {tag: "under app", greeter: false, app: true, launcher: false, indicators: false, expectedShown: false},
-                {tag: "under launcher", greeter: false, app: false, launcher: true, indicators: false, expectedShown: true},
-                {tag: "under indicators", greeter: false, app: false, launcher: false, indicators: true, expectedShown: true},
+                {tag: "in focus", app: false, launcher: false, indicators: false, expectedShown: true},
+                {tag: "under app", app: true, launcher: false, indicators: false, expectedShown: false},
+                {tag: "under launcher", app: false, launcher: true, indicators: false, expectedShown: true},
+                {tag: "under indicators", app: false, launcher: false, indicators: true, expectedShown: true},
             ]
         }
 
         function test_DashShown(data) {
-
-            if (data.greeter) {
-                // Swipe the greeter in
-                var greeter = findChild(shell, "greeter");
-                Powerd.displayPowerStateChange(Powerd.Off, 0);
-                tryCompare(greeter, "showProgress", 1);
-            }
 
             if (data.app) {
                 dragLauncherIntoView();

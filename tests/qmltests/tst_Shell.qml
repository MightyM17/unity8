--- conflicted
+++ resolved
@@ -1423,15 +1423,9 @@
             waitUntilAppWindowIsFullyLoaded(app3);
 
             // Do a quick alt-tab and see if focus changes
-<<<<<<< HEAD
-            tryCompare(app3.session.surface, "activeFocus", true)
+            tryCompare(app3.session.lastSurface, "activeFocus", true)
             keyClick(Qt.Key_Tab, Qt.AltModifier)
-            tryCompare(app2.session.surface, "activeFocus", true)
-=======
-            tryCompare(app3.session.lastSurface, "activeFocus", true)
-            keyClick(Qt.Key_Tab, Qt.ControlModifier)
             tryCompare(app2.session.lastSurface, "activeFocus", true)
->>>>>>> e9f921be
 
             var desktopSpread = findChild(shell, "spread")
 

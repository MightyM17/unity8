/*
 * Copyright (C) 2013-2015 Canonical, Ltd.
 *
 * This program is free software; you can redistribute it and/or modify
 * it under the terms of the GNU General Public License as published by
 * the Free Software Foundation; version 3.
 *
 * This program is distributed in the hope that it will be useful,
 * but WITHOUT ANY WARRANTY; without even the implied warranty of
 * MERCHANTABILITY or FITNESS FOR A PARTICULAR PURPOSE.  See the
 * GNU General Public License for more details.
 *
 * You should have received a copy of the GNU General Public License
 * along with this program.  If not, see <http://www.gnu.org/licenses/>.
 */

import QtQuick 2.4
import QtTest 1.0
import AccountsService 0.1
import GSettings 1.0
import IntegratedLightDM 0.1 as LightDM
import Ubuntu.Components 1.3
import Ubuntu.Components.ListItems 1.3 as ListItem
import Ubuntu.Telephony 0.1 as Telephony
import Unity.Application 0.1
import Unity.Connectivity 0.1
import Unity.Indicators 0.1
import Unity.Notifications 1.0
import Unity.Launcher 0.1
import Unity.Test 0.1
import Powerd 0.1
import Wizard 0.1 as Wizard
import Utils 0.1

import "../../qml"
import "../../qml/Components"
import "../../qml/Components/PanelState"
import "Stages"

Rectangle {
    id: root
    color: "grey"
    width: units.gu(100) + controls.width
    height: units.gu(71)

    Component.onCompleted: {
        // must set the mock mode before loading the Shell
        LightDM.Greeter.mockMode = "single";
        LightDM.Users.mockMode = "single";
        shellLoader.active = true;
    }

    MouseArea {
        id: clickThroughCatcher
        anchors.fill: shellContainer
    }

    Item {
        id: shellContainer
        anchors.left: root.left
        anchors.right: controls.left
        anchors.top: root.top
        anchors.bottom: root.bottom
        Loader {
            id: shellLoader
            focus: true

            anchors.centerIn: parent

            property int shellOrientation: Qt.PortraitOrientation
            property int nativeOrientation: Qt.PortraitOrientation
            property int primaryOrientation: Qt.PortraitOrientation

            state: "phone"
            states: [
                State {
                    name: "phone"
                    PropertyChanges {
                        target: shellLoader
                        width: units.gu(40)
                        height: units.gu(71)
                    }
                },
                State {
                    name: "tablet"
                    PropertyChanges {
                        target: shellLoader
                        width: units.gu(100)
                        height: units.gu(71)
                        shellOrientation: Qt.LandscapeOrientation
                        nativeOrientation: Qt.LandscapeOrientation
                        primaryOrientation: Qt.LandscapeOrientation
                    }
                },
                State {
                    name: "desktop"
                    PropertyChanges {
                        target: shellLoader
                        width: shellContainer.width
                        height: shellContainer.height
                    }
                    PropertyChanges {
                        target: mouseEmulation
                        checked: false
                    }
                }
            ]

            active: false
            property bool itemDestroyed: false
            sourceComponent: Component {
                Shell {
                    id: __shell
                    usageScenario: usageScenarioSelector.model[usageScenarioSelector.selectedIndex]
                    nativeWidth: width
                    nativeHeight: height
                    orientation: shellLoader.shellOrientation
                    orientations: Orientations {
                        native_: shellLoader.nativeOrientation
                        primary: shellLoader.primaryOrientation
                    }
                    Component.onDestruction: {
                        shellLoader.itemDestroyed = true;
                    }
                }
            }
        }
    }

    Flickable {
        id: controls
        contentHeight: controlRect.height

        anchors.top: root.top
        anchors.bottom: root.bottom
        anchors.right: root.right
        width: units.gu(30)

        Rectangle {
            id: controlRect
            anchors { left: parent.left; right: parent.right }
            color: "darkgrey"
            height: childrenRect.height + units.gu(2)

            Column {
                anchors { left: parent.left; right: parent.right; top: parent.top; margins: units.gu(1) }
                spacing: units.gu(1)

                Row {
                    spacing: units.gu(1)
                    Button {
                        text: "Show Greeter"
                        activeFocusOnPress: false
                        onClicked: {
                            if (shellLoader.status !== Loader.Ready)
                                return;

                            var greeter = testCase.findChild(shellLoader.item, "greeter");
                            if (!greeter.shown) {
                                LightDM.Greeter.showGreeter();
                            }
                        }
                    }
                    Button {
                        text: "Hide Greeter"
                        activeFocusOnPress: false
                        onClicked: {
                            if (shellLoader.status !== Loader.Ready)
                                return;

                            var greeter = testCase.findChild(shellLoader.item, "greeter");
                            if (greeter.shown) {
                                greeter.hide()
                            }
                        }
                    }
                }
                ListItem.ItemSelector {
                    anchors { left: parent.left; right: parent.right }
                    activeFocusOnPress: false
                    text: "LightDM mock mode"
                    model: ["single", "single-passphrase", "single-pin", "full"]
                    onSelectedIndexChanged: {
                        shellLoader.active = false;
                        LightDM.Greeter.mockMode = model[selectedIndex];
                        LightDM.Users.mockMode = model[selectedIndex];
                        shellLoader.active = true;
                    }
                }
                ListItem.ItemSelector {
                    anchors { left: parent.left; right: parent.right }
                    activeFocusOnPress: false
                    text: "Size"
                    model: ["phone", "tablet", "desktop"]
                    onSelectedIndexChanged: {
                        shellLoader.active = false;
                        shellLoader.state = model[selectedIndex];
                        shellLoader.active = true;
                    }
                }
                ListItem.ItemSelector {
                    id: usageScenarioSelector
                    anchors { left: parent.left; right: parent.right }
                    activeFocusOnPress: false
                    text: "Usage scenario"
                    model: ["phone", "tablet", "desktop"]
                }
                MouseTouchEmulationCheckbox {
                    id: mouseEmulation
                    checked: true
                    color: "white"
                }
                ListItem.ItemSelector {
                    id: ctrlModifier
                    anchors { left: parent.left; right: parent.right }
                    activeFocusOnPress: false
                    text: "Ctrl key as"
                    model: ["Ctrl", "Alt", "Super"]
                    onSelectedIndexChanged: {
                        var keyMapper = testCase.findChild(shellContainer, "physicalKeysMapper");
                        keyMapper.controlInsteadOfAlt = selectedIndex == 1;
                        keyMapper.controlInsteadOfSuper = selectedIndex == 2;
                    }
                }

                Row {
                    anchors { left: parent.left; right: parent.right }
                    CheckBox {
                        id: autohideLauncherCheckbox
                        onCheckedChanged:  {
                            GSettingsController.setAutohideLauncher(checked)
                        }
                    }
                    Label {
                        text: "Autohide launcher"
                    }
                }

                Label { text: "Applications"; font.bold: true }

                Button {
                    text: "Start all apps"
                    width: parent.width
                    onClicked: {
                        for (var i = 0; i < ApplicationManager.availableApplications.length; i++) {
                            var appId = ApplicationManager.availableApplications[i];
                            ApplicationManager.startApplication(appId)
                        }
                    }
                }

                Repeater {
                    id: appRepeater
                    model: ApplicationManager.availableApplications
                    ApplicationCheckBox {
                        appId: modelData
                    }
                }
            }
        }
    }

    Component {
        id: mockNotification

        QtObject {
            function invokeAction(actionId) {
                mockNotificationsModel.actionInvoked(actionId)
            }
        }
    }
    ListModel {
        id: mockNotificationsModel

        signal actionInvoked(string actionId)

        function getRaw(id) {
            return mockNotification.createObject(mockNotificationsModel)
        }

        onActionInvoked: {
            if(actionId == "ok_id") {
                mockNotificationsModel.clear()
            }
        }
    }

    SignalSpy {
        id: launcherShowDashHomeSpy
        signalName: "showDashHome"
    }

    SignalSpy {
        id: sessionSpy
        signalName: "sessionStarted"
    }

    SignalSpy {
        id: dashCommunicatorSpy
        signalName: "setCurrentScopeCalled"
    }

    SignalSpy {
        id: unlockAllModemsSpy
        target: Connectivity
        signalName: "unlockingAllModems"
    }

    SignalSpy {
        id: notificationActionSpy
        target: mockNotificationsModel
        signalName: "actionInvoked"
    }

    SignalSpy {
        id: appRemovedSpy
        target: ApplicationManager
        signalName: "applicationRemoved"
    }

    SignalSpy {
        id: clickThroughSpy
        target: clickThroughCatcher
        signalName: "clicked"
    }

    Telephony.CallEntry {
        id: phoneCall
        phoneNumber: "+447812221111"
    }

    Item {
        id: fakeDismissTimer
        property bool running: false
        signal triggered

        function stop() {
            running = false;
        }

        function restart() {
            running = true;
        }
    }

    UnityTestCase {
        id: testCase
        name: "Shell"
        when: windowShown

        property Item shell: shellLoader.status === Loader.Ready ? shellLoader.item : null

        function init() {
            if (shellLoader.active) {
                // happens for the very first test function as shell
                // is loaded by default
                tearDown();
            }

        }

        function cleanup() {
            waitForRendering(shell);
            mouseEmulation.checked = true;
            tryCompare(shell, "enabled", true); // make sure greeter didn't leave us in disabled state
            tearDown();
            WindowStateStorage.clear();
        }

        function loadShell(formFactor) {
            shellLoader.state = formFactor;
            shellLoader.active = true;
            tryCompare(shellLoader, "status", Loader.Ready);
            removeTimeConstraintsFromDirectionalDragAreas(shellLoader.item);
            tryCompare(shell, "enabled", true); // enabled by greeter when ready

            sessionSpy.target = findChild(shell, "greeter")
            dashCommunicatorSpy.target = findInvisibleChild(shell, "dashCommunicator");

            var launcher = findChild(shell, "launcher");
            launcherShowDashHomeSpy.target = launcher;

            var panel = findChild(launcher, "launcherPanel");
            verify(!!panel);

            panel.dismissTimer = fakeDismissTimer;

            waitForGreeterToStabilize();
        }

        function loadDesktopShellWithApps() {
            loadShell("desktop");
            waitForRendering(shell)
            shell.usageScenario = "desktop"
            waitForRendering(shell)
            var app1 = ApplicationManager.startApplication("dialer-app")
            var app2 = ApplicationManager.startApplication("webbrowser-app")
            var app3 = ApplicationManager.startApplication("camera-app")
            var app4 = ApplicationManager.startApplication("facebook-webapp")
            var app5 = ApplicationManager.startApplication("camera-app")
            var app6 = ApplicationManager.startApplication("gallery-app")
            var app7 = ApplicationManager.startApplication("calendar-app")
            waitUntilAppWindowIsFullyLoaded(app7);
        }

        function waitForGreeterToStabilize() {
            var greeter = findChild(shell, "greeter");
            verify(greeter);

            var loginList = findChild(greeter, "loginList");
            // Only present in WideView
            if (loginList) {
                var userList = findChild(loginList, "userList");
                verify(userList);
                tryCompare(userList, "movingInternally", false);
            }
        }

        function tearDown() {
            launcherShowDashHomeSpy.target = null;

            shellLoader.itemDestroyed = false;

            shellLoader.active = false;

            tryCompare(shellLoader, "status", Loader.Null);
            tryCompare(shellLoader, "item", null);
            // Loader.status might be Loader.Null and Loader.item might be null but the Loader
            // item might still be alive. So if we set Loader.active back to true
            // again right now we will get the very same Shell instance back. So no reload
            // actually took place. Likely because Loader waits until the next event loop
            // iteration to do its work. So to ensure the reload, we will wait until the
            // Shell instance gets destroyed.
            tryCompare(shellLoader, "itemDestroyed", true);

            setLightDMMockMode("single"); // back to the default value

            AccountsService.demoEdges = false;
            Wizard.System.wizardEnabled = false;

            // kill all (fake) running apps
            killApps(ApplicationManager);

            unlockAllModemsSpy.clear()
            LightDM.Greeter.authenticate(""); // reset greeter

            sessionSpy.clear();

            GSettingsController.setLifecycleExemptAppids([]);
        }

        function killApps() {
            while (ApplicationManager.count > 1) {
                var appIndex = ApplicationManager.get(0).appId == "unity8-dash" ? 1 : 0
                ApplicationManager.stopApplication(ApplicationManager.get(appIndex).appId);
            }
            compare(ApplicationManager.count, 1)
        }

        function test_snapDecisionDismissalReturnsFocus() {
            loadShell("phone");
            swipeAwayGreeter();
            var notifications = findChild(shell, "notificationList");
            var app = ApplicationManager.startApplication("camera-app");
            var stage = findChild(shell, "stage")
            // Open an application and focus
            waitUntilApplicationWindowIsFullyVisible(app);
            ApplicationManager.focusApplication(app);
            tryCompare(app.session.lastSurface, "activeFocus", true);

            notifications.model = mockNotificationsModel;

            // FIXME: Hack: UnitySortFilterProxyModelQML doesn't work with QML ListModels which we use
            // for mocking here (RoleType can't be found in the QML model). As we only need to show
            // one SnapDecision lets just disable the filtering and make appear any notification as a
            // SnapDecision.
            var snapDecisionProxyModel = findInvisibleChild(shell, "snapDecisionProxyModel");
            snapDecisionProxyModel.filterRegExp = RegExp("");

            // Pop-up a notification
            addSnapDecisionNotification();
            waitForRendering(shell);

            // Make sure the notification really opened
            var notification = findChild(notifications, "notification" + (mockNotificationsModel.count - 1));
            verify(notification !== undefined && notification != null, "notification wasn't found");
            tryCompare(notification, "height", notification.implicitHeight)
            waitForRendering(notification);

            // Make sure activeFocus went away from the app window
            tryCompare(app.session.lastSurface, "activeFocus", false);
            tryCompare(stage, "interactive", false);

            // Clicking the button should dismiss the notification and return focus
            var buttonAccept = findChild(notification, "notify_button0");
            mouseClick(buttonAccept);

            // Make sure we're back to normal
            tryCompare(app.session.lastSurface, "activeFocus", true);
            compare(stage.interactive, true, "Stages not interactive again after modal notification has closed");
        }

        function addSnapDecisionNotification() {
            var n = {
                type: Notification.SnapDecision,
                hints: {"x-canonical-private-affirmative-tint": "true"},
                summary: "Tom Ato",
                body: "Lorem ipsum dolor sit amet, consetetur sadipscing elitr, sed diam nonumy eirmod tempor invidunt ut labore et dolore magna aliquyam erat, sed diam voluptua.",
                icon: "../../tests/graphics/avatars/funky.png",
                secondaryIcon: "../../tests/graphics/applicationIcons/facebook.png",
                actions: [{ id: "ok_id", label: "Ok"},
                    { id: "cancel_id", label: "Cancel"},
                    { id: "notreally_id", label: "Not really"},
                    { id: "noway_id", label: "messages:No way"},
                    { id: "nada_id", label: "messages:Nada"}]
            }

            mockNotificationsModel.append(n)
        }

        function test_phoneLeftEdgeDrag_data() {
            return [
                {tag: "without launcher",
                 revealLauncher: false, swipeLength: units.gu(30), appHides: true, focusedApp: "dialer-app",
                 launcherHides: true, greeterShown: false},

                {tag: "with launcher",
                 revealLauncher: true, swipeLength: units.gu(30), appHides: true, focusedApp: "dialer-app",
                 launcherHides: true, greeterShown: false},

                {tag: "small swipe",
                 revealLauncher: false, swipeLength: units.gu(25), appHides: false, focusedApp: "dialer-app",
                 launcherHides: false, greeterShown: false},

                {tag: "long swipe",
                 revealLauncher: false, swipeLength: units.gu(30), appHides: true, focusedApp: "dialer-app",
                 launcherHides: true, greeterShown: false},

                {tag: "small swipe with greeter",
                 revealLauncher: false, swipeLength: units.gu(25), appHides: false, focusedApp: "dialer-app",
                 launcherHides: false, greeterShown: true},

                {tag: "long swipe with greeter",
                 revealLauncher: false, swipeLength: units.gu(30), appHides: true, focusedApp: "dialer-app",
                 launcherHides: true, greeterShown: true},

                {tag: "swipe over dash",
                 revealLauncher: false, swipeLength: units.gu(30), appHides: true, focusedApp: "unity8-dash",
                 launcherHides: false, greeterShown: false},
            ];
        }

        function test_phoneLeftEdgeDrag(data) {
            loadShell("phone");
            swipeAwayGreeter();
            dragLauncherIntoView();
            tapOnAppIconInLauncher();
            waitUntilApplicationWindowIsFullyVisible();
            ApplicationManager.focusApplication(data.focusedApp)
            waitUntilApplicationWindowIsFullyVisible();

            var greeter = findChild(shell, "greeter");
            if (data.greeterShown) {
                showGreeter();
            }

            if (data.revealLauncher) {
                dragLauncherIntoView();
            }

            swipeFromLeftEdge(data.swipeLength);
            if (data.appHides) {
                waitUntilDashIsFocused();
                tryCompare(greeter, "shown", false);
            } else {
                waitUntilApplicationWindowIsFullyVisible();
                compare(greeter.fullyShown, data.greeterShown);
            }

            var launcher = findChild(shell, "launcherPanel");
            tryCompare(launcher, "x", data.launcherHides ? -launcher.width : 0)

            // Make sure the helper for sliding out the launcher wasn't touched. We want to fade it out here.
            var animateTimer = findInvisibleChild(shell, "animateTimer");
            compare(animateTimer.nextState, "visible");
        }

        function test_tabletLeftEdgeDrag_data() {
            return [
                {tag: "without password", user: "no-password", loggedIn: true, demo: false},
                {tag: "with password", user: "has-password", loggedIn: false, demo: false},
                {tag: "with demo", user: "has-password", loggedIn: true, demo: true},
            ]
        }

        function test_tabletLeftEdgeDrag(data) {
            setLightDMMockMode("full");
            loadShell("tablet");

            selectUser(data.user)

            AccountsService.demoEdges = data.demo
            var tutorial = findChild(shell, "tutorial");
            tryCompare(tutorial, "running", data.demo);

            swipeFromLeftEdge(shell.width * 0.75)
            wait(500) // to give time to handle dash() signal from Launcher
            confirmLoggedIn(data.loggedIn)
        }

        function test_longLeftEdgeSwipeTakesToAppsAndResetSearchString() {
            loadShell("phone");
            swipeAwayGreeter();
            dragLauncherIntoView();
            dashCommunicatorSpy.clear();

            tapOnAppIconInLauncher();
            waitUntilApplicationWindowIsFullyVisible();

            verify(ApplicationManager.focusedApplicationId !== "unity8-dash")

            //Long left swipe
            swipeFromLeftEdge(units.gu(30));

            tryCompare(ApplicationManager, "focusedApplicationId", "unity8-dash");

            compare(dashCommunicatorSpy.count, 1);
        }

        function test_ClickUbuntuIconInLauncherTakesToAppsAndResetSearchString() {
            loadShell("phone");
            swipeAwayGreeter();
            dragLauncherIntoView();
            dashCommunicatorSpy.clear();

            var launcher = findChild(shell, "launcher");
            var dashIcon = findChild(launcher, "dashItem");
            verify(dashIcon != undefined);
            mouseClick(dashIcon);

            tryCompare(ApplicationManager, "focusedApplicationId", "unity8-dash");

            compare(dashCommunicatorSpy.count, 1);
        }

        function test_suspend() {
            loadShell("phone");
            swipeAwayGreeter();
            var greeter = findChild(shell, "greeter");

            // Launch an app from the launcher
            dragLauncherIntoView();
            tapOnAppIconInLauncher();
            waitUntilApplicationWindowIsFullyVisible();

            var mainAppId = ApplicationManager.focusedApplicationId;
            verify(mainAppId != "");
            var mainApp = ApplicationManager.findApplication(mainAppId);
            verify(mainApp);
            tryCompare(mainApp, "requestedState", ApplicationInfoInterface.RequestedRunning);

            // Display off while call is active...
            callManager.foregroundCall = phoneCall;
            Powerd.setStatus(Powerd.Off, Powerd.Unknown);
            tryCompare(greeter, "shown", false);

            // Now try again after ending call
            callManager.foregroundCall = null;
            Powerd.setStatus(Powerd.On, Powerd.Unknown);
            Powerd.setStatus(Powerd.Off, Powerd.Unknown);
            tryCompare(greeter, "fullyShown", true);

            compare(mainApp.requestedState, ApplicationInfoInterface.RequestedSuspended);

            // And wake up
            Powerd.setStatus(Powerd.On, Powerd.Unknown);
            tryCompare(greeter, "fullyShown", true);

            // Swipe away greeter to focus app

            // greeter unloads its internal components when hidden
            // and reloads them when shown. Thus we have to do this
            // again before interacting with it otherwise any
            // DirectionalDragAreas in there won't be easily fooled by
            // fake swipes.
            swipeAwayGreeter();

            compare(mainApp.requestedState, ApplicationInfoInterface.RequestedRunning);
            tryCompare(ApplicationManager, "focusedApplicationId", mainAppId);
        }

        function swipeAwayGreeter() {
            var greeter = findChild(shell, "greeter");
            tryCompare(greeter, "fullyShown", true);
            removeTimeConstraintsFromDirectionalDragAreas(greeter);

            var touchX = shell.width - (shell.edgeSize / 2);
            var touchY = shell.height / 2;
            touchFlick(shell, touchX, touchY, shell.width * 0.1, touchY);

            // wait until the animation has finished
            tryCompare(greeter, "shown", false);
            waitForRendering(greeter);
        }

        function selectUserAtIndex(i) {
            // We could be anywhere in list; find target index to know which direction
            var greeter = findChild(shell, "greeter")
            var userlist = findChild(greeter, "userList")
            if (userlist.currentIndex == i)
                keyClick(Qt.Key_Escape) // Reset state if we're not moving
            while (userlist.currentIndex != i) {
                var next = userlist.currentIndex + 1
                if (userlist.currentIndex > i) {
                    next = userlist.currentIndex - 1
                }
                tap(findChild(greeter, "username"+next));
                tryCompare(userlist, "currentIndex", next)
                tryCompare(userlist, "movingInternally", false)
            }
            tryCompare(shell, "enabled", true); // wait for PAM to settle
        }

        function selectUser(name) {
            // Find index of user with the right name
            for (var i = 0; i < LightDM.Users.count; i++) {
                if (LightDM.Users.data(i, LightDM.UserRoles.NameRole) == name) {
                    break
                }
            }
            if (i == LightDM.Users.count) {
                fail("Didn't find name")
                return -1
            }
            selectUserAtIndex(i)
            return i
        }

        function clickPasswordInput(isButton) {
            var greeter = findChild(shell, "greeter")
            tryCompare(greeter, "fullyShown", true);

            var passwordMouseArea = findChild(shell, "passwordMouseArea")
            tryCompare(passwordMouseArea, "enabled", isButton)

            var passwordInput = findChild(shell, "passwordInput")
            mouseClick(passwordInput)
        }

        function confirmLoggedIn(loggedIn) {
            var greeter = findChild(shell, "greeter");
            tryCompare(greeter, "shown", loggedIn ? false : true);
            verify(loggedIn ? sessionSpy.count > 0 : sessionSpy.count === 0);
        }

        function setLightDMMockMode(mode) {
            LightDM.Greeter.mockMode = mode;
            LightDM.Users.mockMode = mode;
        }

        /*
          Regression test for bug https://bugs.launchpad.net/touch-preview-images/+bug/1193419

          When the user minimizes an application (left-edge swipe) he should always end up in the
          "Applications" scope view.

          Steps:
          - reveal launcher and launch an app that covers the dash
          - perform long left edge swipe to go minimize the app and go back to the dash.
          - verify the setCurrentScope() D-Bus call to the dash has been called for the correct scope id.
         */
        function test_minimizingAppTakesToDashApps() {
            loadShell("phone");
            swipeAwayGreeter();
            dragLauncherIntoView();

            // Launch an app from the launcher
            tapOnAppIconInLauncher();

            waitUntilApplicationWindowIsFullyVisible();

            verify(ApplicationManager.focusedApplicationId !== "unity8-dash")

            dashCommunicatorSpy.clear();
            // Minimize the application we just launched
            swipeFromLeftEdge(shell.width * 0.75);

            tryCompare(ApplicationManager, "focusedApplicationId", "unity8-dash");

            compare(dashCommunicatorSpy.count, 1);
            compare(dashCommunicatorSpy.signalArguments[0][0], 0);
        }

        function test_showInputMethod() {
            loadShell("phone");
            swipeAwayGreeter();
            var item = findChild(shell, "inputMethod");
            var surface = SurfaceManager.inputMethodSurface();

            surface.setState(Mir.MinimizedState);
            tryCompare(item, "visible", false);

            surface.setState(Mir.RestoredState);
            tryCompare(item, "visible", true);

            surface.setState(Mir.MinimizedState);
            tryCompare(item, "visible", false);

            surface.setState(Mir.MaximizedState);
            tryCompare(item, "visible", true);

            surface.setState(Mir.MinimizedState);
            tryCompare(item, "visible", false);
        }

        // Wait until the ApplicationWindow for the given Application object is fully loaded
        // (ie, the real surface has replaced the splash screen)
        function waitUntilAppWindowIsFullyLoaded(app) {
            var appWindow = findChild(shell, "appWindow_" + app.appId);
            var appWindowStateGroup = findInvisibleChild(appWindow, "applicationWindowStateGroup");
            tryCompareFunction(function() { return appWindowStateGroup.state === "surface" }, true);
            waitUntilTransitionsEnd(appWindowStateGroup);
        }

        function test_surfaceLosesActiveFocusWhilePanelIsOpen() {
            loadShell("phone");
            swipeAwayGreeter();
            var app = ApplicationManager.startApplication("dialer-app");
            waitUntilAppWindowIsFullyLoaded(app);

            tryCompare(app.session.lastSurface, "activeFocus", true);

            // Drag the indicators panel half-open
            var touchX = shell.width / 2;
            var indicators = findChild(shell, "indicators");
            touchFlick(indicators,
                    touchX /* fromX */, indicators.minimizedPanelHeight * 0.5 /* fromY */,
                    touchX /* toX */, shell.height * 0.5 /* toY */,
                    true /* beginTouch */, false /* endTouch */);
            verify(indicators.partiallyOpened);

            tryCompare(app.session.lastSurface, "activeFocus", false);

            // And finish getting it open
            touchFlick(indicators,
                    touchX /* fromX */, shell.height * 0.5 /* fromY */,
                    touchX /* toX */, shell.height * 0.9 /* toY */,
                    false /* beginTouch */, true /* endTouch */);
            tryCompare(indicators, "fullyOpened", true);

            tryCompare(app.session.lastSurface, "activeFocus", false);

            dragToCloseIndicatorsPanel();

            tryCompare(app.session.lastSurface, "activeFocus", true);
        }

        function test_launchedAppHasActiveFocus_data() {
            return [
                {tag: "phone", formFactor: "phone", usageScenario: "phone"},
                {tag: "tablet", formFactor: "tablet", usageScenario: "tablet"},
                {tag: "desktop", formFactor: "tablet", usageScenario: "desktop"}
            ]
        }

        function test_launchedAppHasActiveFocus(data) {
            loadShell(data.formFactor);
            shell.usageScenario = data.usageScenario;
            waitForGreeterToStabilize();
            swipeAwayGreeter();

            var webApp = ApplicationManager.startApplication("webbrowser-app");
            verify(webApp);
            waitUntilAppSurfaceShowsUp("webbrowser-app")

            verify(webApp.session.lastSurface);

            tryCompare(webApp.session.lastSurface, "activeFocus", true);
        }

        function test_launchedAppKeepsActiveFocusOnUsageModeChange() {
            loadShell("tablet");
            swipeAwayGreeter();

            var webApp = ApplicationManager.startApplication("webbrowser-app");
            verify(webApp);
            waitUntilAppSurfaceShowsUp("webbrowser-app")

            verify(webApp.session.lastSurface);

            tryCompare(webApp.session.lastSurface, "activeFocus", true);

            shell.usageScenario = "desktop";

            // check that the desktop stage and window have been loaded
            {
                var desktopWindow = findChild(shell, "appWindow_webbrowser-app");
                verify(desktopWindow);
            }

            tryCompare(webApp.session.lastSurface, "activeFocus", true);

            shell.usageScenario = "tablet";

            // check that the tablet stage and app surface delegate have been loaded
            {
                var desktopWindow = findChild(shell, "tabletSpreadDelegate_webbrowser-app");
                verify(desktopWindow);
            }

            tryCompare(webApp.session.lastSurface, "activeFocus", true);
        }

        function waitUntilAppSurfaceShowsUp(appId) {
            var appWindow = findChild(shell, "appWindow_" + appId);
            verify(appWindow);
            var appWindowStates = findInvisibleChild(appWindow, "applicationWindowStateGroup");
            verify(appWindowStates);
            tryCompare(appWindowStates, "state", "surface");
        }

        function dragToCloseIndicatorsPanel() {
            var indicators = findChild(shell, "indicators");

            var touchStartX = shell.width / 2;
            var touchStartY = shell.height - (indicators.minimizedPanelHeight * 0.5);
            touchFlick(shell,
                    touchStartX, touchStartY,
                    touchStartX, shell.height * 0.1);

            tryCompare(indicators, "fullyClosed", true);
        }

        function dragLauncherIntoView() {
            var launcher = findChild(shell, "launcher");
            var launcherPanel = findChild(launcher, "launcherPanel");
            waitForRendering(launcher);
            verify(launcherPanel.x = - launcherPanel.width);

            var touchStartX = 2;
            var touchStartY = shell.height / 2;
            touchFlick(shell, touchStartX, touchStartY, launcherPanel.width + units.gu(1), touchStartY);

            tryCompare(launcherPanel, "x", 0);
            tryCompare(launcher, "state", "visible");
        }

        function tapOnAppIconInLauncher() {
            var launcherPanel = findChild(shell, "launcherPanel");

            // pick the first icon, the one at the top.
            var appIcon = findChild(launcherPanel, "launcherDelegate0")
            tap(appIcon, appIcon.width / 2, appIcon.height / 2);
        }

        function showIndicators() {
            var indicators = findChild(shell, "indicators");
            indicators.show();
            tryCompare(indicators, "fullyOpened", true);
        }

        function hideIndicators() {
            var indicators = findChild(shell, "indicators");
            if (indicators.fullyOpened) {
                indicators.hide();
            }
        }

        function waitUntilApplicationWindowIsFullyVisible() {
            var appDelegate = findChild(shell, "appDelegate0")
            var surfaceContainer = findChild(appDelegate, "surfaceContainer");
            tryCompareFunction(function() { return surfaceContainer.surface !== null; }, true);
        }

        function waitUntilDashIsFocused() {
            tryCompare(ApplicationManager, "focusedApplicationId", "unity8-dash");
        }

        function swipeFromLeftEdge(swipeLength) {
            var touchStartX = 2;
            var touchStartY = shell.height / 2;
            touchFlick(shell,
                    touchStartX              , touchStartY,
                    touchStartX + swipeLength, touchStartY);
        }

        function itemIsOnScreen(item) {
            var itemRectInShell = item.mapToItem(shell, 0, 0, item.width, item.height);

            return itemRectInShell.x >= 0
                && itemRectInShell.y >= 0
                && itemRectInShell.x + itemRectInShell.width <= shell.width
                && itemRectInShell.y + itemRectInShell.height <= shell.height;
        }

        function showGreeter() {
            var greeter = findChild(shell, "greeter");
            LightDM.Greeter.showGreeter();
            waitForRendering(greeter);
            tryCompare(greeter, "fullyShown", true);

            // greeter unloads its internal components when hidden
            // and reloads them when shown. Thus we have to do this
            // again before interacting with it otherwise any
            // DirectionalDragAreas in there won't be easily fooled by
            // fake swipes.
            removeTimeConstraintsFromDirectionalDragAreas(greeter);
        }

        function revealLauncherByEdgePushWithMouse() {
            var launcher = findChild(shell, "launcher");
            verify(launcher);

            // Place the mouse against the window/screen edge and push beyond the barrier threshold
            mouseMove(shell, 0, shell.height / 2);
            launcher.pushEdge(EdgeBarrierSettings.pushThreshold * 1.1);

            var panel = findChild(launcher, "launcherPanel");
            verify(panel);

            // wait until it gets fully extended
            tryCompare(panel, "x", 0);
            tryCompare(launcher, "state", "visibleTemporary");
        }

        function test_focusRequestedHidesGreeter() {
            loadShell("phone");
            swipeAwayGreeter();
            var greeter = findChild(shell, "greeter");

            var app = ApplicationManager.startApplication("dialer-app");
            // wait until the app is fully loaded (ie, real surface replaces splash screen)
            tryCompareFunction(function() { return app.session !== null && app.session.lastSurface !== null }, true);

            // Minimize the application we just launched
            swipeFromLeftEdge(shell.width * 0.75);

            waitUntilDashIsFocused();

            showGreeter();

            // The main point of this test
            ApplicationManager.requestFocusApplication("dialer-app");
            tryCompare(greeter, "shown", false);
            waitForRendering(greeter);
        }

        function test_focusRequestedHidesIndicators() {
            loadShell("phone");
            swipeAwayGreeter();
            var indicators = findChild(shell, "indicators");

            showIndicators();

            var oldCount = ApplicationManager.count;
            ApplicationManager.startApplication("camera-app");
            tryCompare(ApplicationManager, "count", oldCount + 1);

            tryCompare(indicators, "fullyClosed", true);
        }

        function test_showAndHideGreeterDBusCalls() {
            loadShell("phone");
            swipeAwayGreeter();
            var greeter = findChild(shell, "greeter")
            tryCompare(greeter, "shown", false)
            waitForRendering(greeter);
            LightDM.Greeter.showGreeter()
            waitForRendering(greeter)
            tryCompare(greeter, "fullyShown", true)
            LightDM.Greeter.hideGreeter()
            tryCompare(greeter, "shown", false)
        }

        function test_greeterLoginsAutomaticallyWhenNoPasswordSet() {
            loadShell("phone");
            swipeAwayGreeter();

            sessionSpy.clear();
            verify(sessionSpy.valid);

            showGreeter();

            tryCompare(sessionSpy, "count", 1);
        }

        function test_fullscreen() {
            loadShell("phone");
            swipeAwayGreeter();
            var panel = findChild(shell, "panel");
            compare(panel.fullscreenMode, false);
            ApplicationManager.startApplication("camera-app");
            tryCompare(panel, "fullscreenMode", true);
            ApplicationManager.startApplication("dialer-app");
            tryCompare(panel, "fullscreenMode", false);
            ApplicationManager.requestFocusApplication("camera-app");
            tryCompare(panel, "fullscreenMode", true);
            ApplicationManager.requestFocusApplication("dialer-app");
            tryCompare(panel, "fullscreenMode", false);
        }

        function test_leftEdgeDragFullscreen() {
            loadShell("phone");
            swipeAwayGreeter();
            var panel = findChild(shell, "panel");
            tryCompare(panel, "fullscreenMode", false)

            ApplicationManager.startApplication("camera-app");
            tryCompare(panel, "fullscreenMode", true)

            var touchStartX = 2;
            var touchStartY = shell.height / 2;

            touchFlick(shell, touchStartX, touchStartY, units.gu(2), touchStartY, true, false);

            compare(panel.fullscreenMode, true);

            touchFlick(shell, units.gu(2), touchStartY, shell.width * 0.5, touchStartY, false, false);

            tryCompare(panel, "fullscreenMode", false);

            touchRelease(shell);
        }

        function test_unlockedProperties() {
            loadShell("phone");
            swipeAwayGreeter();
            // Confirm that various properties have the correct values when unlocked
            var greeter = findChild(shell, "greeter");
            tryCompare(greeter, "locked", false);

            var launcher = findChild(shell, "launcher")
            tryCompare(launcher, "available", true)

            var indicators = findChild(shell, "indicators")
            tryCompare(indicators, "available", true)
        }

        function test_unlockAllModemsOnBoot() {
            loadShell("phone");
            swipeAwayGreeter();
            tryCompare(unlockAllModemsSpy, "count", 1)
        }

        function test_unlockAllModemsAfterWizard() {
            Wizard.System.wizardEnabled = true;
            loadShell("phone");

            var wizard = findChild(shell, "wizard");
            compare(wizard.active, true);
            compare(Wizard.System.wizardEnabled, true);
            compare(unlockAllModemsSpy.count, 0);

            wizard.hide();
            tryCompare(wizard, "active", false);
            compare(Wizard.System.wizardEnabled, false);
            compare(unlockAllModemsSpy.count, 1);
        }

        function test_wizardEarlyExit() {
            Wizard.System.wizardEnabled = true;
            AccountsService.demoEdges = true;
            loadShell("phone");

            var wizard = findChild(shell, "wizard");
            var tutorial = findChild(shell, "tutorial");
            tryCompare(wizard, "active", true);
            tryCompare(tutorial, "running", true);
            tryCompare(ApplicationManager, "focusedApplicationId", "unity8-dash");

            // Make sure we stay running when nothing focused (can happen for
            // a moment when we restart the dash after switching language)
            ApplicationManager.stopApplication("unity8-dash");
            tryCompare(ApplicationManager, "focusedApplicationId", "");
            compare(wizard.shown, true);
            compare(tutorial.running, true);

            // And make sure we stay running when dash focused again
            ApplicationManager.startApplication("unity8-dash");
            tryCompare(ApplicationManager, "focusedApplicationId", "unity8-dash");
            compare(wizard.shown, true);
            compare(tutorial.running, true);

            // And make sure we stop when something else is focused
            ApplicationManager.startApplication("gallery-app");
            tryCompare(ApplicationManager, "focusedApplicationId", "gallery-app");
            compare(wizard.shown, false);
            compare(tutorial.running, false);
            tryCompare(AccountsService, "demoEdges", false);
            tryCompare(Wizard.System, "wizardEnabled", false);

            var tutorialLeft = findChild(tutorial, "tutorialLeft");
            compare(tutorialLeft, null); // should be destroyed with tutorial
        }

        function test_tutorialPausedDuringGreeter() {
            loadShell("phone");

            var tutorial = findChild(shell, "tutorial");

            AccountsService.demoEdges = true;
            tryCompare(tutorial, "running", true);
            tryCompare(tutorial, "paused", true);

            swipeAwayGreeter();
            tryCompare(tutorial, "paused", false);
        }

        function test_tapOnRightEdgeReachesApplicationSurface() {
            loadShell("phone");
            swipeAwayGreeter();
            var topmostSpreadDelegate = findChild(shell, "appDelegate0");
            verify(topmostSpreadDelegate);

            waitUntilFocusedApplicationIsShowingItsSurface();

            var topmostSurfaceItem = findChild(topmostSpreadDelegate, "surfaceItem");
            verify(topmostSurfaceItem);

            var rightEdgeDragArea = findChild(shell, "spreadDragArea");
            topmostSurfaceItem.touchPressCount = 0;
            topmostSurfaceItem.touchReleaseCount = 0;

            var tapPoint = rightEdgeDragArea.mapToItem(shell, rightEdgeDragArea.width / 2,
                    rightEdgeDragArea.height / 2);

            tap(shell, tapPoint.x, tapPoint.y);

            tryCompare(topmostSurfaceItem, "touchPressCount", 1);
            tryCompare(topmostSurfaceItem, "touchReleaseCount", 1);
        }

        /*
            Perform a right edge drag over an application surface and check
            that no touch event was sent to it (ie, they were all consumed
            by the right-edge drag area)
         */
        function test_rightEdgeDragDoesNotReachApplicationSurface() {
            loadShell("phone");
            swipeAwayGreeter();
            var topmostSpreadDelegate = findChild(shell, "appDelegate0");
            var topmostSurfaceItem = findChild(topmostSpreadDelegate, "surfaceItem");
            var rightEdgeDragArea = findChild(shell, "spreadDragArea");

            topmostSurfaceItem.touchPressCount = 0;
            topmostSurfaceItem.touchReleaseCount = 0;

            var gestureStartPoint = rightEdgeDragArea.mapToItem(shell, rightEdgeDragArea.width / 2,
                    rightEdgeDragArea.height / 2);

            touchFlick(shell,
                    gestureStartPoint.x /* fromX */, gestureStartPoint.y /* fromY */,
                    units.gu(1) /* toX */, gestureStartPoint.y /* toY */);

            tryCompare(topmostSurfaceItem, "touchPressCount", 0);
            tryCompare(topmostSurfaceItem, "touchReleaseCount", 0);
        }

        function waitUntilFocusedApplicationIsShowingItsSurface()
        {
            var spreadDelegate = findChild(shell, "appDelegate0");
            var appState = findInvisibleChild(spreadDelegate, "applicationWindowStateGroup");
            tryCompare(appState, "state", "surface");
            var transitions = appState.transitions;
            for (var i = 0; i < transitions.length; ++i) {
                var transition = transitions[i];
                tryCompare(transition, "running", false, 2000);
            }
        }

        function swipeFromRightEdgeToShowAppSpread()
        {
            // perform a right-edge drag to show the spread
            var touchStartX = shell.width - (shell.edgeSize / 2)
            var touchStartY = shell.height / 2;
            touchFlick(shell, touchStartX, touchStartY, units.gu(1) /* endX */, touchStartY /* endY */);

            // check if it's indeed showing the spread
            var stage = findChild(shell, "stage");
            var spreadView = findChild(stage, "spreadView");
            tryCompare(spreadView, "phase", 2);
        }

        function test_tapUbuntuIconInLauncherOverAppSpread() {
            launcherShowDashHomeSpy.clear();

            loadShell("phone");
            swipeAwayGreeter();

            waitUntilFocusedApplicationIsShowingItsSurface();

            swipeFromRightEdgeToShowAppSpread();

            var launcher = findChild(shell, "launcher");

            dragLauncherIntoView();

            // Emulate a tap with a finger, where the touch position drifts during the tap.
            // This is to test the touch ownership changes. The tap is happening on the button
            // area but then drifting into the left edge drag area. This test makes sure
            // the touch ownership stays with the button and doesn't move over to the
            // left edge drag area.
            {
                var buttonShowDashHome = findChild(launcher, "buttonShowDashHome");
                touchFlick(buttonShowDashHome,
                    buttonShowDashHome.width * 0.2,  /* startPos.x */
                    buttonShowDashHome.height * 0.8, /* startPos.y */
                    buttonShowDashHome.width * 0.8,  /* endPos.x */
                    buttonShowDashHome.height * 0.2  /* endPos.y */);
            }

            compare(launcherShowDashHomeSpy.count, 1);

            // check that the stage has left spread mode.
            {
                var stage = findChild(shell, "stage");
                var spreadView = findChild(stage, "spreadView");
                tryCompare(spreadView, "phase", 0);
            }

            // check that the launcher got dismissed
            var launcherPanel = findChild(shell, "launcherPanel");
            tryCompare(launcherPanel, "x", -launcherPanel.width);
        }

        function test_tabletLogin_data() {
            return [
                {tag: "auth error", user: "auth-error", loggedIn: false, password: ""},
                {tag: "with password", user: "has-password", loggedIn: true, password: "password"},
                {tag: "without password", user: "no-password", loggedIn: true, password: ""},
            ]
        }

        function test_tabletLogin(data) {
            setLightDMMockMode("full");
            loadShell("tablet");

            selectUser(data.user);

            clickPasswordInput(data.password === "" /* isButton */);

            if (data.password !== "") {
                typeString(data.password);
                keyClick(Qt.Key_Enter);
            }

            confirmLoggedIn(data.loggedIn);
        }

        function test_appLaunchDuringGreeter_data() {
            return [
                {tag: "auth error", user: "auth-error", loggedIn: false, passwordFocus: false},
                {tag: "without password", user: "no-password", loggedIn: true, passwordFocus: false},
                {tag: "with password", user: "has-password", loggedIn: false, passwordFocus: true},
            ]
        }

        function test_appLaunchDuringGreeter(data) {
            setLightDMMockMode("full");
            loadShell("tablet");

            selectUser(data.user)

            var greeter = findChild(shell, "greeter")
            var app = ApplicationManager.startApplication("dialer-app")

            confirmLoggedIn(data.loggedIn)

            if (data.passwordFocus) {
                var passwordInput = findChild(greeter, "passwordInput")
                tryCompare(passwordInput, "focus", true)
            }
        }

        function test_stageLoader_data() {
            return [
                {tag: "phone", source: "Stages/PhoneStage.qml", formFactor: "phone", usageScenario: "phone"},
                {tag: "tablet", source: "Stages/TabletStage.qml", formFactor: "tablet", usageScenario: "tablet"},
                {tag: "desktop", source: "Stages/DesktopStage.qml", formFactor: "tablet", usageScenario: "desktop"}
            ]
        }

        function test_stageLoader(data) {
            loadShell(data.formFactor);
            shell.usageScenario = data.usageScenario;
            var stageLoader = findChild(shell, "applicationsDisplayLoader");
            verify(String(stageLoader.source).indexOf(data.source) >= 0);
        }

        function test_launcherInverted_data() {
            return [
                {tag: "phone", formFactor: "phone", usageScenario: "phone", launcherInverted: true},
                {tag: "tablet", formFactor: "tablet", usageScenario: "tablet", launcherInverted: true},
                {tag: "desktop", formFactor: "tablet", usageScenario: "desktop", launcherInverted: false}
            ]
        }

        function test_launcherInverted(data) {
            loadShell(data.formFactor);
            shell.usageScenario = data.usageScenario;

            var launcher = findChild(shell, "launcher");
            compare(launcher.inverted, data.launcherInverted);
        }

        function test_unfocusedAppsGetSuspendedAfterEnteringStagedMode() {
            loadShell("tablet");
            shell.usageScenario = "desktop";

            var webBrowserApp = ApplicationManager.startApplication("webbrowser-app");
            waitUntilAppWindowIsFullyLoaded(webBrowserApp);

            var galleryApp = ApplicationManager.startApplication("gallery-app");
            waitUntilAppWindowIsFullyLoaded(galleryApp);

            ApplicationManager.requestFocusApplication("unity8-dash");
            tryCompare(ApplicationManager, "focusedApplicationId", "unity8-dash");

            compare(webBrowserApp.requestedState, ApplicationInfoInterface.RequestedRunning);
            compare(galleryApp.requestedState, ApplicationInfoInterface.RequestedRunning);

            shell.usageScenario = "tablet";

            tryCompare(webBrowserApp, "requestedState", ApplicationInfoInterface.RequestedSuspended);
            tryCompare(galleryApp, "requestedState", ApplicationInfoInterface.RequestedSuspended);
        }

        function test_unfocusedAppsAreResumedWhenEnteringWindowedMode() {
            loadShell("tablet");
            shell.usageScenario = "tablet";

            var webBrowserApp = ApplicationManager.startApplication("webbrowser-app");
            waitUntilAppWindowIsFullyLoaded(webBrowserApp);

            var galleryApp = ApplicationManager.startApplication("gallery-app");
            waitUntilAppWindowIsFullyLoaded(galleryApp);

            ApplicationManager.requestFocusApplication("unity8-dash");
            tryCompare(ApplicationManager, "focusedApplicationId", "unity8-dash");

            compare(webBrowserApp.requestedState, ApplicationInfoInterface.RequestedSuspended);
            compare(galleryApp.requestedState, ApplicationInfoInterface.RequestedSuspended);

            shell.usageScenario = "desktop";

            tryCompare(webBrowserApp, "requestedState", ApplicationInfoInterface.RequestedRunning);
            tryCompare(galleryApp, "requestedState", ApplicationInfoInterface.RequestedRunning);
        }

        function test_altTabSwitchesFocus() {
            loadShell("desktop");
            shell.usageScenario = "desktop"
            waitForRendering(root)

            var desktopStage = findChild(shell, "stage");
            verify(desktopStage != null)

            var app1 = ApplicationManager.startApplication("dialer-app")
            waitUntilAppWindowIsFullyLoaded(app1);
            var app2 = ApplicationManager.startApplication("webbrowser-app")
            waitUntilAppWindowIsFullyLoaded(app2);
            var app3 = ApplicationManager.startApplication("camera-app")
            waitUntilAppWindowIsFullyLoaded(app3);

            // Do a quick alt-tab and see if focus changes
            tryCompare(app3.session.lastSurface, "activeFocus", true)
            keyClick(Qt.Key_Tab, Qt.AltModifier)
            tryCompare(app2.session.lastSurface, "activeFocus", true)

            var desktopSpread = findChild(shell, "spread")

            tryCompare(desktopSpread, "state", "")

            // Just press Alt, make sure the spread comes up
            keyPress(Qt.Key_Alt);
            keyClick(Qt.Key_Tab);
            tryCompare(desktopSpread, "state", "altTab")

            // Release control, check if spread disappears
            keyRelease(Qt.Key_Alt)
            tryCompare(desktopSpread, "state", "")

            // Focus should have switched back now
            tryCompare(app3.session.lastSurface, "activeFocus", true)
        }

        function test_altTabWrapAround() {
            loadDesktopShellWithApps();

            var desktopStage = findChild(shell, "stage");
            verify(desktopStage !== null)

            var desktopSpread = findChild(shell, "spread");
            verify(desktopSpread !== null)

            var spreadContainer = findInvisibleChild(shell, "spreadContainer")
            verify(spreadContainer !== null)

            var spreadRepeater = findInvisibleChild(shell, "spreadRepeater")
            verify(spreadRepeater !== null)

            // remember the focused appId
            var focused = ApplicationManager.get(ApplicationManager.findApplication(ApplicationManager.focusedApplicationId));

            tryCompare(desktopSpread, "state", "")

            // Just press Alt, make sure the spread comes up
            keyPress(Qt.Key_Alt);
            keyClick(Qt.Key_Tab);
            tryCompare(desktopSpread, "state", "altTab")
            tryCompare(spreadRepeater, "highlightedIndex", 1)
            waitForRendering(shell)

            // Now press and hold Tab, make sure the highlight moves all the way but stops at the last one
            // We can't simulate a pressed key with keyPress() currently, so let's inject the events
            // at API level. Jump for 10 times, verify that it's still at the last one and didn't wrap around.
            for (var i = 0; i < 10; i++) {
                desktopSpread.selectNext(true); // true == isAutoRepeat
                wait(0); // Trigger the event loop to make sure all the things happen
            }
            tryCompare(spreadRepeater, "highlightedIndex", 6)

            // Now release it once, and verify that it does wrap around with an additional Tab press
            keyRelease(Qt.Key_Tab);
            keyClick(Qt.Key_Tab);
            tryCompare(spreadRepeater, "highlightedIndex", 0)

            // Release control, check if spread disappears
            keyRelease(Qt.Key_Alt)
            tryCompare(desktopSpread, "state", "")

            // Make sure that after wrapping around once, we have the same one focused as at the beginning
            tryCompare(focused.session.lastSurface, "activeFocus", true)
        }

        function test_altBackTabNavigation() {
            loadDesktopShellWithApps();

            var spreadRepeater = findInvisibleChild(shell, "spreadRepeater");
            verify(spreadRepeater !== null);

            keyPress(Qt.Key_Alt)
            keyClick(Qt.Key_Tab);
            tryCompare(spreadRepeater, "highlightedIndex", 1);

            keyClick(Qt.Key_Tab);
            tryCompare(spreadRepeater, "highlightedIndex", 2);

            keyClick(Qt.Key_Tab);
            tryCompare(spreadRepeater, "highlightedIndex", 3);

            keyClick(Qt.Key_Tab);
            tryCompare(spreadRepeater, "highlightedIndex", 4);

            keyClick(Qt.Key_Backtab);
            tryCompare(spreadRepeater, "highlightedIndex", 3);

            keyClick(Qt.Key_Backtab);
            tryCompare(spreadRepeater, "highlightedIndex", 2);

            keyClick(Qt.Key_Backtab);
            tryCompare(spreadRepeater, "highlightedIndex", 1);

            keyRelease(Qt.Key_Alt);
        }

        function test_highlightFollowsMouse() {
            loadDesktopShellWithApps()

            var spreadRepeater = findInvisibleChild(shell, "spreadRepeater");
            verify(spreadRepeater !== null);

            keyPress(Qt.Key_Alt)
            keyClick(Qt.Key_Tab);

            tryCompare(spreadRepeater, "highlightedIndex", 1);

            var x = 0;
            var y = shell.height * .75;
            mouseMove(shell, x, y)

            for (var i = 0; i < 7; i++) {
                while (spreadRepeater.highlightedIndex != i && x <= 4000) {
                    x+=10;
                    mouseMove(shell, x, y)
                    wait(0); // spin the loop so bindings get evaluated
                }
            }

            verify(y < 4000);

            keyRelease(Qt.Key_Alt);
        }

        function test_closeFromSpread() {
            loadDesktopShellWithApps()

            var spreadRepeater = findInvisibleChild(shell, "spreadRepeater");
            verify(spreadRepeater !== null);

            keyPress(Qt.Key_Alt)
            keyClick(Qt.Key_Tab);

            appRemovedSpy.clear();

            var closedAppId = ApplicationManager.get(2).appId;
            var spreadDelegate2 = spreadRepeater.itemAt(2);
            var closeMouseArea = findChild(spreadDelegate2, "closeMouseArea");

            // Move the mosue over tile 2 and verify the close button becomes visible
            var x = 0;
            var y = shell.height * .5;
            mouseMove(shell, x, y)
            while (spreadRepeater.highlightedIndex !== 2 && x <= 4000) {
                x+=10;
                mouseMove(shell, x, y)
                wait(0); // spin the loop so bindings get evaluated
            }
            tryCompare(closeMouseArea, "enabled", true)

            // Close the app using the close button
            mouseClick(closeMouseArea, closeMouseArea.width / 2, closeMouseArea.height / 2)

            // Verify applicationRemoved has been emitted correctly
            tryCompare(appRemovedSpy, "count", 1)
            compare(appRemovedSpy.signalArguments[0][0], closedAppId);

            keyRelease(Qt.Key_Alt);
        }

        function test_selectFromSpreadWithMouse_data() {
            return [
                {tag: "click on tileInfo", tileInfo: true },
                {tag: "click on surface", tileInfo: false },
            ]
        }

        function test_selectFromSpreadWithMouse(data) {
            loadDesktopShellWithApps()

            var stage = findChild(shell, "stage");
            var spread = findChild(stage, "spread");
            waitForRendering(spread)

            var spreadRepeater = findInvisibleChild(shell, "spreadRepeater");
            verify(spreadRepeater !== null);

            keyPress(Qt.Key_Alt)
            keyClick(Qt.Key_Tab);

            var focusAppId = ApplicationManager.get(2).appId;
            var spreadDelegate2 = spreadRepeater.itemAt(2);
            var clippedSpreadDelegate = findChild(spreadDelegate2, "clippedSpreadDelegate");

            tryCompare(spread, "state", "altTab");

            // Move the mouse over tile 2 and verify the highlight becomes visible
            var x = 0;
            var y = shell.height * (data.tileInfo ? .95 : 0.5)
            mouseMove(shell, x, y)
            while (spreadRepeater.highlightedIndex !== 2 && x <= 4000) {
                x+=10;
                mouseMove(shell, x, y)
                wait(0); // spin the loop so bindings get evaluated
            }
            tryCompare(clippedSpreadDelegate, "highlightShown", true);

            // Click the tile
            mouseClick(clippedSpreadDelegate, clippedSpreadDelegate.width / 2, clippedSpreadDelegate.height / 2)

            // Verify that we left the spread and app2 is the focused one now
            tryCompare(stage, "state", "");
            tryCompare(ApplicationManager, "focusedApplicationId", focusAppId);

            keyRelease(Qt.Key_Alt);
        }

        function test_progressiveAutoScrolling() {
            loadDesktopShellWithApps()

            var appRepeater = findInvisibleChild(shell, "appRepeater");
            verify(appRepeater !== null);

            keyPress(Qt.Key_Alt)
            keyClick(Qt.Key_Tab);

            var spreadFlickable = findChild(shell, "spreadFlickable")

            compare(spreadFlickable.contentX, 0);

            // Move the mouse to the right and make sure it scrolls the Flickable
            var x = 0;
            var y = shell.height * .5
            mouseMove(shell, x, y)
            while (x <= shell.width) {
                x+=10;
                mouseMove(shell, x, y)
                wait(0); // spin the loop so bindings get evaluated
            }
            tryCompare(spreadFlickable, "contentX", spreadFlickable.contentWidth - spreadFlickable.width);

            // And turn around
            while (x > 0) {
                x-=10;
                mouseMove(shell, x, y)
                wait(0); // spin the loop so bindings get evaluated
            }
            tryCompare(spreadFlickable, "contentX", 0);

            keyRelease(Qt.Key_Alt);
        }

        // This makes sure the hoverMouseArea is set to invisible AND disabled
        // when not needed. Otherwise it'll eat mouse hover events for the rest of the shell/apps
        function test_hoverMouseAreaDisabledAndInvisible() {
            loadDesktopShellWithApps()

            var hoverMouseArea = findChild(shell, "hoverMouseArea");
            tryCompare(hoverMouseArea, "enabled", false)
            tryCompare(hoverMouseArea, "visible", false)

            keyPress(Qt.Key_Alt)
            keyClick(Qt.Key_Tab);

            tryCompare(hoverMouseArea, "enabled", true)
            tryCompare(hoverMouseArea, "visible", true)

            keyRelease(Qt.Key_Alt)

            tryCompare(hoverMouseArea, "enabled", false)
            tryCompare(hoverMouseArea, "visible", false)
        }

        function test_workspacePreviewsHighlightedApp() {
            loadDesktopShellWithApps()

            var targetZ = ApplicationManager.count + 1;

            var spreadRepeater = findInvisibleChild(shell, "spreadRepeater");
            verify(spreadRepeater !== null);

            var appRepeater = findInvisibleChild(shell, "appRepeater");
            verify(appRepeater !== null);

            keyPress(Qt.Key_Alt)
            keyClick(Qt.Key_Tab);

            tryCompare(spreadRepeater, "highlightedIndex", 1);
            tryCompare(appRepeater.itemAt(1), "z", targetZ)

            var x = 0;
            var y = shell.height * .75;
            mouseMove(shell, x, y)

            for (var i = 0; i < 7; i++) {
                while (spreadRepeater.highlightedIndex != i && x <= 4000) {
                    tryCompare(appRepeater.itemAt(spreadRepeater.highlightedIndex), "z", targetZ)
                    x+=10;
                    mouseMove(shell, x, y)
                    wait(0); // spin the loop so bindings get evaluated
                }
            }

            verify(y < 4000);

            keyRelease(Qt.Key_Alt);
        }

        function test_focusAppFromLauncherExitsSpread_data() {
            return [
                {tag: "autohide launcher", launcherLocked: false },
                {tag: "locked launcher", launcherLocked: true }
            ]
        }

        function test_focusAppFromLauncherExitsSpread(data) {
            loadDesktopShellWithApps()
            var launcher = findChild(shell, "launcher");
            var desktopSpread = findChild(shell, "spread");
            var bfb = findChild(launcher, "buttonShowDashHome");

            GSettingsController.setAutohideLauncher(!data.launcherLocked);
            waitForRendering(shell);

            keyPress(Qt.Key_Alt)
            keyClick(Qt.Key_Tab);

            tryCompare(desktopSpread, "state", "altTab")

<<<<<<< HEAD
            if (!data.launcherLocked) {
                revealLauncherByEdgePushWithMouse();
                tryCompare(launcher, "x", 0);
                waitForRendering(shell)
            }
=======
            revealLauncherByEdgePushWithMouse();
            tryCompare(launcher, "x", 0);
            mouseMove(bfb, bfb.width / 2, bfb.height / 2)
            waitForRendering(shell)
>>>>>>> 53f85f71

            mouseClick(bfb, bfb.width / 2, bfb.height / 2)
            if (!data.launcherLocked) {
                tryCompare(launcher, "state", "")
            }
            tryCompare(desktopSpread, "state", "")

            tryCompare(ApplicationManager, "focusedApplicationId", "unity8-dash")

            keyRelease(Qt.Key_Alt);
        }

        // regression test for http://pad.lv/1443319
        function test_closeMaximizedAndRestart() {
            loadDesktopShellWithApps();

            var appRepeater = findChild(shell, "appRepeater")
            var appId = ApplicationManager.get(0).appId;
            var appDelegate = appRepeater.itemAt(0);
            var maximizeButton = findChild(appDelegate, "maximizeWindowButton");

            tryCompare(appDelegate, "state", "normal");
            tryCompare(PanelState, "buttonsVisible", false)

            mouseClick(maximizeButton, maximizeButton.width / 2, maximizeButton.height / 2);
            tryCompare(appDelegate, "state", "maximized");
            tryCompare(PanelState, "buttonsVisible", true)

            ApplicationManager.stopApplication(appId);
            tryCompare(PanelState, "buttonsVisible", false)

            ApplicationManager.startApplication(appId);
            tryCompare(PanelState, "buttonsVisible", true)
        }

        function test_newAppHasValidGeometry() {
            loadDesktopShellWithApps();
            var appRepeater = findChild(shell, "appRepeater");
            var appId = ApplicationManager.get(0).appId;
            var appDelegate = appRepeater.itemAt(0);

            var resizeArea = findChild(appDelegate, "windowResizeArea");
            var priv = findInvisibleChild(resizeArea, "priv");

            // Make sure windows are at 0,0 or greater and they have a size that's > 0
            compare(priv.normalX >= 0, true)
            compare(priv.normalY >= 0, true)
            compare(priv.normalWidth > 0, true)
            compare(priv.normalHeight > 0, true)
        }

        // bug http://pad.lv/1431566
        function test_switchToStagedHidesPanelButtons() {
            loadDesktopShellWithApps();
            var appRepeater = findChild(shell, "appRepeater")
            var appId = ApplicationManager.get(0).appId;
            var appDelegate = appRepeater.itemAt(0);
            var panelButtons = findChild(shell, "panelWindowControlButtons")

            tryCompare(appDelegate, "state", "normal");
            tryCompare(panelButtons, "visible", false);

            appDelegate.maximize(false);

            shell.usageScenario = "phone";
            waitForRendering(shell);
            tryCompare(panelButtons, "visible", false);
        }

        function test_lockingGreeterHidesPanelButtons() {
            loadDesktopShellWithApps();
            var appRepeater = findChild(shell, "appRepeater")
            var appId = ApplicationManager.get(0).appId;
            var appDelegate = appRepeater.itemAt(0);
            var panelButtons = findChild(shell, "panelWindowControlButtons")

            tryCompare(appDelegate, "state", "normal");
            tryCompare(panelButtons, "visible", false);

            appDelegate.maximize(false);

            LightDM.Greeter.showGreeter();
            waitForRendering(shell);
            tryCompare(panelButtons, "visible", false);
        }

        function test_cantMoveWindowUnderPanel() {
            loadDesktopShellWithApps();
            var appRepeater = findChild(shell, "appRepeater")
            var appDelegate = appRepeater.itemAt(0);

            mousePress(appDelegate, appDelegate.width / 2, units.gu(1))
            mouseMove(appDelegate, appDelegate.width / 2, -units.gu(100))

            compare(appDelegate.y >= PanelState.panelHeight, true);
        }

        function test_restoreWindowStateFixesIfUnderPanel() {
            loadDesktopShellWithApps();
            var appRepeater = findChild(shell, "appRepeater")
            var appId = ApplicationManager.get(0).appId;
            var appDelegate = appRepeater.itemAt(0);

            // Move it under the panel programmatically (might happen later with an alt+drag)
            appDelegate.y = -units.gu(10)

            ApplicationManager.stopApplication(appId)
            ApplicationManager.startApplication(appId)
            waitForRendering(shell)

            // Make sure the newly started one is at index 0 again
            tryCompare(ApplicationManager.get(0), "appId", appId);

            appDelegate = appRepeater.itemAt(0);
            compare(appDelegate.y >= PanelState.panelHeight, true);
        }

        function test_lifecyclePolicyForNonTouchApp_data() {
            return [
                {tag: "phone", formFactor: "phone", usageScenario: "phone"},
                {tag: "tablet", formFactor: "tablet", usageScenario: "tablet"}
            ]
        }

        function test_lifecyclePolicyForNonTouchApp(data) {
            loadShell(data.formFactor);
            shell.usageScenario = data.usageScenario;

            // Add two main stage apps, the second in order to suspend the first.
            // LibreOffice has isTouchApp set to false by our mocks.
            var app1 = ApplicationManager.startApplication("libreoffice");
            waitUntilAppWindowIsFullyLoaded(app1);
            var app2 = ApplicationManager.startApplication("gallery-app");
            waitUntilAppWindowIsFullyLoaded(app2);

            // Sanity checking
            compare(app1.stage, ApplicationInfoInterface.MainStage);
            compare(app2.stage, ApplicationInfoInterface.MainStage);
            verify(!app1.isTouchApp);
            verify(!app1.session.lastSurface.activeFocus);

            // Make sure app1 is exempt with a requested suspend
            verify(app1.exemptFromLifecycle);
            compare(app1.requestedState, ApplicationInfoInterface.RequestedSuspended);
        }

        function test_lifecyclePolicyExemption_data() {
            return [
                {tag: "phone", formFactor: "phone", usageScenario: "phone"},
                {tag: "tablet", formFactor: "tablet", usageScenario: "tablet"}
            ]
        }

        function test_lifecyclePolicyExemption(data) {
            loadShell(data.formFactor);
            shell.usageScenario = data.usageScenario;

            GSettingsController.setLifecycleExemptAppids(["webbrowser-app"]);

            // Add two main stage apps, the second in order to suspend the first
            var app1 = ApplicationManager.startApplication("webbrowser-app");
            waitUntilAppWindowIsFullyLoaded(app1);
            var app2 = ApplicationManager.startApplication("gallery-app");
            waitUntilAppWindowIsFullyLoaded(app2);

            // Sanity checking
            compare(app1.stage, ApplicationInfoInterface.MainStage);
            compare(app2.stage, ApplicationInfoInterface.MainStage);
            verify(!app1.session.lastSurface.activeFocus);

            // Make sure app1 is exempt with a requested suspend
            verify(app1.exemptFromLifecycle);
            compare(app1.requestedState, ApplicationInfoInterface.RequestedSuspended);
        }

        function test_switchToStagedForcesLegacyAppClosing_data() {
            return [
                {tag: "forceClose", replug: false },
                {tag: "replug", replug: true }
            ];
        }

        function test_switchToStagedForcesLegacyAppClosing(data) {
            loadShell("desktop")
            shell.usageScenario = "desktop"
            waitForRendering(shell);

            ApplicationManager.startApplication("camera-app")

            shell.usageScenario = "phone"
            waitForRendering(shell);

            // No legacy app running yet... Popup must *not* show.
            var popup = findChild(root, "modeSwitchWarningDialog");
            compare(popup, null);

            shell.usageScenario = "desktop"
            waitForRendering(shell);

            // Now start a legacy app
            ApplicationManager.startApplication("libreoffice")

            shell.usageScenario = "phone"
            waitForRendering(shell);

            // The popup must appear now
            popup = findChild(root, "modeSwitchWarningDialog");
            compare(popup !== null, true);

            if (data.replug) {
                shell.usageScenario = "desktop"
                waitForRendering(shell);

            } else {
                var forceCloseButton = findChild(popup, "forceCloseButton");
                mouseClick(forceCloseButton, forceCloseButton.width / 2, forceCloseButton.height / 2);
                waitForRendering(root);
            }

            // Popup must be gone now
            popup = findChild(root, "modeSwitchWarningDialog");
            compare(popup === null, true);

            if (data.replug) {
                // Libreoffice must still be running
                compare(ApplicationManager.findApplication("libreoffice") !== null, true);
            } else {
                // Libreoffice must be gone now
                compare(ApplicationManager.findApplication("libreoffice") === null, true);
            }
        }

        function test_superTabToCycleLauncher_data() {
            return [
                {tag: "autohide launcher", launcherLocked: false},
                {tag: "locked launcher", launcherLocked: true}
            ]
        }

        function test_superTabToCycleLauncher(data) {
            loadShell("desktop");
            shell.usageScenario = "desktop";
            GSettingsController.setAutohideLauncher(!data.launcherLocked);
            waitForRendering(shell);

            var launcher = findChild(shell, "launcher");
            var launcherPanel = findChild(launcher, "launcherPanel");
            var firstAppInLauncher = LauncherModel.get(0).appId;

            compare(launcher.state, data.launcherLocked ? "visible": "");
            compare(launcherPanel.highlightIndex, -2);
            compare(ApplicationManager.focusedApplicationId, "unity8-dash");

            // Use Super + Tab Tab to cycle to the first entry in the launcher
            keyPress(Qt.Key_Super_L, Qt.MetaModifier);
            keyClick(Qt.Key_Tab);
            tryCompare(launcher, "state", "visible");
            tryCompare(launcherPanel, "highlightIndex", -1);
            keyClick(Qt.Key_Tab);
            tryCompare(launcherPanel, "highlightIndex", 0);
            keyRelease(Qt.Key_Super_L, Qt.MetaModifier);
            tryCompare(launcher, "state", data.launcherLocked ? "visible" : "");
            tryCompare(launcherPanel, "highlightIndex", -2);
            tryCompare(ApplicationManager, "focusedApplicationId", firstAppInLauncher);

            // Now go back to the dash
            keyPress(Qt.Key_Super_L, Qt.MetaModifier);
            keyClick(Qt.Key_Tab);
            tryCompare(launcher, "state", "visible");
            tryCompare(launcherPanel, "highlightIndex", -1);
            keyRelease(Qt.Key_Super_L, Qt.MetaModifier);
            tryCompare(launcher, "state", data.launcherLocked ? "visible" : "");
            tryCompare(launcherPanel, "highlightIndex", -2);
            tryCompare(ApplicationManager, "focusedApplicationId", "unity8-dash");
        }

        function test_longpressSuperOpensLauncher() {
            loadShell("desktop");
            var launcher = findChild(shell, "launcher");
            var shortcutHint = findChild(findChild(launcher, "launcherDelegate0"), "shortcutHint")

            compare(launcher.state, "");
            keyPress(Qt.Key_Super_L, Qt.MetaModifier);
            tryCompare(launcher, "state", "visible");
            tryCompare(shortcutHint, "visible", true);

            keyRelease(Qt.Key_Super_L, Qt.MetaModifier);
            tryCompare(launcher, "state", "");
            tryCompare(shortcutHint, "visible", false);
        }

        function test_metaNumberLaunchesFromLauncher_data() {
            return [
                {tag: "Meta+1", key: Qt.Key_1, index: 0},
                {tag: "Meta+2", key: Qt.Key_2, index: 1},
                {tag: "Meta+4", key: Qt.Key_5, index: 4},
                {tag: "Meta+0", key: Qt.Key_0, index: 9},
            ]
        }

        function test_metaNumberLaunchesFromLauncher(data) {
            loadShell("desktop");
            var launcher = findChild(shell, "launcher");
            var appId = LauncherModel.get(data.index).appId;
            waitForRendering(shell);

            keyClick(data.key, Qt.MetaModifier);
            tryCompare(ApplicationManager, "focusedApplicationId", appId);
        }

        function test_altF1OpensLauncherForKeyboardNavigation() {
            loadShell("desktop");
            waitForRendering(shell);
            var launcher = findChild(shell, "launcher");

            keyClick(Qt.Key_F1, Qt.AltModifier);
            tryCompare(launcher, "state", "visible");
            tryCompare(launcher, "focus", true)
        }

<<<<<<< HEAD
        function test_lockedOutLauncherShrinksStage() {
            loadShell("desktop");
            shell.usageScenario = "desktop";
            waitForRendering(shell);

            var appContainer = findChild(shell, "appContainer");
            var launcher = findChild(shell, "launcher");

            GSettingsController.setAutohideLauncher(true);
            waitForRendering(shell)
            var hiddenSize = appContainer.width;

            GSettingsController.setAutohideLauncher(false);
            waitForRendering(shell)
            var shownSize = appContainer.width;

            compare(shownSize + launcher.panelWidth, hiddenSize);
        }

        function test_fullscreenAppHidesLockedOutLauncher() {
            loadShell("desktop");
            shell.usageScenario = "desktop";
            waitForRendering(shell);

            var appContainer = findChild(shell, "appContainer");
            var launcher = findChild(shell, "launcher");
            var launcherPanel = findChild(launcher, "launcherPanel");

            GSettingsController.setAutohideLauncher(false);
            waitForRendering(shell)

            tryCompare(appContainer, "width", shell.width - launcherPanel.width);

            var cameraApp = ApplicationManager.startApplication("camera-app");
            waitUntilAppWindowIsFullyLoaded(cameraApp);

            tryCompare(appContainer, "width", shell.width);
=======
        function test_inputEventsOnEdgesEndUpInAppSurface_data() {
            return [
                { tag: "phone", repeaterName: "spreadRepeater" },
                { tag: "tablet", repeaterName: "spreadRepeater" },
                { tag: "desktop", repeaterName: "appRepeater" },
            ]
        }

        function test_inputEventsOnEdgesEndUpInAppSurface(data) {
            loadShell(data.tag);
            shell.usageScenario = data.tag;
            waitForRendering(shell);
            swipeAwayGreeter();

            // Let's open a fullscreen app
            var app = ApplicationManager.startApplication("camera-app");
            waitUntilAppWindowIsFullyLoaded(app);

            var appRepeater = findChild(shell, data.repeaterName);
            var topmostAppDelegate = appRepeater.itemAt(0);
            verify(topmostAppDelegate);

            var topmostSurfaceItem = findChild(topmostAppDelegate, "surfaceItem");
            verify(topmostSurfaceItem);

            mouseClick(shell, 1, shell.height / 2);
            compare(topmostSurfaceItem.mousePressCount, 1);
            compare(topmostSurfaceItem.mouseReleaseCount, 1);

            mouseClick(shell, shell.width - 1, shell.height / 2);
            compare(topmostSurfaceItem.mousePressCount, 2);
            compare(topmostSurfaceItem.mouseReleaseCount, 2);

            tap(shell, 1, shell.height / 2);
            compare(topmostSurfaceItem.touchPressCount, 1);
            compare(topmostSurfaceItem.touchReleaseCount, 1);

            tap(shell, shell.width - 1, shell.height / 2);
            compare(topmostSurfaceItem.touchPressCount, 2);
            compare(topmostSurfaceItem.touchReleaseCount, 2);
>>>>>>> 53f85f71
        }
    }
}<|MERGE_RESOLUTION|>--- conflicted
+++ resolved
@@ -1787,18 +1787,12 @@
 
             tryCompare(desktopSpread, "state", "altTab")
 
-<<<<<<< HEAD
             if (!data.launcherLocked) {
                 revealLauncherByEdgePushWithMouse();
                 tryCompare(launcher, "x", 0);
+                mouseMove(bfb, bfb.width / 2, bfb.height / 2)
                 waitForRendering(shell)
             }
-=======
-            revealLauncherByEdgePushWithMouse();
-            tryCompare(launcher, "x", 0);
-            mouseMove(bfb, bfb.width / 2, bfb.height / 2)
-            waitForRendering(shell)
->>>>>>> 53f85f71
 
             mouseClick(bfb, bfb.width / 2, bfb.height / 2)
             if (!data.launcherLocked) {
@@ -2119,7 +2113,6 @@
             tryCompare(launcher, "focus", true)
         }
 
-<<<<<<< HEAD
         function test_lockedOutLauncherShrinksStage() {
             loadShell("desktop");
             shell.usageScenario = "desktop";
@@ -2139,25 +2132,6 @@
             compare(shownSize + launcher.panelWidth, hiddenSize);
         }
 
-        function test_fullscreenAppHidesLockedOutLauncher() {
-            loadShell("desktop");
-            shell.usageScenario = "desktop";
-            waitForRendering(shell);
-
-            var appContainer = findChild(shell, "appContainer");
-            var launcher = findChild(shell, "launcher");
-            var launcherPanel = findChild(launcher, "launcherPanel");
-
-            GSettingsController.setAutohideLauncher(false);
-            waitForRendering(shell)
-
-            tryCompare(appContainer, "width", shell.width - launcherPanel.width);
-
-            var cameraApp = ApplicationManager.startApplication("camera-app");
-            waitUntilAppWindowIsFullyLoaded(cameraApp);
-
-            tryCompare(appContainer, "width", shell.width);
-=======
         function test_inputEventsOnEdgesEndUpInAppSurface_data() {
             return [
                 { tag: "phone", repeaterName: "spreadRepeater" },
@@ -2169,7 +2143,7 @@
         function test_inputEventsOnEdgesEndUpInAppSurface(data) {
             loadShell(data.tag);
             shell.usageScenario = data.tag;
-            waitForRendering(shell);
+
             swipeAwayGreeter();
 
             // Let's open a fullscreen app
@@ -2198,7 +2172,26 @@
             tap(shell, shell.width - 1, shell.height / 2);
             compare(topmostSurfaceItem.touchPressCount, 2);
             compare(topmostSurfaceItem.touchReleaseCount, 2);
->>>>>>> 53f85f71
+        }
+
+        function test_fullscreenAppHidesLockedOutLauncher() {
+            loadShell("desktop");
+            shell.usageScenario = "desktop";
+            waitForRendering(shell);
+
+            var appContainer = findChild(shell, "appContainer");
+            var launcher = findChild(shell, "launcher");
+            var launcherPanel = findChild(launcher, "launcherPanel");
+
+            GSettingsController.setAutohideLauncher(false);
+            waitForRendering(shell)
+
+            tryCompare(appContainer, "width", shell.width - launcherPanel.width);
+
+            var cameraApp = ApplicationManager.startApplication("camera-app");
+            waitUntilAppWindowIsFullyLoaded(cameraApp);
+
+            tryCompare(appContainer, "width", shell.width);
         }
     }
 }
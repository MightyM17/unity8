/*
 * Copyright (C) 2013-2015 Canonical, Ltd.
 *
 * This program is free software; you can redistribute it and/or modify
 * it under the terms of the GNU General Public License as published by
 * the Free Software Foundation; version 3.
 *
 * This program is distributed in the hope that it will be useful,
 * but WITHOUT ANY WARRANTY; without even the implied warranty of
 * MERCHANTABILITY or FITNESS FOR A PARTICULAR PURPOSE.  See the
 * GNU General Public License for more details.
 *
 * You should have received a copy of the GNU General Public License
 * along with this program.  If not, see <http://www.gnu.org/licenses/>.
 */

import QtQuick 2.0
import QtTest 1.0
import AccountsService 0.1
import GSettings 1.0
import LightDM 0.1 as LightDM
import Ubuntu.Components 1.1
import Ubuntu.Components.ListItems 1.0 as ListItem
import Ubuntu.Telephony 0.1 as Telephony
import Unity.Application 0.1
import Unity.Connectivity 0.1
import Unity.Indicators 0.1
import Unity.Notifications 1.0
import Unity.Test 0.1
import Powerd 0.1
import Wizard 0.1 as Wizard

import "../../qml"
import "Stages"

Rectangle {
    id: root
    color: "grey"
    width: units.gu(100) + controls.width
    height: units.gu(71)

    Component.onCompleted: {
        // must set the mock mode before loading the Shell
        LightDM.Greeter.mockMode = "single";
        LightDM.Users.mockMode = "single";
        shellLoader.active = true;
    }

    Item {
        id: shellContainer
        anchors.left: root.left
        anchors.right: controls.left
        anchors.top: root.top
        anchors.bottom: root.bottom
        Loader {
            id: shellLoader
            focus: true

            anchors.centerIn: parent

            state: "phone"
            states: [
                State {
                    name: "phone"
                    PropertyChanges {
                        target: shellLoader
                        width: units.gu(40)
                        height: units.gu(71)
                    }
                    StateChangeScript {
                        script: {
                            GSettingsController.setUsageMode("Staged")
                        }
                    }
                },
                State {
                    name: "tablet"
                    PropertyChanges {
                        target: shellLoader
                        width: units.gu(100)
                        height: units.gu(71)
                    }
                    StateChangeScript {
                        script: {
                            GSettingsController.setUsageMode("Staged")
                        }
                    }
                },
                State {
                    name: "desktop"
                    PropertyChanges {
                        target: shellLoader
                        width: shellContainer.width
                        height: shellContainer.height
                    }
                    PropertyChanges {
                        target: mouseEmulation
                        checked: false
                    }
                    StateChangeScript {
                        script: {
                            GSettingsController.setUsageMode("Windowed")
                        }
                    }
                }
            ]

            active: false
            property bool itemDestroyed: false
            sourceComponent: Component {
                Shell {
<<<<<<< HEAD
                    id: __shell
                    property string shellMode: "full-greeter" /* default */

=======
>>>>>>> 77048da5
                    usageScenario: usageScenarioSelector.model[usageScenarioSelector.selectedIndex]
                    orientation: Qt.PortraitOrientation
                    primaryOrientation: Qt.PortraitOrientation
                    nativeOrientation: Qt.PortraitOrientation
                    Component.onDestruction: {
                        shellLoader.itemDestroyed = true;
                    }
                    Component.onCompleted: {
                        var keyMapper = testCase.findChild(__shell, "physicalKeysMapper");
                        keyMapper.controlInsteadOfAlt = true;
                    }
                }
            }
        }
    }

    Flickable {
        id: controls
        contentHeight: controlRect.height

        anchors.top: root.top
        anchors.bottom: root.bottom
        anchors.right: root.right
        width: units.gu(30)

        Rectangle {
            id: controlRect
            anchors { left: parent.left; right: parent.right }
            color: "darkgrey"
            height: childrenRect.height + units.gu(2)

            Column {
                anchors { left: parent.left; right: parent.right; top: parent.top; margins: units.gu(1) }
                spacing: units.gu(1)

                Row {
                    spacing: units.gu(1)
                    Button {
                        text: "Show Greeter"
                        activeFocusOnPress: false
                        onClicked: {
                            if (shellLoader.status !== Loader.Ready)
                                return;

                            var greeter = testCase.findChild(shellLoader.item, "greeter");
                            if (!greeter.shown) {
                                LightDM.Greeter.showGreeter();
                            }
                        }
                    }
                    Button {
                        text: "Hide Greeter"
                        activeFocusOnPress: false
                        onClicked: {
                            if (shellLoader.status !== Loader.Ready)
                                return;

                            var greeter = testCase.findChild(shellLoader.item, "greeter");
                            if (greeter.shown) {
                                greeter.hide()
                            }
                        }
                    }
                }
                ListItem.ItemSelector {
                    anchors { left: parent.left; right: parent.right }
                    activeFocusOnPress: false
                    text: "LightDM mock mode"
                    model: ["single", "single-passphrase", "single-pin", "full"]
                    onSelectedIndexChanged: {
                        shellLoader.active = false;
                        LightDM.Greeter.mockMode = model[selectedIndex];
                        LightDM.Users.mockMode = model[selectedIndex];
                        shellLoader.active = true;
                    }
                }
                ListItem.ItemSelector {
                    anchors { left: parent.left; right: parent.right }
                    activeFocusOnPress: false
                    text: "Size"
                    model: ["phone", "tablet", "desktop"]
                    onSelectedIndexChanged: {
                        shellLoader.active = false;
                        shellLoader.state = model[selectedIndex];
                        shellLoader.active = true;
                    }
                }
                ListItem.ItemSelector {
                    id: usageScenarioSelector
                    anchors { left: parent.left; right: parent.right }
                    activeFocusOnPress: false
                    text: "Usage scenario"
                    model: ["phone", "tablet", "desktop"]
                }
                MouseTouchEmulationCheckbox {
                    id: mouseEmulation
                    checked: true
                    color: "white"
                }

                Label { text: "Applications"; font.bold: true }

                Button {
                    text: "Start all apps"
                    width: parent.width
                    onClicked: {
                        for (var i = 0; i < ApplicationManager.availableApplications.length; i++) {
                            var appId = ApplicationManager.availableApplications[i];
                            ApplicationManager.startApplication(appId)
                        }
                    }
                }

                Repeater {
                    id: appRepeater
                    model: ApplicationManager.availableApplications
                    ApplicationCheckBox {
                        appId: modelData
                    }
                }
            }
        }
    }

    Component {
        id: mockNotification

        QtObject {
            function invokeAction(actionId) {
                mockNotificationsModel.actionInvoked(actionId)
            }
        }
    }
    ListModel {
        id: mockNotificationsModel

        signal actionInvoked(string actionId)

        function getRaw(id) {
            return mockNotification.createObject(mockNotificationsModel)
        }

        onActionInvoked: {
            if(actionId == "ok_id") {
                mockNotificationsModel.clear()
            }
        }
    }

    SignalSpy {
        id: launcherShowDashHomeSpy
        signalName: "showDashHome"
    }

    SignalSpy {
        id: sessionSpy
        signalName: "sessionStarted"
    }

    SignalSpy {
        id: dashCommunicatorSpy
        signalName: "setCurrentScopeCalled"
    }

    SignalSpy {
        id: unlockAllModemsSpy
        target: Connectivity
        signalName: "unlockingAllModems"
    }

    SignalSpy {
        id: notificationActionSpy
        target: mockNotificationsModel
        signalName: "actionInvoked"
    }

    Telephony.CallEntry {
        id: phoneCall
        phoneNumber: "+447812221111"
    }

    UnityTestCase {
        id: testCase
        name: "Shell"
        when: windowShown

        property Item shell: shellLoader.status === Loader.Ready ? shellLoader.item : null

        function init() {
            if (shellLoader.active) {
                // happens for the very first test function as shell
                // is loaded by default
                tearDown();
            }

        }

        function cleanup() {
            mouseEmulation.checked = true;
            tryCompare(shell, "enabled", true); // make sure greeter didn't leave us in disabled state
            tearDown();
            GSettingsController.setUsageMode("Staged");
        }

        function loadShell(formFactor) {
            shellLoader.state = formFactor;
            shellLoader.active = true;
            tryCompare(shellLoader, "status", Loader.Ready);
            removeTimeConstraintsFromDirectionalDragAreas(shellLoader.item);
            tryCompare(shell, "enabled", true); // enabled by greeter when ready

            sessionSpy.target = findChild(shell, "greeter")
            dashCommunicatorSpy.target = findInvisibleChild(shell, "dashCommunicator");

            var launcher = findChild(shell, "launcher");
            launcherShowDashHomeSpy.target = launcher;

            waitForGreeterToStabilize();
        }

        function loadDesktopShellWithApps() {
            loadShell("desktop");
            shell.usageScenario = "desktop"
            waitForRendering(root)
            var app1 = ApplicationManager.startApplication("dialer-app")
            var app2 = ApplicationManager.startApplication("webbrowser-app")
            var app3 = ApplicationManager.startApplication("camera-app")
            var app4 = ApplicationManager.startApplication("facebook-webapp")
            var app5 = ApplicationManager.startApplication("calendar-app")
            var app6 = ApplicationManager.startApplication("gallery-app")
            var app7 = ApplicationManager.startApplication("camera-app")
            waitUntilAppWindowIsFullyLoaded(app7);
        }

        function waitForGreeterToStabilize() {
            var greeter = findChild(shell, "greeter");
            verify(greeter);

            var loginList = findChild(greeter, "loginList");
            // Only present in WideView
            if (loginList) {
                var userList = findChild(loginList, "userList");
                verify(userList);
                tryCompare(userList, "movingInternally", false);
            }
        }

        function tearDown() {
            launcherShowDashHomeSpy.target = null;

            shellLoader.itemDestroyed = false;

            shellLoader.active = false;

            tryCompare(shellLoader, "status", Loader.Null);
            tryCompare(shellLoader, "item", null);
            // Loader.status might be Loader.Null and Loader.item might be null but the Loader
            // item might still be alive. So if we set Loader.active back to true
            // again right now we will get the very same Shell instance back. So no reload
            // actually took place. Likely because Loader waits until the next event loop
            // iteration to do its work. So to ensure the reload, we will wait until the
            // Shell instance gets destroyed.
            tryCompare(shellLoader, "itemDestroyed", true);

            setLightDMMockMode("single"); // back to the default value

            AccountsService.demoEdges = false;
            Wizard.System.wizardEnabled = false;

            // kill all (fake) running apps
            killApps(ApplicationManager);

            unlockAllModemsSpy.clear()
            LightDM.Greeter.authenticate(""); // reset greeter

            sessionSpy.clear();
        }

        function killApps() {
            while (ApplicationManager.count > 1) {
                var appIndex = ApplicationManager.get(0).appId == "unity8-dash" ? 1 : 0
                ApplicationManager.stopApplication(ApplicationManager.get(appIndex).appId);
            }
            compare(ApplicationManager.count, 1)
        }

        function test_snapDecisionDismissalReturnsFocus() {
            loadShell("phone");
            swipeAwayGreeter();
            var notifications = findChild(shell, "notificationList");
            var app = ApplicationManager.startApplication("camera-app");
            var stage = findChild(shell, "stage")
            // Open an application and focus
            waitUntilApplicationWindowIsFullyVisible(app);
            ApplicationManager.focusApplication(app);
            tryCompare(app.session.surface, "activeFocus", true);

            notifications.model = mockNotificationsModel;

            // FIXME: Hack: UnitySortFilterProxyModelQML doesn't work with QML ListModels which we use
            // for mocking here (RoleType can't be found in the QML model). As we only need to show
            // one SnapDecision lets just disable the filtering and make appear any notification as a
            // SnapDecision.
            var snapDecisionProxyModel = findInvisibleChild(shell, "snapDecisionProxyModel");
            snapDecisionProxyModel.filterRegExp = RegExp("");

            // Pop-up a notification
            addSnapDecisionNotification();
            waitForRendering(shell);

            // Make sure the notification really opened
            var notification = findChild(notifications, "notification" + (mockNotificationsModel.count - 1));
            verify(notification !== undefined && notification != null, "notification wasn't found");
            tryCompare(notification, "height", notification.implicitHeight)
            waitForRendering(notification);

            // Make sure activeFocus went away from the app window
            tryCompare(app.session.surface, "activeFocus", false);
            tryCompare(stage, "interactive", false);

            // Clicking the button should dismiss the notification and return focus
            var buttonAccept = findChild(notification, "notify_button0");
            mouseClick(buttonAccept);

            // Make sure we're back to normal
            tryCompare(app.session.surface, "activeFocus", true);
            compare(stage.interactive, true, "Stages not interactive again after modal notification has closed");
        }

        function addSnapDecisionNotification() {
            var n = {
                type: Notification.SnapDecision,
                hints: {"x-canonical-private-affirmative-tint": "true"},
                summary: "Tom Ato",
                body: "Lorem ipsum dolor sit amet, consetetur sadipscing elitr, sed diam nonumy eirmod tempor invidunt ut labore et dolore magna aliquyam erat, sed diam voluptua.",
                icon: "../graphics/avatars/funky.png",
                secondaryIcon: "../graphics/applicationIcons/facebook.png",
                actions: [{ id: "ok_id", label: "Ok"},
                    { id: "cancel_id", label: "Cancel"},
                    { id: "notreally_id", label: "Not really"},
                    { id: "noway_id", label: "messages:No way"},
                    { id: "nada_id", label: "messages:Nada"}]
            }

            mockNotificationsModel.append(n)
        }

        function test_phoneLeftEdgeDrag_data() {
            return [
                {tag: "without launcher",
                 revealLauncher: false, swipeLength: units.gu(30), appHides: true, focusedApp: "dialer-app",
                 launcherHides: true, greeterShown: false},

                {tag: "with launcher",
                 revealLauncher: true, swipeLength: units.gu(30), appHides: true, focusedApp: "dialer-app",
                 launcherHides: true, greeterShown: false},

                {tag: "small swipe",
                 revealLauncher: false, swipeLength: units.gu(25), appHides: false, focusedApp: "dialer-app",
                 launcherHides: false, greeterShown: false},

                {tag: "long swipe",
                 revealLauncher: false, swipeLength: units.gu(30), appHides: true, focusedApp: "dialer-app",
                 launcherHides: true, greeterShown: false},

                {tag: "small swipe with greeter",
                 revealLauncher: false, swipeLength: units.gu(25), appHides: false, focusedApp: "dialer-app",
                 launcherHides: false, greeterShown: true},

                {tag: "long swipe with greeter",
                 revealLauncher: false, swipeLength: units.gu(30), appHides: true, focusedApp: "dialer-app",
                 launcherHides: true, greeterShown: true},

                {tag: "swipe over dash",
                 revealLauncher: false, swipeLength: units.gu(30), appHides: true, focusedApp: "unity8-dash",
                 launcherHides: false, greeterShown: false},
            ];
        }

        function test_phoneLeftEdgeDrag(data) {
            loadShell("phone");
            swipeAwayGreeter();
            dragLauncherIntoView();
            tapOnAppIconInLauncher();
            waitUntilApplicationWindowIsFullyVisible();
            ApplicationManager.focusApplication(data.focusedApp)
            waitUntilApplicationWindowIsFullyVisible();

            var greeter = findChild(shell, "greeter");
            if (data.greeterShown) {
                showGreeter();
            }

            if (data.revealLauncher) {
                dragLauncherIntoView();
            }

            swipeFromLeftEdge(data.swipeLength);
            if (data.appHides) {
                waitUntilDashIsFocused();
                tryCompare(greeter, "shown", false);
            } else {
                waitUntilApplicationWindowIsFullyVisible();
                compare(greeter.fullyShown, data.greeterShown);
            }

            var launcher = findChild(shell, "launcherPanel");
            tryCompare(launcher, "x", data.launcherHides ? -launcher.width : 0)

            // Make sure the helper for sliding out the launcher wasn't touched. We want to fade it out here.
            var animateTimer = findInvisibleChild(shell, "animateTimer");
            compare(animateTimer.nextState, "visible");
        }

        function test_tabletLeftEdgeDrag_data() {
            return [
                {tag: "without password", user: "no-password", loggedIn: true, demo: false},
                {tag: "with password", user: "has-password", loggedIn: false, demo: false},
                {tag: "with demo", user: "has-password", loggedIn: true, demo: true},
            ]
        }

        function test_tabletLeftEdgeDrag(data) {
            setLightDMMockMode("full");
            loadShell("tablet");

            selectUser(data.user)

            AccountsService.demoEdges = data.demo
            var tutorial = findChild(shell, "tutorial");
            tryCompare(tutorial, "running", data.demo);

            swipeFromLeftEdge(shell.width * 0.75)
            wait(500) // to give time to handle dash() signal from Launcher
            confirmLoggedIn(data.loggedIn)
        }

        function test_suspend() {
            loadShell("phone");
            swipeAwayGreeter();
            var greeter = findChild(shell, "greeter");

            // Launch an app from the launcher
            dragLauncherIntoView();
            tapOnAppIconInLauncher();
            waitUntilApplicationWindowIsFullyVisible();

            var mainAppId = ApplicationManager.focusedApplicationId;
            verify(mainAppId != "");
            var mainApp = ApplicationManager.findApplication(mainAppId);
            verify(mainApp);
            tryCompare(mainApp, "state", ApplicationInfoInterface.Running);

            // Suspend while call is active...
            callManager.foregroundCall = phoneCall;
            Powerd.status = Powerd.Off;
            tryCompare(greeter, "shown", false);

            // Now try again after ending call
            callManager.foregroundCall = null;
            Powerd.status = Powerd.On;
            Powerd.status = Powerd.Off;
            tryCompare(greeter, "fullyShown", true);

            tryCompare(ApplicationManager, "suspended", true);
            compare(mainApp.state, ApplicationInfoInterface.Suspended);

            // And wake up
            Powerd.status = Powerd.On;
            tryCompare(greeter, "fullyShown", true);

            // Swipe away greeter to focus app

            // greeter unloads its internal components when hidden
            // and reloads them when shown. Thus we have to do this
            // again before interacting with it otherwise any
            // DirectionalDragAreas in there won't be easily fooled by
            // fake swipes.
            removeTimeConstraintsFromDirectionalDragAreas(greeter);
            swipeAwayGreeter();

            tryCompare(ApplicationManager, "suspended", false);
            compare(mainApp.state, ApplicationInfoInterface.Running);
            tryCompare(ApplicationManager, "focusedApplicationId", mainAppId);
        }

        function swipeAwayGreeter() {
            var greeter = findChild(shell, "greeter");
            tryCompare(greeter, "fullyShown", true);

            var touchX = shell.width - (shell.edgeSize / 2);
            var touchY = shell.height / 2;
            touchFlick(shell, touchX, touchY, shell.width * 0.1, touchY);

            // wait until the animation has finished
            tryCompare(greeter, "shown", false);
            waitForRendering(greeter);
        }

        function selectUserAtIndex(i) {
            // We could be anywhere in list; find target index to know which direction
            var greeter = findChild(shell, "greeter")
            var userlist = findChild(greeter, "userList")
            if (userlist.currentIndex == i)
                keyClick(Qt.Key_Escape) // Reset state if we're not moving
            while (userlist.currentIndex != i) {
                var next = userlist.currentIndex + 1
                if (userlist.currentIndex > i) {
                    next = userlist.currentIndex - 1
                }
                tap(findChild(greeter, "username"+next));
                tryCompare(userlist, "currentIndex", next)
                tryCompare(userlist, "movingInternally", false)
            }
            tryCompare(shell, "enabled", true); // wait for PAM to settle
        }

        function selectUser(name) {
            // Find index of user with the right name
            for (var i = 0; i < LightDM.Users.count; i++) {
                if (LightDM.Users.data(i, LightDM.UserRoles.NameRole) == name) {
                    break
                }
            }
            if (i == LightDM.Users.count) {
                fail("Didn't find name")
                return -1
            }
            selectUserAtIndex(i)
            return i
        }

        function clickPasswordInput(isButton) {
            var greeter = findChild(shell, "greeter")
            tryCompare(greeter, "fullyShown", true);

            var passwordMouseArea = findChild(shell, "passwordMouseArea")
            tryCompare(passwordMouseArea, "enabled", isButton)

            var passwordInput = findChild(shell, "passwordInput")
            mouseClick(passwordInput)
        }

        function confirmLoggedIn(loggedIn) {
            var greeter = findChild(shell, "greeter");
            tryCompare(greeter, "shown", loggedIn ? false : true);
            verify(loggedIn ? sessionSpy.count > 0 : sessionSpy.count === 0);
        }

        function setLightDMMockMode(mode) {
            LightDM.Greeter.mockMode = mode;
            LightDM.Users.mockMode = mode;
        }

        /*
          Regression test for bug https://bugs.launchpad.net/touch-preview-images/+bug/1193419

          When the user minimizes an application (left-edge swipe) he should always end up in the
          "Applications" scope view.

          Steps:
          - reveal launcher and launch an app that covers the dash
          - perform long left edge swipe to go minimize the app and go back to the dash.
          - verify the setCurrentScope() D-Bus call to the dash has been called for the correct scope id.
         */
        function test_minimizingAppTakesToDashApps() {
            loadShell("phone");
            swipeAwayGreeter();
            dragLauncherIntoView();

            // Launch an app from the launcher
            tapOnAppIconInLauncher();

            waitUntilApplicationWindowIsFullyVisible();

            verify(ApplicationManager.focusedApplicationId !== "unity8-dash")

            dashCommunicatorSpy.clear();
            // Minimize the application we just launched
            swipeFromLeftEdge(shell.width * 0.75);

            tryCompare(ApplicationManager, "focusedApplicationId", "unity8-dash");

            compare(dashCommunicatorSpy.count, 1);
            compare(dashCommunicatorSpy.signalArguments[0][0], 0);
        }

        function test_showInputMethod() {
            loadShell("phone");
            swipeAwayGreeter();
            var item = findChild(shell, "inputMethod");
            var surface = SurfaceManager.inputMethodSurface();

            surface.setState(MirSurfaceItem.Minimized);
            tryCompare(item, "visible", false);

            surface.setState(MirSurfaceItem.Restored);
            tryCompare(item, "visible", true);

            surface.setState(MirSurfaceItem.Minimized);
            tryCompare(item, "visible", false);

            surface.setState(MirSurfaceItem.Maximized);
            tryCompare(item, "visible", true);

            surface.setState(MirSurfaceItem.Minimized);
            tryCompare(item, "visible", false);
        }

        // Wait until the ApplicationWindow for the given Application object is fully loaded
        // (ie, the real surface has replaced the splash screen)
        function waitUntilAppWindowIsFullyLoaded(app) {
            var appWindow = findChild(shell, "appWindow_" + app.appId);
            var appWindowStateGroup = findInvisibleChild(appWindow, "applicationWindowStateGroup");
            tryCompareFunction(function() { return appWindowStateGroup.state === "surface" }, true);
            waitUntilTransitionsEnd(appWindowStateGroup);
        }

        function test_surfaceLosesActiveFocusWhilePanelIsOpen() {
            loadShell("phone");
            swipeAwayGreeter();
            var app = ApplicationManager.startApplication("dialer-app");
            waitUntilAppWindowIsFullyLoaded(app);

            tryCompare(app.session.surface, "activeFocus", true);

            // Drag the indicators panel half-open
            var touchX = shell.width / 2;
            var indicators = findChild(shell, "indicators");
            touchFlick(indicators,
                    touchX /* fromX */, indicators.minimizedPanelHeight * 0.5 /* fromY */,
                    touchX /* toX */, shell.height * 0.5 /* toY */,
                    true /* beginTouch */, false /* endTouch */);
            verify(indicators.partiallyOpened);

            tryCompare(app.session.surface, "activeFocus", false);

            // And finish getting it open
            touchFlick(indicators,
                    touchX /* fromX */, shell.height * 0.5 /* fromY */,
                    touchX /* toX */, shell.height * 0.9 /* toY */,
                    false /* beginTouch */, true /* endTouch */);
            tryCompare(indicators, "fullyOpened", true);

            tryCompare(app.session.surface, "activeFocus", false);

            dragToCloseIndicatorsPanel();

            tryCompare(app.session.surface, "activeFocus", true);
        }

        function test_launchedAppHasActiveFocus_data() {
            return [
                {tag: "phone", formFactor: "phone", usageMode: "Staged"},
                {tag: "tablet", formFactor: "tablet", usageMode: "Staged"},
                {tag: "desktop", formFactor: "tablet", usageMode: "Windowed"}
            ]
        }

        function test_launchedAppHasActiveFocus(data) {
            GSettingsController.setUsageMode(data.usageMode);
            loadShell(data.formFactor);
            swipeAwayGreeter();

            var webApp = ApplicationManager.startApplication("webbrowser-app");
            verify(webApp);
            waitUntilAppSurfaceShowsUp("webbrowser-app")

            verify(webApp.session.surface);

            tryCompare(webApp.session.surface, "activeFocus", true);
        }

        function test_launchedAppKeepsActiveFocusOnUsageModeChange() {
            loadShell("tablet");
            swipeAwayGreeter();

            var webApp = ApplicationManager.startApplication("webbrowser-app");
            verify(webApp);
            waitUntilAppSurfaceShowsUp("webbrowser-app")

            verify(webApp.session.surface);

            tryCompare(webApp.session.surface, "activeFocus", true);

            shell.usageScenario = "desktop";

            // check that the desktop stage and window have been loaded
            {
                var desktopWindow = findChild(shell, "appWindow_webbrowser-app");
                print("have desktopWindow", desktopWindow)
                verify(desktopWindow);
            }

            tryCompare(webApp.session.surface, "activeFocus", true);

            shell.usageScenario = "tablet";

            // check that the tablet stage and app surface delegate have been loaded
            {
                var desktopWindow = findChild(shell, "tabletSpreadDelegate_webbrowser-app");
                verify(desktopWindow);
            }

            tryCompare(webApp.session.surface, "activeFocus", true);
        }

        function waitUntilAppSurfaceShowsUp(appId) {
            var appWindow = findChild(shell, "appWindow_" + appId);
            verify(appWindow);
            var appWindowStates = findInvisibleChild(appWindow, "applicationWindowStateGroup");
            verify(appWindowStates);
            tryCompare(appWindowStates, "state", "surface");
        }

        function dragToCloseIndicatorsPanel() {
            var indicators = findChild(shell, "indicators");

            var touchStartX = shell.width / 2;
            var touchStartY = shell.height - (indicators.minimizedPanelHeight * 0.5);
            touchFlick(shell,
                    touchStartX, touchStartY,
                    touchStartX, shell.height * 0.1);

            tryCompare(indicators, "fullyClosed", true);
        }

        function dragLauncherIntoView() {
            var launcher = findChild(shell, "launcher");
            var launcherPanel = findChild(launcher, "launcherPanel");
            verify(launcherPanel.x = - launcherPanel.width);

            var touchStartX = 2;
            var touchStartY = shell.height / 2;
            touchFlick(shell, touchStartX, touchStartY, launcherPanel.width + units.gu(1), touchStartY);

            tryCompare(launcherPanel, "x", 0);
            tryCompare(launcher, "state", "visible");
        }

        function tapOnAppIconInLauncher() {
            var launcherPanel = findChild(shell, "launcherPanel");

            // pick the first icon, the one at the top.
            var appIcon = findChild(launcherPanel, "launcherDelegate0")
            tap(appIcon, appIcon.width / 2, appIcon.height / 2);
        }

        function showIndicators() {
            var indicators = findChild(shell, "indicators");
            indicators.show();
            tryCompare(indicators, "fullyOpened", true);
        }

        function hideIndicators() {
            var indicators = findChild(shell, "indicators");
            if (indicators.fullyOpened) {
                indicators.hide();
            }
        }

        function waitUntilApplicationWindowIsFullyVisible() {
            var appDelegate = findChild(shell, "appDelegate0")
            var surfaceContainer = findChild(appDelegate, "surfaceContainer");
            tryCompareFunction(function() { return surfaceContainer.surface !== null; }, true);
        }

        function waitUntilDashIsFocused() {
            tryCompare(ApplicationManager, "focusedApplicationId", "unity8-dash");
        }

        function swipeFromLeftEdge(swipeLength) {
            var touchStartX = 2;
            var touchStartY = shell.height / 2;
            touchFlick(shell,
                    touchStartX              , touchStartY,
                    touchStartX + swipeLength, touchStartY);
        }

        function itemIsOnScreen(item) {
            var itemRectInShell = item.mapToItem(shell, 0, 0, item.width, item.height);

            return itemRectInShell.x >= 0
                && itemRectInShell.y >= 0
                && itemRectInShell.x + itemRectInShell.width <= shell.width
                && itemRectInShell.y + itemRectInShell.height <= shell.height;
        }

        function showGreeter() {
            var greeter = findChild(shell, "greeter");
            LightDM.Greeter.showGreeter();
            waitForRendering(greeter);
            tryCompare(greeter, "fullyShown", true);

            // greeter unloads its internal components when hidden
            // and reloads them when shown. Thus we have to do this
            // again before interacting with it otherwise any
            // DirectionalDragAreas in there won't be easily fooled by
            // fake swipes.
            removeTimeConstraintsFromDirectionalDragAreas(greeter);
        }

        function test_focusRequestedHidesGreeter() {
            loadShell("phone");
            swipeAwayGreeter();
            var greeter = findChild(shell, "greeter");

            var app = ApplicationManager.startApplication("dialer-app");
            // wait until the app is fully loaded (ie, real surface replaces splash screen)
            tryCompareFunction(function() { return app.session !== null && app.session.surface !== null }, true);

            // Minimize the application we just launched
            swipeFromLeftEdge(shell.width * 0.75);

            waitUntilDashIsFocused();

            showGreeter();

            // The main point of this test
            ApplicationManager.requestFocusApplication("dialer-app");
            tryCompare(greeter, "shown", false);
            waitForRendering(greeter);
        }

        function test_focusRequestedHidesIndicators() {
            loadShell("phone");
            swipeAwayGreeter();
            var indicators = findChild(shell, "indicators");

            showIndicators();

            var oldCount = ApplicationManager.count;
            ApplicationManager.startApplication("camera-app");
            tryCompare(ApplicationManager, "count", oldCount + 1);

            tryCompare(indicators, "fullyClosed", true);
        }

        function test_showAndHideGreeterDBusCalls() {
            loadShell("phone");
            swipeAwayGreeter();
            var greeter = findChild(shell, "greeter")
            tryCompare(greeter, "shown", false)
            waitForRendering(greeter);
            LightDM.Greeter.showGreeter()
            waitForRendering(greeter)
            tryCompare(greeter, "fullyShown", true)
            LightDM.Greeter.hideGreeter()
            tryCompare(greeter, "shown", false)
        }

        function test_greeterLoginsAutomaticallyWhenNoPasswordSet() {
            loadShell("phone");
            swipeAwayGreeter();

            sessionSpy.clear();
            verify(sessionSpy.valid);

            showGreeter();

            tryCompare(sessionSpy, "count", 1);
        }

        function test_fullscreen() {
            loadShell("phone");
            swipeAwayGreeter();
            var panel = findChild(shell, "panel");
            compare(panel.fullscreenMode, false);
            ApplicationManager.startApplication("camera-app");
            tryCompare(panel, "fullscreenMode", true);
            ApplicationManager.startApplication("dialer-app");
            tryCompare(panel, "fullscreenMode", false);
            ApplicationManager.requestFocusApplication("camera-app");
            tryCompare(panel, "fullscreenMode", true);
            ApplicationManager.requestFocusApplication("dialer-app");
            tryCompare(panel, "fullscreenMode", false);
        }

        function test_leftEdgeDragFullscreen() {
            loadShell("phone");
            swipeAwayGreeter();
            var panel = findChild(shell, "panel");
            tryCompare(panel, "fullscreenMode", false)

            ApplicationManager.startApplication("camera-app");
            tryCompare(panel, "fullscreenMode", true)

            var touchStartX = 2;
            var touchStartY = shell.height / 2;

            touchFlick(shell, touchStartX, touchStartY, units.gu(2), touchStartY, true, false);

            compare(panel.fullscreenMode, true);

            touchFlick(shell, units.gu(2), touchStartY, shell.width * 0.5, touchStartY, false, false);

            tryCompare(panel, "fullscreenMode", false);

            touchRelease(shell);
        }

        function test_unlockedProperties() {
            loadShell("phone");
            swipeAwayGreeter();
            // Confirm that various properties have the correct values when unlocked
            var greeter = findChild(shell, "greeter");
            tryCompare(greeter, "locked", false);

            var launcher = findChild(shell, "launcher")
            tryCompare(launcher, "available", true)

            var indicators = findChild(shell, "indicators")
            tryCompare(indicators, "available", true)
        }

        function test_unlockAllModemsOnBoot() {
            loadShell("phone");
            swipeAwayGreeter();
            tryCompare(unlockAllModemsSpy, "count", 1)
        }

        function test_unlockAllModemsAfterWizard() {
            Wizard.System.wizardEnabled = true;
            loadShell("phone");

            var wizard = findChild(shell, "wizard");
            compare(wizard.active, true);
            compare(Wizard.System.wizardEnabled, true);
            compare(unlockAllModemsSpy.count, 0);

            wizard.hide();
            tryCompare(wizard, "active", false);
            compare(Wizard.System.wizardEnabled, false);
            compare(unlockAllModemsSpy.count, 1);
        }

        function test_wizardEarlyExit() {
            Wizard.System.wizardEnabled = true;
            AccountsService.demoEdges = true;
            loadShell("phone");

            var wizard = findChild(shell, "wizard");
            var tutorial = findChild(shell, "tutorial");
            tryCompare(wizard, "active", true);
            tryCompare(tutorial, "running", true);
            tryCompare(ApplicationManager, "focusedApplicationId", "unity8-dash");

            // Make sure we stay running when nothing focused (can happen for
            // a moment when we restart the dash after switching language)
            ApplicationManager.stopApplication("unity8-dash");
            tryCompare(ApplicationManager, "focusedApplicationId", "");
            compare(wizard.shown, true);
            compare(tutorial.running, true);

            // And make sure we stay running when dash focused again
            ApplicationManager.startApplication("unity8-dash");
            tryCompare(ApplicationManager, "focusedApplicationId", "unity8-dash");
            compare(wizard.shown, true);
            compare(tutorial.running, true);

            // And make sure we stop when something else is focused
            ApplicationManager.startApplication("gallery-app");
            tryCompare(ApplicationManager, "focusedApplicationId", "gallery-app");
            compare(wizard.shown, false);
            compare(tutorial.running, false);
            tryCompare(AccountsService, "demoEdges", false);
            tryCompare(Wizard.System, "wizardEnabled", false);

            var tutorialLeft = findChild(tutorial, "tutorialLeft");
            compare(tutorialLeft, null); // should be destroyed with tutorial
        }

        function test_tapOnRightEdgeReachesApplicationSurface() {
            loadShell("phone");
            swipeAwayGreeter();
            var topmostSpreadDelegate = findChild(shell, "appDelegate0");
            verify(topmostSpreadDelegate);

            waitUntilFocusedApplicationIsShowingItsSurface();

            var topmostSurface = findChild(topmostSpreadDelegate, "surfaceContainer").surface;
            verify(topmostSurface);

            var rightEdgeDragArea = findChild(shell, "spreadDragArea");
            topmostSurface.touchPressCount = 0;
            topmostSurface.touchReleaseCount = 0;

            var tapPoint = rightEdgeDragArea.mapToItem(shell, rightEdgeDragArea.width / 2,
                    rightEdgeDragArea.height / 2);

            tap(shell, tapPoint.x, tapPoint.y);

            tryCompare(topmostSurface, "touchPressCount", 1);
            tryCompare(topmostSurface, "touchReleaseCount", 1);
        }

        /*
            Perform a right edge drag over an application surface and check
            that no touch event was sent to it (ie, they were all consumed
            by the right-edge drag area)
         */
        function test_rightEdgeDragDoesNotReachApplicationSurface() {
            loadShell("phone");
            swipeAwayGreeter();
            var topmostSpreadDelegate = findChild(shell, "appDelegate0");
            var topmostSurface = findChild(topmostSpreadDelegate, "surfaceContainer").surface;
            var rightEdgeDragArea = findChild(shell, "spreadDragArea");

            topmostSurface.touchPressCount = 0;
            topmostSurface.touchReleaseCount = 0;

            var gestureStartPoint = rightEdgeDragArea.mapToItem(shell, rightEdgeDragArea.width / 2,
                    rightEdgeDragArea.height / 2);

            touchFlick(shell,
                    gestureStartPoint.x /* fromX */, gestureStartPoint.y /* fromY */,
                    units.gu(1) /* toX */, gestureStartPoint.y /* toY */);

            tryCompare(topmostSurface, "touchPressCount", 0);
            tryCompare(topmostSurface, "touchReleaseCount", 0);
        }

        function waitUntilFocusedApplicationIsShowingItsSurface()
        {
            var spreadDelegate = findChild(shell, "appDelegate0");
            var appState = findInvisibleChild(spreadDelegate, "applicationWindowStateGroup");
            tryCompare(appState, "state", "surface");
            var transitions = appState.transitions;
            for (var i = 0; i < transitions.length; ++i) {
                var transition = transitions[i];
                tryCompare(transition, "running", false, 2000);
            }
        }

        function swipeFromRightEdgeToShowAppSpread()
        {
            // perform a right-edge drag to show the spread
            var touchStartX = shell.width - (shell.edgeSize / 2)
            var touchStartY = shell.height / 2;
            touchFlick(shell, touchStartX, touchStartY, units.gu(1) /* endX */, touchStartY /* endY */);

            // check if it's indeed showing the spread
            var stage = findChild(shell, "stage");
            var spreadView = findChild(stage, "spreadView");
            tryCompare(spreadView, "phase", 2);
        }

        function test_tapUbuntuIconInLauncherOverAppSpread() {
            loadShell("phone");
            swipeAwayGreeter();

            waitUntilFocusedApplicationIsShowingItsSurface();

            swipeFromRightEdgeToShowAppSpread();

            var launcher = findChild(shell, "launcher");

            // ensure the launcher dimissal timer never gets triggered during the test run
            var dismissTimer = findInvisibleChild(launcher, "dismissTimer");
            dismissTimer.interval = 60 * 60 * 1000;

            dragLauncherIntoView();

            // Emulate a tap with a finger, where the touch position drifts during the tap.
            // This is to test the touch ownership changes. The tap is happening on the button
            // area but then drifting into the left edge drag area. This test makes sure
            // the touch ownership stays with the button and doesn't move over to the
            // left edge drag area.
            {
                var buttonShowDashHome = findChild(launcher, "buttonShowDashHome");
                touchFlick(buttonShowDashHome,
                    buttonShowDashHome.width * 0.2,  /* startPos.x */
                    buttonShowDashHome.height * 0.8, /* startPos.y */
                    buttonShowDashHome.width * 0.8,  /* endPos.x */
                    buttonShowDashHome.height * 0.2  /* endPos.y */);
            }

            compare(launcherShowDashHomeSpy.count, 1);

            // check that the stage has left spread mode.
            {
                var stage = findChild(shell, "stage");
                var spreadView = findChild(stage, "spreadView");
                tryCompare(spreadView, "phase", 0);
            }

            // check that the launcher got dismissed
            var launcherPanel = findChild(shell, "launcherPanel");
            tryCompare(launcherPanel, "x", -launcherPanel.width);
        }

        function test_background_data() {
            return [
                {tag: "color", accounts: Qt.resolvedUrl("data:image/svg+xml,<svg><rect width='100%' height='100%' fill='#dd4814'/></svg>"), gsettings: "", output: Qt.resolvedUrl("data:image/svg+xml,<svg><rect width='100%' height='100%' fill='#dd4814'/></svg>")},
                {tag: "empty", accounts: "", gsettings: "", output: "defaultBackground"},
                {tag: "as-specified", accounts: Qt.resolvedUrl("../data/unity/backgrounds/blue.png"), gsettings: "", output: Qt.resolvedUrl("../data/unity/backgrounds/blue.png")},
                {tag: "gs-specified", accounts: "", gsettings: Qt.resolvedUrl("../data/unity/backgrounds/red.png"), output: Qt.resolvedUrl("../data/unity/backgrounds/red.png")},
                {tag: "both-specified", accounts: Qt.resolvedUrl("../data/unity/backgrounds/blue.png"), gsettings: Qt.resolvedUrl("../data/unity/backgrounds/red.png"), output: Qt.resolvedUrl("../data/unity/backgrounds/blue.png")},
                {tag: "invalid-as", accounts: Qt.resolvedUrl("../data/unity/backgrounds/nope.png"), gsettings: Qt.resolvedUrl("../data/unity/backgrounds/red.png"), output: Qt.resolvedUrl("../data/unity/backgrounds/red.png")},
                {tag: "invalid-both", accounts: Qt.resolvedUrl("../data/unity/backgrounds/nope.png"), gsettings: Qt.resolvedUrl("../data/unity/backgrounds/stillnope.png"), output: "defaultBackground"},
            ]
        }
        function test_background(data) {
            loadShell("phone");
            swipeAwayGreeter();
            AccountsService.backgroundFile = data.accounts;
            GSettingsController.setPictureUri(data.gsettings);

            if (data.output === "defaultBackground") {
                tryCompare(shell, "background", shell.defaultBackground);
            } else {
                tryCompare(shell, "background", data.output);
            }
        }

        function test_tabletLogin_data() {
            return [
                {tag: "auth error", user: "auth-error", loggedIn: false, password: ""},
                {tag: "with password", user: "has-password", loggedIn: true, password: "password"},
                {tag: "without password", user: "no-password", loggedIn: true, password: ""},
            ]
        }

        function test_tabletLogin(data) {
            setLightDMMockMode("full");
            loadShell("tablet");

            selectUser(data.user);

            clickPasswordInput(data.password === "" /* isButton */);

            if (data.password !== "") {
                typeString(data.password);
                keyClick(Qt.Key_Enter);
            }

            confirmLoggedIn(data.loggedIn);
        }

        function test_appLaunchDuringGreeter_data() {
            return [
                {tag: "auth error", user: "auth-error", loggedIn: false, passwordFocus: false},
                {tag: "without password", user: "no-password", loggedIn: true, passwordFocus: false},
                {tag: "with password", user: "has-password", loggedIn: false, passwordFocus: true},
            ]
        }

        function test_appLaunchDuringGreeter(data) {
            setLightDMMockMode("full");
            loadShell("tablet");

            selectUser(data.user)

            var greeter = findChild(shell, "greeter")
            var app = ApplicationManager.startApplication("dialer-app")

            confirmLoggedIn(data.loggedIn)

            if (data.passwordFocus) {
                var passwordInput = findChild(greeter, "passwordInput")
                tryCompare(passwordInput, "focus", true)
            }
        }

        function test_stageLoader_data() {
            return [
                {tag: "phone", source: "Stages/PhoneStage.qml", formFactor: "phone", usageScenario: "phone"},
                {tag: "tablet", source: "Stages/TabletStage.qml", formFactor: "tablet", usageScenario: "tablet"},
                {tag: "desktop", source: "Stages/DesktopStage.qml", formFactor: "tablet", usageScenario: "desktop"}
            ]
        }

        function test_stageLoader(data) {
            loadShell(data.formFactor);
            shell.usageScenario = data.usageScenario;
            var stageLoader = findChild(shell, "applicationsDisplayLoader");
            verify(String(stageLoader.source).indexOf(data.source) >= 0);
        }

        function test_launcherInverted_data() {
            return [
                {tag: "phone", formFactor: "phone", usageScenario: "phone", launcherInverted: true},
                {tag: "tablet", formFactor: "tablet", usageScenario: "tablet", launcherInverted: true},
                {tag: "desktop", formFactor: "tablet", usageScenario: "desktop", launcherInverted: false}
            ]
        }

        function test_launcherInverted(data) {
            loadShell(data.formFactor);
            shell.usageScenario = data.usageScenario;

            var launcher = findChild(shell, "launcher");
            compare(launcher.inverted, data.launcherInverted);
        }

        function test_altTabSwitchesFocus() {
            loadShell("desktop");
            shell.usageScenario = "desktop"
            waitForRendering(root)

            var desktopStage = findChild(shell, "stage");
            verify(desktopStage != null)

            var app1 = ApplicationManager.startApplication("dialer-app")
            waitUntilAppWindowIsFullyLoaded(app1);
            var app2 = ApplicationManager.startApplication("webbrowser-app")
            waitUntilAppWindowIsFullyLoaded(app2);
            var app3 = ApplicationManager.startApplication("camera-app")
            waitUntilAppWindowIsFullyLoaded(app3);

            // Do a quick alt-tab and see if focus changes
            tryCompare(app3.session.surface, "activeFocus", true)
            keyClick(Qt.Key_Tab, Qt.ControlModifier)
            tryCompare(app2.session.surface, "activeFocus", true)


            tryCompare(desktopStage, "state", "")

            // Just press Alt, make sure the spread comes up
            keyPress(Qt.Key_Control);
            keyClick(Qt.Key_Tab);
            tryCompare(desktopStage, "state", "altTab")

            // Release control, check if spread disappears
            keyRelease(Qt.Key_Control)
            tryCompare(desktopStage, "state", "")

            // Focus should have switched back now
            tryCompare(app3.session.surface, "activeFocus", true)
        }

        function test_altTabWrapAround() {
            loadDesktopShellWithApps();

            var desktopStage = findChild(shell, "stage");
            verify(desktopStage !== null)

            var appRepeater = findInvisibleChild(shell, "appRepeater")
            verify(appRepeater !== null)

            // remember the focused appId
            var focused = ApplicationManager.get(ApplicationManager.findApplication(ApplicationManager.focusedApplicationId));

            tryCompare(desktopStage, "state", "")

            // Just press Alt, make sure the spread comes up
            keyPress(Qt.Key_Control);
            keyClick(Qt.Key_Tab);
            tryCompare(desktopStage, "state", "altTab")
            tryCompare(appRepeater, "highlightedIndex", 1)
            waitForRendering(shell)

            // Now press and hold Tab, make sure the highlight moves all the way but stops at the last one
            // We can't simulate a pressed key with keyPress() currently, so let's inject the events
            // at API level. Jump for 10 times, verify that it's still at the last one and didn't wrap around.
            for (var i = 0; i < 10; i++) {
                desktopStage.altTabNext(true);
                wait(0); // Trigger the event loop to make sure all the things happen
            }
            tryCompare(appRepeater, "highlightedIndex", 6)

            // Now release it once, and verify that it does wrap around with an additional Tab press
            keyRelease(Qt.Key_Tab);
            keyClick(Qt.Key_Tab);
            tryCompare(appRepeater, "highlightedIndex", 0)

            // Release control, check if spread disappears
            keyRelease(Qt.Key_Control)
            tryCompare(desktopStage, "state", "")

            // Make sure that after wrapping around once, we have the same one focused as at the beginning
            tryCompare(focused.session.surface, "activeFocus", true)
        }

        function test_altBackTabNavigation() {
            loadDesktopShellWithApps();

            var appRepeater = findInvisibleChild(shell, "appRepeater");
            verify(appRepeater !== null);

            keyPress(Qt.Key_Control)
            keyClick(Qt.Key_Tab);
            tryCompare(appRepeater, "highlightedIndex", 1);

            keyClick(Qt.Key_Tab);
            tryCompare(appRepeater, "highlightedIndex", 2);

            keyClick(Qt.Key_Tab);
            tryCompare(appRepeater, "highlightedIndex", 3);

            keyClick(Qt.Key_Tab);
            tryCompare(appRepeater, "highlightedIndex", 4);

            keyClick(Qt.Key_Backtab);
            tryCompare(appRepeater, "highlightedIndex", 3);

            keyClick(Qt.Key_Backtab);
            tryCompare(appRepeater, "highlightedIndex", 2);

            keyClick(Qt.Key_Backtab);
            tryCompare(appRepeater, "highlightedIndex", 1);

            keyRelease(Qt.Key_Control);
        }

        function test_highlightFollowsMouse() {
            loadDesktopShellWithApps()

            var appRepeater = findInvisibleChild(shell, "appRepeater");
            verify(appRepeater !== null);

            keyPress(Qt.Key_Control)
            keyClick(Qt.Key_Tab);

            tryCompare(appRepeater, "highlightedIndex", 1);

            var x = 0;
            var y = shell.height * .75;
            mouseMove(shell, x, y)

            for (var i = 0; i < 7; i++) {
                while (appRepeater.highlightedIndex != i && x <= 4000) {
                    x+=10;
                    mouseMove(shell, x, y)
                    waitForRendering(shell)
                }
            }

            verify(y < 4000);

            keyRelease(Qt.Key_Control);
        }
    }
}<|MERGE_RESOLUTION|>--- conflicted
+++ resolved
@@ -109,12 +109,7 @@
             property bool itemDestroyed: false
             sourceComponent: Component {
                 Shell {
-<<<<<<< HEAD
                     id: __shell
-                    property string shellMode: "full-greeter" /* default */
-
-=======
->>>>>>> 77048da5
                     usageScenario: usageScenarioSelector.model[usageScenarioSelector.selectedIndex]
                     orientation: Qt.PortraitOrientation
                     primaryOrientation: Qt.PortraitOrientation

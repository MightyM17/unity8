/*
 * Copyright (C) 2013-2016 Canonical, Ltd.
 *
 * This program is free software; you can redistribute it and/or modify
 * it under the terms of the GNU General Public License as published by
 * the Free Software Foundation; version 3.
 *
 * This program is distributed in the hope that it will be useful,
 * but WITHOUT ANY WARRANTY; without even the implied warranty of
 * MERCHANTABILITY or FITNESS FOR A PARTICULAR PURPOSE.  See the
 * GNU General Public License for more details.
 *
 * You should have received a copy of the GNU General Public License
 * along with this program.  If not, see <http://www.gnu.org/licenses/>.
 */

import QtQuick 2.4
import QtTest 1.0
import AccountsService 0.1
import GSettings 1.0
import LightDM.IntegratedLightDM 0.1 as LightDM
import SessionBroadcast 0.1
import Ubuntu.Components 1.3
import Ubuntu.Components.ListItems 1.3 as ListItem
import Ubuntu.Telephony 0.1 as Telephony
import Unity.Application 0.1
import Unity.ApplicationMenu 0.1
import Unity.Connectivity 0.1
import Unity.Indicators 0.1
import Unity.Notifications 1.0
import Unity.Launcher 0.1
import Unity.Test 0.1
import Powerd 0.1
import Wizard 0.1 as Wizard
import Utils 0.1
import Unity.Indicators 0.1 as Indicators

import "../../qml"
import "../../qml/Components"
import "../../qml/Components/PanelState"
import "Stage"

Rectangle {
    id: root
    color: "grey"
    width: units.gu(100) + controls.width
    height: units.gu(71)

    Component.onCompleted: {
        // must set the mock mode before loading the Shell
        LightDM.Greeter.mockMode = "single";
        LightDM.Users.mockMode = "single";
        shellLoader.active = true;
    }

    ApplicationMenuDataLoader {}

    property var shell: shellLoader.item ? shellLoader.item : null
    onShellChanged: {
        if (shell) {
            topLevelSurfaceList = testCase.findInvisibleChild(shell, "topLevelSurfaceList");
        } else {
            topLevelSurfaceList = null;
        }
    }

    property var topLevelSurfaceList: null

    Item {
        id: shellContainer
        anchors.left: root.left
        anchors.right: controls.left
        anchors.top: root.top
        anchors.bottom: root.bottom
        Loader {
            id: shellLoader
            focus: true

            anchors.centerIn: parent

            property int shellOrientation: Qt.PortraitOrientation
            property int nativeOrientation: Qt.PortraitOrientation
            property int primaryOrientation: Qt.PortraitOrientation
            property string mode: "full-greeter"

            state: "phone"
            states: [
                State {
                    name: "phone"
                    PropertyChanges {
                        target: shellLoader
                        width: units.gu(40)
                        height: units.gu(71)
                    }
                },
                State {
                    name: "tablet"
                    PropertyChanges {
                        target: shellLoader
                        width: units.gu(100)
                        height: units.gu(71)
                        shellOrientation: Qt.LandscapeOrientation
                        nativeOrientation: Qt.LandscapeOrientation
                        primaryOrientation: Qt.LandscapeOrientation
                    }
                },
                State {
                    name: "desktop"
                    PropertyChanges {
                        target: shellLoader
                        width: shellContainer.width
                        height: shellContainer.height
                    }
                    PropertyChanges {
                        target: mouseEmulation
                        checked: false
                    }
                }
            ]

            active: false
            property bool itemDestroyed: false
            sourceComponent: Component {
                Shell {
                    id: __shell
                    objectName: "shell"
                    usageScenario: usageScenarioSelector.model[usageScenarioSelector.selectedIndex]
                    nativeWidth: width
                    nativeHeight: height
                    orientation: shellLoader.shellOrientation
                    orientations: Orientations {
                        native_: shellLoader.nativeOrientation
                        primary: shellLoader.primaryOrientation
                    }
                    mode: shellLoader.mode
                    Component.onCompleted: {
                        ApplicationManager.startApplication("unity8-dash");
                    }
                    Component.onDestruction: {
                        shellLoader.itemDestroyed = true;
                    }
                }
            }
        }
    }

    Flickable {
        id: controls
        contentHeight: controlRect.height

        anchors.top: root.top
        anchors.bottom: root.bottom
        anchors.right: root.right
        width: units.gu(30)

        Rectangle {
            id: controlRect
            anchors { left: parent.left; right: parent.right }
            color: "darkgrey"
            height: childrenRect.height + units.gu(2)

            Column {
                anchors { left: parent.left; right: parent.right; top: parent.top; margins: units.gu(1) }
                spacing: units.gu(1)

                Flow {
                    spacing: units.gu(1)
                    anchors { left: parent.left; right: parent.right }

                    Button {
                        text: "Show Greeter"
                        activeFocusOnPress: false
                        onClicked: {
                            if (shellLoader.status !== Loader.Ready)
                                return;

                            var greeter = testCase.findChild(shellLoader.item, "greeter");
                            if (!greeter.shown) {
                                LightDM.Greeter.showGreeter();
                            }
                        }
                    }
                    Button {
                        text: "Hide Greeter"
                        activeFocusOnPress: false
                        onClicked: {
                            if (shellLoader.status !== Loader.Ready)
                                return;

                            var greeter = testCase.findChild(shellLoader.item, "greeter");
                            if (greeter.shown) {
                                greeter.hide()
                            }
                        }
                    }
                    Button {
                        text: callManager.foregroundCall ? "Hide Call" : "Show Call"
                        activeFocusOnPress: false
                        onClicked: {
                            if (shellLoader.status !== Loader.Ready)
                                return;

                            callManager.foregroundCall = callManager.foregroundCall ? null : phoneCall;
                        }
                    }
                    Button {
                        text: "Show Launcher"
                        activeFocusOnPress: false
                        onClicked: {
                            if (shellLoader.status !== Loader.Ready)
                                return;

                            var launcher = testCase.findChild(shellLoader.item, "launcher");
                            launcher.state = "visible";
                        }
                    }
                    Button {
                        text: "Print focused"
                        activeFocusOnPress: false
                        onClicked: {
                            var childs = new Array(0);
                            childs.push(shellLoader.item)
                            while (childs.length > 0) {
                                if (childs[0].activeFocus && childs[0].focus && childs[0].objectName != "shell") {
                                    console.log("Active focus is on item:", childs[0]);
                                    return;
                                }
                                for (var i in childs[0].children) {
                                    childs.push(childs[0].children[i])
                                }
                                childs.splice(0, 1);
                            }
                            console.log("No active focused item found within shell.")
                        }
                    }
                }
                Label {
                    text: "LightDM mock mode"
                }

                ListItem.ItemSelector {
                    anchors { left: parent.left; right: parent.right }
                    activeFocusOnPress: false
                    model: ["single", "single-passphrase", "single-pin", "full"]
                    onSelectedIndexChanged: {
                        testCase.tearDown();
                        LightDM.Greeter.mockMode = model[selectedIndex];
                        LightDM.Users.mockMode = model[selectedIndex];
                        shellLoader.active = true;
                    }
                }
                Label {
                    text: "Size"
                }

                ListItem.ItemSelector {
                    id: sizeSelector
                    anchors { left: parent.left; right: parent.right }
                    activeFocusOnPress: false
                    model: ["phone", "tablet", "desktop"]
                    onSelectedIndexChanged: {
                        shellLoader.state = model[selectedIndex];
                    }
                }
                Label {
                    text: "Usage scenario"
                }

                ListItem.ItemSelector {
                    id: usageScenarioSelector
                    anchors { left: parent.left; right: parent.right }
                    activeFocusOnPress: false
                    model: ["phone", "tablet", "desktop"]
                }
                MouseTouchEmulationCheckbox {
                    id: mouseEmulation
                    checked: true
                }
                Label {
                    text: "Ctrl key as"
                }

                ListItem.ItemSelector {
                    id: ctrlModifier
                    anchors { left: parent.left; right: parent.right }
                    activeFocusOnPress: false
                    model: ["Ctrl", "Alt", "Super"]
                    onSelectedIndexChanged: {
                        var keyMapper = testCase.findChild(shellContainer, "physicalKeysMapper");
                        keyMapper.controlInsteadOfAlt = selectedIndex == 1;
                        keyMapper.controlInsteadOfSuper = selectedIndex == 2;
                    }
                }

                Row {
                    anchors { left: parent.left; right: parent.right }
                    CheckBox {
                        id: autohideLauncherCheckbox
                        onCheckedChanged:  {
                            GSettingsController.setAutohideLauncher(checked)
                        }
                    }
                    Label {
                        text: "Autohide launcher"
                    }
                }

                Label { text: "Applications"; font.bold: true }

                Button {
                    text: "Start all apps"
                    width: parent.width
                    activeFocusOnPress: false
                    onClicked: {
                        for (var i = 0; i < ApplicationManager.availableApplications.length; i++) {
                            var appId = ApplicationManager.availableApplications[i];
                            ApplicationManager.startApplication(appId)
                        }
                    }
                }

                Repeater {
                    id: appCheckBoxRepeater
                    model: ApplicationManager.availableApplications
                    ApplicationCheckBox {
                        appId: modelData
                    }
                }

                Label { text: "Focused Application"; font.bold: true }

                Row {
                    CheckBox {
                        id: fullscreeAppCheck

                        onTriggered: {
                            if (!topLevelSurfaceList.focusedWindow) return;
                            if (topLevelSurfaceList.focusedWindow.state == Mir.FullscreenState) {
                                topLevelSurfaceList.focusedWindow.requestState(Mir.RestoredState);
                            } else {
                                topLevelSurfaceList.focusedWindow.requestState(Mir.FullscreenState);
                            }
                        }

                        Binding {
                            target: fullscreeAppCheck
                            when: topLevelSurfaceList && topLevelSurfaceList.focusedWindow
                            property: "checked"
                            value: {
                                if (!topLevelSurfaceList || !topLevelSurfaceList.focusedWindow) return false;
                                return topLevelSurfaceList.focusedWindow.state === Mir.FullscreenState
                            }
                        }
                    }
                    Label {
                        text: "Fullscreen"
                    }
                }

                Row {
                    CheckBox {
                        id: chromeAppCheck

                        onTriggered: {
                            if (!topLevelSurfaceList.focusedWindow || !topLevelSurfaceList.focusedWindow.surface) return;
                            var surface = topLevelSurfaceList.focusedWindow.surface;
                            if (surface.shellChrome == Mir.LowChrome) {
                                surface.setShellChrome(Mir.NormalChrome);
                            } else {
                                surface.setShellChrome(Mir.LowChrome);
                            }
                        }

                        Binding {
                            target: chromeAppCheck
                            when: topLevelSurfaceList && topLevelSurfaceList.focusedWindow !== null && topLevelSurfaceList.focusedWindow.surface !== null
                            property: "checked"
                            value: {
                                if (!topLevelSurfaceList || !topLevelSurfaceList.focusedWindow || !topLevelSurfaceList.focusedWindow.surface) return false;
                                topLevelSurfaceList.focusedWindow.surface.shellChrome === Mir.LowChrome
                            }
                        }
                    }
                    Label {
                        text: "Low Chrome"
                    }
                }

                Button {
                    text: "Toggle input method"
                    width: parent.width
                    activeFocusOnPress: false
                    onClicked: {
                        testCase.ensureInputMethodSurface();
                        var inputMethod = root.topLevelSurfaceList.inputMethodSurface;
                        if (inputMethod.visible) {
                            inputMethod.requestState(Mir.HiddenState);
                        } else {
                            inputMethod.requestState(Mir.RestoredState);
                        }
                    }
                }

                Label {
                    text: "Shell Mode"
                }
                ListItem.ItemSelector {
                    id: shellModeSelector
                    anchors { left: parent.left; right: parent.right }
                    activeFocusOnPress: false
                    model: ["full-greeter", "greeter", "shell"]
                    property bool guard: false
                    onSelectedIndexChanged: {
                        if (guard) return;
                        guard = true;
                        testCase.tearDown();
                        shellLoader.mode = model[selectedIndex];
                        shellLoader.active = true;
                        guard = false;
                    }
                    Connections {
                        target: shellLoader
                        onModeChanged: {
                            if (shellModeSelector.guard) {
                                return;
                            }
                            shellModeSelector.guard = true;
                            for (var i = 0; i < 3; i++) {
                                if (shellModeSelector.model[i] === shellLoader.mode) {
                                    shellModeSelector.selectedIndex = i;
                                    return;
                                }
                            }
                            shellModeSelector.guard = false;
                        }
                    }
                }


                Label {
                    text: "Fingerprint"
                }
                Row {
                    Button {
                        text: "Success"
                        onClicked: {
                            var biometryd = testCase.findInvisibleChild(shellContainer, "biometryd");
                            var uid = 0;
                            for (var i = 0; i < LightDM.Users.count; i++) {
                                if (LightDM.Users.data(i, LightDM.UserRoles.NameRole) == AccountsService.user) {
                                    uid = LightDM.Users.data(i, LightDM.UserRoles.UidRole);
                                    break;
                                }
                            }
                            biometryd.operation.mockSuccess(uid);
                        }
                    }

                    Button {
                        text: "Failure"
                        onClicked: {
                            var biometryd = testCase.findInvisibleChild(shellContainer, "biometryd");
                            biometryd.operation.mockFailure("error");
                        }
                    }
                }
            }
        }
    }

    Component {
        id: mockNotification

        QtObject {
            function invokeAction(actionId) {
                mockNotificationsModel.actionInvoked(actionId)
            }
        }
    }
    ListModel {
        id: mockNotificationsModel

        signal actionInvoked(string actionId)

        function getRaw(id) {
            return mockNotification.createObject(mockNotificationsModel)
        }

        onActionInvoked: {
            if(actionId == "ok_id") {
                mockNotificationsModel.clear()
            }
        }
    }

    SignalSpy {
        id: launcherShowDashHomeSpy
        signalName: "showDashHome"
    }

    SignalSpy {
        id: sessionSpy
        signalName: "sessionStarted"
    }

    SignalSpy {
        id: dashCommunicatorSpy
        signalName: "setCurrentScopeCalled"
    }

    SignalSpy {
        id: broadcastUrlSpy
        target: SessionBroadcast
        signalName: "startUrl"
    }

    SignalSpy {
        id: broadcastHomeSpy
        target: SessionBroadcast
        signalName: "showHome"
    }

    SignalSpy {
        id: unlockAllModemsSpy
        target: Connectivity
        signalName: "unlockingAllModems"
    }

    SignalSpy {
        id: notificationActionSpy
        target: mockNotificationsModel
        signalName: "actionInvoked"
    }

    Telephony.CallEntry {
        id: phoneCall
        phoneNumber: "+447812221111"
    }

    Item {
        id: fakeDismissTimer
        property bool running: false
        signal triggered

        function stop() {
            running = false;
        }

        function restart() {
            running = true;
        }
    }

    StageTestCase {
        id: testCase
        name: "Shell"
        when: windowShown

        property Item shell: shellLoader.status === Loader.Ready ? shellLoader.item : null

        function init() {
            if (shellLoader.active) {
                // happens for the very first test function as shell
                // is loaded by default
                tearDown();
            }

        }

        function cleanup() {
            waitForRendering(shell);
            mouseEmulation.checked = true;
            tryCompare(shell, "waitingOnGreeter", false); // make sure greeter didn't leave us in disabled state
            tearDown();
            WindowStateStorage.clear();
        }

        function loadShell(formFactor) {
            shellLoader.state = formFactor;
            shellLoader.active = true;
            tryCompare(shellLoader, "status", Loader.Ready);
            removeTimeConstraintsFromSwipeAreas(shellLoader.item);
            tryCompare(shell, "waitingOnGreeter", false); // reset by greeter when ready

            sessionSpy.target = findChild(shell, "greeter")
            dashCommunicatorSpy.target = findInvisibleChild(shell, "dashCommunicator");

            var launcher = findChild(shell, "launcher");
            launcherShowDashHomeSpy.target = launcher;

            var panel = findChild(launcher, "launcherPanel");
            verify(!!panel);

            panel.dismissTimer = fakeDismissTimer;

            waitForGreeterToStabilize();

            // from StageTestCase
            topLevelSurfaceList = findInvisibleChild(shell, "topLevelSurfaceList");
            verify(topLevelSurfaceList);
            stage = findChild(shell, "stage");

            // wait until unity8-dash is fully loaded
            tryCompare(topLevelSurfaceList, "count", 1);
            waitUntilAppWindowIsFullyLoaded(topLevelSurfaceList.idAt(0));
        }

        function loadDesktopShellWithApps() {
            loadShell("desktop");
            waitForRendering(shell)
            shell.usageScenario = "desktop"
            waitForRendering(shell)
            var app1 = ApplicationManager.startApplication("dialer-app")
            var app2 = ApplicationManager.startApplication("webbrowser-app")
            var app3 = ApplicationManager.startApplication("camera-app")
            var app4 = ApplicationManager.startApplication("facebook-webapp")
            var app5 = ApplicationManager.startApplication("camera-app")
            var app6 = ApplicationManager.startApplication("gallery-app")
            var app7 = ApplicationManager.startApplication("calendar-app")
            for (var i = 0; i < topLevelSurfaceList.count; ++i) {
                waitUntilAppWindowIsFullyLoaded(topLevelSurfaceList.idAt(i));
            }
        }

        function waitForGreeterToStabilize() {
            var greeter = findChild(shell, "greeter");
            verify(greeter);

            var loginList = findChild(greeter, "loginList", 0 /* timeout */);
            // Only present in WideView
            if (loginList) {
                var userList = findChild(loginList, "userList");
                verify(userList);
                tryCompare(userList, "movingInternally", false);
            }
        }

        function tearDown() {
            launcherShowDashHomeSpy.target = null;

            shellLoader.itemDestroyed = false;

            shellLoader.active = false;

            tryCompare(shellLoader, "status", Loader.Null);
            tryCompare(shellLoader, "item", null);
            // Loader.status might be Loader.Null and Loader.item might be null but the Loader
            // item might still be alive. So if we set Loader.active back to true
            // again right now we will get the very same Shell instance back. So no reload
            // actually took place. Likely because Loader waits until the next event loop
            // iteration to do its work. So to ensure the reload, we will wait until the
            // Shell instance gets destroyed.
            tryCompare(shellLoader, "itemDestroyed", true);

            setLightDMMockMode("single"); // back to the default value

            AccountsService.demoEdges = false;
            AccountsService.demoEdgesCompleted = [];
            AccountsService.backgroundFile = "";
            Wizard.System.wizardEnabled = false;
            shellLoader.mode = "full-greeter";

            // kill all (fake) running apps
            killApps();

            unlockAllModemsSpy.clear()
            LightDM.Greeter.authenticate(""); // reset greeter

            sessionSpy.clear();
            broadcastUrlSpy.clear();
            broadcastHomeSpy.clear();

            GSettingsController.setLifecycleExemptAppids([]);
            GSettingsController.setPictureUri("");
        }

        function ensureInputMethodSurface() {
            var surfaceManager = findInvisibleChild(shell, "surfaceManager");
            verify(surfaceManager);
            surfaceManager.createInputMethodSurface();

            tryCompareFunction(function() { return root.topLevelSurfaceList.inputMethodSurface !== null }, true);
        }

        function test_snapDecisionDismissalReturnsFocus() {
            loadShell("phone");
            swipeAwayGreeter();
            var notifications = findChild(shell, "notificationList");
            var appDelegate = startApplication("camera-app");

            var appSurface = appDelegate.surface;
            verify(appSurface);

            tryCompare(appSurface, "activeFocus", true);

            notifications.model = mockNotificationsModel;

            // FIXME: Hack: UnitySortFilterProxyModelQML doesn't work with QML ListModels which we use
            // for mocking here (RoleType can't be found in the QML model). As we only need to show
            // one SnapDecision lets just disable the filtering and make appear any notification as a
            // SnapDecision.
            var snapDecisionProxyModel = findInvisibleChild(shell, "snapDecisionProxyModel");
            snapDecisionProxyModel.filterRegExp = RegExp("");

            // Pop-up a notification
            addSnapDecisionNotification();
            waitForRendering(shell);

            // Make sure the notification really opened
            var notification = findChild(notifications, "notification" + (mockNotificationsModel.count - 1));
            verify(notification !== undefined && notification != null, "notification wasn't found");
            tryCompare(notification, "height", notification.implicitHeight)
            waitForRendering(notification);

            // Make sure activeFocus went away from the app window
            tryCompare(appSurface, "activeFocus", false);
            tryCompare(stage, "interactive", false);

            // Clicking the button should dismiss the notification and return focus
            var buttonAccept = findChild(notification, "notify_button0");
            mouseClick(buttonAccept);

            // Make sure we're back to normal
            tryCompare(appSurface, "activeFocus", true);
            compare(stage.interactive, true, "Stages not interactive again after modal notification has closed");
        }

        function addSnapDecisionNotification() {
            var n = {
                type: Notification.SnapDecision,
                hints: {"x-canonical-private-affirmative-tint": "true"},
                summary: "Tom Ato",
                body: "Lorem ipsum dolor sit amet, consetetur sadipscing elitr, sed diam nonumy eirmod tempor invidunt ut labore et dolore magna aliquyam erat, sed diam voluptua.",
                icon: Qt.resolvedUrl("../graphics/avatars/funky.png"),
                secondaryIcon: Qt.resolvedUrl("../graphics/applicationIcons/facebook.png"),
                actions: [{ id: "ok_id", label: "Ok"},
                    { id: "cancel_id", label: "Cancel"},
                    { id: "notreally_id", label: "Not really"},
                    { id: "noway_id", label: "messages:No way"},
                    { id: "nada_id", label: "messages:Nada"}]
            }

            mockNotificationsModel.append(n)
        }

        function test_ClickUbuntuIconInLauncherTakesToAppsAndResetSearchString() {
            loadShell("phone");
            swipeAwayGreeter();
            dragLauncherIntoView();
            dashCommunicatorSpy.clear();

            var launcher = findChild(shell, "launcher");
            var dashIcon = findChild(launcher, "dashItem");
            verify(dashIcon != undefined);
            mouseClick(dashIcon);

            tryCompare(ApplicationManager, "focusedApplicationId", "unity8-dash");

            compare(dashCommunicatorSpy.count, 1);
        }

        function test_suspend() {
            loadShell("phone");
            swipeAwayGreeter();
            var greeter = findChild(shell, "greeter");

            // Launch an app from the launcher
            dragLauncherIntoView();
            var appSurfaceId = topLevelSurfaceList.nextId;
            tapOnAppIconInLauncher();
            waitUntilAppWindowIsFullyLoaded(appSurfaceId);

            var mainAppId = ApplicationManager.focusedApplicationId;
            verify(mainAppId != "");
            var mainApp = ApplicationManager.findApplication(mainAppId);
            verify(mainApp);
            tryCompare(mainApp, "requestedState", ApplicationInfoInterface.RequestedRunning);

            // Display off while call is active...
            callManager.foregroundCall = phoneCall;
            Powerd.setStatus(Powerd.Off, Powerd.Unknown);
            tryCompare(greeter, "shown", false);

            // Now try again after ending call
            callManager.foregroundCall = null;
            Powerd.setStatus(Powerd.On, Powerd.Unknown);
            Powerd.setStatus(Powerd.Off, Powerd.Unknown);
            tryCompare(greeter, "fullyShown", true);

            compare(mainApp.requestedState, ApplicationInfoInterface.RequestedSuspended);

            // And wake up
            Powerd.setStatus(Powerd.On, Powerd.Unknown);
            tryCompare(greeter, "fullyShown", true);

            // Swipe away greeter to focus app

            // greeter unloads its internal components when hidden
            // and reloads them when shown. Thus we have to do this
            // again before interacting with it otherwise any
            // SwipeAreas in there won't be easily fooled by
            // fake swipes.
            removeTimeConstraintsFromSwipeAreas(greeter);
            swipeAwayGreeter();

            compare(mainApp.requestedState, ApplicationInfoInterface.RequestedRunning);
            tryCompare(ApplicationManager, "focusedApplicationId", mainAppId);
        }

        function swipeAwayGreeter() {
            var greeter = findChild(shell, "greeter");
            tryCompare(greeter, "fullyShown", true);
            waitForGreeterToStabilize();
            removeTimeConstraintsFromSwipeAreas(greeter);

            var touchX = shell.width - (shell.edgeSize / 2);
            var touchY = shell.height / 2;
            touchFlick(shell, touchX, touchY, shell.width * 0.1, touchY);

            // wait until the animation has finished
            tryCompare(greeter, "shown", false);
            waitForRendering(greeter);
        }

        function selectUserAtIndex(i) {
            // We could be anywhere in list; find target index to know which direction
            var greeter = findChild(shell, "greeter")
            var userlist = findChild(greeter, "userList")
            if (userlist.currentIndex == i)
                keyClick(Qt.Key_Escape) // Reset state if we're not moving
            while (userlist.currentIndex != i) {
                var next = userlist.currentIndex + 1
                if (userlist.currentIndex > i) {
                    next = userlist.currentIndex - 1
                }
                tap(findChild(greeter, "username"+next));
                tryCompare(userlist, "currentIndex", next)
                tryCompare(userlist, "movingInternally", false)
            }
            tryCompare(shell, "waitingOnGreeter", false); // wait for PAM to settle
        }

        function selectUser(name) {
            // Find index of user with the right name
            for (var i = 0; i < LightDM.Users.count; i++) {
                if (LightDM.Users.data(i, LightDM.UserRoles.NameRole) == name) {
                    break
                }
            }
            if (i == LightDM.Users.count) {
                fail("Didn't find name")
                return -1
            }
            selectUserAtIndex(i)
            return i
        }

        function clickPasswordInput(isButton) {
            var greeter = findChild(shell, "greeter")
            tryCompare(greeter, "fullyShown", true);

            var passwordInput = findChild(shell, "passwordInput");

            var promptButton = findChild(passwordInput, "promptButton");
            tryCompare(promptButton, "visible", isButton);

            var promptField = findChild(passwordInput, "promptField");
            tryCompare(promptField, "visible", !isButton);

            mouseClick(passwordInput)
        }

        function confirmLoggedIn(loggedIn) {
            var greeter = findChild(shell, "greeter");
            tryCompare(greeter, "shown", loggedIn ? false : true);
            verify(loggedIn ? sessionSpy.count > 0 : sessionSpy.count === 0);
        }

        function setLightDMMockMode(mode) {
            LightDM.Greeter.mockMode = mode;
            LightDM.Users.mockMode = mode;
        }

        function test_showInputMethod() {
            loadShell("phone");
            swipeAwayGreeter();
            ensureInputMethodSurface();

            var item = findChild(shell, "inputMethod");
            var surface = topLevelSurfaceList.inputMethodSurface;

            surface.requestState(Mir.MinimizedState);
            tryCompare(item, "visible", false);

            surface.requestState(Mir.RestoredState);
            tryCompare(item, "visible", true);

            surface.requestState(Mir.MinimizedState);
            tryCompare(item, "visible", false);

            surface.requestState(Mir.MaximizedState);
            tryCompare(item, "visible", true);

            surface.requestState(Mir.MinimizedState);
            tryCompare(item, "visible", false);
        }

        function test_surfaceLosesActiveFocusWhilePanelIsOpen() {
            loadShell("phone");
            swipeAwayGreeter();
            var appDelegate = startApplication("dialer-app");
            var appSurface = appDelegate.surface;
            verify(appSurface);

            tryCompare(appSurface, "activeFocus", true);

            // Drag the indicators panel half-open
            var touchX = shell.width / 2;
            var indicators = findChild(shell, "indicators");
            touchFlick(indicators,
                    touchX /* fromX */, indicators.minimizedPanelHeight * 0.5 /* fromY */,
                    touchX /* toX */, shell.height * 0.5 /* toY */,
                    true /* beginTouch */, false /* endTouch */);
            verify(indicators.partiallyOpened);

            tryCompare(appSurface, "activeFocus", false);

            // And finish getting it open
            touchFlick(indicators,
                    touchX /* fromX */, shell.height * 0.5 /* fromY */,
                    touchX /* toX */, shell.height * 0.9 /* toY */,
                    false /* beginTouch */, true /* endTouch */);
            tryCompare(indicators, "fullyOpened", true);

            tryCompare(appSurface, "activeFocus", false);

            dragToCloseIndicatorsPanel();

            tryCompare(appSurface, "activeFocus", true);
        }

        function test_launchedAppHasActiveFocus_data() {
            return [
                {tag: "phone", formFactor: "phone", usageScenario: "phone"},
                {tag: "tablet", formFactor: "tablet", usageScenario: "tablet"},
                {tag: "desktop", formFactor: "tablet", usageScenario: "desktop"}
            ]
        }

        function test_launchedAppHasActiveFocus(data) {
            loadShell(data.formFactor);
            shell.usageScenario = data.usageScenario;
            swipeAwayGreeter();

            var appDelegate = startApplication("webbrowser-app");

            tryCompare(appDelegate.surface, "activeFocus", true);
        }

        function test_launchedAppKeepsActiveFocusOnUsageModeChange() {
            loadShell("tablet");
            swipeAwayGreeter();

            var webAppSurfaceId = topLevelSurfaceList.nextId;
            var webApp = ApplicationManager.startApplication("webbrowser-app");
            verify(webApp);
            waitUntilAppWindowIsFullyLoaded(webAppSurfaceId);

            var webAppSurface = webApp.surfaceList.get(topLevelSurfaceList.indexForId(webAppSurfaceId));
            verify(webAppSurface);

            tryCompare(webAppSurface, "activeFocus", true);

            shell.usageScenario = "desktop";

            // check that the desktop stage and window have been loaded
            waitUntilAppWindowIsFullyLoaded(webAppSurfaceId);

            tryCompare(webAppSurface, "activeFocus", true);

            shell.usageScenario = "tablet";

            // check that the tablet stage and app surface delegate have been loaded
            waitUntilAppWindowIsFullyLoaded(webAppSurfaceId);

            tryCompare(webAppSurface, "activeFocus", true);
        }

        function dragToCloseIndicatorsPanel() {
            var indicators = findChild(shell, "indicators");

            var touchStartX = shell.width / 2;
            var touchStartY = shell.height - (indicators.minimizedPanelHeight * 0.5);
            touchFlick(shell,
                    touchStartX, touchStartY,
                    touchStartX, shell.height * 0.1);

            tryCompare(indicators, "fullyClosed", true);
        }

        function dragLauncherIntoView() {
            var launcher = findChild(shell, "launcher");
            var launcherPanel = findChild(launcher, "launcherPanel");
            waitForRendering(launcher);
            verify(launcherPanel.x = - launcherPanel.width);

            var touchStartX = 2;
            var touchStartY = shell.height / 2;
            touchFlick(shell, touchStartX, touchStartY, launcherPanel.width + units.gu(1), touchStartY);

            tryCompare(launcherPanel, "x", 0);
            tryCompare(launcher, "state", "visible");
        }

        function tapOnAppIconInLauncher() {
            var launcherPanel = findChild(shell, "launcherPanel");

            // pick the first icon, the one at the top.
            var appIcon = findChild(launcherPanel, "launcherDelegate0")
            tap(appIcon, appIcon.width / 2, appIcon.height / 2);
        }

        function showIndicators() {
            var indicators = findChild(shell, "indicators");
            indicators.show();
            tryCompare(indicators, "fullyOpened", true);
        }

        function hideIndicators() {
            var indicators = findChild(shell, "indicators");
            if (indicators.fullyOpened) {
                indicators.hide();
            }
        }

        function waitUntilDashIsFocused() {
            tryCompare(ApplicationManager, "focusedApplicationId", "unity8-dash");
        }

        function swipeFromLeftEdge(swipeLength) {
            var touchStartX = 2;
            var touchStartY = shell.height / 2;
            touchFlick(shell,
                    touchStartX              , touchStartY,
                    touchStartX + swipeLength, touchStartY);
        }

        function itemIsOnScreen(item) {
            var itemRectInShell = item.mapToItem(shell, 0, 0, item.width, item.height);

            return itemRectInShell.x >= 0
                && itemRectInShell.y >= 0
                && itemRectInShell.x + itemRectInShell.width <= shell.width
                && itemRectInShell.y + itemRectInShell.height <= shell.height;
        }

        function showGreeter() {
            var greeter = findChild(shell, "greeter");
            LightDM.Greeter.showGreeter();
            waitForRendering(greeter);
            tryCompare(greeter, "fullyShown", true);

            // greeter unloads its internal components when hidden
            // and reloads them when shown. Thus we have to do this
            // again before interacting with it otherwise any
            // SwipeAreas in there won't be easily fooled by
            // fake swipes.
            removeTimeConstraintsFromSwipeAreas(greeter);
        }

        function revealLauncherByEdgePushWithMouse() {
            var launcher = findChild(shell, "launcher");
            verify(launcher);

            // Place the mouse against the window/screen edge and push beyond the barrier threshold
            mouseMove(shell, 0, shell.height / 2);
            launcher.pushEdge(EdgeBarrierSettings.pushThreshold * .8);

            var panel = findChild(launcher, "launcherPanel");
            verify(panel);

            // wait until it gets fully extended
            tryCompare(panel, "x", 0);
            tryCompare(launcher, "state", "visibleTemporary");
        }

        function test_focusRequestedHidesGreeter() {
            loadShell("phone");
            swipeAwayGreeter();
            var greeter = findChild(shell, "greeter");

            var appSurfaceId = topLevelSurfaceList.nextId;
            var app = ApplicationManager.startApplication("dialer-app");
            waitUntilAppWindowIsFullyLoaded(appSurfaceId);

            // Minimize the application we just launched
            swipeFromLeftEdge(units.gu(15));

            showGreeter();

            // The main point of this test
            ApplicationManager.requestFocusApplication("dialer-app");
            tryCompare(greeter, "shown", false);
            waitForRendering(greeter);
        }

        function test_focusRequestedHidesIndicators() {
            loadShell("phone");
            swipeAwayGreeter();
            var indicators = findChild(shell, "indicators");

            showIndicators();

            var oldCount = ApplicationManager.count;
            ApplicationManager.startApplication("camera-app");
            tryCompare(ApplicationManager, "count", oldCount + 1);

            tryCompare(indicators, "fullyClosed", true);
        }

        function test_greeterShownAgainHidesIndicators() {
            // Regression test for https://launchpad.net/bugs/1595569

            loadShell("phone");
            showIndicators();
            showGreeter();

            var indicators = findChild(shell, "indicators");
            tryCompare(indicators, "fullyClosed", true);
        }

        function test_showAndHideGreeterDBusCalls() {
            loadShell("phone");
            swipeAwayGreeter();
            var greeter = findChild(shell, "greeter")
            tryCompare(greeter, "shown", false)
            waitForRendering(greeter);
            LightDM.Greeter.showGreeter()
            waitForRendering(greeter)
            tryCompare(greeter, "fullyShown", true)
            LightDM.Greeter.hideGreeter()
            tryCompare(greeter, "shown", false)
        }

        function test_greeterLoginsAutomaticallyWhenNoPasswordSet() {
            loadShell("phone");

            var greeter = findChild(shell, "greeter");
            verify(!greeter.locked);
            compare(sessionSpy.count, 0);

            swipeAwayGreeter();
            compare(sessionSpy.count, 1);
        }

        function test_fullscreen() {
            loadShell("phone");
            swipeAwayGreeter();
            var panel = findChild(shell, "panel");
            compare(panel.fullscreenMode, false);
            var cameraSurfaceId = topLevelSurfaceList.nextId;
            var cameraApp = ApplicationManager.startApplication("camera-app");
            waitUntilAppWindowIsFullyLoaded(cameraSurfaceId);
            tryCompare(panel, "fullscreenMode", true);
            var dialerSurfaceId = topLevelSurfaceList.nextId;
            var dialerApp = ApplicationManager.startApplication("dialer-app");
            waitUntilAppWindowIsFullyLoaded(dialerSurfaceId);
            tryCompare(panel, "fullscreenMode", false);
            ApplicationManager.requestFocusApplication(cameraApp.appId);
            tryCompare(panel, "fullscreenMode", true);
            ApplicationManager.requestFocusApplication(dialerApp.appId);
            tryCompare(panel, "fullscreenMode", false);
        }

        function test_leftEdgeDragFullscreen() {
            loadShell("phone");
            swipeAwayGreeter();
            var panel = findChild(shell, "panel");
            tryCompare(panel, "fullscreenMode", false)

            ApplicationManager.startApplication("camera-app");
            tryCompare(panel, "fullscreenMode", true)

            var touchStartX = 2;
            var touchStartY = shell.height / 2;

            touchFlick(shell, touchStartX, touchStartY, units.gu(2), touchStartY, true, false);

            compare(panel.fullscreenMode, true);

            touchFlick(shell, units.gu(2), touchStartY, shell.width * 0.5, touchStartY, false, false);

            tryCompare(panel, "fullscreenMode", false);

            touchRelease(shell);
        }

        function test_unlockedProperties() {
            loadShell("phone");
            swipeAwayGreeter();
            // Confirm that various properties have the correct values when unlocked
            var greeter = findChild(shell, "greeter");
            tryCompare(greeter, "locked", false);

            var launcher = findChild(shell, "launcher")
            tryCompare(launcher, "available", true)

            var indicators = findChild(shell, "indicators")
            tryCompare(indicators, "available", true)
        }

        function test_unlockAllModemsOnBoot() {
            loadShell("phone");
            swipeAwayGreeter();
            tryCompare(unlockAllModemsSpy, "count", 1)
        }

        function test_unlockAllModemsAfterWizard() {
            Wizard.System.wizardEnabled = true;
            loadShell("phone");

            var wizard = findChild(shell, "wizard");
            compare(wizard.active, true);
            compare(Wizard.System.wizardEnabled, true);
            compare(unlockAllModemsSpy.count, 0);

            wizard.hide();
            tryCompare(wizard, "active", false);
            compare(Wizard.System.wizardEnabled, false);
            compare(unlockAllModemsSpy.count, 1);
        }

        function test_wizardEarlyExit() {
            Wizard.System.wizardEnabled = true;
            loadShell("phone");

            var wizard = findChild(shell, "wizard");
            tryCompare(wizard, "active", true);
            tryCompareFunction(function() { return topLevelSurfaceList.applicationAt(0).appId; }, "unity8-dash");

            // Make sure we stay running when there's no top level window (can happen for
            // a moment when we restart the dash after switching language)
            var dashApplication = ApplicationManager.findApplication("unity8-dash");
            ApplicationManager.stopApplication(dashApplication.appId);
            // wait until all zombie surfaces are gone. As MirSurfaceItems hold references over them.
            // They won't be gone until those surface items are destroyed.
            tryCompareFunction(function() { return dashApplication.surfaceList.count }, 0);

            tryCompare(topLevelSurfaceList, "count", 0);
            compare(wizard.shown, true);

            // And make sure we stay running when dash comes back again
            var dashSurfaceId = topLevelSurfaceList.nextId;
            ApplicationManager.startApplication(dashApplication.appId);
            waitUntilAppWindowIsFullyLoaded(dashSurfaceId);
            compare(wizard.shown, true);

            // And make sure we stop when some other surface shows app
            var gallerySurfaceId = topLevelSurfaceList.nextId;
            var galleryApp = ApplicationManager.startApplication("gallery-app");
            waitUntilAppWindowIsFullyLoaded(gallerySurfaceId);
            tryCompareFunction(function() { return topLevelSurfaceList.applicationAt(0).appId; }, "gallery-app");
            compare(wizard.shown, false);
            tryCompare(Wizard.System, "wizardEnabled", false);
        }

        function test_tutorialPausedDuringGreeter() {
            loadShell("phone");

            var tutorial = findChild(shell, "tutorial");

            AccountsService.demoEdges = true;
            tryCompare(tutorial, "paused", true);

            swipeAwayGreeter();
            tryCompare(tutorial, "paused", false);
        }

        function test_customBackground() {
            loadShell("desktop");
            shell.usageScenario = "desktop";
            waitForRendering(shell);

            var wallpaperResolver = findInvisibleChild(shell, "wallpaperResolver");
            var greeter = findChild(shell, "greeter");
            verify(!greeter.hasCustomBackground);
            compare(wallpaperResolver.background, wallpaperResolver.defaultBackground);

            AccountsService.backgroundFile = Qt.resolvedUrl("../graphics/applicationIcons/dash.png");
            tryCompare(greeter, "hasCustomBackground", true);
            compare(wallpaperResolver.background, AccountsService.backgroundFile);
        }

        function test_cachedBackground() {
            loadShell("desktop");
            shell.usageScenario = "desktop";
            waitForRendering(shell);

            var greeter = findChild(shell, "greeter");
            verify(!greeter.hasCustomBackground);
            compare(greeter.background.toString().indexOf("image://unity8imagecache/file:///"), 0);
            verify(greeter.background.toString().indexOf("?name=wallpaper") > 0);
        }

        function test_tapOnRightEdgeReachesApplicationSurface() {
            loadShell("phone");
            swipeAwayGreeter();
            var topmostSpreadDelegate = findChild(shell, "appDelegate_" + topLevelSurfaceList.idAt(0));
            verify(topmostSpreadDelegate);

            waitUntilFocusedApplicationIsShowingItsSurface();

            var topmostSurfaceItem = findChild(topmostSpreadDelegate, "surfaceItem");
            verify(topmostSurfaceItem);

            var rightEdgeDragArea = findChild(shell, "rightEdgeDragArea");
            topmostSurfaceItem.touchPressCount = 0;
            topmostSurfaceItem.touchReleaseCount = 0;

            var tapPoint = rightEdgeDragArea.mapToItem(shell, rightEdgeDragArea.width / 2,
                    rightEdgeDragArea.height / 2);

            tap(shell, tapPoint.x, tapPoint.y);

            tryCompare(topmostSurfaceItem, "touchPressCount", 1);
            tryCompare(topmostSurfaceItem, "touchReleaseCount", 1);
        }

        /*
            Perform a right edge drag over an application surface and check
            that no touch event was sent to it (ie, they were all consumed
            by the right-edge drag area)
         */
        function test_rightEdgeDragDoesNotReachApplicationSurface() {
            loadShell("phone");
            swipeAwayGreeter();
            var topmostSpreadDelegate = findChild(shell, "appDelegate_" + topLevelSurfaceList.idAt(0));
            var topmostSurfaceItem = findChild(topmostSpreadDelegate, "surfaceItem");
            var rightEdgeDragArea = findChild(shell, "rightEdgeDragArea");

            topmostSurfaceItem.touchPressCount = 0;
            topmostSurfaceItem.touchReleaseCount = 0;

            var gestureStartPoint = rightEdgeDragArea.mapToItem(shell, rightEdgeDragArea.width / 2,
                    rightEdgeDragArea.height / 2);

            touchFlick(shell,
                    gestureStartPoint.x /* fromX */, gestureStartPoint.y /* fromY */,
                    units.gu(1) /* toX */, gestureStartPoint.y /* toY */);

            tryCompare(topmostSurfaceItem, "touchPressCount", 0);
            tryCompare(topmostSurfaceItem, "touchReleaseCount", 0);
        }

        function waitUntilFocusedApplicationIsShowingItsSurface()
        {
            var spreadDelegate = findChild(shell, "appDelegate_" + topLevelSurfaceList.idAt(0));
            var appState = findInvisibleChild(spreadDelegate, "applicationWindowStateGroup");
            tryCompare(appState, "state", "surface");
            var transitions = appState.transitions;
            for (var i = 0; i < transitions.length; ++i) {
                var transition = transitions[i];
                tryCompare(transition, "running", false, 2000);
            }
        }

        function swipeFromRightEdgeToShowAppSpread()
        {
            // perform a right-edge drag to show the spread
            var touchStartX = shell.width - (shell.edgeSize / 2)
            var touchStartY = shell.height / 2;
            touchFlick(shell, touchStartX, touchStartY, units.gu(1) /* endX */, touchStartY /* endY */);

            // check if it's indeed showing the spread
            var stage = findChild(shell, "stage");
            tryCompare(stage, "state", "spread");
        }

        function test_tapUbuntuIconInLauncherOverAppSpread() {
            launcherShowDashHomeSpy.clear();

            loadShell("phone");
            swipeAwayGreeter();

            waitUntilFocusedApplicationIsShowingItsSurface();

            swipeFromRightEdgeToShowAppSpread();

            var launcher = findChild(shell, "launcher");

            dragLauncherIntoView();

            // Emulate a tap with a finger, where the touch position drifts during the tap.
            // This is to test the touch ownership changes. The tap is happening on the button
            // area but then drifting into the left edge drag area. This test makes sure
            // the touch ownership stays with the button and doesn't move over to the
            // left edge drag area.
            {
                var buttonShowDashHome = findChild(launcher, "buttonShowDashHome");
                touchFlick(buttonShowDashHome,
                    buttonShowDashHome.width * 0.2,  /* startPos.x */
                    buttonShowDashHome.height * 0.8, /* startPos.y */
                    buttonShowDashHome.width * 0.8,  /* endPos.x */
                    buttonShowDashHome.height * 0.2  /* endPos.y */);
            }

            compare(launcherShowDashHomeSpy.count, 1);

            // check that the stage has left spread mode.
            {
                var stage = findChild(shell, "stage");
                tryCompare(stage, "state", "staged");
            }

            // check that the launcher got dismissed
            var launcherPanel = findChild(shell, "launcherPanel");
            tryCompare(launcherPanel, "x", -launcherPanel.width);
        }

        function test_physicalHomeKeyPressDoesNothingWithActiveGreeter() {
            loadShell("phone");

            var windowInputMonitor = findInvisibleChild(shell, "windowInputMonitor");
            var coverPage = findChild(shell, "coverPage");

            windowInputMonitor.homeKeyActivated();
            verify(coverPage.shown);
        }

        function test_tabletLogin_data() {
            return [
                {tag: "auth error", user: "auth-error", loggedIn: false, password: ""},
                {tag: "with password", user: "has-password", loggedIn: true, password: "password"},
                {tag: "without password", user: "no-password", loggedIn: true, password: ""},
            ]
        }

        function test_tabletLogin(data) {
            setLightDMMockMode("full");
            loadShell("tablet");

            selectUser(data.user);

            clickPasswordInput(data.password === "" /* isButton */);

            if (data.password !== "") {
                typeString(data.password);
                keyClick(Qt.Key_Enter);
            }

            confirmLoggedIn(data.loggedIn);
        }

        function test_appLaunchDuringGreeter_data() {
            return [
                {tag: "auth error", user: "auth-error", loggedIn: false, passwordFocus: false},
                {tag: "without password", user: "no-password", loggedIn: true, passwordFocus: false},
                {tag: "with password", user: "has-password", loggedIn: false, passwordFocus: true},
            ]
        }

        function test_appLaunchDuringGreeter(data) {
            setLightDMMockMode("full");
            loadShell("tablet");

            selectUser(data.user)

            var greeter = findChild(shell, "greeter")
            var app = ApplicationManager.startApplication("dialer-app")

            confirmLoggedIn(data.loggedIn)

            if (data.passwordFocus) {
                var passwordInput = findChild(greeter, "passwordInput")
                tryCompare(passwordInput, "focus", true)
            }
        }

        function test_launcherInverted_data() {
            return [
                {tag: "phone", formFactor: "phone", usageScenario: "phone", launcherInverted: true},
                {tag: "tablet", formFactor: "tablet", usageScenario: "tablet", launcherInverted: true},
                {tag: "desktop", formFactor: "tablet", usageScenario: "desktop", launcherInverted: false}
            ]
        }

        function test_launcherInverted(data) {
            loadShell(data.formFactor);
            shell.usageScenario = data.usageScenario;

            var launcher = findChild(shell, "launcher");
            compare(launcher.inverted, data.launcherInverted);
        }

        function test_unfocusedAppsGetSuspendedAfterEnteringStagedMode() {
            loadShell("tablet");
            shell.usageScenario = "desktop";

            var webBrowserSurfaceId = topLevelSurfaceList.nextId;
            var webBrowserApp = ApplicationManager.startApplication("webbrowser-app");
            waitUntilAppWindowIsFullyLoaded(webBrowserSurfaceId);

            var gallerySurfaceId = topLevelSurfaceList.nextId;
            var galleryApp = ApplicationManager.startApplication("gallery-app");
            waitUntilAppWindowIsFullyLoaded(gallerySurfaceId);

            ApplicationManager.requestFocusApplication("unity8-dash");
            tryCompare(ApplicationManager, "focusedApplicationId", "unity8-dash");

            compare(webBrowserApp.requestedState, ApplicationInfoInterface.RequestedRunning);
            compare(galleryApp.requestedState, ApplicationInfoInterface.RequestedRunning);

            shell.usageScenario = "tablet";

            tryCompare(webBrowserApp, "requestedState", ApplicationInfoInterface.RequestedSuspended);
            tryCompare(galleryApp, "requestedState", ApplicationInfoInterface.RequestedSuspended);
        }

        function test_unfocusedAppsAreResumedWhenEnteringWindowedMode() {
            loadShell("tablet");
            shell.usageScenario = "tablet";

            var webBrowserSurfaceId = topLevelSurfaceList.nextId;
            var webBrowserApp = ApplicationManager.startApplication("webbrowser-app");
            waitUntilAppWindowIsFullyLoaded(webBrowserSurfaceId);

            var gallerySurfaceId = topLevelSurfaceList.nextId;
            var galleryApp = ApplicationManager.startApplication("gallery-app");
            waitUntilAppWindowIsFullyLoaded(gallerySurfaceId);

            ApplicationManager.requestFocusApplication("unity8-dash");
            tryCompare(ApplicationManager, "focusedApplicationId", "unity8-dash");

            compare(webBrowserApp.requestedState, ApplicationInfoInterface.RequestedSuspended);
            compare(galleryApp.requestedState, ApplicationInfoInterface.RequestedSuspended);

            shell.usageScenario = "desktop";

            tryCompare(webBrowserApp, "requestedState", ApplicationInfoInterface.RequestedRunning);
            tryCompare(galleryApp, "requestedState", ApplicationInfoInterface.RequestedRunning);
        }

        function test_altTabSwitchesFocus_data() {
            return [
                { tag: "windowed", shellType: "desktop" },
                { tag: "staged", shellType: "phone" },
                { tag: "sidestaged", shellType: "tablet" }
            ];
        }

        function test_altTabSwitchesFocus(data) {
            loadShell(data.shellType);
            shell.usageScenario = data.shellType;
            waitForRendering(root)

            var desktopStage = findChild(shell, "stage");
            verify(desktopStage != null)

            var app1SurfaceId = topLevelSurfaceList.nextId;
            var app1 = ApplicationManager.startApplication("dialer-app")
            waitUntilAppWindowIsFullyLoaded(app1SurfaceId);

            var app2SurfaceId = topLevelSurfaceList.nextId;
            var app2 = ApplicationManager.startApplication("webbrowser-app")
            waitUntilAppWindowIsFullyLoaded(app2SurfaceId);
            var app2Surface = app2.surfaceList.get(0);
            verify(app2Surface);

            var app3SurfaceId = topLevelSurfaceList.nextId;
            var app3 = ApplicationManager.startApplication("camera-app")
            waitUntilAppWindowIsFullyLoaded(app3SurfaceId);
            var app3Surface = app3.surfaceList.get(0);
            verify(app3Surface);

            // Do a quick alt-tab and see if focus changes
            tryCompare(app3Surface, "activeFocus", true)
            keyClick(Qt.Key_Tab, Qt.AltModifier)
            tryCompare(app2Surface, "activeFocus", true)

            // Press Alt+Tab
            keyPress(Qt.Key_Alt);
            keyClick(Qt.Key_Tab);
            keyRelease(Qt.Key_Alt)

            // Focus should have switched back now
            tryCompare(app3Surface, "activeFocus", true)
        }

        function test_altTabWrapAround() {
            loadDesktopShellWithApps();

            var stage = findChild(shell, "stage");
            verify(stage !== null)

            var spread = findChild(shell, "spreadItem");
            verify(spread !== null)

            // remember the focused appId
            var focused = ApplicationManager.get(ApplicationManager.findApplication(ApplicationManager.focusedApplicationId));

            tryCompare(stage, "state", "windowed")

            // Just press Alt, make sure the spread comes up
            keyPress(Qt.Key_Alt);
            keyClick(Qt.Key_Tab);
            tryCompare(stage, "state", "spread")
            tryCompare(spread, "highlightedIndex", 1)
            waitForRendering(shell)

            // Now press and hold Tab, make sure the highlight moves all the way but stops at the last one
            // We can't simulate a pressed key with keyPress() currently, so let's inject the events
            // at API level. Jump for 10 times, verify that it's still at the last one and didn't wrap around.
            for (var i = 0; i < 10; i++) {
                spread.selectNext(true); // true == isAutoRepeat
                wait(0); // Trigger the event loop to make sure all the things happen
            }
            tryCompare(spread, "highlightedIndex", 6)

            // Now release it once, and verify that it does wrap around with an additional Tab press
            keyRelease(Qt.Key_Tab);
            keyClick(Qt.Key_Tab);
            tryCompare(spread, "highlightedIndex", 0)

            // Release control, check if spread disappears
            keyRelease(Qt.Key_Alt)
            tryCompare(stage, "state", "windowed")

            // Make sure that after wrapping around once, we have the same one focused as at the beginning
            var focusedAppSurface = focused.surfaceList.get(0);
            verify(focusedAppSurface);
            tryCompare(focusedAppSurface, "activeFocus", true)
        }

        function test_altBackTabNavigation() {
            loadDesktopShellWithApps();

            var spreadItem = findChild(shell, "spreadItem");
            verify(spreadItem !== null);

            keyPress(Qt.Key_Alt)
            keyClick(Qt.Key_Tab);
            tryCompare(spreadItem, "highlightedIndex", 1);

            keyClick(Qt.Key_Tab);
            tryCompare(spreadItem, "highlightedIndex", 2);

            keyClick(Qt.Key_Tab);
            tryCompare(spreadItem, "highlightedIndex", 3);

            keyClick(Qt.Key_Tab);
            tryCompare(spreadItem, "highlightedIndex", 4);

            keyClick(Qt.Key_Backtab);
            tryCompare(spreadItem, "highlightedIndex", 3);

            keyClick(Qt.Key_Backtab);
            tryCompare(spreadItem, "highlightedIndex", 2);

            keyClick(Qt.Key_Backtab);
            tryCompare(spreadItem, "highlightedIndex", 1);

            keyRelease(Qt.Key_Alt);
        }

        function otest_highlightFollowsMouse() {
            loadDesktopShellWithApps()

            var spreadRepeater = findInvisibleChild(shell, "spreadRepeater");
            verify(spreadRepeater !== null);

            keyPress(Qt.Key_Alt)
            keyClick(Qt.Key_Tab);

            tryCompare(spreadRepeater, "highlightedIndex", 1);

            var x = 0;
            var y = shell.height * .75;
            mouseMove(shell, x, y)

            for (var i = 0; i < 7; i++) {
                while (spreadRepeater.highlightedIndex != i && x <= 4000) {
                    x+=10;
                    mouseMove(shell, x, y)
                    wait(0); // spin the loop so bindings get evaluated
                }
            }

            verify(y < 4000);

            keyRelease(Qt.Key_Alt);
        }

        function test_closeFromSpread() {
            loadDesktopShellWithApps()

            var appRepeater = findInvisibleChild(shell, "appRepeater");
            verify(appRepeater !== null);

            var spreadItem = findChild(shell, "spreadItem");
            verify(spreadItem !== null);

            keyPress(Qt.Key_Alt)
            keyClick(Qt.Key_Tab);

            var surfaceId = topLevelSurfaceList.idAt(2);
            var spreadDelegate2 = appRepeater.itemAt(2);
            var closeMouseArea = findChild(spreadDelegate2, "closeMouseArea");

            // Move the mosue over tile 2 and verify the close button becomes visible
            var x = 0;
            var y = shell.height * .5;
            mouseMove(shell, x, y)
            while (spreadItem.highlightedIndex !== 2 && x <= 4000) {
                x+=10;
                mouseMove(shell, x, y)
                wait(0); // spin the loop so bindings get evaluated
            }
            tryCompare(closeMouseArea, "enabled", true)

            var countBeforeClickingCloseButton = topLevelSurfaceList.count;
            verify(topLevelSurfaceList.indexForId(surfaceId) === 2);

            // Close the app using the close button
            mouseClick(closeMouseArea, closeMouseArea.width / 2, closeMouseArea.height / 2)

            tryCompare(topLevelSurfaceList, "count", countBeforeClickingCloseButton - 1);
            verify(topLevelSurfaceList.indexForId(surfaceId) === -1);

            keyRelease(Qt.Key_Alt);
        }

        function test_selectFromSpreadWithMouse_data() {
            return [
                {tag: "click on tileInfo", tileInfo: true },
                {tag: "click on surface", tileInfo: false },
            ]
        }

        function test_selectFromSpreadWithMouse(data) {
            loadDesktopShellWithApps()

            var stage = findChild(shell, "stage");
            var spreadItem = findChild(stage, "spreadItem");
//            waitForRendering(spread)

            var appRepeater = findInvisibleChild(shell, "appRepeater");
            verify(appRepeater !== null);

            keyPress(Qt.Key_Alt)
            keyClick(Qt.Key_Tab);

            var surface = topLevelSurfaceList.surfaceAt(2);
            var spreadDelegate2 = appRepeater.itemAt(2);
            var decoratedWindow = findChild(spreadDelegate2, "decoratedWindow");

            tryCompare(stage, "state", "spread");

            // Move the mouse over tile 2 and verify the highlight becomes visible
            var x = 0;
            var y = shell.height * (data.tileInfo ? .9 : 0.5)
            mouseMove(shell, x, y)
            while (spreadItem.highlightedIndex !== 2 && x <= 4000) {
                x+=10;
                mouseMove(shell, x, y)
                wait(0); // spin the loop so bindings get evaluated
            }
            tryCompare(decoratedWindow, "showHighlight", true);

            // Click the tile
            mouseClick(decoratedWindow, units.gu(2), decoratedWindow.height / 2)

            // Verify that we left the spread and app2 is the focused one now
            tryCompare(stage, "state", "windowed");
            tryCompare(surface, "focused", true);

            keyRelease(Qt.Key_Alt);
        }

        function test_progressiveAutoScrolling() {
            loadDesktopShellWithApps()

            var appRepeater = findInvisibleChild(shell, "appRepeater");
            verify(appRepeater !== null);

            keyPress(Qt.Key_Alt)
            keyClick(Qt.Key_Tab);

            var spreadFlickable = findChild(shell, "spreadFlickable")

            compare(spreadFlickable.contentX, 0);

            // Move the mouse to the right and make sure it scrolls the Flickable
            var x = 0;
            var y = shell.height * .5
            mouseMove(shell, x, y)
            while (x <= shell.width) {
                x+=10;
                mouseMove(shell, x, y)
                wait(0); // spin the loop so bindings get evaluated
            }
            tryCompare(spreadFlickable, "contentX", spreadFlickable.contentWidth - spreadFlickable.width);

            // And turn around
            while (x > 0) {
                x-=10;
                mouseMove(shell, x, y)
                wait(0); // spin the loop so bindings get evaluated
            }
            tryCompare(spreadFlickable, "contentX", 0);

            keyRelease(Qt.Key_Alt);
        }

        // This makes sure the hoverMouseArea is set to invisible AND disabled
        // when not needed. Otherwise it'll eat mouse hover events for the rest of the shell/apps
        function test_hoverMouseAreaDisabledAndInvisible() {
            loadDesktopShellWithApps()

            var hoverMouseArea = findChild(shell, "hoverMouseArea");
            tryCompare(hoverMouseArea, "enabled", false)
            tryCompare(hoverMouseArea, "visible", false)

            keyPress(Qt.Key_Alt)
            keyClick(Qt.Key_Tab);

            tryCompare(hoverMouseArea, "enabled", true)
            tryCompare(hoverMouseArea, "visible", true)

            keyRelease(Qt.Key_Alt)

            tryCompare(hoverMouseArea, "enabled", false)
            tryCompare(hoverMouseArea, "visible", false)
        }

        function test_focusAppFromLauncherExitsSpread_data() {
            return [
                {tag: "autohide launcher", launcherLocked: false },
                {tag: "locked launcher", launcherLocked: true }
            ]
        }

        function test_focusAppFromLauncherExitsSpread(data) {
            loadDesktopShellWithApps()
            var launcher = findChild(shell, "launcher");
            var stage = findChild(shell, "stage");
            var bfb = findChild(launcher, "buttonShowDashHome");

            GSettingsController.setAutohideLauncher(!data.launcherLocked);
            waitForRendering(shell);

            keyPress(Qt.Key_Alt)
            keyClick(Qt.Key_Tab);

            tryCompare(stage, "state", "spread")

            if (!data.launcherLocked) {
                revealLauncherByEdgePushWithMouse();
                tryCompare(launcher, "x", 0);
                mouseMove(bfb, bfb.width / 2, bfb.height / 2)
                waitForRendering(shell)
            }

            mouseClick(bfb, bfb.width / 2, bfb.height / 2)
            if (!data.launcherLocked) {
                tryCompare(launcher, "state", "")
            }
            tryCompare(stage, "state", "windowed")

            tryCompare(ApplicationManager, "focusedApplicationId", "unity8-dash")

            keyRelease(Qt.Key_Alt);
        }

        // regression test for http://pad.lv/1443319
        function test_closeMaximizedAndRestart() {
            loadDesktopShellWithApps();

            var appRepeater = findChild(shell, "appRepeater")
            var application = topLevelSurfaceList.applicationAt(0);
            var surfaceId = topLevelSurfaceList.idAt(0);
            var appDelegate = appRepeater.itemAt(0);
            var maximizeButton = findChild(appDelegate, "maximizeWindowButton");

            tryCompare(appDelegate, "state", "normal");
            tryCompare(PanelState, "decorationsVisible", false)

            mouseClick(maximizeButton, maximizeButton.width / 2, maximizeButton.height / 2);
            tryCompare(appDelegate, "state", "maximized");
            tryCompare(PanelState, "decorationsVisible", true)

            ApplicationManager.stopApplication(application.appId);
            tryCompare(PanelState, "decorationsVisible", false)

            // wait until all zombie surfaces are gone. As MirSurfaceItems hold references over them.
            // They won't be gone until those surface items are destroyed.
            tryCompareFunction(function() { return application.surfaceList.count }, 0);

            ApplicationManager.startApplication(application.appId);
            tryCompare(PanelState, "decorationsVisible", true)
        }

        function test_newAppHasValidGeometry() {
            loadDesktopShellWithApps();
            var appRepeater = findChild(shell, "appRepeater");
            var appDelegate = appRepeater.itemAt(0);

            // Make sure windows are at 0,0 or greater and they have a size that's > 0
            compare(appDelegate.normalX >= 0, true)
            compare(appDelegate.normalY >= 0, true)
            compare(appDelegate.normalWidth > 0, true)
            compare(appDelegate.normalHeight > 0, true)
        }

        // bug http://pad.lv/1431566
        function test_switchToStagedHidesPanelButtons() {
            loadDesktopShellWithApps();
            var appRepeater = findChild(shell, "appRepeater")
            var appDelegate = appRepeater.itemAt(0);
            var panelButtons = findChild(shell, "panelWindowControlButtons")
            verify(panelButtons)

            tryCompare(appDelegate, "state", "normal");
            tryCompare(panelButtons, "visible", false);

            appDelegate.maximize(false);

            shell.usageScenario = "phone";
            waitForRendering(shell);
            tryCompare(panelButtons, "visible", false);
        }

        function test_lockingGreeterHidesPanelButtons() {
            loadDesktopShellWithApps();
            var appRepeater = findChild(shell, "appRepeater")
            var appDelegate = appRepeater.itemAt(0);
            var panelButtons = findChild(shell, "panelWindowControlButtons")

            tryCompare(appDelegate, "state", "normal");
            tryCompare(panelButtons, "visible", false);

            appDelegate.maximize(false);

            LightDM.Greeter.showGreeter();
            waitForRendering(shell);
            tryCompare(panelButtons, "visible", false);
        }

        function test_cantMoveWindowUnderPanel() {
            loadDesktopShellWithApps();
            var appRepeater = findChild(shell, "appRepeater")
            var appDelegate = appRepeater.itemAt(0);

            mousePress(appDelegate, appDelegate.width / 2, units.gu(1))
            mouseMove(appDelegate, appDelegate.width / 2, -units.gu(100))

            compare(appDelegate.y >= PanelState.panelHeight, true);
        }

        function test_cantResizeWindowUnderPanel() {
            loadShell("desktop");
            shell.usageScenario = "desktop";
            waitForRendering(shell);

            var appSurfaceId = topLevelSurfaceList.nextId;
            var app = ApplicationManager.startApplication("dialer-app")
            waitUntilAppWindowIsFullyLoaded(appSurfaceId);

            var appContainer = findChild(shell, "appContainer");
            verify(appContainer);
            var appDelegate = findChild(appContainer, "appDelegate_" + appSurfaceId);
            verify(appDelegate);
            var decoration = findChild(appDelegate, "appWindowDecoration");
            verify(decoration);

            // move it away from launcher and panel
            appDelegate.x = units.gu(10)
            appDelegate.y = units.gu(10)

            // drag-resize the area up
            mousePress(decoration, decoration.width/2, -units.gu(1));
            mouseMove(decoration, decoration.width/2, -units.gu(100));

            // verify we don't go past the panel
            compare(appDelegate.y >= PanelState.panelHeight, true);
        }

        function test_restoreWindowStateFixesIfUnderPanel() {
            loadDesktopShellWithApps();
            var appRepeater = findChild(shell, "appRepeater")
            var application = topLevelSurfaceList.applicationAt(0);
            var appDelegate = appRepeater.itemAt(0);

            // Move it under the panel programmatically (might happen later with an alt+drag)
            appDelegate.y = -units.gu(10)

            ApplicationManager.stopApplication(application.appId);
            // wait until all zombie surfaces are gone. As MirSurfaceItems hold references over them.
            // They won't be gone until those surface items are destroyed.
            tryCompareFunction(function() { return application.surfaceList.count }, 0);

            ApplicationManager.startApplication(application.appId);
            waitForRendering(shell)

            // Make sure the newly started one is at index 0 again
            tryCompareFunction(function () { return topLevelSurfaceList.applicationAt(0).appId; }, application.appId);

            appDelegate = appRepeater.itemAt(0);
            compare(appDelegate.y >= PanelState.panelHeight, true);
        }

        function test_lifecyclePolicyForNonTouchApp_data() {
            return [
                {tag: "phone", formFactor: "phone", usageScenario: "phone"},
                {tag: "tablet", formFactor: "tablet", usageScenario: "tablet"}
            ]
        }

        function test_lifecyclePolicyForNonTouchApp(data) {
            loadShell(data.formFactor);
            shell.usageScenario = data.usageScenario;

            // Add two main stage apps, the second in order to suspend the first.
            // LibreOffice has isTouchApp set to false by our mocks.
            var app1SurfaceId = topLevelSurfaceList.nextId;
            var app1 = ApplicationManager.startApplication("libreoffice");
            waitUntilAppWindowIsFullyLoaded(app1SurfaceId);
            var app2SurfaceId = topLevelSurfaceList.nextId;
            var app2 = ApplicationManager.startApplication("gallery-app");
            waitUntilAppWindowIsFullyLoaded(app2SurfaceId);

            // Sanity checking
            if (data.usageScenario === "tablet") {
                var app1Delegate = findChild(shell, "appDelegate_" + app1SurfaceId);
                compare(app1Delegate.stage, ApplicationInfoInterface.MainStage);

                var app2Delegate = findChild(shell, "appDelegate_" + app2SurfaceId);
                compare(app2Delegate.stage, ApplicationInfoInterface.MainStage);
            }
            verify(!app1.isTouchApp);

            var app1Surface = app1.surfaceList.get(0);
            verify(app1Surface);

            verify(!app1Surface.activeFocus);

            // Make sure app1 is exempt with a requested suspend
            verify(app1.exemptFromLifecycle);
            compare(app1.requestedState, ApplicationInfoInterface.RequestedSuspended);
        }

        function test_lifecyclePolicyExemption_data() {
            return [
                {tag: "phone", formFactor: "phone", usageScenario: "phone"},
                {tag: "tablet", formFactor: "tablet", usageScenario: "tablet"}
            ]
        }

        function test_lifecyclePolicyExemption(data) {
            loadShell(data.formFactor);
            shell.usageScenario = data.usageScenario;

            GSettingsController.setLifecycleExemptAppids(["webbrowser-app"]);

            // Add two main stage apps, the second in order to suspend the first
            var app1SurfaceId = topLevelSurfaceList.nextId;
            var app1 = ApplicationManager.startApplication("webbrowser-app");
            waitUntilAppWindowIsFullyLoaded(app1SurfaceId);
            var app2SurfaceId = topLevelSurfaceList.nextId;
            var app2 = ApplicationManager.startApplication("gallery-app");
            waitUntilAppWindowIsFullyLoaded(app2SurfaceId);

            // Sanity checking
            if (data.usageScenario === "tablet") {
                var app1Delegate = findChild(shell, "appDelegate_" + app1SurfaceId);
                compare(app1Delegate.stage, ApplicationInfoInterface.MainStage);

                var app2Delegate = findChild(shell, "appDelegate_" + app2SurfaceId);
                compare(app2Delegate.stage, ApplicationInfoInterface.MainStage);
            }

            var app1Surface = app1.surfaceList.get(0);
            verify(app1Surface);

            verify(!app1Surface.activeFocus);

            // Make sure app1 is exempt with a requested suspend
            verify(app1.exemptFromLifecycle);
            compare(app1.requestedState, ApplicationInfoInterface.RequestedSuspended);
        }

        function test_switchToStagedForcesLegacyAppClosing_data() {
            return [
                {tag: "forceClose", replug: false, tabletMode: false, screenSize: Qt.size(units.gu(20), units.gu(40)) },
                {tag: "replug", replug: true, tabletMode: false, screenSize: Qt.size(units.gu(20), units.gu(40)) },
                {tag: "forceClose+tablet", replug: false, tabletMode: true, screenSize: Qt.size(units.gu(90), units.gu(65)) },
                {tag: "replug+tablet", replug: true, tabletMode: true, screenSize: Qt.size(units.gu(90), units.gu(65)) }
            ];
        }

        function test_switchToStagedForcesLegacyAppClosing(data) {
            loadShell("desktop")
            shell.usageScenario = "desktop"
            waitForRendering(shell);

            // setup some screen size
            var dialogs = findChild(root, "dialogs");
            verify(dialogs);
            dialogs.screenSize = data.screenSize;

            ApplicationManager.startApplication("camera-app")

            shell.usageScenario = "phone"
            waitForRendering(shell);

            // No legacy app running yet... Popup must *not* show.
            var popup = findChild(root, "modeSwitchWarningDialog");
            compare(popup, null);

            shell.usageScenario = "desktop"
            waitForRendering(shell);

            // Now start a legacy app
            ApplicationManager.startApplication("libreoffice")

            shell.usageScenario = "phone"
            waitForRendering(shell);

            // The popup must appear now, unless in "tablet" mode
            popup = findChild(root, "modeSwitchWarningDialog");
            compare(popup !== null, !data.tabletMode);

            if (data.replug || data.tabletMode) {
                shell.usageScenario = "desktop"
                waitForRendering(shell);
            } else {
                var forceCloseButton = findChild(popup, "forceCloseButton");
                mouseClick(forceCloseButton, forceCloseButton.width / 2, forceCloseButton.height / 2);
                waitForRendering(root);
            }

            // Popup must be gone now
            popup = findChild(root, "modeSwitchWarningDialog");
            tryCompareFunction(function() { return popup === null}, true);

            if (data.replug || data.tabletMode) {
                // Libreoffice must still be running
                compare(ApplicationManager.findApplication("libreoffice") !== null, true);
            } else {
                // Libreoffice must be gone now (or soon at least)
                tryCompareFunction(function() { return ApplicationManager.findApplication("libreoffice") === null}, true);
            }
        }

        function test_superTabToCycleLauncher_data() {
            return [
                {tag: "autohide launcher", launcherLocked: false},
                {tag: "locked launcher", launcherLocked: true}
            ]
        }

        function test_superTabToCycleLauncher(data) {
            loadShell("desktop");
            shell.usageScenario = "desktop";
            waitForRendering(shell);
            GSettingsController.setAutohideLauncher(!data.launcherLocked);
            waitForRendering(shell);

            var stage = findChild(shell, "stage");
            var launcher = findChild(shell, "launcher");
            var launcherPanel = findChild(launcher, "launcherPanel");
            var firstAppInLauncher = LauncherModel.get(0).appId;
            compare(launcher.state, data.launcherLocked ? "visible": "");
            compare(launcherPanel.highlightIndex, -2);

            // Use Super + Tab Tab to cycle to the first entry in the launcher
            keyPress(Qt.Key_Super_L, Qt.MetaModifier);
            keyClick(Qt.Key_Tab);
            tryCompare(launcher, "state", "visible");
            tryCompare(launcherPanel, "highlightIndex", -1);
            keyClick(Qt.Key_Tab);
            tryCompare(launcherPanel, "highlightIndex", 0);
            keyRelease(Qt.Key_Super_L, Qt.MetaModifier);
            tryCompare(launcher, "state", data.launcherLocked ? "visible" : "");
            tryCompare(launcherPanel, "highlightIndex", -2);
            tryCompare(ApplicationManager, "focusedApplicationId", firstAppInLauncher);

            // Now go back to the dash
            keyPress(Qt.Key_Super_L, Qt.MetaModifier);
            keyClick(Qt.Key_Tab);
            tryCompare(launcher, "state", "visible");
            tryCompare(launcherPanel, "highlightIndex", -1);
            keyRelease(Qt.Key_Super_L, Qt.MetaModifier);
            tryCompare(launcher, "state", data.launcherLocked ? "visible" : "");
            tryCompare(launcherPanel, "highlightIndex", -2);
            tryCompare(ApplicationManager, "focusedApplicationId", "unity8-dash");
            tryCompare(stage, "focus", true)
        }

        function test_longpressSuperOpensLauncherAndShortcutsOverlay() {
            loadShell("desktop");
            var launcher = findChild(shell, "launcher");
            var shortcutHint = findChild(findChild(launcher, "launcherDelegate0"), "shortcutHint")
            var shortcutsOverlay = findChild(shell, "shortcutsOverlay");

            compare(launcher.state, "");
            keyPress(Qt.Key_Super_L, Qt.MetaModifier);
            waitForRendering(shortcutsOverlay);
            tryCompare(launcher, "state", "visible");
            tryCompare(shortcutHint, "visible", true);
            if (shortcutsOverlay.enabled) {
                tryCompare(shortcutsOverlay, "visible", true, 10000);
            }

            keyRelease(Qt.Key_Super_L, Qt.MetaModifier);
            tryCompare(launcher, "state", "");
            tryCompare(shortcutHint, "visible", false);
            if (shortcutsOverlay.enabled) {
                tryCompare(shortcutsOverlay, "visible", false);
            }
        }

        function test_metaNumberLaunchesFromLauncher_data() {
            return [
                {tag: "Meta+1", key: Qt.Key_1, index: 0},
                {tag: "Meta+2", key: Qt.Key_2, index: 1},
                {tag: "Meta+4", key: Qt.Key_5, index: 4},
                {tag: "Meta+0", key: Qt.Key_0, index: 9},
            ]
        }

        function test_metaNumberLaunchesFromLauncher(data) {
            loadShell("desktop");
            var launcher = findChild(shell, "launcher");
            var appId = LauncherModel.get(data.index).appId;
            waitForRendering(shell);

            keyClick(data.key, Qt.MetaModifier);
            tryCompare(ApplicationManager, "focusedApplicationId", appId);
        }

        function test_altF1OpensLauncherForKeyboardNavigation() {
            loadShell("desktop");
            waitForRendering(shell);
            var launcher = findChild(shell, "launcher");

            keyClick(Qt.Key_F1, Qt.AltModifier);
            tryCompare(launcher, "state", "visible");
            tryCompare(launcher, "focus", true)
        }

        function test_lockedOutLauncherAddsMarginsToMaximized() {
            loadShell("desktop");
            shell.usageScenario = "desktop";
            waitForRendering(shell);
            var appContainer = findChild(shell, "appContainer");
            var launcher = findChild(shell, "launcher");
            var launcherPanel = findChild(launcher, "launcherPanel");

            var appSurfaceId = topLevelSurfaceList.nextId;
            var app = ApplicationManager.startApplication("music-app");
            waitUntilAppWindowIsFullyLoaded(appSurfaceId);
            var appDelegate = findChild(appContainer, "appDelegate_" + appSurfaceId);
            appDelegate.maximize();
            tryCompare(appDelegate, "visuallyMaximized", true);
            waitForRendering(shell);

            GSettingsController.setAutohideLauncher(true);
            tryCompare(launcherPanel, "x", -launcher.panelWidth)
            waitForRendering(shell)
            var hiddenSize = appDelegate.width;

            GSettingsController.setAutohideLauncher(false);
            tryCompare(launcherPanel, "x", 0)
            waitForRendering(shell)
            var shownSize = appDelegate.width;

            compare(shownSize + launcher.panelWidth, hiddenSize);
        }

        function test_fullscreenAppHidesLockedOutLauncher() {
            loadShell("desktop");
            shell.usageScenario = "desktop";

            var launcher = findChild(shell, "launcher");
            var launcherPanel = findChild(launcher, "launcherPanel");

            GSettingsController.setAutohideLauncher(false);
            waitForRendering(shell)

            tryCompare(launcher, "lockedVisible", true);

            var surfaceId = topLevelSurfaceList.nextId;
            var app = ApplicationManager.startApplication("gmail-webapp");

            waitUntilAppWindowIsFullyLoaded(surfaceId);

            // Sanity check: ensure the fake app we chose creates a surface the way
            // we expect it to.
            compare(app.surfaceList.get(0).shellChrome, Mir.NormalChrome);

            compare(launcher.lockedVisible, true);

            app.surfaceList.get(0).requestState(Mir.FullscreenState);

            tryCompare(launcher, "lockedVisible", false);
        }


        function test_inputEventsOnEdgesEndUpInAppSurface_data() {
            return [
                { tag: "phone" },
                { tag: "tablet" },
                { tag: "desktop" },
            ]
        }

        function test_inputEventsOnEdgesEndUpInAppSurface(data) {
            loadShell(data.tag);
            shell.usageScenario = data.tag;
            waitForRendering(shell);
            swipeAwayGreeter();

            // Let's open a fullscreen app
            var appSurfaceId = topLevelSurfaceList.nextId;
            var app = ApplicationManager.startApplication("camera-app");
            waitUntilAppWindowIsFullyLoaded(appSurfaceId);

            var appRepeater = findChild(shell, "appRepeater");
            var topmostAppDelegate = appRepeater.itemAt(0);
            verify(topmostAppDelegate);

            var topmostSurfaceItem = findChild(topmostAppDelegate, "surfaceItem");
            verify(topmostSurfaceItem);

            mouseClick(shell, 1, shell.height / 2);
            compare(topmostSurfaceItem.mousePressCount, 1);
            compare(topmostSurfaceItem.mouseReleaseCount, 1);

            mouseClick(shell, shell.width - 1, shell.height / 2);
            compare(topmostSurfaceItem.mousePressCount, 2);
            compare(topmostSurfaceItem.mouseReleaseCount, 2);

            tap(shell, 1, shell.height / 2);
            compare(topmostSurfaceItem.touchPressCount, 1);
            compare(topmostSurfaceItem.touchReleaseCount, 1);

            tap(shell, shell.width - 1, shell.height / 2);
            compare(topmostSurfaceItem.touchPressCount, 2);
            compare(topmostSurfaceItem.touchReleaseCount, 2);
        }

        function test_background_data() {
            return [
                {tag: "color",
                 accounts: Qt.resolvedUrl("data:image/svg+xml,<svg><rect width='100%' height='100%' fill='#dd4814'/></svg>"),
                 gsettings: "",
                 output: Qt.resolvedUrl("data:image/svg+xml,<svg><rect width='100%' height='100%' fill='#dd4814'/></svg>")},

                {tag: "empty", accounts: "", gsettings: "", output: "defaultBackground"},

                {tag: "as-specified",
                 accounts: Qt.resolvedUrl("../data/unity/backgrounds/blue.png"),
                 gsettings: "",
                 output: Qt.resolvedUrl("../data/unity/backgrounds/blue.png")},

                {tag: "gs-specified",
                 accounts: "",
                 gsettings: Qt.resolvedUrl("../data/unity/backgrounds/red.png"),
                 output: Qt.resolvedUrl("../data/unity/backgrounds/red.png")},

                {tag: "both-specified",
                 accounts: Qt.resolvedUrl("../data/unity/backgrounds/blue.png"),
                 gsettings: Qt.resolvedUrl("../data/unity/backgrounds/red.png"),
                 output: Qt.resolvedUrl("../data/unity/backgrounds/blue.png")},

                {tag: "invalid-as",
                 accounts: Qt.resolvedUrl("../data/unity/backgrounds/nope.png"),
                 gsettings: Qt.resolvedUrl("../data/unity/backgrounds/red.png"),
                 output: Qt.resolvedUrl("../data/unity/backgrounds/red.png")},

                {tag: "invalid-both",
                 accounts: Qt.resolvedUrl("../data/unity/backgrounds/nope.png"),
                 gsettings: Qt.resolvedUrl("../data/unity/backgrounds/stillnope.png"),
                 output: "defaultBackground"},
            ]
        }
        function test_background(data) {
            loadShell("phone");
            shell.usageScenario = "phone";
            waitForRendering(shell);

            AccountsService.backgroundFile = data.accounts;
            GSettingsController.setPictureUri(data.gsettings);

            var wallpaperResolver = findChild(shell, "wallpaperResolver");
            if (data.output === "defaultBackground") {
                tryCompare(wallpaperResolver, "background", wallpaperResolver.defaultBackground);
                verify(!wallpaperResolver.hasCustomBackground);
            } else {
                tryCompare(wallpaperResolver, "background", data.output);
                verify(wallpaperResolver.hasCustomBackground);
            }
        }

        function test_greeterModeBroadcastsApp() {
            setLightDMMockMode("single-pin");
            shellLoader.mode = "greeter";
            loadShell("phone");
            shell.usageScenario = "phone";
            waitForRendering(shell);

            dragLauncherIntoView();
            var appIcon = findChild(shell, "launcherDelegate0")
            tap(appIcon);

            tryCompare(broadcastUrlSpy, "count", 1);
            compare(broadcastUrlSpy.signalArguments[0][0], "application:///" + appIcon.appId + ".desktop");
            compare(ApplicationManager.count, 1); // confirm only dash is open, we didn't start new app

            var coverPage = findChild(shell, "coverPage");
            tryCompare(coverPage, "showProgress", 0);
        }

        function test_greeterModeBroadcastsHome() {
            setLightDMMockMode("single-pin");
            shellLoader.mode = "greeter";
            loadShell("phone");
            shell.usageScenario = "phone";
            waitForRendering(shell);

            var gallerySurfaceId = topLevelSurfaceList.nextId;
            var galleryApp = ApplicationManager.startApplication("gallery-app");
            waitUntilAppWindowIsFullyLoaded(gallerySurfaceId);
            compare(topLevelSurfaceList.applicationAt(0).appId, "gallery-app");

            dragLauncherIntoView();
            tap(findChild(shell, "buttonShowDashHome"));

            tryCompare(broadcastHomeSpy, "count", 1);
            compare(topLevelSurfaceList.applicationAt(0).appId, "gallery-app"); // confirm we didn't raise dash

            var coverPage = findChild(shell, "coverPage");
            tryCompare(coverPage, "showProgress", 0);
        }

        function test_greeterModeDispatchesURL() {
            setLightDMMockMode("single-pin");
            shellLoader.mode = "greeter";
            loadShell("phone");
            shell.usageScenario = "phone";
            waitForRendering(shell);

            var urlDispatcher = findInvisibleChild(shell, "urlDispatcher");
            verify(urlDispatcher.active);
            urlDispatcher.urlRequested("test:"); // force signal emission

            tryCompare(broadcastUrlSpy, "count", 1);
            compare(broadcastUrlSpy.signalArguments[0][0], "test:");
            compare(ApplicationManager.count, 1); // confirm only dash is open, we didn't start new app

            var coverPage = findChild(shell, "coverPage");
            tryCompare(coverPage, "showProgress", 0);
        }

        function test_switchKeymap() {
            // start with phone shell
            loadShell("phone");
            shell.usageScenario = "phone";
            waitForRendering(shell);
            swipeAwayGreeter();

            // configure keymaps
            AccountsService.keymaps = ["sk", "cz+qwerty", "fr"] // "configure" the keymaps for user

            // start some app
            var appSurfaceId = topLevelSurfaceList.nextId;
            var app = ApplicationManager.startApplication("dialer-app");
            waitUntilAppWindowIsFullyLoaded(appSurfaceId);
            var appSurface = app.surfaceList.get(0);

            // verify the initial keymap of the newly started app is the first one from the list
            tryCompare(appSurface, "keymap", "sk");

            // try to create a prompt surface, verify it also has the same keymap
            app.createPromptSurface();
            var promptSurface = app.promptSurfaceList.get(0);
            verify(promptSurface);
            tryCompare(appSurface, "keymap", promptSurface.keymap);
            // ... and that the controller's surface keymap is also the same
            tryCompare(topLevelSurfaceList.focusedWindow.surface, "keymap", "sk");
            app.promptSurfaceList.get(0).close();

            // switch to next keymap, should go to "cz+qwerty"
            keyClick(Qt.Key_Space, Qt.MetaModifier);
            tryCompare(appSurface, "keymap", "cz+qwerty");

            // switch to next keymap, should go to "fr"
            keyClick(Qt.Key_Space, Qt.MetaModifier);
            tryCompare(appSurface, "keymap", "fr");

            // go to e.g. desktop stage
            shellLoader.state = "desktop";
            shell.usageScenario = "desktop";
            waitForRendering(shell);

            // start a second app, should get the last configured keyboard, "fr"
            var app2SurfaceId = topLevelSurfaceList.nextId;
            var app2 = ApplicationManager.startApplication("calendar-app");
            waitUntilAppWindowIsFullyLoaded(app2SurfaceId);
            var app2Surface = app2.surfaceList.get(0);
            tryCompare(app2Surface, "keymap", "fr");

            // focus our first app, make sure it also has the "fr" keymap
            ApplicationManager.requestFocusApplication("dialer-app");
            tryCompare(appSurface, "keymap", "fr");

            // switch to previous keymap, should be "cz+qwerty"
            keyClick(Qt.Key_Space, Qt.MetaModifier|Qt.ShiftModifier);
            tryCompare(appSurface, "keymap", "cz+qwerty");

            // go next twice to "sk", past the end
            keyClick(Qt.Key_Space, Qt.MetaModifier);
            keyClick(Qt.Key_Space, Qt.MetaModifier);
            tryCompare(appSurface, "keymap", "sk");

            // go back once to past the beginning, to "fr"
            keyClick(Qt.Key_Space, Qt.MetaModifier|Qt.ShiftModifier);
            tryCompare(appSurface, "keymap", "fr");

            // switch to app2, should also get "fr"
            ApplicationManager.requestFocusApplication("calendar-app");
            tryCompare(app2Surface, "keymap", "fr");
        }

        function test_dragPanelToRestoreMaximizedWindow() {
            loadShell("desktop");
            shell.usageScenario = "desktop";
            waitForRendering(shell);
            var panel = findChild(shell, "windowControlArea");
            verify(panel);

            var appSurfaceId = topLevelSurfaceList.nextId;
            var app = ApplicationManager.startApplication("dialer-app")
            waitUntilAppWindowIsFullyLoaded(appSurfaceId);

            // start dialer, maximize it
            var appContainer = findChild(shell, "appContainer");
            var appDelegate = findChild(appContainer, "appDelegate_" + appSurfaceId);
            verify(appDelegate);
            var maximizeButton = findChild(appDelegate, "maximizeWindowButton");
            mouseClick(maximizeButton);

            tryCompare(appDelegate, "state", "maximized");

<<<<<<< HEAD
            mouseDrag(panel, panel.width/2, panel.height/2, 0, shell.height/3, Qt.LeftButton, Qt.NoModifier, 500);
            tryCompare(appDelegate, "state", "normal");
=======
            mouseDrag(panel, panel.width/3, panel.height/2, 0, shell.height/3, Qt.LeftButton, Qt.NoModifier, 500);
            tryCompare(appDelegate, "state", "restored");
>>>>>>> eb5f94f9
        }

        function test_fullShellModeHasNoInitialGreeter() {
            setLightDMMockMode("single-pin");
            shellLoader.mode = "full-shell";
            loadShell("phone");
            shell.usageScenario = "phone";
            waitForRendering(shell);

            var greeter = findChild(shell, "greeter");
            verify(!greeter.shown);
            verify(!greeter.locked);

            showGreeter();

            verify(greeter.shown);
            verify(greeter.locked);
        }

        function test_closeFocusedDelegate_data() {
            return [
                        { tag: "phone" },
                        { tag: "tablet" },
                        { tag: "desktop" }
                    ]
        }

        function test_closeFocusedDelegate(data) {
            loadShell(data.tag);
            shell.usageScenario = data.tag;
            waitForRendering(shell);
            swipeAwayGreeter();

            var app2SurfaceId = topLevelSurfaceList.nextId;
            var app2 = ApplicationManager.startApplication("calendar-app");
            waitUntilAppWindowIsFullyLoaded(app2SurfaceId);

            var app1SurfaceId = topLevelSurfaceList.nextId;
            var app1 = ApplicationManager.startApplication("dialer-app")
            waitUntilAppWindowIsFullyLoaded(app1SurfaceId);

            var countBeforeClose = topLevelSurfaceList.count;

            keyClick(Qt.Key_F4, Qt.AltModifier);

            tryCompare(topLevelSurfaceList, "count", countBeforeClose - 1);
            tryCompareFunction(function() { return ApplicationManager.focusedApplicationId; }, "calendar-app");
        }

        function test_oskDisplacesWindow_data() {
            return [
                {tag: "no need to displace", windowHeight: units.gu(10), windowY: units.gu(5), targetDisplacement: units.gu(5), oskEnabled: true},
                {tag: "displace to top", windowHeight: units.gu(50), windowY: units.gu(10), targetDisplacement: PanelState.panelHeight, oskEnabled: true},
                {tag: "osk not on this screen", windowHeight: units.gu(40), windowY: units.gu(10), targetDisplacement: units.gu(10), oskEnabled: false},
            ]
        }

        function test_oskDisplacesWindow(data) {
            loadShell("desktop");
            shell.usageScenario = "desktop";
            waitForRendering(shell);
            swipeAwayGreeter();
            ensureInputMethodSurface();
            shell.oskEnabled = data.oskEnabled;

            var oldOSKState = topLevelSurfaceList.inputMethodSurface.state;
            topLevelSurfaceList.inputMethodSurface.requestState(Mir.RestoredState);
            var appRepeater = findChild(shell, "appRepeater");
            var dashAppDelegate = appRepeater.itemAt(0);
            verify(dashAppDelegate);

            dashAppDelegate.windowedHeight = data.windowHeight;
            dashAppDelegate.windowedY = data.windowY;
            topLevelSurfaceList.inputMethodSurface.setInputBounds(Qt.rect(0, 0, 0, 0));
            var initialY = dashAppDelegate.y;
            print("intial", initialY, "panel", PanelState.panelHeight);
            verify(initialY > PanelState.panelHeight);

            topLevelSurfaceList.inputMethodSurface.setInputBounds(Qt.rect(0, root.height / 2, root.width, root.height / 2));
            tryCompare(dashAppDelegate, "y", data.targetDisplacement);

            topLevelSurfaceList.inputMethodSurface.setInputBounds(Qt.rect(0, 0, 0, 0));
            tryCompare(dashAppDelegate, "y", initialY);
            topLevelSurfaceList.inputMethodSurface.requestState(oldOSKState);
        }

        function test_cursorHidingWithFullscreenApp() {
            loadShell("desktop");
            shell.usageScenario = "desktop";
            waitForRendering(shell);
            swipeAwayGreeter();

            // load some fullscreen app
            var cameraSurfaceId = topLevelSurfaceList.nextId;
            var cameraApp = ApplicationManager.startApplication("camera-app");
            waitUntilAppWindowIsFullyLoaded(cameraSurfaceId);

            var cursor = findChild(shell, "cursor");
            verify(cursor);
            tryCompare(cursor, "opacity", 1);

            // let the timer kick in and verify the cursor got hidden
            wait(3000);
            tryCompare(cursor, "opacity", 0);

            // simulate moving the mouse, check the cursor is visible again
            cursor.mouseMoved();
            tryCompare(cursor, "opacity", 1);

            // let the timer kick in again and verify the cursor got hidden
            wait(3000);
            tryCompare(cursor, "opacity", 0);
        }

        function test_launcherEnabledSetting_data() {
            return [
                {tag: "launcher enabled", enabled: true},
                {tag: "launcher disabled", enabled: false}
            ]
        }

        function test_launcherEnabledSetting(data) {
            loadShell("phone");

            GSettingsController.setEnableLauncher(data.enabled);

            var launcher = findChild(shell, "launcher");
            compare(launcher.available, data.enabled);

            GSettingsController.setEnableLauncher(true);
        }

        function test_indicatorMenuEnabledSetting_data() {
            return [
                {tag: "indicator menu enabled", enabled: true},
                {tag: "indicator menu disabled", enabled: false}
            ]
        }

        function test_indicatorMenuEnabledSetting(data) {
            loadShell("phone");

            GSettingsController.setEnableIndicatorMenu(data.enabled);

            var panel = findChild(shell, "panel");
            compare(panel.indicators.available, data.enabled);

            GSettingsController.setEnableIndicatorMenu(true);
        }

        function test_spreadDisabled_data() {
            return [
                { tag: "enabled", spreadEnabled: true },
                { tag: "disabled", spreadEnabled: false }
            ];
        }

        function test_spreadDisabled(data) {
            loadShell("phone");
            swipeAwayGreeter();
            var stage = findChild(shell, "stage");
            stage.spreadEnabled = data.spreadEnabled;

            // Try swiping
            touchFlick(shell, shell.width - 2, shell.height / 2, units.gu(1), shell.height / 2);
            tryCompare(stage, "state", data.spreadEnabled ? "spread" : "staged");

            stage.closeSpread();
            tryCompare(stage, "state", "staged");

            // Try by edge push
            mouseMove(stage, stage.width -  1, units.gu(10));
            for (var i = 0; i < units.gu(10); i++) {
                stage.pushRightEdge(1);
            }
            mouseMove(stage, stage.width - units.gu(5), units.gu(10));
            tryCompare(stage, "state", data.spreadEnabled ? "spread" : "staged");

            stage.closeSpread();
            tryCompare(stage, "state", "staged");

            // Try by alt+tab
            keyPress(Qt.Key_Alt);
            keyClick(Qt.Key_Tab);
            tryCompare(stage, "state", data.spreadEnabled ? "spread" : "staged");
            keyRelease(Qt.Key_Alt);

            stage.closeSpread();
            tryCompare(stage, "state", "staged");

            // Try by Super+W
            keyPress(Qt.Key_W, Qt.MetaModifier)
            tryCompare(stage, "state", data.spreadEnabled ? "spread" : "staged");
            keyRelease(Qt.Key_W, Qt.MetaModifier)
        }
    }
}<|MERGE_RESOLUTION|>--- conflicted
+++ resolved
@@ -2552,13 +2552,8 @@
 
             tryCompare(appDelegate, "state", "maximized");
 
-<<<<<<< HEAD
-            mouseDrag(panel, panel.width/2, panel.height/2, 0, shell.height/3, Qt.LeftButton, Qt.NoModifier, 500);
+            mouseDrag(panel, panel.width/3, panel.height/2, 0, shell.height/3, Qt.LeftButton, Qt.NoModifier, 500);
             tryCompare(appDelegate, "state", "normal");
-=======
-            mouseDrag(panel, panel.width/3, panel.height/2, 0, shell.height/3, Qt.LeftButton, Qt.NoModifier, 500);
-            tryCompare(appDelegate, "state", "restored");
->>>>>>> eb5f94f9
         }
 
         function test_fullShellModeHasNoInitialGreeter() {

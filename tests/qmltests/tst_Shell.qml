/*
 * Copyright (C) 2013-2015 Canonical, Ltd.
<<<<<<< HEAD
=======
 *
 * Authors:
 *   Daniel d'Andrada <daniel.dandrada@canonical.com>
>>>>>>> a11db058
 *
 * This program is free software; you can redistribute it and/or modify
 * it under the terms of the GNU General Public License as published by
 * the Free Software Foundation; version 3.
 *
 * This program is distributed in the hope that it will be useful,
 * but WITHOUT ANY WARRANTY; without even the implied warranty of
 * MERCHANTABILITY or FITNESS FOR A PARTICULAR PURPOSE.  See the
 * GNU General Public License for more details.
 *
 * You should have received a copy of the GNU General Public License
 * along with this program.  If not, see <http://www.gnu.org/licenses/>.
 */

import QtQuick 2.0
import QtTest 1.0
import AccountsService 0.1
import GSettings 1.0
import LightDM 0.1 as LightDM
import Ubuntu.Components 1.1
import Ubuntu.Components.ListItems 1.0 as ListItem
import Ubuntu.Telephony 0.1 as Telephony
import Unity.Application 0.1
import Unity.Connectivity 0.1
import Unity.Indicators 0.1
import Unity.Notifications 1.0
import Unity.Test 0.1
import Powerd 0.1
import Wizard 0.1 as Wizard

import "../../qml"

Rectangle {
    id: root
<<<<<<< HEAD
=======
    color: "grey"
    width: units.gu(100) + controls.width
    height: units.gu(71)
>>>>>>> a11db058

    Component.onCompleted: {
        // must set the mock mode before loading the Shell
        LightDM.Greeter.mockMode = "single";
        LightDM.Users.mockMode = "single";
        shellLoader.active = true;
    }

    width:  shellLoader.width + controlsRect.width
    height: shellLoader.height

    Item {
        anchors.left: root.left
        anchors.right: controls.left
        anchors.top: root.top
        anchors.bottom: root.bottom
        Loader {
            id: shellLoader
            focus: true

<<<<<<< HEAD
            property bool tablet: false
            width: tablet ? units.gu(160) : units.gu(40)
            height: tablet ? units.gu(100) : units.gu(71)
=======
            anchors.centerIn: parent

            state: "phone"
            states: [
                State {
                    name: "phone"
                    PropertyChanges {
                        target: shellLoader
                        width: units.gu(40)
                        height: units.gu(71)
                    }
                },
                State {
                    name: "tablet"
                    PropertyChanges {
                        target: shellLoader
                        width: units.gu(100)
                        height: units.gu(71)
                    }
                }
            ]
>>>>>>> a11db058

            active: false
            property bool itemDestroyed: false
            sourceComponent: Component {
                Shell {
                    usageScenario: "phone"
                    orientation: Qt.PortraitOrientation
                    primaryOrientation: Qt.PortraitOrientation
                    nativeOrientation: Qt.PortraitOrientation
                    Component.onDestruction: {
                        shellLoader.itemDestroyed = true;
                    }
                }
            }
        }
    }

<<<<<<< HEAD
        Rectangle {
            id: controlsRect
            color: "darkgrey"
            width: units.gu(30)
            height: shellLoader.height

            Column {
                anchors { left: parent.left; right: parent.right; top: parent.top; margins: units.gu(1) }
                spacing: units.gu(1)
                Row {
                    anchors { left: parent.left; right: parent.right }
                    Button {
                        text: "Show Greeter"
                        activeFocusOnPress: false
                        onClicked: {
                            if (shellLoader.status !== Loader.Ready)
                                return;

                            var greeter = testCase.findChild(shellLoader.item, "greeter");
                            if (!greeter.shown) {
                                LightDM.Greeter.showGreeter();
                            }
=======
    Rectangle {
        id: controls
        color: "darkgrey"
        width: units.gu(30)
        anchors.top: root.top
        anchors.bottom: root.bottom
        anchors.right: root.right

        Column {
            anchors { left: parent.left; right: parent.right; top: parent.top; margins: units.gu(1) }
            spacing: units.gu(1)
            Row {
                anchors { left: parent.left; right: parent.right }
                Button {
                    text: "Show Greeter"
                    activeFocusOnPress: false
                    onClicked: {
                        if (shellLoader.status !== Loader.Ready)
                            return;

                        var greeter = testCase.findChild(shellLoader.item, "greeter");
                        if (!greeter.shown) {
                            LightDM.Greeter.showGreeter();
>>>>>>> a11db058
                        }
                    }
                }
            }
            ListItem.ItemSelector {
                anchors { left: parent.left; right: parent.right }
                activeFocusOnPress: false
                text: "LightDM mock mode"
                model: ["single", "single-passphrase", "single-pin", "full"]
                onSelectedIndexChanged: {
                    shellLoader.active = false;
                    LightDM.Greeter.mockMode = model[selectedIndex];
                    LightDM.Users.mockMode = model[selectedIndex];
                    shellLoader.active = true;
                }
            }
            ListItem.ItemSelector {
                anchors { left: parent.left; right: parent.right }
                activeFocusOnPress: false
                text: "Size"
                model: ["phone", "tablet"]
                onSelectedIndexChanged: {
                    shellLoader.active = false;
                    shellLoader.state = model[selectedIndex];
                    shellLoader.active = true;
                }
                MouseTouchEmulationCheckbox { color: "white" }
            }
        }
    }

    Component {
        id: mockNotification

        QtObject {
            function invokeAction(actionId) {
                mockNotificationsModel.actionInvoked(actionId)
            }
        }
    }
    ListModel {
        id: mockNotificationsModel

        signal actionInvoked(string actionId)

        function getRaw(id) {
            return mockNotification.createObject(mockNotificationsModel)
        }

        onActionInvoked: {
            if(actionId == "ok_id") {
                mockNotificationsModel.clear()
            }
        }
    }

    SignalSpy {
        id: launcherShowDashHomeSpy
        signalName: "showDashHome"
    }

    SignalSpy {
        id: sessionSpy
        signalName: "sessionStarted"
    }

    SignalSpy {
        id: dashCommunicatorSpy
        signalName: "setCurrentScopeCalled"
    }

    SignalSpy {
        id: unlockAllModemsSpy
        target: Connectivity
        signalName: "unlockingAllModems"
    }

    SignalSpy {
        id: notificationActionSpy
        target: mockNotificationsModel
        signalName: "actionInvoked"
    }

    Telephony.CallEntry {
        id: phoneCall
        phoneNumber: "+447812221111"
    }

    UnityTestCase {
        id: testCase
        name: "Shell"
        when: windowShown

        property Item shell: shellLoader.status === Loader.Ready ? shellLoader.item : null

        function init() {
<<<<<<< HEAD
            tryCompare(shell, "enabled", true); // enabled by greeter when ready
=======
            if (shellLoader.active) {
                // happens for the very first test function as shell
                // is loaded by default
                tearDown();
            }
>>>>>>> a11db058

        }

        function cleanup() {
            tryCompare(shell, "enabled", true); // make sure greeter didn't leave us in disabled state
            tearDown();
        }

        function loadShell(formFactor) {
            shellLoader.state = formFactor;
            shellLoader.active = true;
            tryCompare(shellLoader, "status", Loader.Ready);
            removeTimeConstraintsFromDirectionalDragAreas(shellLoader.item);
            tryCompare(shell, "enabled", true); // enabled by greeter when ready

            sessionSpy.target = findChild(shell, "greeter")
            dashCommunicatorSpy.target = findInvisibleChild(shell, "dashCommunicator");

            var launcher = findChild(shell, "launcher");
            launcherShowDashHomeSpy.target = launcher;

            waitForGreeterToStabilize();
        }

        function waitForGreeterToStabilize() {
            var greeter = findChild(shell, "greeter");
            verify(greeter);

            var loginList = findChild(greeter, "loginList");
            // Only present in WideView
            if (loginList) {
                var userList = findChild(loginList, "userList");
                verify(userList);
                tryCompare(userList, "movingInternally", false);
            }
        }

        function tearDown() {
            launcherShowDashHomeSpy.target = null;

            shellLoader.itemDestroyed = false;

            shellLoader.active = false;

            tryCompare(shellLoader, "status", Loader.Null);
            tryCompare(shellLoader, "item", null);
            // Loader.status might be Loader.Null and Loader.item might be null but the Loader
            // item might still be alive. So if we set Loader.active back to true
            // again right now we will get the very same Shell instance back. So no reload
            // actually took place. Likely because Loader waits until the next event loop
            // iteration to do its work. So to ensure the reload, we will wait until the
            // Shell instance gets destroyed.
            tryCompare(shellLoader, "itemDestroyed", true);

            setLightDMMockMode("single"); // back to the default value

            AccountsService.demoEdges = false;
            Wizard.System.wizardEnabled = false;

            // kill all (fake) running apps
            killApps(ApplicationManager);

            unlockAllModemsSpy.clear()
            LightDM.Greeter.authenticate(""); // reset greeter

            sessionSpy.clear();
        }

        function killApps() {
            while (ApplicationManager.count > 1) {
                var appIndex = ApplicationManager.get(0).appId == "unity8-dash" ? 1 : 0
                ApplicationManager.stopApplication(ApplicationManager.get(appIndex).appId);
            }
            compare(ApplicationManager.count, 1)
        }

        function test_snapDecisionDismissalReturnsFocus() {
            loadShell("phone");
            swipeAwayGreeter();
            var notifications = findChild(shell, "notificationList");
            var app = ApplicationManager.startApplication("camera-app");
            var stage = findChild(shell, "stage")
            // Open an application and focus
            waitUntilApplicationWindowIsFullyVisible(app);
            ApplicationManager.focusApplication(app);
            tryCompare(app.session.surface, "activeFocus", true);

            notifications.model = mockNotificationsModel;

            // FIXME: Hack: UnitySortFilterProxyModelQML doesn't work with QML ListModels which we use
            // for mocking here (RoleType can't be found in the QML model). As we only need to show
            // one SnapDecision lets just disable the filtering and make appear any notification as a
            // SnapDecision.
            var snapDecisionProxyModel = findInvisibleChild(shell, "snapDecisionProxyModel");
            snapDecisionProxyModel.filterRegExp = RegExp("");

            // Pop-up a notification
            addSnapDecisionNotification();
            waitForRendering(shell);

            // Make sure the notification really opened
            var notification = findChild(notifications, "notification" + (mockNotificationsModel.count - 1));
            verify(notification !== undefined && notification != null, "notification wasn't found");
            tryCompare(notification, "height", notification.implicitHeight)
            waitForRendering(notification);

            // Make sure activeFocus went away from the app window
            tryCompare(app.session.surface, "activeFocus", false);
            tryCompare(stage, "interactive", false);

            // Clicking the button should dismiss the notification and return focus
            var buttonAccept = findChild(notification, "notify_button0");
            mouseClick(buttonAccept);

            // Make sure we're back to normal
            tryCompare(app.session.surface, "activeFocus", true);
            compare(stage.interactive, true, "Stages not interactive again after modal notification has closed");
        }

        function addSnapDecisionNotification() {
            var n = {
                type: Notification.SnapDecision,
                hints: {"x-canonical-private-affirmative-tint": "true"},
                summary: "Tom Ato",
                body: "Lorem ipsum dolor sit amet, consetetur sadipscing elitr, sed diam nonumy eirmod tempor invidunt ut labore et dolore magna aliquyam erat, sed diam voluptua.",
                icon: "../graphics/avatars/funky.png",
                secondaryIcon: "../graphics/applicationIcons/facebook.png",
                actions: [{ id: "ok_id", label: "Ok"},
                    { id: "cancel_id", label: "Cancel"},
                    { id: "notreally_id", label: "Not really"},
                    { id: "noway_id", label: "messages:No way"},
                    { id: "nada_id", label: "messages:Nada"}]
            }

            mockNotificationsModel.append(n)
        }

        function test_phoneLeftEdgeDrag_data() {
            return [
                {tag: "without launcher",
                 revealLauncher: false, swipeLength: units.gu(27), appHides: true, focusedApp: "dialer-app",
                 launcherHides: true, greeterShown: false},

                {tag: "with launcher",
                 revealLauncher: true, swipeLength: units.gu(27), appHides: true, focusedApp: "dialer-app",
                 launcherHides: true, greeterShown: false},

                {tag: "small swipe",
                 revealLauncher: false, swipeLength: units.gu(25), appHides: false, focusedApp: "dialer-app",
                 launcherHides: false, greeterShown: false},

                {tag: "long swipe",
                 revealLauncher: false, swipeLength: units.gu(27), appHides: true, focusedApp: "dialer-app",
                 launcherHides: true, greeterShown: false},

                {tag: "small swipe with greeter",
                 revealLauncher: false, swipeLength: units.gu(25), appHides: false, focusedApp: "dialer-app",
                 launcherHides: false, greeterShown: true},

                {tag: "long swipe with greeter",
                 revealLauncher: false, swipeLength: units.gu(27), appHides: true, focusedApp: "dialer-app",
                 launcherHides: true, greeterShown: true},

                {tag: "swipe over dash",
                 revealLauncher: false, swipeLength: units.gu(27), appHides: true, focusedApp: "unity8-dash",
                 launcherHides: false, greeterShown: false},
            ];
        }

        function test_phoneLeftEdgeDrag(data) {
            loadShell("phone");
            swipeAwayGreeter();
            dragLauncherIntoView();
            tapOnAppIconInLauncher();
            waitUntilApplicationWindowIsFullyVisible();
            ApplicationManager.focusApplication(data.focusedApp)
            waitUntilApplicationWindowIsFullyVisible();

            var greeter = findChild(shell, "greeter");
            if (data.greeterShown) {
                showGreeter();
            }

            if (data.revealLauncher) {
                dragLauncherIntoView();
            }

            swipeFromLeftEdge(data.swipeLength);
            if (data.appHides) {
                waitUntilDashIsFocused();
                tryCompare(greeter, "shown", false);
            } else {
                waitUntilApplicationWindowIsFullyVisible();
                compare(greeter.fullyShown, data.greeterShown);
            }

            var launcher = findChild(shell, "launcherPanel");
            tryCompare(launcher, "x", data.launcherHides ? -launcher.width : 0)

            // Make sure the helper for sliding out the launcher wasn't touched. We want to fade it out here.
            var animateTimer = findInvisibleChild(shell, "animateTimer");
            compare(animateTimer.nextState, "visible");
        }

        function test_tabletLeftEdgeDrag_data() {
            return [
                {tag: "without password", user: "no-password", loggedIn: true, demo: false},
                {tag: "with password", user: "has-password", loggedIn: false, demo: false},
                {tag: "with demo", user: "has-password", loggedIn: true, demo: true},
            ]
        }

        function test_tabletLeftEdgeDrag(data) {
            setLightDMMockMode("full");
            loadShell("tablet");

            selectUser(data.user)

            AccountsService.demoEdges = data.demo
            var tutorial = findChild(shell, "tutorial");
            tryCompare(tutorial, "running", data.demo);

            swipeFromLeftEdge(shell.width * 0.75)
            wait(500) // to give time to handle dash() signal from Launcher
            confirmLoggedIn(data.loggedIn)
        }

        function test_suspend() {
            loadShell("phone");
            swipeAwayGreeter();
            var greeter = findChild(shell, "greeter");

            // Launch an app from the launcher
            dragLauncherIntoView();
            tapOnAppIconInLauncher();
            waitUntilApplicationWindowIsFullyVisible();

            var mainAppId = ApplicationManager.focusedApplicationId;
            verify(mainAppId != "");
            var mainApp = ApplicationManager.findApplication(mainAppId);
            verify(mainApp);
            tryCompare(mainApp, "state", ApplicationInfoInterface.Running);

            // Suspend while call is active...
            callManager.foregroundCall = phoneCall;
            Powerd.status = Powerd.Off;
            tryCompare(greeter, "shown", false);

            // Now try again after ending call
            callManager.foregroundCall = null;
            Powerd.status = Powerd.On;
            Powerd.status = Powerd.Off;
            tryCompare(greeter, "fullyShown", true);

            tryCompare(ApplicationManager, "suspended", true);
            compare(mainApp.state, ApplicationInfoInterface.Suspended);

            // And wake up
            Powerd.status = Powerd.On;
            tryCompare(greeter, "fullyShown", true);

            // Swipe away greeter to focus app

            // greeter unloads its internal components when hidden
            // and reloads them when shown. Thus we have to do this
            // again before interacting with it otherwise any
            // DirectionalDragAreas in there won't be easily fooled by
            // fake swipes.
            removeTimeConstraintsFromDirectionalDragAreas(greeter);
            swipeAwayGreeter();

            tryCompare(ApplicationManager, "suspended", false);
            compare(mainApp.state, ApplicationInfoInterface.Running);
            tryCompare(ApplicationManager, "focusedApplicationId", mainAppId);
        }

        function swipeAwayGreeter() {
            var greeter = findChild(shell, "greeter");
            tryCompare(greeter, "fullyShown", true);

            var touchX = shell.width - (shell.edgeSize / 2);
            var touchY = shell.height / 2;
            touchFlick(shell, touchX, touchY, shell.width * 0.1, touchY);

            // wait until the animation has finished
            tryCompare(greeter, "shown", false);
            waitForRendering(greeter);
        }

        function selectUserAtIndex(i) {
            // We could be anywhere in list; find target index to know which direction
            var greeter = findChild(shell, "greeter")
            var userlist = findChild(greeter, "userList")
            if (userlist.currentIndex == i)
                keyClick(Qt.Key_Escape) // Reset state if we're not moving
            while (userlist.currentIndex != i) {
                var next = userlist.currentIndex + 1
                if (userlist.currentIndex > i) {
                    next = userlist.currentIndex - 1
                }
                tap(findChild(greeter, "username"+next));
                tryCompare(userlist, "currentIndex", next)
                tryCompare(userlist, "movingInternally", false)
            }
            tryCompare(shell, "enabled", true); // wait for PAM to settle
        }

        function selectUser(name) {
            // Find index of user with the right name
            for (var i = 0; i < LightDM.Users.count; i++) {
                if (LightDM.Users.data(i, LightDM.UserRoles.NameRole) == name) {
                    break
                }
            }
            if (i == LightDM.Users.count) {
                fail("Didn't find name")
                return -1
            }
            selectUserAtIndex(i)
            return i
        }

        function clickPasswordInput(isButton) {
            var greeter = findChild(shell, "greeter")
            tryCompare(greeter, "fullyShown", true);

            var passwordMouseArea = findChild(shell, "passwordMouseArea")
            tryCompare(passwordMouseArea, "enabled", isButton)

            var passwordInput = findChild(shell, "passwordInput")
            mouseClick(passwordInput)
        }

        function confirmLoggedIn(loggedIn) {
            var greeter = findChild(shell, "greeter");
            tryCompare(greeter, "shown", loggedIn ? false : true);
            verify(loggedIn ? sessionSpy.count > 0 : sessionSpy.count === 0);
        }

        function setLightDMMockMode(mode) {
            LightDM.Greeter.mockMode = mode;
            LightDM.Users.mockMode = mode;
        }

        /*
          Regression test for bug https://bugs.launchpad.net/touch-preview-images/+bug/1193419

          When the user minimizes an application (left-edge swipe) he should always end up in the
          "Applications" scope view.

          Steps:
          - reveal launcher and launch an app that covers the dash
          - perform long left edge swipe to go minimize the app and go back to the dash.
          - verify the setCurrentScope() D-Bus call to the dash has been called for the correct scope id.
         */
        function test_minimizingAppTakesToDashApps() {
            loadShell("phone");
            swipeAwayGreeter();
            dragLauncherIntoView();

            // Launch an app from the launcher
            tapOnAppIconInLauncher();

            waitUntilApplicationWindowIsFullyVisible();

            verify(ApplicationManager.focusedApplicationId !== "unity8-dash")

            dashCommunicatorSpy.clear();
            // Minimize the application we just launched
            swipeFromLeftEdge(units.gu(27));

            tryCompare(ApplicationManager, "focusedApplicationId", "unity8-dash");

            compare(dashCommunicatorSpy.count, 1);
            compare(dashCommunicatorSpy.signalArguments[0][0], 0);
        }

        function test_showInputMethod() {
            loadShell("phone");
            swipeAwayGreeter();
            var item = findChild(shell, "inputMethod");
            var surface = SurfaceManager.inputMethodSurface();

            surface.setState(MirSurfaceItem.Minimized);
            tryCompare(item, "visible", false);

            surface.setState(MirSurfaceItem.Restored);
            tryCompare(item, "visible", true);

            surface.setState(MirSurfaceItem.Minimized);
            tryCompare(item, "visible", false);

            surface.setState(MirSurfaceItem.Maximized);
            tryCompare(item, "visible", true);

            surface.setState(MirSurfaceItem.Minimized);
            tryCompare(item, "visible", false);
        }

        // Wait until the ApplicationWindow for the given Application object is fully loaded
        // (ie, the real surface has replaced the splash screen)
        function waitUntilAppWindowIsFullyLoaded(app) {
            var appWindow = findChild(shell, "appWindow_" + app.appId);
            var appWindowStateGroup = findInvisibleChild(appWindow, "applicationWindowStateGroup");
            tryCompareFunction(function() { return appWindowStateGroup.state === "surface" }, true);
            waitUntilTransitionsEnd(appWindowStateGroup);
        }

        function test_surfaceLosesActiveFocusWhilePanelIsOpen() {
            loadShell("phone");
            swipeAwayGreeter();
            var app = ApplicationManager.startApplication("dialer-app");
            waitUntilAppWindowIsFullyLoaded(app);

            tryCompare(app.session.surface, "activeFocus", true);

            // Drag the indicators panel half-open
            var touchX = shell.width / 2;
            var indicators = findChild(shell, "indicators");
            touchFlick(indicators,
                    touchX /* fromX */, indicators.minimizedPanelHeight * 0.5 /* fromY */,
                    touchX /* toX */, shell.height * 0.5 /* toY */,
                    true /* beginTouch */, false /* endTouch */);
            verify(indicators.partiallyOpened);

            tryCompare(app.session.surface, "activeFocus", false);

            // And finish getting it open
            touchFlick(indicators,
                    touchX /* fromX */, shell.height * 0.5 /* fromY */,
                    touchX /* toX */, shell.height * 0.9 /* toY */,
                    false /* beginTouch */, true /* endTouch */);
            tryCompare(indicators, "fullyOpened", true);

            tryCompare(app.session.surface, "activeFocus", false);

            dragToCloseIndicatorsPanel();

            tryCompare(app.session.surface, "activeFocus", true);
        }

        function test_launchedAppHasActiveFocus_data() {
            return [
                {tag:"phone", formFactor:"phone"},
                {tag:"tablet", formFactor:"tablet"},
            ];
        }

        function test_launchedAppHasActiveFocus(data) {
            loadShell(data.formFactor);
            swipeAwayGreeter();

            var dialerApp = ApplicationManager.startApplication("webbrowser-app");
            verify(dialerApp);
            waitUntilAppSurfaceShowsUp("webbrowser-app")

            verify(dialerApp.session.surface);

            tryCompare(dialerApp.session.surface, "activeFocus", true);
        }

        function waitUntilAppSurfaceShowsUp(appId) {
            var appWindow = findChild(shell, "appWindow_" + appId);
            verify(appWindow);
            var appWindowStates = findInvisibleChild(appWindow, "applicationWindowStateGroup");
            verify(appWindowStates);
            tryCompare(appWindowStates, "state", "surface");
        }

        function dragToCloseIndicatorsPanel() {
            var indicators = findChild(shell, "indicators");

            var touchStartX = shell.width / 2;
            var touchStartY = shell.height - (indicators.minimizedPanelHeight * 0.5);
            touchFlick(shell,
                    touchStartX, touchStartY,
                    touchStartX, shell.height * 0.1);

            tryCompare(indicators, "fullyClosed", true);
        }

        function dragLauncherIntoView() {
            var launcherPanel = findChild(shell, "launcherPanel");
            verify(launcherPanel.x = - launcherPanel.width);

            var touchStartX = 2;
            var touchStartY = shell.height / 2;
            touchFlick(shell, touchStartX, touchStartY, launcherPanel.width + units.gu(1), touchStartY);

            tryCompare(launcherPanel, "x", 0);
        }

        function tapOnAppIconInLauncher() {
            var launcherPanel = findChild(shell, "launcherPanel");

            // pick the first icon, the one at the top.
            var appIcon = findChild(launcherPanel, "launcherDelegate0")
            tap(appIcon, appIcon.width / 2, appIcon.height / 2);
        }

        function showIndicators() {
            var indicators = findChild(shell, "indicators");
            indicators.show();
            tryCompare(indicators, "fullyOpened", true);
        }

        function hideIndicators() {
            var indicators = findChild(shell, "indicators");
            if (indicators.fullyOpened) {
                indicators.hide();
            }
        }

        function waitUntilApplicationWindowIsFullyVisible() {
            var appDelegate = findChild(shell, "appDelegate0")
            var surfaceContainer = findChild(appDelegate, "surfaceContainer");
            tryCompareFunction(function() { return surfaceContainer.surface !== null; }, true);
        }

        function waitUntilDashIsFocused() {
            tryCompare(ApplicationManager, "focusedApplicationId", "unity8-dash");
        }

        function swipeFromLeftEdge(swipeLength) {
            var touchStartX = 2;
            var touchStartY = shell.height / 2;
            touchFlick(shell, touchStartX, touchStartY, swipeLength, touchStartY);
        }

        function itemIsOnScreen(item) {
            var itemRectInShell = item.mapToItem(shell, 0, 0, item.width, item.height);

            return itemRectInShell.x >= 0
                && itemRectInShell.y >= 0
                && itemRectInShell.x + itemRectInShell.width <= shell.width
                && itemRectInShell.y + itemRectInShell.height <= shell.height;
        }

        function showGreeter() {
            var greeter = findChild(shell, "greeter");
            LightDM.Greeter.showGreeter();
            waitForRendering(greeter);
            tryCompare(greeter, "fullyShown", true);

            // greeter unloads its internal components when hidden
            // and reloads them when shown. Thus we have to do this
            // again before interacting with it otherwise any
            // DirectionalDragAreas in there won't be easily fooled by
            // fake swipes.
            removeTimeConstraintsFromDirectionalDragAreas(greeter);
        }

<<<<<<< HEAD
=======
        function test_greeterDoesNotChangeIndicatorProfile() {
            loadShell("phone");
            swipeAwayGreeter();
            var panel = findChild(shell, "panel");
            tryCompare(panel.indicators.indicatorsModel, "profile", shell.indicatorProfile);

            showGreeter();
            tryCompare(panel.indicators.indicatorsModel, "profile", shell.indicatorProfile);

            LightDM.Greeter.hideGreeter();
            tryCompare(panel.indicators.indicatorsModel, "profile", shell.indicatorProfile);
        }

        function test_shellProfileChangesReachIndicators() {
            loadShell("phone");
            swipeAwayGreeter();
            var panel = findChild(shell, "panel");

            shell.indicatorProfile = "test1";
            for (var i = 0; i < panel.indicators.indicatorsModel.count; ++i) {
                var properties = panel.indicators.indicatorsModel.data(i, IndicatorsModelRole.IndicatorProperties);
                verify(properties["menuObjectPath"].substr(-5), "test1");
            }

            shell.indicatorProfile = "test2";
            for (var i = 0; i < panel.indicators.indicatorsModel.count; ++i) {
                var properties = panel.indicators.indicatorsModel.data(i, IndicatorsModelRole.IndicatorProperties);
                verify(properties["menuObjectPath"].substr(-5), "test2");
            }
        }

>>>>>>> a11db058
        function test_focusRequestedHidesGreeter() {
            loadShell("phone");
            swipeAwayGreeter();
            var greeter = findChild(shell, "greeter");

            var app = ApplicationManager.startApplication("dialer-app");
            // wait until the app is fully loaded (ie, real surface replaces splash screen)
            tryCompareFunction(function() { return app.session !== null && app.session.surface !== null }, true);

            // Minimize the application we just launched
            swipeFromLeftEdge(units.gu(26) + 1);

            waitUntilDashIsFocused();

            showGreeter();

            // The main point of this test
            ApplicationManager.requestFocusApplication("dialer-app");
            tryCompare(greeter, "shown", false);
            waitForRendering(greeter);
        }

        function test_focusRequestedHidesIndicators() {
            loadShell("phone");
            swipeAwayGreeter();
            var indicators = findChild(shell, "indicators");

            showIndicators();

            var oldCount = ApplicationManager.count;
            ApplicationManager.startApplication("camera-app");
            tryCompare(ApplicationManager, "count", oldCount + 1);

            tryCompare(indicators, "fullyClosed", true);
        }

        function test_showAndHideGreeterDBusCalls() {
            loadShell("phone");
            swipeAwayGreeter();
            var greeter = findChild(shell, "greeter")
            tryCompare(greeter, "shown", false)
            waitForRendering(greeter);
            LightDM.Greeter.showGreeter()
            waitForRendering(greeter)
            tryCompare(greeter, "fullyShown", true)
            LightDM.Greeter.hideGreeter()
            tryCompare(greeter, "shown", false)
        }

        function test_greeterLoginsAutomaticallyWhenNoPasswordSet() {
            loadShell("phone");
            swipeAwayGreeter();

            sessionSpy.clear();
            verify(sessionSpy.valid);

            showGreeter();

            tryCompare(sessionSpy, "count", 1);
        }

        function test_fullscreen() {
            loadShell("phone");
            swipeAwayGreeter();
            var panel = findChild(shell, "panel");
            compare(panel.fullscreenMode, false);
            ApplicationManager.startApplication("camera-app");
            tryCompare(panel, "fullscreenMode", true);
            ApplicationManager.startApplication("dialer-app");
            tryCompare(panel, "fullscreenMode", false);
            ApplicationManager.requestFocusApplication("camera-app");
            tryCompare(panel, "fullscreenMode", true);
            ApplicationManager.requestFocusApplication("dialer-app");
            tryCompare(panel, "fullscreenMode", false);
        }

        function test_leftEdgeDragFullscreen() {
            loadShell("phone");
            swipeAwayGreeter();
            var panel = findChild(shell, "panel");
            tryCompare(panel, "fullscreenMode", false)

            ApplicationManager.startApplication("camera-app");
            tryCompare(panel, "fullscreenMode", true)

            var touchStartX = 2;
            var touchStartY = shell.height / 2;

            touchFlick(shell, touchStartX, touchStartY, units.gu(2), touchStartY, true, false);

            compare(panel.fullscreenMode, true);

            touchFlick(shell, units.gu(2), touchStartY, units.gu(10), touchStartY, false, false);

            tryCompare(panel, "fullscreenMode", false);

            touchRelease(shell);
        }

        function test_unlockedProperties() {
            loadShell("phone");
            swipeAwayGreeter();
            // Confirm that various properties have the correct values when unlocked
            var greeter = findChild(shell, "greeter");
            tryCompare(greeter, "locked", false);

            var launcher = findChild(shell, "launcher")
            tryCompare(launcher, "available", true)

            var indicators = findChild(shell, "indicators")
            tryCompare(indicators, "available", true)
        }

        function test_unlockAllModemsOnBoot() {
            loadShell("phone");
            swipeAwayGreeter();
            tryCompare(unlockAllModemsSpy, "count", 1)
        }

        function test_unlockAllModemsAfterWizard() {
            Wizard.System.wizardEnabled = true;
            loadShell("phone");

            var wizard = findChild(shell, "wizard");
            compare(wizard.active, true);
            compare(Wizard.System.wizardEnabled, true);
            compare(unlockAllModemsSpy.count, 0);

            wizard.hide();
            tryCompare(wizard, "active", false);
            compare(Wizard.System.wizardEnabled, false);
            compare(unlockAllModemsSpy.count, 1);
        }

        function test_wizardEarlyExit() {
            Wizard.System.wizardEnabled = true;
            AccountsService.demoEdges = true;
            loadShell("phone");

            var wizard = findChild(shell, "wizard");
            var tutorial = findChild(shell, "tutorial");
            tryCompare(wizard, "active", true);
            tryCompare(tutorial, "running", true);
            tryCompare(ApplicationManager, "focusedApplicationId", "unity8-dash");

            // Make sure we stay running when nothing focused (can happen for
            // a moment when we restart the dash after switching language)
            ApplicationManager.stopApplication("unity8-dash");
            tryCompare(ApplicationManager, "focusedApplicationId", "");
            compare(wizard.shown, true);
            compare(tutorial.running, true);

            // And make sure we stay running when dash focused again
            ApplicationManager.startApplication("unity8-dash");
            tryCompare(ApplicationManager, "focusedApplicationId", "unity8-dash");
            compare(wizard.shown, true);
            compare(tutorial.running, true);

            // And make sure we stop when something else is focused
            ApplicationManager.startApplication("gallery-app");
            tryCompare(ApplicationManager, "focusedApplicationId", "gallery-app");
            compare(wizard.shown, false);
            compare(tutorial.running, false);
        }

        function test_tapOnRightEdgeReachesApplicationSurface() {
            loadShell("phone");
            swipeAwayGreeter();
            var topmostSpreadDelegate = findChild(shell, "appDelegate0");
            verify(topmostSpreadDelegate);

            waitUntilFocusedApplicationIsShowingItsSurface();

            var topmostSurface = findChild(topmostSpreadDelegate, "surfaceContainer").surface;
            verify(topmostSurface);

            var rightEdgeDragArea = findChild(shell, "spreadDragArea");
            topmostSurface.touchPressCount = 0;
            topmostSurface.touchReleaseCount = 0;

            var tapPoint = rightEdgeDragArea.mapToItem(shell, rightEdgeDragArea.width / 2,
                    rightEdgeDragArea.height / 2);

            tap(shell, tapPoint.x, tapPoint.y);

            tryCompare(topmostSurface, "touchPressCount", 1);
            tryCompare(topmostSurface, "touchReleaseCount", 1);
        }

        /*
            Perform a right edge drag over an application surface and check
            that no touch event was sent to it (ie, they were all consumed
            by the right-edge drag area)
         */
        function test_rightEdgeDragDoesNotReachApplicationSurface() {
            loadShell("phone");
            swipeAwayGreeter();
            var topmostSpreadDelegate = findChild(shell, "appDelegate0");
            var topmostSurface = findChild(topmostSpreadDelegate, "surfaceContainer").surface;
            var rightEdgeDragArea = findChild(shell, "spreadDragArea");

            topmostSurface.touchPressCount = 0;
            topmostSurface.touchReleaseCount = 0;

            var gestureStartPoint = rightEdgeDragArea.mapToItem(shell, rightEdgeDragArea.width / 2,
                    rightEdgeDragArea.height / 2);

            touchFlick(shell,
                    gestureStartPoint.x /* fromX */, gestureStartPoint.y /* fromY */,
                    units.gu(1) /* toX */, gestureStartPoint.y /* toY */);

            tryCompare(topmostSurface, "touchPressCount", 0);
            tryCompare(topmostSurface, "touchReleaseCount", 0);
        }

        function waitUntilFocusedApplicationIsShowingItsSurface()
        {
            var spreadDelegate = findChild(shell, "appDelegate0");
            var appState = findInvisibleChild(spreadDelegate, "applicationWindowStateGroup");
            tryCompare(appState, "state", "surface");
            var transitions = appState.transitions;
            for (var i = 0; i < transitions.length; ++i) {
                var transition = transitions[i];
                tryCompare(transition, "running", false, 2000);
            }
        }

        function swipeFromRightEdgeToShowAppSpread()
        {
            // perform a right-edge drag to show the spread
            var touchStartX = shell.width - (shell.edgeSize / 2)
            var touchStartY = shell.height / 2;
            touchFlick(shell, touchStartX, touchStartY, units.gu(1) /* endX */, touchStartY /* endY */);

            // check if it's indeed showing the spread
            var stage = findChild(shell, "stage");
            var spreadView = findChild(stage, "spreadView");
            tryCompare(spreadView, "phase", 2);
        }

        function test_tapUbuntuIconInLauncherOverAppSpread() {
            loadShell("phone");
            swipeAwayGreeter();

            waitUntilFocusedApplicationIsShowingItsSurface();

            swipeFromRightEdgeToShowAppSpread();

            var launcher = findChild(shell, "launcher");

            // ensure the launcher dimissal timer never gets triggered during the test run
            var dismissTimer = findInvisibleChild(launcher, "dismissTimer");
            dismissTimer.interval = 60 * 60 * 1000;

            dragLauncherIntoView();

            // Emulate a tap with a finger, where the touch position drifts during the tap.
            // This is to test the touch ownership changes. The tap is happening on the button
            // area but then drifting into the left edge drag area. This test makes sure
            // the touch ownership stays with the button and doesn't move over to the
            // left edge drag area.
            {
                var buttonShowDashHome = findChild(launcher, "buttonShowDashHome");
                touchFlick(buttonShowDashHome,
                    buttonShowDashHome.width * 0.2,  /* startPos.x */
                    buttonShowDashHome.height * 0.8, /* startPos.y */
                    buttonShowDashHome.width * 0.8,  /* endPos.x */
                    buttonShowDashHome.height * 0.2  /* endPos.y */);
            }

            compare(launcherShowDashHomeSpy.count, 1);

            // check that the stage has left spread mode.
            {
                var stage = findChild(shell, "stage");
                var spreadView = findChild(stage, "spreadView");
                tryCompare(spreadView, "phase", 0);
            }

            // check that the launcher got dismissed
            var launcherPanel = findChild(shell, "launcherPanel");
            tryCompare(launcherPanel, "x", -launcherPanel.width);
        }

        function test_background_data() {
            return [
                {tag: "color", accounts: Qt.resolvedUrl("data:image/svg+xml,<svg><rect width='100%' height='100%' fill='#dd4814'/></svg>"), gsettings: "", output: Qt.resolvedUrl("data:image/svg+xml,<svg><rect width='100%' height='100%' fill='#dd4814'/></svg>")},
                {tag: "empty", accounts: "", gsettings: "", output: "defaultBackground"},
                {tag: "as-specified", accounts: Qt.resolvedUrl("../data/unity/backgrounds/blue.png"), gsettings: "", output: Qt.resolvedUrl("../data/unity/backgrounds/blue.png")},
                {tag: "gs-specified", accounts: "", gsettings: Qt.resolvedUrl("../data/unity/backgrounds/red.png"), output: Qt.resolvedUrl("../data/unity/backgrounds/red.png")},
                {tag: "both-specified", accounts: Qt.resolvedUrl("../data/unity/backgrounds/blue.png"), gsettings: Qt.resolvedUrl("../data/unity/backgrounds/red.png"), output: Qt.resolvedUrl("../data/unity/backgrounds/blue.png")},
                {tag: "invalid-as", accounts: Qt.resolvedUrl("../data/unity/backgrounds/nope.png"), gsettings: Qt.resolvedUrl("../data/unity/backgrounds/red.png"), output: Qt.resolvedUrl("../data/unity/backgrounds/red.png")},
                {tag: "invalid-both", accounts: Qt.resolvedUrl("../data/unity/backgrounds/nope.png"), gsettings: Qt.resolvedUrl("../data/unity/backgrounds/stillnope.png"), output: "defaultBackground"},
            ]
        }
        function test_background(data) {
            loadShell("phone");
            swipeAwayGreeter();
            AccountsService.backgroundFile = data.accounts;
            var backgroundSettings = findInvisibleChild(shell, "backgroundSettings");
            backgroundSettings.pictureUri = data.gsettings;

            if (data.output === "defaultBackground") {
                tryCompare(shell, "background", shell.defaultBackground);
            } else {
                tryCompare(shell, "background", data.output);
            }
        }

        function test_tabletLogin_data() {
            return [
                {tag: "auth error", user: "auth-error", loggedIn: false, password: ""},
                {tag: "with password", user: "has-password", loggedIn: true, password: "password"},
                {tag: "without password", user: "no-password", loggedIn: true, password: ""},
            ]
        }

        function test_tabletLogin(data) {
            setLightDMMockMode("full");
            loadShell("tablet");

            selectUser(data.user);

            clickPasswordInput(data.password === "" /* isButton */);

            if (data.password !== "") {
                typeString(data.password);
                keyClick(Qt.Key_Enter);
            }

            confirmLoggedIn(data.loggedIn);
        }

        function test_appLaunchDuringGreeter_data() {
            return [
                {tag: "auth error", user: "auth-error", loggedIn: false, passwordFocus: false},
                {tag: "without password", user: "no-password", loggedIn: true, passwordFocus: false},
                {tag: "with password", user: "has-password", loggedIn: false, passwordFocus: true},
            ]
        }

        function test_appLaunchDuringGreeter(data) {
            setLightDMMockMode("full");
            loadShell("tablet");

            selectUser(data.user)

            var greeter = findChild(shell, "greeter")
            var app = ApplicationManager.startApplication("dialer-app")

            confirmLoggedIn(data.loggedIn)

            if (data.passwordFocus) {
                var passwordInput = findChild(greeter, "passwordInput")
                tryCompare(passwordInput, "focus", true)
            }
        }
    }
}<|MERGE_RESOLUTION|>--- conflicted
+++ resolved
@@ -1,11 +1,8 @@
 /*
  * Copyright (C) 2013-2015 Canonical, Ltd.
-<<<<<<< HEAD
-=======
  *
  * Authors:
  *   Daniel d'Andrada <daniel.dandrada@canonical.com>
->>>>>>> a11db058
  *
  * This program is free software; you can redistribute it and/or modify
  * it under the terms of the GNU General Public License as published by
@@ -40,12 +37,9 @@
 
 Rectangle {
     id: root
-<<<<<<< HEAD
-=======
     color: "grey"
     width: units.gu(100) + controls.width
     height: units.gu(71)
->>>>>>> a11db058
 
     Component.onCompleted: {
         // must set the mock mode before loading the Shell
@@ -66,11 +60,6 @@
             id: shellLoader
             focus: true
 
-<<<<<<< HEAD
-            property bool tablet: false
-            width: tablet ? units.gu(160) : units.gu(40)
-            height: tablet ? units.gu(100) : units.gu(71)
-=======
             anchors.centerIn: parent
 
             state: "phone"
@@ -92,7 +81,6 @@
                     }
                 }
             ]
->>>>>>> a11db058
 
             active: false
             property bool itemDestroyed: false
@@ -110,30 +98,6 @@
         }
     }
 
-<<<<<<< HEAD
-        Rectangle {
-            id: controlsRect
-            color: "darkgrey"
-            width: units.gu(30)
-            height: shellLoader.height
-
-            Column {
-                anchors { left: parent.left; right: parent.right; top: parent.top; margins: units.gu(1) }
-                spacing: units.gu(1)
-                Row {
-                    anchors { left: parent.left; right: parent.right }
-                    Button {
-                        text: "Show Greeter"
-                        activeFocusOnPress: false
-                        onClicked: {
-                            if (shellLoader.status !== Loader.Ready)
-                                return;
-
-                            var greeter = testCase.findChild(shellLoader.item, "greeter");
-                            if (!greeter.shown) {
-                                LightDM.Greeter.showGreeter();
-                            }
-=======
     Rectangle {
         id: controls
         color: "darkgrey"
@@ -157,7 +121,6 @@
                         var greeter = testCase.findChild(shellLoader.item, "greeter");
                         if (!greeter.shown) {
                             LightDM.Greeter.showGreeter();
->>>>>>> a11db058
                         }
                     }
                 }
@@ -254,15 +217,11 @@
         property Item shell: shellLoader.status === Loader.Ready ? shellLoader.item : null
 
         function init() {
-<<<<<<< HEAD
-            tryCompare(shell, "enabled", true); // enabled by greeter when ready
-=======
             if (shellLoader.active) {
                 // happens for the very first test function as shell
                 // is loaded by default
                 tearDown();
             }
->>>>>>> a11db058
 
         }
 
@@ -815,8 +774,6 @@
             removeTimeConstraintsFromDirectionalDragAreas(greeter);
         }
 
-<<<<<<< HEAD
-=======
         function test_greeterDoesNotChangeIndicatorProfile() {
             loadShell("phone");
             swipeAwayGreeter();
@@ -848,7 +805,6 @@
             }
         }
 
->>>>>>> a11db058
         function test_focusRequestedHidesGreeter() {
             loadShell("phone");
             swipeAwayGreeter();

--- conflicted
+++ resolved
@@ -1729,12 +1729,7 @@
 
             tryCompare(desktopSpread, "state", "altTab")
 
-<<<<<<< HEAD
-            mouseMove(shell, 0, shell.height / 2);
-            tryCompare(launcher, "state", "visibleTemporary")
-=======
             revealLauncherByEdgePushWithMouse();
->>>>>>> a3c57371
             waitForRendering(shell)
 
             mouseClick(bfb, bfb.width / 2, bfb.height / 2)
@@ -1851,37 +1846,6 @@
             compare(appDelegate.y >= PanelState.panelHeight, true);
         }
 
-        function test_cantMoveWindowUnderPanel() {
-            loadDesktopShellWithApps();
-            var appRepeater = findChild(shell, "appRepeater")
-            var appDelegate = appRepeater.itemAt(0);
-
-            mousePress(appDelegate, appDelegate.width / 2, units.gu(1))
-            mouseMove(appDelegate, appDelegate.width / 2, -units.gu(100))
-
-            compare(appDelegate.y >= PanelState.panelHeight, true);
-        }
-
-        function test_restoreWindowStateFixesIfUnderPanel() {
-            loadDesktopShellWithApps();
-            var appRepeater = findChild(shell, "appRepeater")
-            var appId = ApplicationManager.get(0).appId;
-            var appDelegate = appRepeater.itemAt(0);
-
-            // Move it under the panel programmatically (might happen later with an alt+drag)
-            appDelegate.y = -units.gu(10)
-
-            ApplicationManager.stopApplication(appId)
-            ApplicationManager.startApplication(appId)
-            waitForRendering(shell)
-
-            // Make sure the newly started one is at index 0 again
-            tryCompare(ApplicationManager.get(0), "appId", appId);
-
-            appDelegate = appRepeater.itemAt(0);
-            compare(appDelegate.y >= PanelState.panelHeight, true);
-        }
-
         function test_lifecyclePolicyForNonTouchApp_data() {
             return [
                 {tag: "phone", formFactor: "phone", usageScenario: "phone"},

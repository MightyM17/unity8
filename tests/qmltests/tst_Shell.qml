--- conflicted
+++ resolved
@@ -1760,16 +1760,11 @@
 
             tryCompare(desktopSpread, "state", "altTab")
 
-<<<<<<< HEAD
             if (!data.launcherLocked) {
                 revealLauncherByEdgePushWithMouse();
+                tryCompare(launcher, "x", 0);
                 waitForRendering(shell)
             }
-=======
-            revealLauncherByEdgePushWithMouse();
-            tryCompare(launcher, "x", 0);
-            waitForRendering(shell)
->>>>>>> 36881acc
 
             mouseClick(bfb, bfb.width / 2, bfb.height / 2)
             if (!data.launcherLocked) {

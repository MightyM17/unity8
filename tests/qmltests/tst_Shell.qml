/*
 * Copyright (C) 2013-2014 Canonical, Ltd.
 *
 * Authors:
 *   Daniel d'Andrada <daniel.dandrada@canonical.com>
 *
 * This program is free software; you can redistribute it and/or modify
 * it under the terms of the GNU General Public License as published by
 * the Free Software Foundation; version 3.
 *
 * This program is distributed in the hope that it will be useful,
 * but WITHOUT ANY WARRANTY; without even the implied warranty of
 * MERCHANTABILITY or FITNESS FOR A PARTICULAR PURPOSE.  See the
 * GNU General Public License for more details.
 *
 * You should have received a copy of the GNU General Public License
 * along with this program.  If not, see <http://www.gnu.org/licenses/>.
 */

import QtQuick 2.0
import QtTest 1.0
import GSettings 1.0
import LightDM 0.1 as LightDM
import Ubuntu.Components 1.1
import Ubuntu.Telephony 0.1 as Telephony
import Unity.Application 0.1
import Unity.Connectivity 0.1
import Unity.Notifications 1.0
import Unity.Test 0.1 as UT
import Powerd 0.1

import "../../qml"

Item {
    id: root
    width: units.gu(60)
    height: units.gu(71)

    Component.onCompleted: {
        // must set the mock mode before loading the Shell
        LightDM.Greeter.mockMode = "single";
        LightDM.Users.mockMode = "single";
        shellLoader.active = true;
    }

    QtObject {
        id: applicationArguments

        function hasGeometry() {
            return false;
        }

        function width() {
            return 0;
        }

        function height() {
            return 0;
        }
    }

    Row {
        anchors.fill: parent
        Loader {
            id: shellLoader
<<<<<<< HEAD
            focus: true

=======
            active: false
>>>>>>> 958eebf0
            property bool itemDestroyed: false
            sourceComponent: Component {
                Shell {
                    property string indicatorProfile: "phone"

                    Component.onDestruction: {
                        shellLoader.itemDestroyed = true;
                    }
                }
            }
        }

        Rectangle {
            color: "white"
            width: units.gu(30)
            height: shellLoader.height

            Column {
                anchors { left: parent.left; right: parent.right; top: parent.top; margins: units.gu(1) }
                spacing: units.gu(1)
                Row {
                    anchors { left: parent.left; right: parent.right }
                    Button {
                        text: "Show Greeter"
                        activeFocusOnPress: false
                        onClicked: {
                            if (shellLoader.status !== Loader.Ready)
                                return;

                            var greeter = testCase.findChild(shellLoader.item, "greeter");
                            if (!greeter.shown) {
                                greeter.show();
                            }
                        }
                    }
                }
            }
        }
    }

    Component {
        id: mockNotification

        QtObject {
            function invokeAction(actionId) {
                mockNotificationsModel.actionInvoked(actionId)
            }
        }
    }
    ListModel {
        id: mockNotificationsModel

        signal actionInvoked(string actionId)

        function getRaw(id) {
            return mockNotification.createObject(mockNotificationsModel)
        }

        onActionInvoked: {
            if(actionId == "ok_id") {
                mockNotificationsModel.clear()
            }
        }
    }

    SignalSpy {
        id: launcherShowDashHomeSpy
        signalName: "showDashHome"
    }

    SignalSpy {
        id: sessionSpy
        signalName: "sessionStarted"
    }

    SignalSpy {
        id: dashCommunicatorSpy
        signalName: "setCurrentScopeCalled"
    }

    SignalSpy {
        id: unlockAllModemsSpy
        target: Connectivity
        signalName: "unlockingAllModems"
    }

    SignalSpy {
        id: notificationActionSpy
        target: mockNotificationsModel
        signalName: "actionInvoked"
    }

    Telephony.CallEntry {
        id: phoneCall
        phoneNumber: "+447812221111"
    }

    UT.UnityTestCase {
        id: testCase
        name: "Shell"
        when: windowShown

        property Item shell: shellLoader.status === Loader.Ready ? shellLoader.item : null

        function init() {
            tryCompare(shell, "enabled", true); // enabled by greeter when ready

            swipeAwayGreeter();

            sessionSpy.target = findChild(shell, "greeter")
            dashCommunicatorSpy.target = findInvisibleChild(shell, "dashCommunicator");

            var launcher = findChild(shell, "launcher");
            launcherShowDashHomeSpy.target = launcher;
        }

        function cleanup() {
            tryCompare(shell, "enabled", true); // make sure greeter didn't leave us in disabled state
            launcherShowDashHomeSpy.target = null;

            shellLoader.itemDestroyed = false;

            shellLoader.active = false;

            tryCompare(shellLoader, "status", Loader.Null);
            tryCompare(shellLoader, "item", null);
            // Loader.status might be Loader.Null and Loader.item might be null but the Loader
            // item might still be alive. So if we set Loader.active back to true
            // again right now we will get the very same Shell instance back. So no reload
            // actually took place. Likely because Loader waits until the next event loop
            // iteration to do its work. So to ensure the reload, we will wait until the
            // Shell instance gets destroyed.
            tryCompare(shellLoader, "itemDestroyed", true);

            // kill all (fake) running apps
            killApps(ApplicationManager);

            unlockAllModemsSpy.clear()
            LightDM.Greeter.authenticate(""); // reset greeter

            // reload our test subject to get it in a fresh state once again
            shellLoader.active = true;

            tryCompare(shellLoader, "status", Loader.Ready);
            removeTimeConstraintsFromDirectionalDragAreas(shellLoader.item);
        }

        function killApps() {
            while (ApplicationManager.count > 1) {
                var appIndex = ApplicationManager.get(0).appId == "unity8-dash" ? 1 : 0
                ApplicationManager.stopApplication(ApplicationManager.get(appIndex).appId);
            }
            compare(ApplicationManager.count, 1)
        }

        function test_snapDecisionDismissalReturnsFocus() {
            var notifications = findChild(shell, "notificationList");
            var app = ApplicationManager.startApplication("camera-app");
            var stage = findChild(shell, "stage")
            // Open an application and focus
            waitUntilApplicationWindowIsFullyVisible(app);
            ApplicationManager.focusApplication(app);
            tryCompare(app.session.surface, "activeFocus", true);

            notifications.model = mockNotificationsModel;

            // FIXME: Hack: UnitySortFilterProxyModelQML doesn't work with QML ListModels which we use
            // for mocking here (RoleType can't be found in the QML model). As we only need to show
            // one SnapDecision lets just disable the filtering and make appear any notification as a
            // SnapDecision.
            var snapDecisionProxyModel = findInvisibleChild(shell, "snapDecisionProxyModel");
            snapDecisionProxyModel.filterRegExp = RegExp("");

            // Pop-up a notification
            addSnapDecisionNotification();
            waitForRendering(shell);

            // Make sure the notification really opened
            var notification = findChild(notifications, "notification" + (mockNotificationsModel.count - 1));
            verify(notification !== undefined && notification != null, "notification wasn't found");
            tryCompare(notification, "height", notification.implicitHeight)
            waitForRendering(notification);

            // Make sure activeFocus went away from the app window
            tryCompare(app.session.surface, "activeFocus", false);
            tryCompare(stage, "interactive", false);

            // Clicking the button should dismiss the notification and return focus
            var buttonAccept = findChild(notification, "notify_button0");
            mouseClick(buttonAccept);

            // Make sure we're back to normal
            tryCompare(app.session.surface, "activeFocus", true);
            compare(stage.interactive, true, "Stages not interactive again after modal notification has closed");
        }

        function addSnapDecisionNotification() {
            var n = {
                type: Notification.SnapDecision,
                hints: {"x-canonical-private-affirmative-tint": "true"},
                summary: "Tom Ato",
                body: "Lorem ipsum dolor sit amet, consetetur sadipscing elitr, sed diam nonumy eirmod tempor invidunt ut labore et dolore magna aliquyam erat, sed diam voluptua.",
                icon: "../graphics/avatars/funky.png",
                secondaryIcon: "../graphics/applicationIcons/facebook.png",
                actions: [{ id: "ok_id", label: "Ok"},
                    { id: "cancel_id", label: "Cancel"},
                    { id: "notreally_id", label: "Not really"},
                    { id: "noway_id", label: "messages:No way"},
                    { id: "nada_id", label: "messages:Nada"}]
            }

            mockNotificationsModel.append(n)
        }

        function test_leftEdgeDrag_data() {
            return [
                {tag: "without launcher", revealLauncher: false, swipeLength: units.gu(27), appHides: true, focusedApp: "dialer-app", launcherHides: true},
                {tag: "with launcher", revealLauncher: true, swipeLength: units.gu(27), appHides: true, focusedApp: "dialer-app", launcherHides: true},
                {tag: "small swipe", revealLauncher: false, swipeLength: units.gu(25), appHides: false, focusedApp: "dialer-app", launcherHides: false},
                {tag: "long swipe", revealLauncher: false, swipeLength: units.gu(27), appHides: true, focusedApp: "dialer-app", launcherHides: true},
                {tag: "long swipe", revealLauncher: false, swipeLength: units.gu(27), appHides: true, focusedApp: "unity8-dash", launcherHides: false}
            ];
        }

        function test_leftEdgeDrag(data) {
            dragLauncherIntoView();
            tapOnAppIconInLauncher();
            waitUntilApplicationWindowIsFullyVisible();
            ApplicationManager.focusApplication(data.focusedApp)
            waitUntilApplicationWindowIsFullyVisible();

            if (data.revealLauncher) {
                dragLauncherIntoView();
            }

            swipeFromLeftEdge(data.swipeLength);
            if (data.appHides) {
                waitUntilDashIsFocused();
            } else {
                waitUntilApplicationWindowIsFullyVisible();
            }

            var launcher = findChild(shell, "launcherPanel");
            tryCompare(launcher, "x", data.launcherHides ? -launcher.width : 0)

            // Make sure the helper for sliding out the launcher wasn't touched. We want to fade it out here.
            var animateTimer = findInvisibleChild(shell, "animateTimer");
            compare(animateTimer.nextState, "visible");
        }

        function test_suspend() {
            var greeter = findChild(shell, "greeter");

            // Launch an app from the launcher
            dragLauncherIntoView();
            tapOnAppIconInLauncher();
            waitUntilApplicationWindowIsFullyVisible();

            var mainAppId = ApplicationManager.focusedApplicationId;
            verify(mainAppId != "");
            var mainApp = ApplicationManager.findApplication(mainAppId);
            verify(mainApp);
            tryCompare(mainApp, "state", ApplicationInfoInterface.Running);

            // Suspend while call is active...
            callManager.foregroundCall = phoneCall;
            Powerd.status = Powerd.Off;
            tryCompare(greeter, "showProgress", 0);

            // Now try again after ending call
            callManager.foregroundCall = null;
            Powerd.status = Powerd.On;
            Powerd.status = Powerd.Off;
            tryCompare(greeter, "showProgress", 1);

            tryCompare(ApplicationManager, "suspended", true);
            compare(mainApp.state, ApplicationInfoInterface.Suspended);

            // And wake up
            Powerd.status = Powerd.On;
            tryCompare(greeter, "showProgress", 1);

            // Swipe away greeter to focus app
            swipeAwayGreeter();
            tryCompare(ApplicationManager, "suspended", false);
            compare(mainApp.state, ApplicationInfoInterface.Running);
            tryCompare(ApplicationManager, "focusedApplicationId", mainAppId);
        }

        function swipeAwayGreeter() {
            var greeter = findChild(shell, "greeter");
            tryCompare(greeter, "showProgress", 1);

            var touchX = shell.width - (shell.edgeSize / 2);
            var touchY = shell.height / 2;
            touchFlick(shell, touchX, touchY, shell.width * 0.1, touchY);

            // wait until the animation has finished
            tryCompare(greeter, "showProgress", 0);
            waitForRendering(greeter);
        }

        /*
          Regression test for bug https://bugs.launchpad.net/touch-preview-images/+bug/1193419

          When the user minimizes an application (left-edge swipe) he should always end up in the
          "Applications" scope view.

          Steps:
          - reveal launcher and launch an app that covers the dash
          - perform long left edge swipe to go minimize the app and go back to the dash.
          - verify the setCurrentScope() D-Bus call to the dash has been called for the correct scope id.
         */
        function test_minimizingAppTakesToDashApps() {
            dragLauncherIntoView();

            // Launch an app from the launcher
            tapOnAppIconInLauncher();

            waitUntilApplicationWindowIsFullyVisible();

            verify(ApplicationManager.focusedApplicationId !== "unity8-dash")

            dashCommunicatorSpy.clear();
            // Minimize the application we just launched
            swipeFromLeftEdge(units.gu(27));

            tryCompare(ApplicationManager, "focusedApplicationId", "unity8-dash");

            compare(dashCommunicatorSpy.count, 1);
            compare(dashCommunicatorSpy.signalArguments[0][0], 0);
        }

        function test_showInputMethod() {
            var item = findChild(shell, "inputMethod");
            var surface = SurfaceManager.inputMethodSurface();

            surface.setState(MirSurfaceItem.Minimized);
            tryCompare(item, "visible", false);

            surface.setState(MirSurfaceItem.Restored);
            tryCompare(item, "visible", true);

            surface.setState(MirSurfaceItem.Minimized);
            tryCompare(item, "visible", false);

            surface.setState(MirSurfaceItem.Maximized);
            tryCompare(item, "visible", true);

            surface.setState(MirSurfaceItem.Minimized);
            tryCompare(item, "visible", false);
        }

        // wait until any transition animation has finished
        function waitUntilTransitionsEnd(stateGroup) {
            var transitions = stateGroup.transitions;
            for (var i = 0; i < transitions.length; ++i) {
                var transition = transitions[i];
                tryCompare(transition, "running", false, 2000);
            }
        }

        // Wait until the ApplicationWindow for the given Application object is fully loaded
        // (ie, the real surface has replaced the splash screen)
        function waitUntilAppWindowIsFullyLoaded(app) {
            var appWindow = findChild(shell, "appWindow_" + app.appId);
            var appWindowStateGroup = findInvisibleChild(appWindow, "applicationWindowStateGroup");
            tryCompareFunction(function() { return appWindowStateGroup.state === "surface" }, true);
            waitUntilTransitionsEnd(appWindowStateGroup);
        }

        function test_surfaceLosesActiveFocusWhilePanelIsOpen() {
            var app = ApplicationManager.startApplication("dialer-app");
            waitUntilAppWindowIsFullyLoaded(app);

            tryCompare(app.session.surface, "activeFocus", true);

            // Drag the indicators panel half-open
            var touchX = shell.width / 2;
            var indicators = findChild(shell, "indicators");
            touchFlick(indicators,
                    touchX /* fromX */, indicators.minimizedPanelHeight * 0.5 /* fromY */,
                    touchX /* toX */, shell.height * 0.5 /* toY */,
                    true /* beginTouch */, false /* endTouch */);
            verify(indicators.partiallyOpened);

            tryCompare(app.session.surface, "activeFocus", false);

            // And finish getting it open
            touchFlick(indicators,
                    touchX /* fromX */, shell.height * 0.5 /* fromY */,
                    touchX /* toX */, shell.height * 0.9 /* toY */,
                    false /* beginTouch */, true /* endTouch */);
            tryCompare(indicators, "fullyOpened", true);

            tryCompare(app.session.surface, "activeFocus", false);

            dragToCloseIndicatorsPanel();

            tryCompare(app.session.surface, "activeFocus", true);
        }

        function test_launchedAppHasActiveFocus() {
            var dialerApp = ApplicationManager.startApplication("dialer-app");
            verify(dialerApp);
            waitUntilAppSurfaceShowsUp("dialer-app")

            verify(dialerApp.session.surface);

            tryCompare(dialerApp.session.surface, "activeFocus", true);
        }

        // Wait for the whole UI to settle down
        function waitForUIToSettle() {
            var launcher = findChild(shell, "launcherPanel")
            tryCompareFunction(function() {return launcher.x === 0 || launcher.x === -launcher.width;}, true);
            if (launcher.x === 0) {
                mouseClick(shell)
            }
            tryCompare(launcher, "x", -launcher.width)

            waitForRendering(shell)
        }

        function waitUntilAppSurfaceShowsUp(appId) {
            var appWindow = findChild(shell, "appWindow_" + appId);
            verify(appWindow);
            var appWindowStates = findInvisibleChild(appWindow, "applicationWindowStateGroup");
            verify(appWindowStates);
            tryCompare(appWindowStates, "state", "surface");
        }

        function dragToCloseIndicatorsPanel() {
            var indicators = findChild(shell, "indicators");

            var touchStartX = shell.width / 2;
            var touchStartY = shell.height - (indicators.minimizedPanelHeight * 0.5);
            touchFlick(shell,
                    touchStartX, touchStartY,
                    touchStartX, shell.height * 0.1);

            tryCompare(indicators, "fullyClosed", true);
        }

        function dragLauncherIntoView() {
            var launcherPanel = findChild(shell, "launcherPanel");
            verify(launcherPanel.x = - launcherPanel.width);

            var touchStartX = 2;
            var touchStartY = shell.height / 2;
            touchFlick(shell, touchStartX, touchStartY, launcherPanel.width + units.gu(1), touchStartY);

            tryCompare(launcherPanel, "x", 0);
        }

        function tapOnAppIconInLauncher() {
            var launcherPanel = findChild(shell, "launcherPanel");

            // pick the first icon, the one at the top.
            var appIcon = findChild(launcherPanel, "launcherDelegate0")
            tap(appIcon, appIcon.width / 2, appIcon.height / 2);
        }

        function showIndicators() {
            var indicators = findChild(shell, "indicators");
            indicators.show();
            tryCompare(indicators, "fullyOpened", true);
        }

        function hideIndicators() {
            var indicators = findChild(shell, "indicators");
            if (indicators.fullyOpened) {
                indicators.hide();
            }
        }

        function waitUntilApplicationWindowIsFullyVisible() {
            var appDelegate = findChild(shell, "appDelegate0")
            var surfaceContainer = findChild(appDelegate, "surfaceContainer");
            tryCompareFunction(function() { return surfaceContainer.surface !== null; }, true);
        }

        function waitUntilDashIsFocused() {
            tryCompare(ApplicationManager, "focusedApplicationId", "unity8-dash");
        }

        function swipeFromLeftEdge(swipeLength) {
            var touchStartX = 2;
            var touchStartY = shell.height / 2;
            touchFlick(shell, touchStartX, touchStartY, swipeLength, touchStartY);
        }

        function itemIsOnScreen(item) {
            var itemRectInShell = item.mapToItem(shell, 0, 0, item.width, item.height);

            return itemRectInShell.x >= 0
                && itemRectInShell.y >= 0
                && itemRectInShell.x + itemRectInShell.width <= shell.width
                && itemRectInShell.y + itemRectInShell.height <= shell.height;
        }

        function test_focusRequestedHidesGreeter() {
            var greeter = findChild(shell, "greeter");

            var app = ApplicationManager.startApplication("dialer-app");
            // wait until the app is fully loaded (ie, real surface replaces splash screen)
            tryCompareFunction(function() { return app.session !== null && app.session.surface !== null }, true);

            // Minimize the application we just launched
            swipeFromLeftEdge(units.gu(26) + 1);

            waitUntilDashIsFocused();

            greeter.show();
            tryCompare(greeter, "showProgress", 1);

            // The main point of this test
            ApplicationManager.requestFocusApplication("dialer-app");
            tryCompare(greeter, "showProgress", 0);
            waitForRendering(greeter);
        }

        function test_focusRequestedHidesIndicators() {
            var indicators = findChild(shell, "indicators");

            showIndicators();

            var oldCount = ApplicationManager.count;
            ApplicationManager.startApplication("camera-app");
            tryCompare(ApplicationManager, "count", oldCount + 1);

            tryCompare(indicators, "fullyClosed", true);
        }

        function test_showAndHideGreeterDBusCalls() {
            var greeter = findChild(shell, "greeter")
            tryCompare(greeter, "showProgress", 0)
            waitForRendering(greeter);
            LightDM.Greeter.showGreeter()
            waitForRendering(greeter)
            tryCompare(greeter, "showProgress", 1)
            LightDM.Greeter.hideGreeter()
            tryCompare(greeter, "showProgress", 0)
        }

        function test_login() {
            sessionSpy.clear()

            var greeter = findChild(shell, "greeter")
            waitForRendering(greeter)
            greeter.show()
            tryCompare(greeter, "showProgress", 1)

            tryCompare(sessionSpy, "count", 0)
            swipeAwayGreeter()
            tryCompare(sessionSpy, "count", 1)
        }

        function test_fullscreen() {
            var panel = findChild(shell, "panel");
            compare(panel.fullscreenMode, false);
            ApplicationManager.startApplication("camera-app");
            tryCompare(panel, "fullscreenMode", true);
            ApplicationManager.startApplication("dialer-app");
            tryCompare(panel, "fullscreenMode", false);
            ApplicationManager.requestFocusApplication("camera-app");
            tryCompare(panel, "fullscreenMode", true);
            ApplicationManager.requestFocusApplication("dialer-app");
            tryCompare(panel, "fullscreenMode", false);
        }

        function test_leftEdgeDragFullscreen() {
            var panel = findChild(shell, "panel");
            tryCompare(panel, "fullscreenMode", false)

            ApplicationManager.startApplication("camera-app");
            tryCompare(panel, "fullscreenMode", true)

            var touchStartX = 2;
            var touchStartY = shell.height / 2;

            touchFlick(shell, touchStartX, touchStartY, units.gu(2), touchStartY, true, false);

            compare(panel.fullscreenMode, true);

            touchFlick(shell, units.gu(2), touchStartY, units.gu(10), touchStartY, false, false);

            tryCompare(panel, "fullscreenMode", false);

            touchRelease(shell);
        }

        function test_unlockedProperties() {
            // Confirm that various properties have the correct values when unlocked
            tryCompare(shell, "locked", false)

            var launcher = findChild(shell, "launcher")
            tryCompare(launcher, "available", true)

            var indicators = findChild(shell, "indicators")
            tryCompare(indicators, "available", true)
        }

        function test_unlockAllModemsOnBoot() {
            tryCompare(unlockAllModemsSpy, "count", 1)
        }

        function test_leftEdgeDragOnGreeter_data() {
            return [
                {tag: "short swipe", targetX: shell.width / 3, unlocked: false},
                {tag: "long swipe", targetX: shell.width / 3 * 2, unlocked: true}
            ]
        }

        function test_leftEdgeDragOnGreeter(data) {
            var greeter = findChild(shell, "greeter");
            greeter.show();
            tryCompare(greeter, "showProgress", 1);

            var touchStartX = 2;
            var touchStartY = shell.height / 2;
            touchFlick(shell, touchStartX, touchStartY, data.targetX, touchStartY);

            tryCompare(greeter, "showProgress", data.unlocked ? 0 : 1);
        }

        function test_tapOnRightEdgeReachesApplicationSurface() {
            var topmostSpreadDelegate = findChild(shell, "appDelegate0");
            var topmostSurface = findChild(topmostSpreadDelegate, "surfaceContainer").surface;
            var rightEdgeDragArea = findChild(shell, "spreadDragArea");

            topmostSurface.touchPressCount = 0;
            topmostSurface.touchReleaseCount = 0;

            var tapPoint = rightEdgeDragArea.mapToItem(shell, rightEdgeDragArea.width / 2,
                    rightEdgeDragArea.height / 2);

            tap(shell, tapPoint.x, tapPoint.y);

            tryCompare(topmostSurface, "touchPressCount", 1);
            tryCompare(topmostSurface, "touchReleaseCount", 1);
        }

        /*
            Perform a right edge drag over an application surface and check
            that no touch event was sent to it (ie, they were all consumed
            by the right-edge drag area)
         */
        function test_rightEdgeDragDoesNotReachApplicationSurface() {
            var topmostSpreadDelegate = findChild(shell, "appDelegate0");
            var topmostSurface = findChild(topmostSpreadDelegate, "surfaceContainer").surface;
            var rightEdgeDragArea = findChild(shell, "spreadDragArea");

            topmostSurface.touchPressCount = 0;
            topmostSurface.touchReleaseCount = 0;

            var gestureStartPoint = rightEdgeDragArea.mapToItem(shell, rightEdgeDragArea.width / 2,
                    rightEdgeDragArea.height / 2);

            touchFlick(shell,
                    gestureStartPoint.x /* fromX */, gestureStartPoint.y /* fromY */,
                    units.gu(1) /* toX */, gestureStartPoint.y /* toY */);

            tryCompare(topmostSurface, "touchPressCount", 0);
            tryCompare(topmostSurface, "touchReleaseCount", 0);
        }

        function waitUntilFocusedApplicationIsShowingItsSurface()
        {
            var spreadDelegate = findChild(shell, "appDelegate0");
            var appState = findInvisibleChild(spreadDelegate, "applicationWindowStateGroup");
            tryCompare(appState, "state", "surface");
            var transitions = appState.transitions;
            for (var i = 0; i < transitions.length; ++i) {
                var transition = transitions[i];
                tryCompare(transition, "running", false, 2000);
            }
        }

        function swipeFromRightEdgeToShowAppSpread()
        {
            // perform a right-edge drag to show the spread
            var touchStartX = shell.width - (shell.edgeSize / 2)
            var touchStartY = shell.height / 2;
            touchFlick(shell, touchStartX, touchStartY, units.gu(1) /* endX */, touchStartY /* endY */);

            // check if it's indeed showing the spread
            var stage = findChild(shell, "stage");
            var spreadView = findChild(stage, "spreadView");
            tryCompare(spreadView, "phase", 2);
        }

        function test_tapUbuntuIconInLauncherOverAppSpread() {

            waitUntilFocusedApplicationIsShowingItsSurface();

            swipeFromRightEdgeToShowAppSpread();

            var launcher = findChild(shell, "launcher");

            // ensure the launcher dimissal timer never gets triggered during the test run
            var dismissTimer = findInvisibleChild(launcher, "dismissTimer");
            dismissTimer.interval = 60 * 60 * 1000;

            dragLauncherIntoView();

            // Emulate a tap with a finger, where the touch position drifts during the tap.
            // This is to test the touch ownership changes. The tap is happening on the button
            // area but then drifting into the left edge drag area. This test makes sure
            // the touch ownership stays with the button and doesn't move over to the
            // left edge drag area.
            {
                var buttonShowDashHome = findChild(launcher, "buttonShowDashHome");
                var startPos = buttonShowDashHome.mapToItem(shell,
                        buttonShowDashHome.width * 0.8,
                        buttonShowDashHome.height * 0.2);
                var endPos = buttonShowDashHome.mapToItem(shell,
                        buttonShowDashHome.width * 0.2,
                        buttonShowDashHome.height * 0.8);
                touchFlick(shell, startPos.x, startPos.y, endPos.x, endPos.y);
            }

            compare(launcherShowDashHomeSpy.count, 1);

            // check that the stage has left spread mode.
            {
                var stage = findChild(shell, "stage");
                var spreadView = findChild(stage, "spreadView");
                tryCompare(spreadView, "phase", 0);
            }

            // check that the launcher got dismissed
            var launcherPanel = findChild(shell, "launcherPanel");
            tryCompare(launcherPanel, "x", -launcherPanel.width);
        }
    }
}<|MERGE_RESOLUTION|>--- conflicted
+++ resolved
@@ -63,12 +63,9 @@
         anchors.fill: parent
         Loader {
             id: shellLoader
-<<<<<<< HEAD
             focus: true
 
-=======
             active: false
->>>>>>> 958eebf0
             property bool itemDestroyed: false
             sourceComponent: Component {
                 Shell {

/*
 * Copyright (C) 2013 Canonical, Ltd.
 *
 * Authors:
 *   Daniel d'Andrada <daniel.dandrada@canonical.com>
 *
 * This program is free software; you can redistribute it and/or modify
 * it under the terms of the GNU General Public License as published by
 * the Free Software Foundation; version 3.
 *
 * This program is distributed in the hope that it will be useful,
 * but WITHOUT ANY WARRANTY; without even the implied warranty of
 * MERCHANTABILITY or FITNESS FOR A PARTICULAR PURPOSE.  See the
 * GNU General Public License for more details.
 *
 * You should have received a copy of the GNU General Public License
 * along with this program.  If not, see <http://www.gnu.org/licenses/>.
 */

import QtQuick 2.0
import QtTest 1.0
import GSettings 1.0
import LightDM 0.1 as LightDM
import Ubuntu.Connectivity 0.1
import Unity.Application 0.1
import Unity.Connectivity 0.1
import Unity.Test 0.1 as UT
import Powerd 0.1

import "../../qml"

Item {
    id: root
    width: shell.width
    height: shell.height

    QtObject {
        id: applicationArguments

        function hasGeometry() {
            return false;
        }

        function width() {
            return 0;
        }

        function height() {
            return 0;
        }
    }

    Shell {
        id: shell
    }

    Component {
        id: shellComponent
        Shell {}
    }

    SignalSpy {
        id: sessionSpy
        signalName: "sessionStarted"
    }

    SignalSpy {
        id: dashCommunicatorSpy
        signalName: "setCurrentScopeCalled"
    }

    SignalSpy {
        id: unlockAllModemsSpy
        target: Connectivity
        signalName: "unlockingAllModems"
    }

    UT.UnityTestCase {
        name: "Shell"
        when: windowShown

        function initTestCase() {
            swipeAwayGreeter();

            sessionSpy.target = findChild(shell, "greeter")
            dashCommunicatorSpy.target = findInvisibleChild(shell, "dashCommunicator");
        }

        function cleanup() {
            // If a test invoked the greeter, make sure we swipe it away again
            var greeter = findChild(shell, "greeter");
            if (greeter.shown) {
                swipeAwayGreeter();
            }

            // kill all (fake) running apps
            killApps(ApplicationManager);

            waitForUIToSettle();
            hideIndicators();
        }

        function killApps() {
            while (ApplicationManager.count > 1) {
                var appIndex = ApplicationManager.get(0).appId == "unity8-dash" ? 1 : 0
                ApplicationManager.stopApplication(ApplicationManager.get(appIndex).appId);
            }
            compare(ApplicationManager.count, 1)
        }

        function test_leftEdgeDrag_data() {
            return [
                {tag: "without launcher", revealLauncher: false, swipeLength: units.gu(27), appHides: true},
                {tag: "with launcher", revealLauncher: true, swipeLength: units.gu(27), appHides: true},
                {tag: "small swipe", revealLauncher: false, swipeLength: units.gu(25), appHides: false},
                {tag: "long swipe", revealLauncher: false, swipeLength: units.gu(27), appHides: true}
            ];
        }

        function test_leftEdgeDrag(data) {
            dragLauncherIntoView();
            tapOnAppIconInLauncher();
            waitUntilApplicationWindowIsFullyVisible();

            if (data.revealLauncher) {
                dragLauncherIntoView();
            }

            swipeFromLeftEdge(data.swipeLength);
            if (data.appHides)
                waitUntilDashIsFocused();
            else
                waitUntilApplicationWindowIsFullyVisible();
        }

        function test_suspend() {
            var greeter = findChild(shell, "greeter");

            // Launch an app from the launcher
            dragLauncherIntoView();
            tapOnAppIconInLauncher();
            waitUntilApplicationWindowIsFullyVisible();

            var mainAppId = ApplicationManager.focusedApplicationId;
            verify(mainAppId != "");
            var mainApp = ApplicationManager.findApplication(mainAppId);
            verify(mainApp);
            tryCompare(mainApp, "state", ApplicationInfo.Running);

            // Try to suspend while proximity is engaged...
            Powerd.displayPowerStateChange(Powerd.Off, Powerd.Proximity);
            tryCompare(greeter, "showProgress", 0);

            // Now really suspend
            print("suspending")
            Powerd.displayPowerStateChange(Powerd.Off, 0);
            print("done suspending")
            tryCompare(greeter, "showProgress", 1);

            tryCompare(ApplicationManager, "suspended", true);
            compare(mainApp.state, ApplicationInfo.Suspended);

            // And wake up
            Powerd.displayPowerStateChange(Powerd.On, 0);
            tryCompare(greeter, "showProgress", 1);

            // Swipe away greeter to focus app
            swipeAwayGreeter();
            tryCompare(ApplicationManager, "suspended", false);
            compare(mainApp.state, ApplicationInfo.Running);
            tryCompare(ApplicationManager, "focusedApplicationId", mainAppId);
        }

        function swipeAwayGreeter() {
            var greeter = findChild(shell, "greeter");
            tryCompare(greeter, "showProgress", 1);

            var touchX = shell.width - (shell.edgeSize / 2);
            var touchY = shell.height / 2;
            touchFlick(shell, touchX, touchY, shell.width * 0.1, touchY);

            // wait until the animation has finished
            tryCompare(greeter, "showProgress", 0);
            waitForRendering(greeter);
        }

        /*
          Regression test for bug https://bugs.launchpad.net/touch-preview-images/+bug/1193419

          When the user minimizes an application (left-edge swipe) he should always end up in the
          "Applications" scope view.

          Steps:
          - reveal launcher and launch an app that covers the dash
          - perform long left edge swipe to go minimize the app and go back to the dash.
          - verify the setCurrentScope() D-Bus call to the dash has been called for the correct scope id.
         */
        function test_minimizingAppTakesToDashApps() {
            dragLauncherIntoView();

            // Launch an app from the launcher
            tapOnAppIconInLauncher();

            waitUntilApplicationWindowIsFullyVisible();

            verify(ApplicationManager.focusedApplicationId !== "unity8-dash")

            dashCommunicatorSpy.clear();
            // Minimize the application we just launched
            swipeFromLeftEdge(units.gu(27));

            tryCompare(ApplicationManager, "focusedApplicationId", "unity8-dash");

            compare(dashCommunicatorSpy.count, 1);
            compare(dashCommunicatorSpy.signalArguments[0][0], "clickscope");
        }

        function test_showInputMethod() {
            var item = findChild(shell, "inputMethod");
            var surface = SurfaceManager.inputMethodSurface();

            surface.setState(MirSurfaceItem.Minimized);
            tryCompare(item, "visible", false);

            surface.setState(MirSurfaceItem.Restored);
            tryCompare(item, "visible", true);

            surface.setState(MirSurfaceItem.Minimized);
            tryCompare(item, "visible", false);

            surface.setState(MirSurfaceItem.Maximized);
            tryCompare(item, "visible", true);

            surface.setState(MirSurfaceItem.Minimized);
            tryCompare(item, "visible", false);
        }

        function test_surfaceLosesFocusWhilePanelIsOpen() {
            var app = ApplicationManager.startApplication("dialer-app");
            // wait until the app is fully loaded (ie, real surface replaces splash screen)
            tryCompareFunction(function() { return app.surface != null }, true);

            tryCompare(app.surface, "focus", true);

            // Drag the indicators panel half-open
            var touchX = shell.width / 2;
            var indicators = findChild(shell, "indicators");
            touchFlick(indicators,
                    touchX /* fromX */, indicators.panelHeight * 0.5 /* fromY */,
                    touchX /* toX */, shell.height * 0.5 /* toY */,
                    true /* beginTouch */, false /* endTouch */);
            verify(indicators.partiallyOpened);

            tryCompare(app.surface, "focus", false);

            // And finish getting it open
            touchFlick(indicators,
                    touchX /* fromX */, shell.height * 0.5 /* fromY */,
                    touchX /* toX */, shell.height * 0.9 /* toY */,
                    false /* beginTouch */, true /* endTouch */);
            tryCompare(indicators, "fullyOpened", true);

            tryCompare(app.surface, "focus", false);

            dragToCloseIndicatorsPanel();

            tryCompare(app.surface, "focus", true);
        }

        // Wait for the whole UI to settle down
        function waitForUIToSettle() {
            var launcher = findChild(shell, "launcherPanel")
            tryCompareFunction(function() {return launcher.x === 0 || launcher.x === -launcher.width;}, true);
            if (launcher.x === 0) {
                mouseClick(shell, shell.width / 2, shell.height / 2)
            }
            tryCompare(launcher, "x", -launcher.width)

            waitForRendering(shell)
        }

        function dragToCloseIndicatorsPanel() {
            var indicators = findChild(shell, "indicators");

            var touchStartX = shell.width / 2;
            var touchStartY = shell.height - (indicators.panelHeight * 0.5);
            touchFlick(shell,
                    touchStartX, touchStartY,
                    touchStartX, shell.height * 0.1);

            tryCompare(indicators, "fullyClosed", true);
        }

        function dragLauncherIntoView() {
            var launcherPanel = findChild(shell, "launcherPanel");
            verify(launcherPanel.x = - launcherPanel.width);

            var touchStartX = 2;
            var touchStartY = shell.height / 2;
            touchFlick(shell, touchStartX, touchStartY, launcherPanel.width + units.gu(1), touchStartY);

            tryCompare(launcherPanel, "x", 0);
        }

        function tapOnAppIconInLauncher() {
            var launcherPanel = findChild(shell, "launcherPanel");

            // pick the first icon, the one at the bottom.
            var appIcon = findChild(launcherPanel, "launcherDelegate0")

            // Swipe upwards over the launcher to ensure that this icon
            // at the bottom is not folded and faded away.
            var touchStartX = launcherPanel.width / 2;
            var touchStartY = launcherPanel.height / 2;
            touchFlick(launcherPanel, touchStartX, touchStartY, touchStartX, 0);
            tryCompare(launcherPanel, "moving", false);

            // NB tapping (i.e., using touch events) doesn't activate the icon... go figure...
            mouseClick(appIcon, appIcon.width / 2, appIcon.height / 2);
        }

        function showIndicators() {
            var indicators = findChild(shell, "indicators");
            indicators.show();
            tryCompare(indicators, "fullyOpened", true);
        }

        function hideIndicators() {
            var indicators = findChild(shell, "indicators");
            if (indicators.fullyOpened) {
                indicators.hide();
            }
        }

        function waitUntilApplicationWindowIsFullyVisible() {
            var appDelegate = findChild(shell, "appDelegate0")
            var surfaceContainer = findChild(appDelegate, "surfaceContainer");
            tryCompareFunction(function() { return surfaceContainer.surface !== null; }, true);
        }

        function waitUntilDashIsFocused() {
            tryCompare(ApplicationManager, "focusedApplicationId", "unity8-dash");
        }

        function swipeFromLeftEdge(swipeLength) {
            var touchStartX = 2;
            var touchStartY = shell.height / 2;
            touchFlick(shell, touchStartX, touchStartY, swipeLength, touchStartY);
        }

        function itemIsOnScreen(item) {
            var itemRectInShell = item.mapToItem(shell, 0, 0, item.width, item.height);

            return itemRectInShell.x >= 0
                && itemRectInShell.y >= 0
                && itemRectInShell.x + itemRectInShell.width <= shell.width
                && itemRectInShell.y + itemRectInShell.height <= shell.height;
        }

        function test_focusRequestedHidesGreeter() {
            var greeter = findChild(shell, "greeter");

            var app = ApplicationManager.startApplication("dialer-app");
            // wait until the app is fully loaded (ie, real surface replaces splash screen)
            tryCompareFunction(function() { return app.surface != null }, true);

            // Minimize the application we just launched
            swipeFromLeftEdge(units.gu(26) + 1);

            waitUntilDashIsFocused();

            greeter.show();
            tryCompare(greeter, "showProgress", 1);

            // The main point of this test
            ApplicationManager.requestFocusApplication("dialer-app");
            tryCompare(greeter, "showProgress", 0);
            waitForRendering(greeter);
        }

        function test_focusRequestedHidesIndicators() {
            var indicators = findChild(shell, "indicators");

            showIndicators();

            var oldCount = ApplicationManager.count;
            ApplicationManager.startApplication("camera-app");
            tryCompare(ApplicationManager, "count", oldCount + 1);

            tryCompare(indicators, "fullyClosed", true);
        }


        function test_showGreeterDBusCall() {
            var greeter = findChild(shell, "greeter")
            tryCompare(greeter, "showProgress", 0)
            waitForRendering(greeter);
            LightDM.Greeter.showGreeter()
            tryCompare(greeter, "showProgress", 1)
        }

        function test_login() {
            sessionSpy.clear()

            var greeter = findChild(shell, "greeter")
            waitForRendering(greeter)
            greeter.show()
            tryCompare(greeter, "showProgress", 1)

            tryCompare(sessionSpy, "count", 0)
            swipeAwayGreeter()
            tryCompare(sessionSpy, "count", 1)
        }

        function test_fullscreen() {
            var panel = findChild(shell, "panel");
            compare(panel.fullscreenMode, false);
            ApplicationManager.startApplication("camera-app");
            tryCompare(panel, "fullscreenMode", true);
            ApplicationManager.startApplication("dialer-app");
            tryCompare(panel, "fullscreenMode", false);
            ApplicationManager.requestFocusApplication("camera-app");
            tryCompare(panel, "fullscreenMode", true);
            ApplicationManager.requestFocusApplication("dialer-app");
            tryCompare(panel, "fullscreenMode", false);
        }

        function test_leftEdgeDragFullscreen() {
            var panel = findChild(shell, "panel");
            tryCompare(panel, "fullscreenMode", false)

            ApplicationManager.startApplication("camera-app");
            tryCompare(panel, "fullscreenMode", true)

            var touchStartX = 2;
            var touchStartY = shell.height / 2;

            touchFlick(shell, touchStartX, touchStartY, units.gu(2), touchStartY, true, false);

            compare(panel.fullscreenMode, true);

            touchFlick(shell, units.gu(2), touchStartY, units.gu(10), touchStartY, false, false);

            tryCompare(panel, "fullscreenMode", false);

            touchRelease(shell);
        }

        function test_unlockedProperties() {
            // Confirm that various properties have the correct values when unlocked
            tryCompare(shell, "locked", false)

            var launcher = findChild(shell, "launcher")
            tryCompare(launcher, "available", true)

            var indicators = findChild(shell, "indicators")
            tryCompare(indicators, "available", true)
        }

        function test_unlockAllModemsOnBoot() {
            unlockAllModemsSpy.clear()
            // actually create an object so we notice the onCompleted signal
            var greeter = shellComponent.createObject(root)
<<<<<<< HEAD
=======
            // TODO reenable when service ready (LP: #1361074)
            expectFail("", "Unlock on boot temporarily disabled");
>>>>>>> 1f5a0a2e
            tryCompare(unlockAllModemsSpy, "count", 1)
            greeter.destroy()
        }
    }
}<|MERGE_RESOLUTION|>--- conflicted
+++ resolved
@@ -21,7 +21,6 @@
 import QtTest 1.0
 import GSettings 1.0
 import LightDM 0.1 as LightDM
-import Ubuntu.Connectivity 0.1
 import Unity.Application 0.1
 import Unity.Connectivity 0.1
 import Unity.Test 0.1 as UT
@@ -461,11 +460,8 @@
             unlockAllModemsSpy.clear()
             // actually create an object so we notice the onCompleted signal
             var greeter = shellComponent.createObject(root)
-<<<<<<< HEAD
-=======
             // TODO reenable when service ready (LP: #1361074)
             expectFail("", "Unlock on boot temporarily disabled");
->>>>>>> 1f5a0a2e
             tryCompare(unlockAllModemsSpy, "count", 1)
             greeter.destroy()
         }

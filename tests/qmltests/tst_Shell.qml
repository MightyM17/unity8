/*
 * Copyright (C) 2013-2015 Canonical, Ltd.
 *
 * Authors:
 *   Daniel d'Andrada <daniel.dandrada@canonical.com>
 *
 * This program is free software; you can redistribute it and/or modify
 * it under the terms of the GNU General Public License as published by
 * the Free Software Foundation; version 3.
 *
 * This program is distributed in the hope that it will be useful,
 * but WITHOUT ANY WARRANTY; without even the implied warranty of
 * MERCHANTABILITY or FITNESS FOR A PARTICULAR PURPOSE.  See the
 * GNU General Public License for more details.
 *
 * You should have received a copy of the GNU General Public License
 * along with this program.  If not, see <http://www.gnu.org/licenses/>.
 */

import QtQuick 2.0
import QtTest 1.0
import AccountsService 0.1
import GSettings 1.0
import LightDM 0.1 as LightDM
import Ubuntu.Components 1.1
import Ubuntu.Components.ListItems 1.0 as ListItem
import Ubuntu.Telephony 0.1 as Telephony
import Unity.Application 0.1
import Unity.Connectivity 0.1
import Unity.Indicators 0.1
import Unity.Notifications 1.0
import Unity.Test 0.1 as UT
import Powerd 0.1
import Wizard 0.1 as Wizard

import "../../qml"

Rectangle {
    id: root
    color: "grey"
    width: units.gu(100) + controls.width
    height: units.gu(71)

    Component.onCompleted: {
        // must set the mock mode before loading the Shell
        LightDM.Greeter.mockMode = "single";
        LightDM.Users.mockMode = "single";
        shellLoader.active = true;
    }

    QtObject {
        id: applicationArguments

        function hasGeometry() {
            return false;
        }

        function width() {
            return 0;
        }

        function height() {
            return 0;
        }
    }

    Item {
        anchors.left: root.left
        anchors.right: controls.left
        anchors.top: root.top
        anchors.bottom: root.bottom
        Loader {
            id: shellLoader
            focus: true

            anchors.centerIn: parent

            state: "phone"
            states: [
                State {
                    name: "phone"
                    PropertyChanges {
                        target: shellLoader
                        width: units.gu(40)
                        height: units.gu(71)
                    }
                },
                State {
                    name: "tablet"
                    PropertyChanges {
                        target: shellLoader
                        width: units.gu(100)
                        height: units.gu(71)
                    }
                }
            ]

            active: false
            property bool itemDestroyed: false
            sourceComponent: Component {
                Shell {
                    property string indicatorProfile: "phone"

                    Component.onDestruction: {
                        shellLoader.itemDestroyed = true;
                    }
                }
            }
        }
    }

    Rectangle {
        id: controls
        color: "darkgrey"
        width: units.gu(30)
        anchors.top: root.top
        anchors.bottom: root.bottom
        anchors.right: root.right

        Column {
            anchors { left: parent.left; right: parent.right; top: parent.top; margins: units.gu(1) }
            spacing: units.gu(1)
            Row {
                anchors { left: parent.left; right: parent.right }
                Button {
                    text: "Show Greeter"
                    activeFocusOnPress: false
                    onClicked: {
                        if (shellLoader.status !== Loader.Ready)
                            return;

                        var greeter = testCase.findChild(shellLoader.item, "greeter");
                        if (!greeter.shown) {
                            LightDM.Greeter.showGreeter();
                        }
                    }
                }
            }
            ListItem.ItemSelector {
                anchors { left: parent.left; right: parent.right }
                activeFocusOnPress: false
                text: "LightDM mock mode"
                model: ["single", "single-passphrase", "single-pin", "full"]
                onSelectedIndexChanged: {
                    shellLoader.active = false;
                    LightDM.Greeter.mockMode = model[selectedIndex];
                    LightDM.Users.mockMode = model[selectedIndex];
                    shellLoader.active = true;
                }
            }
            ListItem.ItemSelector {
                anchors { left: parent.left; right: parent.right }
                activeFocusOnPress: false
                text: "Size"
                model: ["phone", "tablet"]
                onSelectedIndexChanged: {
                    shellLoader.active = false;
                    shellLoader.state = model[selectedIndex];
                    shellLoader.active = true;
                }
            }
        }
    }

    Component {
        id: mockNotification

        QtObject {
            function invokeAction(actionId) {
                mockNotificationsModel.actionInvoked(actionId)
            }
        }
    }
    ListModel {
        id: mockNotificationsModel

        signal actionInvoked(string actionId)

        function getRaw(id) {
            return mockNotification.createObject(mockNotificationsModel)
        }

        onActionInvoked: {
            if(actionId == "ok_id") {
                mockNotificationsModel.clear()
            }
        }
    }

    SignalSpy {
        id: launcherShowDashHomeSpy
        signalName: "showDashHome"
    }

    SignalSpy {
        id: sessionSpy
        signalName: "sessionStarted"
    }

    SignalSpy {
        id: dashCommunicatorSpy
        signalName: "setCurrentScopeCalled"
    }

    SignalSpy {
        id: unlockAllModemsSpy
        target: Connectivity
        signalName: "unlockingAllModems"
    }

    SignalSpy {
        id: notificationActionSpy
        target: mockNotificationsModel
        signalName: "actionInvoked"
    }

    Telephony.CallEntry {
        id: phoneCall
        phoneNumber: "+447812221111"
    }

    UT.UnityTestCase {
        id: testCase
        name: "Shell"
        when: windowShown

        property Item shell: shellLoader.status === Loader.Ready ? shellLoader.item : null

        function init() {
            if (shellLoader.active) {
                // happens for the very first test function as shell
                // is loaded by default
                tearDown();
            }

        }

        function cleanup() {
            tryCompare(shell, "enabled", true); // make sure greeter didn't leave us in disabled state
            tearDown();
        }

        function loadShell(formFactor) {
            shellLoader.state = formFactor;
            shellLoader.active = true;
            tryCompare(shellLoader, "status", Loader.Ready);
            removeTimeConstraintsFromDirectionalDragAreas(shellLoader.item);
            tryCompare(shell, "enabled", true); // enabled by greeter when ready

            sessionSpy.target = findChild(shell, "greeter")
            dashCommunicatorSpy.target = findInvisibleChild(shell, "dashCommunicator");

            var launcher = findChild(shell, "launcher");
            launcherShowDashHomeSpy.target = launcher;

            waitForGreeterToStabilize();
        }

        function waitForGreeterToStabilize() {
            var greeter = findChild(shell, "greeter");
            verify(greeter);

            var loginList = findChild(greeter, "loginList");
            // Only present in WideView
            if (loginList) {
                var userList = findChild(loginList, "userList");
                verify(userList);
                tryCompare(userList, "movingInternally", false);
            }
        }

        function tearDown() {
            launcherShowDashHomeSpy.target = null;

            stopShell();

            // kill all (fake) running apps
            killApps(ApplicationManager);

            unlockAllModemsSpy.clear()
            LightDM.Greeter.authenticate(""); // reset greeter
            Wizard.System.wizardEnabled = false;

            // reload our test subject to get it in a fresh state once again
            startShell();
        }

        function stopShell() {
            shellLoader.itemDestroyed = false;
            shellLoader.active = false;
            tryCompare(shellLoader, "status", Loader.Null);
            tryCompare(shellLoader, "item", null);
            // Loader.status might be Loader.Null and Loader.item might be null but the Loader
            // item might still be alive. So if we set Loader.active back to true
            // again right now we will get the very same Shell instance back. So no reload
            // actually took place. Likely because Loader waits until the next event loop
            // iteration to do its work. So to ensure the reload, we will wait until the
            // Shell instance gets destroyed.
            tryCompare(shellLoader, "itemDestroyed", true);
        }

<<<<<<< HEAD
        function startShell() {
            shellLoader.active = true;
            tryCompare(shellLoader, "status", Loader.Ready);
            removeTimeConstraintsFromDirectionalDragAreas(shellLoader.item);
=======
            setLightDMMockMode("single"); // back to the default value

            AccountsService.demoEdges = false;

            // kill all (fake) running apps
            killApps(ApplicationManager);

            unlockAllModemsSpy.clear()
            LightDM.Greeter.authenticate(""); // reset greeter

            sessionSpy.clear();
>>>>>>> 4bdf94bd
        }

        function killApps() {
            while (ApplicationManager.count > 1) {
                var appIndex = ApplicationManager.get(0).appId == "unity8-dash" ? 1 : 0
                ApplicationManager.stopApplication(ApplicationManager.get(appIndex).appId);
            }
            compare(ApplicationManager.count, 1)
        }

        function test_snapDecisionDismissalReturnsFocus() {
            loadShell("phone");
            swipeAwayGreeter();
            var notifications = findChild(shell, "notificationList");
            var app = ApplicationManager.startApplication("camera-app");
            var stage = findChild(shell, "stage")
            // Open an application and focus
            waitUntilApplicationWindowIsFullyVisible(app);
            ApplicationManager.focusApplication(app);
            tryCompare(app.session.surface, "activeFocus", true);

            notifications.model = mockNotificationsModel;

            // FIXME: Hack: UnitySortFilterProxyModelQML doesn't work with QML ListModels which we use
            // for mocking here (RoleType can't be found in the QML model). As we only need to show
            // one SnapDecision lets just disable the filtering and make appear any notification as a
            // SnapDecision.
            var snapDecisionProxyModel = findInvisibleChild(shell, "snapDecisionProxyModel");
            snapDecisionProxyModel.filterRegExp = RegExp("");

            // Pop-up a notification
            addSnapDecisionNotification();
            waitForRendering(shell);

            // Make sure the notification really opened
            var notification = findChild(notifications, "notification" + (mockNotificationsModel.count - 1));
            verify(notification !== undefined && notification != null, "notification wasn't found");
            tryCompare(notification, "height", notification.implicitHeight)
            waitForRendering(notification);

            // Make sure activeFocus went away from the app window
            tryCompare(app.session.surface, "activeFocus", false);
            tryCompare(stage, "interactive", false);

            // Clicking the button should dismiss the notification and return focus
            var buttonAccept = findChild(notification, "notify_button0");
            mouseClick(buttonAccept);

            // Make sure we're back to normal
            tryCompare(app.session.surface, "activeFocus", true);
            compare(stage.interactive, true, "Stages not interactive again after modal notification has closed");
        }

        function addSnapDecisionNotification() {
            var n = {
                type: Notification.SnapDecision,
                hints: {"x-canonical-private-affirmative-tint": "true"},
                summary: "Tom Ato",
                body: "Lorem ipsum dolor sit amet, consetetur sadipscing elitr, sed diam nonumy eirmod tempor invidunt ut labore et dolore magna aliquyam erat, sed diam voluptua.",
                icon: "../graphics/avatars/funky.png",
                secondaryIcon: "../graphics/applicationIcons/facebook.png",
                actions: [{ id: "ok_id", label: "Ok"},
                    { id: "cancel_id", label: "Cancel"},
                    { id: "notreally_id", label: "Not really"},
                    { id: "noway_id", label: "messages:No way"},
                    { id: "nada_id", label: "messages:Nada"}]
            }

            mockNotificationsModel.append(n)
        }

        function test_phoneLeftEdgeDrag_data() {
            return [
                {tag: "without launcher",
                 revealLauncher: false, swipeLength: units.gu(27), appHides: true, focusedApp: "dialer-app",
                 launcherHides: true, greeterShown: false},

                {tag: "with launcher",
                 revealLauncher: true, swipeLength: units.gu(27), appHides: true, focusedApp: "dialer-app",
                 launcherHides: true, greeterShown: false},

                {tag: "small swipe",
                 revealLauncher: false, swipeLength: units.gu(25), appHides: false, focusedApp: "dialer-app",
                 launcherHides: false, greeterShown: false},

                {tag: "long swipe",
                 revealLauncher: false, swipeLength: units.gu(27), appHides: true, focusedApp: "dialer-app",
                 launcherHides: true, greeterShown: false},

                {tag: "small swipe with greeter",
                 revealLauncher: false, swipeLength: units.gu(25), appHides: false, focusedApp: "dialer-app",
                 launcherHides: false, greeterShown: true},

                {tag: "long swipe with greeter",
                 revealLauncher: false, swipeLength: units.gu(27), appHides: true, focusedApp: "dialer-app",
                 launcherHides: true, greeterShown: true},

                {tag: "swipe over dash",
                 revealLauncher: false, swipeLength: units.gu(27), appHides: true, focusedApp: "unity8-dash",
                 launcherHides: false, greeterShown: false},
            ];
        }

        function test_phoneLeftEdgeDrag(data) {
            loadShell("phone");
            swipeAwayGreeter();
            dragLauncherIntoView();
            tapOnAppIconInLauncher();
            waitUntilApplicationWindowIsFullyVisible();
            ApplicationManager.focusApplication(data.focusedApp)
            waitUntilApplicationWindowIsFullyVisible();

            var greeter = findChild(shell, "greeter");
            if (data.greeterShown) {
                showGreeter();
            }

            if (data.revealLauncher) {
                dragLauncherIntoView();
            }

            swipeFromLeftEdge(data.swipeLength);
            if (data.appHides) {
                waitUntilDashIsFocused();
                tryCompare(greeter, "shown", false);
            } else {
                waitUntilApplicationWindowIsFullyVisible();
                compare(greeter.fullyShown, data.greeterShown);
            }

            var launcher = findChild(shell, "launcherPanel");
            tryCompare(launcher, "x", data.launcherHides ? -launcher.width : 0)

            // Make sure the helper for sliding out the launcher wasn't touched. We want to fade it out here.
            var animateTimer = findInvisibleChild(shell, "animateTimer");
            compare(animateTimer.nextState, "visible");
        }

        function test_tabletLeftEdgeDrag_data() {
            return [
                {tag: "without password", user: "no-password", loggedIn: true, demo: false},
                {tag: "with password", user: "has-password", loggedIn: false, demo: false},
                {tag: "with demo", user: "has-password", loggedIn: true, demo: true},
            ]
        }

        function test_tabletLeftEdgeDrag(data) {
            setLightDMMockMode("full");
            loadShell("tablet");

            selectUser(data.user)

            AccountsService.demoEdges = data.demo
            var tutorial = findChild(shell, "tutorial");
            tryCompare(tutorial, "running", data.demo);

            swipeFromLeftEdge(shell.width * 0.75)
            wait(500) // to give time to handle dash() signal from Launcher
            confirmLoggedIn(data.loggedIn)
        }

        function test_suspend() {
            loadShell("phone");
            swipeAwayGreeter();
            var greeter = findChild(shell, "greeter");

            // Launch an app from the launcher
            dragLauncherIntoView();
            tapOnAppIconInLauncher();
            waitUntilApplicationWindowIsFullyVisible();

            var mainAppId = ApplicationManager.focusedApplicationId;
            verify(mainAppId != "");
            var mainApp = ApplicationManager.findApplication(mainAppId);
            verify(mainApp);
            tryCompare(mainApp, "state", ApplicationInfoInterface.Running);

            // Suspend while call is active...
            callManager.foregroundCall = phoneCall;
            Powerd.status = Powerd.Off;
            tryCompare(greeter, "shown", false);

            // Now try again after ending call
            callManager.foregroundCall = null;
            Powerd.status = Powerd.On;
            Powerd.status = Powerd.Off;
            tryCompare(greeter, "fullyShown", true);

            tryCompare(ApplicationManager, "suspended", true);
            compare(mainApp.state, ApplicationInfoInterface.Suspended);

            // And wake up
            Powerd.status = Powerd.On;
            tryCompare(greeter, "fullyShown", true);

            // Swipe away greeter to focus app

            // greeter unloads its internal components when hidden
            // and reloads them when shown. Thus we have to do this
            // again before interacting with it otherwise any
            // DirectionalDragAreas in there won't be easily fooled by
            // fake swipes.
            removeTimeConstraintsFromDirectionalDragAreas(greeter);
            swipeAwayGreeter();

            tryCompare(ApplicationManager, "suspended", false);
            compare(mainApp.state, ApplicationInfoInterface.Running);
            tryCompare(ApplicationManager, "focusedApplicationId", mainAppId);
        }

        function swipeAwayGreeter() {
            var greeter = findChild(shell, "greeter");
            tryCompare(greeter, "fullyShown", true);

            var touchX = shell.width - (shell.edgeSize / 2);
            var touchY = shell.height / 2;
            touchFlick(shell, touchX, touchY, shell.width * 0.1, touchY);

            // wait until the animation has finished
            tryCompare(greeter, "shown", false);
            waitForRendering(greeter);
        }

        function selectUserAtIndex(i) {
            // We could be anywhere in list; find target index to know which direction
            var greeter = findChild(shell, "greeter")
            var userlist = findChild(greeter, "userList")
            if (userlist.currentIndex == i)
                keyClick(Qt.Key_Escape) // Reset state if we're not moving
            while (userlist.currentIndex != i) {
                var next = userlist.currentIndex + 1
                if (userlist.currentIndex > i) {
                    next = userlist.currentIndex - 1
                }
                tap(findChild(greeter, "username"+next));
                tryCompare(userlist, "currentIndex", next)
                tryCompare(userlist, "movingInternally", false)
            }
        }

        function selectUser(name) {
            // Find index of user with the right name
            for (var i = 0; i < LightDM.Users.count; i++) {
                if (LightDM.Users.data(i, LightDM.UserRoles.NameRole) == name) {
                    break
                }
            }
            if (i == LightDM.Users.count) {
                fail("Didn't find name")
                return -1
            }
            selectUserAtIndex(i)
            return i
        }

        function clickPasswordInput(isButton) {
            var greeter = findChild(shell, "greeter")
            tryCompare(greeter, "fullyShown", true);

            var passwordMouseArea = findChild(shell, "passwordMouseArea")
            tryCompare(passwordMouseArea, "enabled", isButton)

            var passwordInput = findChild(shell, "passwordInput")
            mouseClick(passwordInput)
        }

        function confirmLoggedIn(loggedIn) {
            var greeter = findChild(shell, "greeter");
            tryCompare(greeter, "shown", loggedIn ? false : true);
            verify(loggedIn ? sessionSpy.count > 0 : sessionSpy.count === 0);
        }

        function setLightDMMockMode(mode) {
            LightDM.Greeter.mockMode = mode;
            LightDM.Users.mockMode = mode;
        }

        /*
          Regression test for bug https://bugs.launchpad.net/touch-preview-images/+bug/1193419

          When the user minimizes an application (left-edge swipe) he should always end up in the
          "Applications" scope view.

          Steps:
          - reveal launcher and launch an app that covers the dash
          - perform long left edge swipe to go minimize the app and go back to the dash.
          - verify the setCurrentScope() D-Bus call to the dash has been called for the correct scope id.
         */
        function test_minimizingAppTakesToDashApps() {
            loadShell("phone");
            swipeAwayGreeter();
            dragLauncherIntoView();

            // Launch an app from the launcher
            tapOnAppIconInLauncher();

            waitUntilApplicationWindowIsFullyVisible();

            verify(ApplicationManager.focusedApplicationId !== "unity8-dash")

            dashCommunicatorSpy.clear();
            // Minimize the application we just launched
            swipeFromLeftEdge(units.gu(27));

            tryCompare(ApplicationManager, "focusedApplicationId", "unity8-dash");

            compare(dashCommunicatorSpy.count, 1);
            compare(dashCommunicatorSpy.signalArguments[0][0], 0);
        }

        function test_showInputMethod() {
            loadShell("phone");
            swipeAwayGreeter();
            var item = findChild(shell, "inputMethod");
            var surface = SurfaceManager.inputMethodSurface();

            surface.setState(MirSurfaceItem.Minimized);
            tryCompare(item, "visible", false);

            surface.setState(MirSurfaceItem.Restored);
            tryCompare(item, "visible", true);

            surface.setState(MirSurfaceItem.Minimized);
            tryCompare(item, "visible", false);

            surface.setState(MirSurfaceItem.Maximized);
            tryCompare(item, "visible", true);

            surface.setState(MirSurfaceItem.Minimized);
            tryCompare(item, "visible", false);
        }

        // wait until any transition animation has finished
        function waitUntilTransitionsEnd(stateGroup) {
            var transitions = stateGroup.transitions;
            for (var i = 0; i < transitions.length; ++i) {
                var transition = transitions[i];
                tryCompare(transition, "running", false, 2000);
            }
        }

        // Wait until the ApplicationWindow for the given Application object is fully loaded
        // (ie, the real surface has replaced the splash screen)
        function waitUntilAppWindowIsFullyLoaded(app) {
            var appWindow = findChild(shell, "appWindow_" + app.appId);
            var appWindowStateGroup = findInvisibleChild(appWindow, "applicationWindowStateGroup");
            tryCompareFunction(function() { return appWindowStateGroup.state === "surface" }, true);
            waitUntilTransitionsEnd(appWindowStateGroup);
        }

        function test_surfaceLosesActiveFocusWhilePanelIsOpen() {
            loadShell("phone");
            swipeAwayGreeter();
            var app = ApplicationManager.startApplication("dialer-app");
            waitUntilAppWindowIsFullyLoaded(app);

            tryCompare(app.session.surface, "activeFocus", true);

            // Drag the indicators panel half-open
            var touchX = shell.width / 2;
            var indicators = findChild(shell, "indicators");
            touchFlick(indicators,
                    touchX /* fromX */, indicators.minimizedPanelHeight * 0.5 /* fromY */,
                    touchX /* toX */, shell.height * 0.5 /* toY */,
                    true /* beginTouch */, false /* endTouch */);
            verify(indicators.partiallyOpened);

            tryCompare(app.session.surface, "activeFocus", false);

            // And finish getting it open
            touchFlick(indicators,
                    touchX /* fromX */, shell.height * 0.5 /* fromY */,
                    touchX /* toX */, shell.height * 0.9 /* toY */,
                    false /* beginTouch */, true /* endTouch */);
            tryCompare(indicators, "fullyOpened", true);

            tryCompare(app.session.surface, "activeFocus", false);

            dragToCloseIndicatorsPanel();

            tryCompare(app.session.surface, "activeFocus", true);
        }

        function test_launchedAppHasActiveFocus_data() {
            return [
                {tag:"phone", formFactor:"phone"},
                {tag:"tablet", formFactor:"tablet"},
            ];
        }

        function test_launchedAppHasActiveFocus(data) {
            loadShell(data.formFactor);
            swipeAwayGreeter();

            var dialerApp = ApplicationManager.startApplication("webbrowser-app");
            verify(dialerApp);
            waitUntilAppSurfaceShowsUp("webbrowser-app")

            verify(dialerApp.session.surface);

            tryCompare(dialerApp.session.surface, "activeFocus", true);
        }

        function waitUntilAppSurfaceShowsUp(appId) {
            var appWindow = findChild(shell, "appWindow_" + appId);
            verify(appWindow);
            var appWindowStates = findInvisibleChild(appWindow, "applicationWindowStateGroup");
            verify(appWindowStates);
            tryCompare(appWindowStates, "state", "surface");
        }

        function dragToCloseIndicatorsPanel() {
            var indicators = findChild(shell, "indicators");

            var touchStartX = shell.width / 2;
            var touchStartY = shell.height - (indicators.minimizedPanelHeight * 0.5);
            touchFlick(shell,
                    touchStartX, touchStartY,
                    touchStartX, shell.height * 0.1);

            tryCompare(indicators, "fullyClosed", true);
        }

        function dragLauncherIntoView() {
            var launcherPanel = findChild(shell, "launcherPanel");
            verify(launcherPanel.x = - launcherPanel.width);

            var touchStartX = 2;
            var touchStartY = shell.height / 2;
            touchFlick(shell, touchStartX, touchStartY, launcherPanel.width + units.gu(1), touchStartY);

            tryCompare(launcherPanel, "x", 0);
        }

        function tapOnAppIconInLauncher() {
            var launcherPanel = findChild(shell, "launcherPanel");

            // pick the first icon, the one at the top.
            var appIcon = findChild(launcherPanel, "launcherDelegate0")
            tap(appIcon, appIcon.width / 2, appIcon.height / 2);
        }

        function showIndicators() {
            var indicators = findChild(shell, "indicators");
            indicators.show();
            tryCompare(indicators, "fullyOpened", true);
        }

        function hideIndicators() {
            var indicators = findChild(shell, "indicators");
            if (indicators.fullyOpened) {
                indicators.hide();
            }
        }

        function waitUntilApplicationWindowIsFullyVisible() {
            var appDelegate = findChild(shell, "appDelegate0")
            var surfaceContainer = findChild(appDelegate, "surfaceContainer");
            tryCompareFunction(function() { return surfaceContainer.surface !== null; }, true);
        }

        function waitUntilDashIsFocused() {
            tryCompare(ApplicationManager, "focusedApplicationId", "unity8-dash");
        }

        function swipeFromLeftEdge(swipeLength) {
            var touchStartX = 2;
            var touchStartY = shell.height / 2;
            touchFlick(shell, touchStartX, touchStartY, swipeLength, touchStartY);
        }

        function itemIsOnScreen(item) {
            var itemRectInShell = item.mapToItem(shell, 0, 0, item.width, item.height);

            return itemRectInShell.x >= 0
                && itemRectInShell.y >= 0
                && itemRectInShell.x + itemRectInShell.width <= shell.width
                && itemRectInShell.y + itemRectInShell.height <= shell.height;
        }

        function showGreeter() {
            var greeter = findChild(shell, "greeter");
            LightDM.Greeter.showGreeter();
            waitForRendering(greeter);
            tryCompare(greeter, "fullyShown", true);

            // greeter unloads its internal components when hidden
            // and reloads them when shown. Thus we have to do this
            // again before interacting with it otherwise any
            // DirectionalDragAreas in there won't be easily fooled by
            // fake swipes.
            removeTimeConstraintsFromDirectionalDragAreas(greeter);
        }

        function test_greeterDoesNotChangeIndicatorProfile() {
            loadShell("phone");
            swipeAwayGreeter();
            var panel = findChild(shell, "panel");
            tryCompare(panel.indicators.indicatorsModel, "profile", shell.indicatorProfile);

            showGreeter();
            tryCompare(panel.indicators.indicatorsModel, "profile", shell.indicatorProfile);

            LightDM.Greeter.hideGreeter();
            tryCompare(panel.indicators.indicatorsModel, "profile", shell.indicatorProfile);
        }

        function test_shellProfileChangesReachIndicators() {
            loadShell("phone");
            swipeAwayGreeter();
            var panel = findChild(shell, "panel");

            shell.indicatorProfile = "test1";
            for (var i = 0; i < panel.indicators.indicatorsModel.count; ++i) {
                var properties = panel.indicators.indicatorsModel.data(i, IndicatorsModelRole.IndicatorProperties);
                verify(properties["menuObjectPath"].substr(-5), "test1");
            }

            shell.indicatorProfile = "test2";
            for (var i = 0; i < panel.indicators.indicatorsModel.count; ++i) {
                var properties = panel.indicators.indicatorsModel.data(i, IndicatorsModelRole.IndicatorProperties);
                verify(properties["menuObjectPath"].substr(-5), "test2");
            }
        }

        function test_focusRequestedHidesGreeter() {
            loadShell("phone");
            swipeAwayGreeter();
            var greeter = findChild(shell, "greeter");

            var app = ApplicationManager.startApplication("dialer-app");
            // wait until the app is fully loaded (ie, real surface replaces splash screen)
            tryCompareFunction(function() { return app.session !== null && app.session.surface !== null }, true);

            // Minimize the application we just launched
            swipeFromLeftEdge(units.gu(26) + 1);

            waitUntilDashIsFocused();

            showGreeter();

            // The main point of this test
            ApplicationManager.requestFocusApplication("dialer-app");
            tryCompare(greeter, "shown", false);
            waitForRendering(greeter);
        }

        function test_focusRequestedHidesIndicators() {
            loadShell("phone");
            swipeAwayGreeter();
            var indicators = findChild(shell, "indicators");

            showIndicators();

            var oldCount = ApplicationManager.count;
            ApplicationManager.startApplication("camera-app");
            tryCompare(ApplicationManager, "count", oldCount + 1);

            tryCompare(indicators, "fullyClosed", true);
        }

        function test_showAndHideGreeterDBusCalls() {
            loadShell("phone");
            swipeAwayGreeter();
            var greeter = findChild(shell, "greeter")
            tryCompare(greeter, "shown", false)
            waitForRendering(greeter);
            LightDM.Greeter.showGreeter()
            waitForRendering(greeter)
            tryCompare(greeter, "fullyShown", true)
            LightDM.Greeter.hideGreeter()
            tryCompare(greeter, "shown", false)
        }

        function test_greeterLoginsAutomaticallyWhenNoPasswordSet() {
            loadShell("phone");
            swipeAwayGreeter();

            sessionSpy.clear();
            verify(sessionSpy.valid);

            showGreeter();

            tryCompare(sessionSpy, "count", 1);
        }

        function test_fullscreen() {
            loadShell("phone");
            swipeAwayGreeter();
            var panel = findChild(shell, "panel");
            compare(panel.fullscreenMode, false);
            ApplicationManager.startApplication("camera-app");
            tryCompare(panel, "fullscreenMode", true);
            ApplicationManager.startApplication("dialer-app");
            tryCompare(panel, "fullscreenMode", false);
            ApplicationManager.requestFocusApplication("camera-app");
            tryCompare(panel, "fullscreenMode", true);
            ApplicationManager.requestFocusApplication("dialer-app");
            tryCompare(panel, "fullscreenMode", false);
        }

        function test_leftEdgeDragFullscreen() {
            loadShell("phone");
            swipeAwayGreeter();
            var panel = findChild(shell, "panel");
            tryCompare(panel, "fullscreenMode", false)

            ApplicationManager.startApplication("camera-app");
            tryCompare(panel, "fullscreenMode", true)

            var touchStartX = 2;
            var touchStartY = shell.height / 2;

            touchFlick(shell, touchStartX, touchStartY, units.gu(2), touchStartY, true, false);

            compare(panel.fullscreenMode, true);

            touchFlick(shell, units.gu(2), touchStartY, units.gu(10), touchStartY, false, false);

            tryCompare(panel, "fullscreenMode", false);

            touchRelease(shell);
        }

        function test_unlockedProperties() {
            loadShell("phone");
            swipeAwayGreeter();
            // Confirm that various properties have the correct values when unlocked
            var greeter = findChild(shell, "greeter");
            tryCompare(greeter, "locked", false);

            var launcher = findChild(shell, "launcher")
            tryCompare(launcher, "available", true)

            var indicators = findChild(shell, "indicators")
            tryCompare(indicators, "available", true)
        }

        function test_unlockAllModemsOnBoot() {
            loadShell("phone");
            swipeAwayGreeter();
            tryCompare(unlockAllModemsSpy, "count", 1)
        }

        function test_unlockAllModemsAfterWizard() {
            // Stop and start shell to simulate wizard being enabled during
            // boot, instead of just being enabled after the fact.
            stopShell();
            Wizard.System.wizardEnabled = true;
            unlockAllModemsSpy.clear();
            startShell();

            var wizard = findChild(shell, "wizard");
            compare(wizard.active, true);
            compare(Wizard.System.wizardEnabled, true);
            compare(unlockAllModemsSpy.count, 0);

            wizard.hide();
            tryCompare(wizard, "active", false);
            compare(Wizard.System.wizardEnabled, false);
            compare(unlockAllModemsSpy.count, 1);
        }

        function test_tapOnRightEdgeReachesApplicationSurface() {
            loadShell("phone");
            swipeAwayGreeter();
            var topmostSpreadDelegate = findChild(shell, "appDelegate0");
            var topmostSurface = findChild(topmostSpreadDelegate, "surfaceContainer").surface;
            var rightEdgeDragArea = findChild(shell, "spreadDragArea");

            topmostSurface.touchPressCount = 0;
            topmostSurface.touchReleaseCount = 0;

            var tapPoint = rightEdgeDragArea.mapToItem(shell, rightEdgeDragArea.width / 2,
                    rightEdgeDragArea.height / 2);

            tap(shell, tapPoint.x, tapPoint.y);

            tryCompare(topmostSurface, "touchPressCount", 1);
            tryCompare(topmostSurface, "touchReleaseCount", 1);
        }

        /*
            Perform a right edge drag over an application surface and check
            that no touch event was sent to it (ie, they were all consumed
            by the right-edge drag area)
         */
        function test_rightEdgeDragDoesNotReachApplicationSurface() {
            loadShell("phone");
            swipeAwayGreeter();
            var topmostSpreadDelegate = findChild(shell, "appDelegate0");
            var topmostSurface = findChild(topmostSpreadDelegate, "surfaceContainer").surface;
            var rightEdgeDragArea = findChild(shell, "spreadDragArea");

            topmostSurface.touchPressCount = 0;
            topmostSurface.touchReleaseCount = 0;

            var gestureStartPoint = rightEdgeDragArea.mapToItem(shell, rightEdgeDragArea.width / 2,
                    rightEdgeDragArea.height / 2);

            touchFlick(shell,
                    gestureStartPoint.x /* fromX */, gestureStartPoint.y /* fromY */,
                    units.gu(1) /* toX */, gestureStartPoint.y /* toY */);

            tryCompare(topmostSurface, "touchPressCount", 0);
            tryCompare(topmostSurface, "touchReleaseCount", 0);
        }

        function waitUntilFocusedApplicationIsShowingItsSurface()
        {
            var spreadDelegate = findChild(shell, "appDelegate0");
            var appState = findInvisibleChild(spreadDelegate, "applicationWindowStateGroup");
            tryCompare(appState, "state", "surface");
            var transitions = appState.transitions;
            for (var i = 0; i < transitions.length; ++i) {
                var transition = transitions[i];
                tryCompare(transition, "running", false, 2000);
            }
        }

        function swipeFromRightEdgeToShowAppSpread()
        {
            // perform a right-edge drag to show the spread
            var touchStartX = shell.width - (shell.edgeSize / 2)
            var touchStartY = shell.height / 2;
            touchFlick(shell, touchStartX, touchStartY, units.gu(1) /* endX */, touchStartY /* endY */);

            // check if it's indeed showing the spread
            var stage = findChild(shell, "stage");
            var spreadView = findChild(stage, "spreadView");
            tryCompare(spreadView, "phase", 2);
        }

        function test_tapUbuntuIconInLauncherOverAppSpread() {
            loadShell("phone");
            swipeAwayGreeter();

            waitUntilFocusedApplicationIsShowingItsSurface();

            swipeFromRightEdgeToShowAppSpread();

            var launcher = findChild(shell, "launcher");

            // ensure the launcher dimissal timer never gets triggered during the test run
            var dismissTimer = findInvisibleChild(launcher, "dismissTimer");
            dismissTimer.interval = 60 * 60 * 1000;

            dragLauncherIntoView();

            // Emulate a tap with a finger, where the touch position drifts during the tap.
            // This is to test the touch ownership changes. The tap is happening on the button
            // area but then drifting into the left edge drag area. This test makes sure
            // the touch ownership stays with the button and doesn't move over to the
            // left edge drag area.
            {
                var buttonShowDashHome = findChild(launcher, "buttonShowDashHome");
                var startPos = buttonShowDashHome.mapToItem(shell,
                        buttonShowDashHome.width * 0.8,
                        buttonShowDashHome.height * 0.2);
                var endPos = buttonShowDashHome.mapToItem(shell,
                        buttonShowDashHome.width * 0.2,
                        buttonShowDashHome.height * 0.8);
                touchFlick(shell, startPos.x, startPos.y, endPos.x, endPos.y);
            }

            compare(launcherShowDashHomeSpy.count, 1);

            // check that the stage has left spread mode.
            {
                var stage = findChild(shell, "stage");
                var spreadView = findChild(stage, "spreadView");
                tryCompare(spreadView, "phase", 0);
            }

            // check that the launcher got dismissed
            var launcherPanel = findChild(shell, "launcherPanel");
            tryCompare(launcherPanel, "x", -launcherPanel.width);
        }

        function test_background_data() {
            return [
                {tag: "color", accounts: Qt.resolvedUrl("data:image/svg+xml,<svg><rect width='100%' height='100%' fill='#dd4814'/></svg>"), gsettings: "", output: Qt.resolvedUrl("data:image/svg+xml,<svg><rect width='100%' height='100%' fill='#dd4814'/></svg>")},
                {tag: "empty", accounts: "", gsettings: "", output: "defaultBackground"},
                {tag: "as-specified", accounts: Qt.resolvedUrl("../data/unity/backgrounds/blue.png"), gsettings: "", output: Qt.resolvedUrl("../data/unity/backgrounds/blue.png")},
                {tag: "gs-specified", accounts: "", gsettings: Qt.resolvedUrl("../data/unity/backgrounds/red.png"), output: Qt.resolvedUrl("../data/unity/backgrounds/red.png")},
                {tag: "both-specified", accounts: Qt.resolvedUrl("../data/unity/backgrounds/blue.png"), gsettings: Qt.resolvedUrl("../data/unity/backgrounds/red.png"), output: Qt.resolvedUrl("../data/unity/backgrounds/blue.png")},
                {tag: "invalid-as", accounts: Qt.resolvedUrl("../data/unity/backgrounds/nope.png"), gsettings: Qt.resolvedUrl("../data/unity/backgrounds/red.png"), output: Qt.resolvedUrl("../data/unity/backgrounds/red.png")},
                {tag: "invalid-both", accounts: Qt.resolvedUrl("../data/unity/backgrounds/nope.png"), gsettings: Qt.resolvedUrl("../data/unity/backgrounds/stillnope.png"), output: "defaultBackground"},
            ]
        }
        function test_background(data) {
            loadShell("phone");
            swipeAwayGreeter();
            AccountsService.backgroundFile = data.accounts;
            var backgroundSettings = findInvisibleChild(shell, "backgroundSettings");
            backgroundSettings.pictureUri = data.gsettings;

            if (data.output === "defaultBackground") {
                tryCompare(shell, "background", shell.defaultBackground);
            } else {
                tryCompare(shell, "background", data.output);
            }
        }

        function test_tabletLogin_data() {
            return [
                {tag: "auth error", user: "auth-error", loggedIn: false, password: ""},
                {tag: "with password", user: "has-password", loggedIn: true, password: "password"},
                {tag: "without password", user: "no-password", loggedIn: true, password: ""},
            ]
        }

        function test_tabletLogin(data) {
            setLightDMMockMode("full");
            loadShell("tablet");

            selectUser(data.user);

            clickPasswordInput(data.password === "" /* isButton */);

            if (data.password !== "") {
                typeString(data.password);
                keyClick(Qt.Key_Enter);
            }

            confirmLoggedIn(data.loggedIn);
        }

        function test_appLaunchDuringGreeter_data() {
            return [
                {tag: "auth error", user: "auth-error", loggedIn: false, passwordFocus: false},
                {tag: "without password", user: "no-password", loggedIn: true, passwordFocus: false},
                {tag: "with password", user: "has-password", loggedIn: false, passwordFocus: true},
            ]
        }

        function test_appLaunchDuringGreeter(data) {
            setLightDMMockMode("full");
            loadShell("tablet");

            selectUser(data.user)

            var greeter = findChild(shell, "greeter")
            var app = ApplicationManager.startApplication("dialer-app")

            confirmLoggedIn(data.loggedIn)

            if (data.passwordFocus) {
                var passwordInput = findChild(greeter, "passwordInput")
                tryCompare(passwordInput, "focus", true)
            }
        }
    }
}<|MERGE_RESOLUTION|>--- conflicted
+++ resolved
@@ -272,22 +272,10 @@
         function tearDown() {
             launcherShowDashHomeSpy.target = null;
 
-            stopShell();
-
-            // kill all (fake) running apps
-            killApps(ApplicationManager);
-
-            unlockAllModemsSpy.clear()
-            LightDM.Greeter.authenticate(""); // reset greeter
-            Wizard.System.wizardEnabled = false;
-
-            // reload our test subject to get it in a fresh state once again
-            startShell();
-        }
-
-        function stopShell() {
             shellLoader.itemDestroyed = false;
+
             shellLoader.active = false;
+
             tryCompare(shellLoader, "status", Loader.Null);
             tryCompare(shellLoader, "item", null);
             // Loader.status might be Loader.Null and Loader.item might be null but the Loader
@@ -297,17 +285,11 @@
             // iteration to do its work. So to ensure the reload, we will wait until the
             // Shell instance gets destroyed.
             tryCompare(shellLoader, "itemDestroyed", true);
-        }
-
-<<<<<<< HEAD
-        function startShell() {
-            shellLoader.active = true;
-            tryCompare(shellLoader, "status", Loader.Ready);
-            removeTimeConstraintsFromDirectionalDragAreas(shellLoader.item);
-=======
+
             setLightDMMockMode("single"); // back to the default value
 
             AccountsService.demoEdges = false;
+            Wizard.System.wizardEnabled = false;
 
             // kill all (fake) running apps
             killApps(ApplicationManager);
@@ -316,7 +298,6 @@
             LightDM.Greeter.authenticate(""); // reset greeter
 
             sessionSpy.clear();
->>>>>>> 4bdf94bd
         }
 
         function killApps() {
@@ -962,12 +943,8 @@
         }
 
         function test_unlockAllModemsAfterWizard() {
-            // Stop and start shell to simulate wizard being enabled during
-            // boot, instead of just being enabled after the fact.
-            stopShell();
             Wizard.System.wizardEnabled = true;
-            unlockAllModemsSpy.clear();
-            startShell();
+            loadShell("phone");
 
             var wizard = findChild(shell, "wizard");
             compare(wizard.active, true);

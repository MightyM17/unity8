--- conflicted
+++ resolved
@@ -57,15 +57,14 @@
         signalName: "sessionStarted"
     }
 
-<<<<<<< HEAD
+    SignalSpy {
+        id: dashCommunicatorSpy
+        signalName: "setCurrentScopeCalled"
+    }
+
     Telephony.CallEntry {
         id: phoneCall
         phoneNumber: "+447812221111"
-=======
-    SignalSpy {
-        id: dashCommunicatorSpy
-        signalName: "setCurrentScopeCalled"
->>>>>>> 1d4c112c
     }
 
     UT.UnityTestCase {
@@ -349,67 +348,6 @@
                 && itemRectInShell.y + itemRectInShell.height <= shell.height;
         }
 
-<<<<<<< HEAD
-        function itemIsToLeftOfScreen(item) {
-            var itemRectInShell = item.mapToItem(shell, 0, 0, item.width, item.height);
-            return itemRectInShell.x < 0;
-        }
-
-        function waitUntilItemStopsMoving(item) {
-            var itemRectInShell = item.mapToItem(shell, 0, 0, item.width, item.height);
-            var previousX = itemRectInShell.x;
-            var previousY = itemRectInShell.y;
-            var isStill = false;
-
-            do {
-                wait(100);
-                itemRectInShell = item.mapToItem(shell, 0, 0, item.width, item.height);
-                if (itemRectInShell.x == previousX && itemRectInShell.y == previousY) {
-                    isStill = true;
-                } else {
-                    previousX = itemRectInShell.x;
-                    previousY = itemRectInShell.y;
-                }
-            } while (!isStill);
-        }
-
-        function test_DashShown_data() {
-            return [
-                {tag: "in focus", greeter: false, app: false, launcher: false, indicators: false, expectedShown: true},
-                {tag: "under greeter", greeter: true, app: false, launcher: false, indicators: false, expectedShown: false},
-                {tag: "under app", greeter: false, app: true, launcher: false, indicators: false, expectedShown: false},
-                {tag: "under launcher", greeter: false, app: false, launcher: true, indicators: false, expectedShown: true},
-                {tag: "under indicators", greeter: false, app: false, launcher: false, indicators: true, expectedShown: false},
-            ]
-        }
-
-        function test_DashShown(data) {
-            if (data.greeter) {
-                // Swipe the greeter in
-                var greeter = findChild(shell, "greeter");
-                LightDM.Greeter.showGreeter();
-                tryCompare(greeter, "showProgress", 1);
-            }
-
-            if (data.app) {
-                dragLauncherIntoView();
-                tapOnAppIconInLauncher();
-            }
-
-            if (data.launcher) {
-                dragLauncherIntoView();
-            }
-
-            if (data.indicators) {
-                showIndicators();
-            }
-
-            var dash = findChild(shell, "dash");
-            tryCompare(dash, "shown", data.expectedShown);
-        }
-
-=======
->>>>>>> 1d4c112c
         function test_focusRequestedHidesGreeter() {
             var greeter = findChild(shell, "greeter");
 
